<?xml version="1.0" encoding="UTF-8"?>
<debug-info version="2">
  <concept fqn="c:f3061a53-9226-4cc5-a443-f952ceaf5816/1082485599095:jetbrains.mps.baseLanguage.structure.BlockStatement" />
  <concept fqn="c:f3061a53-9226-4cc5-a443-f952ceaf5816/1081855346303:jetbrains.mps.baseLanguage.structure.BreakStatement" />
  <concept fqn="c:f3061a53-9226-4cc5-a443-f952ceaf5816/1068580123140:jetbrains.mps.baseLanguage.structure.ConstructorDeclaration" />
  <concept fqn="c:f3061a53-9226-4cc5-a443-f952ceaf5816/1068580123155:jetbrains.mps.baseLanguage.structure.ExpressionStatement" />
  <concept fqn="c:f3061a53-9226-4cc5-a443-f952ceaf5816/1068390468200:jetbrains.mps.baseLanguage.structure.FieldDeclaration" />
  <concept fqn="c:f3061a53-9226-4cc5-a443-f952ceaf5816/1144231330558:jetbrains.mps.baseLanguage.structure.ForStatement" />
  <concept fqn="c:f3061a53-9226-4cc5-a443-f952ceaf5816/1144226303539:jetbrains.mps.baseLanguage.structure.ForeachStatement" />
  <concept fqn="c:f3061a53-9226-4cc5-a443-f952ceaf5816/1068580123159:jetbrains.mps.baseLanguage.structure.IfStatement" />
  <concept fqn="c:f3061a53-9226-4cc5-a443-f952ceaf5816/1068580123165:jetbrains.mps.baseLanguage.structure.InstanceMethodDeclaration" />
  <concept fqn="c:f3061a53-9226-4cc5-a443-f952ceaf5816/1068581242864:jetbrains.mps.baseLanguage.structure.LocalVariableDeclarationStatement" />
  <concept fqn="c:f3061a53-9226-4cc5-a443-f952ceaf5816/1068581242878:jetbrains.mps.baseLanguage.structure.ReturnStatement" />
  <concept fqn="c:f3061a53-9226-4cc5-a443-f952ceaf5816/6329021646629104954:jetbrains.mps.baseLanguage.structure.SingleLineComment" />
  <concept fqn="c:f3061a53-9226-4cc5-a443-f952ceaf5816/1068580123157:jetbrains.mps.baseLanguage.structure.Statement" />
  <concept fqn="c:f3061a53-9226-4cc5-a443-f952ceaf5816/1070462154015:jetbrains.mps.baseLanguage.structure.StaticFieldDeclaration" />
  <concept fqn="c:f3061a53-9226-4cc5-a443-f952ceaf5816/1081236700938:jetbrains.mps.baseLanguage.structure.StaticMethodDeclaration" />
  <concept fqn="c:f3061a53-9226-4cc5-a443-f952ceaf5816/1070475587102:jetbrains.mps.baseLanguage.structure.SuperConstructorInvocation" />
  <concept fqn="c:f3061a53-9226-4cc5-a443-f952ceaf5816/1164991038168:jetbrains.mps.baseLanguage.structure.ThrowStatement" />
  <concept fqn="c:f3061a53-9226-4cc5-a443-f952ceaf5816/1164879751025:jetbrains.mps.baseLanguage.structure.TryCatchStatement" />
  <concept fqn="c:f3061a53-9226-4cc5-a443-f952ceaf5816/1153952380246:jetbrains.mps.baseLanguage.structure.TryStatement" />
  <concept fqn="c:f3061a53-9226-4cc5-a443-f952ceaf5816/1076505808687:jetbrains.mps.baseLanguage.structure.WhileStatement" />
  <root>
    <file name="IconContainer.java">
      <unit at="8,0,11,0" name="jetbrains.mps.ide.migration.wizard.IconContainer" />
    </file>
  </root>
  <root nodeRef="a5b1c28d-abeb-49a6-a58c-559039616d64/r:49062720-8530-4489-916a-fdd3a02a7b82(jetbrains.mps.migration.component/jetbrains.mps.ide.migration.wizard)/2620437876315875804">
    <file name="MigrationError.java">
      <node id="5985196147111679585" at="12,0,13,0" concept="8" trace="getShortMessage#()Ljava/lang/String;" />
      <node id="2620437876315896327" at="14,0,15,0" concept="8" trace="getMessage#()Ljava/lang/String;" />
      <node id="4698343510313476251" at="20,0,21,0" concept="8" trace="canIgnore#()Z" />
      <node id="2620437876315896352" at="26,0,27,0" concept="8" trace="getProblems#(Lcom/intellij/openapi/progress/ProgressIndicator;)Ljava/lang/Iterable;" />
      <node id="2620437876315875815" at="9,0,11,0" concept="2" trace="MigrationError#()V" />
      <scope id="2620437876315875818" at="9,27,9,27" />
      <scope id="5985196147111679585" at="12,0,13,0" />
      <scope id="2620437876315896327" at="14,0,15,0" />
      <scope id="4698343510313476251" at="20,0,21,0" />
      <scope id="2620437876315896352" at="26,0,27,0">
        <var name="progressIndicator" id="4355467922915161757" />
      </scope>
      <scope id="2620437876315875815" at="9,0,11,0" />
      <unit id="2620437876315875804" at="8,0,28,0" name="jetbrains.mps.ide.migration.wizard.MigrationError" />
    </file>
  </root>
  <root nodeRef="a5b1c28d-abeb-49a6-a58c-559039616d64/r:49062720-8530-4489-916a-fdd3a02a7b82(jetbrains.mps.migration.component/jetbrains.mps.ide.migration.wizard)/2620437876316153983">
    <file name="PostCheckError.java">
<<<<<<< HEAD
      <node id="8224028748485565891" at="18,0,19,0" concept="5" trace="myProject" />
      <node id="8224028748487031857" at="19,0,20,0" concept="5" trace="myHaveBadCode" />
      <node id="3201314612678605869" at="20,0,21,0" concept="5" trace="myMigrationsToCheck" />
      <node id="2610768507843040338" at="21,0,22,0" concept="5" trace="myChecker" />
      <node id="8224028748485565895" at="23,126,24,18" concept="4" />
      <node id="8224028748487031861" at="24,18,25,32" concept="4" />
      <node id="3201314612678605874" at="25,32,26,44" concept="4" />
      <node id="2610768507843040342" at="26,44,27,24" concept="4" />
      <node id="5985196147111750148" at="30,35,31,63" concept="11" />
      <node id="6413859341759181087" at="33,30,34,93" concept="10" />
      <node id="6413859341759187646" at="35,24,36,88" concept="4" />
      <node id="6413859341759221428" at="37,12,38,192" concept="4" />
      <node id="6413859341759575144" at="38,192,39,126" concept="4" />
      <node id="6413859341759243591" at="40,5,41,15" concept="11" />
      <node id="2885477569137232325" at="43,89,44,102" concept="10" />
      <node id="2885477569137240296" at="46,41,47,49" concept="4" />
      <node id="2885477569137256466" at="47,49,48,56" concept="11" />
      <node id="6413859341758479708" at="50,7,51,15" concept="11" />
      <node id="8369211240152421934" at="54,30,55,17" concept="11" />
      <node id="6413859341759219222" at="37,10,40,5" concept="1" />
      <node id="5985196147111748435" at="29,0,33,0" concept="9" trace="getShortMessage#()Ljava/lang/String;" />
      <node id="2885477569137190327" at="46,0,50,0" concept="9" trace="process#(Ljetbrains/mps/lang/migration/runtime/base/Problem;)Z" />
      <node id="4930617085365252337" at="53,0,57,0" concept="9" trace="canIgnore#()Z" />
      <node id="2620437876316153987" at="23,0,29,0" concept="3" trace="PostCheckError#(Ljetbrains/mps/project/Project;Ljava/lang/Iterable;ZLjetbrains/mps/ide/migration/MigrationChecker;)V" />
      <node id="6413859341759183817" at="34,93,40,5" concept="8" />
      <node id="2885477569137170401" at="44,102,50,7" concept="4" />
      <node id="2620437876316148123" at="33,0,43,0" concept="9" trace="getMessage#()Ljava/lang/String;" />
      <node id="2620437876316148129" at="43,0,53,0" concept="9" trace="getProblems#(Lcom/intellij/openapi/progress/ProgressIndicator;)Ljava/lang/Iterable;" />
      <scope id="5985196147111748439" at="30,35,31,63" />
      <scope id="6413859341759183819" at="35,24,36,88" />
      <scope id="4930617085365252343" at="54,30,55,17" />
      <scope id="6413859341759219223" at="37,12,39,126" />
      <scope id="2885477569137190329" at="46,41,48,56" />
      <scope id="2620437876316153988" at="23,126,27,24" />
      <scope id="5985196147111748435" at="29,0,33,0" />
      <scope id="2885477569137190327" at="46,0,50,0">
=======
      <node id="8224028748485565891" at="17,0,18,0" concept="4" trace="myProject" />
      <node id="8224028748487031857" at="18,0,19,0" concept="4" trace="myHaveBadCode" />
      <node id="3201314612678605869" at="19,0,20,0" concept="4" trace="myMigrationsToCheck" />
      <node id="2610768507843040338" at="20,0,21,0" concept="4" trace="myChecker" />
      <node id="8224028748485565895" at="22,126,23,18" concept="3" />
      <node id="8224028748487031861" at="23,18,24,32" concept="3" />
      <node id="3201314612678605874" at="24,32,25,44" concept="3" />
      <node id="2610768507843040342" at="25,44,26,24" concept="3" />
      <node id="5985196147111750148" at="29,35,30,63" concept="10" />
      <node id="6413859341759181087" at="32,30,33,93" concept="9" />
      <node id="6413859341759187646" at="34,24,35,88" concept="3" />
      <node id="6413859341759221428" at="36,12,37,192" concept="3" />
      <node id="6413859341759575144" at="37,192,38,126" concept="3" />
      <node id="6413859341759243591" at="39,5,40,15" concept="10" />
      <node id="2885477569137232325" at="42,77,43,78" concept="9" />
      <node id="2885477569137240296" at="45,41,46,49" concept="3" />
      <node id="2885477569137256466" at="46,49,47,56" concept="10" />
      <node id="6413859341758479708" at="49,7,50,15" concept="10" />
      <node id="8369211240152421934" at="53,30,54,17" concept="10" />
      <node id="6413859341759219222" at="36,10,39,5" concept="0" />
      <node id="5985196147111748435" at="28,0,32,0" concept="8" trace="getShortMessage#()Ljava/lang/String;" />
      <node id="2885477569137190327" at="45,0,49,0" concept="8" trace="process#(Ljetbrains/mps/lang/migration/runtime/base/Problem;)Z" />
      <node id="4930617085365252337" at="52,0,56,0" concept="8" trace="canIgnore#()Z" />
      <node id="2620437876316153987" at="22,0,28,0" concept="2" trace="PostCheckError#(Ljetbrains/mps/project/Project;Ljava/lang/Iterable;ZLjetbrains/mps/ide/migration/MigrationChecker;)V" />
      <node id="6413859341759183817" at="33,93,39,5" concept="7" />
      <node id="2885477569137170401" at="43,78,49,7" concept="3" />
      <node id="2620437876316148123" at="32,0,42,0" concept="8" trace="getMessage#()Ljava/lang/String;" />
      <node id="2620437876316148129" at="42,0,52,0" concept="8" trace="getProblems#(Lcom/intellij/openapi/progress/ProgressIndicator;)Ljava/lang/Iterable;" />
      <scope id="5985196147111748439" at="29,35,30,63" />
      <scope id="6413859341759183819" at="34,24,35,88" />
      <scope id="4930617085365252343" at="53,30,54,17" />
      <scope id="6413859341759219223" at="36,12,38,126" />
      <scope id="2885477569137190329" at="45,41,47,56" />
      <scope id="2620437876316153988" at="22,126,26,24" />
      <scope id="5985196147111748435" at="28,0,32,0" />
      <scope id="2885477569137190327" at="45,0,49,0">
>>>>>>> 9c1d9912
        <var name="p" id="2885477569137190327" />
      </scope>
      <scope id="4930617085365252337" at="53,0,57,0" />
      <scope id="2620437876316153987" at="23,0,29,0">
        <var name="checker" id="2610768507843016723" />
        <var name="haveBadCode" id="8224028748486821993" />
        <var name="migrationsToCheck" id="3201314612678591277" />
        <var name="p" id="8224028748485565056" />
      </scope>
      <scope id="2620437876316148127" at="33,30,41,15">
        <var name="res" id="6413859341759181088" />
      </scope>
      <scope id="2620437876316148134" at="43,89,51,15">
        <var name="res" id="2885477569137232326" />
      </scope>
      <scope id="2620437876316148123" at="33,0,43,0" />
      <scope id="2620437876316148129" at="43,0,53,0">
        <var name="progressIndicator" id="4355467922915295540" />
      </scope>
      <unit id="2885477569137190327" at="45,102,50,5" name="jetbrains.mps.ide.migration.wizard.PostCheckError$1" />
      <unit id="2620437876316153983" at="17,0,58,0" name="jetbrains.mps.ide.migration.wizard.PostCheckError" />
    </file>
  </root>
  <root nodeRef="a5b1c28d-abeb-49a6-a58c-559039616d64/r:49062720-8530-4489-916a-fdd3a02a7b82(jetbrains.mps.migration.component/jetbrains.mps.ide.migration.wizard)/2620437876316469478">
    <file name="MigrationExceptionError.java">
<<<<<<< HEAD
      <node id="3676735939761868426" at="12,47,13,12" concept="12" />
      <node id="5985196147111743715" at="16,35,17,47" concept="11" />
      <node id="2620437876316404019" at="19,30,20,83" concept="11" />
      <node id="2620437876316404324" at="22,89,23,56" concept="11" />
      <node id="4930617085365250592" at="26,30,27,17" concept="11" />
      <node id="2620437876316469482" at="10,0,12,0" concept="3" trace="MigrationExceptionError#()V" />
      <node id="3676735939761866316" at="12,0,15,0" concept="3" trace="MigrationExceptionError#(Ljava/lang/Throwable;)V" />
      <node id="2620437876316403304" at="19,0,22,0" concept="9" trace="getMessage#()Ljava/lang/String;" />
      <node id="2620437876316403310" at="22,0,25,0" concept="9" trace="getProblems#(Lcom/intellij/openapi/progress/ProgressIndicator;)Ljava/lang/Iterable;" />
      <node id="5985196147111743312" at="15,0,19,0" concept="9" trace="getShortMessage#()Ljava/lang/String;" />
      <node id="4930617085365250583" at="25,0,29,0" concept="9" trace="canIgnore#()Z" />
=======
      <node id="3676735939761868426" at="12,47,13,12" concept="11" />
      <node id="5985196147111743715" at="16,35,17,47" concept="10" />
      <node id="2620437876316404019" at="19,30,20,83" concept="10" />
      <node id="2620437876316404324" at="22,77,23,44" concept="10" />
      <node id="4930617085365250592" at="26,30,27,17" concept="10" />
      <node id="2620437876316469482" at="10,0,12,0" concept="2" trace="MigrationExceptionError#()V" />
      <node id="3676735939761866316" at="12,0,15,0" concept="2" trace="MigrationExceptionError#(Ljava/lang/Throwable;)V" />
      <node id="2620437876316403304" at="19,0,22,0" concept="8" trace="getMessage#()Ljava/lang/String;" />
      <node id="2620437876316403310" at="22,0,25,0" concept="8" trace="getProblems#(Lcom/intellij/openapi/progress/ProgressIndicator;)Ljava/lang/Iterable;" />
      <node id="5985196147111743312" at="15,0,19,0" concept="8" trace="getShortMessage#()Ljava/lang/String;" />
      <node id="4930617085365250583" at="25,0,29,0" concept="8" trace="canIgnore#()Z" />
>>>>>>> 9c1d9912
      <scope id="2620437876316469483" at="10,36,10,36" />
      <scope id="3676735939761866317" at="12,47,13,12" />
      <scope id="5985196147111743316" at="16,35,17,47" />
      <scope id="2620437876316403308" at="19,30,20,83" />
      <scope id="2620437876316403315" at="22,89,23,56" />
      <scope id="4930617085365250589" at="26,30,27,17" />
      <scope id="2620437876316469482" at="10,0,12,0" />
      <scope id="3676735939761866316" at="12,0,15,0">
        <var name="t" id="3676735939761867113" />
      </scope>
      <scope id="2620437876316403304" at="19,0,22,0" />
      <scope id="2620437876316403310" at="22,0,25,0">
        <var name="progressIndicator" id="4355467922915297869" />
      </scope>
      <scope id="5985196147111743312" at="15,0,19,0" />
      <scope id="4930617085365250583" at="25,0,29,0" />
      <unit id="2620437876316469478" at="9,0,30,0" name="jetbrains.mps.ide.migration.wizard.MigrationExceptionError" />
    </file>
  </root>
  <root nodeRef="a5b1c28d-abeb-49a6-a58c-559039616d64/r:49062720-8530-4489-916a-fdd3a02a7b82(jetbrains.mps.migration.component/jetbrains.mps.ide.migration.wizard)/2620437876316539590">
    <file name="MigrationsMissingError.java">
<<<<<<< HEAD
      <node id="4404440421171638745" at="23,0,24,0" concept="5" trace="errors" />
      <node id="4404440421171638754" at="24,61,25,25" concept="4" />
      <node id="5985196147111775121" at="28,35,29,42" concept="11" />
      <node id="7935677192557016959" at="31,30,32,175" concept="11" />
      <node id="8054806207102080971" at="36,47,37,30" concept="11" />
      <node id="7201972523306098874" at="41,59,42,39" concept="11" />
      <node id="4815078419494489549" at="48,49,49,112" concept="11" />
      <node id="8054806207102139843" at="53,49,54,67" concept="11" />
      <node id="4815078419494472807" at="61,49,62,115" concept="11" />
      <node id="8054806207102362748" at="66,49,67,82" concept="11" />
      <node id="4930617085365235650" at="74,30,75,17" concept="11" />
      <node id="2620437876316539594" at="24,0,27,0" concept="3" trace="MigrationsMissingError#(Ljava/util/List;)V" />
      <node id="2620437876316505136" at="31,0,34,0" concept="9" trace="getMessage#()Ljava/lang/String;" />
      <node id="8054806207102080969" at="36,0,39,0" concept="9" trace="select#(Ljetbrains/mps/ide/migration/ScriptApplied;)Lorg/jetbrains/mps/openapi/module/SModule;" />
      <node id="7201972523306098872" at="41,0,44,0" concept="9" trace="select#(Ljetbrains/mps/ide/migration/ScriptApplied;)Ljetbrains/mps/lang/migration/runtime/base/BaseScriptReference;" />
      <node id="8054806207102116622" at="48,0,51,0" concept="9" trace="accept#(Lorg/jetbrains/mps/openapi/module/SModule;)Z" />
      <node id="8054806207102135669" at="53,0,56,0" concept="9" trace="select#(Lorg/jetbrains/mps/openapi/module/SModule;)Ljava/lang/Integer;" />
      <node id="8054806207102362723" at="61,0,64,0" concept="9" trace="accept#(Lorg/jetbrains/mps/openapi/module/SModule;)Z" />
      <node id="8054806207102362746" at="66,0,69,0" concept="9" trace="select#(Lorg/jetbrains/mps/openapi/module/SModule;)Ljava/lang/Integer;" />
      <node id="5985196147111770860" at="27,0,31,0" concept="9" trace="getShortMessage#()Ljava/lang/String;" />
      <node id="4930617085365235641" at="73,0,77,0" concept="9" trace="canIgnore#()Z" />
      <node id="8054806207102080964" at="34,89,39,24" concept="10" />
      <node id="7201972523306098866" at="39,24,44,35" concept="10" />
      <node id="8054806207102116617" at="46,76,51,28" concept="10" />
      <node id="8054806207102127192" at="51,28,56,30" concept="11" />
      <node id="8054806207102362715" at="59,78,64,28" concept="10" />
      <node id="8054806207102362736" at="64,28,69,30" concept="11" />
      <node id="8054806207102060283" at="46,0,58,0" concept="9" trace="select#(Ljetbrains/mps/lang/migration/runtime/base/MigrationScriptReference;)Ljetbrains/mps/errors/item/IssueKindReportItem;" />
      <node id="8054806207102362713" at="59,0,71,0" concept="9" trace="select#(Ljetbrains/mps/lang/migration/runtime/base/RefactoringScriptReference;)Ljetbrains/mps/errors/item/IssueKindReportItem;" />
      <node id="8054806207102041710" at="44,35,71,8" concept="11" />
      <node id="2620437876316505142" at="34,0,73,0" concept="9" trace="getProblems#(Lcom/intellij/openapi/progress/ProgressIndicator;)Ljava/lang/Iterable;" />
=======
      <node id="4404440421171638745" at="23,0,24,0" concept="4" trace="errors" />
      <node id="4404440421171638754" at="24,61,25,25" concept="3" />
      <node id="5985196147111775121" at="28,35,29,42" concept="10" />
      <node id="7935677192557016959" at="31,30,32,175" concept="10" />
      <node id="8054806207102080971" at="36,47,37,30" concept="10" />
      <node id="7201972523306098874" at="41,59,42,39" concept="10" />
      <node id="4815078419494489549" at="48,49,49,112" concept="10" />
      <node id="8054806207102139843" at="53,49,54,67" concept="10" />
      <node id="4815078419494472807" at="61,49,62,115" concept="10" />
      <node id="8054806207102362748" at="66,49,67,82" concept="10" />
      <node id="4930617085365235650" at="74,30,75,17" concept="10" />
      <node id="2620437876316539594" at="24,0,27,0" concept="2" trace="MigrationsMissingError#(Ljava/util/List;)V" />
      <node id="2620437876316505136" at="31,0,34,0" concept="8" trace="getMessage#()Ljava/lang/String;" />
      <node id="8054806207102080969" at="36,0,39,0" concept="8" trace="select#(Ljetbrains/mps/ide/migration/ScriptApplied;)Lorg/jetbrains/mps/openapi/module/SModule;" />
      <node id="7201972523306098872" at="41,0,44,0" concept="8" trace="select#(Ljetbrains/mps/ide/migration/ScriptApplied;)Ljetbrains/mps/lang/migration/runtime/base/BaseScriptReference;" />
      <node id="8054806207102116622" at="48,0,51,0" concept="8" trace="accept#(Lorg/jetbrains/mps/openapi/module/SModule;)Z" />
      <node id="8054806207102135669" at="53,0,56,0" concept="8" trace="select#(Lorg/jetbrains/mps/openapi/module/SModule;)Ljava/lang/Integer;" />
      <node id="8054806207102362723" at="61,0,64,0" concept="8" trace="accept#(Lorg/jetbrains/mps/openapi/module/SModule;)Z" />
      <node id="8054806207102362746" at="66,0,69,0" concept="8" trace="select#(Lorg/jetbrains/mps/openapi/module/SModule;)Ljava/lang/Integer;" />
      <node id="5985196147111770860" at="27,0,31,0" concept="8" trace="getShortMessage#()Ljava/lang/String;" />
      <node id="4930617085365235641" at="73,0,77,0" concept="8" trace="canIgnore#()Z" />
      <node id="8054806207102080964" at="34,77,39,24" concept="9" />
      <node id="7201972523306098866" at="39,24,44,35" concept="9" />
      <node id="8054806207102116617" at="46,64,51,28" concept="9" />
      <node id="8054806207102127192" at="51,28,56,30" concept="10" />
      <node id="8054806207102362715" at="59,66,64,28" concept="9" />
      <node id="8054806207102362736" at="64,28,69,30" concept="10" />
      <node id="8054806207102060283" at="46,0,58,0" concept="8" trace="select#(Ljetbrains/mps/lang/migration/runtime/base/MigrationScriptReference;)Ljetbrains/mps/lang/migration/runtime/base/Problem;" />
      <node id="8054806207102362713" at="59,0,71,0" concept="8" trace="select#(Ljetbrains/mps/lang/migration/runtime/base/RefactoringScriptReference;)Ljetbrains/mps/lang/migration/runtime/base/Problem;" />
      <node id="8054806207102041710" at="44,35,71,8" concept="10" />
      <node id="2620437876316505142" at="34,0,73,0" concept="8" trace="getProblems#(Lcom/intellij/openapi/progress/ProgressIndicator;)Ljava/lang/Iterable;" />
>>>>>>> 9c1d9912
      <scope id="2620437876316539595" at="24,61,25,25" />
      <scope id="5985196147111770864" at="28,35,29,42" />
      <scope id="2620437876316505140" at="31,30,32,175" />
      <scope id="8054806207102080970" at="36,47,37,30" />
      <scope id="7201972523306098873" at="41,59,42,39" />
      <scope id="8054806207102116623" at="48,49,49,112" />
      <scope id="8054806207102135670" at="53,49,54,67" />
      <scope id="8054806207102362724" at="61,49,62,115" />
      <scope id="8054806207102362747" at="66,49,67,82" />
      <scope id="4930617085365235647" at="74,30,75,17" />
      <scope id="2620437876316539594" at="24,0,27,0">
        <var name="errors" id="4404440421171636821" />
      </scope>
      <scope id="2620437876316505136" at="31,0,34,0" />
      <scope id="8054806207102080969" at="36,0,39,0">
        <var name="it" id="8054806207102080969" />
      </scope>
      <scope id="7201972523306098872" at="41,0,44,0">
        <var name="it" id="7201972523306098872" />
      </scope>
      <scope id="8054806207102116622" at="48,0,51,0">
        <var name="module" id="8054806207102116622" />
      </scope>
      <scope id="8054806207102135669" at="53,0,56,0">
        <var name="module" id="8054806207102135669" />
      </scope>
      <scope id="8054806207102362723" at="61,0,64,0">
        <var name="module" id="8054806207102362723" />
      </scope>
      <scope id="8054806207102362746" at="66,0,69,0">
        <var name="module" id="8054806207102362746" />
      </scope>
      <scope id="5985196147111770860" at="27,0,31,0" />
      <scope id="4930617085365235641" at="73,0,77,0" />
      <scope id="8054806207102060284" at="46,76,56,30">
        <var name="languageUsages" id="8054806207102116618" />
      </scope>
      <scope id="8054806207102362714" at="59,78,69,30">
        <var name="languageUsages" id="8054806207102362716" />
      </scope>
      <scope id="8054806207102060283" at="46,0,58,0">
        <var name="it" id="8054806207102060283" />
      </scope>
      <scope id="8054806207102362713" at="59,0,71,0">
        <var name="it" id="8054806207102362713" />
      </scope>
      <scope id="2620437876316505147" at="34,89,71,8">
        <var name="modules" id="8054806207102080965" />
        <var name="sRefs" id="7201972523306098867" />
      </scope>
      <scope id="2620437876316505142" at="34,0,73,0">
        <var name="progressIndicator" id="4355467922915300437" />
      </scope>
      <unit id="8054806207102080969" at="35,75,39,5" name="jetbrains.mps.ide.migration.wizard.MigrationsMissingError$1" />
      <unit id="7201972523306098872" at="40,79,44,5" name="jetbrains.mps.ide.migration.wizard.MigrationsMissingError$2" />
      <unit id="8054806207102116622" at="47,80,51,9" name="jetbrains.mps.ide.migration.wizard.MigrationsMissingError$3$1" />
      <unit id="8054806207102135669" at="52,164,56,9" name="jetbrains.mps.ide.migration.wizard.MigrationsMissingError$3$2" />
      <unit id="8054806207102362723" at="60,80,64,9" name="jetbrains.mps.ide.migration.wizard.MigrationsMissingError$4$1" />
      <unit id="8054806207102362746" at="65,163,69,9" name="jetbrains.mps.ide.migration.wizard.MigrationsMissingError$4$2" />
      <unit id="8054806207102060283" at="45,90,58,5" name="jetbrains.mps.ide.migration.wizard.MigrationsMissingError$3" />
      <unit id="8054806207102362713" at="58,95,71,5" name="jetbrains.mps.ide.migration.wizard.MigrationsMissingError$4" />
      <unit id="2620437876316539590" at="22,0,78,0" name="jetbrains.mps.ide.migration.wizard.MigrationsMissingError" />
    </file>
  </root>
  <root nodeRef="a5b1c28d-abeb-49a6-a58c-559039616d64/r:49062720-8530-4489-916a-fdd3a02a7b82(jetbrains.mps.migration.component/jetbrains.mps.ide.migration.wizard)/2620437876316714136">
    <file name="MigrationSession.java">
      <node id="4930617085367528130" at="16,0,17,0" concept="8" trace="getProject#()Ljetbrains/mps/project/Project;" />
      <node id="231600208032244817" at="18,0,19,0" concept="8" trace="getRequiredSteps#()Ljava/util/Set;" />
      <node id="4930617085367474873" at="20,0,21,0" concept="8" trace="getMigrationRegistry#()Ljetbrains/mps/ide/migration/MigrationRegistry;" />
      <node id="605495270532764504" at="22,0,23,0" concept="8" trace="getChecker#()Ljetbrains/mps/ide/migration/MigrationChecker;" />
      <node id="4815078419490517023" at="24,0,25,0" concept="8" trace="getExecutor#()Ljetbrains/mps/ide/migration/MigrationExecutor;" />
      <node id="4930617085366887240" at="26,0,27,0" concept="8" trace="getOptions#()Ljetbrains/mps/migration/global/MigrationOptions;" />
      <node id="1244156871961984542" at="28,0,29,0" concept="8" trace="getCurrentStage#()Ljava/lang/Object;" />
      <node id="1244156871961985089" at="30,0,31,0" concept="8" trace="setCurrentStage#(Ljava/lang/Object;)V" />
      <node id="2620437876315903508" at="35,0,36,0" concept="8" trace="setError#(Ljetbrains/mps/ide/migration/wizard/MigrationError;)V" />
      <node id="1244156871962135637" at="38,0,39,0" concept="4" trace="myStage" />
      <node id="2620437876315882567" at="39,0,40,0" concept="4" trace="myErrors" />
      <node id="3680172630958133911" at="40,0,41,0" concept="4" trace="myRequiredSteps" />
      <node id="2620437876315903506" at="44,38,45,22" concept="10" />
      <node id="2620437876315903512" at="47,49,48,24" concept="3" />
      <node id="1244156871962154123" at="51,37,52,21" concept="10" />
      <node id="1244156871962157737" at="55,47,56,22" concept="3" />
      <node id="231600208032343121" at="59,71,60,29" concept="10" />
      <node id="2620437876315903502" at="32,0,34,0" concept="8" trace="getError#()Ljetbrains/mps/ide/migration/wizard/MigrationError;" />
      <node id="1244156871960204839" at="42,0,44,0" concept="2" trace="MigrationSessionBase#()V" />
      <node id="1244156871962167912" at="44,0,47,0" concept="8" trace="getError#()Ljetbrains/mps/ide/migration/wizard/MigrationError;" />
      <node id="1244156871962167916" at="47,0,50,0" concept="8" trace="setError#(Ljetbrains/mps/ide/migration/wizard/MigrationError;)V" />
      <node id="1244156871962145974" at="50,0,54,0" concept="8" trace="getCurrentStage#()Ljava/lang/Object;" />
      <node id="1244156871962145982" at="54,0,58,0" concept="8" trace="setCurrentStage#(Ljava/lang/Object;)V" />
      <node id="231600208032339030" at="58,0,62,0" concept="8" trace="getRequiredSteps#()Ljava/util/Set;" />
      <scope id="1244156871960204840" at="42,35,42,35" />
      <scope id="4930617085367528130" at="16,0,17,0" />
      <scope id="231600208032244817" at="18,0,19,0" />
      <scope id="4930617085367474873" at="20,0,21,0" />
      <scope id="605495270532764504" at="22,0,23,0" />
      <scope id="4815078419490517023" at="24,0,25,0" />
      <scope id="4930617085366887240" at="26,0,27,0" />
      <scope id="1244156871961984542" at="28,0,29,0" />
      <scope id="1244156871961985089" at="30,0,31,0">
        <var name="stage" id="1244156871961986071" />
      </scope>
      <scope id="2620437876315903508" at="35,0,36,0">
        <var name="errors" id="2620437876315903515" />
      </scope>
      <scope id="1244156871962167915" at="44,38,45,22" />
      <scope id="1244156871962167919" at="47,49,48,24" />
      <scope id="1244156871962145978" at="51,37,52,21" />
      <scope id="1244156871962145988" at="55,47,56,22" />
      <scope id="231600208032339035" at="59,71,60,29" />
      <scope id="2620437876315903502" at="32,0,34,0" />
      <scope id="1244156871960204839" at="42,0,44,0" />
      <scope id="1244156871962167912" at="44,0,47,0" />
      <scope id="1244156871962167916" at="47,0,50,0">
        <var name="errors" id="1244156871962167920" />
      </scope>
      <scope id="1244156871962145974" at="50,0,54,0" />
      <scope id="1244156871962145982" at="54,0,58,0">
        <var name="stage" id="1244156871962145986" />
      </scope>
      <scope id="231600208032339030" at="58,0,62,0" />
      <unit id="231600208032249617" at="64,0,68,0" name="jetbrains.mps.ide.migration.wizard.MigrationSession$MigrationStepKind" />
      <unit id="1244156871962167262" at="37,0,63,0" name="jetbrains.mps.ide.migration.wizard.MigrationSession$MigrationSessionBase" />
      <unit id="2620437876316714136" at="15,0,69,0" name="jetbrains.mps.ide.migration.wizard.MigrationSession" />
    </file>
  </root>
  <root nodeRef="a5b1c28d-abeb-49a6-a58c-559039616d64/r:49062720-8530-4489-916a-fdd3a02a7b82(jetbrains.mps.migration.component/jetbrains.mps.ide.migration.wizard)/4570314324458801858">
    <file name="Icons.java">
      <node id="4570314324458801948" at="8,0,9,0" concept="13" trace="Language" />
      <unit id="4570314324458801858" at="7,0,10,0" name="jetbrains.mps.ide.migration.wizard.Icons" />
    </file>
  </root>
  <root nodeRef="a5b1c28d-abeb-49a6-a58c-559039616d64/r:49062720-8530-4489-916a-fdd3a02a7b82(jetbrains.mps.migration.component/jetbrains.mps.ide.migration.wizard)/4930617085363954527">
    <file name="PreCheckError.java">
<<<<<<< HEAD
      <node id="4930617085365322168" at="17,0,18,0" concept="5" trace="myCanIgnore" />
      <node id="8224028748485561360" at="18,0,19,0" concept="5" trace="myProject" />
      <node id="4930617085365322172" at="19,54,20,28" concept="4" />
      <node id="8224028748485561364" at="20,28,21,18" concept="4" />
      <node id="5985196147111756187" at="24,35,25,41" concept="11" />
      <node id="3879509730044082920" at="27,30,28,144" concept="11" />
      <node id="2885477569137259350" at="30,89,31,102" concept="10" />
      <node id="4512299119321474011" at="31,102,32,97" concept="12" />
      <node id="2885477569137259370" at="34,53,35,49" concept="4" />
      <node id="2885477569137259375" at="35,49,36,56" concept="11" />
      <node id="2885477569137259379" at="38,7,39,15" concept="11" />
      <node id="4930617085365362463" at="42,30,43,23" concept="11" />
      <node id="4930617085363954542" at="27,0,30,0" concept="9" trace="getMessage#()Ljava/lang/String;" />
      <node id="4930617085363954531" at="19,0,23,0" concept="3" trace="PreCheckError#(Ljetbrains/mps/project/Project;Z)V" />
      <node id="5985196147111754639" at="23,0,27,0" concept="9" trace="getShortMessage#()Ljava/lang/String;" />
      <node id="2885477569137259368" at="34,0,38,0" concept="9" trace="process#(Ljetbrains/mps/errors/item/IssueKindReportItem;)Z" />
      <node id="4930617085365357638" at="41,0,45,0" concept="9" trace="canIgnore#()Z" />
      <node id="2885477569137259357" at="32,97,38,7" concept="4" />
      <node id="4930617085363954580" at="30,0,41,0" concept="9" trace="getProblems#(Lcom/intellij/openapi/progress/ProgressIndicator;)Ljava/lang/Iterable;" />
=======
      <node id="4930617085365322168" at="17,0,18,0" concept="4" trace="myCanIgnore" />
      <node id="8224028748485561360" at="18,0,19,0" concept="4" trace="myProject" />
      <node id="4930617085365322172" at="19,54,20,28" concept="3" />
      <node id="8224028748485561364" at="20,28,21,18" concept="3" />
      <node id="5985196147111756187" at="24,35,25,41" concept="10" />
      <node id="3879509730044082920" at="27,30,28,144" concept="10" />
      <node id="2885477569137259350" at="30,77,31,78" concept="9" />
      <node id="4512299119321474011" at="31,78,32,97" concept="11" />
      <node id="2885477569137259370" at="34,41,35,49" concept="3" />
      <node id="2885477569137259375" at="35,49,36,56" concept="10" />
      <node id="2885477569137259379" at="38,7,39,15" concept="10" />
      <node id="4930617085365362463" at="42,30,43,23" concept="10" />
      <node id="4930617085363954542" at="27,0,30,0" concept="8" trace="getMessage#()Ljava/lang/String;" />
      <node id="4930617085363954531" at="19,0,23,0" concept="2" trace="PreCheckError#(Ljetbrains/mps/project/Project;Z)V" />
      <node id="5985196147111754639" at="23,0,27,0" concept="8" trace="getShortMessage#()Ljava/lang/String;" />
      <node id="2885477569137259368" at="34,0,38,0" concept="8" trace="process#(Ljetbrains/mps/lang/migration/runtime/base/Problem;)Z" />
      <node id="4930617085365357638" at="41,0,45,0" concept="8" trace="canIgnore#()Z" />
      <node id="2885477569137259357" at="32,97,38,7" concept="3" />
      <node id="4930617085363954580" at="30,0,41,0" concept="8" trace="getProblems#(Lcom/intellij/openapi/progress/ProgressIndicator;)Ljava/lang/Iterable;" />
>>>>>>> 9c1d9912
      <scope id="5985196147111754643" at="24,35,25,41" />
      <scope id="4930617085363954545" at="27,30,28,144" />
      <scope id="4930617085365357644" at="42,30,43,23" />
      <scope id="4930617085363954534" at="19,54,21,18" />
      <scope id="2885477569137259369" at="34,53,36,56" />
      <scope id="4930617085363954542" at="27,0,30,0" />
      <scope id="4930617085363954531" at="19,0,23,0">
        <var name="canIgnore" id="4930617085365319124" />
        <var name="p" id="8224028748485560621" />
      </scope>
      <scope id="5985196147111754639" at="23,0,27,0" />
      <scope id="2885477569137259368" at="34,0,38,0">
        <var name="p" id="2885477569137259368" />
      </scope>
      <scope id="4930617085365357638" at="41,0,45,0" />
      <scope id="4930617085363954586" at="30,89,39,15">
        <var name="res" id="2885477569137259351" />
      </scope>
      <scope id="4930617085363954580" at="30,0,41,0">
        <var name="progressIndicator" id="4930617085363954581" />
      </scope>
      <unit id="2885477569137259368" at="33,153,38,5" name="jetbrains.mps.ide.migration.wizard.PreCheckError$1" />
      <unit id="4930617085363954527" at="16,0,46,0" name="jetbrains.mps.ide.migration.wizard.PreCheckError" />
    </file>
  </root>
  <root nodeRef="a5b1c28d-abeb-49a6-a58c-559039616d64/r:49062720-8530-4489-916a-fdd3a02a7b82(jetbrains.mps.migration.component/jetbrains.mps.ide.migration.wizard)/6781485246382121550">
    <file name="InitialStep.java">
      <node id="6781485246382121554" at="54,0,55,0" concept="13" trace="ID" />
      <node id="4930617085366911146" at="56,0,57,0" concept="4" trace="mySession" />
      <node id="1694748743345036021" at="57,0,58,0" concept="4" trace="myComponents" />
      <node id="6781485246382339100" at="59,48,60,36" concept="15" />
      <node id="4930617085366911150" at="60,36,61,24" concept="3" />
      <node id="2294714783508904143" at="65,58,66,78" concept="11" />
      <node id="2294714783508899042" at="66,78,67,56" concept="3" />
      <node id="231600208032029486" at="67,56,68,44" concept="3" />
      <node id="231600208032038847" at="68,44,69,0" concept="12" />
      <node id="231600208032036487" at="69,0,70,64" concept="3" />
      <node id="231600208032027563" at="70,64,71,0" concept="12" />
      <node id="231600208031871375" at="71,0,72,42" concept="9" />
      <node id="231600208032172349" at="72,42,73,56" concept="3" />
      <node id="231600208032168316" at="73,56,74,0" concept="12" />
      <node id="6329552062705552278" at="74,0,75,80" concept="3" />
      <node id="4772874677746815706" at="75,80,76,102" concept="3" />
      <node id="6329552062705282317" at="76,102,77,0" concept="12" />
      <node id="6781485246382121580" at="77,0,78,36" concept="9" />
      <node id="6329552062705523869" at="78,36,79,68" concept="3" />
      <node id="8963545417383949692" at="79,68,80,56" concept="3" />
      <node id="6329552062705783659" at="80,56,81,42" concept="3" />
      <node id="8963545417384335865" at="81,42,82,56" concept="3" />
      <node id="6781485246382121654" at="82,56,83,35" concept="3" />
      <node id="6329552062705591168" at="83,35,84,0" concept="12" />
      <node id="2665954563897264699" at="84,0,85,92" concept="9" />
      <node id="2553264712214855874" at="85,92,86,0" concept="12" />
      <node id="7876385803862804668" at="87,54,88,42" concept="9" />
      <node id="2553264712214874737" at="88,42,89,0" concept="12" />
      <node id="7876385803862977390" at="89,0,90,78" concept="3" />
      <node id="3058260964920970305" at="90,78,91,85" concept="3" />
      <node id="2665954563897344657" at="91,85,92,0" concept="12" />
      <node id="2553264712214857843" at="92,0,93,42" concept="9" />
      <node id="2553264712214857846" at="93,42,94,78" concept="3" />
      <node id="2553264712214947574" at="94,78,95,0" concept="12" />
      <node id="1694748743345097236" at="96,88,97,48" concept="9" />
      <node id="1694748743345102679" at="97,48,98,36" concept="3" />
      <node id="7876385803862937514" at="98,36,99,29" concept="3" />
      <node id="2553264712214857870" at="100,7,101,39" concept="3" />
      <node id="2553264712214857873" at="101,39,102,52" concept="3" />
      <node id="7876385803862906072" at="102,52,103,41" concept="3" />
      <node id="7642015473895957097" at="107,30,108,45" concept="9" />
      <node id="4839367590369663420" at="108,45,109,26" concept="3" />
      <node id="7642015473896135327" at="109,26,110,62" concept="3" />
      <node id="4839367590369683301" at="110,62,111,0" concept="12" />
      <node id="4839367590369675743" at="111,0,112,98" concept="3" />
      <node id="4839367590369686954" at="112,98,113,116" concept="3" />
      <node id="4839367590369703899" at="113,116,114,98" concept="3" />
      <node id="4839367590369712128" at="114,98,115,133" concept="3" />
      <node id="4839367590369712202" at="115,133,116,174" concept="3" />
      <node id="4839367590369724366" at="116,174,117,0" concept="12" />
      <node id="4839367590369699385" at="117,0,118,27" concept="3" />
      <node id="231600208032468094" at="118,27,119,27" concept="10" />
      <node id="6329552062706246676" at="122,45,123,51" concept="9" />
      <node id="6329552062707265055" at="123,51,124,12" concept="11" />
      <node id="6329552062706679912" at="124,12,125,76" concept="9" />
      <node id="6329552062707245412" at="125,76,126,0" concept="12" />
      <node id="4930617085367739403" at="128,25,129,69" concept="9" />
      <node id="7440590092999306602" at="129,69,130,272" concept="9" />
      <node id="8963545417383781187" at="130,272,131,0" concept="12" />
      <node id="231600208032635927" at="131,0,132,25" concept="11" />
      <node id="2601257576497879779" at="133,95,134,97" concept="9" />
      <node id="231600208032618746" at="134,97,135,116" concept="9" />
      <node id="2601257576498081845" at="135,116,136,26" concept="3" />
      <node id="231600208032907164" at="136,26,137,26" concept="3" />
      <node id="231600208032610629" at="138,9,139,0" concept="12" />
      <node id="6329552062707290687" at="139,0,140,30" concept="11" />
      <node id="6329552062706901713" at="140,30,141,84" concept="9" />
      <node id="6329552062706942990" at="141,84,142,94" concept="9" />
      <node id="6329552062707494180" at="144,50,145,105" concept="9" />
      <node id="6329552062707573078" at="146,56,147,30" concept="3" />
      <node id="6329552062707608548" at="148,20,149,30" concept="3" />
      <node id="6329552062706777921" at="153,49,154,26" concept="3" />
      <node id="5504224296620124399" at="156,49,157,26" concept="3" />
      <node id="7201972523300389331" at="158,9,159,0" concept="12" />
      <node id="8963545417383757190" at="159,0,160,145" concept="9" />
      <node id="7201972523300160647" at="162,63,163,43" concept="10" />
      <node id="7201972523300663098" at="165,22,166,0" concept="12" />
      <node id="7201972523300422082" at="166,0,167,31" concept="11" />
      <node id="7201972523299850735" at="167,31,168,129" concept="9" />
      <node id="7201972523300019812" at="170,64,171,36" concept="10" />
      <node id="7201972523300045809" at="174,43,175,139" concept="3" />
      <node id="4658897162608264122" at="179,58,180,75" concept="9" />
      <node id="6329552062707729952" at="180,75,181,122" concept="9" />
      <node id="7201972523300225864" at="181,122,182,115" concept="3" />
      <node id="7201972523300827442" at="186,51,187,79" concept="10" />
      <node id="7201972523300827453" at="190,51,191,34" concept="10" />
      <node id="6329552062706943124" at="193,30,194,149" concept="9" />
      <node id="7201972523300316197" at="196,56,197,26" concept="3" />
      <node id="7201972523300367841" at="200,49,201,26" concept="3" />
      <node id="7201972523300364730" at="202,9,203,0" concept="12" />
      <node id="7201972523300460745" at="203,0,204,29" concept="11" />
      <node id="7201972523300587508" at="204,29,205,125" concept="9" />
      <node id="7201972523300587543" at="207,64,208,34" concept="10" />
      <node id="7201972523300587553" at="211,41,212,120" concept="3" />
      <node id="4658897162608685057" at="216,60,217,77" concept="9" />
      <node id="4658897162608711741" at="217,77,218,122" concept="9" />
      <node id="7201972523300945323" at="218,122,219,78" concept="9" />
      <node id="7201972523300587588" at="219,78,220,67" concept="3" />
      <node id="7201972523300793700" at="224,51,225,81" concept="10" />
      <node id="7201972523300793711" at="228,51,229,34" concept="10" />
      <node id="7201972523300587601" at="231,30,232,148" concept="9" />
      <node id="7201972523300587645" at="234,56,235,26" concept="3" />
      <node id="7201972523300587654" at="238,49,239,26" concept="3" />
      <node id="7201972523300933438" at="242,7,243,0" concept="12" />
      <node id="6329552062707827220" at="243,0,244,33" concept="9" />
      <node id="4699377763925309189" at="244,33,245,31" concept="3" />
      <node id="7440590092998784060" at="248,156,249,97" concept="3" />
      <node id="6018138421348016309" at="250,54,251,94" concept="3" />
      <node id="3077910182100554188" at="252,16,253,80" concept="3" />
      <node id="7440590092998784101" at="254,9,255,20" concept="10" />
      <node id="5504224296620421958" at="258,50,259,24" concept="3" />
      <node id="7788734347996764849" at="260,5,261,53" concept="9" />
      <node id="8749951389324812962" at="261,53,262,0" concept="12" />
      <node id="7788734347996764834" at="262,0,263,50" concept="9" />
      <node id="7788734347996764855" at="263,50,264,47" concept="3" />
      <node id="7788734347996764862" at="264,47,265,90" concept="3" />
      <node id="7788734347996764876" at="265,90,266,17" concept="10" />
      <node id="6781485246382121663" at="270,33,271,28" concept="10" />
      <node id="6781485246382121670" at="275,37,276,16" concept="10" />
      <node id="6329552062704994168" at="280,37,281,22" concept="10" />
      <node id="6329552062704997606" at="284,35,285,21" concept="10" />
      <node id="1694748743345121554" at="289,93,290,29" concept="3" />
      <node id="1694748743345144219" at="290,29,291,0" concept="12" />
      <node id="1694748743345182212" at="292,98,293,46" concept="9" />
      <node id="1694748743345166505" at="293,46,294,38" concept="9" />
      <node id="1694748743345139984" at="294,38,295,57" concept="3" />
      <node id="7440590092999053956" at="300,0,301,0" concept="4" trace="myIcon" />
      <node id="7440590092999026061" at="301,50,302,21" concept="15" />
      <node id="7440590092999053960" at="302,21,303,20" concept="3" />
      <node id="7440590092999066254" at="306,27,307,20" concept="10" />
      <node id="6018138421348024823" at="310,77,311,47" concept="10" />
      <node id="6329552062707600812" at="148,18,150,13" concept="0" />
      <node id="3077910182100543958" at="252,14,254,9" concept="0" />
      <node id="5504224296620106475" at="152,11,155,9" concept="7" />
      <node id="5504224296620124397" at="155,9,158,9" concept="7" />
      <node id="7201972523300160645" at="162,0,165,0" concept="8" trace="select#(Ljetbrains/mps/ide/migration/ScriptApplied;)Ljetbrains/mps/lang/migration/runtime/base/BaseScriptReference;" />
      <node id="7201972523300016771" at="170,0,173,0" concept="8" trace="select#(Ljetbrains/mps/lang/migration/runtime/base/MigrationScriptReference;)Lorg/jetbrains/mps/openapi/language/SLanguage;" />
      <node id="7201972523300042280" at="174,0,177,0" concept="8" trace="visit#(Lorg/jetbrains/mps/openapi/language/SLanguage;)V" />
      <node id="7201972523300827440" at="186,0,189,0" concept="8" trace="accept#(Ljetbrains/mps/ide/migration/ScriptApplied;)Z" />
      <node id="7201972523300827451" at="190,0,193,0" concept="8" trace="select#(Ljetbrains/mps/ide/migration/ScriptApplied;)Lorg/jetbrains/mps/openapi/module/SModule;" />
      <node id="7201972523300290682" at="196,0,199,0" concept="8" trace="visit#(Ljavax/swing/tree/DefaultMutableTreeNode;)V" />
      <node id="7201972523300367839" at="199,11,202,9" concept="7" />
      <node id="7201972523300587541" at="207,0,210,0" concept="8" trace="select#(Ljetbrains/mps/lang/migration/runtime/base/RefactoringScriptReference;)Lorg/jetbrains/mps/openapi/module/SModule;" />
      <node id="7201972523300587551" at="211,0,214,0" concept="8" trace="visit#(Lorg/jetbrains/mps/openapi/module/SModule;)V" />
      <node id="7201972523300793698" at="224,0,227,0" concept="8" trace="accept#(Ljetbrains/mps/ide/migration/ScriptApplied;)Z" />
      <node id="7201972523300793709" at="228,0,231,0" concept="8" trace="select#(Ljetbrains/mps/ide/migration/ScriptApplied;)Lorg/jetbrains/mps/openapi/module/SModule;" />
      <node id="7201972523300587643" at="234,0,237,0" concept="8" trace="visit#(Ljavax/swing/tree/DefaultMutableTreeNode;)V" />
      <node id="7201972523300587652" at="237,11,240,9" concept="7" />
      <node id="5504224296620421945" at="257,7,260,5" concept="5" />
      <node id="7440590092998861104" at="306,0,309,0" concept="8" trace="getIcon#()Ljavax/swing/Icon;" />
      <node id="6018138421348024823" at="310,0,313,0" concept="14" trace="as_nznoqw_a0a0a0b0a0a0a0i0l#(Ljava/lang/Object;Ljava/lang/Class;)null" />
      <node id="6781485246382121558" at="59,0,63,0" concept="2" trace="InitialStep#(Ljetbrains/mps/ide/migration/wizard/MigrationSession;)V" />
      <node id="6781485246382121660" at="269,0,273,0" concept="8" trace="getNextStepId#()Ljava/lang/Object;" />
      <node id="6781485246382121667" at="274,0,278,0" concept="8" trace="getPreviousStepId#()Ljava/lang/Object;" />
      <node id="6329552062704977656" at="279,0,283,0" concept="8" trace="cancelButtonLabel#()Ljava/lang/String;" />
      <node id="6329552062704977666" at="283,0,287,0" concept="8" trace="nextButtonLabel#()Ljava/lang/String;" />
      <node id="7440590092999026055" at="301,0,305,0" concept="2" trace="MyTreeNode#(Ljava/lang/String;Ljavax/swing/Icon;)V" />
      <node id="4698343510311940715" at="95,0,100,7" concept="6" />
      <node id="6329552062707544955" at="145,105,150,13" concept="7" />
      <node id="7201972523300160640" at="160,145,165,22" concept="9" />
      <node id="6329552062707693210" at="179,0,184,0" concept="8" trace="visit#(Ljetbrains/mps/lang/migration/runtime/base/MigrationScriptReference;)V" />
      <node id="7201972523300283483" at="194,149,199,11" concept="3" />
      <node id="7201972523300587637" at="232,148,237,11" concept="3" />
      <node id="6018138421347990058" at="249,97,254,9" concept="7" />
      <node id="1694748743345144928" at="291,0,296,5" concept="6" />
      <node id="231600208032804907" at="132,25,138,9" concept="7" />
      <node id="7201972523300587573" at="216,0,222,0" concept="8" trace="visit#(Ljetbrains/mps/lang/migration/runtime/base/RefactoringScriptReference;)V" />
      <node id="6329552062707672970" at="177,11,184,11" concept="3" />
      <node id="6329552062707435313" at="144,0,152,0" concept="8" trace="visit#(Ljetbrains/mps/migration/global/ProjectMigration;)V" />
      <node id="7201972523300587566" at="214,11,222,11" concept="3" />
      <node id="7201972523299932825" at="168,129,177,11" concept="3" />
      <node id="7201972523300827432" at="184,11,193,30" concept="9" />
      <node id="7201972523300587532" at="205,125,214,11" concept="3" />
      <node id="7201972523300793690" at="222,11,231,30" concept="9" />
      <node id="6329552062707421796" at="142,94,152,11" concept="3" />
      <node id="7440590092998784043" at="247,0,257,0" concept="8" trace="getTreeCellRendererComponent#(Ljavax/swing/JTree;Ljava/lang/Object;ZZZIZ)Ljava/awt/Component;" />
      <node id="1694748743345121543" at="288,0,298,0" concept="8" trace="commit#(Lcom/intellij/ide/wizard/AbstractWizardStepEx/CommitType;)V" />
      <node id="7440590092998717927" at="245,31,257,7" concept="3" />
      <node id="231600208032081936" at="107,0,121,0" concept="8" trace="createText#()Ljava/lang/String;" />
      <node id="2665954563897314885" at="86,0,104,5" concept="7" />
      <node id="6781485246382121570" at="64,0,106,0" concept="8" trace="doCreateComponent#(Ljavax/swing/JComponent;)V" />
      <node id="6329552062706163060" at="128,0,242,0" concept="8" trace="run#()V" />
      <node id="6329552062706163058" at="126,0,242,7" concept="3" />
      <node id="6329552062705805034" at="122,0,268,0" concept="8" trace="createMigrationsInfo#()Ljavax/swing/JComponent;" />
      <scope id="6329552062707544957" at="146,56,147,30" />
      <scope id="6329552062707600813" at="148,20,149,30" />
      <scope id="5504224296620106477" at="153,49,154,26" />
      <scope id="5504224296620124398" at="156,49,157,26" />
      <scope id="7201972523300160646" at="162,63,163,43" />
      <scope id="7201972523300016772" at="170,64,171,36" />
      <scope id="7201972523300042281" at="174,43,175,139" />
      <scope id="7201972523300827441" at="186,51,187,79" />
      <scope id="7201972523300827452" at="190,51,191,34" />
      <scope id="7201972523300290683" at="196,56,197,26" />
      <scope id="7201972523300367840" at="200,49,201,26" />
      <scope id="7201972523300587542" at="207,64,208,34" />
      <scope id="7201972523300587552" at="211,41,212,120" />
      <scope id="7201972523300793699" at="224,51,225,81" />
      <scope id="7201972523300793710" at="228,51,229,34" />
      <scope id="7201972523300587644" at="234,56,235,26" />
      <scope id="7201972523300587653" at="238,49,239,26" />
      <scope id="6018138421347990060" at="250,54,251,94" />
      <scope id="3077910182100543959" at="252,16,253,80" />
      <scope id="5504224296620421957" at="258,50,259,24" />
      <scope id="6781485246382121662" at="270,33,271,28" />
      <scope id="6781485246382121669" at="275,37,276,16" />
      <scope id="6329552062704977662" at="280,37,281,22" />
      <scope id="6329552062704977672" at="284,35,285,21" />
      <scope id="7440590092998861107" at="306,27,307,20" />
      <scope id="6018138421348024823" at="310,77,311,47" />
      <scope id="6781485246382121562" at="59,48,61,24" />
      <scope id="7440590092999026059" at="301,50,303,20" />
      <scope id="4698343510311940721" at="96,88,99,29">
        <var name="c" id="1694748743345097237" />
      </scope>
      <scope id="7201972523300160645" at="162,0,165,0">
        <var name="it" id="7201972523300160645" />
      </scope>
      <scope id="7201972523300016771" at="170,0,173,0">
        <var name="it" id="7201972523300016771" />
      </scope>
      <scope id="7201972523300042280" at="174,0,177,0">
        <var name="it" id="7201972523300042280" />
      </scope>
      <scope id="6329552062707693211" at="179,58,182,115">
        <var name="caption" id="6329552062707729953" />
        <var name="ms" id="4658897162608264123" />
      </scope>
      <scope id="7201972523300827440" at="186,0,189,0">
        <var name="it" id="7201972523300827440" />
      </scope>
      <scope id="7201972523300827451" at="190,0,193,0">
        <var name="it" id="7201972523300827451" />
      </scope>
      <scope id="7201972523300290682" at="196,0,199,0">
        <var name="it" id="7201972523300290682" />
      </scope>
      <scope id="7201972523300587541" at="207,0,210,0">
        <var name="it" id="7201972523300587541" />
      </scope>
      <scope id="7201972523300587551" at="211,0,214,0">
        <var name="it" id="7201972523300587551" />
      </scope>
      <scope id="7201972523300793698" at="224,0,227,0">
        <var name="it" id="7201972523300793698" />
      </scope>
      <scope id="7201972523300793709" at="228,0,231,0">
        <var name="it" id="7201972523300793709" />
      </scope>
      <scope id="7201972523300587643" at="234,0,237,0">
        <var name="it" id="7201972523300587643" />
      </scope>
      <scope id="5504224296620421945" at="257,7,260,5">
        <var name="i" id="5504224296620421946" />
      </scope>
      <scope id="1694748743345144932" at="292,98,295,57">
        <var name="c" id="1694748743345182213" />
        <var name="val" id="1694748743345166506" />
      </scope>
      <scope id="7440590092998861104" at="306,0,309,0" />
      <scope id="6018138421348024823" at="310,0,313,0">
        <var name="o" id="6018138421348024823" />
        <var name="type" id="6018138421348024823" />
      </scope>
      <scope id="6781485246382121558" at="59,0,63,0">
        <var name="session" id="4930617085366902411" />
      </scope>
      <scope id="231600208032804909" at="133,95,137,26">
        <var name="umig" id="231600208032618747" />
        <var name="uroot" id="2601257576497879780" />
      </scope>
      <scope id="7201972523300587574" at="216,60,220,67">
        <var name="caption" id="4658897162608711742" />
        <var name="node" id="7201972523300945324" />
        <var name="rs" id="4658897162608685058" />
      </scope>
      <scope id="6781485246382121660" at="269,0,273,0" />
      <scope id="6781485246382121667" at="274,0,278,0" />
      <scope id="6329552062704977656" at="279,0,283,0" />
      <scope id="6329552062704977666" at="283,0,287,0" />
      <scope id="7440590092999026055" at="301,0,305,0">
        <var name="caption" id="7440590092999026062" />
        <var name="icon" id="7440590092999052228" />
      </scope>
      <scope id="4698343510311940715" at="95,0,100,7">
        <var name="option" id="4698343510311940717" />
      </scope>
      <scope id="6329552062707693210" at="179,0,184,0">
        <var name="it" id="6329552062707693210" />
      </scope>
      <scope id="1694748743345144928" at="291,0,296,5">
        <var name="option" id="1694748743345144930" />
      </scope>
      <scope id="6329552062707435314" at="144,50,150,13">
        <var name="node" id="6329552062707494181" />
      </scope>
      <scope id="7201972523300587573" at="216,0,222,0">
        <var name="it" id="7201972523300587573" />
      </scope>
      <scope id="7440590092998784059" at="248,156,255,20" />
      <scope id="1694748743345121551" at="289,93,296,5" />
      <scope id="6329552062707435313" at="144,0,152,0">
        <var name="it" id="6329552062707435313" />
      </scope>
      <scope id="7440590092998784043" at="247,0,257,0">
        <var name="expanded" id="7440590092998784051" />
        <var name="hasFocus" id="7440590092998784057" />
        <var name="leaf" id="7440590092998784053" />
        <var name="row" id="7440590092998784055" />
        <var name="selected" id="7440590092998784049" />
        <var name="tree" id="7440590092998784045" />
        <var name="value" id="7440590092998784047" />
      </scope>
      <scope id="1694748743345121543" at="288,0,298,0">
        <var name="commitType" id="1694748743345121545" />
      </scope>
      <scope id="231600208032081940" at="107,30,119,27">
        <var name="text" id="7642015473895957098" />
      </scope>
      <scope id="231600208032081936" at="107,0,121,0" />
      <scope id="2665954563897314887" at="87,54,103,41">
        <var name="internalPanel" id="2553264712214857842" />
        <var name="settingsPanel" id="7876385803862804669" />
      </scope>
      <scope id="6781485246382121572" at="65,58,104,5">
        <var name="infoPanel" id="6781485246382121579" />
        <var name="migrationsPanel" id="231600208031871376" />
        <var name="options" id="2665954563897264700" />
      </scope>
      <scope id="6781485246382121570" at="64,0,106,0">
        <var name="mainPanel" id="5941876659888074706" />
      </scope>
      <scope id="6329552062706163062" at="128,25,240,9">
        <var name="croot" id="6329552062706901714" />
        <var name="l2n" id="7201972523299850741" />
        <var name="lroot" id="6329552062706943125" />
        <var name="m2n" id="7201972523300587509" />
        <var name="manager" id="4930617085367739404" />
        <var name="migratedModulesNum" id="7201972523300827433" />
        <var name="migratedModulesNum2" id="7201972523300793691" />
        <var name="migrationIcon" id="7440590092999306603" />
        <var name="migrationsApplied" id="8963545417383757191" />
        <var name="mroot" id="7201972523300587602" />
        <var name="proot" id="6329552062706942991" />
        <var name="scripts" id="7201972523300160641" />
      </scope>
      <scope id="6329552062706163060" at="128,0,242,0" />
      <scope id="6329552062705805037" at="122,45,266,17">
        <var name="panel" id="7788734347996764835" />
        <var name="project" id="6329552062706246677" />
        <var name="root" id="6329552062706679913" />
        <var name="scrollPane" id="7788734347996764850" />
        <var name="tree" id="6329552062707827221" />
      </scope>
      <scope id="6329552062705805034" at="122,0,268,0" />
      <unit id="7201972523300160645" at="161,112,165,9" name="jetbrains.mps.ide.migration.wizard.InitialStep$1$2" />
      <unit id="7201972523300016771" at="169,89,173,9" name="jetbrains.mps.ide.migration.wizard.InitialStep$1$3" />
      <unit id="7201972523300042280" at="173,35,177,9" name="jetbrains.mps.ide.migration.wizard.InitialStep$1$4" />
      <unit id="7201972523300827440" at="185,96,189,9" name="jetbrains.mps.ide.migration.wizard.InitialStep$1$6" />
      <unit id="7201972523300827451" at="189,22,193,9" name="jetbrains.mps.ide.migration.wizard.InitialStep$1$7" />
      <unit id="7201972523300290682" at="195,78,199,9" name="jetbrains.mps.ide.migration.wizard.InitialStep$1$8" />
      <unit id="7201972523300587541" at="206,91,210,9" name="jetbrains.mps.ide.migration.wizard.InitialStep$1$9" />
      <unit id="7201972523300587551" at="210,35,214,9" name="jetbrains.mps.ide.migration.wizard.InitialStep$1$10" />
      <unit id="7201972523300793698" at="223,97,227,9" name="jetbrains.mps.ide.migration.wizard.InitialStep$1$12" />
      <unit id="7201972523300793709" at="227,22,231,9" name="jetbrains.mps.ide.migration.wizard.InitialStep$1$13" />
      <unit id="7201972523300587643" at="233,78,237,9" name="jetbrains.mps.ide.migration.wizard.InitialStep$1$14" />
      <unit id="6329552062707693210" at="178,91,184,9" name="jetbrains.mps.ide.migration.wizard.InitialStep$1$5" />
      <unit id="7201972523300587573" at="215,93,222,9" name="jetbrains.mps.ide.migration.wizard.InitialStep$1$11" />
      <unit id="6329552062707435313" at="143,87,152,9" name="jetbrains.mps.ide.migration.wizard.InitialStep$1$1" />
      <unit id="7440590092998781937" at="246,29,257,5" name="jetbrains.mps.ide.migration.wizard.InitialStep$2" />
      <unit id="7440590092998840330" at="299,0,310,0" name="jetbrains.mps.ide.migration.wizard.InitialStep$MyTreeNode" />
      <unit id="6329552062706163060" at="127,63,242,5" name="jetbrains.mps.ide.migration.wizard.InitialStep$1" />
      <unit id="6781485246382121550" at="53,0,314,0" name="jetbrains.mps.ide.migration.wizard.InitialStep" />
    </file>
  </root>
  <root nodeRef="a5b1c28d-abeb-49a6-a58c-559039616d64/r:49062720-8530-4489-916a-fdd3a02a7b82(jetbrains.mps.migration.component/jetbrains.mps.ide.migration.wizard)/6781485246382121744">
    <file name="BaseStep.java">
      <node id="6781485246382121756" at="13,0,14,0" concept="4" trace="myComponent" />
      <node id="6781485246382121760" at="14,0,15,0" concept="4" trace="myId" />
      <node id="6781485246382521862" at="15,44,16,17" concept="15" />
      <node id="6781485246382121777" at="16,17,17,14" concept="3" />
      <node id="6781485246382121788" at="21,29,22,16" concept="10" />
      <node id="8470366232949577676" at="26,30,27,33" concept="3" />
      <node id="4705032494359929621" at="27,33,28,78" concept="3" />
      <node id="5941876659888041666" at="28,78,29,37" concept="3" />
      <node id="5941876659888010047" at="30,5,31,0" concept="12" />
      <node id="6781485246382121802" at="31,0,32,23" concept="10" />
      <node id="6781485246382121809" at="35,52,36,16" concept="10" />
      <node id="6781485246382121824" at="42,31,43,16" concept="10" />
      <node id="6781485246382121830" at="45,35,46,16" concept="10" />
      <node id="4698343510313917969" at="48,35,49,16" concept="10" />
      <node id="8798780173167799850" at="51,37,52,16" concept="10" />
      <node id="6781485246382121840" at="58,0,59,0" concept="8" trace="doCreateComponent#(Ljavax/swing/JComponent;)V" />
      <node id="3459283717709189402" at="54,0,56,0" concept="8" trace="nextButtonAction#()V" />
      <node id="3459283717709189396" at="56,0,58,0" concept="8" trace="cancelButtonAction#()V" />
      <node id="6781485246382121813" at="38,0,41,0" concept="8" trace="commit#(Lcom/intellij/ide/wizard/AbstractWizardStepEx/CommitType;)V" />
      <node id="6781485246382121828" at="45,0,48,0" concept="8" trace="canBeCancelled#()Z" />
      <node id="4698343510313896649" at="48,0,51,0" concept="8" trace="nextButtonLabel#()Ljava/lang/String;" />
      <node id="8798780173167799848" at="51,0,54,0" concept="8" trace="cancelButtonLabel#()Ljava/lang/String;" />
      <node id="6781485246382121764" at="15,0,19,0" concept="2" trace="BaseStep#(Ljava/lang/String;Ljava/lang/String;)V" />
      <node id="6781485246382121806" at="34,0,38,0" concept="8" trace="getPreferredFocusedComponent#()Ljavax/swing/JComponent;" />
      <node id="6781485246382121821" at="41,0,45,0" concept="8" trace="isComplete#()Z" />
      <node id="6781485246382121784" at="19,0,24,0" concept="8" trace="getStepId#()Ljava/lang/Object;" />
      <node id="5941876659888033376" at="25,36,30,5" concept="7" />
      <node id="6781485246382121799" at="24,0,34,0" concept="8" trace="getComponent#()Ljavax/swing/JComponent;" />
      <scope id="6781485246382121818" at="39,93,39,93" />
      <scope id="3459283717709189403" at="54,34,54,34" />
      <scope id="3459283717709189397" at="56,36,56,36" />
      <scope id="6781485246382121787" at="21,29,22,16" />
      <scope id="6781485246382121808" at="35,52,36,16" />
      <scope id="6781485246382121823" at="42,31,43,16" />
      <scope id="6781485246382121829" at="45,35,46,16" />
      <scope id="4698343510313896650" at="48,35,49,16" />
      <scope id="8798780173167799849" at="51,37,52,16" />
      <scope id="6781485246382121840" at="58,0,59,0">
        <var name="mainPanel" id="5941876659888042196" />
      </scope>
      <scope id="6781485246382121772" at="15,44,17,14" />
      <scope id="3459283717709189402" at="54,0,56,0" />
      <scope id="3459283717709189396" at="56,0,58,0" />
      <scope id="5941876659888033378" at="26,30,29,37" />
      <scope id="6781485246382121813" at="38,0,41,0">
        <var name="commitType" id="6781485246382121815" />
      </scope>
      <scope id="6781485246382121828" at="45,0,48,0" />
      <scope id="4698343510313896649" at="48,0,51,0" />
      <scope id="8798780173167799848" at="51,0,54,0" />
      <scope id="6781485246382121764" at="15,0,19,0">
        <var name="id" id="6781485246382121770" />
        <var name="title" id="6781485246382121768" />
      </scope>
      <scope id="6781485246382121806" at="34,0,38,0" />
      <scope id="6781485246382121821" at="41,0,45,0" />
      <scope id="6781485246382121784" at="19,0,24,0" />
      <scope id="6781485246382121801" at="25,36,32,23" />
      <scope id="6781485246382121799" at="24,0,34,0" />
      <unit id="6781485246382121744" at="12,0,60,0" name="jetbrains.mps.ide.migration.wizard.BaseStep" />
    </file>
  </root>
  <root nodeRef="a5b1c28d-abeb-49a6-a58c-559039616d64/r:49062720-8530-4489-916a-fdd3a02a7b82(jetbrains.mps.migration.component/jetbrains.mps.ide.migration.wizard)/6781485246382122883">
    <file name="MigrationWizard.java">
      <node id="6781485246382144692" at="17,69,18,71" concept="15" />
      <node id="5602361519477958943" at="18,71,19,22" concept="3" />
      <node id="6329552062706482381" at="22,77,23,98" concept="9" />
      <node id="2116282691649861748" at="25,101,26,31" concept="10" />
      <node id="4930617085367407430" at="29,64,30,43" concept="3" />
      <node id="6329552062706474601" at="32,7,33,0" concept="12" />
      <node id="4698343510310804739" at="33,0,34,122" concept="10" />
      <node id="4022063101753978507" at="38,37,39,16" concept="10" />
      <node id="7157623378520292474" at="43,34,44,26" concept="3" />
      <node id="7157623378520303788" at="44,26,45,62" concept="11" />
      <node id="6781485246382122915" at="45,62,46,63" concept="3" />
      <node id="3459283717709380416" at="46,63,47,0" concept="12" />
      <node id="4698343510313939260" at="47,0,48,53" concept="9" />
      <node id="4698343510313927865" at="49,28,50,41" concept="3" />
      <node id="8798780173167855356" at="51,5,52,57" concept="9" />
      <node id="8798780173167855367" at="53,30,54,45" concept="3" />
      <node id="6648029969640517075" at="59,33,60,33" concept="3" />
      <node id="2715591209329240758" at="60,33,61,93" concept="11" />
      <node id="6648029969640528953" at="61,93,62,25" concept="3" />
      <node id="6648029969640533217" at="66,32,67,35" concept="3" />
      <node id="2715591209329240845" at="67,35,68,93" concept="11" />
      <node id="6648029969640531305" at="68,93,69,27" concept="3" />
      <node id="3459283717709378261" at="72,30,73,45" concept="10" />
      <node id="3826918725743247137" at="77,32,78,33" concept="10" />
      <node id="5602361519477972411" at="82,45,83,67" concept="10" />
      <node id="2116282691649861746" at="25,0,28,0" concept="8" trace="translate#(Ljetbrains/mps/migration/global/ProjectMigrationWithOptions;)Ljava/lang/Iterable;" />
      <node id="4930617085367407052" at="29,0,32,0" concept="8" trace="visit#(Ljetbrains/mps/migration/global/ProjectMigrationWithOptions/Option;)V" />
      <node id="4698343510313940373" at="48,53,51,5" concept="7" />
      <node id="8798780173167855365" at="52,57,55,5" concept="7" />
      <node id="3459283717709378278" at="72,0,75,0" concept="8" trace="getStep#()Ljetbrains/mps/ide/migration/wizard/BaseStep;" />
      <node id="6781485246382122887" at="17,0,21,0" concept="2" trace="MigrationWizard#(Lcom/intellij/openapi/project/Project;Ljetbrains/mps/ide/migration/wizard/MigrationSession;)V" />
      <node id="4022063101753957485" at="37,0,41,0" concept="8" trace="isAutoAdjustable#()Z" />
      <node id="3826918725743218156" at="76,0,80,0" concept="8" trace="getHelpID#()Ljava/lang/String;" />
      <node id="5602361519477964917" at="81,0,85,0" concept="8" trace="getDimensionServiceKey#()Ljava/lang/String;" />
      <node id="6648029969640514870" at="58,0,64,0" concept="8" trace="doNextAction#()V" />
      <node id="6648029969640531295" at="65,0,71,0" concept="8" trace="doCancelAction#()V" />
      <node id="4930617085367395480" at="23,98,32,7" concept="3" />
      <node id="4698343510311124885" at="22,0,36,0" concept="14" trace="createSteps#(Ljetbrains/mps/ide/migration/wizard/MigrationSession;)Ljava/util/List;" />
      <node id="7157623378520292467" at="42,0,57,0" concept="8" trace="updateButtons#()V" />
      <scope id="2116282691649861747" at="25,101,26,31" />
      <scope id="4930617085367407053" at="29,64,30,43" />
      <scope id="4022063101753957492" at="38,37,39,16" />
      <scope id="4698343510313940375" at="49,28,50,41" />
      <scope id="8798780173167855366" at="53,30,54,45" />
      <scope id="3459283717709378248" at="72,30,73,45" />
      <scope id="3826918725743218160" at="77,32,78,33" />
      <scope id="5602361519477964926" at="82,45,83,67" />
      <scope id="6781485246382122896" at="17,69,19,22" />
      <scope id="2116282691649861746" at="25,0,28,0">
        <var name="it" id="2116282691649861746" />
      </scope>
      <scope id="4930617085367407052" at="29,0,32,0">
        <var name="it" id="4930617085367407052" />
      </scope>
      <scope id="6648029969640514874" at="59,33,62,25" />
      <scope id="6648029969640531302" at="66,32,69,27" />
      <scope id="3459283717709378278" at="72,0,75,0" />
      <scope id="6781485246382122887" at="17,0,21,0">
        <var name="project" id="6781485246382122889" />
        <var name="session" id="2620437876316655455" />
      </scope>
      <scope id="4022063101753957485" at="37,0,41,0" />
      <scope id="3826918725743218156" at="76,0,80,0" />
      <scope id="5602361519477964917" at="81,0,85,0" />
      <scope id="6648029969640514870" at="58,0,64,0" />
      <scope id="6648029969640531295" at="65,0,71,0" />
      <scope id="4698343510310746376" at="22,77,34,122">
        <var name="projectMig" id="6329552062706482382" />
      </scope>
      <scope id="7157623378520292471" at="43,34,55,5">
        <var name="cancelLabel" id="8798780173167855357" />
        <var name="nextLabel" id="4698343510313939261" />
      </scope>
      <scope id="4698343510311124885" at="22,0,36,0">
        <var name="session" id="4698343510310781308" />
      </scope>
      <scope id="7157623378520292467" at="42,0,57,0" />
      <unit id="2116282691649861746" at="24,94,28,5" name="jetbrains.mps.ide.migration.wizard.MigrationWizard$1" />
      <unit id="4930617085367407052" at="28,20,32,5" name="jetbrains.mps.ide.migration.wizard.MigrationWizard$2" />
      <unit id="6781485246382122883" at="16,0,86,0" name="jetbrains.mps.ide.migration.wizard.MigrationWizard" />
    </file>
  </root>
  <root nodeRef="a5b1c28d-abeb-49a6-a58c-559039616d64/r:49062720-8530-4489-916a-fdd3a02a7b82(jetbrains.mps.migration.component/jetbrains.mps.ide.migration.wizard)/6781485246382122988">
    <file name="MigrationStep.java">
      <node id="6781485246382122988" at="26,0,27,0" concept="13" trace="LOG" />
      <node id="6781485246382122992" at="27,0,28,0" concept="13" trace="ID" />
      <node id="8570387127138088356" at="29,0,30,0" concept="4" trace="myProgress" />
      <node id="2620437876315924903" at="30,0,31,0" concept="4" trace="mySession" />
      <node id="961570622494820515" at="31,0,32,0" concept="4" trace="myTask" />
      <node id="6648029969640377433" at="33,0,34,0" concept="4" trace="myShouldSleepOnInit" />
      <node id="3291708096335300757" at="35,0,36,0" concept="4" trace="myErrorPanel" />
      <node id="3879509730044270917" at="36,0,37,0" concept="4" trace="myErrorLabel" />
      <node id="7157623378518947547" at="38,50,39,39" concept="15" />
      <node id="961570622494406093" at="39,39,40,24" concept="3" />
      <node id="961570622494692564" at="40,24,41,63" concept="3" />
      <node id="8570387127138497480" at="41,63,42,80" concept="3" />
      <node id="7157623378519316822" at="46,64,47,44" concept="3" />
      <node id="7157623378519446870" at="47,44,48,65" concept="3" />
      <node id="1026709371594094411" at="48,65,49,0" concept="12" />
      <node id="3291708096335300767" at="49,0,50,55" concept="3" />
      <node id="1786484849054607005" at="50,55,51,53" concept="3" />
      <node id="1026709371594096476" at="51,53,52,0" concept="12" />
      <node id="3459283717708625462" at="52,0,53,162" concept="3" />
      <node id="7752918455363783208" at="53,162,54,0" concept="12" />
      <node id="3879509730044270925" at="54,0,55,37" concept="3" />
      <node id="3879509730044249485" at="55,37,56,56" concept="3" />
      <node id="3459283717708625488" at="56,56,57,60" concept="3" />
      <node id="7752918455363792098" at="57,60,58,0" concept="12" />
      <node id="7752918455363798649" at="58,0,59,35" concept="3" />
      <node id="3621456353243927347" at="63,23,64,18" concept="3" />
      <node id="3459283717708539251" at="64,18,65,0" concept="12" />
      <node id="5985196147112906773" at="67,11,68,104" concept="11" />
      <node id="1786484849054714352" at="68,104,69,27" concept="3" />
      <node id="1786484849054826470" at="70,40,71,22" concept="11" />
      <node id="6648029969640482081" at="72,7,73,33" concept="3" />
      <node id="3459283717708552014" at="74,5,75,0" concept="12" />
      <node id="3459283717708651938" at="75,0,76,26" concept="3" />
      <node id="3459283717708625415" at="83,29,84,37" concept="3" />
      <node id="3459283717708625420" at="84,37,85,0" concept="12" />
      <node id="3459283717708625423" at="86,17,87,27" concept="3" />
      <node id="1246308946705727616" at="88,35,89,71" concept="9" />
      <node id="1246308946705701125" at="89,71,90,41" concept="3" />
      <node id="3459283717708625431" at="91,50,92,37" concept="3" />
      <node id="3459283717708625434" at="93,15,94,30" concept="3" />
      <node id="3459283717708625436" at="94,30,95,21" concept="10" />
      <node id="3459283717708625438" at="96,13,97,0" concept="12" />
      <node id="2107284165256047829" at="100,35,101,57" concept="9" />
      <node id="2107284165256065998" at="101,57,102,105" concept="3" />
      <node id="2107284165256133491" at="103,57,104,61" concept="3" />
      <node id="2107284165256149991" at="105,19,106,39" concept="3" />
      <node id="3459283717708625475" at="106,39,107,54" concept="3" />
      <node id="7752918455363818910" at="107,54,108,48" concept="3" />
      <node id="3459283717708781949" at="110,64,111,0" concept="12" />
      <node id="3459283717708625500" at="112,56,113,32" concept="3" />
      <node id="3459283717708625510" at="115,13,116,0" concept="12" />
      <node id="3459283717708625519" at="116,0,117,31" concept="3" />
      <node id="5985196147112753056" at="124,32,125,27" concept="3" />
      <node id="5985196147112753060" at="125,27,126,32" concept="3" />
      <node id="5985196147112753065" at="126,32,127,23" concept="3" />
      <node id="6648029969640407517" at="132,30,133,18" concept="10" />
      <node id="6648029969640436690" at="134,5,135,0" concept="12" />
      <node id="6648029969640427158" at="135,0,136,32" concept="3" />
      <node id="6648029969640450381" at="136,32,137,14" concept="10" />
      <node id="6781485246382123249" at="141,37,142,16" concept="10" />
      <node id="3459283717708799238" at="146,31,147,60" concept="11" />
      <node id="2620437876316443082" at="147,60,148,63" concept="10" />
      <node id="6781485246382123263" at="152,35,153,31" concept="10" />
      <node id="3459283717709425255" at="156,39,157,76" concept="10" />
      <node id="3459283717708872585" at="161,35,162,87" concept="10" />
      <node id="3459283717708863983" at="166,37,167,84" concept="10" />
      <node id="7752918455363814140" at="172,30,173,37" concept="3" />
      <node id="6648029969640545492" at="174,5,175,83" concept="11" />
      <node id="3459283717708625515" at="180,30,181,22" concept="3" />
      <node id="7157623378520926111" at="189,34,190,41" concept="10" />
      <node id="7157623378520915436" at="192,39,193,20" concept="10" />
      <node id="7157623378520922557" at="195,46,196,20" concept="10" />
      <node id="7157623378520911889" at="198,40,199,23" concept="10" />
      <node id="7157623378520918990" at="202,38,203,29" concept="10" />
      <node id="1786484849054503507" at="205,9,206,30" concept="3" />
      <node id="3879509730044413148" at="206,30,207,23" concept="3" />
      <node id="961570622494503586" at="211,34,212,27" concept="3" />
      <node id="961570622494503597" at="215,29,216,31" concept="3" />
      <node id="961570622494503609" at="222,65,223,48" concept="16" />
      <node id="961570622494854550" at="226,36,227,33" concept="10" />
      <node id="3459283717708625431" at="90,41,93,15" concept="7" />
      <node id="2107284165256107639" at="102,105,105,19" concept="7" />
      <node id="3459283717708625498" at="111,0,114,15" concept="7" />
      <node id="6648029969640399485" at="131,33,134,5" concept="7" />
      <node id="3459283717709425373" at="156,0,159,0" concept="8" trace="isErrorReplyState#()Z" />
      <node id="3459283717709411942" at="171,34,174,5" concept="7" />
      <node id="3459283717709447470" at="179,36,182,5" concept="7" />
      <node id="7157623378520899573" at="192,0,195,0" concept="8" trace="getCancelText#()Ljava/lang/String;" />
      <node id="7157623378520899579" at="195,0,198,0" concept="8" trace="getCancelTooltipText#()Ljava/lang/String;" />
      <node id="7157623378520899585" at="198,0,201,0" concept="8" trace="isCancellable#()Z" />
      <node id="961570622494503595" at="215,0,218,0" concept="8" trace="run#()V" />
      <node id="6781485246382123246" at="140,0,144,0" concept="8" trace="getPreviousStepId#()Ljava/lang/Object;" />
      <node id="6781485246382123260" at="151,0,155,0" concept="8" trace="canBeCancelled#()Z" />
      <node id="3459283717708815141" at="160,0,164,0" concept="8" trace="nextButtonLabel#()Ljava/lang/String;" />
      <node id="3459283717708815151" at="165,0,169,0" concept="8" trace="cancelButtonLabel#()Ljava/lang/String;" />
      <node id="7157623378520899566" at="188,0,192,0" concept="8" trace="getTitle#()Ljava/lang/String;" />
      <node id="7157623378520899591" at="201,0,205,0" concept="8" trace="getProcessId#()Ljava/lang/String;" />
      <node id="961570622494503602" at="221,0,225,0" concept="8" trace="queueRunningUpdate#(Ljava/lang/Runnable;)V" />
      <node id="961570622494503616" at="225,0,229,0" concept="8" trace="isFinished#()Z" />
      <node id="5985196147112753116" at="124,0,129,0" concept="8" trace="forceComplete#()V" />
      <node id="6781485246382123253" at="145,0,150,0" concept="8" trace="isComplete#()Z" />
      <node id="961570622494503591" at="213,14,218,60" concept="3" />
      <node id="6781485246382123020" at="38,0,44,0" concept="2" trace="MigrationStep#(Ljetbrains/mps/ide/migration/wizard/MigrationSession;)V" />
      <node id="1786484849054819020" at="66,30,72,7" concept="17" />
      <node id="3459283717708897455" at="178,0,184,0" concept="8" trace="cancelButtonAction#()V" />
      <node id="961570622494503589" at="213,12,219,7" concept="0" />
      <node id="3459283717708897468" at="170,0,177,0" concept="8" trace="nextButtonAction#()V" />
      <node id="6648029969640476645" at="65,0,74,5" concept="7" />
      <node id="6781485246382123239" at="130,0,139,0" concept="8" trace="getNextStepId#()Ljava/lang/Object;" />
      <node id="961570622494503584" at="210,42,219,7" concept="7" />
      <node id="3459283717708625460" at="100,0,110,0" concept="8" trace="run#()V" />
      <node id="3459283717708625421" at="85,0,96,13" concept="17" />
      <node id="3459283717708625456" at="98,47,110,64" concept="3" />
      <node id="961570622494503580" at="209,0,221,0" concept="8" trace="queueProgressUpdate#()V" />
      <node id="6781485246382123045" at="45,0,61,0" concept="8" trace="doCreateComponent#(Ljavax/swing/JComponent;)V" />
      <node id="3621456353243927339" at="62,0,78,0" concept="8" trace="_init#()V" />
      <node id="7572378224118511349" at="97,0,115,13" concept="7" />
      <node id="7157623378519302777" at="186,40,205,9" concept="15" />
      <node id="7157623378519302771" at="186,0,209,0" concept="2" trace="MyInlineProgressIndicator#()V" />
      <node id="3459283717708625413" at="83,0,119,0" concept="8" trace="run#()V" />
      <node id="3459283717708625409" at="81,25,119,23" concept="3" />
      <node id="3459283717708625407" at="81,0,121,0" concept="8" trace="run#()V" />
      <node id="3459283717708625403" at="79,70,121,7" concept="3" />
      <node id="3459283717708625526" at="79,0,123,0" concept="8" trace="executeToFirstError#()V" />
      <scope id="1786484849054819023" at="70,0,71,22">
        <var name="e" id="1786484849054819025" />
      </scope>
      <scope id="1786484849054819029" at="70,40,71,22" />
      <scope id="3459283717708625422" at="86,17,87,27" />
      <scope id="3459283717708625431" at="91,50,92,37" />
      <scope id="2107284165256107641" at="103,57,104,61" />
      <scope id="3459283717708625499" at="112,56,113,32" />
      <scope id="6648029969640399487" at="132,30,133,18" />
      <scope id="6781485246382123248" at="141,37,142,16" />
      <scope id="6781485246382123262" at="152,35,153,31" />
      <scope id="3459283717709425149" at="156,39,157,76" />
      <scope id="3459283717708815147" at="161,35,162,87" />
      <scope id="3459283717708815157" at="166,37,167,84" />
      <scope id="3459283717709411944" at="172,30,173,37" />
      <scope id="3459283717709447472" at="180,30,181,22" />
      <scope id="7157623378520899571" at="189,34,190,41" />
      <scope id="7157623378520899577" at="192,39,193,20" />
      <scope id="7157623378520899583" at="195,46,196,20" />
      <scope id="7157623378520899589" at="198,40,199,23" />
      <scope id="7157623378520899596" at="202,38,203,29" />
      <scope id="961570622494503585" at="211,34,212,27" />
      <scope id="961570622494503596" at="215,29,216,31" />
      <scope id="961570622494503608" at="222,65,223,48" />
      <scope id="961570622494503619" at="226,36,227,33" />
      <scope id="1786484849054819022" at="67,11,69,27" />
      <scope id="6781485246382123255" at="146,31,148,63" />
      <scope id="5985196147112753055" at="124,32,127,23" />
      <scope id="3459283717709425373" at="156,0,159,0" />
      <scope id="3459283717708897458" at="179,36,182,5" />
      <scope id="7157623378520899573" at="192,0,195,0" />
      <scope id="7157623378520899579" at="195,0,198,0" />
      <scope id="7157623378520899585" at="198,0,201,0" />
      <scope id="961570622494503595" at="215,0,218,0" />
      <scope id="6781485246382123029" at="38,50,42,80" />
      <scope id="6781485246382123246" at="140,0,144,0" />
      <scope id="6781485246382123260" at="151,0,155,0" />
      <scope id="3459283717708815141" at="160,0,164,0" />
      <scope id="3459283717708815151" at="165,0,169,0" />
      <scope id="3459283717708897471" at="171,34,175,83" />
      <scope id="7157623378520899566" at="188,0,192,0" />
      <scope id="7157623378520899591" at="201,0,205,0" />
      <scope id="961570622494503602" at="221,0,225,0">
        <var name="update" id="961570622494503605" />
      </scope>
      <scope id="961570622494503616" at="225,0,229,0" />
      <scope id="5985196147112753116" at="124,0,129,0" />
      <scope id="6781485246382123253" at="145,0,150,0" />
      <scope id="961570622494503590" at="213,14,218,60" />
      <scope id="6781485246382123020" at="38,0,44,0">
        <var name="session" id="2620437876315924247" />
      </scope>
      <scope id="6781485246382123241" at="131,33,137,14" />
      <scope id="3459283717708897455" at="178,0,184,0" />
      <scope id="6648029969640476647" at="66,30,73,33" />
      <scope id="3459283717708625427" at="88,0,95,21">
        <var name="t" id="3459283717708625428" />
      </scope>
      <scope id="3459283717708625430" at="88,35,95,21">
        <var name="errMsg" id="1246308946705727617" />
      </scope>
      <scope id="3459283717708897468" at="170,0,177,0" />
      <scope id="3459283717708625461" at="100,35,108,48">
        <var name="sb" id="2107284165256047830" />
      </scope>
      <scope id="6781485246382123239" at="130,0,139,0" />
      <scope id="961570622494503583" at="210,42,219,7" />
      <scope id="3459283717708625460" at="100,0,110,0" />
      <scope id="961570622494503580" at="209,0,221,0" />
      <scope id="6781485246382123047" at="46,64,59,35" />
      <scope id="3621456353243927344" at="63,23,76,26" />
      <scope id="6781485246382123045" at="45,0,61,0">
        <var name="mainPanel" id="5941876659888110455" />
      </scope>
      <scope id="3621456353243927339" at="62,0,78,0" />
      <scope id="7572378224118511351" at="98,47,114,15" />
      <scope id="7157623378519302772" at="186,40,207,23" />
      <scope id="7157623378519302771" at="186,0,209,0" />
      <scope id="3459283717708625414" at="83,29,117,31" />
      <scope id="3459283717708625413" at="83,0,119,0" />
      <scope id="3459283717708625408" at="81,25,119,23" />
      <scope id="3459283717708625407" at="81,0,121,0" />
      <scope id="3459283717708625390" at="79,70,121,7" />
      <scope id="3459283717708625526" at="79,0,123,0" />
      <unit id="961570622494503595" at="214,60,218,9" name="jetbrains.mps.ide.migration.wizard.MigrationStep$MyInlineProgressIndicator$2" />
      <unit id="3459283717708625460" at="99,66,110,15" name="jetbrains.mps.ide.migration.wizard.MigrationStep$1$1$1" />
      <unit id="7157623378520899564" at="187,23,205,7" name="jetbrains.mps.ide.migration.wizard.MigrationStep$MyInlineProgressIndicator$1" />
      <unit id="3459283717708625413" at="82,53,119,9" name="jetbrains.mps.ide.migration.wizard.MigrationStep$1$1" />
      <unit id="3459283717708625407" at="80,66,121,5" name="jetbrains.mps.ide.migration.wizard.MigrationStep$1" />
      <unit id="7157623378519302767" at="185,0,230,0" name="jetbrains.mps.ide.migration.wizard.MigrationStep$MyInlineProgressIndicator" />
      <unit id="6781485246382122988" at="25,0,231,0" name="jetbrains.mps.ide.migration.wizard.MigrationStep" />
    </file>
  </root>
  <root nodeRef="a5b1c28d-abeb-49a6-a58c-559039616d64/r:49062720-8530-4489-916a-fdd3a02a7b82(jetbrains.mps.migration.component/jetbrains.mps.ide.migration.wizard)/699020670022587329">
    <file name="NotMigratedLibsError.java">
<<<<<<< HEAD
      <node id="699020670022587330" at="15,0,16,0" concept="5" trace="errors" />
      <node id="699020670022587339" at="16,61,17,25" concept="4" />
      <node id="5985196147111760713" at="20,35,21,54" concept="11" />
      <node id="699020670022587352" at="23,30,24,225" concept="11" />
      <node id="699020670022587364" at="26,30,27,16" concept="11" />
      <node id="699020670023361392" at="31,86,32,75" concept="11" />
      <node id="699020670022587334" at="16,0,19,0" concept="3" trace="NotMigratedLibsError#(Ljava/util/Map;)V" />
      <node id="699020670022587348" at="23,0,26,0" concept="9" trace="getMessage#()Ljava/lang/String;" />
      <node id="699020670022587360" at="26,0,29,0" concept="9" trace="canIgnore#()Z" />
      <node id="699020670023249244" at="31,0,34,0" concept="9" trace="select#(Ljetbrains/mps/internal/collections/runtime/IMapping;)Ljetbrains/mps/ide/migration/check/DependencyOnNotMigratedLibProblem;" />
      <node id="5985196147111759718" at="19,0,23,0" concept="9" trace="getShortMessage#()Ljava/lang/String;" />
      <node id="699020670023238467" at="29,89,34,7" concept="11" />
      <node id="699020670022587366" at="29,0,36,0" concept="9" trace="getProblems#(Lcom/intellij/openapi/progress/ProgressIndicator;)Ljava/lang/Iterable;" />
=======
      <node id="699020670022587330" at="15,0,16,0" concept="4" trace="errors" />
      <node id="699020670022587339" at="16,61,17,25" concept="3" />
      <node id="5985196147111760713" at="20,35,21,54" concept="10" />
      <node id="699020670022587352" at="23,30,24,225" concept="10" />
      <node id="699020670022587364" at="26,30,27,16" concept="10" />
      <node id="699020670023361392" at="31,86,32,75" concept="10" />
      <node id="699020670022587334" at="16,0,19,0" concept="2" trace="NotMigratedLibsError#(Ljava/util/Map;)V" />
      <node id="699020670022587348" at="23,0,26,0" concept="8" trace="getMessage#()Ljava/lang/String;" />
      <node id="699020670022587360" at="26,0,29,0" concept="8" trace="canIgnore#()Z" />
      <node id="699020670023249244" at="31,0,34,0" concept="8" trace="select#(Ljetbrains/mps/internal/collections/runtime/IMapping;)Ljetbrains/mps/ide/migration/check/DependencyOnNotMigratedLibProblem;" />
      <node id="5985196147111759718" at="19,0,23,0" concept="8" trace="getShortMessage#()Ljava/lang/String;" />
      <node id="699020670023238467" at="29,77,34,7" concept="10" />
      <node id="699020670022587366" at="29,0,36,0" concept="8" trace="getProblems#(Lcom/intellij/openapi/progress/ProgressIndicator;)Ljava/lang/Iterable;" />
>>>>>>> 9c1d9912
      <scope id="699020670022587338" at="16,61,17,25" />
      <scope id="5985196147111759722" at="20,35,21,54" />
      <scope id="699020670022587351" at="23,30,24,225" />
      <scope id="699020670022587363" at="26,30,27,16" />
      <scope id="699020670023249245" at="31,86,32,75" />
      <scope id="699020670022587334" at="16,0,19,0">
        <var name="errors" id="699020670022587335" />
      </scope>
      <scope id="699020670022587348" at="23,0,26,0" />
      <scope id="699020670022587360" at="26,0,29,0" />
      <scope id="699020670023249244" at="31,0,34,0">
        <var name="it" id="699020670023249244" />
      </scope>
      <scope id="5985196147111759718" at="19,0,23,0" />
      <scope id="699020670022587370" at="29,89,34,7" />
      <scope id="699020670022587366" at="29,0,36,0">
        <var name="progressIndicator" id="8396330927828844876" />
      </scope>
      <unit id="699020670023249244" at="30,50,34,5" name="jetbrains.mps.ide.migration.wizard.NotMigratedLibsError$1" />
      <unit id="699020670022587329" at="14,0,37,0" name="jetbrains.mps.ide.migration.wizard.NotMigratedLibsError" />
    </file>
  </root>
  <root nodeRef="a5b1c28d-abeb-49a6-a58c-559039616d64/r:49062720-8530-4489-916a-fdd3a02a7b82(jetbrains.mps.migration.component/jetbrains.mps.ide.migration.wizard)/961570622494166185">
    <file name="MigrationTask.java">
<<<<<<< HEAD
      <node id="961570622494166185" at="44,0,45,0" concept="14" trace="LOG" />
      <node id="7012529811901905016" at="45,0,46,0" concept="14" trace="STARTED" />
      <node id="7012529811901910034" at="46,0,47,0" concept="14" trace="FINISHED" />
      <node id="7012529811902052120" at="47,0,48,0" concept="14" trace="APPLY" />
      <node id="8224028748486013346" at="49,0,50,0" concept="5" trace="mySession" />
      <node id="8224028748486013349" at="50,0,51,0" concept="5" trace="myIsComplete" />
      <node id="4706665036331754084" at="51,0,52,0" concept="5" trace="myCurrentChange" />
      <node id="3201314612678529871" at="52,0,53,0" concept="5" trace="myWereRun" />
      <node id="7157623378519805735" at="54,0,55,0" concept="5" trace="myMonitor" />
      <node id="8224028748486013363" at="56,82,57,24" concept="4" />
      <node id="7157623378520976048" at="57,24,58,24" concept="4" />
      <node id="1244156871961999738" at="58,24,59,33" concept="4" />
      <node id="3879509730044396977" at="59,33,60,41" concept="4" />
      <node id="8224028748485976275" at="63,21,64,62" concept="4" />
      <node id="5985196147111624438" at="65,9,66,14" concept="4" />
      <node id="5985196147111996773" at="66,14,67,26" concept="4" />
      <node id="5985196147112013979" at="67,26,68,30" concept="4" />
      <node id="5985196147112148033" at="68,30,69,27" concept="4" />
      <node id="3676735939761918094" at="69,27,70,23" concept="4" />
      <node id="5985196147111691626" at="71,33,72,16" concept="4" />
      <node id="8224028748485976303" at="73,15,74,63" concept="4" />
      <node id="7135317402440245636" at="78,48,79,102" concept="10" />
      <node id="7135317402440250138" at="79,102,80,104" concept="10" />
      <node id="7135317402440255275" at="80,104,81,0" concept="13" />
      <node id="7135317402440245076" at="83,19,84,51" concept="12" />
      <node id="231600208033291822" at="84,51,85,59" concept="4" />
      <node id="7135317402440285350" at="86,25,87,17" concept="11" />
      <node id="7135317402440277535" at="90,5,91,0" concept="13" />
      <node id="231600208033075243" at="92,30,93,90" concept="10" />
      <node id="231600208033075254" at="94,66,95,60" concept="17" />
      <node id="7157623378519515501" at="97,5,98,0" concept="13" />
      <node id="5985196147111973962" at="100,61,101,44" concept="17" />
      <node id="7157623378519504333" at="103,5,104,0" concept="13" />
      <node id="4930617085363870980" at="105,30,106,81" concept="10" />
      <node id="5985196147112112708" at="107,57,108,51" concept="17" />
      <node id="7157623378519641857" at="110,5,111,0" concept="13" />
      <node id="961570622493013709" at="112,30,113,63" concept="12" />
      <node id="961570622493002567" at="113,63,114,58" concept="10" />
      <node id="5985196147112093656" at="115,19,116,64" concept="17" />
      <node id="4930617085365890902" at="118,5,119,0" concept="13" />
      <node id="7157623378519800822" at="119,0,120,41" concept="12" />
      <node id="7157623378519180760" at="120,41,121,52" concept="4" />
      <node id="5985196147112080847" at="122,58,123,42" concept="17" />
      <node id="5985196147112062416" at="125,76,126,42" concept="17" />
      <node id="7157623378519189308" at="127,5,128,53" concept="4" />
      <node id="7157623378519657997" at="128,53,129,0" concept="13" />
      <node id="8224028748486692542" at="129,0,130,52" concept="12" />
      <node id="5985196147112042461" at="131,49,132,97" concept="17" />
      <node id="231600208033149814" at="137,52,138,43" concept="4" />
      <node id="231600208033163630" at="138,43,139,18" concept="11" />
      <node id="231600208033187426" at="140,5,141,17" concept="11" />
      <node id="4930617085365563828" at="144,65,145,108" concept="4" />
      <node id="3676735939761918089" at="148,55,149,44" concept="4" />
      <node id="1786484849054965093" at="149,44,150,25" concept="4" />
      <node id="5985196147111982293" at="150,25,151,40" concept="4" />
      <node id="3676735939761918098" at="151,40,152,30" concept="4" />
      <node id="372484525164609369" at="155,34,156,21" concept="4" />
      <node id="372484525164605996" at="156,21,157,31" concept="11" />
      <node id="961570622494013492" at="160,31,161,24" concept="11" />
      <node id="2620437876316170703" at="164,196,165,70" concept="10" />
      <node id="8224028748487427169" at="165,70,166,0" concept="13" />
      <node id="2805796148201575440" at="166,0,167,59" concept="12" />
      <node id="2805796148201741336" at="167,59,168,66" concept="12" />
      <node id="2805796148201642763" at="168,66,169,132" concept="10" />
      <node id="2805796148201303852" at="169,132,170,141" concept="10" />
      <node id="4706665036331787743" at="173,38,174,93" concept="4" />
      <node id="4207120766075400263" at="178,17,179,31" concept="4" />
      <node id="7201972523307704285" at="181,50,182,59" concept="4" />
      <node id="4207120766075395484" at="183,15,184,40" concept="4" />
      <node id="8224028748487212268" at="187,11,188,0" concept="13" />
      <node id="8224028748487232842" at="189,49,190,57" concept="10" />
      <node id="2735569489507385433" at="190,57,191,38" concept="4" />
      <node id="2362450690533750056" at="193,31,194,48" concept="4" />
      <node id="2362450690533749990" at="196,13,197,0" concept="13" />
      <node id="4706665036331866601" at="197,0,198,35" concept="4" />
      <node id="4706665036331908393" at="198,35,199,33" concept="4" />
      <node id="8224028748487416900" at="202,22,203,0" concept="13" />
      <node id="2400678414102989128" at="203,0,204,29" concept="11" />
      <node id="4930617085366119369" at="207,59,208,52" concept="10" />
      <node id="4930617085366119384" at="208,52,209,46" concept="4" />
      <node id="8224028748486257666" at="209,46,210,27" concept="10" />
      <node id="7157623378519195771" at="211,33,212,64" concept="4" />
      <node id="4930617085366119394" at="212,64,213,0" concept="13" />
      <node id="4930617085366119397" at="214,20,215,115" concept="10" />
      <node id="4930617085366119407" at="216,25,217,16" concept="2" />
      <node id="4930617085366119411" at="218,9,219,0" concept="13" />
      <node id="2735569489507345808" at="219,0,220,36" concept="4" />
      <node id="4207120766075414597" at="222,32,223,47" concept="4" />
      <node id="8224028748486276493" at="225,20,226,26" concept="4" />
      <node id="4207120766074143033" at="227,54,228,90" concept="4" />
      <node id="4930617085366119419" at="229,11,230,16" concept="2" />
      <node id="4930617085366119424" at="231,9,232,0" concept="13" />
      <node id="4930617085366119428" at="232,0,233,21" concept="4" />
      <node id="4930617085366119434" at="234,7,235,0" concept="13" />
      <node id="7157623378519196719" at="235,0,236,65" concept="4" />
      <node id="4930617085366119435" at="237,5,238,13" concept="4" />
      <node id="8224028748486261841" at="238,13,239,19" concept="11" />
      <node id="2885477569135778929" at="242,72,243,90" concept="10" />
      <node id="2885477569135855570" at="245,48,246,50" concept="4" />
      <node id="2885477569135899203" at="246,50,247,20" concept="11" />
      <node id="2885477569135755421" at="249,7,250,15" concept="11" />
      <node id="961570622492684767" at="253,70,254,91" concept="10" />
      <node id="2885477569136079233" at="256,56,257,49" concept="4" />
      <node id="2885477569136039762" at="257,49,258,20" concept="11" />
      <node id="961570622492589345" at="260,7,261,15" concept="11" />
      <node id="961570622493019986" at="264,50,265,69" concept="10" />
      <node id="2885477569136302376" at="267,53,268,31" concept="4" />
      <node id="2885477569136305513" at="268,31,269,21" concept="11" />
      <node id="2885477569136319481" at="271,7,272,27" concept="11" />
      <node id="617150929480679724" at="275,45,276,83" concept="10" />
      <node id="231600208033397856" at="276,83,277,51" concept="10" />
      <node id="4815078419494508625" at="279,25,280,129" concept="4" />
      <node id="231600208033232306" at="282,7,283,89" concept="4" />
      <node id="1461857412530909004" at="283,89,284,132" concept="10" />
      <node id="1461857412530909014" at="284,132,285,141" concept="10" />
      <node id="1461857412530908515" at="285,141,286,0" concept="13" />
      <node id="3859799942073067408" at="287,74,288,19" concept="4" />
      <node id="86837677856918074" at="292,31,293,78" concept="4" />
      <node id="1200227626562063377" at="302,29,303,46" concept="4" />
      <node id="231600208033232375" at="307,22,308,13" concept="4" />
      <node id="8224028748486698564" at="311,59,312,71" concept="4" />
      <node id="8224028748486462520" at="312,71,313,27" concept="10" />
      <node id="8224028748486462473" at="314,18,315,114" concept="10" />
      <node id="8224028748486462485" at="316,23,317,14" concept="2" />
      <node id="8224028748486462489" at="318,7,319,0" concept="13" />
      <node id="2735569489507348913" at="319,0,320,34" concept="4" />
      <node id="4815078419493509678" at="322,30,323,62" concept="4" />
      <node id="8224028748486462492" at="325,18,326,24" concept="4" />
      <node id="8224028748486462496" at="326,24,327,14" concept="2" />
      <node id="8224028748486462501" at="328,7,329,0" concept="13" />
      <node id="8224028748486462502" at="329,0,330,19" concept="4" />
      <node id="8224028748486708195" at="331,5,332,13" concept="4" />
      <node id="8224028748486462508" at="332,13,333,19" concept="11" />
      <node id="8224028748486727052" at="336,60,337,66" concept="4" />
      <node id="8224028748486733385" at="337,66,338,27" concept="10" />
      <node id="8224028748486733304" at="338,27,339,0" concept="13" />
      <node id="8224028748486502346" at="339,0,340,100" concept="10" />
      <node id="8224028748486502357" at="341,18,342,98" concept="10" />
      <node id="8224028748487144241" at="343,23,344,14" concept="2" />
      <node id="8224028748487144262" at="345,7,346,0" concept="13" />
      <node id="8224028748487191177" at="346,0,347,50" concept="4" />
      <node id="7201972523303467301" at="347,50,348,99" concept="10" />
      <node id="8224028748487777082" at="348,99,349,95" concept="4" />
      <node id="3201314612678541339" at="349,95,350,54" concept="4" />
      <node id="4207120766075470955" at="352,30,353,61" concept="4" />
      <node id="1193478504796054417" at="356,33,357,98" concept="10" />
      <node id="4207120766075278599" at="358,29,359,25" concept="11" />
      <node id="4207120766075284847" at="360,11,361,96" concept="11" />
      <node id="8224028748487156636" at="363,12,364,24" concept="4" />
      <node id="8224028748487160359" at="364,24,365,14" concept="2" />
      <node id="8224028748486502397" at="366,7,367,0" concept="13" />
      <node id="8224028748486730730" at="367,0,368,19" concept="4" />
      <node id="8224028748486757803" at="369,5,370,0" concept="13" />
      <node id="8224028748486749486" at="370,0,371,13" concept="4" />
      <node id="8224028748486502412" at="371,13,372,19" concept="11" />
      <node id="8810737966314781645" at="375,54,376,75" concept="10" />
      <node id="2885477569136720590" at="378,41,379,37" concept="4" />
      <node id="2885477569136718284" at="379,37,380,21" concept="11" />
      <node id="8224028748486836341" at="382,7,383,33" concept="11" />
      <node id="4815078419493769401" at="386,34,387,50" concept="10" />
      <node id="4815078419494508524" at="389,25,390,43" concept="10" />
      <node id="4815078419494508532" at="390,43,391,92" concept="10" />
      <node id="4815078419493775634" at="391,92,392,125" concept="4" />
      <node id="4815078419493556454" at="394,7,395,21" concept="11" />
      <node id="4815078419493869963" at="398,58,399,50" concept="10" />
      <node id="3577160840697523454" at="401,25,402,104" concept="10" />
      <node id="4815078419493985074" at="402,104,403,106" concept="10" />
      <node id="4815078419494042383" at="403,106,404,104" concept="4" />
      <node id="3577160840697523234" at="406,7,407,21" concept="11" />
      <node id="2805796148201642765" at="410,36,411,46" concept="11" />
      <node id="2805796148201642765" at="412,5,413,16" concept="11" />
      <node id="1461857412530909007" at="416,36,417,46" concept="11" />
      <node id="1461857412530909007" at="418,5,419,16" concept="11" />
      <node id="2805796148201642766" at="421,68,422,47" concept="11" />
      <node id="1461857412530909008" at="424,68,425,47" concept="11" />
      <node id="4207120766075300322" at="427,73,428,46" concept="11" />
      <node id="7135317402440272452" at="85,59,88,9" concept="8" />
      <node id="231600208033075252" at="93,90,96,7" concept="8" />
      <node id="8224028748486280342" at="99,30,102,7" concept="8" />
      <node id="4930617085363871019" at="106,81,109,7" concept="8" />
      <node id="4930617085363871063" at="114,58,117,7" concept="8" />
      <node id="8224028748486482116" at="121,52,124,5" concept="8" />
      <node id="8224028748486499632" at="124,5,127,5" concept="8" />
      <node id="8224028748486570789" at="130,52,133,5" concept="8" />
      <node id="4930617085365563684" at="144,0,147,0" concept="15" trace="addGlobalLabel#(Ljetbrains/mps/project/Project;Ljava/lang/String;)V" />
      <node id="961570622494013488" at="160,0,163,0" concept="9" trace="isComplete#()Z" />
      <node id="4706665036331729424" at="172,25,175,9" concept="8" />
      <node id="7201972523307704285" at="180,35,183,15" concept="8" />
      <node id="2362450690533750054" at="193,0,196,0" concept="9" trace="run#()V" />
      <node id="4930617085366119405" at="215,115,218,9" concept="8" />
      <node id="4207120766075413510" at="222,0,225,0" concept="9" trace="invoke#()V" />
      <node id="4207120766074151629" at="226,26,229,11" concept="8" />
      <node id="617150929480654353" at="279,0,282,0" concept="9" trace="run#()V" />
      <node id="1461857412530909046" at="292,0,295,0" concept="9" trace="run#()V" />
      <node id="1461857412531002812" at="302,0,305,0" concept="9" trace="run#()V" />
      <node id="8224028748486462483" at="315,114,318,7" concept="8" />
      <node id="4207120766075469316" at="322,0,325,0" concept="9" trace="invoke#()V" />
      <node id="8224028748487139172" at="342,98,345,7" concept="8" />
      <node id="4207120766075470953" at="352,0,355,0" concept="9" trace="invoke#()V" />
      <node id="4207120766075261322" at="357,98,360,11" concept="8" />
      <node id="2805796148201642765" at="409,92,412,5" concept="8" />
      <node id="1461857412530909007" at="415,92,418,5" concept="8" />
      <node id="2805796148201642766" at="421,0,424,0" concept="15" trace="as_ajmasp_a0a0e0cb#(Ljava/lang/Object;Ljava/lang/Class;)null" />
      <node id="1461857412530909008" at="424,0,427,0" concept="15" trace="as_ajmasp_a0a0e0mb#(Ljava/lang/Object;Ljava/lang/Class;)null" />
      <node id="4207120766075300322" at="427,0,430,0" concept="15" trace="eq_ajmasp_a0c0a0a3a0h0e0qb#(Ljava/lang/Object;Ljava/lang/Object;)Z" />
      <node id="231600208033149812" at="136,47,140,5" concept="8" />
      <node id="372484525164596241" at="155,0,159,0" concept="9" trace="forceComplete#()Z" />
      <node id="2885477569135642221" at="245,0,249,0" concept="9" trace="process#(Ljetbrains/mps/ide/migration/ScriptApplied;)Z" />
      <node id="2885477569136039753" at="256,0,260,0" concept="9" trace="process#(Ljetbrains/mps/util/Pair;)Z" />
      <node id="2885477569136299143" at="267,0,271,0" concept="9" trace="process#(Ljetbrains/mps/errors/item/IssueKindReportItem;)Z" />
      <node id="2885477569136718276" at="378,0,382,0" concept="9" trace="process#(Ljetbrains/mps/lang/migration/runtime/base/Problem;)Z" />
      <node id="7157623378519614543" at="98,0,103,5" concept="8" />
      <node id="2362450690533750053" at="191,38,196,13" concept="4" />
      <node id="617150929480654351" at="277,51,282,7" concept="4" />
      <node id="1461857412530909045" at="290,27,295,13" concept="4" />
      <node id="1461857412531002811" at="300,25,305,11" concept="4" />
      <node id="4815078419493794002" at="389,0,394,0" concept="9" trace="run#()V" />
      <node id="4815078419493838959" at="401,0,406,0" concept="9" trace="run#()V" />
      <node id="961570622494166189" at="56,0,62,0" concept="3" trace="MigrationTask#(Ljetbrains/mps/ide/migration/wizard/MigrationSession;Ljetbrains/mps/progress/ProgressMonitorAdapter;)V" />
      <node id="231600208033075236" at="91,0,97,5" concept="8" />
      <node id="7157623378519642090" at="104,0,110,5" concept="8" />
      <node id="3676735939761918112" at="148,0,154,0" concept="9" trace="error#(Ljetbrains/mps/ide/migration/wizard/MigrationError;)V" />
      <node id="2885477569135941998" at="243,90,249,7" concept="4" />
      <node id="2885477569136039747" at="254,91,260,7" concept="4" />
      <node id="2885477569136269713" at="265,69,271,7" concept="4" />
      <node id="2885477569136701792" at="376,75,382,7" concept="4" />
      <node id="2805796148201642765" at="409,0,415,0" concept="15" trace="check_ajmasp_a0e0bb#(Lcom/intellij/openapi/wm/impl/status/InlineProgressIndicator;)Ljavax/swing/JComponent;" />
      <node id="1461857412530909007" at="415,0,421,0" concept="15" trace="check_ajmasp_a0e0lb#(Lcom/intellij/openapi/wm/impl/status/InlineProgressIndicator;)Ljavax/swing/JComponent;" />
      <node id="7135317402440221677" at="82,30,89,7" concept="8" />
      <node id="7157623378519653094" at="111,0,118,5" concept="8" />
      <node id="231600208033110591" at="136,0,143,0" concept="9" trace="checkAndIncStage#(I)Z" />
      <node id="1461857412530909030" at="290,0,297,0" concept="9" trace="run#()V" />
      <node id="1461857412531002809" at="300,0,307,0" concept="9" trace="run#()V" />
      <node id="8224028748487285181" at="356,0,363,0" concept="9" trace="invoke#()Ljava/lang/Boolean;" />
      <node id="4815078419493794000" at="387,50,394,7" concept="4" />
      <node id="4815078419493838957" at="399,50,406,7" concept="4" />
      <node id="4207120766075368079" at="177,29,185,13" concept="18" />
      <node id="8224028748486462490" at="320,34,328,7" concept="8" />
      <node id="7157623378519587330" at="81,0,90,5" concept="8" />
      <node id="1461857412530909026" at="288,19,297,24" concept="4" />
      <node id="1461857412531002805" at="298,5,307,22" concept="4" />
      <node id="2081036672960022685" at="177,0,187,0" concept="9" trace="run#()V" />
      <node id="3676735939761968360" at="242,0,252,0" concept="9" trace="findMissingMigrations#(Lorg/jetbrains/mps/openapi/util/ProgressMonitor;)Ljava/util/List;" />
      <node id="961570622492589354" at="253,0,263,0" concept="9" trace="checkMigratedLibs#(Lorg/jetbrains/mps/openapi/util/ProgressMonitor;)Ljava/util/Map;" />
      <node id="961570622493019981" at="264,0,274,0" concept="9" trace="checkModels#(Lorg/jetbrains/mps/openapi/util/ProgressMonitor;)Z" />
      <node id="8224028748486564173" at="375,0,385,0" concept="9" trace="findNotMigrated#(Lorg/jetbrains/mps/openapi/util/ProgressMonitor;)Z" />
      <node id="2624059865481875667" at="64,62,75,5" concept="19" />
      <node id="4930617085366119417" at="220,36,231,9" concept="8" />
      <node id="3577160840697523876" at="386,0,397,0" concept="9" trace="moduleStepsCount#()I" />
      <node id="3577160840697523402" at="398,0,409,0" concept="9" trace="projectStepsCount#(Z)I" />
      <node id="2081036672960022683" at="175,9,187,11" concept="4" />
      <node id="8224028748487216416" at="188,0,200,9" concept="8" />
      <node id="86837677856940943" at="286,0,298,5" concept="7" />
      <node id="8224028748485976268" at="63,0,77,0" concept="9" trace="run#()V" />
      <node id="8224028748487151939" at="350,54,366,7" concept="8" />
      <node id="8224028748486462471" at="313,27,331,5" concept="20" />
      <node id="4930617085366119395" at="213,0,234,7" concept="20" />
      <node id="8224028748486462515" at="311,0,335,0" concept="9" trace="runProjectMigrations#(Lorg/jetbrains/mps/openapi/util/ProgressMonitor;)Z" />
      <node id="4930617085366119382" at="210,27,237,5" concept="8" />
      <node id="8224028748486502344" at="340,100,369,5" concept="20" />
      <node id="5783745319707780363" at="172,0,202,0" concept="9" trace="run#()V" />
      <node id="2216091188716077693" at="170,141,202,22" concept="4" />
      <node id="4930617085366119462" at="207,0,241,0" concept="9" trace="runCleanupMigrations#(Lorg/jetbrains/mps/openapi/util/ProgressMonitor;)Z" />
      <node id="231600208033232300" at="275,0,310,0" concept="9" trace="runResave#(Lorg/jetbrains/mps/openapi/util/ProgressMonitor;)V" />
      <node id="8224028748486502416" at="336,0,374,0" concept="9" trace="runLanguageMigrations#(Lorg/jetbrains/mps/openapi/util/ProgressMonitor;)Z" />
      <node id="2400678414102892478" at="164,0,206,0" concept="9" trace="executeSingleStep#(Lorg/jetbrains/mps/openapi/util/ProgressMonitor;Ljava/lang/String;Ljetbrains/mps/baseLanguage/closures/runtime/_FunctionTypes/_void_P0_E0;Ljetbrains/mps/baseLanguage/closures/runtime/_FunctionTypes/_return_P0_E0;)Z" />
      <node id="6781485246382123108" at="78,0,135,0" concept="9" trace="doRun#()V" />
      <scope id="5985196147111665673" at="71,0,72,16">
=======
      <node id="961570622494166185" at="43,0,44,0" concept="13" trace="LOG" />
      <node id="7012529811901905016" at="44,0,45,0" concept="13" trace="STARTED" />
      <node id="7012529811901910034" at="45,0,46,0" concept="13" trace="FINISHED" />
      <node id="7012529811902052120" at="46,0,47,0" concept="13" trace="APPLY" />
      <node id="8224028748486013346" at="48,0,49,0" concept="4" trace="mySession" />
      <node id="8224028748486013349" at="49,0,50,0" concept="4" trace="myIsComplete" />
      <node id="4706665036331754084" at="50,0,51,0" concept="4" trace="myCurrentChange" />
      <node id="3201314612678529871" at="51,0,52,0" concept="4" trace="myWereRun" />
      <node id="7157623378519805735" at="53,0,54,0" concept="4" trace="myMonitor" />
      <node id="8224028748486013363" at="55,82,56,24" concept="3" />
      <node id="7157623378520976048" at="56,24,57,24" concept="3" />
      <node id="1244156871961999738" at="57,24,58,33" concept="3" />
      <node id="3879509730044396977" at="58,33,59,41" concept="3" />
      <node id="8224028748485976275" at="62,21,63,62" concept="3" />
      <node id="5985196147111624438" at="64,9,65,14" concept="3" />
      <node id="5985196147111996773" at="65,14,66,26" concept="3" />
      <node id="5985196147112013979" at="66,26,67,30" concept="3" />
      <node id="5985196147112148033" at="67,30,68,27" concept="3" />
      <node id="3676735939761918094" at="68,27,69,23" concept="3" />
      <node id="5985196147111691626" at="70,33,71,16" concept="3" />
      <node id="8224028748485976303" at="72,15,73,63" concept="3" />
      <node id="7135317402440245636" at="77,48,78,102" concept="9" />
      <node id="7135317402440250138" at="78,102,79,104" concept="9" />
      <node id="7135317402440255275" at="79,104,80,0" concept="12" />
      <node id="7135317402440245076" at="82,19,83,51" concept="11" />
      <node id="231600208033291822" at="83,51,84,59" concept="3" />
      <node id="7135317402440285350" at="85,25,86,17" concept="10" />
      <node id="7135317402440277535" at="89,5,90,0" concept="12" />
      <node id="231600208033075243" at="91,30,92,90" concept="9" />
      <node id="231600208033075254" at="93,66,94,60" concept="16" />
      <node id="7157623378519515501" at="96,5,97,0" concept="12" />
      <node id="5985196147111973962" at="99,61,100,44" concept="16" />
      <node id="7157623378519504333" at="102,5,103,0" concept="12" />
      <node id="4930617085363870980" at="104,30,105,81" concept="9" />
      <node id="5985196147112112708" at="106,57,107,51" concept="16" />
      <node id="7157623378519641857" at="109,5,110,0" concept="12" />
      <node id="961570622493013709" at="111,30,112,63" concept="11" />
      <node id="961570622493002567" at="112,63,113,58" concept="9" />
      <node id="5985196147112093656" at="114,19,115,64" concept="16" />
      <node id="4930617085365890902" at="117,5,118,0" concept="12" />
      <node id="7157623378519800822" at="118,0,119,41" concept="11" />
      <node id="7157623378519180760" at="119,41,120,52" concept="3" />
      <node id="5985196147112080847" at="121,58,122,42" concept="16" />
      <node id="5985196147112062416" at="124,76,125,42" concept="16" />
      <node id="7157623378519189308" at="126,5,127,53" concept="3" />
      <node id="7157623378519657997" at="127,53,128,0" concept="12" />
      <node id="8224028748486692542" at="128,0,129,52" concept="11" />
      <node id="5985196147112042461" at="130,49,131,97" concept="16" />
      <node id="231600208033149814" at="136,52,137,43" concept="3" />
      <node id="231600208033163630" at="137,43,138,18" concept="10" />
      <node id="231600208033187426" at="139,5,140,17" concept="10" />
      <node id="4930617085365563828" at="143,65,144,108" concept="3" />
      <node id="3676735939761918089" at="147,55,148,44" concept="3" />
      <node id="1786484849054965093" at="148,44,149,25" concept="3" />
      <node id="5985196147111982293" at="149,25,150,40" concept="3" />
      <node id="3676735939761918098" at="150,40,151,30" concept="3" />
      <node id="372484525164609369" at="154,34,155,21" concept="3" />
      <node id="372484525164605996" at="155,21,156,31" concept="10" />
      <node id="961570622494013492" at="159,31,160,24" concept="10" />
      <node id="2620437876316170703" at="163,196,164,70" concept="9" />
      <node id="8224028748487427169" at="164,70,165,0" concept="12" />
      <node id="2805796148201575440" at="165,0,166,59" concept="11" />
      <node id="2805796148201741336" at="166,59,167,66" concept="11" />
      <node id="2805796148201642763" at="167,66,168,132" concept="9" />
      <node id="2805796148201303852" at="168,132,169,141" concept="9" />
      <node id="4706665036331787743" at="172,38,173,93" concept="3" />
      <node id="4207120766075400263" at="177,17,178,31" concept="3" />
      <node id="7201972523307704285" at="180,50,181,59" concept="3" />
      <node id="4207120766075395484" at="182,15,183,40" concept="3" />
      <node id="8224028748487212268" at="186,11,187,0" concept="12" />
      <node id="8224028748487232842" at="188,49,189,57" concept="9" />
      <node id="2735569489507385433" at="189,57,190,38" concept="3" />
      <node id="2362450690533750056" at="192,31,193,48" concept="3" />
      <node id="2362450690533749990" at="195,13,196,0" concept="12" />
      <node id="4706665036331866601" at="196,0,197,35" concept="3" />
      <node id="4706665036331908393" at="197,35,198,33" concept="3" />
      <node id="8224028748487416900" at="201,22,202,0" concept="12" />
      <node id="2400678414102989128" at="202,0,203,29" concept="10" />
      <node id="4930617085366119369" at="206,59,207,52" concept="9" />
      <node id="4930617085366119384" at="207,52,208,46" concept="3" />
      <node id="8224028748486257666" at="208,46,209,27" concept="9" />
      <node id="7157623378519195771" at="210,33,211,64" concept="3" />
      <node id="4930617085366119394" at="211,64,212,0" concept="12" />
      <node id="4930617085366119397" at="213,20,214,115" concept="9" />
      <node id="4930617085366119407" at="215,25,216,16" concept="1" />
      <node id="4930617085366119411" at="217,9,218,0" concept="12" />
      <node id="2735569489507345808" at="218,0,219,36" concept="3" />
      <node id="4207120766075414597" at="221,32,222,47" concept="3" />
      <node id="8224028748486276493" at="224,20,225,26" concept="3" />
      <node id="4207120766074143033" at="226,54,227,90" concept="3" />
      <node id="4930617085366119419" at="228,11,229,16" concept="1" />
      <node id="4930617085366119424" at="230,9,231,0" concept="12" />
      <node id="4930617085366119428" at="231,0,232,21" concept="3" />
      <node id="4930617085366119434" at="233,7,234,0" concept="12" />
      <node id="7157623378519196719" at="234,0,235,65" concept="3" />
      <node id="4930617085366119435" at="236,5,237,13" concept="3" />
      <node id="8224028748486261841" at="237,13,238,19" concept="10" />
      <node id="2885477569135778929" at="241,72,242,90" concept="9" />
      <node id="2885477569135855570" at="244,48,245,50" concept="3" />
      <node id="2885477569135899203" at="245,50,246,20" concept="10" />
      <node id="2885477569135755421" at="248,7,249,15" concept="10" />
      <node id="961570622492684767" at="252,70,253,91" concept="9" />
      <node id="2885477569136079233" at="255,56,256,49" concept="3" />
      <node id="2885477569136039762" at="256,49,257,20" concept="10" />
      <node id="961570622492589345" at="259,7,260,15" concept="10" />
      <node id="961570622493019986" at="263,50,264,69" concept="9" />
      <node id="2885477569136302376" at="266,41,267,31" concept="3" />
      <node id="2885477569136305513" at="267,31,268,21" concept="10" />
      <node id="2885477569136319481" at="270,7,271,27" concept="10" />
      <node id="617150929480679724" at="274,45,275,83" concept="9" />
      <node id="231600208033397856" at="275,83,276,51" concept="9" />
      <node id="4815078419494508625" at="278,25,279,129" concept="3" />
      <node id="231600208033232306" at="281,7,282,89" concept="3" />
      <node id="1461857412530909004" at="282,89,283,132" concept="9" />
      <node id="1461857412530909014" at="283,132,284,141" concept="9" />
      <node id="1461857412530908515" at="284,141,285,0" concept="12" />
      <node id="3859799942073067408" at="286,74,287,19" concept="3" />
      <node id="86837677856918074" at="291,31,292,78" concept="3" />
      <node id="1200227626562063377" at="301,29,302,46" concept="3" />
      <node id="231600208033232375" at="306,22,307,13" concept="3" />
      <node id="8224028748486698564" at="310,59,311,71" concept="3" />
      <node id="8224028748486462520" at="311,71,312,27" concept="9" />
      <node id="8224028748486462473" at="313,18,314,114" concept="9" />
      <node id="8224028748486462485" at="315,23,316,14" concept="1" />
      <node id="8224028748486462489" at="317,7,318,0" concept="12" />
      <node id="2735569489507348913" at="318,0,319,34" concept="3" />
      <node id="4815078419493509678" at="321,30,322,62" concept="3" />
      <node id="8224028748486462492" at="324,18,325,24" concept="3" />
      <node id="8224028748486462496" at="325,24,326,14" concept="1" />
      <node id="8224028748486462501" at="327,7,328,0" concept="12" />
      <node id="8224028748486462502" at="328,0,329,19" concept="3" />
      <node id="8224028748486708195" at="330,5,331,13" concept="3" />
      <node id="8224028748486462508" at="331,13,332,19" concept="10" />
      <node id="8224028748486727052" at="335,60,336,66" concept="3" />
      <node id="8224028748486733385" at="336,66,337,27" concept="9" />
      <node id="8224028748486733304" at="337,27,338,0" concept="12" />
      <node id="8224028748486502346" at="338,0,339,100" concept="9" />
      <node id="8224028748486502357" at="340,18,341,98" concept="9" />
      <node id="8224028748487144241" at="342,23,343,14" concept="1" />
      <node id="8224028748487144262" at="344,7,345,0" concept="12" />
      <node id="8224028748487191177" at="345,0,346,50" concept="3" />
      <node id="7201972523303467301" at="346,50,347,99" concept="9" />
      <node id="8224028748487777082" at="347,99,348,95" concept="3" />
      <node id="3201314612678541339" at="348,95,349,54" concept="3" />
      <node id="4207120766075470955" at="351,30,352,61" concept="3" />
      <node id="1193478504796054417" at="355,33,356,98" concept="9" />
      <node id="4207120766075278599" at="357,29,358,25" concept="10" />
      <node id="4207120766075284847" at="359,11,360,96" concept="10" />
      <node id="8224028748487156636" at="362,12,363,24" concept="3" />
      <node id="8224028748487160359" at="363,24,364,14" concept="1" />
      <node id="8224028748486502397" at="365,7,366,0" concept="12" />
      <node id="8224028748486730730" at="366,0,367,19" concept="3" />
      <node id="8224028748486757803" at="368,5,369,0" concept="12" />
      <node id="8224028748486749486" at="369,0,370,13" concept="3" />
      <node id="8224028748486502412" at="370,13,371,19" concept="10" />
      <node id="8810737966314781645" at="374,54,375,75" concept="9" />
      <node id="2885477569136720590" at="377,41,378,37" concept="3" />
      <node id="2885477569136718284" at="378,37,379,21" concept="10" />
      <node id="8224028748486836341" at="381,7,382,33" concept="10" />
      <node id="4815078419493769401" at="385,34,386,50" concept="9" />
      <node id="4815078419494508524" at="388,25,389,43" concept="9" />
      <node id="4815078419494508532" at="389,43,390,92" concept="9" />
      <node id="4815078419493775634" at="390,92,391,125" concept="3" />
      <node id="4815078419493556454" at="393,7,394,21" concept="10" />
      <node id="4815078419493869963" at="397,58,398,50" concept="9" />
      <node id="3577160840697523454" at="400,25,401,104" concept="9" />
      <node id="4815078419493985074" at="401,104,402,106" concept="9" />
      <node id="4815078419494042383" at="402,106,403,104" concept="3" />
      <node id="3577160840697523234" at="405,7,406,21" concept="10" />
      <node id="2805796148201642765" at="409,36,410,46" concept="10" />
      <node id="2805796148201642765" at="411,5,412,16" concept="10" />
      <node id="1461857412530909007" at="415,36,416,46" concept="10" />
      <node id="1461857412530909007" at="417,5,418,16" concept="10" />
      <node id="2805796148201642766" at="420,68,421,47" concept="10" />
      <node id="1461857412530909008" at="423,68,424,47" concept="10" />
      <node id="4207120766075300322" at="426,73,427,46" concept="10" />
      <node id="7135317402440272452" at="84,59,87,9" concept="7" />
      <node id="231600208033075252" at="92,90,95,7" concept="7" />
      <node id="8224028748486280342" at="98,30,101,7" concept="7" />
      <node id="4930617085363871019" at="105,81,108,7" concept="7" />
      <node id="4930617085363871063" at="113,58,116,7" concept="7" />
      <node id="8224028748486482116" at="120,52,123,5" concept="7" />
      <node id="8224028748486499632" at="123,5,126,5" concept="7" />
      <node id="8224028748486570789" at="129,52,132,5" concept="7" />
      <node id="4930617085365563684" at="143,0,146,0" concept="14" trace="addGlobalLabel#(Ljetbrains/mps/project/Project;Ljava/lang/String;)V" />
      <node id="961570622494013488" at="159,0,162,0" concept="8" trace="isComplete#()Z" />
      <node id="4706665036331729424" at="171,25,174,9" concept="7" />
      <node id="7201972523307704285" at="179,35,182,15" concept="7" />
      <node id="2362450690533750054" at="192,0,195,0" concept="8" trace="run#()V" />
      <node id="4930617085366119405" at="214,115,217,9" concept="7" />
      <node id="4207120766075413510" at="221,0,224,0" concept="8" trace="invoke#()V" />
      <node id="4207120766074151629" at="225,26,228,11" concept="7" />
      <node id="617150929480654353" at="278,0,281,0" concept="8" trace="run#()V" />
      <node id="1461857412530909046" at="291,0,294,0" concept="8" trace="run#()V" />
      <node id="1461857412531002812" at="301,0,304,0" concept="8" trace="run#()V" />
      <node id="8224028748486462483" at="314,114,317,7" concept="7" />
      <node id="4207120766075469316" at="321,0,324,0" concept="8" trace="invoke#()V" />
      <node id="8224028748487139172" at="341,98,344,7" concept="7" />
      <node id="4207120766075470953" at="351,0,354,0" concept="8" trace="invoke#()V" />
      <node id="4207120766075261322" at="356,98,359,11" concept="7" />
      <node id="2805796148201642765" at="408,92,411,5" concept="7" />
      <node id="1461857412530909007" at="414,92,417,5" concept="7" />
      <node id="2805796148201642766" at="420,0,423,0" concept="14" trace="as_ajmasp_a0a0e0cb#(Ljava/lang/Object;Ljava/lang/Class;)null" />
      <node id="1461857412530909008" at="423,0,426,0" concept="14" trace="as_ajmasp_a0a0e0mb#(Ljava/lang/Object;Ljava/lang/Class;)null" />
      <node id="4207120766075300322" at="426,0,429,0" concept="14" trace="eq_ajmasp_a0c0a0a3a0h0e0qb#(Ljava/lang/Object;Ljava/lang/Object;)Z" />
      <node id="231600208033149812" at="135,47,139,5" concept="7" />
      <node id="372484525164596241" at="154,0,158,0" concept="8" trace="forceComplete#()Z" />
      <node id="2885477569135642221" at="244,0,248,0" concept="8" trace="process#(Ljetbrains/mps/ide/migration/ScriptApplied;)Z" />
      <node id="2885477569136039753" at="255,0,259,0" concept="8" trace="process#(Ljetbrains/mps/util/Pair;)Z" />
      <node id="2885477569136299143" at="266,0,270,0" concept="8" trace="process#(Ljetbrains/mps/lang/migration/runtime/base/Problem;)Z" />
      <node id="2885477569136718276" at="377,0,381,0" concept="8" trace="process#(Ljetbrains/mps/lang/migration/runtime/base/Problem;)Z" />
      <node id="7157623378519614543" at="97,0,102,5" concept="7" />
      <node id="2362450690533750053" at="190,38,195,13" concept="3" />
      <node id="617150929480654351" at="276,51,281,7" concept="3" />
      <node id="1461857412530909045" at="289,27,294,13" concept="3" />
      <node id="1461857412531002811" at="299,25,304,11" concept="3" />
      <node id="4815078419493794002" at="388,0,393,0" concept="8" trace="run#()V" />
      <node id="4815078419493838959" at="400,0,405,0" concept="8" trace="run#()V" />
      <node id="961570622494166189" at="55,0,61,0" concept="2" trace="MigrationTask#(Ljetbrains/mps/ide/migration/wizard/MigrationSession;Ljetbrains/mps/progress/ProgressMonitorAdapter;)V" />
      <node id="231600208033075236" at="90,0,96,5" concept="7" />
      <node id="7157623378519642090" at="103,0,109,5" concept="7" />
      <node id="3676735939761918112" at="147,0,153,0" concept="8" trace="error#(Ljetbrains/mps/ide/migration/wizard/MigrationError;)V" />
      <node id="2885477569135941998" at="242,90,248,7" concept="3" />
      <node id="2885477569136039747" at="253,91,259,7" concept="3" />
      <node id="2885477569136269713" at="264,69,270,7" concept="3" />
      <node id="2885477569136701792" at="375,75,381,7" concept="3" />
      <node id="2805796148201642765" at="408,0,414,0" concept="14" trace="check_ajmasp_a0e0bb#(Lcom/intellij/openapi/wm/impl/status/InlineProgressIndicator;)Ljavax/swing/JComponent;" />
      <node id="1461857412530909007" at="414,0,420,0" concept="14" trace="check_ajmasp_a0e0lb#(Lcom/intellij/openapi/wm/impl/status/InlineProgressIndicator;)Ljavax/swing/JComponent;" />
      <node id="7135317402440221677" at="81,30,88,7" concept="7" />
      <node id="7157623378519653094" at="110,0,117,5" concept="7" />
      <node id="231600208033110591" at="135,0,142,0" concept="8" trace="checkAndIncStage#(I)Z" />
      <node id="1461857412530909030" at="289,0,296,0" concept="8" trace="run#()V" />
      <node id="1461857412531002809" at="299,0,306,0" concept="8" trace="run#()V" />
      <node id="8224028748487285181" at="355,0,362,0" concept="8" trace="invoke#()Ljava/lang/Boolean;" />
      <node id="4815078419493794000" at="386,50,393,7" concept="3" />
      <node id="4815078419493838957" at="398,50,405,7" concept="3" />
      <node id="4207120766075368079" at="176,29,184,13" concept="17" />
      <node id="8224028748486462490" at="319,34,327,7" concept="7" />
      <node id="7157623378519587330" at="80,0,89,5" concept="7" />
      <node id="1461857412530909026" at="287,19,296,24" concept="3" />
      <node id="1461857412531002805" at="297,5,306,22" concept="3" />
      <node id="2081036672960022685" at="176,0,186,0" concept="8" trace="run#()V" />
      <node id="3676735939761968360" at="241,0,251,0" concept="8" trace="findMissingMigrations#(Lorg/jetbrains/mps/openapi/util/ProgressMonitor;)Ljava/util/List;" />
      <node id="961570622492589354" at="252,0,262,0" concept="8" trace="checkMigratedLibs#(Lorg/jetbrains/mps/openapi/util/ProgressMonitor;)Ljava/util/Map;" />
      <node id="961570622493019981" at="263,0,273,0" concept="8" trace="checkModels#(Lorg/jetbrains/mps/openapi/util/ProgressMonitor;)Z" />
      <node id="8224028748486564173" at="374,0,384,0" concept="8" trace="findNotMigrated#(Lorg/jetbrains/mps/openapi/util/ProgressMonitor;)Z" />
      <node id="2624059865481875667" at="63,62,74,5" concept="18" />
      <node id="4930617085366119417" at="219,36,230,9" concept="7" />
      <node id="3577160840697523876" at="385,0,396,0" concept="8" trace="moduleStepsCount#()I" />
      <node id="3577160840697523402" at="397,0,408,0" concept="8" trace="projectStepsCount#(Z)I" />
      <node id="2081036672960022683" at="174,9,186,11" concept="3" />
      <node id="8224028748487216416" at="187,0,199,9" concept="7" />
      <node id="86837677856940943" at="285,0,297,5" concept="6" />
      <node id="8224028748485976268" at="62,0,76,0" concept="8" trace="run#()V" />
      <node id="8224028748487151939" at="349,54,365,7" concept="7" />
      <node id="8224028748486462471" at="312,27,330,5" concept="19" />
      <node id="4930617085366119395" at="212,0,233,7" concept="19" />
      <node id="8224028748486462515" at="310,0,334,0" concept="8" trace="runProjectMigrations#(Lorg/jetbrains/mps/openapi/util/ProgressMonitor;)Z" />
      <node id="4930617085366119382" at="209,27,236,5" concept="7" />
      <node id="8224028748486502344" at="339,100,368,5" concept="19" />
      <node id="5783745319707780363" at="171,0,201,0" concept="8" trace="run#()V" />
      <node id="2216091188716077693" at="169,141,201,22" concept="3" />
      <node id="4930617085366119462" at="206,0,240,0" concept="8" trace="runCleanupMigrations#(Lorg/jetbrains/mps/openapi/util/ProgressMonitor;)Z" />
      <node id="231600208033232300" at="274,0,309,0" concept="8" trace="runResave#(Lorg/jetbrains/mps/openapi/util/ProgressMonitor;)V" />
      <node id="8224028748486502416" at="335,0,373,0" concept="8" trace="runLanguageMigrations#(Lorg/jetbrains/mps/openapi/util/ProgressMonitor;)Z" />
      <node id="2400678414102892478" at="163,0,205,0" concept="8" trace="executeSingleStep#(Lorg/jetbrains/mps/openapi/util/ProgressMonitor;Ljava/lang/String;Ljetbrains/mps/baseLanguage/closures/runtime/_FunctionTypes/_void_P0_E0;Ljetbrains/mps/baseLanguage/closures/runtime/_FunctionTypes/_return_P0_E0;)Z" />
      <node id="6781485246382123108" at="77,0,134,0" concept="8" trace="doRun#()V" />
      <scope id="5985196147111665673" at="70,0,71,16">
>>>>>>> 9c1d9912
        <var name="me" id="5985196147111665674" />
      </scope>
      <scope id="5985196147111665676" at="71,33,72,16" />
      <scope id="2624059865481875670" at="73,15,74,63" />
      <scope id="7135317402440272454" at="86,25,87,17" />
      <scope id="231600208033075253" at="94,66,95,60" />
      <scope id="8224028748486280344" at="100,61,101,44" />
      <scope id="4930617085363871020" at="107,57,108,51" />
      <scope id="4930617085363871064" at="115,19,116,64" />
      <scope id="8224028748486482118" at="122,58,123,42" />
      <scope id="8224028748486499633" at="125,76,126,42" />
      <scope id="8224028748486570790" at="131,49,132,97" />
      <scope id="4930617085365563690" at="144,65,145,108" />
      <scope id="961570622494013491" at="160,31,161,24" />
      <scope id="4706665036331729426" at="173,38,174,93" />
      <scope id="4207120766075368081" at="178,17,179,31" />
      <scope id="7201972523307704285" at="181,50,182,59" />
      <scope id="2362450690533750055" at="193,31,194,48" />
      <scope id="4930617085366119406" at="216,25,217,16" />
      <scope id="4207120766075413512" at="222,32,223,47" />
      <scope id="4207120766074151631" at="227,54,228,90" />
      <scope id="617150929480654355" at="279,25,280,129" />
      <scope id="1461857412530909047" at="292,31,293,78" />
      <scope id="1461857412531002813" at="302,29,303,46" />
      <scope id="8224028748486462484" at="316,23,317,14" />
      <scope id="4207120766075469317" at="322,30,323,62" />
      <scope id="8224028748487139174" at="343,23,344,14" />
      <scope id="4207120766075470954" at="352,30,353,61" />
      <scope id="4207120766075261324" at="358,29,359,25" />
      <scope id="2805796148201642765" at="410,36,411,46" />
      <scope id="1461857412530909007" at="416,36,417,46" />
      <scope id="2805796148201642766" at="421,68,422,47" />
      <scope id="1461857412530909008" at="424,68,425,47" />
      <scope id="4207120766075300322" at="427,73,428,46" />
      <scope id="231600208033149813" at="137,52,139,18" />
      <scope id="372484525164596244" at="155,34,157,31" />
      <scope id="2885477569135642224" at="245,48,247,20" />
      <scope id="2885477569136039756" at="256,56,258,20" />
      <scope id="2885477569136299144" at="267,53,269,21" />
      <scope id="8224028748486462491" at="325,18,327,14" />
      <scope id="8224028748487151941" at="363,12,365,14" />
      <scope id="2885477569136718279" at="378,41,380,21" />
      <scope id="7157623378519614545" at="99,30,102,7" />
      <scope id="4930617085365563684" at="144,0,147,0">
        <var name="label" id="4930617085365604353" />
        <var name="p" id="4930617085365564317" />
      </scope>
      <scope id="961570622494013488" at="160,0,163,0" />
      <scope id="2362450690533750054" at="193,0,196,0" />
      <scope id="4207120766075413510" at="222,0,225,0" />
      <scope id="617150929480654353" at="279,0,282,0" />
      <scope id="1461857412530909046" at="292,0,295,0" />
      <scope id="1461857412531002812" at="302,0,305,0" />
      <scope id="4207120766075469316" at="322,0,325,0" />
      <scope id="4207120766075470953" at="352,0,355,0" />
      <scope id="4815078419493794004" at="389,25,392,125">
        <var name="modules" id="4815078419494508533" />
        <var name="p" id="4815078419494508520" />
      </scope>
      <scope id="4815078419493838961" at="401,25,404,104">
        <var name="cleanupSize" id="4815078419493985075" />
        <var name="migrations" id="3577160840697523456" />
      </scope>
      <scope id="2805796148201642766" at="421,0,424,0">
        <var name="o" id="2805796148201642766" />
        <var name="type" id="2805796148201642766" />
      </scope>
      <scope id="1461857412530909008" at="424,0,427,0">
        <var name="o" id="1461857412530909008" />
        <var name="type" id="1461857412530909008" />
      </scope>
      <scope id="4207120766075300322" at="427,0,430,0">
        <var name="a" id="4207120766075300322" />
        <var name="b" id="4207120766075300322" />
      </scope>
      <scope id="961570622494166190" at="56,82,60,41" />
      <scope id="231600208033075237" at="92,30,96,7">
        <var name="missingMigrations" id="231600208033075244" />
      </scope>
      <scope id="7157623378519642091" at="105,30,109,7">
        <var name="errsToShow" id="4930617085363870981" />
      </scope>
      <scope id="3676735939761918088" at="148,55,152,30" />
      <scope id="372484525164596241" at="155,0,159,0" />
      <scope id="4207120766075368082" at="180,0,184,40">
        <var name="t" id="4207120766075368084" />
      </scope>
      <scope id="4207120766075368088" at="180,35,184,40" />
      <scope id="2885477569135642221" at="245,0,249,0">
        <var name="sa" id="2885477569135642221" />
      </scope>
      <scope id="2885477569136039753" at="256,0,260,0">
        <var name="p" id="2885477569136039753" />
      </scope>
      <scope id="2885477569136299143" at="267,0,271,0">
        <var name="p" id="2885477569136299143" />
      </scope>
      <scope id="2885477569136718276" at="378,0,382,0">
        <var name="p" id="2885477569136718276" />
      </scope>
      <scope id="2805796148201642765" at="409,92,413,16" />
      <scope id="1461857412530909007" at="415,92,419,16" />
      <scope id="8224028748485976287" at="65,9,70,23" />
      <scope id="7135317402440221679" at="83,19,88,9" />
      <scope id="7157623378519653095" at="112,30,117,7">
        <var name="errors" id="961570622493002568" />
      </scope>
      <scope id="231600208033110594" at="136,47,141,17" />
      <scope id="4930617085366119418" at="225,20,230,16" />
      <scope id="1461857412530909031" at="290,27,295,13" />
      <scope id="1461857412531002810" at="300,25,305,11" />
      <scope id="8224028748487285183" at="356,33,361,96">
        <var name="next" id="1193478504796054418" />
      </scope>
      <scope id="4815078419493794002" at="389,0,394,0" />
      <scope id="4815078419493838959" at="401,0,406,0" />
      <scope id="961570622494166189" at="56,0,62,0">
        <var name="monitor" id="7157623378520974512" />
        <var name="session" id="961570622494166172" />
      </scope>
      <scope id="3676735939761918112" at="148,0,154,0">
        <var name="error" id="3676735939761918105" />
      </scope>
      <scope id="2805796148201642765" at="409,0,415,0">
        <var name="checkedDotOperand" id="2805796148201642765" />
      </scope>
      <scope id="1461857412530909007" at="415,0,421,0">
        <var name="checkedDotOperand" id="1461857412530909007" />
      </scope>
      <scope id="7157623378519587332" at="82,30,89,7" />
      <scope id="231600208033110591" at="136,0,143,0">
        <var name="stage" id="231600208033143113" />
      </scope>
      <scope id="1461857412530909030" at="290,0,297,0" />
      <scope id="1461857412531002809" at="300,0,307,0" />
      <scope id="8224028748487285181" at="356,0,363,0" />
      <scope id="2081036672960022687" at="177,29,185,13" />
      <scope id="3676735939761968333" at="242,72,250,15">
        <var name="res" id="2885477569135778930" />
      </scope>
      <scope id="961570622492589241" at="253,70,261,15">
        <var name="res" id="961570622492684770" />
      </scope>
      <scope id="961570622493019935" at="264,50,272,27">
        <var name="hasErrors" id="961570622493019985" />
      </scope>
      <scope id="8224028748486564176" at="375,54,383,33">
        <var name="haveNotMigrated" id="8810737966314781646" />
      </scope>
      <scope id="3577160840697523848" at="386,34,395,21">
        <var name="res" id="4815078419493769402" />
      </scope>
      <scope id="3577160840697523400" at="398,58,407,21">
        <var name="res" id="4815078419493869964" />
      </scope>
      <scope id="2081036672960022685" at="177,0,187,0" />
      <scope id="8224028748487216418" at="189,49,199,33">
        <var name="project" id="8224028748487232843" />
      </scope>
      <scope id="3676735939761968360" at="242,0,252,0">
        <var name="m" id="3676735939761968353" />
      </scope>
      <scope id="961570622492589354" at="253,0,263,0">
        <var name="m" id="961570622492742592" />
      </scope>
      <scope id="961570622493019981" at="264,0,274,0">
        <var name="m" id="961570622493019974" />
      </scope>
      <scope id="86837677856940949" at="287,74,297,24" />
      <scope id="8224028748486564173" at="375,0,385,0">
        <var name="m" id="8224028748486642991" />
      </scope>
      <scope id="3577160840697523876" at="386,0,397,0" />
      <scope id="3577160840697523402" at="398,0,409,0">
        <var name="isCleanup" id="3577160840697523570" />
      </scope>
      <scope id="8224028748485976274" at="63,21,75,5" />
      <scope id="86837677856940943" at="286,0,298,5">
        <var name="module" id="86837677856940945" />
      </scope>
      <scope id="8224028748485976268" at="63,0,77,0" />
      <scope id="8224028748486462472" at="314,18,330,19">
        <var name="pm" id="8224028748486462474" />
      </scope>
      <scope id="4930617085366119396" at="214,20,233,21">
        <var name="pm" id="4930617085366119398" />
      </scope>
      <scope id="8224028748486462455" at="311,59,333,19">
        <var name="success" id="8224028748486462519" />
      </scope>
      <scope id="8224028748486462515" at="311,0,335,0">
        <var name="m" id="8224028748486462510" />
      </scope>
      <scope id="4930617085366119383" at="211,33,236,65" />
      <scope id="8224028748486502345" at="341,18,368,19">
        <var name="caption" id="7201972523303467302" />
        <var name="sa" id="8224028748486502358" />
      </scope>
      <scope id="5783745319707780373" at="172,25,200,9" />
      <scope id="5783745319707780363" at="172,0,202,0" />
      <scope id="4930617085366119359" at="207,59,239,19">
        <var name="cleanupStepsCount" id="4930617085366119370" />
        <var name="success" id="8224028748486257669" />
      </scope>
      <scope id="231600208033232305" at="275,45,308,13">
        <var name="allModules" id="617150929480679725" />
        <var name="modalityComponent" id="1461857412530909005" />
        <var name="modalityState" id="1461857412530909015" />
        <var name="project" id="231600208033397857" />
      </scope>
      <scope id="4930617085366119462" at="207,0,241,0">
        <var name="m" id="4930617085366119448" />
      </scope>
      <scope id="231600208033232300" at="275,0,310,0">
        <var name="m" id="231600208033232303" />
      </scope>
      <scope id="8224028748486502332" at="336,60,372,19">
        <var name="preferredId" id="8224028748486502347" />
        <var name="success" id="8224028748486733386" />
      </scope>
      <scope id="8224028748486502416" at="336,0,374,0">
        <var name="m" id="8224028748486502413" />
      </scope>
      <scope id="2400678414102892481" at="164,196,204,29">
        <var name="modalityComponent" id="2805796148201642764" />
        <var name="modalityState" id="2805796148201303853" />
        <var name="noException" id="2620437876316170704" />
      </scope>
      <scope id="2400678414102892478" at="164,0,206,0">
        <var name="execute" id="4207120766075333634" />
        <var name="localHistCaption" id="1193478504795959043" />
        <var name="m" id="2735569489507352944" />
        <var name="merge" id="8224028748487209213" />
      </scope>
      <scope id="6781485246382123109" at="78,48,133,5">
        <var name="migrate" id="7135317402440250139" />
        <var name="resave" id="7135317402440245637" />
      </scope>
      <scope id="6781485246382123108" at="78,0,135,0" />
      <unit id="2362450690533750054" at="192,70,196,11" name="jetbrains.mps.ide.migration.wizard.MigrationTask$1$2" />
      <unit id="4207120766075413510" at="221,60,225,9" name="jetbrains.mps.ide.migration.wizard.MigrationTask$2" />
      <unit id="617150929480654353" at="278,63,282,5" name="jetbrains.mps.ide.migration.wizard.MigrationTask$6" />
      <unit id="1461857412530909046" at="291,70,295,11" name="jetbrains.mps.ide.migration.wizard.MigrationTask$7$1" />
      <unit id="1461857412531002812" at="301,68,305,9" name="jetbrains.mps.ide.migration.wizard.MigrationTask$8$1" />
      <unit id="4207120766075469316" at="321,58,325,7" name="jetbrains.mps.ide.migration.wizard.MigrationTask$9" />
      <unit id="4207120766075470953" at="351,46,355,7" name="jetbrains.mps.ide.migration.wizard.MigrationTask$10" />
      <unit id="2885477569135642221" at="244,50,249,5" name="jetbrains.mps.ide.migration.wizard.MigrationTask$3" />
      <unit id="2885477569136039753" at="255,44,260,5" name="jetbrains.mps.ide.migration.wizard.MigrationTask$4" />
      <unit id="2885477569136299143" at="266,47,271,5" name="jetbrains.mps.ide.migration.wizard.MigrationTask$5" />
      <unit id="2885477569136718276" at="377,61,382,5" name="jetbrains.mps.ide.migration.wizard.MigrationTask$12" />
      <unit id="4815078419493794002" at="388,78,394,5" name="jetbrains.mps.ide.migration.wizard.MigrationTask$13" />
      <unit id="4815078419493838959" at="400,78,406,5" name="jetbrains.mps.ide.migration.wizard.MigrationTask$14" />
      <unit id="1461857412530909030" at="289,60,297,7" name="jetbrains.mps.ide.migration.wizard.MigrationTask$7" />
      <unit id="1461857412531002809" at="299,58,307,5" name="jetbrains.mps.ide.migration.wizard.MigrationTask$8" />
      <unit id="8224028748487285181" at="355,13,363,7" name="jetbrains.mps.ide.migration.wizard.MigrationTask$11" />
      <unit id="2081036672960022685" at="176,83,187,9" name="jetbrains.mps.ide.migration.wizard.MigrationTask$1$1" />
      <unit id="5783745319707780363" at="171,58,202,5" name="jetbrains.mps.ide.migration.wizard.MigrationTask$1" />
      <unit id="961570622494166185" at="43,0,431,0" name="jetbrains.mps.ide.migration.wizard.MigrationTask" />
    </file>
  </root>
</debug-info>
<|MERGE_RESOLUTION|>--- conflicted
+++ resolved
@@ -45,35 +45,34 @@
   </root>
   <root nodeRef="a5b1c28d-abeb-49a6-a58c-559039616d64/r:49062720-8530-4489-916a-fdd3a02a7b82(jetbrains.mps.migration.component/jetbrains.mps.ide.migration.wizard)/2620437876316153983">
     <file name="PostCheckError.java">
-<<<<<<< HEAD
-      <node id="8224028748485565891" at="18,0,19,0" concept="5" trace="myProject" />
-      <node id="8224028748487031857" at="19,0,20,0" concept="5" trace="myHaveBadCode" />
-      <node id="3201314612678605869" at="20,0,21,0" concept="5" trace="myMigrationsToCheck" />
-      <node id="2610768507843040338" at="21,0,22,0" concept="5" trace="myChecker" />
-      <node id="8224028748485565895" at="23,126,24,18" concept="4" />
-      <node id="8224028748487031861" at="24,18,25,32" concept="4" />
-      <node id="3201314612678605874" at="25,32,26,44" concept="4" />
-      <node id="2610768507843040342" at="26,44,27,24" concept="4" />
-      <node id="5985196147111750148" at="30,35,31,63" concept="11" />
-      <node id="6413859341759181087" at="33,30,34,93" concept="10" />
-      <node id="6413859341759187646" at="35,24,36,88" concept="4" />
-      <node id="6413859341759221428" at="37,12,38,192" concept="4" />
-      <node id="6413859341759575144" at="38,192,39,126" concept="4" />
-      <node id="6413859341759243591" at="40,5,41,15" concept="11" />
-      <node id="2885477569137232325" at="43,89,44,102" concept="10" />
-      <node id="2885477569137240296" at="46,41,47,49" concept="4" />
-      <node id="2885477569137256466" at="47,49,48,56" concept="11" />
-      <node id="6413859341758479708" at="50,7,51,15" concept="11" />
-      <node id="8369211240152421934" at="54,30,55,17" concept="11" />
-      <node id="6413859341759219222" at="37,10,40,5" concept="1" />
-      <node id="5985196147111748435" at="29,0,33,0" concept="9" trace="getShortMessage#()Ljava/lang/String;" />
-      <node id="2885477569137190327" at="46,0,50,0" concept="9" trace="process#(Ljetbrains/mps/lang/migration/runtime/base/Problem;)Z" />
-      <node id="4930617085365252337" at="53,0,57,0" concept="9" trace="canIgnore#()Z" />
-      <node id="2620437876316153987" at="23,0,29,0" concept="3" trace="PostCheckError#(Ljetbrains/mps/project/Project;Ljava/lang/Iterable;ZLjetbrains/mps/ide/migration/MigrationChecker;)V" />
-      <node id="6413859341759183817" at="34,93,40,5" concept="8" />
-      <node id="2885477569137170401" at="44,102,50,7" concept="4" />
-      <node id="2620437876316148123" at="33,0,43,0" concept="9" trace="getMessage#()Ljava/lang/String;" />
-      <node id="2620437876316148129" at="43,0,53,0" concept="9" trace="getProblems#(Lcom/intellij/openapi/progress/ProgressIndicator;)Ljava/lang/Iterable;" />
+      <node id="8224028748485565891" at="18,0,19,0" concept="4" trace="myProject" />
+      <node id="8224028748487031857" at="19,0,20,0" concept="4" trace="myHaveBadCode" />
+      <node id="3201314612678605869" at="20,0,21,0" concept="4" trace="myMigrationsToCheck" />
+      <node id="2610768507843040338" at="21,0,22,0" concept="4" trace="myChecker" />
+      <node id="8224028748485565895" at="23,126,24,18" concept="3" />
+      <node id="8224028748487031861" at="24,18,25,32" concept="3" />
+      <node id="3201314612678605874" at="25,32,26,44" concept="3" />
+      <node id="2610768507843040342" at="26,44,27,24" concept="3" />
+      <node id="5985196147111750148" at="30,35,31,63" concept="10" />
+      <node id="6413859341759181087" at="33,30,34,93" concept="9" />
+      <node id="6413859341759187646" at="35,24,36,88" concept="3" />
+      <node id="6413859341759221428" at="37,12,38,192" concept="3" />
+      <node id="6413859341759575144" at="38,192,39,126" concept="3" />
+      <node id="6413859341759243591" at="40,5,41,15" concept="10" />
+      <node id="2885477569137232325" at="43,89,44,102" concept="9" />
+      <node id="2885477569137240296" at="46,41,47,49" concept="3" />
+      <node id="2885477569137256466" at="47,49,48,56" concept="10" />
+      <node id="6413859341758479708" at="50,7,51,15" concept="10" />
+      <node id="8369211240152421934" at="54,30,55,17" concept="10" />
+      <node id="6413859341759219222" at="37,10,40,5" concept="0" />
+      <node id="5985196147111748435" at="29,0,33,0" concept="8" trace="getShortMessage#()Ljava/lang/String;" />
+      <node id="2885477569137190327" at="46,0,50,0" concept="8" trace="process#(Ljetbrains/mps/lang/migration/runtime/base/Problem;)Z" />
+      <node id="4930617085365252337" at="53,0,57,0" concept="8" trace="canIgnore#()Z" />
+      <node id="2620437876316153987" at="23,0,29,0" concept="2" trace="PostCheckError#(Ljetbrains/mps/project/Project;Ljava/lang/Iterable;ZLjetbrains/mps/ide/migration/MigrationChecker;)V" />
+      <node id="6413859341759183817" at="34,93,40,5" concept="7" />
+      <node id="2885477569137170401" at="44,102,50,7" concept="3" />
+      <node id="2620437876316148123" at="33,0,43,0" concept="8" trace="getMessage#()Ljava/lang/String;" />
+      <node id="2620437876316148129" at="43,0,53,0" concept="8" trace="getProblems#(Lcom/intellij/openapi/progress/ProgressIndicator;)Ljava/lang/Iterable;" />
       <scope id="5985196147111748439" at="30,35,31,63" />
       <scope id="6413859341759183819" at="35,24,36,88" />
       <scope id="4930617085365252343" at="54,30,55,17" />
@@ -82,44 +81,6 @@
       <scope id="2620437876316153988" at="23,126,27,24" />
       <scope id="5985196147111748435" at="29,0,33,0" />
       <scope id="2885477569137190327" at="46,0,50,0">
-=======
-      <node id="8224028748485565891" at="17,0,18,0" concept="4" trace="myProject" />
-      <node id="8224028748487031857" at="18,0,19,0" concept="4" trace="myHaveBadCode" />
-      <node id="3201314612678605869" at="19,0,20,0" concept="4" trace="myMigrationsToCheck" />
-      <node id="2610768507843040338" at="20,0,21,0" concept="4" trace="myChecker" />
-      <node id="8224028748485565895" at="22,126,23,18" concept="3" />
-      <node id="8224028748487031861" at="23,18,24,32" concept="3" />
-      <node id="3201314612678605874" at="24,32,25,44" concept="3" />
-      <node id="2610768507843040342" at="25,44,26,24" concept="3" />
-      <node id="5985196147111750148" at="29,35,30,63" concept="10" />
-      <node id="6413859341759181087" at="32,30,33,93" concept="9" />
-      <node id="6413859341759187646" at="34,24,35,88" concept="3" />
-      <node id="6413859341759221428" at="36,12,37,192" concept="3" />
-      <node id="6413859341759575144" at="37,192,38,126" concept="3" />
-      <node id="6413859341759243591" at="39,5,40,15" concept="10" />
-      <node id="2885477569137232325" at="42,77,43,78" concept="9" />
-      <node id="2885477569137240296" at="45,41,46,49" concept="3" />
-      <node id="2885477569137256466" at="46,49,47,56" concept="10" />
-      <node id="6413859341758479708" at="49,7,50,15" concept="10" />
-      <node id="8369211240152421934" at="53,30,54,17" concept="10" />
-      <node id="6413859341759219222" at="36,10,39,5" concept="0" />
-      <node id="5985196147111748435" at="28,0,32,0" concept="8" trace="getShortMessage#()Ljava/lang/String;" />
-      <node id="2885477569137190327" at="45,0,49,0" concept="8" trace="process#(Ljetbrains/mps/lang/migration/runtime/base/Problem;)Z" />
-      <node id="4930617085365252337" at="52,0,56,0" concept="8" trace="canIgnore#()Z" />
-      <node id="2620437876316153987" at="22,0,28,0" concept="2" trace="PostCheckError#(Ljetbrains/mps/project/Project;Ljava/lang/Iterable;ZLjetbrains/mps/ide/migration/MigrationChecker;)V" />
-      <node id="6413859341759183817" at="33,93,39,5" concept="7" />
-      <node id="2885477569137170401" at="43,78,49,7" concept="3" />
-      <node id="2620437876316148123" at="32,0,42,0" concept="8" trace="getMessage#()Ljava/lang/String;" />
-      <node id="2620437876316148129" at="42,0,52,0" concept="8" trace="getProblems#(Lcom/intellij/openapi/progress/ProgressIndicator;)Ljava/lang/Iterable;" />
-      <scope id="5985196147111748439" at="29,35,30,63" />
-      <scope id="6413859341759183819" at="34,24,35,88" />
-      <scope id="4930617085365252343" at="53,30,54,17" />
-      <scope id="6413859341759219223" at="36,12,38,126" />
-      <scope id="2885477569137190329" at="45,41,47,56" />
-      <scope id="2620437876316153988" at="22,126,26,24" />
-      <scope id="5985196147111748435" at="28,0,32,0" />
-      <scope id="2885477569137190327" at="45,0,49,0">
->>>>>>> 9c1d9912
         <var name="p" id="2885477569137190327" />
       </scope>
       <scope id="4930617085365252337" at="53,0,57,0" />
@@ -145,23 +106,10 @@
   </root>
   <root nodeRef="a5b1c28d-abeb-49a6-a58c-559039616d64/r:49062720-8530-4489-916a-fdd3a02a7b82(jetbrains.mps.migration.component/jetbrains.mps.ide.migration.wizard)/2620437876316469478">
     <file name="MigrationExceptionError.java">
-<<<<<<< HEAD
-      <node id="3676735939761868426" at="12,47,13,12" concept="12" />
-      <node id="5985196147111743715" at="16,35,17,47" concept="11" />
-      <node id="2620437876316404019" at="19,30,20,83" concept="11" />
-      <node id="2620437876316404324" at="22,89,23,56" concept="11" />
-      <node id="4930617085365250592" at="26,30,27,17" concept="11" />
-      <node id="2620437876316469482" at="10,0,12,0" concept="3" trace="MigrationExceptionError#()V" />
-      <node id="3676735939761866316" at="12,0,15,0" concept="3" trace="MigrationExceptionError#(Ljava/lang/Throwable;)V" />
-      <node id="2620437876316403304" at="19,0,22,0" concept="9" trace="getMessage#()Ljava/lang/String;" />
-      <node id="2620437876316403310" at="22,0,25,0" concept="9" trace="getProblems#(Lcom/intellij/openapi/progress/ProgressIndicator;)Ljava/lang/Iterable;" />
-      <node id="5985196147111743312" at="15,0,19,0" concept="9" trace="getShortMessage#()Ljava/lang/String;" />
-      <node id="4930617085365250583" at="25,0,29,0" concept="9" trace="canIgnore#()Z" />
-=======
       <node id="3676735939761868426" at="12,47,13,12" concept="11" />
       <node id="5985196147111743715" at="16,35,17,47" concept="10" />
       <node id="2620437876316404019" at="19,30,20,83" concept="10" />
-      <node id="2620437876316404324" at="22,77,23,44" concept="10" />
+      <node id="2620437876316404324" at="22,89,23,56" concept="10" />
       <node id="4930617085365250592" at="26,30,27,17" concept="10" />
       <node id="2620437876316469482" at="10,0,12,0" concept="2" trace="MigrationExceptionError#()V" />
       <node id="3676735939761866316" at="12,0,15,0" concept="2" trace="MigrationExceptionError#(Ljava/lang/Throwable;)V" />
@@ -169,7 +117,6 @@
       <node id="2620437876316403310" at="22,0,25,0" concept="8" trace="getProblems#(Lcom/intellij/openapi/progress/ProgressIndicator;)Ljava/lang/Iterable;" />
       <node id="5985196147111743312" at="15,0,19,0" concept="8" trace="getShortMessage#()Ljava/lang/String;" />
       <node id="4930617085365250583" at="25,0,29,0" concept="8" trace="canIgnore#()Z" />
->>>>>>> 9c1d9912
       <scope id="2620437876316469483" at="10,36,10,36" />
       <scope id="3676735939761866317" at="12,47,13,12" />
       <scope id="5985196147111743316" at="16,35,17,47" />
@@ -191,39 +138,6 @@
   </root>
   <root nodeRef="a5b1c28d-abeb-49a6-a58c-559039616d64/r:49062720-8530-4489-916a-fdd3a02a7b82(jetbrains.mps.migration.component/jetbrains.mps.ide.migration.wizard)/2620437876316539590">
     <file name="MigrationsMissingError.java">
-<<<<<<< HEAD
-      <node id="4404440421171638745" at="23,0,24,0" concept="5" trace="errors" />
-      <node id="4404440421171638754" at="24,61,25,25" concept="4" />
-      <node id="5985196147111775121" at="28,35,29,42" concept="11" />
-      <node id="7935677192557016959" at="31,30,32,175" concept="11" />
-      <node id="8054806207102080971" at="36,47,37,30" concept="11" />
-      <node id="7201972523306098874" at="41,59,42,39" concept="11" />
-      <node id="4815078419494489549" at="48,49,49,112" concept="11" />
-      <node id="8054806207102139843" at="53,49,54,67" concept="11" />
-      <node id="4815078419494472807" at="61,49,62,115" concept="11" />
-      <node id="8054806207102362748" at="66,49,67,82" concept="11" />
-      <node id="4930617085365235650" at="74,30,75,17" concept="11" />
-      <node id="2620437876316539594" at="24,0,27,0" concept="3" trace="MigrationsMissingError#(Ljava/util/List;)V" />
-      <node id="2620437876316505136" at="31,0,34,0" concept="9" trace="getMessage#()Ljava/lang/String;" />
-      <node id="8054806207102080969" at="36,0,39,0" concept="9" trace="select#(Ljetbrains/mps/ide/migration/ScriptApplied;)Lorg/jetbrains/mps/openapi/module/SModule;" />
-      <node id="7201972523306098872" at="41,0,44,0" concept="9" trace="select#(Ljetbrains/mps/ide/migration/ScriptApplied;)Ljetbrains/mps/lang/migration/runtime/base/BaseScriptReference;" />
-      <node id="8054806207102116622" at="48,0,51,0" concept="9" trace="accept#(Lorg/jetbrains/mps/openapi/module/SModule;)Z" />
-      <node id="8054806207102135669" at="53,0,56,0" concept="9" trace="select#(Lorg/jetbrains/mps/openapi/module/SModule;)Ljava/lang/Integer;" />
-      <node id="8054806207102362723" at="61,0,64,0" concept="9" trace="accept#(Lorg/jetbrains/mps/openapi/module/SModule;)Z" />
-      <node id="8054806207102362746" at="66,0,69,0" concept="9" trace="select#(Lorg/jetbrains/mps/openapi/module/SModule;)Ljava/lang/Integer;" />
-      <node id="5985196147111770860" at="27,0,31,0" concept="9" trace="getShortMessage#()Ljava/lang/String;" />
-      <node id="4930617085365235641" at="73,0,77,0" concept="9" trace="canIgnore#()Z" />
-      <node id="8054806207102080964" at="34,89,39,24" concept="10" />
-      <node id="7201972523306098866" at="39,24,44,35" concept="10" />
-      <node id="8054806207102116617" at="46,76,51,28" concept="10" />
-      <node id="8054806207102127192" at="51,28,56,30" concept="11" />
-      <node id="8054806207102362715" at="59,78,64,28" concept="10" />
-      <node id="8054806207102362736" at="64,28,69,30" concept="11" />
-      <node id="8054806207102060283" at="46,0,58,0" concept="9" trace="select#(Ljetbrains/mps/lang/migration/runtime/base/MigrationScriptReference;)Ljetbrains/mps/errors/item/IssueKindReportItem;" />
-      <node id="8054806207102362713" at="59,0,71,0" concept="9" trace="select#(Ljetbrains/mps/lang/migration/runtime/base/RefactoringScriptReference;)Ljetbrains/mps/errors/item/IssueKindReportItem;" />
-      <node id="8054806207102041710" at="44,35,71,8" concept="11" />
-      <node id="2620437876316505142" at="34,0,73,0" concept="9" trace="getProblems#(Lcom/intellij/openapi/progress/ProgressIndicator;)Ljava/lang/Iterable;" />
-=======
       <node id="4404440421171638745" at="23,0,24,0" concept="4" trace="errors" />
       <node id="4404440421171638754" at="24,61,25,25" concept="3" />
       <node id="5985196147111775121" at="28,35,29,42" concept="10" />
@@ -245,17 +159,16 @@
       <node id="8054806207102362746" at="66,0,69,0" concept="8" trace="select#(Lorg/jetbrains/mps/openapi/module/SModule;)Ljava/lang/Integer;" />
       <node id="5985196147111770860" at="27,0,31,0" concept="8" trace="getShortMessage#()Ljava/lang/String;" />
       <node id="4930617085365235641" at="73,0,77,0" concept="8" trace="canIgnore#()Z" />
-      <node id="8054806207102080964" at="34,77,39,24" concept="9" />
+      <node id="8054806207102080964" at="34,89,39,24" concept="9" />
       <node id="7201972523306098866" at="39,24,44,35" concept="9" />
-      <node id="8054806207102116617" at="46,64,51,28" concept="9" />
+      <node id="8054806207102116617" at="46,76,51,28" concept="9" />
       <node id="8054806207102127192" at="51,28,56,30" concept="10" />
-      <node id="8054806207102362715" at="59,66,64,28" concept="9" />
+      <node id="8054806207102362715" at="59,78,64,28" concept="9" />
       <node id="8054806207102362736" at="64,28,69,30" concept="10" />
-      <node id="8054806207102060283" at="46,0,58,0" concept="8" trace="select#(Ljetbrains/mps/lang/migration/runtime/base/MigrationScriptReference;)Ljetbrains/mps/lang/migration/runtime/base/Problem;" />
-      <node id="8054806207102362713" at="59,0,71,0" concept="8" trace="select#(Ljetbrains/mps/lang/migration/runtime/base/RefactoringScriptReference;)Ljetbrains/mps/lang/migration/runtime/base/Problem;" />
+      <node id="8054806207102060283" at="46,0,58,0" concept="8" trace="select#(Ljetbrains/mps/lang/migration/runtime/base/MigrationScriptReference;)Ljetbrains/mps/errors/item/IssueKindReportItem;" />
+      <node id="8054806207102362713" at="59,0,71,0" concept="8" trace="select#(Ljetbrains/mps/lang/migration/runtime/base/RefactoringScriptReference;)Ljetbrains/mps/errors/item/IssueKindReportItem;" />
       <node id="8054806207102041710" at="44,35,71,8" concept="10" />
       <node id="2620437876316505142" at="34,0,73,0" concept="8" trace="getProblems#(Lcom/intellij/openapi/progress/ProgressIndicator;)Ljava/lang/Iterable;" />
->>>>>>> 9c1d9912
       <scope id="2620437876316539595" at="24,61,25,25" />
       <scope id="5985196147111770864" at="28,35,29,42" />
       <scope id="2620437876316505140" at="31,30,32,175" />
@@ -389,47 +302,25 @@
   </root>
   <root nodeRef="a5b1c28d-abeb-49a6-a58c-559039616d64/r:49062720-8530-4489-916a-fdd3a02a7b82(jetbrains.mps.migration.component/jetbrains.mps.ide.migration.wizard)/4930617085363954527">
     <file name="PreCheckError.java">
-<<<<<<< HEAD
-      <node id="4930617085365322168" at="17,0,18,0" concept="5" trace="myCanIgnore" />
-      <node id="8224028748485561360" at="18,0,19,0" concept="5" trace="myProject" />
-      <node id="4930617085365322172" at="19,54,20,28" concept="4" />
-      <node id="8224028748485561364" at="20,28,21,18" concept="4" />
-      <node id="5985196147111756187" at="24,35,25,41" concept="11" />
-      <node id="3879509730044082920" at="27,30,28,144" concept="11" />
-      <node id="2885477569137259350" at="30,89,31,102" concept="10" />
-      <node id="4512299119321474011" at="31,102,32,97" concept="12" />
-      <node id="2885477569137259370" at="34,53,35,49" concept="4" />
-      <node id="2885477569137259375" at="35,49,36,56" concept="11" />
-      <node id="2885477569137259379" at="38,7,39,15" concept="11" />
-      <node id="4930617085365362463" at="42,30,43,23" concept="11" />
-      <node id="4930617085363954542" at="27,0,30,0" concept="9" trace="getMessage#()Ljava/lang/String;" />
-      <node id="4930617085363954531" at="19,0,23,0" concept="3" trace="PreCheckError#(Ljetbrains/mps/project/Project;Z)V" />
-      <node id="5985196147111754639" at="23,0,27,0" concept="9" trace="getShortMessage#()Ljava/lang/String;" />
-      <node id="2885477569137259368" at="34,0,38,0" concept="9" trace="process#(Ljetbrains/mps/errors/item/IssueKindReportItem;)Z" />
-      <node id="4930617085365357638" at="41,0,45,0" concept="9" trace="canIgnore#()Z" />
-      <node id="2885477569137259357" at="32,97,38,7" concept="4" />
-      <node id="4930617085363954580" at="30,0,41,0" concept="9" trace="getProblems#(Lcom/intellij/openapi/progress/ProgressIndicator;)Ljava/lang/Iterable;" />
-=======
       <node id="4930617085365322168" at="17,0,18,0" concept="4" trace="myCanIgnore" />
       <node id="8224028748485561360" at="18,0,19,0" concept="4" trace="myProject" />
       <node id="4930617085365322172" at="19,54,20,28" concept="3" />
       <node id="8224028748485561364" at="20,28,21,18" concept="3" />
       <node id="5985196147111756187" at="24,35,25,41" concept="10" />
       <node id="3879509730044082920" at="27,30,28,144" concept="10" />
-      <node id="2885477569137259350" at="30,77,31,78" concept="9" />
-      <node id="4512299119321474011" at="31,78,32,97" concept="11" />
-      <node id="2885477569137259370" at="34,41,35,49" concept="3" />
+      <node id="2885477569137259350" at="30,89,31,102" concept="9" />
+      <node id="4512299119321474011" at="31,102,32,97" concept="11" />
+      <node id="2885477569137259370" at="34,53,35,49" concept="3" />
       <node id="2885477569137259375" at="35,49,36,56" concept="10" />
       <node id="2885477569137259379" at="38,7,39,15" concept="10" />
       <node id="4930617085365362463" at="42,30,43,23" concept="10" />
       <node id="4930617085363954542" at="27,0,30,0" concept="8" trace="getMessage#()Ljava/lang/String;" />
       <node id="4930617085363954531" at="19,0,23,0" concept="2" trace="PreCheckError#(Ljetbrains/mps/project/Project;Z)V" />
       <node id="5985196147111754639" at="23,0,27,0" concept="8" trace="getShortMessage#()Ljava/lang/String;" />
-      <node id="2885477569137259368" at="34,0,38,0" concept="8" trace="process#(Ljetbrains/mps/lang/migration/runtime/base/Problem;)Z" />
+      <node id="2885477569137259368" at="34,0,38,0" concept="8" trace="process#(Ljetbrains/mps/errors/item/IssueKindReportItem;)Z" />
       <node id="4930617085365357638" at="41,0,45,0" concept="8" trace="canIgnore#()Z" />
       <node id="2885477569137259357" at="32,97,38,7" concept="3" />
       <node id="4930617085363954580" at="30,0,41,0" concept="8" trace="getProblems#(Lcom/intellij/openapi/progress/ProgressIndicator;)Ljava/lang/Iterable;" />
->>>>>>> 9c1d9912
       <scope id="5985196147111754643" at="24,35,25,41" />
       <scope id="4930617085363954545" at="27,30,28,144" />
       <scope id="4930617085365357644" at="42,30,43,23" />
@@ -1201,21 +1092,6 @@
   </root>
   <root nodeRef="a5b1c28d-abeb-49a6-a58c-559039616d64/r:49062720-8530-4489-916a-fdd3a02a7b82(jetbrains.mps.migration.component/jetbrains.mps.ide.migration.wizard)/699020670022587329">
     <file name="NotMigratedLibsError.java">
-<<<<<<< HEAD
-      <node id="699020670022587330" at="15,0,16,0" concept="5" trace="errors" />
-      <node id="699020670022587339" at="16,61,17,25" concept="4" />
-      <node id="5985196147111760713" at="20,35,21,54" concept="11" />
-      <node id="699020670022587352" at="23,30,24,225" concept="11" />
-      <node id="699020670022587364" at="26,30,27,16" concept="11" />
-      <node id="699020670023361392" at="31,86,32,75" concept="11" />
-      <node id="699020670022587334" at="16,0,19,0" concept="3" trace="NotMigratedLibsError#(Ljava/util/Map;)V" />
-      <node id="699020670022587348" at="23,0,26,0" concept="9" trace="getMessage#()Ljava/lang/String;" />
-      <node id="699020670022587360" at="26,0,29,0" concept="9" trace="canIgnore#()Z" />
-      <node id="699020670023249244" at="31,0,34,0" concept="9" trace="select#(Ljetbrains/mps/internal/collections/runtime/IMapping;)Ljetbrains/mps/ide/migration/check/DependencyOnNotMigratedLibProblem;" />
-      <node id="5985196147111759718" at="19,0,23,0" concept="9" trace="getShortMessage#()Ljava/lang/String;" />
-      <node id="699020670023238467" at="29,89,34,7" concept="11" />
-      <node id="699020670022587366" at="29,0,36,0" concept="9" trace="getProblems#(Lcom/intellij/openapi/progress/ProgressIndicator;)Ljava/lang/Iterable;" />
-=======
       <node id="699020670022587330" at="15,0,16,0" concept="4" trace="errors" />
       <node id="699020670022587339" at="16,61,17,25" concept="3" />
       <node id="5985196147111760713" at="20,35,21,54" concept="10" />
@@ -1227,9 +1103,8 @@
       <node id="699020670022587360" at="26,0,29,0" concept="8" trace="canIgnore#()Z" />
       <node id="699020670023249244" at="31,0,34,0" concept="8" trace="select#(Ljetbrains/mps/internal/collections/runtime/IMapping;)Ljetbrains/mps/ide/migration/check/DependencyOnNotMigratedLibProblem;" />
       <node id="5985196147111759718" at="19,0,23,0" concept="8" trace="getShortMessage#()Ljava/lang/String;" />
-      <node id="699020670023238467" at="29,77,34,7" concept="10" />
+      <node id="699020670023238467" at="29,89,34,7" concept="10" />
       <node id="699020670022587366" at="29,0,36,0" concept="8" trace="getProblems#(Lcom/intellij/openapi/progress/ProgressIndicator;)Ljava/lang/Iterable;" />
->>>>>>> 9c1d9912
       <scope id="699020670022587338" at="16,61,17,25" />
       <scope id="5985196147111759722" at="20,35,21,54" />
       <scope id="699020670022587351" at="23,30,24,225" />
@@ -1254,545 +1129,274 @@
   </root>
   <root nodeRef="a5b1c28d-abeb-49a6-a58c-559039616d64/r:49062720-8530-4489-916a-fdd3a02a7b82(jetbrains.mps.migration.component/jetbrains.mps.ide.migration.wizard)/961570622494166185">
     <file name="MigrationTask.java">
-<<<<<<< HEAD
-      <node id="961570622494166185" at="44,0,45,0" concept="14" trace="LOG" />
-      <node id="7012529811901905016" at="45,0,46,0" concept="14" trace="STARTED" />
-      <node id="7012529811901910034" at="46,0,47,0" concept="14" trace="FINISHED" />
-      <node id="7012529811902052120" at="47,0,48,0" concept="14" trace="APPLY" />
-      <node id="8224028748486013346" at="49,0,50,0" concept="5" trace="mySession" />
-      <node id="8224028748486013349" at="50,0,51,0" concept="5" trace="myIsComplete" />
-      <node id="4706665036331754084" at="51,0,52,0" concept="5" trace="myCurrentChange" />
-      <node id="3201314612678529871" at="52,0,53,0" concept="5" trace="myWereRun" />
-      <node id="7157623378519805735" at="54,0,55,0" concept="5" trace="myMonitor" />
-      <node id="8224028748486013363" at="56,82,57,24" concept="4" />
-      <node id="7157623378520976048" at="57,24,58,24" concept="4" />
-      <node id="1244156871961999738" at="58,24,59,33" concept="4" />
-      <node id="3879509730044396977" at="59,33,60,41" concept="4" />
-      <node id="8224028748485976275" at="63,21,64,62" concept="4" />
-      <node id="5985196147111624438" at="65,9,66,14" concept="4" />
-      <node id="5985196147111996773" at="66,14,67,26" concept="4" />
-      <node id="5985196147112013979" at="67,26,68,30" concept="4" />
-      <node id="5985196147112148033" at="68,30,69,27" concept="4" />
-      <node id="3676735939761918094" at="69,27,70,23" concept="4" />
-      <node id="5985196147111691626" at="71,33,72,16" concept="4" />
-      <node id="8224028748485976303" at="73,15,74,63" concept="4" />
-      <node id="7135317402440245636" at="78,48,79,102" concept="10" />
-      <node id="7135317402440250138" at="79,102,80,104" concept="10" />
-      <node id="7135317402440255275" at="80,104,81,0" concept="13" />
-      <node id="7135317402440245076" at="83,19,84,51" concept="12" />
-      <node id="231600208033291822" at="84,51,85,59" concept="4" />
-      <node id="7135317402440285350" at="86,25,87,17" concept="11" />
-      <node id="7135317402440277535" at="90,5,91,0" concept="13" />
-      <node id="231600208033075243" at="92,30,93,90" concept="10" />
-      <node id="231600208033075254" at="94,66,95,60" concept="17" />
-      <node id="7157623378519515501" at="97,5,98,0" concept="13" />
-      <node id="5985196147111973962" at="100,61,101,44" concept="17" />
-      <node id="7157623378519504333" at="103,5,104,0" concept="13" />
-      <node id="4930617085363870980" at="105,30,106,81" concept="10" />
-      <node id="5985196147112112708" at="107,57,108,51" concept="17" />
-      <node id="7157623378519641857" at="110,5,111,0" concept="13" />
-      <node id="961570622493013709" at="112,30,113,63" concept="12" />
-      <node id="961570622493002567" at="113,63,114,58" concept="10" />
-      <node id="5985196147112093656" at="115,19,116,64" concept="17" />
-      <node id="4930617085365890902" at="118,5,119,0" concept="13" />
-      <node id="7157623378519800822" at="119,0,120,41" concept="12" />
-      <node id="7157623378519180760" at="120,41,121,52" concept="4" />
-      <node id="5985196147112080847" at="122,58,123,42" concept="17" />
-      <node id="5985196147112062416" at="125,76,126,42" concept="17" />
-      <node id="7157623378519189308" at="127,5,128,53" concept="4" />
-      <node id="7157623378519657997" at="128,53,129,0" concept="13" />
-      <node id="8224028748486692542" at="129,0,130,52" concept="12" />
-      <node id="5985196147112042461" at="131,49,132,97" concept="17" />
-      <node id="231600208033149814" at="137,52,138,43" concept="4" />
-      <node id="231600208033163630" at="138,43,139,18" concept="11" />
-      <node id="231600208033187426" at="140,5,141,17" concept="11" />
-      <node id="4930617085365563828" at="144,65,145,108" concept="4" />
-      <node id="3676735939761918089" at="148,55,149,44" concept="4" />
-      <node id="1786484849054965093" at="149,44,150,25" concept="4" />
-      <node id="5985196147111982293" at="150,25,151,40" concept="4" />
-      <node id="3676735939761918098" at="151,40,152,30" concept="4" />
-      <node id="372484525164609369" at="155,34,156,21" concept="4" />
-      <node id="372484525164605996" at="156,21,157,31" concept="11" />
-      <node id="961570622494013492" at="160,31,161,24" concept="11" />
-      <node id="2620437876316170703" at="164,196,165,70" concept="10" />
-      <node id="8224028748487427169" at="165,70,166,0" concept="13" />
-      <node id="2805796148201575440" at="166,0,167,59" concept="12" />
-      <node id="2805796148201741336" at="167,59,168,66" concept="12" />
-      <node id="2805796148201642763" at="168,66,169,132" concept="10" />
-      <node id="2805796148201303852" at="169,132,170,141" concept="10" />
-      <node id="4706665036331787743" at="173,38,174,93" concept="4" />
-      <node id="4207120766075400263" at="178,17,179,31" concept="4" />
-      <node id="7201972523307704285" at="181,50,182,59" concept="4" />
-      <node id="4207120766075395484" at="183,15,184,40" concept="4" />
-      <node id="8224028748487212268" at="187,11,188,0" concept="13" />
-      <node id="8224028748487232842" at="189,49,190,57" concept="10" />
-      <node id="2735569489507385433" at="190,57,191,38" concept="4" />
-      <node id="2362450690533750056" at="193,31,194,48" concept="4" />
-      <node id="2362450690533749990" at="196,13,197,0" concept="13" />
-      <node id="4706665036331866601" at="197,0,198,35" concept="4" />
-      <node id="4706665036331908393" at="198,35,199,33" concept="4" />
-      <node id="8224028748487416900" at="202,22,203,0" concept="13" />
-      <node id="2400678414102989128" at="203,0,204,29" concept="11" />
-      <node id="4930617085366119369" at="207,59,208,52" concept="10" />
-      <node id="4930617085366119384" at="208,52,209,46" concept="4" />
-      <node id="8224028748486257666" at="209,46,210,27" concept="10" />
-      <node id="7157623378519195771" at="211,33,212,64" concept="4" />
-      <node id="4930617085366119394" at="212,64,213,0" concept="13" />
-      <node id="4930617085366119397" at="214,20,215,115" concept="10" />
-      <node id="4930617085366119407" at="216,25,217,16" concept="2" />
-      <node id="4930617085366119411" at="218,9,219,0" concept="13" />
-      <node id="2735569489507345808" at="219,0,220,36" concept="4" />
-      <node id="4207120766075414597" at="222,32,223,47" concept="4" />
-      <node id="8224028748486276493" at="225,20,226,26" concept="4" />
-      <node id="4207120766074143033" at="227,54,228,90" concept="4" />
-      <node id="4930617085366119419" at="229,11,230,16" concept="2" />
-      <node id="4930617085366119424" at="231,9,232,0" concept="13" />
-      <node id="4930617085366119428" at="232,0,233,21" concept="4" />
-      <node id="4930617085366119434" at="234,7,235,0" concept="13" />
-      <node id="7157623378519196719" at="235,0,236,65" concept="4" />
-      <node id="4930617085366119435" at="237,5,238,13" concept="4" />
-      <node id="8224028748486261841" at="238,13,239,19" concept="11" />
-      <node id="2885477569135778929" at="242,72,243,90" concept="10" />
-      <node id="2885477569135855570" at="245,48,246,50" concept="4" />
-      <node id="2885477569135899203" at="246,50,247,20" concept="11" />
-      <node id="2885477569135755421" at="249,7,250,15" concept="11" />
-      <node id="961570622492684767" at="253,70,254,91" concept="10" />
-      <node id="2885477569136079233" at="256,56,257,49" concept="4" />
-      <node id="2885477569136039762" at="257,49,258,20" concept="11" />
-      <node id="961570622492589345" at="260,7,261,15" concept="11" />
-      <node id="961570622493019986" at="264,50,265,69" concept="10" />
-      <node id="2885477569136302376" at="267,53,268,31" concept="4" />
-      <node id="2885477569136305513" at="268,31,269,21" concept="11" />
-      <node id="2885477569136319481" at="271,7,272,27" concept="11" />
-      <node id="617150929480679724" at="275,45,276,83" concept="10" />
-      <node id="231600208033397856" at="276,83,277,51" concept="10" />
-      <node id="4815078419494508625" at="279,25,280,129" concept="4" />
-      <node id="231600208033232306" at="282,7,283,89" concept="4" />
-      <node id="1461857412530909004" at="283,89,284,132" concept="10" />
-      <node id="1461857412530909014" at="284,132,285,141" concept="10" />
-      <node id="1461857412530908515" at="285,141,286,0" concept="13" />
-      <node id="3859799942073067408" at="287,74,288,19" concept="4" />
-      <node id="86837677856918074" at="292,31,293,78" concept="4" />
-      <node id="1200227626562063377" at="302,29,303,46" concept="4" />
-      <node id="231600208033232375" at="307,22,308,13" concept="4" />
-      <node id="8224028748486698564" at="311,59,312,71" concept="4" />
-      <node id="8224028748486462520" at="312,71,313,27" concept="10" />
-      <node id="8224028748486462473" at="314,18,315,114" concept="10" />
-      <node id="8224028748486462485" at="316,23,317,14" concept="2" />
-      <node id="8224028748486462489" at="318,7,319,0" concept="13" />
-      <node id="2735569489507348913" at="319,0,320,34" concept="4" />
-      <node id="4815078419493509678" at="322,30,323,62" concept="4" />
-      <node id="8224028748486462492" at="325,18,326,24" concept="4" />
-      <node id="8224028748486462496" at="326,24,327,14" concept="2" />
-      <node id="8224028748486462501" at="328,7,329,0" concept="13" />
-      <node id="8224028748486462502" at="329,0,330,19" concept="4" />
-      <node id="8224028748486708195" at="331,5,332,13" concept="4" />
-      <node id="8224028748486462508" at="332,13,333,19" concept="11" />
-      <node id="8224028748486727052" at="336,60,337,66" concept="4" />
-      <node id="8224028748486733385" at="337,66,338,27" concept="10" />
-      <node id="8224028748486733304" at="338,27,339,0" concept="13" />
-      <node id="8224028748486502346" at="339,0,340,100" concept="10" />
-      <node id="8224028748486502357" at="341,18,342,98" concept="10" />
-      <node id="8224028748487144241" at="343,23,344,14" concept="2" />
-      <node id="8224028748487144262" at="345,7,346,0" concept="13" />
-      <node id="8224028748487191177" at="346,0,347,50" concept="4" />
-      <node id="7201972523303467301" at="347,50,348,99" concept="10" />
-      <node id="8224028748487777082" at="348,99,349,95" concept="4" />
-      <node id="3201314612678541339" at="349,95,350,54" concept="4" />
-      <node id="4207120766075470955" at="352,30,353,61" concept="4" />
-      <node id="1193478504796054417" at="356,33,357,98" concept="10" />
-      <node id="4207120766075278599" at="358,29,359,25" concept="11" />
-      <node id="4207120766075284847" at="360,11,361,96" concept="11" />
-      <node id="8224028748487156636" at="363,12,364,24" concept="4" />
-      <node id="8224028748487160359" at="364,24,365,14" concept="2" />
-      <node id="8224028748486502397" at="366,7,367,0" concept="13" />
-      <node id="8224028748486730730" at="367,0,368,19" concept="4" />
-      <node id="8224028748486757803" at="369,5,370,0" concept="13" />
-      <node id="8224028748486749486" at="370,0,371,13" concept="4" />
-      <node id="8224028748486502412" at="371,13,372,19" concept="11" />
-      <node id="8810737966314781645" at="375,54,376,75" concept="10" />
-      <node id="2885477569136720590" at="378,41,379,37" concept="4" />
-      <node id="2885477569136718284" at="379,37,380,21" concept="11" />
-      <node id="8224028748486836341" at="382,7,383,33" concept="11" />
-      <node id="4815078419493769401" at="386,34,387,50" concept="10" />
-      <node id="4815078419494508524" at="389,25,390,43" concept="10" />
-      <node id="4815078419494508532" at="390,43,391,92" concept="10" />
-      <node id="4815078419493775634" at="391,92,392,125" concept="4" />
-      <node id="4815078419493556454" at="394,7,395,21" concept="11" />
-      <node id="4815078419493869963" at="398,58,399,50" concept="10" />
-      <node id="3577160840697523454" at="401,25,402,104" concept="10" />
-      <node id="4815078419493985074" at="402,104,403,106" concept="10" />
-      <node id="4815078419494042383" at="403,106,404,104" concept="4" />
-      <node id="3577160840697523234" at="406,7,407,21" concept="11" />
-      <node id="2805796148201642765" at="410,36,411,46" concept="11" />
-      <node id="2805796148201642765" at="412,5,413,16" concept="11" />
-      <node id="1461857412530909007" at="416,36,417,46" concept="11" />
-      <node id="1461857412530909007" at="418,5,419,16" concept="11" />
-      <node id="2805796148201642766" at="421,68,422,47" concept="11" />
-      <node id="1461857412530909008" at="424,68,425,47" concept="11" />
-      <node id="4207120766075300322" at="427,73,428,46" concept="11" />
-      <node id="7135317402440272452" at="85,59,88,9" concept="8" />
-      <node id="231600208033075252" at="93,90,96,7" concept="8" />
-      <node id="8224028748486280342" at="99,30,102,7" concept="8" />
-      <node id="4930617085363871019" at="106,81,109,7" concept="8" />
-      <node id="4930617085363871063" at="114,58,117,7" concept="8" />
-      <node id="8224028748486482116" at="121,52,124,5" concept="8" />
-      <node id="8224028748486499632" at="124,5,127,5" concept="8" />
-      <node id="8224028748486570789" at="130,52,133,5" concept="8" />
-      <node id="4930617085365563684" at="144,0,147,0" concept="15" trace="addGlobalLabel#(Ljetbrains/mps/project/Project;Ljava/lang/String;)V" />
-      <node id="961570622494013488" at="160,0,163,0" concept="9" trace="isComplete#()Z" />
-      <node id="4706665036331729424" at="172,25,175,9" concept="8" />
-      <node id="7201972523307704285" at="180,35,183,15" concept="8" />
-      <node id="2362450690533750054" at="193,0,196,0" concept="9" trace="run#()V" />
-      <node id="4930617085366119405" at="215,115,218,9" concept="8" />
-      <node id="4207120766075413510" at="222,0,225,0" concept="9" trace="invoke#()V" />
-      <node id="4207120766074151629" at="226,26,229,11" concept="8" />
-      <node id="617150929480654353" at="279,0,282,0" concept="9" trace="run#()V" />
-      <node id="1461857412530909046" at="292,0,295,0" concept="9" trace="run#()V" />
-      <node id="1461857412531002812" at="302,0,305,0" concept="9" trace="run#()V" />
-      <node id="8224028748486462483" at="315,114,318,7" concept="8" />
-      <node id="4207120766075469316" at="322,0,325,0" concept="9" trace="invoke#()V" />
-      <node id="8224028748487139172" at="342,98,345,7" concept="8" />
-      <node id="4207120766075470953" at="352,0,355,0" concept="9" trace="invoke#()V" />
-      <node id="4207120766075261322" at="357,98,360,11" concept="8" />
-      <node id="2805796148201642765" at="409,92,412,5" concept="8" />
-      <node id="1461857412530909007" at="415,92,418,5" concept="8" />
-      <node id="2805796148201642766" at="421,0,424,0" concept="15" trace="as_ajmasp_a0a0e0cb#(Ljava/lang/Object;Ljava/lang/Class;)null" />
-      <node id="1461857412530909008" at="424,0,427,0" concept="15" trace="as_ajmasp_a0a0e0mb#(Ljava/lang/Object;Ljava/lang/Class;)null" />
-      <node id="4207120766075300322" at="427,0,430,0" concept="15" trace="eq_ajmasp_a0c0a0a3a0h0e0qb#(Ljava/lang/Object;Ljava/lang/Object;)Z" />
-      <node id="231600208033149812" at="136,47,140,5" concept="8" />
-      <node id="372484525164596241" at="155,0,159,0" concept="9" trace="forceComplete#()Z" />
-      <node id="2885477569135642221" at="245,0,249,0" concept="9" trace="process#(Ljetbrains/mps/ide/migration/ScriptApplied;)Z" />
-      <node id="2885477569136039753" at="256,0,260,0" concept="9" trace="process#(Ljetbrains/mps/util/Pair;)Z" />
-      <node id="2885477569136299143" at="267,0,271,0" concept="9" trace="process#(Ljetbrains/mps/errors/item/IssueKindReportItem;)Z" />
-      <node id="2885477569136718276" at="378,0,382,0" concept="9" trace="process#(Ljetbrains/mps/lang/migration/runtime/base/Problem;)Z" />
-      <node id="7157623378519614543" at="98,0,103,5" concept="8" />
-      <node id="2362450690533750053" at="191,38,196,13" concept="4" />
-      <node id="617150929480654351" at="277,51,282,7" concept="4" />
-      <node id="1461857412530909045" at="290,27,295,13" concept="4" />
-      <node id="1461857412531002811" at="300,25,305,11" concept="4" />
-      <node id="4815078419493794002" at="389,0,394,0" concept="9" trace="run#()V" />
-      <node id="4815078419493838959" at="401,0,406,0" concept="9" trace="run#()V" />
-      <node id="961570622494166189" at="56,0,62,0" concept="3" trace="MigrationTask#(Ljetbrains/mps/ide/migration/wizard/MigrationSession;Ljetbrains/mps/progress/ProgressMonitorAdapter;)V" />
-      <node id="231600208033075236" at="91,0,97,5" concept="8" />
-      <node id="7157623378519642090" at="104,0,110,5" concept="8" />
-      <node id="3676735939761918112" at="148,0,154,0" concept="9" trace="error#(Ljetbrains/mps/ide/migration/wizard/MigrationError;)V" />
-      <node id="2885477569135941998" at="243,90,249,7" concept="4" />
-      <node id="2885477569136039747" at="254,91,260,7" concept="4" />
-      <node id="2885477569136269713" at="265,69,271,7" concept="4" />
-      <node id="2885477569136701792" at="376,75,382,7" concept="4" />
-      <node id="2805796148201642765" at="409,0,415,0" concept="15" trace="check_ajmasp_a0e0bb#(Lcom/intellij/openapi/wm/impl/status/InlineProgressIndicator;)Ljavax/swing/JComponent;" />
-      <node id="1461857412530909007" at="415,0,421,0" concept="15" trace="check_ajmasp_a0e0lb#(Lcom/intellij/openapi/wm/impl/status/InlineProgressIndicator;)Ljavax/swing/JComponent;" />
-      <node id="7135317402440221677" at="82,30,89,7" concept="8" />
-      <node id="7157623378519653094" at="111,0,118,5" concept="8" />
-      <node id="231600208033110591" at="136,0,143,0" concept="9" trace="checkAndIncStage#(I)Z" />
-      <node id="1461857412530909030" at="290,0,297,0" concept="9" trace="run#()V" />
-      <node id="1461857412531002809" at="300,0,307,0" concept="9" trace="run#()V" />
-      <node id="8224028748487285181" at="356,0,363,0" concept="9" trace="invoke#()Ljava/lang/Boolean;" />
-      <node id="4815078419493794000" at="387,50,394,7" concept="4" />
-      <node id="4815078419493838957" at="399,50,406,7" concept="4" />
-      <node id="4207120766075368079" at="177,29,185,13" concept="18" />
-      <node id="8224028748486462490" at="320,34,328,7" concept="8" />
-      <node id="7157623378519587330" at="81,0,90,5" concept="8" />
-      <node id="1461857412530909026" at="288,19,297,24" concept="4" />
-      <node id="1461857412531002805" at="298,5,307,22" concept="4" />
-      <node id="2081036672960022685" at="177,0,187,0" concept="9" trace="run#()V" />
-      <node id="3676735939761968360" at="242,0,252,0" concept="9" trace="findMissingMigrations#(Lorg/jetbrains/mps/openapi/util/ProgressMonitor;)Ljava/util/List;" />
-      <node id="961570622492589354" at="253,0,263,0" concept="9" trace="checkMigratedLibs#(Lorg/jetbrains/mps/openapi/util/ProgressMonitor;)Ljava/util/Map;" />
-      <node id="961570622493019981" at="264,0,274,0" concept="9" trace="checkModels#(Lorg/jetbrains/mps/openapi/util/ProgressMonitor;)Z" />
-      <node id="8224028748486564173" at="375,0,385,0" concept="9" trace="findNotMigrated#(Lorg/jetbrains/mps/openapi/util/ProgressMonitor;)Z" />
-      <node id="2624059865481875667" at="64,62,75,5" concept="19" />
-      <node id="4930617085366119417" at="220,36,231,9" concept="8" />
-      <node id="3577160840697523876" at="386,0,397,0" concept="9" trace="moduleStepsCount#()I" />
-      <node id="3577160840697523402" at="398,0,409,0" concept="9" trace="projectStepsCount#(Z)I" />
-      <node id="2081036672960022683" at="175,9,187,11" concept="4" />
-      <node id="8224028748487216416" at="188,0,200,9" concept="8" />
-      <node id="86837677856940943" at="286,0,298,5" concept="7" />
-      <node id="8224028748485976268" at="63,0,77,0" concept="9" trace="run#()V" />
-      <node id="8224028748487151939" at="350,54,366,7" concept="8" />
-      <node id="8224028748486462471" at="313,27,331,5" concept="20" />
-      <node id="4930617085366119395" at="213,0,234,7" concept="20" />
-      <node id="8224028748486462515" at="311,0,335,0" concept="9" trace="runProjectMigrations#(Lorg/jetbrains/mps/openapi/util/ProgressMonitor;)Z" />
-      <node id="4930617085366119382" at="210,27,237,5" concept="8" />
-      <node id="8224028748486502344" at="340,100,369,5" concept="20" />
-      <node id="5783745319707780363" at="172,0,202,0" concept="9" trace="run#()V" />
-      <node id="2216091188716077693" at="170,141,202,22" concept="4" />
-      <node id="4930617085366119462" at="207,0,241,0" concept="9" trace="runCleanupMigrations#(Lorg/jetbrains/mps/openapi/util/ProgressMonitor;)Z" />
-      <node id="231600208033232300" at="275,0,310,0" concept="9" trace="runResave#(Lorg/jetbrains/mps/openapi/util/ProgressMonitor;)V" />
-      <node id="8224028748486502416" at="336,0,374,0" concept="9" trace="runLanguageMigrations#(Lorg/jetbrains/mps/openapi/util/ProgressMonitor;)Z" />
-      <node id="2400678414102892478" at="164,0,206,0" concept="9" trace="executeSingleStep#(Lorg/jetbrains/mps/openapi/util/ProgressMonitor;Ljava/lang/String;Ljetbrains/mps/baseLanguage/closures/runtime/_FunctionTypes/_void_P0_E0;Ljetbrains/mps/baseLanguage/closures/runtime/_FunctionTypes/_return_P0_E0;)Z" />
-      <node id="6781485246382123108" at="78,0,135,0" concept="9" trace="doRun#()V" />
+      <node id="961570622494166185" at="44,0,45,0" concept="13" trace="LOG" />
+      <node id="7012529811901905016" at="45,0,46,0" concept="13" trace="STARTED" />
+      <node id="7012529811901910034" at="46,0,47,0" concept="13" trace="FINISHED" />
+      <node id="7012529811902052120" at="47,0,48,0" concept="13" trace="APPLY" />
+      <node id="8224028748486013346" at="49,0,50,0" concept="4" trace="mySession" />
+      <node id="8224028748486013349" at="50,0,51,0" concept="4" trace="myIsComplete" />
+      <node id="4706665036331754084" at="51,0,52,0" concept="4" trace="myCurrentChange" />
+      <node id="3201314612678529871" at="52,0,53,0" concept="4" trace="myWereRun" />
+      <node id="7157623378519805735" at="54,0,55,0" concept="4" trace="myMonitor" />
+      <node id="8224028748486013363" at="56,82,57,24" concept="3" />
+      <node id="7157623378520976048" at="57,24,58,24" concept="3" />
+      <node id="1244156871961999738" at="58,24,59,33" concept="3" />
+      <node id="3879509730044396977" at="59,33,60,41" concept="3" />
+      <node id="8224028748485976275" at="63,21,64,62" concept="3" />
+      <node id="5985196147111624438" at="65,9,66,14" concept="3" />
+      <node id="5985196147111996773" at="66,14,67,26" concept="3" />
+      <node id="5985196147112013979" at="67,26,68,30" concept="3" />
+      <node id="5985196147112148033" at="68,30,69,27" concept="3" />
+      <node id="3676735939761918094" at="69,27,70,23" concept="3" />
+      <node id="5985196147111691626" at="71,33,72,16" concept="3" />
+      <node id="8224028748485976303" at="73,15,74,63" concept="3" />
+      <node id="7135317402440245636" at="78,48,79,102" concept="9" />
+      <node id="7135317402440250138" at="79,102,80,104" concept="9" />
+      <node id="7135317402440255275" at="80,104,81,0" concept="12" />
+      <node id="7135317402440245076" at="83,19,84,51" concept="11" />
+      <node id="231600208033291822" at="84,51,85,59" concept="3" />
+      <node id="7135317402440285350" at="86,25,87,17" concept="10" />
+      <node id="7135317402440277535" at="90,5,91,0" concept="12" />
+      <node id="231600208033075243" at="92,30,93,90" concept="9" />
+      <node id="231600208033075254" at="94,66,95,60" concept="16" />
+      <node id="7157623378519515501" at="97,5,98,0" concept="12" />
+      <node id="5985196147111973962" at="100,61,101,44" concept="16" />
+      <node id="7157623378519504333" at="103,5,104,0" concept="12" />
+      <node id="4930617085363870980" at="105,30,106,81" concept="9" />
+      <node id="5985196147112112708" at="107,57,108,51" concept="16" />
+      <node id="7157623378519641857" at="110,5,111,0" concept="12" />
+      <node id="961570622493013709" at="112,30,113,63" concept="11" />
+      <node id="961570622493002567" at="113,63,114,58" concept="9" />
+      <node id="5985196147112093656" at="115,19,116,64" concept="16" />
+      <node id="4930617085365890902" at="118,5,119,0" concept="12" />
+      <node id="7157623378519800822" at="119,0,120,41" concept="11" />
+      <node id="7157623378519180760" at="120,41,121,52" concept="3" />
+      <node id="5985196147112080847" at="122,58,123,42" concept="16" />
+      <node id="5985196147112062416" at="125,76,126,42" concept="16" />
+      <node id="7157623378519189308" at="127,5,128,53" concept="3" />
+      <node id="7157623378519657997" at="128,53,129,0" concept="12" />
+      <node id="8224028748486692542" at="129,0,130,52" concept="11" />
+      <node id="5985196147112042461" at="131,49,132,97" concept="16" />
+      <node id="231600208033149814" at="137,52,138,43" concept="3" />
+      <node id="231600208033163630" at="138,43,139,18" concept="10" />
+      <node id="231600208033187426" at="140,5,141,17" concept="10" />
+      <node id="4930617085365563828" at="144,65,145,108" concept="3" />
+      <node id="3676735939761918089" at="148,55,149,44" concept="3" />
+      <node id="1786484849054965093" at="149,44,150,25" concept="3" />
+      <node id="5985196147111982293" at="150,25,151,40" concept="3" />
+      <node id="3676735939761918098" at="151,40,152,30" concept="3" />
+      <node id="372484525164609369" at="155,34,156,21" concept="3" />
+      <node id="372484525164605996" at="156,21,157,31" concept="10" />
+      <node id="961570622494013492" at="160,31,161,24" concept="10" />
+      <node id="2620437876316170703" at="164,196,165,70" concept="9" />
+      <node id="8224028748487427169" at="165,70,166,0" concept="12" />
+      <node id="2805796148201575440" at="166,0,167,59" concept="11" />
+      <node id="2805796148201741336" at="167,59,168,66" concept="11" />
+      <node id="2805796148201642763" at="168,66,169,132" concept="9" />
+      <node id="2805796148201303852" at="169,132,170,141" concept="9" />
+      <node id="4706665036331787743" at="173,38,174,93" concept="3" />
+      <node id="4207120766075400263" at="178,17,179,31" concept="3" />
+      <node id="7201972523307704285" at="181,50,182,59" concept="3" />
+      <node id="4207120766075395484" at="183,15,184,40" concept="3" />
+      <node id="8224028748487212268" at="187,11,188,0" concept="12" />
+      <node id="8224028748487232842" at="189,49,190,57" concept="9" />
+      <node id="2735569489507385433" at="190,57,191,38" concept="3" />
+      <node id="2362450690533750056" at="193,31,194,48" concept="3" />
+      <node id="2362450690533749990" at="196,13,197,0" concept="12" />
+      <node id="4706665036331866601" at="197,0,198,35" concept="3" />
+      <node id="4706665036331908393" at="198,35,199,33" concept="3" />
+      <node id="8224028748487416900" at="202,22,203,0" concept="12" />
+      <node id="2400678414102989128" at="203,0,204,29" concept="10" />
+      <node id="4930617085366119369" at="207,59,208,52" concept="9" />
+      <node id="4930617085366119384" at="208,52,209,46" concept="3" />
+      <node id="8224028748486257666" at="209,46,210,27" concept="9" />
+      <node id="7157623378519195771" at="211,33,212,64" concept="3" />
+      <node id="4930617085366119394" at="212,64,213,0" concept="12" />
+      <node id="4930617085366119397" at="214,20,215,115" concept="9" />
+      <node id="4930617085366119407" at="216,25,217,16" concept="1" />
+      <node id="4930617085366119411" at="218,9,219,0" concept="12" />
+      <node id="2735569489507345808" at="219,0,220,36" concept="3" />
+      <node id="4207120766075414597" at="222,32,223,47" concept="3" />
+      <node id="8224028748486276493" at="225,20,226,26" concept="3" />
+      <node id="4207120766074143033" at="227,54,228,90" concept="3" />
+      <node id="4930617085366119419" at="229,11,230,16" concept="1" />
+      <node id="4930617085366119424" at="231,9,232,0" concept="12" />
+      <node id="4930617085366119428" at="232,0,233,21" concept="3" />
+      <node id="4930617085366119434" at="234,7,235,0" concept="12" />
+      <node id="7157623378519196719" at="235,0,236,65" concept="3" />
+      <node id="4930617085366119435" at="237,5,238,13" concept="3" />
+      <node id="8224028748486261841" at="238,13,239,19" concept="10" />
+      <node id="2885477569135778929" at="242,72,243,90" concept="9" />
+      <node id="2885477569135855570" at="245,48,246,50" concept="3" />
+      <node id="2885477569135899203" at="246,50,247,20" concept="10" />
+      <node id="2885477569135755421" at="249,7,250,15" concept="10" />
+      <node id="961570622492684767" at="253,70,254,91" concept="9" />
+      <node id="2885477569136079233" at="256,56,257,49" concept="3" />
+      <node id="2885477569136039762" at="257,49,258,20" concept="10" />
+      <node id="961570622492589345" at="260,7,261,15" concept="10" />
+      <node id="961570622493019986" at="264,50,265,69" concept="9" />
+      <node id="2885477569136302376" at="267,53,268,31" concept="3" />
+      <node id="2885477569136305513" at="268,31,269,21" concept="10" />
+      <node id="2885477569136319481" at="271,7,272,27" concept="10" />
+      <node id="617150929480679724" at="275,45,276,83" concept="9" />
+      <node id="231600208033397856" at="276,83,277,51" concept="9" />
+      <node id="4815078419494508625" at="279,25,280,129" concept="3" />
+      <node id="231600208033232306" at="282,7,283,89" concept="3" />
+      <node id="1461857412530909004" at="283,89,284,132" concept="9" />
+      <node id="1461857412530909014" at="284,132,285,141" concept="9" />
+      <node id="1461857412530908515" at="285,141,286,0" concept="12" />
+      <node id="3859799942073067408" at="287,74,288,19" concept="3" />
+      <node id="86837677856918074" at="292,31,293,78" concept="3" />
+      <node id="1200227626562063377" at="302,29,303,46" concept="3" />
+      <node id="231600208033232375" at="307,22,308,13" concept="3" />
+      <node id="8224028748486698564" at="311,59,312,71" concept="3" />
+      <node id="8224028748486462520" at="312,71,313,27" concept="9" />
+      <node id="8224028748486462473" at="314,18,315,114" concept="9" />
+      <node id="8224028748486462485" at="316,23,317,14" concept="1" />
+      <node id="8224028748486462489" at="318,7,319,0" concept="12" />
+      <node id="2735569489507348913" at="319,0,320,34" concept="3" />
+      <node id="4815078419493509678" at="322,30,323,62" concept="3" />
+      <node id="8224028748486462492" at="325,18,326,24" concept="3" />
+      <node id="8224028748486462496" at="326,24,327,14" concept="1" />
+      <node id="8224028748486462501" at="328,7,329,0" concept="12" />
+      <node id="8224028748486462502" at="329,0,330,19" concept="3" />
+      <node id="8224028748486708195" at="331,5,332,13" concept="3" />
+      <node id="8224028748486462508" at="332,13,333,19" concept="10" />
+      <node id="8224028748486727052" at="336,60,337,66" concept="3" />
+      <node id="8224028748486733385" at="337,66,338,27" concept="9" />
+      <node id="8224028748486733304" at="338,27,339,0" concept="12" />
+      <node id="8224028748486502346" at="339,0,340,100" concept="9" />
+      <node id="8224028748486502357" at="341,18,342,98" concept="9" />
+      <node id="8224028748487144241" at="343,23,344,14" concept="1" />
+      <node id="8224028748487144262" at="345,7,346,0" concept="12" />
+      <node id="8224028748487191177" at="346,0,347,50" concept="3" />
+      <node id="7201972523303467301" at="347,50,348,99" concept="9" />
+      <node id="8224028748487777082" at="348,99,349,95" concept="3" />
+      <node id="3201314612678541339" at="349,95,350,54" concept="3" />
+      <node id="4207120766075470955" at="352,30,353,61" concept="3" />
+      <node id="1193478504796054417" at="356,33,357,98" concept="9" />
+      <node id="4207120766075278599" at="358,29,359,25" concept="10" />
+      <node id="4207120766075284847" at="360,11,361,96" concept="10" />
+      <node id="8224028748487156636" at="363,12,364,24" concept="3" />
+      <node id="8224028748487160359" at="364,24,365,14" concept="1" />
+      <node id="8224028748486502397" at="366,7,367,0" concept="12" />
+      <node id="8224028748486730730" at="367,0,368,19" concept="3" />
+      <node id="8224028748486757803" at="369,5,370,0" concept="12" />
+      <node id="8224028748486749486" at="370,0,371,13" concept="3" />
+      <node id="8224028748486502412" at="371,13,372,19" concept="10" />
+      <node id="8810737966314781645" at="375,54,376,75" concept="9" />
+      <node id="2885477569136720590" at="378,41,379,37" concept="3" />
+      <node id="2885477569136718284" at="379,37,380,21" concept="10" />
+      <node id="8224028748486836341" at="382,7,383,33" concept="10" />
+      <node id="4815078419493769401" at="386,34,387,50" concept="9" />
+      <node id="4815078419494508524" at="389,25,390,43" concept="9" />
+      <node id="4815078419494508532" at="390,43,391,92" concept="9" />
+      <node id="4815078419493775634" at="391,92,392,125" concept="3" />
+      <node id="4815078419493556454" at="394,7,395,21" concept="10" />
+      <node id="4815078419493869963" at="398,58,399,50" concept="9" />
+      <node id="3577160840697523454" at="401,25,402,104" concept="9" />
+      <node id="4815078419493985074" at="402,104,403,106" concept="9" />
+      <node id="4815078419494042383" at="403,106,404,104" concept="3" />
+      <node id="3577160840697523234" at="406,7,407,21" concept="10" />
+      <node id="2805796148201642765" at="410,36,411,46" concept="10" />
+      <node id="2805796148201642765" at="412,5,413,16" concept="10" />
+      <node id="1461857412530909007" at="416,36,417,46" concept="10" />
+      <node id="1461857412530909007" at="418,5,419,16" concept="10" />
+      <node id="2805796148201642766" at="421,68,422,47" concept="10" />
+      <node id="1461857412530909008" at="424,68,425,47" concept="10" />
+      <node id="4207120766075300322" at="427,73,428,46" concept="10" />
+      <node id="7135317402440272452" at="85,59,88,9" concept="7" />
+      <node id="231600208033075252" at="93,90,96,7" concept="7" />
+      <node id="8224028748486280342" at="99,30,102,7" concept="7" />
+      <node id="4930617085363871019" at="106,81,109,7" concept="7" />
+      <node id="4930617085363871063" at="114,58,117,7" concept="7" />
+      <node id="8224028748486482116" at="121,52,124,5" concept="7" />
+      <node id="8224028748486499632" at="124,5,127,5" concept="7" />
+      <node id="8224028748486570789" at="130,52,133,5" concept="7" />
+      <node id="4930617085365563684" at="144,0,147,0" concept="14" trace="addGlobalLabel#(Ljetbrains/mps/project/Project;Ljava/lang/String;)V" />
+      <node id="961570622494013488" at="160,0,163,0" concept="8" trace="isComplete#()Z" />
+      <node id="4706665036331729424" at="172,25,175,9" concept="7" />
+      <node id="7201972523307704285" at="180,35,183,15" concept="7" />
+      <node id="2362450690533750054" at="193,0,196,0" concept="8" trace="run#()V" />
+      <node id="4930617085366119405" at="215,115,218,9" concept="7" />
+      <node id="4207120766075413510" at="222,0,225,0" concept="8" trace="invoke#()V" />
+      <node id="4207120766074151629" at="226,26,229,11" concept="7" />
+      <node id="617150929480654353" at="279,0,282,0" concept="8" trace="run#()V" />
+      <node id="1461857412530909046" at="292,0,295,0" concept="8" trace="run#()V" />
+      <node id="1461857412531002812" at="302,0,305,0" concept="8" trace="run#()V" />
+      <node id="8224028748486462483" at="315,114,318,7" concept="7" />
+      <node id="4207120766075469316" at="322,0,325,0" concept="8" trace="invoke#()V" />
+      <node id="8224028748487139172" at="342,98,345,7" concept="7" />
+      <node id="4207120766075470953" at="352,0,355,0" concept="8" trace="invoke#()V" />
+      <node id="4207120766075261322" at="357,98,360,11" concept="7" />
+      <node id="2805796148201642765" at="409,92,412,5" concept="7" />
+      <node id="1461857412530909007" at="415,92,418,5" concept="7" />
+      <node id="2805796148201642766" at="421,0,424,0" concept="14" trace="as_ajmasp_a0a0e0cb#(Ljava/lang/Object;Ljava/lang/Class;)null" />
+      <node id="1461857412530909008" at="424,0,427,0" concept="14" trace="as_ajmasp_a0a0e0mb#(Ljava/lang/Object;Ljava/lang/Class;)null" />
+      <node id="4207120766075300322" at="427,0,430,0" concept="14" trace="eq_ajmasp_a0c0a0a3a0h0e0qb#(Ljava/lang/Object;Ljava/lang/Object;)Z" />
+      <node id="231600208033149812" at="136,47,140,5" concept="7" />
+      <node id="372484525164596241" at="155,0,159,0" concept="8" trace="forceComplete#()Z" />
+      <node id="2885477569135642221" at="245,0,249,0" concept="8" trace="process#(Ljetbrains/mps/ide/migration/ScriptApplied;)Z" />
+      <node id="2885477569136039753" at="256,0,260,0" concept="8" trace="process#(Ljetbrains/mps/util/Pair;)Z" />
+      <node id="2885477569136299143" at="267,0,271,0" concept="8" trace="process#(Ljetbrains/mps/errors/item/IssueKindReportItem;)Z" />
+      <node id="2885477569136718276" at="378,0,382,0" concept="8" trace="process#(Ljetbrains/mps/lang/migration/runtime/base/Problem;)Z" />
+      <node id="7157623378519614543" at="98,0,103,5" concept="7" />
+      <node id="2362450690533750053" at="191,38,196,13" concept="3" />
+      <node id="617150929480654351" at="277,51,282,7" concept="3" />
+      <node id="1461857412530909045" at="290,27,295,13" concept="3" />
+      <node id="1461857412531002811" at="300,25,305,11" concept="3" />
+      <node id="4815078419493794002" at="389,0,394,0" concept="8" trace="run#()V" />
+      <node id="4815078419493838959" at="401,0,406,0" concept="8" trace="run#()V" />
+      <node id="961570622494166189" at="56,0,62,0" concept="2" trace="MigrationTask#(Ljetbrains/mps/ide/migration/wizard/MigrationSession;Ljetbrains/mps/progress/ProgressMonitorAdapter;)V" />
+      <node id="231600208033075236" at="91,0,97,5" concept="7" />
+      <node id="7157623378519642090" at="104,0,110,5" concept="7" />
+      <node id="3676735939761918112" at="148,0,154,0" concept="8" trace="error#(Ljetbrains/mps/ide/migration/wizard/MigrationError;)V" />
+      <node id="2885477569135941998" at="243,90,249,7" concept="3" />
+      <node id="2885477569136039747" at="254,91,260,7" concept="3" />
+      <node id="2885477569136269713" at="265,69,271,7" concept="3" />
+      <node id="2885477569136701792" at="376,75,382,7" concept="3" />
+      <node id="2805796148201642765" at="409,0,415,0" concept="14" trace="check_ajmasp_a0e0bb#(Lcom/intellij/openapi/wm/impl/status/InlineProgressIndicator;)Ljavax/swing/JComponent;" />
+      <node id="1461857412530909007" at="415,0,421,0" concept="14" trace="check_ajmasp_a0e0lb#(Lcom/intellij/openapi/wm/impl/status/InlineProgressIndicator;)Ljavax/swing/JComponent;" />
+      <node id="7135317402440221677" at="82,30,89,7" concept="7" />
+      <node id="7157623378519653094" at="111,0,118,5" concept="7" />
+      <node id="231600208033110591" at="136,0,143,0" concept="8" trace="checkAndIncStage#(I)Z" />
+      <node id="1461857412530909030" at="290,0,297,0" concept="8" trace="run#()V" />
+      <node id="1461857412531002809" at="300,0,307,0" concept="8" trace="run#()V" />
+      <node id="8224028748487285181" at="356,0,363,0" concept="8" trace="invoke#()Ljava/lang/Boolean;" />
+      <node id="4815078419493794000" at="387,50,394,7" concept="3" />
+      <node id="4815078419493838957" at="399,50,406,7" concept="3" />
+      <node id="4207120766075368079" at="177,29,185,13" concept="17" />
+      <node id="8224028748486462490" at="320,34,328,7" concept="7" />
+      <node id="7157623378519587330" at="81,0,90,5" concept="7" />
+      <node id="1461857412530909026" at="288,19,297,24" concept="3" />
+      <node id="1461857412531002805" at="298,5,307,22" concept="3" />
+      <node id="2081036672960022685" at="177,0,187,0" concept="8" trace="run#()V" />
+      <node id="3676735939761968360" at="242,0,252,0" concept="8" trace="findMissingMigrations#(Lorg/jetbrains/mps/openapi/util/ProgressMonitor;)Ljava/util/List;" />
+      <node id="961570622492589354" at="253,0,263,0" concept="8" trace="checkMigratedLibs#(Lorg/jetbrains/mps/openapi/util/ProgressMonitor;)Ljava/util/Map;" />
+      <node id="961570622493019981" at="264,0,274,0" concept="8" trace="checkModels#(Lorg/jetbrains/mps/openapi/util/ProgressMonitor;)Z" />
+      <node id="8224028748486564173" at="375,0,385,0" concept="8" trace="findNotMigrated#(Lorg/jetbrains/mps/openapi/util/ProgressMonitor;)Z" />
+      <node id="2624059865481875667" at="64,62,75,5" concept="18" />
+      <node id="4930617085366119417" at="220,36,231,9" concept="7" />
+      <node id="3577160840697523876" at="386,0,397,0" concept="8" trace="moduleStepsCount#()I" />
+      <node id="3577160840697523402" at="398,0,409,0" concept="8" trace="projectStepsCount#(Z)I" />
+      <node id="2081036672960022683" at="175,9,187,11" concept="3" />
+      <node id="8224028748487216416" at="188,0,200,9" concept="7" />
+      <node id="86837677856940943" at="286,0,298,5" concept="6" />
+      <node id="8224028748485976268" at="63,0,77,0" concept="8" trace="run#()V" />
+      <node id="8224028748487151939" at="350,54,366,7" concept="7" />
+      <node id="8224028748486462471" at="313,27,331,5" concept="19" />
+      <node id="4930617085366119395" at="213,0,234,7" concept="19" />
+      <node id="8224028748486462515" at="311,0,335,0" concept="8" trace="runProjectMigrations#(Lorg/jetbrains/mps/openapi/util/ProgressMonitor;)Z" />
+      <node id="4930617085366119382" at="210,27,237,5" concept="7" />
+      <node id="8224028748486502344" at="340,100,369,5" concept="19" />
+      <node id="5783745319707780363" at="172,0,202,0" concept="8" trace="run#()V" />
+      <node id="2216091188716077693" at="170,141,202,22" concept="3" />
+      <node id="4930617085366119462" at="207,0,241,0" concept="8" trace="runCleanupMigrations#(Lorg/jetbrains/mps/openapi/util/ProgressMonitor;)Z" />
+      <node id="231600208033232300" at="275,0,310,0" concept="8" trace="runResave#(Lorg/jetbrains/mps/openapi/util/ProgressMonitor;)V" />
+      <node id="8224028748486502416" at="336,0,374,0" concept="8" trace="runLanguageMigrations#(Lorg/jetbrains/mps/openapi/util/ProgressMonitor;)Z" />
+      <node id="2400678414102892478" at="164,0,206,0" concept="8" trace="executeSingleStep#(Lorg/jetbrains/mps/openapi/util/ProgressMonitor;Ljava/lang/String;Ljetbrains/mps/baseLanguage/closures/runtime/_FunctionTypes/_void_P0_E0;Ljetbrains/mps/baseLanguage/closures/runtime/_FunctionTypes/_return_P0_E0;)Z" />
+      <node id="6781485246382123108" at="78,0,135,0" concept="8" trace="doRun#()V" />
       <scope id="5985196147111665673" at="71,0,72,16">
-=======
-      <node id="961570622494166185" at="43,0,44,0" concept="13" trace="LOG" />
-      <node id="7012529811901905016" at="44,0,45,0" concept="13" trace="STARTED" />
-      <node id="7012529811901910034" at="45,0,46,0" concept="13" trace="FINISHED" />
-      <node id="7012529811902052120" at="46,0,47,0" concept="13" trace="APPLY" />
-      <node id="8224028748486013346" at="48,0,49,0" concept="4" trace="mySession" />
-      <node id="8224028748486013349" at="49,0,50,0" concept="4" trace="myIsComplete" />
-      <node id="4706665036331754084" at="50,0,51,0" concept="4" trace="myCurrentChange" />
-      <node id="3201314612678529871" at="51,0,52,0" concept="4" trace="myWereRun" />
-      <node id="7157623378519805735" at="53,0,54,0" concept="4" trace="myMonitor" />
-      <node id="8224028748486013363" at="55,82,56,24" concept="3" />
-      <node id="7157623378520976048" at="56,24,57,24" concept="3" />
-      <node id="1244156871961999738" at="57,24,58,33" concept="3" />
-      <node id="3879509730044396977" at="58,33,59,41" concept="3" />
-      <node id="8224028748485976275" at="62,21,63,62" concept="3" />
-      <node id="5985196147111624438" at="64,9,65,14" concept="3" />
-      <node id="5985196147111996773" at="65,14,66,26" concept="3" />
-      <node id="5985196147112013979" at="66,26,67,30" concept="3" />
-      <node id="5985196147112148033" at="67,30,68,27" concept="3" />
-      <node id="3676735939761918094" at="68,27,69,23" concept="3" />
-      <node id="5985196147111691626" at="70,33,71,16" concept="3" />
-      <node id="8224028748485976303" at="72,15,73,63" concept="3" />
-      <node id="7135317402440245636" at="77,48,78,102" concept="9" />
-      <node id="7135317402440250138" at="78,102,79,104" concept="9" />
-      <node id="7135317402440255275" at="79,104,80,0" concept="12" />
-      <node id="7135317402440245076" at="82,19,83,51" concept="11" />
-      <node id="231600208033291822" at="83,51,84,59" concept="3" />
-      <node id="7135317402440285350" at="85,25,86,17" concept="10" />
-      <node id="7135317402440277535" at="89,5,90,0" concept="12" />
-      <node id="231600208033075243" at="91,30,92,90" concept="9" />
-      <node id="231600208033075254" at="93,66,94,60" concept="16" />
-      <node id="7157623378519515501" at="96,5,97,0" concept="12" />
-      <node id="5985196147111973962" at="99,61,100,44" concept="16" />
-      <node id="7157623378519504333" at="102,5,103,0" concept="12" />
-      <node id="4930617085363870980" at="104,30,105,81" concept="9" />
-      <node id="5985196147112112708" at="106,57,107,51" concept="16" />
-      <node id="7157623378519641857" at="109,5,110,0" concept="12" />
-      <node id="961570622493013709" at="111,30,112,63" concept="11" />
-      <node id="961570622493002567" at="112,63,113,58" concept="9" />
-      <node id="5985196147112093656" at="114,19,115,64" concept="16" />
-      <node id="4930617085365890902" at="117,5,118,0" concept="12" />
-      <node id="7157623378519800822" at="118,0,119,41" concept="11" />
-      <node id="7157623378519180760" at="119,41,120,52" concept="3" />
-      <node id="5985196147112080847" at="121,58,122,42" concept="16" />
-      <node id="5985196147112062416" at="124,76,125,42" concept="16" />
-      <node id="7157623378519189308" at="126,5,127,53" concept="3" />
-      <node id="7157623378519657997" at="127,53,128,0" concept="12" />
-      <node id="8224028748486692542" at="128,0,129,52" concept="11" />
-      <node id="5985196147112042461" at="130,49,131,97" concept="16" />
-      <node id="231600208033149814" at="136,52,137,43" concept="3" />
-      <node id="231600208033163630" at="137,43,138,18" concept="10" />
-      <node id="231600208033187426" at="139,5,140,17" concept="10" />
-      <node id="4930617085365563828" at="143,65,144,108" concept="3" />
-      <node id="3676735939761918089" at="147,55,148,44" concept="3" />
-      <node id="1786484849054965093" at="148,44,149,25" concept="3" />
-      <node id="5985196147111982293" at="149,25,150,40" concept="3" />
-      <node id="3676735939761918098" at="150,40,151,30" concept="3" />
-      <node id="372484525164609369" at="154,34,155,21" concept="3" />
-      <node id="372484525164605996" at="155,21,156,31" concept="10" />
-      <node id="961570622494013492" at="159,31,160,24" concept="10" />
-      <node id="2620437876316170703" at="163,196,164,70" concept="9" />
-      <node id="8224028748487427169" at="164,70,165,0" concept="12" />
-      <node id="2805796148201575440" at="165,0,166,59" concept="11" />
-      <node id="2805796148201741336" at="166,59,167,66" concept="11" />
-      <node id="2805796148201642763" at="167,66,168,132" concept="9" />
-      <node id="2805796148201303852" at="168,132,169,141" concept="9" />
-      <node id="4706665036331787743" at="172,38,173,93" concept="3" />
-      <node id="4207120766075400263" at="177,17,178,31" concept="3" />
-      <node id="7201972523307704285" at="180,50,181,59" concept="3" />
-      <node id="4207120766075395484" at="182,15,183,40" concept="3" />
-      <node id="8224028748487212268" at="186,11,187,0" concept="12" />
-      <node id="8224028748487232842" at="188,49,189,57" concept="9" />
-      <node id="2735569489507385433" at="189,57,190,38" concept="3" />
-      <node id="2362450690533750056" at="192,31,193,48" concept="3" />
-      <node id="2362450690533749990" at="195,13,196,0" concept="12" />
-      <node id="4706665036331866601" at="196,0,197,35" concept="3" />
-      <node id="4706665036331908393" at="197,35,198,33" concept="3" />
-      <node id="8224028748487416900" at="201,22,202,0" concept="12" />
-      <node id="2400678414102989128" at="202,0,203,29" concept="10" />
-      <node id="4930617085366119369" at="206,59,207,52" concept="9" />
-      <node id="4930617085366119384" at="207,52,208,46" concept="3" />
-      <node id="8224028748486257666" at="208,46,209,27" concept="9" />
-      <node id="7157623378519195771" at="210,33,211,64" concept="3" />
-      <node id="4930617085366119394" at="211,64,212,0" concept="12" />
-      <node id="4930617085366119397" at="213,20,214,115" concept="9" />
-      <node id="4930617085366119407" at="215,25,216,16" concept="1" />
-      <node id="4930617085366119411" at="217,9,218,0" concept="12" />
-      <node id="2735569489507345808" at="218,0,219,36" concept="3" />
-      <node id="4207120766075414597" at="221,32,222,47" concept="3" />
-      <node id="8224028748486276493" at="224,20,225,26" concept="3" />
-      <node id="4207120766074143033" at="226,54,227,90" concept="3" />
-      <node id="4930617085366119419" at="228,11,229,16" concept="1" />
-      <node id="4930617085366119424" at="230,9,231,0" concept="12" />
-      <node id="4930617085366119428" at="231,0,232,21" concept="3" />
-      <node id="4930617085366119434" at="233,7,234,0" concept="12" />
-      <node id="7157623378519196719" at="234,0,235,65" concept="3" />
-      <node id="4930617085366119435" at="236,5,237,13" concept="3" />
-      <node id="8224028748486261841" at="237,13,238,19" concept="10" />
-      <node id="2885477569135778929" at="241,72,242,90" concept="9" />
-      <node id="2885477569135855570" at="244,48,245,50" concept="3" />
-      <node id="2885477569135899203" at="245,50,246,20" concept="10" />
-      <node id="2885477569135755421" at="248,7,249,15" concept="10" />
-      <node id="961570622492684767" at="252,70,253,91" concept="9" />
-      <node id="2885477569136079233" at="255,56,256,49" concept="3" />
-      <node id="2885477569136039762" at="256,49,257,20" concept="10" />
-      <node id="961570622492589345" at="259,7,260,15" concept="10" />
-      <node id="961570622493019986" at="263,50,264,69" concept="9" />
-      <node id="2885477569136302376" at="266,41,267,31" concept="3" />
-      <node id="2885477569136305513" at="267,31,268,21" concept="10" />
-      <node id="2885477569136319481" at="270,7,271,27" concept="10" />
-      <node id="617150929480679724" at="274,45,275,83" concept="9" />
-      <node id="231600208033397856" at="275,83,276,51" concept="9" />
-      <node id="4815078419494508625" at="278,25,279,129" concept="3" />
-      <node id="231600208033232306" at="281,7,282,89" concept="3" />
-      <node id="1461857412530909004" at="282,89,283,132" concept="9" />
-      <node id="1461857412530909014" at="283,132,284,141" concept="9" />
-      <node id="1461857412530908515" at="284,141,285,0" concept="12" />
-      <node id="3859799942073067408" at="286,74,287,19" concept="3" />
-      <node id="86837677856918074" at="291,31,292,78" concept="3" />
-      <node id="1200227626562063377" at="301,29,302,46" concept="3" />
-      <node id="231600208033232375" at="306,22,307,13" concept="3" />
-      <node id="8224028748486698564" at="310,59,311,71" concept="3" />
-      <node id="8224028748486462520" at="311,71,312,27" concept="9" />
-      <node id="8224028748486462473" at="313,18,314,114" concept="9" />
-      <node id="8224028748486462485" at="315,23,316,14" concept="1" />
-      <node id="8224028748486462489" at="317,7,318,0" concept="12" />
-      <node id="2735569489507348913" at="318,0,319,34" concept="3" />
-      <node id="4815078419493509678" at="321,30,322,62" concept="3" />
-      <node id="8224028748486462492" at="324,18,325,24" concept="3" />
-      <node id="8224028748486462496" at="325,24,326,14" concept="1" />
-      <node id="8224028748486462501" at="327,7,328,0" concept="12" />
-      <node id="8224028748486462502" at="328,0,329,19" concept="3" />
-      <node id="8224028748486708195" at="330,5,331,13" concept="3" />
-      <node id="8224028748486462508" at="331,13,332,19" concept="10" />
-      <node id="8224028748486727052" at="335,60,336,66" concept="3" />
-      <node id="8224028748486733385" at="336,66,337,27" concept="9" />
-      <node id="8224028748486733304" at="337,27,338,0" concept="12" />
-      <node id="8224028748486502346" at="338,0,339,100" concept="9" />
-      <node id="8224028748486502357" at="340,18,341,98" concept="9" />
-      <node id="8224028748487144241" at="342,23,343,14" concept="1" />
-      <node id="8224028748487144262" at="344,7,345,0" concept="12" />
-      <node id="8224028748487191177" at="345,0,346,50" concept="3" />
-      <node id="7201972523303467301" at="346,50,347,99" concept="9" />
-      <node id="8224028748487777082" at="347,99,348,95" concept="3" />
-      <node id="3201314612678541339" at="348,95,349,54" concept="3" />
-      <node id="4207120766075470955" at="351,30,352,61" concept="3" />
-      <node id="1193478504796054417" at="355,33,356,98" concept="9" />
-      <node id="4207120766075278599" at="357,29,358,25" concept="10" />
-      <node id="4207120766075284847" at="359,11,360,96" concept="10" />
-      <node id="8224028748487156636" at="362,12,363,24" concept="3" />
-      <node id="8224028748487160359" at="363,24,364,14" concept="1" />
-      <node id="8224028748486502397" at="365,7,366,0" concept="12" />
-      <node id="8224028748486730730" at="366,0,367,19" concept="3" />
-      <node id="8224028748486757803" at="368,5,369,0" concept="12" />
-      <node id="8224028748486749486" at="369,0,370,13" concept="3" />
-      <node id="8224028748486502412" at="370,13,371,19" concept="10" />
-      <node id="8810737966314781645" at="374,54,375,75" concept="9" />
-      <node id="2885477569136720590" at="377,41,378,37" concept="3" />
-      <node id="2885477569136718284" at="378,37,379,21" concept="10" />
-      <node id="8224028748486836341" at="381,7,382,33" concept="10" />
-      <node id="4815078419493769401" at="385,34,386,50" concept="9" />
-      <node id="4815078419494508524" at="388,25,389,43" concept="9" />
-      <node id="4815078419494508532" at="389,43,390,92" concept="9" />
-      <node id="4815078419493775634" at="390,92,391,125" concept="3" />
-      <node id="4815078419493556454" at="393,7,394,21" concept="10" />
-      <node id="4815078419493869963" at="397,58,398,50" concept="9" />
-      <node id="3577160840697523454" at="400,25,401,104" concept="9" />
-      <node id="4815078419493985074" at="401,104,402,106" concept="9" />
-      <node id="4815078419494042383" at="402,106,403,104" concept="3" />
-      <node id="3577160840697523234" at="405,7,406,21" concept="10" />
-      <node id="2805796148201642765" at="409,36,410,46" concept="10" />
-      <node id="2805796148201642765" at="411,5,412,16" concept="10" />
-      <node id="1461857412530909007" at="415,36,416,46" concept="10" />
-      <node id="1461857412530909007" at="417,5,418,16" concept="10" />
-      <node id="2805796148201642766" at="420,68,421,47" concept="10" />
-      <node id="1461857412530909008" at="423,68,424,47" concept="10" />
-      <node id="4207120766075300322" at="426,73,427,46" concept="10" />
-      <node id="7135317402440272452" at="84,59,87,9" concept="7" />
-      <node id="231600208033075252" at="92,90,95,7" concept="7" />
-      <node id="8224028748486280342" at="98,30,101,7" concept="7" />
-      <node id="4930617085363871019" at="105,81,108,7" concept="7" />
-      <node id="4930617085363871063" at="113,58,116,7" concept="7" />
-      <node id="8224028748486482116" at="120,52,123,5" concept="7" />
-      <node id="8224028748486499632" at="123,5,126,5" concept="7" />
-      <node id="8224028748486570789" at="129,52,132,5" concept="7" />
-      <node id="4930617085365563684" at="143,0,146,0" concept="14" trace="addGlobalLabel#(Ljetbrains/mps/project/Project;Ljava/lang/String;)V" />
-      <node id="961570622494013488" at="159,0,162,0" concept="8" trace="isComplete#()Z" />
-      <node id="4706665036331729424" at="171,25,174,9" concept="7" />
-      <node id="7201972523307704285" at="179,35,182,15" concept="7" />
-      <node id="2362450690533750054" at="192,0,195,0" concept="8" trace="run#()V" />
-      <node id="4930617085366119405" at="214,115,217,9" concept="7" />
-      <node id="4207120766075413510" at="221,0,224,0" concept="8" trace="invoke#()V" />
-      <node id="4207120766074151629" at="225,26,228,11" concept="7" />
-      <node id="617150929480654353" at="278,0,281,0" concept="8" trace="run#()V" />
-      <node id="1461857412530909046" at="291,0,294,0" concept="8" trace="run#()V" />
-      <node id="1461857412531002812" at="301,0,304,0" concept="8" trace="run#()V" />
-      <node id="8224028748486462483" at="314,114,317,7" concept="7" />
-      <node id="4207120766075469316" at="321,0,324,0" concept="8" trace="invoke#()V" />
-      <node id="8224028748487139172" at="341,98,344,7" concept="7" />
-      <node id="4207120766075470953" at="351,0,354,0" concept="8" trace="invoke#()V" />
-      <node id="4207120766075261322" at="356,98,359,11" concept="7" />
-      <node id="2805796148201642765" at="408,92,411,5" concept="7" />
-      <node id="1461857412530909007" at="414,92,417,5" concept="7" />
-      <node id="2805796148201642766" at="420,0,423,0" concept="14" trace="as_ajmasp_a0a0e0cb#(Ljava/lang/Object;Ljava/lang/Class;)null" />
-      <node id="1461857412530909008" at="423,0,426,0" concept="14" trace="as_ajmasp_a0a0e0mb#(Ljava/lang/Object;Ljava/lang/Class;)null" />
-      <node id="4207120766075300322" at="426,0,429,0" concept="14" trace="eq_ajmasp_a0c0a0a3a0h0e0qb#(Ljava/lang/Object;Ljava/lang/Object;)Z" />
-      <node id="231600208033149812" at="135,47,139,5" concept="7" />
-      <node id="372484525164596241" at="154,0,158,0" concept="8" trace="forceComplete#()Z" />
-      <node id="2885477569135642221" at="244,0,248,0" concept="8" trace="process#(Ljetbrains/mps/ide/migration/ScriptApplied;)Z" />
-      <node id="2885477569136039753" at="255,0,259,0" concept="8" trace="process#(Ljetbrains/mps/util/Pair;)Z" />
-      <node id="2885477569136299143" at="266,0,270,0" concept="8" trace="process#(Ljetbrains/mps/lang/migration/runtime/base/Problem;)Z" />
-      <node id="2885477569136718276" at="377,0,381,0" concept="8" trace="process#(Ljetbrains/mps/lang/migration/runtime/base/Problem;)Z" />
-      <node id="7157623378519614543" at="97,0,102,5" concept="7" />
-      <node id="2362450690533750053" at="190,38,195,13" concept="3" />
-      <node id="617150929480654351" at="276,51,281,7" concept="3" />
-      <node id="1461857412530909045" at="289,27,294,13" concept="3" />
-      <node id="1461857412531002811" at="299,25,304,11" concept="3" />
-      <node id="4815078419493794002" at="388,0,393,0" concept="8" trace="run#()V" />
-      <node id="4815078419493838959" at="400,0,405,0" concept="8" trace="run#()V" />
-      <node id="961570622494166189" at="55,0,61,0" concept="2" trace="MigrationTask#(Ljetbrains/mps/ide/migration/wizard/MigrationSession;Ljetbrains/mps/progress/ProgressMonitorAdapter;)V" />
-      <node id="231600208033075236" at="90,0,96,5" concept="7" />
-      <node id="7157623378519642090" at="103,0,109,5" concept="7" />
-      <node id="3676735939761918112" at="147,0,153,0" concept="8" trace="error#(Ljetbrains/mps/ide/migration/wizard/MigrationError;)V" />
-      <node id="2885477569135941998" at="242,90,248,7" concept="3" />
-      <node id="2885477569136039747" at="253,91,259,7" concept="3" />
-      <node id="2885477569136269713" at="264,69,270,7" concept="3" />
-      <node id="2885477569136701792" at="375,75,381,7" concept="3" />
-      <node id="2805796148201642765" at="408,0,414,0" concept="14" trace="check_ajmasp_a0e0bb#(Lcom/intellij/openapi/wm/impl/status/InlineProgressIndicator;)Ljavax/swing/JComponent;" />
-      <node id="1461857412530909007" at="414,0,420,0" concept="14" trace="check_ajmasp_a0e0lb#(Lcom/intellij/openapi/wm/impl/status/InlineProgressIndicator;)Ljavax/swing/JComponent;" />
-      <node id="7135317402440221677" at="81,30,88,7" concept="7" />
-      <node id="7157623378519653094" at="110,0,117,5" concept="7" />
-      <node id="231600208033110591" at="135,0,142,0" concept="8" trace="checkAndIncStage#(I)Z" />
-      <node id="1461857412530909030" at="289,0,296,0" concept="8" trace="run#()V" />
-      <node id="1461857412531002809" at="299,0,306,0" concept="8" trace="run#()V" />
-      <node id="8224028748487285181" at="355,0,362,0" concept="8" trace="invoke#()Ljava/lang/Boolean;" />
-      <node id="4815078419493794000" at="386,50,393,7" concept="3" />
-      <node id="4815078419493838957" at="398,50,405,7" concept="3" />
-      <node id="4207120766075368079" at="176,29,184,13" concept="17" />
-      <node id="8224028748486462490" at="319,34,327,7" concept="7" />
-      <node id="7157623378519587330" at="80,0,89,5" concept="7" />
-      <node id="1461857412530909026" at="287,19,296,24" concept="3" />
-      <node id="1461857412531002805" at="297,5,306,22" concept="3" />
-      <node id="2081036672960022685" at="176,0,186,0" concept="8" trace="run#()V" />
-      <node id="3676735939761968360" at="241,0,251,0" concept="8" trace="findMissingMigrations#(Lorg/jetbrains/mps/openapi/util/ProgressMonitor;)Ljava/util/List;" />
-      <node id="961570622492589354" at="252,0,262,0" concept="8" trace="checkMigratedLibs#(Lorg/jetbrains/mps/openapi/util/ProgressMonitor;)Ljava/util/Map;" />
-      <node id="961570622493019981" at="263,0,273,0" concept="8" trace="checkModels#(Lorg/jetbrains/mps/openapi/util/ProgressMonitor;)Z" />
-      <node id="8224028748486564173" at="374,0,384,0" concept="8" trace="findNotMigrated#(Lorg/jetbrains/mps/openapi/util/ProgressMonitor;)Z" />
-      <node id="2624059865481875667" at="63,62,74,5" concept="18" />
-      <node id="4930617085366119417" at="219,36,230,9" concept="7" />
-      <node id="3577160840697523876" at="385,0,396,0" concept="8" trace="moduleStepsCount#()I" />
-      <node id="3577160840697523402" at="397,0,408,0" concept="8" trace="projectStepsCount#(Z)I" />
-      <node id="2081036672960022683" at="174,9,186,11" concept="3" />
-      <node id="8224028748487216416" at="187,0,199,9" concept="7" />
-      <node id="86837677856940943" at="285,0,297,5" concept="6" />
-      <node id="8224028748485976268" at="62,0,76,0" concept="8" trace="run#()V" />
-      <node id="8224028748487151939" at="349,54,365,7" concept="7" />
-      <node id="8224028748486462471" at="312,27,330,5" concept="19" />
-      <node id="4930617085366119395" at="212,0,233,7" concept="19" />
-      <node id="8224028748486462515" at="310,0,334,0" concept="8" trace="runProjectMigrations#(Lorg/jetbrains/mps/openapi/util/ProgressMonitor;)Z" />
-      <node id="4930617085366119382" at="209,27,236,5" concept="7" />
-      <node id="8224028748486502344" at="339,100,368,5" concept="19" />
-      <node id="5783745319707780363" at="171,0,201,0" concept="8" trace="run#()V" />
-      <node id="2216091188716077693" at="169,141,201,22" concept="3" />
-      <node id="4930617085366119462" at="206,0,240,0" concept="8" trace="runCleanupMigrations#(Lorg/jetbrains/mps/openapi/util/ProgressMonitor;)Z" />
-      <node id="231600208033232300" at="274,0,309,0" concept="8" trace="runResave#(Lorg/jetbrains/mps/openapi/util/ProgressMonitor;)V" />
-      <node id="8224028748486502416" at="335,0,373,0" concept="8" trace="runLanguageMigrations#(Lorg/jetbrains/mps/openapi/util/ProgressMonitor;)Z" />
-      <node id="2400678414102892478" at="163,0,205,0" concept="8" trace="executeSingleStep#(Lorg/jetbrains/mps/openapi/util/ProgressMonitor;Ljava/lang/String;Ljetbrains/mps/baseLanguage/closures/runtime/_FunctionTypes/_void_P0_E0;Ljetbrains/mps/baseLanguage/closures/runtime/_FunctionTypes/_return_P0_E0;)Z" />
-      <node id="6781485246382123108" at="77,0,134,0" concept="8" trace="doRun#()V" />
-      <scope id="5985196147111665673" at="70,0,71,16">
->>>>>>> 9c1d9912
         <var name="me" id="5985196147111665674" />
       </scope>
       <scope id="5985196147111665676" at="71,33,72,16" />
