--- conflicted
+++ resolved
@@ -32,24 +32,9 @@
 import java.util.Set;
 
 public class PersistenceUpdater {
-<<<<<<< HEAD
-  public void upgradePersistence(final List<EditableSModelDescriptor> modelDescriptors, final int toVersion) {
-    for (final EditableSModelDescriptor modelDescriptor : modelDescriptors) {
+  public void upgradePersistence(final List<DefaultSModelDescriptor> modelDescriptors, final int toVersion) {
+    for (final DefaultSModelDescriptor modelDescriptor : modelDescriptors) {
       assert ThreadUtils.isEventDispatchThread() : "you must be in EDT to write files";
-=======
-  public void upgradePersistence(final List<DefaultSModelDescriptor> modelDescriptors, final int toVersion) {
-    ModelAccess.instance().runWriteInEDT(new Runnable() {
-      @Override
-      public void run() {
-        for (final DefaultSModelDescriptor modelDescriptor : modelDescriptors) {
-          IFile file = modelDescriptor.getModelFile();
-          if (file != null && file.isReadOnly()) continue;
-
-          boolean wasInitialized = modelDescriptor.getLoadingState() != ModelLoadingState.NOT_LOADED;
-          if (wasInitialized) {
-            modelDescriptor.save();
-          }
->>>>>>> eb7363db
 
       IFile file = modelDescriptor.getModelFile();
       if (file != null && file.isReadOnly()) continue;
@@ -69,13 +54,8 @@
     }
   }
 
-<<<<<<< HEAD
-  public void upgradePersistenceInUnit(final IScope scope, String unitDescription, Frame mainframe, boolean silent) {
-    final List<EditableSModelDescriptor> modelDescriptors = new ArrayList<EditableSModelDescriptor>();
-=======
   public void upgradePersistenceInUnit(final IScope scope, String unitDescription, Frame mainframe) {
     final List<DefaultSModelDescriptor> modelDescriptors = new ArrayList<DefaultSModelDescriptor>();
->>>>>>> eb7363db
     final List<SModelDescriptor> scopeModelDescriptors = new ArrayList<SModelDescriptor>();
     ModelAccess.instance().runReadAction(new Runnable() {
       public void run() {
@@ -99,13 +79,8 @@
           }
         }
       }
-<<<<<<< HEAD
       if (persistenceVersion != -1 && persistenceVersion <  ModelPersistence.LAST_VERSION) {
-        modelDescriptors.add((EditableSModelDescriptor) modelDescriptor);
-=======
-      if (persistenceVersion != -1 && persistenceVersion < PersistenceSettings.MAX_VERSION) {
         modelDescriptors.add((DefaultSModelDescriptor) modelDescriptor);
->>>>>>> eb7363db
       }
     }
 
