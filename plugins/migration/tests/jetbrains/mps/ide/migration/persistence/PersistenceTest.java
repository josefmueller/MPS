/*
 * Copyright 2003-2011 JetBrains s.r.o.
 *
 * Licensed under the Apache License, Version 2.0 (the "License");
 * you may not use this file except in compliance with the License.
 * You may obtain a copy of the License at
 *
 * http://www.apache.org/licenses/LICENSE-2.0
 *
 * Unless required by applicable law or agreed to in writing, software
 * distributed under the License is distributed on an "AS IS" BASIS,
 * WITHOUT WARRANTIES OR CONDITIONS OF ANY KIND, either express or implied.
 * See the License for the specific language governing permissions and
 * limitations under the License.
 */
package jetbrains.mps.ide.migration.persistence;

import com.intellij.openapi.util.Computable;
import jetbrains.mps.BaseMPSTest;
import jetbrains.mps.ModelAssert;
import jetbrains.mps.TestMain;
import jetbrains.mps.TestMain.ProjectRunnable;
import jetbrains.mps.project.MPSExtentions;
import jetbrains.mps.project.MPSProject;
import jetbrains.mps.smodel.*;
import jetbrains.mps.smodel.BaseSModelDescriptor.ModelLoadResult;
import jetbrains.mps.smodel.descriptor.EditableSModelDescriptor;
import jetbrains.mps.smodel.persistence.def.ModelPersistence;
import jetbrains.mps.util.PathManager;
import jetbrains.mps.vfs.FileSystem;
import jetbrains.mps.vfs.IFile;
import junit.framework.AssertionFailedError;

import java.io.File;
import java.util.ArrayList;
import java.util.List;

public class PersistenceTest extends BaseMPSTest {
  private static final String TEST_PERSISTENCE_PROJECT = "testPersistence" + MPSExtentions.DOT_MPS_PROJECT;
  private static final String TEST_MODEL = "testlanguage.structure";
  private final static File sourceZip = new File("testbench/modules/testPersistence.zip");
  private final static File tempDir = new File(PathManager.getHomePath(), "TEST_PERSISTENCE");
  private final static int START_PERSISTENCE_TEST_VERSION = 4;

  private TestOutputFilter filter = new TestOutputFilter() {
    @Override protected boolean isLineOK(String line) {
      return !(line.contains("attribute") && line.contains("undeclared child role:"));
    }
  };

  public void testPersistenceWriteRead() {
    boolean result = TestMain.testOnProjectCopy(sourceZip, tempDir, TEST_PERSISTENCE_PROJECT,
      new ProjectRunnable() {
        public boolean execute(final MPSProject project) {
          final File tempFile = new File(tempDir, "testModel");
          final IFile file = FileSystem.getInstance().getFileByPath(tempFile.getAbsolutePath());
          final boolean success[] = { true };
          ModelAccess.instance().runWriteInEDT(new Runnable() {
            public void run() {
              try {
                DefaultSModelDescriptor testModel = (DefaultSModelDescriptor) TestMain.getModel(project, TEST_MODEL);
                assertTrue(testModel.getPersistenceVersion() == START_PERSISTENCE_TEST_VERSION);
                SModel model = testModel.getSModel();
                for (int i = START_PERSISTENCE_TEST_VERSION; i <=  ModelPersistence.LAST_VERSION; ++i) {
                  try { // errors about not found attributes are expected for old models
                    filter.start();
                    ModelPersistence.saveModel(model, file, i);
                  } finally {
                    filter.stop();
                  }
                  ModelLoadResult result = ModelPersistence.readModel(SModelHeader.create(i), file, ModelLoadingState.FULLY_LOADED);
                  assertTrue(result.getState() == ModelLoadingState.FULLY_LOADED);
                  ModelAssert.assertDeepModelEquals(model, result.getModel());
                  result.getModel().dispose();
                }
              } catch (AssertionFailedError e) {
                e.printStackTrace();
                success[0] = false;
              }
            }
          });
          ModelAccess.instance().flushEventQueue();
          return success[0];
      }
    });
    assertTrue(result);
  }

  public void testPersistenceUpgrade() {
    try { // errors about not found attributes are expected for old models
      filter.start();

      final int version[] = { START_PERSISTENCE_TEST_VERSION, START_PERSISTENCE_TEST_VERSION };
      for (; version[0] < ModelPersistence.LAST_VERSION; ++version[0])
      for (version[1] = version[0] + 1; version[1] <=  ModelPersistence.LAST_VERSION; ++version[1]) {
        boolean result = TestMain.testOnProjectCopy(sourceZip, tempDir, TEST_PERSISTENCE_PROJECT,
          new ProjectRunnable() {
            public boolean execute(final MPSProject project) {

<<<<<<< HEAD
              final EditableSModelDescriptor testModel = ModelAccess.instance().runWriteAction(new Computable<EditableSModelDescriptor>() {
                public EditableSModelDescriptor compute() {
                  EditableSModelDescriptor modelDescr = (EditableSModelDescriptor) TestMain.getModel(project, TEST_MODEL);
=======
              final DefaultSModelDescriptor testModel = ModelAccess.instance().runReadAction(new Computable<DefaultSModelDescriptor>() {
                public DefaultSModelDescriptor compute() {
                  DefaultSModelDescriptor modelDescr = (DefaultSModelDescriptor) TestMain.getModel(project, TEST_MODEL);
>>>>>>> eb7363db
                  modelDescr.reloadFromDisk();   // no way to remove model from repository, so reloading
                  assertTrue(modelDescr.getPersistenceVersion() == START_PERSISTENCE_TEST_VERSION);
                  return modelDescr;
                }
              });

<<<<<<< HEAD
              final List<EditableSModelDescriptor> list = new ArrayList<EditableSModelDescriptor>(1);
=======
              List<DefaultSModelDescriptor> list = new ArrayList<DefaultSModelDescriptor>(1);
>>>>>>> eb7363db
              list.add(testModel);

              if (version[0] > START_PERSISTENCE_TEST_VERSION) {
                ModelAccess.instance().runWriteInEDT(new Runnable() {
                  public void run() {
                    new PersistenceUpdater().upgradePersistence(list, version[0]);
                  }
                });
              }
              ModelAccess.instance().flushEventQueue();
              assertTrue(testModel.getModelFile() != null);
              assertTrue(testModel.getPersistenceVersion() == version[0]);

              final ModelLoadResult resultFrom = ModelAccess.instance().runReadAction(new Computable<ModelLoadResult>() {
                public ModelLoadResult compute() {
                  ModelLoadResult result = ModelPersistence.readModel(SModelHeader.create(version[0]), testModel.getModelFile(), ModelLoadingState.FULLY_LOADED);
                  assertTrue(result.getState() == ModelLoadingState.FULLY_LOADED);
                  return result;
                }
              });

              ModelAccess.instance().runWriteInEDT(new Runnable() {
                public void run() {
                  new PersistenceUpdater().upgradePersistence(list, version[1]);
                }
              });
              ModelAccess.instance().flushEventQueue();
              assertTrue(testModel.getModelFile() != null);
              assertTrue(testModel.getPersistenceVersion() == version[1]);

              final ModelLoadResult resultTo = ModelAccess.instance().runReadAction(new Computable<ModelLoadResult>() {
                public ModelLoadResult compute() {
                  ModelLoadResult result = ModelPersistence.readModel(SModelHeader.create(version[1]), testModel.getModelFile(), ModelLoadingState.FULLY_LOADED);
                  assertTrue(result.getState() == ModelLoadingState.FULLY_LOADED);
                  ModelAssert.assertDeepModelEquals(resultFrom.getModel(), result.getModel());
                  return result;
                }
              });

              ModelAccess.instance().runWriteAction(new Runnable() {
                public void run() {
                  resultFrom.getModel().dispose();
                  resultTo.getModel().dispose();
                }
              });
              ModelAccess.instance().flushEventQueue();

              return true;
          }
        });
        assertTrue(result);
      }

    } finally {
      filter.stop();
    }
  }
}<|MERGE_RESOLUTION|>--- conflicted
+++ resolved
@@ -97,26 +97,16 @@
           new ProjectRunnable() {
             public boolean execute(final MPSProject project) {
 
-<<<<<<< HEAD
-              final EditableSModelDescriptor testModel = ModelAccess.instance().runWriteAction(new Computable<EditableSModelDescriptor>() {
-                public EditableSModelDescriptor compute() {
-                  EditableSModelDescriptor modelDescr = (EditableSModelDescriptor) TestMain.getModel(project, TEST_MODEL);
-=======
               final DefaultSModelDescriptor testModel = ModelAccess.instance().runReadAction(new Computable<DefaultSModelDescriptor>() {
                 public DefaultSModelDescriptor compute() {
                   DefaultSModelDescriptor modelDescr = (DefaultSModelDescriptor) TestMain.getModel(project, TEST_MODEL);
->>>>>>> eb7363db
                   modelDescr.reloadFromDisk();   // no way to remove model from repository, so reloading
                   assertTrue(modelDescr.getPersistenceVersion() == START_PERSISTENCE_TEST_VERSION);
                   return modelDescr;
                 }
               });
 
-<<<<<<< HEAD
-              final List<EditableSModelDescriptor> list = new ArrayList<EditableSModelDescriptor>(1);
-=======
-              List<DefaultSModelDescriptor> list = new ArrayList<DefaultSModelDescriptor>(1);
->>>>>>> eb7363db
+              final List<DefaultSModelDescriptor> list = new ArrayList<DefaultSModelDescriptor>(1);
               list.add(testModel);
 
               if (version[0] > START_PERSISTENCE_TEST_VERSION) {
