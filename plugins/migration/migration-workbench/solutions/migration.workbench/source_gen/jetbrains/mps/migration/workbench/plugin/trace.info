<?xml version="1.0" encoding="UTF-8"?>
<debug-info version="2">
  <concept fqn="c:f3061a53-9226-4cc5-a443-f952ceaf5816/1160998861373:jetbrains.mps.baseLanguage.structure.AssertStatement" />
  <concept fqn="c:f3061a53-9226-4cc5-a443-f952ceaf5816/1082485599095:jetbrains.mps.baseLanguage.structure.BlockStatement" />
  <concept fqn="c:f3061a53-9226-4cc5-a443-f952ceaf5816/1081855346303:jetbrains.mps.baseLanguage.structure.BreakStatement" />
  <concept fqn="c:f3061a53-9226-4cc5-a443-f952ceaf5816/1068580123140:jetbrains.mps.baseLanguage.structure.ConstructorDeclaration" />
  <concept fqn="c:f3061a53-9226-4cc5-a443-f952ceaf5816/1082113931046:jetbrains.mps.baseLanguage.structure.ContinueStatement" />
  <concept fqn="c:f3061a53-9226-4cc5-a443-f952ceaf5816/1177666668936:jetbrains.mps.baseLanguage.structure.DoWhileStatement" />
  <concept fqn="c:f3061a53-9226-4cc5-a443-f952ceaf5816/1068580123155:jetbrains.mps.baseLanguage.structure.ExpressionStatement" />
  <concept fqn="c:f3061a53-9226-4cc5-a443-f952ceaf5816/1068390468200:jetbrains.mps.baseLanguage.structure.FieldDeclaration" />
  <concept fqn="c:f3061a53-9226-4cc5-a443-f952ceaf5816/1144231330558:jetbrains.mps.baseLanguage.structure.ForStatement" />
  <concept fqn="c:f3061a53-9226-4cc5-a443-f952ceaf5816/1144226303539:jetbrains.mps.baseLanguage.structure.ForeachStatement" />
  <concept fqn="c:f3061a53-9226-4cc5-a443-f952ceaf5816/1068580123159:jetbrains.mps.baseLanguage.structure.IfStatement" />
  <concept fqn="c:f3061a53-9226-4cc5-a443-f952ceaf5816/1068580123165:jetbrains.mps.baseLanguage.structure.InstanceMethodDeclaration" />
  <concept fqn="c:f3061a53-9226-4cc5-a443-f952ceaf5816/1068581242864:jetbrains.mps.baseLanguage.structure.LocalVariableDeclarationStatement" />
  <concept fqn="c:f3061a53-9226-4cc5-a443-f952ceaf5816/1068581242878:jetbrains.mps.baseLanguage.structure.ReturnStatement" />
  <concept fqn="c:f3061a53-9226-4cc5-a443-f952ceaf5816/6329021646629104954:jetbrains.mps.baseLanguage.structure.SingleLineComment" />
  <concept fqn="c:f3061a53-9226-4cc5-a443-f952ceaf5816/1068580123157:jetbrains.mps.baseLanguage.structure.Statement" />
  <concept fqn="c:f3061a53-9226-4cc5-a443-f952ceaf5816/1070462154015:jetbrains.mps.baseLanguage.structure.StaticFieldDeclaration" />
  <concept fqn="c:f3061a53-9226-4cc5-a443-f952ceaf5816/1081236700938:jetbrains.mps.baseLanguage.structure.StaticMethodDeclaration" />
  <concept fqn="c:f3061a53-9226-4cc5-a443-f952ceaf5816/1070475587102:jetbrains.mps.baseLanguage.structure.SuperConstructorInvocation" />
  <concept fqn="c:f3061a53-9226-4cc5-a443-f952ceaf5816/1163670490218:jetbrains.mps.baseLanguage.structure.SwitchStatement" />
  <concept fqn="c:f3061a53-9226-4cc5-a443-f952ceaf5816/1164991038168:jetbrains.mps.baseLanguage.structure.ThrowStatement" />
  <concept fqn="c:f3061a53-9226-4cc5-a443-f952ceaf5816/1164879751025:jetbrains.mps.baseLanguage.structure.TryCatchStatement" />
  <root>
    <file name="_Adapters.java">
      <unit at="8,0,17,0" name="jetbrains.mps.migration.workbench.plugin._Adapters$_return_P0_E0_to_Runnable_adapter" />
      <unit at="7,0,18,0" name="jetbrains.mps.migration.workbench.plugin._Adapters" />
    </file>
  </root>
  <root nodeRef="r:e303f5e6-4651-4e3c-b105-2f02e438900c(jetbrains.mps.migration.workbench.plugin)/195018692992995152">
    <file name="Workbench_ApplicationPlugin.java">
      <node id="195018692992995152" at="10,0,11,0" concept="7" trace="myId" />
      <node id="195018692992995152" at="13,27,14,16" concept="13" />
      <node id="195018692992995152" at="16,30,17,30" concept="14" />
      <node id="195018692992995152" at="17,30,18,54" concept="6" />
      <node id="195018692992995152" at="18,54,19,56" concept="6" />
      <node id="195018692992995152" at="19,56,20,49" concept="6" />
      <node id="195018692992995152" at="20,49,21,46" concept="6" />
      <node id="195018692992995152" at="21,46,22,48" concept="6" />
      <node id="195018692992995152" at="22,48,23,49" concept="6" />
      <node id="195018692992995152" at="23,49,24,48" concept="6" />
      <node id="195018692992995152" at="24,48,25,14" concept="14" />
      <node id="195018692992995152" at="25,14,26,51" concept="6" />
      <node id="195018692992995152" at="26,51,27,47" concept="6" />
      <node id="195018692992995152" at="27,47,28,47" concept="6" />
      <node id="195018692992995152" at="28,47,29,43" concept="6" />
      <node id="195018692992995152" at="29,43,30,50" concept="6" />
      <node id="195018692992995152" at="30,50,31,54" concept="6" />
      <node id="195018692992995152" at="35,37,36,141" concept="6" />
      <node id="195018692992995152" at="36,141,37,139" concept="6" />
      <node id="195018692992995152" at="37,139,38,132" concept="6" />
      <node id="195018692992995152" at="38,132,39,77" concept="6" />
      <node id="195018692992995152" at="39,77,40,133" concept="6" />
      <node id="195018692992995152" at="40,133,41,101" concept="6" />
      <node id="195018692992995152" at="11,0,13,0" concept="3" trace="Workbench_ApplicationPlugin#()V" />
      <node id="195018692992995152" at="33,0,35,0" concept="11" trace="adjustInterfaceGroups#()V" />
      <node id="195018692992995152" at="13,0,16,0" concept="11" trace="getId#()Lcom/intellij/openapi/extensions/PluginId;" />
      <node id="195018692992995152" at="35,0,43,0" concept="11" trace="adjustRegularGroups#()V" />
      <node id="195018692992995152" at="16,0,33,0" concept="11" trace="createGroups#()V" />
      <scope id="195018692992995152" at="11,40,11,40" />
      <scope id="195018692992995152" at="33,39,33,39" />
      <scope id="195018692992995152" at="13,27,14,16" />
      <scope id="195018692992995152" at="11,0,13,0" />
      <scope id="195018692992995152" at="33,0,35,0" />
      <scope id="195018692992995152" at="13,0,16,0" />
      <scope id="195018692992995152" at="35,37,41,101" />
      <scope id="195018692992995152" at="35,0,43,0" />
      <scope id="195018692992995152" at="16,30,31,54" />
      <scope id="195018692992995152" at="16,0,33,0" />
      <unit id="195018692992995152" at="9,0,44,0" name="jetbrains.mps.migration.workbench.plugin.Workbench_ApplicationPlugin" />
    </file>
  </root>
  <root nodeRef="r:e303f5e6-4651-4e3c-b105-2f02e438900c(jetbrains.mps.migration.workbench.plugin)/4221956679900513516">
    <file name="MigrationTestConfigDialog.java">
      <node id="4221956679900513524" at="34,0,35,0" concept="7" trace="myProject" />
      <node id="4221956679900513517" at="35,0,36,0" concept="7" trace="myComponent" />
      <node id="6231371851040506112" at="36,0,37,0" concept="7" trace="myPreErrorCB" />
      <node id="6231371851040768291" at="37,0,38,0" concept="7" trace="myResult" />
      <node id="4221956679900513533" at="39,53,40,19" concept="18" />
      <node id="4221956679900513535" at="40,19,41,36" concept="6" />
      <node id="4221956679900513538" at="41,36,42,27" concept="6" />
      <node id="4221956679900513541" at="42,27,43,35" concept="6" />
      <node id="4221956679900513544" at="43,35,44,29" concept="6" />
      <node id="4221956679900513550" at="44,29,45,42" concept="6" />
      <node id="4221956679900513559" at="45,42,46,11" concept="6" />
      <node id="4221956679900513569" at="52,45,53,62" concept="13" />
      <node id="6231371851040528640" at="58,44,59,23" concept="13" />
      <node id="4221956679900513594" at="62,35,63,32" concept="12" />
      <node id="6231371851040463932" at="63,32,64,46" concept="6" />
      <node id="7300402066448880639" at="64,46,65,0" concept="15" />
      <node id="7300402066448617528" at="65,0,66,37" concept="6" />
      <node id="6231371851040659116" at="66,37,67,36" concept="6" />
      <node id="6231371851040534050" at="67,36,68,37" concept="6" />
      <node id="6231371851040676601" at="68,37,69,39" concept="6" />
      <node id="6231371851040676704" at="69,39,70,40" concept="6" />
      <node id="6231371851040676813" at="70,40,71,38" concept="6" />
      <node id="4221956679900513601" at="71,38,72,0" concept="15" />
      <node id="4221956679900513643" at="72,0,73,71" concept="12" />
      <node id="4221956679900513648" at="73,71,74,36" concept="6" />
      <node id="4221956679900513653" at="74,36,75,57" concept="6" />
      <node id="4221956679900513661" at="75,57,76,0" concept="15" />
      <node id="4221956679900513668" at="76,0,77,22" concept="13" />
      <node id="7300402066448915323" at="80,43,81,62" concept="12" />
      <node id="1137191237724994841" at="84,47,85,35" concept="6" />
      <node id="1137191237725238744" at="87,49,88,36" concept="6" />
      <node id="7300402066448915341" at="91,7,92,33" concept="6" />
      <node id="7300402066448915346" at="92,33,93,22" concept="13" />
      <node id="6231371851040816897" at="96,39,97,32" concept="12" />
      <node id="6231371851040839115" at="97,32,98,68" concept="6" />
      <node id="6231371851040839121" at="98,68,99,46" concept="6" />
      <node id="1137191237725007060" at="99,46,100,12" concept="14" />
      <node id="6231371851040683944" at="100,12,101,17" concept="13" />
      <node id="6231371851040640962" at="104,40,105,32" concept="12" />
      <node id="6231371851040640967" at="105,32,106,70" concept="6" />
      <node id="6231371851040640973" at="106,70,107,46" concept="6" />
      <node id="6231371851040894802" at="107,46,108,0" concept="15" />
      <node id="6231371851040862818" at="108,0,109,102" concept="12" />
      <node id="6231371851040867968" at="109,102,110,122" concept="12" />
      <node id="6231371851040868021" at="110,122,111,133" concept="12" />
      <node id="6231371851040876336" at="111,133,112,39" concept="12" />
      <node id="6231371851040881974" at="112,39,113,16" concept="6" />
      <node id="6231371851040888082" at="113,16,114,16" concept="6" />
      <node id="6231371851040888155" at="114,16,115,16" concept="6" />
      <node id="6231371851040930059" at="115,16,116,0" concept="15" />
      <node id="6231371851040900382" at="116,0,117,55" concept="12" />
      <node id="6231371851040954970" at="117,55,118,66" concept="6" />
      <node id="6231371851040935754" at="118,66,119,22" concept="6" />
      <node id="6231371851040945261" at="119,22,120,22" concept="6" />
      <node id="6231371851040945353" at="120,22,121,22" concept="6" />
      <node id="6231371851040991471" at="121,22,122,0" concept="15" />
      <node id="6231371851040994253" at="122,0,123,26" concept="6" />
      <node id="6231371851040921933" at="123,26,124,0" concept="15" />
      <node id="6231371851040640987" at="124,0,125,24" concept="6" />
      <node id="6231371851040640994" at="125,24,126,17" concept="13" />
      <node id="6231371851040845030" at="129,42,130,32" concept="12" />
      <node id="6231371851040845035" at="130,32,131,73" concept="6" />
      <node id="6231371851040845041" at="131,73,132,46" concept="6" />
      <node id="6231371851041304727" at="132,46,133,0" concept="15" />
      <node id="6231371851042467896" at="133,0,134,136" concept="6" />
      <node id="6231371851042531294" at="134,136,135,136" concept="6" />
      <node id="6231371851042531375" at="135,136,136,136" concept="6" />
      <node id="6231371851042461016" at="136,136,137,0" concept="15" />
      <node id="6231371851041917545" at="137,0,138,78" concept="12" />
      <node id="6231371851041917552" at="138,78,139,70" concept="6" />
      <node id="6231371851041917560" at="139,70,140,39" concept="6" />
      <node id="6231371851041917565" at="140,39,141,52" concept="12" />
      <node id="4400508655027997357" at="141,52,142,26" concept="6" />
      <node id="6231371851041307835" at="142,26,143,0" concept="15" />
      <node id="6231371851040845047" at="143,0,144,17" concept="13" />
      <node id="6231371851040850069" at="147,43,148,32" concept="12" />
      <node id="6231371851040850074" at="148,32,149,74" concept="6" />
      <node id="6231371851040850080" at="149,74,150,46" concept="6" />
      <node id="6231371851042686761" at="150,46,151,0" concept="15" />
      <node id="6231371851042693708" at="151,0,152,202" concept="6" />
      <node id="6231371851042775399" at="152,202,153,202" concept="6" />
      <node id="6231371851042775513" at="153,202,154,202" concept="6" />
      <node id="6231371851042693741" at="154,202,155,0" concept="15" />
      <node id="6231371851042693742" at="155,0,156,78" concept="12" />
      <node id="6231371851042693749" at="156,78,157,70" concept="6" />
      <node id="6231371851042693757" at="157,70,158,39" concept="6" />
      <node id="6231371851042693762" at="158,39,159,52" concept="12" />
      <node id="6344052339644752119" at="159,52,160,26" concept="6" />
      <node id="6231371851042686782" at="160,26,161,0" concept="15" />
      <node id="6231371851040850086" at="161,0,162,17" concept="13" />
      <node id="6231371851040854964" at="165,41,166,32" concept="12" />
      <node id="6231371851040854969" at="166,32,167,89" concept="6" />
      <node id="6231371851040854975" at="167,89,168,46" concept="6" />
      <node id="6231371851041195669" at="168,46,169,0" concept="15" />
      <node id="6231371851041198492" at="169,0,170,103" concept="12" />
      <node id="6231371851041198501" at="170,103,171,116" concept="12" />
      <node id="6231371851041198519" at="171,116,172,39" concept="12" />
      <node id="6231371851041198524" at="172,39,173,16" concept="6" />
      <node id="6231371851041198529" at="173,16,174,16" concept="6" />
      <node id="6231371851041198539" at="174,16,175,0" concept="15" />
      <node id="6231371851041198540" at="175,0,176,55" concept="12" />
      <node id="6231371851041198549" at="176,55,177,66" concept="6" />
      <node id="6231371851041198555" at="177,66,178,22" concept="6" />
      <node id="6231371851041198560" at="178,22,179,22" concept="6" />
      <node id="6231371851041198570" at="179,22,180,0" concept="15" />
      <node id="6231371851041198571" at="180,0,181,26" concept="6" />
      <node id="6231371851041198576" at="181,26,182,0" concept="15" />
      <node id="6231371851041198577" at="182,0,183,24" concept="6" />
      <node id="6231371851041198582" at="183,24,184,17" concept="13" />
      <node id="6231371851040781926" at="187,55,188,20" concept="13" />
      <node id="7300402066448780572" at="192,0,193,0" concept="7" trace="required" />
      <node id="6231371851040990166" at="193,0,194,0" concept="7" trace="preError" />
      <node id="7300402066450906190" at="194,0,195,0" concept="7" trace="hasMissingMigrations" />
      <node id="6231371851041221390" at="195,0,196,0" concept="7" trace="postError" />
      <node id="6231371851041304186" at="196,0,197,0" concept="7" trace="pMigrations" />
      <node id="6231371851042715371" at="197,0,198,0" concept="7" trace="lMigrations" />
      <node id="6231371851041300642" at="200,0,201,0" concept="7" trace="id" />
      <node id="6231371851041302317" at="201,0,202,0" concept="7" trace="hasOptions" />
      <node id="7300402066449582808" at="202,0,203,0" concept="7" trace="isCleanup" />
      <node id="6231371851041303808" at="203,0,204,0" concept="7" trace="error" />
      <node id="7300402066449598120" at="205,74,206,24" concept="14" />
      <node id="6231371851042503758" at="206,24,207,17" concept="6" />
      <node id="6231371851042503768" at="207,17,208,33" concept="6" />
      <node id="6231371851042503778" at="208,33,209,23" concept="6" />
      <node id="6231371851042720283" at="214,0,215,0" concept="7" trace="language" />
      <node id="6231371851042720289" at="215,0,216,0" concept="7" trace="error" />
      <node id="6231371851042823059" at="216,0,217,0" concept="7" trace="applyToModules" />
      <node id="7300402066450313120" at="217,0,218,0" concept="7" trace="version" />
      <node id="6231371851042720297" at="219,86,220,21" concept="6" />
      <node id="6231371851042720305" at="220,21,221,23" concept="6" />
      <node id="6231371851042836658" at="221,23,222,33" concept="6" />
      <node id="7300402066450880680" at="222,33,223,31" concept="6" />
      <node id="6231371851041131625" at="229,0,230,0" concept="7" trace="myVal" />
      <node id="6231371851041131642" at="230,53,231,17" concept="18" />
      <node id="6231371851041146012" at="231,17,232,18" concept="6" />
      <node id="6231371851041104915" at="234,48,235,32" concept="6" />
      <node id="6231371851041229232" at="240,0,241,0" concept="7" trace="myVal" />
      <node id="6231371851041229237" at="241,54,242,17" concept="18" />
      <node id="6231371851041229239" at="242,17,243,18" concept="6" />
      <node id="6231371851041229256" at="245,48,246,33" concept="6" />
      <node id="6231371851041928928" at="251,0,252,0" concept="7" trace="columnNames" />
      <node id="6231371851042067715" at="253,33,254,32" concept="13" />
      <node id="6231371851042064903" at="257,30,258,65" concept="13" />
      <node id="6231371851042062132" at="261,42,262,30" concept="13" />
      <node id="6231371851042093164" at="265,48,266,122" concept="12" />
      <node id="6231371851042120771" at="267,21,268,28" concept="13" />
      <node id="6231371851042140077" at="270,21,271,36" concept="13" />
      <node id="6231371851042174306" at="273,21,274,31" concept="13" />
      <node id="6231371851042248334" at="275,7,276,51" concept="20" />
      <node id="6231371851041929038" at="279,40,280,41" concept="13" />
      <node id="6231371851042317143" at="283,53,284,18" concept="13" />
      <node id="6231371851042324377" at="287,60,288,122" concept="12" />
      <node id="6231371851042334029" at="289,21,290,40" concept="6" />
      <node id="6231371851041929111" at="290,40,291,39" concept="6" />
      <node id="6231371851042348334" at="291,39,292,15" concept="13" />
      <node id="6231371851042358584" at="294,21,295,49" concept="6" />
      <node id="6231371851042425074" at="295,49,296,39" concept="6" />
      <node id="6231371851042358593" at="296,39,297,15" concept="13" />
      <node id="6231371851042367135" at="299,21,300,44" concept="6" />
      <node id="6231371851042426577" at="300,44,301,39" concept="6" />
      <node id="6231371851042367144" at="301,39,302,15" concept="13" />
      <node id="6231371851042324413" at="303,7,304,51" concept="20" />
      <node id="6231371851042849519" at="309,0,310,0" concept="7" trace="columnNames" />
      <node id="6231371851042849530" at="311,33,312,32" concept="13" />
      <node id="6231371851042849539" at="315,30,316,65" concept="13" />
      <node id="6231371851042849552" at="319,42,320,30" concept="13" />
      <node id="6231371851042849565" at="323,48,324,122" concept="12" />
      <node id="6231371851042849576" at="325,21,326,34" concept="13" />
      <node id="6231371851042849594" at="328,21,329,31" concept="13" />
      <node id="6231371851042925562" at="331,21,332,43" concept="13" />
      <node id="6231371851042925622" at="334,21,335,43" concept="13" />
      <node id="6231371851042925691" at="337,21,338,43" concept="13" />
      <node id="6231371851042849601" at="339,7,340,51" concept="20" />
      <node id="6231371851042849614" at="343,40,344,41" concept="13" />
      <node id="6231371851042849629" at="347,53,348,22" concept="13" />
      <node id="6231371851042849642" at="351,60,352,122" concept="12" />
      <node id="6231371851042992299" at="353,21,354,45" concept="20" />
      <node id="6231371851042849691" at="356,21,357,44" concept="6" />
      <node id="6231371851042849700" at="357,44,358,39" concept="6" />
      <node id="6231371851042849704" at="358,39,359,15" concept="13" />
      <node id="6231371851043008689" at="361,21,362,56" concept="6" />
      <node id="6231371851043008698" at="362,56,363,39" concept="6" />
      <node id="6231371851043008702" at="363,39,364,15" concept="13" />
      <node id="6231371851043023503" at="366,21,367,56" concept="6" />
      <node id="6231371851043023514" at="367,56,368,39" concept="6" />
      <node id="6231371851043023518" at="368,39,369,15" concept="13" />
      <node id="6231371851043023627" at="371,21,372,56" concept="6" />
      <node id="6231371851043023638" at="372,56,373,39" concept="6" />
      <node id="6231371851043023642" at="373,39,374,15" concept="13" />
      <node id="6231371851042849708" at="375,7,376,51" concept="20" />
      <node id="1137191237725232970" at="83,50,86,9" concept="10" />
      <node id="1137191237725238742" at="86,9,89,9" concept="10" />
      <node id="6231371851040781922" at="187,0,190,0" concept="11" trace="getResult#()Ljetbrains/mps/migration/workbench/plugin/MigrationTestConfigDialog/Result;" />
      <node id="6231371851041096595" at="234,0,237,0" concept="11" trace="actionPerformed#(Ljava/awt/event/ActionEvent;)V" />
      <node id="6231371851041229250" at="245,0,248,0" concept="11" trace="actionPerformed#(Ljava/awt/event/ActionEvent;)V" />
      <node id="6231371851041928994" at="253,0,256,0" concept="11" trace="getColumnCount#()I" />
      <node id="6231371851041929002" at="257,0,260,0" concept="11" trace="getRowCount#()I" />
      <node id="6231371851041929010" at="261,0,264,0" concept="11" trace="getColumnName#(I)Ljava/lang/String;" />
      <node id="6231371851042101567" at="266,122,269,7" concept="10" />
      <node id="6231371851042140075" at="269,7,272,7" concept="10" />
      <node id="6231371851042157897" at="272,7,275,7" concept="10" />
      <node id="6231371851041929034" at="279,0,282,0" concept="11" trace="getColumnClass#(I)Ljava/lang/Class;" />
      <node id="6231371851041929046" at="283,0,286,0" concept="11" trace="isCellEditable#(II)Z" />
      <node id="6231371851042849528" at="311,0,314,0" concept="11" trace="getColumnCount#()I" />
      <node id="6231371851042849537" at="315,0,318,0" concept="11" trace="getRowCount#()I" />
      <node id="6231371851042849548" at="319,0,322,0" concept="11" trace="getColumnName#(I)Ljava/lang/String;" />
      <node id="6231371851042849574" at="324,122,327,7" concept="10" />
      <node id="6231371851042849592" at="327,7,330,7" concept="10" />
      <node id="6231371851042925560" at="330,7,333,7" concept="10" />
      <node id="6231371851042925620" at="333,7,336,7" concept="10" />
      <node id="6231371851042925689" at="336,7,339,7" concept="10" />
      <node id="6231371851042849610" at="343,0,346,0" concept="11" trace="getColumnClass#(I)Ljava/lang/Class;" />
      <node id="6231371851042849623" at="347,0,350,0" concept="11" trace="isCellEditable#(II)Z" />
      <node id="6231371851042849651" at="352,122,355,7" concept="10" />
      <node id="6231371851041131637" at="230,0,234,0" concept="3" trace="MyPreErrRadioAction#(Ljava/lang/String;I)V" />
      <node id="6231371851041229235" at="241,0,245,0" concept="3" trace="MyPostErrRadioAction#(Ljava/lang/String;I)V" />
      <node id="4221956679900513582" at="56,0,61,0" concept="11" trace="createCenterPanel#()Ljavax/swing/JComponent;" />
      <node id="6231371851042324386" at="288,122,293,7" concept="10" />
      <node id="6231371851042324395" at="293,7,298,7" concept="10" />
      <node id="6231371851042324404" at="298,7,303,7" concept="10" />
      <node id="6231371851042849689" at="355,7,360,7" concept="10" />
      <node id="6231371851043008687" at="360,7,365,7" concept="10" />
      <node id="6231371851043023501" at="365,7,370,7" concept="10" />
      <node id="6231371851043023625" at="370,7,375,7" concept="10" />
      <node id="4221956679900513563" at="49,0,55,0" concept="11" trace="getDimensionServiceKey#()Ljava/lang/String;" />
      <node id="6231371851042503750" at="205,0,211,0" concept="3" trace="PMigration#(Ljava/lang/String;ZZ)V" />
      <node id="6231371851042720293" at="219,0,225,0" concept="3" trace="LMigration#(Lorg/jetbrains/mps/openapi/language/SLanguage;IZ[Z)V" />
      <node id="6231371851040683954" at="96,0,103,0" concept="11" trace="createCleanupPanel#()Ljavax/swing/JPanel;" />
      <node id="1137191237725152333" at="83,0,91,0" concept="11" trace="itemStateChanged#(Ljava/awt/event/ItemEvent;)V" />
      <node id="4221956679900513527" at="39,0,48,0" concept="3" trace="MigrationTestConfigDialog#(Lcom/intellij/openapi/project/Project;)V" />
      <node id="1137191237725041863" at="81,62,91,7" concept="6" />
      <node id="6231371851041929020" at="265,0,278,0" concept="11" trace="getValueAt#(II)Ljava/lang/Object;" />
      <node id="7300402066448915350" at="80,0,95,0" concept="11" trace="createRequiredPanel#()Ljavax/swing/JCheckBox;" />
      <node id="4221956679900513592" at="62,0,79,0" concept="11" trace="createPanel#()Ljavax/swing/JComponent;" />
      <node id="6231371851040692469" at="129,0,146,0" concept="11" trace="createProjectMigPanel#()Ljavax/swing/JPanel;" />
      <node id="6231371851040695594" at="147,0,164,0" concept="11" trace="createLanguageMigPanel#()Ljavax/swing/JPanel;" />
      <node id="6231371851041929069" at="287,0,306,0" concept="11" trace="setValueAt#(Ljava/lang/Object;II)V" />
      <node id="6231371851042849559" at="323,0,342,0" concept="11" trace="getValueAt#(II)Ljava/lang/Object;" />
      <node id="6231371851040720919" at="165,0,186,0" concept="11" trace="createPostCheckPanel#()Ljavax/swing/JPanel;" />
      <node id="6231371851040640998" at="104,0,128,0" concept="11" trace="createPreCheckPanel#()Ljavax/swing/JPanel;" />
      <node id="6231371851042849634" at="351,0,378,0" concept="11" trace="setValueAt#(Ljava/lang/Object;II)V" />
      <scope id="4221956679900513568" at="52,45,53,62" />
      <scope id="4221956679900513585" at="58,44,59,23" />
      <scope id="1137191237725232972" at="84,47,85,35" />
      <scope id="1137191237725238743" at="87,49,88,36" />
      <scope id="6231371851040781925" at="187,55,188,20" />
      <scope id="6231371851041096601" at="234,48,235,32" />
      <scope id="6231371851041229255" at="245,48,246,33" />
      <scope id="6231371851041928995" at="253,33,254,32" />
      <scope id="6231371851041929003" at="257,30,258,65" />
      <scope id="6231371851041929013" at="261,42,262,30" />
      <scope id="6231371851042101569" at="267,21,268,28" />
      <scope id="6231371851042140076" at="270,21,271,36" />
      <scope id="6231371851042157899" at="273,21,274,31" />
      <scope id="6231371851041929037" at="279,40,280,41" />
      <scope id="6231371851041929051" at="283,53,284,18" />
      <scope id="6231371851042849529" at="311,33,312,32" />
      <scope id="6231371851042849538" at="315,30,316,65" />
      <scope id="6231371851042849551" at="319,42,320,30" />
      <scope id="6231371851042849575" at="325,21,326,34" />
      <scope id="6231371851042849593" at="328,21,329,31" />
      <scope id="6231371851042925561" at="331,21,332,43" />
      <scope id="6231371851042925621" at="334,21,335,43" />
      <scope id="6231371851042925690" at="337,21,338,43" />
      <scope id="6231371851042849613" at="343,40,344,41" />
      <scope id="6231371851042849628" at="347,53,348,22" />
      <scope id="6231371851042849652" at="353,21,354,45" />
      <scope id="6231371851041131638" at="230,53,232,18" />
      <scope id="6231371851041229236" at="241,54,243,18" />
      <scope id="6231371851040781922" at="187,0,190,0" />
      <scope id="6231371851041096595" at="234,0,237,0">
        <var name="e" id="6231371851041096599" />
      </scope>
      <scope id="6231371851041229250" at="245,0,248,0">
        <var name="e" id="6231371851041229253" />
      </scope>
      <scope id="6231371851041928994" at="253,0,256,0" />
      <scope id="6231371851041929002" at="257,0,260,0" />
      <scope id="6231371851041929010" at="261,0,264,0">
        <var name="col" id="6231371851041929011" />
      </scope>
      <scope id="6231371851041929034" at="279,0,282,0">
        <var name="c" id="6231371851041929035" />
      </scope>
      <scope id="6231371851041929046" at="283,0,286,0">
        <var name="col" id="6231371851041929049" />
        <var name="row" id="6231371851041929047" />
      </scope>
      <scope id="6231371851042324387" at="289,21,292,15" />
      <scope id="6231371851042324396" at="294,21,297,15" />
      <scope id="6231371851042324405" at="299,21,302,15" />
      <scope id="6231371851042849528" at="311,0,314,0" />
      <scope id="6231371851042849537" at="315,0,318,0" />
      <scope id="6231371851042849548" at="319,0,322,0">
        <var name="col" id="6231371851042849549" />
      </scope>
      <scope id="6231371851042849610" at="343,0,346,0">
        <var name="c" id="6231371851042849611" />
      </scope>
      <scope id="6231371851042849623" at="347,0,350,0">
        <var name="col" id="6231371851042849626" />
        <var name="row" id="6231371851042849624" />
      </scope>
      <scope id="6231371851042849690" at="356,21,359,15" />
      <scope id="6231371851043008688" at="361,21,364,15" />
      <scope id="6231371851043023502" at="366,21,369,15" />
      <scope id="6231371851043023626" at="371,21,374,15" />
      <scope id="6231371851042503754" at="205,74,209,23" />
      <scope id="6231371851042720296" at="219,86,223,31" />
      <scope id="6231371851041131637" at="230,0,234,0">
        <var name="cap" id="6231371851041131631" />
        <var name="val" id="6231371851041131629" />
      </scope>
      <scope id="6231371851041229235" at="241,0,245,0">
        <var name="cap" id="6231371851041229245" />
        <var name="val" id="6231371851041229247" />
      </scope>
      <scope id="4221956679900513582" at="56,0,61,0" />
      <scope id="6231371851040683937" at="96,39,101,17">
        <var name="panel" id="6231371851040816898" />
      </scope>
      <scope id="4221956679900513563" at="49,0,55,0" />
      <scope id="1137191237725152339" at="83,50,89,9" />
      <scope id="6231371851042503750" at="205,0,211,0">
        <var name="error1" id="6231371851042503777" />
        <var name="hasOptions1" id="6231371851042503767" />
        <var name="id1" id="6231371851042503757" />
      </scope>
      <scope id="6231371851042720293" at="219,0,225,0">
        <var name="applyTo" id="6231371851042827267" />
        <var name="error1" id="6231371851042720313" />
        <var name="l" id="6231371851042720309" />
        <var name="version" id="6231371851042736048" />
      </scope>
      <scope id="4221956679900513532" at="39,53,46,11" />
      <scope id="6231371851040683954" at="96,0,103,0" />
      <scope id="1137191237725152333" at="83,0,91,0">
        <var name="p0" id="1137191237725152337" />
      </scope>
      <scope id="4221956679900513527" at="39,0,48,0">
        <var name="project" id="4221956679900513528" />
      </scope>
      <scope id="6231371851041929025" at="265,48,276,51">
        <var name="migration" id="6231371851042093165" />
      </scope>
      <scope id="7300402066448915320" at="80,43,93,22">
        <var name="requiredCB" id="7300402066448915324" />
      </scope>
      <scope id="6231371851041929020" at="265,0,278,0">
        <var name="col" id="6231371851041929023" />
        <var name="row" id="6231371851041929021" />
      </scope>
      <scope id="4221956679900513593" at="62,35,77,22">
        <var name="panel" id="4221956679900513595" />
        <var name="scrollPane" id="4221956679900513644" />
      </scope>
      <scope id="7300402066448915350" at="80,0,95,0" />
      <scope id="6231371851040692452" at="129,42,144,17">
        <var name="panel" id="6231371851040845031" />
        <var name="scrollPane" id="6231371851041917566" />
        <var name="table" id="6231371851041917546" />
      </scope>
      <scope id="6231371851040695577" at="147,43,162,17">
        <var name="panel" id="6231371851040850070" />
        <var name="scrollPane" id="6231371851042693763" />
        <var name="table" id="6231371851042693743" />
      </scope>
      <scope id="4221956679900513592" at="62,0,79,0" />
      <scope id="6231371851040692469" at="129,0,146,0" />
      <scope id="6231371851040695594" at="147,0,164,0" />
      <scope id="6231371851041929076" at="287,60,304,51">
        <var name="migration" id="6231371851042324378" />
      </scope>
      <scope id="6231371851042849564" at="323,48,340,51">
        <var name="migration" id="6231371851042849566" />
      </scope>
      <scope id="6231371851040720902" at="165,41,184,17">
        <var name="bg" id="6231371851041198520" />
        <var name="errPanel" id="6231371851041198541" />
        <var name="panel" id="6231371851040854965" />
        <var name="rb1" id="6231371851041198493" />
        <var name="rb2" id="6231371851041198502" />
      </scope>
      <scope id="6231371851041929069" at="287,0,306,0">
        <var name="col" id="6231371851041929074" />
        <var name="row" id="6231371851041929072" />
        <var name="value" id="6231371851041929070" />
      </scope>
      <scope id="6231371851042849559" at="323,0,342,0">
        <var name="col" id="6231371851042849562" />
        <var name="row" id="6231371851042849560" />
      </scope>
      <scope id="6231371851040720919" at="165,0,186,0" />
      <scope id="6231371851040640959" at="104,40,126,17">
        <var name="bg" id="6231371851040876337" />
        <var name="errPanel" id="6231371851040900383" />
        <var name="panel" id="6231371851040640963" />
        <var name="rb1" id="6231371851040862819" />
        <var name="rb2" id="6231371851040867969" />
        <var name="rb3" id="6231371851040868022" />
      </scope>
      <scope id="6231371851040640998" at="104,0,128,0" />
      <scope id="6231371851042849641" at="351,60,376,51">
        <var name="migration" id="6231371851042849643" />
      </scope>
      <scope id="6231371851042849634" at="351,0,378,0">
        <var name="col" id="6231371851042849639" />
        <var name="row" id="6231371851042849637" />
        <var name="value" id="6231371851042849635" />
      </scope>
      <unit id="1137191237725152331" at="82,35,91,5" name="jetbrains.mps.migration.workbench.plugin.MigrationTestConfigDialog$1" />
      <unit id="6231371851041131633" at="228,0,238,0" name="jetbrains.mps.migration.workbench.plugin.MigrationTestConfigDialog$MyPreErrRadioAction" />
      <unit id="6231371851041229231" at="239,0,249,0" name="jetbrains.mps.migration.workbench.plugin.MigrationTestConfigDialog$MyPostErrRadioAction" />
      <unit id="6231371851041297863" at="199,0,212,0" name="jetbrains.mps.migration.workbench.plugin.MigrationTestConfigDialog$Result$PMigration" />
      <unit id="6231371851042720282" at="213,0,226,0" name="jetbrains.mps.migration.workbench.plugin.MigrationTestConfigDialog$Result$LMigration" />
      <unit id="6231371851040756365" at="191,0,227,0" name="jetbrains.mps.migration.workbench.plugin.MigrationTestConfigDialog$Result" />
      <unit id="6231371851041928926" at="250,0,307,0" name="jetbrains.mps.migration.workbench.plugin.MigrationTestConfigDialog$PMigTableModel" />
      <unit id="6231371851042849517" at="308,0,379,0" name="jetbrains.mps.migration.workbench.plugin.MigrationTestConfigDialog$LMigTableModel" />
      <unit id="4221956679900513516" at="33,0,380,0" name="jetbrains.mps.migration.workbench.plugin.MigrationTestConfigDialog" />
    </file>
  </root>
  <root nodeRef="r:e303f5e6-4651-4e3c-b105-2f02e438900c(jetbrains.mps.migration.workbench.plugin)/442258911877355780">
    <file name="RunMigration.java">
      <node id="442258911877362697" at="24,0,25,0" concept="7" trace="myScript" />
      <node id="442258911877395981" at="25,0,26,0" concept="7" trace="myProject" />
      <node id="442258911877362706" at="26,47,27,27" concept="6" />
      <node id="8510857365141933538" at="27,27,28,40" concept="6" />
      <node id="442258911877414330" at="28,40,29,61" concept="6" />
      <node id="442258911877362773" at="33,55,34,19" concept="13" />
      <node id="442258911877403478" at="35,5,36,61" concept="6" />
      <node id="442258911877362790" at="36,61,37,29" concept="13" />
      <node id="8510857365141865288" at="40,96,41,48" concept="12" />
      <node id="4815078419494508642" at="43,25,44,125" concept="6" />
      <node id="2106197219109756089" at="48,69,49,95" concept="12" />
      <node id="2106197219109756098" at="49,95,50,38" concept="12" />
      <node id="2106197219109756127" at="50,38,51,60" concept="6" />
      <node id="3292658511483599560" at="52,72,53,55" concept="6" />
      <node id="8510857365141988755" at="57,35,58,43" concept="6" />
      <node id="8510857365142011375" at="62,13,63,37" concept="6" />
      <node id="2106197219109756145" at="64,45,65,18" concept="2" />
      <node id="442258911877362765" at="32,95,35,5" concept="10" />
      <node id="8510857365141938388" at="43,0,46,0" concept="11" trace="run#()V" />
      <node id="8510857365141912505" at="57,0,60,0" concept="11" trace="run#()V" />
      <node id="2106197219109756139" at="63,37,66,11" concept="10" />
      <node id="442258911877362701" at="26,0,31,0" concept="3" trace="RunMigration#(Ljetbrains/mps/lang/migration/runtime/base/MigrationScript;)V" />
      <node id="8510857365141938386" at="41,48,46,7" concept="6" />
      <node id="8510857365141912504" at="55,31,60,17" concept="6" />
      <node id="8510857365141910640" at="55,0,62,0" concept="11" trace="run#()V" />
      <node id="442258911877362756" at="31,0,39,0" concept="11" trace="collectActionData#(Lcom/intellij/openapi/actionSystem/AnActionEvent;Ljava/util/Map;)Z" />
      <node id="8510857365141900915" at="53,55,62,13" concept="6" />
      <node id="8510857365141927872" at="51,60,67,9" concept="9" />
      <node id="2106197219109756082" at="48,0,69,0" concept="11" trace="run#(Lcom/intellij/openapi/progress/ProgressIndicator;)V" />
      <node id="2106197219109756074" at="46,7,69,7" concept="6" />
      <node id="442258911877362794" at="39,0,71,0" concept="11" trace="doExecute#(Lcom/intellij/openapi/actionSystem/AnActionEvent;Ljava/util/Map;)V" />
      <scope id="442258911877362772" at="33,55,34,19" />
      <scope id="8510857365141938390" at="43,25,44,125" />
      <scope id="8510857365141912506" at="57,35,58,43" />
      <scope id="2106197219109756140" at="64,45,65,18" />
      <scope id="442258911877362705" at="26,47,29,61" />
      <scope id="8510857365141938388" at="43,0,46,0" />
      <scope id="8510857365141912505" at="57,0,60,0" />
      <scope id="442258911877362701" at="26,0,31,0">
        <var name="script" id="442258911877362703" />
      </scope>
      <scope id="442258911877362764" at="32,95,37,29" />
      <scope id="8510857365141910641" at="55,31,60,17" />
      <scope id="8510857365141910640" at="55,0,62,0" />
      <scope id="442258911877362756" at="31,0,39,0">
        <var name="_params" id="442258911877362760" />
        <var name="event" id="442258911877362758" />
      </scope>
      <scope id="8510857365141927876" at="52,72,66,11" />
      <scope id="8510857365141927872" at="51,60,67,9">
        <var name="module" id="8510857365141927874" />
      </scope>
      <scope id="2106197219109756088" at="48,69,67,9">
        <var name="progressMonitor" id="2106197219109756090" />
        <var name="steps" id="2106197219109756099" />
      </scope>
      <scope id="2106197219109756082" at="48,0,69,0">
        <var name="progressIndicator" id="2106197219109756085" />
      </scope>
      <scope id="442258911877362803" at="40,96,69,7">
        <var name="modules" id="8510857365141865289" />
      </scope>
      <scope id="442258911877362794" at="39,0,71,0">
        <var name="_params" id="442258911877362799" />
        <var name="event" id="442258911877362796" />
      </scope>
      <unit id="8510857365141938388" at="42,65,46,5" name="jetbrains.mps.migration.workbench.plugin.RunMigration$1" />
      <unit id="8510857365141912505" at="56,94,60,15" name="jetbrains.mps.migration.workbench.plugin.RunMigration$2$1$1" />
      <unit id="8510857365141910640" at="54,68,62,11" name="jetbrains.mps.migration.workbench.plugin.RunMigration$2$1" />
      <unit id="2106197219109756080" at="47,42,69,5" name="jetbrains.mps.migration.workbench.plugin.RunMigration$2" />
      <unit id="442258911877355780" at="23,0,72,0" name="jetbrains.mps.migration.workbench.plugin.RunMigration" />
    </file>
  </root>
  <root nodeRef="r:e303f5e6-4651-4e3c-b105-2f02e438900c(jetbrains.mps.migration.workbench.plugin)/5424895382000009558">
    <file name="MigrationUtils_ActionGroup.java">
      <node id="5424895382000009558" at="8,0,9,0" concept="16" trace="ID" />
      <node id="5424895382000009558" at="9,39,10,23" concept="18" />
      <node id="5424895382000009558" at="10,23,11,30" concept="6" />
      <node id="5424895382000009558" at="11,30,12,36" concept="6" />
      <node id="5424895382000009558" at="12,36,13,24" concept="6" />
      <node id="5424895382000009586" at="13,24,14,118" concept="6" />
      <node id="5424895382000009558" at="9,0,16,0" concept="3" trace="MigrationUtils_ActionGroup#()V" />
      <scope id="5424895382000009558" at="9,39,14,118" />
      <scope id="5424895382000009558" at="9,0,16,0" />
      <unit id="5424895382000009558" at="7,0,17,0" name="jetbrains.mps.migration.workbench.plugin.MigrationUtils_ActionGroup" />
    </file>
  </root>
  <root nodeRef="r:e303f5e6-4651-4e3c-b105-2f02e438900c(jetbrains.mps.migration.workbench.plugin)/5424895382000009562">
    <file name="FindMetaCreationCode_Action.java">
      <node id="5424895382000009562" at="36,0,37,0" concept="16" trace="ICON" />
      <node id="5424895382000009562" at="38,40,39,66" concept="18" />
      <node id="5424895382000009562" at="39,66,40,35" concept="6" />
      <node id="5424895382000009562" at="40,35,41,41" concept="6" />
      <node id="5424895382000009562" at="44,32,45,16" concept="13" />
      <node id="5424895382000009562" at="49,53,50,19" concept="13" />
      <node id="5424895382000009562" at="52,5,53,66" concept="12" />
      <node id="5424895382000009562" at="54,22,55,21" concept="13" />
      <node id="5424895382000009562" at="58,5,59,56" concept="12" />
      <node id="5424895382000009562" at="60,22,61,21" concept="13" />
      <node id="5424895382000009562" at="63,5,64,16" concept="13" />
      <node id="5424895382000272342" at="67,96,68,65" concept="12" />
      <node id="5424895382000053189" at="69,5,70,136" concept="12" />
      <node id="5424895382000053189" at="72,52,73,23" concept="13" />
      <node id="5424895382000063597" at="77,39,78,171" concept="13" />
      <node id="5424895382000054717" at="81,41,82,707" concept="13" />
      <node id="1629739622220678102" at="86,39,87,171" concept="13" />
      <node id="1629739622220678113" at="90,41,91,707" concept="13" />
      <node id="1629739622220685587" at="95,39,96,171" concept="13" />
      <node id="1629739622220685598" at="99,41,100,707" concept="13" />
      <node id="5424895382000096366" at="104,41,105,218" concept="13" />
      <node id="1629739622220726703" at="109,41,110,218" concept="13" />
      <node id="1629739622220726934" at="114,41,115,218" concept="13" />
      <node id="5424895382000097320" at="119,41,120,562" concept="13" />
      <node id="1629739622220736827" at="124,41,125,562" concept="13" />
      <node id="1629739622220742293" at="129,41,130,562" concept="13" />
      <node id="5424895382000253155" at="133,5,134,165" concept="6" />
      <node id="1697163102215625484" at="136,82,137,56" concept="12" />
      <node id="5785495490417445988" at="139,53,140,61" concept="13" />
      <node id="1697163102215652846" at="143,49,144,19" concept="6" />
      <node id="5424895382000338279" at="146,7,147,14" concept="13" />
      <node id="5424895382000009562" at="48,95,51,5" concept="10" />
      <node id="5424895382000009562" at="53,66,56,7" concept="10" />
      <node id="5424895382000009562" at="59,56,62,7" concept="10" />
      <node id="5424895382000053189" at="72,0,75,0" concept="11" trace="getDefaultSearchScope#()Lorg/jetbrains/mps/openapi/module/SearchScope;" />
      <node id="5424895382000062215" at="77,0,80,0" concept="11" trace="select#(Lorg/jetbrains/mps/openapi/model/SNode;)Lorg/jetbrains/mps/openapi/model/SNode;" />
      <node id="5424895382000054715" at="81,0,84,0" concept="11" trace="accept#(Lorg/jetbrains/mps/openapi/model/SNode;)Z" />
      <node id="1629739622220678100" at="86,0,89,0" concept="11" trace="select#(Lorg/jetbrains/mps/openapi/model/SNode;)Lorg/jetbrains/mps/openapi/model/SNode;" />
      <node id="1629739622220678111" at="90,0,93,0" concept="11" trace="accept#(Lorg/jetbrains/mps/openapi/model/SNode;)Z" />
      <node id="1629739622220685585" at="95,0,98,0" concept="11" trace="select#(Lorg/jetbrains/mps/openapi/model/SNode;)Lorg/jetbrains/mps/openapi/model/SNode;" />
      <node id="1629739622220685596" at="99,0,102,0" concept="11" trace="accept#(Lorg/jetbrains/mps/openapi/model/SNode;)Z" />
      <node id="5424895382000096364" at="104,0,107,0" concept="11" trace="accept#(Lorg/jetbrains/mps/openapi/model/SNode;)Z" />
      <node id="1629739622220726701" at="109,0,112,0" concept="11" trace="accept#(Lorg/jetbrains/mps/openapi/model/SNode;)Z" />
      <node id="1629739622220726932" at="114,0,117,0" concept="11" trace="accept#(Lorg/jetbrains/mps/openapi/model/SNode;)Z" />
      <node id="5424895382000097318" at="119,0,122,0" concept="11" trace="accept#(Lorg/jetbrains/mps/openapi/model/SNode;)Z" />
      <node id="1629739622220736825" at="124,0,127,0" concept="11" trace="accept#(Lorg/jetbrains/mps/openapi/model/SNode;)Z" />
      <node id="1629739622220742291" at="129,0,132,0" concept="11" trace="accept#(Lorg/jetbrains/mps/openapi/model/SNode;)Z" />
      <node id="5785495490417445393" at="139,0,142,0" concept="11" trace="select#(Lorg/jetbrains/mps/openapi/model/SNode;)Ljetbrains/mps/ide/findusages/model/SearchResult;" />
      <node id="1697163102215652460" at="143,0,146,0" concept="11" trace="visit#(Ljetbrains/mps/ide/findusages/model/SearchResult;)V" />
      <node id="5424895382000009562" at="43,0,47,0" concept="11" trace="isDumbAware#()Z" />
      <node id="5424895382000009562" at="38,0,43,0" concept="3" trace="FindMetaCreationCode_Action#()V" />
      <node id="5424895382000053189" at="70,136,75,8" concept="12" />
      <node id="5424895382000304883" at="102,10,107,10" concept="6" />
      <node id="1629739622220726692" at="107,10,112,10" concept="6" />
      <node id="1629739622220726923" at="112,10,117,10" concept="6" />
      <node id="5424895382000304987" at="117,10,122,10" concept="6" />
      <node id="1629739622220736816" at="122,10,127,10" concept="6" />
      <node id="1629739622220742282" at="127,10,132,10" concept="6" />
      <node id="5424895382000009562" at="51,5,57,5" concept="1" />
      <node id="5424895382000009562" at="57,5,63,5" concept="1" />
      <node id="5424895382000295883" at="75,8,84,10" concept="6" />
      <node id="1629739622220678089" at="84,10,93,10" concept="6" />
      <node id="1629739622220685574" at="93,10,102,10" concept="6" />
      <node id="1697163102215644550" at="137,56,146,7" concept="6" />
      <node id="5424895382000264361" at="136,0,149,0" concept="11" trace="convertNodes#(Ljava/util/Set;Lcom/intellij/openapi/actionSystem/AnActionEvent;)Ljetbrains/mps/ide/findusages/model/SearchResults;" />
      <node id="5424895382000009562" at="47,0,66,0" concept="11" trace="collectActionData#(Lcom/intellij/openapi/actionSystem/AnActionEvent;Ljava/util/Map;)Z" />
      <node id="5424895382000053189" at="68,65,133,5" concept="1" />
      <node id="5424895382000009562" at="66,0,136,0" concept="11" trace="doExecute#(Lcom/intellij/openapi/actionSystem/AnActionEvent;Ljava/util/Map;)V" />
      <scope id="5424895382000009562" at="44,32,45,16" />
      <scope id="5424895382000009562" at="49,53,50,19" />
      <scope id="5424895382000009562" at="54,22,55,21" />
      <scope id="5424895382000009562" at="60,22,61,21" />
      <scope id="5424895382000053189" at="72,52,73,23" />
      <scope id="5424895382000062216" at="77,39,78,171" />
      <scope id="5424895382000054716" at="81,41,82,707" />
      <scope id="1629739622220678101" at="86,39,87,171" />
      <scope id="1629739622220678112" at="90,41,91,707" />
      <scope id="1629739622220685586" at="95,39,96,171" />
      <scope id="1629739622220685597" at="99,41,100,707" />
      <scope id="5424895382000096365" at="104,41,105,218" />
      <scope id="1629739622220726702" at="109,41,110,218" />
      <scope id="1629739622220726933" at="114,41,115,218" />
      <scope id="5424895382000097319" at="119,41,120,562" />
      <scope id="1629739622220736826" at="124,41,125,562" />
      <scope id="1629739622220742292" at="129,41,130,562" />
      <scope id="5785495490417445394" at="139,53,140,61" />
      <scope id="1697163102215652461" at="143,49,144,19" />
      <scope id="5424895382000009562" at="38,40,41,41" />
      <scope id="5424895382000053189" at="72,0,75,0" />
      <scope id="5424895382000062215" at="77,0,80,0">
        <var name="it" id="5424895382000062215" />
      </scope>
      <scope id="5424895382000054715" at="81,0,84,0">
        <var name="it" id="5424895382000054715" />
      </scope>
      <scope id="1629739622220678100" at="86,0,89,0">
        <var name="it" id="1629739622220678100" />
      </scope>
      <scope id="1629739622220678111" at="90,0,93,0">
        <var name="it" id="1629739622220678111" />
      </scope>
      <scope id="1629739622220685585" at="95,0,98,0">
        <var name="it" id="1629739622220685585" />
      </scope>
      <scope id="1629739622220685596" at="99,0,102,0">
        <var name="it" id="1629739622220685596" />
      </scope>
      <scope id="5424895382000096364" at="104,0,107,0">
        <var name="it" id="5424895382000096364" />
      </scope>
      <scope id="1629739622220726701" at="109,0,112,0">
        <var name="it" id="1629739622220726701" />
      </scope>
      <scope id="1629739622220726932" at="114,0,117,0">
        <var name="it" id="1629739622220726932" />
      </scope>
      <scope id="5424895382000097318" at="119,0,122,0">
        <var name="it" id="5424895382000097318" />
      </scope>
      <scope id="1629739622220736825" at="124,0,127,0">
        <var name="it" id="1629739622220736825" />
      </scope>
      <scope id="1629739622220742291" at="129,0,132,0">
        <var name="it" id="1629739622220742291" />
      </scope>
      <scope id="5785495490417445393" at="139,0,142,0">
        <var name="node" id="5785495490417445393" />
      </scope>
      <scope id="1697163102215652460" at="143,0,146,0">
        <var name="it" id="1697163102215652460" />
      </scope>
      <scope id="5424895382000009562" at="43,0,47,0" />
      <scope id="5424895382000009562" at="52,5,56,7">
        <var name="p" id="5424895382000009562" />
      </scope>
      <scope id="5424895382000009562" at="58,5,62,7">
        <var name="p" id="5424895382000009562" />
      </scope>
      <scope id="5424895382000009562" at="38,0,43,0" />
      <scope id="6423044698582393770" at="136,82,147,14">
        <var name="sr" id="1697163102215625485" />
      </scope>
      <scope id="5424895382000264361" at="136,0,149,0">
        <var name="event" id="5424895382000264361" />
        <var name="nodes" id="5424895382000269155" />
      </scope>
      <scope id="5424895382000009562" at="48,95,64,16" />
      <scope id="5424895382000009562" at="47,0,66,0">
        <var name="_params" id="5424895382000009562" />
        <var name="event" id="5424895382000009562" />
      </scope>
      <scope id="5424895382000053189" at="69,5,132,10">
        <var name="context" id="5424895382000053189" />
        <var name="scope" id="5424895382000053189" />
      </scope>
      <scope id="5424895382000009562" at="67,96,134,165">
        <var name="nodes" id="5424895382000272345" />
      </scope>
      <scope id="5424895382000009562" at="66,0,136,0">
        <var name="_params" id="5424895382000009562" />
        <var name="event" id="5424895382000009562" />
      </scope>
      <unit id="5424895382000053189" at="71,42,75,7" name="jetbrains.mps.migration.workbench.plugin.FindMetaCreationCode_Action$1" />
      <unit id="5424895382000062215" at="76,372,80,7" name="jetbrains.mps.migration.workbench.plugin.FindMetaCreationCode_Action$2" />
      <unit id="5424895382000054715" at="80,162,84,7" name="jetbrains.mps.migration.workbench.plugin.FindMetaCreationCode_Action$3" />
      <unit id="1629739622220678100" at="85,372,89,7" name="jetbrains.mps.migration.workbench.plugin.FindMetaCreationCode_Action$4" />
      <unit id="1629739622220678111" at="89,162,93,7" name="jetbrains.mps.migration.workbench.plugin.FindMetaCreationCode_Action$5" />
      <unit id="1629739622220685585" at="94,372,98,7" name="jetbrains.mps.migration.workbench.plugin.FindMetaCreationCode_Action$6" />
      <unit id="1629739622220685596" at="98,162,102,7" name="jetbrains.mps.migration.workbench.plugin.FindMetaCreationCode_Action$7" />
      <unit id="5424895382000096364" at="103,331,107,7" name="jetbrains.mps.migration.workbench.plugin.FindMetaCreationCode_Action$8" />
      <unit id="1629739622220726701" at="108,323,112,7" name="jetbrains.mps.migration.workbench.plugin.FindMetaCreationCode_Action$9" />
      <unit id="1629739622220726932" at="113,319,117,7" name="jetbrains.mps.migration.workbench.plugin.FindMetaCreationCode_Action$10" />
      <unit id="5424895382000097318" at="118,325,122,7" name="jetbrains.mps.migration.workbench.plugin.FindMetaCreationCode_Action$11" />
      <unit id="1629739622220736825" at="123,325,127,7" name="jetbrains.mps.migration.workbench.plugin.FindMetaCreationCode_Action$12" />
      <unit id="1629739622220742291" at="128,325,132,7" name="jetbrains.mps.migration.workbench.plugin.FindMetaCreationCode_Action$13" />
      <unit id="5785495490417445393" at="138,42,142,5" name="jetbrains.mps.migration.workbench.plugin.FindMetaCreationCode_Action$14" />
      <unit id="1697163102215652460" at="142,20,146,5" name="jetbrains.mps.migration.workbench.plugin.FindMetaCreationCode_Action$15" />
      <unit id="5424895382000009562" at="35,0,150,0" name="jetbrains.mps.migration.workbench.plugin.FindMetaCreationCode_Action" />
    </file>
  </root>
  <root nodeRef="r:e303f5e6-4651-4e3c-b105-2f02e438900c(jetbrains.mps.migration.workbench.plugin)/568541865470378992">
    <file name="Workbench_PluginInitializer.java">
      <node id="568541865470378992" at="17,51,18,55" concept="13" />
      <node id="568541865470378992" at="19,9,20,20" concept="13" />
      <node id="568541865470378992" at="26,36,27,83" concept="14" />
      <node id="568541865470378992" at="27,83,28,37" concept="13" />
      <node id="568541865470378992" at="30,0,32,0" concept="11" trace="initComponent#()V" />
      <node id="568541865470378992" at="32,0,34,0" concept="11" trace="disposeComponent#()V" />
      <node id="568541865470378992" at="16,43,19,9" concept="10" />
      <node id="568541865470378992" at="24,0,30,0" concept="11" trace="getComponentName#()Ljava/lang/String;" />
      <node id="568541865470378992" at="15,0,22,0" concept="11" trace="create#(Ljava/lang/Class;)null" />
      <node id="568541865470378992" at="13,40,22,7" concept="6" />
      <node id="568541865470378992" at="13,0,24,0" concept="3" trace="Workbench_PluginInitializer#()V" />
      <scope id="568541865470378992" at="30,31,30,31" />
      <scope id="568541865470378992" at="32,34,32,34" />
      <scope id="568541865470378992" at="17,51,18,55" />
      <scope id="568541865470378992" at="26,36,28,37" />
      <scope id="568541865470378992" at="30,0,32,0" />
      <scope id="568541865470378992" at="32,0,34,0" />
      <scope id="568541865470378992" at="16,43,20,20" />
      <scope id="568541865470378992" at="24,0,30,0" />
      <scope id="568541865470378992" at="15,0,22,0">
        <var name="klass" id="568541865470378992" />
      </scope>
      <scope id="568541865470378992" at="13,40,22,7" />
      <scope id="568541865470378992" at="13,0,24,0" />
      <unit id="568541865470378992" at="14,54,22,5" name="jetbrains.mps.migration.workbench.plugin.Workbench_PluginInitializer$1" />
      <unit id="568541865470378992" at="12,0,35,0" name="jetbrains.mps.migration.workbench.plugin.Workbench_PluginInitializer" />
    </file>
    <file name="plugin.xml">
      <unit id="568541865470378992" at="1,0,17,14" name="jetbrains.mps.migration.workbench.plugin.plugin" />
    </file>
  </root>
  <root nodeRef="r:e303f5e6-4651-4e3c-b105-2f02e438900c(jetbrains.mps.migration.workbench.plugin)/5785495490416619810">
    <file name="ShowDeprecatedStuff_Action.java">
      <node id="5785495490416619810" at="25,0,26,0" concept="16" trace="ICON" />
      <node id="5785495490416619810" at="27,39,28,56" concept="18" />
      <node id="5785495490416619810" at="28,56,29,35" concept="6" />
      <node id="5785495490416619810" at="29,35,30,41" concept="6" />
      <node id="5785495490416619810" at="30,41,31,36" concept="6" />
      <node id="5785495490416619810" at="34,32,35,17" concept="13" />
      <node id="5785495490416619810" at="39,53,40,19" concept="13" />
      <node id="5785495490416619810" at="42,5,43,66" concept="12" />
      <node id="5785495490416619810" at="44,22,45,21" concept="13" />
      <node id="5785495490416619810" at="48,5,49,56" concept="12" />
      <node id="5785495490416619810" at="50,22,51,21" concept="13" />
      <node id="5785495490416619810" at="53,5,54,16" concept="13" />
      <node id="5785495490417533487" at="57,96,58,110" concept="12" />
      <node id="4141068403140345177" at="62,29,63,100" concept="12" />
      <node id="4141068403140349220" at="63,100,64,80" concept="6" />
      <node id="4141068403140325144" at="64,80,65,112" concept="6" />
      <node id="5785495490416619810" at="38,95,41,5" concept="10" />
      <node id="5785495490416619810" at="43,66,46,7" concept="10" />
      <node id="5785495490416619810" at="49,56,52,7" concept="10" />
      <node id="5785495490416619810" at="33,0,37,0" concept="11" trace="isDumbAware#()Z" />
      <node id="5785495490417533523" at="62,0,67,0" concept="11" trace="run#()V" />
      <node id="5785495490416619810" at="27,0,33,0" concept="3" trace="ShowDeprecatedStuff_Action#()V" />
      <node id="5785495490416619810" at="41,5,47,5" concept="1" />
      <node id="5785495490416619810" at="47,5,53,5" concept="1" />
      <node id="5785495490417533522" at="60,25,67,11" concept="6" />
      <node id="5785495490417533520" at="60,0,69,0" concept="11" trace="run#()V" />
      <node id="5785495490417533516" at="58,110,69,32" concept="6" />
      <node id="5785495490416619810" at="56,0,71,0" concept="11" trace="doExecute#(Lcom/intellij/openapi/actionSystem/AnActionEvent;Ljava/util/Map;)V" />
      <node id="5785495490416619810" at="37,0,56,0" concept="11" trace="collectActionData#(Lcom/intellij/openapi/actionSystem/AnActionEvent;Ljava/util/Map;)Z" />
      <scope id="5785495490416619810" at="34,32,35,17" />
      <scope id="5785495490416619810" at="39,53,40,19" />
      <scope id="5785495490416619810" at="44,22,45,21" />
      <scope id="5785495490416619810" at="50,22,51,21" />
      <scope id="5785495490417533524" at="62,29,65,112">
        <var name="result" id="4141068403140345178" />
      </scope>
      <scope id="5785495490416619810" at="27,39,31,36" />
      <scope id="5785495490416619810" at="33,0,37,0" />
      <scope id="5785495490416619810" at="42,5,46,7">
        <var name="p" id="5785495490416619810" />
      </scope>
      <scope id="5785495490416619810" at="48,5,52,7">
        <var name="p" id="5785495490416619810" />
      </scope>
      <scope id="5785495490417533523" at="62,0,67,0" />
      <scope id="5785495490416619810" at="27,0,33,0" />
      <scope id="5785495490417533521" at="60,25,67,11" />
      <scope id="5785495490417533520" at="60,0,69,0" />
      <scope id="5785495490416619810" at="57,96,69,32">
        <var name="dep" id="5785495490417533488" />
      </scope>
      <scope id="5785495490416619810" at="56,0,71,0">
        <var name="_params" id="5785495490416619810" />
        <var name="event" id="5785495490416619810" />
      </scope>
      <scope id="5785495490416619810" at="38,95,54,16" />
      <scope id="5785495490416619810" at="37,0,56,0">
        <var name="_params" id="5785495490416619810" />
        <var name="event" id="5785495490416619810" />
      </scope>
      <unit id="5785495490417533523" at="61,49,67,9" name="jetbrains.mps.migration.workbench.plugin.ShowDeprecatedStuff_Action$1$1" />
      <unit id="5785495490417533520" at="59,56,69,5" name="jetbrains.mps.migration.workbench.plugin.ShowDeprecatedStuff_Action$1" />
      <unit id="5785495490416619810" at="24,0,72,0" name="jetbrains.mps.migration.workbench.plugin.ShowDeprecatedStuff_Action" />
    </file>
  </root>
  <root nodeRef="r:e303f5e6-4651-4e3c-b105-2f02e438900c(jetbrains.mps.migration.workbench.plugin)/6423044698579322251">
    <file name="MigrationsMenu_ActionGroup.java">
      <node id="6423044698579322251" at="11,0,12,0" concept="16" trace="ID" />
      <node id="6423044698579322251" at="12,0,13,0" concept="16" trace="LABEL_ID_migrations" />
      <node id="6423044698579322251" at="13,0,14,0" concept="16" trace="LABEL_ID_utils" />
      <node id="6423044698579322251" at="14,39,15,32" concept="18" />
      <node id="6423044698579322251" at="15,32,16,30" concept="6" />
      <node id="6423044698579322251" at="16,30,17,25" concept="6" />
      <node id="6423044698581746931" at="17,25,18,123" concept="6" />
      <node id="5785495490416619828" at="18,123,19,117" concept="6" />
      <node id="6423044698579330204" at="19,117,20,118" concept="6" />
      <node id="6423044698579343513" at="20,118,21,115" concept="6" />
      <node id="5424895382000009536" at="22,5,23,97" concept="12" />
      <node id="5424895382000009536" at="23,97,24,64" concept="12" />
      <node id="5424895382000009536" at="24,64,25,106" concept="6" />
      <node id="5424895382000009536" at="25,106,26,56" concept="6" />
      <node id="5424895382000009550" at="28,5,29,92" concept="12" />
      <node id="5424895382000009550" at="29,92,30,64" concept="12" />
      <node id="5424895382000009550" at="30,64,31,106" concept="6" />
      <node id="5424895382000009550" at="31,106,32,56" concept="6" />
      <node id="5424895382000009536" at="21,115,27,5" concept="1" />
      <node id="5424895382000009550" at="27,5,33,5" concept="1" />
      <node id="6423044698579322251" at="14,0,35,0" concept="3" trace="MigrationsMenu_ActionGroup#()V" />
      <scope id="5424895382000009536" at="22,5,26,56">
        <var name="action" id="5424895382000009536" />
        <var name="manager" id="5424895382000009536" />
      </scope>
      <scope id="5424895382000009550" at="28,5,32,56">
        <var name="action" id="5424895382000009550" />
        <var name="manager" id="5424895382000009550" />
      </scope>
      <scope id="6423044698579322251" at="14,39,33,5" />
      <scope id="6423044698579322251" at="14,0,35,0" />
      <unit id="6423044698579322251" at="10,0,36,0" name="jetbrains.mps.migration.workbench.plugin.MigrationsMenu_ActionGroup" />
    </file>
  </root>
  <root nodeRef="r:e303f5e6-4651-4e3c-b105-2f02e438900c(jetbrains.mps.migration.workbench.plugin)/6423044698579322261">
    <file name="ShowDeprecatedUsages_Action.java">
      <node id="6423044698579322261" at="30,0,31,0" concept="16" trace="ICON" />
      <node id="6423044698579322261" at="32,40,33,49" concept="18" />
      <node id="6423044698579322261" at="33,49,34,35" concept="6" />
      <node id="6423044698579322261" at="34,35,35,41" concept="6" />
      <node id="6423044698579322261" at="35,41,36,36" concept="6" />
      <node id="6423044698579322261" at="39,32,40,17" concept="13" />
      <node id="6423044698579322261" at="44,53,45,19" concept="13" />
      <node id="6423044698579322261" at="47,5,48,66" concept="12" />
      <node id="6423044698579322261" at="49,22,50,21" concept="13" />
      <node id="6423044698579322261" at="53,5,54,56" concept="12" />
      <node id="6423044698579322261" at="55,22,56,21" concept="13" />
      <node id="6423044698579322261" at="58,5,59,16" concept="13" />
      <node id="6423044698579573586" at="62,96,63,161" concept="12" />
      <node id="6423044698579586619" at="63,161,64,149" concept="6" />
      <node id="5785495490417501394" at="64,149,65,154" concept="12" />
      <node id="5785495490417516968" at="65,154,66,179" concept="12" />
      <node id="5785495490417410635" at="66,179,67,0" concept="15" />
      <node id="4141068403140359604" at="71,29,72,100" concept="12" />
      <node id="4141068403140359615" at="72,100,73,81" concept="6" />
      <node id="4141068403140363332" at="73,81,74,81" concept="6" />
      <node id="4141068403140359621" at="74,81,75,112" concept="6" />
      <node id="6423044698579322261" at="43,95,46,5" concept="10" />
      <node id="6423044698579322261" at="48,66,51,7" concept="10" />
      <node id="6423044698579322261" at="54,56,57,7" concept="10" />
      <node id="6423044698579322261" at="38,0,42,0" concept="11" trace="isDumbAware#()Z" />
      <node id="6423044698579322261" at="32,0,38,0" concept="3" trace="ShowDeprecatedUsages_Action#()V" />
      <node id="6423044698579322261" at="46,5,52,5" concept="1" />
      <node id="6423044698579322261" at="52,5,58,5" concept="1" />
      <node id="6423044698582317160" at="71,0,77,0" concept="11" trace="run#()V" />
      <node id="6423044698582317159" at="69,25,77,11" concept="6" />
      <node id="6423044698582317157" at="69,0,79,0" concept="11" trace="run#()V" />
      <node id="6531016554136912588" at="67,0,79,32" concept="6" />
      <node id="6423044698579322261" at="42,0,61,0" concept="11" trace="collectActionData#(Lcom/intellij/openapi/actionSystem/AnActionEvent;Ljava/util/Map;)Z" />
      <node id="6423044698579322261" at="61,0,81,0" concept="11" trace="doExecute#(Lcom/intellij/openapi/actionSystem/AnActionEvent;Ljava/util/Map;)V" />
      <scope id="6423044698579322261" at="39,32,40,17" />
      <scope id="6423044698579322261" at="44,53,45,19" />
      <scope id="6423044698579322261" at="49,22,50,21" />
      <scope id="6423044698579322261" at="55,22,56,21" />
      <scope id="6423044698579322261" at="32,40,36,36" />
      <scope id="6423044698579322261" at="38,0,42,0" />
      <scope id="6423044698579322261" at="47,5,51,7">
        <var name="p" id="6423044698579322261" />
      </scope>
      <scope id="6423044698579322261" at="53,5,57,7">
        <var name="p" id="6423044698579322261" />
      </scope>
      <scope id="6423044698582317161" at="71,29,75,112">
        <var name="result" id="4141068403140359605" />
      </scope>
      <scope id="6423044698579322261" at="32,0,38,0" />
      <scope id="6423044698582317160" at="71,0,77,0" />
      <scope id="6423044698582317158" at="69,25,77,11" />
      <scope id="6423044698582317157" at="69,0,79,0" />
      <scope id="6423044698579322261" at="43,95,59,16" />
      <scope id="6423044698579322261" at="62,96,79,32">
        <var name="depLibs" id="5785495490417501395" />
        <var name="depProj" id="5785495490417516969" />
        <var name="theirModules" id="6423044698579573587" />
      </scope>
      <scope id="6423044698579322261" at="42,0,61,0">
        <var name="_params" id="6423044698579322261" />
        <var name="event" id="6423044698579322261" />
      </scope>
      <scope id="6423044698579322261" at="61,0,81,0">
        <var name="_params" id="6423044698579322261" />
        <var name="event" id="6423044698579322261" />
      </scope>
      <unit id="6423044698582317160" at="70,49,77,9" name="jetbrains.mps.migration.workbench.plugin.ShowDeprecatedUsages_Action$1$1" />
      <unit id="6423044698582317157" at="68,56,79,5" name="jetbrains.mps.migration.workbench.plugin.ShowDeprecatedUsages_Action$1" />
      <unit id="6423044698579322261" at="29,0,82,0" name="jetbrains.mps.migration.workbench.plugin.ShowDeprecatedUsages_Action" />
    </file>
  </root>
  <root nodeRef="r:e303f5e6-4651-4e3c-b105-2f02e438900c(jetbrains.mps.migration.workbench.plugin)/6423044698579330206">
    <file name="RunPreUpdateCheck_Action.java">
      <node id="6423044698579330206" at="45,0,46,0" concept="16" trace="ICON" />
      <node id="6423044698579330206" at="47,37,48,44" concept="18" />
      <node id="6423044698579330206" at="48,44,49,35" concept="6" />
      <node id="6423044698579330206" at="49,35,50,40" concept="6" />
      <node id="6423044698579330206" at="50,40,51,36" concept="6" />
      <node id="6423044698579330206" at="54,32,55,17" concept="13" />
      <node id="6423044698579330206" at="59,53,60,19" concept="13" />
      <node id="6423044698579330206" at="62,5,63,66" concept="12" />
      <node id="6423044698579330206" at="64,22,65,21" concept="13" />
      <node id="6423044698579330206" at="68,5,69,56" concept="12" />
      <node id="6423044698579330206" at="70,22,71,21" concept="13" />
      <node id="6423044698579330206" at="73,5,74,16" concept="13" />
      <node id="6423044698581822936" at="77,96,78,83" concept="12" />
      <node id="8331819490991709074" at="78,83,79,82" concept="12" />
      <node id="2277716516879961613" at="79,82,80,91" concept="12" />
      <node id="4815078419494508657" at="82,25,83,87" concept="12" />
      <node id="4815078419494508665" at="83,87,84,131" concept="6" />
      <node id="8331819490991798040" at="86,7,87,0" concept="15" />
      <node id="6949408875629577967" at="89,75,90,50" concept="6" />
      <node id="6312257126984171295" at="94,78,95,164" concept="12" />
      <node id="6312257126984171317" at="101,0,102,0" concept="7" trace="__CP__" />
      <node id="6312257126984171317" at="107,40,108,66" concept="0" />
      <node id="6312257126984171317" at="108,66,109,47" concept="13" />
      <node id="6312257126984171319" at="110,39,111,50" concept="6" />
      <node id="6312257126984171319" at="113,76,114,52" concept="6" />
      <node id="6312257126984171319" at="114,52,115,42" concept="2" />
      <node id="6312257126984171319" at="116,35,117,50" concept="6" />
      <node id="6312257126984171319" at="117,50,118,40" concept="2" />
      <node id="6312257126984171319" at="119,39,120,43" concept="6" />
      <node id="6312257126984171319" at="120,43,121,50" concept="6" />
      <node id="6312257126984171319" at="121,50,122,40" concept="2" />
      <node id="6312257126984171334" at="124,58,125,52" concept="6" />
      <node id="6312257126984171334" at="125,52,126,42" concept="2" />
      <node id="6312257126984171334" at="127,35,128,50" concept="6" />
      <node id="6312257126984171334" at="128,50,129,40" concept="2" />
      <node id="6312257126984171336" at="130,40,131,50" concept="6" />
      <node id="6312257126984171336" at="131,50,132,56" concept="6" />
      <node id="6312257126984171336" at="132,56,133,46" concept="13" />
      <node id="6312257126984171318" at="134,39,135,50" concept="6" />
      <node id="6312257126984171318" at="135,50,136,40" concept="2" />
      <node id="6312257126984171324" at="137,39,138,152" concept="6" />
      <node id="6312257126984171323" at="138,152,139,50" concept="6" />
      <node id="6312257126984171323" at="139,50,140,40" concept="2" />
      <node id="6312257126984171335" at="141,39,142,51" concept="6" />
      <node id="6312257126984171335" at="142,51,143,40" concept="2" />
      <node id="6312257126984171317" at="144,40,145,49" concept="2" />
      <node id="6312257126984171317" at="147,43,148,41" concept="13" />
      <node id="6312257126984171320" at="150,0,151,0" concept="7" trace="_2_ver" />
      <node id="6312257126984171325" at="151,0,152,0" concept="7" trace="_7_script" />
      <node id="6312257126984171356" at="158,71,159,76" concept="13" />
      <node id="2885477569137278633" at="163,15,164,0" concept="15" />
      <node id="2885477569137240296" at="166,49,167,62" concept="6" />
      <node id="2885477569137457152" at="167,62,168,70" concept="13" />
      <node id="1711409189259435600" at="174,7,175,0" concept="15" />
      <node id="6423044698581831222" at="176,52,177,138" concept="6" />
      <node id="4141068403140319948" at="178,12,179,111" concept="6" />
      <node id="8331819490991827256" at="178,10,180,5" concept="1" />
      <node id="6423044698579330206" at="58,95,61,5" concept="10" />
      <node id="6423044698579330206" at="63,66,66,7" concept="10" />
      <node id="6423044698579330206" at="69,56,72,7" concept="10" />
      <node id="6312257126984171354" at="158,0,161,0" concept="11" trace="select#(Ljetbrains/mps/lang/migration/runtime/base/MigrationScript;)Ljetbrains/mps/ide/migration/ScriptApplied;" />
      <node id="6423044698579330206" at="53,0,57,0" concept="11" trace="isDumbAware#()Z" />
      <node id="8331819490991709085" at="82,0,86,0" concept="11" trace="run#()V" />
      <node id="6312257126984171319" at="112,39,116,35" concept="10" />
      <node id="6312257126984171334" at="123,39,127,35" concept="10" />
      <node id="2885477569137190327" at="166,0,170,0" concept="11" trace="process#(Ljetbrains/mps/lang/migration/runtime/base/Problem;)Z" />
      <node id="6312257126984171350" at="156,19,161,19" concept="13" />
      <node id="6423044698581820721" at="175,0,180,5" concept="10" />
      <node id="6423044698579330206" at="47,0,53,0" concept="3" trace="RunPreUpdateCheck_Action#()V" />
      <node id="6423044698579330206" at="61,5,67,5" concept="1" />
      <node id="6423044698579330206" at="67,5,73,5" concept="1" />
      <node id="8331819490991709084" at="80,91,86,7" concept="6" />
      <node id="2885477569137170401" at="164,0,170,15" concept="6" />
      <node id="6423044698579330206" at="57,0,76,0" concept="11" trace="collectActionData#(Lcom/intellij/openapi/actionSystem/AnActionEvent;Ljava/util/Map;)Z" />
      <node id="6312257126984171317" at="104,32,146,31" concept="19" />
      <node id="6312257126984171317" at="102,58,147,43" concept="5" />
      <node id="6312257126984171317" at="102,0,150,0" concept="11" trace="moveToNext#()Z" />
      <node id="6312257126984171317" at="99,67,152,26" concept="13" />
      <node id="6312257126984171317" at="99,0,154,0" concept="11" trace="iterator#()Ljava/util/Iterator;" />
      <node id="6312257126984171317" at="97,82,154,22" concept="13" />
      <node id="6312257126984171317" at="97,0,156,0" concept="11" trace="translate#(Lorg/jetbrains/mps/openapi/language/SLanguage;)Ljava/lang/Iterable;" />
      <node id="6312257126984171310" at="95,164,156,19" concept="12" />
      <node id="6312257126984171293" at="94,0,163,0" concept="11" trace="translate#(Lorg/jetbrains/mps/openapi/module/SModule;)Ljava/lang/Iterable;" />
      <node id="6312257126984171286" at="92,29,163,15" concept="12" />
      <node id="2277716516879960492" at="92,0,172,0" concept="11" trace="run#()V" />
      <node id="2277716516879960490" at="90,50,172,11" concept="6" />
      <node id="8331819490991709111" at="89,0,174,0" concept="11" trace="run#(Lcom/intellij/openapi/progress/ProgressIndicator;)V" />
      <node id="8331819490991709103" at="87,0,174,7" concept="6" />
      <node id="6423044698579330206" at="76,0,182,0" concept="11" trace="doExecute#(Lcom/intellij/openapi/actionSystem/AnActionEvent;Ljava/util/Map;)V" />
      <scope id="6423044698579330206" at="54,32,55,17" />
      <scope id="6423044698579330206" at="59,53,60,19" />
      <scope id="6423044698579330206" at="64,22,65,21" />
      <scope id="6423044698579330206" at="70,22,71,21" />
      <scope id="6312257126984171319" at="110,39,111,50" />
      <scope id="6312257126984171317" at="144,40,145,49" />
      <scope id="6312257126984171355" at="158,71,159,76" />
      <scope id="6423044698581820723" at="176,52,177,138" />
      <scope id="8331819490991827257" at="178,12,179,111" />
      <scope id="8331819490991709086" at="82,25,84,131">
        <var name="p" id="4815078419494508655" />
      </scope>
      <scope id="6312257126984171317" at="107,40,109,47" />
      <scope id="6312257126984171319" at="113,76,115,42" />
      <scope id="6312257126984171334" at="124,58,126,42" />
      <scope id="6312257126984171318" at="134,39,136,40" />
      <scope id="6312257126984171335" at="141,39,143,40" />
      <scope id="2885477569137190329" at="166,49,168,70" />
      <scope id="6312257126984171319" at="119,39,122,40" />
      <scope id="6312257126984171336" at="130,40,133,46" />
      <scope id="6312257126984171323" at="137,39,140,40" />
      <scope id="6312257126984171354" at="158,0,161,0">
        <var name="script" id="6312257126984171354" />
      </scope>
      <scope id="6423044698579330206" at="47,37,51,36" />
      <scope id="6423044698579330206" at="53,0,57,0" />
      <scope id="6423044698579330206" at="62,5,66,7">
        <var name="p" id="6423044698579330206" />
      </scope>
      <scope id="6423044698579330206" at="68,5,72,7">
        <var name="p" id="6423044698579330206" />
      </scope>
      <scope id="8331819490991709085" at="82,0,86,0" />
      <scope id="2885477569137190327" at="166,0,170,0">
        <var name="p" id="2885477569137190327" />
      </scope>
      <scope id="6423044698579330206" at="47,0,53,0" />
      <scope id="6312257126984171319" at="112,39,118,40" />
      <scope id="6312257126984171334" at="123,39,129,40" />
      <scope id="6423044698579330206" at="58,95,74,16" />
      <scope id="6423044698579330206" at="57,0,76,0">
        <var name="_params" id="6423044698579330206" />
        <var name="event" id="6423044698579330206" />
      </scope>
      <scope id="6312257126984171317" at="104,32,146,31" />
      <scope id="6312257126984171317" at="102,58,148,41" />
      <scope id="6312257126984171317" at="102,0,150,0" />
      <scope id="6312257126984171317" at="99,67,152,26" />
      <scope id="6312257126984171317" at="99,0,154,0" />
      <scope id="6312257126984171317" at="97,82,154,22" />
      <scope id="6312257126984171317" at="97,0,156,0">
        <var name="it" id="6312257126984171317" />
      </scope>
      <scope id="6312257126984171294" at="94,78,161,19">
        <var name="allLanguages" id="6312257126984171296" />
        <var name="scripts" id="6312257126984171311" />
      </scope>
      <scope id="6312257126984171293" at="94,0,163,0">
        <var name="module" id="6312257126984171293" />
      </scope>
      <scope id="2277716516879960494" at="92,29,170,15">
        <var name="checks" id="6312257126984171287" />
      </scope>
      <scope id="2277716516879960492" at="92,0,172,0" />
      <scope id="8331819490991709117" at="89,75,172,11" />
      <scope id="8331819490991709111" at="89,0,174,0">
        <var name="progressIndicator" id="8331819490991709114" />
      </scope>
      <scope id="6423044698579330206" at="77,96,180,5">
        <var name="modules" id="8331819490991709075" />
        <var name="problems" id="6423044698581822937" />
        <var name="repos" id="2277716516879961614" />
      </scope>
      <scope id="6423044698579330206" at="76,0,182,0">
        <var name="_params" id="6423044698579330206" />
        <var name="event" id="6423044698579330206" />
      </scope>
      <unit id="6312257126984171354" at="157,65,161,17" name="jetbrains.mps.migration.workbench.plugin.RunPreUpdateCheck_Action$2$1$1$2" />
      <unit id="8331819490991709085" at="81,45,86,5" name="jetbrains.mps.migration.workbench.plugin.RunPreUpdateCheck_Action$1" />
      <unit id="2885477569137190327" at="165,235,170,13" name="jetbrains.mps.migration.workbench.plugin.RunPreUpdateCheck_Action$2$1$2" />
      <unit id="6312257126984171317" at="100,35,152,25" name="jetbrains.mps.migration.workbench.plugin.RunPreUpdateCheck_Action$2$1$1$1$1$1" />
      <unit id="6312257126984171317" at="98,31,154,21" name="jetbrains.mps.migration.workbench.plugin.RunPreUpdateCheck_Action$2$1$1$1$1" />
      <unit id="6312257126984171317" at="96,100,156,17" name="jetbrains.mps.migration.workbench.plugin.RunPreUpdateCheck_Action$2$1$1$1" />
      <unit id="6312257126984171293" at="93,90,163,13" name="jetbrains.mps.migration.workbench.plugin.RunPreUpdateCheck_Action$2$1$1" />
      <unit id="2277716516879960492" at="91,49,172,9" name="jetbrains.mps.migration.workbench.plugin.RunPreUpdateCheck_Action$2$1" />
      <unit id="8331819490991709109" at="88,42,174,5" name="jetbrains.mps.migration.workbench.plugin.RunPreUpdateCheck_Action$2" />
      <unit id="6423044698579330206" at="44,0,183,0" name="jetbrains.mps.migration.workbench.plugin.RunPreUpdateCheck_Action" />
    </file>
  </root>
  <root nodeRef="r:e303f5e6-4651-4e3c-b105-2f02e438900c(jetbrains.mps.migration.workbench.plugin)/6423044698579343489">
    <file name="ExecuteRerunnableMigrations_Action.java">
      <node id="6423044698579343489" at="37,0,38,0" concept="16" trace="ICON" />
      <node id="6423044698579343489" at="39,47,40,54" concept="18" />
      <node id="6423044698579343489" at="40,54,41,35" concept="6" />
      <node id="6423044698579343489" at="41,35,42,40" concept="6" />
      <node id="6423044698579343489" at="42,40,43,36" concept="6" />
      <node id="6423044698579343489" at="46,32,47,17" concept="13" />
      <node id="6423044698579343489" at="51,53,52,19" concept="13" />
      <node id="6423044698579343489" at="54,5,55,66" concept="12" />
      <node id="6423044698579343489" at="56,22,57,21" concept="13" />
      <node id="6423044698579343489" at="60,5,61,56" concept="12" />
      <node id="6423044698579343489" at="62,22,63,21" concept="13" />
      <node id="6423044698579343489" at="65,5,66,16" concept="13" />
      <node id="27144618445169864" at="69,96,70,48" concept="12" />
      <node id="4815078419494508327" at="72,25,73,87" concept="12" />
      <node id="4815078419494508335" at="73,87,74,117" concept="6" />
      <node id="27144618445169903" at="78,69,79,95" concept="12" />
      <node id="27144618445169909" at="79,95,80,38" concept="12" />
      <node id="27144618445169917" at="80,38,81,51" concept="6" />
      <node id="27144618445169928" at="82,72,83,55" concept="6" />
      <node id="6423044698581691569" at="87,35,88,201" concept="12" />
      <node id="6423044698581722597" at="94,0,95,0" concept="7" trace="__CP__" />
      <node id="6423044698581722597" at="100,42,101,68" concept="0" />
      <node id="6423044698581722597" at="101,68,102,49" concept="13" />
      <node id="6423044698581722599" at="103,41,104,52" concept="6" />
      <node id="6423044698581722599" at="106,78,107,54" concept="6" />
      <node id="6423044698581722599" at="107,54,108,44" concept="2" />
      <node id="6423044698581722599" at="109,37,110,52" concept="6" />
      <node id="6423044698581722599" at="110,52,111,42" concept="2" />
      <node id="6423044698581722599" at="112,41,113,45" concept="6" />
      <node id="6423044698581722599" at="113,45,114,52" concept="6" />
      <node id="6423044698581722599" at="114,52,115,42" concept="2" />
      <node id="6423044698581722614" at="117,149,118,54" concept="6" />
      <node id="6423044698581722614" at="118,54,119,44" concept="2" />
      <node id="6423044698581722614" at="120,37,121,52" concept="6" />
      <node id="6423044698581722614" at="121,52,122,42" concept="2" />
      <node id="6423044698581722616" at="123,42,124,52" concept="6" />
      <node id="6423044698581722616" at="124,52,125,58" concept="6" />
      <node id="6423044698581722616" at="125,58,126,48" concept="13" />
      <node id="6423044698581722598" at="127,41,128,52" concept="6" />
      <node id="6423044698581722598" at="128,52,129,42" concept="2" />
      <node id="6423044698581722604" at="130,41,131,154" concept="6" />
      <node id="6423044698581722603" at="131,154,132,52" concept="6" />
      <node id="6423044698581722603" at="132,52,133,42" concept="2" />
      <node id="6423044698581722615" at="134,41,135,53" concept="6" />
      <node id="6423044698581722615" at="135,53,136,42" concept="2" />
      <node id="6423044698581722597" at="137,42,138,51" concept="2" />
      <node id="6423044698581722597" at="140,45,141,43" concept="13" />
      <node id="6423044698581722600" at="143,0,144,0" concept="7" trace="_2_ver" />
      <node id="6423044698581722605" at="144,0,145,0" concept="7" trace="_7_script" />
      <node id="6423044698581740299" at="151,59,152,41" concept="6" />
      <node id="27144618445169952" at="158,13,159,37" concept="6" />
      <node id="27144618445169959" at="160,45,161,18" concept="2" />
      <node id="6423044698579343489" at="50,95,53,5" concept="10" />
      <node id="6423044698579343489" at="55,66,58,7" concept="10" />
      <node id="6423044698579343489" at="61,56,64,7" concept="10" />
      <node id="6423044698581740000" at="151,0,154,0" concept="11" trace="visit#(Ljetbrains/mps/lang/migration/runtime/base/MigrationScript;)V" />
      <node id="27144618445169957" at="159,37,162,11" concept="10" />
      <node id="6423044698579343489" at="45,0,49,0" concept="11" trace="isDumbAware#()Z" />
      <node id="27144618445169875" at="72,0,76,0" concept="11" trace="run#()V" />
      <node id="6423044698581722599" at="105,41,109,37" concept="10" />
      <node id="6423044698581722614" at="116,41,120,37" concept="10" />
      <node id="6423044698581737736" at="149,21,154,21" concept="6" />
      <node id="6423044698579343489" at="39,0,45,0" concept="3" trace="ExecuteRerunnableMigrations_Action#()V" />
      <node id="6423044698579343489" at="53,5,59,5" concept="1" />
      <node id="6423044698579343489" at="59,5,65,5" concept="1" />
      <node id="27144618445169874" at="70,48,76,7" concept="6" />
      <node id="6423044698579343489" at="49,0,68,0" concept="11" trace="collectActionData#(Lcom/intellij/openapi/actionSystem/AnActionEvent;Ljava/util/Map;)Z" />
      <node id="6423044698581722597" at="97,34,139,33" concept="19" />
      <node id="6423044698581722597" at="95,60,140,45" concept="5" />
      <node id="6423044698581722597" at="95,0,143,0" concept="11" trace="moveToNext#()Z" />
      <node id="6423044698581722597" at="92,69,145,28" concept="13" />
      <node id="6423044698581722597" at="92,0,147,0" concept="11" trace="iterator#()Ljava/util/Iterator;" />
      <node id="6423044698581722597" at="90,84,147,24" concept="13" />
      <node id="6423044698581722597" at="90,0,149,0" concept="11" trace="translate#(Lorg/jetbrains/mps/openapi/language/SLanguage;)Ljava/lang/Iterable;" />
      <node id="6423044698581722592" at="88,201,149,21" concept="12" />
      <node id="27144618445169940" at="87,0,156,0" concept="11" trace="run#()V" />
      <node id="27144618445169939" at="85,31,156,17" concept="6" />
      <node id="27144618445169937" at="85,0,158,0" concept="11" trace="run#()V" />
      <node id="27144618445169935" at="83,55,158,13" concept="6" />
      <node id="27144618445169925" at="81,51,163,9" concept="9" />
      <node id="27144618445169896" at="78,0,165,0" concept="11" trace="run#(Lcom/intellij/openapi/progress/ProgressIndicator;)V" />
      <node id="27144618445169888" at="76,7,165,7" concept="6" />
      <node id="6423044698579343489" at="68,0,167,0" concept="11" trace="doExecute#(Lcom/intellij/openapi/actionSystem/AnActionEvent;Ljava/util/Map;)V" />
      <scope id="6423044698579343489" at="46,32,47,17" />
      <scope id="6423044698579343489" at="51,53,52,19" />
      <scope id="6423044698579343489" at="56,22,57,21" />
      <scope id="6423044698579343489" at="62,22,63,21" />
      <scope id="6423044698581722599" at="103,41,104,52" />
      <scope id="6423044698581722597" at="137,42,138,51" />
      <scope id="6423044698581740001" at="151,59,152,41" />
      <scope id="27144618445169958" at="160,45,161,18" />
      <scope id="27144618445169876" at="72,25,74,117">
        <var name="p" id="4815078419494508325" />
      </scope>
      <scope id="6423044698581722597" at="100,42,102,49" />
      <scope id="6423044698581722599" at="106,78,108,44" />
      <scope id="6423044698581722614" at="117,149,119,44" />
      <scope id="6423044698581722598" at="127,41,129,42" />
      <scope id="6423044698581722615" at="134,41,136,42" />
      <scope id="6423044698581722599" at="112,41,115,42" />
      <scope id="6423044698581722616" at="123,42,126,48" />
      <scope id="6423044698581722603" at="130,41,133,42" />
      <scope id="6423044698581740000" at="151,0,154,0">
        <var name="it" id="6423044698581740000" />
      </scope>
      <scope id="6423044698579343489" at="39,47,43,36" />
      <scope id="6423044698579343489" at="45,0,49,0" />
      <scope id="6423044698579343489" at="54,5,58,7">
        <var name="p" id="6423044698579343489" />
      </scope>
      <scope id="6423044698579343489" at="60,5,64,7">
        <var name="p" id="6423044698579343489" />
      </scope>
      <scope id="27144618445169875" at="72,0,76,0" />
      <scope id="6423044698579343489" at="39,0,45,0" />
      <scope id="6423044698581722599" at="105,41,111,42" />
      <scope id="6423044698581722614" at="116,41,122,42" />
      <scope id="6423044698579343489" at="50,95,66,16" />
      <scope id="6423044698579343489" at="49,0,68,0">
        <var name="_params" id="6423044698579343489" />
        <var name="event" id="6423044698579343489" />
      </scope>
      <scope id="6423044698581722597" at="97,34,139,33" />
      <scope id="6423044698581722597" at="95,60,141,43" />
      <scope id="6423044698581722597" at="95,0,143,0" />
      <scope id="6423044698581722597" at="92,69,145,28" />
      <scope id="6423044698581722597" at="92,0,147,0" />
      <scope id="6423044698581722597" at="90,84,147,24" />
      <scope id="6423044698581722597" at="90,0,149,0">
        <var name="it" id="6423044698581722597" />
      </scope>
      <scope id="27144618445169941" at="87,35,154,21">
        <var name="languages" id="6423044698581691570" />
        <var name="scripts" id="6423044698581722593" />
      </scope>
      <scope id="27144618445169940" at="87,0,156,0" />
      <scope id="27144618445169938" at="85,31,156,17" />
      <scope id="27144618445169937" at="85,0,158,0" />
      <scope id="27144618445169927" at="82,72,162,11" />
      <scope id="27144618445169925" at="81,51,163,9">
        <var name="module" id="27144618445169926" />
      </scope>
      <scope id="27144618445169902" at="78,69,163,9">
        <var name="progressMonitor" id="27144618445169904" />
        <var name="steps" id="27144618445169910" />
      </scope>
      <scope id="27144618445169896" at="78,0,165,0">
        <var name="progressIndicator" id="27144618445169899" />
      </scope>
      <scope id="6423044698579343489" at="69,96,165,7">
        <var name="modules" id="27144618445169865" />
      </scope>
      <scope id="6423044698579343489" at="68,0,167,0">
        <var name="_params" id="6423044698579343489" />
        <var name="event" id="6423044698579343489" />
      </scope>
      <unit id="6423044698581740000" at="150,62,154,19" name="jetbrains.mps.migration.workbench.plugin.ExecuteRerunnableMigrations_Action$2$1$1$2" />
      <unit id="27144618445169875" at="71,100,76,5" name="jetbrains.mps.migration.workbench.plugin.ExecuteRerunnableMigrations_Action$1" />
      <unit id="6423044698581722597" at="93,37,145,27" name="jetbrains.mps.migration.workbench.plugin.ExecuteRerunnableMigrations_Action$2$1$1$1$1$1" />
      <unit id="6423044698581722597" at="91,33,147,23" name="jetbrains.mps.migration.workbench.plugin.ExecuteRerunnableMigrations_Action$2$1$1$1$1" />
      <unit id="6423044698581722597" at="89,99,149,19" name="jetbrains.mps.migration.workbench.plugin.ExecuteRerunnableMigrations_Action$2$1$1$1" />
      <unit id="27144618445169940" at="86,111,156,15" name="jetbrains.mps.migration.workbench.plugin.ExecuteRerunnableMigrations_Action$2$1$1" />
      <unit id="27144618445169937" at="84,68,158,11" name="jetbrains.mps.migration.workbench.plugin.ExecuteRerunnableMigrations_Action$2$1" />
      <unit id="27144618445169894" at="77,42,165,5" name="jetbrains.mps.migration.workbench.plugin.ExecuteRerunnableMigrations_Action$2" />
      <unit id="6423044698579343489" at="36,0,168,0" name="jetbrains.mps.migration.workbench.plugin.ExecuteRerunnableMigrations_Action" />
    </file>
  </root>
  <root nodeRef="r:e303f5e6-4651-4e3c-b105-2f02e438900c(jetbrains.mps.migration.workbench.plugin)/6423044698581746948">
    <file name="Migrations_ActionGroup.java">
      <node id="6423044698581746948" at="11,0,12,0" concept="16" trace="ID" />
      <node id="6423044698581746948" at="12,0,13,0" concept="16" trace="LABEL_ID_projectMigrations" />
      <node id="6423044698581746948" at="13,0,14,0" concept="16" trace="LABEL_ID_languageMigrations" />
      <node id="6423044698581746948" at="14,35,15,28" concept="18" />
      <node id="6423044698581746948" at="15,28,16,30" concept="6" />
      <node id="6423044698581746948" at="16,30,17,36" concept="6" />
      <node id="6423044698581746948" at="17,36,18,24" concept="6" />
      <node id="9063035184844218909" at="18,24,19,121" concept="6" />
      <node id="9063035184844218919" at="20,5,21,100" concept="12" />
      <node id="9063035184844218919" at="21,100,22,64" concept="12" />
      <node id="9063035184844218919" at="22,64,23,106" concept="6" />
      <node id="9063035184844218919" at="23,106,24,52" concept="6" />
      <node id="9063035184844218927" at="26,5,27,101" concept="12" />
      <node id="9063035184844218927" at="27,101,28,64" concept="12" />
      <node id="9063035184844218927" at="28,64,29,106" concept="6" />
      <node id="9063035184844218927" at="29,106,30,52" concept="6" />
      <node id="9063035184844218919" at="19,121,25,5" concept="1" />
      <node id="9063035184844218927" at="25,5,31,5" concept="1" />
      <node id="6423044698581746948" at="14,0,33,0" concept="3" trace="Migrations_ActionGroup#()V" />
      <scope id="9063035184844218919" at="20,5,24,52">
        <var name="action" id="9063035184844218919" />
        <var name="manager" id="9063035184844218919" />
      </scope>
      <scope id="9063035184844218927" at="26,5,30,52">
        <var name="action" id="9063035184844218927" />
        <var name="manager" id="9063035184844218927" />
      </scope>
      <scope id="6423044698581746948" at="14,35,31,5" />
      <scope id="6423044698581746948" at="14,0,33,0" />
      <unit id="6423044698581746948" at="10,0,34,0" name="jetbrains.mps.migration.workbench.plugin.Migrations_ActionGroup" />
    </file>
  </root>
  <root nodeRef="r:e303f5e6-4651-4e3c-b105-2f02e438900c(jetbrains.mps.migration.workbench.plugin)/6423044698581900943">
    <file name="RunProjectMigration_Action.java">
      <node id="6423044698581900943" at="21,0,22,0" concept="16" trace="ICON" />
      <node id="6423044698581900980" at="23,0,24,0" concept="7" trace="script" />
      <node id="6423044698581900943" at="24,66,25,27" concept="18" />
      <node id="6423044698581900943" at="25,27,26,29" concept="6" />
      <node id="6423044698581900943" at="26,29,27,35" concept="6" />
      <node id="6423044698581900943" at="27,35,28,40" concept="6" />
      <node id="6423044698581900943" at="31,32,32,17" concept="13" />
      <node id="6423044698581900969" at="35,89,36,93" concept="6" />
      <node id="6423044698581900943" at="40,53,41,19" concept="13" />
      <node id="6423044698581900943" at="43,5,44,66" concept="12" />
      <node id="6423044698581900943" at="45,22,46,21" concept="13" />
      <node id="6423044698581900943" at="49,5,50,56" concept="12" />
      <node id="6423044698581900943" at="51,22,52,21" concept="13" />
      <node id="6423044698581900943" at="54,5,55,16" concept="13" />
      <node id="7073978993253858800" at="60,69,61,91" concept="6" />
      <node id="7073978993253845368" at="61,91,62,49" concept="6" />
      <node id="6423044698581911391" at="66,33,67,109" concept="6" />
      <node id="7073978993253823557" at="73,7,74,0" concept="15" />
      <node id="6423044698581900943" at="77,31,78,44" concept="12" />
      <node id="6423044698581900943" at="78,44,79,36" concept="6" />
      <node id="6423044698581900943" at="79,36,80,20" concept="6" />
      <node id="6423044698581900943" at="80,20,81,61" concept="6" />
      <node id="6423044698581900943" at="81,61,82,20" concept="6" />
      <node id="6423044698581900943" at="82,20,83,26" concept="13" />
      <node id="6423044698581900985" at="85,62,86,39" concept="13" />
      <node id="6423044698581900943" at="39,95,42,5" concept="10" />
      <node id="6423044698581900943" at="44,66,47,7" concept="10" />
      <node id="6423044698581900943" at="50,56,53,7" concept="10" />
      <node id="7073978993253841517" at="66,0,69,0" concept="11" trace="run#()V" />
      <node id="6423044698581900943" at="85,0,88,0" concept="17" trace="script_State#(Ljetbrains/mps/migration/global/ProjectMigration;)Ljava/lang/String;" />
      <node id="6423044698581900943" at="30,0,34,0" concept="11" trace="isDumbAware#()Z" />
      <node id="6423044698581900943" at="34,0,38,0" concept="11" trace="doUpdate#(Lcom/intellij/openapi/actionSystem/AnActionEvent;Ljava/util/Map;)V" />
      <node id="7073978993253841516" at="64,29,69,15" concept="6" />
      <node id="6423044698581900943" at="24,0,30,0" concept="3" trace="RunProjectMigration_Action#(Ljetbrains/mps/migration/global/ProjectMigration;)V" />
      <node id="6423044698581900943" at="42,5,48,5" concept="1" />
      <node id="6423044698581900943" at="48,5,54,5" concept="1" />
      <node id="7073978993253841514" at="64,0,71,0" concept="11" trace="run#()V" />
      <node id="7073978993253841512" at="62,49,71,11" concept="6" />
      <node id="6423044698581900943" at="76,0,85,0" concept="11" trace="getActionId#()Ljava/lang/String;" />
      <node id="7073978993253823620" at="60,0,73,0" concept="11" trace="run#(Lcom/intellij/openapi/progress/ProgressIndicator;)V" />
      <node id="7073978993253823612" at="58,96,73,7" concept="6" />
      <node id="6423044698581900943" at="38,0,57,0" concept="11" trace="collectActionData#(Lcom/intellij/openapi/actionSystem/AnActionEvent;Ljava/util/Map;)Z" />
      <node id="6423044698581900943" at="57,0,76,0" concept="11" trace="doExecute#(Lcom/intellij/openapi/actionSystem/AnActionEvent;Ljava/util/Map;)V" />
      <scope id="6423044698581900943" at="31,32,32,17" />
      <scope id="6423044698581900968" at="35,89,36,93" />
      <scope id="6423044698581900943" at="40,53,41,19" />
      <scope id="6423044698581900943" at="45,22,46,21" />
      <scope id="6423044698581900943" at="51,22,52,21" />
      <scope id="7073978993253841518" at="66,33,67,109" />
      <scope id="6423044698581900984" at="85,62,86,39" />
      <scope id="7073978993253841517" at="66,0,69,0" />
      <scope id="6423044698581900943" at="85,0,88,0">
        <var name="object" id="6423044698581900943" />
      </scope>
      <scope id="6423044698581900943" at="24,66,28,40" />
      <scope id="6423044698581900943" at="30,0,34,0" />
      <scope id="6423044698581900943" at="34,0,38,0">
        <var name="_params" id="6423044698581900943" />
        <var name="event" id="6423044698581900943" />
      </scope>
      <scope id="6423044698581900943" at="43,5,47,7">
        <var name="p" id="6423044698581900943" />
      </scope>
      <scope id="6423044698581900943" at="49,5,53,7">
        <var name="p" id="6423044698581900943" />
      </scope>
      <scope id="7073978993253841515" at="64,29,69,15" />
      <scope id="6423044698581900943" at="24,0,30,0">
        <var name="script_par" id="6423044698581900943" />
      </scope>
      <scope id="6423044698581900943" at="77,31,83,26">
        <var name="res" id="6423044698581900943" />
      </scope>
      <scope id="7073978993253841514" at="64,0,71,0" />
      <scope id="6423044698581900943" at="76,0,85,0" />
      <scope id="7073978993253823626" at="60,69,71,11" />
      <scope id="7073978993253823620" at="60,0,73,0">
        <var name="progressIndicator" id="7073978993253823623" />
      </scope>
      <scope id="6423044698581900943" at="39,95,55,16" />
      <scope id="6423044698581900943" at="58,96,74,0" />
      <scope id="6423044698581900943" at="38,0,57,0">
        <var name="_params" id="6423044698581900943" />
        <var name="event" id="6423044698581900943" />
      </scope>
      <scope id="6423044698581900943" at="57,0,76,0">
        <var name="_params" id="6423044698581900943" />
        <var name="event" id="6423044698581900943" />
      </scope>
      <unit id="7073978993253841517" at="65,109,69,13" name="jetbrains.mps.migration.workbench.plugin.RunProjectMigration_Action$1$1$1" />
      <unit id="7073978993253841514" at="63,66,71,9" name="jetbrains.mps.migration.workbench.plugin.RunProjectMigration_Action$1$1" />
      <unit id="7073978993253823618" at="59,42,73,5" name="jetbrains.mps.migration.workbench.plugin.RunProjectMigration_Action$1" />
      <unit id="6423044698581900943" at="20,0,89,0" name="jetbrains.mps.migration.workbench.plugin.RunProjectMigration_Action" />
    </file>
  </root>
  <root nodeRef="r:e303f5e6-4651-4e3c-b105-2f02e438900c(jetbrains.mps.migration.workbench.plugin)/7012529811902416590">
    <file name="TestMigrationWizard_Action.java">
      <node id="7012529811902416590" at="17,0,18,0" concept="16" trace="ICON" />
      <node id="7012529811902416590" at="19,39,20,45" concept="18" />
      <node id="7012529811902416590" at="20,45,21,35" concept="6" />
      <node id="7012529811902416590" at="21,35,22,40" concept="6" />
      <node id="7012529811902416590" at="25,32,26,16" concept="13" />
      <node id="7012529811902416590" at="30,53,31,19" concept="13" />
      <node id="7012529811902416590" at="33,5,34,56" concept="12" />
      <node id="7012529811902416590" at="35,22,36,21" concept="13" />
      <node id="7012529811902416590" at="39,5,40,66" concept="12" />
      <node id="7012529811902416590" at="41,22,42,21" concept="13" />
      <node id="7012529811902416590" at="44,5,45,16" concept="13" />
      <node id="6231371851040425425" at="48,96,49,116" concept="12" />
      <node id="6231371851040429826" at="50,41,51,13" concept="13" />
      <node id="6231371851040425204" at="52,5,53,134" concept="12" />
      <node id="7012529811902591392" at="53,134,54,85" concept="6" />
      <node id="7012529811902416590" at="29,95,32,5" concept="10" />
      <node id="7012529811902416590" at="34,56,37,7" concept="10" />
      <node id="7012529811902416590" at="40,66,43,7" concept="10" />
      <node id="6231371851040428819" at="49,116,52,5" concept="10" />
      <node id="7012529811902416590" at="24,0,28,0" concept="11" trace="isDumbAware#()Z" />
      <node id="7012529811902416590" at="19,0,24,0" concept="3" trace="TestMigrationWizard_Action#()V" />
      <node id="7012529811902416590" at="32,5,38,5" concept="1" />
      <node id="7012529811902416590" at="38,5,44,5" concept="1" />
      <node id="7012529811902416590" at="47,0,56,0" concept="11" trace="doExecute#(Lcom/intellij/openapi/actionSystem/AnActionEvent;Ljava/util/Map;)V" />
      <node id="7012529811902416590" at="28,0,47,0" concept="11" trace="collectActionData#(Lcom/intellij/openapi/actionSystem/AnActionEvent;Ljava/util/Map;)Z" />
      <scope id="7012529811902416590" at="25,32,26,16" />
      <scope id="7012529811902416590" at="30,53,31,19" />
      <scope id="7012529811902416590" at="35,22,36,21" />
      <scope id="7012529811902416590" at="41,22,42,21" />
      <scope id="6231371851040428821" at="50,41,51,13" />
      <scope id="7012529811902416590" at="19,39,22,40" />
      <scope id="7012529811902416590" at="24,0,28,0" />
      <scope id="7012529811902416590" at="33,5,37,7">
        <var name="p" id="7012529811902416590" />
      </scope>
      <scope id="7012529811902416590" at="39,5,43,7">
        <var name="p" id="7012529811902416590" />
      </scope>
      <scope id="7012529811902416590" at="19,0,24,0" />
      <scope id="7012529811902416590" at="48,96,54,85">
        <var name="session" id="6231371851040425205" />
        <var name="settingsDialog" id="6231371851040425426" />
      </scope>
      <scope id="7012529811902416590" at="47,0,56,0">
        <var name="_params" id="7012529811902416590" />
        <var name="event" id="7012529811902416590" />
      </scope>
      <scope id="7012529811902416590" at="29,95,45,16" />
      <scope id="7012529811902416590" at="28,0,47,0">
        <var name="_params" id="7012529811902416590" />
        <var name="event" id="7012529811902416590" />
      </scope>
      <unit id="7012529811902416590" at="16,0,57,0" name="jetbrains.mps.migration.workbench.plugin.TestMigrationWizard_Action" />
    </file>
  </root>
  <root nodeRef="r:e303f5e6-4651-4e3c-b105-2f02e438900c(jetbrains.mps.migration.workbench.plugin)/7012529811902416611">
    <file name="ToolsInternalAddition_ActionGroup.java">
      <node id="7012529811902416611" at="8,0,9,0" concept="16" trace="ID" />
      <node id="7012529811902416611" at="9,46,10,39" concept="18" />
      <node id="7012529811902416611" at="10,39,11,30" concept="6" />
      <node id="7012529811902416611" at="11,30,12,25" concept="6" />
      <node id="7012529811902416618" at="12,25,13,124" concept="6" />
      <node id="7012529811902416611" at="9,0,15,0" concept="3" trace="ToolsInternalAddition_ActionGroup#()V" />
      <scope id="7012529811902416611" at="9,46,13,124" />
      <scope id="7012529811902416611" at="9,0,15,0" />
      <unit id="7012529811902416611" at="7,0,16,0" name="jetbrains.mps.migration.workbench.plugin.ToolsInternalAddition_ActionGroup" />
    </file>
  </root>
  <root nodeRef="r:e303f5e6-4651-4e3c-b105-2f02e438900c(jetbrains.mps.migration.workbench.plugin)/7012529811902578617">
    <file name="TestMigrationSession.java">
      <node id="6020223032491716019" at="50,0,51,0" concept="7" trace="myManager" />
      <node id="6231371851043043619" at="51,0,52,0" concept="7" trace="mySettings" />
      <node id="6231371851043054303" at="52,0,53,0" concept="7" trace="myProject" />
      <node id="7012529811902847539" at="54,0,55,0" concept="7" trace="passedP" />
      <node id="1348525460771605538" at="55,0,56,0" concept="7" trace="passedM" />
      <node id="4815078419492250476" at="58,37,59,15" concept="13" />
      <node id="4815078419492250482" at="60,7,61,69" concept="12" />
      <node id="4815078419492250488" at="63,27,64,90" concept="6" />
      <node id="4815078419492250498" at="66,9,67,129" concept="6" />
      <node id="4815078419492250523" at="69,91,70,14" concept="14" />
      <node id="4815078419492250536" at="74,37,75,15" concept="13" />
      <node id="153908316647773829" at="76,7,77,76" concept="12" />
      <node id="153908316647730969" at="80,11,81,73" concept="12" />
      <node id="153908316647730969" at="83,58,84,29" concept="13" />
      <node id="153908316647773838" at="88,63,89,69" concept="13" />
      <node id="153908316647793946" at="94,10,95,31" concept="0" />
      <node id="4815078419492250542" at="95,31,96,77" concept="6" />
      <node id="4815078419492250563" at="99,115,100,15" concept="14" />
<<<<<<< HEAD
      <node id="4815078419492157951" at="104,57,105,66" concept="6" />
      <node id="4815078419492157963" at="105,66,106,51" concept="6" />
=======
      <node id="4815078419492157951" at="104,57,105,77" concept="6" />
      <node id="4815078419492157963" at="105,77,106,51" concept="6" />
>>>>>>> dfbfe004
      <node id="4815078419492157974" at="108,62,109,28" concept="6" />
      <node id="4815078419492157979" at="109,28,110,52" concept="6" />
      <node id="6231371851043043623" at="114,88,115,26" concept="6" />
      <node id="6231371851043054307" at="115,26,116,18" concept="6" />
      <node id="7012529811902655658" at="118,31,119,21" concept="13" />
      <node id="7012529811902660974" at="121,51,122,26" concept="13" />
      <node id="7641221613047050365" at="124,40,125,50" concept="12" />
      <node id="7641221613047089567" at="128,137,129,27" concept="6" />
      <node id="7012529811902451718" at="132,5,133,15" concept="13" />
      <node id="2950003852470373074" at="136,0,137,0" concept="7" trace="myProjectMig" />
      <node id="2950003852470426540" at="137,0,138,0" concept="7" trace="myModuleMig" />
      <node id="7012529811902526422" at="141,42,142,33" concept="13" />
      <node id="7012529811902527064" at="144,67,145,18" concept="13" />
      <node id="7012529811902527939" at="147,76,148,19" concept="13" />
      <node id="1290301916241681516" at="153,64,154,29" concept="13" />
      <node id="2665954563896676806" at="158,53,159,39" concept="13" />
      <node id="3182084118592581681" at="160,7,161,101" concept="12" />
      <node id="3182084118592615729" at="163,43,164,78" concept="13" />
      <node id="3182084118592631019" at="166,11,167,39" concept="13" />
      <node id="7201972523299730014" at="168,7,169,113" concept="13" />
      <node id="7012529811902892079" at="173,52,174,68" concept="13" />
      <node id="7012529811902892091" at="177,52,178,64" concept="13" />
      <node id="2028713609601604733" at="181,25,182,20" concept="13" />
      <node id="7012529811902897706" at="183,7,184,54" concept="6" />
      <node id="4207120766074489175" at="184,54,185,18" concept="13" />
      <node id="1348525460772192758" at="187,76,188,69" concept="12" />
      <node id="7300402066448981491" at="192,53,193,146" concept="13" />
      <node id="7300402066449032067" at="198,49,199,87" concept="13" />
      <node id="4207120766074586227" at="201,23,202,16" concept="13" />
      <node id="7152697638605237892" at="204,66,205,98" concept="12" />
      <node id="1348525460772403705" at="207,27,208,157" concept="12" />
      <node id="7152697638605237908" at="212,51,213,81" concept="12" />
      <node id="7152697638605237915" at="213,81,214,70" concept="12" />
      <node id="7152697638605237922" at="214,70,215,105" concept="13" />
      <node id="7152697638605237938" at="218,61,219,74" concept="13" />
      <node id="2950003852470434912" at="225,9,226,23" concept="13" />
      <node id="6344052339644224900" at="229,33,230,43" concept="6" />
      <node id="6344052339644190003" at="231,7,232,26" concept="13" />
      <node id="6344052339644268273" at="235,32,236,43" concept="6" />
      <node id="6344052339644190010" at="237,7,238,25" concept="13" />
      <node id="7300402066449939256" at="245,29,246,139" concept="13" />
      <node id="7300402066449957593" at="247,16,248,132" concept="13" />
      <node id="7300402066450286953" at="256,87,257,117" concept="13" />
      <node id="7300402066450382245" at="263,0,264,0" concept="7" trace="myLang" />
      <node id="7300402066450385135" at="264,0,265,0" concept="7" trace="myVersion" />
      <node id="7300402066450390814" at="265,0,266,0" concept="7" trace="myError" />
      <node id="7300402066450382249" at="267,74,268,20" concept="6" />
      <node id="7300402066450385139" at="268,20,269,26" concept="6" />
      <node id="7300402066450390818" at="269,26,270,22" concept="6" />
      <node id="7300402066450409610" at="273,32,274,39" concept="13" />
      <node id="3593607564423046823" at="276,52,277,33" concept="14" />
      <node id="4079282405859878141" at="277,33,278,38" concept="14" />
      <node id="5515912766247006997" at="278,38,279,64" concept="12" />
<<<<<<< HEAD
      <node id="5515912766246943148" at="282,56,283,23" concept="13" />
=======
      <node id="5515912766246943148" at="282,67,283,23" concept="13" />
>>>>>>> dfbfe004
      <node id="7300402066450473999" at="289,20,290,81" concept="20" />
      <node id="1348525460771846874" at="292,11,293,27" concept="6" />
      <node id="1348525460771894216" at="295,7,296,18" concept="13" />
      <node id="1348525460771321655" at="301,0,302,0" concept="7" trace="myId" />
      <node id="7300402066450024947" at="302,0,303,0" concept="7" trace="myOptions" />
      <node id="7300402066450027198" at="303,0,304,0" concept="7" trace="myError" />
      <node id="1348525460771321659" at="304,74,305,16" concept="6" />
      <node id="7300402066450024951" at="305,16,306,26" concept="6" />
      <node id="7300402066450027202" at="306,26,307,22" concept="6" />
      <node id="1348525460771357306" at="309,36,310,18" concept="13" />
      <node id="1348525460771358359" at="314,49,315,18" concept="13" />
      <node id="1348525460771358969" at="317,35,318,18" concept="13" />
      <node id="7300402066450041182" at="321,20,322,81" concept="20" />
      <node id="1348525460771360108" at="324,11,325,27" concept="6" />
      <node id="7300402066450071786" at="331,22,332,178" concept="13" />
      <node id="7300402066450196491" at="333,7,334,37" concept="13" />
      <node id="7012529811902783366" at="342,81,343,32" concept="18" />
      <node id="2885477569136885915" at="352,40,353,26" concept="13" />
      <node id="4815078419492235121" at="357,42,358,22" concept="13" />
      <node id="7300402066448981500" at="360,85,361,51" concept="13" />
      <node id="7012529811902466548" at="139,0,141,0" concept="3" trace="MyMigrationManager#()V" />
      <node id="7012529811902464513" at="150,0,152,0" concept="11" trace="doUpdateImportVersions#(Lorg/jetbrains/mps/openapi/module/SModule;)V" />
      <node id="7300402066449833051" at="247,14,249,9" concept="1" />
      <node id="7012529811902565351" at="312,0,314,0" concept="11" trace="applyToCreatedProject#(Ljetbrains/mps/project/Project;)V" />
      <node id="4815078419492250474" at="57,88,60,7" concept="10" />
      <node id="4815078419492250486" at="63,0,66,0" concept="11" trace="run#()V" />
      <node id="4815078419492250512" at="69,0,72,0" concept="11" trace="checkLibs#(Lorg/jetbrains/mps/openapi/util/ProgressMonitor;Lorg/jetbrains/mps/openapi/util/Processor;)V" />
      <node id="4815078419492250534" at="73,79,76,7" concept="10" />
      <node id="153908316647730969" at="83,0,86,0" concept="11" trace="getDefaultSearchScope#()Lorg/jetbrains/mps/openapi/module/SearchScope;" />
      <node id="153908316647773836" at="88,0,91,0" concept="11" trace="translate#(Lorg/jetbrains/mps/openapi/model/SNode;)Ljava/lang/Iterable;" />
      <node id="7012529811902443063" at="118,0,121,0" concept="11" trace="getProject#()Ljetbrains/mps/project/Project;" />
      <node id="7012529811902443069" at="121,0,124,0" concept="11" trace="getMigrationRegistry#()Ljetbrains/mps/ide/migration/MigrationRegistry;" />
      <node id="7641221613047094074" at="127,54,130,9" concept="9" />
      <node id="7012529811902464495" at="141,0,144,0" concept="11" trace="isMigrationRequired#()Z" />
      <node id="7012529811902464499" at="144,0,147,0" concept="11" trace="isMigrationRequired#(Ljava/lang/Iterable;)Z" />
      <node id="7012529811902464506" at="147,0,150,0" concept="11" trace="importVersionsUpdateRequired#(Ljava/lang/Iterable;)Z" />
      <node id="2665954563896655918" at="157,85,160,7" concept="10" />
      <node id="3182084118592608017" at="163,0,166,0" concept="11" trace="accept#(Lorg/jetbrains/mps/openapi/module/SModule;)Z" />
      <node id="7012529811902892077" at="173,0,176,0" concept="11" trace="accept#(Ljetbrains/mps/migration/global/ProjectMigration;)Z" />
      <node id="7012529811902892089" at="177,0,180,0" concept="11" trace="accept#(Ljetbrains/mps/migration/global/ProjectMigration;)Z" />
      <node id="2028713609601591403" at="180,9,183,7" concept="10" />
      <node id="7300402066448981489" at="192,0,195,0" concept="11" trace="accept#(Ljetbrains/mps/ide/migration/ScriptApplied;)Z" />
      <node id="7300402066449032065" at="198,0,201,0" concept="11" trace="select#(Ljetbrains/mps/ide/migration/ScriptApplied;)Ljava/lang/Integer;" />
      <node id="7152697638605237936" at="218,0,221,0" concept="11" trace="select#(Lorg/jetbrains/mps/openapi/module/SModule;)Ljetbrains/mps/ide/migration/ScriptApplied;" />
      <node id="6344052339644206722" at="228,52,231,7" concept="10" />
      <node id="6344052339644249628" at="234,50,237,7" concept="10" />
      <node id="7300402066450209636" at="256,0,259,0" concept="11" trace="select#(Ljetbrains/mps/migration/workbench/plugin/MigrationTestConfigDialog/Result/LMigration;)Ljetbrains/mps/lang/migration/runtime/base/MigrationScript;" />
      <node id="7300402066450473997" at="288,42,291,7" concept="10" />
      <node id="7012529811902565345" at="309,0,312,0" concept="11" trace="getDescription#()Ljava/lang/String;" />
      <node id="7012529811902565359" at="314,0,317,0" concept="11" trace="shouldBeExecuted#(Ljetbrains/mps/project/Project;)Z" />
      <node id="7012529811902565367" at="317,0,320,0" concept="11" trace="isRerunnable#()Z" />
      <node id="7300402066450034648" at="320,37,323,7" concept="10" />
      <node id="7300402066450062826" at="330,72,333,7" concept="10" />
      <node id="7300402066449644257" at="336,0,339,0" concept="11" trace="setOptionValues#(Ljetbrains/mps/migration/global/MigrationOptions;)V" />
      <node id="7012529811902763285" at="342,0,345,0" concept="3" trace="MyCleanupProjectMigration#(Ljava/lang/String;ZZ)V" />
      <node id="7012529811902790804" at="346,0,349,0" concept="11" trace="forceExecutionNextTime#(Ljetbrains/mps/project/Project;)V" />
      <node id="7300402066448981500" at="360,0,363,0" concept="17" trace="neq_51bgm5_a0a0a0a0a0a0a0a0a0a0a0b0l31#(Ljava/lang/Object;Ljava/lang/Object;)Z" />
      <node id="4815078419492250551" at="98,0,102,0" concept="11" trace="findNotMigrated#(Lorg/jetbrains/mps/openapi/util/ProgressMonitor;Ljava/lang/Iterable;Lorg/jetbrains/mps/openapi/util/Processor;)V" />
      <node id="4815078419492157945" at="104,0,108,0" concept="11" trace="executeModuleMigration#(Ljetbrains/mps/ide/migration/ScriptApplied;)V" />
      <node id="4815078419492157968" at="108,0,112,0" concept="11" trace="executeProjectMigration#(Ljetbrains/mps/migration/global/ProjectMigration;)V" />
      <node id="7012529811902578621" at="114,0,118,0" concept="3" trace="TestMigrationSession#(Ljetbrains/mps/project/MPSProject;Ljetbrains/mps/migration/workbench/plugin/MigrationTestConfigDialog/Result;)V" />
      <node id="1290301916241662367" at="152,0,156,0" concept="11" trace="getProjectMigrations#()Ljava/util/Collection;" />
      <node id="1348525460771847975" at="272,0,276,0" concept="11" trace="getCaption#()Ljava/lang/String;" />
<<<<<<< HEAD
      <node id="5515912766246897608" at="281,0,285,0" concept="11" trace="resolve#(Z)Ljetbrains/mps/lang/migration/runtime/base/MigrationScript;" />
=======
      <node id="5515912766246897608" at="281,0,285,0" concept="11" trace="resolve#(Ljetbrains/mps/project/Project;Z)Ljetbrains/mps/lang/migration/runtime/base/MigrationScript;" />
>>>>>>> dfbfe004
      <node id="1348525460771846872" at="291,7,295,7" concept="21" />
      <node id="1348525460771361070" at="323,7,327,7" concept="21" />
      <node id="2885477569136868728" at="351,0,355,0" concept="11" trace="getChecker#()Ljetbrains/mps/ide/migration/MigrationChecker;" />
      <node id="4815078419491720299" at="356,0,360,0" concept="11" trace="getExecutor#()Ljetbrains/mps/ide/migration/MigrationExecutor;" />
      <node id="4815078419492250485" at="61,69,66,9" concept="6" />
      <node id="153908316647730969" at="81,73,86,14" concept="12" />
      <node id="153908316647774510" at="86,14,91,23" concept="13" />
      <node id="7641221613047065605" at="126,114,131,7" concept="10" />
      <node id="7300402066448981485" at="190,55,195,13" concept="13" />
      <node id="7152697638605237906" at="212,0,217,0" concept="11" trace="accept#(Lorg/jetbrains/mps/openapi/module/SModule;)Z" />
      <node id="7300402066449833029" at="244,88,249,9" concept="10" />
      <node id="7300402066450209629" at="254,54,259,24" concept="13" />
      <node id="1348525460771849375" at="267,0,272,0" concept="3" trace="MyModuleMigration#(Lorg/jetbrains/mps/openapi/language/SLanguage;IZ)V" />
      <node id="7012529811902663685" at="304,0,309,0" concept="3" trace="MyProjectMigration#(Ljava/lang/String;ZZ)V" />
      <node id="6344052339644189998" at="228,0,234,0" concept="11" trace="getProjectMig#()Ljava/util/List;" />
      <node id="6344052339644190005" at="234,0,240,0" concept="11" trace="getModuleMig#()Ljava/util/List;" />
      <node id="1348525460771844582" at="279,64,285,8" concept="13" />
      <node id="7641221613047054983" at="125,50,132,5" concept="9" />
      <node id="3182084118592558088" at="161,101,168,7" concept="10" />
      <node id="7300402066448981483" at="190,0,197,0" concept="11" trace="accept#(Ljetbrains/mps/ide/migration/ScriptApplied;)Z" />
      <node id="7300402066449831382" at="244,0,251,0" concept="11" trace="select#(Ljetbrains/mps/migration/workbench/plugin/MigrationTestConfigDialog/Result/PMigration;)Ljetbrains/mps/migration/global/ProjectMigration;" />
      <node id="7300402066448417391" at="254,0,261,0" concept="11" trace="createLanguageMigs#()Ljava/util/List;" />
      <node id="7300402066449644249" at="329,0,336,0" concept="11" trace="getOptions#()Ljava/util/Collection;" />
      <node id="7012529811902892071" at="171,94,180,9" concept="12" />
      <node id="7300402066449926904" at="242,54,251,24" concept="13" />
      <node id="7012529811902565373" at="320,0,329,0" concept="11" trace="execute#(Ljetbrains/mps/project/Project;)V" />
      <node id="4815078419492157984" at="103,0,113,0" concept="7" trace="myExecutor" />
      <node id="7012529811902443075" at="124,0,135,0" concept="11" trace="getOptions#()Ljetbrains/mps/migration/global/MigrationOptions;" />
      <node id="7152697638605237901" at="210,84,221,17" concept="13" />
      <node id="7300402066448341202" at="242,0,253,0" concept="11" trace="createProjectMigs#()Ljava/util/List;" />
      <node id="1348525460771829091" at="276,0,287,0" concept="11" trace="getReference#()Ljetbrains/mps/lang/migration/runtime/base/MigrationScriptReference;" />
      <node id="1348525460771829097" at="287,0,298,0" concept="11" trace="execute#(Lorg/jetbrains/mps/openapi/module/SModule;)Lorg/jetbrains/mps/openapi/model/SNode;" />
      <node id="4815078419492250465" at="57,0,69,0" concept="11" trace="checkMigrations#(Lorg/jetbrains/mps/openapi/util/ProgressMonitor;Lorg/jetbrains/mps/openapi/util/Processor;)V" />
      <node id="153908316647730969" at="79,36,92,11" concept="1" />
      <node id="1348525460772207833" at="188,69,201,23" concept="12" />
      <node id="7152697638605237899" at="210,0,223,0" concept="11" trace="translate#(Ljetbrains/mps/lang/migration/runtime/base/MigrationScript;)Ljava/lang/Iterable;" />
      <node id="153908316647727865" at="79,0,94,0" concept="11" trace="invoke#()Lorg/jetbrains/mps/openapi/model/SReference;" />
      <node id="1290301916241662374" at="156,0,171,0" concept="11" trace="getModuleMigrations#(Ljava/lang/Iterable;)Ljava/util/Collection;" />
      <node id="7152697638605256407" at="208,157,223,13" concept="6" />
      <node id="7012529811902464547" at="171,0,187,0" concept="11" trace="nextProjectStep#(Ljetbrains/mps/migration/global/MigrationOptions;Z)Ljetbrains/mps/migration/global/ProjectMigration;" />
      <node id="153908316647727863" at="77,76,94,10" concept="6" />
      <node id="7012529811902464559" at="187,0,204,0" concept="11" trace="nextModuleStep#(Ljetbrains/mps/lang/migration/runtime/base/BaseScriptReference;)Ljetbrains/mps/ide/migration/ScriptApplied;" />
      <node id="7152697638605227606" at="207,0,225,0" concept="11" trace="run#()V" />
      <node id="7152697638605227604" at="205,98,225,9" concept="6" />
      <node id="1348525460772403751" at="204,0,228,0" concept="11" trace="getModuleMigrationsApplied#()Ljava/lang/Iterable;" />
      <node id="4815078419492250525" at="72,0,98,0" concept="11" trace="checkProject#(Lorg/jetbrains/mps/openapi/util/ProgressMonitor;Lorg/jetbrains/mps/openapi/util/Processor;)V" />
      <node id="4815078419492250345" at="56,0,103,0" concept="7" trace="myChecker" />
      <scope id="7012529811902466549" at="139,33,139,33" />
      <scope id="7012529811902464518" at="150,56,150,56" />
      <scope id="1348525460771846877" at="294,0,294,40">
        <var name="e" id="1348525460771846879" />
      </scope>
      <scope id="1348525460771846878" at="294,40,294,40" />
      <scope id="7012529811902565357" at="312,51,312,51" />
      <scope id="1348525460771361066" at="326,0,326,40">
        <var name="e" id="1348525460771361068" />
      </scope>
      <scope id="1348525460771361067" at="326,40,326,40" />
      <scope id="7300402066449644262" at="337,59,337,59" />
      <scope id="7012529811902790811" at="347,57,347,57" />
      <scope id="4815078419492250475" at="58,37,59,15" />
      <scope id="4815078419492250487" at="63,27,64,90" />
      <scope id="4815078419492250522" at="69,91,70,14" />
      <scope id="4815078419492250535" at="74,37,75,15" />
      <scope id="153908316647730969" at="83,58,84,29" />
      <scope id="153908316647773837" at="88,63,89,69" />
      <scope id="4815078419492250562" at="99,115,100,15" />
      <scope id="7012529811902443067" at="118,31,119,21" />
      <scope id="7012529811902443073" at="121,51,122,26" />
      <scope id="7641221613047094080" at="128,137,129,27" />
      <scope id="7012529811902464498" at="141,42,142,33" />
      <scope id="7012529811902464505" at="144,67,145,18" />
      <scope id="7012529811902464512" at="147,76,148,19" />
      <scope id="1290301916241662372" at="153,64,154,29" />
      <scope id="2665954563896655920" at="158,53,159,39" />
      <scope id="3182084118592608018" at="163,43,164,78" />
      <scope id="3182084118592558090" at="166,11,167,39" />
      <scope id="7012529811902892078" at="173,52,174,68" />
      <scope id="7012529811902892090" at="177,52,178,64" />
      <scope id="2028713609601591405" at="181,25,182,20" />
      <scope id="7300402066448981490" at="192,53,193,146" />
      <scope id="7300402066449032066" at="198,49,199,87" />
      <scope id="7152697638605237937" at="218,61,219,74" />
      <scope id="6344052339644206724" at="229,33,230,43" />
      <scope id="6344052339644249630" at="235,32,236,43" />
      <scope id="7300402066449833033" at="245,29,246,139" />
      <scope id="7300402066449833052" at="247,16,248,132" />
      <scope id="7300402066450209637" at="256,87,257,117" />
      <scope id="1348525460771847982" at="273,32,274,39" />
<<<<<<< HEAD
      <scope id="5515912766246897682" at="282,56,283,23" />
=======
      <scope id="5515912766246897682" at="282,67,283,23" />
>>>>>>> dfbfe004
      <scope id="7300402066450473998" at="289,20,290,81" />
      <scope id="1348525460771846873" at="292,11,293,27" />
      <scope id="7012529811902565349" at="309,36,310,18" />
      <scope id="7012529811902565365" at="314,49,315,18" />
      <scope id="7012529811902565371" at="317,35,318,18" />
      <scope id="7300402066450034650" at="321,20,322,81" />
      <scope id="1348525460771361071" at="324,11,325,27" />
      <scope id="7300402066450062828" at="331,22,332,178" />
      <scope id="7012529811902763286" at="342,81,343,32" />
      <scope id="2885477569136868733" at="352,40,353,26" />
      <scope id="4815078419491720304" at="357,42,358,22" />
      <scope id="7300402066448981500" at="360,85,361,51" />
      <scope id="4815078419492157950" at="104,57,106,51" />
      <scope id="4815078419492157973" at="108,62,110,52" />
      <scope id="7012529811902578622" at="114,88,116,18" />
      <scope id="7012529811902466548" at="139,0,141,0" />
      <scope id="7012529811902464513" at="150,0,152,0">
        <var name="module" id="7012529811902464514" />
      </scope>
      <scope id="7012529811902565351" at="312,0,314,0">
        <var name="p0" id="7012529811902565355" />
      </scope>
      <scope id="4815078419492250486" at="63,0,66,0" />
      <scope id="4815078419492250512" at="69,0,72,0">
        <var name="m" id="4815078419492250513" />
        <var name="processor" id="4815078419492250515" />
      </scope>
      <scope id="153908316647730969" at="83,0,86,0" />
      <scope id="153908316647773836" at="88,0,91,0">
        <var name="it" id="153908316647773836" />
      </scope>
      <scope id="7012529811902443063" at="118,0,121,0" />
      <scope id="7012529811902443069" at="121,0,124,0" />
      <scope id="7641221613047065607" at="127,54,130,9" />
      <scope id="7641221613047094074" at="127,54,130,9">
        <var name="o" id="7641221613047094076" />
      </scope>
      <scope id="7012529811902464495" at="141,0,144,0" />
      <scope id="7012529811902464499" at="144,0,147,0">
        <var name="modules" id="7012529811902464500" />
      </scope>
      <scope id="7012529811902464506" at="147,0,150,0">
        <var name="modules" id="7012529811902464507" />
      </scope>
      <scope id="3182084118592608017" at="163,0,166,0">
        <var name="it" id="3182084118592608017" />
      </scope>
      <scope id="7012529811902892077" at="173,0,176,0">
        <var name="it" id="7012529811902892077" />
      </scope>
      <scope id="7012529811902892089" at="177,0,180,0">
        <var name="it" id="7012529811902892089" />
      </scope>
      <scope id="7300402066448981489" at="192,0,195,0">
        <var name="it" id="7300402066448981489" />
      </scope>
      <scope id="7300402066449032065" at="198,0,201,0">
        <var name="it" id="7300402066449032065" />
      </scope>
      <scope id="7152697638605237907" at="212,51,215,105">
        <var name="mi" id="7152697638605237916" />
        <var name="si" id="7152697638605237909" />
      </scope>
      <scope id="7152697638605237936" at="218,0,221,0">
        <var name="module" id="7152697638605237936" />
      </scope>
      <scope id="7300402066450209636" at="256,0,259,0">
        <var name="lmig" id="7300402066450209636" />
      </scope>
      <scope id="1348525460771849379" at="267,74,270,22" />
      <scope id="7012529811902663686" at="304,74,307,22" />
      <scope id="7012529811902565345" at="309,0,312,0" />
      <scope id="7012529811902565359" at="314,0,317,0">
        <var name="p0" id="7012529811902565363" />
      </scope>
      <scope id="7012529811902565367" at="317,0,320,0" />
      <scope id="7300402066449644257" at="336,0,339,0">
        <var name="options" id="7300402066449644260" />
      </scope>
      <scope id="7012529811902763285" at="342,0,345,0">
        <var name="error" id="7300402066449992925" />
        <var name="id" id="7012529811902763289" />
        <var name="options" id="7300402066449984043" />
      </scope>
      <scope id="7012529811902790804" at="346,0,349,0">
        <var name="project" id="7012529811902790808" />
      </scope>
      <scope id="7300402066448981500" at="360,0,363,0">
        <var name="a" id="7300402066448981500" />
        <var name="b" id="7300402066448981500" />
      </scope>
      <scope id="4815078419492250551" at="98,0,102,0">
        <var name="m" id="4815078419492250552" />
        <var name="processor" id="4815078419492250557" />
        <var name="toCheck" id="4815078419492250554" />
      </scope>
      <scope id="4815078419492157945" at="104,0,108,0">
        <var name="s" id="4815078419492157946" />
      </scope>
      <scope id="4815078419492157968" at="108,0,112,0">
        <var name="pm" id="4815078419492157969" />
      </scope>
      <scope id="7012529811902578621" at="114,0,118,0">
        <var name="p" id="6231371851043052453" />
        <var name="settings" id="6231371851040811225" />
      </scope>
      <scope id="1290301916241662367" at="152,0,156,0" />
      <scope id="6344052339644190002" at="228,52,232,26" />
      <scope id="6344052339644190009" at="234,50,238,25" />
      <scope id="1348525460771847975" at="272,0,276,0" />
      <scope id="5515912766246897608" at="281,0,285,0">
<<<<<<< HEAD
=======
        <var name="p" id="8489359587744431684" />
>>>>>>> dfbfe004
        <var name="silent" id="5515912766246897609" />
      </scope>
      <scope id="7300402066449644253" at="330,72,334,37" />
      <scope id="2885477569136868728" at="351,0,355,0" />
      <scope id="4815078419491720299" at="356,0,360,0" />
      <scope id="7641221613047054989" at="126,114,131,7" />
      <scope id="7300402066448981484" at="190,55,195,13" />
      <scope id="7152697638605237906" at="212,0,217,0">
        <var name="it" id="7152697638605237906" />
      </scope>
      <scope id="7300402066449831383" at="244,88,249,9" />
      <scope id="7300402066448417393" at="254,54,259,24" />
      <scope id="1348525460771849375" at="267,0,272,0">
        <var name="error" id="8555555397219609968" />
        <var name="lang" id="1348525460771852348" />
        <var name="version" id="7300402066450354454" />
      </scope>
      <scope id="7012529811902663685" at="304,0,309,0">
        <var name="error" id="7300402066450020105" />
        <var name="id" id="7012529811902695490" />
        <var name="options" id="7300402066450020103" />
      </scope>
      <scope id="6344052339644189998" at="228,0,234,0" />
      <scope id="6344052339644190005" at="234,0,240,0" />
      <scope id="7641221613047054983" at="125,50,132,5">
        <var name="pm" id="7641221613047054985" />
      </scope>
      <scope id="7300402066448981483" at="190,0,197,0">
        <var name="sa" id="7300402066448981483" />
      </scope>
      <scope id="7300402066449831382" at="244,0,251,0">
        <var name="pmig" id="7300402066449831382" />
      </scope>
      <scope id="7300402066448417391" at="254,0,261,0" />
      <scope id="7012529811902565379" at="320,37,327,7" />
      <scope id="7300402066449644249" at="329,0,336,0" />
      <scope id="1348525460771829104" at="288,42,296,18" />
      <scope id="7012529811902443079" at="124,40,133,15">
        <var name="res" id="7641221613047050366" />
      </scope>
      <scope id="7300402066448341206" at="242,54,251,24" />
      <scope id="1348525460771829095" at="276,52,285,8">
        <var name="_this" id="5515912766247006998" />
      </scope>
      <scope id="7012529811902565373" at="320,0,329,0">
        <var name="p0" id="7012529811902565377" />
      </scope>
      <scope id="4815078419492250473" at="57,88,67,129">
        <var name="module" id="4815078419492250483" />
      </scope>
      <scope id="153908316647730969" at="80,11,91,23">
        <var name="context" id="153908316647730969" />
        <var name="scope" id="153908316647730969" />
      </scope>
      <scope id="7012529811902443075" at="124,0,135,0" />
      <scope id="7152697638605237900" at="210,84,221,17" />
      <scope id="7300402066448341202" at="242,0,253,0" />
      <scope id="1348525460771829091" at="276,0,287,0" />
      <scope id="1348525460771829097" at="287,0,298,0">
        <var name="module" id="1348525460771829098" />
      </scope>
      <scope id="4815078419492250465" at="57,0,69,0">
        <var name="m" id="4815078419492250466" />
        <var name="processor" id="4815078419492250468" />
      </scope>
      <scope id="1290301916241662382" at="157,85,169,113">
        <var name="modulesWithGenerators" id="3182084118592581682" />
      </scope>
      <scope id="153908316647727867" at="79,36,92,11" />
      <scope id="7152697638605237899" at="210,0,223,0">
        <var name="script" id="7152697638605237899" />
      </scope>
      <scope id="7012529811902464554" at="171,94,185,18">
        <var name="next" id="7012529811902892072" />
      </scope>
      <scope id="153908316647727865" at="79,0,94,0" />
      <scope id="1290301916241662374" at="156,0,171,0">
        <var name="modules" id="1290301916241662379" />
      </scope>
      <scope id="7012529811902464565" at="187,76,202,16">
        <var name="applied" id="1348525460772192759" />
        <var name="sa" id="1348525460772207834" />
      </scope>
      <scope id="7012529811902464547" at="171,0,187,0">
        <var name="cleanup" id="7012529811902464550" />
        <var name="options" id="7012529811902464548" />
      </scope>
      <scope id="7152697638605227608" at="207,27,223,13">
        <var name="modules" id="1348525460772403706" />
      </scope>
      <scope id="7012529811902464559" at="187,0,204,0">
        <var name="ref" id="7012529811902464560" />
      </scope>
      <scope id="7152697638605227606" at="207,0,225,0" />
      <scope id="1348525460772403702" at="204,66,226,23">
        <var name="res" id="7152697638605237893" />
      </scope>
      <scope id="4815078419492250533" at="73,79,96,77">
        <var name="ref" id="153908316647773830" />
      </scope>
      <scope id="1348525460772403751" at="204,0,228,0" />
      <scope id="4815078419492250525" at="72,0,98,0">
        <var name="m" id="4815078419492250526" />
        <var name="processor" id="4815078419492250528" />
      </scope>
      <unit id="4815078419492250486" at="62,47,66,7" name="jetbrains.mps.migration.workbench.plugin.TestMigrationSession$1$1" />
      <unit id="153908316647730969" at="82,48,86,13" name="jetbrains.mps.migration.workbench.plugin.TestMigrationSession$1$2$1" />
      <unit id="153908316647773836" at="87,140,91,13" name="jetbrains.mps.migration.workbench.plugin.TestMigrationSession$1$2$2" />
      <unit id="3182084118592608017" at="162,49,166,7" name="jetbrains.mps.migration.workbench.plugin.TestMigrationSession$MyMigrationManager$1" />
      <unit id="7012529811902892077" at="172,104,176,7" name="jetbrains.mps.migration.workbench.plugin.TestMigrationSession$MyMigrationManager$2" />
      <unit id="7012529811902892089" at="176,23,180,7" name="jetbrains.mps.migration.workbench.plugin.TestMigrationSession$MyMigrationManager$3" />
      <unit id="7300402066448981489" at="191,56,195,11" name="jetbrains.mps.migration.workbench.plugin.TestMigrationSession$MyMigrationManager$4$1" />
      <unit id="7300402066449032065" at="197,18,201,7" name="jetbrains.mps.migration.workbench.plugin.TestMigrationSession$MyMigrationManager$5" />
      <unit id="7152697638605237936" at="217,28,221,15" name="jetbrains.mps.migration.workbench.plugin.TestMigrationSession$MyMigrationManager$6$1$2" />
      <unit id="7300402066450209636" at="255,68,259,5" name="jetbrains.mps.migration.workbench.plugin.TestMigrationSession$4" />
      <unit id="5515912766246882310" at="280,17,285,7" name="jetbrains.mps.migration.workbench.plugin.TestMigrationSession$MyModuleMigration$1" />
      <unit id="7152697638605237906" at="211,62,217,15" name="jetbrains.mps.migration.workbench.plugin.TestMigrationSession$MyMigrationManager$6$1$1" />
      <unit id="7300402066448981483" at="189,72,197,7" name="jetbrains.mps.migration.workbench.plugin.TestMigrationSession$MyMigrationManager$4" />
      <unit id="7300402066449831382" at="243,68,251,5" name="jetbrains.mps.migration.workbench.plugin.TestMigrationSession$3" />
      <unit id="4815078419492157943" at="103,45,112,3" name="jetbrains.mps.migration.workbench.plugin.TestMigrationSession$2" />
      <unit id="7012529811902763284" at="341,0,350,0" name="jetbrains.mps.migration.workbench.plugin.TestMigrationSession$MyCleanupProjectMigration" />
      <unit id="7152697638605237899" at="209,98,223,11" name="jetbrains.mps.migration.workbench.plugin.TestMigrationSession$MyMigrationManager$6$1" />
<<<<<<< HEAD
      <unit id="153908316647727865" at="78,95,94,7" name="jetbrains.mps.migration.workbench.plugin.TestMigrationSession$1$2" />
=======
      <unit id="153908316647727865" at="78,115,94,7" name="jetbrains.mps.migration.workbench.plugin.TestMigrationSession$1$2" />
>>>>>>> dfbfe004
      <unit id="7152697638605227606" at="206,47,225,7" name="jetbrains.mps.migration.workbench.plugin.TestMigrationSession$MyMigrationManager$6" />
      <unit id="1348525460771864098" at="262,0,299,0" name="jetbrains.mps.migration.workbench.plugin.TestMigrationSession$MyModuleMigration" />
      <unit id="7012529811902663681" at="300,0,340,0" name="jetbrains.mps.migration.workbench.plugin.TestMigrationSession$MyProjectMigration" />
      <unit id="4815078419492250463" at="56,43,102,3" name="jetbrains.mps.migration.workbench.plugin.TestMigrationSession$1" />
      <unit id="7012529811902466544" at="135,0,241,0" name="jetbrains.mps.migration.workbench.plugin.TestMigrationSession$MyMigrationManager" />
      <unit id="7012529811902578617" at="49,0,364,0" name="jetbrains.mps.migration.workbench.plugin.TestMigrationSession" />
    </file>
  </root>
  <root nodeRef="r:e303f5e6-4651-4e3c-b105-2f02e438900c(jetbrains.mps.migration.workbench.plugin)/7834630562321988558">
    <file name="ExecuteMigrationAssistant_Action.java">
      <node id="7834630562321988558" at="23,0,24,0" concept="16" trace="ICON" />
      <node id="7834630562321988558" at="25,45,26,47" concept="18" />
      <node id="7834630562321988558" at="26,47,27,35" concept="6" />
      <node id="7834630562321988558" at="27,35,28,40" concept="6" />
      <node id="7834630562321988558" at="28,40,29,36" concept="6" />
      <node id="7834630562321988558" at="32,32,33,16" concept="13" />
      <node id="7834630562321988558" at="37,53,38,19" concept="13" />
      <node id="7834630562321988558" at="40,5,41,56" concept="12" />
      <node id="7834630562321988558" at="41,56,42,53" concept="6" />
      <node id="7834630562321988558" at="43,22,44,21" concept="13" />
      <node id="7834630562321988558" at="47,5,48,66" concept="12" />
      <node id="7834630562321988558" at="48,66,49,56" concept="6" />
      <node id="7834630562321988558" at="50,22,51,21" concept="13" />
      <node id="7834630562321988558" at="53,5,54,16" concept="13" />
      <node id="8459882741667947568" at="57,96,58,149" concept="12" />
      <node id="8858983028917802056" at="58,149,59,0" concept="15" />
      <node id="7797207983877156865" at="59,0,60,72" concept="12" />
      <node id="7331580080054765129" at="60,72,61,134" concept="12" />
      <node id="4815078419494508301" at="63,25,64,104" concept="12" />
      <node id="4815078419494508309" at="64,104,65,165" concept="6" />
      <node id="7642015473896078541" at="68,37,69,106" concept="6" />
      <node id="8858983028917862918" at="69,106,70,36" concept="6" />
      <node id="8459882741667976922" at="71,12,72,29" concept="6" />
      <node id="8858983028917809482" at="71,10,73,5" concept="1" />
      <node id="7834630562321988558" at="36,95,39,5" concept="10" />
      <node id="7834630562321988558" at="42,53,45,7" concept="10" />
      <node id="7834630562321988558" at="49,56,52,7" concept="10" />
      <node id="7834630562321988558" at="31,0,35,0" concept="11" trace="isDumbAware#()Z" />
      <node id="7331580080054767893" at="63,0,67,0" concept="11" trace="run#()V" />
      <node id="7834630562321988558" at="25,0,31,0" concept="3" trace="ExecuteMigrationAssistant_Action#()V" />
      <node id="7331580080054767891" at="61,134,67,7" concept="6" />
      <node id="2580605271798256739" at="67,7,73,5" concept="10" />
      <node id="7834630562321988558" at="39,5,46,5" concept="1" />
      <node id="7834630562321988558" at="46,5,53,5" concept="1" />
      <node id="7834630562321988558" at="56,0,75,0" concept="11" trace="doExecute#(Lcom/intellij/openapi/actionSystem/AnActionEvent;Ljava/util/Map;)V" />
      <node id="7834630562321988558" at="35,0,56,0" concept="11" trace="collectActionData#(Lcom/intellij/openapi/actionSystem/AnActionEvent;Ljava/util/Map;)Z" />
      <scope id="7834630562321988558" at="32,32,33,16" />
      <scope id="7834630562321988558" at="37,53,38,19" />
      <scope id="7834630562321988558" at="43,22,44,21" />
      <scope id="7834630562321988558" at="50,22,51,21" />
      <scope id="8858983028917809483" at="71,12,72,29" />
      <scope id="7331580080054767895" at="63,25,65,165">
        <var name="p" id="4815078419494508299" />
      </scope>
      <scope id="2580605271798256741" at="68,37,70,36" />
      <scope id="7834630562321988558" at="25,45,29,36" />
      <scope id="7834630562321988558" at="31,0,35,0" />
      <scope id="7331580080054767893" at="63,0,67,0" />
      <scope id="7834630562321988558" at="40,5,45,7">
        <var name="p" id="7834630562321988558" />
      </scope>
      <scope id="7834630562321988558" at="47,5,52,7">
        <var name="p" id="7834630562321988558" />
      </scope>
      <scope id="7834630562321988558" at="25,0,31,0" />
      <scope id="7834630562321988558" at="57,96,73,5">
        <var name="component" id="7331580080054765130" />
        <var name="migrationRequired" id="7797207983877156866" />
        <var name="mt" id="8459882741667947569" />
      </scope>
      <scope id="7834630562321988558" at="36,95,54,16" />
      <scope id="7834630562321988558" at="56,0,75,0">
        <var name="_params" id="7834630562321988558" />
        <var name="event" id="7834630562321988558" />
      </scope>
      <scope id="7834630562321988558" at="35,0,56,0">
        <var name="_params" id="7834630562321988558" />
        <var name="event" id="7834630562321988558" />
      </scope>
      <unit id="7331580080054767893" at="62,117,67,5" name="jetbrains.mps.migration.workbench.plugin.ExecuteMigrationAssistant_Action$1" />
      <unit id="7834630562321988558" at="22,0,76,0" name="jetbrains.mps.migration.workbench.plugin.ExecuteMigrationAssistant_Action" />
    </file>
  </root>
  <root nodeRef="r:e303f5e6-4651-4e3c-b105-2f02e438900c(jetbrains.mps.migration.workbench.plugin)/9063035184844191693">
    <file name="ProjectMigrations_ActionGroup.java">
      <node id="9063035184844191693" at="21,0,22,0" concept="16" trace="ID" />
      <node id="9063035184844191693" at="22,0,23,0" concept="7" trace="myPlaces" />
      <node id="9063035184844191693" at="23,42,24,36" concept="18" />
      <node id="9063035184844191693" at="24,36,25,30" concept="6" />
      <node id="9063035184844191693" at="25,30,26,36" concept="6" />
      <node id="9063035184844191693" at="26,36,27,24" concept="6" />
      <node id="9063035184844191693" at="29,45,30,16" concept="6" />
      <node id="6423044698581915254" at="31,112,32,157" concept="6" />
      <node id="9063035184844191693" at="34,70,35,39" concept="6" />
      <node id="9063035184844191693" at="38,81,39,109" concept="6" />
      <node id="9063035184844191693" at="41,29,42,17" concept="13" />
      <node id="6423044698581774157" at="30,16,33,5" concept="9" />
      <node id="9063035184844191693" at="33,5,36,5" concept="9" />
      <node id="9063035184844191693" at="38,0,41,0" concept="11" trace="addPlace#(Ljetbrains/mps/workbench/ActionPlace;Lorg/jetbrains/mps/util/Condition;)V" />
      <node id="9063035184844191693" at="41,0,44,0" concept="11" trace="isStrict#()Z" />
      <node id="9063035184844191693" at="23,0,29,0" concept="3" trace="ProjectMigrations_ActionGroup#()V" />
      <node id="9063035184844191693" at="29,0,38,0" concept="11" trace="doUpdate#(Lcom/intellij/openapi/actionSystem/AnActionEvent;)V" />
      <scope id="6423044698581774161" at="31,112,32,157" />
      <scope id="9063035184844191693" at="34,70,35,39" />
      <scope id="9063035184844191693" at="38,81,39,109" />
      <scope id="9063035184844191693" at="41,29,42,17" />
      <scope id="6423044698581774157" at="30,16,33,5">
        <var name="pm" id="6423044698581774159" />
      </scope>
      <scope id="9063035184844191693" at="33,5,36,5">
        <var name="p" id="9063035184844191693" />
      </scope>
      <scope id="9063035184844191693" at="38,0,41,0">
        <var name="cond" id="9063035184844191693" />
        <var name="place" id="9063035184844191693" />
      </scope>
      <scope id="9063035184844191693" at="41,0,44,0" />
      <scope id="9063035184844191693" at="23,42,27,24" />
      <scope id="9063035184844191693" at="23,0,29,0" />
      <scope id="9063035184844191693" at="29,45,36,5" />
      <scope id="9063035184844191693" at="29,0,38,0">
        <var name="event" id="9063035184844191693" />
      </scope>
      <unit id="9063035184844191693" at="20,0,45,0" name="jetbrains.mps.migration.workbench.plugin.ProjectMigrations_ActionGroup" />
    </file>
  </root>
  <root nodeRef="r:e303f5e6-4651-4e3c-b105-2f02e438900c(jetbrains.mps.migration.workbench.plugin)/9063035184844195317">
    <file name="LanguageMigrations_ActionGroup.java">
      <node id="9063035184844195317" at="32,0,33,0" concept="16" trace="ID" />
      <node id="9063035184844195317" at="33,0,34,0" concept="7" trace="myPlaces" />
      <node id="9063035184844195317" at="34,43,35,37" concept="18" />
      <node id="9063035184844195317" at="35,37,36,30" concept="6" />
      <node id="9063035184844195317" at="36,30,37,36" concept="6" />
      <node id="9063035184844195317" at="37,36,38,24" concept="6" />
      <node id="9063035184844195317" at="40,45,41,16" concept="6" />
      <node id="6423044698582015427" at="41,16,42,63" concept="12" />
      <node id="5177162104569765931" at="43,26,44,13" concept="13" />
      <node id="5257221710206692217" at="45,5,46,98" concept="12" />
      <node id="5177162104569771242" at="47,29,48,13" concept="13" />
      <node id="5177162104569777261" at="49,5,50,0" concept="15" />
      <node id="4815078419494508367" at="52,60,53,137" concept="13" />
      <node id="4815078419494508385" at="56,42,57,37" concept="13" />
      <node id="442258911877155638" at="59,30,60,0" concept="15" />
      <node id="442258911877157272" at="61,42,62,48" concept="12" />
      <node id="442258911877157281" at="62,48,63,104" concept="12" />
      <node id="442258911877175567" at="63,104,64,0" concept="15" />
      <node id="442258911877175067" at="65,69,66,103" concept="12" />
      <node id="442258911877175082" at="67,29,68,19" concept="4" />
      <node id="442258911877178133" at="69,9,70,0" concept="15" />
      <node id="442258911877176817" at="70,0,71,53" concept="6" />
      <node id="442258911877172554" at="73,50,74,64" concept="6" />
      <node id="9063035184844195317" at="77,70,78,39" concept="6" />
      <node id="9063035184844195317" at="81,81,82,109" concept="6" />
      <node id="9063035184844195317" at="84,29,85,17" concept="13" />
      <node id="5177162104569761874" at="42,63,45,5" concept="10" />
      <node id="5177162104569767388" at="46,98,49,5" concept="10" />
      <node id="4815078419494508365" at="52,0,55,0" concept="11" trace="translate#(Lorg/jetbrains/mps/openapi/module/SModule;)Ljava/lang/Iterable;" />
      <node id="4815078419494508383" at="56,0,59,0" concept="11" trace="select#(Lorg/jetbrains/mps/openapi/language/SLanguage;)Ljava/lang/String;" />
      <node id="442258911877175080" at="66,103,69,9" concept="10" />
      <node id="442258911877157297" at="72,7,75,7" concept="10" />
      <node id="9063035184844195317" at="76,5,79,5" concept="9" />
      <node id="9063035184844195317" at="81,0,84,0" concept="11" trace="addPlace#(Ljetbrains/mps/workbench/ActionPlace;Lorg/jetbrains/mps/util/Condition;)V" />
      <node id="9063035184844195317" at="84,0,87,0" concept="11" trace="isStrict#()Z" />
      <node id="9063035184844195317" at="34,0,40,0" concept="3" trace="LanguageMigrations_ActionGroup#()V" />
      <node id="442258911877175062" at="64,0,72,7" concept="8" />
      <node id="4815078419494508354" at="50,0,59,30" concept="12" />
      <node id="442258911877157268" at="60,0,76,5" concept="9" />
      <node id="9063035184844195317" at="40,0,81,0" concept="11" trace="doUpdate#(Lcom/intellij/openapi/actionSystem/AnActionEvent;)V" />
      <scope id="5177162104569761876" at="43,26,44,13" />
      <scope id="5177162104569767390" at="47,29,48,13" />
      <scope id="4815078419494508366" at="52,60,53,137" />
      <scope id="4815078419494508384" at="56,42,57,37" />
      <scope id="442258911877175081" at="67,29,68,19" />
      <scope id="442258911877157302" at="73,50,74,64" />
      <scope id="9063035184844195317" at="77,70,78,39" />
      <scope id="9063035184844195317" at="81,81,82,109" />
      <scope id="9063035184844195317" at="84,29,85,17" />
      <scope id="4815078419494508365" at="52,0,55,0">
        <var name="module" id="4815078419494508365" />
      </scope>
      <scope id="4815078419494508383" at="56,0,59,0">
        <var name="it" id="4815078419494508383" />
      </scope>
      <scope id="9063035184844195317" at="76,5,79,5">
        <var name="p" id="9063035184844195317" />
      </scope>
      <scope id="9063035184844195317" at="81,0,84,0">
        <var name="cond" id="9063035184844195317" />
        <var name="place" id="9063035184844195317" />
      </scope>
      <scope id="9063035184844195317" at="84,0,87,0" />
      <scope id="9063035184844195317" at="34,43,38,24" />
      <scope id="9063035184844195317" at="34,0,40,0" />
      <scope id="442258911877175066" at="65,69,71,53">
        <var name="script" id="442258911877175068" />
      </scope>
      <scope id="442258911877175062" at="64,0,72,7">
        <var name="ver" id="442258911877175063" />
      </scope>
      <scope id="442258911877157270" at="61,42,75,7">
        <var name="langRootsGroup" id="442258911877157280" />
        <var name="name" id="442258911877157271" />
      </scope>
      <scope id="442258911877157268" at="60,0,76,5">
        <var name="language" id="442258911877157306" />
      </scope>
      <scope id="9063035184844195317" at="40,45,79,5">
        <var name="languages" id="4815078419494508355" />
        <var name="mpsProject" id="5257221710206692218" />
        <var name="project" id="6423044698582015428" />
      </scope>
      <scope id="9063035184844195317" at="40,0,81,0">
        <var name="event" id="9063035184844195317" />
      </scope>
      <unit id="4815078419494508365" at="51,134,55,5" name="jetbrains.mps.migration.workbench.plugin.LanguageMigrations_ActionGroup$1" />
      <unit id="4815078419494508383" at="55,27,59,5" name="jetbrains.mps.migration.workbench.plugin.LanguageMigrations_ActionGroup$2" />
      <unit id="9063035184844195317" at="31,0,88,0" name="jetbrains.mps.migration.workbench.plugin.LanguageMigrations_ActionGroup" />
    </file>
  </root>
</debug-info>
<|MERGE_RESOLUTION|>--- conflicted
+++ resolved
@@ -1545,13 +1545,8 @@
       <node id="153908316647793946" at="94,10,95,31" concept="0" />
       <node id="4815078419492250542" at="95,31,96,77" concept="6" />
       <node id="4815078419492250563" at="99,115,100,15" concept="14" />
-<<<<<<< HEAD
-      <node id="4815078419492157951" at="104,57,105,66" concept="6" />
-      <node id="4815078419492157963" at="105,66,106,51" concept="6" />
-=======
       <node id="4815078419492157951" at="104,57,105,77" concept="6" />
       <node id="4815078419492157963" at="105,77,106,51" concept="6" />
->>>>>>> dfbfe004
       <node id="4815078419492157974" at="108,62,109,28" concept="6" />
       <node id="4815078419492157979" at="109,28,110,52" concept="6" />
       <node id="6231371851043043623" at="114,88,115,26" concept="6" />
@@ -1605,11 +1600,7 @@
       <node id="3593607564423046823" at="276,52,277,33" concept="14" />
       <node id="4079282405859878141" at="277,33,278,38" concept="14" />
       <node id="5515912766247006997" at="278,38,279,64" concept="12" />
-<<<<<<< HEAD
-      <node id="5515912766246943148" at="282,56,283,23" concept="13" />
-=======
       <node id="5515912766246943148" at="282,67,283,23" concept="13" />
->>>>>>> dfbfe004
       <node id="7300402066450473999" at="289,20,290,81" concept="20" />
       <node id="1348525460771846874" at="292,11,293,27" concept="6" />
       <node id="1348525460771894216" at="295,7,296,18" concept="13" />
@@ -1673,11 +1664,7 @@
       <node id="7012529811902578621" at="114,0,118,0" concept="3" trace="TestMigrationSession#(Ljetbrains/mps/project/MPSProject;Ljetbrains/mps/migration/workbench/plugin/MigrationTestConfigDialog/Result;)V" />
       <node id="1290301916241662367" at="152,0,156,0" concept="11" trace="getProjectMigrations#()Ljava/util/Collection;" />
       <node id="1348525460771847975" at="272,0,276,0" concept="11" trace="getCaption#()Ljava/lang/String;" />
-<<<<<<< HEAD
-      <node id="5515912766246897608" at="281,0,285,0" concept="11" trace="resolve#(Z)Ljetbrains/mps/lang/migration/runtime/base/MigrationScript;" />
-=======
       <node id="5515912766246897608" at="281,0,285,0" concept="11" trace="resolve#(Ljetbrains/mps/project/Project;Z)Ljetbrains/mps/lang/migration/runtime/base/MigrationScript;" />
->>>>>>> dfbfe004
       <node id="1348525460771846872" at="291,7,295,7" concept="21" />
       <node id="1348525460771361070" at="323,7,327,7" concept="21" />
       <node id="2885477569136868728" at="351,0,355,0" concept="11" trace="getChecker#()Ljetbrains/mps/ide/migration/MigrationChecker;" />
@@ -1767,11 +1754,7 @@
       <scope id="7300402066449833052" at="247,16,248,132" />
       <scope id="7300402066450209637" at="256,87,257,117" />
       <scope id="1348525460771847982" at="273,32,274,39" />
-<<<<<<< HEAD
-      <scope id="5515912766246897682" at="282,56,283,23" />
-=======
       <scope id="5515912766246897682" at="282,67,283,23" />
->>>>>>> dfbfe004
       <scope id="7300402066450473998" at="289,20,290,81" />
       <scope id="1348525460771846873" at="292,11,293,27" />
       <scope id="7012529811902565349" at="309,36,310,18" />
@@ -1883,10 +1866,7 @@
       <scope id="6344052339644190009" at="234,50,238,25" />
       <scope id="1348525460771847975" at="272,0,276,0" />
       <scope id="5515912766246897608" at="281,0,285,0">
-<<<<<<< HEAD
-=======
         <var name="p" id="8489359587744431684" />
->>>>>>> dfbfe004
         <var name="silent" id="5515912766246897609" />
       </scope>
       <scope id="7300402066449644253" at="330,72,334,37" />
@@ -2009,11 +1989,7 @@
       <unit id="4815078419492157943" at="103,45,112,3" name="jetbrains.mps.migration.workbench.plugin.TestMigrationSession$2" />
       <unit id="7012529811902763284" at="341,0,350,0" name="jetbrains.mps.migration.workbench.plugin.TestMigrationSession$MyCleanupProjectMigration" />
       <unit id="7152697638605237899" at="209,98,223,11" name="jetbrains.mps.migration.workbench.plugin.TestMigrationSession$MyMigrationManager$6$1" />
-<<<<<<< HEAD
-      <unit id="153908316647727865" at="78,95,94,7" name="jetbrains.mps.migration.workbench.plugin.TestMigrationSession$1$2" />
-=======
       <unit id="153908316647727865" at="78,115,94,7" name="jetbrains.mps.migration.workbench.plugin.TestMigrationSession$1$2" />
->>>>>>> dfbfe004
       <unit id="7152697638605227606" at="206,47,225,7" name="jetbrains.mps.migration.workbench.plugin.TestMigrationSession$MyMigrationManager$6" />
       <unit id="1348525460771864098" at="262,0,299,0" name="jetbrains.mps.migration.workbench.plugin.TestMigrationSession$MyModuleMigration" />
       <unit id="7012529811902663681" at="300,0,340,0" name="jetbrains.mps.migration.workbench.plugin.TestMigrationSession$MyProjectMigration" />
