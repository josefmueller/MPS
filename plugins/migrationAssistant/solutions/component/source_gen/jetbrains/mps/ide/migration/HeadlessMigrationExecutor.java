package jetbrains.mps.ide.migration;

/*Generated by MPS */

import com.intellij.openapi.components.AbstractProjectComponent;
import com.intellij.openapi.project.Project;
<<<<<<< HEAD
import com.intellij.openapi.startup.StartupManager;
import jetbrains.mps.ide.migration.wizard.MigrationsProgressStep;
=======
import jetbrains.mps.ide.migration.wizard.MigrationsProgressWizardStep;
import jetbrains.mps.ide.migration.wizard.MigrationErrorContainer;
import org.jetbrains.annotations.Nullable;
import jetbrains.mps.ide.migration.wizard.MigrationErrorDescriptor;
>>>>>>> 45bfff8f
import jetbrains.mps.baseLanguage.closures.runtime._FunctionTypes;

public class HeadlessMigrationExecutor extends AbstractProjectComponent implements IStartupMigrationExecutor {
  private MigrationManager myMigrationManager;
  public HeadlessMigrationExecutor(Project project, MigrationManager migrationManager) {
    super(project);
    myMigrationManager = migrationManager;
  }
<<<<<<< HEAD

=======
  public void executeWizard() {
    if (!(myMigrationManager.isMigrationRequired())) {
      return;
    }
    new MigrationsProgressWizardStep(myProject, myMigrationManager, new MigrationErrorContainer() {
      @Nullable
      public MigrationErrorDescriptor getErrorDescriptor() {
        return errors;
      }
      public void setErrorDescriptor(MigrationErrorDescriptor errors) {
        this.errors = errors;
      }
      private MigrationErrorDescriptor errors;
    }).autostart(new _FunctionTypes._void_P0_E0() {
      public void invoke() {
      }
    });
  }
>>>>>>> 45bfff8f
  @Override
  public void projectOpened() {
    StartupManager.getInstance(myProject).registerPostStartupActivity(new Runnable() {
      public void run() {
        if (!(myMigrationManager.isMigrationRequired())) {
          return;
        }
        new MigrationsProgressStep(myProject, myMigrationManager).autostart(new _FunctionTypes._void_P0_E0() {
          public void invoke() {
          }
        });
      }
    });
  }
}<|MERGE_RESOLUTION|>--- conflicted
+++ resolved
@@ -4,15 +4,11 @@
 
 import com.intellij.openapi.components.AbstractProjectComponent;
 import com.intellij.openapi.project.Project;
-<<<<<<< HEAD
 import com.intellij.openapi.startup.StartupManager;
-import jetbrains.mps.ide.migration.wizard.MigrationsProgressStep;
-=======
 import jetbrains.mps.ide.migration.wizard.MigrationsProgressWizardStep;
 import jetbrains.mps.ide.migration.wizard.MigrationErrorContainer;
 import org.jetbrains.annotations.Nullable;
 import jetbrains.mps.ide.migration.wizard.MigrationErrorDescriptor;
->>>>>>> 45bfff8f
 import jetbrains.mps.baseLanguage.closures.runtime._FunctionTypes;
 
 public class HeadlessMigrationExecutor extends AbstractProjectComponent implements IStartupMigrationExecutor {
@@ -21,28 +17,7 @@
     super(project);
     myMigrationManager = migrationManager;
   }
-<<<<<<< HEAD
 
-=======
-  public void executeWizard() {
-    if (!(myMigrationManager.isMigrationRequired())) {
-      return;
-    }
-    new MigrationsProgressWizardStep(myProject, myMigrationManager, new MigrationErrorContainer() {
-      @Nullable
-      public MigrationErrorDescriptor getErrorDescriptor() {
-        return errors;
-      }
-      public void setErrorDescriptor(MigrationErrorDescriptor errors) {
-        this.errors = errors;
-      }
-      private MigrationErrorDescriptor errors;
-    }).autostart(new _FunctionTypes._void_P0_E0() {
-      public void invoke() {
-      }
-    });
-  }
->>>>>>> 45bfff8f
   @Override
   public void projectOpened() {
     StartupManager.getInstance(myProject).registerPostStartupActivity(new Runnable() {
@@ -50,7 +25,16 @@
         if (!(myMigrationManager.isMigrationRequired())) {
           return;
         }
-        new MigrationsProgressStep(myProject, myMigrationManager).autostart(new _FunctionTypes._void_P0_E0() {
+        new MigrationsProgressWizardStep(myProject, myMigrationManager, new MigrationErrorContainer() {
+          @Nullable
+          public MigrationErrorDescriptor getErrorDescriptor() {
+            return errors;
+          }
+          public void setErrorDescriptor(MigrationErrorDescriptor errors) {
+            this.errors = errors;
+          }
+          private MigrationErrorDescriptor errors;
+        }).autostart(new _FunctionTypes._void_P0_E0() {
           public void invoke() {
           }
         });
