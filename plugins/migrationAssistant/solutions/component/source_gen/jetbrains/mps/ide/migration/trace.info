<?xml version="1.0" encoding="UTF-8"?>
<debug-info>
  <concept fqn="jetbrains.mps.baseLanguage.structure.BlockStatement" />
  <concept fqn="jetbrains.mps.baseLanguage.structure.ConstructorDeclaration" />
  <concept fqn="jetbrains.mps.baseLanguage.structure.ExpressionStatement" />
  <concept fqn="jetbrains.mps.baseLanguage.structure.FieldDeclaration" />
  <concept fqn="jetbrains.mps.baseLanguage.structure.IfStatement" />
  <concept fqn="jetbrains.mps.baseLanguage.structure.InstanceMethodDeclaration" />
  <concept fqn="jetbrains.mps.baseLanguage.structure.LocalVariableDeclarationStatement" />
  <concept fqn="jetbrains.mps.baseLanguage.structure.ReturnStatement" />
  <concept fqn="jetbrains.mps.baseLanguage.structure.SingleLineComment" />
  <concept fqn="jetbrains.mps.baseLanguage.structure.Statement" />
  <concept fqn="jetbrains.mps.baseLanguage.structure.StaticFieldDeclaration" />
  <concept fqn="jetbrains.mps.baseLanguage.structure.StaticMethodDeclaration" />
  <concept fqn="jetbrains.mps.baseLanguage.structure.SuperConstructorInvocation" />
  <concept fqn="jetbrains.mps.baseLanguage.structure.ThrowStatement" />
  <root nodeRef="a5b1c28d-abeb-49a6-a58c-559039616d64/r:a9597bdf-0806-4a79-8ace-88240c6b9878(jetbrains.mps.migration.component/jetbrains.mps.ide.migration)/5351393548967582699">
    <file name="IStartupMigrationExecutor.java">
<<<<<<< HEAD
      <unit id="5351393548967582699" at="6,0,8,0" name="jetbrains.mps.ide.migration.IStartupMigrationExecutor" />
=======
      <node id="5351393548967749022" at="7,0,8,0" concept="5" trace="executeWizard#()V" />
      <scope id="5351393548967749022" at="7,0,8,0" />
      <unit id="5351393548967582699" at="6,0,9,0" name="jetbrains.mps.ide.migration.IStartupMigrationExecutor" />
>>>>>>> 45bfff8f
    </file>
  </root>
  <root nodeRef="a5b1c28d-abeb-49a6-a58c-559039616d64/r:a9597bdf-0806-4a79-8ace-88240c6b9878(jetbrains.mps.migration.component/jetbrains.mps.ide.migration)/5351393548967765630">
    <file name="HeadlessMigrationExecutor.java">
<<<<<<< HEAD
      <node id="5351393548967862369" at="12,0,13,0" concept="3" trace="myMigrationManager" />
      <node id="5351393548967812714" at="13,88,14,19" concept="12" />
      <node id="5351393548967862674" at="14,19,15,42" concept="2" />
      <node id="3013058279687662693" at="22,58,23,17" concept="7" />
      <node id="8570387127138805332" at="26,0,28,0" concept="5" trace="invoke#()V" />
      <node id="3013058279687662687" at="21,25,24,9" concept="4" />
      <node id="5351393548967812280" at="13,0,17,0" concept="1" trace="HeadlessMigrationExecutor#(Lcom/intellij/openapi/project/Project;Ljetbrains/mps/ide/migration/MigrationManager;)V" />
      <node id="5351393548967863060" at="24,9,28,11" concept="2" />
      <node id="8459882741667787862" at="21,0,30,0" concept="5" trace="run#()V" />
      <node id="3013058279687663508" at="19,31,30,7" concept="2" />
      <node id="5351393548967805621" at="18,0,32,0" concept="5" trace="projectOpened#()V" />
      <scope id="8570387127138805333" at="26,32,26,32" />
      <scope id="3013058279687662692" at="22,58,23,17" />
      <scope id="5351393548967812284" at="13,88,15,42" />
      <scope id="8570387127138805332" at="26,0,28,0" />
      <scope id="5351393548967812280" at="13,0,17,0">
        <var name="migrationManager" id="5351393548967861414" />
        <var name="project" id="5351393548967812594" />
      </scope>
      <scope id="8459882741667787873" at="21,25,28,11" />
      <scope id="8459882741667787862" at="21,0,30,0" />
      <scope id="5351393548967805625" at="19,31,30,7" />
      <scope id="5351393548967805621" at="18,0,32,0" />
      <unit id="8570387127138805332" at="25,80,28,9" name="jetbrains.mps.ide.migration.HeadlessMigrationExecutor$2" />
      <unit id="8459882741667787862" at="20,74,30,5" name="jetbrains.mps.ide.migration.HeadlessMigrationExecutor$1" />
      <unit id="5351393548967765630" at="11,0,33,0" name="jetbrains.mps.ide.migration.HeadlessMigrationExecutor" />
=======
      <node id="5351393548967862369" at="15,0,16,0" concept="3" trace="myMigrationManager" />
      <node id="5351393548967812714" at="16,88,17,19" concept="12" />
      <node id="5351393548967862674" at="17,19,18,42" concept="2" />
      <node id="3013058279687662693" at="21,54,22,13" concept="7" />
      <node id="2620437876317092628" at="26,60,27,22" concept="7" />
      <node id="2620437876317092093" at="29,71,30,29" concept="2" />
      <node id="2620437876317092089" at="32,0,33,0" concept="3" trace="errors" />
      <node id="3013058279687663519" at="41,25,42,24" concept="2" />
      <node id="8570387127138805332" at="34,0,36,0" concept="5" trace="invoke#()V" />
      <node id="3013058279687662687" at="20,31,23,5" concept="4" />
      <node id="2620437876317091061" at="29,0,32,0" concept="5" trace="setErrorDescriptor#(Ljetbrains/mps/ide/migration/wizard/MigrationErrorDescriptor;)V" />
      <node id="3013058279687663517" at="41,0,44,0" concept="5" trace="run#()V" />
      <node id="5351393548967812280" at="16,0,20,0" concept="1" trace="HeadlessMigrationExecutor#(Lcom/intellij/openapi/project/Project;Ljetbrains/mps/ide/migration/MigrationManager;)V" />
      <node id="2620437876317091052" at="25,0,29,0" concept="5" trace="getErrorDescriptor#()Ljetbrains/mps/ide/migration/wizard/MigrationErrorDescriptor;" />
      <node id="3013058279687663508" at="39,31,44,7" concept="2" />
      <node id="5351393548967805621" at="38,0,46,0" concept="5" trace="projectOpened#()V" />
      <node id="5351393548967863060" at="23,5,36,7" concept="2" />
      <node id="5351393548967802313" at="20,0,38,0" concept="5" trace="executeWizard#()V" />
      <scope id="8570387127138805333" at="34,28,34,28" />
      <scope id="3013058279687662692" at="21,54,22,13" />
      <scope id="2620437876317091059" at="26,60,27,22" />
      <scope id="2620437876317091067" at="29,71,30,29" />
      <scope id="3013058279687663518" at="41,25,42,24" />
      <scope id="5351393548967812284" at="16,88,18,42" />
      <scope id="8570387127138805332" at="34,0,36,0" />
      <scope id="2620437876317091061" at="29,0,32,0">
        <var name="errors" id="2620437876317091065" />
      </scope>
      <scope id="3013058279687663517" at="41,0,44,0" />
      <scope id="5351393548967812280" at="16,0,20,0">
        <var name="migrationManager" id="5351393548967861414" />
        <var name="project" id="5351393548967812594" />
      </scope>
      <scope id="2620437876317091052" at="25,0,29,0" />
      <scope id="5351393548967805625" at="39,31,44,7" />
      <scope id="5351393548967805621" at="38,0,46,0" />
      <scope id="5351393548967802319" at="20,31,36,7" />
      <scope id="5351393548967802313" at="20,0,38,0" />
      <unit id="8570387127138805332" at="33,21,36,5" name="jetbrains.mps.ide.migration.HeadlessMigrationExecutor$2" />
      <unit id="3013058279687663515" at="40,74,44,5" name="jetbrains.mps.ide.migration.HeadlessMigrationExecutor$3" />
      <unit id="2620437876317091050" at="24,72,33,5" name="jetbrains.mps.ide.migration.HeadlessMigrationExecutor$1" />
      <unit id="5351393548967765630" at="14,0,47,0" name="jetbrains.mps.ide.migration.HeadlessMigrationExecutor" />
>>>>>>> 45bfff8f
    </file>
  </root>
  <root nodeRef="a5b1c28d-abeb-49a6-a58c-559039616d64/r:a9597bdf-0806-4a79-8ace-88240c6b9878(jetbrains.mps.migration.component/jetbrains.mps.ide.migration)/6781485246382121685">
    <file name="MigrationManager.java">
<<<<<<< HEAD
      <node id="6781485246382121734" at="8,0,9,0" concept="5" trace="isMigrationRequired#()Z" />
      <node id="8570387127138876086" at="10,0,11,0" concept="5" trace="projectStepsCount#()I" />
      <node id="2400678414100434057" at="12,0,13,0" concept="5" trace="nextProjectStep#(Ljava/util/Map;Z)Ljetbrains/mps/ide/migration/MigrationManager/MigrationStep;" />
      <node id="8570387127138876373" at="14,0,15,0" concept="5" trace="languageStepsCount#()I" />
      <node id="6781485246382121738" at="16,0,17,0" concept="5" trace="nextLanguageStep#()Ljetbrains/mps/ide/migration/MigrationManager/MigrationStep;" />
      <node id="6781485246382121695" at="19,0,20,0" concept="5" trace="getDescription#()Ljava/lang/String;" />
      <node id="6781485246382121699" at="20,0,21,0" concept="5" trace="execute#()Z" />
      <node id="7679731643767593888" at="21,0,22,0" concept="5" trace="forceExecutionNextTime#()V" />
      <scope id="6781485246382121734" at="8,0,9,0" />
      <scope id="8570387127138876086" at="10,0,11,0" />
      <scope id="2400678414100434057" at="12,0,13,0">
=======
      <node id="6781485246382121734" at="12,0,13,0" concept="5" trace="isMigrationRequired#()Z" />
      <node id="4404440421171603939" at="14,0,15,0" concept="5" trace="getMissingMigrations#()Ljava/util/List;" />
      <node id="8570387127138876086" at="16,0,17,0" concept="5" trace="projectStepsCount#()I" />
      <node id="2400678414100434057" at="18,0,19,0" concept="5" trace="nextProjectStep#(Ljava/util/Map;Z)Ljetbrains/mps/ide/migration/MigrationManager/MigrationStep;" />
      <node id="8570387127138876373" at="20,0,21,0" concept="5" trace="languageStepsCount#()I" />
      <node id="6781485246382121738" at="22,0,23,0" concept="5" trace="nextLanguageStep#()Ljetbrains/mps/ide/migration/MigrationManager/MigrationStep;" />
      <node id="6781485246382121695" at="25,0,26,0" concept="5" trace="getDescription#()Ljava/lang/String;" />
      <node id="6781485246382121699" at="26,0,27,0" concept="5" trace="execute#()Z" />
      <node id="7679731643767593888" at="27,0,28,0" concept="5" trace="forceExecutionNextTime#()V" />
      <scope id="6781485246382121734" at="12,0,13,0" />
      <scope id="4404440421171603939" at="14,0,15,0" />
      <scope id="8570387127138876086" at="16,0,17,0" />
      <scope id="2400678414100434057" at="18,0,19,0">
>>>>>>> 45bfff8f
        <var name="cleanup" id="2765300268232827400" />
        <var name="options" id="7485988173702230282" />
      </scope>
      <scope id="8570387127138876373" at="20,0,21,0" />
      <scope id="6781485246382121738" at="22,0,23,0" />
      <scope id="6781485246382121695" at="25,0,26,0" />
      <scope id="6781485246382121699" at="26,0,27,0" />
      <scope id="7679731643767593888" at="27,0,28,0" />
      <unit id="6781485246382121691" at="24,0,29,0" name="jetbrains.mps.ide.migration.MigrationManager$MigrationStep" />
      <unit id="6781485246382121685" at="11,0,30,0" name="jetbrains.mps.ide.migration.MigrationManager" />
    </file>
  </root>
  <root nodeRef="a5b1c28d-abeb-49a6-a58c-559039616d64/r:a9597bdf-0806-4a79-8ace-88240c6b9878(jetbrains.mps.migration.component/jetbrains.mps.ide.migration)/6781485246382121891">
    <file name="ResolveConflictDialog.java">
      <node id="6781485246382475858" at="10,84,11,19" concept="12" />
      <node id="6781485246382121910" at="15,44,16,16" concept="7" />
      <node id="6781485246382121916" at="18,36,19,16" concept="7" />
      <node id="6781485246382121895" at="10,0,13,0" concept="1" trace="ResolveConflictDialog#(Ljava/lang/Iterable;Z)V" />
      <node id="6781485246382121914" at="18,0,21,0" concept="5" trace="getResult#()Ljetbrains/mps/ide/migration/ScriptApplied;" />
      <node id="6781485246382121906" at="13,0,18,0" concept="5" trace="createCenterPanel#()Ljavax/swing/JComponent;" />
      <scope id="6781485246382121902" at="10,84,11,19" />
      <scope id="6781485246382121909" at="15,44,16,16" />
      <scope id="6781485246382121915" at="18,36,19,16" />
      <scope id="6781485246382121895" at="10,0,13,0">
        <var name="conflicts" id="6781485246382121897" />
        <var name="project" id="6781485246382121900" />
      </scope>
      <scope id="6781485246382121914" at="18,0,21,0" />
      <scope id="6781485246382121906" at="13,0,18,0" />
      <unit id="6781485246382121891" at="9,0,22,0" name="jetbrains.mps.ide.migration.ResolveConflictDialog" />
    </file>
  </root>
  <root nodeRef="a5b1c28d-abeb-49a6-a58c-559039616d64/r:a9597bdf-0806-4a79-8ace-88240c6b9878(jetbrains.mps.migration.component/jetbrains.mps.ide.migration)/6781485246382122239">
    <file name="MigrationTrigger.java">
<<<<<<< HEAD
      <node id="8135019946389688563" at="62,0,63,0" concept="10" trace="DIALOG_TEXT" />
      <node id="1847435758021686341" at="64,0,65,0" concept="3" trace="myMpsProject" />
      <node id="6781485246382122258" at="65,0,66,0" concept="3" trace="myMigrationManager" />
      <node id="6781485246382122262" at="66,0,67,0" concept="3" trace="myState" />
      <node id="1847435758021694252" at="67,0,68,0" concept="3" trace="myMigrationQueued" />
      <node id="8459882741667166756" at="69,0,70,0" concept="3" trace="myProperties" />
      <node id="1847435758021782517" at="71,0,72,0" concept="3" trace="myRepoListener" />
      <node id="1847435758023107714" at="72,0,73,0" concept="3" trace="myClassesListener" />
      <node id="3248948557065612653" at="73,0,74,0" concept="3" trace="myPropertiesListener" />
      <node id="8459882741667191037" at="74,0,75,0" concept="3" trace="myListenersAdded" />
      <node id="3754162703778496090" at="76,157,77,23" concept="12" />
      <node id="1847435758021686345" at="77,23,78,21" concept="2" />
      <node id="6781485246382122274" at="78,21,79,42" concept="2" />
      <node id="8459882741667172449" at="79,42,80,25" concept="2" />
      <node id="8459882741667431892" at="84,39,85,21" concept="2" />
      <node id="2451418546936475441" at="87,27,88,33" concept="2" />
      <node id="6086055386629339378" at="91,12,92,28" concept="2" />
      <node id="6237428774680372031" at="96,31,97,87" concept="2" />
      <node id="6781485246382122316" at="97,87,98,61" concept="2" />
      <node id="5149022434529724965" at="98,61,99,50" concept="2" />
      <node id="8528533622080582419" at="99,50,100,90" concept="2" />
      <node id="3754162703778656703" at="104,31,105,48" concept="2" />
      <node id="6179322598893041519" at="105,48,106,0" concept="9" />
      <node id="6781485246382122347" at="106,0,107,114" concept="6" />
      <node id="6781485246382122458" at="107,114,108,127" concept="8" />
      <node id="6179322598892957876" at="108,127,109,53" concept="6" />
      <node id="6086055386629340544" at="109,53,110,33" concept="2" />
      <node id="6179322598893037589" at="111,32,112,23" concept="7" />
      <node id="6179322598892996257" at="113,15,114,0" concept="9" />
      <node id="6781485246382122406" at="117,37,118,76" concept="2" />
      <node id="3958951396407060444" at="121,22,122,141" concept="6" />
      <node id="5354689064598647340" at="123,39,124,25" concept="7" />
      <node id="7429100391393808118" at="125,17,126,0" concept="9" />
      <node id="7429100391393534887" at="126,0,127,110" concept="6" />
      <node id="7429100391393812668" at="128,54,129,25" concept="7" />
      <node id="7429100391393813345" at="130,17,131,0" concept="9" />
      <node id="3958951396407096874" at="135,41,136,57" concept="2" />
      <node id="3958951396407084315" at="138,48,139,0" concept="9" />
      <node id="8459882741667476576" at="150,31,151,22" concept="2" />
      <node id="8459882741667555785" at="155,31,156,71" concept="2" />
      <node id="4113176527075481776" at="157,5,158,62" concept="2" />
      <node id="4113176527075472819" at="162,31,163,13" concept="7" />
      <node id="8459882741667582028" at="164,5,165,69" concept="2" />
      <node id="4113176527075473805" at="165,69,166,24" concept="2" />
      <node id="8459882741667431863" at="169,31,170,28" concept="2" />
      <node id="8459882741667431867" at="172,25,173,102" concept="2" />
      <node id="8459882741667431874" at="173,102,174,100" concept="2" />
      <node id="8459882741667431881" at="174,100,175,55" concept="2" />
      <node id="8459882741667451216" at="181,30,182,18" concept="7" />
      <node id="8459882741667451223" at="185,25,186,58" concept="2" />
      <node id="8459882741667451228" at="186,58,187,81" concept="2" />
      <node id="8459882741667451233" at="187,81,188,105" concept="2" />
      <node id="8459882741667451240" at="190,7,191,17" concept="7" />
      <node id="1847435758021684300" at="196,36,197,30" concept="7" />
      <node id="2451418546936475431" at="200,51,201,121" concept="2" />
      <node id="1847435758021736535" at="205,28,206,13" concept="7" />
      <node id="1847435758021736541" at="207,5,208,0" concept="9" />
      <node id="1847435758021922965" at="208,0,209,96" concept="6" />
      <node id="1847435758021943815" at="210,70,211,13" concept="7" />
      <node id="1847435758022208885" at="212,5,213,0" concept="9" />
      <node id="1847435758022199557" at="213,0,214,24" concept="2" />
      <node id="1847435758022034200" at="218,28,219,13" concept="7" />
      <node id="1847435758022085766" at="220,5,221,0" concept="9" />
      <node id="1847435758022034215" at="221,0,222,78" concept="8" />
      <node id="1847435758022034217" at="222,78,223,64" concept="8" />
      <node id="1847435758022125839" at="223,64,224,83" concept="6" />
      <node id="5877553998087949280" at="226,44,227,67" concept="7" />
      <node id="1847435758022135079" at="231,37,232,76" concept="6" />
      <node id="1847435758022146406" at="232,76,233,39" concept="2" />
      <node id="1847435758022168185" at="234,32,235,60" concept="2" />
      <node id="1847435758022034269" at="239,75,240,13" concept="7" />
      <node id="1847435758022209516" at="241,5,242,0" concept="9" />
      <node id="1847435758022194429" at="242,0,243,24" concept="2" />
      <node id="1847435758022245508" at="246,48,247,71" concept="6" />
      <node id="1847435758022248954" at="247,71,248,0" concept="9" />
      <node id="8459882741667555799" at="248,0,249,26" concept="2" />
      <node id="8145825959743946451" at="249,26,250,0" concept="9" />
      <node id="1847435758021738270" at="250,0,251,55" concept="8" />
      <node id="1847435758022257269" at="253,25,254,41" concept="8" />
      <node id="1847435758022618313" at="256,29,257,125" concept="6" />
      <node id="8145825959743952239" at="257,125,258,31" concept="2" />
      <node id="1847435758022627420" at="259,40,260,21" concept="7" />
      <node id="1945682466510611457" at="261,13,262,0" concept="9" />
      <node id="5149022434529739506" at="262,0,263,85" concept="2" />
      <node id="5149022434529748878" at="267,37,268,56" concept="2" />
      <node id="8528533622080587787" at="268,56,269,96" concept="2" />
      <node id="3754162703777996091" at="269,96,270,67" concept="8" />
      <node id="3754162703778322378" at="270,67,271,53" concept="2" />
      <node id="1847435758021737927" at="271,53,272,65" concept="8" />
      <node id="1847435758023145262" at="272,65,273,78" concept="2" />
      <node id="1847435758022220510" at="281,7,282,0" concept="9" />
      <node id="1847435758022200660" at="282,0,283,29" concept="2" />
      <node id="2276294171335689110" at="290,54,291,37" concept="2" />
      <node id="7067979184228871669" at="292,90,293,15" concept="7" />
      <node id="3634979866835922076" at="295,58,296,15" concept="7" />
      <node id="1847435758021752176" at="297,7,298,97" concept="2" />
      <node id="2276294171335687648" at="302,47,303,37" concept="2" />
      <node id="7067979184228872631" at="304,90,305,15" concept="7" />
      <node id="3634979866835921921" at="307,58,308,15" concept="7" />
      <node id="1847435758021768446" at="309,7,310,97" concept="2" />
      <node id="2276294171335681059" at="318,81,319,37" concept="2" />
      <node id="1847435758023099353" at="319,37,320,101" concept="2" />
      <node id="3248948557065593319" at="328,27,329,33" concept="2" />
      <node id="6781485246382122424" at="337,46,338,19" concept="7" />
      <node id="6781485246382122433" at="342,57,343,20" concept="2" />
      <node id="6781485246382122245" at="347,0,348,0" concept="3" trace="migrationRequired" />
      <node id="8459882741667546839" at="348,0,349,0" concept="3" trace="tips" />
      <node id="3958951396407060446" at="350,87,351,47" concept="7" />
      <node id="1847435758021779300" at="287,0,289,0" concept="1" trace="MyRepoListener#()V" />
      <node id="1847435758023100863" at="315,0,317,0" concept="1" trace="MyClassesListener#()V" />
      <node id="2276294171335545187" at="87,0,90,0" concept="5" trace="run#()V" />
      <node id="6179322598892997794" at="110,33,113,15" concept="4" />
      <node id="3754162703778200320" at="117,0,120,0" concept="5" trace="run#()V" />
      <node id="3958951396407061521" at="122,141,125,17" concept="4" />
      <node id="7429100391393592844" at="127,110,130,17" concept="4" />
      <node id="3958951396407095995" at="135,0,138,0" concept="5" trace="run#()V" />
      <node id="1847435758021682527" at="150,0,153,0" concept="5" trace="projectClosed#()V" />
      <node id="4113176527075465703" at="154,38,157,5" concept="4" />
      <node id="4113176527075472817" at="161,35,164,5" concept="4" />
      <node id="8459882741667451214" at="180,37,183,5" concept="4" />
      <node id="2451418546936475437" at="200,0,203,0" concept="5" trace="checkMigrationNeeded#()V" />
      <node id="1847435758021736099" at="204,107,207,5" concept="4" />
      <node id="1847435758021942989" at="209,96,212,5" concept="4" />
      <node id="1847435758022034198" at="217,101,220,5" concept="4" />
      <node id="5877553998087949278" at="226,0,229,0" concept="5" trace="select#(Ljetbrains/mps/smodel/Language;)Lorg/jetbrains/mps/openapi/language/SLanguage;" />
      <node id="1847435758022034243" at="233,39,236,9" concept="4" />
      <node id="1847435758022034267" at="238,7,241,5" concept="4" />
      <node id="1847435758022621359" at="258,31,261,13" concept="4" />
      <node id="7067979184228822571" at="291,37,294,7" concept="4" />
      <node id="3634979866835922074" at="294,7,297,7" concept="4" />
      <node id="7067979184228872629" at="303,37,306,7" concept="4" />
      <node id="3634979866835920396" at="306,7,309,7" concept="4" />
      <node id="3248948557065592220" at="328,0,331,0" concept="5" trace="run#()V" />
      <node id="3958951396407060446" at="350,0,353,0" concept="11" trace="as_feb5zp_a0a0a0i0a0a0a1a0a0a0a1a0a0q#(Ljava/lang/Object;Ljava/lang/Class;)null" />
      <node id="6781485246382122428" at="341,0,345,0" concept="5" trace="loadState#(Ljetbrains/mps/ide/migration/MigrationTrigger/MyState;)V" />
      <node id="2276294171335545185" at="85,21,90,9" concept="2" />
      <node id="6781485246382122395" at="115,49,120,19" concept="2" />
      <node id="3958951396407084638" at="133,37,138,48" concept="2" />
      <node id="8459882741667431861" at="172,0,177,0" concept="5" trace="run#()V" />
      <node id="8459882741667451221" at="185,0,190,0" concept="5" trace="run#()V" />
      <node id="1847435758021682544" at="194,0,199,0" concept="5" trace="getComponentName#()Ljava/lang/String;" />
      <node id="1847435758022034227" at="224,83,229,24" concept="6" />
      <node id="1847435758023088344" at="317,0,322,0" concept="5" trace="afterClassesLoaded#(Ljava/util/Set;)V" />
      <node id="3248948557065592219" at="326,28,331,9" concept="2" />
      <node id="6781485246382122420" at="335,0,340,0" concept="5" trace="getState#()Ljetbrains/mps/ide/migration/MigrationTrigger/MyState;" />
      <node id="1847435758021684436" at="76,0,82,0" concept="1" trace="MigrationTrigger#(Lcom/intellij/openapi/project/Project;Ljetbrains/mps/project/Project;Ljetbrains/mps/ide/migration/MigrationManager;Ljetbrains/mps/migration/global/ProjectMigrationProperties;)V" />
      <node id="3754162703777737877" at="96,0,102,0" concept="5" trace="run#()V" />
      <node id="8459882741667555795" at="154,0,160,0" concept="5" trace="saveAnsSetTipsState#()V" />
      <node id="8459882741667582024" at="161,0,168,0" concept="5" trace="restoreTipsState#()V" />
      <node id="8459882741667431860" at="170,28,177,7" concept="2" />
      <node id="8459882741667451220" at="183,5,190,7" concept="2" />
      <node id="1847435758022034241" at="231,0,238,0" concept="5" trace="visit#(Lorg/jetbrains/mps/openapi/module/SModule;)V" />
      <node id="6781485246382122305" at="94,27,102,13" concept="2" />
      <node id="3958951396407083956" at="133,0,141,0" concept="5" trace="run#()V" />
      <node id="6237428774681038253" at="267,0,275,0" concept="5" trace="run#()V" />
      <node id="3248948557065573003" at="325,0,333,0" concept="5" trace="onReload#()V" />
      <node id="1847435758022034237" at="229,24,238,7" concept="2" />
      <node id="3958951396407081635" at="131,0,141,19" concept="2" />
      <node id="8459882741667431888" at="169,0,179,0" concept="5" trace="addListeners#()V" />
      <node id="6237428774681026771" at="265,33,275,19" concept="2" />
      <node id="1847435758021731556" at="289,0,300,0" concept="5" trace="moduleAdded#(Lorg/jetbrains/mps/openapi/module/SModule;)V" />
      <node id="1847435758021751313" at="301,0,312,0" concept="5" trace="moduleChanged#(Lorg/jetbrains/mps/openapi/module/SModule;)V" />
      <node id="1847435758021692193" at="204,0,216,0" concept="5" trace="postponeMigrationIfNeededOnModuleChange#(Ljetbrains/mps/project/Project;Ljava/lang/Iterable;)V" />
      <node id="6237428774681025492" at="265,0,277,0" concept="5" trace="run#()V" />
      <node id="8459882741667451244" at="180,0,193,0" concept="5" trace="removeListeners#()Z" />
      <node id="6237428774681021466" at="263,85,277,15" concept="2" />
      <node id="8459882741668155682" at="121,20,142,15" concept="0" />
      <node id="1847435758022255951" at="256,0,279,0" concept="5" trace="run#()V" />
      <node id="1847435758022250989" at="254,41,279,11" concept="2" />
      <node id="6781485246382122371" at="114,0,142,15" concept="4" />
      <node id="1847435758022034196" at="217,0,245,0" concept="5" trace="postponeMigrationIfNeededOnLanguageReload#(Ljava/lang/Iterable;)V" />
      <node id="1847435758022247803" at="253,0,281,0" concept="5" trace="run#()V" />
      <node id="1847435758022246708" at="251,55,281,7" concept="2" />
      <node id="1847435758022188204" at="246,0,285,0" concept="5" trace="postponeMigration#()V" />
      <node id="3527989988243441496" at="104,0,144,0" concept="5" trace="run#()V" />
      <node id="3527989988243438195" at="102,13,144,13" concept="2" />
      <node id="3754162703777747009" at="94,0,146,0" concept="5" trace="run#()V" />
      <node id="6781485246382122289" at="92,28,146,9" concept="2" />
      <node id="8459882741667480956" at="91,10,147,5" concept="0" />
      <node id="3754162703778141775" at="83,31,147,5" concept="4" />
      <node id="1847435758021682522" at="83,0,149,0" concept="5" trace="projectOpened#()V" />
      <scope id="1847435758021779301" at="287,29,287,29" />
      <scope id="1847435758023100864" at="315,32,315,32" />
      <scope id="2276294171335545189" at="87,27,88,33" />
      <scope id="6179322598892997797" at="111,32,112,23" />
      <scope id="3754162703778200330" at="117,37,118,76" />
      <scope id="7429100391393804239" at="123,39,124,25" />
      <scope id="7429100391393811287" at="128,54,129,25" />
      <scope id="3958951396407095997" at="135,41,136,57" />
      <scope id="1847435758021682531" at="150,31,151,22" />
      <scope id="4113176527075465705" at="155,31,156,71" />
      <scope id="4113176527075472818" at="162,31,163,13" />
      <scope id="8459882741667451215" at="181,30,182,18" />
      <scope id="1847435758021682552" at="196,36,197,30" />
      <scope id="2451418546936475430" at="200,51,201,121" />
      <scope id="1847435758021736100" at="205,28,206,13" />
      <scope id="1847435758021942992" at="210,70,211,13" />
      <scope id="1847435758022034199" at="218,28,219,13" />
      <scope id="5877553998087949279" at="226,44,227,67" />
      <scope id="1847435758022034244" at="234,32,235,60" />
      <scope id="1847435758022034268" at="239,75,240,13" />
      <scope id="1847435758022621362" at="259,40,260,21" />
      <scope id="7067979184228822574" at="292,90,293,15" />
      <scope id="3634979866835922075" at="295,58,296,15" />
      <scope id="7067979184228872630" at="304,90,305,15" />
      <scope id="3634979866835920399" at="307,58,308,15" />
      <scope id="3248948557065592221" at="328,27,329,33" />
      <scope id="6781485246382122423" at="337,46,338,19" />
      <scope id="6781485246382122432" at="342,57,343,20" />
      <scope id="3958951396407060446" at="350,87,351,47" />
      <scope id="1847435758021779300" at="287,0,289,0" />
      <scope id="1847435758023100863" at="315,0,317,0" />
      <scope id="1847435758023088353" at="318,81,320,101" />
      <scope id="2276294171335545187" at="87,0,90,0" />
      <scope id="3754162703778200320" at="117,0,120,0" />
      <scope id="3958951396407095995" at="135,0,138,0" />
      <scope id="1847435758021682527" at="150,0,153,0" />
      <scope id="8459882741667431862" at="172,25,175,55" />
      <scope id="8459882741667451222" at="185,25,188,105" />
      <scope id="2451418546936475437" at="200,0,203,0" />
      <scope id="5877553998087949278" at="226,0,229,0">
        <var name="it" id="5877553998087949278" />
      </scope>
      <scope id="3248948557065592220" at="328,0,331,0" />
      <scope id="3958951396407060446" at="350,0,353,0">
        <var name="o" id="3958951396407060446" />
        <var name="type" id="3958951396407060446" />
      </scope>
      <scope id="1847435758021684440" at="76,157,80,25" />
      <scope id="3754162703777737888" at="96,31,100,90" />
      <scope id="8459882741667555784" at="154,38,158,62" />
      <scope id="6781485246382122428" at="341,0,345,0">
        <var name="state" id="6781485246382122430" />
      </scope>
      <scope id="7429100391393792997" at="115,49,120,19" />
      <scope id="8459882741667582027" at="161,35,166,24" />
      <scope id="8459882741667431861" at="172,0,177,0" />
      <scope id="8459882741667451221" at="185,0,190,0" />
      <scope id="1847435758021682544" at="194,0,199,0" />
      <scope id="1847435758022034242" at="231,37,236,9">
        <var name="used" id="1847435758022135080" />
      </scope>
      <scope id="1847435758023088344" at="317,0,322,0">
        <var name="modules" id="1847435758023088348" />
      </scope>
      <scope id="3248948557065573005" at="326,28,331,9" />
      <scope id="6781485246382122420" at="335,0,340,0" />
      <scope id="1847435758021684436" at="76,0,82,0">
        <var name="ideaProject" id="3754162703778494098" />
        <var name="migrationManager" id="6781485246382122271" />
        <var name="p" id="1847435758021686071" />
        <var name="props" id="8459882741667171909" />
      </scope>
      <scope id="3754162703778141778" at="84,39,90,9" />
      <scope id="3754162703777737877" at="96,0,102,0" />
      <scope id="3958951396407083957" at="133,37,139,0" />
      <scope id="8459882741667555795" at="154,0,160,0" />
      <scope id="6237428774681038254" at="267,37,273,78" />
      <scope id="8459882741667582024" at="161,0,168,0" />
      <scope id="1847435758022034241" at="231,0,238,0">
        <var name="it" id="1847435758022034241" />
      </scope>
      <scope id="3958951396407083956" at="133,0,141,0" />
      <scope id="8459882741667431859" at="169,31,177,7" />
      <scope id="6237428774681038253" at="267,0,275,0" />
      <scope id="1847435758021731564" at="290,54,298,97" />
      <scope id="1847435758021751320" at="302,47,310,97" />
      <scope id="3248948557065573003" at="325,0,333,0" />
      <scope id="8459882741667431888" at="169,0,179,0" />
      <scope id="1847435758021692196" at="204,107,214,24">
        <var name="modules2Check" id="1847435758021922968" />
      </scope>
      <scope id="6237428774681025493" at="265,33,275,19" />
      <scope id="8459882741667451207" at="180,37,191,17" />
      <scope id="1847435758021731556" at="289,0,300,0">
        <var name="module" id="1847435758021731560" />
      </scope>
      <scope id="1847435758021751313" at="301,0,312,0">
        <var name="module" id="1847435758021751317" />
      </scope>
      <scope id="1847435758021692193" at="204,0,216,0">
        <var name="modules" id="1847435758021692605" />
        <var name="p" id="6508209524260320756" />
      </scope>
      <scope id="6237428774681025492" at="265,0,277,0" />
      <scope id="8459882741667451244" at="180,0,193,0" />
      <scope id="8459882741668155683" at="121,22,141,19">
        <var name="afterProjectInitialized" id="7429100391393534888" />
        <var name="lastStep" id="3958951396407060445" />
      </scope>
      <scope id="1847435758022255952" at="256,29,277,15">
        <var name="result" id="1847435758022618314" />
      </scope>
      <scope id="1847435758022255951" at="256,0,279,0" />
      <scope id="1847435758022034197" at="217,101,243,24">
        <var name="addedLanguages" id="1847435758022034228" />
        <var name="modules2Check" id="1847435758022125840" />
      </scope>
      <scope id="1847435758022247804" at="253,25,279,11" />
      <scope id="1847435758022034196" at="217,0,245,0">
        <var name="languages" id="1847435758022034282" />
      </scope>
      <scope id="1847435758022247803" at="253,0,281,0" />
      <scope id="1847435758022188207" at="246,48,283,29">
        <var name="ideaProject" id="1847435758022245509" />
      </scope>
      <scope id="3527989988243441497" at="104,31,142,15">
        <var name="finished" id="6179322598892957877" />
        <var name="wizard" id="6781485246382122346" />
      </scope>
      <scope id="1847435758022188204" at="246,0,285,0" />
      <scope id="3527989988243441496" at="104,0,144,0" />
      <scope id="3754162703777747018" at="94,27,144,13" />
      <scope id="3754162703777747009" at="94,0,146,0" />
      <scope id="8459882741667480957" at="91,12,146,9" />
      <scope id="1847435758021682526" at="83,31,147,5" />
      <scope id="1847435758021682522" at="83,0,149,0" />
      <unit id="2276294171335545187" at="86,48,90,7" name="jetbrains.mps.ide.migration.MigrationTrigger$1" />
      <unit id="3754162703778200320" at="116,71,120,17" name="jetbrains.mps.ide.migration.MigrationTrigger$4" />
      <unit id="3958951396407095995" at="134,72,138,21" name="jetbrains.mps.ide.migration.MigrationTrigger$5" />
      <unit id="5877553998087949278" at="225,87,229,5" name="jetbrains.mps.ide.migration.MigrationTrigger$5" />
      <unit id="3248948557065592220" at="327,48,331,7" name="jetbrains.mps.ide.migration.MigrationTrigger$1" />
      <unit id="6781485246382122242" at="346,0,350,0" name="jetbrains.mps.ide.migration.MigrationTrigger$MyState" />
      <unit id="8459882741667431861" at="171,45,177,5" name="jetbrains.mps.ide.migration.MigrationTrigger$3" />
      <unit id="8459882741667451221" at="184,45,190,5" name="jetbrains.mps.ide.migration.MigrationTrigger$4" />
      <unit id="3754162703777737877" at="95,65,102,11" name="jetbrains.mps.ide.migration.MigrationTrigger$3" />
      <unit id="1847435758022034241" at="230,102,238,5" name="jetbrains.mps.ide.migration.MigrationTrigger$6" />
      <unit id="3958951396407083956" at="132,86,141,17" name="jetbrains.mps.ide.migration.MigrationTrigger$4" />
      <unit id="6237428774681038253" at="266,68,275,17" name="jetbrains.mps.ide.migration.MigrationTrigger$10" />
      <unit id="1847435758023100859" at="314,0,323,0" name="jetbrains.mps.ide.migration.MigrationTrigger$MyClassesListener" />
      <unit id="3248948557065572999" at="324,0,334,0" name="jetbrains.mps.ide.migration.MigrationTrigger$MyPropertiesListener" />
      <unit id="6237428774681025492" at="264,62,277,13" name="jetbrains.mps.ide.migration.MigrationTrigger$9" />
      <unit id="1847435758022255951" at="255,60,279,9" name="jetbrains.mps.ide.migration.MigrationTrigger$8" />
      <unit id="1847435758021779296" at="286,0,313,0" name="jetbrains.mps.ide.migration.MigrationTrigger$MyRepoListener" />
      <unit id="1847435758022247803" at="252,76,281,5" name="jetbrains.mps.ide.migration.MigrationTrigger$7" />
      <unit id="3527989988243441496" at="103,41,144,11" name="jetbrains.mps.ide.migration.MigrationTrigger$3" />
      <unit id="3754162703777747009" at="93,76,146,7" name="jetbrains.mps.ide.migration.MigrationTrigger$2" />
      <unit id="6781485246382122239" at="47,0,354,0" name="jetbrains.mps.ide.migration.MigrationTrigger" />
=======
      <node id="8135019946389688563" at="72,0,73,0" concept="10" trace="DIALOG_TEXT" />
      <node id="1847435758021686341" at="74,0,75,0" concept="3" trace="myMpsProject" />
      <node id="6781485246382122258" at="75,0,76,0" concept="3" trace="myMigrationManager" />
      <node id="6781485246382122262" at="76,0,77,0" concept="3" trace="myState" />
      <node id="1847435758021694252" at="77,0,78,0" concept="3" trace="myMigrationQueued" />
      <node id="1847435758021782517" at="79,0,80,0" concept="3" trace="myRepoListener" />
      <node id="1847435758023107714" at="80,0,81,0" concept="3" trace="myClassesListener" />
      <node id="3248948557065612653" at="81,0,82,0" concept="3" trace="myPropertiesListener" />
      <node id="2620437876315882567" at="83,0,84,0" concept="3" trace="myErrors" />
      <node id="3754162703778496090" at="85,123,86,23" concept="12" />
      <node id="1847435758021686345" at="86,23,87,21" concept="2" />
      <node id="6781485246382122274" at="87,21,88,42" concept="2" />
      <node id="3754162703778107931" at="94,27,95,104" concept="2" />
      <node id="3754162703778107938" at="95,104,96,102" concept="2" />
      <node id="3248948557065631420" at="96,102,97,123" concept="2" />
      <node id="2451418546936475441" at="101,27,102,32" concept="2" />
      <node id="3754162703778583229" at="104,9,105,13" concept="7" />
      <node id="3754162703778584162" at="106,5,107,0" concept="9" />
      <node id="7329144812460931536" at="107,0,108,26" concept="2" />
      <node id="8135019946389131647" at="110,25,111,109" concept="8" />
      <node id="8135019946389150036" at="111,109,112,110" concept="8" />
      <node id="8135019946389168136" at="112,110,113,90" concept="8" />
      <node id="7329144812460932928" at="114,58,115,29" concept="2" />
      <node id="6781485246382122287" at="115,29,116,17" concept="7" />
      <node id="8135019946389117208" at="117,9,118,0" concept="9" />
      <node id="6237428774680372031" at="120,29,121,85" concept="2" />
      <node id="5149022434529724965" at="125,37,126,56" concept="2" />
      <node id="8528533622080582419" at="126,56,127,96" concept="2" />
      <node id="7834630562321981147" at="127,96,128,36" concept="2" />
      <node id="3980500527852060400" at="139,31,140,57" concept="8" />
      <node id="3754162703778115825" at="142,25,143,81" concept="2" />
      <node id="3754162703778115830" at="143,81,144,105" concept="2" />
      <node id="1847435758021684300" at="151,36,152,30" concept="7" />
      <node id="8459882741667555785" at="156,31,157,71" concept="2" />
      <node id="4113176527075481776" at="158,5,159,62" concept="2" />
      <node id="4113176527075472819" at="163,31,164,13" concept="7" />
      <node id="8459882741667582028" at="165,5,166,69" concept="2" />
      <node id="4113176527075473805" at="166,69,167,24" concept="2" />
      <node id="2451418546936814896" at="171,57,172,103" concept="6" />
      <node id="5206756616928756407" at="172,103,173,72" concept="6" />
      <node id="5206756616928945232" at="175,25,176,99" concept="2" />
      <node id="2451418546936822610" at="181,27,182,180" concept="2" />
      <node id="2451418546936813947" at="184,9,185,13" concept="7" />
      <node id="2451418546936848827" at="186,5,187,0" concept="9" />
      <node id="2451418546936850705" at="187,0,188,24" concept="2" />
      <node id="2451418546936475431" at="191,50,192,121" concept="2" />
      <node id="1847435758021736535" at="196,28,197,13" concept="7" />
      <node id="1847435758021736541" at="198,5,199,0" concept="9" />
      <node id="1847435758021922965" at="199,0,200,96" concept="6" />
      <node id="1847435758021943815" at="201,70,202,13" concept="7" />
      <node id="1847435758022208885" at="203,5,204,0" concept="9" />
      <node id="1847435758022199557" at="204,0,205,24" concept="2" />
      <node id="1847435758022034200" at="209,28,210,13" concept="7" />
      <node id="1847435758022085766" at="211,5,212,0" concept="9" />
      <node id="1847435758022034215" at="212,0,213,78" concept="8" />
      <node id="1847435758022034217" at="213,78,214,64" concept="8" />
      <node id="1847435758022125839" at="214,64,215,83" concept="6" />
      <node id="5877553998087949280" at="217,44,218,67" concept="7" />
      <node id="1847435758022135079" at="222,37,223,76" concept="6" />
      <node id="1847435758022146406" at="223,76,224,39" concept="2" />
      <node id="1847435758022168185" at="225,32,226,60" concept="2" />
      <node id="1847435758022034269" at="230,75,231,13" concept="7" />
      <node id="1847435758022209516" at="232,5,233,0" concept="9" />
      <node id="1847435758022194429" at="233,0,234,24" concept="2" />
      <node id="1847435758022245508" at="237,36,238,71" concept="6" />
      <node id="1847435758022248954" at="238,71,239,0" concept="9" />
      <node id="7329144812460928548" at="239,0,240,26" concept="2" />
      <node id="1847435758021738270" at="240,26,241,55" concept="8" />
      <node id="1847435758022257269" at="243,25,244,41" concept="8" />
      <node id="1847435758022618313" at="246,29,247,125" concept="6" />
      <node id="7329144812460929910" at="247,125,248,31" concept="2" />
      <node id="1847435758022627420" at="249,40,250,21" concept="7" />
      <node id="1945682466510611457" at="251,13,252,0" concept="9" />
      <node id="5149022434529739506" at="252,0,253,85" concept="2" />
      <node id="5149022434529748878" at="257,37,258,56" concept="2" />
      <node id="8528533622080587787" at="258,56,259,96" concept="2" />
      <node id="3754162703777996091" at="259,96,260,67" concept="8" />
      <node id="3754162703778322378" at="260,67,261,53" concept="2" />
      <node id="1847435758021737927" at="261,53,262,65" concept="8" />
      <node id="1847435758023145262" at="262,65,263,78" concept="2" />
      <node id="1847435758022220510" at="271,7,272,0" concept="9" />
      <node id="1847435758022200660" at="272,0,273,29" concept="2" />
      <node id="2276294171335689110" at="280,54,281,37" concept="2" />
      <node id="7067979184228871669" at="282,90,283,15" concept="7" />
      <node id="3634979866835922076" at="285,58,286,15" concept="7" />
      <node id="1847435758021752176" at="287,7,288,97" concept="2" />
      <node id="2276294171335687648" at="292,47,293,37" concept="2" />
      <node id="7067979184228872631" at="294,90,295,15" concept="7" />
      <node id="3634979866835921921" at="297,58,298,15" concept="7" />
      <node id="1847435758021768446" at="299,7,300,97" concept="2" />
      <node id="2276294171335681059" at="308,81,309,37" concept="2" />
      <node id="1847435758023099353" at="309,37,310,101" concept="2" />
      <node id="3248948557065593319" at="318,27,319,32" concept="2" />
      <node id="2620437876315903506" at="325,56,326,20" concept="7" />
      <node id="2620437876315903512" at="329,67,330,22" concept="2" />
      <node id="3754162703778656703" at="334,31,335,38" concept="2" />
      <node id="6179322598893041519" at="335,38,336,0" concept="9" />
      <node id="6781485246382122347" at="336,0,337,110" concept="6" />
      <node id="6781485246382122458" at="337,110,338,117" concept="8" />
      <node id="6179322598892957876" at="338,117,339,43" concept="6" />
      <node id="7329144812460934145" at="339,43,340,23" concept="2" />
      <node id="6179322598893037589" at="341,22,342,13" concept="7" />
      <node id="6179322598892996257" at="343,5,344,0" concept="9" />
      <node id="6781485246382122406" at="347,27,348,66" concept="2" />
      <node id="7429100391393798153" at="350,9,351,13" concept="7" />
      <node id="7429100391393802995" at="352,5,353,0" concept="9" />
      <node id="3958951396407060444" at="353,0,354,122" concept="6" />
      <node id="5354689064598647340" at="355,27,356,13" concept="7" />
      <node id="2620437876315713596" at="357,5,358,0" concept="9" />
      <node id="2620437876315715583" at="358,0,359,62" concept="6" />
      <node id="7429100391393812668" at="360,52,361,13" concept="7" />
      <node id="7429100391393813345" at="362,5,363,0" concept="9" />
      <node id="806128161900604826" at="372,42,373,75" concept="2" />
      <node id="806128161900601804" at="373,75,374,34" concept="2" />
      <node id="3875289449861508337" at="376,18,377,103" concept="6" />
      <node id="1315974995649226969" at="379,49,380,46" concept="6" />
      <node id="1315974995649234025" at="380,46,381,0" concept="9" />
      <node id="3875289449861577969" at="381,0,382,42" concept="6" />
      <node id="1315974995649261692" at="383,45,384,128" concept="2" />
      <node id="1315974995649274772" at="385,54,386,85" concept="2" />
      <node id="1315974995649462985" at="387,28,388,81" concept="13" />
      <node id="3875289449861563792" at="389,21,390,94" concept="2" />
      <node id="3670561379410391305" at="392,19,393,43" concept="2" />
      <node id="806128161900268632" at="393,43,394,128" concept="2" />
      <node id="3958951396407084315" at="398,36,399,0" concept="9" />
      <node id="6781485246382122424" at="406,46,407,19" concept="7" />
      <node id="6781485246382122433" at="411,57,412,20" concept="2" />
      <node id="6781485246382122245" at="416,0,417,0" concept="3" trace="migrationRequired" />
      <node id="8459882741667546839" at="417,0,418,0" concept="3" trace="tips" />
      <node id="3958951396407060446" at="419,68,420,47" concept="7" />
      <node id="1847435758021779300" at="277,0,279,0" concept="1" trace="MyRepoListener#()V" />
      <node id="1847435758023100863" at="305,0,307,0" concept="1" trace="MyClassesListener#()V" />
      <node id="1315974995649460609" at="387,26,389,21" concept="0" />
      <node id="2276294171335545187" at="101,0,104,0" concept="5" trace="run#()V" />
      <node id="4113176527075465703" at="155,38,158,5" concept="4" />
      <node id="4113176527075472817" at="162,35,165,5" concept="4" />
      <node id="5206756616928944067" at="175,0,178,0" concept="5" trace="run#()V" />
      <node id="2451418546936817645" at="181,0,184,0" concept="5" trace="run#()V" />
      <node id="2451418546936475437" at="191,0,194,0" concept="5" trace="tryMigratingProject#()V" />
      <node id="1847435758021736099" at="195,107,198,5" concept="4" />
      <node id="1847435758021942989" at="200,96,203,5" concept="4" />
      <node id="1847435758022034198" at="208,101,211,5" concept="4" />
      <node id="5877553998087949278" at="217,0,220,0" concept="5" trace="select#(Ljetbrains/mps/smodel/Language;)Lorg/jetbrains/mps/openapi/language/SLanguage;" />
      <node id="1847435758022034243" at="224,39,227,9" concept="4" />
      <node id="1847435758022034267" at="229,7,232,5" concept="4" />
      <node id="1847435758022621359" at="248,31,251,13" concept="4" />
      <node id="7067979184228822571" at="281,37,284,7" concept="4" />
      <node id="3634979866835922074" at="284,7,287,7" concept="4" />
      <node id="7067979184228872629" at="293,37,296,7" concept="4" />
      <node id="3634979866835920396" at="296,7,299,7" concept="4" />
      <node id="3248948557065592220" at="318,0,321,0" concept="5" trace="run#()V" />
      <node id="2620437876315903502" at="325,0,328,0" concept="5" trace="getErrorDescriptor#()Ljetbrains/mps/ide/migration/wizard/MigrationErrorDescriptor;" />
      <node id="2620437876315903508" at="329,0,332,0" concept="5" trace="setErrorDescriptor#(Ljetbrains/mps/ide/migration/wizard/MigrationErrorDescriptor;)V" />
      <node id="6179322598892997794" at="340,23,343,5" concept="4" />
      <node id="3754162703778200320" at="347,0,350,0" concept="5" trace="run#()V" />
      <node id="3958951396407061521" at="354,122,357,5" concept="4" />
      <node id="7429100391393592844" at="359,62,362,5" concept="4" />
      <node id="3958951396407060446" at="419,0,422,0" concept="11" trace="as_feb5zp_a0a01a64#(Ljava/lang/Object;Ljava/lang/Class;)null" />
      <node id="6781485246382122284" at="113,90,117,9" concept="4" />
      <node id="3754162703778115823" at="142,0,146,0" concept="5" trace="run#()V" />
      <node id="6781485246382122428" at="410,0,414,0" concept="5" trace="loadState#(Ljetbrains/mps/ide/migration/MigrationTrigger/MyState;)V" />
      <node id="1847435758021684436" at="85,0,90,0" concept="1" trace="MigrationTrigger#(Lcom/intellij/openapi/project/Project;Ljetbrains/mps/project/Project;Ljetbrains/mps/ide/migration/MigrationManager;)V" />
      <node id="3754162703778107929" at="94,0,99,0" concept="5" trace="run#()V" />
      <node id="2276294171335545185" at="99,9,104,9" concept="2" />
      <node id="3875289449866005789" at="125,0,130,0" concept="5" trace="run#()V" />
      <node id="1847435758021682544" at="149,0,154,0" concept="5" trace="getComponentName#()Ljava/lang/String;" />
      <node id="5206756616928944065" at="173,72,178,7" concept="2" />
      <node id="2451418546936817640" at="179,37,184,9" concept="2" />
      <node id="1847435758022034227" at="215,83,220,24" concept="6" />
      <node id="1847435758023088344" at="307,0,312,0" concept="5" trace="afterClassesLoaded#(Ljava/util/Set;)V" />
      <node id="3248948557065592219" at="316,28,321,9" concept="2" />
      <node id="6781485246382122395" at="345,27,350,9" concept="2" />
      <node id="806128161900601794" at="371,0,376,0" concept="5" trace="close#()V" />
      <node id="6781485246382122420" at="404,0,409,0" concept="5" trace="getState#()Ljetbrains/mps/ide/migration/MigrationTrigger/MyState;" />
      <node id="3754162703778115822" at="140,57,146,7" concept="2" />
      <node id="8459882741667555795" at="155,0,161,0" concept="5" trace="saveAnsSetTipsState#()V" />
      <node id="3754162703778107928" at="92,39,99,9" concept="2" />
      <node id="6237428774680389771" at="123,33,130,19" concept="2" />
      <node id="8459882741667582024" at="162,0,169,0" concept="5" trace="restoreTipsState#()V" />
      <node id="1847435758022034241" at="222,0,229,0" concept="5" trace="visit#(Lorg/jetbrains/mps/openapi/module/SModule;)V" />
      <node id="806128161900149253" at="369,33,376,18" concept="6" />
      <node id="1315974995649238414" at="382,42,389,21" concept="4" />
      <node id="2451418546936813945" at="178,7,186,5" concept="4" />
      <node id="6237428774681038253" at="257,0,265,0" concept="5" trace="run#()V" />
      <node id="3248948557065573003" at="315,0,323,0" concept="5" trace="onReload#()V" />
      <node id="6781485246382122371" at="344,0,352,5" concept="4" />
      <node id="6237428774680386216" at="123,0,132,0" concept="5" trace="run#()V" />
      <node id="1847435758021682527" at="139,0,148,0" concept="5" trace="projectClosed#()V" />
      <node id="1847435758022034237" at="220,24,229,7" concept="2" />
      <node id="6237428774681026771" at="255,33,265,19" concept="2" />
      <node id="6781485246382122316" at="121,85,132,15" concept="2" />
      <node id="1847435758021731556" at="279,0,290,0" concept="5" trace="moduleAdded#(Lorg/jetbrains/mps/openapi/module/SModule;)V" />
      <node id="1847435758021751313" at="291,0,302,0" concept="5" trace="moduleChanged#(Lorg/jetbrains/mps/openapi/module/SModule;)V" />
      <node id="1847435758021692193" at="195,0,207,0" concept="5" trace="postponeMigrationIfNeededOnModuleChange#(Ljetbrains/mps/project/Project;Ljava/lang/Iterable;)V" />
      <node id="6237428774681025492" at="255,0,267,0" concept="5" trace="run#()V" />
      <node id="3875289449861540579" at="379,0,392,0" concept="5" trace="visit#(Ljetbrains/mps/ide/migration/check/Problem;)V" />
      <node id="3754162703777737877" at="120,0,134,0" concept="5" trace="run#()V" />
      <node id="6237428774681021466" at="253,85,267,15" concept="2" />
      <node id="3754162703778141775" at="91,31,106,5" concept="4" />
      <node id="3875289449861522035" at="377,103,392,19" concept="2" />
      <node id="6781485246382122305" at="118,0,134,11" concept="2" />
      <node id="2451418546936509117" at="171,0,190,0" concept="5" trace="tryMigratingProjectNoQueue#()V" />
      <node id="1847435758022255951" at="246,0,269,0" concept="5" trace="run#()V" />
      <node id="1847435758022250989" at="244,41,269,11" concept="2" />
      <node id="3754162703777747009" at="110,0,136,0" concept="5" trace="run#()V" />
      <node id="3875289449857686115" at="369,0,396,0" concept="5" trace="run#()V" />
      <node id="6781485246382122289" at="108,26,136,7" concept="2" />
      <node id="1847435758022034196" at="208,0,236,0" concept="5" trace="postponeMigrationIfNeededOnLanguageReload#(Ljava/lang/Iterable;)V" />
      <node id="1847435758022247803" at="243,0,271,0" concept="5" trace="run#()V" />
      <node id="3875289449857686114" at="367,29,396,15" concept="2" />
      <node id="1847435758022246708" at="241,55,271,7" concept="2" />
      <node id="3958951396407095995" at="367,0,398,0" concept="5" trace="run#()V" />
      <node id="3958951396407084638" at="365,25,398,36" concept="2" />
      <node id="3958951396407083956" at="365,0,401,0" concept="5" trace="run#()V" />
      <node id="1847435758022188204" at="237,0,275,0" concept="5" trace="postponeMigration#()V" />
      <node id="3958951396407081635" at="363,0,401,7" concept="2" />
      <node id="1847435758021682522" at="91,0,138,0" concept="5" trace="projectOpened#()V" />
      <node id="7834630562321954018" at="333,0,403,0" concept="5" trace="executeWizard#()V" />
      <scope id="1847435758021779301" at="277,29,277,29" />
      <scope id="1847435758023100864" at="305,32,305,32" />
      <scope id="2276294171335545189" at="101,27,102,32" />
      <scope id="1847435758021682552" at="151,36,152,30" />
      <scope id="4113176527075465705" at="156,31,157,71" />
      <scope id="4113176527075472818" at="163,31,164,13" />
      <scope id="5206756616928944069" at="175,25,176,99" />
      <scope id="2451418546936817646" at="181,27,182,180" />
      <scope id="2451418546936475430" at="191,50,192,121" />
      <scope id="1847435758021736100" at="196,28,197,13" />
      <scope id="1847435758021942992" at="201,70,202,13" />
      <scope id="1847435758022034199" at="209,28,210,13" />
      <scope id="5877553998087949279" at="217,44,218,67" />
      <scope id="1847435758022034244" at="225,32,226,60" />
      <scope id="1847435758022034268" at="230,75,231,13" />
      <scope id="1847435758022621362" at="249,40,250,21" />
      <scope id="7067979184228822574" at="282,90,283,15" />
      <scope id="3634979866835922075" at="285,58,286,15" />
      <scope id="7067979184228872630" at="294,90,295,15" />
      <scope id="3634979866835920399" at="297,58,298,15" />
      <scope id="3248948557065592221" at="318,27,319,32" />
      <scope id="2620437876315903505" at="325,56,326,20" />
      <scope id="2620437876315903511" at="329,67,330,22" />
      <scope id="6179322598892997797" at="341,22,342,13" />
      <scope id="3754162703778200330" at="347,27,348,66" />
      <scope id="7429100391393804239" at="355,27,356,13" />
      <scope id="7429100391393811287" at="360,52,361,13" />
      <scope id="1315974995649238417" at="383,45,384,128" />
      <scope id="1315974995649251288" at="385,54,386,85" />
      <scope id="1315974995649460610" at="387,28,388,81" />
      <scope id="6781485246382122423" at="406,46,407,19" />
      <scope id="6781485246382122432" at="411,57,412,20" />
      <scope id="3958951396407060446" at="419,68,420,47" />
      <scope id="6781485246382122288" at="114,58,116,17" />
      <scope id="3754162703778115824" at="142,25,144,105" />
      <scope id="1847435758021779300" at="277,0,279,0" />
      <scope id="1847435758023100863" at="305,0,307,0" />
      <scope id="1847435758023088353" at="308,81,310,101" />
      <scope id="806128161900601801" at="372,42,374,34" />
      <scope id="1847435758021684440" at="85,123,88,42" />
      <scope id="3754162703778107930" at="94,27,97,123" />
      <scope id="2276294171335545187" at="101,0,104,0" />
      <scope id="3875289449866005790" at="125,37,128,36" />
      <scope id="5206756616928944067" at="175,0,178,0" />
      <scope id="2451418546936817645" at="181,0,184,0" />
      <scope id="2451418546936475437" at="191,0,194,0" />
      <scope id="5877553998087949278" at="217,0,220,0">
        <var name="it" id="5877553998087949278" />
      </scope>
      <scope id="3248948557065592220" at="318,0,321,0" />
      <scope id="2620437876315903502" at="325,0,328,0" />
      <scope id="2620437876315903508" at="329,0,332,0">
        <var name="errors" id="2620437876315903515" />
      </scope>
      <scope id="3754162703778200320" at="347,0,350,0" />
      <scope id="3958951396407060446" at="419,0,422,0">
        <var name="o" id="3958951396407060446" />
        <var name="type" id="3958951396407060446" />
      </scope>
      <scope id="3754162703778115823" at="142,0,146,0" />
      <scope id="8459882741667555784" at="155,38,159,62" />
      <scope id="6781485246382122428" at="410,0,414,0">
        <var name="state" id="6781485246382122430" />
      </scope>
      <scope id="1847435758021684436" at="85,0,90,0">
        <var name="ideaProject" id="3754162703778494098" />
        <var name="migrationManager" id="6781485246382122271" />
        <var name="p" id="1847435758021686071" />
      </scope>
      <scope id="3754162703778107929" at="94,0,99,0" />
      <scope id="3875289449866005789" at="125,0,130,0" />
      <scope id="1847435758021682544" at="149,0,154,0" />
      <scope id="8459882741667582027" at="162,35,167,24" />
      <scope id="1847435758022034242" at="222,37,227,9">
        <var name="used" id="1847435758022135080" />
      </scope>
      <scope id="1847435758023088344" at="307,0,312,0">
        <var name="modules" id="1847435758023088348" />
      </scope>
      <scope id="3248948557065573005" at="316,28,321,9" />
      <scope id="806128161900601794" at="371,0,376,0" />
      <scope id="6781485246382122420" at="404,0,409,0" />
      <scope id="8459882741667555795" at="155,0,161,0" />
      <scope id="2451418546936813946" at="179,37,185,13" />
      <scope id="6237428774681038254" at="257,37,263,78" />
      <scope id="7429100391393792997" at="345,27,351,13" />
      <scope id="6237428774680386217" at="123,33,130,19" />
      <scope id="1847435758021682531" at="139,31,146,7" />
      <scope id="8459882741667582024" at="162,0,169,0" />
      <scope id="1847435758022034241" at="222,0,229,0">
        <var name="it" id="1847435758022034241" />
      </scope>
      <scope id="6237428774681038253" at="257,0,265,0" />
      <scope id="1847435758021731564" at="280,54,288,97" />
      <scope id="1847435758021751320" at="292,47,300,97" />
      <scope id="3248948557065573003" at="315,0,323,0" />
      <scope id="6237428774680386216" at="123,0,132,0" />
      <scope id="1847435758021682527" at="139,0,148,0" />
      <scope id="1847435758021692196" at="195,107,205,24">
        <var name="modules2Check" id="1847435758021922968" />
      </scope>
      <scope id="6237428774681025493" at="255,33,265,19" />
      <scope id="1847435758021731556" at="279,0,290,0">
        <var name="module" id="1847435758021731560" />
      </scope>
      <scope id="1847435758021751313" at="291,0,302,0">
        <var name="module" id="1847435758021751317" />
      </scope>
      <scope id="3875289449861540580" at="379,49,390,94">
        <var name="mci" id="3875289449861577970" />
        <var name="r" id="1315974995649226970" />
      </scope>
      <scope id="3754162703777737888" at="120,29,132,15" />
      <scope id="1847435758021692193" at="195,0,207,0">
        <var name="modules" id="1847435758021692605" />
        <var name="p" id="6508209524260320756" />
      </scope>
      <scope id="6237428774681025492" at="255,0,267,0" />
      <scope id="3754162703778141778" at="92,39,105,13" />
      <scope id="3875289449861540579" at="379,0,392,0">
        <var name="it" id="3875289449861540579" />
      </scope>
      <scope id="3754162703777737877" at="120,0,134,0" />
      <scope id="2451418546936509120" at="171,57,188,24">
        <var name="allModules" id="2451418546936814897" />
        <var name="migrationRequired" id="5206756616928756408" />
      </scope>
      <scope id="2451418546936509117" at="171,0,190,0" />
      <scope id="1847435758022255952" at="246,29,267,15">
        <var name="result" id="1847435758022618314" />
      </scope>
      <scope id="1847435758022255951" at="246,0,269,0" />
      <scope id="3754162703777747018" at="110,25,134,11" />
      <scope id="3875289449857686116" at="369,33,394,128">
        <var name="result" id="3875289449861508338" />
        <var name="v" id="806128161900149254" />
      </scope>
      <scope id="3754162703777747009" at="110,0,136,0" />
      <scope id="1847435758022034197" at="208,101,234,24">
        <var name="addedLanguages" id="1847435758022034228" />
        <var name="modules2Check" id="1847435758022125840" />
      </scope>
      <scope id="1847435758022247804" at="243,25,269,11" />
      <scope id="3875289449857686115" at="369,0,396,0" />
      <scope id="1847435758022034196" at="208,0,236,0">
        <var name="languages" id="1847435758022034282" />
      </scope>
      <scope id="1847435758022247803" at="243,0,271,0" />
      <scope id="3958951396407095997" at="367,29,396,15" />
      <scope id="3958951396407095995" at="367,0,398,0" />
      <scope id="3958951396407083957" at="365,25,399,0" />
      <scope id="1847435758022188207" at="237,36,273,29">
        <var name="ideaProject" id="1847435758022245509" />
      </scope>
      <scope id="3958951396407083956" at="365,0,401,0" />
      <scope id="1847435758022188204" at="237,0,275,0" />
      <scope id="1847435758021682526" at="91,31,136,7" />
      <scope id="1847435758021682522" at="91,0,138,0" />
      <scope id="7834630562321954022" at="334,31,401,7">
        <var name="finished" id="6179322598892957877" />
        <var name="lastStep" id="3958951396407060445" />
        <var name="problems" id="2620437876315715584" />
        <var name="wizard" id="6781485246382122346" />
      </scope>
      <scope id="7834630562321954018" at="333,0,403,0" />
      <unit id="2276294171335545187" at="100,48,104,7" name="jetbrains.mps.ide.migration.MigrationTrigger$2" />
      <unit id="5206756616928944067" at="174,45,178,5" name="jetbrains.mps.ide.migration.MigrationTrigger$5" />
      <unit id="2451418546936817645" at="180,58,184,7" name="jetbrains.mps.ide.migration.MigrationTrigger$6" />
      <unit id="5877553998087949278" at="216,87,220,5" name="jetbrains.mps.ide.migration.MigrationTrigger$7" />
      <unit id="3248948557065592220" at="317,48,321,7" name="jetbrains.mps.ide.migration.MigrationTrigger$1" />
      <unit id="3754162703778200320" at="346,61,350,7" name="jetbrains.mps.ide.migration.MigrationTrigger$10" />
      <unit id="6781485246382122242" at="415,0,419,0" name="jetbrains.mps.ide.migration.MigrationTrigger$MyState" />
      <unit id="3754162703778115823" at="141,45,146,5" name="jetbrains.mps.ide.migration.MigrationTrigger$4" />
      <unit id="3754162703778107929" at="93,47,99,7" name="jetbrains.mps.ide.migration.MigrationTrigger$1" />
      <unit id="3875289449866005789" at="124,47,130,17" name="jetbrains.mps.ide.migration.MigrationTrigger$6" />
      <unit id="806128161900595369" at="370,43,376,17" name="jetbrains.mps.ide.migration.MigrationTrigger$14" />
      <unit id="1847435758022034241" at="221,102,229,5" name="jetbrains.mps.ide.migration.MigrationTrigger$8" />
      <unit id="6237428774681038253" at="256,68,265,17" name="jetbrains.mps.ide.migration.MigrationTrigger$12" />
      <unit id="1847435758023100859" at="304,0,313,0" name="jetbrains.mps.ide.migration.MigrationTrigger$MyClassesListener" />
      <unit id="6237428774680386216" at="122,62,132,13" name="jetbrains.mps.ide.migration.MigrationTrigger$5" />
      <unit id="3248948557065572999" at="314,0,324,0" name="jetbrains.mps.ide.migration.MigrationTrigger$MyPropertiesListener" />
      <unit id="6237428774681025492" at="254,62,267,13" name="jetbrains.mps.ide.migration.MigrationTrigger$11" />
      <unit id="3875289449861540579" at="378,61,392,17" name="jetbrains.mps.ide.migration.MigrationTrigger$14" />
      <unit id="3754162703777737877" at="119,63,134,9" name="jetbrains.mps.ide.migration.MigrationTrigger$4" />
      <unit id="1847435758022255951" at="245,60,269,9" name="jetbrains.mps.ide.migration.MigrationTrigger$10" />
      <unit id="3754162703777747009" at="109,74,136,5" name="jetbrains.mps.ide.migration.MigrationTrigger$3" />
      <unit id="1847435758021779296" at="276,0,303,0" name="jetbrains.mps.ide.migration.MigrationTrigger$MyRepoListener" />
      <unit id="3875289449857686115" at="368,53,396,13" name="jetbrains.mps.ide.migration.MigrationTrigger$13" />
      <unit id="1847435758022247803" at="242,76,271,5" name="jetbrains.mps.ide.migration.MigrationTrigger$9" />
      <unit id="3958951396407095995" at="366,60,398,9" name="jetbrains.mps.ide.migration.MigrationTrigger$12" />
      <unit id="3958951396407083956" at="364,74,401,5" name="jetbrains.mps.ide.migration.MigrationTrigger$11" />
      <unit id="6781485246382122239" at="57,0,423,0" name="jetbrains.mps.ide.migration.MigrationTrigger" />
>>>>>>> 45bfff8f
    </file>
  </root>
  <root nodeRef="a5b1c28d-abeb-49a6-a58c-559039616d64/r:a9597bdf-0806-4a79-8ace-88240c6b9878(jetbrains.mps.migration.component/jetbrains.mps.ide.migration)/6781485246382122828">
    <file name="ScriptApplied.java">
      <node id="6781485246382122831" at="9,0,10,0" concept="3" trace="myScript" />
      <node id="6781485246382122835" at="10,0,11,0" concept="3" trace="myModule" />
      <node id="6781485246382122846" at="11,64,12,22" concept="2" />
      <node id="6781485246382122850" at="12,22,13,22" concept="2" />
      <node id="6781485246382122857" at="15,38,16,20" concept="7" />
      <node id="6781485246382122863" at="18,30,19,20" concept="7" />
      <node id="6781485246382122870" at="22,28,23,67" concept="7" />
      <node id="6781485246382122855" at="15,0,18,0" concept="5" trace="getScript#()Ljetbrains/mps/lang/migration/runtime/base/MigrationScript;" />
      <node id="6781485246382122861" at="18,0,21,0" concept="5" trace="getModule#()Lorg/jetbrains/mps/openapi/module/SModule;" />
      <node id="6781485246382122839" at="11,0,15,0" concept="1" trace="ScriptApplied#(Ljetbrains/mps/lang/migration/runtime/base/MigrationScript;Lorg/jetbrains/mps/openapi/module/SModule;)V" />
      <node id="6781485246382122867" at="21,0,25,0" concept="5" trace="toString#()Ljava/lang/String;" />
      <scope id="6781485246382122856" at="15,38,16,20" />
      <scope id="6781485246382122862" at="18,30,19,20" />
      <scope id="6781485246382122869" at="22,28,23,67" />
      <scope id="6781485246382122845" at="11,64,13,22" />
      <scope id="6781485246382122855" at="15,0,18,0" />
      <scope id="6781485246382122861" at="18,0,21,0" />
      <scope id="6781485246382122839" at="11,0,15,0">
        <var name="module" id="6781485246382122843" />
        <var name="script" id="6781485246382122841" />
      </scope>
      <scope id="6781485246382122867" at="21,0,25,0" />
      <unit id="6781485246382122828" at="8,0,26,0" name="jetbrains.mps.ide.migration.ScriptApplied" />
    </file>
  </root>
  <root nodeRef="a5b1c28d-abeb-49a6-a58c-559039616d64/r:a9597bdf-0806-4a79-8ace-88240c6b9878(jetbrains.mps.migration.component/jetbrains.mps.ide.migration)/6781485246382122883">
    <file name="MigrationAssistantWizard.java">
<<<<<<< HEAD
      <node id="6781485246382144692" at="19,78,20,254" concept="12" />
      <node id="4022063101753925731" at="20,254,21,49" concept="6" />
      <node id="4022063101753925734" at="21,49,22,76" concept="2" />
      <node id="4022063101753978507" at="26,37,27,17" concept="7" />
      <node id="6781485246382122913" at="30,31,31,23" concept="2" />
      <node id="6781485246382122915" at="31,23,32,92" concept="2" />
      <node id="6781485246382122930" at="35,33,36,25" concept="2" />
      <node id="6044402259151655987" at="36,25,37,0" concept="9" />
      <node id="8570387127138634472" at="43,33,44,29" concept="2" />
      <node id="7935677192556671057" at="52,40,53,70" concept="7" />
      <node id="8570387127138634183" at="43,0,46,0" concept="5" trace="run#()V" />
      <node id="2400678414103167362" at="52,0,55,0" concept="5" trace="isFinishSuccessfull#()Z" />
      <node id="4022063101753957485" at="25,0,29,0" concept="5" trace="isAutoAdjustable#()Z" />
      <node id="6781485246382122887" at="19,0,24,0" concept="1" trace="MigrationAssistantWizard#(Lcom/intellij/openapi/project/Project;Ljetbrains/mps/ide/migration/MigrationManager;)V" />
      <node id="6781485246382122910" at="29,0,34,0" concept="5" trace="updateStep#()V" />
      <node id="8570387127138598072" at="41,32,46,15" concept="2" />
      <node id="8570387127138597736" at="41,0,48,0" concept="5" trace="invoke#()V" />
      <node id="8570387127138318135" at="39,25,48,11" concept="2" />
      <node id="6044402259151664925" at="39,0,50,0" concept="5" trace="run#()V" />
      <node id="6044402259151664021" at="37,0,50,7" concept="2" />
      <node id="6781485246382122927" at="34,0,52,0" concept="5" trace="doNextAction#()V" />
      <scope id="4022063101753957492" at="26,37,27,17" />
      <scope id="8570387127138634184" at="43,33,44,29" />
      <scope id="2400678414103167365" at="52,40,53,70" />
      <scope id="6781485246382122912" at="30,31,32,92" />
      <scope id="6781485246382122896" at="19,78,22,76">
=======
      <node id="6781485246382144692" at="20,118,21,268" concept="12" />
      <node id="2620437876315815886" at="21,268,22,0" concept="9" />
      <node id="4022063101753925731" at="22,0,23,49" concept="6" />
      <node id="4022063101753925734" at="23,49,24,76" concept="2" />
      <node id="4022063101753978507" at="28,37,29,17" concept="7" />
      <node id="6781485246382122913" at="32,31,33,23" concept="2" />
      <node id="6781485246382122915" at="33,23,34,98" concept="2" />
      <node id="6781485246382122930" at="37,33,38,25" concept="2" />
      <node id="6044402259151655987" at="38,25,39,0" concept="9" />
      <node id="8570387127138634472" at="45,33,46,29" concept="2" />
      <node id="8570387127138634183" at="45,0,48,0" concept="5" trace="run#()V" />
      <node id="4022063101753957485" at="27,0,31,0" concept="5" trace="isAutoAdjustable#()Z" />
      <node id="6781485246382122910" at="31,0,36,0" concept="5" trace="updateStep#()V" />
      <node id="8570387127138598072" at="43,32,48,15" concept="2" />
      <node id="6781485246382122887" at="20,0,26,0" concept="1" trace="MigrationAssistantWizard#(Lcom/intellij/openapi/project/Project;Ljetbrains/mps/ide/migration/MigrationManager;Ljetbrains/mps/ide/migration/wizard/MigrationErrorContainer;)V" />
      <node id="8570387127138597736" at="43,0,50,0" concept="5" trace="invoke#()V" />
      <node id="8570387127138318135" at="41,25,50,11" concept="2" />
      <node id="6044402259151664925" at="41,0,52,0" concept="5" trace="run#()V" />
      <node id="6044402259151664021" at="39,0,52,7" concept="2" />
      <node id="6781485246382122927" at="36,0,54,0" concept="5" trace="doNextAction#()V" />
      <scope id="4022063101753957492" at="28,37,29,17" />
      <scope id="8570387127138634184" at="45,33,46,29" />
      <scope id="6781485246382122912" at="32,31,34,98" />
      <scope id="8570387127138634183" at="45,0,48,0" />
      <scope id="6781485246382122896" at="20,118,24,76">
>>>>>>> 45bfff8f
        <var name="oldSize" id="4022063101753925730" />
      </scope>
      <scope id="4022063101753957485" at="27,0,31,0" />
      <scope id="6781485246382122910" at="31,0,36,0" />
      <scope id="8570387127138597737" at="43,32,48,15" />
      <scope id="6781485246382122887" at="20,0,26,0">
        <var name="errorContainer" id="2620437876316655455" />
        <var name="manager" id="6781485246382122891" />
        <var name="project" id="6781485246382122889" />
      </scope>
      <scope id="8570387127138597736" at="43,0,50,0" />
      <scope id="6044402259151664926" at="41,25,50,11" />
      <scope id="6044402259151664925" at="41,0,52,0" />
      <scope id="6781485246382122929" at="37,33,52,7" />
      <scope id="6781485246382122927" at="36,0,54,0" />
      <unit id="8570387127138634183" at="44,43,48,13" name="jetbrains.mps.ide.migration.MigrationAssistantWizard$3" />
      <unit id="8570387127138597736" at="42,69,50,9" name="jetbrains.mps.ide.migration.MigrationAssistantWizard$2" />
      <unit id="6044402259151664925" at="40,35,52,5" name="jetbrains.mps.ide.migration.MigrationAssistantWizard$1" />
      <unit id="6781485246382122883" at="19,0,55,0" name="jetbrains.mps.ide.migration.MigrationAssistantWizard" />
    </file>
  </root>
</debug-info>
<|MERGE_RESOLUTION|>--- conflicted
+++ resolved
@@ -16,105 +16,53 @@
   <concept fqn="jetbrains.mps.baseLanguage.structure.ThrowStatement" />
   <root nodeRef="a5b1c28d-abeb-49a6-a58c-559039616d64/r:a9597bdf-0806-4a79-8ace-88240c6b9878(jetbrains.mps.migration.component/jetbrains.mps.ide.migration)/5351393548967582699">
     <file name="IStartupMigrationExecutor.java">
-<<<<<<< HEAD
       <unit id="5351393548967582699" at="6,0,8,0" name="jetbrains.mps.ide.migration.IStartupMigrationExecutor" />
-=======
-      <node id="5351393548967749022" at="7,0,8,0" concept="5" trace="executeWizard#()V" />
-      <scope id="5351393548967749022" at="7,0,8,0" />
-      <unit id="5351393548967582699" at="6,0,9,0" name="jetbrains.mps.ide.migration.IStartupMigrationExecutor" />
->>>>>>> 45bfff8f
     </file>
   </root>
   <root nodeRef="a5b1c28d-abeb-49a6-a58c-559039616d64/r:a9597bdf-0806-4a79-8ace-88240c6b9878(jetbrains.mps.migration.component/jetbrains.mps.ide.migration)/5351393548967765630">
     <file name="HeadlessMigrationExecutor.java">
-<<<<<<< HEAD
-      <node id="5351393548967862369" at="12,0,13,0" concept="3" trace="myMigrationManager" />
-      <node id="5351393548967812714" at="13,88,14,19" concept="12" />
-      <node id="5351393548967862674" at="14,19,15,42" concept="2" />
-      <node id="3013058279687662693" at="22,58,23,17" concept="7" />
-      <node id="8570387127138805332" at="26,0,28,0" concept="5" trace="invoke#()V" />
-      <node id="3013058279687662687" at="21,25,24,9" concept="4" />
-      <node id="5351393548967812280" at="13,0,17,0" concept="1" trace="HeadlessMigrationExecutor#(Lcom/intellij/openapi/project/Project;Ljetbrains/mps/ide/migration/MigrationManager;)V" />
-      <node id="5351393548967863060" at="24,9,28,11" concept="2" />
-      <node id="8459882741667787862" at="21,0,30,0" concept="5" trace="run#()V" />
-      <node id="3013058279687663508" at="19,31,30,7" concept="2" />
-      <node id="5351393548967805621" at="18,0,32,0" concept="5" trace="projectOpened#()V" />
-      <scope id="8570387127138805333" at="26,32,26,32" />
-      <scope id="3013058279687662692" at="22,58,23,17" />
-      <scope id="5351393548967812284" at="13,88,15,42" />
-      <scope id="8570387127138805332" at="26,0,28,0" />
-      <scope id="5351393548967812280" at="13,0,17,0">
-        <var name="migrationManager" id="5351393548967861414" />
-        <var name="project" id="5351393548967812594" />
-      </scope>
-      <scope id="8459882741667787873" at="21,25,28,11" />
-      <scope id="8459882741667787862" at="21,0,30,0" />
-      <scope id="5351393548967805625" at="19,31,30,7" />
-      <scope id="5351393548967805621" at="18,0,32,0" />
-      <unit id="8570387127138805332" at="25,80,28,9" name="jetbrains.mps.ide.migration.HeadlessMigrationExecutor$2" />
-      <unit id="8459882741667787862" at="20,74,30,5" name="jetbrains.mps.ide.migration.HeadlessMigrationExecutor$1" />
-      <unit id="5351393548967765630" at="11,0,33,0" name="jetbrains.mps.ide.migration.HeadlessMigrationExecutor" />
-=======
       <node id="5351393548967862369" at="15,0,16,0" concept="3" trace="myMigrationManager" />
       <node id="5351393548967812714" at="16,88,17,19" concept="12" />
       <node id="5351393548967862674" at="17,19,18,42" concept="2" />
-      <node id="3013058279687662693" at="21,54,22,13" concept="7" />
-      <node id="2620437876317092628" at="26,60,27,22" concept="7" />
-      <node id="2620437876317092093" at="29,71,30,29" concept="2" />
-      <node id="2620437876317092089" at="32,0,33,0" concept="3" trace="errors" />
-      <node id="3013058279687663519" at="41,25,42,24" concept="2" />
-      <node id="8570387127138805332" at="34,0,36,0" concept="5" trace="invoke#()V" />
-      <node id="3013058279687662687" at="20,31,23,5" concept="4" />
-      <node id="2620437876317091061" at="29,0,32,0" concept="5" trace="setErrorDescriptor#(Ljetbrains/mps/ide/migration/wizard/MigrationErrorDescriptor;)V" />
-      <node id="3013058279687663517" at="41,0,44,0" concept="5" trace="run#()V" />
+      <node id="3013058279687662693" at="25,58,26,17" concept="7" />
+      <node id="2620437876317092628" at="30,64,31,26" concept="7" />
+      <node id="2620437876317092093" at="33,75,34,33" concept="2" />
+      <node id="2620437876317092089" at="36,0,37,0" concept="3" trace="errors" />
+      <node id="8570387127138805332" at="38,0,40,0" concept="5" trace="invoke#()V" />
+      <node id="3013058279687662687" at="24,25,27,9" concept="4" />
+      <node id="2620437876317091061" at="33,0,36,0" concept="5" trace="setErrorDescriptor#(Ljetbrains/mps/ide/migration/wizard/MigrationErrorDescriptor;)V" />
       <node id="5351393548967812280" at="16,0,20,0" concept="1" trace="HeadlessMigrationExecutor#(Lcom/intellij/openapi/project/Project;Ljetbrains/mps/ide/migration/MigrationManager;)V" />
-      <node id="2620437876317091052" at="25,0,29,0" concept="5" trace="getErrorDescriptor#()Ljetbrains/mps/ide/migration/wizard/MigrationErrorDescriptor;" />
-      <node id="3013058279687663508" at="39,31,44,7" concept="2" />
-      <node id="5351393548967805621" at="38,0,46,0" concept="5" trace="projectOpened#()V" />
-      <node id="5351393548967863060" at="23,5,36,7" concept="2" />
-      <node id="5351393548967802313" at="20,0,38,0" concept="5" trace="executeWizard#()V" />
-      <scope id="8570387127138805333" at="34,28,34,28" />
-      <scope id="3013058279687662692" at="21,54,22,13" />
-      <scope id="2620437876317091059" at="26,60,27,22" />
-      <scope id="2620437876317091067" at="29,71,30,29" />
-      <scope id="3013058279687663518" at="41,25,42,24" />
+      <node id="2620437876317091052" at="29,0,33,0" concept="5" trace="getErrorDescriptor#()Ljetbrains/mps/ide/migration/wizard/MigrationErrorDescriptor;" />
+      <node id="5351393548967863060" at="27,9,40,11" concept="2" />
+      <node id="8459882741667787862" at="24,0,42,0" concept="5" trace="run#()V" />
+      <node id="3013058279687663508" at="22,31,42,7" concept="2" />
+      <node id="5351393548967805621" at="21,0,44,0" concept="5" trace="projectOpened#()V" />
+      <scope id="8570387127138805333" at="38,32,38,32" />
+      <scope id="3013058279687662692" at="25,58,26,17" />
+      <scope id="2620437876317091059" at="30,64,31,26" />
+      <scope id="2620437876317091067" at="33,75,34,33" />
       <scope id="5351393548967812284" at="16,88,18,42" />
-      <scope id="8570387127138805332" at="34,0,36,0" />
-      <scope id="2620437876317091061" at="29,0,32,0">
+      <scope id="8570387127138805332" at="38,0,40,0" />
+      <scope id="2620437876317091061" at="33,0,36,0">
         <var name="errors" id="2620437876317091065" />
       </scope>
-      <scope id="3013058279687663517" at="41,0,44,0" />
       <scope id="5351393548967812280" at="16,0,20,0">
         <var name="migrationManager" id="5351393548967861414" />
         <var name="project" id="5351393548967812594" />
       </scope>
-      <scope id="2620437876317091052" at="25,0,29,0" />
-      <scope id="5351393548967805625" at="39,31,44,7" />
-      <scope id="5351393548967805621" at="38,0,46,0" />
-      <scope id="5351393548967802319" at="20,31,36,7" />
-      <scope id="5351393548967802313" at="20,0,38,0" />
-      <unit id="8570387127138805332" at="33,21,36,5" name="jetbrains.mps.ide.migration.HeadlessMigrationExecutor$2" />
-      <unit id="3013058279687663515" at="40,74,44,5" name="jetbrains.mps.ide.migration.HeadlessMigrationExecutor$3" />
-      <unit id="2620437876317091050" at="24,72,33,5" name="jetbrains.mps.ide.migration.HeadlessMigrationExecutor$1" />
-      <unit id="5351393548967765630" at="14,0,47,0" name="jetbrains.mps.ide.migration.HeadlessMigrationExecutor" />
->>>>>>> 45bfff8f
+      <scope id="2620437876317091052" at="29,0,33,0" />
+      <scope id="8459882741667787873" at="24,25,40,11" />
+      <scope id="8459882741667787862" at="24,0,42,0" />
+      <scope id="5351393548967805625" at="22,31,42,7" />
+      <scope id="5351393548967805621" at="21,0,44,0" />
+      <unit id="8570387127138805332" at="37,25,40,9" name="jetbrains.mps.ide.migration.HeadlessMigrationExecutor$2" />
+      <unit id="2620437876317091050" at="28,76,37,9" name="jetbrains.mps.ide.migration.HeadlessMigrationExecutor$2" />
+      <unit id="8459882741667787862" at="23,74,42,5" name="jetbrains.mps.ide.migration.HeadlessMigrationExecutor$1" />
+      <unit id="5351393548967765630" at="14,0,45,0" name="jetbrains.mps.ide.migration.HeadlessMigrationExecutor" />
     </file>
   </root>
   <root nodeRef="a5b1c28d-abeb-49a6-a58c-559039616d64/r:a9597bdf-0806-4a79-8ace-88240c6b9878(jetbrains.mps.migration.component/jetbrains.mps.ide.migration)/6781485246382121685">
     <file name="MigrationManager.java">
-<<<<<<< HEAD
-      <node id="6781485246382121734" at="8,0,9,0" concept="5" trace="isMigrationRequired#()Z" />
-      <node id="8570387127138876086" at="10,0,11,0" concept="5" trace="projectStepsCount#()I" />
-      <node id="2400678414100434057" at="12,0,13,0" concept="5" trace="nextProjectStep#(Ljava/util/Map;Z)Ljetbrains/mps/ide/migration/MigrationManager/MigrationStep;" />
-      <node id="8570387127138876373" at="14,0,15,0" concept="5" trace="languageStepsCount#()I" />
-      <node id="6781485246382121738" at="16,0,17,0" concept="5" trace="nextLanguageStep#()Ljetbrains/mps/ide/migration/MigrationManager/MigrationStep;" />
-      <node id="6781485246382121695" at="19,0,20,0" concept="5" trace="getDescription#()Ljava/lang/String;" />
-      <node id="6781485246382121699" at="20,0,21,0" concept="5" trace="execute#()Z" />
-      <node id="7679731643767593888" at="21,0,22,0" concept="5" trace="forceExecutionNextTime#()V" />
-      <scope id="6781485246382121734" at="8,0,9,0" />
-      <scope id="8570387127138876086" at="10,0,11,0" />
-      <scope id="2400678414100434057" at="12,0,13,0">
-=======
       <node id="6781485246382121734" at="12,0,13,0" concept="5" trace="isMigrationRequired#()Z" />
       <node id="4404440421171603939" at="14,0,15,0" concept="5" trace="getMissingMigrations#()Ljava/util/List;" />
       <node id="8570387127138876086" at="16,0,17,0" concept="5" trace="projectStepsCount#()I" />
@@ -128,7 +76,6 @@
       <scope id="4404440421171603939" at="14,0,15,0" />
       <scope id="8570387127138876086" at="16,0,17,0" />
       <scope id="2400678414100434057" at="18,0,19,0">
->>>>>>> 45bfff8f
         <var name="cleanup" id="2765300268232827400" />
         <var name="options" id="7485988173702230282" />
       </scope>
@@ -163,757 +110,388 @@
   </root>
   <root nodeRef="a5b1c28d-abeb-49a6-a58c-559039616d64/r:a9597bdf-0806-4a79-8ace-88240c6b9878(jetbrains.mps.migration.component/jetbrains.mps.ide.migration)/6781485246382122239">
     <file name="MigrationTrigger.java">
-<<<<<<< HEAD
-      <node id="8135019946389688563" at="62,0,63,0" concept="10" trace="DIALOG_TEXT" />
-      <node id="1847435758021686341" at="64,0,65,0" concept="3" trace="myMpsProject" />
-      <node id="6781485246382122258" at="65,0,66,0" concept="3" trace="myMigrationManager" />
-      <node id="6781485246382122262" at="66,0,67,0" concept="3" trace="myState" />
-      <node id="1847435758021694252" at="67,0,68,0" concept="3" trace="myMigrationQueued" />
-      <node id="8459882741667166756" at="69,0,70,0" concept="3" trace="myProperties" />
-      <node id="1847435758021782517" at="71,0,72,0" concept="3" trace="myRepoListener" />
-      <node id="1847435758023107714" at="72,0,73,0" concept="3" trace="myClassesListener" />
-      <node id="3248948557065612653" at="73,0,74,0" concept="3" trace="myPropertiesListener" />
-      <node id="8459882741667191037" at="74,0,75,0" concept="3" trace="myListenersAdded" />
-      <node id="3754162703778496090" at="76,157,77,23" concept="12" />
-      <node id="1847435758021686345" at="77,23,78,21" concept="2" />
-      <node id="6781485246382122274" at="78,21,79,42" concept="2" />
-      <node id="8459882741667172449" at="79,42,80,25" concept="2" />
-      <node id="8459882741667431892" at="84,39,85,21" concept="2" />
-      <node id="2451418546936475441" at="87,27,88,33" concept="2" />
-      <node id="6086055386629339378" at="91,12,92,28" concept="2" />
-      <node id="6237428774680372031" at="96,31,97,87" concept="2" />
-      <node id="6781485246382122316" at="97,87,98,61" concept="2" />
-      <node id="5149022434529724965" at="98,61,99,50" concept="2" />
-      <node id="8528533622080582419" at="99,50,100,90" concept="2" />
-      <node id="3754162703778656703" at="104,31,105,48" concept="2" />
-      <node id="6179322598893041519" at="105,48,106,0" concept="9" />
-      <node id="6781485246382122347" at="106,0,107,114" concept="6" />
-      <node id="6781485246382122458" at="107,114,108,127" concept="8" />
-      <node id="6179322598892957876" at="108,127,109,53" concept="6" />
-      <node id="6086055386629340544" at="109,53,110,33" concept="2" />
-      <node id="6179322598893037589" at="111,32,112,23" concept="7" />
-      <node id="6179322598892996257" at="113,15,114,0" concept="9" />
-      <node id="6781485246382122406" at="117,37,118,76" concept="2" />
-      <node id="3958951396407060444" at="121,22,122,141" concept="6" />
-      <node id="5354689064598647340" at="123,39,124,25" concept="7" />
-      <node id="7429100391393808118" at="125,17,126,0" concept="9" />
-      <node id="7429100391393534887" at="126,0,127,110" concept="6" />
-      <node id="7429100391393812668" at="128,54,129,25" concept="7" />
-      <node id="7429100391393813345" at="130,17,131,0" concept="9" />
-      <node id="3958951396407096874" at="135,41,136,57" concept="2" />
-      <node id="3958951396407084315" at="138,48,139,0" concept="9" />
-      <node id="8459882741667476576" at="150,31,151,22" concept="2" />
-      <node id="8459882741667555785" at="155,31,156,71" concept="2" />
-      <node id="4113176527075481776" at="157,5,158,62" concept="2" />
-      <node id="4113176527075472819" at="162,31,163,13" concept="7" />
-      <node id="8459882741667582028" at="164,5,165,69" concept="2" />
-      <node id="4113176527075473805" at="165,69,166,24" concept="2" />
-      <node id="8459882741667431863" at="169,31,170,28" concept="2" />
-      <node id="8459882741667431867" at="172,25,173,102" concept="2" />
-      <node id="8459882741667431874" at="173,102,174,100" concept="2" />
-      <node id="8459882741667431881" at="174,100,175,55" concept="2" />
-      <node id="8459882741667451216" at="181,30,182,18" concept="7" />
-      <node id="8459882741667451223" at="185,25,186,58" concept="2" />
-      <node id="8459882741667451228" at="186,58,187,81" concept="2" />
-      <node id="8459882741667451233" at="187,81,188,105" concept="2" />
-      <node id="8459882741667451240" at="190,7,191,17" concept="7" />
-      <node id="1847435758021684300" at="196,36,197,30" concept="7" />
-      <node id="2451418546936475431" at="200,51,201,121" concept="2" />
-      <node id="1847435758021736535" at="205,28,206,13" concept="7" />
-      <node id="1847435758021736541" at="207,5,208,0" concept="9" />
-      <node id="1847435758021922965" at="208,0,209,96" concept="6" />
-      <node id="1847435758021943815" at="210,70,211,13" concept="7" />
-      <node id="1847435758022208885" at="212,5,213,0" concept="9" />
-      <node id="1847435758022199557" at="213,0,214,24" concept="2" />
-      <node id="1847435758022034200" at="218,28,219,13" concept="7" />
-      <node id="1847435758022085766" at="220,5,221,0" concept="9" />
-      <node id="1847435758022034215" at="221,0,222,78" concept="8" />
-      <node id="1847435758022034217" at="222,78,223,64" concept="8" />
-      <node id="1847435758022125839" at="223,64,224,83" concept="6" />
-      <node id="5877553998087949280" at="226,44,227,67" concept="7" />
-      <node id="1847435758022135079" at="231,37,232,76" concept="6" />
-      <node id="1847435758022146406" at="232,76,233,39" concept="2" />
-      <node id="1847435758022168185" at="234,32,235,60" concept="2" />
-      <node id="1847435758022034269" at="239,75,240,13" concept="7" />
-      <node id="1847435758022209516" at="241,5,242,0" concept="9" />
-      <node id="1847435758022194429" at="242,0,243,24" concept="2" />
-      <node id="1847435758022245508" at="246,48,247,71" concept="6" />
-      <node id="1847435758022248954" at="247,71,248,0" concept="9" />
-      <node id="8459882741667555799" at="248,0,249,26" concept="2" />
-      <node id="8145825959743946451" at="249,26,250,0" concept="9" />
-      <node id="1847435758021738270" at="250,0,251,55" concept="8" />
-      <node id="1847435758022257269" at="253,25,254,41" concept="8" />
-      <node id="1847435758022618313" at="256,29,257,125" concept="6" />
-      <node id="8145825959743952239" at="257,125,258,31" concept="2" />
-      <node id="1847435758022627420" at="259,40,260,21" concept="7" />
-      <node id="1945682466510611457" at="261,13,262,0" concept="9" />
-      <node id="5149022434529739506" at="262,0,263,85" concept="2" />
-      <node id="5149022434529748878" at="267,37,268,56" concept="2" />
-      <node id="8528533622080587787" at="268,56,269,96" concept="2" />
-      <node id="3754162703777996091" at="269,96,270,67" concept="8" />
-      <node id="3754162703778322378" at="270,67,271,53" concept="2" />
-      <node id="1847435758021737927" at="271,53,272,65" concept="8" />
-      <node id="1847435758023145262" at="272,65,273,78" concept="2" />
-      <node id="1847435758022220510" at="281,7,282,0" concept="9" />
-      <node id="1847435758022200660" at="282,0,283,29" concept="2" />
-      <node id="2276294171335689110" at="290,54,291,37" concept="2" />
-      <node id="7067979184228871669" at="292,90,293,15" concept="7" />
-      <node id="3634979866835922076" at="295,58,296,15" concept="7" />
-      <node id="1847435758021752176" at="297,7,298,97" concept="2" />
-      <node id="2276294171335687648" at="302,47,303,37" concept="2" />
-      <node id="7067979184228872631" at="304,90,305,15" concept="7" />
-      <node id="3634979866835921921" at="307,58,308,15" concept="7" />
-      <node id="1847435758021768446" at="309,7,310,97" concept="2" />
-      <node id="2276294171335681059" at="318,81,319,37" concept="2" />
-      <node id="1847435758023099353" at="319,37,320,101" concept="2" />
-      <node id="3248948557065593319" at="328,27,329,33" concept="2" />
-      <node id="6781485246382122424" at="337,46,338,19" concept="7" />
-      <node id="6781485246382122433" at="342,57,343,20" concept="2" />
-      <node id="6781485246382122245" at="347,0,348,0" concept="3" trace="migrationRequired" />
-      <node id="8459882741667546839" at="348,0,349,0" concept="3" trace="tips" />
-      <node id="3958951396407060446" at="350,87,351,47" concept="7" />
-      <node id="1847435758021779300" at="287,0,289,0" concept="1" trace="MyRepoListener#()V" />
-      <node id="1847435758023100863" at="315,0,317,0" concept="1" trace="MyClassesListener#()V" />
-      <node id="2276294171335545187" at="87,0,90,0" concept="5" trace="run#()V" />
-      <node id="6179322598892997794" at="110,33,113,15" concept="4" />
-      <node id="3754162703778200320" at="117,0,120,0" concept="5" trace="run#()V" />
-      <node id="3958951396407061521" at="122,141,125,17" concept="4" />
-      <node id="7429100391393592844" at="127,110,130,17" concept="4" />
-      <node id="3958951396407095995" at="135,0,138,0" concept="5" trace="run#()V" />
-      <node id="1847435758021682527" at="150,0,153,0" concept="5" trace="projectClosed#()V" />
-      <node id="4113176527075465703" at="154,38,157,5" concept="4" />
-      <node id="4113176527075472817" at="161,35,164,5" concept="4" />
-      <node id="8459882741667451214" at="180,37,183,5" concept="4" />
-      <node id="2451418546936475437" at="200,0,203,0" concept="5" trace="checkMigrationNeeded#()V" />
-      <node id="1847435758021736099" at="204,107,207,5" concept="4" />
-      <node id="1847435758021942989" at="209,96,212,5" concept="4" />
-      <node id="1847435758022034198" at="217,101,220,5" concept="4" />
-      <node id="5877553998087949278" at="226,0,229,0" concept="5" trace="select#(Ljetbrains/mps/smodel/Language;)Lorg/jetbrains/mps/openapi/language/SLanguage;" />
-      <node id="1847435758022034243" at="233,39,236,9" concept="4" />
-      <node id="1847435758022034267" at="238,7,241,5" concept="4" />
-      <node id="1847435758022621359" at="258,31,261,13" concept="4" />
-      <node id="7067979184228822571" at="291,37,294,7" concept="4" />
-      <node id="3634979866835922074" at="294,7,297,7" concept="4" />
-      <node id="7067979184228872629" at="303,37,306,7" concept="4" />
-      <node id="3634979866835920396" at="306,7,309,7" concept="4" />
-      <node id="3248948557065592220" at="328,0,331,0" concept="5" trace="run#()V" />
-      <node id="3958951396407060446" at="350,0,353,0" concept="11" trace="as_feb5zp_a0a0a0i0a0a0a1a0a0a0a1a0a0q#(Ljava/lang/Object;Ljava/lang/Class;)null" />
-      <node id="6781485246382122428" at="341,0,345,0" concept="5" trace="loadState#(Ljetbrains/mps/ide/migration/MigrationTrigger/MyState;)V" />
-      <node id="2276294171335545185" at="85,21,90,9" concept="2" />
-      <node id="6781485246382122395" at="115,49,120,19" concept="2" />
-      <node id="3958951396407084638" at="133,37,138,48" concept="2" />
-      <node id="8459882741667431861" at="172,0,177,0" concept="5" trace="run#()V" />
-      <node id="8459882741667451221" at="185,0,190,0" concept="5" trace="run#()V" />
-      <node id="1847435758021682544" at="194,0,199,0" concept="5" trace="getComponentName#()Ljava/lang/String;" />
-      <node id="1847435758022034227" at="224,83,229,24" concept="6" />
-      <node id="1847435758023088344" at="317,0,322,0" concept="5" trace="afterClassesLoaded#(Ljava/util/Set;)V" />
-      <node id="3248948557065592219" at="326,28,331,9" concept="2" />
-      <node id="6781485246382122420" at="335,0,340,0" concept="5" trace="getState#()Ljetbrains/mps/ide/migration/MigrationTrigger/MyState;" />
-      <node id="1847435758021684436" at="76,0,82,0" concept="1" trace="MigrationTrigger#(Lcom/intellij/openapi/project/Project;Ljetbrains/mps/project/Project;Ljetbrains/mps/ide/migration/MigrationManager;Ljetbrains/mps/migration/global/ProjectMigrationProperties;)V" />
-      <node id="3754162703777737877" at="96,0,102,0" concept="5" trace="run#()V" />
-      <node id="8459882741667555795" at="154,0,160,0" concept="5" trace="saveAnsSetTipsState#()V" />
-      <node id="8459882741667582024" at="161,0,168,0" concept="5" trace="restoreTipsState#()V" />
-      <node id="8459882741667431860" at="170,28,177,7" concept="2" />
-      <node id="8459882741667451220" at="183,5,190,7" concept="2" />
-      <node id="1847435758022034241" at="231,0,238,0" concept="5" trace="visit#(Lorg/jetbrains/mps/openapi/module/SModule;)V" />
-      <node id="6781485246382122305" at="94,27,102,13" concept="2" />
-      <node id="3958951396407083956" at="133,0,141,0" concept="5" trace="run#()V" />
-      <node id="6237428774681038253" at="267,0,275,0" concept="5" trace="run#()V" />
-      <node id="3248948557065573003" at="325,0,333,0" concept="5" trace="onReload#()V" />
-      <node id="1847435758022034237" at="229,24,238,7" concept="2" />
-      <node id="3958951396407081635" at="131,0,141,19" concept="2" />
-      <node id="8459882741667431888" at="169,0,179,0" concept="5" trace="addListeners#()V" />
-      <node id="6237428774681026771" at="265,33,275,19" concept="2" />
-      <node id="1847435758021731556" at="289,0,300,0" concept="5" trace="moduleAdded#(Lorg/jetbrains/mps/openapi/module/SModule;)V" />
-      <node id="1847435758021751313" at="301,0,312,0" concept="5" trace="moduleChanged#(Lorg/jetbrains/mps/openapi/module/SModule;)V" />
-      <node id="1847435758021692193" at="204,0,216,0" concept="5" trace="postponeMigrationIfNeededOnModuleChange#(Ljetbrains/mps/project/Project;Ljava/lang/Iterable;)V" />
-      <node id="6237428774681025492" at="265,0,277,0" concept="5" trace="run#()V" />
-      <node id="8459882741667451244" at="180,0,193,0" concept="5" trace="removeListeners#()Z" />
-      <node id="6237428774681021466" at="263,85,277,15" concept="2" />
-      <node id="8459882741668155682" at="121,20,142,15" concept="0" />
-      <node id="1847435758022255951" at="256,0,279,0" concept="5" trace="run#()V" />
-      <node id="1847435758022250989" at="254,41,279,11" concept="2" />
-      <node id="6781485246382122371" at="114,0,142,15" concept="4" />
-      <node id="1847435758022034196" at="217,0,245,0" concept="5" trace="postponeMigrationIfNeededOnLanguageReload#(Ljava/lang/Iterable;)V" />
-      <node id="1847435758022247803" at="253,0,281,0" concept="5" trace="run#()V" />
-      <node id="1847435758022246708" at="251,55,281,7" concept="2" />
-      <node id="1847435758022188204" at="246,0,285,0" concept="5" trace="postponeMigration#()V" />
-      <node id="3527989988243441496" at="104,0,144,0" concept="5" trace="run#()V" />
-      <node id="3527989988243438195" at="102,13,144,13" concept="2" />
-      <node id="3754162703777747009" at="94,0,146,0" concept="5" trace="run#()V" />
-      <node id="6781485246382122289" at="92,28,146,9" concept="2" />
-      <node id="8459882741667480956" at="91,10,147,5" concept="0" />
-      <node id="3754162703778141775" at="83,31,147,5" concept="4" />
-      <node id="1847435758021682522" at="83,0,149,0" concept="5" trace="projectOpened#()V" />
-      <scope id="1847435758021779301" at="287,29,287,29" />
-      <scope id="1847435758023100864" at="315,32,315,32" />
-      <scope id="2276294171335545189" at="87,27,88,33" />
-      <scope id="6179322598892997797" at="111,32,112,23" />
-      <scope id="3754162703778200330" at="117,37,118,76" />
-      <scope id="7429100391393804239" at="123,39,124,25" />
-      <scope id="7429100391393811287" at="128,54,129,25" />
-      <scope id="3958951396407095997" at="135,41,136,57" />
-      <scope id="1847435758021682531" at="150,31,151,22" />
-      <scope id="4113176527075465705" at="155,31,156,71" />
-      <scope id="4113176527075472818" at="162,31,163,13" />
-      <scope id="8459882741667451215" at="181,30,182,18" />
-      <scope id="1847435758021682552" at="196,36,197,30" />
-      <scope id="2451418546936475430" at="200,51,201,121" />
-      <scope id="1847435758021736100" at="205,28,206,13" />
-      <scope id="1847435758021942992" at="210,70,211,13" />
-      <scope id="1847435758022034199" at="218,28,219,13" />
-      <scope id="5877553998087949279" at="226,44,227,67" />
-      <scope id="1847435758022034244" at="234,32,235,60" />
-      <scope id="1847435758022034268" at="239,75,240,13" />
-      <scope id="1847435758022621362" at="259,40,260,21" />
-      <scope id="7067979184228822574" at="292,90,293,15" />
-      <scope id="3634979866835922075" at="295,58,296,15" />
-      <scope id="7067979184228872630" at="304,90,305,15" />
-      <scope id="3634979866835920399" at="307,58,308,15" />
-      <scope id="3248948557065592221" at="328,27,329,33" />
-      <scope id="6781485246382122423" at="337,46,338,19" />
-      <scope id="6781485246382122432" at="342,57,343,20" />
-      <scope id="3958951396407060446" at="350,87,351,47" />
-      <scope id="1847435758021779300" at="287,0,289,0" />
-      <scope id="1847435758023100863" at="315,0,317,0" />
-      <scope id="1847435758023088353" at="318,81,320,101" />
-      <scope id="2276294171335545187" at="87,0,90,0" />
-      <scope id="3754162703778200320" at="117,0,120,0" />
-      <scope id="3958951396407095995" at="135,0,138,0" />
-      <scope id="1847435758021682527" at="150,0,153,0" />
-      <scope id="8459882741667431862" at="172,25,175,55" />
-      <scope id="8459882741667451222" at="185,25,188,105" />
-      <scope id="2451418546936475437" at="200,0,203,0" />
-      <scope id="5877553998087949278" at="226,0,229,0">
+      <node id="8135019946389688563" at="71,0,72,0" concept="10" trace="DIALOG_TEXT" />
+      <node id="1847435758021686341" at="73,0,74,0" concept="3" trace="myMpsProject" />
+      <node id="6781485246382122258" at="74,0,75,0" concept="3" trace="myMigrationManager" />
+      <node id="6781485246382122262" at="75,0,76,0" concept="3" trace="myState" />
+      <node id="1847435758021694252" at="76,0,77,0" concept="3" trace="myMigrationQueued" />
+      <node id="8459882741667166756" at="78,0,79,0" concept="3" trace="myProperties" />
+      <node id="1847435758021782517" at="80,0,81,0" concept="3" trace="myRepoListener" />
+      <node id="1847435758023107714" at="81,0,82,0" concept="3" trace="myClassesListener" />
+      <node id="3248948557065612653" at="82,0,83,0" concept="3" trace="myPropertiesListener" />
+      <node id="8459882741667191037" at="83,0,84,0" concept="3" trace="myListenersAdded" />
+      <node id="2620437876315882567" at="85,0,86,0" concept="3" trace="myErrors" />
+      <node id="3754162703778496090" at="87,157,88,23" concept="12" />
+      <node id="1847435758021686345" at="88,23,89,21" concept="2" />
+      <node id="6781485246382122274" at="89,21,90,42" concept="2" />
+      <node id="8459882741667172449" at="90,42,91,25" concept="2" />
+      <node id="8459882741667431892" at="95,39,96,21" concept="2" />
+      <node id="2451418546936475441" at="98,27,99,33" concept="2" />
+      <node id="6086055386629339378" at="102,12,103,28" concept="2" />
+      <node id="6237428774680372031" at="107,31,108,87" concept="2" />
+      <node id="6781485246382122316" at="108,87,109,61" concept="2" />
+      <node id="5149022434529724965" at="109,61,110,50" concept="2" />
+      <node id="8528533622080582419" at="110,50,111,90" concept="2" />
+      <node id="6531016554136912508" at="115,31,116,48" concept="2" />
+      <node id="6531016554136912514" at="116,48,117,0" concept="9" />
+      <node id="6531016554136912515" at="117,0,118,137" concept="6" />
+      <node id="6531016554136912522" at="118,137,119,127" concept="8" />
+      <node id="6531016554136912524" at="119,127,120,53" concept="6" />
+      <node id="6086055386629340544" at="120,53,121,33" concept="2" />
+      <node id="6531016554136912532" at="122,32,123,23" concept="7" />
+      <node id="6531016554136912535" at="124,15,125,0" concept="9" />
+      <node id="6531016554136912547" at="128,37,129,76" concept="2" />
+      <node id="6531016554136912552" at="132,22,133,153" concept="6" />
+      <node id="6531016554136912565" at="134,39,135,25" concept="7" />
+      <node id="7429100391393808118" at="136,17,137,0" concept="9" />
+      <node id="806128161900604826" at="146,54,147,87" concept="2" />
+      <node id="806128161900601804" at="147,87,148,46" concept="2" />
+      <node id="3875289449861508337" at="150,30,151,115" concept="6" />
+      <node id="1315974995649226969" at="153,61,154,58" concept="6" />
+      <node id="1315974995649234025" at="154,58,155,0" concept="9" />
+      <node id="3875289449861577969" at="155,0,156,54" concept="6" />
+      <node id="1315974995649261692" at="157,57,158,140" concept="2" />
+      <node id="1315974995649274772" at="159,66,160,97" concept="2" />
+      <node id="1315974995649462985" at="161,40,162,93" concept="13" />
+      <node id="3875289449861563792" at="163,33,164,106" concept="2" />
+      <node id="3670561379410391305" at="166,31,167,55" concept="2" />
+      <node id="806128161900268632" at="167,55,168,140" concept="2" />
+      <node id="6531016554136912598" at="172,48,173,0" concept="9" />
+      <node id="8459882741667476576" at="184,31,185,22" concept="2" />
+      <node id="8459882741667555785" at="189,31,190,71" concept="2" />
+      <node id="4113176527075481776" at="191,5,192,62" concept="2" />
+      <node id="4113176527075472819" at="196,31,197,13" concept="7" />
+      <node id="8459882741667582028" at="198,5,199,69" concept="2" />
+      <node id="4113176527075473805" at="199,69,200,24" concept="2" />
+      <node id="8459882741667431863" at="203,31,204,28" concept="2" />
+      <node id="8459882741667431867" at="206,25,207,102" concept="2" />
+      <node id="8459882741667431874" at="207,102,208,100" concept="2" />
+      <node id="8459882741667431881" at="208,100,209,55" concept="2" />
+      <node id="8459882741667451216" at="215,30,216,18" concept="7" />
+      <node id="8459882741667451223" at="219,25,220,58" concept="2" />
+      <node id="8459882741667451228" at="220,58,221,81" concept="2" />
+      <node id="8459882741667451233" at="221,81,222,105" concept="2" />
+      <node id="8459882741667451240" at="224,7,225,17" concept="7" />
+      <node id="1847435758021684300" at="230,36,231,30" concept="7" />
+      <node id="2451418546936475431" at="234,51,235,121" concept="2" />
+      <node id="1847435758021736535" at="239,28,240,13" concept="7" />
+      <node id="1847435758021736541" at="241,5,242,0" concept="9" />
+      <node id="1847435758021922965" at="242,0,243,96" concept="6" />
+      <node id="1847435758021943815" at="244,70,245,13" concept="7" />
+      <node id="1847435758022208885" at="246,5,247,0" concept="9" />
+      <node id="1847435758022199557" at="247,0,248,24" concept="2" />
+      <node id="1847435758022034200" at="252,28,253,13" concept="7" />
+      <node id="1847435758022085766" at="254,5,255,0" concept="9" />
+      <node id="1847435758022034215" at="255,0,256,78" concept="8" />
+      <node id="1847435758022034217" at="256,78,257,64" concept="8" />
+      <node id="1847435758022125839" at="257,64,258,83" concept="6" />
+      <node id="5877553998087949280" at="260,44,261,67" concept="7" />
+      <node id="1847435758022135079" at="265,37,266,76" concept="6" />
+      <node id="1847435758022146406" at="266,76,267,39" concept="2" />
+      <node id="1847435758022168185" at="268,32,269,60" concept="2" />
+      <node id="1847435758022034269" at="273,75,274,13" concept="7" />
+      <node id="1847435758022209516" at="275,5,276,0" concept="9" />
+      <node id="1847435758022194429" at="276,0,277,24" concept="2" />
+      <node id="1847435758022245508" at="280,48,281,71" concept="6" />
+      <node id="1847435758022248954" at="281,71,282,0" concept="9" />
+      <node id="8459882741667555799" at="282,0,283,26" concept="2" />
+      <node id="8145825959743946451" at="283,26,284,0" concept="9" />
+      <node id="1847435758021738270" at="284,0,285,55" concept="8" />
+      <node id="1847435758022257269" at="287,25,288,41" concept="8" />
+      <node id="1847435758022618313" at="290,29,291,125" concept="6" />
+      <node id="8145825959743952239" at="291,125,292,31" concept="2" />
+      <node id="1847435758022627420" at="293,40,294,21" concept="7" />
+      <node id="1945682466510611457" at="295,13,296,0" concept="9" />
+      <node id="5149022434529739506" at="296,0,297,85" concept="2" />
+      <node id="5149022434529748878" at="301,37,302,56" concept="2" />
+      <node id="8528533622080587787" at="302,56,303,96" concept="2" />
+      <node id="3754162703777996091" at="303,96,304,67" concept="8" />
+      <node id="3754162703778322378" at="304,67,305,53" concept="2" />
+      <node id="1847435758021737927" at="305,53,306,65" concept="8" />
+      <node id="1847435758023145262" at="306,65,307,78" concept="2" />
+      <node id="1847435758022220510" at="315,7,316,0" concept="9" />
+      <node id="1847435758022200660" at="316,0,317,29" concept="2" />
+      <node id="2276294171335689110" at="324,54,325,37" concept="2" />
+      <node id="7067979184228871669" at="326,90,327,15" concept="7" />
+      <node id="3634979866835922076" at="329,58,330,15" concept="7" />
+      <node id="1847435758021752176" at="331,7,332,97" concept="2" />
+      <node id="2276294171335687648" at="336,47,337,37" concept="2" />
+      <node id="7067979184228872631" at="338,90,339,15" concept="7" />
+      <node id="3634979866835921921" at="341,58,342,15" concept="7" />
+      <node id="1847435758021768446" at="343,7,344,97" concept="2" />
+      <node id="2276294171335681059" at="352,81,353,37" concept="2" />
+      <node id="1847435758023099353" at="353,37,354,101" concept="2" />
+      <node id="3248948557065593319" at="362,27,363,33" concept="2" />
+      <node id="2620437876315903506" at="369,56,370,20" concept="7" />
+      <node id="2620437876315903512" at="373,67,374,22" concept="2" />
+      <node id="6781485246382122424" at="379,46,380,19" concept="7" />
+      <node id="6781485246382122433" at="384,57,385,20" concept="2" />
+      <node id="6781485246382122245" at="389,0,390,0" concept="3" trace="migrationRequired" />
+      <node id="8459882741667546839" at="390,0,391,0" concept="3" trace="tips" />
+      <node id="6531016554136912555" at="392,87,393,47" concept="7" />
+      <node id="1315974995649460609" at="161,38,163,33" concept="0" />
+      <node id="1847435758021779300" at="321,0,323,0" concept="1" trace="MyRepoListener#()V" />
+      <node id="1847435758023100863" at="349,0,351,0" concept="1" trace="MyClassesListener#()V" />
+      <node id="2276294171335545187" at="98,0,101,0" concept="5" trace="run#()V" />
+      <node id="6531016554136912530" at="121,33,124,15" concept="4" />
+      <node id="6531016554136912545" at="128,0,131,0" concept="5" trace="run#()V" />
+      <node id="6531016554136912560" at="133,153,136,17" concept="4" />
+      <node id="1847435758021682527" at="184,0,187,0" concept="5" trace="projectClosed#()V" />
+      <node id="4113176527075465703" at="188,38,191,5" concept="4" />
+      <node id="4113176527075472817" at="195,35,198,5" concept="4" />
+      <node id="8459882741667451214" at="214,37,217,5" concept="4" />
+      <node id="2451418546936475437" at="234,0,237,0" concept="5" trace="checkMigrationNeeded#()V" />
+      <node id="1847435758021736099" at="238,107,241,5" concept="4" />
+      <node id="1847435758021942989" at="243,96,246,5" concept="4" />
+      <node id="1847435758022034198" at="251,101,254,5" concept="4" />
+      <node id="5877553998087949278" at="260,0,263,0" concept="5" trace="select#(Ljetbrains/mps/smodel/Language;)Lorg/jetbrains/mps/openapi/language/SLanguage;" />
+      <node id="1847435758022034243" at="267,39,270,9" concept="4" />
+      <node id="1847435758022034267" at="272,7,275,5" concept="4" />
+      <node id="1847435758022621359" at="292,31,295,13" concept="4" />
+      <node id="7067979184228822571" at="325,37,328,7" concept="4" />
+      <node id="3634979866835922074" at="328,7,331,7" concept="4" />
+      <node id="7067979184228872629" at="337,37,340,7" concept="4" />
+      <node id="3634979866835920396" at="340,7,343,7" concept="4" />
+      <node id="3248948557065592220" at="362,0,365,0" concept="5" trace="run#()V" />
+      <node id="2620437876315903502" at="369,0,372,0" concept="5" trace="getErrorDescriptor#()Ljetbrains/mps/ide/migration/wizard/MigrationErrorDescriptor;" />
+      <node id="2620437876315903508" at="373,0,376,0" concept="5" trace="setErrorDescriptor#(Ljetbrains/mps/ide/migration/wizard/MigrationErrorDescriptor;)V" />
+      <node id="6531016554136912555" at="392,0,395,0" concept="11" trace="as_feb5zp_a0a0a0i0a0a0a1a0a0a0a1a0a0s#(Ljava/lang/Object;Ljava/lang/Class;)null" />
+      <node id="6781485246382122428" at="383,0,387,0" concept="5" trace="loadState#(Ljetbrains/mps/ide/migration/MigrationTrigger/MyState;)V" />
+      <node id="2276294171335545185" at="96,21,101,9" concept="2" />
+      <node id="6531016554136912541" at="126,37,131,19" concept="2" />
+      <node id="806128161900601794" at="145,0,150,0" concept="5" trace="close#()V" />
+      <node id="8459882741667431861" at="206,0,211,0" concept="5" trace="run#()V" />
+      <node id="8459882741667451221" at="219,0,224,0" concept="5" trace="run#()V" />
+      <node id="1847435758021682544" at="228,0,233,0" concept="5" trace="getComponentName#()Ljava/lang/String;" />
+      <node id="1847435758022034227" at="258,83,263,24" concept="6" />
+      <node id="1847435758023088344" at="351,0,356,0" concept="5" trace="afterClassesLoaded#(Ljava/util/Set;)V" />
+      <node id="3248948557065592219" at="360,28,365,9" concept="2" />
+      <node id="6781485246382122420" at="377,0,382,0" concept="5" trace="getState#()Ljetbrains/mps/ide/migration/MigrationTrigger/MyState;" />
+      <node id="1847435758021684436" at="87,0,93,0" concept="1" trace="MigrationTrigger#(Lcom/intellij/openapi/project/Project;Ljetbrains/mps/project/Project;Ljetbrains/mps/ide/migration/MigrationManager;Ljetbrains/mps/migration/global/ProjectMigrationProperties;)V" />
+      <node id="3754162703777737877" at="107,0,113,0" concept="5" trace="run#()V" />
+      <node id="8459882741667555795" at="188,0,194,0" concept="5" trace="saveAnsSetTipsState#()V" />
+      <node id="806128161900149253" at="143,45,150,30" concept="6" />
+      <node id="1315974995649238414" at="156,54,163,33" concept="4" />
+      <node id="8459882741667582024" at="195,0,202,0" concept="5" trace="restoreTipsState#()V" />
+      <node id="8459882741667431860" at="204,28,211,7" concept="2" />
+      <node id="8459882741667451220" at="217,5,224,7" concept="2" />
+      <node id="1847435758022034241" at="265,0,272,0" concept="5" trace="visit#(Lorg/jetbrains/mps/openapi/module/SModule;)V" />
+      <node id="6781485246382122305" at="105,27,113,13" concept="2" />
+      <node id="6237428774681038253" at="301,0,309,0" concept="5" trace="run#()V" />
+      <node id="3248948557065573003" at="359,0,367,0" concept="5" trace="onReload#()V" />
+      <node id="1847435758022034237" at="263,24,272,7" concept="2" />
+      <node id="8459882741667431888" at="203,0,213,0" concept="5" trace="addListeners#()V" />
+      <node id="6237428774681026771" at="299,33,309,19" concept="2" />
+      <node id="1847435758021731556" at="323,0,334,0" concept="5" trace="moduleAdded#(Lorg/jetbrains/mps/openapi/module/SModule;)V" />
+      <node id="1847435758021751313" at="335,0,346,0" concept="5" trace="moduleChanged#(Lorg/jetbrains/mps/openapi/module/SModule;)V" />
+      <node id="1847435758021692193" at="238,0,250,0" concept="5" trace="postponeMigrationIfNeededOnModuleChange#(Ljetbrains/mps/project/Project;Ljava/lang/Iterable;)V" />
+      <node id="6237428774681025492" at="299,0,311,0" concept="5" trace="run#()V" />
+      <node id="3875289449861540579" at="153,0,166,0" concept="5" trace="visit#(Ljetbrains/mps/ide/migration/check/Problem;)V" />
+      <node id="8459882741667451244" at="214,0,227,0" concept="5" trace="removeListeners#()Z" />
+      <node id="6237428774681021466" at="297,85,311,15" concept="2" />
+      <node id="3875289449861522035" at="151,115,166,31" concept="2" />
+      <node id="1847435758022255951" at="290,0,313,0" concept="5" trace="run#()V" />
+      <node id="1847435758022250989" at="288,41,313,11" concept="2" />
+      <node id="3875289449857686115" at="143,0,170,0" concept="5" trace="run#()V" />
+      <node id="1847435758022034196" at="251,0,279,0" concept="5" trace="postponeMigrationIfNeededOnLanguageReload#(Ljava/lang/Iterable;)V" />
+      <node id="1847435758022247803" at="287,0,315,0" concept="5" trace="run#()V" />
+      <node id="3875289449857686114" at="141,41,170,27" concept="2" />
+      <node id="1847435758022246708" at="285,55,315,7" concept="2" />
+      <node id="6531016554136912592" at="141,0,172,0" concept="5" trace="run#()V" />
+      <node id="6531016554136912588" at="139,37,172,48" concept="2" />
+      <node id="6531016554136912586" at="139,0,175,0" concept="5" trace="run#()V" />
+      <node id="6531016554136912581" at="137,0,175,19" concept="2" />
+      <node id="1847435758022188204" at="280,0,319,0" concept="5" trace="postponeMigration#()V" />
+      <node id="8459882741668155682" at="132,20,176,15" concept="0" />
+      <node id="6531016554136912536" at="125,0,176,15" concept="4" />
+      <node id="3527989988243441496" at="115,0,178,0" concept="5" trace="run#()V" />
+      <node id="3527989988243438195" at="113,13,178,13" concept="2" />
+      <node id="3754162703777747009" at="105,0,180,0" concept="5" trace="run#()V" />
+      <node id="6781485246382122289" at="103,28,180,9" concept="2" />
+      <node id="8459882741667480956" at="102,10,181,5" concept="0" />
+      <node id="3754162703778141775" at="94,31,181,5" concept="4" />
+      <node id="1847435758021682522" at="94,0,183,0" concept="5" trace="projectOpened#()V" />
+      <scope id="1847435758021779301" at="321,29,321,29" />
+      <scope id="1847435758023100864" at="349,32,349,32" />
+      <scope id="2276294171335545189" at="98,27,99,33" />
+      <scope id="6531016554136912531" at="122,32,123,23" />
+      <scope id="6531016554136912546" at="128,37,129,76" />
+      <scope id="6531016554136912564" at="134,39,135,25" />
+      <scope id="1315974995649238417" at="157,57,158,140" />
+      <scope id="1315974995649251288" at="159,66,160,97" />
+      <scope id="1315974995649460610" at="161,40,162,93" />
+      <scope id="1847435758021682531" at="184,31,185,22" />
+      <scope id="4113176527075465705" at="189,31,190,71" />
+      <scope id="4113176527075472818" at="196,31,197,13" />
+      <scope id="8459882741667451215" at="215,30,216,18" />
+      <scope id="1847435758021682552" at="230,36,231,30" />
+      <scope id="2451418546936475430" at="234,51,235,121" />
+      <scope id="1847435758021736100" at="239,28,240,13" />
+      <scope id="1847435758021942992" at="244,70,245,13" />
+      <scope id="1847435758022034199" at="252,28,253,13" />
+      <scope id="5877553998087949279" at="260,44,261,67" />
+      <scope id="1847435758022034244" at="268,32,269,60" />
+      <scope id="1847435758022034268" at="273,75,274,13" />
+      <scope id="1847435758022621362" at="293,40,294,21" />
+      <scope id="7067979184228822574" at="326,90,327,15" />
+      <scope id="3634979866835922075" at="329,58,330,15" />
+      <scope id="7067979184228872630" at="338,90,339,15" />
+      <scope id="3634979866835920399" at="341,58,342,15" />
+      <scope id="3248948557065592221" at="362,27,363,33" />
+      <scope id="2620437876315903505" at="369,56,370,20" />
+      <scope id="2620437876315903511" at="373,67,374,22" />
+      <scope id="6781485246382122423" at="379,46,380,19" />
+      <scope id="6781485246382122432" at="384,57,385,20" />
+      <scope id="6531016554136912555" at="392,87,393,47" />
+      <scope id="806128161900601801" at="146,54,148,46" />
+      <scope id="1847435758021779300" at="321,0,323,0" />
+      <scope id="1847435758023100863" at="349,0,351,0" />
+      <scope id="1847435758023088353" at="352,81,354,101" />
+      <scope id="2276294171335545187" at="98,0,101,0" />
+      <scope id="6531016554136912545" at="128,0,131,0" />
+      <scope id="1847435758021682527" at="184,0,187,0" />
+      <scope id="8459882741667431862" at="206,25,209,55" />
+      <scope id="8459882741667451222" at="219,25,222,105" />
+      <scope id="2451418546936475437" at="234,0,237,0" />
+      <scope id="5877553998087949278" at="260,0,263,0">
         <var name="it" id="5877553998087949278" />
       </scope>
-      <scope id="3248948557065592220" at="328,0,331,0" />
-      <scope id="3958951396407060446" at="350,0,353,0">
-        <var name="o" id="3958951396407060446" />
-        <var name="type" id="3958951396407060446" />
-      </scope>
-      <scope id="1847435758021684440" at="76,157,80,25" />
-      <scope id="3754162703777737888" at="96,31,100,90" />
-      <scope id="8459882741667555784" at="154,38,158,62" />
-      <scope id="6781485246382122428" at="341,0,345,0">
+      <scope id="3248948557065592220" at="362,0,365,0" />
+      <scope id="2620437876315903502" at="369,0,372,0" />
+      <scope id="2620437876315903508" at="373,0,376,0">
+        <var name="errors" id="2620437876315903515" />
+      </scope>
+      <scope id="6531016554136912555" at="392,0,395,0">
+        <var name="o" id="6531016554136912555" />
+        <var name="type" id="6531016554136912555" />
+      </scope>
+      <scope id="1847435758021684440" at="87,157,91,25" />
+      <scope id="3754162703777737888" at="107,31,111,90" />
+      <scope id="8459882741667555784" at="188,38,192,62" />
+      <scope id="6781485246382122428" at="383,0,387,0">
         <var name="state" id="6781485246382122430" />
       </scope>
-      <scope id="7429100391393792997" at="115,49,120,19" />
-      <scope id="8459882741667582027" at="161,35,166,24" />
-      <scope id="8459882741667431861" at="172,0,177,0" />
-      <scope id="8459882741667451221" at="185,0,190,0" />
-      <scope id="1847435758021682544" at="194,0,199,0" />
-      <scope id="1847435758022034242" at="231,37,236,9">
+      <scope id="6531016554136912540" at="126,37,131,19" />
+      <scope id="806128161900601794" at="145,0,150,0" />
+      <scope id="8459882741667582027" at="195,35,200,24" />
+      <scope id="8459882741667431861" at="206,0,211,0" />
+      <scope id="8459882741667451221" at="219,0,224,0" />
+      <scope id="1847435758021682544" at="228,0,233,0" />
+      <scope id="1847435758022034242" at="265,37,270,9">
         <var name="used" id="1847435758022135080" />
       </scope>
-      <scope id="1847435758023088344" at="317,0,322,0">
+      <scope id="1847435758023088344" at="351,0,356,0">
         <var name="modules" id="1847435758023088348" />
       </scope>
-      <scope id="3248948557065573005" at="326,28,331,9" />
-      <scope id="6781485246382122420" at="335,0,340,0" />
-      <scope id="1847435758021684436" at="76,0,82,0">
+      <scope id="3248948557065573005" at="360,28,365,9" />
+      <scope id="6781485246382122420" at="377,0,382,0" />
+      <scope id="1847435758021684436" at="87,0,93,0">
         <var name="ideaProject" id="3754162703778494098" />
         <var name="migrationManager" id="6781485246382122271" />
         <var name="p" id="1847435758021686071" />
         <var name="props" id="8459882741667171909" />
       </scope>
-      <scope id="3754162703778141778" at="84,39,90,9" />
-      <scope id="3754162703777737877" at="96,0,102,0" />
-      <scope id="3958951396407083957" at="133,37,139,0" />
-      <scope id="8459882741667555795" at="154,0,160,0" />
-      <scope id="6237428774681038254" at="267,37,273,78" />
-      <scope id="8459882741667582024" at="161,0,168,0" />
-      <scope id="1847435758022034241" at="231,0,238,0">
+      <scope id="3754162703778141778" at="95,39,101,9" />
+      <scope id="3754162703777737877" at="107,0,113,0" />
+      <scope id="8459882741667555795" at="188,0,194,0" />
+      <scope id="6237428774681038254" at="301,37,307,78" />
+      <scope id="8459882741667582024" at="195,0,202,0" />
+      <scope id="1847435758022034241" at="265,0,272,0">
         <var name="it" id="1847435758022034241" />
       </scope>
-      <scope id="3958951396407083956" at="133,0,141,0" />
-      <scope id="8459882741667431859" at="169,31,177,7" />
-      <scope id="6237428774681038253" at="267,0,275,0" />
-      <scope id="1847435758021731564" at="290,54,298,97" />
-      <scope id="1847435758021751320" at="302,47,310,97" />
-      <scope id="3248948557065573003" at="325,0,333,0" />
-      <scope id="8459882741667431888" at="169,0,179,0" />
-      <scope id="1847435758021692196" at="204,107,214,24">
+      <scope id="8459882741667431859" at="203,31,211,7" />
+      <scope id="6237428774681038253" at="301,0,309,0" />
+      <scope id="1847435758021731564" at="324,54,332,97" />
+      <scope id="1847435758021751320" at="336,47,344,97" />
+      <scope id="3248948557065573003" at="359,0,367,0" />
+      <scope id="8459882741667431888" at="203,0,213,0" />
+      <scope id="1847435758021692196" at="238,107,248,24">
         <var name="modules2Check" id="1847435758021922968" />
       </scope>
-      <scope id="6237428774681025493" at="265,33,275,19" />
-      <scope id="8459882741667451207" at="180,37,191,17" />
-      <scope id="1847435758021731556" at="289,0,300,0">
+      <scope id="6237428774681025493" at="299,33,309,19" />
+      <scope id="3875289449861540580" at="153,61,164,106">
+        <var name="mci" id="3875289449861577970" />
+        <var name="r" id="1315974995649226970" />
+      </scope>
+      <scope id="8459882741667451207" at="214,37,225,17" />
+      <scope id="1847435758021731556" at="323,0,334,0">
         <var name="module" id="1847435758021731560" />
       </scope>
-      <scope id="1847435758021751313" at="301,0,312,0">
+      <scope id="1847435758021751313" at="335,0,346,0">
         <var name="module" id="1847435758021751317" />
       </scope>
-      <scope id="1847435758021692193" at="204,0,216,0">
+      <scope id="1847435758021692193" at="238,0,250,0">
         <var name="modules" id="1847435758021692605" />
         <var name="p" id="6508209524260320756" />
       </scope>
-      <scope id="6237428774681025492" at="265,0,277,0" />
-      <scope id="8459882741667451244" at="180,0,193,0" />
-      <scope id="8459882741668155683" at="121,22,141,19">
-        <var name="afterProjectInitialized" id="7429100391393534888" />
-        <var name="lastStep" id="3958951396407060445" />
-      </scope>
-      <scope id="1847435758022255952" at="256,29,277,15">
+      <scope id="6237428774681025492" at="299,0,311,0" />
+      <scope id="3875289449861540579" at="153,0,166,0">
+        <var name="it" id="3875289449861540579" />
+      </scope>
+      <scope id="8459882741667451244" at="214,0,227,0" />
+      <scope id="1847435758022255952" at="290,29,311,15">
         <var name="result" id="1847435758022618314" />
       </scope>
-      <scope id="1847435758022255951" at="256,0,279,0" />
-      <scope id="1847435758022034197" at="217,101,243,24">
+      <scope id="1847435758022255951" at="290,0,313,0" />
+      <scope id="3875289449857686116" at="143,45,168,140">
+        <var name="result" id="3875289449861508338" />
+        <var name="v" id="806128161900149254" />
+      </scope>
+      <scope id="1847435758022034197" at="251,101,277,24">
         <var name="addedLanguages" id="1847435758022034228" />
         <var name="modules2Check" id="1847435758022125840" />
       </scope>
-      <scope id="1847435758022247804" at="253,25,279,11" />
-      <scope id="1847435758022034196" at="217,0,245,0">
+      <scope id="1847435758022247804" at="287,25,313,11" />
+      <scope id="3875289449857686115" at="143,0,170,0" />
+      <scope id="1847435758022034196" at="251,0,279,0">
         <var name="languages" id="1847435758022034282" />
       </scope>
-      <scope id="1847435758022247803" at="253,0,281,0" />
-      <scope id="1847435758022188207" at="246,48,283,29">
+      <scope id="1847435758022247803" at="287,0,315,0" />
+      <scope id="6531016554136912593" at="141,41,170,27" />
+      <scope id="6531016554136912592" at="141,0,172,0" />
+      <scope id="6531016554136912587" at="139,37,173,0" />
+      <scope id="6531016554136912586" at="139,0,175,0" />
+      <scope id="1847435758022188207" at="280,48,317,29">
         <var name="ideaProject" id="1847435758022245509" />
       </scope>
-      <scope id="3527989988243441497" at="104,31,142,15">
-        <var name="finished" id="6179322598892957877" />
-        <var name="wizard" id="6781485246382122346" />
-      </scope>
-      <scope id="1847435758022188204" at="246,0,285,0" />
-      <scope id="3527989988243441496" at="104,0,144,0" />
-      <scope id="3754162703777747018" at="94,27,144,13" />
-      <scope id="3754162703777747009" at="94,0,146,0" />
-      <scope id="8459882741667480957" at="91,12,146,9" />
-      <scope id="1847435758021682526" at="83,31,147,5" />
-      <scope id="1847435758021682522" at="83,0,149,0" />
-      <unit id="2276294171335545187" at="86,48,90,7" name="jetbrains.mps.ide.migration.MigrationTrigger$1" />
-      <unit id="3754162703778200320" at="116,71,120,17" name="jetbrains.mps.ide.migration.MigrationTrigger$4" />
-      <unit id="3958951396407095995" at="134,72,138,21" name="jetbrains.mps.ide.migration.MigrationTrigger$5" />
-      <unit id="5877553998087949278" at="225,87,229,5" name="jetbrains.mps.ide.migration.MigrationTrigger$5" />
-      <unit id="3248948557065592220" at="327,48,331,7" name="jetbrains.mps.ide.migration.MigrationTrigger$1" />
-      <unit id="6781485246382122242" at="346,0,350,0" name="jetbrains.mps.ide.migration.MigrationTrigger$MyState" />
-      <unit id="8459882741667431861" at="171,45,177,5" name="jetbrains.mps.ide.migration.MigrationTrigger$3" />
-      <unit id="8459882741667451221" at="184,45,190,5" name="jetbrains.mps.ide.migration.MigrationTrigger$4" />
-      <unit id="3754162703777737877" at="95,65,102,11" name="jetbrains.mps.ide.migration.MigrationTrigger$3" />
-      <unit id="1847435758022034241" at="230,102,238,5" name="jetbrains.mps.ide.migration.MigrationTrigger$6" />
-      <unit id="3958951396407083956" at="132,86,141,17" name="jetbrains.mps.ide.migration.MigrationTrigger$4" />
-      <unit id="6237428774681038253" at="266,68,275,17" name="jetbrains.mps.ide.migration.MigrationTrigger$10" />
-      <unit id="1847435758023100859" at="314,0,323,0" name="jetbrains.mps.ide.migration.MigrationTrigger$MyClassesListener" />
-      <unit id="3248948557065572999" at="324,0,334,0" name="jetbrains.mps.ide.migration.MigrationTrigger$MyPropertiesListener" />
-      <unit id="6237428774681025492" at="264,62,277,13" name="jetbrains.mps.ide.migration.MigrationTrigger$9" />
-      <unit id="1847435758022255951" at="255,60,279,9" name="jetbrains.mps.ide.migration.MigrationTrigger$8" />
-      <unit id="1847435758021779296" at="286,0,313,0" name="jetbrains.mps.ide.migration.MigrationTrigger$MyRepoListener" />
-      <unit id="1847435758022247803" at="252,76,281,5" name="jetbrains.mps.ide.migration.MigrationTrigger$7" />
-      <unit id="3527989988243441496" at="103,41,144,11" name="jetbrains.mps.ide.migration.MigrationTrigger$3" />
-      <unit id="3754162703777747009" at="93,76,146,7" name="jetbrains.mps.ide.migration.MigrationTrigger$2" />
-      <unit id="6781485246382122239" at="47,0,354,0" name="jetbrains.mps.ide.migration.MigrationTrigger" />
-=======
-      <node id="8135019946389688563" at="72,0,73,0" concept="10" trace="DIALOG_TEXT" />
-      <node id="1847435758021686341" at="74,0,75,0" concept="3" trace="myMpsProject" />
-      <node id="6781485246382122258" at="75,0,76,0" concept="3" trace="myMigrationManager" />
-      <node id="6781485246382122262" at="76,0,77,0" concept="3" trace="myState" />
-      <node id="1847435758021694252" at="77,0,78,0" concept="3" trace="myMigrationQueued" />
-      <node id="1847435758021782517" at="79,0,80,0" concept="3" trace="myRepoListener" />
-      <node id="1847435758023107714" at="80,0,81,0" concept="3" trace="myClassesListener" />
-      <node id="3248948557065612653" at="81,0,82,0" concept="3" trace="myPropertiesListener" />
-      <node id="2620437876315882567" at="83,0,84,0" concept="3" trace="myErrors" />
-      <node id="3754162703778496090" at="85,123,86,23" concept="12" />
-      <node id="1847435758021686345" at="86,23,87,21" concept="2" />
-      <node id="6781485246382122274" at="87,21,88,42" concept="2" />
-      <node id="3754162703778107931" at="94,27,95,104" concept="2" />
-      <node id="3754162703778107938" at="95,104,96,102" concept="2" />
-      <node id="3248948557065631420" at="96,102,97,123" concept="2" />
-      <node id="2451418546936475441" at="101,27,102,32" concept="2" />
-      <node id="3754162703778583229" at="104,9,105,13" concept="7" />
-      <node id="3754162703778584162" at="106,5,107,0" concept="9" />
-      <node id="7329144812460931536" at="107,0,108,26" concept="2" />
-      <node id="8135019946389131647" at="110,25,111,109" concept="8" />
-      <node id="8135019946389150036" at="111,109,112,110" concept="8" />
-      <node id="8135019946389168136" at="112,110,113,90" concept="8" />
-      <node id="7329144812460932928" at="114,58,115,29" concept="2" />
-      <node id="6781485246382122287" at="115,29,116,17" concept="7" />
-      <node id="8135019946389117208" at="117,9,118,0" concept="9" />
-      <node id="6237428774680372031" at="120,29,121,85" concept="2" />
-      <node id="5149022434529724965" at="125,37,126,56" concept="2" />
-      <node id="8528533622080582419" at="126,56,127,96" concept="2" />
-      <node id="7834630562321981147" at="127,96,128,36" concept="2" />
-      <node id="3980500527852060400" at="139,31,140,57" concept="8" />
-      <node id="3754162703778115825" at="142,25,143,81" concept="2" />
-      <node id="3754162703778115830" at="143,81,144,105" concept="2" />
-      <node id="1847435758021684300" at="151,36,152,30" concept="7" />
-      <node id="8459882741667555785" at="156,31,157,71" concept="2" />
-      <node id="4113176527075481776" at="158,5,159,62" concept="2" />
-      <node id="4113176527075472819" at="163,31,164,13" concept="7" />
-      <node id="8459882741667582028" at="165,5,166,69" concept="2" />
-      <node id="4113176527075473805" at="166,69,167,24" concept="2" />
-      <node id="2451418546936814896" at="171,57,172,103" concept="6" />
-      <node id="5206756616928756407" at="172,103,173,72" concept="6" />
-      <node id="5206756616928945232" at="175,25,176,99" concept="2" />
-      <node id="2451418546936822610" at="181,27,182,180" concept="2" />
-      <node id="2451418546936813947" at="184,9,185,13" concept="7" />
-      <node id="2451418546936848827" at="186,5,187,0" concept="9" />
-      <node id="2451418546936850705" at="187,0,188,24" concept="2" />
-      <node id="2451418546936475431" at="191,50,192,121" concept="2" />
-      <node id="1847435758021736535" at="196,28,197,13" concept="7" />
-      <node id="1847435758021736541" at="198,5,199,0" concept="9" />
-      <node id="1847435758021922965" at="199,0,200,96" concept="6" />
-      <node id="1847435758021943815" at="201,70,202,13" concept="7" />
-      <node id="1847435758022208885" at="203,5,204,0" concept="9" />
-      <node id="1847435758022199557" at="204,0,205,24" concept="2" />
-      <node id="1847435758022034200" at="209,28,210,13" concept="7" />
-      <node id="1847435758022085766" at="211,5,212,0" concept="9" />
-      <node id="1847435758022034215" at="212,0,213,78" concept="8" />
-      <node id="1847435758022034217" at="213,78,214,64" concept="8" />
-      <node id="1847435758022125839" at="214,64,215,83" concept="6" />
-      <node id="5877553998087949280" at="217,44,218,67" concept="7" />
-      <node id="1847435758022135079" at="222,37,223,76" concept="6" />
-      <node id="1847435758022146406" at="223,76,224,39" concept="2" />
-      <node id="1847435758022168185" at="225,32,226,60" concept="2" />
-      <node id="1847435758022034269" at="230,75,231,13" concept="7" />
-      <node id="1847435758022209516" at="232,5,233,0" concept="9" />
-      <node id="1847435758022194429" at="233,0,234,24" concept="2" />
-      <node id="1847435758022245508" at="237,36,238,71" concept="6" />
-      <node id="1847435758022248954" at="238,71,239,0" concept="9" />
-      <node id="7329144812460928548" at="239,0,240,26" concept="2" />
-      <node id="1847435758021738270" at="240,26,241,55" concept="8" />
-      <node id="1847435758022257269" at="243,25,244,41" concept="8" />
-      <node id="1847435758022618313" at="246,29,247,125" concept="6" />
-      <node id="7329144812460929910" at="247,125,248,31" concept="2" />
-      <node id="1847435758022627420" at="249,40,250,21" concept="7" />
-      <node id="1945682466510611457" at="251,13,252,0" concept="9" />
-      <node id="5149022434529739506" at="252,0,253,85" concept="2" />
-      <node id="5149022434529748878" at="257,37,258,56" concept="2" />
-      <node id="8528533622080587787" at="258,56,259,96" concept="2" />
-      <node id="3754162703777996091" at="259,96,260,67" concept="8" />
-      <node id="3754162703778322378" at="260,67,261,53" concept="2" />
-      <node id="1847435758021737927" at="261,53,262,65" concept="8" />
-      <node id="1847435758023145262" at="262,65,263,78" concept="2" />
-      <node id="1847435758022220510" at="271,7,272,0" concept="9" />
-      <node id="1847435758022200660" at="272,0,273,29" concept="2" />
-      <node id="2276294171335689110" at="280,54,281,37" concept="2" />
-      <node id="7067979184228871669" at="282,90,283,15" concept="7" />
-      <node id="3634979866835922076" at="285,58,286,15" concept="7" />
-      <node id="1847435758021752176" at="287,7,288,97" concept="2" />
-      <node id="2276294171335687648" at="292,47,293,37" concept="2" />
-      <node id="7067979184228872631" at="294,90,295,15" concept="7" />
-      <node id="3634979866835921921" at="297,58,298,15" concept="7" />
-      <node id="1847435758021768446" at="299,7,300,97" concept="2" />
-      <node id="2276294171335681059" at="308,81,309,37" concept="2" />
-      <node id="1847435758023099353" at="309,37,310,101" concept="2" />
-      <node id="3248948557065593319" at="318,27,319,32" concept="2" />
-      <node id="2620437876315903506" at="325,56,326,20" concept="7" />
-      <node id="2620437876315903512" at="329,67,330,22" concept="2" />
-      <node id="3754162703778656703" at="334,31,335,38" concept="2" />
-      <node id="6179322598893041519" at="335,38,336,0" concept="9" />
-      <node id="6781485246382122347" at="336,0,337,110" concept="6" />
-      <node id="6781485246382122458" at="337,110,338,117" concept="8" />
-      <node id="6179322598892957876" at="338,117,339,43" concept="6" />
-      <node id="7329144812460934145" at="339,43,340,23" concept="2" />
-      <node id="6179322598893037589" at="341,22,342,13" concept="7" />
-      <node id="6179322598892996257" at="343,5,344,0" concept="9" />
-      <node id="6781485246382122406" at="347,27,348,66" concept="2" />
-      <node id="7429100391393798153" at="350,9,351,13" concept="7" />
-      <node id="7429100391393802995" at="352,5,353,0" concept="9" />
-      <node id="3958951396407060444" at="353,0,354,122" concept="6" />
-      <node id="5354689064598647340" at="355,27,356,13" concept="7" />
-      <node id="2620437876315713596" at="357,5,358,0" concept="9" />
-      <node id="2620437876315715583" at="358,0,359,62" concept="6" />
-      <node id="7429100391393812668" at="360,52,361,13" concept="7" />
-      <node id="7429100391393813345" at="362,5,363,0" concept="9" />
-      <node id="806128161900604826" at="372,42,373,75" concept="2" />
-      <node id="806128161900601804" at="373,75,374,34" concept="2" />
-      <node id="3875289449861508337" at="376,18,377,103" concept="6" />
-      <node id="1315974995649226969" at="379,49,380,46" concept="6" />
-      <node id="1315974995649234025" at="380,46,381,0" concept="9" />
-      <node id="3875289449861577969" at="381,0,382,42" concept="6" />
-      <node id="1315974995649261692" at="383,45,384,128" concept="2" />
-      <node id="1315974995649274772" at="385,54,386,85" concept="2" />
-      <node id="1315974995649462985" at="387,28,388,81" concept="13" />
-      <node id="3875289449861563792" at="389,21,390,94" concept="2" />
-      <node id="3670561379410391305" at="392,19,393,43" concept="2" />
-      <node id="806128161900268632" at="393,43,394,128" concept="2" />
-      <node id="3958951396407084315" at="398,36,399,0" concept="9" />
-      <node id="6781485246382122424" at="406,46,407,19" concept="7" />
-      <node id="6781485246382122433" at="411,57,412,20" concept="2" />
-      <node id="6781485246382122245" at="416,0,417,0" concept="3" trace="migrationRequired" />
-      <node id="8459882741667546839" at="417,0,418,0" concept="3" trace="tips" />
-      <node id="3958951396407060446" at="419,68,420,47" concept="7" />
-      <node id="1847435758021779300" at="277,0,279,0" concept="1" trace="MyRepoListener#()V" />
-      <node id="1847435758023100863" at="305,0,307,0" concept="1" trace="MyClassesListener#()V" />
-      <node id="1315974995649460609" at="387,26,389,21" concept="0" />
-      <node id="2276294171335545187" at="101,0,104,0" concept="5" trace="run#()V" />
-      <node id="4113176527075465703" at="155,38,158,5" concept="4" />
-      <node id="4113176527075472817" at="162,35,165,5" concept="4" />
-      <node id="5206756616928944067" at="175,0,178,0" concept="5" trace="run#()V" />
-      <node id="2451418546936817645" at="181,0,184,0" concept="5" trace="run#()V" />
-      <node id="2451418546936475437" at="191,0,194,0" concept="5" trace="tryMigratingProject#()V" />
-      <node id="1847435758021736099" at="195,107,198,5" concept="4" />
-      <node id="1847435758021942989" at="200,96,203,5" concept="4" />
-      <node id="1847435758022034198" at="208,101,211,5" concept="4" />
-      <node id="5877553998087949278" at="217,0,220,0" concept="5" trace="select#(Ljetbrains/mps/smodel/Language;)Lorg/jetbrains/mps/openapi/language/SLanguage;" />
-      <node id="1847435758022034243" at="224,39,227,9" concept="4" />
-      <node id="1847435758022034267" at="229,7,232,5" concept="4" />
-      <node id="1847435758022621359" at="248,31,251,13" concept="4" />
-      <node id="7067979184228822571" at="281,37,284,7" concept="4" />
-      <node id="3634979866835922074" at="284,7,287,7" concept="4" />
-      <node id="7067979184228872629" at="293,37,296,7" concept="4" />
-      <node id="3634979866835920396" at="296,7,299,7" concept="4" />
-      <node id="3248948557065592220" at="318,0,321,0" concept="5" trace="run#()V" />
-      <node id="2620437876315903502" at="325,0,328,0" concept="5" trace="getErrorDescriptor#()Ljetbrains/mps/ide/migration/wizard/MigrationErrorDescriptor;" />
-      <node id="2620437876315903508" at="329,0,332,0" concept="5" trace="setErrorDescriptor#(Ljetbrains/mps/ide/migration/wizard/MigrationErrorDescriptor;)V" />
-      <node id="6179322598892997794" at="340,23,343,5" concept="4" />
-      <node id="3754162703778200320" at="347,0,350,0" concept="5" trace="run#()V" />
-      <node id="3958951396407061521" at="354,122,357,5" concept="4" />
-      <node id="7429100391393592844" at="359,62,362,5" concept="4" />
-      <node id="3958951396407060446" at="419,0,422,0" concept="11" trace="as_feb5zp_a0a01a64#(Ljava/lang/Object;Ljava/lang/Class;)null" />
-      <node id="6781485246382122284" at="113,90,117,9" concept="4" />
-      <node id="3754162703778115823" at="142,0,146,0" concept="5" trace="run#()V" />
-      <node id="6781485246382122428" at="410,0,414,0" concept="5" trace="loadState#(Ljetbrains/mps/ide/migration/MigrationTrigger/MyState;)V" />
-      <node id="1847435758021684436" at="85,0,90,0" concept="1" trace="MigrationTrigger#(Lcom/intellij/openapi/project/Project;Ljetbrains/mps/project/Project;Ljetbrains/mps/ide/migration/MigrationManager;)V" />
-      <node id="3754162703778107929" at="94,0,99,0" concept="5" trace="run#()V" />
-      <node id="2276294171335545185" at="99,9,104,9" concept="2" />
-      <node id="3875289449866005789" at="125,0,130,0" concept="5" trace="run#()V" />
-      <node id="1847435758021682544" at="149,0,154,0" concept="5" trace="getComponentName#()Ljava/lang/String;" />
-      <node id="5206756616928944065" at="173,72,178,7" concept="2" />
-      <node id="2451418546936817640" at="179,37,184,9" concept="2" />
-      <node id="1847435758022034227" at="215,83,220,24" concept="6" />
-      <node id="1847435758023088344" at="307,0,312,0" concept="5" trace="afterClassesLoaded#(Ljava/util/Set;)V" />
-      <node id="3248948557065592219" at="316,28,321,9" concept="2" />
-      <node id="6781485246382122395" at="345,27,350,9" concept="2" />
-      <node id="806128161900601794" at="371,0,376,0" concept="5" trace="close#()V" />
-      <node id="6781485246382122420" at="404,0,409,0" concept="5" trace="getState#()Ljetbrains/mps/ide/migration/MigrationTrigger/MyState;" />
-      <node id="3754162703778115822" at="140,57,146,7" concept="2" />
-      <node id="8459882741667555795" at="155,0,161,0" concept="5" trace="saveAnsSetTipsState#()V" />
-      <node id="3754162703778107928" at="92,39,99,9" concept="2" />
-      <node id="6237428774680389771" at="123,33,130,19" concept="2" />
-      <node id="8459882741667582024" at="162,0,169,0" concept="5" trace="restoreTipsState#()V" />
-      <node id="1847435758022034241" at="222,0,229,0" concept="5" trace="visit#(Lorg/jetbrains/mps/openapi/module/SModule;)V" />
-      <node id="806128161900149253" at="369,33,376,18" concept="6" />
-      <node id="1315974995649238414" at="382,42,389,21" concept="4" />
-      <node id="2451418546936813945" at="178,7,186,5" concept="4" />
-      <node id="6237428774681038253" at="257,0,265,0" concept="5" trace="run#()V" />
-      <node id="3248948557065573003" at="315,0,323,0" concept="5" trace="onReload#()V" />
-      <node id="6781485246382122371" at="344,0,352,5" concept="4" />
-      <node id="6237428774680386216" at="123,0,132,0" concept="5" trace="run#()V" />
-      <node id="1847435758021682527" at="139,0,148,0" concept="5" trace="projectClosed#()V" />
-      <node id="1847435758022034237" at="220,24,229,7" concept="2" />
-      <node id="6237428774681026771" at="255,33,265,19" concept="2" />
-      <node id="6781485246382122316" at="121,85,132,15" concept="2" />
-      <node id="1847435758021731556" at="279,0,290,0" concept="5" trace="moduleAdded#(Lorg/jetbrains/mps/openapi/module/SModule;)V" />
-      <node id="1847435758021751313" at="291,0,302,0" concept="5" trace="moduleChanged#(Lorg/jetbrains/mps/openapi/module/SModule;)V" />
-      <node id="1847435758021692193" at="195,0,207,0" concept="5" trace="postponeMigrationIfNeededOnModuleChange#(Ljetbrains/mps/project/Project;Ljava/lang/Iterable;)V" />
-      <node id="6237428774681025492" at="255,0,267,0" concept="5" trace="run#()V" />
-      <node id="3875289449861540579" at="379,0,392,0" concept="5" trace="visit#(Ljetbrains/mps/ide/migration/check/Problem;)V" />
-      <node id="3754162703777737877" at="120,0,134,0" concept="5" trace="run#()V" />
-      <node id="6237428774681021466" at="253,85,267,15" concept="2" />
-      <node id="3754162703778141775" at="91,31,106,5" concept="4" />
-      <node id="3875289449861522035" at="377,103,392,19" concept="2" />
-      <node id="6781485246382122305" at="118,0,134,11" concept="2" />
-      <node id="2451418546936509117" at="171,0,190,0" concept="5" trace="tryMigratingProjectNoQueue#()V" />
-      <node id="1847435758022255951" at="246,0,269,0" concept="5" trace="run#()V" />
-      <node id="1847435758022250989" at="244,41,269,11" concept="2" />
-      <node id="3754162703777747009" at="110,0,136,0" concept="5" trace="run#()V" />
-      <node id="3875289449857686115" at="369,0,396,0" concept="5" trace="run#()V" />
-      <node id="6781485246382122289" at="108,26,136,7" concept="2" />
-      <node id="1847435758022034196" at="208,0,236,0" concept="5" trace="postponeMigrationIfNeededOnLanguageReload#(Ljava/lang/Iterable;)V" />
-      <node id="1847435758022247803" at="243,0,271,0" concept="5" trace="run#()V" />
-      <node id="3875289449857686114" at="367,29,396,15" concept="2" />
-      <node id="1847435758022246708" at="241,55,271,7" concept="2" />
-      <node id="3958951396407095995" at="367,0,398,0" concept="5" trace="run#()V" />
-      <node id="3958951396407084638" at="365,25,398,36" concept="2" />
-      <node id="3958951396407083956" at="365,0,401,0" concept="5" trace="run#()V" />
-      <node id="1847435758022188204" at="237,0,275,0" concept="5" trace="postponeMigration#()V" />
-      <node id="3958951396407081635" at="363,0,401,7" concept="2" />
-      <node id="1847435758021682522" at="91,0,138,0" concept="5" trace="projectOpened#()V" />
-      <node id="7834630562321954018" at="333,0,403,0" concept="5" trace="executeWizard#()V" />
-      <scope id="1847435758021779301" at="277,29,277,29" />
-      <scope id="1847435758023100864" at="305,32,305,32" />
-      <scope id="2276294171335545189" at="101,27,102,32" />
-      <scope id="1847435758021682552" at="151,36,152,30" />
-      <scope id="4113176527075465705" at="156,31,157,71" />
-      <scope id="4113176527075472818" at="163,31,164,13" />
-      <scope id="5206756616928944069" at="175,25,176,99" />
-      <scope id="2451418546936817646" at="181,27,182,180" />
-      <scope id="2451418546936475430" at="191,50,192,121" />
-      <scope id="1847435758021736100" at="196,28,197,13" />
-      <scope id="1847435758021942992" at="201,70,202,13" />
-      <scope id="1847435758022034199" at="209,28,210,13" />
-      <scope id="5877553998087949279" at="217,44,218,67" />
-      <scope id="1847435758022034244" at="225,32,226,60" />
-      <scope id="1847435758022034268" at="230,75,231,13" />
-      <scope id="1847435758022621362" at="249,40,250,21" />
-      <scope id="7067979184228822574" at="282,90,283,15" />
-      <scope id="3634979866835922075" at="285,58,286,15" />
-      <scope id="7067979184228872630" at="294,90,295,15" />
-      <scope id="3634979866835920399" at="297,58,298,15" />
-      <scope id="3248948557065592221" at="318,27,319,32" />
-      <scope id="2620437876315903505" at="325,56,326,20" />
-      <scope id="2620437876315903511" at="329,67,330,22" />
-      <scope id="6179322598892997797" at="341,22,342,13" />
-      <scope id="3754162703778200330" at="347,27,348,66" />
-      <scope id="7429100391393804239" at="355,27,356,13" />
-      <scope id="7429100391393811287" at="360,52,361,13" />
-      <scope id="1315974995649238417" at="383,45,384,128" />
-      <scope id="1315974995649251288" at="385,54,386,85" />
-      <scope id="1315974995649460610" at="387,28,388,81" />
-      <scope id="6781485246382122423" at="406,46,407,19" />
-      <scope id="6781485246382122432" at="411,57,412,20" />
-      <scope id="3958951396407060446" at="419,68,420,47" />
-      <scope id="6781485246382122288" at="114,58,116,17" />
-      <scope id="3754162703778115824" at="142,25,144,105" />
-      <scope id="1847435758021779300" at="277,0,279,0" />
-      <scope id="1847435758023100863" at="305,0,307,0" />
-      <scope id="1847435758023088353" at="308,81,310,101" />
-      <scope id="806128161900601801" at="372,42,374,34" />
-      <scope id="1847435758021684440" at="85,123,88,42" />
-      <scope id="3754162703778107930" at="94,27,97,123" />
-      <scope id="2276294171335545187" at="101,0,104,0" />
-      <scope id="3875289449866005790" at="125,37,128,36" />
-      <scope id="5206756616928944067" at="175,0,178,0" />
-      <scope id="2451418546936817645" at="181,0,184,0" />
-      <scope id="2451418546936475437" at="191,0,194,0" />
-      <scope id="5877553998087949278" at="217,0,220,0">
-        <var name="it" id="5877553998087949278" />
-      </scope>
-      <scope id="3248948557065592220" at="318,0,321,0" />
-      <scope id="2620437876315903502" at="325,0,328,0" />
-      <scope id="2620437876315903508" at="329,0,332,0">
-        <var name="errors" id="2620437876315903515" />
-      </scope>
-      <scope id="3754162703778200320" at="347,0,350,0" />
-      <scope id="3958951396407060446" at="419,0,422,0">
-        <var name="o" id="3958951396407060446" />
-        <var name="type" id="3958951396407060446" />
-      </scope>
-      <scope id="3754162703778115823" at="142,0,146,0" />
-      <scope id="8459882741667555784" at="155,38,159,62" />
-      <scope id="6781485246382122428" at="410,0,414,0">
-        <var name="state" id="6781485246382122430" />
-      </scope>
-      <scope id="1847435758021684436" at="85,0,90,0">
-        <var name="ideaProject" id="3754162703778494098" />
-        <var name="migrationManager" id="6781485246382122271" />
-        <var name="p" id="1847435758021686071" />
-      </scope>
-      <scope id="3754162703778107929" at="94,0,99,0" />
-      <scope id="3875289449866005789" at="125,0,130,0" />
-      <scope id="1847435758021682544" at="149,0,154,0" />
-      <scope id="8459882741667582027" at="162,35,167,24" />
-      <scope id="1847435758022034242" at="222,37,227,9">
-        <var name="used" id="1847435758022135080" />
-      </scope>
-      <scope id="1847435758023088344" at="307,0,312,0">
-        <var name="modules" id="1847435758023088348" />
-      </scope>
-      <scope id="3248948557065573005" at="316,28,321,9" />
-      <scope id="806128161900601794" at="371,0,376,0" />
-      <scope id="6781485246382122420" at="404,0,409,0" />
-      <scope id="8459882741667555795" at="155,0,161,0" />
-      <scope id="2451418546936813946" at="179,37,185,13" />
-      <scope id="6237428774681038254" at="257,37,263,78" />
-      <scope id="7429100391393792997" at="345,27,351,13" />
-      <scope id="6237428774680386217" at="123,33,130,19" />
-      <scope id="1847435758021682531" at="139,31,146,7" />
-      <scope id="8459882741667582024" at="162,0,169,0" />
-      <scope id="1847435758022034241" at="222,0,229,0">
-        <var name="it" id="1847435758022034241" />
-      </scope>
-      <scope id="6237428774681038253" at="257,0,265,0" />
-      <scope id="1847435758021731564" at="280,54,288,97" />
-      <scope id="1847435758021751320" at="292,47,300,97" />
-      <scope id="3248948557065573003" at="315,0,323,0" />
-      <scope id="6237428774680386216" at="123,0,132,0" />
-      <scope id="1847435758021682527" at="139,0,148,0" />
-      <scope id="1847435758021692196" at="195,107,205,24">
-        <var name="modules2Check" id="1847435758021922968" />
-      </scope>
-      <scope id="6237428774681025493" at="255,33,265,19" />
-      <scope id="1847435758021731556" at="279,0,290,0">
-        <var name="module" id="1847435758021731560" />
-      </scope>
-      <scope id="1847435758021751313" at="291,0,302,0">
-        <var name="module" id="1847435758021751317" />
-      </scope>
-      <scope id="3875289449861540580" at="379,49,390,94">
-        <var name="mci" id="3875289449861577970" />
-        <var name="r" id="1315974995649226970" />
-      </scope>
-      <scope id="3754162703777737888" at="120,29,132,15" />
-      <scope id="1847435758021692193" at="195,0,207,0">
-        <var name="modules" id="1847435758021692605" />
-        <var name="p" id="6508209524260320756" />
-      </scope>
-      <scope id="6237428774681025492" at="255,0,267,0" />
-      <scope id="3754162703778141778" at="92,39,105,13" />
-      <scope id="3875289449861540579" at="379,0,392,0">
-        <var name="it" id="3875289449861540579" />
-      </scope>
-      <scope id="3754162703777737877" at="120,0,134,0" />
-      <scope id="2451418546936509120" at="171,57,188,24">
-        <var name="allModules" id="2451418546936814897" />
-        <var name="migrationRequired" id="5206756616928756408" />
-      </scope>
-      <scope id="2451418546936509117" at="171,0,190,0" />
-      <scope id="1847435758022255952" at="246,29,267,15">
-        <var name="result" id="1847435758022618314" />
-      </scope>
-      <scope id="1847435758022255951" at="246,0,269,0" />
-      <scope id="3754162703777747018" at="110,25,134,11" />
-      <scope id="3875289449857686116" at="369,33,394,128">
-        <var name="result" id="3875289449861508338" />
-        <var name="v" id="806128161900149254" />
-      </scope>
-      <scope id="3754162703777747009" at="110,0,136,0" />
-      <scope id="1847435758022034197" at="208,101,234,24">
-        <var name="addedLanguages" id="1847435758022034228" />
-        <var name="modules2Check" id="1847435758022125840" />
-      </scope>
-      <scope id="1847435758022247804" at="243,25,269,11" />
-      <scope id="3875289449857686115" at="369,0,396,0" />
-      <scope id="1847435758022034196" at="208,0,236,0">
-        <var name="languages" id="1847435758022034282" />
-      </scope>
-      <scope id="1847435758022247803" at="243,0,271,0" />
-      <scope id="3958951396407095997" at="367,29,396,15" />
-      <scope id="3958951396407095995" at="367,0,398,0" />
-      <scope id="3958951396407083957" at="365,25,399,0" />
-      <scope id="1847435758022188207" at="237,36,273,29">
-        <var name="ideaProject" id="1847435758022245509" />
-      </scope>
-      <scope id="3958951396407083956" at="365,0,401,0" />
-      <scope id="1847435758022188204" at="237,0,275,0" />
-      <scope id="1847435758021682526" at="91,31,136,7" />
-      <scope id="1847435758021682522" at="91,0,138,0" />
-      <scope id="7834630562321954022" at="334,31,401,7">
-        <var name="finished" id="6179322598892957877" />
-        <var name="lastStep" id="3958951396407060445" />
-        <var name="problems" id="2620437876315715584" />
-        <var name="wizard" id="6781485246382122346" />
-      </scope>
-      <scope id="7834630562321954018" at="333,0,403,0" />
-      <unit id="2276294171335545187" at="100,48,104,7" name="jetbrains.mps.ide.migration.MigrationTrigger$2" />
-      <unit id="5206756616928944067" at="174,45,178,5" name="jetbrains.mps.ide.migration.MigrationTrigger$5" />
-      <unit id="2451418546936817645" at="180,58,184,7" name="jetbrains.mps.ide.migration.MigrationTrigger$6" />
-      <unit id="5877553998087949278" at="216,87,220,5" name="jetbrains.mps.ide.migration.MigrationTrigger$7" />
-      <unit id="3248948557065592220" at="317,48,321,7" name="jetbrains.mps.ide.migration.MigrationTrigger$1" />
-      <unit id="3754162703778200320" at="346,61,350,7" name="jetbrains.mps.ide.migration.MigrationTrigger$10" />
-      <unit id="6781485246382122242" at="415,0,419,0" name="jetbrains.mps.ide.migration.MigrationTrigger$MyState" />
-      <unit id="3754162703778115823" at="141,45,146,5" name="jetbrains.mps.ide.migration.MigrationTrigger$4" />
-      <unit id="3754162703778107929" at="93,47,99,7" name="jetbrains.mps.ide.migration.MigrationTrigger$1" />
-      <unit id="3875289449866005789" at="124,47,130,17" name="jetbrains.mps.ide.migration.MigrationTrigger$6" />
-      <unit id="806128161900595369" at="370,43,376,17" name="jetbrains.mps.ide.migration.MigrationTrigger$14" />
-      <unit id="1847435758022034241" at="221,102,229,5" name="jetbrains.mps.ide.migration.MigrationTrigger$8" />
-      <unit id="6237428774681038253" at="256,68,265,17" name="jetbrains.mps.ide.migration.MigrationTrigger$12" />
-      <unit id="1847435758023100859" at="304,0,313,0" name="jetbrains.mps.ide.migration.MigrationTrigger$MyClassesListener" />
-      <unit id="6237428774680386216" at="122,62,132,13" name="jetbrains.mps.ide.migration.MigrationTrigger$5" />
-      <unit id="3248948557065572999" at="314,0,324,0" name="jetbrains.mps.ide.migration.MigrationTrigger$MyPropertiesListener" />
-      <unit id="6237428774681025492" at="254,62,267,13" name="jetbrains.mps.ide.migration.MigrationTrigger$11" />
-      <unit id="3875289449861540579" at="378,61,392,17" name="jetbrains.mps.ide.migration.MigrationTrigger$14" />
-      <unit id="3754162703777737877" at="119,63,134,9" name="jetbrains.mps.ide.migration.MigrationTrigger$4" />
-      <unit id="1847435758022255951" at="245,60,269,9" name="jetbrains.mps.ide.migration.MigrationTrigger$10" />
-      <unit id="3754162703777747009" at="109,74,136,5" name="jetbrains.mps.ide.migration.MigrationTrigger$3" />
-      <unit id="1847435758021779296" at="276,0,303,0" name="jetbrains.mps.ide.migration.MigrationTrigger$MyRepoListener" />
-      <unit id="3875289449857686115" at="368,53,396,13" name="jetbrains.mps.ide.migration.MigrationTrigger$13" />
-      <unit id="1847435758022247803" at="242,76,271,5" name="jetbrains.mps.ide.migration.MigrationTrigger$9" />
-      <unit id="3958951396407095995" at="366,60,398,9" name="jetbrains.mps.ide.migration.MigrationTrigger$12" />
-      <unit id="3958951396407083956" at="364,74,401,5" name="jetbrains.mps.ide.migration.MigrationTrigger$11" />
-      <unit id="6781485246382122239" at="57,0,423,0" name="jetbrains.mps.ide.migration.MigrationTrigger" />
->>>>>>> 45bfff8f
+      <scope id="1847435758022188204" at="280,0,319,0" />
+      <scope id="8459882741668155683" at="132,22,175,19">
+        <var name="lastStep" id="6531016554136912553" />
+      </scope>
+      <scope id="3527989988243441497" at="115,31,176,15">
+        <var name="finished" id="6531016554136912525" />
+        <var name="wizard" id="6531016554136912516" />
+      </scope>
+      <scope id="3527989988243441496" at="115,0,178,0" />
+      <scope id="3754162703777747018" at="105,27,178,13" />
+      <scope id="3754162703777747009" at="105,0,180,0" />
+      <scope id="8459882741667480957" at="102,12,180,9" />
+      <scope id="1847435758021682526" at="94,31,181,5" />
+      <scope id="1847435758021682522" at="94,0,183,0" />
+      <unit id="2276294171335545187" at="97,48,101,7" name="jetbrains.mps.ide.migration.MigrationTrigger$2" />
+      <unit id="6531016554136912545" at="127,71,131,17" name="jetbrains.mps.ide.migration.MigrationTrigger$3" />
+      <unit id="5877553998087949278" at="259,87,263,5" name="jetbrains.mps.ide.migration.MigrationTrigger$5" />
+      <unit id="3248948557065592220" at="361,48,365,7" name="jetbrains.mps.ide.migration.MigrationTrigger$1" />
+      <unit id="6781485246382122242" at="388,0,392,0" name="jetbrains.mps.ide.migration.MigrationTrigger$MyState" />
+      <unit id="806128161900595369" at="144,55,150,29" name="jetbrains.mps.ide.migration.MigrationTrigger$6" />
+      <unit id="8459882741667431861" at="205,45,211,5" name="jetbrains.mps.ide.migration.MigrationTrigger$3" />
+      <unit id="8459882741667451221" at="218,45,224,5" name="jetbrains.mps.ide.migration.MigrationTrigger$4" />
+      <unit id="3754162703777737877" at="106,65,113,11" name="jetbrains.mps.ide.migration.MigrationTrigger$2" />
+      <unit id="1847435758022034241" at="264,102,272,5" name="jetbrains.mps.ide.migration.MigrationTrigger$6" />
+      <unit id="6237428774681038253" at="300,68,309,17" name="jetbrains.mps.ide.migration.MigrationTrigger$10" />
+      <unit id="1847435758023100859" at="348,0,357,0" name="jetbrains.mps.ide.migration.MigrationTrigger$MyClassesListener" />
+      <unit id="3248948557065572999" at="358,0,368,0" name="jetbrains.mps.ide.migration.MigrationTrigger$MyPropertiesListener" />
+      <unit id="6237428774681025492" at="298,62,311,13" name="jetbrains.mps.ide.migration.MigrationTrigger$9" />
+      <unit id="3875289449861540579" at="152,87,166,29" name="jetbrains.mps.ide.migration.MigrationTrigger$6" />
+      <unit id="1847435758022255951" at="289,60,313,9" name="jetbrains.mps.ide.migration.MigrationTrigger$8" />
+      <unit id="1847435758021779296" at="320,0,347,0" name="jetbrains.mps.ide.migration.MigrationTrigger$MyRepoListener" />
+      <unit id="3875289449857686115" at="142,65,170,25" name="jetbrains.mps.ide.migration.MigrationTrigger$5" />
+      <unit id="1847435758022247803" at="286,76,315,5" name="jetbrains.mps.ide.migration.MigrationTrigger$7" />
+      <unit id="6531016554136912592" at="140,72,172,21" name="jetbrains.mps.ide.migration.MigrationTrigger$4" />
+      <unit id="6531016554136912586" at="138,86,175,17" name="jetbrains.mps.ide.migration.MigrationTrigger$3" />
+      <unit id="3527989988243441496" at="114,41,178,11" name="jetbrains.mps.ide.migration.MigrationTrigger$2" />
+      <unit id="3754162703777747009" at="104,76,180,7" name="jetbrains.mps.ide.migration.MigrationTrigger$1" />
+      <unit id="6781485246382122239" at="56,0,396,0" name="jetbrains.mps.ide.migration.MigrationTrigger" />
     </file>
   </root>
   <root nodeRef="a5b1c28d-abeb-49a6-a58c-559039616d64/r:a9597bdf-0806-4a79-8ace-88240c6b9878(jetbrains.mps.migration.component/jetbrains.mps.ide.migration)/6781485246382122828">
@@ -945,34 +523,6 @@
   </root>
   <root nodeRef="a5b1c28d-abeb-49a6-a58c-559039616d64/r:a9597bdf-0806-4a79-8ace-88240c6b9878(jetbrains.mps.migration.component/jetbrains.mps.ide.migration)/6781485246382122883">
     <file name="MigrationAssistantWizard.java">
-<<<<<<< HEAD
-      <node id="6781485246382144692" at="19,78,20,254" concept="12" />
-      <node id="4022063101753925731" at="20,254,21,49" concept="6" />
-      <node id="4022063101753925734" at="21,49,22,76" concept="2" />
-      <node id="4022063101753978507" at="26,37,27,17" concept="7" />
-      <node id="6781485246382122913" at="30,31,31,23" concept="2" />
-      <node id="6781485246382122915" at="31,23,32,92" concept="2" />
-      <node id="6781485246382122930" at="35,33,36,25" concept="2" />
-      <node id="6044402259151655987" at="36,25,37,0" concept="9" />
-      <node id="8570387127138634472" at="43,33,44,29" concept="2" />
-      <node id="7935677192556671057" at="52,40,53,70" concept="7" />
-      <node id="8570387127138634183" at="43,0,46,0" concept="5" trace="run#()V" />
-      <node id="2400678414103167362" at="52,0,55,0" concept="5" trace="isFinishSuccessfull#()Z" />
-      <node id="4022063101753957485" at="25,0,29,0" concept="5" trace="isAutoAdjustable#()Z" />
-      <node id="6781485246382122887" at="19,0,24,0" concept="1" trace="MigrationAssistantWizard#(Lcom/intellij/openapi/project/Project;Ljetbrains/mps/ide/migration/MigrationManager;)V" />
-      <node id="6781485246382122910" at="29,0,34,0" concept="5" trace="updateStep#()V" />
-      <node id="8570387127138598072" at="41,32,46,15" concept="2" />
-      <node id="8570387127138597736" at="41,0,48,0" concept="5" trace="invoke#()V" />
-      <node id="8570387127138318135" at="39,25,48,11" concept="2" />
-      <node id="6044402259151664925" at="39,0,50,0" concept="5" trace="run#()V" />
-      <node id="6044402259151664021" at="37,0,50,7" concept="2" />
-      <node id="6781485246382122927" at="34,0,52,0" concept="5" trace="doNextAction#()V" />
-      <scope id="4022063101753957492" at="26,37,27,17" />
-      <scope id="8570387127138634184" at="43,33,44,29" />
-      <scope id="2400678414103167365" at="52,40,53,70" />
-      <scope id="6781485246382122912" at="30,31,32,92" />
-      <scope id="6781485246382122896" at="19,78,22,76">
-=======
       <node id="6781485246382144692" at="20,118,21,268" concept="12" />
       <node id="2620437876315815886" at="21,268,22,0" concept="9" />
       <node id="4022063101753925731" at="22,0,23,49" concept="6" />
@@ -998,7 +548,6 @@
       <scope id="6781485246382122912" at="32,31,34,98" />
       <scope id="8570387127138634183" at="45,0,48,0" />
       <scope id="6781485246382122896" at="20,118,24,76">
->>>>>>> 45bfff8f
         <var name="oldSize" id="4022063101753925730" />
       </scope>
       <scope id="4022063101753957485" at="27,0,31,0" />
