--- conflicted
+++ resolved
@@ -32,7 +32,7 @@
     <import index="59et" ref="6ed54515-acc8-4d1e-a16c-9fd6cfe951ea/f:java_stub#6ed54515-acc8-4d1e-a16c-9fd6cfe951ea#jetbrains.mps.vfs(MPS.Core/jetbrains.mps.vfs@java_stub)" />
     <import index="l077" ref="6ed54515-acc8-4d1e-a16c-9fd6cfe951ea/f:java_stub#6ed54515-acc8-4d1e-a16c-9fd6cfe951ea#jetbrains.mps.extapi.module(MPS.Core/jetbrains.mps.extapi.module@java_stub)" />
     <import index="o8ag" ref="a5b1c28d-abeb-49a6-a58c-559039616d64/r:49062720-8530-4489-916a-fdd3a02a7b82(jetbrains.mps.migration.component/jetbrains.mps.ide.migration.wizard)" />
-    <import index="as9o" ref="3f233e7f-b8a6-46d2-a57f-795d56775243/f:java_stub#3f233e7f-b8a6-46d2-a57f-795d56775243#org.jetbrains.annotations(Annotations/org.jetbrains.annotations@java_stub)" />
+    <import index="as9o" ref="f:java_stub#3f233e7f-b8a6-46d2-a57f-795d56775243#org.jetbrains.annotations(org.jetbrains.annotations@java_stub)" />
   </imports>
   <registry>
     <language id="a247e09e-2435-45ba-b8d2-07e93feba96a" name="jetbrains.mps.baseLanguage.tuples">
@@ -752,32 +752,32 @@
           </node>
         </node>
         <node concept="3clFbH" id="3n7MNzOC_nu" role="3cqZAp" />
-        <node concept="3cpWs8" id="6JtYk_H8GM9" role="3cqZAp">
-          <node concept="3cpWsn" id="6JtYk_H8GMa" role="3cpWs9">
+        <node concept="3cpWs8" id="J4peHRNWjX" role="3cqZAp">
+          <node concept="3cpWsn" id="J4peHRNWk0" role="3cpWs9">
             <property role="TrG5h" value="modulesCount" />
-            <node concept="10Oyi0" id="6JtYk_H8GM4" role="1tU5fm" />
-            <node concept="2OqwBi" id="6JtYk_H8GMb" role="33vP2m">
-              <node concept="37vLTw" id="6JtYk_H8GMc" role="2Oq$k0">
+            <node concept="10Oyi0" id="J4peHRNWjV" role="1tU5fm" />
+            <node concept="2OqwBi" id="J4peHRNYuf" role="33vP2m">
+              <node concept="37vLTw" id="J4peHRNYfI" role="2Oq$k0">
                 <ref role="3cqZAo" node="3n7MNzO_MGf" resolve="modules" />
               </node>
-              <node concept="34oBXx" id="6JtYk_H8GMd" role="2OqNvi" />
-            </node>
-          </node>
-        </node>
-        <node concept="3cpWs8" id="6JtYk_H8wLD" role="3cqZAp">
-          <node concept="3cpWsn" id="6JtYk_H8wLG" role="3cpWs9">
+              <node concept="34oBXx" id="J4peHRNZ4U" role="2OqNvi" />
+            </node>
+          </node>
+        </node>
+        <node concept="3cpWs8" id="J4peHRO0uZ" role="3cqZAp">
+          <node concept="3cpWsn" id="J4peHRO0v2" role="3cpWs9">
             <property role="TrG5h" value="processedModules" />
-            <node concept="10Oyi0" id="6JtYk_H8wLB" role="1tU5fm" />
-            <node concept="3cmrfG" id="6JtYk_H8yjl" role="33vP2m">
+            <node concept="10Oyi0" id="J4peHRO0uX" role="1tU5fm" />
+            <node concept="3cmrfG" id="J4peHRO2tO" role="33vP2m">
               <property role="3cmrfH" value="0" />
             </node>
           </node>
         </node>
-        <node concept="2Gpval" id="6JtYk_H8lvZ" role="3cqZAp">
-          <node concept="2GrKxI" id="6JtYk_H8lw1" role="2Gsz3X">
+        <node concept="2Gpval" id="J4peHRNLX8" role="3cqZAp">
+          <node concept="2GrKxI" id="J4peHRNLXa" role="2Gsz3X">
             <property role="TrG5h" value="module" />
           </node>
-          <node concept="3clFbS" id="6JtYk_H8lw3" role="2LFqv$">
+          <node concept="3clFbS" id="J4peHRNLXc" role="2LFqv$">
             <node concept="2Gpval" id="3n7MNzOLUV9" role="3cqZAp">
               <node concept="2GrKxI" id="3n7MNzOLUVb" role="2Gsz3X">
                 <property role="TrG5h" value="node" />
@@ -921,22 +921,17 @@
                         <ref role="3uigEE" to="t3eg:~SProperty" resolve="SProperty" />
                       </node>
                     </node>
-<<<<<<< HEAD
-                    <node concept="liA8E" id="3n7MNzOAPuk" role="2OqNvi">
-                      <ref role="37wK5l" to="t3eg:~SAbstractConcept.getProperties():java.util.Collection" resolve="getProperties" />
-=======
                     <node concept="2YIFZM" id="3n7MNzOAPuh" role="33vP2m">
+                      <ref role="1Pybhc" to="msyo:~IterableUtil" resolve="IterableUtil" />
                       <ref role="37wK5l" to="msyo:~IterableUtil.asList(java.lang.Iterable):java.util.List" resolve="asList" />
-                      <ref role="1Pybhc" to="msyo:~IterableUtil" resolve="IterableUtil" />
                       <node concept="2OqwBi" id="3n7MNzOAPui" role="37wK5m">
                         <node concept="37vLTw" id="3n7MNzOAPuj" role="2Oq$k0">
                           <ref role="3cqZAo" node="3n7MNzOAPtK" resolve="concept" />
                         </node>
                         <node concept="liA8E" id="3n7MNzOAPuk" role="2OqNvi">
-                          <ref role="37wK5l" to="t3eg:~SAbstractConcept.getProperties():java.lang.Iterable" resolve="getProperties" />
-                        </node>
-                      </node>
->>>>>>> a13091dd
+                          <ref role="37wK5l" to="t3eg:~SAbstractConcept.getProperties():java.util.Collection" resolve="getProperties" />
+                        </node>
+                      </node>
                     </node>
                   </node>
                 </node>
@@ -1037,13 +1032,8 @@
                         <ref role="2Gs0qQ" node="3n7MNzOLUVb" resolve="node" />
                       </node>
                     </node>
-<<<<<<< HEAD
-                    <node concept="liA8E" id="3n7MNzOAPuH" role="2OqNvi">
-                      <ref role="37wK5l" to="t3eg:~SAbstractConcept.getContainmentLinks():java.util.Collection" resolve="getContainmentLinks" />
-=======
                     <node concept="liA8E" id="3n7MNzOAPu$" role="2OqNvi">
                       <ref role="37wK5l" to="ec5l:~SNode.getProperties():java.lang.Iterable" resolve="getProperties" />
->>>>>>> a13091dd
                     </node>
                   </node>
                 </node>
@@ -1058,14 +1048,14 @@
                       </node>
                     </node>
                     <node concept="2YIFZM" id="3n7MNzOAPuE" role="33vP2m">
+                      <ref role="37wK5l" to="msyo:~IterableUtil.asList(java.lang.Iterable):java.util.List" resolve="asList" />
                       <ref role="1Pybhc" to="msyo:~IterableUtil" resolve="IterableUtil" />
-                      <ref role="37wK5l" to="msyo:~IterableUtil.asList(java.lang.Iterable):java.util.List" resolve="asList" />
                       <node concept="2OqwBi" id="3n7MNzOAPuF" role="37wK5m">
                         <node concept="37vLTw" id="3n7MNzOAPuG" role="2Oq$k0">
                           <ref role="3cqZAo" node="3n7MNzOAPtK" resolve="concept" />
                         </node>
                         <node concept="liA8E" id="3n7MNzOAPuH" role="2OqNvi">
-                          <ref role="37wK5l" to="t3eg:~SAbstractConcept.getContainmentLinks():java.lang.Iterable" resolve="getContainmentLinks" />
+                          <ref role="37wK5l" to="t3eg:~SAbstractConcept.getContainmentLinks():java.util.Collection" resolve="getContainmentLinks" />
                         </node>
                       </node>
                     </node>
@@ -1184,13 +1174,8 @@
                         <ref role="2Gs0qQ" node="3n7MNzOLUVb" resolve="node" />
                       </node>
                     </node>
-<<<<<<< HEAD
-                    <node concept="liA8E" id="3n7MNzOAPv8" role="2OqNvi">
-                      <ref role="37wK5l" to="t3eg:~SAbstractConcept.getReferenceLinks():java.util.Collection" resolve="getReferenceLinks" />
-=======
                     <node concept="liA8E" id="3n7MNzOAPuZ" role="2OqNvi">
                       <ref role="37wK5l" to="ec5l:~SNode.getChildren():java.lang.Iterable" resolve="getChildren" />
->>>>>>> a13091dd
                     </node>
                   </node>
                 </node>
@@ -1205,14 +1190,14 @@
                       </node>
                     </node>
                     <node concept="2YIFZM" id="3n7MNzOAPv5" role="33vP2m">
+                      <ref role="37wK5l" to="msyo:~IterableUtil.asList(java.lang.Iterable):java.util.List" resolve="asList" />
                       <ref role="1Pybhc" to="msyo:~IterableUtil" resolve="IterableUtil" />
-                      <ref role="37wK5l" to="msyo:~IterableUtil.asList(java.lang.Iterable):java.util.List" resolve="asList" />
                       <node concept="2OqwBi" id="3n7MNzOAPv6" role="37wK5m">
                         <node concept="37vLTw" id="3n7MNzOAPv7" role="2Oq$k0">
                           <ref role="3cqZAo" node="3n7MNzOAPtK" resolve="concept" />
                         </node>
                         <node concept="liA8E" id="3n7MNzOAPv8" role="2OqNvi">
-                          <ref role="37wK5l" to="t3eg:~SAbstractConcept.getReferenceLinks():java.lang.Iterable" resolve="getReferenceLinks" />
+                          <ref role="37wK5l" to="t3eg:~SAbstractConcept.getReferenceLinks():java.util.Collection" resolve="getReferenceLinks" />
                         </node>
                       </node>
                     </node>
@@ -1337,63 +1322,64 @@
                   </node>
                 </node>
               </node>
-              <node concept="1rXfSq" id="6JtYk_H8fu2" role="2GsD0m">
+              <node concept="2YIFZM" id="3n7MNzOGkpO" role="2GsD0m">
                 <ref role="37wK5l" node="6JtYk_H8787" resolve="allNodes" />
-                <node concept="2OqwBi" id="6JtYk_H8scP" role="37wK5m">
-                  <node concept="2GrUjf" id="6JtYk_H8s6b" role="2Oq$k0">
-                    <ref role="2Gs0qQ" node="6JtYk_H8lw1" resolve="module" />
-                  </node>
-                  <node concept="liA8E" id="6JtYk_H8tA5" role="2OqNvi">
+                <ref role="1Pybhc" node="3n7MNzO_xDq" resolve="MigrationCheckUtil" />
+                <node concept="2OqwBi" id="J4peHRNScS" role="37wK5m">
+                  <node concept="2GrUjf" id="J4peHRNRL7" role="2Oq$k0">
+                    <ref role="2Gs0qQ" node="J4peHRNLXa" resolve="module" />
+                  </node>
+                  <node concept="liA8E" id="J4peHRNTGU" role="2OqNvi">
                     <ref role="37wK5l" to="88zw:~SModule.getModels():java.lang.Iterable" resolve="getModels" />
                   </node>
                 </node>
               </node>
             </node>
-            <node concept="3clFbH" id="6JtYk_H8zGK" role="3cqZAp" />
-            <node concept="3clFbF" id="6JtYk_H8Ah3" role="3cqZAp">
-              <node concept="3uNrnE" id="6JtYk_H8BZP" role="3clFbG">
-                <node concept="37vLTw" id="6JtYk_H8BZR" role="2$L3a6">
-                  <ref role="3cqZAo" node="6JtYk_H8wLG" resolve="processedModules" />
-                </node>
-              </node>
-            </node>
-            <node concept="3clFbJ" id="4NGxE$H0Y4a" role="3cqZAp">
-              <node concept="3clFbS" id="4NGxE$H0Y4c" role="3clFbx">
-                <node concept="3clFbF" id="6JtYk_H8DxA" role="3cqZAp">
-                  <node concept="2Sg_IR" id="6JtYk_H8EB2" role="3clFbG">
-                    <node concept="37vLTw" id="6JtYk_H8EB3" role="2SgG2M">
+            <node concept="3clFbH" id="J4peHRO2Pr" role="3cqZAp" />
+            <node concept="3clFbF" id="J4peHRO3ZP" role="3cqZAp">
+              <node concept="3uNrnE" id="J4peHRO5vP" role="3clFbG">
+                <node concept="37vLTw" id="J4peHRO5vR" role="2$L3a6">
+                  <ref role="3cqZAo" node="J4peHRO0v2" resolve="processedModules" />
+                </node>
+              </node>
+            </node>
+            <node concept="3clFbJ" id="J4peHRO70k" role="3cqZAp">
+              <node concept="3clFbS" id="J4peHRO70m" role="3clFbx">
+                <node concept="3clFbF" id="J4peHRO8WO" role="3cqZAp">
+                  <node concept="2Sg_IR" id="J4peHRO97z" role="3clFbG">
+                    <node concept="37vLTw" id="J4peHRO97$" role="2SgG2M">
                       <ref role="3cqZAo" node="6JtYk_H7N0R" resolve="progressCallback" />
                     </node>
-                    <node concept="3cpWs3" id="5mhZAW2bF58" role="2SgHGx">
-                      <node concept="3b6qkQ" id="5mhZAW2bFeI" role="3uHU7B">
+                    <node concept="3cpWs3" id="J4peHRO9xh" role="2SgHGx">
+                      <node concept="FJ1c_" id="J4peHROb2k" role="3uHU7w">
+                        <node concept="37vLTw" id="J4peHRObfz" role="3uHU7w">
+                          <ref role="3cqZAo" node="J4peHRNWk0" resolve="modulesCount" />
+                        </node>
+                        <node concept="17qRlL" id="J4peHROamM" role="3uHU7B">
+                          <node concept="3b6qkQ" id="J4peHRO9Qd" role="3uHU7B">
+                            <property role="$nhwW" value="0.45" />
+                          </node>
+                          <node concept="37vLTw" id="J4peHROax0" role="3uHU7w">
+                            <ref role="3cqZAo" node="J4peHRO0v2" resolve="processedModules" />
+                          </node>
+                        </node>
+                      </node>
+                      <node concept="3b6qkQ" id="J4peHRO9eH" role="3uHU7B">
                         <property role="$nhwW" value="0.55" />
                       </node>
-                      <node concept="FJ1c_" id="6JtYk_H8FEh" role="3uHU7w">
-                        <node concept="37vLTw" id="6JtYk_H8GMe" role="3uHU7w">
-                          <ref role="3cqZAo" node="6JtYk_H8GMa" resolve="modulesCount" />
-                        </node>
-                        <node concept="17qRlL" id="6JtYk_H8F4J" role="3uHU7B">
-                          <node concept="3b6qkQ" id="6JtYk_H8ENl" role="3uHU7B">
-                            <property role="$nhwW" value="0.45" />
-                          </node>
-                          <node concept="37vLTw" id="4NGxE$H11LL" role="3uHU7w">
-                            <ref role="3cqZAo" node="6JtYk_H8wLG" resolve="processedModules" />
-                          </node>
-                        </node>
-                      </node>
-                    </node>
-                  </node>
-                </node>
-              </node>
-              <node concept="3y3z36" id="4NGxE$H0ZI_" role="3clFbw">
-                <node concept="10Nm6u" id="4NGxE$H0ZNl" role="3uHU7w" />
-                <node concept="37vLTw" id="4NGxE$H0Zgu" role="3uHU7B">
+                    </node>
+                  </node>
+                </node>
+              </node>
+              <node concept="3y3z36" id="J4peHRO8G5" role="3clFbw">
+                <node concept="10Nm6u" id="J4peHRO8LF" role="3uHU7w" />
+                <node concept="37vLTw" id="J4peHRO8vM" role="3uHU7B">
                   <ref role="3cqZAo" node="6JtYk_H7N0R" resolve="progressCallback" />
                 </node>
               </node>
             </node>
           </node>
-          <node concept="37vLTw" id="6JtYk_H8oJ5" role="2GsD0m">
+          <node concept="37vLTw" id="J4peHRNODt" role="2GsD0m">
             <ref role="3cqZAo" node="3n7MNzO_MGf" resolve="modules" />
           </node>
         </node>
@@ -3211,6 +3197,18 @@
     </node>
     <node concept="2tJIrI" id="2htE_P_SIXq" role="jymVt" />
     <node concept="3clFbW" id="2htE_P_SIXr" role="jymVt">
+      <node concept="37vLTG" id="6dYNaa8mCer" role="3clF46">
+        <property role="TrG5h" value="desc" />
+        <node concept="1LlUBW" id="6dYNaa8mCmp" role="1tU5fm">
+          <node concept="3uibUv" id="6dYNaa8mCmC" role="1Lm7xW">
+            <ref role="3uigEE" to="88zw:~SModule" resolve="SModule" />
+          </node>
+          <node concept="3uibUv" id="6dYNaa8mCni" role="1Lm7xW">
+            <ref role="3uigEE" to="t3eg:~SLanguage" resolve="SLanguage" />
+          </node>
+          <node concept="10Oyi0" id="6dYNaa8mCo6" role="1Lm7xW" />
+        </node>
+      </node>
       <node concept="3cqZAl" id="2htE_P_SIXs" role="3clF45" />
       <node concept="3Tm1VV" id="2htE_P_SIXt" role="1B3o_S" />
       <node concept="3clFbS" id="2htE_P_SIXu" role="3clF47">
@@ -3227,9 +3225,6 @@
         </node>
         <node concept="3clFbF" id="2htE_P_SIXx" role="3cqZAp">
           <node concept="37vLTI" id="2htE_P_SIXy" role="3clFbG">
-            <node concept="37vLTw" id="2htE_P_SIXz" role="37vLTJ">
-              <ref role="3cqZAo" node="2htE_P_SIXn" resolve="myLanguage" />
-            </node>
             <node concept="1LFfDK" id="6dYNaa8mD7O" role="37vLTx">
               <node concept="3cmrfG" id="6dYNaa8mD8F" role="1LF_Uc">
                 <property role="3cmrfH" value="1" />
@@ -3237,6 +3232,9 @@
               <node concept="37vLTw" id="6dYNaa8mCYk" role="1LFl5Q">
                 <ref role="3cqZAo" node="6dYNaa8mCer" resolve="desc" />
               </node>
+            </node>
+            <node concept="37vLTw" id="2htE_P_SIXz" role="37vLTJ">
+              <ref role="3cqZAo" node="2htE_P_SIXn" resolve="myLanguage" />
             </node>
           </node>
         </node>
@@ -3254,18 +3252,6 @@
               <ref role="3cqZAo" node="6dYNaa8mDth" resolve="myBadVersion" />
             </node>
           </node>
-        </node>
-      </node>
-      <node concept="37vLTG" id="6dYNaa8mCer" role="3clF46">
-        <property role="TrG5h" value="desc" />
-        <node concept="1LlUBW" id="6dYNaa8mCmp" role="1tU5fm">
-          <node concept="3uibUv" id="6dYNaa8mCmC" role="1Lm7xW">
-            <ref role="3uigEE" to="88zw:~SModule" resolve="SModule" />
-          </node>
-          <node concept="3uibUv" id="6dYNaa8mCni" role="1Lm7xW">
-            <ref role="3uigEE" to="t3eg:~SLanguage" resolve="SLanguage" />
-          </node>
-          <node concept="10Oyi0" id="6dYNaa8mCo6" role="1Lm7xW" />
         </node>
       </node>
     </node>
