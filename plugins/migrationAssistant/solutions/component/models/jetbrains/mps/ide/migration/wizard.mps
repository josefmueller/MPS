--- conflicted
+++ resolved
@@ -1,169 +1,10 @@
 <?xml version="1.0" encoding="UTF-8"?>
 <model ref="a5b1c28d-abeb-49a6-a58c-559039616d64/r:49062720-8530-4489-916a-fdd3a02a7b82(jetbrains.mps.migration.component/jetbrains.mps.ide.migration.wizard)" concise="true">
   <persistence version="9" />
-<<<<<<< HEAD
-=======
-  <debugInfo>
-    <lang id="f3061a53-9226-4cc5-a443-f952ceaf5816" name="jetbrains.mps.baseLanguage" />
-    <lang id="fd392034-7849-419d-9071-12563d152375" name="jetbrains.mps.baseLanguage.closures" />
-    <lang id="f2801650-65d5-424e-bb1b-463a8781b786" name="jetbrains.mps.baseLanguage.javadoc" />
-    <lang id="ceab5195-25ea-4f22-9b92-103b95ca8c0c" name="jetbrains.mps.lang.core" />
-    <model ref="498d89d2-c2e9-11e2-ad49-6cf049e62fe5/f:java_stub#498d89d2-c2e9-11e2-ad49-6cf049e62fe5#com.intellij.ide.wizard(MPS.IDEA/com.intellij.ide.wizard@java_stub)" name="com.intellij.ide.wizard@java_stub" />
-    <model ref="a5b1c28d-abeb-49a6-a58c-559039616d64/r:49062720-8530-4489-916a-fdd3a02a7b82(jetbrains.mps.migration.component/jetbrains.mps.ide.migration.wizard)" name="jetbrains.mps.ide.migration.wizard" />
-    <model ref="6354ebe7-c22a-4a0f-ac54-50b52ab9b065/f:java_stub#6354ebe7-c22a-4a0f-ac54-50b52ab9b065#javax.swing(JDK/javax.swing@java_stub)" name="javax.swing@java_stub" />
-    <model ref="6354ebe7-c22a-4a0f-ac54-50b52ab9b065/f:java_stub#6354ebe7-c22a-4a0f-ac54-50b52ab9b065#java.lang(JDK/java.lang@java_stub)" name="java.lang@java_stub" />
-    <model ref="6354ebe7-c22a-4a0f-ac54-50b52ab9b065/f:java_stub#6354ebe7-c22a-4a0f-ac54-50b52ab9b065#java.util.regex(JDK/java.util.regex@java_stub)" name="java.util.regex@java_stub" />
-    <model ref="a5b1c28d-abeb-49a6-a58c-559039616d64/r:a9597bdf-0806-4a79-8ace-88240c6b9878(jetbrains.mps.migration.component/jetbrains.mps.ide.migration)" name="jetbrains.mps.ide.migration" />
-    <model ref="6354ebe7-c22a-4a0f-ac54-50b52ab9b065/f:java_stub#6354ebe7-c22a-4a0f-ac54-50b52ab9b065#java.awt(JDK/java.awt@java_stub)" name="java.awt@java_stub" />
-    <model ref="498d89d2-c2e9-11e2-ad49-6cf049e62fe5/f:java_stub#498d89d2-c2e9-11e2-ad49-6cf049e62fe5#com.intellij.ui.components(MPS.IDEA/com.intellij.ui.components@java_stub)" name="com.intellij.ui.components@java_stub" />
-    <model ref="6354ebe7-c22a-4a0f-ac54-50b52ab9b065/f:java_stub#6354ebe7-c22a-4a0f-ac54-50b52ab9b065#java.util(JDK/java.util@java_stub)" name="java.util@java_stub" />
-    <model ref="498d89d2-c2e9-11e2-ad49-6cf049e62fe5/f:java_stub#498d89d2-c2e9-11e2-ad49-6cf049e62fe5#com.intellij.openapi.project(MPS.IDEA/com.intellij.openapi.project@java_stub)" name="com.intellij.openapi.project@java_stub" />
-    <model ref="6354ebe7-c22a-4a0f-ac54-50b52ab9b065/f:java_stub#6354ebe7-c22a-4a0f-ac54-50b52ab9b065#javax.swing.event(JDK/javax.swing.event@java_stub)" name="javax.swing.event@java_stub" />
-    <model ref="6354ebe7-c22a-4a0f-ac54-50b52ab9b065/f:java_stub#6354ebe7-c22a-4a0f-ac54-50b52ab9b065#java.awt.font(JDK/java.awt.font@java_stub)" name="java.awt.font@java_stub" />
-    <model ref="3f233e7f-b8a6-46d2-a57f-795d56775243/f:java_stub#3f233e7f-b8a6-46d2-a57f-795d56775243#org.jetbrains.annotations(Annotations/org.jetbrains.annotations@java_stub)" name="org.jetbrains.annotations@java_stub" />
-    <model ref="6354ebe7-c22a-4a0f-ac54-50b52ab9b065/f:java_stub#6354ebe7-c22a-4a0f-ac54-50b52ab9b065#javax.swing.text(JDK/javax.swing.text@java_stub)" name="javax.swing.text@java_stub" />
-    <model ref="742f6602-5a2f-4313-aa6e-ae1cd4ffdc61/f:java_stub#742f6602-5a2f-4313-aa6e-ae1cd4ffdc61#jetbrains.mps.ide(MPS.Platform/jetbrains.mps.ide@java_stub)" name="jetbrains.mps.ide@java_stub" />
-    <model ref="6ed54515-acc8-4d1e-a16c-9fd6cfe951ea/f:java_stub#6ed54515-acc8-4d1e-a16c-9fd6cfe951ea#jetbrains.mps.persistence(MPS.Core/jetbrains.mps.persistence@java_stub)" name="jetbrains.mps.persistence@java_stub" />
-    <model ref="498d89d2-c2e9-11e2-ad49-6cf049e62fe5/f:java_stub#498d89d2-c2e9-11e2-ad49-6cf049e62fe5#com.intellij.ide(MPS.IDEA/com.intellij.ide@java_stub)" name="com.intellij.ide@java_stub" />
-    <model ref="742f6602-5a2f-4313-aa6e-ae1cd4ffdc61/f:java_stub#742f6602-5a2f-4313-aa6e-ae1cd4ffdc61#jetbrains.mps.icons(MPS.Platform/jetbrains.mps.icons@java_stub)" name="jetbrains.mps.icons@java_stub" />
-    <model ref="498d89d2-c2e9-11e2-ad49-6cf049e62fe5/f:java_stub#498d89d2-c2e9-11e2-ad49-6cf049e62fe5#com.intellij.icons(MPS.IDEA/com.intellij.icons@java_stub)" name="com.intellij.icons@java_stub" />
-    <concept id="f3061a53-9226-4cc5-a443-f952ceaf5816/1068390468198" name="jetbrains.mps.baseLanguage.structure.ClassConcept" />
-    <concept id="f3061a53-9226-4cc5-a443-f952ceaf5816/1068390468200" name="jetbrains.mps.baseLanguage.structure.FieldDeclaration" />
-    <concept id="f3061a53-9226-4cc5-a443-f952ceaf5816/1068431474542" name="jetbrains.mps.baseLanguage.structure.VariableDeclaration" />
-    <concept id="f3061a53-9226-4cc5-a443-f952ceaf5816/1068498886292" name="jetbrains.mps.baseLanguage.structure.ParameterDeclaration" />
-    <concept id="f3061a53-9226-4cc5-a443-f952ceaf5816/1068498886294" name="jetbrains.mps.baseLanguage.structure.AssignmentExpression" />
-    <concept id="f3061a53-9226-4cc5-a443-f952ceaf5816/1068498886296" name="jetbrains.mps.baseLanguage.structure.VariableReference" />
-    <concept id="f3061a53-9226-4cc5-a443-f952ceaf5816/1068580123132" name="jetbrains.mps.baseLanguage.structure.BaseMethodDeclaration" />
-    <concept id="f3061a53-9226-4cc5-a443-f952ceaf5816/1068580123136" name="jetbrains.mps.baseLanguage.structure.StatementList" />
-    <concept id="f3061a53-9226-4cc5-a443-f952ceaf5816/1068580123137" name="jetbrains.mps.baseLanguage.structure.BooleanConstant" />
-    <concept id="f3061a53-9226-4cc5-a443-f952ceaf5816/1068580123140" name="jetbrains.mps.baseLanguage.structure.ConstructorDeclaration" />
-    <concept id="f3061a53-9226-4cc5-a443-f952ceaf5816/1068580123152" name="jetbrains.mps.baseLanguage.structure.EqualsExpression" />
-    <concept id="f3061a53-9226-4cc5-a443-f952ceaf5816/1068580123155" name="jetbrains.mps.baseLanguage.structure.ExpressionStatement" />
-    <concept id="f3061a53-9226-4cc5-a443-f952ceaf5816/1068580123157" name="jetbrains.mps.baseLanguage.structure.Statement" />
-    <concept id="f3061a53-9226-4cc5-a443-f952ceaf5816/1068580123159" name="jetbrains.mps.baseLanguage.structure.IfStatement" />
-    <concept id="f3061a53-9226-4cc5-a443-f952ceaf5816/1068580123165" name="jetbrains.mps.baseLanguage.structure.InstanceMethodDeclaration" />
-    <concept id="f3061a53-9226-4cc5-a443-f952ceaf5816/1068580320020" name="jetbrains.mps.baseLanguage.structure.IntegerConstant" />
-    <concept id="f3061a53-9226-4cc5-a443-f952ceaf5816/1068581242863" name="jetbrains.mps.baseLanguage.structure.LocalVariableDeclaration" />
-    <concept id="f3061a53-9226-4cc5-a443-f952ceaf5816/1068581242864" name="jetbrains.mps.baseLanguage.structure.LocalVariableDeclarationStatement" />
-    <concept id="f3061a53-9226-4cc5-a443-f952ceaf5816/1068581242878" name="jetbrains.mps.baseLanguage.structure.ReturnStatement" />
-    <concept id="f3061a53-9226-4cc5-a443-f952ceaf5816/1068581517677" name="jetbrains.mps.baseLanguage.structure.VoidType" />
-    <concept id="f3061a53-9226-4cc5-a443-f952ceaf5816/1070462154015" name="jetbrains.mps.baseLanguage.structure.StaticFieldDeclaration" />
-    <concept id="f3061a53-9226-4cc5-a443-f952ceaf5816/1070475354124" name="jetbrains.mps.baseLanguage.structure.ThisExpression" />
-    <concept id="f3061a53-9226-4cc5-a443-f952ceaf5816/1070475587102" name="jetbrains.mps.baseLanguage.structure.SuperConstructorInvocation" />
-    <concept id="f3061a53-9226-4cc5-a443-f952ceaf5816/1070475926800" name="jetbrains.mps.baseLanguage.structure.StringLiteral" />
-    <concept id="f3061a53-9226-4cc5-a443-f952ceaf5816/1070533707846" name="jetbrains.mps.baseLanguage.structure.StaticFieldReference" />
-    <concept id="f3061a53-9226-4cc5-a443-f952ceaf5816/1070534058343" name="jetbrains.mps.baseLanguage.structure.NullLiteral" />
-    <concept id="f3061a53-9226-4cc5-a443-f952ceaf5816/1070534370425" name="jetbrains.mps.baseLanguage.structure.IntegerType" />
-    <concept id="f3061a53-9226-4cc5-a443-f952ceaf5816/1070534644030" name="jetbrains.mps.baseLanguage.structure.BooleanType" />
-    <concept id="f3061a53-9226-4cc5-a443-f952ceaf5816/1070534934090" name="jetbrains.mps.baseLanguage.structure.CastExpression" />
-    <concept id="f3061a53-9226-4cc5-a443-f952ceaf5816/1073063089578" name="jetbrains.mps.baseLanguage.structure.SuperMethodCall" />
-    <concept id="f3061a53-9226-4cc5-a443-f952ceaf5816/1076505808687" name="jetbrains.mps.baseLanguage.structure.WhileStatement" />
-    <concept id="f3061a53-9226-4cc5-a443-f952ceaf5816/1079359253375" name="jetbrains.mps.baseLanguage.structure.ParenthesizedExpression" />
-    <concept id="f3061a53-9226-4cc5-a443-f952ceaf5816/1080120340718" name="jetbrains.mps.baseLanguage.structure.AndExpression" />
-    <concept id="f3061a53-9226-4cc5-a443-f952ceaf5816/1081236700937" name="jetbrains.mps.baseLanguage.structure.StaticMethodCall" />
-    <concept id="f3061a53-9226-4cc5-a443-f952ceaf5816/1081256982272" name="jetbrains.mps.baseLanguage.structure.InstanceOfExpression" />
-    <concept id="f3061a53-9226-4cc5-a443-f952ceaf5816/1081516740877" name="jetbrains.mps.baseLanguage.structure.NotExpression" />
-    <concept id="f3061a53-9226-4cc5-a443-f952ceaf5816/1081773326031" name="jetbrains.mps.baseLanguage.structure.BinaryOperation" />
-    <concept id="f3061a53-9226-4cc5-a443-f952ceaf5816/1082485599095" name="jetbrains.mps.baseLanguage.structure.BlockStatement" />
-    <concept id="f3061a53-9226-4cc5-a443-f952ceaf5816/1107461130800" name="jetbrains.mps.baseLanguage.structure.Classifier" />
-    <concept id="f3061a53-9226-4cc5-a443-f952ceaf5816/1107535904670" name="jetbrains.mps.baseLanguage.structure.ClassifierType" />
-    <concept id="f3061a53-9226-4cc5-a443-f952ceaf5816/1111509017652" name="jetbrains.mps.baseLanguage.structure.FloatingPointConstant" />
-    <concept id="f3061a53-9226-4cc5-a443-f952ceaf5816/1145552977093" name="jetbrains.mps.baseLanguage.structure.GenericNewExpression" />
-    <concept id="f3061a53-9226-4cc5-a443-f952ceaf5816/1146644602865" name="jetbrains.mps.baseLanguage.structure.PublicVisibility" />
-    <concept id="f3061a53-9226-4cc5-a443-f952ceaf5816/1146644623116" name="jetbrains.mps.baseLanguage.structure.PrivateVisibility" />
-    <concept id="f3061a53-9226-4cc5-a443-f952ceaf5816/1146644641414" name="jetbrains.mps.baseLanguage.structure.ProtectedVisibility" />
-    <concept id="f3061a53-9226-4cc5-a443-f952ceaf5816/1154032098014" name="jetbrains.mps.baseLanguage.structure.AbstractLoopStatement" />
-    <concept id="f3061a53-9226-4cc5-a443-f952ceaf5816/1160998861373" name="jetbrains.mps.baseLanguage.structure.AssertStatement" />
-    <concept id="ceab5195-25ea-4f22-9b92-103b95ca8c0c/1169194658468" name="jetbrains.mps.lang.core.structure.INamedConcept" />
-    <concept id="f3061a53-9226-4cc5-a443-f952ceaf5816/1170345865475" name="jetbrains.mps.baseLanguage.structure.AnonymousClass" />
-    <concept id="f3061a53-9226-4cc5-a443-f952ceaf5816/1171903607971" name="jetbrains.mps.baseLanguage.structure.WildCardType" />
-    <concept id="f3061a53-9226-4cc5-a443-f952ceaf5816/1178549954367" name="jetbrains.mps.baseLanguage.structure.IVisible" />
-    <concept id="f3061a53-9226-4cc5-a443-f952ceaf5816/1182160077978" name="jetbrains.mps.baseLanguage.structure.AnonymousClassCreator" />
-    <concept id="f3061a53-9226-4cc5-a443-f952ceaf5816/1188207840427" name="jetbrains.mps.baseLanguage.structure.AnnotationInstance" />
-    <concept id="f3061a53-9226-4cc5-a443-f952ceaf5816/1188208481402" name="jetbrains.mps.baseLanguage.structure.HasAnnotation" />
-    <concept id="f3061a53-9226-4cc5-a443-f952ceaf5816/1197027756228" name="jetbrains.mps.baseLanguage.structure.DotExpression" />
-    <concept id="f3061a53-9226-4cc5-a443-f952ceaf5816/1197029447546" name="jetbrains.mps.baseLanguage.structure.FieldReferenceOperation" />
-    <concept id="fd392034-7849-419d-9071-12563d152375/1199569711397" name="jetbrains.mps.baseLanguage.closures.structure.ClosureLiteral" />
-    <concept id="f3061a53-9226-4cc5-a443-f952ceaf5816/1202948039474" name="jetbrains.mps.baseLanguage.structure.InstanceMethodCallOperation" />
-    <concept id="f3061a53-9226-4cc5-a443-f952ceaf5816/1204053956946" name="jetbrains.mps.baseLanguage.structure.IMethodCall" />
-    <concept id="f3061a53-9226-4cc5-a443-f952ceaf5816/1212685548494" name="jetbrains.mps.baseLanguage.structure.ClassCreator" />
-    <concept id="f3061a53-9226-4cc5-a443-f952ceaf5816/1215693861676" name="jetbrains.mps.baseLanguage.structure.BaseAssignmentExpression" />
-    <concept id="f3061a53-9226-4cc5-a443-f952ceaf5816/1465982738277781862" name="jetbrains.mps.baseLanguage.structure.PlaceholderMember" />
-    <concept id="f3061a53-9226-4cc5-a443-f952ceaf5816/4972933694980447171" name="jetbrains.mps.baseLanguage.structure.BaseVariableDeclaration" />
-    <concept id="f3061a53-9226-4cc5-a443-f952ceaf5816/6329021646629104954" name="jetbrains.mps.baseLanguage.structure.SingleLineComment" />
-    <concept id="f3061a53-9226-4cc5-a443-f952ceaf5816/6329021646629104957" name="jetbrains.mps.baseLanguage.structure.TextCommentPart" />
-    <concept id="f3061a53-9226-4cc5-a443-f952ceaf5816/7812454656619025412" name="jetbrains.mps.baseLanguage.structure.LocalMethodCall" />
-    <concept id="f3061a53-9226-4cc5-a443-f952ceaf5816/7812454656619025416" name="jetbrains.mps.baseLanguage.structure.MethodDeclaration" />
-    <property id="f3061a53-9226-4cc5-a443-f952ceaf5816/1068580123137/1068580123138" name="value" />
-    <property id="f3061a53-9226-4cc5-a443-f952ceaf5816/1068580320020/1068580320021" name="value" />
-    <property id="f3061a53-9226-4cc5-a443-f952ceaf5816/1070475926800/1070475926801" name="value" />
-    <property id="f3061a53-9226-4cc5-a443-f952ceaf5816/1068390468198/1075300953594" name="abstractClass" />
-    <property id="f3061a53-9226-4cc5-a443-f952ceaf5816/1111509017652/1113006610751" name="value" />
-    <property id="ceab5195-25ea-4f22-9b92-103b95ca8c0c/1169194658468/1169194664001" name="name" />
-    <property id="f3061a53-9226-4cc5-a443-f952ceaf5816/1068431474542/1176718929932" name="isFinal" />
-    <property id="f3061a53-9226-4cc5-a443-f952ceaf5816/1068580123165/1178608670077" name="isAbstract" />
-    <property id="f3061a53-9226-4cc5-a443-f952ceaf5816/1068580123132/1181808852946" name="isFinal" />
-    <property id="f3061a53-9226-4cc5-a443-f952ceaf5816/1068390468198/1221565133444" name="isFinal" />
-    <property id="f3061a53-9226-4cc5-a443-f952ceaf5816/1068390468200/1240249534625" name="isVolatile" />
-    <property id="f3061a53-9226-4cc5-a443-f952ceaf5816/1107461130800/521412098689998745" name="nonStatic" />
-    <property id="f3061a53-9226-4cc5-a443-f952ceaf5816/1068580123132/4276006055363816570" name="isSynchronized" />
-    <property id="f3061a53-9226-4cc5-a443-f952ceaf5816/6329021646629104957/6329021646629104958" name="text" />
-    <property id="f3061a53-9226-4cc5-a443-f952ceaf5816/7812454656619025416/8355037393041754995" name="isNative" />
-    <property id="f3061a53-9226-4cc5-a443-f952ceaf5816/1068390468200/8606350594693632173" name="isTransient" />
-    <refRole id="f3061a53-9226-4cc5-a443-f952ceaf5816/1204053956946/1068499141037" name="baseMethodDeclaration" />
-    <refRole id="f3061a53-9226-4cc5-a443-f952ceaf5816/1068498886296/1068581517664" name="variableDeclaration" />
-    <refRole id="f3061a53-9226-4cc5-a443-f952ceaf5816/1107535904670/1107535924139" name="classifier" />
-    <refRole id="f3061a53-9226-4cc5-a443-f952ceaf5816/1070533707846/1144433057691" name="classifier" />
-    <refRole id="f3061a53-9226-4cc5-a443-f952ceaf5816/1081236700937/1144433194310" name="classConcept" />
-    <refRole id="f3061a53-9226-4cc5-a443-f952ceaf5816/1170345865475/1170346070688" name="classifier" />
-    <refRole id="f3061a53-9226-4cc5-a443-f952ceaf5816/1188207840427/1188208074048" name="annotation" />
-    <refRole id="f3061a53-9226-4cc5-a443-f952ceaf5816/1197029447546/1197029500499" name="fieldDeclaration" />
-    <childRole id="f3061a53-9226-4cc5-a443-f952ceaf5816/1068431474542/1068431790190" name="initializer" />
-    <childRole id="f3061a53-9226-4cc5-a443-f952ceaf5816/1215693861676/1068498886295" name="lValue" />
-    <childRole id="f3061a53-9226-4cc5-a443-f952ceaf5816/1215693861676/1068498886297" name="rValue" />
-    <childRole id="f3061a53-9226-4cc5-a443-f952ceaf5816/1204053956946/1068499141038" name="actualArgument" />
-    <childRole id="f3061a53-9226-4cc5-a443-f952ceaf5816/1068580123132/1068580123133" name="returnType" />
-    <childRole id="f3061a53-9226-4cc5-a443-f952ceaf5816/1068580123132/1068580123134" name="parameter" />
-    <childRole id="f3061a53-9226-4cc5-a443-f952ceaf5816/1068580123132/1068580123135" name="body" />
-    <childRole id="f3061a53-9226-4cc5-a443-f952ceaf5816/1068580123155/1068580123156" name="expression" />
-    <childRole id="f3061a53-9226-4cc5-a443-f952ceaf5816/1068580123159/1068580123160" name="condition" />
-    <childRole id="f3061a53-9226-4cc5-a443-f952ceaf5816/1068580123159/1068580123161" name="ifTrue" />
-    <childRole id="f3061a53-9226-4cc5-a443-f952ceaf5816/1068581242864/1068581242865" name="localVariableDeclaration" />
-    <childRole id="f3061a53-9226-4cc5-a443-f952ceaf5816/1068580123136/1068581517665" name="statement" />
-    <childRole id="f3061a53-9226-4cc5-a443-f952ceaf5816/1068581242878/1068581517676" name="expression" />
-    <childRole id="f3061a53-9226-4cc5-a443-f952ceaf5816/1070534934090/1070534934091" name="type" />
-    <childRole id="f3061a53-9226-4cc5-a443-f952ceaf5816/1070534934090/1070534934092" name="expression" />
-    <childRole id="f3061a53-9226-4cc5-a443-f952ceaf5816/1076505808687/1076505808688" name="condition" />
-    <childRole id="f3061a53-9226-4cc5-a443-f952ceaf5816/1079359253375/1079359253376" name="expression" />
-    <childRole id="f3061a53-9226-4cc5-a443-f952ceaf5816/1081256982272/1081256993304" name="leftExpression" />
-    <childRole id="f3061a53-9226-4cc5-a443-f952ceaf5816/1081256982272/1081256993305" name="classType" />
-    <childRole id="f3061a53-9226-4cc5-a443-f952ceaf5816/1081516740877/1081516765348" name="expression" />
-    <childRole id="f3061a53-9226-4cc5-a443-f952ceaf5816/1081773326031/1081773367579" name="rightExpression" />
-    <childRole id="f3061a53-9226-4cc5-a443-f952ceaf5816/1081773326031/1081773367580" name="leftExpression" />
-    <childRole id="f3061a53-9226-4cc5-a443-f952ceaf5816/1068580123159/1082485599094" name="ifFalseStatement" />
-    <childRole id="f3061a53-9226-4cc5-a443-f952ceaf5816/1082485599095/1082485599096" name="statements" />
-    <childRole id="f3061a53-9226-4cc5-a443-f952ceaf5816/1107535904670/1109201940907" name="parameter" />
-    <childRole id="f3061a53-9226-4cc5-a443-f952ceaf5816/1145552977093/1145553007750" name="creator" />
-    <childRole id="f3061a53-9226-4cc5-a443-f952ceaf5816/1154032098014/1154032183016" name="body" />
-    <childRole id="f3061a53-9226-4cc5-a443-f952ceaf5816/1160998861373/1160998896846" name="condition" />
-    <childRole id="f3061a53-9226-4cc5-a443-f952ceaf5816/1068580123132/1164879685961" name="throwsItem" />
-    <childRole id="f3061a53-9226-4cc5-a443-f952ceaf5816/1068390468198/1165602531693" name="superclass" />
-    <childRole id="f3061a53-9226-4cc5-a443-f952ceaf5816/1178549954367/1178549979242" name="visibility" />
-    <childRole id="f3061a53-9226-4cc5-a443-f952ceaf5816/1182160077978/1182160096073" name="cls" />
-    <childRole id="f3061a53-9226-4cc5-a443-f952ceaf5816/1188208481402/1188208488637" name="annotation" />
-    <childRole id="f3061a53-9226-4cc5-a443-f952ceaf5816/1197027756228/1197027771414" name="operand" />
-    <childRole id="f3061a53-9226-4cc5-a443-f952ceaf5816/1197027756228/1197027833540" name="operation" />
-    <childRole id="fd392034-7849-419d-9071-12563d152375/1199569711397/1199569916463" name="body" />
-    <childRole id="f3061a53-9226-4cc5-a443-f952ceaf5816/1212685548494/1212687122400" name="typeParameter" />
-    <childRole id="f3061a53-9226-4cc5-a443-f952ceaf5816/1107461130800/5375687026011219971" name="member" />
-    <childRole id="f3061a53-9226-4cc5-a443-f952ceaf5816/4972933694980447171/5680397130376446158" name="type" />
-    <childRole id="f3061a53-9226-4cc5-a443-f952ceaf5816/6329021646629104954/6329021646629175155" name="commentPart" />
-  </debugInfo>
->>>>>>> ff596d24
   <languages>
     <use id="f3061a53-9226-4cc5-a443-f952ceaf5816" name="jetbrains.mps.baseLanguage" version="-1" />
+    <use id="fd392034-7849-419d-9071-12563d152375" name="jetbrains.mps.baseLanguage.closures" version="0" />
     <use id="f2801650-65d5-424e-bb1b-463a8781b786" name="jetbrains.mps.baseLanguage.javadoc" version="-1" />
-    <use id="fd392034-7849-419d-9071-12563d152375" name="jetbrains.mps.baseLanguage.closures" version="-1" />
   </languages>
   <imports>
     <import index="bktd" ref="498d89d2-c2e9-11e2-ad49-6cf049e62fe5/f:java_stub#498d89d2-c2e9-11e2-ad49-6cf049e62fe5#com.intellij.ide.wizard(MPS.IDEA/com.intellij.ide.wizard@java_stub)" />
@@ -220,6 +61,7 @@
         <child id="1068580123135" name="body" index="3clF47" />
         <child id="1164879685961" name="throwsItem" index="Sfmx6" />
       </concept>
+      <concept id="1068580123152" name="jetbrains.mps.baseLanguage.structure.EqualsExpression" flags="nn" index="3clFbC" />
       <concept id="1068580123159" name="jetbrains.mps.baseLanguage.structure.IfStatement" flags="nn" index="3clFbJ">
         <child id="1068580123160" name="condition" index="3clFbw" />
         <child id="1068580123161" name="ifTrue" index="3clFbx" />
@@ -245,21 +87,18 @@
         <child id="1081773367579" name="rightExpression" index="3uHU7w" />
         <child id="1081773367580" name="leftExpression" index="3uHU7B" />
       </concept>
-      <concept id="6329021646629104957" name="jetbrains.mps.baseLanguage.structure.TextCommentPart" flags="nn" index="3SKdUq">
-        <property id="6329021646629104958" name="text" index="3SKdUp" />
-      </concept>
       <concept id="1146644602865" name="jetbrains.mps.baseLanguage.structure.PublicVisibility" flags="nn" index="3Tm1VV" />
       <concept id="1082485599095" name="jetbrains.mps.baseLanguage.structure.BlockStatement" flags="nn" index="9aQIb">
         <child id="1082485599096" name="statements" index="9aQI4" />
       </concept>
+      <concept id="1215693861676" name="jetbrains.mps.baseLanguage.structure.BaseAssignmentExpression" flags="nn" index="d038R">
+        <child id="1068498886297" name="rValue" index="37vLTx" />
+        <child id="1068498886295" name="lValue" index="37vLTJ" />
+      </concept>
       <concept id="1202948039474" name="jetbrains.mps.baseLanguage.structure.InstanceMethodCallOperation" flags="nn" index="liA8E" />
-      <concept id="1070475587102" name="jetbrains.mps.baseLanguage.structure.SuperConstructorInvocation" flags="nn" index="XkiVB" />
       <concept id="1070534058343" name="jetbrains.mps.baseLanguage.structure.NullLiteral" flags="nn" index="10Nm6u" />
       <concept id="1070534370425" name="jetbrains.mps.baseLanguage.structure.IntegerType" flags="in" index="10Oyi0" />
       <concept id="1070534644030" name="jetbrains.mps.baseLanguage.structure.BooleanType" flags="in" index="10P_77" />
-      <concept id="1160998861373" name="jetbrains.mps.baseLanguage.structure.AssertStatement" flags="nn" index="1gVbGN">
-        <child id="1160998896846" name="condition" index="1gVkn0" />
-      </concept>
       <concept id="1212685548494" name="jetbrains.mps.baseLanguage.structure.ClassCreator" flags="nn" index="1pGfFk">
         <child id="1212687122400" name="typeParameter" index="1pMfVU" />
       </concept>
@@ -267,10 +106,6 @@
       <concept id="1178549954367" name="jetbrains.mps.baseLanguage.structure.IVisible" flags="ng" index="1B3ioH">
         <child id="1178549979242" name="visibility" index="1B3o_S" />
       </concept>
-      <concept id="1465982738277781862" name="jetbrains.mps.baseLanguage.structure.PlaceholderMember" flags="ng" index="2tJIrI" />
-      <concept id="1197029447546" name="jetbrains.mps.baseLanguage.structure.FieldReferenceOperation" flags="nn" index="2OwXpG">
-        <reference id="1197029500499" name="fieldDeclaration" index="2Oxat5" />
-      </concept>
       <concept id="1081236700937" name="jetbrains.mps.baseLanguage.structure.StaticMethodCall" flags="nn" index="2YIFZM">
         <reference id="1144433194310" name="classConcept" index="1Pybhc" />
       </concept>
@@ -283,34 +118,21 @@
         <child id="1068431790190" name="initializer" index="33vP2m" />
       </concept>
       <concept id="1068498886294" name="jetbrains.mps.baseLanguage.structure.AssignmentExpression" flags="nn" index="37vLTI" />
-      <concept id="1068580123152" name="jetbrains.mps.baseLanguage.structure.EqualsExpression" flags="nn" index="3clFbC" />
       <concept id="1068580123155" name="jetbrains.mps.baseLanguage.structure.ExpressionStatement" flags="nn" index="3clFbF">
         <child id="1068580123156" name="expression" index="3clFbG" />
       </concept>
-      <concept id="1068580123157" name="jetbrains.mps.baseLanguage.structure.Statement" flags="nn" index="3clFbH" />
       <concept id="1068580123137" name="jetbrains.mps.baseLanguage.structure.BooleanConstant" flags="nn" index="3clFbT">
         <property id="1068580123138" name="value" index="3clFbU" />
       </concept>
       <concept id="1068580123140" name="jetbrains.mps.baseLanguage.structure.ConstructorDeclaration" flags="ig" index="3clFbW" />
       <concept id="1068580320020" name="jetbrains.mps.baseLanguage.structure.IntegerConstant" flags="nn" index="3cmrfG">
         <property id="1068580320021" name="value" index="3cmrfH" />
-      </concept>
-      <concept id="1081516740877" name="jetbrains.mps.baseLanguage.structure.NotExpression" flags="nn" index="3fqX7Q">
-        <child id="1081516765348" name="expression" index="3fr31v" />
       </concept>
       <concept id="1171903607971" name="jetbrains.mps.baseLanguage.structure.WildCardType" flags="in" index="3qTvmN" />
       <concept id="1107535904670" name="jetbrains.mps.baseLanguage.structure.ClassifierType" flags="in" index="3uibUv">
         <reference id="1107535924139" name="classifier" index="3uigEE" />
         <child id="1109201940907" name="parameter" index="11_B2D" />
       </concept>
-      <concept id="6329021646629104954" name="jetbrains.mps.baseLanguage.structure.SingleLineComment" flags="nn" index="3SKdUt">
-        <child id="6329021646629175155" name="commentPart" index="3SKWNk" />
-      </concept>
-      <concept id="1146644641414" name="jetbrains.mps.baseLanguage.structure.ProtectedVisibility" flags="nn" index="3Tmbuc" />
-      <concept id="1215693861676" name="jetbrains.mps.baseLanguage.structure.BaseAssignmentExpression" flags="nn" index="d038R">
-        <child id="1068498886297" name="rValue" index="37vLTx" />
-        <child id="1068498886295" name="lValue" index="37vLTJ" />
-      </concept>
       <concept id="1070462154015" name="jetbrains.mps.baseLanguage.structure.StaticFieldDeclaration" flags="ig" index="Wx3nA" />
       <concept id="1070475354124" name="jetbrains.mps.baseLanguage.structure.ThisExpression" flags="nn" index="Xjq3P" />
       <concept id="1070475926800" name="jetbrains.mps.baseLanguage.structure.StringLiteral" flags="nn" index="Xl_RD">
@@ -319,56 +141,72 @@
       <concept id="4972933694980447171" name="jetbrains.mps.baseLanguage.structure.BaseVariableDeclaration" flags="ng" index="19Szcq">
         <child id="5680397130376446158" name="type" index="1tU5fm" />
       </concept>
+      <concept id="1080120340718" name="jetbrains.mps.baseLanguage.structure.AndExpression" flags="nn" index="1Wc70l" />
+      <concept id="1076505808687" name="jetbrains.mps.baseLanguage.structure.WhileStatement" flags="nn" index="2$JKZl">
+        <child id="1076505808688" name="condition" index="2$JKZa" />
+      </concept>
+      <concept id="1154032098014" name="jetbrains.mps.baseLanguage.structure.AbstractLoopStatement" flags="nn" index="2LF5Ji">
+        <child id="1154032183016" name="body" index="2LFqv$" />
+      </concept>
+      <concept id="1068498886296" name="jetbrains.mps.baseLanguage.structure.VariableReference" flags="nn" index="37vLTw">
+        <reference id="1068581517664" name="variableDeclaration" index="3cqZAo" />
+      </concept>
+      <concept id="1068580123157" name="jetbrains.mps.baseLanguage.structure.Statement" flags="nn" index="3clFbH" />
+      <concept id="6329021646629104957" name="jetbrains.mps.baseLanguage.structure.TextCommentPart" flags="nn" index="3SKdUq">
+        <property id="6329021646629104958" name="text" index="3SKdUp" />
+      </concept>
+      <concept id="6329021646629104954" name="jetbrains.mps.baseLanguage.structure.SingleLineComment" flags="nn" index="3SKdUt">
+        <child id="6329021646629175155" name="commentPart" index="3SKWNk" />
+      </concept>
+      <concept id="1146644623116" name="jetbrains.mps.baseLanguage.structure.PrivateVisibility" flags="nn" index="3Tm6S6" />
+      <concept id="1070475587102" name="jetbrains.mps.baseLanguage.structure.SuperConstructorInvocation" flags="nn" index="XkiVB" />
+      <concept id="1182160077978" name="jetbrains.mps.baseLanguage.structure.AnonymousClassCreator" flags="nn" index="YeOm9">
+        <child id="1182160096073" name="cls" index="YeSDq" />
+      </concept>
+      <concept id="1070533707846" name="jetbrains.mps.baseLanguage.structure.StaticFieldReference" flags="nn" index="10M0yZ">
+        <reference id="1144433057691" name="classifier" index="1PxDUh" />
+      </concept>
+      <concept id="1070534934090" name="jetbrains.mps.baseLanguage.structure.CastExpression" flags="nn" index="10QFUN">
+        <child id="1070534934091" name="type" index="10QFUM" />
+        <child id="1070534934092" name="expression" index="10QFUP" />
+      </concept>
+      <concept id="1079359253375" name="jetbrains.mps.baseLanguage.structure.ParenthesizedExpression" flags="nn" index="1eOMI4">
+        <child id="1079359253376" name="expression" index="1eOMHV" />
+      </concept>
+      <concept id="1160998861373" name="jetbrains.mps.baseLanguage.structure.AssertStatement" flags="nn" index="1gVbGN">
+        <child id="1160998896846" name="condition" index="1gVkn0" />
+      </concept>
+      <concept id="1204053956946" name="jetbrains.mps.baseLanguage.structure.IMethodCall" flags="ng" index="1ndlxa">
+        <reference id="1068499141037" name="baseMethodDeclaration" index="37wK5l" />
+        <child id="1068499141038" name="actualArgument" index="37wK5m" />
+      </concept>
       <concept id="7812454656619025416" name="jetbrains.mps.baseLanguage.structure.MethodDeclaration" flags="ng" index="1rXfSm">
         <property id="8355037393041754995" name="isNative" index="2aFKle" />
       </concept>
-      <concept id="1076505808687" name="jetbrains.mps.baseLanguage.structure.WhileStatement" flags="nn" index="2$JKZl">
-        <child id="1076505808688" name="condition" index="2$JKZa" />
-      </concept>
-      <concept id="1154032098014" name="jetbrains.mps.baseLanguage.structure.AbstractLoopStatement" flags="nn" index="2LF5Ji">
-        <child id="1154032183016" name="body" index="2LFqv$" />
+      <concept id="1170345865475" name="jetbrains.mps.baseLanguage.structure.AnonymousClass" flags="ig" index="1Y3b0j">
+        <reference id="1170346070688" name="classifier" index="1Y3XeK" />
+      </concept>
+      <concept id="1465982738277781862" name="jetbrains.mps.baseLanguage.structure.PlaceholderMember" flags="ng" index="2tJIrI" />
+      <concept id="1197029447546" name="jetbrains.mps.baseLanguage.structure.FieldReferenceOperation" flags="nn" index="2OwXpG">
+        <reference id="1197029500499" name="fieldDeclaration" index="2Oxat5" />
+      </concept>
+      <concept id="1145552977093" name="jetbrains.mps.baseLanguage.structure.GenericNewExpression" flags="nn" index="2ShNRf">
+        <child id="1145553007750" name="creator" index="2ShVmc" />
       </concept>
       <concept id="1081256982272" name="jetbrains.mps.baseLanguage.structure.InstanceOfExpression" flags="nn" index="2ZW3vV">
         <child id="1081256993305" name="classType" index="2ZW6by" />
         <child id="1081256993304" name="leftExpression" index="2ZW6bz" />
       </concept>
-      <concept id="1068498886296" name="jetbrains.mps.baseLanguage.structure.VariableReference" flags="nn" index="37vLTw">
-        <reference id="1068581517664" name="variableDeclaration" index="3cqZAo" />
-      </concept>
-      <concept id="1146644623116" name="jetbrains.mps.baseLanguage.structure.PrivateVisibility" flags="nn" index="3Tm6S6" />
-      <concept id="1182160077978" name="jetbrains.mps.baseLanguage.structure.AnonymousClassCreator" flags="nn" index="YeOm9">
-        <child id="1182160096073" name="cls" index="YeSDq" />
-      </concept>
-      <concept id="1164991038168" name="jetbrains.mps.baseLanguage.structure.ThrowStatement" flags="nn" index="YS8fn">
-        <child id="1164991057263" name="throwable" index="YScLw" />
-      </concept>
-      <concept id="1070533707846" name="jetbrains.mps.baseLanguage.structure.StaticFieldReference" flags="nn" index="10M0yZ">
-        <reference id="1144433057691" name="classifier" index="1PxDUh" />
-      </concept>
-      <concept id="1070534934090" name="jetbrains.mps.baseLanguage.structure.CastExpression" flags="nn" index="10QFUN">
-        <child id="1070534934091" name="type" index="10QFUM" />
-        <child id="1070534934092" name="expression" index="10QFUP" />
-      </concept>
-      <concept id="1079359253375" name="jetbrains.mps.baseLanguage.structure.ParenthesizedExpression" flags="nn" index="1eOMI4">
-        <child id="1079359253376" name="expression" index="1eOMHV" />
-      </concept>
-      <concept id="1204053956946" name="jetbrains.mps.baseLanguage.structure.IMethodCall" flags="ng" index="1ndlxa">
-        <reference id="1068499141037" name="baseMethodDeclaration" index="37wK5l" />
-        <child id="1068499141038" name="actualArgument" index="37wK5m" />
-      </concept>
-      <concept id="1170345865475" name="jetbrains.mps.baseLanguage.structure.AnonymousClass" flags="ig" index="1Y3b0j">
-        <reference id="1170346070688" name="classifier" index="1Y3XeK" />
-      </concept>
-      <concept id="1145552977093" name="jetbrains.mps.baseLanguage.structure.GenericNewExpression" flags="nn" index="2ShNRf">
-        <child id="1145553007750" name="creator" index="2ShVmc" />
-      </concept>
       <concept id="1111509017652" name="jetbrains.mps.baseLanguage.structure.FloatingPointConstant" flags="nn" index="3b6qkQ">
         <property id="1113006610751" name="value" index="$nhwW" />
       </concept>
       <concept id="1068580123165" name="jetbrains.mps.baseLanguage.structure.InstanceMethodDeclaration" flags="ig" index="3clFb_">
         <property id="1178608670077" name="isAbstract" index="1EzhhJ" />
       </concept>
-      <concept id="1068581242875" name="jetbrains.mps.baseLanguage.structure.PlusExpression" flags="nn" index="3cpWs3" />
+      <concept id="1081516740877" name="jetbrains.mps.baseLanguage.structure.NotExpression" flags="nn" index="3fqX7Q">
+        <child id="1081516765348" name="expression" index="3fr31v" />
+      </concept>
+      <concept id="1146644641414" name="jetbrains.mps.baseLanguage.structure.ProtectedVisibility" flags="nn" index="3Tmbuc" />
     </language>
     <language id="fd392034-7849-419d-9071-12563d152375" name="jetbrains.mps.baseLanguage.closures">
       <concept id="1199569711397" name="jetbrains.mps.baseLanguage.closures.structure.ClosureLiteral" flags="nn" index="1bVj0M">
@@ -1017,11 +855,11 @@
       <property role="eg7rD" value="false" />
       <property role="TrG5h" value="mySuccess" />
       <property role="3TUv4t" value="false" />
+      <node concept="10P_77" id="5SsFeroaavU" role="1tU5fm" />
+      <node concept="3Tm6S6" id="5SsFeroaavW" role="1B3o_S" />
       <node concept="3clFbT" id="25gV4Ls$3o4" role="33vP2m">
         <property role="3clFbU" value="true" />
       </node>
-      <node concept="10P_77" id="5SsFeroaavU" role="1tU5fm" />
-      <node concept="3Tm6S6" id="5SsFeroaavW" role="1B3o_S" />
     </node>
     <node concept="312cEg" id="5SsFeroaavX" role="jymVt">
       <property role="34CwA1" value="false" />
@@ -1367,37 +1205,52 @@
               </node>
             </node>
           </node>
-<<<<<<< HEAD
         </node>
         <node concept="3clFbH" id="25gV4LszNeE" role="3cqZAp" />
-        <node concept="3clFbJ" id="25gV4LszOKR" role="3cqZAp">
-          <node concept="3clFbS" id="25gV4LszOKU" role="3clFbx">
-            <node concept="2$JKZl" id="25gV4LsznDS" role="3cqZAp">
-              <node concept="3clFbS" id="25gV4LsznDU" role="2LFqv$">
-                <node concept="3SKdUt" id="25gV4Lszof2" role="3cqZAp">
-                  <node concept="3SKdUq" id="25gV4Lszof4" role="3SKWNk">
-                    <property role="3SKdUp" value="just continue" />
-                  </node>
-                </node>
-              </node>
-              <node concept="1rXfSq" id="25gV4Lszk4C" role="2$JKZa">
-                <ref role="37wK5l" node="25gV4LszgYY" resolve="executeSingleStep" />
-                <node concept="2OqwBi" id="25gV4Lszl1n" role="37wK5m">
-                  <node concept="37vLTw" id="25gV4Lszl1o" role="2Oq$k0">
+        <node concept="2$JKZl" id="25gV4LsznDS" role="3cqZAp">
+          <node concept="3clFbS" id="25gV4LsznDU" role="2LFqv$">
+            <node concept="3SKdUt" id="25gV4Lszof2" role="3cqZAp">
+              <node concept="3SKdUq" id="25gV4Lszof4" role="3SKWNk">
+                <property role="3SKdUp" value="just continue" />
+              </node>
+            </node>
+          </node>
+          <node concept="1rXfSq" id="25gV4Lszk4C" role="2$JKZa">
+            <ref role="37wK5l" node="25gV4LszgYY" resolve="executeSingleStep" />
+            <node concept="2OqwBi" id="25gV4Lszl1n" role="37wK5m">
+              <node concept="37vLTw" id="25gV4Lszl1o" role="2Oq$k0">
+                <ref role="3cqZAo" node="5SsFeroaavX" resolve="myManager" />
+              </node>
+              <node concept="liA8E" id="25gV4Lszl1p" role="2OqNvi">
+                <ref role="37wK5l" to="bim2:5SsFeroaaca" resolve="nextStep" />
+              </node>
+            </node>
+          </node>
+        </node>
+        <node concept="3clFbH" id="25gV4LszO3z" role="3cqZAp" />
+        <node concept="3clFbF" id="1HyHl70YUx_" role="3cqZAp">
+          <node concept="37vLTI" id="1HyHl70YUZb" role="3clFbG">
+            <node concept="1Wc70l" id="1HyHl70Zp9d" role="37vLTx">
+              <node concept="37vLTw" id="1HyHl70YVdx" role="3uHU7B">
+                <ref role="3cqZAo" node="5SsFeroaavS" resolve="mySuccess" />
+              </node>
+              <node concept="3fqX7Q" id="1HyHl70ZptD" role="3uHU7w">
+                <node concept="2OqwBi" id="1HyHl70ZptF" role="3fr31v">
+                  <node concept="37vLTw" id="1HyHl70ZptG" role="2Oq$k0">
                     <ref role="3cqZAo" node="5SsFeroaavX" resolve="myManager" />
                   </node>
-                  <node concept="liA8E" id="25gV4Lszl1p" role="2OqNvi">
-                    <ref role="37wK5l" to="bim2:5SsFeroaaca" resolve="nextStep" />
-                  </node>
-                </node>
-              </node>
-            </node>
-          </node>
-          <node concept="37vLTw" id="25gV4LszP7Y" role="3clFbw">
-            <ref role="3cqZAo" node="5SsFeroaavS" resolve="mySuccess" />
-          </node>
-        </node>
-        <node concept="3clFbH" id="25gV4LszO3z" role="3cqZAp" />
+                  <node concept="liA8E" id="1HyHl70ZptH" role="2OqNvi">
+                    <ref role="37wK5l" to="bim2:5SsFeroaac6" resolve="isMigrationRequired" />
+                  </node>
+                </node>
+              </node>
+            </node>
+            <node concept="37vLTw" id="1HyHl70YUxz" role="37vLTJ">
+              <ref role="3cqZAo" node="5SsFeroaavS" resolve="mySuccess" />
+            </node>
+          </node>
+        </node>
+        <node concept="3clFbH" id="1HyHl70YUrx" role="3cqZAp" />
         <node concept="3clFbF" id="5SsFeroaazt" role="3cqZAp">
           <node concept="37vLTI" id="5SsFeroaazu" role="3clFbG">
             <node concept="37vLTw" id="5SsFeroaazv" role="37vLTJ">
@@ -1405,61 +1258,6 @@
             </node>
             <node concept="3clFbT" id="5SsFeroaazw" role="37vLTx">
               <property role="3clFbU" value="true" />
-=======
-          <node concept="vg0i.1068580123157" id="2400678414103032746" role="vg0i.1068580123136.1068581517665" info="nn" />
-          <node concept="vg0i.1076505808687" id="2400678414102919800" role="vg0i.1068580123136.1068581517665" info="nn">
-            <node concept="vg0i.1068580123136" id="2400678414102919802" role="vg0i.1154032098014.1154032183016" info="sn">
-              <node concept="vg0i.6329021646629104954" id="2400678414102922178" role="vg0i.1068580123136.1068581517665" info="nn">
-                <node concept="vg0i.6329021646629104957" id="2400678414102922180" role="vg0i.6329021646629104954.6329021646629175155" info="nn">
-                  <property role="vg0i.6329021646629104957.6329021646629104958" value="just continue" />
-                </node>
-              </node>
-            </node>
-            <node concept="vg0i.7812454656619025412" id="2400678414102905128" role="vg0i.1076505808687.1076505808688" info="nn">
-              <reference role="vg0i.1204053956946.1068499141037" target="2400678414102892478" resolveInfo="executeSingleStep" />
-              <node concept="vg0i.1197027756228" id="2400678414102909015" role="vg0i.1204053956946.1068499141038" info="nn">
-                <node concept="vg0i.1068498886296" id="2400678414102909016" role="vg0i.1197027756228.1197027771414" info="nn">
-                  <reference role="vg0i.1068498886296.1068581517664" target="6781485246382123005" resolveInfo="myManager" />
-                </node>
-                <node concept="vg0i.1202948039474" id="2400678414102909017" role="vg0i.1197027756228.1197027833540" info="nn">
-                  <reference role="vg0i.1204053956946.1068499141037" target="bim2.6781485246382121738" resolveInfo="nextStep" />
-                </node>
-              </node>
-            </node>
-          </node>
-          <node concept="vg0i.1068580123157" id="2400678414103036131" role="vg0i.1068580123136.1068581517665" info="nn" />
-          <node concept="vg0i.1068580123155" id="1973338949476395109" role="vg0i.1068580123136.1068581517665" info="nn">
-            <node concept="vg0i.1068498886294" id="1973338949476397003" role="vg0i.1068580123155.1068580123156" info="nn">
-              <node concept="vg0i.1080120340718" id="1973338949476520525" role="vg0i.1215693861676.1068498886297" info="nn">
-                <node concept="vg0i.1068498886296" id="1973338949476397921" role="vg0i.1081773326031.1081773367580" info="nn">
-                  <reference role="vg0i.1068498886296.1068581517664" target="6781485246382123000" resolveInfo="mySuccess" />
-                </node>
-                <node concept="vg0i.1081516740877" id="1973338949476521833" role="vg0i.1081773326031.1081773367579" info="nn">
-                  <node concept="vg0i.1197027756228" id="1973338949476521835" role="vg0i.1081516740877.1081516765348" info="nn">
-                    <node concept="vg0i.1068498886296" id="1973338949476521836" role="vg0i.1197027756228.1197027771414" info="nn">
-                      <reference role="vg0i.1068498886296.1068581517664" target="6781485246382123005" resolveInfo="myManager" />
-                    </node>
-                    <node concept="vg0i.1202948039474" id="1973338949476521837" role="vg0i.1197027756228.1197027833540" info="nn">
-                      <reference role="vg0i.1204053956946.1068499141037" target="bim2.6781485246382121734" resolveInfo="isMigrationRequired" />
-                    </node>
-                  </node>
-                </node>
-              </node>
-              <node concept="vg0i.1068498886296" id="1973338949476395107" role="vg0i.1215693861676.1068498886295" info="nn">
-                <reference role="vg0i.1068498886296.1068581517664" target="6781485246382123000" resolveInfo="mySuccess" />
-              </node>
-            </node>
-          </node>
-          <node concept="vg0i.1068580123157" id="1973338949476394721" role="vg0i.1068580123136.1068581517665" info="nn" />
-          <node concept="vg0i.1068580123155" id="6781485246382123229" role="vg0i.1068580123136.1068581517665" info="nn">
-            <node concept="vg0i.1068498886294" id="6781485246382123230" role="vg0i.1068580123155.1068580123156" info="nn">
-              <node concept="vg0i.1068498886296" id="6781485246382123231" role="vg0i.1215693861676.1068498886295" info="nn">
-                <reference role="vg0i.1068498886296.1068581517664" target="6781485246382122996" resolveInfo="myFinished" />
-              </node>
-              <node concept="vg0i.1068580123137" id="6781485246382123232" role="vg0i.1215693861676.1068498886297" info="nn">
-                <property role="vg0i.1068580123137.1068580123138" value="true" />
-              </node>
->>>>>>> ff596d24
             </node>
           </node>
         </node>
@@ -1501,79 +1299,6 @@
             </node>
             <node concept="3uibUv" id="25gV4LsyA67" role="2ZW6by">
               <ref role="3uigEE" to="bim2:5SsFeroaabQ" resolve="MigrationManager.Finished" />
-            </node>
-          </node>
-<<<<<<< HEAD
-        </node>
-        <node concept="3clFbH" id="25gV4LsySSE" role="3cqZAp" />
-        <node concept="3clFbJ" id="25gV4LsyBMc" role="3cqZAp">
-          <node concept="3clFbS" id="25gV4LsyBMd" role="3clFbx">
-            <node concept="3clFbF" id="25gV4LsyCsE" role="3cqZAp">
-              <node concept="37vLTI" id="25gV4LsyCsG" role="3clFbG">
-                <node concept="37vLTw" id="25gV4LsyCsI" role="37vLTJ">
-                  <ref role="3cqZAo" node="5SsFeroaavS" resolve="mySuccess" />
-                </node>
-                <node concept="3clFbT" id="25gV4LsyCsK" role="37vLTx">
-                  <property role="3clFbU" value="false" />
-                </node>
-              </node>
-            </node>
-            <node concept="3cpWs6" id="25gV4LszrDf" role="3cqZAp">
-              <node concept="3clFbT" id="25gV4Lsztbu" role="3cqZAk">
-                <property role="3clFbU" value="false" />
-              </node>
-            </node>
-          </node>
-          <node concept="2ZW3vV" id="25gV4LsyBMf" role="3clFbw">
-            <node concept="37vLTw" id="25gV4LszmXO" role="2ZW6bz">
-              <ref role="3cqZAo" node="25gV4Lszlrg" resolve="result" />
-            </node>
-            <node concept="3uibUv" id="25gV4LsyECL" role="2ZW6by">
-              <ref role="3uigEE" to="bim2:5SsFeroaabU" resolve="MigrationManager.Error" />
-            </node>
-          </node>
-        </node>
-        <node concept="3clFbH" id="25gV4LsyShk" role="3cqZAp" />
-        <node concept="3clFbJ" id="25gV4LsyN$A" role="3cqZAp">
-          <node concept="3clFbS" id="25gV4LsyN$B" role="3clFbx">
-            <node concept="3SKdUt" id="25gV4LsyOlf" role="3cqZAp">
-              <node concept="3SKdUq" id="25gV4LsyOmT" role="3SKWNk">
-                <property role="3SKdUp" value="now it's impossible, but still we want to be able to handle such things in future" />
-              </node>
-            </node>
-            <node concept="3clFbF" id="25gV4LsyN$C" role="3cqZAp">
-              <node concept="37vLTI" id="25gV4LsyN$D" role="3clFbG">
-                <node concept="37vLTw" id="25gV4LsyN$F" role="37vLTJ">
-                  <ref role="3cqZAo" node="5SsFeroaavS" resolve="mySuccess" />
-                </node>
-                <node concept="3clFbT" id="25gV4LsyN$H" role="37vLTx">
-                  <property role="3clFbU" value="false" />
-                </node>
-              </node>
-            </node>
-            <node concept="3cpWs6" id="25gV4LszuI8" role="3cqZAp">
-              <node concept="3clFbT" id="25gV4LszuI9" role="3cqZAk">
-                <property role="3clFbU" value="false" />
-              </node>
-            </node>
-          </node>
-          <node concept="2ZW3vV" id="25gV4LsyN$J" role="3clFbw">
-            <node concept="37vLTw" id="25gV4LszmYH" role="2ZW6bz">
-              <ref role="3cqZAo" node="25gV4Lszlrg" resolve="result" />
-=======
-          <node concept="vg0i.1068580123157" id="2400678414102719159" role="vg0i.1068580123136.1068581517665" info="nn" />
-          <node concept="vg0i.1068580123159" id="6781485246382123132" role="vg0i.1068580123136.1068581517665" info="nn">
-            <node concept="vg0i.1081256982272" id="6781485246382123135" role="vg0i.1068580123159.1068580123160" info="nn">
-              <node concept="vg0i.1068498886296" id="2400678414102954987" role="vg0i.1081256982272.1081256993304" info="nn">
-                <reference role="vg0i.1068498886296.1068581517664" target="2400678414102910672" resolveInfo="result" />
-              </node>
-              <node concept="vg0i.1107535904670" id="6781485246382123134" role="vg0i.1081256982272.1081256993305" info="in">
-                <reference role="vg0i.1107535904670.1107535924139" target="bim2.6781485246382121691" resolveInfo="MigrationManager.Step" />
-              </node>
->>>>>>> ff596d24
-            </node>
-            <node concept="3uibUv" id="25gV4LsyOiD" role="2ZW6by">
-              <ref role="3uigEE" to="bim2:5SsFeroaabB" resolve="MigrationManager.Conflict" />
             </node>
           </node>
         </node>
@@ -1766,40 +1491,12 @@
                 <ref role="3cqZAo" node="5SsFeroaavS" resolve="mySuccess" />
               </node>
             </node>
-<<<<<<< HEAD
           </node>
           <node concept="9aQIb" id="25gV4LsyW4O" role="9aQIa">
             <node concept="3clFbS" id="25gV4LsyW4P" role="9aQI4">
-              <node concept="YS8fn" id="25gV4Lsyvhb" role="3cqZAp">
-                <node concept="2ShNRf" id="25gV4Lsyvhc" role="YScLw">
-                  <node concept="1pGfFk" id="25gV4Lsyvhz" role="2ShVmc">
-                    <ref role="37wK5l" to="e2lb:~IllegalArgumentException.&lt;init&gt;(java.lang.String)" resolve="IllegalArgumentException" />
-                    <node concept="3cpWs3" id="25gV4Lsyvh$" role="37wK5m">
-                      <node concept="Xl_RD" id="25gV4Lsyvh_" role="3uHU7B">
-                        <property role="Xl_RC" value="Unknown step type: " />
-                      </node>
-                      <node concept="2OqwBi" id="25gV4LsyvhA" role="3uHU7w">
-                        <node concept="2OqwBi" id="25gV4Lsyvkh" role="2Oq$k0">
-                          <node concept="37vLTw" id="25gV4Lszwst" role="2Oq$k0">
-                            <ref role="3cqZAo" node="25gV4Lszlrg" resolve="result" />
-                          </node>
-                          <node concept="liA8E" id="25gV4Lsyvki" role="2OqNvi">
-                            <ref role="37wK5l" to="e2lb:~Object.getClass():java.lang.Class" resolve="getClass" />
-                          </node>
-                        </node>
-                        <node concept="liA8E" id="25gV4LsyvhC" role="2OqNvi">
-                          <ref role="37wK5l" to="e2lb:~Class.getSimpleName():java.lang.String" resolve="getSimpleName" />
-                        </node>
-                      </node>
-                    </node>
-=======
-            <node concept="vg0i.1082485599095" id="2400678414102806836" role="vg0i.1068580123159.1082485599094" info="nn">
-              <node concept="vg0i.1068580123136" id="2400678414102806837" role="vg0i.1082485599095.1082485599096" info="sn">
-                <node concept="vg0i.1068581242878" id="1973338949476381972" role="vg0i.1068580123136.1068581517665" info="nn">
-                  <node concept="vg0i.1068580123137" id="1973338949476386657" role="vg0i.1068581242878.1068581517676" info="nn">
-                    <property role="vg0i.1068580123137.1068580123138" value="false" />
->>>>>>> ff596d24
-                  </node>
+              <node concept="3cpWs6" id="1HyHl70YRkk" role="3cqZAp">
+                <node concept="3clFbT" id="1HyHl70YStx" role="3cqZAk">
+                  <property role="3clFbU" value="false" />
                 </node>
               </node>
             </node>
@@ -1826,9 +1523,6 @@
       </node>
       <node concept="3clFbS" id="5SsFeroaazD" role="3clF47">
         <node concept="3clFbJ" id="2MN8ysKLzX1" role="3cqZAp">
-          <node concept="37vLTw" id="2MN8ysKLJ3T" role="3clFbw">
-            <ref role="3cqZAo" node="5SsFeroaavS" resolve="mySuccess" />
-          </node>
           <node concept="3clFbS" id="2MN8ysKLzX4" role="3clFbx">
             <node concept="3cpWs6" id="5SsFeroaazE" role="3cqZAp">
               <node concept="10M0yZ" id="5SsFerobnMF" role="3cqZAk">
@@ -1836,6 +1530,9 @@
                 <ref role="3cqZAo" node="5SsFeroaanv" resolve="ID" />
               </node>
             </node>
+          </node>
+          <node concept="37vLTw" id="2MN8ysKLJ3T" role="3clFbw">
+            <ref role="3cqZAo" node="5SsFeroaavS" resolve="mySuccess" />
           </node>
           <node concept="9aQIb" id="2MN8ysKLQs_" role="9aQIa">
             <node concept="3clFbS" id="2MN8ysKLQsA" role="9aQI4">
