--- conflicted
+++ resolved
@@ -1,165 +1,6 @@
 <?xml version="1.0" encoding="UTF-8"?>
 <model ref="a5b1c28d-abeb-49a6-a58c-559039616d64/r:a9597bdf-0806-4a79-8ace-88240c6b9878(jetbrains.mps.migration.component/jetbrains.mps.ide.migration)" concise="true">
   <persistence version="9" />
-<<<<<<< HEAD
-=======
-  <debugInfo>
-    <lang id="f3061a53-9226-4cc5-a443-f952ceaf5816" name="jetbrains.mps.baseLanguage" />
-    <lang id="fd392034-7849-419d-9071-12563d152375" name="jetbrains.mps.baseLanguage.closures" />
-    <lang id="f2801650-65d5-424e-bb1b-463a8781b786" name="jetbrains.mps.baseLanguage.javadoc" />
-    <lang id="63650c59-16c8-498a-99c8-005c7ee9515d" name="jetbrains.mps.lang.access" />
-    <lang id="ceab5195-25ea-4f22-9b92-103b95ca8c0c" name="jetbrains.mps.lang.core" />
-    <model ref="a5b1c28d-abeb-49a6-a58c-559039616d64/r:a9597bdf-0806-4a79-8ace-88240c6b9878(jetbrains.mps.migration.component/jetbrains.mps.ide.migration)" name="jetbrains.mps.ide.migration" />
-    <model ref="498d89d2-c2e9-11e2-ad49-6cf049e62fe5/f:java_stub#498d89d2-c2e9-11e2-ad49-6cf049e62fe5#com.intellij.openapi.startup(MPS.IDEA/com.intellij.openapi.startup@java_stub)" name="com.intellij.openapi.startup@java_stub" />
-    <model ref="498d89d2-c2e9-11e2-ad49-6cf049e62fe5/f:java_stub#498d89d2-c2e9-11e2-ad49-6cf049e62fe5#com.intellij.openapi.components(MPS.IDEA/com.intellij.openapi.components@java_stub)" name="com.intellij.openapi.components@java_stub" />
-    <model ref="6ed54515-acc8-4d1e-a16c-9fd6cfe951ea/f:java_stub#6ed54515-acc8-4d1e-a16c-9fd6cfe951ea#jetbrains.mps.smodel(MPS.Core/jetbrains.mps.smodel@java_stub)" name="jetbrains.mps.smodel@java_stub" />
-    <model ref="498d89d2-c2e9-11e2-ad49-6cf049e62fe5/f:java_stub#498d89d2-c2e9-11e2-ad49-6cf049e62fe5#com.intellij.openapi.application(MPS.IDEA/com.intellij.openapi.application@java_stub)" name="com.intellij.openapi.application@java_stub" />
-    <model ref="498d89d2-c2e9-11e2-ad49-6cf049e62fe5/f:java_stub#498d89d2-c2e9-11e2-ad49-6cf049e62fe5#com.intellij.openapi.project.ex(MPS.IDEA/com.intellij.openapi.project.ex@java_stub)" name="com.intellij.openapi.project.ex@java_stub" />
-    <model ref="498d89d2-c2e9-11e2-ad49-6cf049e62fe5/f:java_stub#498d89d2-c2e9-11e2-ad49-6cf049e62fe5#com.intellij.openapi.vfs(MPS.IDEA/com.intellij.openapi.vfs@java_stub)" name="com.intellij.openapi.vfs@java_stub" />
-    <model ref="498d89d2-c2e9-11e2-ad49-6cf049e62fe5/f:java_stub#498d89d2-c2e9-11e2-ad49-6cf049e62fe5#com.intellij.openapi.ui(MPS.IDEA/com.intellij.openapi.ui@java_stub)" name="com.intellij.openapi.ui@java_stub" />
-    <model ref="498d89d2-c2e9-11e2-ad49-6cf049e62fe5/f:java_stub#498d89d2-c2e9-11e2-ad49-6cf049e62fe5#com.intellij.ide.wizard(MPS.IDEA/com.intellij.ide.wizard@java_stub)" name="com.intellij.ide.wizard@java_stub" />
-    <model ref="6354ebe7-c22a-4a0f-ac54-50b52ab9b065/f:java_stub#6354ebe7-c22a-4a0f-ac54-50b52ab9b065#javax.swing(JDK/javax.swing@java_stub)" name="javax.swing@java_stub" />
-    <model ref="6354ebe7-c22a-4a0f-ac54-50b52ab9b065/f:java_stub#6354ebe7-c22a-4a0f-ac54-50b52ab9b065#java.lang(JDK/java.lang@java_stub)" name="java.lang@java_stub" />
-    <model ref="8865b7a8-5271-43d3-884c-6fd1d9cfdd34/f:java_stub#8865b7a8-5271-43d3-884c-6fd1d9cfdd34#org.jetbrains.mps.openapi.module(MPS.OpenAPI/org.jetbrains.mps.openapi.module@java_stub)" name="org.jetbrains.mps.openapi.module@java_stub" />
-    <model ref="r:22e3ec81-a192-41cd-83a2-488758bdeedc(jetbrains.mps.migration.component.util)" name="jetbrains.mps.migration.component.util" />
-    <model ref="a5b1c28d-abeb-49a6-a58c-559039616d64/r:49062720-8530-4489-916a-fdd3a02a7b82(jetbrains.mps.migration.component/jetbrains.mps.ide.migration.wizard)" name="jetbrains.mps.ide.migration.wizard" />
-    <model ref="498d89d2-c2e9-11e2-ad49-6cf049e62fe5/f:java_stub#498d89d2-c2e9-11e2-ad49-6cf049e62fe5#com.intellij.openapi.project(MPS.IDEA/com.intellij.openapi.project@java_stub)" name="com.intellij.openapi.project@java_stub" />
-    <model ref="3f233e7f-b8a6-46d2-a57f-795d56775243/f:java_stub#3f233e7f-b8a6-46d2-a57f-795d56775243#org.jetbrains.annotations(Annotations/org.jetbrains.annotations@java_stub)" name="org.jetbrains.annotations@java_stub" />
-    <model ref="498d89d2-c2e9-11e2-ad49-6cf049e62fe5/f:java_stub#498d89d2-c2e9-11e2-ad49-6cf049e62fe5#com.intellij.util(MPS.IDEA/com.intellij.util@java_stub)" name="com.intellij.util@java_stub" />
-    <model ref="6354ebe7-c22a-4a0f-ac54-50b52ab9b065/f:java_stub#6354ebe7-c22a-4a0f-ac54-50b52ab9b065#java.util(JDK/java.util@java_stub)" name="java.util@java_stub" />
-    <model ref="498d89d2-c2e9-11e2-ad49-6cf049e62fe5/f:java_stub#498d89d2-c2e9-11e2-ad49-6cf049e62fe5#com.intellij.openapi.util(MPS.IDEA/com.intellij.openapi.util@java_stub)" name="com.intellij.openapi.util@java_stub" />
-    <model ref="528ff3b9-5fc4-40dd-931f-c6ce3650640e/r:f69c3fa1-0e30-4980-84e2-190ae44e4c3d(jetbrains.mps.lang.migration.runtime/jetbrains.mps.lang.migration.runtime.base)" name="jetbrains.mps.lang.migration.runtime.base" />
-    <concept id="f3061a53-9226-4cc5-a443-f952ceaf5816/1068390468198" name="jetbrains.mps.baseLanguage.structure.ClassConcept" />
-    <concept id="f3061a53-9226-4cc5-a443-f952ceaf5816/1068390468200" name="jetbrains.mps.baseLanguage.structure.FieldDeclaration" />
-    <concept id="f3061a53-9226-4cc5-a443-f952ceaf5816/1068431474542" name="jetbrains.mps.baseLanguage.structure.VariableDeclaration" />
-    <concept id="f3061a53-9226-4cc5-a443-f952ceaf5816/1068498886292" name="jetbrains.mps.baseLanguage.structure.ParameterDeclaration" />
-    <concept id="f3061a53-9226-4cc5-a443-f952ceaf5816/1068498886294" name="jetbrains.mps.baseLanguage.structure.AssignmentExpression" />
-    <concept id="f3061a53-9226-4cc5-a443-f952ceaf5816/1068498886296" name="jetbrains.mps.baseLanguage.structure.VariableReference" />
-    <concept id="f3061a53-9226-4cc5-a443-f952ceaf5816/1068580123132" name="jetbrains.mps.baseLanguage.structure.BaseMethodDeclaration" />
-    <concept id="f3061a53-9226-4cc5-a443-f952ceaf5816/1068580123136" name="jetbrains.mps.baseLanguage.structure.StatementList" />
-    <concept id="f3061a53-9226-4cc5-a443-f952ceaf5816/1068580123137" name="jetbrains.mps.baseLanguage.structure.BooleanConstant" />
-    <concept id="f3061a53-9226-4cc5-a443-f952ceaf5816/1068580123140" name="jetbrains.mps.baseLanguage.structure.ConstructorDeclaration" />
-    <concept id="f3061a53-9226-4cc5-a443-f952ceaf5816/1068580123155" name="jetbrains.mps.baseLanguage.structure.ExpressionStatement" />
-    <concept id="f3061a53-9226-4cc5-a443-f952ceaf5816/1068580123159" name="jetbrains.mps.baseLanguage.structure.IfStatement" />
-    <concept id="f3061a53-9226-4cc5-a443-f952ceaf5816/1068580123165" name="jetbrains.mps.baseLanguage.structure.InstanceMethodDeclaration" />
-    <concept id="f3061a53-9226-4cc5-a443-f952ceaf5816/1068580320020" name="jetbrains.mps.baseLanguage.structure.IntegerConstant" />
-    <concept id="f3061a53-9226-4cc5-a443-f952ceaf5816/1068581242863" name="jetbrains.mps.baseLanguage.structure.LocalVariableDeclaration" />
-    <concept id="f3061a53-9226-4cc5-a443-f952ceaf5816/1068581242864" name="jetbrains.mps.baseLanguage.structure.LocalVariableDeclarationStatement" />
-    <concept id="f3061a53-9226-4cc5-a443-f952ceaf5816/1068581242875" name="jetbrains.mps.baseLanguage.structure.PlusExpression" />
-    <concept id="f3061a53-9226-4cc5-a443-f952ceaf5816/1068581242878" name="jetbrains.mps.baseLanguage.structure.ReturnStatement" />
-    <concept id="f3061a53-9226-4cc5-a443-f952ceaf5816/1068581517677" name="jetbrains.mps.baseLanguage.structure.VoidType" />
-    <concept id="f3061a53-9226-4cc5-a443-f952ceaf5816/1070475587102" name="jetbrains.mps.baseLanguage.structure.SuperConstructorInvocation" />
-    <concept id="f3061a53-9226-4cc5-a443-f952ceaf5816/1070475926800" name="jetbrains.mps.baseLanguage.structure.StringLiteral" />
-    <concept id="f3061a53-9226-4cc5-a443-f952ceaf5816/1070533707846" name="jetbrains.mps.baseLanguage.structure.StaticFieldReference" />
-    <concept id="f3061a53-9226-4cc5-a443-f952ceaf5816/1070534058343" name="jetbrains.mps.baseLanguage.structure.NullLiteral" />
-    <concept id="f3061a53-9226-4cc5-a443-f952ceaf5816/1070534644030" name="jetbrains.mps.baseLanguage.structure.BooleanType" />
-    <concept id="f3061a53-9226-4cc5-a443-f952ceaf5816/1070534934090" name="jetbrains.mps.baseLanguage.structure.CastExpression" />
-    <concept id="f3061a53-9226-4cc5-a443-f952ceaf5816/1073063089578" name="jetbrains.mps.baseLanguage.structure.SuperMethodCall" />
-    <concept id="f3061a53-9226-4cc5-a443-f952ceaf5816/1073239437375" name="jetbrains.mps.baseLanguage.structure.NotEqualsExpression" />
-    <concept id="f3061a53-9226-4cc5-a443-f952ceaf5816/1079359253375" name="jetbrains.mps.baseLanguage.structure.ParenthesizedExpression" />
-    <concept id="f3061a53-9226-4cc5-a443-f952ceaf5816/1081236700937" name="jetbrains.mps.baseLanguage.structure.StaticMethodCall" />
-    <concept id="f3061a53-9226-4cc5-a443-f952ceaf5816/1081516740877" name="jetbrains.mps.baseLanguage.structure.NotExpression" />
-    <concept id="f3061a53-9226-4cc5-a443-f952ceaf5816/1081773326031" name="jetbrains.mps.baseLanguage.structure.BinaryOperation" />
-    <concept id="f3061a53-9226-4cc5-a443-f952ceaf5816/1082485599095" name="jetbrains.mps.baseLanguage.structure.BlockStatement" />
-    <concept id="f3061a53-9226-4cc5-a443-f952ceaf5816/1107461130800" name="jetbrains.mps.baseLanguage.structure.Classifier" />
-    <concept id="f3061a53-9226-4cc5-a443-f952ceaf5816/1107535904670" name="jetbrains.mps.baseLanguage.structure.ClassifierType" />
-    <concept id="f3061a53-9226-4cc5-a443-f952ceaf5816/1107796713796" name="jetbrains.mps.baseLanguage.structure.Interface" />
-    <concept id="f3061a53-9226-4cc5-a443-f952ceaf5816/1145552977093" name="jetbrains.mps.baseLanguage.structure.GenericNewExpression" />
-    <concept id="f3061a53-9226-4cc5-a443-f952ceaf5816/1146644602865" name="jetbrains.mps.baseLanguage.structure.PublicVisibility" />
-    <concept id="f3061a53-9226-4cc5-a443-f952ceaf5816/1146644623116" name="jetbrains.mps.baseLanguage.structure.PrivateVisibility" />
-    <concept id="f3061a53-9226-4cc5-a443-f952ceaf5816/1146644641414" name="jetbrains.mps.baseLanguage.structure.ProtectedVisibility" />
-    <concept id="ceab5195-25ea-4f22-9b92-103b95ca8c0c/1169194658468" name="jetbrains.mps.lang.core.structure.INamedConcept" />
-    <concept id="f3061a53-9226-4cc5-a443-f952ceaf5816/1170345865475" name="jetbrains.mps.baseLanguage.structure.AnonymousClass" />
-    <concept id="f3061a53-9226-4cc5-a443-f952ceaf5816/1178549954367" name="jetbrains.mps.baseLanguage.structure.IVisible" />
-    <concept id="f3061a53-9226-4cc5-a443-f952ceaf5816/1182160077978" name="jetbrains.mps.baseLanguage.structure.AnonymousClassCreator" />
-    <concept id="f3061a53-9226-4cc5-a443-f952ceaf5816/1188207840427" name="jetbrains.mps.baseLanguage.structure.AnnotationInstance" />
-    <concept id="f3061a53-9226-4cc5-a443-f952ceaf5816/1188208481402" name="jetbrains.mps.baseLanguage.structure.HasAnnotation" />
-    <concept id="f3061a53-9226-4cc5-a443-f952ceaf5816/1188214545140" name="jetbrains.mps.baseLanguage.structure.AnnotationInstanceValue" />
-    <concept id="f3061a53-9226-4cc5-a443-f952ceaf5816/1188220165133" name="jetbrains.mps.baseLanguage.structure.ArrayLiteral" />
-    <concept id="f3061a53-9226-4cc5-a443-f952ceaf5816/1197027756228" name="jetbrains.mps.baseLanguage.structure.DotExpression" />
-    <concept id="f3061a53-9226-4cc5-a443-f952ceaf5816/1197029447546" name="jetbrains.mps.baseLanguage.structure.FieldReferenceOperation" />
-    <concept id="fd392034-7849-419d-9071-12563d152375/1199569711397" name="jetbrains.mps.baseLanguage.closures.structure.ClosureLiteral" />
-    <concept id="f3061a53-9226-4cc5-a443-f952ceaf5816/1202948039474" name="jetbrains.mps.baseLanguage.structure.InstanceMethodCallOperation" />
-    <concept id="f3061a53-9226-4cc5-a443-f952ceaf5816/1204053956946" name="jetbrains.mps.baseLanguage.structure.IMethodCall" />
-    <concept id="f3061a53-9226-4cc5-a443-f952ceaf5816/1212685548494" name="jetbrains.mps.baseLanguage.structure.ClassCreator" />
-    <concept id="f3061a53-9226-4cc5-a443-f952ceaf5816/1215693861676" name="jetbrains.mps.baseLanguage.structure.BaseAssignmentExpression" />
-    <concept id="f3061a53-9226-4cc5-a443-f952ceaf5816/1465982738277781862" name="jetbrains.mps.baseLanguage.structure.PlaceholderMember" />
-    <concept id="f3061a53-9226-4cc5-a443-f952ceaf5816/2820489544401957797" name="jetbrains.mps.baseLanguage.structure.DefaultClassCreator" />
-    <concept id="f3061a53-9226-4cc5-a443-f952ceaf5816/4972933694980447171" name="jetbrains.mps.baseLanguage.structure.BaseVariableDeclaration" />
-    <concept id="f3061a53-9226-4cc5-a443-f952ceaf5816/6329021646629104954" name="jetbrains.mps.baseLanguage.structure.SingleLineComment" />
-    <concept id="f3061a53-9226-4cc5-a443-f952ceaf5816/6329021646629104957" name="jetbrains.mps.baseLanguage.structure.TextCommentPart" />
-    <concept id="f3061a53-9226-4cc5-a443-f952ceaf5816/7812454656619025412" name="jetbrains.mps.baseLanguage.structure.LocalMethodCall" />
-    <concept id="f3061a53-9226-4cc5-a443-f952ceaf5816/7812454656619025416" name="jetbrains.mps.baseLanguage.structure.MethodDeclaration" />
-    <concept id="63650c59-16c8-498a-99c8-005c7ee9515d/8974276187400348170" name="jetbrains.mps.lang.access.structure.BaseExecuteCommandStatement" />
-    <concept id="63650c59-16c8-498a-99c8-005c7ee9515d/8974276187400348173" name="jetbrains.mps.lang.access.structure.CommandClosureLiteral" />
-    <concept id="63650c59-16c8-498a-99c8-005c7ee9515d/8974276187400348183" name="jetbrains.mps.lang.access.structure.ExecuteWriteActionStatement" />
-    <property id="f3061a53-9226-4cc5-a443-f952ceaf5816/1068580123137/1068580123138" name="value" />
-    <property id="f3061a53-9226-4cc5-a443-f952ceaf5816/1068580320020/1068580320021" name="value" />
-    <property id="f3061a53-9226-4cc5-a443-f952ceaf5816/1070475926800/1070475926801" name="value" />
-    <property id="f3061a53-9226-4cc5-a443-f952ceaf5816/1068390468198/1075300953594" name="abstractClass" />
-    <property id="ceab5195-25ea-4f22-9b92-103b95ca8c0c/1169194658468/1169194664001" name="name" />
-    <property id="f3061a53-9226-4cc5-a443-f952ceaf5816/1068431474542/1176718929932" name="isFinal" />
-    <property id="f3061a53-9226-4cc5-a443-f952ceaf5816/1068580123165/1178608670077" name="isAbstract" />
-    <property id="f3061a53-9226-4cc5-a443-f952ceaf5816/1068580123132/1181808852946" name="isFinal" />
-    <property id="f3061a53-9226-4cc5-a443-f952ceaf5816/1068390468198/1221565133444" name="isFinal" />
-    <property id="f3061a53-9226-4cc5-a443-f952ceaf5816/1068390468200/1240249534625" name="isVolatile" />
-    <property id="f3061a53-9226-4cc5-a443-f952ceaf5816/1107461130800/521412098689998745" name="nonStatic" />
-    <property id="f3061a53-9226-4cc5-a443-f952ceaf5816/1068580123132/4276006055363816570" name="isSynchronized" />
-    <property id="f3061a53-9226-4cc5-a443-f952ceaf5816/6329021646629104957/6329021646629104958" name="text" />
-    <property id="f3061a53-9226-4cc5-a443-f952ceaf5816/7812454656619025416/8355037393041754995" name="isNative" />
-    <property id="f3061a53-9226-4cc5-a443-f952ceaf5816/1068390468200/8606350594693632173" name="isTransient" />
-    <refRole id="f3061a53-9226-4cc5-a443-f952ceaf5816/1204053956946/1068499141037" name="baseMethodDeclaration" />
-    <refRole id="f3061a53-9226-4cc5-a443-f952ceaf5816/1068498886296/1068581517664" name="variableDeclaration" />
-    <refRole id="f3061a53-9226-4cc5-a443-f952ceaf5816/1107535904670/1107535924139" name="classifier" />
-    <refRole id="f3061a53-9226-4cc5-a443-f952ceaf5816/1070533707846/1144433057691" name="classifier" />
-    <refRole id="f3061a53-9226-4cc5-a443-f952ceaf5816/1081236700937/1144433194310" name="classConcept" />
-    <refRole id="f3061a53-9226-4cc5-a443-f952ceaf5816/1170345865475/1170346070688" name="classifier" />
-    <refRole id="f3061a53-9226-4cc5-a443-f952ceaf5816/1188207840427/1188208074048" name="annotation" />
-    <refRole id="f3061a53-9226-4cc5-a443-f952ceaf5816/1188214545140/1188214555875" name="key" />
-    <refRole id="f3061a53-9226-4cc5-a443-f952ceaf5816/1197029447546/1197029500499" name="fieldDeclaration" />
-    <refRole id="f3061a53-9226-4cc5-a443-f952ceaf5816/2820489544401957797/2820489544401957798" name="classifier" />
-    <childRole id="f3061a53-9226-4cc5-a443-f952ceaf5816/1068431474542/1068431790190" name="initializer" />
-    <childRole id="f3061a53-9226-4cc5-a443-f952ceaf5816/1215693861676/1068498886295" name="lValue" />
-    <childRole id="f3061a53-9226-4cc5-a443-f952ceaf5816/1215693861676/1068498886297" name="rValue" />
-    <childRole id="f3061a53-9226-4cc5-a443-f952ceaf5816/1204053956946/1068499141038" name="actualArgument" />
-    <childRole id="f3061a53-9226-4cc5-a443-f952ceaf5816/1068580123132/1068580123133" name="returnType" />
-    <childRole id="f3061a53-9226-4cc5-a443-f952ceaf5816/1068580123132/1068580123134" name="parameter" />
-    <childRole id="f3061a53-9226-4cc5-a443-f952ceaf5816/1068580123132/1068580123135" name="body" />
-    <childRole id="f3061a53-9226-4cc5-a443-f952ceaf5816/1068580123155/1068580123156" name="expression" />
-    <childRole id="f3061a53-9226-4cc5-a443-f952ceaf5816/1068580123159/1068580123160" name="condition" />
-    <childRole id="f3061a53-9226-4cc5-a443-f952ceaf5816/1068580123159/1068580123161" name="ifTrue" />
-    <childRole id="f3061a53-9226-4cc5-a443-f952ceaf5816/1068581242864/1068581242865" name="localVariableDeclaration" />
-    <childRole id="f3061a53-9226-4cc5-a443-f952ceaf5816/1068580123136/1068581517665" name="statement" />
-    <childRole id="f3061a53-9226-4cc5-a443-f952ceaf5816/1068581242878/1068581517676" name="expression" />
-    <childRole id="f3061a53-9226-4cc5-a443-f952ceaf5816/1070534934090/1070534934091" name="type" />
-    <childRole id="f3061a53-9226-4cc5-a443-f952ceaf5816/1070534934090/1070534934092" name="expression" />
-    <childRole id="f3061a53-9226-4cc5-a443-f952ceaf5816/1079359253375/1079359253376" name="expression" />
-    <childRole id="f3061a53-9226-4cc5-a443-f952ceaf5816/1081516740877/1081516765348" name="expression" />
-    <childRole id="f3061a53-9226-4cc5-a443-f952ceaf5816/1081773326031/1081773367579" name="rightExpression" />
-    <childRole id="f3061a53-9226-4cc5-a443-f952ceaf5816/1081773326031/1081773367580" name="leftExpression" />
-    <childRole id="f3061a53-9226-4cc5-a443-f952ceaf5816/1068580123159/1082485599094" name="ifFalseStatement" />
-    <childRole id="f3061a53-9226-4cc5-a443-f952ceaf5816/1082485599095/1082485599096" name="statements" />
-    <childRole id="f3061a53-9226-4cc5-a443-f952ceaf5816/1068390468198/1095933932569" name="implementedInterface" />
-    <childRole id="f3061a53-9226-4cc5-a443-f952ceaf5816/1107796713796/1107797138135" name="extendedInterface" />
-    <childRole id="f3061a53-9226-4cc5-a443-f952ceaf5816/1107535904670/1109201940907" name="parameter" />
-    <childRole id="f3061a53-9226-4cc5-a443-f952ceaf5816/1145552977093/1145553007750" name="creator" />
-    <childRole id="f3061a53-9226-4cc5-a443-f952ceaf5816/1068390468198/1165602531693" name="superclass" />
-    <childRole id="f3061a53-9226-4cc5-a443-f952ceaf5816/1178549954367/1178549979242" name="visibility" />
-    <childRole id="f3061a53-9226-4cc5-a443-f952ceaf5816/1182160077978/1182160096073" name="cls" />
-    <childRole id="f3061a53-9226-4cc5-a443-f952ceaf5816/1188208481402/1188208488637" name="annotation" />
-    <childRole id="f3061a53-9226-4cc5-a443-f952ceaf5816/1188214545140/1188214607812" name="value" />
-    <childRole id="f3061a53-9226-4cc5-a443-f952ceaf5816/1188207840427/1188214630783" name="value" />
-    <childRole id="f3061a53-9226-4cc5-a443-f952ceaf5816/1188220165133/1188220173759" name="item" />
-    <childRole id="f3061a53-9226-4cc5-a443-f952ceaf5816/1197027756228/1197027771414" name="operand" />
-    <childRole id="f3061a53-9226-4cc5-a443-f952ceaf5816/1197027756228/1197027833540" name="operation" />
-    <childRole id="fd392034-7849-419d-9071-12563d152375/1199569711397/1199569916463" name="body" />
-    <childRole id="f3061a53-9226-4cc5-a443-f952ceaf5816/1170345865475/1201186121363" name="typeParameter" />
-    <childRole id="f3061a53-9226-4cc5-a443-f952ceaf5816/1107461130800/5375687026011219971" name="member" />
-    <childRole id="f3061a53-9226-4cc5-a443-f952ceaf5816/4972933694980447171/5680397130376446158" name="type" />
-    <childRole id="f3061a53-9226-4cc5-a443-f952ceaf5816/6329021646629104954/6329021646629175155" name="commentPart" />
-    <childRole id="63650c59-16c8-498a-99c8-005c7ee9515d/8974276187400348170/8974276187400348171" name="commandClosureLiteral" />
-  </debugInfo>
->>>>>>> 10563892
   <languages>
     <use id="f3061a53-9226-4cc5-a443-f952ceaf5816" name="jetbrains.mps.baseLanguage" version="-1" />
     <use id="f2801650-65d5-424e-bb1b-463a8781b786" name="jetbrains.mps.baseLanguage.javadoc" version="-1" />
@@ -225,6 +66,58 @@
         <reference id="1068581517664" name="variableDeclaration" index="3cqZAo" />
       </concept>
       <concept id="1068498886294" name="jetbrains.mps.baseLanguage.structure.AssignmentExpression" flags="nn" index="37vLTI" />
+      <concept id="1068580123165" name="jetbrains.mps.baseLanguage.structure.InstanceMethodDeclaration" flags="ig" index="3clFb_">
+        <property id="1178608670077" name="isAbstract" index="1EzhhJ" />
+      </concept>
+      <concept id="1068580123155" name="jetbrains.mps.baseLanguage.structure.ExpressionStatement" flags="nn" index="3clFbF">
+        <child id="1068580123156" name="expression" index="3clFbG" />
+      </concept>
+      <concept id="1068580123140" name="jetbrains.mps.baseLanguage.structure.ConstructorDeclaration" flags="ig" index="3clFbW" />
+      <concept id="1068581242875" name="jetbrains.mps.baseLanguage.structure.PlusExpression" flags="nn" index="3cpWs3" />
+      <concept id="1068581242878" name="jetbrains.mps.baseLanguage.structure.ReturnStatement" flags="nn" index="3cpWs6">
+        <child id="1068581517676" name="expression" index="3cqZAk" />
+      </concept>
+      <concept id="1107461130800" name="jetbrains.mps.baseLanguage.structure.Classifier" flags="ng" index="3pOWGL">
+        <property id="521412098689998745" name="nonStatic" index="2bfB8j" />
+        <child id="5375687026011219971" name="member" index="jymVt" unordered="true" />
+      </concept>
+      <concept id="1081773326031" name="jetbrains.mps.baseLanguage.structure.BinaryOperation" flags="nn" index="3uHJSO">
+        <child id="1081773367579" name="rightExpression" index="3uHU7w" />
+        <child id="1081773367580" name="leftExpression" index="3uHU7B" />
+      </concept>
+      <concept id="1146644602865" name="jetbrains.mps.baseLanguage.structure.PublicVisibility" flags="nn" index="3Tm1VV" />
+      <concept id="1146644623116" name="jetbrains.mps.baseLanguage.structure.PrivateVisibility" flags="nn" index="3Tm6S6" />
+      <concept id="1215693861676" name="jetbrains.mps.baseLanguage.structure.BaseAssignmentExpression" flags="nn" index="d038R">
+        <child id="1068498886297" name="rValue" index="37vLTx" />
+        <child id="1068498886295" name="lValue" index="37vLTJ" />
+      </concept>
+      <concept id="1202948039474" name="jetbrains.mps.baseLanguage.structure.InstanceMethodCallOperation" flags="nn" index="liA8E" />
+      <concept id="1070475926800" name="jetbrains.mps.baseLanguage.structure.StringLiteral" flags="nn" index="Xl_RD">
+        <property id="1070475926801" name="value" index="Xl_RC" />
+      </concept>
+      <concept id="4972933694980447171" name="jetbrains.mps.baseLanguage.structure.BaseVariableDeclaration" flags="ng" index="19Szcq">
+        <child id="5680397130376446158" name="type" index="1tU5fm" />
+      </concept>
+      <concept id="1204053956946" name="jetbrains.mps.baseLanguage.structure.IMethodCall" flags="ng" index="1ndlxa">
+        <reference id="1068499141037" name="baseMethodDeclaration" index="37wK5l" />
+        <child id="1068499141038" name="actualArgument" index="37wK5m" />
+      </concept>
+      <concept id="1178549954367" name="jetbrains.mps.baseLanguage.structure.IVisible" flags="ng" index="1B3ioH">
+        <child id="1178549979242" name="visibility" index="1B3o_S" />
+      </concept>
+      <concept id="1188214545140" name="jetbrains.mps.baseLanguage.structure.AnnotationInstanceValue" flags="ng" index="2B6LJw">
+        <reference id="1188214555875" name="key" index="2B6OnR" />
+        <child id="1188214607812" name="value" index="2B70Vg" />
+      </concept>
+      <concept id="1068390468200" name="jetbrains.mps.baseLanguage.structure.FieldDeclaration" flags="ig" index="312cEg">
+        <property id="1240249534625" name="isVolatile" index="34CwA1" />
+        <property id="8606350594693632173" name="isTransient" index="eg7rD" />
+      </concept>
+      <concept id="1068431474542" name="jetbrains.mps.baseLanguage.structure.VariableDeclaration" flags="ng" index="33uBYm">
+        <property id="1176718929932" name="isFinal" index="3TUv4t" />
+        <child id="1068431790190" name="initializer" index="33vP2m" />
+      </concept>
+      <concept id="1068498886292" name="jetbrains.mps.baseLanguage.structure.ParameterDeclaration" flags="ir" index="37vLTG" />
       <concept id="1068580123132" name="jetbrains.mps.baseLanguage.structure.BaseMethodDeclaration" flags="ng" index="3clF44">
         <property id="4276006055363816570" name="isSynchronized" index="od$2w" />
         <property id="1181808852946" name="isFinal" index="DiZV1" />
@@ -232,149 +125,87 @@
         <child id="1068580123134" name="parameter" index="3clF46" />
         <child id="1068580123135" name="body" index="3clF47" />
       </concept>
-      <concept id="1068580123165" name="jetbrains.mps.baseLanguage.structure.InstanceMethodDeclaration" flags="ig" index="3clFb_">
-        <property id="1178608670077" name="isAbstract" index="1EzhhJ" />
-      </concept>
-      <concept id="1068580123140" name="jetbrains.mps.baseLanguage.structure.ConstructorDeclaration" flags="ig" index="3clFbW" />
-      <concept id="1068580320020" name="jetbrains.mps.baseLanguage.structure.IntegerConstant" flags="nn" index="3cmrfG">
-        <property id="1068580320021" name="value" index="3cmrfH" />
-      </concept>
-      <concept id="1068581242875" name="jetbrains.mps.baseLanguage.structure.PlusExpression" flags="nn" index="3cpWs3" />
-      <concept id="1068581242878" name="jetbrains.mps.baseLanguage.structure.ReturnStatement" flags="nn" index="3cpWs6">
-        <child id="1068581517676" name="expression" index="3cqZAk" />
+      <concept id="1068580123136" name="jetbrains.mps.baseLanguage.structure.StatementList" flags="sn" index="3clFbS">
+        <child id="1068581517665" name="statement" index="3cqZAp" />
+      </concept>
+      <concept id="1068581517677" name="jetbrains.mps.baseLanguage.structure.VoidType" flags="in" index="3cqZAl" />
+      <concept id="1107535904670" name="jetbrains.mps.baseLanguage.structure.ClassifierType" flags="in" index="3uibUv">
+        <reference id="1107535924139" name="classifier" index="3uigEE" />
+        <child id="1109201940907" name="parameter" index="11_B2D" />
+      </concept>
+      <concept id="1070533707846" name="jetbrains.mps.baseLanguage.structure.StaticFieldReference" flags="nn" index="10M0yZ">
+        <reference id="1144433057691" name="classifier" index="1PxDUh" />
+      </concept>
+      <concept id="1212685548494" name="jetbrains.mps.baseLanguage.structure.ClassCreator" flags="nn" index="1pGfFk" />
+      <concept id="1188220165133" name="jetbrains.mps.baseLanguage.structure.ArrayLiteral" flags="nn" index="2BsdOp">
+        <child id="1188220173759" name="item" index="2BsfMF" />
+      </concept>
+      <concept id="1145552977093" name="jetbrains.mps.baseLanguage.structure.GenericNewExpression" flags="nn" index="2ShNRf">
+        <child id="1145553007750" name="creator" index="2ShVmc" />
+      </concept>
+      <concept id="1068580123137" name="jetbrains.mps.baseLanguage.structure.BooleanConstant" flags="nn" index="3clFbT">
+        <property id="1068580123138" name="value" index="3clFbU" />
       </concept>
       <concept id="1068581242864" name="jetbrains.mps.baseLanguage.structure.LocalVariableDeclarationStatement" flags="nn" index="3cpWs8">
         <child id="1068581242865" name="localVariableDeclaration" index="3cpWs9" />
       </concept>
       <concept id="1068581242863" name="jetbrains.mps.baseLanguage.structure.LocalVariableDeclaration" flags="nr" index="3cpWsn" />
-      <concept id="1107461130800" name="jetbrains.mps.baseLanguage.structure.Classifier" flags="ng" index="3pOWGL">
-        <property id="521412098689998745" name="nonStatic" index="2bfB8j" />
-        <child id="5375687026011219971" name="member" index="jymVt" unordered="true" />
-      </concept>
-      <concept id="1081773326031" name="jetbrains.mps.baseLanguage.structure.BinaryOperation" flags="nn" index="3uHJSO">
-        <child id="1081773367579" name="rightExpression" index="3uHU7w" />
-        <child id="1081773367580" name="leftExpression" index="3uHU7B" />
-      </concept>
-      <concept id="1073239437375" name="jetbrains.mps.baseLanguage.structure.NotEqualsExpression" flags="nn" index="3y3z36" />
-      <concept id="1184950988562" name="jetbrains.mps.baseLanguage.structure.ArrayCreator" flags="nn" index="3$_iS1">
-        <child id="1184951007469" name="componentType" index="3$_nBY" />
-        <child id="1184952969026" name="dimensionExpression" index="3$GQph" />
-      </concept>
-      <concept id="1184952934362" name="jetbrains.mps.baseLanguage.structure.DimensionExpression" flags="nn" index="3$GHV9">
-        <child id="1184953288404" name="expression" index="3$I4v7" />
-      </concept>
-      <concept id="1107796713796" name="jetbrains.mps.baseLanguage.structure.Interface" flags="ig" index="3HP615">
-        <child id="1107797138135" name="extendedInterface" index="3HQHJm" />
-      </concept>
       <concept id="6329021646629104957" name="jetbrains.mps.baseLanguage.structure.TextCommentPart" flags="nn" index="3SKdUq">
         <property id="6329021646629104958" name="text" index="3SKdUp" />
       </concept>
       <concept id="6329021646629104954" name="jetbrains.mps.baseLanguage.structure.SingleLineComment" flags="nn" index="3SKdUt">
         <child id="6329021646629175155" name="commentPart" index="3SKWNk" />
       </concept>
-      <concept id="1146644602865" name="jetbrains.mps.baseLanguage.structure.PublicVisibility" flags="nn" index="3Tm1VV" />
-      <concept id="1146644623116" name="jetbrains.mps.baseLanguage.structure.PrivateVisibility" flags="nn" index="3Tm6S6" />
       <concept id="1146644641414" name="jetbrains.mps.baseLanguage.structure.ProtectedVisibility" flags="nn" index="3Tmbuc" />
-      <concept id="1082485599095" name="jetbrains.mps.baseLanguage.structure.BlockStatement" flags="nn" index="9aQIb">
-        <child id="1082485599096" name="statements" index="9aQI4" />
-      </concept>
-      <concept id="1215693861676" name="jetbrains.mps.baseLanguage.structure.BaseAssignmentExpression" flags="nn" index="d038R">
-        <child id="1068498886297" name="rValue" index="37vLTx" />
-        <child id="1068498886295" name="lValue" index="37vLTJ" />
-      </concept>
-      <concept id="1202948039474" name="jetbrains.mps.baseLanguage.structure.InstanceMethodCallOperation" flags="nn" index="liA8E" />
+      <concept id="2820489544401957797" name="jetbrains.mps.baseLanguage.structure.DefaultClassCreator" flags="nn" index="HV5vD">
+        <reference id="2820489544401957798" name="classifier" index="HV5vE" />
+      </concept>
       <concept id="1070475587102" name="jetbrains.mps.baseLanguage.structure.SuperConstructorInvocation" flags="nn" index="XkiVB" />
-      <concept id="1070475926800" name="jetbrains.mps.baseLanguage.structure.StringLiteral" flags="nn" index="Xl_RD">
-        <property id="1070475926801" name="value" index="Xl_RC" />
-      </concept>
       <concept id="1182160077978" name="jetbrains.mps.baseLanguage.structure.AnonymousClassCreator" flags="nn" index="YeOm9">
         <child id="1182160096073" name="cls" index="YeSDq" />
-      </concept>
-      <concept id="1070533707846" name="jetbrains.mps.baseLanguage.structure.StaticFieldReference" flags="nn" index="10M0yZ">
-        <reference id="1144433057691" name="classifier" index="1PxDUh" />
-      </concept>
-      <concept id="1070534058343" name="jetbrains.mps.baseLanguage.structure.NullLiteral" flags="nn" index="10Nm6u" />
-      <concept id="1070534644030" name="jetbrains.mps.baseLanguage.structure.BooleanType" flags="in" index="10P_77" />
-      <concept id="1070534760951" name="jetbrains.mps.baseLanguage.structure.ArrayType" flags="in" index="10Q1$e">
-        <child id="1070534760952" name="componentType" index="10Q1$1" />
-      </concept>
-      <concept id="1070534934090" name="jetbrains.mps.baseLanguage.structure.CastExpression" flags="nn" index="10QFUN">
-        <child id="1070534934091" name="type" index="10QFUM" />
-        <child id="1070534934092" name="expression" index="10QFUP" />
-      </concept>
-      <concept id="4972933694980447171" name="jetbrains.mps.baseLanguage.structure.BaseVariableDeclaration" flags="ng" index="19Szcq">
-        <child id="5680397130376446158" name="type" index="1tU5fm" />
-      </concept>
-      <concept id="1204053956946" name="jetbrains.mps.baseLanguage.structure.IMethodCall" flags="ng" index="1ndlxa">
-        <reference id="1068499141037" name="baseMethodDeclaration" index="37wK5l" />
-        <child id="1068499141038" name="actualArgument" index="37wK5m" />
-      </concept>
-      <concept id="1212685548494" name="jetbrains.mps.baseLanguage.structure.ClassCreator" flags="nn" index="1pGfFk" />
-      <concept id="7812454656619025412" name="jetbrains.mps.baseLanguage.structure.LocalMethodCall" flags="nn" index="1rXfSq" />
-      <concept id="1178549954367" name="jetbrains.mps.baseLanguage.structure.IVisible" flags="ng" index="1B3ioH">
-        <child id="1178549979242" name="visibility" index="1B3o_S" />
       </concept>
       <concept id="1170345865475" name="jetbrains.mps.baseLanguage.structure.AnonymousClass" flags="ig" index="1Y3b0j">
         <reference id="1170346070688" name="classifier" index="1Y3XeK" />
         <child id="1201186121363" name="typeParameter" index="2Ghqu4" />
       </concept>
-      <concept id="1188214545140" name="jetbrains.mps.baseLanguage.structure.AnnotationInstanceValue" flags="ng" index="2B6LJw">
-        <reference id="1188214555875" name="key" index="2B6OnR" />
-        <child id="1188214607812" name="value" index="2B70Vg" />
-      </concept>
-      <concept id="1188220165133" name="jetbrains.mps.baseLanguage.structure.ArrayLiteral" flags="nn" index="2BsdOp">
-        <child id="1188220173759" name="item" index="2BsfMF" />
-      </concept>
       <concept id="1197029447546" name="jetbrains.mps.baseLanguage.structure.FieldReferenceOperation" flags="nn" index="2OwXpG">
         <reference id="1197029500499" name="fieldDeclaration" index="2Oxat5" />
       </concept>
-      <concept id="1145552977093" name="jetbrains.mps.baseLanguage.structure.GenericNewExpression" flags="nn" index="2ShNRf">
-        <child id="1145553007750" name="creator" index="2ShVmc" />
-      </concept>
       <concept id="1081236700937" name="jetbrains.mps.baseLanguage.structure.StaticMethodCall" flags="nn" index="2YIFZM">
         <reference id="1144433194310" name="classConcept" index="1Pybhc" />
-      </concept>
-      <concept id="1068390468200" name="jetbrains.mps.baseLanguage.structure.FieldDeclaration" flags="ig" index="312cEg">
-        <property id="1240249534625" name="isVolatile" index="34CwA1" />
-        <property id="8606350594693632173" name="isTransient" index="eg7rD" />
-      </concept>
-      <concept id="1068431474542" name="jetbrains.mps.baseLanguage.structure.VariableDeclaration" flags="ng" index="33uBYm">
-        <property id="1176718929932" name="isFinal" index="3TUv4t" />
-        <child id="1068431790190" name="initializer" index="33vP2m" />
-      </concept>
-      <concept id="1068498886292" name="jetbrains.mps.baseLanguage.structure.ParameterDeclaration" flags="ir" index="37vLTG" />
-      <concept id="1068580123155" name="jetbrains.mps.baseLanguage.structure.ExpressionStatement" flags="nn" index="3clFbF">
-        <child id="1068580123156" name="expression" index="3clFbG" />
       </concept>
       <concept id="1068580123159" name="jetbrains.mps.baseLanguage.structure.IfStatement" flags="nn" index="3clFbJ">
         <child id="1068580123160" name="condition" index="3clFbw" />
         <child id="1068580123161" name="ifTrue" index="3clFbx" />
         <child id="1082485599094" name="ifFalseStatement" index="9aQIa" />
       </concept>
-      <concept id="1068580123136" name="jetbrains.mps.baseLanguage.structure.StatementList" flags="sn" index="3clFbS">
-        <child id="1068581517665" name="statement" index="3cqZAp" />
-      </concept>
-      <concept id="1068580123137" name="jetbrains.mps.baseLanguage.structure.BooleanConstant" flags="nn" index="3clFbT">
-        <property id="1068580123138" name="value" index="3clFbU" />
-      </concept>
-      <concept id="1068581517677" name="jetbrains.mps.baseLanguage.structure.VoidType" flags="in" index="3cqZAl" />
       <concept id="1081516740877" name="jetbrains.mps.baseLanguage.structure.NotExpression" flags="nn" index="3fqX7Q">
         <child id="1081516765348" name="expression" index="3fr31v" />
       </concept>
+      <concept id="1082485599095" name="jetbrains.mps.baseLanguage.structure.BlockStatement" flags="nn" index="9aQIb">
+        <child id="1082485599096" name="statements" index="9aQI4" />
+      </concept>
+      <concept id="1070534644030" name="jetbrains.mps.baseLanguage.structure.BooleanType" flags="in" index="10P_77" />
+      <concept id="7812454656619025412" name="jetbrains.mps.baseLanguage.structure.LocalMethodCall" flags="nn" index="1rXfSq" />
       <concept id="1073063089578" name="jetbrains.mps.baseLanguage.structure.SuperMethodCall" flags="nn" index="3nyPlj" />
-      <concept id="1107535904670" name="jetbrains.mps.baseLanguage.structure.ClassifierType" flags="in" index="3uibUv">
-        <reference id="1107535924139" name="classifier" index="3uigEE" />
-        <child id="1109201940907" name="parameter" index="11_B2D" />
-      </concept>
-      <concept id="1173175405605" name="jetbrains.mps.baseLanguage.structure.ArrayAccessExpression" flags="nn" index="AH0OO">
-        <child id="1173175577737" name="index" index="AHEQo" />
-        <child id="1173175590490" name="array" index="AHHXb" />
-      </concept>
-      <concept id="2820489544401957797" name="jetbrains.mps.baseLanguage.structure.DefaultClassCreator" flags="nn" index="HV5vD">
-        <reference id="2820489544401957798" name="classifier" index="HV5vE" />
+      <concept id="1073239437375" name="jetbrains.mps.baseLanguage.structure.NotEqualsExpression" flags="nn" index="3y3z36" />
+      <concept id="1070534058343" name="jetbrains.mps.baseLanguage.structure.NullLiteral" flags="nn" index="10Nm6u" />
+      <concept id="1070534934090" name="jetbrains.mps.baseLanguage.structure.CastExpression" flags="nn" index="10QFUN">
+        <child id="1070534934091" name="type" index="10QFUM" />
+        <child id="1070534934092" name="expression" index="10QFUP" />
       </concept>
       <concept id="1079359253375" name="jetbrains.mps.baseLanguage.structure.ParenthesizedExpression" flags="nn" index="1eOMI4">
         <child id="1079359253376" name="expression" index="1eOMHV" />
+      </concept>
+      <concept id="7812454656619025416" name="jetbrains.mps.baseLanguage.structure.MethodDeclaration" flags="ng" index="1rXfSm">
+        <property id="8355037393041754995" name="isNative" index="2aFKle" />
+      </concept>
+      <concept id="1465982738277781862" name="jetbrains.mps.baseLanguage.structure.PlaceholderMember" flags="ng" index="2tJIrI" />
+      <concept id="1068580320020" name="jetbrains.mps.baseLanguage.structure.IntegerConstant" flags="nn" index="3cmrfG">
+        <property id="1068580320021" name="value" index="3cmrfH" />
+      </concept>
+      <concept id="1107796713796" name="jetbrains.mps.baseLanguage.structure.Interface" flags="ig" index="3HP615">
+        <child id="1107797138135" name="extendedInterface" index="3HQHJm" />
       </concept>
     </language>
     <language id="fd392034-7849-419d-9071-12563d152375" name="jetbrains.mps.baseLanguage.closures">
@@ -644,30 +475,10 @@
               <property role="3clFbU" value="false" />
             </node>
           </node>
-<<<<<<< HEAD
-        </node>
-        <node concept="3cpWs8" id="5SsFeroaaly" role="3cqZAp">
-          <node concept="3cpWsn" id="5SsFeroaalx" role="3cpWs9">
-            <property role="3TUv4t" value="true" />
-            <property role="TrG5h" value="success" />
-            <node concept="10Q1$e" id="5SsFeroaal$" role="1tU5fm">
-              <node concept="10P_77" id="5SsFeroaalz" role="10Q1$1" />
-            </node>
-            <node concept="2ShNRf" id="5SsFeroaalD" role="33vP2m">
-              <node concept="3$_iS1" id="5SsFeroaalB" role="2ShVmc">
-                <node concept="3$GHV9" id="5SsFeroaalC" role="3$GQph">
-                  <node concept="3cmrfG" id="5SsFeroaalA" role="3$I4v7">
-                    <property role="3cmrfH" value="1" />
-                  </node>
-                </node>
-                <node concept="10P_77" id="5SsFeroaal_" role="3$_nBY" />
-              </node>
-            </node>
-          </node>
         </node>
         <node concept="3cpWs8" id="5SsFeroaalF" role="3cqZAp">
           <node concept="3cpWsn" id="5SsFeroaalE" role="3cpWs9">
-            <property role="3TUv4t" value="false" />
+            <property role="3TUv4t" value="true" />
             <property role="TrG5h" value="wizard" />
             <node concept="3uibUv" id="5SsFeroaalG" role="1tU5fm">
               <reference role="3uigEE" target="6781485246382122883" resolve="MigrationAssistantWizard" />
@@ -680,27 +491,6 @@
                 </node>
                 <node concept="37vLTw" id="5SsFeroaaR7" role="37wK5m">
                   <reference role="3cqZAo" target="6781485246382122258" resolve="myMigrationManager" />
-                </node>
-                <node concept="37vLTw" id="5SsFeroaaRa" role="37wK5m">
-                  <reference role="3cqZAo" target="6781485246382122337" resolve="success" />
-=======
-          <node concept="vg0i.1068581242864" id="6781485246382122347" role="vg0i.1068580123136.1068581517665" info="nn">
-            <node concept="vg0i.1068581242863" id="6781485246382122346" role="vg0i.1068581242864.1068581242865" info="nr">
-              <property role="vg0i.1068431474542.1176718929932" value="true" />
-              <property role="asn4.1169194658468.1169194664001" value="wizard" />
-              <node concept="vg0i.1107535904670" id="6781485246382122348" role="vg0i.4972933694980447171.5680397130376446158" info="in">
-                <reference role="vg0i.1107535904670.1107535924139" target="6781485246382122883" resolveInfo="MigrationAssistantWizard" />
-              </node>
-              <node concept="vg0i.1145552977093" id="6781485246382124482" role="vg0i.1068431474542.1068431790190" info="nn">
-                <node concept="vg0i.1212685548494" id="6781485246382124483" role="vg0i.1145552977093.1145553007750" info="nn">
-                  <reference role="vg0i.1204053956946.1068499141037" target="6781485246382122887" resolveInfo="MigrationAssistantWizard" />
-                  <node concept="vg0i.1068498886296" id="6781485246382124484" role="vg0i.1204053956946.1068499141038" info="nn">
-                    <reference role="vg0i.1068498886296.1068581517664" target="iiw6.~AbstractProjectComponent%dmyProject" resolveInfo="myProject" />
-                  </node>
-                  <node concept="vg0i.1068498886296" id="6781485246382124487" role="vg0i.1204053956946.1068499141038" info="nn">
-                    <reference role="vg0i.1068498886296.1068581517664" target="6781485246382122258" resolveInfo="myMigrationManager" />
-                  </node>
->>>>>>> 10563892
                 </node>
               </node>
             </node>
@@ -759,29 +549,12 @@
                         </node>
                         <node concept="3clFbJ" id="5SsFeroaam3" role="3cqZAp">
                           <node concept="3fqX7Q" id="5SsFeroaam4" role="3clFbw">
-                            <node concept="AH0OO" id="5SsFeroaam5" role="3fr31v">
-                              <node concept="37vLTw" id="5SsFeroaam6" role="AHHXb">
-                                <reference role="3cqZAo" target="6781485246382122337" resolve="success" />
+                            <node concept="2OqwBi" id="25gV4Ls$HOE" role="3fr31v">
+                              <node concept="37vLTw" id="25gV4Ls$HIg" role="2Oq$k0">
+                                <reference role="3cqZAo" target="6781485246382122346" resolve="wizard" />
                               </node>
-<<<<<<< HEAD
-                              <node concept="3cmrfG" id="5SsFeroaam7" role="AHEQo">
-                                <property role="3cmrfH" value="0" />
-=======
-                            </node>
-                            <node concept="vg0i.1068580123136" id="6781485246382122370" role="vg0i.1068580123159.1068580123161" info="sn">
-                              <node concept="vg0i.1068581242878" id="6781485246382122369" role="vg0i.1068580123136.1068581517665" info="nn" />
-                            </node>
-                          </node>
-                          <node concept="vg0i.1068580123159" id="6781485246382122371" role="vg0i.1068580123136.1068581517665" info="nn">
-                            <node concept="vg0i.1081516740877" id="6781485246382122372" role="vg0i.1068580123159.1068580123160" info="nn">
-                              <node concept="vg0i.1197027756228" id="2400678414103272746" role="vg0i.1081516740877.1081516765348" info="nn">
-                                <node concept="vg0i.1068498886296" id="2400678414103272336" role="vg0i.1197027756228.1197027771414" info="nn">
-                                  <reference role="vg0i.1068498886296.1068581517664" target="6781485246382122346" resolveInfo="wizard" />
-                                </node>
-                                <node concept="vg0i.1202948039474" id="2400678414103273197" role="vg0i.1197027756228.1197027833540" info="nn">
-                                  <reference role="vg0i.1204053956946.1068499141037" target="2400678414103167362" resolveInfo="isFinishSuccessfull" />
-                                </node>
->>>>>>> 10563892
+                              <node concept="liA8E" id="25gV4Ls$HVH" role="2OqNvi">
+                                <reference role="37wK5l" target="2400678414103167362" resolve="isFinishSuccessfull" />
                               </node>
                             </node>
                           </node>
@@ -1127,14 +900,6 @@
           <reference role="3uigEE" target="6781485246382121685" resolve="MigrationManager" />
         </node>
       </node>
-      <node concept="37vLTG" id="5SsFeroaaud" role="3clF46">
-        <property role="TrG5h" value="success" />
-        <property role="3TUv4t" value="false" />
-        <node concept="10Q1$e" id="5SsFeroaauf" role="1tU5fm">
-          <node concept="10P_77" id="5SsFeroaaue" role="10Q1$1" />
-        </node>
-<<<<<<< HEAD
-      </node>
       <node concept="3clFbS" id="5SsFeroaaug" role="3clF47">
         <node concept="XkiVB" id="5SsFeroafMO" role="3cqZAp">
           <reference role="37wK5l" target="bktd.~AbstractWizardEx%d&lt;init&gt;(java%dlang%dString,com%dintellij%dopenapi%dproject%dProject,java%dutil%dList)" resolve="AbstractWizardEx" />
@@ -1163,40 +928,6 @@
                 </node>
                 <node concept="37vLTw" id="5SsFerobuWB" role="37wK5m">
                   <reference role="3cqZAo" target="6781485246382122891" resolve="manager" />
-                </node>
-                <node concept="37vLTw" id="5SsFerobuWC" role="37wK5m">
-                  <reference role="3cqZAo" target="6781485246382122893" resolve="success" />
-=======
-        <node concept="vg0i.1068580123136" id="6781485246382122896" role="vg0i.1068580123132.1068580123135" info="sn">
-          <node concept="vg0i.1070475587102" id="6781485246382144692" role="vg0i.1068580123136.1068581517665" info="nn">
-            <reference role="vg0i.1204053956946.1068499141037" target="bktd.~AbstractWizardEx%d&lt;init&gt;(java%dlang%dString,com%dintellij%dopenapi%dproject%dProject,java%dutil%dList)" resolveInfo="AbstractWizardEx" />
-            <node concept="vg0i.1070475926800" id="6781485246382144693" role="vg0i.1204053956946.1068499141038" info="nn">
-              <property role="vg0i.1070475926800.1070475926801" value="Migration Assistant Wizard" />
-            </node>
-            <node concept="vg0i.1068498886296" id="6781485246382144694" role="vg0i.1204053956946.1068499141038" info="nn">
-              <reference role="vg0i.1068498886296.1068581517664" target="6781485246382122889" resolveInfo="project" />
-            </node>
-            <node concept="vg0i.1081236700937" id="6781485246382468896" role="vg0i.1204053956946.1068499141038" info="nn">
-              <reference role="vg0i.1081236700937.1144433194310" target="k7g3.~Arrays" resolveInfo="Arrays" />
-              <reference role="vg0i.1204053956946.1068499141037" target="k7g3.~Arrays%dasList(java%dlang%dObject%d%d%d)%cjava%dutil%dList" resolveInfo="asList" />
-              <node concept="vg0i.1145552977093" id="6781485246382468897" role="vg0i.1204053956946.1068499141038" info="nn">
-                <node concept="vg0i.1212685548494" id="6781485246382468898" role="vg0i.1145552977093.1145553007750" info="nn">
-                  <reference role="vg0i.1204053956946.1068499141037" target="o8ag.6781485246382121558" resolveInfo="InitialStep" />
-                  <node concept="vg0i.1068498886296" id="6781485246382468899" role="vg0i.1204053956946.1068499141038" info="nn">
-                    <reference role="vg0i.1068498886296.1068581517664" target="6781485246382122889" resolveInfo="project" />
-                  </node>
-                </node>
-              </node>
-              <node concept="vg0i.1145552977093" id="6781485246382468900" role="vg0i.1204053956946.1068499141038" info="nn">
-                <node concept="vg0i.1212685548494" id="6781485246382468901" role="vg0i.1145552977093.1145553007750" info="nn">
-                  <reference role="vg0i.1204053956946.1068499141037" target="o8ag.6781485246382123020" resolveInfo="MigrationsProgressStep" />
-                  <node concept="vg0i.1068498886296" id="6781485246382468902" role="vg0i.1204053956946.1068499141038" info="nn">
-                    <reference role="vg0i.1068498886296.1068581517664" target="6781485246382122889" resolveInfo="project" />
-                  </node>
-                  <node concept="vg0i.1068498886296" id="6781485246382468903" role="vg0i.1204053956946.1068499141038" info="nn">
-                    <reference role="vg0i.1068498886296.1068581517664" target="6781485246382122891" resolveInfo="manager" />
-                  </node>
->>>>>>> 10563892
                 </node>
               </node>
             </node>
@@ -1391,47 +1122,44 @@
           </node>
         </node>
       </node>
-<<<<<<< HEAD
       <node concept="3Tmbuc" id="5SsFeroaavv" role="1B3o_S" />
       <node concept="3cqZAl" id="5SsFeroaavw" role="3clF45" />
-=======
-      <node concept="vg0i.1068580123165" id="2400678414103167362" role="vg0i.1107461130800.5375687026011219971" info="igu">
-        <property role="vg0i.1068580123165.1178608670077" value="false" />
-        <property role="asn4.1169194658468.1169194664001" value="isFinishSuccessfull" />
-        <property role="vg0i.1068580123132.4276006055363816570" value="false" />
-        <property role="vg0i.1068580123132.1181808852946" value="false" />
-        <property role="vg0i.7812454656619025416.8355037393041754995" value="false" />
-        <node concept="vg0i.1068580123136" id="2400678414103167365" role="vg0i.1068580123132.1068580123135" info="sn">
-          <node concept="vg0i.1068581242878" id="2400678414103170381" role="vg0i.1068580123136.1068581517665" info="nn">
-            <node concept="vg0i.1197027756228" id="2400678414103245225" role="vg0i.1068581242878.1068581517676" info="nn">
-              <node concept="vg0i.1079359253375" id="2400678414103249400" role="vg0i.1197027756228.1197027771414" info="nn">
-                <node concept="vg0i.1070534934090" id="2400678414103249401" role="vg0i.1079359253375.1079359253376" info="nn">
-                  <node concept="vg0i.1197027756228" id="2400678414103249396" role="vg0i.1070534934090.1070534934092" info="nn">
-                    <node concept="vg0i.1068498886296" id="2400678414103249397" role="vg0i.1197027756228.1197027771414" info="nn">
-                      <reference role="vg0i.1068498886296.1068581517664" target="bktd.~AbstractWizard%dmySteps" resolveInfo="mySteps" />
-                    </node>
-                    <node concept="vg0i.1202948039474" id="2400678414103249398" role="vg0i.1197027756228.1197027833540" info="nn">
-                      <reference role="vg0i.1204053956946.1068499141037" target="k7g3.~ArrayList%dget(int)%cjava%dlang%dObject" resolveInfo="get" />
-                      <node concept="vg0i.1068580320020" id="2400678414103249399" role="vg0i.1204053956946.1068499141038" info="nn">
-                        <property role="vg0i.1068580320020.1068580320021" value="1" />
-                      </node>
+    </node>
+    <node concept="3clFb_" id="25gV4Ls$k62" role="jymVt">
+      <property role="1EzhhJ" value="false" />
+      <property role="TrG5h" value="isFinishSuccessfull" />
+      <property role="od$2w" value="false" />
+      <property role="DiZV1" value="false" />
+      <property role="2aFKle" value="false" />
+      <node concept="3clFbS" id="25gV4Ls$k65" role="3clF47">
+        <node concept="3cpWs6" id="25gV4Ls$kPd" role="3cqZAp">
+          <node concept="2OqwBi" id="25gV4Ls$B6D" role="3cqZAk">
+            <node concept="1eOMI4" id="25gV4Ls$C7S" role="2Oq$k0">
+              <node concept="10QFUN" id="25gV4Ls$C7T" role="1eOMHV">
+                <node concept="2OqwBi" id="25gV4Ls$C7O" role="10QFUP">
+                  <node concept="37vLTw" id="25gV4Ls$C7P" role="2Oq$k0">
+                    <reference role="3cqZAo" target="bktd.~AbstractWizard%dmySteps" resolve="mySteps" />
+                  </node>
+                  <node concept="liA8E" id="25gV4Ls$C7Q" role="2OqNvi">
+                    <reference role="37wK5l" target="k7g3.~ArrayList%dget(int)%cjava%dlang%dObject" resolve="get" />
+                    <node concept="3cmrfG" id="25gV4Ls$C7R" role="37wK5m">
+                      <property role="3cmrfH" value="1" />
                     </node>
                   </node>
-                  <node concept="vg0i.1107535904670" id="2400678414103253374" role="vg0i.1070534934090.1070534934091" info="in">
-                    <reference role="vg0i.1107535904670.1107535924139" target="o8ag.6781485246382122988" resolveInfo="MigrationsProgressStep" />
-                  </node>
-                </node>
-              </node>
-              <node concept="vg0i.1202948039474" id="2400678414103254708" role="vg0i.1197027756228.1197027833540" info="nn">
-                <reference role="vg0i.1204053956946.1068499141037" target="o8ag.2400678414103128089" resolveInfo="isSuccessfull" />
-              </node>
-            </node>
-          </node>
-        </node>
-        <node concept="vg0i.1146644602865" id="2400678414103164352" role="vg0i.1178549954367.1178549979242" info="nn" />
-        <node concept="vg0i.1070534644030" id="2400678414103167292" role="vg0i.1068580123132.1068580123133" info="in" />
-      </node>
->>>>>>> 10563892
+                </node>
+                <node concept="3uibUv" id="25gV4Ls$D5Y" role="10QFUM">
+                  <reference role="3uigEE" target="o8ag.6781485246382122988" resolve="MigrationsProgressStep" />
+                </node>
+              </node>
+            </node>
+            <node concept="liA8E" id="25gV4Ls$DqO" role="2OqNvi">
+              <reference role="37wK5l" target="o8ag.2400678414103128089" resolve="isSuccessfull" />
+            </node>
+          </node>
+        </node>
+      </node>
+      <node concept="3Tm1VV" id="25gV4Ls$jn0" role="1B3o_S" />
+      <node concept="10P_77" id="25gV4Ls$k4W" role="3clF45" />
     </node>
   </node>
   <node concept="3HP615" id="5SsFeroaabl">
@@ -1447,6 +1175,18 @@
       <node concept="3clFbS" id="5SsFeroaac8" role="3clF47" />
       <node concept="10P_77" id="5SsFeroaac9" role="3clF45" />
     </node>
+    <node concept="2tJIrI" id="25gV4LspHr0" role="jymVt" />
+    <node concept="3clFb_" id="25gV4LspSM9" role="jymVt">
+      <property role="1EzhhJ" value="true" />
+      <property role="2aFKle" value="false" />
+      <property role="TrG5h" value="nextProjectStep" />
+      <node concept="3clFbS" id="25gV4LspSMc" role="3clF47" />
+      <node concept="3Tm1VV" id="25gV4LspSMd" role="1B3o_S" />
+      <node concept="3uibUv" id="25gV4LspSJO" role="3clF45">
+        <reference role="3uigEE" target="6781485246382121688" resolve="MigrationManager.MigrationState" />
+      </node>
+    </node>
+    <node concept="2tJIrI" id="25gV4LspSIF" role="jymVt" />
     <node concept="3clFb_" id="5SsFeroaaca" role="jymVt">
       <property role="1EzhhJ" value="true" />
       <property role="TrG5h" value="nextStep" />
@@ -1457,8 +1197,8 @@
       <node concept="3uibUv" id="5SsFeroaacd" role="3clF45">
         <reference role="3uigEE" target="6781485246382121688" resolve="MigrationManager.MigrationState" />
       </node>
-<<<<<<< HEAD
-    </node>
+    </node>
+    <node concept="2tJIrI" id="25gV4LspHj9" role="jymVt" />
     <node concept="3HP615" id="5SsFeroaabo" role="jymVt">
       <property role="TrG5h" value="MigrationState" />
       <property role="2bfB8j" value="true" />
@@ -1490,36 +1230,6 @@
         <node concept="3Tm1VV" id="5SsFeroaab$" role="1B3o_S" />
         <node concept="3clFbS" id="5SsFeroaab_" role="3clF47" />
         <node concept="10P_77" id="5SsFeroaabA" role="3clF45" />
-=======
-      <node concept="vg0i.1465982738277781862" id="2400678414100387520" role="vg0i.1107461130800.5375687026011219971" info="ngu" />
-      <node concept="vg0i.1068580123165" id="2400678414100434057" role="vg0i.1107461130800.5375687026011219971" info="igu">
-        <property role="vg0i.1068580123165.1178608670077" value="true" />
-        <property role="vg0i.7812454656619025416.8355037393041754995" value="false" />
-        <property role="asn4.1169194658468.1169194664001" value="nextProjectStep" />
-        <node concept="vg0i.1068580123136" id="2400678414100434060" role="vg0i.1068580123132.1068580123135" info="sn" />
-        <node concept="vg0i.1146644602865" id="2400678414100434061" role="vg0i.1178549954367.1178549979242" info="nn" />
-        <node concept="vg0i.1107535904670" id="2400678414100433908" role="vg0i.1068580123132.1068580123133" info="in">
-          <reference role="vg0i.1107535904670.1107535924139" target="6781485246382121688" resolveInfo="MigrationManager.MigrationState" />
-        </node>
-      </node>
-      <node concept="vg0i.1465982738277781862" id="2400678414100433835" role="vg0i.1107461130800.5375687026011219971" info="ngu" />
-      <node concept="vg0i.1068580123165" id="6781485246382121738" role="vg0i.1107461130800.5375687026011219971" info="igu">
-        <property role="vg0i.1068580123165.1178608670077" value="true" />
-        <property role="asn4.1169194658468.1169194664001" value="nextStep" />
-        <property role="vg0i.1068580123132.1181808852946" value="false" />
-        <property role="vg0i.1068580123132.4276006055363816570" value="false" />
-        <node concept="vg0i.1146644602865" id="6781485246382121739" role="vg0i.1178549954367.1178549979242" info="nn" />
-        <node concept="vg0i.1068580123136" id="6781485246382121740" role="vg0i.1068580123132.1068580123135" info="sn" />
-        <node concept="vg0i.1107535904670" id="6781485246382121741" role="vg0i.1068580123132.1068580123133" info="in">
-          <reference role="vg0i.1107535904670.1107535924139" target="6781485246382121688" resolveInfo="MigrationManager.MigrationState" />
-        </node>
-      </node>
-      <node concept="vg0i.1465982738277781862" id="2400678414100387017" role="vg0i.1107461130800.5375687026011219971" info="ngu" />
-      <node concept="vg0i.1107796713796" id="6781485246382121688" role="vg0i.1107461130800.5375687026011219971" info="igu">
-        <property role="asn4.1169194658468.1169194664001" value="MigrationState" />
-        <property role="vg0i.1107461130800.521412098689998745" value="true" />
-        <node concept="vg0i.1146644602865" id="6781485246382121690" role="vg0i.1178549954367.1178549979242" info="nn" />
->>>>>>> 10563892
       </node>
     </node>
     <node concept="3HP615" id="5SsFeroaabB" role="jymVt">
