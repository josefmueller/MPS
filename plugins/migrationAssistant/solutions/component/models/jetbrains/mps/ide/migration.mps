--- conflicted
+++ resolved
@@ -5,11 +5,11 @@
     <use id="63650c59-16c8-498a-99c8-005c7ee9515d" name="jetbrains.mps.lang.access" version="0" />
     <use id="f3061a53-9226-4cc5-a443-f952ceaf5816" name="jetbrains.mps.baseLanguage" version="1" />
     <use id="f2801650-65d5-424e-bb1b-463a8781b786" name="jetbrains.mps.baseLanguage.javadoc" version="1" />
-    <use id="ed6d7656-532c-4bc2-81d1-af945aeb8280" name="jetbrains.mps.baseLanguage.blTypes" version="-1" />
-    <use id="9ded098b-ad6a-4657-bfd9-48636cfe8bc3" name="jetbrains.mps.lang.traceable" version="-1" />
-    <use id="fd392034-7849-419d-9071-12563d152375" name="jetbrains.mps.baseLanguage.closures" version="-1" />
-    <use id="774bf8a0-62e5-41e1-af63-f4812e60e48b" name="jetbrains.mps.baseLanguage.checkedDots" version="-1" />
-    <use id="83888646-71ce-4f1c-9c53-c54016f6ad4f" name="jetbrains.mps.baseLanguage.collections" version="-1" />
+    <use id="ed6d7656-532c-4bc2-81d1-af945aeb8280" name="jetbrains.mps.baseLanguage.blTypes" version="0" />
+    <use id="9ded098b-ad6a-4657-bfd9-48636cfe8bc3" name="jetbrains.mps.lang.traceable" version="0" />
+    <use id="fd392034-7849-419d-9071-12563d152375" name="jetbrains.mps.baseLanguage.closures" version="0" />
+    <use id="774bf8a0-62e5-41e1-af63-f4812e60e48b" name="jetbrains.mps.baseLanguage.checkedDots" version="0" />
+    <use id="83888646-71ce-4f1c-9c53-c54016f6ad4f" name="jetbrains.mps.baseLanguage.collections" version="0" />
     <use id="7866978e-a0f0-4cc7-81bc-4d213d9375e1" name="jetbrains.mps.lang.smodel" version="0" />
   </languages>
   <imports>
@@ -43,15 +43,12 @@
     <import index="p7r7" ref="742f6602-5a2f-4313-aa6e-ae1cd4ffdc61/f:java_stub#742f6602-5a2f-4313-aa6e-ae1cd4ffdc61#jetbrains.mps.ide.vfs(MPS.Platform/jetbrains.mps.ide.vfs@java_stub)" />
     <import index="2eq1" ref="r:383be79d-d39d-4dc4-9df3-57e57bcac2b5(jetbrains.mps.ide.platform.watching)" />
     <import index="4xk" ref="498d89d2-c2e9-11e2-ad49-6cf049e62fe5/f:java_stub#498d89d2-c2e9-11e2-ad49-6cf049e62fe5#com.intellij.ide(MPS.IDEA/com.intellij.ide@java_stub)" />
+    <import index="t99v" ref="r:5c426f30-a9c9-463b-90a5-2fae21a10696(jetbrains.mps.ide.migration.check)" />
     <import index="jwd7" ref="f:java_stub#742f6602-5a2f-4313-aa6e-ae1cd4ffdc61#jetbrains.mps.ide.tools(jetbrains.mps.ide.tools@java_stub)" />
     <import index="ai1m" ref="f:java_stub#742f6602-5a2f-4313-aa6e-ae1cd4ffdc61#jetbrains.mps.ide.icons(jetbrains.mps.ide.icons@java_stub)" />
     <import index="phxh" ref="r:5754bb7d-f802-4a0f-bd3d-0764f0d71413(jetbrains.mps.ide.modelchecker.platform.actions)" />
     <import index="g4jo" ref="r:d98d04fb-4a60-4106-81cf-6cb40b67de4d(jetbrains.mps.ide.findusages.model)" />
-<<<<<<< HEAD
-    <import index="t99v" ref="r:5c426f30-a9c9-463b-90a5-2fae21a10696(jetbrains.mps.ide.migration.check)" />
-=======
-    <import index="hy6y" ref="6ed54515-acc8-4d1e-a16c-9fd6cfe951ea/f:java_stub#6ed54515-acc8-4d1e-a16c-9fd6cfe951ea#jetbrains.mps.smodel.adapter.structure(MPS.Core/jetbrains.mps.smodel.adapter.structure@java_stub)" />
->>>>>>> db4ff9b3
+    <import index="hy6y" ref="f:java_stub#6ed54515-acc8-4d1e-a16c-9fd6cfe951ea#jetbrains.mps.smodel.adapter.structure(jetbrains.mps.smodel.adapter.structure@java_stub)" />
   </imports>
   <registry>
     <language id="a247e09e-2435-45ba-b8d2-07e93feba96a" name="jetbrains.mps.baseLanguage.tuples">
@@ -183,7 +180,7 @@
         <child id="1068580123161" name="ifTrue" index="3clFbx" />
         <child id="1206060520071" name="elsifClauses" index="3eNLev" />
       </concept>
-      <concept id="1068580123136" name="jetbrains.mps.baseLanguage.structure.StatementList" flags="sn" index="3clFbS">
+      <concept id="1068580123136" name="jetbrains.mps.baseLanguage.structure.StatementList" flags="sn" stub="5293379017992965193" index="3clFbS">
         <child id="1068581517665" name="statement" index="3cqZAp" />
       </concept>
       <concept id="1068580123137" name="jetbrains.mps.baseLanguage.structure.BooleanConstant" flags="nn" index="3clFbT">
@@ -736,34 +733,6 @@
       <node concept="3cqZAl" id="1AzqgyAfalt" role="3clF45" />
       <node concept="3clFbS" id="1AzqgyAfalu" role="3clF47">
         <node concept="3clFbJ" id="3gptLqNHPpf" role="3cqZAp">
-          <node concept="3clFbS" id="3gptLqNHPpi" role="3clFbx">
-            <node concept="3clFbF" id="7lByCvUySnk" role="3cqZAp">
-              <node concept="1rXfSq" id="7lByCvUySnj" role="3clFbG">
-                <ref role="37wK5l" node="7lByCvUySng" resolve="addListeners" />
-              </node>
-            </node>
-            <node concept="1QHqEM" id="1Yn1nOeJP5x" role="3cqZAp">
-              <node concept="1QHqEC" id="1Yn1nOeJP5z" role="1QHqEI">
-                <node concept="3clFbS" id="1Yn1nOeJP5_" role="1bW5cS">
-                  <node concept="3clFbF" id="285c2S_WYWL" role="3cqZAp">
-                    <node concept="1rXfSq" id="285c2S_WYWK" role="3clFbG">
-                      <ref role="37wK5l" node="285c2S_WYWH" resolve="checkMigrationNeeded" />
-                    </node>
-                  </node>
-                </node>
-              </node>
-            </node>
-          </node>
-          <node concept="3fqX7Q" id="3gptLqNHPz2" role="3clFbw">
-            <node concept="2OqwBi" id="3gptLqNHPF_" role="3fr31v">
-              <node concept="37vLTw" id="3gptLqNIQdy" role="2Oq$k0">
-                <ref role="3cqZAo" node="5SsFeroaakm" resolve="myState" />
-              </node>
-              <node concept="2OwXpG" id="3gptLqNHPOU" role="2OqNvi">
-                <ref role="2Oxat5" node="5SsFeroaak5" resolve="migrationRequired" />
-              </node>
-            </node>
-          </node>
           <node concept="9aQIb" id="7lByCvUz4lW" role="9aQIa">
             <node concept="3clFbS" id="7lByCvUz4lX" role="9aQI4">
               <node concept="3clFbF" id="5hQ0M3VpfzM" role="3cqZAp">
@@ -1340,6 +1309,34 @@
               </node>
             </node>
           </node>
+          <node concept="3clFbS" id="3gptLqNHPpi" role="3clFbx">
+            <node concept="3clFbF" id="7lByCvUySnk" role="3cqZAp">
+              <node concept="1rXfSq" id="7lByCvUySnj" role="3clFbG">
+                <ref role="37wK5l" node="7lByCvUySng" resolve="addListeners" />
+              </node>
+            </node>
+            <node concept="1QHqEM" id="1Yn1nOeJP5x" role="3cqZAp">
+              <node concept="1QHqEC" id="1Yn1nOeJP5z" role="1QHqEI">
+                <node concept="3clFbS" id="1Yn1nOeJP5_" role="1bW5cS">
+                  <node concept="3clFbF" id="285c2S_WYWL" role="3cqZAp">
+                    <node concept="1rXfSq" id="285c2S_WYWK" role="3clFbG">
+                      <ref role="37wK5l" node="285c2S_WYWH" resolve="checkMigrationNeeded" />
+                    </node>
+                  </node>
+                </node>
+              </node>
+            </node>
+          </node>
+          <node concept="3fqX7Q" id="3gptLqNHPz2" role="3clFbw">
+            <node concept="2OqwBi" id="3gptLqNHPF_" role="3fr31v">
+              <node concept="37vLTw" id="3gptLqNIQdy" role="2Oq$k0">
+                <ref role="3cqZAo" node="5SsFeroaakm" resolve="myState" />
+              </node>
+              <node concept="2OwXpG" id="3gptLqNHPOU" role="2OqNvi">
+                <ref role="2Oxat5" node="5SsFeroaak5" resolve="migrationRequired" />
+              </node>
+            </node>
+          </node>
         </node>
       </node>
     </node>
@@ -1369,15 +1366,6 @@
           <node concept="3clFbS" id="3$kW492NHBD" role="3clFbx">
             <node concept="3clFbF" id="7lByCvUzmB9" role="3cqZAp">
               <node concept="37vLTI" id="7lByCvUzmBa" role="3clFbG">
-                <node concept="2OqwBi" id="7lByCvUzmBb" role="37vLTx">
-                  <node concept="2YIFZM" id="7lByCvUzmBc" role="2Oq$k0">
-                    <ref role="1Pybhc" to="4xk:~GeneralSettings" resolve="GeneralSettings" />
-                    <ref role="37wK5l" to="4xk:~GeneralSettings.getInstance():com.intellij.ide.GeneralSettings" resolve="getInstance" />
-                  </node>
-                  <node concept="liA8E" id="7lByCvUzmBd" role="2OqNvi">
-                    <ref role="37wK5l" to="4xk:~GeneralSettings.showTipsOnStartup():boolean" resolve="showTipsOnStartup" />
-                  </node>
-                </node>
                 <node concept="2OqwBi" id="7lByCvUzmBe" role="37vLTJ">
                   <node concept="37vLTw" id="7lByCvUzmBf" role="2Oq$k0">
                     <ref role="3cqZAo" node="5SsFeroaakm" resolve="myState" />
@@ -1386,16 +1374,25 @@
                     <ref role="2Oxat5" node="7lByCvUzkrn" resolve="tips" />
                   </node>
                 </node>
+                <node concept="2OqwBi" id="7lByCvUzmBb" role="37vLTx">
+                  <node concept="2YIFZM" id="7lByCvUzmBc" role="2Oq$k0">
+                    <ref role="37wK5l" to="4xk:~GeneralSettings.getInstance():com.intellij.ide.GeneralSettings" resolve="getInstance" />
+                    <ref role="1Pybhc" to="4xk:~GeneralSettings" resolve="GeneralSettings" />
+                  </node>
+                  <node concept="liA8E" id="7lByCvUzmBd" role="2OqNvi">
+                    <ref role="37wK5l" to="4xk:~GeneralSettings.showTipsOnStartup():boolean" resolve="showTipsOnStartup" />
+                  </node>
+                </node>
               </node>
             </node>
           </node>
           <node concept="3clFbC" id="3$kW492NUTs" role="3clFbw">
             <node concept="2OqwBi" id="3$kW492NIy5" role="3uHU7B">
+              <node concept="2OwXpG" id="3$kW492NID$" role="2OqNvi">
+                <ref role="2Oxat5" node="7lByCvUzkrn" resolve="tips" />
+              </node>
               <node concept="37vLTw" id="3$kW492NHE1" role="2Oq$k0">
                 <ref role="3cqZAo" node="5SsFeroaakm" resolve="myState" />
-              </node>
-              <node concept="2OwXpG" id="3$kW492NID$" role="2OqNvi">
-                <ref role="2Oxat5" node="7lByCvUzkrn" resolve="tips" />
               </node>
             </node>
             <node concept="10Nm6u" id="3$kW492NIW8" role="3uHU7w" />
@@ -1404,8 +1401,8 @@
         <node concept="3clFbF" id="3$kW492NLyK" role="3cqZAp">
           <node concept="2OqwBi" id="3$kW492NLE9" role="3clFbG">
             <node concept="2YIFZM" id="3$kW492NL$I" role="2Oq$k0">
+              <ref role="1Pybhc" to="4xk:~GeneralSettings" resolve="GeneralSettings" />
               <ref role="37wK5l" to="4xk:~GeneralSettings.getInstance():com.intellij.ide.GeneralSettings" resolve="getInstance" />
-              <ref role="1Pybhc" to="4xk:~GeneralSettings" resolve="GeneralSettings" />
             </node>
             <node concept="liA8E" id="3$kW492NMcu" role="2OqNvi">
               <ref role="37wK5l" to="4xk:~GeneralSettings.setShowTipsOnStartup(boolean):void" resolve="setShowTipsOnStartup" />
@@ -1460,7 +1457,6 @@
         </node>
         <node concept="3clFbF" id="3$kW492NJAd" role="3cqZAp">
           <node concept="37vLTI" id="3$kW492NK73" role="3clFbG">
-            <node concept="10Nm6u" id="3$kW492NK9p" role="37vLTx" />
             <node concept="2OqwBi" id="3$kW492NJFT" role="37vLTJ">
               <node concept="37vLTw" id="3$kW492NJAb" role="2Oq$k0">
                 <ref role="3cqZAo" node="5SsFeroaakm" resolve="myState" />
@@ -1469,6 +1465,7 @@
                 <ref role="2Oxat5" node="7lByCvUzkrn" resolve="tips" />
               </node>
             </node>
+            <node concept="10Nm6u" id="3$kW492NK9p" role="37vLTx" />
           </node>
         </node>
       </node>
@@ -1959,6 +1956,7 @@
       <property role="od$2w" value="true" />
       <property role="DiZV1" value="false" />
       <property role="2aFKle" value="false" />
+      <node concept="3Tm1VV" id="7lByCvU$Zy0" role="1B3o_S" />
       <node concept="3clFbS" id="1AzqgyAh5MJ" role="3clF47">
         <node concept="3cpWs8" id="1AzqgyAhjM4" role="3cqZAp">
           <node concept="3cpWsn" id="1AzqgyAhjM5" role="3cpWs9">
@@ -2184,7 +2182,6 @@
           </node>
         </node>
       </node>
-      <node concept="3Tm1VV" id="7lByCvU$Zy0" role="1B3o_S" />
       <node concept="3cqZAl" id="285c2S_YeHk" role="3clF45" />
     </node>
     <node concept="2tJIrI" id="1AzqgyAjwMO" role="jymVt" />
@@ -2214,7 +2211,6 @@
           </node>
         </node>
         <node concept="3clFbS" id="1AzqgyAfmjG" role="3clF47">
-<<<<<<< HEAD
           <node concept="3clFbF" id="3VzOWAgL7fY" role="3cqZAp">
             <node concept="3nyPlj" id="3VzOWAgL7$1" role="3clFbG">
               <ref role="37wK5l" to="88zw:~SRepositoryContentAdapter.moduleAdded(org.jetbrains.mps.openapi.module.SModule):void" resolve="moduleAdded" />
@@ -2223,14 +2219,6 @@
               </node>
             </node>
           </node>
-          <node concept="3clFbF" id="1Yn1nOeKoem" role="3cqZAp">
-            <node concept="2YIFZM" id="1Yn1nOeKoen" role="3clFbG">
-              <ref role="37wK5l" to="cu2c:~ModelAccess.assertLegalWrite():void" resolve="assertLegalWrite" />
-              <ref role="1Pybhc" to="cu2c:~ModelAccess" resolve="ModelAccess" />
-            </node>
-          </node>
-=======
->>>>>>> db4ff9b3
           <node concept="3clFbJ" id="68mwpVbO6SF" role="3cqZAp">
             <node concept="3clFbS" id="68mwpVbO6SI" role="3clFbx">
               <node concept="3cpWs6" id="68mwpVbOiRP" role="3cqZAp" />
@@ -2310,7 +2298,6 @@
           </node>
         </node>
         <node concept="3clFbS" id="1AzqgyAfr8o" role="3clF47">
-<<<<<<< HEAD
           <node concept="3clFbF" id="3VzOWAgL7TQ" role="3cqZAp">
             <node concept="3nyPlj" id="3VzOWAgL7TO" role="3clFbG">
               <ref role="37wK5l" to="88zw:~SRepositoryContentAdapter.moduleChanged(org.jetbrains.mps.openapi.module.SModule):void" resolve="moduleChanged" />
@@ -2319,14 +2306,6 @@
               </node>
             </node>
           </node>
-          <node concept="3clFbF" id="1Yn1nOeKnRw" role="3cqZAp">
-            <node concept="2YIFZM" id="1Yn1nOeKnRx" role="3clFbG">
-              <ref role="37wK5l" to="cu2c:~ModelAccess.assertLegalWrite():void" resolve="assertLegalWrite" />
-              <ref role="1Pybhc" to="cu2c:~ModelAccess" resolve="ModelAccess" />
-            </node>
-          </node>
-=======
->>>>>>> db4ff9b3
           <node concept="3clFbJ" id="68mwpVbOj6P" role="3cqZAp">
             <node concept="3clFbS" id="68mwpVbOj6Q" role="3clFbx">
               <node concept="3cpWs6" id="68mwpVbOj6R" role="3cqZAp" />
@@ -2956,13 +2935,13 @@
       <property role="1EzhhJ" value="true" />
       <property role="2aFKle" value="false" />
       <property role="TrG5h" value="projectStepsCount" />
+      <node concept="37vLTG" id="6JtYk_H6Zy7" role="3clF46">
+        <property role="TrG5h" value="isCleanup" />
+        <node concept="10P_77" id="6JtYk_H6Zy6" role="1tU5fm" />
+      </node>
       <node concept="3clFbS" id="7rK8qWGGnET" role="3clF47" />
       <node concept="3Tm1VV" id="7rK8qWGGnEU" role="1B3o_S" />
       <node concept="10Oyi0" id="7rK8qWGGnDK" role="3clF45" />
-      <node concept="37vLTG" id="6JtYk_H6Zy7" role="3clF46">
-        <property role="TrG5h" value="isCleanup" />
-        <node concept="10P_77" id="6JtYk_H6Zy6" role="1tU5fm" />
-      </node>
     </node>
     <node concept="2tJIrI" id="7rK8qWGGnCH" role="jymVt" />
     <node concept="3clFb_" id="25gV4LspSM9" role="jymVt">
