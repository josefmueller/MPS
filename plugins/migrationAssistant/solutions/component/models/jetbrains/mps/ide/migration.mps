--- conflicted
+++ resolved
@@ -1232,80 +1232,12 @@
         <node concept="10P_77" id="5SsFeroaabA" role="3clF45" />
       </node>
     </node>
-    <node concept="3HP615" id="5SsFeroaabB" role="jymVt">
-      <property role="TrG5h" value="Conflict" />
-      <property role="2bfB8j" value="true" />
-      <node concept="3Tm1VV" id="5SsFeroaabD" role="1B3o_S" />
-      <node concept="3uibUv" id="5SsFeroaabE" role="3HQHJm">
-        <ref role="3uigEE" node="5SsFeroaabo" resolve="MigrationManager.MigrationState" />
-      </node>
-<<<<<<< HEAD
-      <node concept="3clFb_" id="5SsFeroaabF" role="jymVt">
-        <property role="1EzhhJ" value="true" />
-        <property role="TrG5h" value="getConflictingScripts" />
-        <property role="DiZV1" value="false" />
-        <property role="od$2w" value="false" />
-        <node concept="3Tm1VV" id="5SsFeroaabG" role="1B3o_S" />
-        <node concept="3clFbS" id="5SsFeroaabH" role="3clF47" />
-        <node concept="3uibUv" id="5SsFeroaabI" role="3clF45">
-          <ref role="3uigEE" to="e2lb:~Iterable" resolve="Iterable" />
-          <node concept="3uibUv" id="5SsFeroaabJ" role="11_B2D">
-            <ref role="3uigEE" node="5SsFeroaatc" resolve="ScriptApplied" />
-          </node>
-        </node>
-      </node>
-      <node concept="3clFb_" id="5SsFeroaabK" role="jymVt">
-        <property role="1EzhhJ" value="true" />
-        <property role="TrG5h" value="forceExecution" />
-        <property role="DiZV1" value="false" />
-        <property role="od$2w" value="false" />
-        <node concept="3Tm1VV" id="5SsFeroaabL" role="1B3o_S" />
-        <node concept="37vLTG" id="5SsFeroaabM" role="3clF46">
-          <property role="TrG5h" value="next" />
-          <property role="3TUv4t" value="false" />
-          <node concept="3uibUv" id="5SsFeroaabN" role="1tU5fm">
-            <ref role="3uigEE" node="5SsFeroaatc" resolve="ScriptApplied" />
-          </node>
-        </node>
-        <node concept="3clFbS" id="5SsFeroaabO" role="3clF47" />
-        <node concept="10P_77" id="5SsFeroaabP" role="3clF45" />
-      </node>
-=======
-      <node concept="vg0i.1107796713796" id="6781485246382121718" role="vg0i.1107461130800.5375687026011219971" info="igu">
-        <property role="asn4.1169194658468.1169194664001" value="Finished" />
-        <property role="vg0i.1107461130800.521412098689998745" value="true" />
-        <node concept="vg0i.1146644602865" id="6781485246382121720" role="vg0i.1178549954367.1178549979242" info="nn" />
-        <node concept="vg0i.1107535904670" id="6781485246382121721" role="vg0i.1107796713796.1107797138135" info="in">
-          <reference role="vg0i.1107535904670.1107535924139" target="6781485246382121688" resolveInfo="MigrationManager.MigrationState" />
-        </node>
-      </node>
->>>>>>> ff596d24
-    </node>
     <node concept="3HP615" id="5SsFeroaabQ" role="jymVt">
       <property role="TrG5h" value="Finished" />
       <property role="2bfB8j" value="true" />
       <node concept="3Tm1VV" id="5SsFeroaabS" role="1B3o_S" />
       <node concept="3uibUv" id="5SsFeroaabT" role="3HQHJm">
         <ref role="3uigEE" node="5SsFeroaabo" resolve="MigrationManager.MigrationState" />
-      </node>
-    </node>
-    <node concept="3HP615" id="5SsFeroaabU" role="jymVt">
-      <property role="TrG5h" value="Error" />
-      <property role="2bfB8j" value="true" />
-      <node concept="3Tm1VV" id="5SsFeroaabW" role="1B3o_S" />
-      <node concept="3uibUv" id="5SsFeroaabX" role="3HQHJm">
-        <ref role="3uigEE" node="5SsFeroaabo" resolve="MigrationManager.MigrationState" />
-      </node>
-      <node concept="3clFb_" id="5SsFeroaabY" role="jymVt">
-        <property role="1EzhhJ" value="true" />
-        <property role="TrG5h" value="getErrorMessage" />
-        <property role="DiZV1" value="false" />
-        <property role="od$2w" value="false" />
-        <node concept="3Tm1VV" id="5SsFeroaabZ" role="1B3o_S" />
-        <node concept="3clFbS" id="5SsFeroaac0" role="3clF47" />
-        <node concept="3uibUv" id="5SsFeroaac1" role="3clF45">
-          <ref role="3uigEE" to="e2lb:~String" resolve="String" />
-        </node>
       </node>
     </node>
   </node>
