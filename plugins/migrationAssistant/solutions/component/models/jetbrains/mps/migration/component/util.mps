--- conflicted
+++ resolved
@@ -68,158 +68,114 @@
       <concept id="1082485599095" name="jetbrains.mps.baseLanguage.structure.BlockStatement" flags="nn" index="9aQIb">
         <child id="1082485599096" name="statements" index="9aQI4" />
       </concept>
-<<<<<<< HEAD
       <concept id="1215693861676" name="jetbrains.mps.baseLanguage.structure.BaseAssignmentExpression" flags="nn" index="d038R">
         <child id="1068498886297" name="rValue" index="37vLTx" />
         <child id="1068498886295" name="lValue" index="37vLTJ" />
-=======
+      </concept>
+      <concept id="4836112446988635817" name="jetbrains.mps.baseLanguage.structure.UndefinedType" flags="in" index="2jxLKc" />
+      <concept id="1202948039474" name="jetbrains.mps.baseLanguage.structure.InstanceMethodCallOperation" flags="nn" index="liA8E" />
+      <concept id="1465982738277781862" name="jetbrains.mps.baseLanguage.structure.PlaceholderMember" flags="ng" index="2tJIrI" />
+      <concept id="1076505808687" name="jetbrains.mps.baseLanguage.structure.WhileStatement" flags="nn" index="2$JKZl">
+        <child id="1076505808688" name="condition" index="2$JKZa" />
+      </concept>
+      <concept id="1188207840427" name="jetbrains.mps.baseLanguage.structure.AnnotationInstance" flags="nn" index="2AHcQZ">
+        <reference id="1188208074048" name="annotation" index="2AI5Lk" />
+      </concept>
+      <concept id="1188208481402" name="jetbrains.mps.baseLanguage.structure.HasAnnotation" flags="ng" index="2AJDlI">
+        <child id="1188208488637" name="annotation" index="2AJF6D" />
+      </concept>
+      <concept id="1224848483129" name="jetbrains.mps.baseLanguage.structure.IBLDeprecatable" flags="ng" index="IEa8$">
+        <property id="1224848525476" name="isDeprecated" index="IEkAT" />
+      </concept>
+      <concept id="1154032098014" name="jetbrains.mps.baseLanguage.structure.AbstractLoopStatement" flags="nn" index="2LF5Ji">
+        <child id="1154032183016" name="body" index="2LFqv$" />
+      </concept>
+      <concept id="1197027756228" name="jetbrains.mps.baseLanguage.structure.DotExpression" flags="nn" index="2OqwBi">
+        <child id="1197027771414" name="operand" index="2Oq$k0" />
+        <child id="1197027833540" name="operation" index="2OqNvi" />
+      </concept>
+      <concept id="1197029447546" name="jetbrains.mps.baseLanguage.structure.FieldReferenceOperation" flags="nn" index="2OwXpG">
+        <reference id="1197029500499" name="fieldDeclaration" index="2Oxat5" />
+      </concept>
+      <concept id="1083260308424" name="jetbrains.mps.baseLanguage.structure.EnumConstantReference" flags="nn" index="Rm8GO">
+        <reference id="1083260308426" name="enumConstantDeclaration" index="Rm8GQ" />
+        <reference id="1144432896254" name="enumClass" index="1Px2BO" />
+      </concept>
+      <concept id="1164879751025" name="jetbrains.mps.baseLanguage.structure.TryCatchStatement" flags="nn" index="SfApY">
+        <child id="1164879758292" name="body" index="SfCbr" />
+        <child id="1164903496223" name="catchClause" index="TEbGg" />
+      </concept>
+      <concept id="1145552977093" name="jetbrains.mps.baseLanguage.structure.GenericNewExpression" flags="nn" index="2ShNRf">
+        <child id="1145553007750" name="creator" index="2ShVmc" />
+      </concept>
+      <concept id="1164903280175" name="jetbrains.mps.baseLanguage.structure.CatchClause" flags="nn" index="TDmWw">
+        <child id="1164903359218" name="catchBody" index="TDEfX" />
+        <child id="1164903359217" name="throwable" index="TDEfY" />
+      </concept>
+      <concept id="1070475354124" name="jetbrains.mps.baseLanguage.structure.ThisExpression" flags="nn" index="Xjq3P" />
+      <concept id="1070475587102" name="jetbrains.mps.baseLanguage.structure.SuperConstructorInvocation" flags="nn" index="XkiVB" />
+      <concept id="1070475926800" name="jetbrains.mps.baseLanguage.structure.StringLiteral" flags="nn" index="Xl_RD">
+        <property id="1070475926801" name="value" index="Xl_RC" />
+      </concept>
+      <concept id="1182160077978" name="jetbrains.mps.baseLanguage.structure.AnonymousClassCreator" flags="nn" index="YeOm9">
+        <child id="1182160096073" name="cls" index="YeSDq" />
+      </concept>
+      <concept id="1081236700938" name="jetbrains.mps.baseLanguage.structure.StaticMethodDeclaration" flags="ig" index="2YIFZL" />
+      <concept id="1081236700937" name="jetbrains.mps.baseLanguage.structure.StaticMethodCall" flags="nn" index="2YIFZM">
+        <reference id="1144433194310" name="classConcept" index="1Pybhc" />
+      </concept>
+      <concept id="1164991038168" name="jetbrains.mps.baseLanguage.structure.ThrowStatement" flags="nn" index="YS8fn">
+        <child id="1164991057263" name="throwable" index="YScLw" />
+      </concept>
+      <concept id="1081256982272" name="jetbrains.mps.baseLanguage.structure.InstanceOfExpression" flags="nn" index="2ZW3vV">
+        <child id="1081256993305" name="classType" index="2ZW6by" />
+        <child id="1081256993304" name="leftExpression" index="2ZW6bz" />
+      </concept>
+      <concept id="1070533707846" name="jetbrains.mps.baseLanguage.structure.StaticFieldReference" flags="nn" index="10M0yZ">
+        <reference id="1144433057691" name="classifier" index="1PxDUh" />
+      </concept>
+      <concept id="1070534058343" name="jetbrains.mps.baseLanguage.structure.NullLiteral" flags="nn" index="10Nm6u" />
+      <concept id="1070534370425" name="jetbrains.mps.baseLanguage.structure.IntegerType" flags="in" index="10Oyi0" />
+      <concept id="1070534644030" name="jetbrains.mps.baseLanguage.structure.BooleanType" flags="in" index="10P_77" />
+      <concept id="1070534934090" name="jetbrains.mps.baseLanguage.structure.CastExpression" flags="nn" index="10QFUN">
+        <child id="1070534934091" name="type" index="10QFUM" />
+        <child id="1070534934092" name="expression" index="10QFUP" />
+      </concept>
+      <concept id="1068390468200" name="jetbrains.mps.baseLanguage.structure.FieldDeclaration" flags="ig" index="312cEg">
+        <property id="8606350594693632173" name="isTransient" index="eg7rD" />
+        <property id="1240249534625" name="isVolatile" index="34CwA1" />
+      </concept>
+      <concept id="1068390468198" name="jetbrains.mps.baseLanguage.structure.ClassConcept" flags="ig" index="312cEu">
+        <property id="1075300953594" name="abstractClass" index="1sVAO0" />
+        <property id="1221565133444" name="isFinal" index="1EXbeo" />
+        <child id="1095933932569" name="implementedInterface" index="EKbjA" />
+        <child id="1165602531693" name="superclass" index="1zkMxy" />
+      </concept>
+      <concept id="1068431474542" name="jetbrains.mps.baseLanguage.structure.VariableDeclaration" flags="ng" index="33uBYm">
+        <property id="1176718929932" name="isFinal" index="3TUv4t" />
+        <child id="1068431790190" name="initializer" index="33vP2m" />
+      </concept>
+      <concept id="1068498886296" name="jetbrains.mps.baseLanguage.structure.VariableReference" flags="nn" index="37vLTw">
+        <reference id="1068581517664" name="variableDeclaration" index="3cqZAo" />
+      </concept>
+      <concept id="1068498886292" name="jetbrains.mps.baseLanguage.structure.ParameterDeclaration" flags="ir" index="37vLTG" />
+      <concept id="1068498886294" name="jetbrains.mps.baseLanguage.structure.AssignmentExpression" flags="nn" index="37vLTI" />
+      <concept id="1225271177708" name="jetbrains.mps.baseLanguage.structure.StringType" flags="in" index="17QB3L" />
+      <concept id="1225271283259" name="jetbrains.mps.baseLanguage.structure.NPEEqualsExpression" flags="nn" index="17R0WA" />
+      <concept id="4972933694980447171" name="jetbrains.mps.baseLanguage.structure.BaseVariableDeclaration" flags="ng" index="19Szcq">
+        <child id="5680397130376446158" name="type" index="1tU5fm" />
+      </concept>
       <concept id="1068580123132" name="jetbrains.mps.baseLanguage.structure.BaseMethodDeclaration" flags="ng" index="3clF44">
         <property id="4276006055363816570" name="isSynchronized" index="od$2w" />
         <property id="1181808852946" name="isFinal" index="DiZV1" />
         <child id="1068580123133" name="returnType" index="3clF45" />
         <child id="1068580123134" name="parameter" index="3clF46" />
         <child id="1068580123135" name="body" index="3clF47" />
->>>>>>> 7d5561a9
-      </concept>
-      <concept id="4836112446988635817" name="jetbrains.mps.baseLanguage.structure.UndefinedType" flags="in" index="2jxLKc" />
-      <concept id="1202948039474" name="jetbrains.mps.baseLanguage.structure.InstanceMethodCallOperation" flags="nn" index="liA8E" />
-      <concept id="1465982738277781862" name="jetbrains.mps.baseLanguage.structure.PlaceholderMember" flags="ng" index="2tJIrI" />
-      <concept id="1076505808687" name="jetbrains.mps.baseLanguage.structure.WhileStatement" flags="nn" index="2$JKZl">
-        <child id="1076505808688" name="condition" index="2$JKZa" />
-      </concept>
-<<<<<<< HEAD
-      <concept id="1188207840427" name="jetbrains.mps.baseLanguage.structure.AnnotationInstance" flags="nn" index="2AHcQZ">
-        <reference id="1188208074048" name="annotation" index="2AI5Lk" />
-      </concept>
-      <concept id="1188208481402" name="jetbrains.mps.baseLanguage.structure.HasAnnotation" flags="ng" index="2AJDlI">
-        <child id="1188208488637" name="annotation" index="2AJF6D" />
-=======
-      <concept id="1068581242875" name="jetbrains.mps.baseLanguage.structure.PlusExpression" flags="nn" index="3cpWs3" />
-      <concept id="1068581242878" name="jetbrains.mps.baseLanguage.structure.ReturnStatement" flags="nn" index="3cpWs6">
-        <child id="1068581517676" name="expression" index="3cqZAk" />
->>>>>>> 7d5561a9
-      </concept>
-      <concept id="1224848483129" name="jetbrains.mps.baseLanguage.structure.IBLDeprecatable" flags="ng" index="IEa8$">
-        <property id="1224848525476" name="isDeprecated" index="IEkAT" />
-      </concept>
-<<<<<<< HEAD
-      <concept id="1154032098014" name="jetbrains.mps.baseLanguage.structure.AbstractLoopStatement" flags="nn" index="2LF5Ji">
-        <child id="1154032183016" name="body" index="2LFqv$" />
-      </concept>
-      <concept id="1197027756228" name="jetbrains.mps.baseLanguage.structure.DotExpression" flags="nn" index="2OqwBi">
-        <child id="1197027771414" name="operand" index="2Oq$k0" />
-        <child id="1197027833540" name="operation" index="2OqNvi" />
-=======
-      <concept id="1068581242863" name="jetbrains.mps.baseLanguage.structure.LocalVariableDeclaration" flags="nr" index="3cpWsn" />
-      <concept id="1081506773034" name="jetbrains.mps.baseLanguage.structure.LessThanExpression" flags="nn" index="3eOVzh" />
-      <concept id="1107461130800" name="jetbrains.mps.baseLanguage.structure.Classifier" flags="ng" index="3pOWGL">
-        <property id="521412098689998745" name="nonStatic" index="2bfB8j" />
-        <child id="5375687026011219971" name="member" index="jymVt" unordered="true" />
->>>>>>> 7d5561a9
-      </concept>
-      <concept id="1197029447546" name="jetbrains.mps.baseLanguage.structure.FieldReferenceOperation" flags="nn" index="2OwXpG">
-        <reference id="1197029500499" name="fieldDeclaration" index="2Oxat5" />
-      </concept>
-<<<<<<< HEAD
-      <concept id="1083260308424" name="jetbrains.mps.baseLanguage.structure.EnumConstantReference" flags="nn" index="Rm8GO">
-        <reference id="1083260308426" name="enumConstantDeclaration" index="Rm8GQ" />
-        <reference id="1144432896254" name="enumClass" index="1Px2BO" />
-      </concept>
-      <concept id="1164879751025" name="jetbrains.mps.baseLanguage.structure.TryCatchStatement" flags="nn" index="SfApY">
-        <child id="1164879758292" name="body" index="SfCbr" />
-        <child id="1164903496223" name="catchClause" index="TEbGg" />
-      </concept>
-      <concept id="1145552977093" name="jetbrains.mps.baseLanguage.structure.GenericNewExpression" flags="nn" index="2ShNRf">
-        <child id="1145553007750" name="creator" index="2ShVmc" />
-=======
-      <concept id="1224848483129" name="jetbrains.mps.baseLanguage.structure.IBLDeprecatable" flags="ng" index="IEa8$">
-        <property id="1224848525476" name="isDeprecated" index="IEkAT" />
->>>>>>> 7d5561a9
-      </concept>
-      <concept id="1070475926800" name="jetbrains.mps.baseLanguage.structure.StringLiteral" flags="nn" index="Xl_RD">
-        <property id="1070475926801" name="value" index="Xl_RC" />
-      </concept>
-<<<<<<< HEAD
-      <concept id="1182160077978" name="jetbrains.mps.baseLanguage.structure.AnonymousClassCreator" flags="nn" index="YeOm9">
-        <child id="1182160096073" name="cls" index="YeSDq" />
-      </concept>
-      <concept id="1081236700938" name="jetbrains.mps.baseLanguage.structure.StaticMethodDeclaration" flags="ig" index="2YIFZL" />
-      <concept id="1081236700937" name="jetbrains.mps.baseLanguage.structure.StaticMethodCall" flags="nn" index="2YIFZM">
-        <reference id="1144433194310" name="classConcept" index="1Pybhc" />
-      </concept>
-      <concept id="1164991038168" name="jetbrains.mps.baseLanguage.structure.ThrowStatement" flags="nn" index="YS8fn">
-        <child id="1164991057263" name="throwable" index="YScLw" />
-      </concept>
-      <concept id="1081256982272" name="jetbrains.mps.baseLanguage.structure.InstanceOfExpression" flags="nn" index="2ZW3vV">
-        <child id="1081256993305" name="classType" index="2ZW6by" />
-        <child id="1081256993304" name="leftExpression" index="2ZW6bz" />
-      </concept>
-      <concept id="1070533707846" name="jetbrains.mps.baseLanguage.structure.StaticFieldReference" flags="nn" index="10M0yZ">
-        <reference id="1144433057691" name="classifier" index="1PxDUh" />
-      </concept>
-      <concept id="1070534058343" name="jetbrains.mps.baseLanguage.structure.NullLiteral" flags="nn" index="10Nm6u" />
-      <concept id="1070534370425" name="jetbrains.mps.baseLanguage.structure.IntegerType" flags="in" index="10Oyi0" />
-      <concept id="1070534644030" name="jetbrains.mps.baseLanguage.structure.BooleanType" flags="in" index="10P_77" />
-      <concept id="1070534934090" name="jetbrains.mps.baseLanguage.structure.CastExpression" flags="nn" index="10QFUN">
-        <child id="1070534934091" name="type" index="10QFUM" />
-        <child id="1070534934092" name="expression" index="10QFUP" />
-      </concept>
-      <concept id="1068390468200" name="jetbrains.mps.baseLanguage.structure.FieldDeclaration" flags="ig" index="312cEg">
-        <property id="8606350594693632173" name="isTransient" index="eg7rD" />
-        <property id="1240249534625" name="isVolatile" index="34CwA1" />
-      </concept>
-      <concept id="1068390468198" name="jetbrains.mps.baseLanguage.structure.ClassConcept" flags="ig" index="312cEu">
-        <property id="1075300953594" name="abstractClass" index="1sVAO0" />
-        <property id="1221565133444" name="isFinal" index="1EXbeo" />
-        <child id="1095933932569" name="implementedInterface" index="EKbjA" />
-        <child id="1165602531693" name="superclass" index="1zkMxy" />
-=======
-      <concept id="1070534644030" name="jetbrains.mps.baseLanguage.structure.BooleanType" flags="in" index="10P_77" />
-      <concept id="4972933694980447171" name="jetbrains.mps.baseLanguage.structure.BaseVariableDeclaration" flags="ng" index="19Szcq">
-        <child id="5680397130376446158" name="type" index="1tU5fm" />
-      </concept>
-      <concept id="1079359253375" name="jetbrains.mps.baseLanguage.structure.ParenthesizedExpression" flags="nn" index="1eOMI4">
-        <child id="1079359253376" name="expression" index="1eOMHV" />
-      </concept>
-      <concept id="1154032098014" name="jetbrains.mps.baseLanguage.structure.AbstractLoopStatement" flags="nn" index="2LF5Ji">
-        <child id="1154032183016" name="body" index="2LFqv$" />
-      </concept>
-      <concept id="1197027756228" name="jetbrains.mps.baseLanguage.structure.DotExpression" flags="nn" index="2OqwBi">
-        <child id="1197027771414" name="operand" index="2Oq$k0" />
-        <child id="1197027833540" name="operation" index="2OqNvi" />
-      </concept>
-      <concept id="1145552977093" name="jetbrains.mps.baseLanguage.structure.GenericNewExpression" flags="nn" index="2ShNRf">
-        <child id="1145553007750" name="creator" index="2ShVmc" />
->>>>>>> 7d5561a9
-      </concept>
-      <concept id="1068431474542" name="jetbrains.mps.baseLanguage.structure.VariableDeclaration" flags="ng" index="33uBYm">
-        <property id="1176718929932" name="isFinal" index="3TUv4t" />
-        <child id="1068431790190" name="initializer" index="33vP2m" />
-      </concept>
-      <concept id="1068498886296" name="jetbrains.mps.baseLanguage.structure.VariableReference" flags="nn" index="37vLTw">
-        <reference id="1068581517664" name="variableDeclaration" index="3cqZAo" />
-      </concept>
-<<<<<<< HEAD
-      <concept id="1068498886292" name="jetbrains.mps.baseLanguage.structure.ParameterDeclaration" flags="ir" index="37vLTG" />
-      <concept id="1068498886294" name="jetbrains.mps.baseLanguage.structure.AssignmentExpression" flags="nn" index="37vLTI" />
-      <concept id="1225271177708" name="jetbrains.mps.baseLanguage.structure.StringType" flags="in" index="17QB3L" />
-      <concept id="1225271283259" name="jetbrains.mps.baseLanguage.structure.NPEEqualsExpression" flags="nn" index="17R0WA" />
-      <concept id="4972933694980447171" name="jetbrains.mps.baseLanguage.structure.BaseVariableDeclaration" flags="ng" index="19Szcq">
-        <child id="5680397130376446158" name="type" index="1tU5fm" />
-      </concept>
-      <concept id="1068580123132" name="jetbrains.mps.baseLanguage.structure.BaseMethodDeclaration" flags="ng" index="3clF44">
-        <property id="4276006055363816570" name="isSynchronized" index="od$2w" />
-        <property id="1181808852946" name="isFinal" index="DiZV1" />
-        <child id="1068580123133" name="returnType" index="3clF45" />
-        <child id="1068580123134" name="parameter" index="3clF46" />
-        <child id="1068580123135" name="body" index="3clF47" />
       </concept>
       <concept id="1068580123165" name="jetbrains.mps.baseLanguage.structure.InstanceMethodDeclaration" flags="ig" index="3clFb_">
         <property id="1178608670077" name="isAbstract" index="1EzhhJ" />
       </concept>
       <concept id="1068580123152" name="jetbrains.mps.baseLanguage.structure.EqualsExpression" flags="nn" index="3clFbC" />
-=======
->>>>>>> 7d5561a9
       <concept id="1068580123155" name="jetbrains.mps.baseLanguage.structure.ExpressionStatement" flags="nn" index="3clFbF">
         <child id="1068580123156" name="expression" index="3clFbG" />
       </concept>
@@ -230,10 +186,8 @@
         <child id="1082485599094" name="ifFalseStatement" index="9aQIa" />
         <child id="1068580123160" name="condition" index="3clFbw" />
         <child id="1068580123161" name="ifTrue" index="3clFbx" />
-<<<<<<< HEAD
-        <child id="1206060520071" name="elsifClauses" index="3eNLev" />
-      </concept>
-      <concept id="1068580123136" name="jetbrains.mps.baseLanguage.structure.StatementList" flags="sn" stub="5293379017992965193" index="3clFbS">
+      </concept>
+      <concept id="1068580123136" name="jetbrains.mps.baseLanguage.structure.StatementList" flags="sn" index="3clFbS">
         <child id="1068581517665" name="statement" index="3cqZAp" />
       </concept>
       <concept id="1068580123137" name="jetbrains.mps.baseLanguage.structure.BooleanConstant" flags="nn" index="3clFbT">
@@ -254,21 +208,10 @@
       <concept id="1068581242869" name="jetbrains.mps.baseLanguage.structure.MinusExpression" flags="nn" index="3cpWsd" />
       <concept id="1068581242863" name="jetbrains.mps.baseLanguage.structure.LocalVariableDeclaration" flags="nr" index="3cpWsn" />
       <concept id="1068581517677" name="jetbrains.mps.baseLanguage.structure.VoidType" flags="in" index="3cqZAl" />
-      <concept id="1206060495898" name="jetbrains.mps.baseLanguage.structure.ElsifClause" flags="ng" index="3eNFk2">
-        <child id="1206060619838" name="condition" index="3eO9$A" />
-        <child id="1206060644605" name="statementList" index="3eOfB_" />
-=======
-        <child id="1082485599094" name="ifFalseStatement" index="9aQIa" />
-      </concept>
-      <concept id="1068580123137" name="jetbrains.mps.baseLanguage.structure.BooleanConstant" flags="nn" index="3clFbT">
-        <property id="1068580123138" name="value" index="3clFbU" />
->>>>>>> 7d5561a9
-      </concept>
       <concept id="1079359253375" name="jetbrains.mps.baseLanguage.structure.ParenthesizedExpression" flags="nn" index="1eOMI4">
         <child id="1079359253376" name="expression" index="1eOMHV" />
       </concept>
       <concept id="1081506762703" name="jetbrains.mps.baseLanguage.structure.GreaterThanExpression" flags="nn" index="3eOSWO" />
-<<<<<<< HEAD
       <concept id="1081506773034" name="jetbrains.mps.baseLanguage.structure.LessThanExpression" flags="nn" index="3eOVzh" />
       <concept id="1081516740877" name="jetbrains.mps.baseLanguage.structure.NotExpression" flags="nn" index="3fqX7Q">
         <child id="1081516765348" name="expression" index="3fr31v" />
@@ -276,28 +219,12 @@
       <concept id="1160998861373" name="jetbrains.mps.baseLanguage.structure.AssertStatement" flags="nn" index="1gVbGN">
         <child id="1160998896846" name="condition" index="1gVkn0" />
       </concept>
-=======
-      <concept id="1073239437375" name="jetbrains.mps.baseLanguage.structure.NotEqualsExpression" flags="nn" index="3y3z36" />
-      <concept id="1146644602865" name="jetbrains.mps.baseLanguage.structure.PublicVisibility" flags="nn" index="3Tm1VV" />
-      <concept id="1202948039474" name="jetbrains.mps.baseLanguage.structure.InstanceMethodCallOperation" flags="nn" index="liA8E" />
-      <concept id="1083260308424" name="jetbrains.mps.baseLanguage.structure.EnumConstantReference" flags="nn" index="Rm8GO">
-        <reference id="1083260308426" name="enumConstantDeclaration" index="Rm8GQ" />
-        <reference id="1144432896254" name="enumClass" index="1Px2BO" />
-      </concept>
-      <concept id="1070534370425" name="jetbrains.mps.baseLanguage.structure.IntegerType" flags="in" index="10Oyi0" />
-      <concept id="1070534934090" name="jetbrains.mps.baseLanguage.structure.CastExpression" flags="nn" index="10QFUN">
-        <child id="1070534934091" name="type" index="10QFUM" />
-        <child id="1070534934092" name="expression" index="10QFUP" />
-      </concept>
-      <concept id="1225271177708" name="jetbrains.mps.baseLanguage.structure.StringType" flags="in" index="17QB3L" />
->>>>>>> 7d5561a9
       <concept id="1204053956946" name="jetbrains.mps.baseLanguage.structure.IMethodCall" flags="ng" index="1ndlxa">
         <reference id="1068499141037" name="baseMethodDeclaration" index="37wK5l" />
         <child id="1068499141038" name="actualArgument" index="37wK5m" />
         <child id="4972241301747169160" name="typeArgument" index="3PaCim" />
       </concept>
       <concept id="1212685548494" name="jetbrains.mps.baseLanguage.structure.ClassCreator" flags="nn" index="1pGfFk" />
-<<<<<<< HEAD
       <concept id="1107461130800" name="jetbrains.mps.baseLanguage.structure.Classifier" flags="ng" index="3pOWGL">
         <property id="521412098689998745" name="nonStatic" index="2bfB8j" />
         <child id="5375687026011219971" name="member" index="jymVt" unordered="true" />
@@ -345,107 +272,6 @@
     </language>
     <language id="774bf8a0-62e5-41e1-af63-f4812e60e48b" name="jetbrains.mps.baseLanguage.checkedDots">
       <concept id="4079382982702596667" name="jetbrains.mps.baseLanguage.checkedDots.structure.CheckedDotExpression" flags="nn" index="2EnYce" />
-=======
-      <concept id="1178549954367" name="jetbrains.mps.baseLanguage.structure.IVisible" flags="ng" index="1B3ioH">
-        <child id="1178549979242" name="visibility" index="1B3o_S" />
-      </concept>
-      <concept id="1080223426719" name="jetbrains.mps.baseLanguage.structure.OrExpression" flags="nn" index="22lmx$" />
-      <concept id="1068498886292" name="jetbrains.mps.baseLanguage.structure.ParameterDeclaration" flags="ir" index="37vLTG" />
-      <concept id="1107535904670" name="jetbrains.mps.baseLanguage.structure.ClassifierType" flags="in" index="3uibUv">
-        <reference id="1107535924139" name="classifier" index="3uigEE" />
-        <child id="1109201940907" name="parameter" index="11_B2D" />
-      </concept>
-      <concept id="7812454656619025412" name="jetbrains.mps.baseLanguage.structure.LocalMethodCall" flags="nn" index="1rXfSq" />
-      <concept id="4836112446988635817" name="jetbrains.mps.baseLanguage.structure.UndefinedType" flags="in" index="2jxLKc" />
-      <concept id="1465982738277781862" name="jetbrains.mps.baseLanguage.structure.PlaceholderMember" flags="ng" index="2tJIrI" />
-      <concept id="1068390468200" name="jetbrains.mps.baseLanguage.structure.FieldDeclaration" flags="ig" index="312cEg">
-        <property id="1240249534625" name="isVolatile" index="34CwA1" />
-        <property id="8606350594693632173" name="isTransient" index="eg7rD" />
-      </concept>
-      <concept id="1068580123140" name="jetbrains.mps.baseLanguage.structure.ConstructorDeclaration" flags="ig" index="3clFbW" />
-      <concept id="1068581517677" name="jetbrains.mps.baseLanguage.structure.VoidType" flags="in" index="3cqZAl" />
-      <concept id="1081516740877" name="jetbrains.mps.baseLanguage.structure.NotExpression" flags="nn" index="3fqX7Q">
-        <child id="1081516765348" name="expression" index="3fr31v" />
-      </concept>
-      <concept id="1146644623116" name="jetbrains.mps.baseLanguage.structure.PrivateVisibility" flags="nn" index="3Tm6S6" />
-      <concept id="1070475587102" name="jetbrains.mps.baseLanguage.structure.SuperConstructorInvocation" flags="nn" index="XkiVB" />
-      <concept id="1188207840427" name="jetbrains.mps.baseLanguage.structure.AnnotationInstance" flags="nn" index="2AHcQZ">
-        <reference id="1188208074048" name="annotation" index="2AI5Lk" />
-      </concept>
-      <concept id="1188208481402" name="jetbrains.mps.baseLanguage.structure.HasAnnotation" flags="ng" index="2AJDlI">
-        <child id="1188208488637" name="annotation" index="2AJF6D" />
-      </concept>
-      <concept id="1081236700937" name="jetbrains.mps.baseLanguage.structure.StaticMethodCall" flags="nn" index="2YIFZM">
-        <reference id="1144433194310" name="classConcept" index="1Pybhc" />
-      </concept>
-      <concept id="1068498886294" name="jetbrains.mps.baseLanguage.structure.AssignmentExpression" flags="nn" index="37vLTI" />
-      <concept id="1068580123165" name="jetbrains.mps.baseLanguage.structure.InstanceMethodDeclaration" flags="ig" index="3clFb_">
-        <property id="1178608670077" name="isAbstract" index="1EzhhJ" />
-      </concept>
-      <concept id="1215693861676" name="jetbrains.mps.baseLanguage.structure.BaseAssignmentExpression" flags="nn" index="d038R">
-        <child id="1068498886297" name="rValue" index="37vLTx" />
-        <child id="1068498886295" name="lValue" index="37vLTJ" />
-      </concept>
-      <concept id="1164879751025" name="jetbrains.mps.baseLanguage.structure.TryCatchStatement" flags="nn" index="SfApY">
-        <child id="1164879758292" name="body" index="SfCbr" />
-        <child id="1164903496223" name="catchClause" index="TEbGg" />
-      </concept>
-      <concept id="1070475354124" name="jetbrains.mps.baseLanguage.structure.ThisExpression" flags="nn" index="Xjq3P" />
-      <concept id="1070534058343" name="jetbrains.mps.baseLanguage.structure.NullLiteral" flags="nn" index="10Nm6u" />
-      <concept id="1197029447546" name="jetbrains.mps.baseLanguage.structure.FieldReferenceOperation" flags="nn" index="2OwXpG">
-        <reference id="1197029500499" name="fieldDeclaration" index="2Oxat5" />
-      </concept>
-      <concept id="1068580123152" name="jetbrains.mps.baseLanguage.structure.EqualsExpression" flags="nn" index="3clFbC" />
-      <concept id="1164903280175" name="jetbrains.mps.baseLanguage.structure.CatchClause" flags="nn" index="TDmWw">
-        <child id="1164903359218" name="catchBody" index="TDEfX" />
-        <child id="1164903359217" name="throwable" index="TDEfY" />
-      </concept>
-      <concept id="1182160077978" name="jetbrains.mps.baseLanguage.structure.AnonymousClassCreator" flags="nn" index="YeOm9">
-        <child id="1182160096073" name="cls" index="YeSDq" />
-      </concept>
-      <concept id="1080120340718" name="jetbrains.mps.baseLanguage.structure.AndExpression" flags="nn" index="1Wc70l" />
-      <concept id="1170345865475" name="jetbrains.mps.baseLanguage.structure.AnonymousClass" flags="ig" index="1Y3b0j">
-        <reference id="1170346070688" name="classifier" index="1Y3XeK" />
-      </concept>
-      <concept id="1076505808687" name="jetbrains.mps.baseLanguage.structure.WhileStatement" flags="nn" index="2$JKZl">
-        <child id="1076505808688" name="condition" index="2$JKZa" />
-      </concept>
-      <concept id="1068581242866" name="jetbrains.mps.baseLanguage.structure.LocalVariableReference" flags="nn" index="3cpWsa" />
-      <concept id="1068581242869" name="jetbrains.mps.baseLanguage.structure.MinusExpression" flags="nn" index="3cpWsd" />
-      <concept id="1171903916106" name="jetbrains.mps.baseLanguage.structure.UpperBoundType" flags="in" index="3qUE_q">
-        <child id="1171903916107" name="bound" index="3qUE_r" />
-      </concept>
-      <concept id="1163668896201" name="jetbrains.mps.baseLanguage.structure.TernaryOperatorExpression" flags="nn" index="3K4zz7">
-        <child id="1163668914799" name="condition" index="3K4Cdx" />
-        <child id="1163668922816" name="ifTrue" index="3K4E3e" />
-        <child id="1163668934364" name="ifFalse" index="3K4GZi" />
-      </concept>
-      <concept id="1082485599095" name="jetbrains.mps.baseLanguage.structure.BlockStatement" flags="nn" index="9aQIb">
-        <child id="1082485599096" name="statements" index="9aQI4" />
-      </concept>
-      <concept id="1164991038168" name="jetbrains.mps.baseLanguage.structure.ThrowStatement" flags="nn" index="YS8fn">
-        <child id="1164991057263" name="throwable" index="YScLw" />
-      </concept>
-      <concept id="1070533707846" name="jetbrains.mps.baseLanguage.structure.StaticFieldReference" flags="nn" index="10M0yZ">
-        <reference id="1144433057691" name="classifier" index="1PxDUh" />
-      </concept>
-      <concept id="1225271283259" name="jetbrains.mps.baseLanguage.structure.NPEEqualsExpression" flags="nn" index="17R0WA" />
-      <concept id="1160998861373" name="jetbrains.mps.baseLanguage.structure.AssertStatement" flags="nn" index="1gVbGN">
-        <child id="1160998896846" name="condition" index="1gVkn0" />
-      </concept>
-      <concept id="1081256982272" name="jetbrains.mps.baseLanguage.structure.InstanceOfExpression" flags="nn" index="2ZW3vV">
-        <child id="1081256993305" name="classType" index="2ZW6by" />
-        <child id="1081256993304" name="leftExpression" index="2ZW6bz" />
-      </concept>
-      <concept id="1068580123157" name="jetbrains.mps.baseLanguage.structure.Statement" flags="nn" index="3clFbH" />
-      <concept id="1068580320020" name="jetbrains.mps.baseLanguage.structure.IntegerConstant" flags="nn" index="3cmrfG">
-        <property id="1068580320021" name="value" index="3cmrfH" />
-      </concept>
-      <concept id="1082113931046" name="jetbrains.mps.baseLanguage.structure.ContinueStatement" flags="nn" index="3N13vt" />
-      <concept id="7812454656619025416" name="jetbrains.mps.baseLanguage.structure.MethodDeclaration" flags="ng" index="1rXfSm">
-        <property id="8355037393041754995" name="isNative" index="2aFKle" />
-      </concept>
->>>>>>> 7d5561a9
     </language>
     <language id="fd392034-7849-419d-9071-12563d152375" name="jetbrains.mps.baseLanguage.closures">
       <concept id="1199569711397" name="jetbrains.mps.baseLanguage.closures.structure.ClosureLiteral" flags="nn" index="1bVj0M">
@@ -542,21 +368,16 @@
         <child id="1197687035757" name="valueType" index="3rHtpV" />
         <child id="1206655950512" name="initializer" index="3Mj9YC" />
       </concept>
-<<<<<<< HEAD
       <concept id="1165525191778" name="jetbrains.mps.baseLanguage.collections.structure.GetFirstOperation" flags="nn" index="1uHKPH" />
       <concept id="1208542034276" name="jetbrains.mps.baseLanguage.collections.structure.MapClearOperation" flags="nn" index="1yHZxX" />
-=======
->>>>>>> 7d5561a9
+      <concept id="1225727723840" name="jetbrains.mps.baseLanguage.collections.structure.FindFirstOperation" flags="nn" index="1z4cxt" />
       <concept id="1202120902084" name="jetbrains.mps.baseLanguage.collections.structure.WhereOperation" flags="nn" index="3zZkjj" />
       <concept id="1202128969694" name="jetbrains.mps.baseLanguage.collections.structure.SelectOperation" flags="nn" index="3$u5V9" />
       <concept id="1197932370469" name="jetbrains.mps.baseLanguage.collections.structure.MapElement" flags="nn" index="3EllGN">
         <child id="1197932505799" name="map" index="3ElQJh" />
         <child id="1197932525128" name="key" index="3ElVtu" />
       </concept>
-<<<<<<< HEAD
       <concept id="1176501494711" name="jetbrains.mps.baseLanguage.collections.structure.IsNotEmptyOperation" flags="nn" index="3GX2aA" />
-=======
->>>>>>> 7d5561a9
       <concept id="1206655653991" name="jetbrains.mps.baseLanguage.collections.structure.MapInitializer" flags="ng" index="3Mi1_Z">
         <child id="1206655902276" name="entries" index="3MiYds" />
       </concept>
@@ -564,19 +385,6 @@
         <child id="1206655844556" name="key" index="3MiK7k" />
         <child id="1206655853135" name="value" index="3MiMdn" />
       </concept>
-<<<<<<< HEAD
-=======
-      <concept id="1224414427926" name="jetbrains.mps.baseLanguage.collections.structure.SequenceCreator" flags="nn" index="kMnCb">
-        <child id="1224414456414" name="elementType" index="kMuH3" />
-      </concept>
-      <concept id="1151702311717" name="jetbrains.mps.baseLanguage.collections.structure.ToListOperation" flags="nn" index="ANE8D" />
-      <concept id="1165525191778" name="jetbrains.mps.baseLanguage.collections.structure.GetFirstOperation" flags="nn" index="1uHKPH" />
-      <concept id="1208542034276" name="jetbrains.mps.baseLanguage.collections.structure.MapClearOperation" flags="nn" index="1yHZxX" />
-      <concept id="1225727723840" name="jetbrains.mps.baseLanguage.collections.structure.FindFirstOperation" flags="nn" index="1z4cxt" />
-      <concept id="1204980550705" name="jetbrains.mps.baseLanguage.collections.structure.VisitAllOperation" flags="nn" index="2es0OD" />
-      <concept id="1235566554328" name="jetbrains.mps.baseLanguage.collections.structure.AnyOperation" flags="nn" index="2HwmR7" />
-      <concept id="1176501494711" name="jetbrains.mps.baseLanguage.collections.structure.IsNotEmptyOperation" flags="nn" index="3GX2aA" />
->>>>>>> 7d5561a9
     </language>
   </registry>
   <node concept="312cEu" id="5Fumpqe5n45">
@@ -802,7 +610,6 @@
             <node concept="3cpWs8" id="6ErrHV2pH5t" role="3cqZAp">
               <node concept="3cpWsn" id="6ErrHV2pH5u" role="3cpWs9">
                 <property role="TrG5h" value="ver" />
-                <node concept="10Oyi0" id="14enE3XHAip" role="1tU5fm" />
                 <node concept="2OqwBi" id="6ErrHV2pH5x" role="33vP2m">
                   <node concept="1eOMI4" id="5TtkZMZ8RcW" role="2Oq$k0">
                     <node concept="10QFUN" id="5TtkZMZ8RcX" role="1eOMHV">
@@ -821,6 +628,7 @@
                     </node>
                   </node>
                 </node>
+                <node concept="10Oyi0" id="14enE3XHAip" role="1tU5fm" />
               </node>
             </node>
             <node concept="3clFbJ" id="3WF46M4bkG1" role="3cqZAp">
@@ -1399,9 +1207,6 @@
             <node concept="3cpWs8" id="5Fumpqe5osr" role="3cqZAp">
               <node concept="3cpWsn" id="5Fumpqe5oss" role="3cpWs9">
                 <property role="TrG5h" value="descriptorClass" />
-                <node concept="3uibUv" id="5Fumpqe5ost" role="1tU5fm">
-                  <ref role="3uigEE" to="e2lb:~Class" resolve="Class" />
-                </node>
                 <node concept="2OqwBi" id="5JfAyZ3KIyI" role="33vP2m">
                   <node concept="37vLTw" id="5JfAyZ3KHs2" role="2Oq$k0">
                     <ref role="3cqZAo" node="5Fumpqe5n4y" resolve="module" />
@@ -1412,6 +1217,9 @@
                       <ref role="3cqZAo" node="2vYPywV9S3$" resolve="name" />
                     </node>
                   </node>
+                </node>
+                <node concept="3uibUv" id="5Fumpqe5ost" role="1tU5fm">
+                  <ref role="3uigEE" to="e2lb:~Class" resolve="Class" />
                 </node>
               </node>
             </node>
@@ -3111,9 +2919,6 @@
               <node concept="3cpWs8" id="5TtkZMZaN7D" role="3cqZAp">
                 <node concept="3cpWsn" id="5TtkZMZaN7E" role="3cpWs9">
                   <property role="TrG5h" value="nextScript" />
-                  <node concept="3uibUv" id="5TtkZMZaN65" role="1tU5fm">
-                    <ref role="3uigEE" to="bim2:5SsFeroaatc" resolve="ScriptApplied" />
-                  </node>
                   <node concept="2OqwBi" id="5TtkZMZ7lrl" role="33vP2m">
                     <node concept="37vLTw" id="14enE3XEJ_K" role="2Oq$k0">
                       <ref role="3cqZAo" node="1hucSHYomba" resolve="allStepScripts" />
@@ -3136,6 +2941,9 @@
                         </node>
                       </node>
                     </node>
+                  </node>
+                  <node concept="3uibUv" id="5TtkZMZaN65" role="1tU5fm">
+                    <ref role="3uigEE" to="bim2:5SsFeroaatc" resolve="ScriptApplied" />
                   </node>
                 </node>
               </node>
