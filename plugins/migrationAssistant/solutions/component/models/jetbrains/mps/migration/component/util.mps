<?xml version="1.0" encoding="UTF-8"?>
<model ref="r:22e3ec81-a192-41cd-83a2-488758bdeedc(jetbrains.mps.migration.component.util)" concise="true">
  <persistence version="9" />
  <languages>
    <use id="774bf8a0-62e5-41e1-af63-f4812e60e48b" name="jetbrains.mps.baseLanguage.checkedDots" version="-1" />
    <use id="63650c59-16c8-498a-99c8-005c7ee9515d" name="jetbrains.mps.lang.access" version="-1" />
    <use id="9882f4ad-1955-46fe-8269-94189e5dbbf2" name="jetbrains.mps.lang.migration.util" version="-1" />
    <devkit ref="fbc25dd2-5da4-483a-8b19-70928e1b62d7(jetbrains.mps.devkit.general-purpose)" />
  </languages>
  <imports>
    <import index="as9o" ref="f:java_stub#3f233e7f-b8a6-46d2-a57f-795d56775243#org.jetbrains.annotations(Annotations/org.jetbrains.annotations@java_stub)" />
    <import index="88zw" ref="f:java_stub#8865b7a8-5271-43d3-884c-6fd1d9cfdd34#org.jetbrains.mps.openapi.module(MPS.OpenAPI/org.jetbrains.mps.openapi.module@java_stub)" />
    <import index="wqua" ref="f:java_stub#6ed54515-acc8-4d1e-a16c-9fd6cfe951ea#jetbrains.mps.classloading(MPS.Core/jetbrains.mps.classloading@java_stub)" />
    <import index="vsqj" ref="6ed54515-acc8-4d1e-a16c-9fd6cfe951ea/f:java_stub#6ed54515-acc8-4d1e-a16c-9fd6cfe951ea#jetbrains.mps.project(MPS.Core/jetbrains.mps.project@java_stub)" />
    <import index="cu2c" ref="6ed54515-acc8-4d1e-a16c-9fd6cfe951ea/f:java_stub#6ed54515-acc8-4d1e-a16c-9fd6cfe951ea#jetbrains.mps.smodel(MPS.Core/jetbrains.mps.smodel@java_stub)" />
    <import index="e2lb" ref="f:java_stub#6354ebe7-c22a-4a0f-ac54-50b52ab9b065#java.lang(JDK/java.lang@java_stub)" />
    <import index="k7g3" ref="6354ebe7-c22a-4a0f-ac54-50b52ab9b065/f:java_stub#6354ebe7-c22a-4a0f-ac54-50b52ab9b065#java.util(JDK/java.util@java_stub)" />
    <import index="t3eg" ref="8865b7a8-5271-43d3-884c-6fd1d9cfdd34/f:java_stub#8865b7a8-5271-43d3-884c-6fd1d9cfdd34#org.jetbrains.mps.openapi.language(MPS.OpenAPI/org.jetbrains.mps.openapi.language@java_stub)" />
    <import index="ec5l" ref="8865b7a8-5271-43d3-884c-6fd1d9cfdd34/f:java_stub#8865b7a8-5271-43d3-884c-6fd1d9cfdd34#org.jetbrains.mps.openapi.model(MPS.OpenAPI/org.jetbrains.mps.openapi.model@java_stub)" />
    <import index="gqu6" ref="6ed54515-acc8-4d1e-a16c-9fd6cfe951ea/f:java_stub#6ed54515-acc8-4d1e-a16c-9fd6cfe951ea#jetbrains.mps.project.dependency(MPS.Core/jetbrains.mps.project.dependency@java_stub)" />
    <import index="iiw6" ref="498d89d2-c2e9-11e2-ad49-6cf049e62fe5/f:java_stub#498d89d2-c2e9-11e2-ad49-6cf049e62fe5#com.intellij.openapi.components(MPS.IDEA/com.intellij.openapi.components@java_stub)" />
    <import index="b2mh" ref="498d89d2-c2e9-11e2-ad49-6cf049e62fe5/f:java_stub#498d89d2-c2e9-11e2-ad49-6cf049e62fe5#com.intellij.openapi.project(MPS.IDEA/com.intellij.openapi.project@java_stub)" />
    <import index="kqhl" ref="6ed54515-acc8-4d1e-a16c-9fd6cfe951ea/f:java_stub#6ed54515-acc8-4d1e-a16c-9fd6cfe951ea#jetbrains.mps.project.structure.modules(MPS.Core/jetbrains.mps.project.structure.modules@java_stub)" />
    <import index="fxg7" ref="6354ebe7-c22a-4a0f-ac54-50b52ab9b065/f:java_stub#6354ebe7-c22a-4a0f-ac54-50b52ab9b065#java.io(JDK/java.io@java_stub)" />
    <import index="qx6n" ref="8865b7a8-5271-43d3-884c-6fd1d9cfdd34/f:java_stub#8865b7a8-5271-43d3-884c-6fd1d9cfdd34#org.jetbrains.mps.openapi.persistence(MPS.OpenAPI/org.jetbrains.mps.openapi.persistence@java_stub)" />
    <import index="msyo" ref="6ed54515-acc8-4d1e-a16c-9fd6cfe951ea/f:java_stub#6ed54515-acc8-4d1e-a16c-9fd6cfe951ea#jetbrains.mps.util(MPS.Core/jetbrains.mps.util@java_stub)" />
    <import index="59et" ref="6ed54515-acc8-4d1e-a16c-9fd6cfe951ea/f:java_stub#6ed54515-acc8-4d1e-a16c-9fd6cfe951ea#jetbrains.mps.vfs(MPS.Core/jetbrains.mps.vfs@java_stub)" />
    <import index="bim2" ref="r:a9597bdf-0806-4a79-8ace-88240c6b9878(jetbrains.mps.ide.migration)" />
    <import index="53vh" ref="r:53885008-7612-46ff-8b11-27f1d42c3adb(jetbrains.mps.lang.migration.structure)" />
    <import index="buve" ref="r:306236c1-379e-4cee-b600-470a90233e2f(jetbrains.mps.lang.migration.behavior)" />
    <import index="6f4m" ref="528ff3b9-5fc4-40dd-931f-c6ce3650640e/r:f69c3fa1-0e30-4980-84e2-190ae44e4c3d(jetbrains.mps.lang.migration.runtime/jetbrains.mps.lang.migration.runtime.base)" />
    <import index="d2v5" ref="6ed54515-acc8-4d1e-a16c-9fd6cfe951ea/f:java_stub#6ed54515-acc8-4d1e-a16c-9fd6cfe951ea#jetbrains.mps.persistence(MPS.Core/jetbrains.mps.persistence@java_stub)" />
    <import index="tpy3" ref="6ed54515-acc8-4d1e-a16c-9fd6cfe951ea/f:java_stub#6ed54515-acc8-4d1e-a16c-9fd6cfe951ea#jetbrains.mps.smodel.tempmodel(MPS.Core/jetbrains.mps.smodel.tempmodel@java_stub)" />
    <import index="gqi5" ref="9882f4ad-1955-46fe-8269-94189e5dbbf2/r:f3afda2a-1e73-443b-8e74-2e4c43867b70(jetbrains.mps.lang.migration.util/jetbrains.mps.lang.migration.util.structure)" />
    <import index="ep0o" ref="6ed54515-acc8-4d1e-a16c-9fd6cfe951ea/f:java_stub#6ed54515-acc8-4d1e-a16c-9fd6cfe951ea#jetbrains.mps.extapi.persistence(MPS.Core/jetbrains.mps.extapi.persistence@java_stub)" />
    <import index="dbrf" ref="6354ebe7-c22a-4a0f-ac54-50b52ab9b065/f:java_stub#6354ebe7-c22a-4a0f-ac54-50b52ab9b065#javax.swing(JDK/javax.swing@java_stub)" />
    <import index="a7z3" ref="6ed54515-acc8-4d1e-a16c-9fd6cfe951ea/f:java_stub#6ed54515-acc8-4d1e-a16c-9fd6cfe951ea#jetbrains.mps.smodel.adapter.ids(MPS.Core/jetbrains.mps.smodel.adapter.ids@java_stub)" />
    <import index="bco1" ref="6ed54515-acc8-4d1e-a16c-9fd6cfe951ea/f:java_stub#6ed54515-acc8-4d1e-a16c-9fd6cfe951ea#jetbrains.mps.migration.global(MPS.Core/jetbrains.mps.migration.global@java_stub)" />
    <import index="1p1s" ref="6ed54515-acc8-4d1e-a16c-9fd6cfe951ea/f:java_stub#6ed54515-acc8-4d1e-a16c-9fd6cfe951ea#jetbrains.mps(MPS.Core/jetbrains.mps@java_stub)" />
    <import index="62l1" ref="f:java_stub#6ed54515-acc8-4d1e-a16c-9fd6cfe951ea#jetbrains.mps.smodel.adapter(jetbrains.mps.smodel.adapter@java_stub)" />
    <import index="tpck" ref="r:00000000-0000-4000-0000-011c89590288(jetbrains.mps.lang.core.structure)" implicit="true" />
    <import index="tpee" ref="r:00000000-0000-4000-0000-011c895902ca(jetbrains.mps.baseLanguage.structure)" implicit="true" />
    <import index="tp2q" ref="r:00000000-0000-4000-0000-011c8959032e(jetbrains.mps.baseLanguage.collections.structure)" implicit="true" />
    <import index="tp2c" ref="r:00000000-0000-4000-0000-011c89590338(jetbrains.mps.baseLanguage.closures.structure)" implicit="true" />
    <import index="cx9y" ref="r:309aeee7-bee8-445c-b31d-35928d1da75f(jetbrains.mps.baseLanguage.tuples.structure)" implicit="true" />
    <import index="pxpg" ref="r:5a550369-d6d9-4c89-a89b-1bb748dc20b3(jetbrains.mps.baseLanguage.checkedDots.structure)" implicit="true" />
    <import index="tpib" ref="r:00000000-0000-4000-0000-011c8959057f(jetbrains.mps.baseLanguage.logging.structure)" implicit="true" />
    <import index="qff7" ref="r:2ba2e307-a81d-4a21-9e0b-de3624e2fb83(jetbrains.mps.lang.access.structure)" implicit="true" />
    <import index="tp25" ref="r:00000000-0000-4000-0000-011c89590301(jetbrains.mps.lang.smodel.structure)" implicit="true" />
    <import index="42ru" ref="6ed54515-acc8-4d1e-a16c-9fd6cfe951ea/f:java_stub#6ed54515-acc8-4d1e-a16c-9fd6cfe951ea#jetbrains.mps.module(MPS.Core/jetbrains.mps.module@java_stub)" implicit="true" />
  </imports>
  <registry>
    <language id="760a0a8c-eabb-4521-8bfd-65db761a9ba3" name="jetbrains.mps.baseLanguage.logging">
      <concept id="1167227138527" name="jetbrains.mps.baseLanguage.logging.structure.LogStatement" flags="nn" index="34ab3g">
        <property id="1167228628751" name="hasException" index="34fQS0" />
        <property id="1167245565795" name="severity" index="35gtTG" />
        <child id="1167227463056" name="logExpression" index="34bqiv" />
        <child id="1167227561449" name="exception" index="34bMjA" />
      </concept>
    </language>
    <language id="7866978e-a0f0-4cc7-81bc-4d213d9375e1" name="jetbrains.mps.lang.smodel">
      <concept id="1179409122411" name="jetbrains.mps.lang.smodel.structure.Node_ConceptMethodCall" flags="nn" index="2qgKlT" />
      <concept id="1138055754698" name="jetbrains.mps.lang.smodel.structure.SNodeType" flags="in" index="3Tqbb2">
        <reference id="1138405853777" name="concept" index="ehGHo" />
      </concept>
      <concept id="1172424058054" name="jetbrains.mps.lang.smodel.structure.ConceptRefExpression" flags="nn" index="3TUQnm">
        <reference id="1172424100906" name="conceptDeclaration" index="3TV0OU" />
      </concept>
      <concept id="1143226024141" name="jetbrains.mps.lang.smodel.structure.SModelType" flags="in" index="H_c77" />
      <concept id="1143235216708" name="jetbrains.mps.lang.smodel.structure.Model_CreateNewNodeOperation" flags="nn" index="I8ghe">
        <reference id="1143235391024" name="concept" index="I8UWU" />
      </concept>
      <concept id="1166648550386" name="jetbrains.mps.lang.smodel.structure.Model_CreateNewRootNodeOperation" flags="nn" index="2xF2bX" />
      <concept id="1171315804604" name="jetbrains.mps.lang.smodel.structure.Model_RootsOperation" flags="nn" index="2RRcyG">
        <reference id="1171315804605" name="concept" index="2RRcyH" />
      </concept>
      <concept id="1138056022639" name="jetbrains.mps.lang.smodel.structure.SPropertyAccess" flags="nn" index="3TrcHB">
        <reference id="1138056395725" name="property" index="3TsBF5" />
      </concept>
      <concept id="1138056143562" name="jetbrains.mps.lang.smodel.structure.SLinkAccess" flags="nn" index="3TrEf2">
        <reference id="1138056516764" name="link" index="3Tt5mk" />
      </concept>
    </language>
    <language id="63650c59-16c8-498a-99c8-005c7ee9515d" name="jetbrains.mps.lang.access">
      <concept id="8974276187400348173" name="jetbrains.mps.lang.access.structure.CommandClosureLiteral" flags="nn" index="1QHqEC" />
      <concept id="8974276187400348170" name="jetbrains.mps.lang.access.structure.BaseExecuteCommandStatement" flags="nn" index="1QHqEJ">
        <child id="8974276187400348171" name="commandClosureLiteral" index="1QHqEI" />
      </concept>
      <concept id="8974276187400348181" name="jetbrains.mps.lang.access.structure.ExecuteLightweightCommandStatement" flags="nn" index="1QHqEK" />
      <concept id="8974276187400348183" name="jetbrains.mps.lang.access.structure.ExecuteWriteActionStatement" flags="nn" index="1QHqEM" />
      <concept id="8974276187400348177" name="jetbrains.mps.lang.access.structure.ExecuteCommandStatement" flags="nn" index="1QHqEO" />
    </language>
    <language id="774bf8a0-62e5-41e1-af63-f4812e60e48b" name="jetbrains.mps.baseLanguage.checkedDots">
      <concept id="4079382982702596667" name="jetbrains.mps.baseLanguage.checkedDots.structure.CheckedDotExpression" flags="nn" index="2EnYce" />
    </language>
    <language id="ceab5195-25ea-4f22-9b92-103b95ca8c0c" name="jetbrains.mps.lang.core">
      <concept id="1169194658468" name="jetbrains.mps.lang.core.structure.INamedConcept" flags="ng" index="TrEIO">
        <property id="1169194664001" name="name" index="TrG5h" />
      </concept>
    </language>
    <language id="a247e09e-2435-45ba-b8d2-07e93feba96a" name="jetbrains.mps.baseLanguage.tuples">
      <concept id="1238852151516" name="jetbrains.mps.baseLanguage.tuples.structure.IndexedTupleType" flags="in" index="1LlUBW">
        <child id="1238852204892" name="componentType" index="1Lm7xW" />
      </concept>
      <concept id="1238853782547" name="jetbrains.mps.baseLanguage.tuples.structure.IndexedTupleLiteral" flags="nn" index="1Ls8ON">
        <child id="1238853845806" name="component" index="1Lso8e" />
      </concept>
      <concept id="1238857743184" name="jetbrains.mps.baseLanguage.tuples.structure.IndexedTupleMemberAccessExpression" flags="nn" index="1LFfDK">
        <child id="1238857764950" name="tuple" index="1LFl5Q" />
        <child id="1238857834412" name="index" index="1LF_Uc" />
      </concept>
    </language>
    <language id="f3061a53-9226-4cc5-a443-f952ceaf5816" name="jetbrains.mps.baseLanguage">
      <concept id="1081236700938" name="jetbrains.mps.baseLanguage.structure.StaticMethodDeclaration" flags="ig" index="2YIFZL" />
      <concept id="1068390468198" name="jetbrains.mps.baseLanguage.structure.ClassConcept" flags="ig" index="312cEu">
        <property id="1075300953594" name="abstractClass" index="1sVAO0" />
        <property id="1221565133444" name="isFinal" index="1EXbeo" />
        <child id="1095933932569" name="implementedInterface" index="EKbjA" />
        <child id="1165602531693" name="superclass" index="1zkMxy" />
      </concept>
      <concept id="1068580123132" name="jetbrains.mps.baseLanguage.structure.BaseMethodDeclaration" flags="ng" index="3clF44">
        <property id="4276006055363816570" name="isSynchronized" index="od$2w" />
        <property id="1181808852946" name="isFinal" index="DiZV1" />
        <child id="1068580123133" name="returnType" index="3clF45" />
        <child id="1068580123134" name="parameter" index="3clF46" />
        <child id="1068580123135" name="body" index="3clF47" />
      </concept>
      <concept id="1068580123136" name="jetbrains.mps.baseLanguage.structure.StatementList" flags="sn" index="3clFbS">
        <child id="1068581517665" name="statement" index="3cqZAp" />
      </concept>
      <concept id="1068580123137" name="jetbrains.mps.baseLanguage.structure.BooleanConstant" flags="nn" index="3clFbT">
        <property id="1068580123138" name="value" index="3clFbU" />
      </concept>
      <concept id="1068581242875" name="jetbrains.mps.baseLanguage.structure.PlusExpression" flags="nn" index="3cpWs3" />
      <concept id="1068581242878" name="jetbrains.mps.baseLanguage.structure.ReturnStatement" flags="nn" index="3cpWs6">
        <child id="1068581517676" name="expression" index="3cqZAk" />
      </concept>
      <concept id="1068581242864" name="jetbrains.mps.baseLanguage.structure.LocalVariableDeclarationStatement" flags="nn" index="3cpWs8">
        <child id="1068581242865" name="localVariableDeclaration" index="3cpWs9" />
      </concept>
      <concept id="1068581242863" name="jetbrains.mps.baseLanguage.structure.LocalVariableDeclaration" flags="nr" index="3cpWsn" />
      <concept id="1081506773034" name="jetbrains.mps.baseLanguage.structure.LessThanExpression" flags="nn" index="3eOVzh" />
      <concept id="1107461130800" name="jetbrains.mps.baseLanguage.structure.Classifier" flags="ng" index="3pOWGL">
        <property id="521412098689998745" name="nonStatic" index="2bfB8j" />
        <child id="5375687026011219971" name="member" index="jymVt" unordered="true" />
      </concept>
      <concept id="1081773326031" name="jetbrains.mps.baseLanguage.structure.BinaryOperation" flags="nn" index="3uHJSO">
        <child id="1081773367579" name="rightExpression" index="3uHU7w" />
        <child id="1081773367580" name="leftExpression" index="3uHU7B" />
      </concept>
      <concept id="1224848483129" name="jetbrains.mps.baseLanguage.structure.IBLDeprecatable" flags="ng" index="IEa8$">
        <property id="1224848525476" name="isDeprecated" index="IEkAT" />
      </concept>
      <concept id="1070475926800" name="jetbrains.mps.baseLanguage.structure.StringLiteral" flags="nn" index="Xl_RD">
        <property id="1070475926801" name="value" index="Xl_RC" />
      </concept>
      <concept id="1070534644030" name="jetbrains.mps.baseLanguage.structure.BooleanType" flags="in" index="10P_77" />
      <concept id="1070534934090" name="jetbrains.mps.baseLanguage.structure.CastExpression" flags="nn" index="10QFUN">
        <child id="1070534934091" name="type" index="10QFUM" />
        <child id="1070534934092" name="expression" index="10QFUP" />
      </concept>
      <concept id="4972933694980447171" name="jetbrains.mps.baseLanguage.structure.BaseVariableDeclaration" flags="ng" index="19Szcq">
        <child id="5680397130376446158" name="type" index="1tU5fm" />
      </concept>
      <concept id="1079359253375" name="jetbrains.mps.baseLanguage.structure.ParenthesizedExpression" flags="nn" index="1eOMI4">
        <child id="1079359253376" name="expression" index="1eOMHV" />
      </concept>
      <concept id="1154032098014" name="jetbrains.mps.baseLanguage.structure.AbstractLoopStatement" flags="nn" index="2LF5Ji">
        <child id="1154032183016" name="body" index="2LFqv$" />
      </concept>
      <concept id="1197027756228" name="jetbrains.mps.baseLanguage.structure.DotExpression" flags="nn" index="2OqwBi">
        <child id="1197027771414" name="operand" index="2Oq$k0" />
        <child id="1197027833540" name="operation" index="2OqNvi" />
      </concept>
      <concept id="1145552977093" name="jetbrains.mps.baseLanguage.structure.GenericNewExpression" flags="nn" index="2ShNRf">
        <child id="1145553007750" name="creator" index="2ShVmc" />
      </concept>
      <concept id="1068431474542" name="jetbrains.mps.baseLanguage.structure.VariableDeclaration" flags="ng" index="33uBYm">
        <property id="1176718929932" name="isFinal" index="3TUv4t" />
        <child id="1068431790190" name="initializer" index="33vP2m" />
      </concept>
      <concept id="1068498886296" name="jetbrains.mps.baseLanguage.structure.VariableReference" flags="nn" index="37vLTw">
        <reference id="1068581517664" name="variableDeclaration" index="3cqZAo" />
      </concept>
      <concept id="1068580123152" name="jetbrains.mps.baseLanguage.structure.EqualsExpression" flags="nn" index="3clFbC" />
      <concept id="1068580123159" name="jetbrains.mps.baseLanguage.structure.IfStatement" flags="nn" index="3clFbJ">
        <property id="4467513934994662257" name="forceMultiLine" index="TyiWK" />
        <property id="4467513934994662256" name="forceOneLine" index="TyiWL" />
        <child id="1068580123160" name="condition" index="3clFbw" />
        <child id="1068580123161" name="ifTrue" index="3clFbx" />
        <child id="1206060520071" name="elsifClauses" index="3eNLev" />
        <child id="1082485599094" name="ifFalseStatement" index="9aQIa" />
      </concept>
      <concept id="1206060495898" name="jetbrains.mps.baseLanguage.structure.ElsifClause" flags="ng" index="3eNFk2">
        <child id="1206060619838" name="condition" index="3eO9$A" />
        <child id="1206060644605" name="statementList" index="3eOfB_" />
      </concept>
      <concept id="1081506762703" name="jetbrains.mps.baseLanguage.structure.GreaterThanExpression" flags="nn" index="3eOSWO" />
      <concept id="1146644602865" name="jetbrains.mps.baseLanguage.structure.PublicVisibility" flags="nn" index="3Tm1VV" />
      <concept id="1082485599095" name="jetbrains.mps.baseLanguage.structure.BlockStatement" flags="nn" index="9aQIb">
        <child id="1082485599096" name="statements" index="9aQI4" />
      </concept>
      <concept id="1202948039474" name="jetbrains.mps.baseLanguage.structure.InstanceMethodCallOperation" flags="nn" index="liA8E" />
      <concept id="1083260308424" name="jetbrains.mps.baseLanguage.structure.EnumConstantReference" flags="nn" index="Rm8GO">
        <reference id="1083260308426" name="enumConstantDeclaration" index="Rm8GQ" />
        <reference id="1144432896254" name="enumClass" index="1Px2BO" />
      </concept>
      <concept id="1070534058343" name="jetbrains.mps.baseLanguage.structure.NullLiteral" flags="nn" index="10Nm6u" />
      <concept id="1070534370425" name="jetbrains.mps.baseLanguage.structure.IntegerType" flags="in" index="10Oyi0" />
      <concept id="1225271177708" name="jetbrains.mps.baseLanguage.structure.StringType" flags="in" index="17QB3L" />
      <concept id="1204053956946" name="jetbrains.mps.baseLanguage.structure.IMethodCall" flags="ng" index="1ndlxa">
        <reference id="1068499141037" name="baseMethodDeclaration" index="37wK5l" />
        <child id="1068499141038" name="actualArgument" index="37wK5m" />
        <child id="4972241301747169160" name="typeArgument" index="3PaCim" />
      </concept>
      <concept id="1178549954367" name="jetbrains.mps.baseLanguage.structure.IVisible" flags="ng" index="1B3ioH">
        <child id="1178549979242" name="visibility" index="1B3o_S" />
      </concept>
      <concept id="1068498886292" name="jetbrains.mps.baseLanguage.structure.ParameterDeclaration" flags="ir" index="37vLTG" />
      <concept id="1107535904670" name="jetbrains.mps.baseLanguage.structure.ClassifierType" flags="in" index="3uibUv">
        <reference id="1107535924139" name="classifier" index="3uigEE" />
        <child id="1109201940907" name="parameter" index="11_B2D" />
      </concept>
      <concept id="1212685548494" name="jetbrains.mps.baseLanguage.structure.ClassCreator" flags="nn" index="1pGfFk" />
      <concept id="1076505808687" name="jetbrains.mps.baseLanguage.structure.WhileStatement" flags="nn" index="2$JKZl">
        <child id="1076505808688" name="condition" index="2$JKZa" />
      </concept>
      <concept id="1081236700937" name="jetbrains.mps.baseLanguage.structure.StaticMethodCall" flags="nn" index="2YIFZM">
        <reference id="1144433194310" name="classConcept" index="1Pybhc" />
      </concept>
      <concept id="1068498886294" name="jetbrains.mps.baseLanguage.structure.AssignmentExpression" flags="nn" index="37vLTI" />
      <concept id="1068580123155" name="jetbrains.mps.baseLanguage.structure.ExpressionStatement" flags="nn" index="3clFbF">
        <child id="1068580123156" name="expression" index="3clFbG" />
      </concept>
      <concept id="1068580123157" name="jetbrains.mps.baseLanguage.structure.Statement" flags="nn" index="3clFbH" />
      <concept id="1068580123140" name="jetbrains.mps.baseLanguage.structure.ConstructorDeclaration" flags="ig" index="3clFbW" />
      <concept id="1068581242866" name="jetbrains.mps.baseLanguage.structure.LocalVariableReference" flags="nn" index="3cpWsa" />
      <concept id="1068581517677" name="jetbrains.mps.baseLanguage.structure.VoidType" flags="in" index="3cqZAl" />
      <concept id="1081516740877" name="jetbrains.mps.baseLanguage.structure.NotExpression" flags="nn" index="3fqX7Q">
        <child id="1081516765348" name="expression" index="3fr31v" />
      </concept>
      <concept id="1073239437375" name="jetbrains.mps.baseLanguage.structure.NotEqualsExpression" flags="nn" index="3y3z36" />
      <concept id="1163668896201" name="jetbrains.mps.baseLanguage.structure.TernaryOperatorExpression" flags="nn" index="3K4zz7">
        <child id="1163668914799" name="condition" index="3K4Cdx" />
        <child id="1163668922816" name="ifTrue" index="3K4E3e" />
        <child id="1163668934364" name="ifFalse" index="3K4GZi" />
      </concept>
      <concept id="1215693861676" name="jetbrains.mps.baseLanguage.structure.BaseAssignmentExpression" flags="nn" index="d038R">
        <child id="1068498886297" name="rValue" index="37vLTx" />
        <child id="1068498886295" name="lValue" index="37vLTJ" />
      </concept>
      <concept id="1164879751025" name="jetbrains.mps.baseLanguage.structure.TryCatchStatement" flags="nn" index="SfApY">
        <child id="1164879758292" name="body" index="SfCbr" />
        <child id="1164903496223" name="catchClause" index="TEbGg" />
      </concept>
      <concept id="1164903280175" name="jetbrains.mps.baseLanguage.structure.CatchClause" flags="nn" index="TDmWw">
        <child id="1164903359218" name="catchBody" index="TDEfX" />
        <child id="1164903359217" name="throwable" index="TDEfY" />
      </concept>
      <concept id="1070475354124" name="jetbrains.mps.baseLanguage.structure.ThisExpression" flags="nn" index="Xjq3P" />
      <concept id="1070475587102" name="jetbrains.mps.baseLanguage.structure.SuperConstructorInvocation" flags="nn" index="XkiVB" />
      <concept id="1182160077978" name="jetbrains.mps.baseLanguage.structure.AnonymousClassCreator" flags="nn" index="YeOm9">
        <child id="1182160096073" name="cls" index="YeSDq" />
      </concept>
      <concept id="1164991038168" name="jetbrains.mps.baseLanguage.structure.ThrowStatement" flags="nn" index="YS8fn">
        <child id="1164991057263" name="throwable" index="YScLw" />
      </concept>
      <concept id="1070533707846" name="jetbrains.mps.baseLanguage.structure.StaticFieldReference" flags="nn" index="10M0yZ">
        <reference id="1144433057691" name="classifier" index="1PxDUh" />
      </concept>
      <concept id="1225271283259" name="jetbrains.mps.baseLanguage.structure.NPEEqualsExpression" flags="nn" index="17R0WA" />
      <concept id="7812454656619025412" name="jetbrains.mps.baseLanguage.structure.LocalMethodCall" flags="nn" index="1rXfSq" />
      <concept id="1080120340718" name="jetbrains.mps.baseLanguage.structure.AndExpression" flags="nn" index="1Wc70l" />
      <concept id="1170345865475" name="jetbrains.mps.baseLanguage.structure.AnonymousClass" flags="ig" index="1Y3b0j">
        <reference id="1170346070688" name="classifier" index="1Y3XeK" />
      </concept>
      <concept id="1080223426719" name="jetbrains.mps.baseLanguage.structure.OrExpression" flags="nn" index="22lmx$" />
      <concept id="4836112446988635817" name="jetbrains.mps.baseLanguage.structure.UndefinedType" flags="in" index="2jxLKc" />
      <concept id="1465982738277781862" name="jetbrains.mps.baseLanguage.structure.PlaceholderMember" flags="ng" index="2tJIrI" />
      <concept id="1188207840427" name="jetbrains.mps.baseLanguage.structure.AnnotationInstance" flags="nn" index="2AHcQZ">
        <reference id="1188208074048" name="annotation" index="2AI5Lk" />
      </concept>
      <concept id="1188208481402" name="jetbrains.mps.baseLanguage.structure.HasAnnotation" flags="ng" index="2AJDlI">
        <child id="1188208488637" name="annotation" index="2AJF6D" />
      </concept>
      <concept id="1197029447546" name="jetbrains.mps.baseLanguage.structure.FieldReferenceOperation" flags="nn" index="2OwXpG">
        <reference id="1197029500499" name="fieldDeclaration" index="2Oxat5" />
      </concept>
      <concept id="1068390468200" name="jetbrains.mps.baseLanguage.structure.FieldDeclaration" flags="ig" index="312cEg">
        <property id="1240249534625" name="isVolatile" index="34CwA1" />
        <property id="8606350594693632173" name="isTransient" index="eg7rD" />
      </concept>
      <concept id="1068580123165" name="jetbrains.mps.baseLanguage.structure.InstanceMethodDeclaration" flags="ig" index="3clFb_">
        <property id="1178608670077" name="isAbstract" index="1EzhhJ" />
      </concept>
      <concept id="1068581242869" name="jetbrains.mps.baseLanguage.structure.MinusExpression" flags="nn" index="3cpWsd" />
      <concept id="1171903916106" name="jetbrains.mps.baseLanguage.structure.UpperBoundType" flags="in" index="3qUE_q">
        <child id="1171903916107" name="bound" index="3qUE_r" />
      </concept>
      <concept id="1146644623116" name="jetbrains.mps.baseLanguage.structure.PrivateVisibility" flags="nn" index="3Tm6S6" />
      <concept id="1160998861373" name="jetbrains.mps.baseLanguage.structure.AssertStatement" flags="nn" index="1gVbGN">
        <child id="1160998896846" name="condition" index="1gVkn0" />
      </concept>
      <concept id="7812454656619025416" name="jetbrains.mps.baseLanguage.structure.MethodDeclaration" flags="ng" index="1rXfSm">
        <property id="8355037393041754995" name="isNative" index="2aFKle" />
      </concept>
      <concept id="1068580320020" name="jetbrains.mps.baseLanguage.structure.IntegerConstant" flags="nn" index="3cmrfG">
        <property id="1068580320021" name="value" index="3cmrfH" />
      </concept>
    </language>
    <language id="fd392034-7849-419d-9071-12563d152375" name="jetbrains.mps.baseLanguage.closures">
      <concept id="1199569711397" name="jetbrains.mps.baseLanguage.closures.structure.ClosureLiteral" flags="nn" index="1bVj0M">
        <property id="890797661671409019" name="forceMultiLine" index="3yWfEV" />
        <child id="1199569906740" name="parameter" index="1bW2Oz" />
        <child id="1199569916463" name="body" index="1bW5cS" />
      </concept>
    </language>
    <language id="83888646-71ce-4f1c-9c53-c54016f6ad4f" name="jetbrains.mps.baseLanguage.collections">
      <concept id="1151688443754" name="jetbrains.mps.baseLanguage.collections.structure.ListType" flags="in" index="_YKpA">
        <child id="1151688676805" name="elementType" index="_ZDj9" />
      </concept>
      <concept id="1237721394592" name="jetbrains.mps.baseLanguage.collections.structure.AbstractContainerCreator" flags="nn" index="HWqM0">
        <child id="1237721435807" name="elementType" index="HW$YZ" />
        <child id="1237731803878" name="copyFrom" index="I$8f6" />
      </concept>
      <concept id="1160600644654" name="jetbrains.mps.baseLanguage.collections.structure.ListCreatorWithInit" flags="nn" index="Tc6Ow" />
      <concept id="1160612413312" name="jetbrains.mps.baseLanguage.collections.structure.AddElementOperation" flags="nn" index="TSZUe" />
      <concept id="1153943597977" name="jetbrains.mps.baseLanguage.collections.structure.ForEachStatement" flags="nn" index="2Gpval">
        <child id="1153944400369" name="variable" index="2Gsz3X" />
        <child id="1153944424730" name="inputSequence" index="2GsD0m" />
      </concept>
      <concept id="1153944193378" name="jetbrains.mps.baseLanguage.collections.structure.ForEachVariable" flags="nr" index="2GrKxI" />
      <concept id="1153944233411" name="jetbrains.mps.baseLanguage.collections.structure.ForEachVariableReference" flags="nn" index="2GrUjf">
        <reference id="1153944258490" name="variable" index="2Gs0qQ" />
      </concept>
      <concept id="1151689724996" name="jetbrains.mps.baseLanguage.collections.structure.SequenceType" flags="in" index="A3Dl8">
        <child id="1151689745422" name="elementType" index="A3Ik2" />
      </concept>
      <concept id="1204796164442" name="jetbrains.mps.baseLanguage.collections.structure.InternalSequenceOperation" flags="nn" index="23sCx2">
        <child id="1204796294226" name="closure" index="23t8la" />
      </concept>
      <concept id="540871147943773365" name="jetbrains.mps.baseLanguage.collections.structure.SingleArgumentSequenceOperation" flags="nn" index="25WWJ4">
        <child id="540871147943773366" name="argument" index="25WWJ7" />
      </concept>
      <concept id="1226511727824" name="jetbrains.mps.baseLanguage.collections.structure.SetType" flags="in" index="2hMVRd">
        <child id="1226511765987" name="elementType" index="2hN53Y" />
      </concept>
      <concept id="1226516258405" name="jetbrains.mps.baseLanguage.collections.structure.HashSetCreator" flags="nn" index="2i4dXS" />
      <concept id="1201792049884" name="jetbrains.mps.baseLanguage.collections.structure.TranslateOperation" flags="nn" index="3goQfb" />
      <concept id="1203518072036" name="jetbrains.mps.baseLanguage.collections.structure.SmartClosureParameterDeclaration" flags="ig" index="Rh6nW" />
      <concept id="4611582986551314327" name="jetbrains.mps.baseLanguage.collections.structure.OfTypeOperation" flags="nn" index="UnYns">
        <child id="4611582986551314344" name="requestedType" index="UnYnz" />
      </concept>
      <concept id="1235566831861" name="jetbrains.mps.baseLanguage.collections.structure.AllOperation" flags="nn" index="2HxqBE" />
      <concept id="1197683403723" name="jetbrains.mps.baseLanguage.collections.structure.MapType" flags="in" index="3rvAFt">
        <child id="1197683466920" name="keyType" index="3rvQeY" />
        <child id="1197683475734" name="valueType" index="3rvSg0" />
      </concept>
      <concept id="1197686869805" name="jetbrains.mps.baseLanguage.collections.structure.HashMapCreator" flags="nn" index="3rGOSV">
        <child id="1197687026896" name="keyType" index="3rHrn6" />
        <child id="1197687035757" name="valueType" index="3rHtpV" />
        <child id="1206655950512" name="initializer" index="3Mj9YC" />
      </concept>
      <concept id="1197932370469" name="jetbrains.mps.baseLanguage.collections.structure.MapElement" flags="nn" index="3EllGN">
        <child id="1197932505799" name="map" index="3ElQJh" />
        <child id="1197932525128" name="key" index="3ElVtu" />
      </concept>
      <concept id="1208542034276" name="jetbrains.mps.baseLanguage.collections.structure.MapClearOperation" flags="nn" index="1yHZxX" />
      <concept id="1204980550705" name="jetbrains.mps.baseLanguage.collections.structure.VisitAllOperation" flags="nn" index="2es0OD" />
      <concept id="1235566554328" name="jetbrains.mps.baseLanguage.collections.structure.AnyOperation" flags="nn" index="2HwmR7" />
      <concept id="1202120902084" name="jetbrains.mps.baseLanguage.collections.structure.WhereOperation" flags="nn" index="3zZkjj" />
      <concept id="1202128969694" name="jetbrains.mps.baseLanguage.collections.structure.SelectOperation" flags="nn" index="3$u5V9" />
      <concept id="1176501494711" name="jetbrains.mps.baseLanguage.collections.structure.IsNotEmptyOperation" flags="nn" index="3GX2aA" />
      <concept id="1206655653991" name="jetbrains.mps.baseLanguage.collections.structure.MapInitializer" flags="ng" index="3Mi1_Z">
        <child id="1206655902276" name="entries" index="3MiYds" />
      </concept>
      <concept id="1206655735055" name="jetbrains.mps.baseLanguage.collections.structure.MapEntry" flags="ng" index="3Milgn">
        <child id="1206655844556" name="key" index="3MiK7k" />
        <child id="1206655853135" name="value" index="3MiMdn" />
      </concept>
      <concept id="1224414427926" name="jetbrains.mps.baseLanguage.collections.structure.SequenceCreator" flags="nn" index="kMnCb">
        <child id="1224414456414" name="elementType" index="kMuH3" />
      </concept>
      <concept id="1151702311717" name="jetbrains.mps.baseLanguage.collections.structure.ToListOperation" flags="nn" index="ANE8D" />
      <concept id="1165525191778" name="jetbrains.mps.baseLanguage.collections.structure.GetFirstOperation" flags="nn" index="1uHKPH" />
    </language>
  </registry>
  <node concept="312cEu" id="5Fumpqe5n45">
    <property role="TrG5h" value="MigrationsUtil" />
    <node concept="2YIFZL" id="36gq38Lfu63" role="jymVt">
      <property role="TrG5h" value="getDescriptorFQName" />
      <property role="od$2w" value="false" />
      <property role="DiZV1" value="false" />
      <node concept="3clFbS" id="36gq38Lfu64" role="3clF47">
        <node concept="3cpWs6" id="36gq38Lfu65" role="3cqZAp">
          <node concept="3cpWs3" id="36gq38Lfu66" role="3cqZAk">
            <node concept="3cpWs3" id="36gq38Lfu67" role="3uHU7B">
              <node concept="Xl_RD" id="36gq38Lfu68" role="3uHU7w">
                <property role="Xl_RC" value="." />
              </node>
              <node concept="3cpWs3" id="3sY9hBxkpnD" role="3uHU7B">
                <node concept="3cpWs3" id="3sY9hBxkp9i" role="3uHU7B">
                  <node concept="2OqwBi" id="3sY9hBxkoS8" role="3uHU7B">
                    <node concept="37vLTw" id="3sY9hBxkoLb" role="2Oq$k0">
                      <ref role="3cqZAo" node="36gq38Lfu6g" resolve="module" />
                    </node>
                    <node concept="liA8E" id="3sY9hBxkoXX" role="2OqNvi">
                      <ref role="37wK5l" to="88zw:~SModule.getModuleName():java.lang.String" resolve="getModuleName" />
                    </node>
                  </node>
                  <node concept="Xl_RD" id="3sY9hBxkp9q" role="3uHU7w">
                    <property role="Xl_RC" value="." />
                  </node>
                </node>
                <node concept="2OqwBi" id="3sY9hBxknAe" role="3uHU7w">
                  <node concept="Rm8GO" id="3sY9hBxkne7" role="2Oq$k0">
                    <ref role="Rm8GQ" to="cu2c:~LanguageAspect.MIGRATION" resolve="MIGRATION" />
                    <ref role="1Px2BO" to="cu2c:~LanguageAspect" resolve="LanguageAspect" />
                  </node>
                  <node concept="liA8E" id="3sY9hBxkozX" role="2OqNvi">
                    <ref role="37wK5l" to="cu2c:~LanguageAspect.getName():java.lang.String" resolve="getName" />
                  </node>
                </node>
              </node>
            </node>
            <node concept="2OqwBi" id="7w5LXrJKMa0" role="3uHU7w">
              <node concept="3TUQnm" id="7w5LXrJKLDS" role="2Oq$k0">
                <ref role="3TV0OU" to="53vh:7fCCGqboGqz" resolve="MigrationScript" />
              </node>
              <node concept="2qgKlT" id="4F5w8gPWePs" role="2OqNvi">
                <ref role="37wK5l" to="buve:7w5LXrJJkLe" resolve="getGeneratedClassName" />
              </node>
            </node>
          </node>
        </node>
      </node>
      <node concept="3Tm1VV" id="36gq38Lfu6e" role="1B3o_S" />
      <node concept="17QB3L" id="36gq38Lfu6f" role="3clF45" />
      <node concept="37vLTG" id="36gq38Lfu6g" role="3clF46">
        <property role="TrG5h" value="module" />
        <node concept="3uibUv" id="36gq38Lfu6h" role="1tU5fm">
          <ref role="3uigEE" to="88zw:~SModule" resolve="SModule" />
        </node>
      </node>
    </node>
    <node concept="2YIFZL" id="5TtkZMYSzDl" role="jymVt">
      <property role="TrG5h" value="isMigrationNeeded" />
      <property role="IEkAT" value="false" />
      <property role="DiZV1" value="false" />
      <property role="od$2w" value="false" />
      <node concept="3clFbS" id="5TtkZMYSzDm" role="3clF47">
        <node concept="3cpWs8" id="5TtkZMZ8yQ3" role="3cqZAp">
          <node concept="3cpWsn" id="5TtkZMZ8yQ4" role="3cpWs9">
            <property role="TrG5h" value="currentVersion" />
            <node concept="10Oyi0" id="5TtkZMZ8yQ2" role="1tU5fm" />
            <node concept="2OqwBi" id="5TtkZMZ8yQ5" role="33vP2m">
              <node concept="liA8E" id="5TtkZMZ8yQ9" role="2OqNvi">
                <ref role="37wK5l" to="t3eg:~SLanguage.getLanguageVersion():int" resolve="getLanguageVersion" />
              </node>
              <node concept="2OqwBi" id="1HyHl7119Qf" role="2Oq$k0">
                <node concept="37vLTw" id="5TtkZMZ8yQ7" role="2Oq$k0">
                  <ref role="3cqZAo" node="5TtkZMYSzEe" resolve="languageVersions" />
                </node>
                <node concept="liA8E" id="1HyHl711bj1" role="2OqNvi">
                  <ref role="37wK5l" to="6f4m:2RG318eWpZ$" resolve="getLanguage" />
                </node>
              </node>
            </node>
          </node>
        </node>
        <node concept="3clFbJ" id="5TtkZMYTmDo" role="3cqZAp">
          <node concept="3clFbS" id="5TtkZMYTmDp" role="3clFbx">
            <node concept="34ab3g" id="5TtkZMYTmDq" role="3cqZAp">
              <property role="35gtTG" value="error" />
              <node concept="3cpWs3" id="5TtkZMYTmDr" role="34bqiv">
                <node concept="Xl_RD" id="5TtkZMYTmDs" role="3uHU7w">
                  <property role="Xl_RC" value=")" />
                </node>
                <node concept="3cpWs3" id="5TtkZMYTmDt" role="3uHU7B">
                  <node concept="3cpWs3" id="5TtkZMYTmDu" role="3uHU7B">
                    <node concept="3cpWs3" id="5TtkZMYTmDv" role="3uHU7B">
                      <node concept="3cpWs3" id="5TtkZMYTmDw" role="3uHU7B">
                        <node concept="3cpWs3" id="5TtkZMYTmDx" role="3uHU7B">
                          <node concept="3cpWs3" id="5TtkZMYTmDy" role="3uHU7B">
                            <node concept="3cpWs3" id="5TtkZMYTmDz" role="3uHU7B">
                              <node concept="Xl_RD" id="5TtkZMYTmD$" role="3uHU7B">
                                <property role="Xl_RC" value="Module " />
                              </node>
                              <node concept="37vLTw" id="5TtkZMYTOK0" role="3uHU7w">
                                <ref role="3cqZAo" node="5TtkZMYTOuL" resolve="module" />
                              </node>
                            </node>
                            <node concept="Xl_RD" id="5TtkZMYTmDC" role="3uHU7w">
                              <property role="Xl_RC" value=" depends on version " />
                            </node>
                          </node>
                          <node concept="2OqwBi" id="1HyHl711eMV" role="3uHU7w">
                            <node concept="37vLTw" id="1HyHl711eMW" role="2Oq$k0">
                              <ref role="3cqZAo" node="5TtkZMYSzEe" resolve="languageVersions" />
                            </node>
                            <node concept="liA8E" id="1HyHl711eMX" role="2OqNvi">
                              <ref role="37wK5l" to="6f4m:2RG318eWpZE" resolve="getFromVersion" />
                            </node>
                          </node>
                        </node>
                        <node concept="Xl_RD" id="5TtkZMYTmDG" role="3uHU7w">
                          <property role="Xl_RC" value=" of module " />
                        </node>
                      </node>
                      <node concept="2OqwBi" id="1HyHl711dV5" role="3uHU7w">
                        <node concept="37vLTw" id="1HyHl711dV6" role="2Oq$k0">
                          <ref role="3cqZAo" node="5TtkZMYSzEe" resolve="languageVersions" />
                        </node>
                        <node concept="liA8E" id="1HyHl711dV7" role="2OqNvi">
                          <ref role="37wK5l" to="6f4m:2RG318eWpZ$" resolve="getLanguage" />
                        </node>
                      </node>
                    </node>
                    <node concept="Xl_RD" id="5TtkZMYTmDK" role="3uHU7w">
                      <property role="Xl_RC" value=" which is higher than available version (" />
                    </node>
                  </node>
                  <node concept="37vLTw" id="5TtkZMZ8zZr" role="3uHU7w">
                    <ref role="3cqZAo" node="5TtkZMZ8yQ4" resolve="currentVersion" />
                  </node>
                </node>
              </node>
            </node>
          </node>
          <node concept="3eOSWO" id="5TtkZMYTmDO" role="3clFbw">
            <node concept="37vLTw" id="5TtkZMZ8yQa" role="3uHU7w">
              <ref role="3cqZAo" node="5TtkZMZ8yQ4" resolve="currentVersion" />
            </node>
            <node concept="2OqwBi" id="1HyHl711e2Y" role="3uHU7B">
              <node concept="37vLTw" id="1HyHl711e2Z" role="2Oq$k0">
                <ref role="3cqZAo" node="5TtkZMYSzEe" resolve="languageVersions" />
              </node>
              <node concept="liA8E" id="1HyHl711e30" role="2OqNvi">
                <ref role="37wK5l" to="6f4m:2RG318eWpZE" resolve="getFromVersion" />
              </node>
            </node>
          </node>
          <node concept="3eNFk2" id="5TtkZMYTmDV" role="3eNLev">
            <node concept="3eOVzh" id="5TtkZMYTmDW" role="3eO9$A">
              <node concept="37vLTw" id="5TtkZMZ8$c7" role="3uHU7w">
                <ref role="3cqZAo" node="5TtkZMZ8yQ4" resolve="currentVersion" />
              </node>
              <node concept="2OqwBi" id="1HyHl711eV3" role="3uHU7B">
                <node concept="37vLTw" id="1HyHl711eV4" role="2Oq$k0">
                  <ref role="3cqZAo" node="5TtkZMYSzEe" resolve="languageVersions" />
                </node>
                <node concept="liA8E" id="1HyHl711eV5" role="2OqNvi">
                  <ref role="37wK5l" to="6f4m:2RG318eWpZE" resolve="getFromVersion" />
                </node>
              </node>
            </node>
            <node concept="3clFbS" id="5TtkZMYTmE3" role="3eOfB_">
              <node concept="3cpWs6" id="5TtkZMYTmE4" role="3cqZAp">
                <node concept="3clFbT" id="5TtkZMYTmE5" role="3cqZAk">
                  <property role="3clFbU" value="true" />
                </node>
              </node>
            </node>
          </node>
        </node>
        <node concept="3cpWs6" id="5TtkZMYTmE6" role="3cqZAp">
          <node concept="3clFbT" id="5TtkZMYTmE7" role="3cqZAk">
            <property role="3clFbU" value="false" />
          </node>
        </node>
      </node>
      <node concept="37vLTG" id="5TtkZMYTOuL" role="3clF46">
        <property role="TrG5h" value="module" />
        <node concept="3uibUv" id="5TtkZMYTOCS" role="1tU5fm">
          <ref role="3uigEE" to="vsqj:~AbstractModule" resolve="AbstractModule" />
        </node>
      </node>
      <node concept="37vLTG" id="5TtkZMYSzEe" role="3clF46">
        <property role="TrG5h" value="languageVersions" />
        <node concept="3uibUv" id="1HyHl7118$q" role="1tU5fm">
          <ref role="3uigEE" to="6f4m:2RG318eWpZ8" resolve="MigrationScriptReference" />
        </node>
      </node>
      <node concept="3Tm1VV" id="5TtkZMYSzEl" role="1B3o_S" />
      <node concept="10P_77" id="5TtkZMYT_ed" role="3clF45" />
    </node>
    <node concept="2YIFZL" id="tdUHv2nhf2" role="jymVt">
      <property role="TrG5h" value="getLanguageVersions" />
      <property role="IEkAT" value="false" />
      <property role="DiZV1" value="false" />
      <property role="od$2w" value="false" />
      <node concept="3clFbS" id="3WF46M4bglw" role="3clF47">
        <node concept="3cpWs8" id="4S6nXkAl5uN" role="3cqZAp">
          <node concept="3cpWsn" id="4S6nXkAl5uQ" role="3cpWs9">
            <property role="TrG5h" value="result" />
            <node concept="_YKpA" id="1HyHl711hzR" role="1tU5fm">
              <node concept="3uibUv" id="1HyHl711q5g" role="_ZDj9">
                <ref role="3uigEE" to="6f4m:2RG318eWpZ8" resolve="MigrationScriptReference" />
              </node>
            </node>
            <node concept="2ShNRf" id="4S6nXkAl8jW" role="33vP2m">
              <node concept="Tc6Ow" id="4S6nXkAl8jM" role="2ShVmc">
                <node concept="3uibUv" id="1HyHl711qIR" role="HW$YZ">
                  <ref role="3uigEE" to="6f4m:2RG318eWpZ8" resolve="MigrationScriptReference" />
                </node>
              </node>
            </node>
          </node>
        </node>
        <node concept="2Gpval" id="3WF46M4bhe2" role="3cqZAp">
          <node concept="2GrKxI" id="3WF46M4bhe3" role="2Gsz3X">
            <property role="TrG5h" value="lang" />
          </node>
          <node concept="3clFbS" id="3WF46M4bhe5" role="2LFqv$">
            <node concept="3cpWs8" id="6ErrHV2pH5t" role="3cqZAp">
              <node concept="3cpWsn" id="6ErrHV2pH5u" role="3cpWs9">
                <property role="TrG5h" value="ver" />
                <node concept="3uibUv" id="6ErrHV2pH31" role="1tU5fm">
                  <ref role="3uigEE" to="e2lb:~Integer" resolve="Integer" />
                </node>
                <node concept="2OqwBi" id="6ErrHV2pH5v" role="33vP2m">
                  <node concept="2OqwBi" id="6ErrHV2pH5w" role="2Oq$k0">
                    <node concept="2OqwBi" id="6ErrHV2pH5x" role="2Oq$k0">
                      <node concept="1eOMI4" id="5TtkZMZ8RcW" role="2Oq$k0">
                        <node concept="10QFUN" id="5TtkZMZ8RcX" role="1eOMHV">
                          <node concept="37vLTw" id="5TtkZMZ8RcV" role="10QFUP">
                            <ref role="3cqZAo" node="3WF46M4bkoQ" resolve="module" />
                          </node>
                          <node concept="3uibUv" id="5TtkZMZ8RlL" role="10QFUM">
                            <ref role="3uigEE" to="vsqj:~AbstractModule" resolve="AbstractModule" />
                          </node>
                        </node>
                      </node>
                      <node concept="liA8E" id="6ErrHV2pH5z" role="2OqNvi">
                        <ref role="37wK5l" to="vsqj:~AbstractModule.getModuleDescriptor():jetbrains.mps.project.structure.modules.ModuleDescriptor" resolve="getModuleDescriptor" />
                      </node>
                    </node>
                    <node concept="liA8E" id="6ErrHV2pH5$" role="2OqNvi">
                      <ref role="37wK5l" to="kqhl:~ModuleDescriptor.getLanguageVersions():java.util.Map" resolve="getLanguageVersions" />
                    </node>
                  </node>
                  <node concept="liA8E" id="6ErrHV2pH5_" role="2OqNvi">
                    <ref role="37wK5l" to="k7g3:~Map.get(java.lang.Object):java.lang.Object" resolve="get" />
                    <node concept="2GrUjf" id="6ErrHV2pH5A" role="37wK5m">
                      <ref role="2Gs0qQ" node="3WF46M4bhe3" resolve="lang" />
                    </node>
                  </node>
                </node>
              </node>
            </node>
            <node concept="3clFbJ" id="6ErrHV2pHUa" role="3cqZAp">
              <node concept="3clFbS" id="6ErrHV2pHUd" role="3clFbx">
                <node concept="34ab3g" id="6ErrHV2pJTC" role="3cqZAp">
                  <property role="35gtTG" value="warn" />
                  <node concept="3cpWs3" id="6ErrHV2pMlD" role="34bqiv">
                    <node concept="2OqwBi" id="6ErrHV2pN7P" role="3uHU7w">
                      <node concept="37vLTw" id="6ErrHV2pMIX" role="2Oq$k0">
                        <ref role="3cqZAo" node="3WF46M4bkoQ" resolve="module" />
                      </node>
                      <node concept="liA8E" id="6ErrHV2pNMR" role="2OqNvi">
                        <ref role="37wK5l" to="88zw:~SModule.getModuleName():java.lang.String" resolve="getModuleName" />
                      </node>
                    </node>
                    <node concept="3cpWs3" id="6ErrHV2pLKn" role="3uHU7B">
                      <node concept="3cpWs3" id="6ErrHV2pKmx" role="3uHU7B">
                        <node concept="Xl_RD" id="6ErrHV2pJTE" role="3uHU7B">
                          <property role="Xl_RC" value="no version for language " />
                        </node>
                        <node concept="2OqwBi" id="6ErrHV2pKzf" role="3uHU7w">
                          <node concept="2GrUjf" id="6ErrHV2pKqe" role="2Oq$k0">
                            <ref role="2Gs0qQ" node="3WF46M4bhe3" resolve="lang" />
                          </node>
                          <node concept="liA8E" id="6ErrHV2pLiC" role="2OqNvi">
                            <ref role="37wK5l" to="t3eg:~SLanguage.getQualifiedName():java.lang.String" resolve="getQualifiedName" />
                          </node>
                        </node>
                      </node>
                      <node concept="Xl_RD" id="6ErrHV2pLKw" role="3uHU7w">
                        <property role="Xl_RC" value=" in " />
                      </node>
                    </node>
                  </node>
                </node>
              </node>
              <node concept="3clFbC" id="6ErrHV2pIG7" role="3clFbw">
                <node concept="10Nm6u" id="6ErrHV2pIJF" role="3uHU7w" />
                <node concept="37vLTw" id="6ErrHV2pIaY" role="3uHU7B">
                  <ref role="3cqZAo" node="6ErrHV2pH5u" resolve="ver" />
                </node>
              </node>
              <node concept="9aQIb" id="6ErrHV2pNQv" role="9aQIa">
                <node concept="3clFbS" id="6ErrHV2pNQw" role="9aQI4">
                  <node concept="3clFbJ" id="3WF46M4bkG1" role="3cqZAp">
                    <property role="TyiWK" value="true" />
                    <property role="TyiWL" value="false" />
                    <node concept="3clFbS" id="3WF46M4bkG2" role="3clFbx">
                      <node concept="3clFbF" id="4S6nXkAl98i" role="3cqZAp">
                        <node concept="2OqwBi" id="4S6nXkAl9Gj" role="3clFbG">
                          <node concept="37vLTw" id="4S6nXkAl98h" role="2Oq$k0">
                            <ref role="3cqZAo" node="4S6nXkAl5uQ" resolve="result" />
                          </node>
                          <node concept="TSZUe" id="4S6nXkAleUP" role="2OqNvi">
                            <node concept="2ShNRf" id="1HyHl711i2$" role="25WWJ7">
                              <node concept="1pGfFk" id="1HyHl711mQM" role="2ShVmc">
                                <ref role="37wK5l" to="6f4m:1HyHl70Zxpa" resolve="MigrationScriptReference" />
                                <node concept="2GrUjf" id="1HyHl711nht" role="37wK5m">
                                  <ref role="2Gs0qQ" node="3WF46M4bhe3" resolve="lang" />
                                </node>
                                <node concept="37vLTw" id="1HyHl711o8E" role="37wK5m">
                                  <ref role="3cqZAo" node="6ErrHV2pH5u" resolve="ver" />
                                </node>
                              </node>
                            </node>
                          </node>
                        </node>
                      </node>
                    </node>
                    <node concept="3y3z36" id="3WF46M4brQ2" role="3clFbw">
                      <node concept="2OqwBi" id="3WF46M4bs4K" role="3uHU7w">
                        <node concept="2GrUjf" id="3WF46M4bs0Q" role="2Oq$k0">
                          <ref role="2Gs0qQ" node="3WF46M4bhe3" resolve="lang" />
                        </node>
                        <node concept="liA8E" id="5hTUsLmGYYz" role="2OqNvi">
                          <ref role="37wK5l" to="t3eg:~SLanguage.getLanguageVersion():int" resolve="getLanguageVersion" />
                        </node>
                      </node>
                      <node concept="37vLTw" id="6ErrHV2pH5B" role="3uHU7B">
                        <ref role="3cqZAo" node="6ErrHV2pH5u" resolve="ver" />
                      </node>
                    </node>
                  </node>
                </node>
              </node>
            </node>
          </node>
          <node concept="2OqwBi" id="3WF46M4blHX" role="2GsD0m">
            <node concept="37vLTw" id="3WF46M4blF8" role="2Oq$k0">
              <ref role="3cqZAo" node="3WF46M4bkoQ" resolve="module" />
            </node>
            <node concept="liA8E" id="3WF46M4bm2c" role="2OqNvi">
              <ref role="37wK5l" to="88zw:~SModule.getUsedLanguages():java.util.Set" resolve="getUsedLanguages" />
            </node>
          </node>
        </node>
        <node concept="3cpWs6" id="4S6nXkAlgHa" role="3cqZAp">
          <node concept="37vLTw" id="4S6nXkAlhUh" role="3cqZAk">
            <ref role="3cqZAo" node="4S6nXkAl5uQ" resolve="result" />
          </node>
        </node>
      </node>
      <node concept="37vLTG" id="3WF46M4bkoQ" role="3clF46">
        <property role="TrG5h" value="module" />
        <node concept="3uibUv" id="5TtkZMZ8Lmb" role="1tU5fm">
          <ref role="3uigEE" to="88zw:~SModule" resolve="SModule" />
        </node>
      </node>
      <node concept="A3Dl8" id="3WF46M4bhcC" role="3clF45">
        <node concept="3uibUv" id="1HyHl711fpa" role="A3Ik2">
          <ref role="3uigEE" to="6f4m:2RG318eWpZ8" resolve="MigrationScriptReference" />
        </node>
      </node>
      <node concept="3Tm1VV" id="3WF46M4bftU" role="1B3o_S" />
    </node>
    <node concept="2YIFZL" id="1hucSHYigjt" role="jymVt">
      <property role="TrG5h" value="isApplied" />
      <property role="IEkAT" value="false" />
      <property role="DiZV1" value="false" />
      <property role="od$2w" value="false" />
      <node concept="3clFbS" id="4X87npbcjC5" role="3clF47">
        <node concept="3clFbF" id="5TtkZMZ9Pfl" role="3cqZAp">
          <node concept="3eOVzh" id="5TtkZMZ9Q25" role="3clFbG">
            <node concept="2OqwBi" id="5TtkZMZc1NA" role="3uHU7w">
              <node concept="37vLTw" id="5TtkZMZ9Q4C" role="2Oq$k0">
                <ref role="3cqZAo" node="4X87npbcjC_" resolve="module" />
              </node>
              <node concept="liA8E" id="5TtkZMZc1Tt" role="2OqNvi">
                <ref role="37wK5l" to="88zw:~SModule.getUsedLanguageVersion(org.jetbrains.mps.openapi.language.SLanguage):int" resolve="getUsedLanguageVersion" />
                <node concept="2YIFZM" id="5TtkZMZckuo" role="37wK5m">
                  <ref role="37wK5l" to="62l1:~MetaAdapterByDeclaration.getLanguage(jetbrains.mps.smodel.Language):org.jetbrains.mps.openapi.language.SLanguage" resolve="getLanguage" />
                  <ref role="1Pybhc" to="62l1:~MetaAdapterByDeclaration" resolve="MetaAdapterByDeclaration" />
                  <node concept="10QFUN" id="5TtkZMZckCd" role="37wK5m">
                    <node concept="2OqwBi" id="5TtkZMZc20N" role="10QFUP">
                      <node concept="37vLTw" id="5TtkZMZc1WN" role="2Oq$k0">
                        <ref role="3cqZAo" node="4X87npbcjCz" resolve="script" />
                      </node>
                      <node concept="liA8E" id="5TtkZMZc2dS" role="2OqNvi">
                        <ref role="37wK5l" to="6f4m:2RG318eWpZ$" resolve="getLanguage" />
                      </node>
                    </node>
                    <node concept="3uibUv" id="5TtkZMZckCe" role="10QFUM">
                      <ref role="3uigEE" to="cu2c:~Language" resolve="Language" />
                    </node>
                  </node>
                </node>
              </node>
            </node>
            <node concept="2OqwBi" id="5TtkZMZ9P_4" role="3uHU7B">
              <node concept="37vLTw" id="5TtkZMZ9Pfj" role="2Oq$k0">
                <ref role="3cqZAo" node="4X87npbcjCz" resolve="script" />
              </node>
              <node concept="liA8E" id="5TtkZMZ9PEI" role="2OqNvi">
                <ref role="37wK5l" to="6f4m:2RG318eWpZE" resolve="getFromVersion" />
              </node>
            </node>
          </node>
        </node>
      </node>
      <node concept="37vLTG" id="4X87npbcjCz" role="3clF46">
        <property role="TrG5h" value="script" />
        <node concept="3uibUv" id="4X87npbcjC$" role="1tU5fm">
          <ref role="3uigEE" to="6f4m:2RG318eWpZ8" resolve="MigrationScriptReference" />
        </node>
      </node>
      <node concept="37vLTG" id="4X87npbcjC_" role="3clF46">
        <property role="TrG5h" value="module" />
        <node concept="3uibUv" id="5TtkZMZ9RHw" role="1tU5fm">
          <ref role="3uigEE" to="88zw:~SModule" resolve="SModule" />
        </node>
      </node>
      <node concept="10P_77" id="4X87npbcjCy" role="3clF45" />
      <node concept="3Tm1VV" id="4X87npbcjCx" role="1B3o_S" />
    </node>
    <node concept="2YIFZL" id="54APHaXe$y0" role="jymVt">
      <property role="TrG5h" value="getModuleDependencies" />
      <property role="IEkAT" value="false" />
      <property role="DiZV1" value="false" />
      <property role="od$2w" value="false" />
      <node concept="3clFbS" id="54APHaXew5a" role="3clF47">
        <node concept="3cpWs8" id="4X87npbcFOL" role="3cqZAp">
          <node concept="3cpWsn" id="4X87npbcFOM" role="3cpWs9">
            <property role="TrG5h" value="declaredDependencies" />
            <node concept="A3Dl8" id="4X87npbcIgk" role="1tU5fm">
              <node concept="3uibUv" id="4X87npbcIgm" role="A3Ik2">
                <ref role="3uigEE" to="88zw:~SDependency" resolve="SDependency" />
              </node>
            </node>
            <node concept="2OqwBi" id="4X87npbcFON" role="33vP2m">
              <node concept="37vLTw" id="4X87npbcFOO" role="2Oq$k0">
                <ref role="3cqZAo" node="54APHaXewmn" resolve="module" />
              </node>
              <node concept="liA8E" id="4X87npbcFOP" role="2OqNvi">
                <ref role="37wK5l" to="88zw:~SModule.getDeclaredDependencies():java.lang.Iterable" resolve="getDeclaredDependencies" />
              </node>
            </node>
          </node>
        </node>
        <node concept="3cpWs8" id="6QXKeyZ4Vbb" role="3cqZAp">
          <node concept="3cpWsn" id="6QXKeyZ4Vbe" role="3cpWs9">
            <property role="TrG5h" value="dependencies" />
            <node concept="2hMVRd" id="6QXKeyZ4Xsr" role="1tU5fm">
              <node concept="3uibUv" id="6QXKeyZ53pL" role="2hN53Y">
                <ref role="3uigEE" to="88zw:~SModule" resolve="SModule" />
              </node>
            </node>
            <node concept="2ShNRf" id="6QXKeyZ4X_e" role="33vP2m">
              <node concept="2i4dXS" id="6QXKeyZ4X_7" role="2ShVmc">
                <node concept="3uibUv" id="6QXKeyZ54W5" role="HW$YZ">
                  <ref role="3uigEE" to="88zw:~SModule" resolve="SModule" />
                </node>
                <node concept="2OqwBi" id="6QXKeyZ4YhW" role="I$8f6">
                  <node concept="37vLTw" id="6QXKeyZ4Y8A" role="2Oq$k0">
                    <ref role="3cqZAo" node="4X87npbcFOM" resolve="declaredDependencies" />
                  </node>
                  <node concept="3goQfb" id="6QXKeyZ51Qg" role="2OqNvi">
                    <node concept="1bVj0M" id="6QXKeyZ51Qi" role="23t8la">
                      <node concept="3clFbS" id="6QXKeyZ51Qj" role="1bW5cS">
                        <node concept="3clFbF" id="6QXKeyZ51Qk" role="3cqZAp">
                          <node concept="2OqwBi" id="6QXKeyZ51Ql" role="3clFbG">
                            <node concept="2ShNRf" id="6QXKeyZ51Qm" role="2Oq$k0">
                              <node concept="1pGfFk" id="6QXKeyZ51Qn" role="2ShVmc">
                                <ref role="37wK5l" to="gqu6:~GlobalModuleDependenciesManager.&lt;init&gt;(org.jetbrains.mps.openapi.module.SModule)" resolve="GlobalModuleDependenciesManager" />
                                <node concept="37vLTw" id="6QXKeyZ51Qo" role="37wK5m">
                                  <ref role="3cqZAo" node="54APHaXewmn" resolve="module" />
                                </node>
                              </node>
                            </node>
                            <node concept="liA8E" id="6QXKeyZ51Qp" role="2OqNvi">
                              <ref role="37wK5l" to="gqu6:~GlobalModuleDependenciesManager.getModules(jetbrains.mps.project.dependency.GlobalModuleDependenciesManager$Deptype):java.util.Collection" resolve="getModules" />
                              <node concept="Rm8GO" id="6QXKeyZ51Qq" role="37wK5m">
                                <ref role="1Px2BO" to="gqu6:~GlobalModuleDependenciesManager$Deptype" resolve="GlobalModuleDependenciesManager.Deptype" />
                                <ref role="Rm8GQ" to="gqu6:~GlobalModuleDependenciesManager$Deptype.VISIBLE" resolve="VISIBLE" />
                              </node>
                            </node>
                          </node>
                        </node>
                      </node>
                      <node concept="Rh6nW" id="6QXKeyZ51Qr" role="1bW2Oz">
                        <property role="TrG5h" value="it" />
                        <node concept="2jxLKc" id="6QXKeyZ51Qs" role="1tU5fm" />
                      </node>
                    </node>
                  </node>
                </node>
              </node>
            </node>
          </node>
        </node>
        <node concept="3clFbF" id="6QXKeyZ57Kn" role="3cqZAp">
          <node concept="2OqwBi" id="6QXKeyZ599n" role="3clFbG">
            <node concept="37vLTw" id="6QXKeyZ57Kl" role="2Oq$k0">
              <ref role="3cqZAo" node="6QXKeyZ4Vbe" resolve="dependencies" />
            </node>
            <node concept="TSZUe" id="6QXKeyZ5aCX" role="2OqNvi">
              <node concept="37vLTw" id="6QXKeyZ5aPK" role="25WWJ7">
                <ref role="3cqZAo" node="54APHaXewmn" resolve="module" />
              </node>
            </node>
          </node>
        </node>
        <node concept="3cpWs6" id="54APHaXey3P" role="3cqZAp">
          <node concept="37vLTw" id="54APHaXeEgC" role="3cqZAk">
            <ref role="3cqZAo" node="6QXKeyZ4Vbe" resolve="dependencies" />
          </node>
        </node>
      </node>
      <node concept="37vLTG" id="54APHaXewmn" role="3clF46">
        <property role="TrG5h" value="module" />
        <node concept="3uibUv" id="54APHaXewmm" role="1tU5fm">
          <ref role="3uigEE" to="88zw:~SModule" resolve="SModule" />
        </node>
      </node>
      <node concept="2hMVRd" id="54APHaXewk4" role="3clF45">
        <node concept="3uibUv" id="54APHaXewkB" role="2hN53Y">
          <ref role="3uigEE" to="88zw:~SModule" resolve="SModule" />
        </node>
      </node>
      <node concept="3Tm1VV" id="54APHaXew59" role="1B3o_S" />
    </node>
    <node concept="2YIFZL" id="1hucSHYifdM" role="jymVt">
      <property role="TrG5h" value="isAppliedForAllMyDeps" />
      <property role="IEkAT" value="false" />
      <property role="DiZV1" value="false" />
      <property role="od$2w" value="false" />
      <node concept="3clFbS" id="4X87npbaoDA" role="3clF47">
        <node concept="3cpWs6" id="4X87npbasHi" role="3cqZAp">
          <node concept="2OqwBi" id="4X87npbdR6r" role="3cqZAk">
            <node concept="2OqwBi" id="5TtkZMYZIHS" role="2Oq$k0">
              <node concept="1rXfSq" id="54APHaXe_VU" role="2Oq$k0">
                <ref role="37wK5l" node="54APHaXe$y0" resolve="getModuleDependencies" />
                <node concept="37vLTw" id="54APHaXeAOP" role="37wK5m">
                  <ref role="3cqZAo" node="4X87npbaroB" resolve="module" />
                </node>
              </node>
              <node concept="UnYns" id="5TtkZMYZJyR" role="2OqNvi">
                <node concept="3uibUv" id="5TtkZMYZJKo" role="UnYnz">
                  <ref role="3uigEE" to="vsqj:~AbstractModule" resolve="AbstractModule" />
                </node>
              </node>
            </node>
            <node concept="2HxqBE" id="4X87npbdTVM" role="2OqNvi">
              <node concept="1bVj0M" id="4X87npbdTVO" role="23t8la">
                <node concept="3clFbS" id="4X87npbdTVP" role="1bW5cS">
                  <node concept="3clFbF" id="4X87npbdVtd" role="3cqZAp">
                    <node concept="1rXfSq" id="4X87npbdVtc" role="3clFbG">
                      <ref role="37wK5l" node="1hucSHYigjt" resolve="isApplied" />
                      <node concept="37vLTw" id="4X87npbdWY3" role="37wK5m">
                        <ref role="3cqZAo" node="4X87npbaq4E" resolve="script" />
                      </node>
                      <node concept="37vLTw" id="4X87npbdZZS" role="37wK5m">
                        <ref role="3cqZAo" node="4X87npbdTVQ" resolve="it" />
                      </node>
                    </node>
                  </node>
                </node>
                <node concept="Rh6nW" id="4X87npbdTVQ" role="1bW2Oz">
                  <property role="TrG5h" value="it" />
                  <node concept="2jxLKc" id="4X87npbdTVR" role="1tU5fm" />
                </node>
              </node>
            </node>
          </node>
        </node>
      </node>
      <node concept="37vLTG" id="4X87npbaq4E" role="3clF46">
        <property role="TrG5h" value="script" />
        <node concept="3uibUv" id="4X87npbaq4D" role="1tU5fm">
          <ref role="3uigEE" to="6f4m:2RG318eWpZ8" resolve="MigrationScriptReference" />
        </node>
      </node>
      <node concept="37vLTG" id="4X87npbaroB" role="3clF46">
        <property role="TrG5h" value="module" />
        <node concept="3uibUv" id="6nqztBEt2kH" role="1tU5fm">
          <ref role="3uigEE" to="88zw:~SModule" resolve="SModule" />
        </node>
      </node>
      <node concept="10P_77" id="4X87npbaoDx" role="3clF45" />
      <node concept="3Tm1VV" id="4X87npbanet" role="1B3o_S" />
    </node>
    <node concept="3Tm1VV" id="5Fumpqe5n46" role="1B3o_S" />
  </node>
  <node concept="312cEu" id="tdUHv2l0Sg">
    <property role="TrG5h" value="MigrationComponent" />
    <node concept="312cEg" id="3v32as6QRsE" role="jymVt">
      <property role="34CwA1" value="false" />
      <property role="eg7rD" value="false" />
      <property role="TrG5h" value="loadedDescriptors" />
      <property role="3TUv4t" value="false" />
      <node concept="3Tm6S6" id="3v32as6QRrY" role="1B3o_S" />
      <node concept="3rvAFt" id="3v32as6QSVC" role="1tU5fm">
        <node concept="3uibUv" id="3v32as6QTgX" role="3rvQeY">
          <ref role="3uigEE" to="88zw:~SModule" resolve="SModule" />
        </node>
        <node concept="3uibUv" id="3v32as6QTsp" role="3rvSg0">
          <ref role="3uigEE" to="6f4m:2RG318eVG1Q" resolve="MigrationDescriptor" />
        </node>
      </node>
      <node concept="2ShNRf" id="3v32as6QTFd" role="33vP2m">
        <node concept="3rGOSV" id="3v32as6QTF4" role="2ShVmc">
          <node concept="3uibUv" id="3v32as6QTF5" role="3rHrn6">
            <ref role="3uigEE" to="88zw:~SModule" resolve="SModule" />
          </node>
          <node concept="3uibUv" id="3v32as6QTF6" role="3rHtpV">
            <ref role="3uigEE" to="6f4m:2RG318eVG1Q" resolve="MigrationDescriptor" />
          </node>
        </node>
      </node>
    </node>
    <node concept="312cEg" id="1hucSHYkqjq" role="jymVt">
      <property role="34CwA1" value="false" />
      <property role="eg7rD" value="false" />
      <property role="TrG5h" value="mpsProject" />
      <property role="3TUv4t" value="false" />
      <node concept="3uibUv" id="1hucSHYkobd" role="1tU5fm">
        <ref role="3uigEE" to="vsqj:~Project" resolve="Project" />
      </node>
      <node concept="3Tm6S6" id="1hucSHYksrK" role="1B3o_S" />
    </node>
    <node concept="312cEg" id="20viQQRlYbD" role="jymVt">
      <property role="34CwA1" value="false" />
      <property role="eg7rD" value="false" />
      <property role="TrG5h" value="dataModule" />
      <property role="3TUv4t" value="false" />
      <node concept="3uibUv" id="20viQQRlVHH" role="1tU5fm">
        <ref role="3uigEE" to="88zw:~SModule" resolve="SModule" />
      </node>
      <node concept="3Tm6S6" id="20viQQRm0DU" role="1B3o_S" />
    </node>
    <node concept="312cEg" id="20viQQRm4aW" role="jymVt">
      <property role="TrG5h" value="dataModuleOptions" />
      <node concept="3Tm6S6" id="20viQQRm4aX" role="1B3o_S" />
      <node concept="3uibUv" id="20viQQRm6O1" role="1tU5fm">
        <ref role="3uigEE" to="tpy3:~TempModuleOptions" resolve="TempModuleOptions" />
      </node>
    </node>
    <node concept="312cEg" id="25gV4LsqmEu" role="jymVt">
      <property role="34CwA1" value="false" />
      <property role="eg7rD" value="false" />
      <property role="TrG5h" value="lastProjectMigration" />
      <property role="3TUv4t" value="false" />
      <node concept="3Tm6S6" id="25gV4LsqjYK" role="1B3o_S" />
      <node concept="3uibUv" id="25gV4Lsqm_n" role="1tU5fm">
        <ref role="3uigEE" to="bco1:~ProjectMigration" resolve="ProjectMigration" />
      </node>
    </node>
    <node concept="2tJIrI" id="20viQQRkuYh" role="jymVt" />
    <node concept="3clFbW" id="tdUHv2lqAT" role="jymVt">
      <node concept="3cqZAl" id="tdUHv2lqAV" role="3clF45" />
      <node concept="3Tm1VV" id="tdUHv2lqAW" role="1B3o_S" />
      <node concept="3clFbS" id="tdUHv2lqAX" role="3clF47">
        <node concept="XkiVB" id="tdUHv2lqX7" role="3cqZAp">
          <ref role="37wK5l" to="iiw6:~AbstractProjectComponent.&lt;init&gt;(com.intellij.openapi.project.Project)" resolve="AbstractProjectComponent" />
          <node concept="37vLTw" id="tdUHv2ltbO" role="37wK5m">
            <ref role="3cqZAo" node="tdUHv2ltbi" resolve="project" />
          </node>
        </node>
        <node concept="3clFbF" id="1hucSHYq5xh" role="3cqZAp">
          <node concept="37vLTI" id="1hucSHYq8J1" role="3clFbG">
            <node concept="37vLTw" id="1hucSHYq8Og" role="37vLTx">
              <ref role="3cqZAo" node="1hucSHYpYMD" resolve="mpsProject" />
            </node>
            <node concept="2OqwBi" id="1hucSHYq6tk" role="37vLTJ">
              <node concept="Xjq3P" id="1hucSHYq5xf" role="2Oq$k0" />
              <node concept="2OwXpG" id="1hucSHYq8p5" role="2OqNvi">
                <ref role="2Oxat5" node="1hucSHYkqjq" resolve="mpsProject" />
              </node>
            </node>
          </node>
        </node>
        <node concept="3clFbF" id="25gV4LsqpdO" role="3cqZAp">
          <node concept="37vLTI" id="25gV4LsqpnE" role="3clFbG">
            <node concept="10Nm6u" id="25gV4Lsqpox" role="37vLTx" />
            <node concept="37vLTw" id="25gV4LsqpdM" role="37vLTJ">
              <ref role="3cqZAo" node="25gV4LsqmEu" resolve="lastProjectMigration" />
            </node>
          </node>
        </node>
      </node>
      <node concept="37vLTG" id="tdUHv2ltbi" role="3clF46">
        <property role="TrG5h" value="project" />
        <node concept="3uibUv" id="tdUHv2ltjs" role="1tU5fm">
          <ref role="3uigEE" to="b2mh:~Project" resolve="Project" />
        </node>
      </node>
      <node concept="37vLTG" id="1hucSHYpYMD" role="3clF46">
        <property role="TrG5h" value="mpsProject" />
        <node concept="3uibUv" id="1hucSHYq1ez" role="1tU5fm">
          <ref role="3uigEE" to="vsqj:~Project" resolve="Project" />
        </node>
      </node>
    </node>
    <node concept="2tJIrI" id="20viQQRm84q" role="jymVt" />
    <node concept="3clFb_" id="20viQQRmbuY" role="jymVt">
      <property role="1EzhhJ" value="false" />
      <property role="TrG5h" value="initComponent" />
      <property role="DiZV1" value="false" />
      <property role="IEkAT" value="false" />
      <node concept="3Tm1VV" id="20viQQRmbuZ" role="1B3o_S" />
      <node concept="3cqZAl" id="20viQQRmbv1" role="3clF45" />
      <node concept="3clFbS" id="20viQQRmbv2" role="3clF47">
        <node concept="3clFbF" id="7dcmm50a5za" role="3cqZAp">
          <node concept="2YIFZM" id="7dcmm50ae9T" role="3clFbG">
            <ref role="37wK5l" to="dbrf:~SwingUtilities.invokeLater(java.lang.Runnable):void" resolve="invokeLater" />
            <ref role="1Pybhc" to="dbrf:~SwingUtilities" resolve="SwingUtilities" />
            <node concept="1bVj0M" id="7dcmm50aean" role="37wK5m">
              <node concept="3clFbS" id="7dcmm50aeao" role="1bW5cS">
                <node concept="3clFbF" id="20viQQRm7sJ" role="3cqZAp">
                  <node concept="37vLTI" id="20viQQRm7TN" role="3clFbG">
                    <node concept="37vLTw" id="20viQQRm7sH" role="37vLTJ">
                      <ref role="3cqZAo" node="20viQQRm4aW" resolve="dataModuleOptions" />
                    </node>
                    <node concept="2YIFZM" id="20viQQRm7aY" role="37vLTx">
                      <ref role="1Pybhc" to="tpy3:~TempModuleOptions" resolve="TempModuleOptions" />
                      <ref role="37wK5l" to="tpy3:~TempModuleOptions.forDefaultModule():jetbrains.mps.smodel.tempmodel.TempModuleOptions" resolve="forDefaultModule" />
                    </node>
                  </node>
                </node>
                <node concept="1QHqEO" id="3C4KvUJc3L8" role="3cqZAp">
                  <node concept="1QHqEC" id="3C4KvUJc3La" role="1QHqEI">
                    <node concept="3clFbS" id="3C4KvUJc3Lc" role="1bW5cS">
                      <node concept="3clFbF" id="20viQQRm0L6" role="3cqZAp">
                        <node concept="37vLTI" id="20viQQRm0O2" role="3clFbG">
                          <node concept="2OqwBi" id="20viQQRm11K" role="37vLTx">
                            <node concept="37vLTw" id="20viQQRm7Zp" role="2Oq$k0">
                              <ref role="3cqZAo" node="20viQQRm4aW" resolve="dataModuleOptions" />
                            </node>
                            <node concept="liA8E" id="20viQQRm1p$" role="2OqNvi">
                              <ref role="37wK5l" to="tpy3:~TempModuleOptions.createModule():org.jetbrains.mps.openapi.module.SModule" resolve="createModule" />
                            </node>
                          </node>
                          <node concept="37vLTw" id="20viQQRm0L4" role="37vLTJ">
                            <ref role="3cqZAo" node="20viQQRlYbD" resolve="dataModule" />
                          </node>
                        </node>
                      </node>
                    </node>
                  </node>
                </node>
              </node>
            </node>
          </node>
        </node>
      </node>
      <node concept="2AHcQZ" id="20viQQRmbv3" role="2AJF6D">
        <ref role="2AI5Lk" to="e2lb:~Override" resolve="Override" />
      </node>
    </node>
    <node concept="2tJIrI" id="20viQQRmgZP" role="jymVt" />
    <node concept="3clFb_" id="20viQQRmkrz" role="jymVt">
      <property role="1EzhhJ" value="false" />
      <property role="TrG5h" value="disposeComponent" />
      <property role="DiZV1" value="false" />
      <property role="IEkAT" value="false" />
      <node concept="3Tm1VV" id="20viQQRmkr$" role="1B3o_S" />
      <node concept="3cqZAl" id="20viQQRmkrA" role="3clF45" />
      <node concept="3clFbS" id="20viQQRmkrB" role="3clF47">
        <node concept="3clFbF" id="7dcmm50ae$b" role="3cqZAp">
          <node concept="2YIFZM" id="7dcmm50ae_R" role="3clFbG">
            <ref role="37wK5l" to="dbrf:~SwingUtilities.invokeLater(java.lang.Runnable):void" resolve="invokeLater" />
            <ref role="1Pybhc" to="dbrf:~SwingUtilities" resolve="SwingUtilities" />
            <node concept="1bVj0M" id="7dcmm50aeAo" role="37wK5m">
              <node concept="3clFbS" id="7dcmm50aeAp" role="1bW5cS">
                <node concept="1QHqEO" id="3C4KvUJc4bT" role="3cqZAp">
                  <node concept="1QHqEC" id="3C4KvUJc4bV" role="1QHqEI">
                    <node concept="3clFbS" id="3C4KvUJc4bX" role="1bW5cS">
                      <node concept="3clFbF" id="20viQQRmn09" role="3cqZAp">
                        <node concept="2OqwBi" id="20viQQRmn1i" role="3clFbG">
                          <node concept="37vLTw" id="20viQQRmn07" role="2Oq$k0">
                            <ref role="3cqZAo" node="20viQQRm4aW" resolve="dataModuleOptions" />
                          </node>
                          <node concept="liA8E" id="20viQQRmne5" role="2OqNvi">
                            <ref role="37wK5l" to="tpy3:~TempModuleOptions.disposeModule():void" resolve="disposeModule" />
                          </node>
                        </node>
                      </node>
                    </node>
                  </node>
                </node>
              </node>
            </node>
          </node>
        </node>
      </node>
      <node concept="2AHcQZ" id="20viQQRmkrC" role="2AJF6D">
        <ref role="2AI5Lk" to="e2lb:~Override" resolve="Override" />
      </node>
    </node>
    <node concept="2tJIrI" id="6nqztBEs6tV" role="jymVt" />
    <node concept="3clFb_" id="3v32as6RlNF" role="jymVt">
      <property role="TrG5h" value="loadMigrationDescriptor" />
      <property role="DiZV1" value="false" />
      <node concept="3uibUv" id="5Fumpqe5n4j" role="3clF45">
        <ref role="3uigEE" to="6f4m:2RG318eVG1Q" resolve="MigrationDescriptor" />
      </node>
      <node concept="37vLTG" id="5Fumpqe5n4y" role="3clF46">
        <property role="TrG5h" value="module" />
        <node concept="3uibUv" id="5JfAyZ3KgSX" role="1tU5fm">
          <ref role="3uigEE" to="cu2c:~Language" resolve="Language" />
        </node>
      </node>
      <node concept="3clFbS" id="5Fumpqe5n4o" role="3clF47">
        <node concept="3cpWs8" id="1KUoCiqb7pi" role="3cqZAp">
          <node concept="3cpWsn" id="1KUoCiqb7pj" role="3cpWs9">
            <property role="TrG5h" value="loader" />
            <property role="3TUv4t" value="true" />
            <node concept="2OqwBi" id="5JfAyZ3KIyI" role="33vP2m">
              <node concept="37vLTw" id="5JfAyZ3KHs2" role="2Oq$k0">
                <ref role="3cqZAo" node="5Fumpqe5n4y" resolve="module" />
              </node>
              <node concept="liA8E" id="5JfAyZ3KLCs" role="2OqNvi">
                <ref role="37wK5l" to="42ru:~ReloadableModuleBase.getClassLoader():java.lang.ClassLoader" resolve="getClassLoader" />
              </node>
            </node>
            <node concept="3uibUv" id="1KUoCiqb7pl" role="1tU5fm">
              <ref role="3uigEE" to="e2lb:~ClassLoader" resolve="ClassLoader" />
            </node>
          </node>
        </node>
        <node concept="SfApY" id="5Fumpqe5KrA" role="3cqZAp">
          <node concept="3clFbS" id="5Fumpqe5KrB" role="SfCbr">
            <node concept="3cpWs8" id="5Fumpqe5osr" role="3cqZAp">
              <node concept="3cpWsn" id="5Fumpqe5oss" role="3cpWs9">
                <property role="TrG5h" value="descriptorClass" />
                <node concept="3uibUv" id="5Fumpqe5ost" role="1tU5fm">
                  <ref role="3uigEE" to="e2lb:~Class" resolve="Class" />
                </node>
                <node concept="2YIFZM" id="5Fumpqe5oB1" role="33vP2m">
                  <ref role="37wK5l" to="e2lb:~Class.forName(java.lang.String,boolean,java.lang.ClassLoader):java.lang.Class" resolve="forName" />
                  <ref role="1Pybhc" to="e2lb:~Class" resolve="Class" />
                  <node concept="2YIFZM" id="tdUHv2lU2a" role="37wK5m">
                    <ref role="1Pybhc" node="5Fumpqe5n45" resolve="MigrationsUtil" />
                    <ref role="37wK5l" node="36gq38Lfu63" resolve="getDescriptorFQName" />
                    <node concept="37vLTw" id="tdUHv2lU2b" role="37wK5m">
                      <ref role="3cqZAo" node="5Fumpqe5n4y" resolve="module" />
                    </node>
                  </node>
                  <node concept="3clFbT" id="5Fumpqe5CV6" role="37wK5m">
                    <property role="3clFbU" value="true" />
                  </node>
                  <node concept="37vLTw" id="5Fumpqe5CVj" role="37wK5m">
                    <ref role="3cqZAo" node="1KUoCiqb7pj" resolve="loader" />
                  </node>
                </node>
              </node>
            </node>
            <node concept="3cpWs6" id="5Fumpqe5EhY" role="3cqZAp">
              <node concept="10QFUN" id="5Fumpqe5HEO" role="3cqZAk">
                <node concept="3uibUv" id="5Fumpqe5HF0" role="10QFUM">
                  <ref role="3uigEE" to="6f4m:2RG318eVG1Q" resolve="MigrationDescriptor" />
                </node>
                <node concept="2OqwBi" id="5Fumpqe5Hho" role="10QFUP">
                  <node concept="37vLTw" id="5Fumpqe5H5h" role="2Oq$k0">
                    <ref role="3cqZAo" node="5Fumpqe5oss" resolve="descriptorClass" />
                  </node>
                  <node concept="liA8E" id="5Fumpqe5HAY" role="2OqNvi">
                    <ref role="37wK5l" to="e2lb:~Class.newInstance():java.lang.Object" resolve="newInstance" />
                  </node>
                </node>
              </node>
            </node>
          </node>
          <node concept="TDmWw" id="5Fumpqe5Kry" role="TEbGg">
            <node concept="3clFbS" id="5Fumpqe5Krz" role="TDEfX">
              <node concept="3cpWs6" id="5Fumpqe5L5d" role="3cqZAp">
                <node concept="10Nm6u" id="5Fumpqe5L5n" role="3cqZAk" />
              </node>
            </node>
            <node concept="3cpWsn" id="5Fumpqe5Kr$" role="TDEfY">
              <property role="TrG5h" value="e" />
              <node concept="3uibUv" id="5Fumpqe5Kr_" role="1tU5fm">
                <ref role="3uigEE" to="e2lb:~ClassNotFoundException" resolve="ClassNotFoundException" />
              </node>
            </node>
          </node>
          <node concept="TDmWw" id="5Fumpqe5N5x" role="TEbGg">
            <node concept="3clFbS" id="5Fumpqe5N5y" role="TDEfX">
              <node concept="3cpWs6" id="5Fumpqe5N5Z" role="3cqZAp">
                <node concept="10Nm6u" id="5Fumpqe5N60" role="3cqZAk" />
              </node>
            </node>
            <node concept="3cpWsn" id="5Fumpqe5N5z" role="TDEfY">
              <property role="TrG5h" value="e" />
              <node concept="3uibUv" id="5Fumpqe5N5$" role="1tU5fm">
                <ref role="3uigEE" to="e2lb:~IllegalAccessException" resolve="IllegalAccessException" />
              </node>
            </node>
          </node>
          <node concept="TDmWw" id="5Fumpqe5N5_" role="TEbGg">
            <node concept="3clFbS" id="5Fumpqe5N5A" role="TDEfX">
              <node concept="3cpWs6" id="5Fumpqe5N69" role="3cqZAp">
                <node concept="10Nm6u" id="5Fumpqe5N6a" role="3cqZAk" />
              </node>
            </node>
            <node concept="3cpWsn" id="5Fumpqe5N5B" role="TDEfY">
              <property role="TrG5h" value="e" />
              <node concept="3uibUv" id="5Fumpqe5N5C" role="1tU5fm">
                <ref role="3uigEE" to="e2lb:~InstantiationException" resolve="InstantiationException" />
              </node>
            </node>
          </node>
          <node concept="TDmWw" id="1aFuJToDdGD" role="TEbGg">
            <node concept="3cpWsn" id="1aFuJToDdGE" role="TDEfY">
              <property role="TrG5h" value="e" />
              <node concept="3uibUv" id="1aFuJToDfuu" role="1tU5fm">
                <ref role="3uigEE" to="e2lb:~Throwable" resolve="Throwable" />
              </node>
            </node>
            <node concept="3clFbS" id="1aFuJToDdGG" role="TDEfX">
              <node concept="3cpWs6" id="1aFuJToDgtP" role="3cqZAp">
                <node concept="10Nm6u" id="1aFuJToDhce" role="3cqZAk" />
              </node>
            </node>
          </node>
        </node>
      </node>
      <node concept="3Tm1VV" id="5Fumpqe5n4a" role="1B3o_S" />
    </node>
    <node concept="2tJIrI" id="6nqztBEs6$R" role="jymVt" />
    <node concept="3clFb_" id="3v32as6QTI5" role="jymVt">
      <property role="TrG5h" value="getMigrationDescriptor" />
      <property role="DiZV1" value="false" />
      <node concept="3uibUv" id="3v32as6QEZD" role="3clF45">
        <ref role="3uigEE" to="6f4m:2RG318eVG1Q" resolve="MigrationDescriptor" />
      </node>
      <node concept="37vLTG" id="3v32as6QEZE" role="3clF46">
        <property role="TrG5h" value="module" />
        <node concept="3uibUv" id="5JfAyZ3Kjxx" role="1tU5fm">
          <ref role="3uigEE" to="cu2c:~Language" resolve="Language" />
        </node>
      </node>
      <node concept="3clFbS" id="3v32as6QEYY" role="3clF47">
        <node concept="3clFbJ" id="3v32as6QSKU" role="3cqZAp">
          <node concept="3clFbS" id="3v32as6QSKV" role="3clFbx">
            <node concept="3clFbF" id="3v32as6RbJi" role="3cqZAp">
              <node concept="37vLTI" id="3v32as6Rdku" role="3clFbG">
                <node concept="1rXfSq" id="3v32as6RdtR" role="37vLTx">
                  <ref role="37wK5l" node="3v32as6RlNF" resolve="loadMigrationDescriptor" />
                  <node concept="37vLTw" id="5TtkZMZbk3d" role="37wK5m">
                    <ref role="3cqZAo" node="3v32as6QEZE" resolve="module" />
                  </node>
                </node>
                <node concept="3EllGN" id="3v32as6RckH" role="37vLTJ">
                  <node concept="37vLTw" id="5TtkZMZbjS$" role="3ElVtu">
                    <ref role="3cqZAo" node="3v32as6QEZE" resolve="module" />
                  </node>
                  <node concept="37vLTw" id="tdUHv2mbAy" role="3ElQJh">
                    <ref role="3cqZAo" node="3v32as6QRsE" resolve="loadedDescriptors" />
                  </node>
                </node>
              </node>
            </node>
          </node>
          <node concept="3clFbC" id="3v32as6R4iX" role="3clFbw">
            <node concept="3EllGN" id="3v32as6R4j0" role="3uHU7B">
              <node concept="37vLTw" id="5TtkZMZbjLH" role="3ElVtu">
                <ref role="3cqZAo" node="3v32as6QEZE" resolve="module" />
              </node>
              <node concept="37vLTw" id="tdUHv2mbIU" role="3ElQJh">
                <ref role="3cqZAo" node="3v32as6QRsE" resolve="loadedDescriptors" />
              </node>
            </node>
            <node concept="10Nm6u" id="3v32as6R4iZ" role="3uHU7w" />
          </node>
        </node>
        <node concept="3cpWs6" id="3v32as6QWg3" role="3cqZAp">
          <node concept="3EllGN" id="3v32as6QYXX" role="3cqZAk">
            <node concept="37vLTw" id="5TtkZMZbkbP" role="3ElVtu">
              <ref role="3cqZAo" node="3v32as6QEZE" resolve="module" />
            </node>
            <node concept="37vLTw" id="tdUHv2mbMG" role="3ElQJh">
              <ref role="3cqZAo" node="3v32as6QRsE" resolve="loadedDescriptors" />
            </node>
          </node>
        </node>
      </node>
      <node concept="3Tm1VV" id="3v32as6QEZC" role="1B3o_S" />
    </node>
    <node concept="2tJIrI" id="6nqztBEs6FO" role="jymVt" />
    <node concept="3clFb_" id="1nNUkFAY6j9" role="jymVt">
      <property role="1EzhhJ" value="false" />
      <property role="TrG5h" value="clearCache" />
      <property role="od$2w" value="false" />
      <property role="DiZV1" value="false" />
      <node concept="3clFbS" id="1nNUkFAY6jc" role="3clF47">
        <node concept="3clFbF" id="1nNUkFAYaIa" role="3cqZAp">
          <node concept="2OqwBi" id="1nNUkFAYaWm" role="3clFbG">
            <node concept="37vLTw" id="1nNUkFAYaI9" role="2Oq$k0">
              <ref role="3cqZAo" node="3v32as6QRsE" resolve="loadedDescriptors" />
            </node>
            <node concept="1yHZxX" id="1nNUkFAYc8x" role="2OqNvi" />
          </node>
        </node>
      </node>
      <node concept="3Tm1VV" id="1nNUkFAY28R" role="1B3o_S" />
      <node concept="3cqZAl" id="1nNUkFAY6j7" role="3clF45" />
    </node>
    <node concept="2tJIrI" id="5TtkZMYQ1sM" role="jymVt" />
    <node concept="3clFb_" id="5TtkZMYUq8y" role="jymVt">
      <property role="TrG5h" value="fetchScriptForModule" />
      <property role="DiZV1" value="false" />
      <node concept="3uibUv" id="5TtkZMYVpVx" role="3clF45">
        <ref role="3uigEE" to="6f4m:2RG318eVG1Z" resolve="MigrationScript" />
      </node>
      <node concept="37vLTG" id="5TtkZMYUq8_" role="3clF46">
        <property role="TrG5h" value="module" />
        <node concept="3uibUv" id="5TtkZMYUq8A" role="1tU5fm">
          <ref role="3uigEE" to="vsqj:~AbstractModule" resolve="AbstractModule" />
        </node>
      </node>
      <node concept="37vLTG" id="5TtkZMYUwoD" role="3clF46">
        <property role="TrG5h" value="scriptReference" />
        <node concept="3uibUv" id="1HyHl711LIT" role="1tU5fm">
          <ref role="3uigEE" to="6f4m:2RG318eWpZ8" resolve="MigrationScriptReference" />
        </node>
      </node>
      <node concept="3clFbS" id="5TtkZMYUq8B" role="3clF47">
        <node concept="3cpWs8" id="5TtkZMYUq8K" role="3cqZAp">
          <node concept="3cpWsn" id="5TtkZMYUq8L" role="3cpWs9">
            <property role="TrG5h" value="depLanguage" />
            <node concept="2OqwBi" id="1HyHl7120me" role="33vP2m">
              <node concept="37vLTw" id="1HyHl711YJm" role="2Oq$k0">
                <ref role="3cqZAo" node="5TtkZMYUwoD" resolve="scriptReference" />
              </node>
              <node concept="liA8E" id="1HyHl71230b" role="2OqNvi">
                <ref role="37wK5l" to="6f4m:2RG318eWpZ$" resolve="getLanguage" />
              </node>
            </node>
            <node concept="3uibUv" id="5TtkZMZb6uQ" role="1tU5fm">
              <ref role="3uigEE" to="t3eg:~SLanguage" resolve="SLanguage" />
            </node>
          </node>
        </node>
        <node concept="3cpWs8" id="5TtkZMYUq8Q" role="3cqZAp">
          <node concept="3cpWsn" id="5TtkZMYUq8R" role="3cpWs9">
            <property role="TrG5h" value="current" />
            <node concept="10Oyi0" id="5TtkZMYUq8S" role="1tU5fm" />
            <node concept="2OqwBi" id="1HyHl7128Xl" role="33vP2m">
              <node concept="37vLTw" id="1HyHl7127nv" role="2Oq$k0">
                <ref role="3cqZAo" node="5TtkZMYUwoD" resolve="scriptReference" />
              </node>
              <node concept="liA8E" id="1HyHl712bB8" role="2OqNvi">
                <ref role="37wK5l" to="6f4m:2RG318eWpZE" resolve="getFromVersion" />
              </node>
            </node>
          </node>
        </node>
        <node concept="3cpWs8" id="5TtkZMYUq8W" role="3cqZAp">
          <node concept="3cpWsn" id="5TtkZMYUq8X" role="3cpWs9">
            <property role="TrG5h" value="md" />
            <node concept="3uibUv" id="5TtkZMYUq8Y" role="1tU5fm">
              <ref role="3uigEE" to="6f4m:2RG318eVG1Q" resolve="MigrationDescriptor" />
            </node>
            <node concept="1rXfSq" id="5TtkZMYUq8Z" role="33vP2m">
              <ref role="37wK5l" node="3v32as6QTI5" resolve="getMigrationDescriptor" />
              <node concept="10QFUN" id="5JfAyZ3Kw5j" role="37wK5m">
                <node concept="3uibUv" id="5JfAyZ3KyN1" role="10QFUM">
                  <ref role="3uigEE" to="cu2c:~Language" resolve="Language" />
                </node>
                <node concept="2OqwBi" id="5TtkZMZbN_6" role="10QFUP">
                  <node concept="37vLTw" id="5TtkZMYUq90" role="2Oq$k0">
                    <ref role="3cqZAo" node="5TtkZMYUq8L" resolve="depLanguage" />
                  </node>
                  <node concept="liA8E" id="5TtkZMZbPNp" role="2OqNvi">
                    <ref role="37wK5l" to="t3eg:~SLanguage.getSourceModule():org.jetbrains.mps.openapi.module.SModule" resolve="getSourceModule" />
                  </node>
                </node>
              </node>
            </node>
          </node>
        </node>
        <node concept="3clFbJ" id="5TtkZMYUq91" role="3cqZAp">
          <node concept="3clFbS" id="5TtkZMYUq92" role="3clFbx">
            <node concept="34ab3g" id="5TtkZMYUq93" role="3cqZAp">
              <property role="35gtTG" value="warn" />
              <node concept="3cpWs3" id="5TtkZMYUq94" role="34bqiv">
                <node concept="Xl_RD" id="5TtkZMYUq95" role="3uHU7w">
                  <property role="Xl_RC" value="." />
                </node>
                <node concept="3cpWs3" id="5TtkZMYUq96" role="3uHU7B">
                  <node concept="Xl_RD" id="5TtkZMYUq97" role="3uHU7B">
                    <property role="Xl_RC" value="Could not load migration descriptor for language " />
                  </node>
                  <node concept="37vLTw" id="5TtkZMYUq98" role="3uHU7w">
                    <ref role="3cqZAo" node="5TtkZMYUq8L" resolve="depLanguage" />
                  </node>
                </node>
              </node>
            </node>
          </node>
          <node concept="3clFbC" id="5TtkZMYUq99" role="3clFbw">
            <node concept="10Nm6u" id="5TtkZMYUq9a" role="3uHU7w" />
            <node concept="37vLTw" id="5TtkZMYUq9b" role="3uHU7B">
              <ref role="3cqZAo" node="5TtkZMYUq8X" resolve="md" />
            </node>
          </node>
        </node>
        <node concept="3cpWs8" id="5TtkZMYUq9c" role="3cqZAp">
          <node concept="3cpWsn" id="5TtkZMYUq9d" role="3cpWs9">
            <property role="TrG5h" value="script" />
            <node concept="3uibUv" id="5TtkZMYUq9e" role="1tU5fm">
              <ref role="3uigEE" to="6f4m:2RG318eVG1Z" resolve="MigrationScript" />
            </node>
            <node concept="2EnYce" id="5TtkZMYUq9f" role="33vP2m">
              <node concept="37vLTw" id="5TtkZMYUq9g" role="2Oq$k0">
                <ref role="3cqZAo" node="5TtkZMYUq8X" resolve="md" />
              </node>
              <node concept="liA8E" id="5TtkZMYUq9h" role="2OqNvi">
                <ref role="37wK5l" to="6f4m:2RG318eVG1R" resolve="getScript" />
                <node concept="37vLTw" id="5TtkZMYUq9i" role="37wK5m">
                  <ref role="3cqZAo" node="5TtkZMYUq8R" resolve="current" />
                </node>
              </node>
            </node>
          </node>
        </node>
        <node concept="3clFbJ" id="5TtkZMYUq9j" role="3cqZAp">
          <node concept="3clFbS" id="5TtkZMYUq9k" role="3clFbx">
            <node concept="34ab3g" id="5TtkZMYUq9l" role="3cqZAp">
              <property role="35gtTG" value="warn" />
              <node concept="3cpWs3" id="5TtkZMYUq9m" role="34bqiv">
                <node concept="Xl_RD" id="5TtkZMYUq9n" role="3uHU7w">
                  <property role="Xl_RC" value="." />
                </node>
                <node concept="3cpWs3" id="5TtkZMYUq9o" role="3uHU7B">
                  <node concept="3cpWs3" id="5TtkZMYUq9p" role="3uHU7B">
                    <node concept="3cpWs3" id="5TtkZMYUq9q" role="3uHU7B">
                      <node concept="Xl_RD" id="5TtkZMYUq9r" role="3uHU7B">
                        <property role="Xl_RC" value="Could not load migration script for language " />
                      </node>
                      <node concept="37vLTw" id="5TtkZMYUq9s" role="3uHU7w">
                        <ref role="3cqZAo" node="5TtkZMYUq8L" resolve="depLanguage" />
                      </node>
                    </node>
                    <node concept="Xl_RD" id="5TtkZMYUq9t" role="3uHU7w">
                      <property role="Xl_RC" value=", version " />
                    </node>
                  </node>
                  <node concept="37vLTw" id="5TtkZMYUq9u" role="3uHU7w">
                    <ref role="3cqZAo" node="5TtkZMYUq8R" resolve="current" />
                  </node>
                </node>
              </node>
            </node>
            <node concept="3cpWs6" id="5TtkZMYUq9v" role="3cqZAp">
              <node concept="10Nm6u" id="5TtkZMYUq9w" role="3cqZAk" />
            </node>
          </node>
          <node concept="3clFbC" id="5TtkZMYUq9x" role="3clFbw">
            <node concept="10Nm6u" id="5TtkZMYUq9y" role="3uHU7w" />
            <node concept="37vLTw" id="5TtkZMYUq9z" role="3uHU7B">
              <ref role="3cqZAo" node="5TtkZMYUq9d" resolve="script" />
            </node>
          </node>
        </node>
        <node concept="3cpWs6" id="5TtkZMYUq9$" role="3cqZAp">
          <node concept="37vLTw" id="5TtkZMYUq9_" role="3cqZAk">
            <ref role="3cqZAo" node="5TtkZMYUq9d" resolve="script" />
          </node>
        </node>
      </node>
      <node concept="3Tm1VV" id="5TtkZMYUq9L" role="1B3o_S" />
    </node>
    <node concept="2tJIrI" id="6nqztBEs6MM" role="jymVt" />
    <node concept="3clFb_" id="1hucSHYm3$L" role="jymVt">
      <property role="TrG5h" value="isAvailable" />
      <property role="DiZV1" value="false" />
      <node concept="10P_77" id="1hucSHYoJs7" role="3clF45" />
      <node concept="3clFbS" id="1hucSHYm3$S" role="3clF47">
        <node concept="3clFbJ" id="4X87npbhegr" role="3cqZAp">
          <node concept="3clFbS" id="4X87npbhegu" role="3clFbx">
            <node concept="3cpWs6" id="4X87npbhk2p" role="3cqZAp">
              <node concept="3clFbT" id="1hucSHYnXLd" role="3cqZAk">
                <property role="3clFbU" value="true" />
              </node>
            </node>
          </node>
          <node concept="3fqX7Q" id="4X87npbhj4p" role="3clFbw">
            <node concept="2OqwBi" id="4X87npbhj4r" role="3fr31v">
              <node concept="2OqwBi" id="6nqztBEsLuv" role="2Oq$k0">
                <node concept="37vLTw" id="6nqztBEsLuw" role="2Oq$k0">
                  <ref role="3cqZAo" node="1hucSHYpHO6" resolve="p" />
                </node>
                <node concept="liA8E" id="6nqztBEsLux" role="2OqNvi">
                  <ref role="37wK5l" to="bim2:5SsFeroaatB" resolve="getScript" />
                </node>
              </node>
              <node concept="liA8E" id="4X87npbhj4t" role="2OqNvi">
                <ref role="37wK5l" to="6f4m:2RG318eVG28" resolve="isApplicable" />
                <node concept="2OqwBi" id="6nqztBEsLvl" role="37wK5m">
                  <node concept="37vLTw" id="6nqztBEsLvm" role="2Oq$k0">
                    <ref role="3cqZAo" node="1hucSHYpHO6" resolve="p" />
                  </node>
                  <node concept="liA8E" id="6nqztBEsLvn" role="2OqNvi">
                    <ref role="37wK5l" to="bim2:5SsFeroaatH" resolve="getModule" />
                  </node>
                </node>
              </node>
            </node>
          </node>
        </node>
        <node concept="3cpWs8" id="5sLHcpg0yLu" role="3cqZAp">
          <node concept="3cpWsn" id="5sLHcpg0yLv" role="3cpWs9">
            <property role="TrG5h" value="requiresData" />
            <node concept="A3Dl8" id="5sLHcpg0F2Z" role="1tU5fm">
              <node concept="3uibUv" id="5sLHcpg0F31" role="A3Ik2">
                <ref role="3uigEE" to="6f4m:2RG318eWpZ8" resolve="MigrationScriptReference" />
              </node>
            </node>
            <node concept="2OqwBi" id="5sLHcpg0yLw" role="33vP2m">
              <node concept="2OqwBi" id="5sLHcpg0yLx" role="2Oq$k0">
                <node concept="37vLTw" id="5sLHcpg0yLy" role="2Oq$k0">
                  <ref role="3cqZAo" node="1hucSHYpHO6" resolve="p" />
                </node>
                <node concept="liA8E" id="5sLHcpg0yLz" role="2OqNvi">
                  <ref role="37wK5l" to="bim2:5SsFeroaatB" resolve="getScript" />
                </node>
              </node>
              <node concept="liA8E" id="5sLHcpg0yL$" role="2OqNvi">
                <ref role="37wK5l" to="6f4m:2RG318eVG2m" resolve="requiresData" />
              </node>
            </node>
          </node>
        </node>
        <node concept="3cpWs8" id="4X87npbecYH" role="3cqZAp">
          <node concept="3cpWsn" id="4X87npbecYI" role="3cpWs9">
            <property role="TrG5h" value="dataDeps" />
            <node concept="10P_77" id="4X87npbecYG" role="1tU5fm" />
            <node concept="2OqwBi" id="4X87npbecYJ" role="33vP2m">
              <node concept="37vLTw" id="5sLHcpg0yL_" role="2Oq$k0">
                <ref role="3cqZAo" node="5sLHcpg0yLv" resolve="requiresData" />
              </node>
              <node concept="2HxqBE" id="4X87npbecYN" role="2OqNvi">
                <node concept="1bVj0M" id="4X87npbecYO" role="23t8la">
                  <node concept="3clFbS" id="4X87npbecYP" role="1bW5cS">
                    <node concept="3clFbF" id="4X87npbecYQ" role="3cqZAp">
                      <node concept="2YIFZM" id="1hucSHYim$H" role="3clFbG">
                        <ref role="1Pybhc" node="5Fumpqe5n45" resolve="MigrationsUtil" />
                        <ref role="37wK5l" node="1hucSHYifdM" resolve="isAppliedForAllMyDeps" />
                        <node concept="37vLTw" id="1hucSHYinLK" role="37wK5m">
                          <ref role="3cqZAo" node="4X87npbecYU" resolve="it" />
                        </node>
                        <node concept="2OqwBi" id="6nqztBEsLvi" role="37wK5m">
                          <node concept="37vLTw" id="6nqztBEsLvj" role="2Oq$k0">
                            <ref role="3cqZAo" node="1hucSHYpHO6" resolve="p" />
                          </node>
                          <node concept="liA8E" id="6nqztBEsLvk" role="2OqNvi">
                            <ref role="37wK5l" to="bim2:5SsFeroaatH" resolve="getModule" />
                          </node>
                        </node>
                      </node>
                    </node>
                  </node>
                  <node concept="Rh6nW" id="4X87npbecYU" role="1bW2Oz">
                    <property role="TrG5h" value="it" />
                    <node concept="2jxLKc" id="4X87npbecYV" role="1tU5fm" />
                  </node>
                </node>
              </node>
            </node>
          </node>
        </node>
        <node concept="3cpWs8" id="2bWK$jI9Bmj" role="3cqZAp">
          <node concept="3cpWsn" id="2bWK$jI9Bmk" role="3cpWs9">
            <property role="TrG5h" value="executeAfter" />
            <node concept="A3Dl8" id="2bWK$jI9Bml" role="1tU5fm">
              <node concept="3uibUv" id="2bWK$jI9Bmm" role="A3Ik2">
                <ref role="3uigEE" to="6f4m:2RG318eWpZ8" resolve="MigrationScriptReference" />
              </node>
            </node>
            <node concept="2OqwBi" id="2bWK$jI9Bmn" role="33vP2m">
              <node concept="2OqwBi" id="2bWK$jI9Bmo" role="2Oq$k0">
                <node concept="37vLTw" id="2bWK$jI9Bmp" role="2Oq$k0">
                  <ref role="3cqZAo" node="1hucSHYpHO6" resolve="p" />
                </node>
                <node concept="liA8E" id="2bWK$jI9Bmq" role="2OqNvi">
                  <ref role="37wK5l" to="bim2:5SsFeroaatB" resolve="getScript" />
                </node>
              </node>
              <node concept="liA8E" id="2bWK$jI9Bmr" role="2OqNvi">
                <ref role="37wK5l" to="6f4m:2bWK$jI6_Dv" resolve="executeAfter" />
              </node>
            </node>
          </node>
        </node>
        <node concept="3cpWs8" id="2bWK$jI9T0X" role="3cqZAp">
          <node concept="3cpWsn" id="2bWK$jI9T0Y" role="3cpWs9">
            <property role="TrG5h" value="orderDeps" />
            <node concept="10P_77" id="2bWK$jI9T0Z" role="1tU5fm" />
            <node concept="2OqwBi" id="2bWK$jI9T10" role="33vP2m">
              <node concept="37vLTw" id="2bWK$jI9Z_H" role="2Oq$k0">
                <ref role="3cqZAo" node="2bWK$jI9Bmk" resolve="executeAfter" />
              </node>
              <node concept="2HxqBE" id="2bWK$jI9T12" role="2OqNvi">
                <node concept="1bVj0M" id="2bWK$jI9T13" role="23t8la">
                  <node concept="3clFbS" id="2bWK$jI9T14" role="1bW5cS">
                    <node concept="3clFbF" id="2bWK$jI9T15" role="3cqZAp">
                      <node concept="2YIFZM" id="2bWK$jI9ZDC" role="3clFbG">
                        <ref role="37wK5l" node="1hucSHYigjt" resolve="isApplied" />
                        <ref role="1Pybhc" node="5Fumpqe5n45" resolve="MigrationsUtil" />
                        <node concept="37vLTw" id="2bWK$jI9ZDD" role="37wK5m">
                          <ref role="3cqZAo" node="2bWK$jI9T1b" resolve="it" />
                        </node>
                        <node concept="10QFUN" id="2bWK$jI9ZNw" role="37wK5m">
                          <node concept="2OqwBi" id="2bWK$jI9ZDE" role="10QFUP">
                            <node concept="37vLTw" id="2bWK$jI9ZDF" role="2Oq$k0">
                              <ref role="3cqZAo" node="1hucSHYpHO6" resolve="p" />
                            </node>
                            <node concept="liA8E" id="2bWK$jI9ZDG" role="2OqNvi">
                              <ref role="37wK5l" to="bim2:5SsFeroaatH" resolve="getModule" />
                            </node>
                          </node>
                          <node concept="3uibUv" id="2bWK$jI9ZNx" role="10QFUM">
                            <ref role="3uigEE" to="vsqj:~AbstractModule" resolve="AbstractModule" />
                          </node>
                        </node>
                      </node>
                    </node>
                  </node>
                  <node concept="Rh6nW" id="2bWK$jI9T1b" role="1bW2Oz">
                    <property role="TrG5h" value="it" />
                    <node concept="2jxLKc" id="2bWK$jI9T1c" role="1tU5fm" />
                  </node>
                </node>
              </node>
            </node>
          </node>
        </node>
        <node concept="3clFbJ" id="4X87npbegoM" role="3cqZAp">
          <node concept="3clFbS" id="4X87npbegoP" role="3clFbx">
            <node concept="3cpWs6" id="4X87npbgHf_" role="3cqZAp">
              <node concept="3clFbT" id="1hucSHYo7Oh" role="3cqZAk">
                <property role="3clFbU" value="true" />
              </node>
            </node>
          </node>
          <node concept="1Wc70l" id="44diWn4P73q" role="3clFbw">
            <node concept="37vLTw" id="44diWn4PbiK" role="3uHU7w">
              <ref role="3cqZAo" node="2bWK$jI9T0Y" resolve="orderDeps" />
            </node>
            <node concept="37vLTw" id="4X87npbegzy" role="3uHU7B">
              <ref role="3cqZAo" node="4X87npbecYI" resolve="dataDeps" />
            </node>
          </node>
        </node>
        <node concept="3cpWs6" id="1hucSHYoalb" role="3cqZAp">
          <node concept="3clFbT" id="1hucSHYoejT" role="3cqZAk">
            <property role="3clFbU" value="false" />
          </node>
        </node>
      </node>
      <node concept="3Tm1VV" id="1hucSHYm3_W" role="1B3o_S" />
      <node concept="37vLTG" id="1hucSHYpHO6" role="3clF46">
        <property role="TrG5h" value="p" />
        <node concept="3uibUv" id="22DYt9PWMrX" role="1tU5fm">
          <ref role="3uigEE" to="bim2:5SsFeroaatc" resolve="ScriptApplied" />
        </node>
      </node>
    </node>
    <node concept="2tJIrI" id="1t1GVkLyelD" role="jymVt" />
    <node concept="3clFb_" id="1hucSHYiO1k" role="jymVt">
      <property role="1EzhhJ" value="false" />
      <property role="TrG5h" value="isMigrationRequired" />
      <property role="DiZV1" value="false" />
      <property role="IEkAT" value="false" />
      <node concept="3Tm1VV" id="1hucSHYiO1l" role="1B3o_S" />
      <node concept="10P_77" id="1hucSHYiO1n" role="3clF45" />
      <node concept="3clFbS" id="1hucSHYiO1o" role="3clF47">
        <node concept="3clFbJ" id="3Oeb2$9rPM$" role="3cqZAp">
          <node concept="3clFbS" id="3Oeb2$9rPMB" role="3clFbx">
            <node concept="3cpWs6" id="3Oeb2$9rT76" role="3cqZAp">
              <node concept="3clFbT" id="3Oeb2$9rViZ" role="3cqZAk">
                <property role="3clFbU" value="false" />
              </node>
            </node>
          </node>
          <node concept="2YIFZM" id="3Oeb2$9rT6h" role="3clFbw">
            <ref role="37wK5l" to="1p1s:~RuntimeFlags.isTestMode():boolean" resolve="isTestMode" />
            <ref role="1Pybhc" to="1p1s:~RuntimeFlags" resolve="RuntimeFlags" />
          </node>
        </node>
        <node concept="3cpWs8" id="4aZg28H$SCN" role="3cqZAp">
          <node concept="3cpWsn" id="4aZg28H$SCO" role="3cpWs9">
            <property role="TrG5h" value="result" />
            <node concept="10P_77" id="4aZg28H$SCM" role="1tU5fm" />
            <node concept="3clFbT" id="4aZg28H$SCP" role="33vP2m">
              <property role="3clFbU" value="false" />
            </node>
          </node>
        </node>
        <node concept="1QHqEM" id="4aZg28H$NPy" role="3cqZAp">
          <node concept="1QHqEC" id="4aZg28H$NP$" role="1QHqEI">
            <node concept="3clFbS" id="4aZg28H$NPA" role="1bW5cS">
              <node concept="3cpWs8" id="25gV4LspuWF" role="3cqZAp">
                <node concept="3cpWsn" id="25gV4LspuWG" role="3cpWs9">
                  <property role="TrG5h" value="pMig" />
                  <node concept="_YKpA" id="25gV4Lspx4d" role="1tU5fm">
                    <node concept="3uibUv" id="25gV4Lspx4f" role="_ZDj9">
                      <ref role="3uigEE" to="bco1:~ProjectMigration" resolve="ProjectMigration" />
                    </node>
                  </node>
                  <node concept="2OqwBi" id="25gV4LspuWH" role="33vP2m">
                    <node concept="2YIFZM" id="25gV4Lsxw$6" role="2Oq$k0">
                      <ref role="37wK5l" to="bco1:~ProjectMigrationsRegistry.getInstance():jetbrains.mps.migration.global.ProjectMigrationsRegistry" resolve="getInstance" />
                      <ref role="1Pybhc" to="bco1:~ProjectMigrationsRegistry" resolve="ProjectMigrationsRegistry" />
                    </node>
                    <node concept="liA8E" id="25gV4LspuWJ" role="2OqNvi">
                      <ref role="37wK5l" to="bco1:~ProjectMigrationsRegistry.getMigrations():java.util.List" resolve="getMigrations" />
                    </node>
                  </node>
                </node>
              </node>
              <node concept="3cpWs8" id="1hucSHYjLwE" role="3cqZAp">
                <node concept="3cpWsn" id="1hucSHYjLwF" role="3cpWs9">
                  <property role="TrG5h" value="modules" />
                  <node concept="A3Dl8" id="1hucSHYjMs2" role="1tU5fm">
                    <node concept="3qUE_q" id="1hucSHYjMs4" role="A3Ik2">
                      <node concept="3uibUv" id="1hucSHYjMs5" role="3qUE_r">
                        <ref role="3uigEE" to="88zw:~SModule" resolve="SModule" />
                      </node>
                    </node>
                  </node>
                  <node concept="2OqwBi" id="1hucSHYjLwG" role="33vP2m">
                    <node concept="37vLTw" id="1hucSHYkuJi" role="2Oq$k0">
                      <ref role="3cqZAo" node="1hucSHYkqjq" resolve="mpsProject" />
                    </node>
                    <node concept="liA8E" id="1hucSHYjLwJ" role="2OqNvi">
                      <ref role="37wK5l" to="vsqj:~Project.getModules():java.lang.Iterable" resolve="getModules" />
                    </node>
                  </node>
                </node>
              </node>
              <node concept="3clFbF" id="5TtkZMZ67rQ" role="3cqZAp">
                <node concept="2OqwBi" id="5TtkZMZ6b1U" role="3clFbG">
                  <node concept="2OqwBi" id="5TtkZMZ68kb" role="2Oq$k0">
                    <node concept="37vLTw" id="5TtkZMZ67rO" role="2Oq$k0">
                      <ref role="3cqZAo" node="1hucSHYjLwF" resolve="modules" />
                    </node>
                    <node concept="UnYns" id="5TtkZMZ69Cl" role="2OqNvi">
                      <node concept="3uibUv" id="5TtkZMZ6abr" role="UnYnz">
                        <ref role="3uigEE" to="vsqj:~AbstractModule" resolve="AbstractModule" />
                      </node>
                    </node>
                  </node>
                  <node concept="2es0OD" id="5TtkZMZ6ch5" role="2OqNvi">
                    <node concept="1bVj0M" id="5TtkZMZ6ch7" role="23t8la">
                      <node concept="3clFbS" id="5TtkZMZ6ch8" role="1bW5cS">
                        <node concept="3clFbF" id="5TtkZMZ6cPN" role="3cqZAp">
                          <node concept="2OqwBi" id="5TtkZMZ6dlh" role="3clFbG">
                            <node concept="37vLTw" id="5TtkZMZ6cPM" role="2Oq$k0">
                              <ref role="3cqZAo" node="5TtkZMZ6ch9" resolve="it" />
                            </node>
                            <node concept="liA8E" id="5TtkZMZ6e7R" role="2OqNvi">
                              <ref role="37wK5l" to="vsqj:~AbstractModule.validateLanguageVersions():void" resolve="validateLanguageVersions" />
                            </node>
                          </node>
                        </node>
                      </node>
                      <node concept="Rh6nW" id="5TtkZMZ6ch9" role="1bW2Oz">
                        <property role="TrG5h" value="it" />
                        <node concept="2jxLKc" id="5TtkZMZ6cha" role="1tU5fm" />
                      </node>
                    </node>
                  </node>
                </node>
              </node>
              <node concept="3cpWs8" id="25gV4LspBhP" role="3cqZAp">
                <node concept="3cpWsn" id="25gV4LspBhQ" role="3cpWs9">
                  <property role="TrG5h" value="projectMig" />
                  <node concept="10P_77" id="25gV4LspBhG" role="1tU5fm" />
                  <node concept="2OqwBi" id="25gV4LspBhR" role="33vP2m">
                    <node concept="37vLTw" id="25gV4LspBhS" role="2Oq$k0">
                      <ref role="3cqZAo" node="25gV4LspuWG" resolve="pMig" />
                    </node>
                    <node concept="2HwmR7" id="25gV4LspBhT" role="2OqNvi">
                      <node concept="1bVj0M" id="25gV4LspBhU" role="23t8la">
                        <node concept="3clFbS" id="25gV4LspBhV" role="1bW5cS">
                          <node concept="3clFbF" id="25gV4LspBhW" role="3cqZAp">
                            <node concept="2OqwBi" id="25gV4LspBhX" role="3clFbG">
                              <node concept="37vLTw" id="25gV4LspBhY" role="2Oq$k0">
                                <ref role="3cqZAo" node="25gV4LspBi1" resolve="it" />
                              </node>
                              <node concept="liA8E" id="25gV4LspBhZ" role="2OqNvi">
                                <ref role="37wK5l" to="bco1:~ProjectMigration.shouldBeExecuted(jetbrains.mps.project.Project):boolean" resolve="shouldBeExecuted" />
                                <node concept="37vLTw" id="25gV4LspBi0" role="37wK5m">
                                  <ref role="3cqZAo" node="1hucSHYkqjq" resolve="mpsProject" />
                                </node>
                              </node>
                            </node>
                          </node>
                        </node>
                        <node concept="Rh6nW" id="25gV4LspBi1" role="1bW2Oz">
                          <property role="TrG5h" value="it" />
                          <node concept="2jxLKc" id="25gV4LspBi2" role="1tU5fm" />
                        </node>
                      </node>
                    </node>
                  </node>
                </node>
              </node>
              <node concept="3cpWs8" id="25gV4LspCYE" role="3cqZAp">
                <node concept="3cpWsn" id="25gV4LspCYF" role="3cpWs9">
                  <property role="TrG5h" value="languageMig" />
                  <node concept="10P_77" id="25gV4LspCYy" role="1tU5fm" />
                  <node concept="2OqwBi" id="25gV4LspCYG" role="33vP2m">
                    <node concept="2OqwBi" id="5TtkZMYXN4p" role="2Oq$k0">
                      <node concept="37vLTw" id="25gV4LspCYH" role="2Oq$k0">
                        <ref role="3cqZAo" node="1hucSHYjLwF" resolve="modules" />
                      </node>
                      <node concept="UnYns" id="5TtkZMYXOmy" role="2OqNvi">
                        <node concept="3uibUv" id="5TtkZMYXORK" role="UnYnz">
                          <ref role="3uigEE" to="vsqj:~AbstractModule" resolve="AbstractModule" />
                        </node>
                      </node>
                    </node>
                    <node concept="2HwmR7" id="25gV4LspCYI" role="2OqNvi">
                      <node concept="1bVj0M" id="25gV4LspCYJ" role="23t8la">
                        <node concept="3clFbS" id="25gV4LspCYK" role="1bW5cS">
                          <node concept="3clFbF" id="25gV4LspCYL" role="3cqZAp">
                            <node concept="2OqwBi" id="25gV4LspCYM" role="3clFbG">
                              <node concept="2OqwBi" id="5TtkZMYXLDW" role="2Oq$k0">
                                <node concept="2YIFZM" id="5TtkZMYXMaN" role="2Oq$k0">
                                  <ref role="1Pybhc" node="5Fumpqe5n45" resolve="MigrationsUtil" />
                                  <ref role="37wK5l" node="tdUHv2nhf2" resolve="getLanguageVersions" />
                                  <node concept="37vLTw" id="5TtkZMYXMaO" role="37wK5m">
                                    <ref role="3cqZAo" node="25gV4LspCYV" resolve="module" />
                                  </node>
                                </node>
                                <node concept="3zZkjj" id="5TtkZMYXLDZ" role="2OqNvi">
                                  <node concept="1bVj0M" id="5TtkZMYXLE0" role="23t8la">
                                    <node concept="3clFbS" id="5TtkZMYXLE1" role="1bW5cS">
                                      <node concept="3clFbF" id="5TtkZMYXLE2" role="3cqZAp">
                                        <node concept="2YIFZM" id="5TtkZMYXMaQ" role="3clFbG">
                                          <ref role="1Pybhc" node="5Fumpqe5n45" resolve="MigrationsUtil" />
                                          <ref role="37wK5l" node="5TtkZMYSzDl" resolve="isMigrationNeeded" />
                                          <node concept="37vLTw" id="5TtkZMYXY95" role="37wK5m">
                                            <ref role="3cqZAo" node="25gV4LspCYV" resolve="module" />
                                          </node>
                                          <node concept="37vLTw" id="5TtkZMYXMaS" role="37wK5m">
                                            <ref role="3cqZAo" node="5TtkZMYXLE6" resolve="item" />
                                          </node>
                                        </node>
                                      </node>
                                    </node>
                                    <node concept="Rh6nW" id="5TtkZMYXLE6" role="1bW2Oz">
                                      <property role="TrG5h" value="item" />
                                      <node concept="2jxLKc" id="5TtkZMYXLE7" role="1tU5fm" />
                                    </node>
                                  </node>
                                </node>
                              </node>
                              <node concept="3GX2aA" id="25gV4LspCYU" role="2OqNvi" />
                            </node>
                          </node>
                        </node>
                        <node concept="Rh6nW" id="25gV4LspCYV" role="1bW2Oz">
                          <property role="TrG5h" value="module" />
                          <node concept="2jxLKc" id="25gV4LspCYW" role="1tU5fm" />
                        </node>
                      </node>
                    </node>
                  </node>
                </node>
              </node>
              <node concept="3clFbF" id="4aZg28H_0Dh" role="3cqZAp">
                <node concept="37vLTI" id="4aZg28H_27h" role="3clFbG">
                  <node concept="37vLTw" id="4aZg28H_0Df" role="37vLTJ">
                    <ref role="3cqZAo" node="4aZg28H$SCO" resolve="result" />
                  </node>
                  <node concept="22lmx$" id="5Cj0yZfGqNU" role="37vLTx">
                    <node concept="37vLTw" id="25gV4LspFHK" role="3uHU7B">
                      <ref role="3cqZAo" node="25gV4LspBhQ" resolve="projectMig" />
                    </node>
                    <node concept="37vLTw" id="25gV4LspGyU" role="3uHU7w">
                      <ref role="3cqZAo" node="25gV4LspCYF" resolve="languageMig" />
                    </node>
                  </node>
                </node>
              </node>
            </node>
          </node>
        </node>
        <node concept="3cpWs6" id="4aZg28H_9Yp" role="3cqZAp">
          <node concept="37vLTw" id="4aZg28H_diP" role="3cqZAk">
            <ref role="3cqZAo" node="4aZg28H$SCO" resolve="result" />
          </node>
        </node>
      </node>
    </node>
    <node concept="3clFb_" id="3bMTD0ECobs" role="jymVt">
      <property role="TrG5h" value="executeScript" />
      <property role="DiZV1" value="false" />
      <node concept="10P_77" id="5sLHcpg0Kji" role="3clF45" />
      <node concept="37vLTG" id="6QXKeyZ6dp4" role="3clF46">
        <property role="TrG5h" value="sa" />
        <node concept="3uibUv" id="22DYt9PWQA3" role="1tU5fm">
          <ref role="3uigEE" to="bim2:5SsFeroaatc" resolve="ScriptApplied" />
        </node>
      </node>
      <node concept="3clFbS" id="6QXKeyZ6dp6" role="3clF47">
        <node concept="3cpWs8" id="6nqztBEtQ0T" role="3cqZAp">
          <node concept="3cpWsn" id="6nqztBEtQ0U" role="3cpWs9">
            <property role="TrG5h" value="script" />
            <node concept="3uibUv" id="6nqztBEtQ0Q" role="1tU5fm">
              <ref role="3uigEE" to="6f4m:2RG318eVG1Z" resolve="MigrationScript" />
            </node>
            <node concept="2OqwBi" id="6nqztBEtQ0V" role="33vP2m">
              <node concept="37vLTw" id="6nqztBEtQ0W" role="2Oq$k0">
                <ref role="3cqZAo" node="6QXKeyZ6dp4" resolve="sa" />
              </node>
              <node concept="liA8E" id="6nqztBEtQ0X" role="2OqNvi">
                <ref role="37wK5l" to="bim2:5SsFeroaatB" resolve="getScript" />
              </node>
            </node>
          </node>
        </node>
        <node concept="3cpWs8" id="6nqztBEtj9Z" role="3cqZAp">
          <node concept="3cpWsn" id="6nqztBEtja0" role="3cpWs9">
            <property role="TrG5h" value="module" />
            <node concept="3uibUv" id="6nqztBEtjd5" role="1tU5fm">
              <ref role="3uigEE" to="vsqj:~AbstractModule" resolve="AbstractModule" />
            </node>
            <node concept="1eOMI4" id="6nqztBEtju8" role="33vP2m">
              <node concept="10QFUN" id="6nqztBEtju9" role="1eOMHV">
                <node concept="2OqwBi" id="6nqztBEtju5" role="10QFUP">
                  <node concept="37vLTw" id="6nqztBEtju6" role="2Oq$k0">
                    <ref role="3cqZAo" node="6QXKeyZ6dp4" resolve="sa" />
                  </node>
                  <node concept="liA8E" id="6nqztBEtju7" role="2OqNvi">
                    <ref role="37wK5l" to="bim2:5SsFeroaatH" resolve="getModule" />
                  </node>
                </node>
                <node concept="3uibUv" id="6nqztBEtju4" role="10QFUM">
                  <ref role="3uigEE" to="vsqj:~AbstractModule" resolve="AbstractModule" />
                </node>
              </node>
            </node>
          </node>
        </node>
        <node concept="3cpWs8" id="6QXKeyZ7YRy" role="3cqZAp">
          <node concept="3cpWsn" id="6QXKeyZ7YRz" role="3cpWs9">
            <property role="TrG5h" value="language" />
            <node concept="2OqwBi" id="6QXKeyZ7YRA" role="33vP2m">
              <node concept="2OqwBi" id="6QXKeyZ7YRB" role="2Oq$k0">
                <node concept="37vLTw" id="6nqztBEtQ0Z" role="2Oq$k0">
                  <ref role="3cqZAo" node="6nqztBEtQ0U" resolve="script" />
                </node>
                <node concept="liA8E" id="6QXKeyZ7YRD" role="2OqNvi">
                  <ref role="37wK5l" to="6f4m:4F5w8gPX8b4" resolve="getDescriptor" />
                </node>
              </node>
              <node concept="liA8E" id="6QXKeyZ7YRE" role="2OqNvi">
                <ref role="37wK5l" to="6f4m:2RG318eWpZ$" resolve="getLanguage" />
              </node>
            </node>
            <node concept="3uibUv" id="6ErrHV2pD10" role="1tU5fm">
              <ref role="3uigEE" to="t3eg:~SLanguage" resolve="SLanguage" />
            </node>
          </node>
        </node>
        <node concept="1gVbGN" id="6QXKeyZ6MXo" role="3cqZAp">
          <node concept="3clFbC" id="25$eykQ5Uep" role="1gVkn0">
            <node concept="2OqwBi" id="25$eykQ6FCY" role="3uHU7B">
              <node concept="2OqwBi" id="25$eykQ6FCZ" role="2Oq$k0">
                <node concept="2OqwBi" id="25$eykQ6FD0" role="2Oq$k0">
                  <node concept="37vLTw" id="6nqztBEtja4" role="2Oq$k0">
                    <ref role="3cqZAo" node="6nqztBEtja0" resolve="module" />
                  </node>
                  <node concept="liA8E" id="25$eykQ6FD2" role="2OqNvi">
                    <ref role="37wK5l" to="vsqj:~AbstractModule.getModuleDescriptor():jetbrains.mps.project.structure.modules.ModuleDescriptor" resolve="getModuleDescriptor" />
                  </node>
                </node>
                <node concept="liA8E" id="25$eykQ6FD3" role="2OqNvi">
                  <ref role="37wK5l" to="kqhl:~ModuleDescriptor.getLanguageVersions():java.util.Map" resolve="getLanguageVersions" />
                </node>
              </node>
              <node concept="liA8E" id="25$eykQ6FD4" role="2OqNvi">
                <ref role="37wK5l" to="k7g3:~Map.get(java.lang.Object):java.lang.Object" resolve="get" />
                <node concept="37vLTw" id="25$eykQ6FD5" role="37wK5m">
                  <ref role="3cqZAo" node="6QXKeyZ7YRz" resolve="language" />
                </node>
              </node>
            </node>
            <node concept="2OqwBi" id="25$eykQ6FD6" role="3uHU7w">
              <node concept="2OqwBi" id="25$eykQ6FD7" role="2Oq$k0">
                <node concept="37vLTw" id="6nqztBEtQ3i" role="2Oq$k0">
                  <ref role="3cqZAo" node="6nqztBEtQ0U" resolve="script" />
                </node>
                <node concept="liA8E" id="25$eykQ6FD9" role="2OqNvi">
                  <ref role="37wK5l" to="6f4m:4F5w8gPX8b4" resolve="getDescriptor" />
                </node>
              </node>
              <node concept="liA8E" id="25$eykQ6FDa" role="2OqNvi">
                <ref role="37wK5l" to="6f4m:2RG318eWpZE" resolve="getFromVersion" />
              </node>
            </node>
          </node>
        </node>
        <node concept="SfApY" id="5sLHcpg0Jiy" role="3cqZAp">
          <node concept="3clFbS" id="5sLHcpg0Ji$" role="SfCbr">
            <node concept="3cpWs8" id="2RG318eWWFA" role="3cqZAp">
              <node concept="3cpWsn" id="2RG318eWWFB" role="3cpWs9">
                <property role="TrG5h" value="data" />
                <node concept="3uibUv" id="4F5w8gPXjH6" role="1tU5fm">
                  <ref role="3uigEE" to="ec5l:~SNode" resolve="SNode" />
                </node>
                <node concept="2OqwBi" id="2RG318eWWFC" role="33vP2m">
                  <node concept="37vLTw" id="2RG318eWWFD" role="2Oq$k0">
                    <ref role="3cqZAo" node="6nqztBEtQ0U" resolve="script" />
                  </node>
                  <node concept="liA8E" id="2RG318eWWFE" role="2OqNvi">
                    <ref role="37wK5l" to="6f4m:2RG318eVG2e" resolve="execute" />
                    <node concept="37vLTw" id="2RG318eWWFF" role="37wK5m">
                      <ref role="3cqZAo" node="6nqztBEtja0" resolve="module" />
                    </node>
                    <node concept="Xjq3P" id="2RG318eWWFG" role="37wK5m" />
                  </node>
                </node>
              </node>
            </node>
            <node concept="3clFbJ" id="2RG318eXsh5" role="3cqZAp">
              <node concept="3clFbS" id="2RG318eXsh8" role="3clFbx">
                <node concept="3clFbF" id="2RG318eWWkL" role="3cqZAp">
                  <node concept="2YIFZM" id="54APHaXdDqy" role="3clFbG">
                    <ref role="1Pybhc" node="1J$cIcvsVq8" resolve="MigrationDataUtil" />
                    <ref role="37wK5l" node="1J$cIcvsVsm" resolve="addData" />
                    <node concept="37vLTw" id="54APHaXdDrl" role="37wK5m">
                      <ref role="3cqZAo" node="6nqztBEtja0" resolve="module" />
                    </node>
                    <node concept="37vLTw" id="20viQQRo37M" role="37wK5m">
                      <ref role="3cqZAo" node="20viQQRlYbD" resolve="dataModule" />
                    </node>
                    <node concept="2OqwBi" id="2RG318eWXvi" role="37wK5m">
                      <node concept="37vLTw" id="2RG318eWXqj" role="2Oq$k0">
                        <ref role="3cqZAo" node="6nqztBEtQ0U" resolve="script" />
                      </node>
                      <node concept="liA8E" id="2RG318eWXCj" role="2OqNvi">
                        <ref role="37wK5l" to="6f4m:4F5w8gPX8b4" resolve="getDescriptor" />
                      </node>
                    </node>
                    <node concept="37vLTw" id="2RG318eWXJA" role="37wK5m">
                      <ref role="3cqZAo" node="2RG318eWWFB" resolve="data" />
                    </node>
                  </node>
                </node>
              </node>
              <node concept="3y3z36" id="2RG318eXsAf" role="3clFbw">
                <node concept="10Nm6u" id="2RG318eXsAT" role="3uHU7w" />
                <node concept="37vLTw" id="2RG318eXspS" role="3uHU7B">
                  <ref role="3cqZAo" node="2RG318eWWFB" resolve="data" />
                </node>
              </node>
            </node>
          </node>
          <node concept="TDmWw" id="5sLHcpg0Ji_" role="TEbGg">
            <node concept="3cpWsn" id="5sLHcpg0JiB" role="TDEfY">
              <property role="TrG5h" value="e" />
              <node concept="3uibUv" id="5sLHcpg0JYh" role="1tU5fm">
                <ref role="3uigEE" to="e2lb:~Throwable" resolve="Throwable" />
              </node>
            </node>
            <node concept="3clFbS" id="5sLHcpg0JiF" role="TDEfX">
              <node concept="34ab3g" id="5sLHcpg0Ke4" role="3cqZAp">
                <property role="35gtTG" value="error" />
                <property role="34fQS0" value="true" />
                <node concept="Xl_RD" id="5sLHcpg0Ke6" role="34bqiv">
                  <property role="Xl_RC" value="Could not execute script" />
                </node>
                <node concept="37vLTw" id="5sLHcpg0Ke8" role="34bMjA">
                  <ref role="3cqZAo" node="5sLHcpg0JiB" resolve="e" />
                </node>
              </node>
              <node concept="3cpWs6" id="5sLHcpg11lO" role="3cqZAp">
                <node concept="3clFbT" id="5sLHcpg18vz" role="3cqZAk">
                  <property role="3clFbU" value="false" />
                </node>
              </node>
            </node>
          </node>
        </node>
        <node concept="3clFbF" id="6QXKeyZ7Tqb" role="3cqZAp">
          <node concept="2OqwBi" id="6QXKeyZ7Upt" role="3clFbG">
            <node concept="2OqwBi" id="6QXKeyZ7TU$" role="2Oq$k0">
              <node concept="2OqwBi" id="6QXKeyZ7TAR" role="2Oq$k0">
                <node concept="37vLTw" id="6nqztBEtja6" role="2Oq$k0">
                  <ref role="3cqZAo" node="6nqztBEtja0" resolve="module" />
                </node>
                <node concept="liA8E" id="6QXKeyZ7TTu" role="2OqNvi">
                  <ref role="37wK5l" to="vsqj:~AbstractModule.getModuleDescriptor():jetbrains.mps.project.structure.modules.ModuleDescriptor" resolve="getModuleDescriptor" />
                </node>
              </node>
              <node concept="liA8E" id="6QXKeyZ7UfH" role="2OqNvi">
                <ref role="37wK5l" to="kqhl:~ModuleDescriptor.getLanguageVersions():java.util.Map" resolve="getLanguageVersions" />
              </node>
            </node>
            <node concept="liA8E" id="6QXKeyZ7VJ1" role="2OqNvi">
              <ref role="37wK5l" to="k7g3:~Map.put(java.lang.Object,java.lang.Object):java.lang.Object" resolve="put" />
              <node concept="37vLTw" id="6QXKeyZ82VK" role="37wK5m">
                <ref role="3cqZAo" node="6QXKeyZ7YRz" resolve="language" />
              </node>
              <node concept="3cpWs3" id="6QXKeyZ7XHo" role="37wK5m">
                <node concept="3cmrfG" id="6QXKeyZ7XHw" role="3uHU7w">
                  <property role="3cmrfH" value="1" />
                </node>
                <node concept="2OqwBi" id="6QXKeyZ7We8" role="3uHU7B">
                  <node concept="2OqwBi" id="6QXKeyZ7VTo" role="2Oq$k0">
                    <node concept="37vLTw" id="6nqztBEtQ10" role="2Oq$k0">
                      <ref role="3cqZAo" node="6nqztBEtQ0U" resolve="script" />
                    </node>
                    <node concept="liA8E" id="6QXKeyZ7W8a" role="2OqNvi">
                      <ref role="37wK5l" to="6f4m:4F5w8gPX8b4" resolve="getDescriptor" />
                    </node>
                  </node>
                  <node concept="liA8E" id="6QXKeyZ7WAk" role="2OqNvi">
                    <ref role="37wK5l" to="6f4m:2RG318eWpZE" resolve="getFromVersion" />
                  </node>
                </node>
              </node>
            </node>
          </node>
        </node>
        <node concept="3clFbF" id="2DatdW0aemO" role="3cqZAp">
          <node concept="2OqwBi" id="2DatdW0aeTa" role="3clFbG">
            <node concept="37vLTw" id="6nqztBEtja7" role="2Oq$k0">
              <ref role="3cqZAo" node="6nqztBEtja0" resolve="module" />
            </node>
            <node concept="liA8E" id="2DatdW0afDE" role="2OqNvi">
              <ref role="37wK5l" to="vsqj:~AbstractModule.setChanged():void" resolve="setChanged" />
            </node>
          </node>
        </node>
        <node concept="3cpWs6" id="5sLHcpg0PqP" role="3cqZAp">
          <node concept="3clFbT" id="5sLHcpg0Q6h" role="3cqZAk">
            <property role="3clFbU" value="true" />
          </node>
        </node>
      </node>
      <node concept="3Tm1VV" id="6QXKeyZ6dpE" role="1B3o_S" />
    </node>
    <node concept="2tJIrI" id="25gV4LsqpuD" role="jymVt" />
    <node concept="3clFb_" id="25gV4LspXUq" role="jymVt">
      <property role="1EzhhJ" value="false" />
      <property role="2aFKle" value="false" />
      <property role="TrG5h" value="nextProjectStep" />
      <node concept="3Tm1VV" id="25gV4LspXUs" role="1B3o_S" />
      <node concept="3uibUv" id="25gV4LspXUt" role="3clF45">
        <ref role="3uigEE" to="bim2:5SsFeroaabo" resolve="MigrationManager.MigrationState" />
      </node>
      <node concept="3clFbS" id="25gV4LspXUw" role="3clF47">
        <node concept="3cpWs8" id="25gV4LstDoY" role="3cqZAp">
          <node concept="3cpWsn" id="25gV4LstDoZ" role="3cpWs9">
            <property role="TrG5h" value="current" />
            <node concept="3uibUv" id="25gV4LstDp0" role="1tU5fm">
              <ref role="3uigEE" to="bco1:~ProjectMigration" resolve="ProjectMigration" />
            </node>
            <node concept="1rXfSq" id="25gV4Lsvz7L" role="33vP2m">
              <ref role="37wK5l" node="25gV4LsuBYk" resolve="next" />
              <node concept="37vLTw" id="25gV4Lsv$b$" role="37wK5m">
                <ref role="3cqZAo" node="25gV4LsqmEu" resolve="lastProjectMigration" />
              </node>
            </node>
          </node>
        </node>
        <node concept="3clFbH" id="25gV4Lsw4N8" role="3cqZAp" />
        <node concept="2$JKZl" id="25gV4LsutlJ" role="3cqZAp">
          <node concept="3clFbS" id="25gV4LsutlL" role="2LFqv$">
            <node concept="3clFbF" id="25gV4Lsww2O" role="3cqZAp">
              <node concept="37vLTI" id="25gV4Lsww6Y" role="3clFbG">
                <node concept="1rXfSq" id="25gV4Lswwb5" role="37vLTx">
                  <ref role="37wK5l" node="25gV4LsuBYk" resolve="next" />
                  <node concept="37vLTw" id="25gV4Lswwkn" role="37wK5m">
                    <ref role="3cqZAo" node="25gV4LstDoZ" resolve="current" />
                  </node>
                </node>
                <node concept="37vLTw" id="25gV4Lsww2N" role="37vLTJ">
                  <ref role="3cqZAo" node="25gV4LstDoZ" resolve="current" />
                </node>
              </node>
            </node>
          </node>
          <node concept="1Wc70l" id="25gV4Lswwp1" role="2$JKZa">
            <node concept="3y3z36" id="25gV4LswwEo" role="3uHU7B">
              <node concept="10Nm6u" id="25gV4LswwIE" role="3uHU7w" />
              <node concept="37vLTw" id="25gV4Lsww$q" role="3uHU7B">
                <ref role="3cqZAo" node="25gV4LstDoZ" resolve="current" />
              </node>
            </node>
            <node concept="3fqX7Q" id="25gV4Lsuw9C" role="3uHU7w">
              <node concept="2OqwBi" id="25gV4Lsuwp3" role="3fr31v">
                <node concept="37vLTw" id="25gV4LsuwkS" role="2Oq$k0">
                  <ref role="3cqZAo" node="25gV4LstDoZ" resolve="current" />
                </node>
                <node concept="liA8E" id="25gV4LsuwxS" role="2OqNvi">
                  <ref role="37wK5l" to="bco1:~ProjectMigration.shouldBeExecuted(jetbrains.mps.project.Project):boolean" resolve="shouldBeExecuted" />
                  <node concept="37vLTw" id="25gV4LswvSE" role="37wK5m">
                    <ref role="3cqZAo" node="1hucSHYkqjq" resolve="mpsProject" />
                  </node>
                </node>
              </node>
            </node>
          </node>
        </node>
        <node concept="3clFbH" id="25gV4Lswzw1" role="3cqZAp" />
        <node concept="3clFbJ" id="25gV4Lsw7Gh" role="3cqZAp">
          <node concept="3clFbS" id="25gV4Lsw7Gk" role="3clFbx">
            <node concept="3cpWs6" id="25gV4LswaUS" role="3cqZAp">
              <node concept="2ShNRf" id="25gV4LswjCa" role="3cqZAk">
                <node concept="YeOm9" id="25gV4Lswn4M" role="2ShVmc">
                  <node concept="1Y3b0j" id="25gV4Lswn4P" role="YeSDq">
                    <property role="2bfB8j" value="true" />
                    <ref role="1Y3XeK" to="bim2:5SsFeroaabQ" resolve="MigrationManager.Finished" />
                    <ref role="37wK5l" to="e2lb:~Object.&lt;init&gt;()" resolve="Object" />
                    <node concept="3Tm1VV" id="25gV4Lswn4Q" role="1B3o_S" />
                  </node>
                </node>
              </node>
            </node>
          </node>
          <node concept="3clFbC" id="25gV4LswaLc" role="3clFbw">
            <node concept="10Nm6u" id="25gV4LswaRV" role="3uHU7w" />
            <node concept="37vLTw" id="25gV4LswayX" role="3uHU7B">
              <ref role="3cqZAo" node="25gV4LstDoZ" resolve="current" />
            </node>
          </node>
        </node>
        <node concept="3clFbH" id="25gV4LswzwW" role="3cqZAp" />
        <node concept="3clFbF" id="7xNBBK2U5Ub" role="3cqZAp">
          <node concept="37vLTI" id="7xNBBK2U8BA" role="3clFbG">
            <node concept="37vLTw" id="7xNBBK2U8Nw" role="37vLTx">
              <ref role="3cqZAo" node="25gV4LstDoZ" resolve="current" />
            </node>
            <node concept="37vLTw" id="7xNBBK2U5U9" role="37vLTJ">
              <ref role="3cqZAo" node="25gV4LsqmEu" resolve="lastProjectMigration" />
            </node>
          </node>
        </node>
        <node concept="3cpWs8" id="25gV4LswPWJ" role="3cqZAp">
          <node concept="3cpWsn" id="25gV4LswPWK" role="3cpWs9">
            <property role="TrG5h" value="cc" />
            <property role="3TUv4t" value="true" />
            <node concept="3uibUv" id="25gV4LswPWL" role="1tU5fm">
              <ref role="3uigEE" to="bco1:~ProjectMigration" resolve="ProjectMigration" />
            </node>
            <node concept="37vLTw" id="25gV4LswRZk" role="33vP2m">
              <ref role="3cqZAo" node="25gV4LstDoZ" resolve="current" />
            </node>
          </node>
        </node>
        <node concept="3cpWs6" id="25gV4LssAJm" role="3cqZAp">
          <node concept="2ShNRf" id="25gV4LssFCb" role="3cqZAk">
            <node concept="YeOm9" id="25gV4LssIOW" role="2ShVmc">
              <node concept="1Y3b0j" id="25gV4LssIOZ" role="YeSDq">
                <property role="2bfB8j" value="true" />
                <ref role="1Y3XeK" to="bim2:5SsFeroaabr" resolve="MigrationManager.Step" />
                <ref role="37wK5l" to="e2lb:~Object.&lt;init&gt;()" resolve="Object" />
                <node concept="3Tm1VV" id="25gV4LssIP0" role="1B3o_S" />
                <node concept="3clFb_" id="25gV4LssIP1" role="jymVt">
                  <property role="1EzhhJ" value="false" />
                  <property role="TrG5h" value="getDescription" />
                  <property role="DiZV1" value="false" />
                  <property role="od$2w" value="false" />
                  <node concept="3Tm1VV" id="25gV4LssIP2" role="1B3o_S" />
                  <node concept="3uibUv" id="25gV4LssIP4" role="3clF45">
                    <ref role="3uigEE" to="e2lb:~String" resolve="String" />
                  </node>
                  <node concept="3clFbS" id="25gV4LssIP5" role="3clF47">
                    <node concept="3clFbF" id="25gV4LssMCW" role="3cqZAp">
                      <node concept="2OqwBi" id="25gV4LssMJX" role="3clFbG">
                        <node concept="37vLTw" id="25gV4LswSIC" role="2Oq$k0">
                          <ref role="3cqZAo" node="25gV4LswPWK" resolve="cc" />
                        </node>
                        <node concept="liA8E" id="25gV4LssMVu" role="2OqNvi">
                          <ref role="37wK5l" to="bco1:~ProjectMigration.getDescription():java.lang.String" resolve="getDescription" />
                        </node>
                      </node>
                    </node>
                  </node>
                </node>
                <node concept="3clFb_" id="25gV4LssIP7" role="jymVt">
                  <property role="1EzhhJ" value="false" />
                  <property role="TrG5h" value="execute" />
                  <property role="DiZV1" value="false" />
                  <property role="od$2w" value="false" />
                  <node concept="3Tm1VV" id="25gV4LssIP8" role="1B3o_S" />
                  <node concept="10P_77" id="25gV4LssIPa" role="3clF45" />
                  <node concept="3clFbS" id="25gV4LssIPb" role="3clF47">
                    <node concept="SfApY" id="25gV4LsxapH" role="3cqZAp">
                      <node concept="3clFbS" id="25gV4LsxapI" role="SfCbr">
                        <node concept="1QHqEO" id="1A5OQSOj9wi" role="3cqZAp">
                          <node concept="1QHqEC" id="1A5OQSOj9wk" role="1QHqEI">
                            <node concept="3clFbS" id="1A5OQSOj9wm" role="1bW5cS">
                              <node concept="3clFbF" id="25gV4LssMX$" role="3cqZAp">
                                <node concept="2OqwBi" id="25gV4LssN4b" role="3clFbG">
                                  <node concept="37vLTw" id="25gV4LswSLb" role="2Oq$k0">
                                    <ref role="3cqZAo" node="25gV4LswPWK" resolve="cc" />
                                  </node>
                                  <node concept="liA8E" id="25gV4LswGgo" role="2OqNvi">
                                    <ref role="37wK5l" to="bco1:~ProjectMigration.execute(jetbrains.mps.project.Project):void" resolve="execute" />
                                    <node concept="37vLTw" id="25gV4LswKvS" role="37wK5m">
                                      <ref role="3cqZAo" node="1hucSHYkqjq" resolve="mpsProject" />
                                    </node>
                                  </node>
                                </node>
                              </node>
                            </node>
                          </node>
                        </node>
                      </node>
                      <node concept="TDmWw" id="25gV4Lsxaq4" role="TEbGg">
                        <node concept="3cpWsn" id="25gV4Lsxaq5" role="TDEfY">
                          <property role="TrG5h" value="e" />
                          <node concept="3uibUv" id="25gV4Lsxaq6" role="1tU5fm">
                            <ref role="3uigEE" to="e2lb:~Throwable" resolve="Throwable" />
                          </node>
                        </node>
                        <node concept="3clFbS" id="25gV4Lsxaq7" role="TDEfX">
                          <node concept="34ab3g" id="25gV4Lsxaq8" role="3cqZAp">
                            <property role="35gtTG" value="error" />
                            <property role="34fQS0" value="true" />
                            <node concept="Xl_RD" id="25gV4Lsxaq9" role="34bqiv">
                              <property role="Xl_RC" value="Could not execute script" />
                            </node>
                            <node concept="37vLTw" id="25gV4Lsxaqa" role="34bMjA">
                              <ref role="3cqZAo" node="25gV4Lsxaq5" resolve="e" />
                            </node>
                          </node>
                          <node concept="3cpWs6" id="25gV4Lsxaqb" role="3cqZAp">
                            <node concept="3clFbT" id="25gV4Lsxaqc" role="3cqZAk">
                              <property role="3clFbU" value="false" />
                            </node>
                          </node>
                        </node>
                      </node>
                    </node>
                    <node concept="3cpWs6" id="25gV4LsxfvR" role="3cqZAp">
                      <node concept="3clFbT" id="25gV4LsxiwZ" role="3cqZAk">
                        <property role="3clFbU" value="true" />
                      </node>
                    </node>
                  </node>
                </node>
              </node>
            </node>
          </node>
        </node>
      </node>
    </node>
    <node concept="2tJIrI" id="25gV4LsuxhD" role="jymVt" />
    <node concept="3clFb_" id="25gV4LsuBYk" role="jymVt">
      <property role="1EzhhJ" value="false" />
      <property role="TrG5h" value="next" />
      <property role="od$2w" value="false" />
      <property role="DiZV1" value="false" />
      <property role="2aFKle" value="false" />
      <node concept="3clFbS" id="25gV4LsuBYn" role="3clF47">
        <node concept="3cpWs8" id="25gV4LsuSKw" role="3cqZAp">
          <node concept="3cpWsn" id="25gV4LsuSKx" role="3cpWs9">
            <property role="TrG5h" value="mig" />
            <node concept="3uibUv" id="25gV4LsuSKy" role="1tU5fm">
              <ref role="3uigEE" to="k7g3:~List" resolve="List" />
              <node concept="3uibUv" id="25gV4LsuSKz" role="11_B2D">
                <ref role="3uigEE" to="bco1:~ProjectMigration" resolve="ProjectMigration" />
              </node>
            </node>
            <node concept="2OqwBi" id="25gV4LsuSK$" role="33vP2m">
              <node concept="2YIFZM" id="25gV4LsxqOk" role="2Oq$k0">
                <ref role="37wK5l" to="bco1:~ProjectMigrationsRegistry.getInstance():jetbrains.mps.migration.global.ProjectMigrationsRegistry" resolve="getInstance" />
                <ref role="1Pybhc" to="bco1:~ProjectMigrationsRegistry" resolve="ProjectMigrationsRegistry" />
              </node>
              <node concept="liA8E" id="25gV4LsuSKA" role="2OqNvi">
                <ref role="37wK5l" to="bco1:~ProjectMigrationsRegistry.getMigrations():java.util.List" resolve="getMigrations" />
              </node>
            </node>
          </node>
        </node>
        <node concept="3clFbJ" id="25gV4LsvK5W" role="3cqZAp">
          <node concept="3clFbS" id="25gV4LsvK5X" role="3clFbx">
            <node concept="3cpWs6" id="25gV4LsvK5Y" role="3cqZAp">
              <node concept="10Nm6u" id="25gV4LsvN9k" role="3cqZAk" />
            </node>
          </node>
          <node concept="2OqwBi" id="25gV4LsvK63" role="3clFbw">
            <node concept="37vLTw" id="25gV4LsvK64" role="2Oq$k0">
              <ref role="3cqZAo" node="25gV4LsuSKx" resolve="mig" />
            </node>
            <node concept="liA8E" id="25gV4LsvK65" role="2OqNvi">
              <ref role="37wK5l" to="k7g3:~List.isEmpty():boolean" resolve="isEmpty" />
            </node>
          </node>
        </node>
        <node concept="3clFbJ" id="25gV4LsuIew" role="3cqZAp">
          <property role="TyiWK" value="false" />
          <property role="TyiWL" value="true" />
          <node concept="3clFbS" id="25gV4LsuIex" role="3clFbx">
            <node concept="3cpWs6" id="25gV4LsuJvF" role="3cqZAp">
              <node concept="2OqwBi" id="25gV4LsuIe_" role="3cqZAk">
                <node concept="2OqwBi" id="25gV4LsuIeA" role="2Oq$k0">
                  <node concept="37vLTw" id="25gV4LsuIeB" role="2Oq$k0">
                    <ref role="3cqZAo" node="25gV4LsuSKx" resolve="mig" />
                  </node>
                  <node concept="liA8E" id="25gV4LsuIeC" role="2OqNvi">
                    <ref role="37wK5l" to="k7g3:~List.iterator():java.util.Iterator" resolve="iterator" />
                  </node>
                </node>
                <node concept="liA8E" id="25gV4LsuIeD" role="2OqNvi">
                  <ref role="37wK5l" to="k7g3:~Iterator.next():java.lang.Object" resolve="next" />
                </node>
              </node>
            </node>
          </node>
          <node concept="3clFbC" id="25gV4LsuIeE" role="3clFbw">
            <node concept="10Nm6u" id="25gV4LsuIeF" role="3uHU7w" />
            <node concept="37vLTw" id="25gV4LsuJiS" role="3uHU7B">
              <ref role="3cqZAo" node="25gV4LsuFll" resolve="current" />
            </node>
          </node>
        </node>
        <node concept="3clFbH" id="25gV4Lsv4TN" role="3cqZAp" />
        <node concept="3cpWs8" id="25gV4LsuIeJ" role="3cqZAp">
          <node concept="3cpWsn" id="25gV4LsuIeK" role="3cpWs9">
            <property role="TrG5h" value="index" />
            <node concept="10Oyi0" id="25gV4LsuIeL" role="1tU5fm" />
            <node concept="2OqwBi" id="25gV4LsuIeM" role="33vP2m">
              <node concept="37vLTw" id="25gV4LsuIeN" role="2Oq$k0">
                <ref role="3cqZAo" node="25gV4LsuSKx" resolve="mig" />
              </node>
              <node concept="liA8E" id="25gV4LsuIeO" role="2OqNvi">
                <ref role="37wK5l" to="k7g3:~List.indexOf(java.lang.Object):int" resolve="indexOf" />
                <node concept="37vLTw" id="25gV4Lsvj9x" role="37wK5m">
                  <ref role="3cqZAo" node="25gV4LsuFll" resolve="current" />
                </node>
              </node>
            </node>
          </node>
        </node>
        <node concept="3clFbJ" id="25gV4LsuIeQ" role="3cqZAp">
          <node concept="3clFbS" id="25gV4LsuIeR" role="3clFbx">
            <node concept="3cpWs6" id="25gV4LsuIeS" role="3cqZAp">
              <node concept="10Nm6u" id="25gV4LsvEx_" role="3cqZAk" />
            </node>
          </node>
          <node concept="3clFbC" id="25gV4LsuIeX" role="3clFbw">
            <node concept="37vLTw" id="25gV4LsuIeY" role="3uHU7B">
              <ref role="3cqZAo" node="25gV4LsuIeK" resolve="index" />
            </node>
            <node concept="3cpWsd" id="25gV4LsuIeZ" role="3uHU7w">
              <node concept="3cmrfG" id="25gV4LsuIf0" role="3uHU7w">
                <property role="3cmrfH" value="1" />
              </node>
              <node concept="2OqwBi" id="25gV4LsuIf1" role="3uHU7B">
                <node concept="37vLTw" id="25gV4LsuIf2" role="2Oq$k0">
                  <ref role="3cqZAo" node="25gV4LsuSKx" resolve="mig" />
                </node>
                <node concept="liA8E" id="25gV4LsuIf3" role="2OqNvi">
                  <ref role="37wK5l" to="k7g3:~List.size():int" resolve="size" />
                </node>
              </node>
            </node>
          </node>
        </node>
        <node concept="3cpWs6" id="25gV4Lsvpd4" role="3cqZAp">
          <node concept="2OqwBi" id="25gV4LsuIf7" role="3cqZAk">
            <node concept="37vLTw" id="25gV4LsuIf8" role="2Oq$k0">
              <ref role="3cqZAo" node="25gV4LsuSKx" resolve="mig" />
            </node>
            <node concept="liA8E" id="25gV4LsuIf9" role="2OqNvi">
              <ref role="37wK5l" to="k7g3:~List.get(int):java.lang.Object" resolve="get" />
              <node concept="3cpWs3" id="25gV4LsuIfa" role="37wK5m">
                <node concept="3cmrfG" id="25gV4LsuIfb" role="3uHU7w">
                  <property role="3cmrfH" value="1" />
                </node>
                <node concept="37vLTw" id="25gV4LsuIfc" role="3uHU7B">
                  <ref role="3cqZAo" node="25gV4LsuIeK" resolve="index" />
                </node>
              </node>
            </node>
          </node>
        </node>
      </node>
      <node concept="3Tm6S6" id="25gV4Lsu$Fr" role="1B3o_S" />
      <node concept="3uibUv" id="25gV4LsuBT2" role="3clF45">
        <ref role="3uigEE" to="bco1:~ProjectMigration" resolve="ProjectMigration" />
      </node>
      <node concept="37vLTG" id="25gV4LsuFll" role="3clF46">
        <property role="TrG5h" value="current" />
        <node concept="3uibUv" id="25gV4LsuFlk" role="1tU5fm">
          <ref role="3uigEE" to="bco1:~ProjectMigration" resolve="ProjectMigration" />
        </node>
<<<<<<< HEAD
      </node>
    </node>
    <node concept="2tJIrI" id="25gV4Lsq0r4" role="jymVt" />
    <node concept="3clFb_" id="1hucSHYiO1q" role="jymVt">
      <property role="1EzhhJ" value="false" />
      <property role="TrG5h" value="nextStep" />
      <property role="DiZV1" value="false" />
      <property role="IEkAT" value="false" />
      <node concept="3Tm1VV" id="1hucSHYiO1r" role="1B3o_S" />
      <node concept="3uibUv" id="1hucSHYiO1t" role="3clF45">
        <ref role="3uigEE" to="bim2:5SsFeroaabo" resolve="MigrationManager.MigrationState" />
      </node>
      <node concept="3clFbS" id="1hucSHYiO1u" role="3clF47">
        <node concept="3cpWs8" id="1NDJCs$te5Y" role="3cqZAp">
          <node concept="3cpWsn" id="1NDJCs$te5Z" role="3cpWs9">
            <property role="TrG5h" value="result" />
            <property role="3TUv4t" value="false" />
            <node concept="3uibUv" id="6PbWG4t_Evr" role="1tU5fm">
              <ref role="3uigEE" to="bim2:5SsFeroaabo" resolve="MigrationManager.MigrationState" />
=======
        <node concept="vg0i.1068580123136" id="1467667202781691998" role="vg0i.1068580123132.1068580123135" info="sn">
          <node concept="vg0i.1068581242864" id="2083405790277067134" role="vg0i.1068580123136.1068581517665" info="nn">
            <node concept="vg0i.1068581242863" id="2083405790277067135" role="vg0i.1068581242864.1068581242865" info="nr">
              <property role="asn4.1169194658468.1169194664001" value="result" />
              <property role="vg0i.1068431474542.1176718929932" value="false" />
              <node concept="vg0i.1107535904670" id="7875655284626466779" role="vg0i.4972933694980447171.5680397130376446158" info="in">
                <reference role="vg0i.1107535904670.1107535924139" target="bim2.6781485246382121688" resolveInfo="MigrationManager.MigrationState" />
              </node>
              <node concept="vg0i.1070534058343" id="2214167666808020979" role="vg0i.1068431474542.1068431790190" info="nn" />
>>>>>>> 559bc048
            </node>
          </node>
        </node>
        <node concept="3clFbH" id="5TtkZMZ4VMh" role="3cqZAp" />
        <node concept="3cpWs8" id="5TtkZMZ0w$M" role="3cqZAp">
          <node concept="3cpWsn" id="5TtkZMZ0w$P" role="3cpWs9">
            <property role="TrG5h" value="languageVersions" />
            <property role="3TUv4t" value="false" />
            <node concept="3rvAFt" id="5TtkZMZ0w$R" role="1tU5fm">
              <node concept="3uibUv" id="5TtkZMZ8Hue" role="3rvQeY">
                <ref role="3uigEE" to="88zw:~SModule" resolve="SModule" />
              </node>
              <node concept="A3Dl8" id="5TtkZMZ0w$T" role="3rvSg0">
                <node concept="3uibUv" id="1HyHl711Gb0" role="A3Ik2">
                  <ref role="3uigEE" to="6f4m:2RG318eWpZ8" resolve="MigrationScriptReference" />
                </node>
              </node>
            </node>
            <node concept="2ShNRf" id="5TtkZMZ0$x$" role="33vP2m">
              <node concept="3rGOSV" id="5TtkZMZ0$kH" role="2ShVmc">
                <node concept="3uibUv" id="5TtkZMZ8FRq" role="3rHrn6">
                  <ref role="3uigEE" to="88zw:~SModule" resolve="SModule" />
                </node>
                <node concept="A3Dl8" id="5TtkZMZ0$kJ" role="3rHtpV">
                  <node concept="3uibUv" id="1HyHl711Hm8" role="A3Ik2">
                    <ref role="3uigEE" to="6f4m:2RG318eWpZ8" resolve="MigrationScriptReference" />
                  </node>
                </node>
              </node>
            </node>
          </node>
        </node>
        <node concept="3cpWs8" id="4X87npbhYYv" role="3cqZAp">
          <node concept="3cpWsn" id="4X87npbhYYw" role="3cpWs9">
            <property role="TrG5h" value="projectModules" />
            <node concept="A3Dl8" id="4X87npbi6FJ" role="1tU5fm">
              <node concept="3qUE_q" id="4X87npbi6FL" role="A3Ik2">
                <node concept="3uibUv" id="4X87npbi6FM" role="3qUE_r">
                  <ref role="3uigEE" to="88zw:~SModule" resolve="SModule" />
                </node>
              </node>
            </node>
          </node>
        </node>
        <node concept="3clFbH" id="5TtkZMZ4WKX" role="3cqZAp" />
        <node concept="1QHqEK" id="5TtkZMZ5FRj" role="3cqZAp">
          <node concept="1QHqEC" id="5TtkZMZ5FRl" role="1QHqEI">
            <node concept="3clFbS" id="5TtkZMZ5FRn" role="1bW5cS">
              <node concept="3clFbF" id="5TtkZMZ5dyK" role="3cqZAp">
                <node concept="37vLTI" id="5TtkZMZ5dyM" role="3clFbG">
                  <node concept="2OqwBi" id="4X87npbhYYx" role="37vLTx">
                    <node concept="37vLTw" id="1hucSHYmup5" role="2Oq$k0">
                      <ref role="3cqZAo" node="1hucSHYkqjq" resolve="mpsProject" />
                    </node>
                    <node concept="liA8E" id="4X87npbhYYz" role="2OqNvi">
                      <ref role="37wK5l" to="vsqj:~Project.getModules():java.lang.Iterable" resolve="getModules" />
                    </node>
                  </node>
                  <node concept="37vLTw" id="5TtkZMZ5dyQ" role="37vLTJ">
                    <ref role="3cqZAo" node="4X87npbhYYw" resolve="projectModules" />
                  </node>
                </node>
              </node>
            </node>
          </node>
        </node>
        <node concept="1QHqEM" id="5TtkZMZ5l_a" role="3cqZAp">
          <node concept="1QHqEC" id="5TtkZMZ5l_c" role="1QHqEI">
            <node concept="3clFbS" id="5TtkZMZ5l_e" role="1bW5cS">
              <node concept="3clFbF" id="5TtkZMZ3O0t" role="3cqZAp">
                <node concept="2OqwBi" id="5TtkZMZ3PTc" role="3clFbG">
                  <node concept="2OqwBi" id="5TtkZMZ3O0v" role="2Oq$k0">
                    <node concept="37vLTw" id="5TtkZMZ3O0w" role="2Oq$k0">
                      <ref role="3cqZAo" node="4X87npbhYYw" resolve="projectModules" />
                    </node>
                    <node concept="UnYns" id="5TtkZMZ3O0x" role="2OqNvi">
                      <node concept="3uibUv" id="5TtkZMZ3O0y" role="UnYnz">
                        <ref role="3uigEE" to="vsqj:~AbstractModule" resolve="AbstractModule" />
                      </node>
                    </node>
                  </node>
                  <node concept="2es0OD" id="5TtkZMZ3UlB" role="2OqNvi">
                    <node concept="1bVj0M" id="5TtkZMZ3UlD" role="23t8la">
                      <node concept="3clFbS" id="5TtkZMZ3UlE" role="1bW5cS">
                        <node concept="3clFbF" id="5TtkZMZ3Zn6" role="3cqZAp">
                          <node concept="37vLTI" id="5TtkZMZ4zsW" role="3clFbG">
                            <node concept="3EllGN" id="5TtkZMZ4qXc" role="37vLTJ">
                              <node concept="37vLTw" id="5TtkZMZ4spb" role="3ElVtu">
                                <ref role="3cqZAo" node="5TtkZMZ3UlF" resolve="it" />
                              </node>
                              <node concept="37vLTw" id="5TtkZMZ46U9" role="3ElQJh">
                                <ref role="3cqZAo" node="5TtkZMZ0w$P" resolve="languageVersions" />
                              </node>
                            </node>
                            <node concept="2YIFZM" id="5TtkZMZ3Zn8" role="37vLTx">
                              <ref role="37wK5l" node="tdUHv2nhf2" resolve="getLanguageVersions" />
                              <ref role="1Pybhc" node="5Fumpqe5n45" resolve="MigrationsUtil" />
                              <node concept="37vLTw" id="5TtkZMZ40MB" role="37wK5m">
                                <ref role="3cqZAo" node="5TtkZMZ3UlF" resolve="it" />
                              </node>
                            </node>
                          </node>
                        </node>
                      </node>
                      <node concept="Rh6nW" id="5TtkZMZ3UlF" role="1bW2Oz">
                        <property role="TrG5h" value="it" />
                        <node concept="2jxLKc" id="5TtkZMZ3UlG" role="1tU5fm" />
                      </node>
                    </node>
                  </node>
                </node>
              </node>
            </node>
          </node>
        </node>
        <node concept="3cpWs8" id="1hucSHYomb9" role="3cqZAp">
          <node concept="3cpWsn" id="1hucSHYomba" role="3cpWs9">
            <property role="TrG5h" value="allStepScripts" />
            <property role="3TUv4t" value="true" />
            <node concept="A3Dl8" id="1hucSHYomaV" role="1tU5fm">
              <node concept="3uibUv" id="6nqztBErfJj" role="A3Ik2">
                <ref role="3uigEE" to="bim2:5SsFeroaatc" resolve="ScriptApplied" />
              </node>
            </node>
            <node concept="2OqwBi" id="5TtkZMZ0lIa" role="33vP2m">
              <node concept="2OqwBi" id="4X87npbi7R3" role="2Oq$k0">
                <node concept="3goQfb" id="4X87npbi9Ha" role="2OqNvi">
                  <node concept="1bVj0M" id="4X87npbi9Hc" role="23t8la">
                    <property role="3yWfEV" value="true" />
                    <node concept="3clFbS" id="4X87npbi9Hd" role="1bW5cS">
                      <node concept="3clFbF" id="4X87npbiaOr" role="3cqZAp">
                        <node concept="2OqwBi" id="6QXKeyZ2h5d" role="3clFbG">
                          <node concept="3$u5V9" id="6QXKeyZ2j5Q" role="2OqNvi">
                            <node concept="1bVj0M" id="6QXKeyZ2j5S" role="23t8la">
                              <property role="3yWfEV" value="true" />
                              <node concept="3clFbS" id="6QXKeyZ2j5T" role="1bW5cS">
                                <node concept="3clFbF" id="6QXKeyZ2qJZ" role="3cqZAp">
                                  <node concept="2ShNRf" id="1hucSHYqUFw" role="3clFbG">
                                    <node concept="1pGfFk" id="6nqztBEqU_0" role="2ShVmc">
                                      <ref role="37wK5l" to="bim2:5SsFeroaatn" resolve="ScriptApplied" />
                                      <node concept="37vLTw" id="6nqztBEqU_f" role="37wK5m">
                                        <ref role="3cqZAo" node="6QXKeyZ2j5U" resolve="script" />
                                      </node>
                                      <node concept="37vLTw" id="6nqztBErfJc" role="37wK5m">
                                        <ref role="3cqZAo" node="4X87npbi9He" resolve="module" />
                                      </node>
                                    </node>
                                  </node>
                                </node>
                              </node>
                              <node concept="Rh6nW" id="6QXKeyZ2j5U" role="1bW2Oz">
                                <property role="TrG5h" value="script" />
                                <node concept="2jxLKc" id="6QXKeyZ2j5V" role="1tU5fm" />
                              </node>
                            </node>
                          </node>
                          <node concept="2OqwBi" id="5TtkZMYXb4L" role="2Oq$k0">
                            <node concept="3zZkjj" id="5TtkZMYXb4M" role="2OqNvi">
                              <node concept="1bVj0M" id="5TtkZMYXb4N" role="23t8la">
                                <property role="3yWfEV" value="true" />
                                <node concept="3clFbS" id="5TtkZMYXb4O" role="1bW5cS">
                                  <node concept="3clFbF" id="5TtkZMYXb4P" role="3cqZAp">
                                    <node concept="3y3z36" id="5TtkZMYXb4Q" role="3clFbG">
                                      <node concept="10Nm6u" id="5TtkZMYXb4R" role="3uHU7w" />
                                      <node concept="37vLTw" id="5TtkZMYXb4S" role="3uHU7B">
                                        <ref role="3cqZAo" node="5TtkZMYXb4T" resolve="script" />
                                      </node>
                                    </node>
                                  </node>
                                </node>
                                <node concept="Rh6nW" id="5TtkZMYXb4T" role="1bW2Oz">
                                  <property role="TrG5h" value="script" />
                                  <node concept="2jxLKc" id="5TtkZMYXb4U" role="1tU5fm" />
                                </node>
                              </node>
                            </node>
                            <node concept="2OqwBi" id="5TtkZMYXb4V" role="2Oq$k0">
                              <node concept="2OqwBi" id="5TtkZMYXb4W" role="2Oq$k0">
                                <node concept="3EllGN" id="5TtkZMZ4POP" role="2Oq$k0">
                                  <node concept="37vLTw" id="5TtkZMZ4RjY" role="3ElVtu">
                                    <ref role="3cqZAo" node="4X87npbi9He" resolve="module" />
                                  </node>
                                  <node concept="37vLTw" id="5TtkZMZ4MZ7" role="3ElQJh">
                                    <ref role="3cqZAo" node="5TtkZMZ0w$P" resolve="languageVersions" />
                                  </node>
                                </node>
                                <node concept="3zZkjj" id="5TtkZMYXb4Z" role="2OqNvi">
                                  <node concept="1bVj0M" id="5TtkZMYXb50" role="23t8la">
                                    <property role="3yWfEV" value="true" />
                                    <node concept="3clFbS" id="5TtkZMYXb51" role="1bW5cS">
                                      <node concept="3clFbF" id="5TtkZMYXb52" role="3cqZAp">
                                        <node concept="2YIFZM" id="5TtkZMYXb53" role="3clFbG">
                                          <ref role="37wK5l" node="5TtkZMYSzDl" resolve="isMigrationNeeded" />
                                          <ref role="1Pybhc" node="5Fumpqe5n45" resolve="MigrationsUtil" />
                                          <node concept="37vLTw" id="5TtkZMYXb54" role="37wK5m">
                                            <ref role="3cqZAo" node="4X87npbi9He" resolve="module" />
                                          </node>
                                          <node concept="37vLTw" id="5TtkZMYXb55" role="37wK5m">
                                            <ref role="3cqZAo" node="5TtkZMYXb56" resolve="it" />
                                          </node>
                                        </node>
                                      </node>
                                    </node>
                                    <node concept="Rh6nW" id="5TtkZMYXb56" role="1bW2Oz">
                                      <property role="TrG5h" value="it" />
                                      <node concept="2jxLKc" id="5TtkZMYXb57" role="1tU5fm" />
                                    </node>
                                  </node>
                                </node>
                              </node>
                              <node concept="3$u5V9" id="5TtkZMYXb58" role="2OqNvi">
                                <node concept="1bVj0M" id="5TtkZMYXb59" role="23t8la">
                                  <property role="3yWfEV" value="true" />
                                  <node concept="3clFbS" id="5TtkZMYXb5a" role="1bW5cS">
                                    <node concept="3clFbF" id="5TtkZMYXb5b" role="3cqZAp">
                                      <node concept="1rXfSq" id="5TtkZMYXb5c" role="3clFbG">
                                        <ref role="37wK5l" node="5TtkZMYUq8y" resolve="fetchScriptForModule" />
                                        <node concept="37vLTw" id="5TtkZMYXb5d" role="37wK5m">
                                          <ref role="3cqZAo" node="4X87npbi9He" resolve="module" />
                                        </node>
                                        <node concept="37vLTw" id="5TtkZMYXb5e" role="37wK5m">
                                          <ref role="3cqZAo" node="5TtkZMYXb5f" resolve="it" />
                                        </node>
                                      </node>
                                    </node>
                                  </node>
                                  <node concept="Rh6nW" id="5TtkZMYXb5f" role="1bW2Oz">
                                    <property role="TrG5h" value="it" />
                                    <node concept="2jxLKc" id="5TtkZMYXb5g" role="1tU5fm" />
                                  </node>
                                </node>
                              </node>
                            </node>
                          </node>
                        </node>
                      </node>
                    </node>
                    <node concept="Rh6nW" id="4X87npbi9He" role="1bW2Oz">
                      <property role="TrG5h" value="module" />
                      <node concept="2jxLKc" id="4X87npbi9Hf" role="1tU5fm" />
                    </node>
                  </node>
                </node>
                <node concept="2OqwBi" id="5TtkZMYPTSB" role="2Oq$k0">
                  <node concept="37vLTw" id="5TtkZMYPTHW" role="2Oq$k0">
                    <ref role="3cqZAo" node="4X87npbhYYw" resolve="projectModules" />
                  </node>
                  <node concept="UnYns" id="5TtkZMYPUkp" role="2OqNvi">
                    <node concept="3uibUv" id="5TtkZMYPUoe" role="UnYnz">
                      <ref role="3uigEE" to="vsqj:~AbstractModule" resolve="AbstractModule" />
                    </node>
                  </node>
                </node>
              </node>
              <node concept="ANE8D" id="5TtkZMZ0ouN" role="2OqNvi" />
            </node>
          </node>
        </node>
        <node concept="1QHqEK" id="5TtkZMZ5Ulw" role="3cqZAp">
          <node concept="1QHqEC" id="5TtkZMZ5Uly" role="1QHqEI">
            <node concept="3clFbS" id="5TtkZMZ5Ul$" role="1bW5cS">
              <node concept="3cpWs8" id="5TtkZMZaN7D" role="3cqZAp">
                <node concept="3cpWsn" id="5TtkZMZaN7E" role="3cpWs9">
                  <property role="TrG5h" value="nextScript" />
                  <node concept="3uibUv" id="5TtkZMZaN65" role="1tU5fm">
                    <ref role="3uigEE" to="bim2:5SsFeroaatc" resolve="ScriptApplied" />
                  </node>
                  <node concept="1rXfSq" id="5TtkZMZaN7F" role="33vP2m">
                    <ref role="37wK5l" node="5TtkZMZ7lu4" resolve="calculateNextMigration" />
                    <node concept="37vLTw" id="5TtkZMZaN7G" role="37wK5m">
                      <ref role="3cqZAo" node="1hucSHYomba" resolve="allStepScripts" />
                    </node>
                  </node>
                </node>
              </node>
              <node concept="3clFbJ" id="5TtkZMZaMHN" role="3cqZAp">
                <node concept="3clFbS" id="5TtkZMZaMHQ" role="3clFbx">
                  <node concept="3clFbF" id="5TtkZMZaWSx" role="3cqZAp">
                    <node concept="37vLTI" id="5TtkZMZaWZJ" role="3clFbG">
                      <node concept="37vLTw" id="5TtkZMZaWSw" role="37vLTJ">
                        <ref role="3cqZAo" node="1NDJCs$te5Z" resolve="result" />
                      </node>
                      <node concept="2ShNRf" id="5TtkZMZaUct" role="37vLTx">
                        <node concept="YeOm9" id="5TtkZMZaUwr" role="2ShVmc">
                          <node concept="1Y3b0j" id="5TtkZMZaUwu" role="YeSDq">
                            <property role="2bfB8j" value="true" />
                            <ref role="1Y3XeK" to="bim2:5SsFeroaabr" resolve="MigrationManager.Step" />
                            <ref role="37wK5l" to="e2lb:~Object.&lt;init&gt;()" resolve="Object" />
                            <node concept="3Tm1VV" id="5TtkZMZaUwv" role="1B3o_S" />
                            <node concept="3clFb_" id="5TtkZMZaUww" role="jymVt">
                              <property role="1EzhhJ" value="false" />
                              <property role="TrG5h" value="getDescription" />
                              <property role="DiZV1" value="false" />
                              <property role="od$2w" value="false" />
                              <node concept="3Tm1VV" id="5TtkZMZaUwx" role="1B3o_S" />
                              <node concept="3uibUv" id="5TtkZMZaUwz" role="3clF45">
                                <ref role="3uigEE" to="e2lb:~String" resolve="String" />
                              </node>
                              <node concept="3clFbS" id="5TtkZMZaUw$" role="3clF47">
                                <node concept="3clFbF" id="5TtkZMZaVMF" role="3cqZAp">
                                  <node concept="2OqwBi" id="5TtkZMZaVP0" role="3clFbG">
                                    <node concept="37vLTw" id="5TtkZMZaVME" role="2Oq$k0">
                                      <ref role="3cqZAo" node="5TtkZMZaN7E" resolve="nextScript" />
                                    </node>
                                    <node concept="liA8E" id="5TtkZMZaVV4" role="2OqNvi">
                                      <ref role="37wK5l" to="bim2:5SsFeroaatN" resolve="toString" />
                                    </node>
                                  </node>
                                </node>
                              </node>
                            </node>
                            <node concept="3clFb_" id="5TtkZMZaUwA" role="jymVt">
                              <property role="1EzhhJ" value="false" />
                              <property role="TrG5h" value="execute" />
                              <property role="DiZV1" value="false" />
                              <property role="od$2w" value="false" />
                              <node concept="3Tm1VV" id="5TtkZMZaUwB" role="1B3o_S" />
                              <node concept="10P_77" id="5TtkZMZaUwD" role="3clF45" />
                              <node concept="3clFbS" id="5TtkZMZaUwE" role="3clF47">
                                <node concept="3cpWs8" id="5jxf_spQPZu" role="3cqZAp">
                                  <node concept="3cpWsn" id="5jxf_spQPZx" role="3cpWs9">
                                    <property role="TrG5h" value="res" />
                                    <node concept="10P_77" id="5jxf_spQPZs" role="1tU5fm" />
                                  </node>
                                </node>
                                <node concept="1QHqEO" id="6PbWG4tC8Nm" role="3cqZAp">
                                  <node concept="1QHqEC" id="6PbWG4tC8No" role="1QHqEI">
                                    <node concept="3clFbS" id="6PbWG4tC8Nq" role="1bW5cS">
                                      <node concept="3clFbF" id="5jxf_spQQ4C" role="3cqZAp">
                                        <node concept="37vLTI" id="5jxf_spQQlz" role="3clFbG">
                                          <node concept="37vLTw" id="5jxf_spQQ4A" role="37vLTJ">
                                            <ref role="3cqZAo" node="5jxf_spQPZx" resolve="res" />
                                          </node>
                                          <node concept="1rXfSq" id="5sLHcpg1beP" role="37vLTx">
                                            <ref role="37wK5l" node="3bMTD0ECobs" resolve="executeScript" />
                                            <node concept="37vLTw" id="5TtkZMZaV$M" role="37wK5m">
                                              <ref role="3cqZAo" node="5TtkZMZaN7E" resolve="nextScript" />
                                            </node>
                                          </node>
                                        </node>
                                      </node>
                                    </node>
                                  </node>
<<<<<<< HEAD
                                </node>
                                <node concept="3clFbF" id="5jxf_spQQZH" role="3cqZAp">
                                  <node concept="37vLTw" id="5jxf_spQQZF" role="3clFbG">
                                    <ref role="3cqZAo" node="5jxf_spQPZx" resolve="res" />
=======
                                  <node concept="vg0i.1068581242878" id="2214167666808031596" role="vg0i.1068580123136.1068581517665" info="nn">
                                    <node concept="vg0i.1068498886296" id="2214167666808055717" role="vg0i.1068581242878.1068581517676" info="nn">
                                      <reference role="vg0i.1068498886296.1068581517664" target="6116238312762728417" resolveInfo="res" />
                                    </node>
>>>>>>> 559bc048
                                  </node>
                                </node>
                              </node>
                            </node>
                          </node>
                        </node>
                      </node>
                    </node>
                  </node>
<<<<<<< HEAD
                </node>
                <node concept="3clFbC" id="5TtkZMZaNUO" role="3clFbw">
                  <node concept="10Nm6u" id="5TtkZMZaNZL" role="3uHU7w" />
                  <node concept="37vLTw" id="5TtkZMZaNPX" role="3uHU7B">
                    <ref role="3cqZAo" node="5TtkZMZaN7E" resolve="nextScript" />
=======
                  <node concept="vg0i.1073239437375" id="2214167666808006651" role="vg0i.1068580123159.1068580123160" info="nn">
                    <node concept="vg0i.1068498886296" id="6799683357403463037" role="vg0i.1081773326031.1081773367580" info="nn">
                      <reference role="vg0i.1068498886296.1068581517664" target="6799683357403460074" resolveInfo="nextScript" />
                    </node>
                    <node concept="vg0i.1070534058343" id="6799683357403463665" role="vg0i.1081773326031.1081773367579" info="nn" />
>>>>>>> 559bc048
                  </node>
                </node>
              </node>
            </node>
          </node>
        </node>
        <node concept="3clFbH" id="5TtkZMZ5iPa" role="3cqZAp" />
        <node concept="3cpWs6" id="4aZg28HALhQ" role="3cqZAp">
          <node concept="3cpWsa" id="1NDJCs$te64" role="3cqZAk">
            <ref role="3cqZAo" node="1NDJCs$te5Z" resolve="result" />
          </node>
        </node>
      </node>
    </node>
    <node concept="3clFb_" id="5TtkZMZ7lu4" role="jymVt">
      <property role="TrG5h" value="calculateNextMigration" />
      <node concept="3Tm6S6" id="5TtkZMZ7lu5" role="1B3o_S" />
      <node concept="3uibUv" id="5TtkZMZ9_tI" role="3clF45">
        <ref role="3uigEE" to="bim2:5SsFeroaatc" resolve="ScriptApplied" />
      </node>
      <node concept="37vLTG" id="5TtkZMZ7ltH" role="3clF46">
        <property role="TrG5h" value="allStepScripts" />
        <property role="3TUv4t" value="true" />
        <node concept="A3Dl8" id="5TtkZMZ7ltI" role="1tU5fm">
          <node concept="3uibUv" id="5TtkZMZ7ltJ" role="A3Ik2">
            <ref role="3uigEE" to="bim2:5SsFeroaatc" resolve="ScriptApplied" />
          </node>
        </node>
      </node>
      <node concept="3clFbS" id="5TtkZMZ7lre" role="3clF47">
        <node concept="3cpWs8" id="5TtkZMZ7lrh" role="3cqZAp">
          <node concept="3cpWsn" id="5TtkZMZ7lri" role="3cpWs9">
            <property role="TrG5h" value="availableScripts" />
            <node concept="A3Dl8" id="5TtkZMZ7lrj" role="1tU5fm">
              <node concept="3uibUv" id="5TtkZMZ7lrk" role="A3Ik2">
                <ref role="3uigEE" to="bim2:5SsFeroaatc" resolve="ScriptApplied" />
              </node>
            </node>
            <node concept="2OqwBi" id="5TtkZMZ7lrl" role="33vP2m">
              <node concept="37vLTw" id="5TtkZMZ7ltW" role="2Oq$k0">
                <ref role="3cqZAo" node="5TtkZMZ7ltH" resolve="allStepScripts" />
              </node>
              <node concept="3zZkjj" id="5TtkZMZ7lrn" role="2OqNvi">
                <node concept="1bVj0M" id="5TtkZMZ7lro" role="23t8la">
                  <node concept="3clFbS" id="5TtkZMZ7lrp" role="1bW5cS">
                    <node concept="3clFbF" id="5TtkZMZ7lrq" role="3cqZAp">
                      <node concept="1rXfSq" id="5TtkZMZ7lrr" role="3clFbG">
                        <ref role="37wK5l" node="1hucSHYm3$L" resolve="isAvailable" />
                        <node concept="37vLTw" id="5TtkZMZ7lrs" role="37wK5m">
                          <ref role="3cqZAo" node="5TtkZMZ7lru" resolve="it" />
                        </node>
                      </node>
                    </node>
                  </node>
                  <node concept="Rh6nW" id="5TtkZMZ7lru" role="1bW2Oz">
                    <property role="TrG5h" value="it" />
                    <node concept="2jxLKc" id="5TtkZMZ7lrv" role="1tU5fm" />
                  </node>
                </node>
              </node>
            </node>
          </node>
        </node>
        <node concept="3cpWs6" id="5TtkZMZaA7u" role="3cqZAp">
          <node concept="2OqwBi" id="5TtkZMZaHnj" role="3cqZAk">
            <node concept="37vLTw" id="5TtkZMZaEmA" role="2Oq$k0">
              <ref role="3cqZAo" node="5TtkZMZ7lri" resolve="availableScripts" />
            </node>
            <node concept="1uHKPH" id="5TtkZMZaK6e" role="2OqNvi" />
          </node>
        </node>
      </node>
    </node>
    <node concept="2tJIrI" id="6nqztBEs62g" role="jymVt" />
    <node concept="3clFb_" id="3bMTD0E$RxS" role="jymVt">
      <property role="TrG5h" value="collectData" />
      <node concept="3rvAFt" id="3bMTD0E$W9L" role="3clF45">
        <node concept="3uibUv" id="3bMTD0E$WkL" role="3rvQeY">
          <ref role="3uigEE" to="88zw:~SModule" resolve="SModule" />
        </node>
        <node concept="3uibUv" id="2dmnr4$DneU" role="3rvSg0">
          <ref role="3uigEE" to="ec5l:~SNode" resolve="SNode" />
        </node>
      </node>
      <node concept="3Tm1VV" id="3bMTD0E$RxV" role="1B3o_S" />
      <node concept="3clFbS" id="3bMTD0E$RxW" role="3clF47">
        <node concept="3cpWs8" id="54APHaXe3vd" role="3cqZAp">
          <node concept="3cpWsn" id="54APHaXe3ve" role="3cpWs9">
            <property role="TrG5h" value="requiredData" />
            <node concept="3rvAFt" id="54APHaXe3qm" role="1tU5fm">
              <node concept="3uibUv" id="54APHaXe3sJ" role="3rvQeY">
                <ref role="3uigEE" to="88zw:~SModule" resolve="SModule" />
              </node>
              <node concept="3uibUv" id="2dmnr4$Dgns" role="3rvSg0">
                <ref role="3uigEE" to="ec5l:~SNode" resolve="SNode" />
              </node>
            </node>
            <node concept="2ShNRf" id="54APHaXe3vf" role="33vP2m">
              <node concept="3rGOSV" id="54APHaXe3vg" role="2ShVmc">
                <node concept="3uibUv" id="54APHaXe3vh" role="3rHrn6">
                  <ref role="3uigEE" to="88zw:~SModule" resolve="SModule" />
                </node>
                <node concept="3uibUv" id="2dmnr4$DiJA" role="3rHtpV">
                  <ref role="3uigEE" to="ec5l:~SNode" resolve="SNode" />
                </node>
              </node>
            </node>
          </node>
        </node>
        <node concept="3clFbF" id="54APHaXem8s" role="3cqZAp">
          <node concept="2OqwBi" id="54APHaXeF$9" role="3clFbG">
            <node concept="2YIFZM" id="54APHaXeFgO" role="2Oq$k0">
              <ref role="1Pybhc" node="5Fumpqe5n45" resolve="MigrationsUtil" />
              <ref role="37wK5l" node="54APHaXe$y0" resolve="getModuleDependencies" />
              <node concept="37vLTw" id="3bMTD0E_pzq" role="37wK5m">
                <ref role="3cqZAo" node="3bMTD0E$VMy" resolve="myModule" />
              </node>
            </node>
            <node concept="2es0OD" id="54APHaXeGZ_" role="2OqNvi">
              <node concept="1bVj0M" id="54APHaXeGZB" role="23t8la">
                <node concept="3clFbS" id="54APHaXeGZC" role="1bW5cS">
                  <node concept="3cpWs8" id="54APHaXf2ae" role="3cqZAp">
                    <node concept="3cpWsn" id="54APHaXf2af" role="3cpWs9">
                      <property role="TrG5h" value="dataString" />
                      <node concept="3uibUv" id="2dmnr4$Dg17" role="1tU5fm">
                        <ref role="3uigEE" to="ec5l:~SNode" resolve="SNode" />
                      </node>
                      <node concept="2YIFZM" id="54APHaXf2ag" role="33vP2m">
                        <ref role="37wK5l" node="1J$cIcvsVsT" resolve="readData" />
                        <ref role="1Pybhc" node="1J$cIcvsVq8" resolve="MigrationDataUtil" />
                        <node concept="37vLTw" id="54APHaXf2ah" role="37wK5m">
                          <ref role="3cqZAo" node="54APHaXeGZD" resolve="it" />
                        </node>
                        <node concept="37vLTw" id="52a8dTxg907" role="37wK5m">
                          <ref role="3cqZAo" node="3bMTD0E$VXT" resolve="scriptReference" />
                        </node>
                      </node>
                    </node>
                  </node>
                  <node concept="3clFbJ" id="27TIZmXGzs_" role="3cqZAp">
                    <node concept="3clFbS" id="27TIZmXGzsC" role="3clFbx">
                      <node concept="3clFbF" id="54APHaXeH39" role="3cqZAp">
                        <node concept="37vLTI" id="54APHaXeWSF" role="3clFbG">
                          <node concept="3EllGN" id="54APHaXePZP" role="37vLTJ">
                            <node concept="37vLTw" id="54APHaXeR2v" role="3ElVtu">
                              <ref role="3cqZAo" node="54APHaXeGZD" resolve="it" />
                            </node>
                            <node concept="37vLTw" id="54APHaXeH38" role="3ElQJh">
                              <ref role="3cqZAo" node="54APHaXe3ve" resolve="requiredData" />
                            </node>
                          </node>
                          <node concept="37vLTw" id="2dmnr4$Dggu" role="37vLTx">
                            <ref role="3cqZAo" node="54APHaXf2af" resolve="dataString" />
                          </node>
                        </node>
                      </node>
                    </node>
                    <node concept="3y3z36" id="27TIZmXGzR1" role="3clFbw">
                      <node concept="10Nm6u" id="27TIZmXGzYc" role="3uHU7w" />
                      <node concept="37vLTw" id="27TIZmXGz$F" role="3uHU7B">
                        <ref role="3cqZAo" node="54APHaXf2af" resolve="dataString" />
                      </node>
                    </node>
                  </node>
                </node>
                <node concept="Rh6nW" id="54APHaXeGZD" role="1bW2Oz">
                  <property role="TrG5h" value="it" />
                  <node concept="2jxLKc" id="54APHaXeGZE" role="1tU5fm" />
                </node>
              </node>
            </node>
          </node>
        </node>
        <node concept="3cpWs6" id="3bMTD0E_qg0" role="3cqZAp">
          <node concept="37vLTw" id="3bMTD0E_suC" role="3cqZAk">
            <ref role="3cqZAo" node="54APHaXe3ve" resolve="requiredData" />
          </node>
        </node>
      </node>
      <node concept="37vLTG" id="3bMTD0E$VMy" role="3clF46">
        <property role="TrG5h" value="myModule" />
        <node concept="3uibUv" id="3bMTD0E$VMx" role="1tU5fm">
          <ref role="3uigEE" to="88zw:~SModule" resolve="SModule" />
        </node>
      </node>
      <node concept="37vLTG" id="3bMTD0E$VXT" role="3clF46">
        <property role="TrG5h" value="scriptReference" />
        <node concept="3uibUv" id="3bMTD0E$W8U" role="1tU5fm">
          <ref role="3uigEE" to="6f4m:2RG318eWpZ8" resolve="MigrationScriptReference" />
        </node>
      </node>
    </node>
    <node concept="3Tm1VV" id="tdUHv2l0Sh" role="1B3o_S" />
    <node concept="3uibUv" id="tdUHv2lpS1" role="1zkMxy">
      <ref role="3uigEE" to="iiw6:~AbstractProjectComponent" resolve="AbstractProjectComponent" />
    </node>
    <node concept="3uibUv" id="1t1GVkLykJu" role="EKbjA">
      <ref role="3uigEE" to="bim2:5SsFeroaabl" resolve="MigrationManager" />
    </node>
    <node concept="3uibUv" id="2RG318eWycN" role="EKbjA">
      <ref role="3uigEE" to="6f4m:2RG318eW0B2" resolve="DataCollector" />
    </node>
  </node>
  <node concept="312cEu" id="1J$cIcvsVq8">
    <property role="TrG5h" value="MigrationDataUtil" />
    <property role="2bfB8j" value="true" />
    <property role="1sVAO0" value="false" />
    <property role="1EXbeo" value="false" />
    <node concept="3Tm1VV" id="1J$cIcvsVqa" role="1B3o_S" />
    <node concept="2YIFZL" id="1J$cIcvsVqb" role="jymVt">
      <property role="TrG5h" value="saveData" />
      <property role="DiZV1" value="false" />
      <property role="od$2w" value="false" />
      <node concept="37vLTG" id="1J$cIcvsVqc" role="3clF46">
        <property role="TrG5h" value="module" />
        <property role="3TUv4t" value="false" />
        <node concept="3uibUv" id="1J$cIcvsVqd" role="1tU5fm">
          <ref role="3uigEE" to="vsqj:~AbstractModule" resolve="AbstractModule" />
        </node>
      </node>
      <node concept="37vLTG" id="20viQQRnxft" role="3clF46">
        <property role="TrG5h" value="dataModule" />
        <node concept="3uibUv" id="20viQQRnxJw" role="1tU5fm">
          <ref role="3uigEE" to="88zw:~SModule" resolve="SModule" />
        </node>
      </node>
      <node concept="37vLTG" id="1J$cIcvsVqe" role="3clF46">
        <property role="TrG5h" value="data" />
        <property role="3TUv4t" value="false" />
        <node concept="A3Dl8" id="1J$cIcvvBLy" role="1tU5fm">
          <node concept="1LlUBW" id="1J$cIcvwbRb" role="A3Ik2">
            <node concept="3uibUv" id="1J$cIcvx23c" role="1Lm7xW">
              <ref role="3uigEE" to="6f4m:2RG318eWpZ8" resolve="MigrationScriptReference" />
            </node>
            <node concept="3uibUv" id="2dmnr4$D9V7" role="1Lm7xW">
              <ref role="3uigEE" to="ec5l:~SNode" resolve="SNode" />
            </node>
          </node>
        </node>
      </node>
      <node concept="3clFbS" id="1J$cIcvsVqj" role="3clF47">
        <node concept="3cpWs8" id="1J$cIcvsVql" role="3cqZAp">
          <node concept="3cpWsn" id="1J$cIcvsVqk" role="3cpWs9">
            <property role="3TUv4t" value="false" />
            <property role="TrG5h" value="file" />
            <node concept="3uibUv" id="1J$cIcvsVqm" role="1tU5fm">
              <ref role="3uigEE" to="59et:~IFile" resolve="IFile" />
            </node>
            <node concept="1rXfSq" id="1J$cIcvsVqn" role="33vP2m">
              <ref role="37wK5l" node="1J$cIcvsVtC" resolve="getDataFile" />
              <node concept="37vLTw" id="1J$cIcvsVqo" role="37wK5m">
                <ref role="3cqZAo" node="1J$cIcvsVqc" resolve="module" />
              </node>
            </node>
          </node>
        </node>
        <node concept="3cpWs8" id="6rIOn75XdmA" role="3cqZAp">
          <node concept="3cpWsn" id="6rIOn75XdmB" role="3cpWs9">
            <property role="TrG5h" value="model" />
            <node concept="H_c77" id="6rIOn75Y25g" role="1tU5fm" />
          </node>
        </node>
        <node concept="3cpWs8" id="6rIOn75ZhHN" role="3cqZAp">
          <node concept="3cpWsn" id="6rIOn75ZhHO" role="3cpWs9">
            <property role="TrG5h" value="dataSource" />
            <node concept="3uibUv" id="6rIOn75ZhHP" role="1tU5fm">
              <ref role="3uigEE" to="ep0o:~FileDataSource" resolve="FileDataSource" />
            </node>
            <node concept="2ShNRf" id="6rIOn75Zih4" role="33vP2m">
              <node concept="1pGfFk" id="6rIOn75Zih3" role="2ShVmc">
                <ref role="37wK5l" to="ep0o:~FileDataSource.&lt;init&gt;(jetbrains.mps.vfs.IFile)" resolve="FileDataSource" />
                <node concept="37vLTw" id="6rIOn75ZihP" role="37wK5m">
                  <ref role="3cqZAo" node="1J$cIcvsVqk" resolve="file" />
                </node>
              </node>
            </node>
          </node>
        </node>
        <node concept="3cpWs8" id="6rIOn75ZiEr" role="3cqZAp">
          <node concept="3cpWsn" id="6rIOn75ZiEs" role="3cpWs9">
            <property role="TrG5h" value="factory" />
            <node concept="3uibUv" id="6rIOn75ZiEt" role="1tU5fm">
              <ref role="3uigEE" to="qx6n:~ModelFactory" resolve="ModelFactory" />
            </node>
            <node concept="2OqwBi" id="6rIOn75ZjrL" role="33vP2m">
              <node concept="2YIFZM" id="6rIOn75Zjpg" role="2Oq$k0">
                <ref role="1Pybhc" to="d2v5:~PersistenceRegistry" resolve="PersistenceRegistry" />
                <ref role="37wK5l" to="d2v5:~PersistenceRegistry.getInstance():jetbrains.mps.persistence.PersistenceRegistry" resolve="getInstance" />
              </node>
              <node concept="liA8E" id="6rIOn75ZkbI" role="2OqNvi">
                <ref role="37wK5l" to="d2v5:~PersistenceRegistry.getModelFactory(java.lang.String):org.jetbrains.mps.openapi.persistence.ModelFactory" resolve="getModelFactory" />
                <node concept="10M0yZ" id="6rIOn75Zkdh" role="37wK5m">
                  <ref role="3cqZAo" to="vsqj:~MPSExtentions.MODEL" resolve="MODEL" />
                  <ref role="1PxDUh" to="vsqj:~MPSExtentions" resolve="MPSExtentions" />
                </node>
              </node>
            </node>
          </node>
        </node>
        <node concept="3cpWs8" id="20viQQRnjXr" role="3cqZAp">
          <node concept="3cpWsn" id="20viQQRnjXs" role="3cpWs9">
            <property role="TrG5h" value="options" />
            <node concept="3rvAFt" id="20viQQRno8n" role="1tU5fm">
              <node concept="17QB3L" id="20viQQRnoB7" role="3rvQeY" />
              <node concept="17QB3L" id="20viQQRnp4X" role="3rvSg0" />
            </node>
            <node concept="2ShNRf" id="20viQQRnqiA" role="33vP2m">
              <node concept="3rGOSV" id="20viQQRnq8v" role="2ShVmc">
                <node concept="17QB3L" id="20viQQRnq8w" role="3rHrn6" />
                <node concept="17QB3L" id="20viQQRnq8x" role="3rHtpV" />
                <node concept="3Mi1_Z" id="20viQQRnqD9" role="3Mj9YC">
                  <node concept="3Milgn" id="20viQQRnqOB" role="3MiYds">
                    <node concept="10M0yZ" id="20viQQRnrkf" role="3MiK7k">
                      <ref role="1PxDUh" to="qx6n:~ModelFactory" resolve="ModelFactory" />
                      <ref role="3cqZAo" to="qx6n:~ModelFactory.OPTION_MODELNAME" resolve="OPTION_MODELNAME" />
                    </node>
                    <node concept="Xl_RD" id="20viQQRnrYy" role="3MiMdn">
                      <property role="Xl_RC" value="migrationData" />
                    </node>
                  </node>
                  <node concept="3Milgn" id="20viQQRnrZs" role="3MiYds">
                    <node concept="10M0yZ" id="20viQQRnska" role="3MiK7k">
                      <ref role="3cqZAo" to="qx6n:~ModelFactory.OPTION_MODULEREF" resolve="OPTION_MODULEREF" />
                      <ref role="1PxDUh" to="qx6n:~ModelFactory" resolve="ModelFactory" />
                    </node>
                    <node concept="2OqwBi" id="20viQQRn_M_" role="3MiMdn">
                      <node concept="2OqwBi" id="20viQQRn_t0" role="2Oq$k0">
                        <node concept="37vLTw" id="20viQQRn$L_" role="2Oq$k0">
                          <ref role="3cqZAo" node="20viQQRnxft" resolve="dataModule" />
                        </node>
                        <node concept="liA8E" id="20viQQRn_Lu" role="2OqNvi">
                          <ref role="37wK5l" to="88zw:~SModule.getModuleReference():org.jetbrains.mps.openapi.module.SModuleReference" resolve="getModuleReference" />
                        </node>
                      </node>
                      <node concept="liA8E" id="20viQQRnA8W" role="2OqNvi">
                        <ref role="37wK5l" to="e2lb:~Object.toString():java.lang.String" resolve="toString" />
                      </node>
                    </node>
                  </node>
                </node>
              </node>
            </node>
          </node>
        </node>
        <node concept="SfApY" id="20viQQRnFMj" role="3cqZAp">
          <node concept="3clFbS" id="20viQQRnFMl" role="SfCbr">
            <node concept="3clFbF" id="20viQQRnGp1" role="3cqZAp">
              <node concept="37vLTI" id="20viQQRnGq9" role="3clFbG">
                <node concept="37vLTw" id="20viQQRnGoZ" role="37vLTJ">
                  <ref role="3cqZAo" node="6rIOn75XdmB" resolve="model" />
                </node>
                <node concept="2OqwBi" id="20viQQRniHr" role="37vLTx">
                  <node concept="37vLTw" id="20viQQRnHJT" role="2Oq$k0">
                    <ref role="3cqZAo" node="6rIOn75ZiEs" resolve="factory" />
                  </node>
                  <node concept="liA8E" id="20viQQRnj7Q" role="2OqNvi">
                    <ref role="37wK5l" to="qx6n:~ModelFactory.create(org.jetbrains.mps.openapi.persistence.DataSource,java.util.Map):org.jetbrains.mps.openapi.model.SModel" resolve="create" />
                    <node concept="37vLTw" id="20viQQRnHJJ" role="37wK5m">
                      <ref role="3cqZAo" node="6rIOn75ZhHO" resolve="dataSource" />
                    </node>
                    <node concept="37vLTw" id="20viQQRnHKA" role="37wK5m">
                      <ref role="3cqZAo" node="20viQQRnjXs" resolve="options" />
                    </node>
                  </node>
                </node>
              </node>
            </node>
          </node>
          <node concept="TDmWw" id="20viQQRnJOI" role="TEbGg">
            <node concept="3clFbS" id="20viQQRnJOJ" role="TDEfX">
              <node concept="YS8fn" id="20viQQRnKyI" role="3cqZAp">
                <node concept="2ShNRf" id="20viQQRnLao" role="YScLw">
                  <node concept="1pGfFk" id="20viQQRnLKW" role="2ShVmc">
                    <ref role="37wK5l" to="e2lb:~RuntimeException.&lt;init&gt;()" resolve="RuntimeException" />
                  </node>
                </node>
              </node>
            </node>
            <node concept="3cpWsn" id="20viQQRnJOK" role="TDEfY">
              <property role="TrG5h" value="e" />
              <node concept="3uibUv" id="20viQQRnJOL" role="1tU5fm">
                <ref role="3uigEE" to="fxg7:~IOException" resolve="IOException" />
              </node>
            </node>
          </node>
        </node>
        <node concept="2Gpval" id="1J$cIcvxqVC" role="3cqZAp">
          <node concept="2GrKxI" id="1J$cIcvxqVE" role="2Gsz3X">
            <property role="TrG5h" value="p" />
          </node>
          <node concept="37vLTw" id="1J$cIcvxrLj" role="2GsD0m">
            <ref role="3cqZAo" node="1J$cIcvsVqe" resolve="data" />
          </node>
          <node concept="3clFbS" id="1J$cIcvxqVI" role="2LFqv$">
            <node concept="3cpWs8" id="6rIOn75YKN2" role="3cqZAp">
              <node concept="3cpWsn" id="6rIOn75YKN3" role="3cpWs9">
                <property role="TrG5h" value="stepData" />
                <node concept="3Tqbb2" id="6rIOn75YKHo" role="1tU5fm">
                  <ref role="ehGHo" to="gqi5:6rIOn75Y2s9" resolve="StepData" />
                </node>
                <node concept="2OqwBi" id="6rIOn75YKN4" role="33vP2m">
                  <node concept="37vLTw" id="6rIOn75YKN5" role="2Oq$k0">
                    <ref role="3cqZAo" node="6rIOn75XdmB" resolve="model" />
                  </node>
                  <node concept="2xF2bX" id="6rIOn75YKN6" role="2OqNvi">
                    <ref role="I8UWU" to="gqi5:6rIOn75Y2s9" resolve="StepData" />
                  </node>
                </node>
              </node>
            </node>
            <node concept="3clFbF" id="6rIOn75YNbK" role="3cqZAp">
              <node concept="37vLTI" id="6rIOn75YNUI" role="3clFbG">
                <node concept="2OqwBi" id="1HyHl71377F" role="37vLTx">
                  <node concept="1LFfDK" id="1HyHl7134zi" role="2Oq$k0">
                    <node concept="3cmrfG" id="1HyHl7134Y1" role="1LF_Uc">
                      <property role="3cmrfH" value="0" />
                    </node>
                    <node concept="2GrUjf" id="1HyHl7134lF" role="1LFl5Q">
                      <ref role="2Gs0qQ" node="1J$cIcvxqVE" resolve="p" />
                    </node>
                  </node>
                  <node concept="liA8E" id="1HyHl71385v" role="2OqNvi">
                    <ref role="37wK5l" to="6f4m:2RG318eWq1q" resolve="serialize" />
                  </node>
                </node>
                <node concept="2OqwBi" id="6rIOn75YNls" role="37vLTJ">
                  <node concept="3TrcHB" id="1HyHl7130oF" role="2OqNvi">
                    <ref role="3TsBF5" to="gqi5:1HyHl712WnO" resolve="script" />
                  </node>
                  <node concept="37vLTw" id="6rIOn75YNbI" role="2Oq$k0">
                    <ref role="3cqZAo" node="6rIOn75YKN3" resolve="stepData" />
                  </node>
                </node>
              </node>
            </node>
            <node concept="3clFbF" id="6rIOn75Z8Bo" role="3cqZAp">
              <node concept="37vLTI" id="6rIOn75Z9h$" role="3clFbG">
                <node concept="1LFfDK" id="6rIOn75Z9zI" role="37vLTx">
                  <node concept="3cmrfG" id="6rIOn75Z9F7" role="1LF_Uc">
                    <property role="3cmrfH" value="1" />
                  </node>
                  <node concept="2GrUjf" id="6rIOn75Z9rY" role="1LFl5Q">
                    <ref role="2Gs0qQ" node="1J$cIcvxqVE" resolve="p" />
                  </node>
                </node>
                <node concept="2OqwBi" id="6rIOn75Z8MC" role="37vLTJ">
                  <node concept="37vLTw" id="6rIOn75Z8Bm" role="2Oq$k0">
                    <ref role="3cqZAo" node="6rIOn75YKN3" resolve="stepData" />
                  </node>
                  <node concept="3TrEf2" id="6rIOn75Z99p" role="2OqNvi">
                    <ref role="3Tt5mk" to="gqi5:6rIOn75Yg8A" />
                  </node>
                </node>
              </node>
            </node>
          </node>
        </node>
        <node concept="SfApY" id="6rIOn75ZlA2" role="3cqZAp">
          <node concept="3clFbS" id="6rIOn75ZlA3" role="SfCbr">
            <node concept="3clFbF" id="6rIOn75ZkGw" role="3cqZAp">
              <node concept="2OqwBi" id="6rIOn75ZkLR" role="3clFbG">
                <node concept="37vLTw" id="20viQQRnHJO" role="2Oq$k0">
                  <ref role="3cqZAo" node="6rIOn75ZiEs" resolve="factory" />
                </node>
                <node concept="liA8E" id="6rIOn75ZkYp" role="2OqNvi">
                  <ref role="37wK5l" to="qx6n:~ModelFactory.save(org.jetbrains.mps.openapi.model.SModel,org.jetbrains.mps.openapi.persistence.DataSource):void" resolve="save" />
                  <node concept="37vLTw" id="6rIOn75Zl3_" role="37wK5m">
                    <ref role="3cqZAo" node="6rIOn75XdmB" resolve="model" />
                  </node>
                  <node concept="37vLTw" id="20viQQRnHJ4" role="37wK5m">
                    <ref role="3cqZAo" node="6rIOn75ZhHO" resolve="dataSource" />
                  </node>
                </node>
              </node>
            </node>
          </node>
          <node concept="TDmWw" id="6rIOn75Zl_U" role="TEbGg">
            <node concept="3clFbS" id="6rIOn75Zl_V" role="TDEfX">
              <node concept="YS8fn" id="6rIOn75ZpOy" role="3cqZAp">
                <node concept="2ShNRf" id="6rIOn75Zq0f" role="YScLw">
                  <node concept="1pGfFk" id="6rIOn75ZygL" role="2ShVmc">
                    <ref role="37wK5l" to="e2lb:~RuntimeException.&lt;init&gt;(java.lang.Throwable)" resolve="RuntimeException" />
                    <node concept="37vLTw" id="6rIOn75ZyrZ" role="37wK5m">
                      <ref role="3cqZAo" node="6rIOn75Zl_W" resolve="e" />
                    </node>
                  </node>
                </node>
              </node>
            </node>
            <node concept="3cpWsn" id="6rIOn75Zl_W" role="TDEfY">
              <property role="TrG5h" value="e" />
              <node concept="3uibUv" id="6rIOn75Zl_X" role="1tU5fm">
                <ref role="3uigEE" to="fxg7:~IOException" resolve="IOException" />
              </node>
            </node>
          </node>
          <node concept="TDmWw" id="6rIOn75Zl_Y" role="TEbGg">
            <node concept="3clFbS" id="6rIOn75Zl_Z" role="TDEfX">
              <node concept="YS8fn" id="6rIOn75ZyI4" role="3cqZAp">
                <node concept="2ShNRf" id="6rIOn75ZyI5" role="YScLw">
                  <node concept="1pGfFk" id="6rIOn75ZyI6" role="2ShVmc">
                    <ref role="37wK5l" to="e2lb:~RuntimeException.&lt;init&gt;(java.lang.Throwable)" resolve="RuntimeException" />
                    <node concept="37vLTw" id="6rIOn75ZyI7" role="37wK5m">
                      <ref role="3cqZAo" node="6rIOn75ZlA0" resolve="e" />
                    </node>
                  </node>
                </node>
              </node>
            </node>
            <node concept="3cpWsn" id="6rIOn75ZlA0" role="TDEfY">
              <property role="TrG5h" value="e" />
              <node concept="3uibUv" id="6rIOn75ZlA1" role="1tU5fm">
                <ref role="3uigEE" to="qx6n:~ModelSaveException" resolve="ModelSaveException" />
              </node>
            </node>
          </node>
        </node>
      </node>
      <node concept="3Tm1VV" id="1J$cIcvsVr4" role="1B3o_S" />
      <node concept="3cqZAl" id="1J$cIcvsVr5" role="3clF45" />
    </node>
    <node concept="2YIFZL" id="1J$cIcvsVr6" role="jymVt">
      <property role="TrG5h" value="loadData" />
      <property role="DiZV1" value="false" />
      <property role="od$2w" value="false" />
      <node concept="37vLTG" id="1J$cIcvsVr7" role="3clF46">
        <property role="TrG5h" value="module" />
        <property role="3TUv4t" value="false" />
        <node concept="3uibUv" id="1J$cIcvsVr8" role="1tU5fm">
          <ref role="3uigEE" to="vsqj:~AbstractModule" resolve="AbstractModule" />
        </node>
      </node>
      <node concept="3clFbS" id="1J$cIcvsVr9" role="3clF47">
        <node concept="3cpWs8" id="1J$cIcvsVrb" role="3cqZAp">
          <node concept="3cpWsn" id="1J$cIcvsVra" role="3cpWs9">
            <property role="3TUv4t" value="false" />
            <property role="TrG5h" value="file" />
            <node concept="3uibUv" id="1J$cIcvsVrc" role="1tU5fm">
              <ref role="3uigEE" to="59et:~IFile" resolve="IFile" />
            </node>
            <node concept="1rXfSq" id="1J$cIcvsVrd" role="33vP2m">
              <ref role="37wK5l" node="1J$cIcvsVtC" resolve="getDataFile" />
              <node concept="37vLTw" id="1J$cIcvsVre" role="37wK5m">
                <ref role="3cqZAo" node="1J$cIcvsVr7" resolve="module" />
              </node>
            </node>
          </node>
        </node>
        <node concept="3clFbJ" id="2uHPjVRoBWC" role="3cqZAp">
          <node concept="3clFbS" id="2uHPjVRoBWF" role="3clFbx">
            <node concept="3cpWs6" id="2uHPjVRoFld" role="3cqZAp">
              <node concept="2ShNRf" id="2uHPjVRoG$5" role="3cqZAk">
                <node concept="kMnCb" id="2uHPjVRoGnP" role="2ShVmc">
                  <node concept="1LlUBW" id="2uHPjVRoGnQ" role="kMuH3">
                    <node concept="3uibUv" id="2uHPjVRoGnR" role="1Lm7xW">
                      <ref role="3uigEE" to="6f4m:2RG318eWpZ8" resolve="MigrationScriptReference" />
                    </node>
                    <node concept="3uibUv" id="2dmnr4$D4dY" role="1Lm7xW">
                      <ref role="3uigEE" to="ec5l:~SNode" resolve="SNode" />
                    </node>
                  </node>
                </node>
              </node>
            </node>
          </node>
          <node concept="3fqX7Q" id="2uHPjVRoEFa" role="3clFbw">
            <node concept="2OqwBi" id="2uHPjVRoEFc" role="3fr31v">
              <node concept="37vLTw" id="2uHPjVRoEFd" role="2Oq$k0">
                <ref role="3cqZAo" node="1J$cIcvsVra" resolve="file" />
              </node>
              <node concept="liA8E" id="2uHPjVRoEFe" role="2OqNvi">
                <ref role="37wK5l" to="59et:~IFile.exists():boolean" resolve="exists" />
              </node>
            </node>
          </node>
        </node>
        <node concept="3cpWs8" id="1J$cIcvsVrg" role="3cqZAp">
          <node concept="3cpWsn" id="1J$cIcvsVrf" role="3cpWs9">
            <property role="3TUv4t" value="false" />
            <property role="TrG5h" value="result" />
            <node concept="_YKpA" id="1J$cIcvxQmp" role="1tU5fm">
              <node concept="1LlUBW" id="1J$cIcvxSZE" role="_ZDj9">
                <node concept="3uibUv" id="1J$cIcvxSZF" role="1Lm7xW">
                  <ref role="3uigEE" to="6f4m:2RG318eWpZ8" resolve="MigrationScriptReference" />
                </node>
                <node concept="3uibUv" id="2dmnr4$D5XH" role="1Lm7xW">
                  <ref role="3uigEE" to="ec5l:~SNode" resolve="SNode" />
                </node>
              </node>
            </node>
            <node concept="2ShNRf" id="1J$cIcvxZu3" role="33vP2m">
              <node concept="Tc6Ow" id="1J$cIcvxZbU" role="2ShVmc">
                <node concept="1LlUBW" id="1J$cIcvxZbV" role="HW$YZ">
                  <node concept="3uibUv" id="1J$cIcvxZbW" role="1Lm7xW">
                    <ref role="3uigEE" to="6f4m:2RG318eWpZ8" resolve="MigrationScriptReference" />
                  </node>
                  <node concept="3uibUv" id="2dmnr4$D87k" role="1Lm7xW">
                    <ref role="3uigEE" to="ec5l:~SNode" resolve="SNode" />
                  </node>
                </node>
              </node>
            </node>
          </node>
        </node>
        <node concept="3clFbH" id="6rIOn75ZW8s" role="3cqZAp" />
        <node concept="3cpWs8" id="6rIOn75ZECx" role="3cqZAp">
          <node concept="3cpWsn" id="6rIOn75ZECy" role="3cpWs9">
            <property role="TrG5h" value="dataSource" />
            <node concept="3uibUv" id="6rIOn75ZECz" role="1tU5fm">
              <ref role="3uigEE" to="ep0o:~FileDataSource" resolve="FileDataSource" />
            </node>
            <node concept="2ShNRf" id="6rIOn75ZEC$" role="33vP2m">
              <node concept="1pGfFk" id="6rIOn75ZEC_" role="2ShVmc">
                <ref role="37wK5l" to="ep0o:~FileDataSource.&lt;init&gt;(jetbrains.mps.vfs.IFile)" resolve="FileDataSource" />
                <node concept="37vLTw" id="6rIOn75ZECA" role="37wK5m">
                  <ref role="3cqZAo" node="1J$cIcvsVra" resolve="file" />
                </node>
              </node>
            </node>
          </node>
        </node>
        <node concept="3cpWs8" id="6rIOn75ZECB" role="3cqZAp">
          <node concept="3cpWsn" id="6rIOn75ZECC" role="3cpWs9">
            <property role="TrG5h" value="factory" />
            <node concept="3uibUv" id="6rIOn75ZECD" role="1tU5fm">
              <ref role="3uigEE" to="qx6n:~ModelFactory" resolve="ModelFactory" />
            </node>
            <node concept="2OqwBi" id="6rIOn75ZECE" role="33vP2m">
              <node concept="2YIFZM" id="6rIOn75ZECF" role="2Oq$k0">
                <ref role="1Pybhc" to="d2v5:~PersistenceRegistry" resolve="PersistenceRegistry" />
                <ref role="37wK5l" to="d2v5:~PersistenceRegistry.getInstance():jetbrains.mps.persistence.PersistenceRegistry" resolve="getInstance" />
              </node>
              <node concept="liA8E" id="6rIOn75ZECG" role="2OqNvi">
                <ref role="37wK5l" to="d2v5:~PersistenceRegistry.getModelFactory(java.lang.String):org.jetbrains.mps.openapi.persistence.ModelFactory" resolve="getModelFactory" />
                <node concept="10M0yZ" id="6rIOn75ZECH" role="37wK5m">
                  <ref role="1PxDUh" to="vsqj:~MPSExtentions" resolve="MPSExtentions" />
                  <ref role="3cqZAo" to="vsqj:~MPSExtentions.MODEL" resolve="MODEL" />
                </node>
              </node>
            </node>
          </node>
        </node>
        <node concept="3cpWs8" id="6rIOn760gxJ" role="3cqZAp">
          <node concept="3cpWsn" id="6rIOn760gxM" role="3cpWs9">
            <property role="TrG5h" value="model" />
            <node concept="H_c77" id="6rIOn760gxH" role="1tU5fm" />
          </node>
        </node>
        <node concept="SfApY" id="6rIOn75ZECS" role="3cqZAp">
          <node concept="3clFbS" id="6rIOn75ZECT" role="SfCbr">
            <node concept="3clFbF" id="6rIOn760ih0" role="3cqZAp">
              <node concept="37vLTI" id="6rIOn760isJ" role="3clFbG">
                <node concept="37vLTw" id="6rIOn760igZ" role="37vLTJ">
                  <ref role="3cqZAo" node="6rIOn760gxM" resolve="model" />
                </node>
                <node concept="2OqwBi" id="6rIOn75ZH7m" role="37vLTx">
                  <node concept="37vLTw" id="6rIOn75ZH3E" role="2Oq$k0">
                    <ref role="3cqZAo" node="6rIOn75ZECC" resolve="factory" />
                  </node>
                  <node concept="liA8E" id="6rIOn75ZHfH" role="2OqNvi">
                    <ref role="37wK5l" to="qx6n:~ModelFactory.load(org.jetbrains.mps.openapi.persistence.DataSource,java.util.Map):org.jetbrains.mps.openapi.model.SModel" resolve="load" />
                    <node concept="37vLTw" id="6rIOn75ZJaK" role="37wK5m">
                      <ref role="3cqZAo" node="6rIOn75ZECy" resolve="dataSource" />
                    </node>
                    <node concept="2YIFZM" id="6rIOn75ZLNR" role="37wK5m">
                      <ref role="1Pybhc" to="k7g3:~Collections" resolve="Collections" />
                      <ref role="37wK5l" to="k7g3:~Collections.emptyMap():java.util.Map" resolve="emptyMap" />
                      <node concept="17QB3L" id="6rIOn75ZQBF" role="3PaCim" />
                      <node concept="17QB3L" id="6rIOn75ZQYP" role="3PaCim" />
                    </node>
                  </node>
                </node>
              </node>
            </node>
          </node>
          <node concept="TDmWw" id="6rIOn75ZSBu" role="TEbGg">
            <node concept="3clFbS" id="6rIOn75ZSBv" role="TDEfX">
              <node concept="YS8fn" id="6rIOn75ZTd7" role="3cqZAp">
                <node concept="2ShNRf" id="6rIOn75ZTd8" role="YScLw">
                  <node concept="1pGfFk" id="6rIOn75ZTd9" role="2ShVmc">
                    <ref role="37wK5l" to="e2lb:~RuntimeException.&lt;init&gt;(java.lang.Throwable)" resolve="RuntimeException" />
                    <node concept="37vLTw" id="6rIOn75ZTda" role="37wK5m">
                      <ref role="3cqZAo" node="6rIOn75ZSBw" resolve="e" />
                    </node>
                  </node>
                </node>
              </node>
            </node>
            <node concept="3cpWsn" id="6rIOn75ZSBw" role="TDEfY">
              <property role="TrG5h" value="e" />
              <node concept="3uibUv" id="6rIOn75ZSBx" role="1tU5fm">
                <ref role="3uigEE" to="fxg7:~IOException" resolve="IOException" />
              </node>
            </node>
          </node>
        </node>
        <node concept="3clFbH" id="6rIOn75ZA0E" role="3cqZAp" />
        <node concept="2Gpval" id="6rIOn7603g_" role="3cqZAp">
          <node concept="2GrKxI" id="6rIOn7603gB" role="2Gsz3X">
            <property role="TrG5h" value="root" />
          </node>
          <node concept="3clFbS" id="6rIOn7603gF" role="2LFqv$">
            <node concept="3clFbF" id="6rIOn760kxC" role="3cqZAp">
              <node concept="2OqwBi" id="6rIOn760kSh" role="3clFbG">
                <node concept="37vLTw" id="6rIOn760kxB" role="2Oq$k0">
                  <ref role="3cqZAo" node="1J$cIcvsVrf" resolve="result" />
                </node>
                <node concept="TSZUe" id="6rIOn760nfa" role="2OqNvi">
                  <node concept="1Ls8ON" id="6rIOn760nr5" role="25WWJ7">
                    <node concept="2YIFZM" id="1HyHl712YTT" role="1Lso8e">
                      <ref role="37wK5l" to="6f4m:2RG318eWq1A" resolve="deserialize" />
                      <ref role="1Pybhc" to="6f4m:2RG318eWpZ8" resolve="MigrationScriptReference" />
                      <node concept="2OqwBi" id="1HyHl712Zqf" role="37wK5m">
                        <node concept="2GrUjf" id="1HyHl712Z9g" role="2Oq$k0">
                          <ref role="2Gs0qQ" node="6rIOn7603gB" resolve="root" />
                        </node>
                        <node concept="3TrcHB" id="1HyHl712ZUu" role="2OqNvi">
                          <ref role="3TsBF5" to="gqi5:1HyHl712WnO" resolve="script" />
                        </node>
                      </node>
                    </node>
                    <node concept="2OqwBi" id="6rIOn765XV4" role="1Lso8e">
                      <node concept="2GrUjf" id="6rIOn765XH8" role="2Oq$k0">
                        <ref role="2Gs0qQ" node="6rIOn7603gB" resolve="root" />
                      </node>
                      <node concept="3TrEf2" id="6rIOn765YOZ" role="2OqNvi">
                        <ref role="3Tt5mk" to="gqi5:6rIOn75Yg8A" />
                      </node>
                    </node>
                  </node>
                </node>
              </node>
            </node>
          </node>
          <node concept="2OqwBi" id="6rIOn760ji4" role="2GsD0m">
            <node concept="37vLTw" id="6rIOn760iMW" role="2Oq$k0">
              <ref role="3cqZAo" node="6rIOn760gxM" resolve="model" />
            </node>
            <node concept="2RRcyG" id="6rIOn760jR_" role="2OqNvi">
              <ref role="2RRcyH" to="gqi5:6rIOn75Y2s9" resolve="StepData" />
            </node>
          </node>
        </node>
        <node concept="3cpWs6" id="1J$cIcvsVsf" role="3cqZAp">
          <node concept="37vLTw" id="1J$cIcvsVsg" role="3cqZAk">
            <ref role="3cqZAo" node="1J$cIcvsVrf" resolve="result" />
          </node>
        </node>
      </node>
      <node concept="3Tm1VV" id="1J$cIcvsVsh" role="1B3o_S" />
      <node concept="A3Dl8" id="1J$cIcvx$zm" role="3clF45">
        <node concept="1LlUBW" id="1J$cIcvx$zo" role="A3Ik2">
          <node concept="3uibUv" id="1J$cIcvxDif" role="1Lm7xW">
            <ref role="3uigEE" to="6f4m:2RG318eWpZ8" resolve="MigrationScriptReference" />
          </node>
          <node concept="3uibUv" id="2dmnr4$D2f0" role="1Lm7xW">
            <ref role="3uigEE" to="ec5l:~SNode" resolve="SNode" />
          </node>
        </node>
      </node>
    </node>
    <node concept="2YIFZL" id="1J$cIcvsVsm" role="jymVt">
      <property role="TrG5h" value="addData" />
      <property role="DiZV1" value="false" />
      <property role="od$2w" value="false" />
      <node concept="37vLTG" id="1J$cIcvsVsn" role="3clF46">
        <property role="TrG5h" value="module" />
        <property role="3TUv4t" value="false" />
        <node concept="3uibUv" id="54APHaXdOb5" role="1tU5fm">
          <ref role="3uigEE" to="88zw:~SModule" resolve="SModule" />
        </node>
      </node>
      <node concept="37vLTG" id="20viQQRnZW4" role="3clF46">
        <property role="TrG5h" value="dataModule" />
        <node concept="3uibUv" id="20viQQRo0GP" role="1tU5fm">
          <ref role="3uigEE" to="88zw:~SModule" resolve="SModule" />
        </node>
      </node>
      <node concept="37vLTG" id="1J$cIcvsVsp" role="3clF46">
        <property role="TrG5h" value="script" />
        <property role="3TUv4t" value="false" />
        <node concept="3uibUv" id="1J$cIcvsVsq" role="1tU5fm">
          <ref role="3uigEE" to="6f4m:2RG318eWpZ8" resolve="MigrationScriptReference" />
        </node>
      </node>
      <node concept="37vLTG" id="1J$cIcvsVsr" role="3clF46">
        <property role="TrG5h" value="data" />
        <property role="3TUv4t" value="false" />
        <node concept="3uibUv" id="2dmnr4$D1wK" role="1tU5fm">
          <ref role="3uigEE" to="ec5l:~SNode" resolve="SNode" />
        </node>
      </node>
      <node concept="3clFbS" id="1J$cIcvsVst" role="3clF47">
        <node concept="3cpWs8" id="1J$cIcvsVsv" role="3cqZAp">
          <node concept="3cpWsn" id="1J$cIcvsVsu" role="3cpWs9">
            <property role="3TUv4t" value="false" />
            <property role="TrG5h" value="loadedData" />
            <node concept="_YKpA" id="1J$cIcvyovF" role="1tU5fm">
              <node concept="1LlUBW" id="1J$cIcvytfx" role="_ZDj9">
                <node concept="3uibUv" id="1J$cIcvytfy" role="1Lm7xW">
                  <ref role="3uigEE" to="6f4m:2RG318eWpZ8" resolve="MigrationScriptReference" />
                </node>
                <node concept="3uibUv" id="2dmnr4$D1Bl" role="1Lm7xW">
                  <ref role="3uigEE" to="ec5l:~SNode" resolve="SNode" />
                </node>
              </node>
            </node>
            <node concept="2OqwBi" id="1J$cIcvyw1l" role="33vP2m">
              <node concept="1rXfSq" id="1J$cIcvyuEt" role="2Oq$k0">
                <ref role="37wK5l" node="1J$cIcvsVr6" resolve="loadData" />
                <node concept="10QFUN" id="54APHaXdOos" role="37wK5m">
                  <node concept="37vLTw" id="1J$cIcvyviV" role="10QFUP">
                    <ref role="3cqZAo" node="1J$cIcvsVsn" resolve="module" />
                  </node>
                  <node concept="3uibUv" id="54APHaXdOot" role="10QFUM">
                    <ref role="3uigEE" to="vsqj:~AbstractModule" resolve="AbstractModule" />
                  </node>
                </node>
              </node>
              <node concept="ANE8D" id="1J$cIcvyxeF" role="2OqNvi" />
            </node>
          </node>
        </node>
        <node concept="3clFbF" id="1J$cIcvyyHm" role="3cqZAp">
          <node concept="2OqwBi" id="1J$cIcvyzZA" role="3clFbG">
            <node concept="37vLTw" id="1J$cIcvyyHk" role="2Oq$k0">
              <ref role="3cqZAo" node="1J$cIcvsVsu" resolve="loadedData" />
            </node>
            <node concept="TSZUe" id="1J$cIcvyAI8" role="2OqNvi">
              <node concept="1Ls8ON" id="1J$cIcvyANq" role="25WWJ7">
                <node concept="37vLTw" id="1J$cIcvyB7Z" role="1Lso8e">
                  <ref role="3cqZAo" node="1J$cIcvsVsp" resolve="script" />
                </node>
                <node concept="37vLTw" id="1J$cIcvyBki" role="1Lso8e">
                  <ref role="3cqZAo" node="1J$cIcvsVsr" resolve="data" />
                </node>
              </node>
            </node>
          </node>
        </node>
        <node concept="3clFbF" id="1J$cIcvsVsN" role="3cqZAp">
          <node concept="1rXfSq" id="1J$cIcvsVsO" role="3clFbG">
            <ref role="37wK5l" node="1J$cIcvsVqb" resolve="saveData" />
            <node concept="10QFUN" id="54APHaXdOAa" role="37wK5m">
              <node concept="37vLTw" id="1J$cIcvsVsP" role="10QFUP">
                <ref role="3cqZAo" node="1J$cIcvsVsn" resolve="module" />
              </node>
              <node concept="3uibUv" id="54APHaXdOAb" role="10QFUM">
                <ref role="3uigEE" to="vsqj:~AbstractModule" resolve="AbstractModule" />
              </node>
            </node>
            <node concept="37vLTw" id="20viQQRo0Mz" role="37wK5m">
              <ref role="3cqZAo" node="20viQQRnZW4" resolve="dataModule" />
            </node>
            <node concept="37vLTw" id="1J$cIcvsVsQ" role="37wK5m">
              <ref role="3cqZAo" node="1J$cIcvsVsu" resolve="loadedData" />
            </node>
          </node>
        </node>
      </node>
      <node concept="3Tm1VV" id="1J$cIcvsVsR" role="1B3o_S" />
      <node concept="3cqZAl" id="1J$cIcvsVsS" role="3clF45" />
    </node>
    <node concept="2YIFZL" id="1J$cIcvsVsT" role="jymVt">
      <property role="TrG5h" value="readData" />
      <property role="DiZV1" value="false" />
      <property role="od$2w" value="false" />
      <node concept="37vLTG" id="1J$cIcvsVsU" role="3clF46">
        <property role="TrG5h" value="module" />
        <property role="3TUv4t" value="false" />
        <node concept="3uibUv" id="54APHaXdREt" role="1tU5fm">
          <ref role="3uigEE" to="88zw:~SModule" resolve="SModule" />
        </node>
      </node>
      <node concept="37vLTG" id="1J$cIcvsVsW" role="3clF46">
        <property role="TrG5h" value="script" />
        <property role="3TUv4t" value="true" />
        <node concept="3uibUv" id="1J$cIcvsVsX" role="1tU5fm">
          <ref role="3uigEE" to="6f4m:2RG318eWpZ8" resolve="MigrationScriptReference" />
        </node>
      </node>
      <node concept="3clFbS" id="1J$cIcvsVsY" role="3clF47">
        <node concept="3cpWs8" id="1J$cIcvsVt0" role="3cqZAp">
          <node concept="3cpWsn" id="1J$cIcvsVsZ" role="3cpWs9">
            <property role="3TUv4t" value="false" />
            <property role="TrG5h" value="loadedData" />
            <node concept="_YKpA" id="1J$cIcvyDna" role="1tU5fm">
              <node concept="1LlUBW" id="1J$cIcvyDnb" role="_ZDj9">
                <node concept="3uibUv" id="1J$cIcvyDnc" role="1Lm7xW">
                  <ref role="3uigEE" to="6f4m:2RG318eWpZ8" resolve="MigrationScriptReference" />
                </node>
                <node concept="3uibUv" id="2dmnr4$DE6H" role="1Lm7xW">
                  <ref role="3uigEE" to="ec5l:~SNode" resolve="SNode" />
                </node>
              </node>
            </node>
            <node concept="2OqwBi" id="1J$cIcvyL8L" role="33vP2m">
              <node concept="1rXfSq" id="1J$cIcvyIVe" role="2Oq$k0">
                <ref role="37wK5l" node="1J$cIcvsVr6" resolve="loadData" />
                <node concept="10QFUN" id="54APHaXdRUD" role="37wK5m">
                  <node concept="37vLTw" id="1J$cIcvyJZv" role="10QFUP">
                    <ref role="3cqZAo" node="1J$cIcvsVsU" resolve="module" />
                  </node>
                  <node concept="3uibUv" id="54APHaXdRUE" role="10QFUM">
                    <ref role="3uigEE" to="vsqj:~AbstractModule" resolve="AbstractModule" />
                  </node>
                </node>
              </node>
              <node concept="ANE8D" id="1J$cIcvyNsn" role="2OqNvi" />
            </node>
          </node>
        </node>
        <node concept="3clFbJ" id="TwlHViK3QD" role="3cqZAp">
          <node concept="3clFbS" id="TwlHViK3QG" role="3clFbx">
            <node concept="3cpWs6" id="TwlHViKaoC" role="3cqZAp">
              <node concept="10Nm6u" id="TwlHViKcFv" role="3cqZAk" />
            </node>
          </node>
          <node concept="3clFbC" id="TwlHViKa6m" role="3clFbw">
            <node concept="10Nm6u" id="TwlHViKamR" role="3uHU7w" />
            <node concept="37vLTw" id="TwlHViK4Z0" role="3uHU7B">
              <ref role="3cqZAo" node="1J$cIcvsVsZ" resolve="loadedData" />
            </node>
          </node>
        </node>
        <node concept="3cpWs8" id="TwlHViKf_H" role="3cqZAp">
          <node concept="3cpWsn" id="TwlHViKf_I" role="3cpWs9">
            <property role="TrG5h" value="result" />
            <node concept="1LlUBW" id="TwlHViKf$t" role="1tU5fm">
              <node concept="3uibUv" id="TwlHViKf$z" role="1Lm7xW">
                <ref role="3uigEE" to="6f4m:2RG318eWpZ8" resolve="MigrationScriptReference" />
              </node>
              <node concept="3uibUv" id="2dmnr4$DF2f" role="1Lm7xW">
                <ref role="3uigEE" to="ec5l:~SNode" resolve="SNode" />
              </node>
            </node>
            <node concept="2OqwBi" id="TwlHViKf_J" role="33vP2m">
              <node concept="2OqwBi" id="TwlHViKf_K" role="2Oq$k0">
                <node concept="37vLTw" id="TwlHViKf_L" role="2Oq$k0">
                  <ref role="3cqZAo" node="1J$cIcvsVsZ" resolve="loadedData" />
                </node>
                <node concept="3zZkjj" id="TwlHViKf_M" role="2OqNvi">
                  <node concept="1bVj0M" id="TwlHViKf_N" role="23t8la">
                    <node concept="3clFbS" id="TwlHViKf_O" role="1bW5cS">
                      <node concept="3clFbF" id="TwlHViKf_P" role="3cqZAp">
                        <node concept="17R0WA" id="TwlHViKf_Q" role="3clFbG">
                          <node concept="37vLTw" id="TwlHViKf_R" role="3uHU7w">
                            <ref role="3cqZAo" node="1J$cIcvsVsW" resolve="script" />
                          </node>
                          <node concept="1LFfDK" id="TwlHViKf_S" role="3uHU7B">
                            <node concept="3cmrfG" id="TwlHViKf_T" role="1LF_Uc">
                              <property role="3cmrfH" value="0" />
                            </node>
                            <node concept="37vLTw" id="TwlHViKf_U" role="1LFl5Q">
                              <ref role="3cqZAo" node="TwlHViKf_V" resolve="it" />
                            </node>
                          </node>
                        </node>
                      </node>
                    </node>
                    <node concept="Rh6nW" id="TwlHViKf_V" role="1bW2Oz">
                      <property role="TrG5h" value="it" />
                      <node concept="2jxLKc" id="TwlHViKf_W" role="1tU5fm" />
                    </node>
                  </node>
                </node>
              </node>
              <node concept="1uHKPH" id="TwlHViKf_X" role="2OqNvi" />
            </node>
          </node>
        </node>
        <node concept="3cpWs6" id="1J$cIcvyPHE" role="3cqZAp">
          <node concept="3K4zz7" id="TwlHViKkLk" role="3cqZAk">
            <node concept="10Nm6u" id="TwlHViKl3U" role="3K4E3e" />
            <node concept="1LFfDK" id="TwlHViKlNY" role="3K4GZi">
              <node concept="3cmrfG" id="TwlHViKm6t" role="1LF_Uc">
                <property role="3cmrfH" value="1" />
              </node>
              <node concept="37vLTw" id="TwlHViKlm_" role="1LFl5Q">
                <ref role="3cqZAo" node="TwlHViKf_I" resolve="result" />
              </node>
            </node>
            <node concept="3clFbC" id="TwlHViKk3O" role="3K4Cdx">
              <node concept="10Nm6u" id="TwlHViKkqz" role="3uHU7w" />
              <node concept="37vLTw" id="TwlHViKjCI" role="3uHU7B">
                <ref role="3cqZAo" node="TwlHViKf_I" resolve="result" />
              </node>
            </node>
          </node>
        </node>
      </node>
      <node concept="3Tm1VV" id="1J$cIcvsVtA" role="1B3o_S" />
      <node concept="3uibUv" id="2dmnr4$Ddxy" role="3clF45">
        <ref role="3uigEE" to="ec5l:~SNode" resolve="SNode" />
      </node>
    </node>
    <node concept="2YIFZL" id="1J$cIcvsVtC" role="jymVt">
      <property role="TrG5h" value="getDataFile" />
      <property role="DiZV1" value="false" />
      <property role="od$2w" value="false" />
      <node concept="37vLTG" id="1J$cIcvsVtD" role="3clF46">
        <property role="TrG5h" value="module" />
        <property role="3TUv4t" value="false" />
        <node concept="3uibUv" id="1J$cIcvsVtE" role="1tU5fm">
          <ref role="3uigEE" to="vsqj:~AbstractModule" resolve="AbstractModule" />
        </node>
      </node>
      <node concept="3clFbS" id="1J$cIcvsVtF" role="3clF47">
        <node concept="3cpWs6" id="1J$cIcvsVtG" role="3cqZAp">
          <node concept="2OqwBi" id="1J$cIcvsVtH" role="3cqZAk">
            <node concept="2YIFZM" id="1J$cIcvt4dP" role="2Oq$k0">
              <ref role="1Pybhc" to="59et:~FileSystem" resolve="FileSystem" />
              <ref role="37wK5l" to="59et:~FileSystem.getInstance():jetbrains.mps.vfs.FileSystem" resolve="getInstance" />
            </node>
            <node concept="liA8E" id="1J$cIcvsVtJ" role="2OqNvi">
              <ref role="37wK5l" to="59et:~FileSystem.getFileByPath(java.lang.String):jetbrains.mps.vfs.IFile" resolve="getFileByPath" />
              <node concept="3cpWs3" id="1J$cIcvsVtK" role="37wK5m">
                <node concept="2YIFZM" id="1J$cIcvvroU" role="3uHU7B">
                  <ref role="1Pybhc" to="msyo:~FileUtil" resolve="FileUtil" />
                  <ref role="37wK5l" to="msyo:~FileUtil.getNameWithoutExtension(java.lang.String):java.lang.String" resolve="getNameWithoutExtension" />
                  <node concept="2OqwBi" id="1J$cIcvvroV" role="37wK5m">
                    <node concept="2OqwBi" id="1J$cIcvvroW" role="2Oq$k0">
                      <node concept="37vLTw" id="1J$cIcvvroX" role="2Oq$k0">
                        <ref role="3cqZAo" node="1J$cIcvsVtD" resolve="module" />
                      </node>
                      <node concept="liA8E" id="1J$cIcvvroY" role="2OqNvi">
                        <ref role="37wK5l" to="vsqj:~AbstractModule.getDescriptorFile():jetbrains.mps.vfs.IFile" resolve="getDescriptorFile" />
                      </node>
                    </node>
                    <node concept="liA8E" id="1J$cIcvvroZ" role="2OqNvi">
                      <ref role="37wK5l" to="59et:~IFile.getPath():java.lang.String" resolve="getPath" />
                    </node>
                  </node>
                </node>
                <node concept="Xl_RD" id="1J$cIcvsVtP" role="3uHU7w">
                  <property role="Xl_RC" value=".migration" />
                </node>
              </node>
            </node>
          </node>
        </node>
      </node>
      <node concept="3Tm1VV" id="1J$cIcvsVtQ" role="1B3o_S" />
      <node concept="3uibUv" id="1J$cIcvsVtR" role="3clF45">
        <ref role="3uigEE" to="59et:~IFile" resolve="IFile" />
      </node>
    </node>
  </node>
</model>
<|MERGE_RESOLUTION|>--- conflicted
+++ resolved
@@ -37,7 +37,7 @@
     <import index="a7z3" ref="6ed54515-acc8-4d1e-a16c-9fd6cfe951ea/f:java_stub#6ed54515-acc8-4d1e-a16c-9fd6cfe951ea#jetbrains.mps.smodel.adapter.ids(MPS.Core/jetbrains.mps.smodel.adapter.ids@java_stub)" />
     <import index="bco1" ref="6ed54515-acc8-4d1e-a16c-9fd6cfe951ea/f:java_stub#6ed54515-acc8-4d1e-a16c-9fd6cfe951ea#jetbrains.mps.migration.global(MPS.Core/jetbrains.mps.migration.global@java_stub)" />
     <import index="1p1s" ref="6ed54515-acc8-4d1e-a16c-9fd6cfe951ea/f:java_stub#6ed54515-acc8-4d1e-a16c-9fd6cfe951ea#jetbrains.mps(MPS.Core/jetbrains.mps@java_stub)" />
-    <import index="62l1" ref="f:java_stub#6ed54515-acc8-4d1e-a16c-9fd6cfe951ea#jetbrains.mps.smodel.adapter(jetbrains.mps.smodel.adapter@java_stub)" />
+    <import index="62l1" ref="6ed54515-acc8-4d1e-a16c-9fd6cfe951ea/f:java_stub#6ed54515-acc8-4d1e-a16c-9fd6cfe951ea#jetbrains.mps.smodel.adapter(MPS.Core/jetbrains.mps.smodel.adapter@java_stub)" />
     <import index="tpck" ref="r:00000000-0000-4000-0000-011c89590288(jetbrains.mps.lang.core.structure)" implicit="true" />
     <import index="tpee" ref="r:00000000-0000-4000-0000-011c895902ca(jetbrains.mps.baseLanguage.structure)" implicit="true" />
     <import index="tp2q" ref="r:00000000-0000-4000-0000-011c8959032e(jetbrains.mps.baseLanguage.collections.structure)" implicit="true" />
@@ -593,16 +593,16 @@
         <node concept="3cpWs8" id="4S6nXkAl5uN" role="3cqZAp">
           <node concept="3cpWsn" id="4S6nXkAl5uQ" role="3cpWs9">
             <property role="TrG5h" value="result" />
-            <node concept="_YKpA" id="1HyHl711hzR" role="1tU5fm">
-              <node concept="3uibUv" id="1HyHl711q5g" role="_ZDj9">
-                <ref role="3uigEE" to="6f4m:2RG318eWpZ8" resolve="MigrationScriptReference" />
-              </node>
-            </node>
             <node concept="2ShNRf" id="4S6nXkAl8jW" role="33vP2m">
               <node concept="Tc6Ow" id="4S6nXkAl8jM" role="2ShVmc">
                 <node concept="3uibUv" id="1HyHl711qIR" role="HW$YZ">
                   <ref role="3uigEE" to="6f4m:2RG318eWpZ8" resolve="MigrationScriptReference" />
                 </node>
+              </node>
+            </node>
+            <node concept="_YKpA" id="1HyHl711hzR" role="1tU5fm">
+              <node concept="3uibUv" id="1HyHl711q5g" role="_ZDj9">
+                <ref role="3uigEE" to="6f4m:2RG318eWpZ8" resolve="MigrationScriptReference" />
               </node>
             </node>
           </node>
@@ -1212,6 +1212,9 @@
           <node concept="3cpWsn" id="1KUoCiqb7pj" role="3cpWs9">
             <property role="TrG5h" value="loader" />
             <property role="3TUv4t" value="true" />
+            <node concept="3uibUv" id="1KUoCiqb7pl" role="1tU5fm">
+              <ref role="3uigEE" to="e2lb:~ClassLoader" resolve="ClassLoader" />
+            </node>
             <node concept="2OqwBi" id="5JfAyZ3KIyI" role="33vP2m">
               <node concept="37vLTw" id="5JfAyZ3KHs2" role="2Oq$k0">
                 <ref role="3cqZAo" node="5Fumpqe5n4y" resolve="module" />
@@ -1219,9 +1222,6 @@
               <node concept="liA8E" id="5JfAyZ3KLCs" role="2OqNvi">
                 <ref role="37wK5l" to="42ru:~ReloadableModuleBase.getClassLoader():java.lang.ClassLoader" resolve="getClassLoader" />
               </node>
-            </node>
-            <node concept="3uibUv" id="1KUoCiqb7pl" role="1tU5fm">
-              <ref role="3uigEE" to="e2lb:~ClassLoader" resolve="ClassLoader" />
             </node>
           </node>
         </node>
@@ -1926,6 +1926,7 @@
                         <node concept="3clFbS" id="25gV4LspCYK" role="1bW5cS">
                           <node concept="3clFbF" id="25gV4LspCYL" role="3cqZAp">
                             <node concept="2OqwBi" id="25gV4LspCYM" role="3clFbG">
+                              <node concept="3GX2aA" id="25gV4LspCYU" role="2OqNvi" />
                               <node concept="2OqwBi" id="5TtkZMYXLDW" role="2Oq$k0">
                                 <node concept="2YIFZM" id="5TtkZMYXMaN" role="2Oq$k0">
                                   <ref role="1Pybhc" node="5Fumpqe5n45" resolve="MigrationsUtil" />
@@ -1957,7 +1958,6 @@
                                   </node>
                                 </node>
                               </node>
-                              <node concept="3GX2aA" id="25gV4LspCYU" role="2OqNvi" />
                             </node>
                           </node>
                         </node>
@@ -2048,6 +2048,9 @@
         <node concept="3cpWs8" id="6QXKeyZ7YRy" role="3cqZAp">
           <node concept="3cpWsn" id="6QXKeyZ7YRz" role="3cpWs9">
             <property role="TrG5h" value="language" />
+            <node concept="3uibUv" id="6ErrHV2pD10" role="1tU5fm">
+              <ref role="3uigEE" to="t3eg:~SLanguage" resolve="SLanguage" />
+            </node>
             <node concept="2OqwBi" id="6QXKeyZ7YRA" role="33vP2m">
               <node concept="2OqwBi" id="6QXKeyZ7YRB" role="2Oq$k0">
                 <node concept="37vLTw" id="6nqztBEtQ0Z" role="2Oq$k0">
@@ -2060,9 +2063,6 @@
               <node concept="liA8E" id="6QXKeyZ7YRE" role="2OqNvi">
                 <ref role="37wK5l" to="6f4m:2RG318eWpZ$" resolve="getLanguage" />
               </node>
-            </node>
-            <node concept="3uibUv" id="6ErrHV2pD10" role="1tU5fm">
-              <ref role="3uigEE" to="t3eg:~SLanguage" resolve="SLanguage" />
             </node>
           </node>
         </node>
@@ -2594,7 +2594,6 @@
         <node concept="3uibUv" id="25gV4LsuFlk" role="1tU5fm">
           <ref role="3uigEE" to="bco1:~ProjectMigration" resolve="ProjectMigration" />
         </node>
-<<<<<<< HEAD
       </node>
     </node>
     <node concept="2tJIrI" id="25gV4Lsq0r4" role="jymVt" />
@@ -2612,19 +2611,9 @@
           <node concept="3cpWsn" id="1NDJCs$te5Z" role="3cpWs9">
             <property role="TrG5h" value="result" />
             <property role="3TUv4t" value="false" />
+            <node concept="10Nm6u" id="1UUjsc5fPZN" role="33vP2m" />
             <node concept="3uibUv" id="6PbWG4t_Evr" role="1tU5fm">
               <ref role="3uigEE" to="bim2:5SsFeroaabo" resolve="MigrationManager.MigrationState" />
-=======
-        <node concept="vg0i.1068580123136" id="1467667202781691998" role="vg0i.1068580123132.1068580123135" info="sn">
-          <node concept="vg0i.1068581242864" id="2083405790277067134" role="vg0i.1068580123136.1068581517665" info="nn">
-            <node concept="vg0i.1068581242863" id="2083405790277067135" role="vg0i.1068581242864.1068581242865" info="nr">
-              <property role="asn4.1169194658468.1169194664001" value="result" />
-              <property role="vg0i.1068431474542.1176718929932" value="false" />
-              <node concept="vg0i.1107535904670" id="7875655284626466779" role="vg0i.4972933694980447171.5680397130376446158" info="in">
-                <reference role="vg0i.1107535904670.1107535924139" target="bim2.6781485246382121688" resolveInfo="MigrationManager.MigrationState" />
-              </node>
-              <node concept="vg0i.1070534058343" id="2214167666808020979" role="vg0i.1068431474542.1068431790190" info="nn" />
->>>>>>> 559bc048
             </node>
           </node>
         </node>
@@ -2901,6 +2890,12 @@
                 </node>
               </node>
               <node concept="3clFbJ" id="5TtkZMZaMHN" role="3cqZAp">
+                <node concept="3y3z36" id="1UUjsc5fMvV" role="3clFbw">
+                  <node concept="37vLTw" id="5TtkZMZaNPX" role="3uHU7B">
+                    <ref role="3cqZAo" node="5TtkZMZaN7E" resolve="nextScript" />
+                  </node>
+                  <node concept="10Nm6u" id="5TtkZMZaNZL" role="3uHU7w" />
+                </node>
                 <node concept="3clFbS" id="5TtkZMZaMHQ" role="3clFbx">
                   <node concept="3clFbF" id="5TtkZMZaWSx" role="3cqZAp">
                     <node concept="37vLTI" id="5TtkZMZaWZJ" role="3clFbG">
@@ -2968,17 +2963,10 @@
                                       </node>
                                     </node>
                                   </node>
-<<<<<<< HEAD
                                 </node>
-                                <node concept="3clFbF" id="5jxf_spQQZH" role="3cqZAp">
-                                  <node concept="37vLTw" id="5jxf_spQQZF" role="3clFbG">
+                                <node concept="3cpWs6" id="1UUjsc5fS_G" role="3cqZAp">
+                                  <node concept="37vLTw" id="1UUjsc5fYu_" role="3cqZAk">
                                     <ref role="3cqZAo" node="5jxf_spQPZx" resolve="res" />
-=======
-                                  <node concept="vg0i.1068581242878" id="2214167666808031596" role="vg0i.1068580123136.1068581517665" info="nn">
-                                    <node concept="vg0i.1068498886296" id="2214167666808055717" role="vg0i.1068581242878.1068581517676" info="nn">
-                                      <reference role="vg0i.1068498886296.1068581517664" target="6116238312762728417" resolveInfo="res" />
-                                    </node>
->>>>>>> 559bc048
                                   </node>
                                 </node>
                               </node>
@@ -2987,20 +2975,6 @@
                         </node>
                       </node>
                     </node>
-                  </node>
-<<<<<<< HEAD
-                </node>
-                <node concept="3clFbC" id="5TtkZMZaNUO" role="3clFbw">
-                  <node concept="10Nm6u" id="5TtkZMZaNZL" role="3uHU7w" />
-                  <node concept="37vLTw" id="5TtkZMZaNPX" role="3uHU7B">
-                    <ref role="3cqZAo" node="5TtkZMZaN7E" resolve="nextScript" />
-=======
-                  <node concept="vg0i.1073239437375" id="2214167666808006651" role="vg0i.1068580123159.1068580123160" info="nn">
-                    <node concept="vg0i.1068498886296" id="6799683357403463037" role="vg0i.1081773326031.1081773367580" info="nn">
-                      <reference role="vg0i.1068498886296.1068581517664" target="6799683357403460074" resolveInfo="nextScript" />
-                    </node>
-                    <node concept="vg0i.1070534058343" id="6799683357403463665" role="vg0i.1081773326031.1081773367579" info="nn" />
->>>>>>> 559bc048
                   </node>
                 </node>
               </node>
@@ -3427,11 +3401,11 @@
                   </node>
                 </node>
                 <node concept="2OqwBi" id="6rIOn75YNls" role="37vLTJ">
+                  <node concept="37vLTw" id="6rIOn75YNbI" role="2Oq$k0">
+                    <ref role="3cqZAo" node="6rIOn75YKN3" resolve="stepData" />
+                  </node>
                   <node concept="3TrcHB" id="1HyHl7130oF" role="2OqNvi">
                     <ref role="3TsBF5" to="gqi5:1HyHl712WnO" resolve="script" />
-                  </node>
-                  <node concept="37vLTw" id="6rIOn75YNbI" role="2Oq$k0">
-                    <ref role="3cqZAo" node="6rIOn75YKN3" resolve="stepData" />
                   </node>
                 </node>
               </node>
