<?xml version="1.0" encoding="UTF-8"?>
<model ref="r:d09733d9-6079-487b-b676-f99e7604f344(jetbrains.mps.migration.component.plugin)">
  <persistence version="9" />
  <languages>
    <use id="ed6d7656-532c-4bc2-81d1-af945aeb8280" name="jetbrains.mps.baseLanguage.blTypes" version="0" />
    <use id="443f4c36-fcf5-4eb6-9500-8d06ed259e3e" name="jetbrains.mps.baseLanguage.classifiers" version="0" />
    <use id="fd392034-7849-419d-9071-12563d152375" name="jetbrains.mps.baseLanguage.closures" version="0" />
    <use id="83888646-71ce-4f1c-9c53-c54016f6ad4f" name="jetbrains.mps.baseLanguage.collections" version="0" />
    <use id="760a0a8c-eabb-4521-8bfd-65db761a9ba3" name="jetbrains.mps.baseLanguage.logging" version="0" />
    <use id="a247e09e-2435-45ba-b8d2-07e93feba96a" name="jetbrains.mps.baseLanguage.tuples" version="0" />
    <use id="fe9d76d7-5809-45c9-ae28-a40915b4d6ff" name="jetbrains.mps.lang.checkedName" version="0" />
    <use id="28f9e497-3b42-4291-aeba-0a1039153ab1" name="jetbrains.mps.lang.plugin" version="0" />
    <use id="9ded098b-ad6a-4657-bfd9-48636cfe8bc3" name="jetbrains.mps.lang.traceable" version="0" />
    <use id="63650c59-16c8-498a-99c8-005c7ee9515d" name="jetbrains.mps.lang.access" version="0" />
    <use id="7866978e-a0f0-4cc7-81bc-4d213d9375e1" name="jetbrains.mps.lang.smodel" version="2" />
    <use id="f3061a53-9226-4cc5-a443-f952ceaf5816" name="jetbrains.mps.baseLanguage" version="3" />
    <use id="1a8554c4-eb84-43ba-8c34-6f0d90c6e75a" name="jetbrains.mps.lang.smodel.query" version="0" />
    <use id="ef7bf5ac-d06c-4342-b11d-e42104eb9343" name="jetbrains.mps.lang.plugin.standalone" version="0" />
    <generationPart ref="ef7bf5ac-d06c-4342-b11d-e42104eb9343(jetbrains.mps.lang.plugin.standalone)" />
  </languages>
  <imports>
    <import index="qq03" ref="742f6602-5a2f-4313-aa6e-ae1cd4ffdc61/java:jetbrains.mps.ide.actions(MPS.Platform/)" />
    <import index="qkt" ref="498d89d2-c2e9-11e2-ad49-6cf049e62fe5/java:com.intellij.openapi.actionSystem(MPS.IDEA/)" />
    <import index="bim2" ref="r:a9597bdf-0806-4a79-8ace-88240c6b9878(jetbrains.mps.ide.migration)" />
    <import index="auc7" ref="r:22e3ec81-a192-41cd-83a2-488758bdeedc(jetbrains.mps.migration.component.util)" />
    <import index="1m72" ref="498d89d2-c2e9-11e2-ad49-6cf049e62fe5/java:com.intellij.openapi.components(MPS.IDEA/)" />
    <import index="jkm4" ref="498d89d2-c2e9-11e2-ad49-6cf049e62fe5/java:com.intellij.openapi.ui(MPS.IDEA/)" />
    <import index="lui2" ref="8865b7a8-5271-43d3-884c-6fd1d9cfdd34/java:org.jetbrains.mps.openapi.module(MPS.OpenAPI/)" />
    <import index="bd8o" ref="498d89d2-c2e9-11e2-ad49-6cf049e62fe5/java:com.intellij.openapi.application(MPS.IDEA/)" />
    <import index="z1c3" ref="6ed54515-acc8-4d1e-a16c-9fd6cfe951ea/java:jetbrains.mps.project(MPS.Core/)" />
    <import index="tpce" ref="r:00000000-0000-4000-0000-011c89590292(jetbrains.mps.lang.structure.structure)" />
    <import index="pjrh" ref="6ed54515-acc8-4d1e-a16c-9fd6cfe951ea/java:jetbrains.mps.smodel.adapter(MPS.Core/)" />
    <import index="33ny" ref="6354ebe7-c22a-4a0f-ac54-50b52ab9b065/java:java.util(JDK/)" />
    <import index="tpee" ref="r:00000000-0000-4000-0000-011c895902ca(jetbrains.mps.baseLanguage.structure)" />
    <import index="mhbf" ref="8865b7a8-5271-43d3-884c-6fd1d9cfdd34/java:org.jetbrains.mps.openapi.model(MPS.OpenAPI/)" />
    <import index="wyt6" ref="6354ebe7-c22a-4a0f-ac54-50b52ab9b065/java:java.lang(JDK/)" />
    <import index="c17a" ref="8865b7a8-5271-43d3-884c-6fd1d9cfdd34/java:org.jetbrains.mps.openapi.language(MPS.OpenAPI/)" />
    <import index="w1kc" ref="6ed54515-acc8-4d1e-a16c-9fd6cfe951ea/java:jetbrains.mps.smodel(MPS.Core/)" />
    <import index="6f4m" ref="r:f69c3fa1-0e30-4980-84e2-190ae44e4c3d(jetbrains.mps.lang.migration.runtime.base)" />
    <import index="18ew" ref="6ed54515-acc8-4d1e-a16c-9fd6cfe951ea/java:jetbrains.mps.util(MPS.Core/)" />
    <import index="bdll" ref="6ed54515-acc8-4d1e-a16c-9fd6cfe951ea/java:jetbrains.mps.migration.global(MPS.Core/)" />
    <import index="z1c4" ref="742f6602-5a2f-4313-aa6e-ae1cd4ffdc61/java:jetbrains.mps.project(MPS.Platform/)" />
    <import index="xnls" ref="742f6602-5a2f-4313-aa6e-ae1cd4ffdc61/java:jetbrains.mps.ide.icons()" />
    <import index="71xd" ref="742f6602-5a2f-4313-aa6e-ae1cd4ffdc61/java:jetbrains.mps.ide.tools()" />
    <import index="g4jo" ref="r:d98d04fb-4a60-4106-81cf-6cb40b67de4d(jetbrains.mps.ide.findusages.model)" />
    <import index="t99v" ref="r:5c426f30-a9c9-463b-90a5-2fae21a10696(jetbrains.mps.ide.migration.check)" />
    <import index="phxh" ref="r:5754bb7d-f802-4a0f-bd3d-0764f0d71413(jetbrains.mps.ide.modelchecker.platform.actions)" />
    <import index="o8ag" ref="a5b1c28d-abeb-49a6-a58c-559039616d64/r:49062720-8530-4489-916a-fdd3a02a7b82(jetbrains.mps.migration.component/jetbrains.mps.ide.migration.wizard)" />
    <import index="4nm9" ref="498d89d2-c2e9-11e2-ad49-6cf049e62fe5/java:com.intellij.openapi.project(MPS.IDEA/)" />
    <import index="rn77" ref="498d89d2-c2e9-11e2-ad49-6cf049e62fe5/java:com.intellij.openapi.module.impl.scopes(MPS.IDEA/)" />
    <import index="mte5" ref="6ed54515-acc8-4d1e-a16c-9fd6cfe951ea/java:jetbrains.mps.ide.findusages.model.scopes(MPS.Core/)" />
  </imports>
  <registry>
    <language id="a247e09e-2435-45ba-b8d2-07e93feba96a" name="jetbrains.mps.baseLanguage.tuples">
      <concept id="1238853782547" name="jetbrains.mps.baseLanguage.tuples.structure.IndexedTupleLiteral" flags="nn" index="1Ls8ON">
        <child id="1238853845806" name="component" index="1Lso8e" />
      </concept>
    </language>
    <language id="28f9e497-3b42-4291-aeba-0a1039153ab1" name="jetbrains.mps.lang.plugin">
      <concept id="5023285075122009364" name="jetbrains.mps.lang.plugin.structure.IdeaInitializerDescriptor" flags="ng" index="9BnSX">
        <property id="5023285075122009369" name="version" index="9BnSK" />
        <property id="5023285075122009368" name="descripttion" index="9BnSL" />
        <property id="5023285075122009371" name="vendor" index="9BnSM" />
        <property id="5023285075122009373" name="ideaVersion" index="9BnSO" />
        <property id="5023285075122009372" name="vendorUrl" index="9BnSP" />
        <property id="5023285075122009366" name="id" index="9BnSZ" />
        <property id="4167053799973858143" name="vendorLogo" index="1qHB85" />
      </concept>
      <concept id="1204908117386" name="jetbrains.mps.lang.plugin.structure.Separator" flags="ng" index="2a7GMi" />
      <concept id="1207145163717" name="jetbrains.mps.lang.plugin.structure.ElementListContents" flags="ng" index="ftmFs">
        <child id="1207145201301" name="reference" index="ftvYc" />
      </concept>
      <concept id="1203071646776" name="jetbrains.mps.lang.plugin.structure.ActionDeclaration" flags="ng" index="sE7Ow">
        <property id="1211298967294" name="outsideCommandExecution" index="72QZ$" />
        <property id="1205250923097" name="caption" index="2uzpH1" />
        <property id="997079742910640235" name="fillActionContext" index="1teQrl" />
        <child id="1203083196627" name="updateBlock" index="tmbBb" />
        <child id="1203083461638" name="executeFunction" index="tncku" />
        <child id="1227008813498" name="constructionParameter" index="2JrayB" />
        <child id="1217413222820" name="parameter" index="1NuT2Z" />
      </concept>
      <concept id="1203082695294" name="jetbrains.mps.lang.plugin.structure.DoUpdateBlock" flags="in" index="tkhdA" />
      <concept id="1203082903663" name="jetbrains.mps.lang.plugin.structure.ConceptFunctionParameter_AnActionEvent" flags="nn" index="tl45R" />
      <concept id="1203083511112" name="jetbrains.mps.lang.plugin.structure.ExecuteBlock" flags="in" index="tnohg" />
      <concept id="1203087890642" name="jetbrains.mps.lang.plugin.structure.ActionGroupDeclaration" flags="ng" index="tC5Ba">
        <property id="1213283637680" name="isPopup" index="1XlLyE" />
        <child id="1204991552650" name="modifier" index="2f5YQi" />
        <child id="1207145245948" name="contents" index="ftER_" />
      </concept>
      <concept id="1203088046679" name="jetbrains.mps.lang.plugin.structure.ActionInstance" flags="ng" index="tCFHf">
        <reference id="1203088061055" name="action" index="tCJdB" />
        <child id="1227011543811" name="actualParameter" index="2J__8u" />
      </concept>
      <concept id="1203092361741" name="jetbrains.mps.lang.plugin.structure.ModificationStatement" flags="lg" index="tT9cl">
        <reference id="1203092736097" name="modifiedGroup" index="tU$_T" />
      </concept>
      <concept id="1227008846812" name="jetbrains.mps.lang.plugin.structure.ActionConstructionParameterDeclaration" flags="ig" index="2JriF1">
        <child id="1227019158144" name="toStringFunction" index="2K2Cet" />
      </concept>
      <concept id="1227013049127" name="jetbrains.mps.lang.plugin.structure.AddStatement" flags="nn" index="2JFkCU">
        <child id="1227013166210" name="item" index="2JFLmv" />
      </concept>
      <concept id="1227019068586" name="jetbrains.mps.lang.plugin.structure.ToStringConceptFunction" flags="in" index="2K2imR" />
      <concept id="1227019310584" name="jetbrains.mps.lang.plugin.structure.ToStringParameter" flags="nn" index="2K3dj_" />
      <concept id="1239975356883" name="jetbrains.mps.lang.plugin.structure.UpdateGroupBlock" flags="ng" index="2OiAzN">
        <child id="1239975488603" name="updateFunction" index="2Oj6PV" />
      </concept>
      <concept id="1239975436002" name="jetbrains.mps.lang.plugin.structure.UpdateGroupFunction" flags="in" index="2OiTZ2" />
      <concept id="5538333046911348654" name="jetbrains.mps.lang.plugin.structure.RequiredCondition" flags="ng" index="1oajcY" />
      <concept id="1217252042208" name="jetbrains.mps.lang.plugin.structure.ActionDataParameterDeclaration" flags="ng" index="1DS2jV">
        <reference id="1217252646389" name="key" index="1DUlNI" />
      </concept>
      <concept id="1217252428768" name="jetbrains.mps.lang.plugin.structure.ActionDataParameterReferenceOperation" flags="nn" index="1DTwFV" />
      <concept id="1204383956737" name="jetbrains.mps.lang.plugin.structure.InterfaceGroup" flags="ng" index="1ESbSp">
        <child id="1206193920040" name="groupID" index="3mKD$K" />
      </concept>
      <concept id="1217413147516" name="jetbrains.mps.lang.plugin.structure.ActionParameter" flags="ng" index="1NuADB">
        <child id="5538333046911298738" name="condition" index="1oa70y" />
      </concept>
    </language>
    <language id="ef7bf5ac-d06c-4342-b11d-e42104eb9343" name="jetbrains.mps.lang.plugin.standalone">
      <concept id="7520713872864775836" name="jetbrains.mps.lang.plugin.standalone.structure.StandalonePluginDescriptor" flags="ng" index="2DaZZR" />
    </language>
    <language id="f3061a53-9226-4cc5-a443-f952ceaf5816" name="jetbrains.mps.baseLanguage">
      <concept id="1082485599095" name="jetbrains.mps.baseLanguage.structure.BlockStatement" flags="nn" index="9aQIb">
        <child id="1082485599096" name="statements" index="9aQI4" />
      </concept>
      <concept id="1215693861676" name="jetbrains.mps.baseLanguage.structure.BaseAssignmentExpression" flags="nn" index="d038R">
        <child id="1068498886297" name="rValue" index="37vLTx" />
        <child id="1068498886295" name="lValue" index="37vLTJ" />
      </concept>
      <concept id="4836112446988635817" name="jetbrains.mps.baseLanguage.structure.UndefinedType" flags="in" index="2jxLKc" />
      <concept id="1202948039474" name="jetbrains.mps.baseLanguage.structure.InstanceMethodCallOperation" flags="nn" index="liA8E" />
      <concept id="1239714755177" name="jetbrains.mps.baseLanguage.structure.AbstractUnaryNumberOperation" flags="nn" index="2$Kvd9">
        <child id="1239714902950" name="expression" index="2$L3a6" />
      </concept>
      <concept id="1154032098014" name="jetbrains.mps.baseLanguage.structure.AbstractLoopStatement" flags="nn" index="2LF5Ji">
        <child id="1154032183016" name="body" index="2LFqv$" />
      </concept>
      <concept id="1197027756228" name="jetbrains.mps.baseLanguage.structure.DotExpression" flags="nn" index="2OqwBi">
        <child id="1197027771414" name="operand" index="2Oq$k0" />
        <child id="1197027833540" name="operation" index="2OqNvi" />
      </concept>
      <concept id="1145552977093" name="jetbrains.mps.baseLanguage.structure.GenericNewExpression" flags="nn" index="2ShNRf">
        <child id="1145553007750" name="creator" index="2ShVmc" />
      </concept>
      <concept id="1137021947720" name="jetbrains.mps.baseLanguage.structure.ConceptFunction" flags="in" index="2VMwT0">
        <child id="1137022507850" name="body" index="2VODD2" />
      </concept>
      <concept id="1070475926800" name="jetbrains.mps.baseLanguage.structure.StringLiteral" flags="nn" index="Xl_RD">
        <property id="1070475926801" name="value" index="Xl_RC" />
      </concept>
      <concept id="1081236700937" name="jetbrains.mps.baseLanguage.structure.StaticMethodCall" flags="nn" index="2YIFZM">
        <reference id="1144433194310" name="classConcept" index="1Pybhc" />
      </concept>
      <concept id="1070533707846" name="jetbrains.mps.baseLanguage.structure.StaticFieldReference" flags="nn" index="10M0yZ">
        <reference id="1144433057691" name="classifier" index="1PxDUh" />
      </concept>
      <concept id="1070534058343" name="jetbrains.mps.baseLanguage.structure.NullLiteral" flags="nn" index="10Nm6u" />
      <concept id="1070534370425" name="jetbrains.mps.baseLanguage.structure.IntegerType" flags="in" index="10Oyi0" />
      <concept id="1070534644030" name="jetbrains.mps.baseLanguage.structure.BooleanType" flags="in" index="10P_77" />
      <concept id="1070534934090" name="jetbrains.mps.baseLanguage.structure.CastExpression" flags="nn" index="10QFUN">
        <child id="1070534934091" name="type" index="10QFUM" />
        <child id="1070534934092" name="expression" index="10QFUP" />
      </concept>
      <concept id="1068431474542" name="jetbrains.mps.baseLanguage.structure.VariableDeclaration" flags="ng" index="33uBYm">
        <child id="1068431790190" name="initializer" index="33vP2m" />
      </concept>
      <concept id="1068498886296" name="jetbrains.mps.baseLanguage.structure.VariableReference" flags="nn" index="37vLTw">
        <reference id="1068581517664" name="variableDeclaration" index="3cqZAo" />
      </concept>
      <concept id="1068498886294" name="jetbrains.mps.baseLanguage.structure.AssignmentExpression" flags="nn" index="37vLTI" />
      <concept id="4972933694980447171" name="jetbrains.mps.baseLanguage.structure.BaseVariableDeclaration" flags="ng" index="19Szcq">
        <child id="5680397130376446158" name="type" index="1tU5fm" />
      </concept>
      <concept id="1068580123152" name="jetbrains.mps.baseLanguage.structure.EqualsExpression" flags="nn" index="3clFbC" />
      <concept id="1068580123155" name="jetbrains.mps.baseLanguage.structure.ExpressionStatement" flags="nn" index="3clFbF">
        <child id="1068580123156" name="expression" index="3clFbG" />
      </concept>
      <concept id="1068580123157" name="jetbrains.mps.baseLanguage.structure.Statement" flags="nn" index="3clFbH" />
      <concept id="1068580123159" name="jetbrains.mps.baseLanguage.structure.IfStatement" flags="nn" index="3clFbJ">
        <child id="1082485599094" name="ifFalseStatement" index="9aQIa" />
        <child id="1068580123160" name="condition" index="3clFbw" />
        <child id="1068580123161" name="ifTrue" index="3clFbx" />
      </concept>
      <concept id="1068580123136" name="jetbrains.mps.baseLanguage.structure.StatementList" flags="sn" stub="5293379017992965193" index="3clFbS">
        <child id="1068581517665" name="statement" index="3cqZAp" />
      </concept>
      <concept id="1068580123137" name="jetbrains.mps.baseLanguage.structure.BooleanConstant" flags="nn" index="3clFbT">
        <property id="1068580123138" name="value" index="3clFbU" />
      </concept>
      <concept id="1068580320020" name="jetbrains.mps.baseLanguage.structure.IntegerConstant" flags="nn" index="3cmrfG">
        <property id="1068580320021" name="value" index="3cmrfH" />
      </concept>
      <concept id="1068581242875" name="jetbrains.mps.baseLanguage.structure.PlusExpression" flags="nn" index="3cpWs3" />
      <concept id="1068581242878" name="jetbrains.mps.baseLanguage.structure.ReturnStatement" flags="nn" index="3cpWs6" />
      <concept id="1068581242864" name="jetbrains.mps.baseLanguage.structure.LocalVariableDeclarationStatement" flags="nn" index="3cpWs8">
        <child id="1068581242865" name="localVariableDeclaration" index="3cpWs9" />
      </concept>
      <concept id="1068581242863" name="jetbrains.mps.baseLanguage.structure.LocalVariableDeclaration" flags="nr" index="3cpWsn" />
      <concept id="1079359253375" name="jetbrains.mps.baseLanguage.structure.ParenthesizedExpression" flags="nn" index="1eOMI4">
        <child id="1079359253376" name="expression" index="1eOMHV" />
      </concept>
      <concept id="1081506773034" name="jetbrains.mps.baseLanguage.structure.LessThanExpression" flags="nn" index="3eOVzh" />
      <concept id="1081516740877" name="jetbrains.mps.baseLanguage.structure.NotExpression" flags="nn" index="3fqX7Q">
        <child id="1081516765348" name="expression" index="3fr31v" />
      </concept>
      <concept id="1204053956946" name="jetbrains.mps.baseLanguage.structure.IMethodCall" flags="ng" index="1ndlxa">
        <reference id="1068499141037" name="baseMethodDeclaration" index="37wK5l" />
        <child id="1068499141038" name="actualArgument" index="37wK5m" />
      </concept>
      <concept id="1212685548494" name="jetbrains.mps.baseLanguage.structure.ClassCreator" flags="nn" index="1pGfFk" />
      <concept id="1107535904670" name="jetbrains.mps.baseLanguage.structure.ClassifierType" flags="in" index="3uibUv">
        <reference id="1107535924139" name="classifier" index="3uigEE" />
      </concept>
      <concept id="1081773326031" name="jetbrains.mps.baseLanguage.structure.BinaryOperation" flags="nn" index="3uHJSO">
        <child id="1081773367579" name="rightExpression" index="3uHU7w" />
        <child id="1081773367580" name="leftExpression" index="3uHU7B" />
      </concept>
      <concept id="1214918800624" name="jetbrains.mps.baseLanguage.structure.PostfixIncrementExpression" flags="nn" index="3uNrnE" />
      <concept id="1073239437375" name="jetbrains.mps.baseLanguage.structure.NotEqualsExpression" flags="nn" index="3y3z36" />
      <concept id="1178549954367" name="jetbrains.mps.baseLanguage.structure.IVisible" flags="ng" index="1B3ioH">
        <child id="1178549979242" name="visibility" index="1B3o_S" />
      </concept>
      <concept id="1144230876926" name="jetbrains.mps.baseLanguage.structure.AbstractForStatement" flags="nn" index="1DupvO">
        <child id="1144230900587" name="variable" index="1Duv9x" />
      </concept>
      <concept id="1144231330558" name="jetbrains.mps.baseLanguage.structure.ForStatement" flags="nn" index="1Dw8fO">
        <child id="1144231399730" name="condition" index="1Dwp0S" />
        <child id="1144231408325" name="iteration" index="1Dwrff" />
      </concept>
      <concept id="1082113931046" name="jetbrains.mps.baseLanguage.structure.ContinueStatement" flags="nn" index="3N13vt" />
      <concept id="6329021646629104957" name="jetbrains.mps.baseLanguage.structure.TextCommentPart" flags="nn" index="3SKdUq">
        <property id="6329021646629104958" name="text" index="3SKdUp" />
      </concept>
      <concept id="6329021646629104954" name="jetbrains.mps.baseLanguage.structure.SingleLineComment" flags="nn" index="3SKdUt">
        <child id="6329021646629175155" name="commentPart" index="3SKWNk" />
      </concept>
      <concept id="1146644623116" name="jetbrains.mps.baseLanguage.structure.PrivateVisibility" flags="nn" index="3Tm6S6" />
      <concept id="1116615150612" name="jetbrains.mps.baseLanguage.structure.ClassifierClassExpression" flags="nn" index="3VsKOn">
        <reference id="1116615189566" name="classifier" index="3VsUkX" />
      </concept>
      <concept id="1080120340718" name="jetbrains.mps.baseLanguage.structure.AndExpression" flags="nn" index="1Wc70l" />
    </language>
    <language id="63650c59-16c8-498a-99c8-005c7ee9515d" name="jetbrains.mps.lang.access">
      <concept id="8974276187400348173" name="jetbrains.mps.lang.access.structure.CommandClosureLiteral" flags="nn" index="1QHqEC" />
      <concept id="8974276187400348170" name="jetbrains.mps.lang.access.structure.BaseExecuteCommandStatement" flags="nn" index="1QHqEJ">
        <child id="8974276187400348171" name="commandClosureLiteral" index="1QHqEI" />
      </concept>
      <concept id="8974276187400348181" name="jetbrains.mps.lang.access.structure.ExecuteLightweightCommandStatement" flags="nn" index="1QHqEK" />
    </language>
    <language id="fd392034-7849-419d-9071-12563d152375" name="jetbrains.mps.baseLanguage.closures">
      <concept id="1200830824066" name="jetbrains.mps.baseLanguage.closures.structure.YieldStatement" flags="nn" index="2n63Yl">
        <child id="1200830928149" name="expression" index="2n6tg2" />
      </concept>
      <concept id="1199569711397" name="jetbrains.mps.baseLanguage.closures.structure.ClosureLiteral" flags="nn" index="1bVj0M">
        <child id="1199569906740" name="parameter" index="1bW2Oz" />
        <child id="1199569916463" name="body" index="1bW5cS" />
      </concept>
    </language>
    <language id="443f4c36-fcf5-4eb6-9500-8d06ed259e3e" name="jetbrains.mps.baseLanguage.classifiers">
      <concept id="1213999117680" name="jetbrains.mps.baseLanguage.classifiers.structure.DefaultClassifierFieldAccessOperation" flags="nn" index="2BZ7hE" />
      <concept id="1205752633985" name="jetbrains.mps.baseLanguage.classifiers.structure.ThisClassifierExpression" flags="nn" index="2WthIp" />
      <concept id="1205756064662" name="jetbrains.mps.baseLanguage.classifiers.structure.IMemberOperation" flags="ng" index="2WEnae">
        <reference id="1205756909548" name="member" index="2WH_rO" />
      </concept>
    </language>
    <language id="7866978e-a0f0-4cc7-81bc-4d213d9375e1" name="jetbrains.mps.lang.smodel">
      <concept id="1138055754698" name="jetbrains.mps.lang.smodel.structure.SNodeType" flags="in" index="3Tqbb2" />
    </language>
    <language id="ceab5195-25ea-4f22-9b92-103b95ca8c0c" name="jetbrains.mps.lang.core">
      <concept id="1133920641626" name="jetbrains.mps.lang.core.structure.BaseConcept" flags="ng" index="2VYdi">
        <property id="1193676396447" name="virtualPackage" index="3GE5qa" />
      </concept>
      <concept id="1169194658468" name="jetbrains.mps.lang.core.structure.INamedConcept" flags="ng" index="TrEIO">
        <property id="1169194664001" name="name" index="TrG5h" />
      </concept>
    </language>
    <language id="1a8554c4-eb84-43ba-8c34-6f0d90c6e75a" name="jetbrains.mps.lang.smodel.query">
      <concept id="6864030874028745314" name="jetbrains.mps.lang.smodel.query.structure.ModulesExpression" flags="ng" index="EzsRk" />
      <concept id="4234138103881610891" name="jetbrains.mps.lang.smodel.query.structure.WithStatement" flags="ng" index="L3pyB">
        <child id="4234138103881610935" name="scope" index="L3pyr" />
        <child id="4234138103881610892" name="stmts" index="L3pyw" />
      </concept>
      <concept id="4307205004131544317" name="jetbrains.mps.lang.smodel.query.structure.QueryExpression" flags="ng" index="1dNuzs">
        <child id="4307205004132279624" name="parameter" index="1dOa5D" />
      </concept>
      <concept id="4307205004132277753" name="jetbrains.mps.lang.smodel.query.structure.QueryParameterList" flags="ng" index="1dO9Bo" />
    </language>
    <language id="83888646-71ce-4f1c-9c53-c54016f6ad4f" name="jetbrains.mps.baseLanguage.collections">
      <concept id="1204796164442" name="jetbrains.mps.baseLanguage.collections.structure.InternalSequenceOperation" flags="nn" index="23sCx2">
        <child id="1204796294226" name="closure" index="23t8la" />
      </concept>
      <concept id="540871147943773365" name="jetbrains.mps.baseLanguage.collections.structure.SingleArgumentSequenceOperation" flags="nn" index="25WWJ4">
        <child id="540871147943773366" name="argument" index="25WWJ7" />
      </concept>
      <concept id="1204980550705" name="jetbrains.mps.baseLanguage.collections.structure.VisitAllOperation" flags="nn" index="2es0OD" />
      <concept id="1226511727824" name="jetbrains.mps.baseLanguage.collections.structure.SetType" flags="in" index="2hMVRd">
        <child id="1226511765987" name="elementType" index="2hN53Y" />
      </concept>
      <concept id="1226516258405" name="jetbrains.mps.baseLanguage.collections.structure.HashSetCreator" flags="nn" index="2i4dXS" />
      <concept id="1151688443754" name="jetbrains.mps.baseLanguage.collections.structure.ListType" flags="in" index="_YKpA">
        <child id="1151688676805" name="elementType" index="_ZDj9" />
      </concept>
      <concept id="1151689724996" name="jetbrains.mps.baseLanguage.collections.structure.SequenceType" flags="in" index="A3Dl8">
        <child id="1151689745422" name="elementType" index="A3Ik2" />
      </concept>
      <concept id="1153943597977" name="jetbrains.mps.baseLanguage.collections.structure.ForEachStatement" flags="nn" index="2Gpval">
        <child id="1153944400369" name="variable" index="2Gsz3X" />
        <child id="1153944424730" name="inputSequence" index="2GsD0m" />
      </concept>
      <concept id="1153944193378" name="jetbrains.mps.baseLanguage.collections.structure.ForEachVariable" flags="nr" index="2GrKxI" />
      <concept id="1153944233411" name="jetbrains.mps.baseLanguage.collections.structure.ForEachVariableReference" flags="nn" index="2GrUjf">
        <reference id="1153944258490" name="variable" index="2Gs0qQ" />
      </concept>
      <concept id="1237721394592" name="jetbrains.mps.baseLanguage.collections.structure.AbstractContainerCreator" flags="nn" index="HWqM0">
        <child id="1237721435807" name="elementType" index="HW$YZ" />
        <child id="1237731803878" name="copyFrom" index="I$8f6" />
      </concept>
      <concept id="1203518072036" name="jetbrains.mps.baseLanguage.collections.structure.SmartClosureParameterDeclaration" flags="ig" index="Rh6nW" />
      <concept id="1160600644654" name="jetbrains.mps.baseLanguage.collections.structure.ListCreatorWithInit" flags="nn" index="Tc6Ow" />
      <concept id="1160666733551" name="jetbrains.mps.baseLanguage.collections.structure.AddAllElementsOperation" flags="nn" index="X8dFx" />
      <concept id="1201792049884" name="jetbrains.mps.baseLanguage.collections.structure.TranslateOperation" flags="nn" index="3goQfb" />
      <concept id="1173946412755" name="jetbrains.mps.baseLanguage.collections.structure.RemoveAllElementsOperation" flags="nn" index="1kEaZ2" />
      <concept id="1165530316231" name="jetbrains.mps.baseLanguage.collections.structure.IsEmptyOperation" flags="nn" index="1v1jN8" />
      <concept id="1202120902084" name="jetbrains.mps.baseLanguage.collections.structure.WhereOperation" flags="nn" index="3zZkjj" />
    </language>
  </registry>
  <node concept="sE7Ow" id="5$zfhXzhLy1">
    <property role="TrG5h" value="ExecuteRerunnableMigrations" />
    <property role="2uzpH1" value="Execute Re-Runnable Migrations" />
    <property role="3GE5qa" value="migrationList" />
    <node concept="tnohg" id="5$zfhXzhLy2" role="tncku">
      <node concept="3clFbS" id="5$zfhXzhLy3" role="2VODD2">
        <node concept="3cpWs8" id="5$zfhXzq_ju" role="3cqZAp">
          <node concept="3cpWsn" id="5$zfhXzq_jv" role="3cpWs9">
            <property role="TrG5h" value="mc" />
            <node concept="3uibUv" id="vzRt1VhfQp" role="1tU5fm">
              <ref role="3uigEE" to="bim2:tdUHv2l0Sg" resolve="MigrationComponent" />
            </node>
            <node concept="1eOMI4" id="5$zfhXzq_Ma" role="33vP2m">
              <node concept="10QFUN" id="5$zfhXzq_Mb" role="1eOMHV">
                <node concept="2OqwBi" id="5$zfhXzq_M4" role="10QFUP">
                  <node concept="2OqwBi" id="5$zfhXzq_M5" role="2Oq$k0">
                    <node concept="2WthIp" id="5$zfhXzq_M6" role="2Oq$k0" />
                    <node concept="1DTwFV" id="5$zfhXzq_M7" role="2OqNvi">
                      <ref role="2WH_rO" node="5$zfhXzqyPE" resolve="project" />
                    </node>
                  </node>
                  <node concept="liA8E" id="5$zfhXzq_M8" role="2OqNvi">
                    <ref role="37wK5l" to="1m72:~ComponentManager.getComponent(java.lang.Class):java.lang.Object" resolve="getComponent" />
                    <node concept="3VsKOn" id="5$zfhXzq_M9" role="37wK5m">
                      <ref role="3VsUkX" to="bim2:5SsFeroaabl" resolve="MigrationManager" />
                    </node>
                  </node>
                </node>
                <node concept="3uibUv" id="5$zfhXzq_M3" role="10QFUM">
                  <ref role="3uigEE" to="bim2:tdUHv2l0Sg" resolve="MigrationComponent" />
                </node>
              </node>
            </node>
          </node>
        </node>
        <node concept="L3pyB" id="5$zfhXzjQ_R" role="3cqZAp">
          <node concept="10QFUN" id="4yRsQKnxbit" role="L3pyr">
            <node concept="2OqwBi" id="4yRsQKnxbip" role="10QFUP">
              <node concept="2WthIp" id="4yRsQKnxbiq" role="2Oq$k0" />
              <node concept="1DTwFV" id="4yRsQKnxbir" role="2OqNvi">
                <ref role="2WH_rO" node="5$zfhXzjQau" resolve="mpsProject" />
              </node>
            </node>
            <node concept="3uibUv" id="4yRsQKnxbyk" role="10QFUM">
              <ref role="3uigEE" to="z1c3:~Project" resolve="Project" />
            </node>
          </node>
          <node concept="3clFbS" id="5$zfhXzjQ_T" role="L3pyw">
            <node concept="2Gpval" id="5$zfhXzqqNW" role="3cqZAp">
              <node concept="2GrKxI" id="5$zfhXzqqNY" role="2Gsz3X">
                <property role="TrG5h" value="module" />
              </node>
              <node concept="3clFbS" id="5$zfhXzqqO0" role="2LFqv$">
                <node concept="3cpWs8" id="5$zfhXzqIML" role="3cqZAp">
                  <node concept="3cpWsn" id="5$zfhXzqIMM" role="3cpWs9">
                    <property role="TrG5h" value="languages" />
                    <node concept="2hMVRd" id="5$zfhXzqIYa" role="1tU5fm">
                      <node concept="3uibUv" id="5$zfhXzqIYc" role="2hN53Y">
                        <ref role="3uigEE" to="c17a:~SLanguage" resolve="SLanguage" />
                      </node>
                    </node>
                    <node concept="2OqwBi" id="5$zfhXzqIMN" role="33vP2m">
                      <node concept="2ShNRf" id="5$zfhXzqIMO" role="2Oq$k0">
                        <node concept="1pGfFk" id="5$zfhXzqIMP" role="2ShVmc">
                          <ref role="37wK5l" to="w1kc:~SLanguageHierarchy.&lt;init&gt;(java.util.Collection)" resolve="SLanguageHierarchy" />
                          <node concept="2OqwBi" id="5$zfhXzqIMQ" role="37wK5m">
                            <node concept="2GrUjf" id="5$zfhXzqIMR" role="2Oq$k0">
                              <ref role="2Gs0qQ" node="5$zfhXzqqNY" resolve="module" />
                            </node>
                            <node concept="liA8E" id="5$zfhXzqIMS" role="2OqNvi">
                              <ref role="37wK5l" to="lui2:~SModule.getUsedLanguages():java.util.Set" resolve="getUsedLanguages" />
                            </node>
                          </node>
                        </node>
                      </node>
                      <node concept="liA8E" id="5$zfhXzqIMT" role="2OqNvi">
                        <ref role="37wK5l" to="w1kc:~SLanguageHierarchy.getExtended():java.util.Set" resolve="getExtended" />
                      </node>
                    </node>
                  </node>
                </node>
                <node concept="3cpWs8" id="5$zfhXzqQnw" role="3cqZAp">
                  <node concept="3cpWsn" id="5$zfhXzqQnx" role="3cpWs9">
                    <property role="TrG5h" value="scripts" />
                    <node concept="A3Dl8" id="5$zfhXzqQnr" role="1tU5fm">
                      <node concept="3uibUv" id="5$zfhXzqQnu" role="A3Ik2">
                        <ref role="3uigEE" to="6f4m:2RG318eVG1Z" resolve="MigrationScript" />
                      </node>
                    </node>
                    <node concept="2OqwBi" id="5$zfhXzqQny" role="33vP2m">
                      <node concept="37vLTw" id="5$zfhXzqQnz" role="2Oq$k0">
                        <ref role="3cqZAo" node="5$zfhXzqIMM" resolve="languages" />
                      </node>
                      <node concept="3goQfb" id="5$zfhXzqQn$" role="2OqNvi">
                        <node concept="1bVj0M" id="5$zfhXzqQn_" role="23t8la">
                          <node concept="3clFbS" id="5$zfhXzqQnA" role="1bW5cS">
                            <node concept="1Dw8fO" id="5$zfhXzqQnB" role="3cqZAp">
                              <node concept="3cpWsn" id="5$zfhXzqQnC" role="1Duv9x">
                                <property role="TrG5h" value="ver" />
                                <node concept="10Oyi0" id="5$zfhXzqQnD" role="1tU5fm" />
                                <node concept="3cmrfG" id="5$zfhXzqQnE" role="33vP2m">
                                  <property role="3cmrfH" value="0" />
                                </node>
                              </node>
                              <node concept="3clFbS" id="5$zfhXzqQnF" role="2LFqv$">
                                <node concept="3cpWs8" id="5$zfhXzqQnG" role="3cqZAp">
                                  <node concept="3cpWsn" id="5$zfhXzqQnH" role="3cpWs9">
                                    <property role="TrG5h" value="script" />
                                    <node concept="3uibUv" id="5$zfhXzqQnI" role="1tU5fm">
                                      <ref role="3uigEE" to="6f4m:2RG318eVG1Z" resolve="MigrationScript" />
                                    </node>
                                    <node concept="2OqwBi" id="5$zfhXzqQnJ" role="33vP2m">
                                      <node concept="37vLTw" id="5$zfhXzqQnK" role="2Oq$k0">
                                        <ref role="3cqZAo" node="5$zfhXzq_jv" resolve="mc" />
                                      </node>
                                      <node concept="liA8E" id="5$zfhXzqQnL" role="2OqNvi">
<<<<<<< HEAD
                                        <ref role="37wK5l" to="bim2:5TtkZMYUq8y" resolve="fetchScript" />
=======
                                        <ref role="37wK5l" to="auc7:5TtkZMYUq8y" resolve="fetchMigrationScript" />
>>>>>>> abeae28a
                                        <node concept="2ShNRf" id="5$zfhXzqQnM" role="37wK5m">
                                          <node concept="1pGfFk" id="5$zfhXzqQnN" role="2ShVmc">
                                            <ref role="37wK5l" to="6f4m:1HyHl70Zxpa" resolve="MigrationScriptReference" />
                                            <node concept="37vLTw" id="5$zfhXzqQnO" role="37wK5m">
                                              <ref role="3cqZAo" node="5$zfhXzqQo4" resolve="it" />
                                            </node>
                                            <node concept="37vLTw" id="5$zfhXzqQnP" role="37wK5m">
                                              <ref role="3cqZAo" node="5$zfhXzqQnC" resolve="ver" />
                                            </node>
                                          </node>
                                        </node>
                                        <node concept="3clFbT" id="5$zfhXzrKx8" role="37wK5m">
                                          <property role="3clFbU" value="true" />
                                        </node>
                                      </node>
                                    </node>
                                  </node>
                                </node>
                                <node concept="3clFbJ" id="5$zfhXzqQnQ" role="3cqZAp">
                                  <node concept="3clFbS" id="5$zfhXzqQnR" role="3clFbx">
                                    <node concept="2n63Yl" id="5$zfhXzqQnS" role="3cqZAp">
                                      <node concept="37vLTw" id="5$zfhXzqQnT" role="2n6tg2">
                                        <ref role="3cqZAo" node="5$zfhXzqQnH" resolve="script" />
                                      </node>
                                    </node>
                                  </node>
                                  <node concept="1Wc70l" id="5$zfhXzqRV$" role="3clFbw">
                                    <node concept="2OqwBi" id="5$zfhXzqSbI" role="3uHU7w">
                                      <node concept="37vLTw" id="5$zfhXzqS3$" role="2Oq$k0">
                                        <ref role="3cqZAo" node="5$zfhXzqQnH" resolve="script" />
                                      </node>
                                      <node concept="liA8E" id="5$zfhXzrupz" role="2OqNvi">
                                        <ref role="37wK5l" to="6f4m:5$zfhXzrsbn" resolve="isRerunnable" />
                                      </node>
                                    </node>
                                    <node concept="1Wc70l" id="5$zfhXzqUPf" role="3uHU7B">
                                      <node concept="2OqwBi" id="5$zfhXzqVyt" role="3uHU7w">
                                        <node concept="2OqwBi" id="5$zfhXzqV5T" role="2Oq$k0">
                                          <node concept="37vLTw" id="5$zfhXzqUXv" role="2Oq$k0">
                                            <ref role="3cqZAo" node="5$zfhXzqQnH" resolve="script" />
                                          </node>
                                          <node concept="liA8E" id="5$zfhXzqVeS" role="2OqNvi">
                                            <ref role="37wK5l" to="6f4m:2RG318eVG2m" resolve="requiresData" />
                                          </node>
                                        </node>
                                        <node concept="1v1jN8" id="5$zfhXzqWbk" role="2OqNvi" />
                                      </node>
                                      <node concept="3y3z36" id="5$zfhXzqQnU" role="3uHU7B">
                                        <node concept="37vLTw" id="5$zfhXzqQnW" role="3uHU7B">
                                          <ref role="3cqZAo" node="5$zfhXzqQnH" resolve="script" />
                                        </node>
                                        <node concept="10Nm6u" id="5$zfhXzqQnV" role="3uHU7w" />
                                      </node>
                                    </node>
                                  </node>
                                </node>
                              </node>
                              <node concept="3eOVzh" id="5$zfhXzqQnX" role="1Dwp0S">
                                <node concept="2OqwBi" id="5$zfhXzqQnY" role="3uHU7w">
                                  <node concept="37vLTw" id="5$zfhXzqQnZ" role="2Oq$k0">
                                    <ref role="3cqZAo" node="5$zfhXzqQo4" resolve="it" />
                                  </node>
                                  <node concept="liA8E" id="5$zfhXzqQo0" role="2OqNvi">
                                    <ref role="37wK5l" to="c17a:~SLanguage.getLanguageVersion():int" resolve="getLanguageVersion" />
                                  </node>
                                </node>
                                <node concept="37vLTw" id="5$zfhXzqQo1" role="3uHU7B">
                                  <ref role="3cqZAo" node="5$zfhXzqQnC" resolve="ver" />
                                </node>
                              </node>
                              <node concept="3uNrnE" id="5$zfhXzqQo2" role="1Dwrff">
                                <node concept="37vLTw" id="5$zfhXzqQo3" role="2$L3a6">
                                  <ref role="3cqZAo" node="5$zfhXzqQnC" resolve="ver" />
                                </node>
                              </node>
                            </node>
                          </node>
                          <node concept="Rh6nW" id="5$zfhXzqQo4" role="1bW2Oz">
                            <property role="TrG5h" value="it" />
                            <node concept="2jxLKc" id="5$zfhXzqQo5" role="1tU5fm" />
                          </node>
                        </node>
                      </node>
                    </node>
                  </node>
                </node>
                <node concept="3clFbF" id="5$zfhXzqU48" role="3cqZAp">
                  <node concept="2OqwBi" id="5$zfhXzqUmI" role="3clFbG">
                    <node concept="37vLTw" id="5$zfhXzqU46" role="2Oq$k0">
                      <ref role="3cqZAo" node="5$zfhXzqQnx" resolve="scripts" />
                    </node>
                    <node concept="2es0OD" id="5$zfhXzqUBu" role="2OqNvi">
                      <node concept="1bVj0M" id="5$zfhXzqUBw" role="23t8la">
                        <node concept="3clFbS" id="5$zfhXzqUBx" role="1bW5cS">
                          <node concept="3clFbF" id="5$zfhXzqUGb" role="3cqZAp">
                            <node concept="2OqwBi" id="5$zfhXzqUIc" role="3clFbG">
                              <node concept="37vLTw" id="5$zfhXzqUGa" role="2Oq$k0">
                                <ref role="3cqZAo" node="5$zfhXzqUBy" resolve="it" />
                              </node>
                              <node concept="liA8E" id="5$zfhXzqUKz" role="2OqNvi">
                                <ref role="37wK5l" to="6f4m:5UnT0284V4S" resolve="execute" />
                                <node concept="2GrUjf" id="5$zfhXzqUMM" role="37wK5m">
                                  <ref role="2Gs0qQ" node="5$zfhXzqqNY" resolve="module" />
                                </node>
                              </node>
                            </node>
                          </node>
                        </node>
                        <node concept="Rh6nW" id="5$zfhXzqUBy" role="1bW2Oz">
                          <property role="TrG5h" value="it" />
                          <node concept="2jxLKc" id="5$zfhXzqUBz" role="1tU5fm" />
                        </node>
                      </node>
                    </node>
                  </node>
                </node>
              </node>
              <node concept="2OqwBi" id="5$zfhXzqtsg" role="2GsD0m">
                <node concept="EzsRk" id="5$zfhXzqrNm" role="2Oq$k0">
                  <node concept="1dO9Bo" id="5$zfhXzqrNs" role="1dOa5D" />
                </node>
                <node concept="3zZkjj" id="5$zfhXzqtZL" role="2OqNvi">
                  <node concept="1bVj0M" id="5$zfhXzqtZN" role="23t8la">
                    <node concept="3clFbS" id="5$zfhXzqtZO" role="1bW5cS">
                      <node concept="3clFbF" id="5$zfhXzqu57" role="3cqZAp">
                        <node concept="2YIFZM" id="5$zfhXzqupE" role="3clFbG">
                          <ref role="1Pybhc" to="auc7:3UfGsecu96G" resolve="MigrationsUtil" />
                          <ref role="37wK5l" to="auc7:3UfGsecu97b" resolve="isModuleMigrateable" />
                          <node concept="37vLTw" id="5$zfhXzquuI" role="37wK5m">
                            <ref role="3cqZAo" node="5$zfhXzqtZP" resolve="it" />
                          </node>
                        </node>
                      </node>
                    </node>
                    <node concept="Rh6nW" id="5$zfhXzqtZP" role="1bW2Oz">
                      <property role="TrG5h" value="it" />
                      <node concept="2jxLKc" id="5$zfhXzqtZQ" role="1tU5fm" />
                    </node>
                  </node>
                </node>
              </node>
            </node>
          </node>
        </node>
      </node>
    </node>
    <node concept="1DS2jV" id="5$zfhXzjQau" role="1NuT2Z">
      <property role="TrG5h" value="mpsProject" />
      <ref role="1DUlNI" to="qq03:~MPSCommonDataKeys.MPS_PROJECT" resolve="MPS_PROJECT" />
      <node concept="1oajcY" id="5$zfhXzjQav" role="1oa70y" />
    </node>
    <node concept="1DS2jV" id="5$zfhXzqyPE" role="1NuT2Z">
      <property role="TrG5h" value="project" />
      <ref role="1DUlNI" to="qkt:~CommonDataKeys.PROJECT" resolve="PROJECT" />
      <node concept="1oajcY" id="5$zfhXzqyPF" role="1oa70y" />
    </node>
  </node>
  <node concept="tC5Ba" id="5$zfhXzqWk4">
    <property role="TrG5h" value="Migrations" />
    <property role="3GE5qa" value="migrationList" />
    <property role="1XlLyE" value="true" />
    <node concept="tT9cl" id="5$zfhXzr3Gr" role="2f5YQi">
      <ref role="tU$_T" node="5$zfhXzhGmb" resolve="MigrationsMenu" />
    </node>
    <node concept="2OiAzN" id="5$zfhXzrTL2" role="ftER_">
      <node concept="2OiTZ2" id="5$zfhXzrTL4" role="2Oj6PV">
        <node concept="3clFbS" id="5$zfhXzrTL6" role="2VODD2">
          <node concept="3clFbF" id="1c9YUZQXgyq" role="3cqZAp">
            <node concept="2OqwBi" id="1c9YUZQXgWc" role="3clFbG">
              <node concept="2WthIp" id="1c9YUZQXgyo" role="2Oq$k0" />
              <node concept="liA8E" id="1c9YUZQXhsL" role="2OqNvi">
                <ref role="37wK5l" to="qkt:~DefaultActionGroup.removeAll():void" resolve="removeAll" />
              </node>
            </node>
          </node>
          <node concept="3clFbH" id="1c9YUZQXfxC" role="3cqZAp" />
          <node concept="2JFkCU" id="5$zfhXzr2JS" role="3cqZAp">
            <node concept="tCFHf" id="5$zfhXzr2K3" role="2JFLmv">
              <ref role="tCJdB" node="5$zfhXzhLy1" resolve="ExecuteRerunnableMigrations" />
            </node>
          </node>
          <node concept="2JFkCU" id="5$zfhXzr2Qw" role="3cqZAp">
            <node concept="2a7GMi" id="5$zfhXzr2QI" role="2JFLmv" />
          </node>
          <node concept="3clFbH" id="5$zfhXzrS8V" role="3cqZAp" />
          <node concept="3SKdUt" id="5$zfhXzr3C3" role="3cqZAp">
            <node concept="3SKdUq" id="5$zfhXzr3Ch" role="3SKWNk">
              <property role="3SKdUp" value="project migrations" />
            </node>
          </node>
          <node concept="2Gpval" id="5$zfhXzr2Xd" role="3cqZAp">
            <node concept="2GrKxI" id="5$zfhXzr2Xf" role="2Gsz3X">
              <property role="TrG5h" value="pm" />
            </node>
            <node concept="3clFbS" id="5$zfhXzr2Xh" role="2LFqv$">
              <node concept="2JFkCU" id="5$zfhXzrxKJ" role="3cqZAp">
                <node concept="tCFHf" id="5$zfhXzr_pQ" role="2JFLmv">
                  <ref role="tCJdB" node="5$zfhXzrxUf" resolve="RunProjectMigration" />
                  <node concept="2GrUjf" id="5$zfhXzr_q0" role="2J__8u">
                    <ref role="2Gs0qQ" node="5$zfhXzr2Xf" resolve="pm" />
                  </node>
                </node>
              </node>
            </node>
            <node concept="2OqwBi" id="25gV4LsuSK$" role="2GsD0m">
              <node concept="2YIFZM" id="25gV4LsxqOk" role="2Oq$k0">
                <ref role="1Pybhc" to="bdll:~ProjectMigrationsRegistry" resolve="ProjectMigrationsRegistry" />
                <ref role="37wK5l" to="bdll:~ProjectMigrationsRegistry.getInstance():jetbrains.mps.migration.global.ProjectMigrationsRegistry" resolve="getInstance" />
              </node>
              <node concept="liA8E" id="25gV4LsuSKA" role="2OqNvi">
                <ref role="37wK5l" to="bdll:~ProjectMigrationsRegistry.getMigrations():java.util.List" resolve="getMigrations" />
              </node>
            </node>
          </node>
          <node concept="2JFkCU" id="5$zfhXzr3Ds" role="3cqZAp">
            <node concept="2a7GMi" id="5$zfhXzr3Dt" role="2JFLmv" />
          </node>
          <node concept="3SKdUt" id="5$zfhXzr3Du" role="3cqZAp">
            <node concept="3SKdUq" id="5$zfhXzr3Dv" role="3SKWNk">
              <property role="3SKdUp" value="language migrations" />
            </node>
          </node>
          <node concept="3cpWs8" id="5$zfhXzrXR3" role="3cqZAp">
            <node concept="3cpWsn" id="5$zfhXzrXR4" role="3cpWs9">
              <property role="TrG5h" value="project" />
              <node concept="3uibUv" id="4zPpOEulQfy" role="1tU5fm">
                <ref role="3uigEE" to="4nm9:~Project" resolve="Project" />
              </node>
              <node concept="2OqwBi" id="5$zfhXzrXR5" role="33vP2m">
                <node concept="tl45R" id="5$zfhXzrXR6" role="2Oq$k0" />
                <node concept="liA8E" id="5$zfhXzrXR7" role="2OqNvi">
                  <ref role="37wK5l" to="qkt:~AnActionEvent.getData(com.intellij.openapi.actionSystem.DataKey):java.lang.Object" resolve="getData" />
                  <node concept="10M0yZ" id="5$zfhXzrXR8" role="37wK5m">
                    <ref role="1PxDUh" to="qq03:~MPSCommonDataKeys" resolve="MPSCommonDataKeys" />
                    <ref role="3cqZAo" to="qkt:~CommonDataKeys.PROJECT" resolve="PROJECT" />
                  </node>
                </node>
              </node>
            </node>
          </node>
          <node concept="3cpWs8" id="4zPpOEulQHT" role="3cqZAp">
            <node concept="3cpWsn" id="4zPpOEulQHU" role="3cpWs9">
              <property role="TrG5h" value="mpsProject" />
              <node concept="3uibUv" id="4yRsQKnxjPR" role="1tU5fm">
                <ref role="3uigEE" to="z1c3:~Project" resolve="Project" />
              </node>
              <node concept="2OqwBi" id="4zPpOEulQHW" role="33vP2m">
                <node concept="tl45R" id="4zPpOEulQHX" role="2Oq$k0" />
                <node concept="liA8E" id="4zPpOEulQHY" role="2OqNvi">
                  <ref role="37wK5l" to="qkt:~AnActionEvent.getData(com.intellij.openapi.actionSystem.DataKey):java.lang.Object" resolve="getData" />
                  <node concept="10M0yZ" id="4zPpOEulQHZ" role="37wK5m">
                    <ref role="3cqZAo" to="qq03:~MPSCommonDataKeys.MPS_PROJECT" resolve="MPS_PROJECT" />
                    <ref role="1PxDUh" to="qq03:~MPSCommonDataKeys" resolve="MPSCommonDataKeys" />
                  </node>
                </node>
              </node>
            </node>
          </node>
          <node concept="3cpWs8" id="5$zfhXzrTuL" role="3cqZAp">
            <node concept="3cpWsn" id="5$zfhXzrTuM" role="3cpWs9">
<<<<<<< HEAD
              <property role="TrG5h" value="mc" />
              <node concept="3uibUv" id="5$zfhXzrTuN" role="1tU5fm">
                <ref role="3uigEE" to="bim2:tdUHv2l0Sg" resolve="MigrationComponent" />
              </node>
              <node concept="1eOMI4" id="5$zfhXzrTuO" role="33vP2m">
                <node concept="10QFUN" id="5$zfhXzrTuP" role="1eOMHV">
                  <node concept="2OqwBi" id="5$zfhXzrTuQ" role="10QFUP">
                    <node concept="37vLTw" id="4zPpOEulQsu" role="2Oq$k0">
                      <ref role="3cqZAo" node="5$zfhXzrXR4" resolve="project" />
                    </node>
                    <node concept="liA8E" id="5$zfhXzrTuU" role="2OqNvi">
                      <ref role="37wK5l" to="1m72:~ComponentManager.getComponent(java.lang.Class):java.lang.Object" resolve="getComponent" />
                      <node concept="3VsKOn" id="5$zfhXzrTuV" role="37wK5m">
                        <ref role="3VsUkX" to="bim2:5SsFeroaabl" resolve="MigrationManager" />
                      </node>
                    </node>
                  </node>
                  <node concept="3uibUv" id="5$zfhXzrTuW" role="10QFUM">
                    <ref role="3uigEE" to="bim2:tdUHv2l0Sg" resolve="MigrationComponent" />
=======
              <property role="TrG5h" value="mm" />
              <node concept="3uibUv" id="6lH4CJJ0Wq4" role="1tU5fm">
                <ref role="3uigEE" to="bim2:5SsFeroaabl" resolve="MigrationManager" />
              </node>
              <node concept="2OqwBi" id="5$zfhXzrTuQ" role="33vP2m">
                <node concept="37vLTw" id="4zPpOEulQsu" role="2Oq$k0">
                  <ref role="3cqZAo" node="5$zfhXzrXR4" resolve="project" />
                </node>
                <node concept="liA8E" id="5$zfhXzrTuU" role="2OqNvi">
                  <ref role="37wK5l" to="1m72:~ComponentManager.getComponent(java.lang.Class):java.lang.Object" resolve="getComponent" />
                  <node concept="3VsKOn" id="5$zfhXzrTuV" role="37wK5m">
                    <ref role="3VsUkX" to="bim2:5SsFeroaabl" resolve="MigrationManager" />
>>>>>>> abeae28a
                  </node>
                </node>
              </node>
            </node>
          </node>
          <node concept="3cpWs8" id="5$zfhXzrXqb" role="3cqZAp">
            <node concept="3cpWsn" id="5$zfhXzrXqc" role="3cpWs9">
              <property role="TrG5h" value="languages" />
              <node concept="2hMVRd" id="5$zfhXzrXqd" role="1tU5fm">
                <node concept="3uibUv" id="5$zfhXzrXqe" role="2hN53Y">
                  <ref role="3uigEE" to="c17a:~SLanguage" resolve="SLanguage" />
                </node>
              </node>
              <node concept="2ShNRf" id="4zPpOEum0bq" role="33vP2m">
                <node concept="2i4dXS" id="4zPpOEum0ba" role="2ShVmc">
                  <node concept="3uibUv" id="4zPpOEum0bb" role="HW$YZ">
                    <ref role="3uigEE" to="c17a:~SLanguage" resolve="SLanguage" />
                  </node>
                </node>
              </node>
            </node>
          </node>
          <node concept="L3pyB" id="5$zfhXzrXq3" role="3cqZAp">
            <node concept="37vLTw" id="4zPpOEulR6i" role="L3pyr">
              <ref role="3cqZAo" node="4zPpOEulQHU" resolve="mpsProject" />
            </node>
            <node concept="3clFbS" id="5$zfhXzrXq7" role="L3pyw">
              <node concept="2Gpval" id="5$zfhXzrXq8" role="3cqZAp">
                <node concept="2GrKxI" id="5$zfhXzrXq9" role="2Gsz3X">
                  <property role="TrG5h" value="module" />
                </node>
                <node concept="3clFbS" id="5$zfhXzrXqa" role="2LFqv$">
                  <node concept="3clFbF" id="4zPpOEum0$M" role="3cqZAp">
                    <node concept="2OqwBi" id="4zPpOEum0Zv" role="3clFbG">
                      <node concept="37vLTw" id="4zPpOEum0$K" role="2Oq$k0">
                        <ref role="3cqZAo" node="5$zfhXzrXqc" resolve="languages" />
                      </node>
                      <node concept="X8dFx" id="4zPpOEum24B" role="2OqNvi">
                        <node concept="2OqwBi" id="5$zfhXzrXqf" role="25WWJ7">
                          <node concept="2ShNRf" id="5$zfhXzrXqg" role="2Oq$k0">
                            <node concept="1pGfFk" id="5$zfhXzrXqh" role="2ShVmc">
                              <ref role="37wK5l" to="w1kc:~SLanguageHierarchy.&lt;init&gt;(java.util.Collection)" resolve="SLanguageHierarchy" />
                              <node concept="2OqwBi" id="5$zfhXzrXqi" role="37wK5m">
                                <node concept="2GrUjf" id="5$zfhXzrXqj" role="2Oq$k0">
                                  <ref role="2Gs0qQ" node="5$zfhXzrXq9" resolve="module" />
                                </node>
                                <node concept="liA8E" id="5$zfhXzrXqk" role="2OqNvi">
                                  <ref role="37wK5l" to="lui2:~SModule.getUsedLanguages():java.util.Set" resolve="getUsedLanguages" />
                                </node>
                              </node>
                            </node>
                          </node>
                          <node concept="liA8E" id="5$zfhXzrXql" role="2OqNvi">
                            <ref role="37wK5l" to="w1kc:~SLanguageHierarchy.getExtended():java.util.Set" resolve="getExtended" />
                          </node>
                        </node>
                      </node>
                    </node>
                  </node>
                </node>
                <node concept="2OqwBi" id="5$zfhXzrXrm" role="2GsD0m">
                  <node concept="EzsRk" id="5$zfhXzrXrn" role="2Oq$k0">
                    <node concept="1dO9Bo" id="5$zfhXzrXro" role="1dOa5D" />
                  </node>
                  <node concept="3zZkjj" id="5$zfhXzrXrp" role="2OqNvi">
                    <node concept="1bVj0M" id="5$zfhXzrXrq" role="23t8la">
                      <node concept="3clFbS" id="5$zfhXzrXrr" role="1bW5cS">
                        <node concept="3clFbF" id="5$zfhXzrXrs" role="3cqZAp">
                          <node concept="2YIFZM" id="5$zfhXzrXrt" role="3clFbG">
                            <ref role="37wK5l" to="auc7:3UfGsecu97b" resolve="isModuleMigrateable" />
                            <ref role="1Pybhc" to="auc7:3UfGsecu96G" resolve="MigrationsUtil" />
                            <node concept="37vLTw" id="5$zfhXzrXru" role="37wK5m">
                              <ref role="3cqZAo" node="5$zfhXzrXrv" resolve="it" />
                            </node>
                          </node>
                        </node>
                      </node>
                      <node concept="Rh6nW" id="5$zfhXzrXrv" role="1bW2Oz">
                        <property role="TrG5h" value="it" />
                        <node concept="2jxLKc" id="5$zfhXzrXrw" role="1tU5fm" />
                      </node>
                    </node>
                  </node>
                </node>
              </node>
            </node>
          </node>
          <node concept="3clFbF" id="5$zfhXzu_ll" role="3cqZAp">
            <node concept="2OqwBi" id="5$zfhXzrXqq" role="3clFbG">
              <node concept="37vLTw" id="5$zfhXzrXqr" role="2Oq$k0">
                <ref role="3cqZAo" node="5$zfhXzrXqc" resolve="languages" />
              </node>
              <node concept="2es0OD" id="5$zfhXzu$Xb" role="2OqNvi">
                <node concept="1bVj0M" id="5$zfhXzu$Xd" role="23t8la">
                  <node concept="3clFbS" id="5$zfhXzu$Xe" role="1bW5cS">
                    <node concept="1Dw8fO" id="5$zfhXzrXqv" role="3cqZAp">
                      <node concept="3cpWsn" id="5$zfhXzrXqw" role="1Duv9x">
                        <property role="TrG5h" value="ver" />
                        <node concept="10Oyi0" id="5$zfhXzrXqx" role="1tU5fm" />
                        <node concept="3cmrfG" id="5$zfhXzrXqy" role="33vP2m">
                          <property role="3cmrfH" value="0" />
                        </node>
                      </node>
                      <node concept="3clFbS" id="5$zfhXzrXqz" role="2LFqv$">
                        <node concept="3cpWs8" id="5$zfhXzrXq$" role="3cqZAp">
                          <node concept="3cpWsn" id="5$zfhXzrXq_" role="3cpWs9">
                            <property role="TrG5h" value="script" />
                            <node concept="3uibUv" id="5$zfhXzrXqA" role="1tU5fm">
                              <ref role="3uigEE" to="6f4m:2RG318eVG1Z" resolve="MigrationScript" />
                            </node>
                            <node concept="2OqwBi" id="5$zfhXzrXqB" role="33vP2m">
                              <node concept="2OqwBi" id="6lH4CJJ0WvB" role="2Oq$k0">
                                <node concept="37vLTw" id="5$zfhXzrXqC" role="2Oq$k0">
                                  <ref role="3cqZAo" node="5$zfhXzrTuM" resolve="mm" />
                                </node>
                                <node concept="liA8E" id="6lH4CJJ0W$U" role="2OqNvi">
                                  <ref role="37wK5l" to="bim2:6Z8qT6OTV9H" resolve="getMigrationComponent" />
                                </node>
                              </node>
                              <node concept="liA8E" id="5$zfhXzrXqD" role="2OqNvi">
<<<<<<< HEAD
                                <ref role="37wK5l" to="bim2:5TtkZMYUq8y" resolve="fetchScript" />
=======
                                <ref role="37wK5l" to="auc7:5TtkZMYUq8y" resolve="fetchMigrationScript" />
>>>>>>> abeae28a
                                <node concept="2ShNRf" id="5$zfhXzrXqE" role="37wK5m">
                                  <node concept="1pGfFk" id="5$zfhXzrXqF" role="2ShVmc">
                                    <ref role="37wK5l" to="6f4m:1HyHl70Zxpa" resolve="MigrationScriptReference" />
                                    <node concept="37vLTw" id="5$zfhXzu_aA" role="37wK5m">
                                      <ref role="3cqZAo" node="5$zfhXzu$Xf" resolve="it" />
                                    </node>
                                    <node concept="37vLTw" id="5$zfhXzrXqH" role="37wK5m">
                                      <ref role="3cqZAo" node="5$zfhXzrXqw" resolve="ver" />
                                    </node>
                                  </node>
                                </node>
                                <node concept="3clFbT" id="5$zfhXzrXqI" role="37wK5m">
                                  <property role="3clFbU" value="true" />
                                </node>
                              </node>
                            </node>
                          </node>
                        </node>
                        <node concept="3clFbJ" id="5$zfhXzrXqJ" role="3cqZAp">
                          <node concept="3clFbS" id="5$zfhXzrXqK" role="3clFbx">
                            <node concept="3N13vt" id="5$zfhXzs1kh" role="3cqZAp" />
                          </node>
                          <node concept="3clFbC" id="5$zfhXzs0vi" role="3clFbw">
                            <node concept="37vLTw" id="5$zfhXzrXqY" role="3uHU7B">
                              <ref role="3cqZAo" node="5$zfhXzrXq_" resolve="script" />
                            </node>
                            <node concept="10Nm6u" id="5$zfhXzrXqZ" role="3uHU7w" />
                          </node>
                        </node>
                        <node concept="2JFkCU" id="5$zfhXzrDg4" role="3cqZAp">
                          <node concept="tCFHf" id="5$zfhXzrDgf" role="2JFLmv">
                            <ref role="tCJdB" node="5$zfhXzqWk6" resolve="RunMigration" />
                            <node concept="37vLTw" id="5$zfhXzs2l2" role="2J__8u">
                              <ref role="3cqZAo" node="5$zfhXzrXq_" resolve="script" />
                            </node>
                          </node>
                        </node>
                      </node>
                      <node concept="3eOVzh" id="5$zfhXzrXr0" role="1Dwp0S">
                        <node concept="2OqwBi" id="5$zfhXzrXr1" role="3uHU7w">
                          <node concept="37vLTw" id="5$zfhXzu_5B" role="2Oq$k0">
                            <ref role="3cqZAo" node="5$zfhXzu$Xf" resolve="it" />
                          </node>
                          <node concept="liA8E" id="5$zfhXzrXr3" role="2OqNvi">
                            <ref role="37wK5l" to="c17a:~SLanguage.getLanguageVersion():int" resolve="getLanguageVersion" />
                          </node>
                        </node>
                        <node concept="37vLTw" id="5$zfhXzrXr4" role="3uHU7B">
                          <ref role="3cqZAo" node="5$zfhXzrXqw" resolve="ver" />
                        </node>
                      </node>
                      <node concept="3uNrnE" id="5$zfhXzrXr5" role="1Dwrff">
                        <node concept="37vLTw" id="5$zfhXzrXr6" role="2$L3a6">
                          <ref role="3cqZAo" node="5$zfhXzrXqw" resolve="ver" />
                        </node>
                      </node>
                    </node>
                  </node>
                  <node concept="Rh6nW" id="5$zfhXzu$Xf" role="1bW2Oz">
                    <property role="TrG5h" value="it" />
                    <node concept="2jxLKc" id="5$zfhXzu$Xg" role="1tU5fm" />
                  </node>
                </node>
              </node>
            </node>
          </node>
        </node>
      </node>
    </node>
  </node>
  <node concept="sE7Ow" id="5$zfhXzqWk6">
    <property role="TrG5h" value="RunMigration" />
    <property role="2uzpH1" value="Run" />
    <property role="3GE5qa" value="migrationList" />
    <node concept="tnohg" id="5$zfhXzqWk7" role="tncku">
      <node concept="3clFbS" id="5$zfhXzqWk8" role="2VODD2">
        <node concept="L3pyB" id="5$zfhXzr1lU" role="3cqZAp">
          <node concept="1eOMI4" id="4yRsQKnxoFn" role="L3pyr">
            <node concept="10QFUN" id="4yRsQKnxoFo" role="1eOMHV">
              <node concept="2OqwBi" id="4yRsQKnxoFk" role="10QFUP">
                <node concept="2WthIp" id="4yRsQKnxoFl" role="2Oq$k0" />
                <node concept="1DTwFV" id="4yRsQKnxoFm" role="2OqNvi">
                  <ref role="2WH_rO" node="5$zfhXzr0EE" resolve="mpsProject" />
                </node>
              </node>
              <node concept="3uibUv" id="4yRsQKnxoLg" role="10QFUM">
                <ref role="3uigEE" to="z1c3:~Project" resolve="Project" />
              </node>
            </node>
          </node>
          <node concept="3clFbS" id="5$zfhXzr1lY" role="L3pyw">
            <node concept="3clFbF" id="5$zfhXzr1wZ" role="3cqZAp">
              <node concept="2OqwBi" id="5$zfhXzr1Eu" role="3clFbG">
                <node concept="EzsRk" id="5$zfhXzr1wX" role="2Oq$k0">
                  <node concept="1dO9Bo" id="5$zfhXzr1wY" role="1dOa5D" />
                </node>
                <node concept="2es0OD" id="5$zfhXzr2bs" role="2OqNvi">
                  <node concept="1bVj0M" id="5$zfhXzr2bu" role="23t8la">
                    <node concept="3clFbS" id="5$zfhXzr2bv" role="1bW5cS">
                      <node concept="3clFbF" id="5$zfhXzr2eC" role="3cqZAp">
                        <node concept="2OqwBi" id="5$zfhXzr0vS" role="3clFbG">
                          <node concept="2OqwBi" id="5$zfhXzr0n0" role="2Oq$k0">
                            <node concept="2WthIp" id="5$zfhXzr0n3" role="2Oq$k0" />
                            <node concept="2BZ7hE" id="5$zfhXzr0n5" role="2OqNvi">
                              <ref role="2WH_rO" node="5$zfhXzqWpl" resolve="script" />
                            </node>
                          </node>
                          <node concept="liA8E" id="5$zfhXzr0xw" role="2OqNvi">
                            <ref role="37wK5l" to="6f4m:5UnT0284V4S" resolve="execute" />
                            <node concept="37vLTw" id="5$zfhXzr2hc" role="37wK5m">
                              <ref role="3cqZAo" node="5$zfhXzr2bw" resolve="it" />
                            </node>
                          </node>
                        </node>
                      </node>
                    </node>
                    <node concept="Rh6nW" id="5$zfhXzr2bw" role="1bW2Oz">
                      <property role="TrG5h" value="it" />
                      <node concept="2jxLKc" id="5$zfhXzr2bx" role="1tU5fm" />
                    </node>
                  </node>
                </node>
              </node>
            </node>
          </node>
        </node>
      </node>
    </node>
    <node concept="tkhdA" id="5$zfhXzqZHD" role="tmbBb">
      <node concept="3clFbS" id="5$zfhXzqZHG" role="2VODD2">
        <node concept="3clFbF" id="5$zfhXzqZOb" role="3cqZAp">
          <node concept="2OqwBi" id="5$zfhXzr01S" role="3clFbG">
            <node concept="2OqwBi" id="5$zfhXzqZSs" role="2Oq$k0">
              <node concept="tl45R" id="5$zfhXzqZOa" role="2Oq$k0" />
              <node concept="liA8E" id="5$zfhXzr00W" role="2OqNvi">
                <ref role="37wK5l" to="qkt:~AnActionEvent.getPresentation():com.intellij.openapi.actionSystem.Presentation" resolve="getPresentation" />
              </node>
            </node>
            <node concept="liA8E" id="5$zfhXzr046" role="2OqNvi">
              <ref role="37wK5l" to="qkt:~Presentation.setText(java.lang.String):void" resolve="setText" />
              <node concept="2OqwBi" id="5$zfhXzr0dW" role="37wK5m">
                <node concept="2OqwBi" id="5$zfhXzr04G" role="2Oq$k0">
                  <node concept="2WthIp" id="5$zfhXzr04J" role="2Oq$k0" />
                  <node concept="2BZ7hE" id="5$zfhXzr04L" role="2OqNvi">
                    <ref role="2WH_rO" node="5$zfhXzqWpl" resolve="script" />
                  </node>
                </node>
                <node concept="liA8E" id="5$zfhXzr0g5" role="2OqNvi">
                  <ref role="37wK5l" to="6f4m:2RG318eVG20" resolve="getCaption" />
                </node>
              </node>
            </node>
          </node>
        </node>
      </node>
    </node>
    <node concept="2JriF1" id="5$zfhXzqWpl" role="2JrayB">
      <property role="TrG5h" value="script" />
      <node concept="3Tm6S6" id="5$zfhXzqWpm" role="1B3o_S" />
      <node concept="3uibUv" id="5$zfhXzqWvH" role="1tU5fm">
        <ref role="3uigEE" to="6f4m:2RG318eVG1Z" resolve="MigrationScript" />
      </node>
      <node concept="2K2imR" id="5$zfhXzqWvU" role="2K2Cet">
        <node concept="3clFbS" id="5$zfhXzqWvV" role="2VODD2">
          <node concept="3clFbF" id="5$zfhXzqWC6" role="3cqZAp">
            <node concept="3cpWs3" id="5$zfhXzqY5x" role="3clFbG">
              <node concept="3cpWs3" id="5$zfhXzqXIA" role="3uHU7B">
                <node concept="2OqwBi" id="5$zfhXzqXm2" role="3uHU7B">
                  <node concept="liA8E" id="5$zfhXzqXyy" role="2OqNvi">
                    <ref role="37wK5l" to="c17a:~SLanguage.getQualifiedName():java.lang.String" resolve="getQualifiedName" />
                  </node>
                  <node concept="2OqwBi" id="5$zfhXzqYL3" role="2Oq$k0">
                    <node concept="2OqwBi" id="5$zfhXzqWHP" role="2Oq$k0">
                      <node concept="2K3dj_" id="5$zfhXzqWC5" role="2Oq$k0" />
                      <node concept="liA8E" id="5$zfhXzqWXZ" role="2OqNvi">
                        <ref role="37wK5l" to="6f4m:4F5w8gPX8b4" resolve="getDescriptor" />
                      </node>
                    </node>
                    <node concept="liA8E" id="5$zfhXzqYSX" role="2OqNvi">
                      <ref role="37wK5l" to="6f4m:2RG318eWpZ$" resolve="getLanguage" />
                    </node>
                  </node>
                </node>
                <node concept="Xl_RD" id="5$zfhXzqXII" role="3uHU7w">
                  <property role="Xl_RC" value=":" />
                </node>
              </node>
              <node concept="2OqwBi" id="5$zfhXzqZb4" role="3uHU7w">
                <node concept="2OqwBi" id="5$zfhXzqZ1A" role="2Oq$k0">
                  <node concept="2K3dj_" id="5$zfhXzqZ1B" role="2Oq$k0" />
                  <node concept="liA8E" id="5$zfhXzqZ1C" role="2OqNvi">
                    <ref role="37wK5l" to="6f4m:4F5w8gPX8b4" resolve="getDescriptor" />
                  </node>
                </node>
                <node concept="liA8E" id="5$zfhXzqZmh" role="2OqNvi">
                  <ref role="37wK5l" to="6f4m:2RG318eWpZE" resolve="getFromVersion" />
                </node>
              </node>
            </node>
          </node>
        </node>
      </node>
    </node>
    <node concept="1DS2jV" id="5$zfhXzr0EE" role="1NuT2Z">
      <property role="TrG5h" value="mpsProject" />
      <ref role="1DUlNI" to="qq03:~MPSCommonDataKeys.MPS_PROJECT" resolve="MPS_PROJECT" />
      <node concept="1oajcY" id="5$zfhXzr0EF" role="1oa70y" />
    </node>
  </node>
  <node concept="sE7Ow" id="5$zfhXzrxUf">
    <property role="TrG5h" value="RunProjectMigration" />
    <property role="2uzpH1" value="Run" />
    <property role="3GE5qa" value="migrationList" />
    <node concept="tnohg" id="5$zfhXzrxUg" role="tncku">
      <node concept="3clFbS" id="5$zfhXzrxUh" role="2VODD2">
        <node concept="3clFbF" id="5$zfhXzr$tv" role="3cqZAp">
          <node concept="2OqwBi" id="5$zfhXzr$E3" role="3clFbG">
            <node concept="2OqwBi" id="5$zfhXzr$tp" role="2Oq$k0">
              <node concept="2WthIp" id="5$zfhXzr$ts" role="2Oq$k0" />
              <node concept="2BZ7hE" id="5$zfhXzr$tu" role="2OqNvi">
                <ref role="2WH_rO" node="5$zfhXzrxUO" resolve="script" />
              </node>
            </node>
            <node concept="liA8E" id="5$zfhXzr$FX" role="2OqNvi">
              <ref role="37wK5l" to="bdll:~ProjectMigration.execute(jetbrains.mps.project.Project):void" resolve="execute" />
              <node concept="2OqwBi" id="5$zfhXzr$GE" role="37wK5m">
                <node concept="2WthIp" id="5$zfhXzr$GH" role="2Oq$k0" />
                <node concept="1DTwFV" id="5$zfhXzr$GJ" role="2OqNvi">
                  <ref role="2WH_rO" node="5$zfhXzrxV9" resolve="mpsProject" />
                </node>
              </node>
            </node>
          </node>
        </node>
      </node>
    </node>
    <node concept="tkhdA" id="5$zfhXzrxUB" role="tmbBb">
      <node concept="3clFbS" id="5$zfhXzrxUC" role="2VODD2">
        <node concept="3clFbF" id="5$zfhXzrxUD" role="3cqZAp">
          <node concept="2OqwBi" id="5$zfhXzrxUE" role="3clFbG">
            <node concept="2OqwBi" id="5$zfhXzrxUF" role="2Oq$k0">
              <node concept="tl45R" id="5$zfhXzrxUG" role="2Oq$k0" />
              <node concept="liA8E" id="5$zfhXzrxUH" role="2OqNvi">
                <ref role="37wK5l" to="qkt:~AnActionEvent.getPresentation():com.intellij.openapi.actionSystem.Presentation" resolve="getPresentation" />
              </node>
            </node>
            <node concept="liA8E" id="5$zfhXzrxUI" role="2OqNvi">
              <ref role="37wK5l" to="qkt:~Presentation.setText(java.lang.String):void" resolve="setText" />
              <node concept="2OqwBi" id="5$zfhXzrxUJ" role="37wK5m">
                <node concept="2OqwBi" id="5$zfhXzrxUK" role="2Oq$k0">
                  <node concept="2WthIp" id="5$zfhXzrxUL" role="2Oq$k0" />
                  <node concept="2BZ7hE" id="5$zfhXzrxUM" role="2OqNvi">
                    <ref role="2WH_rO" node="5$zfhXzrxUO" resolve="script" />
                  </node>
                </node>
                <node concept="liA8E" id="5$zfhXzrxUN" role="2OqNvi">
                  <ref role="37wK5l" to="bdll:~ProjectMigration.getDescription():java.lang.String" resolve="getDescription" />
                </node>
              </node>
            </node>
          </node>
        </node>
      </node>
    </node>
    <node concept="2JriF1" id="5$zfhXzrxUO" role="2JrayB">
      <property role="TrG5h" value="script" />
      <node concept="3Tm6S6" id="5$zfhXzrxUP" role="1B3o_S" />
      <node concept="3uibUv" id="5$zfhXzryKf" role="1tU5fm">
        <ref role="3uigEE" to="bdll:~ProjectMigration" resolve="ProjectMigration" />
      </node>
      <node concept="2K2imR" id="5$zfhXzrxUR" role="2K2Cet">
        <node concept="3clFbS" id="5$zfhXzrxUS" role="2VODD2">
          <node concept="3clFbF" id="5$zfhXzrxUT" role="3cqZAp">
            <node concept="2OqwBi" id="5$zfhXzrxUY" role="3clFbG">
              <node concept="2OqwBi" id="5$zfhXzrxUZ" role="2Oq$k0">
                <node concept="2K3dj_" id="5$zfhXzrxV0" role="2Oq$k0" />
                <node concept="liA8E" id="5$zfhXzrxV1" role="2OqNvi">
                  <ref role="37wK5l" to="wyt6:~Object.getClass():java.lang.Class" resolve="getClass" />
                </node>
              </node>
              <node concept="liA8E" id="5$zfhXzrxV2" role="2OqNvi">
                <ref role="37wK5l" to="wyt6:~Class.getName():java.lang.String" resolve="getName" />
              </node>
            </node>
          </node>
        </node>
      </node>
    </node>
    <node concept="1DS2jV" id="5$zfhXzrxV9" role="1NuT2Z">
      <property role="TrG5h" value="mpsProject" />
      <ref role="1DUlNI" to="qq03:~MPSCommonDataKeys.MPS_PROJECT" resolve="MPS_PROJECT" />
      <node concept="1oajcY" id="5$zfhXzrxVa" role="1oa70y" />
    </node>
  </node>
  <node concept="2DaZZR" id="aOQ7vgq8Xg" />
  <node concept="9BnSX" id="vzRt1VjcfK">
    <property role="9BnSZ" value="foo" />
    <property role="TrG5h" value="foo" />
    <property role="9BnSL" value="foo" />
    <property role="9BnSK" value="foo" />
    <property role="9BnSM" value="foo" />
    <property role="9BnSP" value="foo" />
    <property role="1qHB85" value="foo" />
    <property role="9BnSO" value="foo" />
  </node>
  <node concept="sE7Ow" id="5$zfhXzhIiu">
    <property role="TrG5h" value="RunPreUpdateCheck" />
    <property role="2uzpH1" value="Run Pre-Update Check" />
    <node concept="1DS2jV" id="5$zfhXzr51q" role="1NuT2Z">
      <property role="TrG5h" value="mpsProject" />
      <ref role="1DUlNI" to="qq03:~MPSCommonDataKeys.MPS_PROJECT" resolve="MPS_PROJECT" />
      <node concept="1oajcY" id="5$zfhXzr51r" role="1oa70y" />
    </node>
    <node concept="1DS2jV" id="5$zfhXzr51s" role="1NuT2Z">
      <property role="TrG5h" value="project" />
      <ref role="1DUlNI" to="qkt:~CommonDataKeys.PROJECT" resolve="PROJECT" />
      <node concept="1oajcY" id="5$zfhXzr51t" role="1oa70y" />
    </node>
    <node concept="tnohg" id="5$zfhXzhIiv" role="tncku">
      <node concept="3clFbS" id="5$zfhXzhIiw" role="2VODD2">
        <node concept="3cpWs8" id="5$zfhXzreRo" role="3cqZAp">
          <node concept="3cpWsn" id="5$zfhXzreRp" role="3cpWs9">
            <property role="TrG5h" value="problems" />
            <node concept="_YKpA" id="5$zfhXzvO4t" role="1tU5fm">
              <node concept="3uibUv" id="5$zfhXzvO4v" role="_ZDj9">
                <ref role="3uigEE" to="6f4m:3n7MNzO_IjP" resolve="Problem" />
              </node>
            </node>
            <node concept="2ShNRf" id="5$zfhXzvGnN" role="33vP2m">
              <node concept="Tc6Ow" id="5$zfhXzvGTD" role="2ShVmc">
                <node concept="3uibUv" id="5$zfhXzvHv7" role="HW$YZ">
                  <ref role="3uigEE" to="6f4m:3n7MNzO_IjP" resolve="Problem" />
                </node>
              </node>
            </node>
          </node>
        </node>
        <node concept="3clFbH" id="5$zfhXzsJ16" role="3cqZAp" />
        <node concept="3cpWs8" id="5$zfhXzr60j" role="3cqZAp">
          <node concept="3cpWsn" id="5$zfhXzr60k" role="3cpWs9">
            <property role="TrG5h" value="mc" />
            <node concept="3uibUv" id="5$zfhXzr60l" role="1tU5fm">
              <ref role="3uigEE" to="bim2:tdUHv2l0Sg" resolve="MigrationComponent" />
            </node>
            <node concept="1eOMI4" id="5$zfhXzr60m" role="33vP2m">
              <node concept="10QFUN" id="5$zfhXzr60n" role="1eOMHV">
                <node concept="2OqwBi" id="5$zfhXzr60o" role="10QFUP">
                  <node concept="2OqwBi" id="5$zfhXzr60p" role="2Oq$k0">
                    <node concept="2WthIp" id="5$zfhXzr60q" role="2Oq$k0" />
                    <node concept="1DTwFV" id="5$zfhXzr60r" role="2OqNvi">
                      <ref role="2WH_rO" node="5$zfhXzr51s" resolve="project" />
                    </node>
                  </node>
                  <node concept="liA8E" id="5$zfhXzr60s" role="2OqNvi">
                    <ref role="37wK5l" to="1m72:~ComponentManager.getComponent(java.lang.Class):java.lang.Object" resolve="getComponent" />
                    <node concept="3VsKOn" id="5$zfhXzr60t" role="37wK5m">
                      <ref role="3VsUkX" to="bim2:5SsFeroaabl" resolve="MigrationManager" />
                    </node>
                  </node>
                </node>
                <node concept="3uibUv" id="5$zfhXzr60u" role="10QFUM">
                  <ref role="3uigEE" to="bim2:tdUHv2l0Sg" resolve="MigrationComponent" />
                </node>
              </node>
            </node>
          </node>
        </node>
        <node concept="L3pyB" id="5$zfhXzr60v" role="3cqZAp">
          <node concept="1eOMI4" id="4yRsQKnxpvK" role="L3pyr">
            <node concept="10QFUN" id="4yRsQKnxpvL" role="1eOMHV">
              <node concept="2OqwBi" id="4yRsQKnxpvH" role="10QFUP">
                <node concept="2WthIp" id="4yRsQKnxpvI" role="2Oq$k0" />
                <node concept="1DTwFV" id="4yRsQKnxpvJ" role="2OqNvi">
                  <ref role="2WH_rO" node="5$zfhXzr51q" resolve="mpsProject" />
                </node>
              </node>
              <node concept="3uibUv" id="4yRsQKnxpNZ" role="10QFUM">
                <ref role="3uigEE" to="z1c3:~Project" resolve="Project" />
              </node>
            </node>
          </node>
          <node concept="3clFbS" id="5$zfhXzr60z" role="L3pyw">
            <node concept="2Gpval" id="5$zfhXzr60$" role="3cqZAp">
              <node concept="2GrKxI" id="5$zfhXzr60_" role="2Gsz3X">
                <property role="TrG5h" value="module" />
              </node>
              <node concept="3clFbS" id="5$zfhXzr60A" role="2LFqv$">
                <node concept="3cpWs8" id="5$zfhXzr60B" role="3cqZAp">
                  <node concept="3cpWsn" id="5$zfhXzr60C" role="3cpWs9">
                    <property role="TrG5h" value="languages" />
                    <node concept="2hMVRd" id="5$zfhXzr60D" role="1tU5fm">
                      <node concept="3uibUv" id="5$zfhXzr60E" role="2hN53Y">
                        <ref role="3uigEE" to="c17a:~SLanguage" resolve="SLanguage" />
                      </node>
                    </node>
                    <node concept="2OqwBi" id="5$zfhXzr60F" role="33vP2m">
                      <node concept="2ShNRf" id="5$zfhXzr60G" role="2Oq$k0">
                        <node concept="1pGfFk" id="5$zfhXzr60H" role="2ShVmc">
                          <ref role="37wK5l" to="w1kc:~SLanguageHierarchy.&lt;init&gt;(java.util.Collection)" resolve="SLanguageHierarchy" />
                          <node concept="2OqwBi" id="5$zfhXzr60I" role="37wK5m">
                            <node concept="2GrUjf" id="5$zfhXzr60J" role="2Oq$k0">
                              <ref role="2Gs0qQ" node="5$zfhXzr60_" resolve="module" />
                            </node>
                            <node concept="liA8E" id="5$zfhXzr60K" role="2OqNvi">
                              <ref role="37wK5l" to="lui2:~SModule.getUsedLanguages():java.util.Set" resolve="getUsedLanguages" />
                            </node>
                          </node>
                        </node>
                      </node>
                      <node concept="liA8E" id="5$zfhXzr60L" role="2OqNvi">
                        <ref role="37wK5l" to="w1kc:~SLanguageHierarchy.getExtended():java.util.Set" resolve="getExtended" />
                      </node>
                    </node>
                  </node>
                </node>
                <node concept="3cpWs8" id="5$zfhXzr60M" role="3cqZAp">
                  <node concept="3cpWsn" id="5$zfhXzr60N" role="3cpWs9">
                    <property role="TrG5h" value="scripts" />
                    <node concept="A3Dl8" id="5$zfhXzr60O" role="1tU5fm">
                      <node concept="3uibUv" id="5$zfhXzr60P" role="A3Ik2">
                        <ref role="3uigEE" to="6f4m:2RG318eVG1Z" resolve="MigrationScript" />
                      </node>
                    </node>
                    <node concept="2OqwBi" id="5$zfhXzr60Q" role="33vP2m">
                      <node concept="37vLTw" id="5$zfhXzr60R" role="2Oq$k0">
                        <ref role="3cqZAo" node="5$zfhXzr60C" resolve="languages" />
                      </node>
                      <node concept="3goQfb" id="5$zfhXzr60S" role="2OqNvi">
                        <node concept="1bVj0M" id="5$zfhXzr60T" role="23t8la">
                          <node concept="3clFbS" id="5$zfhXzr60U" role="1bW5cS">
                            <node concept="1Dw8fO" id="5$zfhXzr60V" role="3cqZAp">
                              <node concept="3cpWsn" id="5$zfhXzr60W" role="1Duv9x">
                                <property role="TrG5h" value="ver" />
                                <node concept="10Oyi0" id="5$zfhXzr60X" role="1tU5fm" />
                                <node concept="3cmrfG" id="5$zfhXzr60Y" role="33vP2m">
                                  <property role="3cmrfH" value="0" />
                                </node>
                              </node>
                              <node concept="3clFbS" id="5$zfhXzr60Z" role="2LFqv$">
                                <node concept="3cpWs8" id="5$zfhXzr610" role="3cqZAp">
                                  <node concept="3cpWsn" id="5$zfhXzr611" role="3cpWs9">
                                    <property role="TrG5h" value="script" />
                                    <node concept="3uibUv" id="5$zfhXzr612" role="1tU5fm">
                                      <ref role="3uigEE" to="6f4m:2RG318eVG1Z" resolve="MigrationScript" />
                                    </node>
                                    <node concept="2OqwBi" id="5$zfhXzr613" role="33vP2m">
                                      <node concept="37vLTw" id="5$zfhXzr614" role="2Oq$k0">
                                        <ref role="3cqZAo" node="5$zfhXzr60k" resolve="mc" />
                                      </node>
                                      <node concept="liA8E" id="5$zfhXzr615" role="2OqNvi">
<<<<<<< HEAD
                                        <ref role="37wK5l" to="bim2:5TtkZMYUq8y" resolve="fetchScript" />
=======
                                        <ref role="37wK5l" to="auc7:5TtkZMYUq8y" resolve="fetchMigrationScript" />
>>>>>>> abeae28a
                                        <node concept="2ShNRf" id="5$zfhXzr616" role="37wK5m">
                                          <node concept="1pGfFk" id="5$zfhXzr617" role="2ShVmc">
                                            <ref role="37wK5l" to="6f4m:1HyHl70Zxpa" resolve="MigrationScriptReference" />
                                            <node concept="37vLTw" id="5$zfhXzr618" role="37wK5m">
                                              <ref role="3cqZAo" node="5$zfhXzr61$" resolve="it" />
                                            </node>
                                            <node concept="37vLTw" id="5$zfhXzr619" role="37wK5m">
                                              <ref role="3cqZAo" node="5$zfhXzr60W" resolve="ver" />
                                            </node>
                                          </node>
                                        </node>
                                        <node concept="3clFbT" id="5$zfhXzrLvm" role="37wK5m">
                                          <property role="3clFbU" value="true" />
                                        </node>
                                      </node>
                                    </node>
                                  </node>
                                </node>
                                <node concept="3clFbJ" id="5$zfhXzr61c" role="3cqZAp">
                                  <node concept="3clFbS" id="5$zfhXzr61d" role="3clFbx">
                                    <node concept="2n63Yl" id="5$zfhXzr61e" role="3cqZAp">
                                      <node concept="37vLTw" id="5$zfhXzr61f" role="2n6tg2">
                                        <ref role="3cqZAo" node="5$zfhXzr611" resolve="script" />
                                      </node>
                                    </node>
                                  </node>
                                  <node concept="3y3z36" id="5$zfhXzr61q" role="3clFbw">
                                    <node concept="37vLTw" id="5$zfhXzr61r" role="3uHU7B">
                                      <ref role="3cqZAo" node="5$zfhXzr611" resolve="script" />
                                    </node>
                                    <node concept="10Nm6u" id="5$zfhXzr61s" role="3uHU7w" />
                                  </node>
                                </node>
                              </node>
                              <node concept="3eOVzh" id="5$zfhXzr61t" role="1Dwp0S">
                                <node concept="2OqwBi" id="5$zfhXzr61u" role="3uHU7w">
                                  <node concept="37vLTw" id="5$zfhXzr61v" role="2Oq$k0">
                                    <ref role="3cqZAo" node="5$zfhXzr61$" resolve="it" />
                                  </node>
                                  <node concept="liA8E" id="5$zfhXzr61w" role="2OqNvi">
                                    <ref role="37wK5l" to="c17a:~SLanguage.getLanguageVersion():int" resolve="getLanguageVersion" />
                                  </node>
                                </node>
                                <node concept="37vLTw" id="5$zfhXzr61x" role="3uHU7B">
                                  <ref role="3cqZAo" node="5$zfhXzr60W" resolve="ver" />
                                </node>
                              </node>
                              <node concept="3uNrnE" id="5$zfhXzr61y" role="1Dwrff">
                                <node concept="37vLTw" id="5$zfhXzr61z" role="2$L3a6">
                                  <ref role="3cqZAo" node="5$zfhXzr60W" resolve="ver" />
                                </node>
                              </node>
                            </node>
                          </node>
                          <node concept="Rh6nW" id="5$zfhXzr61$" role="1bW2Oz">
                            <property role="TrG5h" value="it" />
                            <node concept="2jxLKc" id="5$zfhXzr61_" role="1tU5fm" />
                          </node>
                        </node>
                      </node>
                    </node>
                  </node>
                </node>
                <node concept="3clFbF" id="5$zfhXzvHSm" role="3cqZAp">
                  <node concept="2OqwBi" id="5$zfhXzvIf9" role="3clFbG">
                    <node concept="37vLTw" id="5$zfhXzvNs0" role="2Oq$k0">
                      <ref role="3cqZAo" node="5$zfhXzreRp" resolve="problems" />
                    </node>
                    <node concept="X8dFx" id="5$zfhXzvIKj" role="2OqNvi">
                      <node concept="2OqwBi" id="5$zfhXzreRq" role="25WWJ7">
                        <node concept="37vLTw" id="5$zfhXzreRr" role="2Oq$k0">
                          <ref role="3cqZAo" node="5$zfhXzr60N" resolve="scripts" />
                        </node>
                        <node concept="3goQfb" id="5$zfhXzreRs" role="2OqNvi">
                          <node concept="1bVj0M" id="5$zfhXzreRt" role="23t8la">
                            <node concept="3clFbS" id="5$zfhXzreRu" role="1bW5cS">
                              <node concept="3clFbF" id="5$zfhXzreRv" role="3cqZAp">
                                <node concept="2OqwBi" id="5$zfhXzreRw" role="3clFbG">
                                  <node concept="37vLTw" id="5$zfhXzreRx" role="2Oq$k0">
                                    <ref role="3cqZAo" node="5$zfhXzreR$" resolve="it" />
                                  </node>
                                  <node concept="liA8E" id="5$zfhXzreRy" role="2OqNvi">
                                    <ref role="37wK5l" to="6f4m:5$zfhXzr7lw" resolve="check" />
                                    <node concept="2GrUjf" id="5$zfhXzreRz" role="37wK5m">
                                      <ref role="2Gs0qQ" node="5$zfhXzr60_" resolve="module" />
                                    </node>
                                  </node>
                                </node>
                              </node>
                            </node>
                            <node concept="Rh6nW" id="5$zfhXzreR$" role="1bW2Oz">
                              <property role="TrG5h" value="it" />
                              <node concept="2jxLKc" id="5$zfhXzreR_" role="1tU5fm" />
                            </node>
                          </node>
                        </node>
                      </node>
                    </node>
                  </node>
                </node>
                <node concept="3clFbH" id="5$zfhXzrd90" role="3cqZAp" />
                <node concept="3clFbJ" id="5$zfhXzrekL" role="3cqZAp">
                  <node concept="3clFbS" id="5$zfhXzrekN" role="3clFbx">
                    <node concept="3clFbF" id="5$zfhXzrgSQ" role="3cqZAp">
                      <node concept="2YIFZM" id="5$zfhXzrgT9" role="3clFbG">
                        <ref role="1Pybhc" to="jkm4:~Messages" resolve="Messages" />
                        <ref role="37wK5l" to="jkm4:~Messages.showMessageDialog(com.intellij.openapi.project.Project,java.lang.String,java.lang.String,javax.swing.Icon):void" resolve="showMessageDialog" />
                        <node concept="2OqwBi" id="5$zfhXzrgYc" role="37wK5m">
                          <node concept="2WthIp" id="5$zfhXzrgYf" role="2Oq$k0" />
                          <node concept="1DTwFV" id="5$zfhXzrgYh" role="2OqNvi">
                            <ref role="2WH_rO" node="5$zfhXzr51s" resolve="project" />
                          </node>
                        </node>
                        <node concept="Xl_RD" id="5$zfhXzrlKw" role="37wK5m">
                          <property role="Xl_RC" value="No problems found.\nProject can be migrated" />
                        </node>
                        <node concept="Xl_RD" id="5$zfhXzrh08" role="37wK5m">
                          <property role="Xl_RC" value="Migration" />
                        </node>
                        <node concept="10Nm6u" id="5$zfhXzrmKK" role="37wK5m" />
                      </node>
                    </node>
                    <node concept="3cpWs6" id="5$zfhXzrmTE" role="3cqZAp" />
                  </node>
                  <node concept="2OqwBi" id="5$zfhXzrfLy" role="3clFbw">
                    <node concept="37vLTw" id="5$zfhXzrfwG" role="2Oq$k0">
                      <ref role="3cqZAo" node="5$zfhXzreRp" resolve="problems" />
                    </node>
                    <node concept="1v1jN8" id="5$zfhXzrguE" role="2OqNvi" />
                  </node>
                </node>
              </node>
              <node concept="2OqwBi" id="5$zfhXzr61N" role="2GsD0m">
                <node concept="EzsRk" id="5$zfhXzr61O" role="2Oq$k0">
                  <node concept="1dO9Bo" id="5$zfhXzr61P" role="1dOa5D" />
                </node>
                <node concept="3zZkjj" id="5$zfhXzr61Q" role="2OqNvi">
                  <node concept="1bVj0M" id="5$zfhXzr61R" role="23t8la">
                    <node concept="3clFbS" id="5$zfhXzr61S" role="1bW5cS">
                      <node concept="3clFbF" id="5$zfhXzr61T" role="3cqZAp">
                        <node concept="2YIFZM" id="5$zfhXzr61U" role="3clFbG">
                          <ref role="37wK5l" to="auc7:3UfGsecu97b" resolve="isModuleMigrateable" />
                          <ref role="1Pybhc" to="auc7:3UfGsecu96G" resolve="MigrationsUtil" />
                          <node concept="37vLTw" id="5$zfhXzr61V" role="37wK5m">
                            <ref role="3cqZAo" node="5$zfhXzr61W" resolve="it" />
                          </node>
                        </node>
                      </node>
                    </node>
                    <node concept="Rh6nW" id="5$zfhXzr61W" role="1bW2Oz">
                      <property role="TrG5h" value="it" />
                      <node concept="2jxLKc" id="5$zfhXzr61X" role="1tU5fm" />
                    </node>
                  </node>
                </node>
              </node>
            </node>
          </node>
        </node>
        <node concept="3clFbH" id="5$zfhXztJC0" role="3cqZAp" />
        <node concept="3clFbF" id="5$zfhXztK4n" role="3cqZAp">
          <node concept="2YIFZM" id="5$zfhXztKqy" role="3clFbG">
            <ref role="37wK5l" to="t99v:5$zfhXzsSdf" resolve="showProblems" />
            <ref role="1Pybhc" to="t99v:5$zfhXzsScF" resolve="MigrationOutputUtil" />
            <node concept="2OqwBi" id="5$zfhXztNfy" role="37wK5m">
              <node concept="2WthIp" id="5$zfhXztNf_" role="2Oq$k0" />
              <node concept="1DTwFV" id="5$zfhXztNfB" role="2OqNvi">
                <ref role="2WH_rO" node="5$zfhXzr51s" resolve="project" />
              </node>
            </node>
            <node concept="37vLTw" id="5$zfhXztKGx" role="37wK5m">
              <ref role="3cqZAo" node="5$zfhXzreRp" resolve="problems" />
            </node>
          </node>
        </node>
      </node>
    </node>
  </node>
  <node concept="tC5Ba" id="5$zfhXzhGmb">
    <property role="TrG5h" value="MigrationsMenu" />
    <node concept="tT9cl" id="5$zfhXzhGmd" role="2f5YQi">
      <ref role="tU$_T" node="5$zfhXzhGmz" resolve="IDEAMigration" />
    </node>
    <node concept="ftmFs" id="5$zfhXzhIip" role="ftER_">
      <node concept="tCFHf" id="5$zfhXzqWjN" role="ftvYc">
        <ref role="tCJdB" node="6MUcJMtBJJe" resolve="ExecuteMigrationAssistant" />
      </node>
      <node concept="tCFHf" id="51adnVzU34O" role="ftvYc">
        <ref role="tCJdB" node="51adnVzU34y" resolve="ShowDeprecatedStuff" />
      </node>
      <node concept="tCFHf" id="5$zfhXzhIis" role="ftvYc">
        <ref role="tCJdB" node="5$zfhXzhGml" resolve="ShowDeprecatedUsages" />
      </node>
      <node concept="tCFHf" id="5$zfhXzhLyp" role="ftvYc">
        <ref role="tCJdB" node="5$zfhXzhIiu" resolve="RunPreUpdateCheck" />
      </node>
    </node>
  </node>
  <node concept="1ESbSp" id="5$zfhXzhGmz">
    <property role="TrG5h" value="IDEAMigration" />
    <node concept="ftmFs" id="5$zfhXzhIig" role="ftER_" />
    <node concept="Xl_RD" id="5$zfhXzhIhK" role="3mKD$K">
      <property role="Xl_RC" value="Migration" />
    </node>
  </node>
  <node concept="sE7Ow" id="5$zfhXzhGml">
    <property role="TrG5h" value="ShowDeprecatedUsages" />
    <property role="2uzpH1" value="Show Usages of Deprecated" />
    <node concept="tnohg" id="5$zfhXzhGmm" role="tncku">
      <node concept="3clFbS" id="5$zfhXzhGmn" role="2VODD2">
        <node concept="3cpWs8" id="5$zfhXziDHi" role="3cqZAp">
          <node concept="3cpWsn" id="5$zfhXziDHj" role="3cpWs9">
            <property role="TrG5h" value="theirModules" />
            <node concept="2hMVRd" id="5$zfhXziEs9" role="1tU5fm">
              <node concept="3uibUv" id="5$zfhXziEsb" role="2hN53Y">
                <ref role="3uigEE" to="lui2:~SModule" resolve="SModule" />
              </node>
            </node>
            <node concept="2ShNRf" id="5$zfhXziFlM" role="33vP2m">
              <node concept="2i4dXS" id="5$zfhXziFl_" role="2ShVmc">
                <node concept="3uibUv" id="5$zfhXziFlA" role="HW$YZ">
                  <ref role="3uigEE" to="lui2:~SModule" resolve="SModule" />
                </node>
                <node concept="2OqwBi" id="5$zfhXziDHk" role="I$8f6">
                  <node concept="2OqwBi" id="5$zfhXziDHl" role="2Oq$k0">
                    <node concept="2OqwBi" id="5$zfhXziDHm" role="2Oq$k0">
                      <node concept="2WthIp" id="5$zfhXziDHn" role="2Oq$k0" />
                      <node concept="1DTwFV" id="5$zfhXziDHo" role="2OqNvi">
                        <ref role="2WH_rO" node="5$zfhXzi2u9" resolve="mpsProject" />
                      </node>
                    </node>
                    <node concept="liA8E" id="5$zfhXziDHp" role="2OqNvi">
                      <ref role="37wK5l" to="z1c3:~Project.getRepository():org.jetbrains.mps.openapi.module.SRepository" resolve="getRepository" />
                    </node>
                  </node>
                  <node concept="liA8E" id="5$zfhXziDHq" role="2OqNvi">
                    <ref role="37wK5l" to="lui2:~SRepository.getModules():java.lang.Iterable" resolve="getModules" />
                  </node>
                </node>
              </node>
            </node>
          </node>
        </node>
        <node concept="3clFbF" id="5$zfhXziGSV" role="3cqZAp">
          <node concept="2OqwBi" id="5$zfhXziHwc" role="3clFbG">
            <node concept="37vLTw" id="5$zfhXziGST" role="2Oq$k0">
              <ref role="3cqZAo" node="5$zfhXziDHj" resolve="theirModules" />
            </node>
            <node concept="1kEaZ2" id="5$zfhXziIpa" role="2OqNvi">
              <node concept="2OqwBi" id="5$zfhXziJof" role="25WWJ7">
                <node concept="2OqwBi" id="5$zfhXziIH7" role="2Oq$k0">
                  <node concept="2WthIp" id="5$zfhXziIHa" role="2Oq$k0" />
                  <node concept="1DTwFV" id="5$zfhXziIHc" role="2OqNvi">
                    <ref role="2WH_rO" node="5$zfhXzi2u9" resolve="mpsProject" />
                  </node>
                </node>
                <node concept="liA8E" id="5$zfhXziKdg" role="2OqNvi">
                  <ref role="37wK5l" to="z1c3:~Project.getModulesWithGenerators():java.lang.Iterable" resolve="getModulesWithGenerators" />
                </node>
              </node>
            </node>
          </node>
        </node>
        <node concept="3cpWs8" id="51adnVzXqji" role="3cqZAp">
          <node concept="3cpWsn" id="51adnVzXqjj" role="3cpWs9">
            <property role="TrG5h" value="depLibs" />
            <node concept="2hMVRd" id="51adnVzXqiE" role="1tU5fm">
              <node concept="3Tqbb2" id="51adnVzXqiH" role="2hN53Y" />
            </node>
            <node concept="2YIFZM" id="51adnVzXqjk" role="33vP2m">
              <ref role="37wK5l" to="auc7:51adnVzUmYa" resolve="usagesOfDeprecated" />
              <ref role="1Pybhc" to="auc7:51adnVzUm$d" resolve="DeprecatedUtil" />
              <node concept="2ShNRf" id="51adnVzXqjl" role="37wK5m">
                <node concept="1pGfFk" id="51adnVzXqjm" role="2ShVmc">
                  <ref role="37wK5l" to="mte5:~ModulesScope.&lt;init&gt;(java.lang.Iterable)" resolve="ModulesScope" />
                  <node concept="37vLTw" id="51adnVzXqjn" role="37wK5m">
                    <ref role="3cqZAo" node="5$zfhXziDHj" resolve="theirModules" />
                  </node>
                </node>
              </node>
              <node concept="2OqwBi" id="51adnVzXqjo" role="37wK5m">
                <node concept="2OqwBi" id="51adnVzXqjp" role="2Oq$k0">
                  <node concept="2WthIp" id="51adnVzXqjq" role="2Oq$k0" />
                  <node concept="1DTwFV" id="51adnVzXqjr" role="2OqNvi">
                    <ref role="2WH_rO" node="5$zfhXzi2u9" resolve="mpsProject" />
                  </node>
                </node>
                <node concept="liA8E" id="51adnVzXqjs" role="2OqNvi">
                  <ref role="37wK5l" to="z1c3:~Project.getScope():jetbrains.mps.project.Project$ProjectScope" resolve="getScope" />
                </node>
              </node>
            </node>
          </node>
        </node>
        <node concept="3cpWs8" id="51adnVzXu6C" role="3cqZAp">
          <node concept="3cpWsn" id="51adnVzXu6D" role="3cpWs9">
            <property role="TrG5h" value="depProj" />
            <node concept="2hMVRd" id="51adnVzXu6E" role="1tU5fm">
              <node concept="3Tqbb2" id="51adnVzXu6F" role="2hN53Y" />
            </node>
            <node concept="2YIFZM" id="51adnVzXu6G" role="33vP2m">
              <ref role="37wK5l" to="auc7:51adnVzUmYa" resolve="usagesOfDeprecated" />
              <ref role="1Pybhc" to="auc7:51adnVzUm$d" resolve="DeprecatedUtil" />
              <node concept="2OqwBi" id="51adnVzXvQL" role="37wK5m">
                <node concept="2OqwBi" id="51adnVzXvQM" role="2Oq$k0">
                  <node concept="2WthIp" id="51adnVzXvQN" role="2Oq$k0" />
                  <node concept="1DTwFV" id="51adnVzXvQO" role="2OqNvi">
                    <ref role="2WH_rO" node="5$zfhXzi2u9" resolve="mpsProject" />
                  </node>
                </node>
                <node concept="liA8E" id="51adnVzXvQP" role="2OqNvi">
                  <ref role="37wK5l" to="z1c3:~Project.getScope():jetbrains.mps.project.Project$ProjectScope" resolve="getScope" />
                </node>
              </node>
              <node concept="2OqwBi" id="51adnVzXu6K" role="37wK5m">
                <node concept="2OqwBi" id="51adnVzXu6L" role="2Oq$k0">
                  <node concept="2WthIp" id="51adnVzXu6M" role="2Oq$k0" />
                  <node concept="1DTwFV" id="51adnVzXu6N" role="2OqNvi">
                    <ref role="2WH_rO" node="5$zfhXzi2u9" resolve="mpsProject" />
                  </node>
                </node>
                <node concept="liA8E" id="51adnVzXu6O" role="2OqNvi">
                  <ref role="37wK5l" to="z1c3:~Project.getScope():jetbrains.mps.project.Project$ProjectScope" resolve="getScope" />
                </node>
              </node>
            </node>
          </node>
        </node>
        <node concept="3clFbH" id="51adnVzX49b" role="3cqZAp" />
        <node concept="3clFbF" id="5EyPfg3xGbc" role="3cqZAp">
          <node concept="2OqwBi" id="5$zfhXzt7xy" role="3clFbG">
            <node concept="2YIFZM" id="5$zfhXzt7xz" role="2Oq$k0">
              <ref role="37wK5l" to="bd8o:~ApplicationManager.getApplication():com.intellij.openapi.application.Application" resolve="getApplication" />
              <ref role="1Pybhc" to="bd8o:~ApplicationManager" resolve="ApplicationManager" />
            </node>
            <node concept="liA8E" id="5$zfhXzt7x$" role="2OqNvi">
              <ref role="37wK5l" to="bd8o:~Application.invokeLater(java.lang.Runnable,com.intellij.openapi.application.ModalityState):void" resolve="invokeLater" />
              <node concept="1bVj0M" id="5$zfhXzt7x_" role="37wK5m">
                <node concept="3clFbS" id="5$zfhXzt7xA" role="1bW5cS">
                  <node concept="1QHqEK" id="5$zfhXzt7xB" role="3cqZAp">
                    <node concept="1QHqEC" id="5$zfhXzt7xC" role="1QHqEI">
                      <node concept="3clFbS" id="5$zfhXzt7xD" role="1bW5cS">
                        <node concept="3clFbF" id="5$zfhXzsYvc" role="3cqZAp">
                          <node concept="2YIFZM" id="5$zfhXztCDx" role="3clFbG">
                            <ref role="37wK5l" to="t99v:5$zfhXztqeB" resolve="showNodes" />
                            <ref role="1Pybhc" to="t99v:5$zfhXzsScF" resolve="MigrationOutputUtil" />
                            <node concept="2OqwBi" id="5$zfhXztCDy" role="37wK5m">
                              <node concept="2WthIp" id="5$zfhXztCDz" role="2Oq$k0" />
                              <node concept="1DTwFV" id="5$zfhXztCD$" role="2OqNvi">
                                <ref role="2WH_rO" node="5$zfhXzt8TX" resolve="project" />
                              </node>
                            </node>
                            <node concept="1Ls8ON" id="51adnVzXre_" role="37wK5m">
                              <node concept="Xl_RD" id="5$zfhXztFwa" role="1Lso8e">
                                <property role="Xl_RC" value="Deprecated library stuff" />
                              </node>
                              <node concept="37vLTw" id="51adnVzXsF9" role="1Lso8e">
                                <ref role="3cqZAo" node="51adnVzXqjj" resolve="depLibs" />
                              </node>
                            </node>
                            <node concept="1Ls8ON" id="51adnVzXwJE" role="37wK5m">
                              <node concept="Xl_RD" id="51adnVzXxms" role="1Lso8e">
                                <property role="Xl_RC" value="Deprecated project stuff" />
                              </node>
                              <node concept="37vLTw" id="51adnVzXxId" role="1Lso8e">
                                <ref role="3cqZAo" node="51adnVzXu6D" resolve="depProj" />
                              </node>
                            </node>
                          </node>
                        </node>
                      </node>
                    </node>
                  </node>
                </node>
              </node>
              <node concept="10M0yZ" id="5$zfhXzt7xE" role="37wK5m">
                <ref role="3cqZAo" to="bd8o:~ModalityState.NON_MODAL" resolve="NON_MODAL" />
                <ref role="1PxDUh" to="bd8o:~ModalityState" resolve="ModalityState" />
              </node>
            </node>
          </node>
        </node>
      </node>
    </node>
    <node concept="1DS2jV" id="5$zfhXzi2u9" role="1NuT2Z">
      <property role="TrG5h" value="mpsProject" />
      <ref role="1DUlNI" to="qq03:~MPSCommonDataKeys.MPS_PROJECT" resolve="MPS_PROJECT" />
      <node concept="1oajcY" id="5$zfhXzi2ua" role="1oa70y" />
    </node>
    <node concept="1DS2jV" id="5$zfhXzt8TX" role="1NuT2Z">
      <property role="TrG5h" value="project" />
      <ref role="1DUlNI" to="qkt:~CommonDataKeys.PROJECT" resolve="PROJECT" />
      <node concept="1oajcY" id="5$zfhXzt8TY" role="1oa70y" />
    </node>
  </node>
  <node concept="sE7Ow" id="6MUcJMtBJJe">
    <property role="TrG5h" value="ExecuteMigrationAssistant" />
    <property role="2uzpH1" value="Run Migration Assistant" />
    <property role="72QZ$" value="true" />
    <property role="1teQrl" value="true" />
    <node concept="1DS2jV" id="2UTM4$6j1gg" role="1NuT2Z">
      <property role="TrG5h" value="project" />
      <ref role="1DUlNI" to="qkt:~CommonDataKeys.PROJECT" resolve="PROJECT" />
      <node concept="1oajcY" id="7HZe2EwZDoU" role="1oa70y" />
    </node>
    <node concept="1DS2jV" id="7FLry2XR1vG" role="1NuT2Z">
      <property role="TrG5h" value="mpsProject" />
      <ref role="1DUlNI" to="qq03:~MPSCommonDataKeys.MPS_PROJECT" resolve="MPS_PROJECT" />
      <node concept="1oajcY" id="7FLry2XR1vH" role="1oa70y" />
    </node>
    <node concept="tnohg" id="6MUcJMtBJJf" role="tncku">
      <node concept="3clFbS" id="6MUcJMtBJJg" role="2VODD2">
        <node concept="3cpWs8" id="7lByCvU$QgK" role="3cqZAp">
          <node concept="3cpWsn" id="7lByCvU$QgL" role="3cpWs9">
            <property role="TrG5h" value="mt" />
            <node concept="3uibUv" id="7lByCvU$QgB" role="1tU5fm">
              <ref role="3uigEE" to="bim2:5SsFeroaajZ" resolve="MigrationTrigger" />
            </node>
            <node concept="1eOMI4" id="7lByCvU$QgM" role="33vP2m">
              <node concept="10QFUN" id="7lByCvU$QgN" role="1eOMHV">
                <node concept="2OqwBi" id="7lByCvU$QgO" role="10QFUP">
                  <node concept="2OqwBi" id="7lByCvU$QgP" role="2Oq$k0">
                    <node concept="2WthIp" id="7lByCvU$QgQ" role="2Oq$k0" />
                    <node concept="1DTwFV" id="7lByCvU$QgR" role="2OqNvi">
                      <ref role="2WH_rO" node="2UTM4$6j1gg" resolve="project" />
                    </node>
                  </node>
                  <node concept="liA8E" id="7lByCvU$QgS" role="2OqNvi">
                    <ref role="37wK5l" to="1m72:~ComponentManager.getComponent(java.lang.Class):java.lang.Object" resolve="getComponent" />
                    <node concept="3VsKOn" id="7lByCvU$QgT" role="37wK5m">
                      <ref role="3VsUkX" to="bim2:4D3Y1hNxTJF" resolve="IStartupMigrationExecutor" />
                    </node>
                  </node>
                </node>
                <node concept="3uibUv" id="7lByCvU$QgU" role="10QFUM">
                  <ref role="3uigEE" to="bim2:5SsFeroaajZ" resolve="MigrationTrigger" />
                </node>
              </node>
            </node>
          </node>
        </node>
        <node concept="3clFbH" id="7FLry2XR1h8" role="3cqZAp" />
        <node concept="3cpWs8" id="6KPfPAmPB01" role="3cqZAp">
          <node concept="3cpWsn" id="6KPfPAmPB02" role="3cpWs9">
            <property role="TrG5h" value="migrationRequired" />
            <node concept="10P_77" id="6KPfPAmPAZY" role="1tU5fm" />
          </node>
        </node>
        <node concept="3clFbH" id="7FLry2XR4gs" role="3cqZAp" />
        <node concept="3clFbF" id="2fg9H9N2fAp" role="3cqZAp">
          <node concept="2OqwBi" id="2fg9H9N2gDv" role="3clFbG">
            <node concept="2OqwBi" id="2fg9H9N2gp5" role="2Oq$k0">
              <node concept="2OqwBi" id="2fg9H9N2fTu" role="2Oq$k0">
                <node concept="2OqwBi" id="7FLry2XR2Gy" role="2Oq$k0">
                  <node concept="2WthIp" id="7FLry2XR2G_" role="2Oq$k0" />
                  <node concept="1DTwFV" id="7FLry2XR2GB" role="2OqNvi">
                    <ref role="2WH_rO" node="7FLry2XR1vG" resolve="mpsProject" />
                  </node>
                </node>
                <node concept="liA8E" id="2fg9H9N2go2" role="2OqNvi">
                  <ref role="37wK5l" to="z1c3:~Project.getRepository():org.jetbrains.mps.openapi.module.SRepository" resolve="getRepository" />
                </node>
              </node>
              <node concept="liA8E" id="2fg9H9N2gCu" role="2OqNvi">
                <ref role="37wK5l" to="lui2:~SRepository.getModelAccess():org.jetbrains.mps.openapi.module.ModelAccess" resolve="getModelAccess" />
              </node>
            </node>
            <node concept="liA8E" id="2fg9H9N2gWB" role="2OqNvi">
              <ref role="37wK5l" to="lui2:~ModelAccess.runWriteAction(java.lang.Runnable):void" resolve="runWriteAction" />
              <node concept="1bVj0M" id="2fg9H9N2gZs" role="37wK5m">
                <node concept="3clFbS" id="2fg9H9N2gZt" role="1bW5cS">
                  <node concept="3clFbF" id="1Ql1_c6N7pv" role="3cqZAp">
                    <node concept="2YIFZM" id="1Ql1_c6N7rw" role="3clFbG">
                      <ref role="1Pybhc" to="bim2:5SsFeroaajZ" resolve="MigrationTrigger" />
                      <ref role="37wK5l" to="bim2:1Ql1_c6N3AN" resolve="updateUsedLanguagesVersions" />
                      <node concept="2YIFZM" id="7FLry2XR4KL" role="37wK5m">
                        <ref role="1Pybhc" to="auc7:3UfGsecu96G" resolve="MigrationsUtil" />
                        <ref role="37wK5l" to="auc7:3UfGsecu96H" resolve="getMigrateableModulesFromProject" />
                        <node concept="2OqwBi" id="7FLry2XR4KM" role="37wK5m">
                          <node concept="2WthIp" id="7FLry2XR4KN" role="2Oq$k0" />
                          <node concept="1DTwFV" id="7FLry2XR4KO" role="2OqNvi">
                            <ref role="2WH_rO" node="7FLry2XR1vG" resolve="mpsProject" />
                          </node>
                        </node>
                      </node>
                    </node>
                  </node>
                  <node concept="3clFbF" id="6KPfPAmPB9S" role="3cqZAp">
                    <node concept="37vLTI" id="6KPfPAmPB9U" role="3clFbG">
                      <node concept="2OqwBi" id="6KPfPAmPB03" role="37vLTx">
                        <node concept="2OqwBi" id="7FLry2XReY1" role="2Oq$k0">
                          <node concept="2OqwBi" id="7FLry2XR9uq" role="2Oq$k0">
                            <node concept="2WthIp" id="7FLry2XR9ut" role="2Oq$k0" />
                            <node concept="1DTwFV" id="7FLry2XR9uv" role="2OqNvi">
                              <ref role="2WH_rO" node="2UTM4$6j1gg" resolve="project" />
                            </node>
                          </node>
                          <node concept="liA8E" id="7FLry2XRfhO" role="2OqNvi">
                            <ref role="37wK5l" to="1m72:~ComponentManager.getComponent(java.lang.Class):java.lang.Object" resolve="getComponent" />
                            <node concept="3VsKOn" id="7FLry2XRfBM" role="37wK5m">
                              <ref role="3VsUkX" to="bim2:5SsFeroaabl" resolve="MigrationManager" />
                            </node>
                          </node>
                        </node>
                        <node concept="liA8E" id="6KPfPAmPB05" role="2OqNvi">
                          <ref role="37wK5l" to="bim2:5SsFeroaac6" resolve="isMigrationRequired" />
                        </node>
                      </node>
                      <node concept="37vLTw" id="6KPfPAmPB9Y" role="37vLTJ">
                        <ref role="3cqZAo" node="6KPfPAmPB02" resolve="migrationRequired" />
                      </node>
                    </node>
                  </node>
                </node>
              </node>
            </node>
          </node>
        </node>
        <node concept="3clFbJ" id="2fg9H9N2hhz" role="3cqZAp">
          <node concept="3clFbS" id="2fg9H9N2hh_" role="3clFbx">
            <node concept="3clFbF" id="6CdT9mpBjNd" role="3cqZAp">
              <node concept="2YIFZM" id="6CdT9mpBkGy" role="3clFbG">
                <ref role="1Pybhc" to="bim2:6CdT9mpAIg7" resolve="MigrationDialogUtil" />
                <ref role="37wK5l" to="bim2:6CdT9mpBjP3" resolve="showNoMigrationMessage" />
                <node concept="2OqwBi" id="7FLry2XR3jA" role="37wK5m">
                  <node concept="2WthIp" id="7FLry2XR3jD" role="2Oq$k0" />
                  <node concept="1DTwFV" id="7FLry2XR3jF" role="2OqNvi">
                    <ref role="2WH_rO" node="2UTM4$6j1gg" resolve="project" />
                  </node>
                </node>
              </node>
            </node>
            <node concept="3clFbF" id="7FLry2XRg86" role="3cqZAp">
              <node concept="2OqwBi" id="7FLry2XS5Ir" role="3clFbG">
                <node concept="37vLTw" id="7FLry2XS5Ek" role="2Oq$k0">
                  <ref role="3cqZAo" node="7lByCvU$QgL" resolve="mt" />
                </node>
                <node concept="liA8E" id="7FLry2XS6g2" role="2OqNvi">
                  <ref role="37wK5l" to="bim2:7FLry2XRgwU" resolve="resetMigrationQueuedFlag" />
                </node>
              </node>
            </node>
          </node>
          <node concept="3fqX7Q" id="2fg9H9N2hlv" role="3clFbw">
            <node concept="37vLTw" id="6KPfPAmPB06" role="3fr31v">
              <ref role="3cqZAo" node="6KPfPAmPB02" resolve="migrationRequired" />
            </node>
          </node>
          <node concept="9aQIb" id="7FLry2XR35a" role="9aQIa">
            <node concept="3clFbS" id="7FLry2XR35b" role="9aQI4">
              <node concept="3clFbF" id="7lByCvU$Xrq" role="3cqZAp">
                <node concept="2OqwBi" id="7lByCvU$XCD" role="3clFbG">
                  <node concept="37vLTw" id="7lByCvU$Xro" role="2Oq$k0">
                    <ref role="3cqZAo" node="7lByCvU$QgL" resolve="mt" />
                  </node>
                  <node concept="liA8E" id="7lByCvU_3f2" role="2OqNvi">
                    <ref role="37wK5l" to="bim2:1AzqgyAh5MG" resolve="postponeMigration" />
                  </node>
                </node>
              </node>
            </node>
          </node>
        </node>
      </node>
    </node>
  </node>
  <node concept="sE7Ow" id="51adnVzU34y">
    <property role="TrG5h" value="ShowDeprecatedStuff" />
    <property role="2uzpH1" value="Show Deprecated Stuff in Project" />
    <node concept="1DS2jV" id="51adnVzXyUQ" role="1NuT2Z">
      <property role="TrG5h" value="mpsProject" />
      <ref role="1DUlNI" to="qq03:~MPSCommonDataKeys.MPS_PROJECT" resolve="MPS_PROJECT" />
      <node concept="1oajcY" id="51adnVzXyUR" role="1oa70y" />
    </node>
    <node concept="1DS2jV" id="51adnVzXyUS" role="1NuT2Z">
      <property role="TrG5h" value="project" />
      <ref role="1DUlNI" to="qkt:~CommonDataKeys.PROJECT" resolve="PROJECT" />
      <node concept="1oajcY" id="51adnVzXyUT" role="1oa70y" />
    </node>
    <node concept="tnohg" id="51adnVzU34z" role="tncku">
      <node concept="3clFbS" id="51adnVzU34$" role="2VODD2">
        <node concept="3cpWs8" id="51adnVzXy8J" role="3cqZAp">
          <node concept="3cpWsn" id="51adnVzXy8K" role="3cpWs9">
            <property role="TrG5h" value="dep" />
            <node concept="2hMVRd" id="51adnVzXy8L" role="1tU5fm">
              <node concept="3Tqbb2" id="51adnVzXy8M" role="2hN53Y" />
            </node>
            <node concept="2YIFZM" id="51adnVzX_35" role="33vP2m">
              <ref role="37wK5l" to="auc7:51adnVzVq2Z" resolve="deprecated" />
              <ref role="1Pybhc" to="auc7:51adnVzUm$d" resolve="DeprecatedUtil" />
              <node concept="2OqwBi" id="51adnVzX_39" role="37wK5m">
                <node concept="2OqwBi" id="51adnVzX_3a" role="2Oq$k0">
                  <node concept="2WthIp" id="51adnVzX_3b" role="2Oq$k0" />
                  <node concept="1DTwFV" id="51adnVzX_3c" role="2OqNvi">
                    <ref role="2WH_rO" node="51adnVzXyUQ" resolve="mpsProject" />
                  </node>
                </node>
                <node concept="liA8E" id="51adnVzX_3d" role="2OqNvi">
                  <ref role="37wK5l" to="z1c3:~Project.getScope():jetbrains.mps.project.Project$ProjectScope" resolve="getScope" />
                </node>
              </node>
            </node>
          </node>
        </node>
        <node concept="3clFbF" id="51adnVzXy9c" role="3cqZAp">
          <node concept="2OqwBi" id="51adnVzXy9d" role="3clFbG">
            <node concept="2YIFZM" id="51adnVzXy9e" role="2Oq$k0">
              <ref role="37wK5l" to="bd8o:~ApplicationManager.getApplication():com.intellij.openapi.application.Application" resolve="getApplication" />
              <ref role="1Pybhc" to="bd8o:~ApplicationManager" resolve="ApplicationManager" />
            </node>
            <node concept="liA8E" id="51adnVzXy9f" role="2OqNvi">
              <ref role="37wK5l" to="bd8o:~Application.invokeLater(java.lang.Runnable,com.intellij.openapi.application.ModalityState):void" resolve="invokeLater" />
              <node concept="1bVj0M" id="51adnVzXy9g" role="37wK5m">
                <node concept="3clFbS" id="51adnVzXy9h" role="1bW5cS">
                  <node concept="1QHqEK" id="51adnVzXy9i" role="3cqZAp">
                    <node concept="1QHqEC" id="51adnVzXy9j" role="1QHqEI">
                      <node concept="3clFbS" id="51adnVzXy9k" role="1bW5cS">
                        <node concept="3clFbF" id="51adnVzXy9l" role="3cqZAp">
                          <node concept="2YIFZM" id="51adnVzXy9m" role="3clFbG">
                            <ref role="1Pybhc" to="t99v:5$zfhXzsScF" resolve="MigrationOutputUtil" />
                            <ref role="37wK5l" to="t99v:5$zfhXztqeB" resolve="showNodes" />
                            <node concept="2OqwBi" id="51adnVzXy9n" role="37wK5m">
                              <node concept="2WthIp" id="51adnVzXy9o" role="2Oq$k0" />
                              <node concept="1DTwFV" id="51adnVzXy9p" role="2OqNvi">
                                <ref role="2WH_rO" node="51adnVzXyUS" resolve="project" />
                              </node>
                            </node>
                            <node concept="1Ls8ON" id="51adnVzXy9q" role="37wK5m">
                              <node concept="Xl_RD" id="51adnVzXy9r" role="1Lso8e">
                                <property role="Xl_RC" value="Deprecated stuff in project" />
                              </node>
                              <node concept="37vLTw" id="51adnVzXy9s" role="1Lso8e">
                                <ref role="3cqZAo" node="51adnVzXy8K" resolve="dep" />
                              </node>
                            </node>
                          </node>
                        </node>
                      </node>
                    </node>
                  </node>
                </node>
              </node>
              <node concept="10M0yZ" id="51adnVzXy9w" role="37wK5m">
                <ref role="1PxDUh" to="bd8o:~ModalityState" resolve="ModalityState" />
                <ref role="3cqZAo" to="bd8o:~ModalityState.NON_MODAL" resolve="NON_MODAL" />
              </node>
            </node>
          </node>
        </node>
      </node>
    </node>
  </node>
</model>
<|MERGE_RESOLUTION|>--- conflicted
+++ resolved
@@ -442,11 +442,7 @@
                                         <ref role="3cqZAo" node="5$zfhXzq_jv" resolve="mc" />
                                       </node>
                                       <node concept="liA8E" id="5$zfhXzqQnL" role="2OqNvi">
-<<<<<<< HEAD
                                         <ref role="37wK5l" to="bim2:5TtkZMYUq8y" resolve="fetchScript" />
-=======
-                                        <ref role="37wK5l" to="auc7:5TtkZMYUq8y" resolve="fetchMigrationScript" />
->>>>>>> abeae28a
                                         <node concept="2ShNRf" id="5$zfhXzqQnM" role="37wK5m">
                                           <node concept="1pGfFk" id="5$zfhXzqQnN" role="2ShVmc">
                                             <ref role="37wK5l" to="6f4m:1HyHl70Zxpa" resolve="MigrationScriptReference" />
@@ -707,31 +703,7 @@
           </node>
           <node concept="3cpWs8" id="5$zfhXzrTuL" role="3cqZAp">
             <node concept="3cpWsn" id="5$zfhXzrTuM" role="3cpWs9">
-<<<<<<< HEAD
-              <property role="TrG5h" value="mc" />
-              <node concept="3uibUv" id="5$zfhXzrTuN" role="1tU5fm">
-                <ref role="3uigEE" to="bim2:tdUHv2l0Sg" resolve="MigrationComponent" />
-              </node>
-              <node concept="1eOMI4" id="5$zfhXzrTuO" role="33vP2m">
-                <node concept="10QFUN" id="5$zfhXzrTuP" role="1eOMHV">
-                  <node concept="2OqwBi" id="5$zfhXzrTuQ" role="10QFUP">
-                    <node concept="37vLTw" id="4zPpOEulQsu" role="2Oq$k0">
-                      <ref role="3cqZAo" node="5$zfhXzrXR4" resolve="project" />
-                    </node>
-                    <node concept="liA8E" id="5$zfhXzrTuU" role="2OqNvi">
-                      <ref role="37wK5l" to="1m72:~ComponentManager.getComponent(java.lang.Class):java.lang.Object" resolve="getComponent" />
-                      <node concept="3VsKOn" id="5$zfhXzrTuV" role="37wK5m">
-                        <ref role="3VsUkX" to="bim2:5SsFeroaabl" resolve="MigrationManager" />
-                      </node>
-                    </node>
-                  </node>
-                  <node concept="3uibUv" id="5$zfhXzrTuW" role="10QFUM">
-                    <ref role="3uigEE" to="bim2:tdUHv2l0Sg" resolve="MigrationComponent" />
-=======
               <property role="TrG5h" value="mm" />
-              <node concept="3uibUv" id="6lH4CJJ0Wq4" role="1tU5fm">
-                <ref role="3uigEE" to="bim2:5SsFeroaabl" resolve="MigrationManager" />
-              </node>
               <node concept="2OqwBi" id="5$zfhXzrTuQ" role="33vP2m">
                 <node concept="37vLTw" id="4zPpOEulQsu" role="2Oq$k0">
                   <ref role="3cqZAo" node="5$zfhXzrXR4" resolve="project" />
@@ -740,9 +712,11 @@
                   <ref role="37wK5l" to="1m72:~ComponentManager.getComponent(java.lang.Class):java.lang.Object" resolve="getComponent" />
                   <node concept="3VsKOn" id="5$zfhXzrTuV" role="37wK5m">
                     <ref role="3VsUkX" to="bim2:5SsFeroaabl" resolve="MigrationManager" />
->>>>>>> abeae28a
-                  </node>
-                </node>
+                  </node>
+                </node>
+              </node>
+              <node concept="3uibUv" id="6lH4CJJ0Wq4" role="1tU5fm">
+                <ref role="3uigEE" to="bim2:5SsFeroaabl" resolve="MigrationManager" />
               </node>
             </node>
           </node>
@@ -861,11 +835,7 @@
                                 </node>
                               </node>
                               <node concept="liA8E" id="5$zfhXzrXqD" role="2OqNvi">
-<<<<<<< HEAD
                                 <ref role="37wK5l" to="bim2:5TtkZMYUq8y" resolve="fetchScript" />
-=======
-                                <ref role="37wK5l" to="auc7:5TtkZMYUq8y" resolve="fetchMigrationScript" />
->>>>>>> abeae28a
                                 <node concept="2ShNRf" id="5$zfhXzrXqE" role="37wK5m">
                                   <node concept="1pGfFk" id="5$zfhXzrXqF" role="2ShVmc">
                                     <ref role="37wK5l" to="6f4m:1HyHl70Zxpa" resolve="MigrationScriptReference" />
@@ -1316,11 +1286,7 @@
                                         <ref role="3cqZAo" node="5$zfhXzr60k" resolve="mc" />
                                       </node>
                                       <node concept="liA8E" id="5$zfhXzr615" role="2OqNvi">
-<<<<<<< HEAD
                                         <ref role="37wK5l" to="bim2:5TtkZMYUq8y" resolve="fetchScript" />
-=======
-                                        <ref role="37wK5l" to="auc7:5TtkZMYUq8y" resolve="fetchMigrationScript" />
->>>>>>> abeae28a
                                         <node concept="2ShNRf" id="5$zfhXzr616" role="37wK5m">
                                           <node concept="1pGfFk" id="5$zfhXzr617" role="2ShVmc">
                                             <ref role="37wK5l" to="6f4m:1HyHl70Zxpa" resolve="MigrationScriptReference" />
