package jetbrains.mps.debugger.java.runtime.state;

/*Generated by MPS */

import org.jetbrains.annotations.NotNull;
import jetbrains.mps.debugger.java.runtime.engine.events.Context;
import java.util.List;
import jetbrains.mps.debug.api.programState.IWatchable;
import jetbrains.mps.internal.collections.runtime.ListSequence;
import java.util.ArrayList;
import jetbrains.mps.internal.collections.runtime.IVisitor;
import jetbrains.mps.debugger.java.api.state.proxy.JavaThread;
import com.sun.jdi.ThreadReference;
import org.jetbrains.annotations.Nullable;
import com.sun.jdi.ObjectReference;
import jetbrains.mps.debugger.java.api.state.proxy.JavaStackFrame;
import jetbrains.mps.baseLanguage.closures.runtime._FunctionTypes;
import jetbrains.mps.debug.api.AbstractUiState;
import jetbrains.mps.debug.api.programState.IStackFrame;
import jetbrains.mps.debugger.java.runtime.engine.events.EventContext;
import com.sun.jdi.event.EventSet;
import jetbrains.mps.debugger.java.runtime.state.watchables.EventWatchablesCreator;
import com.sun.jdi.event.Event;
import com.sun.jdi.StackFrame;

public class PausedJavaUiState extends JavaUiStateImpl {
  @NotNull
  private final Context myContext;
  private final int myStackFrameIndex;
  private final List<IWatchable> myWatchables = ListSequence.fromList(new ArrayList<IWatchable>());

  /*package*/ PausedJavaUiState(@NotNull Context context, @NotNull DebugSession debugSession) {
    super(debugSession);
    myContext = context;

    initializeThreads();

    myThreadIndex = findThreadIndex();
    assert myThreadIndex >= 0;
    ListSequence.fromList(getThreads()).visitAll(new IVisitor<JavaThread>() {
      public void visit(JavaThread it) {
        it.initializeFrames();
      }
    });

    myStackFrameIndex = findStackFrameIndex();
    check_vzg6vq_a01a3(getStackFrame(), this);
    ListSequence.fromList(myWatchables).addSequence(ListSequence.fromList(getAdditionalWatchables()));
  }

  /**
   * This constructor is called when user selects some thread from ui
   */
  /*package*/ PausedJavaUiState(@NotNull JavaUiStateImpl previousState, DebugSession debugSession, int currentThreadIndex) {
    super(debugSession, currentThreadIndex);
    myContext = findContext(previousState);
    assert myContext != null;

    myStackFrameIndex = findStackFrameIndex();
    check_vzg6vq_a5a4(getStackFrame(), this);
    ListSequence.fromList(myWatchables).addSequence(ListSequence.fromList(getAdditionalWatchables()));
  }

  /**
   * This constructor is called when user selects some frame from ui
   */
  private PausedJavaUiState(@NotNull PausedJavaUiState previousState, int frameIndex, DebugSession debugSession) {
    super(debugSession);
    assert frameIndex == NO_FRAME || (frameIndex >= 0 && frameIndex < previousState.getCurrentThread().getFramesCount());
    myContext = previousState.myContext;
    myThreadIndex = previousState.myThreadIndex;
    myStackFrameIndex = frameIndex;

    initializeThreads();
    ListSequence.fromList(getThreads()).visitAll(new IVisitor<JavaThread>() {
      public void visit(JavaThread it) {
        it.initializeFrames();
      }
    });
    getStackFrame().initializeWatchables();
    ListSequence.fromList(myWatchables).addSequence(ListSequence.fromList(getAdditionalWatchables()));
  }

  private int findThreadIndex() {
    List<ThreadReference> threads = getEventProcessor().getVirtualMachine().allThreads();
    ThreadReference thread = myContext.getThread();

    if (thread != null) {
      return threads.indexOf(thread);
    }

    for (ThreadReference t : threads) {
      //  TODO this is a hack to filter out system threads 
      if (!(t.threadGroup().name().equals("system"))) {
        return threads.indexOf(t);
      }
    }
    return 0;
  }

  @Nullable
  @Override
  public ObjectReference getThisObject() {
    JavaStackFrame javaStackFrame = getStackFrame();
    if (javaStackFrame != null) {
      return check_vzg6vq_a0a1a7(javaStackFrame.getStackFrame());
    }
    return null;
  }

  @Override
  protected PausedJavaUiState selectFrameInternal(int frame) {
    if (myStackFrameIndex != frame) {
      return new PausedJavaUiState(this, frame, myDebugSession);
    }
    return this;
  }

  @Override
  public void selectFrame(final int frame) {
    myDebugSession.getEventsProcessor().schedule(new _FunctionTypes._void_P0_E0() {
      public void invoke() {
        PausedJavaUiState newState = selectFrameInternal(frame);
        if (newState != PausedJavaUiState.this) {
          myAbstractDebugSession.trySetState(PausedJavaUiState.this, newState);
        }
      }
    });
  }

  @NotNull
  @Override
  public Context getContext() {
    return myContext;
  }

  @Override
  public boolean isPausedOnBreakpoint() {
    return getEventProcessor().getContextManager().isPausedOnEvent(myContext);
  }

  @Nullable
  @Override
  public synchronized JavaStackFrame getStackFrame() {
    if (myStackFrameIndex == AbstractUiState.NO_FRAME) {
      return null;
    }
    assert myThreadIndex >= 0;
    //  if we have a frame then we have a thread 
    return (JavaStackFrame) ListSequence.fromList(myThreads).getElement(myThreadIndex).getFrames().get(myStackFrameIndex);
  }

  @Override
  public IStackFrame getStackFrame(int index) {
    JavaThread thread = getThread();
    if (thread == null) {
      return null;
    }
    return thread.getFrame(index);
  }

  @NotNull
  private List<IWatchable> getAdditionalWatchables() {
    List<IWatchable> watchables = new ArrayList<IWatchable>();
    if (myContext != null && myContext instanceof EventContext) {
      // todo move out 
      EventSet eventSet = ((EventContext) myContext).getEventSet();
<<<<<<< HEAD
      ThreadReference threadReference = check_vzg6vq_a0c0b0x(getThread(), this);
      if (threadReference == null) {
=======
      String classFqName = check_vzg6vq_a0c0b0o(getStackFrame(), this);
      ThreadReference threadReference = check_vzg6vq_a0d0b0o(getThread(), this);
      if (classFqName == null || threadReference == null) {
>>>>>>> e7c45aef
        return watchables;
      }
      EventWatchablesCreator watchablesCreator = new EventWatchablesCreator();
      for (Event event : eventSet) {
        watchablesCreator.addWatchablesFromEvent(event, watchables, threadReference);
      }
    }
    return watchables;
  }

  @NotNull
  @Override
  public synchronized List<IWatchable> getWatchables() {
    List<IWatchable> watchables = new ArrayList<IWatchable>();
    watchables.addAll(super.getWatchables());
    watchables.addAll(myWatchables);
    return watchables;
  }

  private static void check_vzg6vq_a01a3(JavaStackFrame checkedDotOperand, PausedJavaUiState checkedDotThisExpression) {
    if (null != checkedDotOperand) {
      checkedDotOperand.initializeWatchables();
    }

  }

  private static void check_vzg6vq_a5a4(JavaStackFrame checkedDotOperand, PausedJavaUiState checkedDotThisExpression) {
    if (null != checkedDotOperand) {
      checkedDotOperand.initializeWatchables();
    }

  }

  private static ObjectReference check_vzg6vq_a0a1a7(StackFrame checkedDotOperand) {
    if (null != checkedDotOperand) {
      return checkedDotOperand.thisObject();
    }
    return null;
  }

<<<<<<< HEAD
  private static ThreadReference check_vzg6vq_a0c0b0x(JavaThread checkedDotOperand, PausedJavaUiState checkedDotThisExpression) {
=======
  private static String check_vzg6vq_a0c0b0o(JavaStackFrame checkedDotOperand, PausedJavaUiState checkedDotThisExpression) {
    if (null != checkedDotOperand) {
      return checkedDotOperand.getClassFqName();
    }
    return null;
  }

  private static ThreadReference check_vzg6vq_a0d0b0o(JavaThread checkedDotOperand, PausedJavaUiState checkedDotThisExpression) {
>>>>>>> e7c45aef
    if (null != checkedDotOperand) {
      return checkedDotOperand.getThread();
    }
    return null;
  }
}<|MERGE_RESOLUTION|>--- conflicted
+++ resolved
@@ -165,14 +165,8 @@
     if (myContext != null && myContext instanceof EventContext) {
       // todo move out 
       EventSet eventSet = ((EventContext) myContext).getEventSet();
-<<<<<<< HEAD
-      ThreadReference threadReference = check_vzg6vq_a0c0b0x(getThread(), this);
+      ThreadReference threadReference = check_vzg6vq_a0c0b0o(getThread(), this);
       if (threadReference == null) {
-=======
-      String classFqName = check_vzg6vq_a0c0b0o(getStackFrame(), this);
-      ThreadReference threadReference = check_vzg6vq_a0d0b0o(getThread(), this);
-      if (classFqName == null || threadReference == null) {
->>>>>>> e7c45aef
         return watchables;
       }
       EventWatchablesCreator watchablesCreator = new EventWatchablesCreator();
@@ -213,21 +207,10 @@
     return null;
   }
 
-<<<<<<< HEAD
-  private static ThreadReference check_vzg6vq_a0c0b0x(JavaThread checkedDotOperand, PausedJavaUiState checkedDotThisExpression) {
-=======
-  private static String check_vzg6vq_a0c0b0o(JavaStackFrame checkedDotOperand, PausedJavaUiState checkedDotThisExpression) {
-    if (null != checkedDotOperand) {
-      return checkedDotOperand.getClassFqName();
+  private static ThreadReference check_vzg6vq_a0c0b0o(JavaThread checkedDotOperand, PausedJavaUiState checkedDotThisExpression) {
+    if (null != checkedDotOperand) {
+      return checkedDotOperand.getThread();
     }
     return null;
   }
-
-  private static ThreadReference check_vzg6vq_a0d0b0o(JavaThread checkedDotOperand, PausedJavaUiState checkedDotThisExpression) {
->>>>>>> e7c45aef
-    if (null != checkedDotOperand) {
-      return checkedDotOperand.getThread();
-    }
-    return null;
-  }
 }