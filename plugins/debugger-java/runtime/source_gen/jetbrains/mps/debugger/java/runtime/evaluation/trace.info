<?xml version="1.0" encoding="UTF-8"?>
<debug-info version="2">
  <concept fqn="c:f3061a53-9226-4cc5-a443-f952ceaf5816/1160998861373:jetbrains.mps.baseLanguage.structure.AssertStatement" />
  <concept fqn="c:f3061a53-9226-4cc5-a443-f952ceaf5816/1082485599095:jetbrains.mps.baseLanguage.structure.BlockStatement" />
  <concept fqn="c:f3061a53-9226-4cc5-a443-f952ceaf5816/1081855346303:jetbrains.mps.baseLanguage.structure.BreakStatement" />
  <concept fqn="c:f3061a53-9226-4cc5-a443-f952ceaf5816/1068580123140:jetbrains.mps.baseLanguage.structure.ConstructorDeclaration" />
  <concept fqn="c:f3061a53-9226-4cc5-a443-f952ceaf5816/1177666668936:jetbrains.mps.baseLanguage.structure.DoWhileStatement" />
  <concept fqn="c:f3061a53-9226-4cc5-a443-f952ceaf5816/1068580123155:jetbrains.mps.baseLanguage.structure.ExpressionStatement" />
  <concept fqn="c:f3061a53-9226-4cc5-a443-f952ceaf5816/1068390468200:jetbrains.mps.baseLanguage.structure.FieldDeclaration" />
  <concept fqn="c:f3061a53-9226-4cc5-a443-f952ceaf5816/1144231330558:jetbrains.mps.baseLanguage.structure.ForStatement" />
  <concept fqn="c:f3061a53-9226-4cc5-a443-f952ceaf5816/1144226303539:jetbrains.mps.baseLanguage.structure.ForeachStatement" />
  <concept fqn="c:f3061a53-9226-4cc5-a443-f952ceaf5816/1068580123159:jetbrains.mps.baseLanguage.structure.IfStatement" />
  <concept fqn="c:f3061a53-9226-4cc5-a443-f952ceaf5816/1068580123165:jetbrains.mps.baseLanguage.structure.InstanceMethodDeclaration" />
  <concept fqn="c:f3061a53-9226-4cc5-a443-f952ceaf5816/1068581242864:jetbrains.mps.baseLanguage.structure.LocalVariableDeclarationStatement" />
  <concept fqn="c:f3061a53-9226-4cc5-a443-f952ceaf5816/1068581242878:jetbrains.mps.baseLanguage.structure.ReturnStatement" />
  <concept fqn="c:f3061a53-9226-4cc5-a443-f952ceaf5816/6329021646629104954:jetbrains.mps.baseLanguage.structure.SingleLineComment" />
  <concept fqn="c:f3061a53-9226-4cc5-a443-f952ceaf5816/1068580123157:jetbrains.mps.baseLanguage.structure.Statement" />
  <concept fqn="c:f3061a53-9226-4cc5-a443-f952ceaf5816/1070462154015:jetbrains.mps.baseLanguage.structure.StaticFieldDeclaration" />
  <concept fqn="c:f3061a53-9226-4cc5-a443-f952ceaf5816/1170075670744:jetbrains.mps.baseLanguage.structure.SynchronizedStatement" />
  <concept fqn="c:f3061a53-9226-4cc5-a443-f952ceaf5816/1164991038168:jetbrains.mps.baseLanguage.structure.ThrowStatement" />
  <concept fqn="c:f3061a53-9226-4cc5-a443-f952ceaf5816/1164879751025:jetbrains.mps.baseLanguage.structure.TryCatchStatement" />
  <root nodeRef="r:1f2ecb68-8f37-460f-acb8-866f8f05b15e(jetbrains.mps.debugger.java.runtime.evaluation)/3187167456722533876">
    <file name="EvaluationUtilsImpl.java">
      <node id="652144627827451790" at="53,0,54,0" concept="15" trace="LOG" />
      <node id="3187167456722533890" at="58,25,59,22" concept="5" />
      <node id="3187167456722533901" at="64,25,65,22" concept="5" />
      <node id="652144627827648994" at="68,34,69,23" concept="13" />
      <node id="652144627827552588" at="69,23,70,151" concept="5" />
      <node id="1641881504924135228" at="73,67,74,23" concept="5" />
      <node id="3187167456722533912" at="74,23,75,33" concept="12" />
      <node id="1641881504924141531" at="77,187,78,23" concept="5" />
      <node id="3187167456722533933" at="78,23,79,107" concept="11" />
      <node id="3187167456722533943" at="79,107,80,78" concept="11" />
      <node id="3187167456722533950" at="80,78,81,109" concept="11" />
      <node id="3187167456722533969" at="84,137,85,81" concept="12" />
      <node id="1641881504924144024" at="89,163,90,23" concept="5" />
      <node id="3187167456722533995" at="90,23,91,76" concept="11" />
      <node id="3187167456722534005" at="91,76,92,54" concept="11" />
      <node id="3187167456722534011" at="92,54,93,28" concept="0" />
      <node id="3187167456722534015" at="93,28,94,41" concept="12" />
      <node id="3187167456722534035" at="96,173,97,32" concept="13" />
      <node id="1641881504924155469" at="97,32,98,23" concept="5" />
      <node id="3187167456722534037" at="98,23,99,107" concept="11" />
      <node id="3187167456722534047" at="99,107,100,76" concept="11" />
      <node id="3187167456722534053" at="100,76,101,109" concept="11" />
      <node id="3187167456722534072" at="104,137,105,85" concept="12" />
      <node id="1641881504924162749" at="111,112,112,23" concept="5" />
      <node id="3187167456722534095" at="112,23,113,55" concept="11" />
      <node id="3187167456722534107" at="114,24,115,127" concept="17" />
      <node id="3187167456722534121" at="116,5,117,17" concept="12" />
      <node id="3187167456722534132" at="120,58,121,34" concept="12" />
      <node id="1641881504924163091" at="125,122,126,23" concept="5" />
      <node id="3187167456722534144" at="126,23,127,79" concept="11" />
      <node id="3187167456722534160" at="128,30,129,152" concept="17" />
      <node id="3187167456722534174" at="130,5,131,30" concept="11" />
      <node id="3187167456722534188" at="133,30,134,24" concept="5" />
      <node id="3187167456722534192" at="134,24,135,14" concept="2" />
      <node id="3187167456722534198" at="138,30,139,152" concept="17" />
      <node id="3187167456722534212" at="140,5,141,23" concept="12" />
      <node id="1641881504924163471" at="145,137,146,23" concept="5" />
      <node id="3187167456722534226" at="146,23,147,82" concept="11" />
      <node id="3187167456722534242" at="148,30,149,166" concept="17" />
      <node id="3187167456722534260" at="150,5,151,26" concept="12" />
      <node id="1641881504924163696" at="155,130,156,23" concept="5" />
      <node id="3187167456722534275" at="156,23,157,79" concept="11" />
      <node id="3187167456722534286" at="158,28,159,95" concept="17" />
      <node id="3187167456722534294" at="160,5,161,21" concept="12" />
      <node id="1641881504924164475" at="165,138,166,23" concept="5" />
      <node id="3187167456722534306" at="166,23,167,113" concept="13" />
      <node id="3187167456722534308" at="167,113,168,33" concept="13" />
      <node id="3187167456722534310" at="168,33,169,74" concept="11" />
      <node id="3187167456722534325" at="170,30,171,18" concept="12" />
      <node id="3187167456722534327" at="172,5,173,26" concept="12" />
      <node id="6108369403998193504" at="178,36,179,50" concept="12" />
      <node id="6108369403998530421" at="180,43,181,54" concept="12" />
      <node id="6108369403998548557" at="182,43,183,49" concept="12" />
      <node id="6108369403998548596" at="184,43,185,55" concept="12" />
      <node id="6108369403998548648" at="186,43,187,47" concept="12" />
      <node id="6108369403998548713" at="188,43,189,54" concept="12" />
      <node id="6108369403998548791" at="190,43,191,57" concept="12" />
      <node id="6108369403998548882" at="192,43,193,58" concept="12" />
      <node id="6108369403998548986" at="195,11,196,106" concept="12" />
      <node id="6108369403999906628" at="197,39,198,21" concept="5" />
      <node id="6108369403999939166" at="198,21,199,71" concept="12" />
      <node id="6108369403998158858" at="201,5,202,105" concept="12" />
      <node id="1641881504924165021" at="205,130,206,23" concept="5" />
      <node id="7129857096177473956" at="207,64,208,13" concept="13" />
      <node id="7129857096177469353" at="208,13,209,63" concept="13" />
      <node id="3187167456722534350" at="209,63,210,18" concept="12" />
      <node id="3187167456722534360" at="212,48,213,18" concept="12" />
      <node id="3187167456722534462" at="219,47,220,25" concept="12" />
      <node id="2743718125356831190" at="221,11,222,125" concept="12" />
      <node id="3187167456722534390" at="225,47,226,25" concept="12" />
      <node id="3187167456722534392" at="227,11,228,116" concept="11" />
      <node id="3187167456722534411" at="229,29,230,25" concept="12" />
      <node id="3187167456722534413" at="231,11,232,53" concept="11" />
      <node id="3187167456722534424" at="233,46,234,80" concept="12" />
      <node id="3187167456722534444" at="237,45,238,26" concept="12" />
      <node id="3187167456722534446" at="239,13,240,55" concept="5" />
      <node id="3187167456722534452" at="241,42,242,23" concept="12" />
      <node id="3187167456722534477" at="243,9,244,21" concept="12" />
      <node id="3187167456722534496" at="250,105,251,30" concept="0" />
      <node id="1641881504924165485" at="251,30,252,23" concept="5" />
      <node id="3187167456722534500" at="252,23,253,32" concept="11" />
      <node id="3187167456722534513" at="254,9,255,64" concept="5" />
      <node id="3187167456722534506" at="256,45,257,40" concept="17" />
      <node id="3187167456722534525" at="259,32,260,70" concept="17" />
      <node id="3187167456722534531" at="261,5,262,49" concept="11" />
      <node id="3187167456722534538" at="262,49,263,53" concept="12" />
      <node id="1641881504924165806" at="267,125,268,23" concept="5" />
      <node id="3187167456722534553" at="268,23,269,61" concept="12" />
      <node id="1641881504924166353" at="273,100,274,23" concept="5" />
      <node id="3187167456722534568" at="274,23,275,49" concept="12" />
      <node id="1641881504924166868" at="279,169,280,23" concept="5" />
      <node id="3187167456722534591" at="280,23,281,126" concept="12" />
      <node id="1641881504924167319" at="285,140,286,23" concept="5" />
      <node id="3187167456722534614" at="286,23,287,110" concept="12" />
      <node id="1641881504924167865" at="291,166,292,23" concept="5" />
      <node id="3187167456722534638" at="292,23,293,145" concept="12" />
      <node id="1641881504924168139" at="296,123,297,23" concept="5" />
      <node id="3187167456722534662" at="297,23,298,80" concept="11" />
      <node id="3187167456722534679" at="299,35,300,79" concept="17" />
      <node id="3187167456722534687" at="301,5,302,31" concept="11" />
      <node id="3187167456722534701" at="304,47,305,46" concept="5" />
      <node id="3187167456722534707" at="305,46,306,14" concept="2" />
      <node id="3187167456722534713" at="309,28,310,79" concept="17" />
      <node id="3187167456722534721" at="311,5,312,64" concept="11" />
      <node id="3187167456722534728" at="312,64,313,85" concept="12" />
      <node id="1641881504924168453" at="316,145,317,23" concept="5" />
      <node id="7523039063909581196" at="318,23,319,38" concept="13" />
      <node id="7523039063910847906" at="319,38,320,53" concept="12" />
      <node id="3187167456722534748" at="321,12,322,81" concept="11" />
      <node id="3187167456722534757" at="322,81,323,77" concept="11" />
      <node id="3187167456722534778" at="324,47,325,43" concept="5" />
      <node id="3187167456722534787" at="326,7,327,19" concept="12" />
      <node id="1641881504924168674" at="332,116,333,23" concept="5" />
      <node id="3187167456722534798" at="333,23,334,76" concept="11" />
      <node id="3187167456722534808" at="334,76,335,67" concept="11" />
      <node id="3187167456722534814" at="335,67,336,63" concept="12" />
      <node id="1641881504924169691" at="340,138,341,23" concept="5" />
      <node id="3187167456722534830" at="341,23,342,76" concept="11" />
      <node id="2743718125356831263" at="343,49,344,162" concept="12" />
      <node id="2743718125356831302" at="346,47,347,156" concept="12" />
      <node id="2743718125356831364" at="349,46,350,153" concept="12" />
      <node id="2743718125356831390" at="352,46,353,163" concept="12" />
      <node id="2743718125356831414" at="355,48,356,159" concept="12" />
      <node id="2743718125356831435" at="358,47,359,156" concept="12" />
      <node id="2743718125356831456" at="361,49,362,158" concept="12" />
      <node id="2743718125356831477" at="364,46,365,153" concept="12" />
      <node id="3187167456722534980" at="366,5,367,74" concept="17" />
      <node id="1641881504924170289" at="370,131,371,23" concept="5" />
      <node id="3187167456722534994" at="371,23,372,48" concept="11" />
      <node id="3187167456722535012" at="373,54,374,99" concept="12" />
      <node id="3187167456722535030" at="376,52,377,97" concept="12" />
      <node id="3187167456722535048" at="379,51,380,96" concept="12" />
      <node id="3187167456722535066" at="382,56,383,96" concept="12" />
      <node id="3187167456722535084" at="385,53,386,98" concept="12" />
      <node id="3187167456722535102" at="388,52,389,97" concept="12" />
      <node id="3187167456722535120" at="391,54,392,95" concept="12" />
      <node id="3187167456722535138" at="394,51,395,96" concept="12" />
      <node id="3187167456722535146" at="396,5,397,79" concept="17" />
      <node id="1641881504924177105" at="400,115,401,23" concept="5" />
      <node id="966640927460541997" at="402,9,403,69" concept="12" />
      <node id="966640927460542148" at="405,44,406,54" concept="11" />
      <node id="966640927460542239" at="406,54,407,49" concept="11" />
      <node id="966640927460542247" at="407,49,408,27" concept="5" />
      <node id="966640927460542305" at="408,27,409,36" concept="11" />
      <node id="966640927460542313" at="409,36,410,18" concept="11" />
      <node id="966640927460542385" at="411,69,412,70" concept="5" />
      <node id="966640927460542435" at="413,31,414,32" concept="5" />
      <node id="966640927460542318" at="415,11,416,14" concept="5" />
      <node id="966640927460542469" at="417,9,418,27" concept="5" />
      <node id="966640927460542501" at="418,27,419,33" concept="12" />
      <node id="966640927460600621" at="423,61,424,61" concept="11" />
      <node id="966640927460600627" at="424,61,425,110" concept="11" />
      <node id="966640927460600645" at="425,110,426,110" concept="11" />
      <node id="966640927460600657" at="426,110,427,80" concept="12" />
      <node id="3187167456722533878" at="54,0,56,0" concept="3" trace="EvaluationUtilsImpl#()V" />
      <node id="3187167456722533887" at="57,25,60,5" concept="16" />
      <node id="3187167456722533898" at="63,22,66,5" concept="16" />
      <node id="3187167456722534102" at="113,55,116,5" concept="9" />
      <node id="3187167456722534153" at="127,79,130,5" concept="9" />
      <node id="3187167456722534193" at="137,5,140,5" concept="9" />
      <node id="3187167456722534235" at="147,82,150,5" concept="9" />
      <node id="3187167456722534281" at="157,79,160,5" concept="9" />
      <node id="3187167456722534318" at="169,74,172,5" concept="9" />
      <node id="3187167456722534352" at="211,5,214,5" concept="9" />
      <node id="3187167456722534455" at="218,43,221,11" concept="9" />
      <node id="3187167456722534383" at="224,43,227,11" concept="9" />
      <node id="3187167456722534406" at="228,116,231,11" concept="9" />
      <node id="3187167456722534419" at="232,53,235,11" concept="9" />
      <node id="3187167456722534438" at="236,14,239,13" concept="9" />
      <node id="3187167456722534520" at="258,5,261,5" concept="9" />
      <node id="3187167456722534674" at="298,80,301,5" concept="9" />
      <node id="3187167456722534708" at="308,5,311,5" concept="9" />
      <node id="3187167456722534766" at="323,77,326,7" concept="7" />
      <node id="3187167456722534836" at="342,76,345,5" concept="9" />
      <node id="3187167456722534854" at="345,5,348,5" concept="9" />
      <node id="3187167456722534872" at="348,5,351,5" concept="9" />
      <node id="3187167456722534890" at="351,5,354,5" concept="9" />
      <node id="3187167456722534908" at="354,5,357,5" concept="9" />
      <node id="3187167456722534926" at="357,5,360,5" concept="9" />
      <node id="3187167456722534944" at="360,5,363,5" concept="9" />
      <node id="3187167456722534962" at="363,5,366,5" concept="9" />
      <node id="3187167456722535002" at="372,48,375,5" concept="9" />
      <node id="3187167456722535020" at="375,5,378,5" concept="9" />
      <node id="3187167456722535038" at="378,5,381,5" concept="9" />
      <node id="3187167456722535056" at="381,5,384,5" concept="9" />
      <node id="3187167456722535074" at="384,5,387,5" concept="9" />
      <node id="3187167456722535092" at="387,5,390,5" concept="9" />
      <node id="3187167456722535110" at="390,5,393,5" concept="9" />
      <node id="3187167456722535128" at="393,5,396,5" concept="9" />
      <node id="966640927460542339" at="412,70,415,11" concept="9" />
      <node id="1641881504923725287" at="68,0,72,0" concept="10" trace="assertEvaluating#()V" />
      <node id="3187167456722533965" at="83,0,87,0" concept="10" trace="invoke#()Lcom/sun/jdi/Value;" />
      <node id="3187167456722534068" at="103,0,107,0" concept="10" trace="invoke#()Lcom/sun/jdi/Value;" />
      <node id="3187167456722534126" at="119,0,123,0" concept="10" trace="findFields#(Lcom/sun/jdi/ClassType;)Ljava/util/List;" />
      <node id="3187167456722534183" at="132,30,136,7" concept="9" />
      <node id="3187167456722534696" at="303,56,307,7" concept="9" />
      <node id="3187167456722533905" at="72,0,77,0" concept="10" trace="getArrayElementAt#(Lcom/sun/jdi/ArrayReference;I)Lcom/sun/jdi/Value;" />
      <node id="3187167456722534344" at="206,23,211,5" concept="9" />
      <node id="3187167456722534503" at="253,32,258,5" concept="18" />
      <node id="3187167456722533883" at="56,0,62,0" concept="10" trace="dispose#()V" />
      <node id="3187167456722533894" at="62,0,68,0" concept="10" trace="init#()V" />
      <node id="3187167456722533959" at="81,109,87,7" concept="12" />
      <node id="3187167456722534062" at="101,109,107,7" concept="12" />
      <node id="3187167456722534178" at="131,30,137,5" concept="8" />
      <node id="6108369403999906100" at="194,47,200,7" concept="18" />
      <node id="3187167456722534433" at="235,11,241,42" concept="4" />
      <node id="3187167456722534547" at="265,0,271,0" concept="10" trace="toIterableProxy#(Ljetbrains/mps/debugger/java/api/evaluation/proxies/IObjectValueProxy;Lcom/sun/jdi/ThreadReference;)Ljava/lang/Iterable;" />
      <node id="3187167456722534562" at="271,0,277,0" concept="10" trace="toIterableProxyFromArray#(Ljetbrains/mps/debugger/java/api/evaluation/proxies/IArrayValueProxy;)Ljava/lang/Iterable;" />
      <node id="3187167456722534577" at="277,0,283,0" concept="10" trace="invokeStaticMethod#(Ljava/lang/String;Ljava/lang/String;Ljava/lang/String;Lcom/sun/jdi/ThreadReference;null)Ljetbrains/mps/debugger/java/api/evaluation/proxies/IValueProxy;" />
      <node id="3187167456722534605" at="283,0,289,0" concept="10" trace="getStaticField#(Ljava/lang/String;Ljava/lang/String;Lcom/sun/jdi/VirtualMachine;)Ljetbrains/mps/debugger/java/api/evaluation/proxies/IValueProxy;" />
      <node id="3187167456722534626" at="289,0,295,0" concept="10" trace="invokeConstructorProxy#(Ljava/lang/String;Ljava/lang/String;Lcom/sun/jdi/ThreadReference;null)Ljetbrains/mps/debugger/java/api/evaluation/proxies/IObjectValueProxy;" />
      <node id="3187167456722534691" at="302,31,308,5" concept="8" />
      <node id="3187167456722533985" at="89,0,96,0" concept="10" trace="getStaticFieldValueInternal#(Ljava/lang/String;Ljava/lang/String;Lcom/sun/jdi/VirtualMachine;)Lcom/sun/jdi/Value;" />
      <node id="7523039063909899660" at="321,10,328,5" concept="1" />
      <node id="966640927460542232" at="410,18,417,9" concept="8" />
      <node id="966640927460600616" at="422,0,429,0" concept="10" trace="invoke#()Ljava/lang/String;" />
      <node id="3187167456722534791" at="330,0,338,0" concept="10" trace="getClass#(Ljava/lang/String;Lcom/sun/jdi/VirtualMachine;)Ljetbrains/mps/debugger/java/api/evaluation/proxies/IValueProxy;" />
      <node id="966640927460600608" at="420,14,429,17" concept="12" />
      <node id="3187167456722534088" at="109,0,119,0" concept="10" trace="findField#(Lcom/sun/jdi/ClassType;Ljava/lang/String;)Lcom/sun/jdi/Field;" />
      <node id="3187167456722534217" at="143,0,153,0" concept="10" trace="findMethod#(Lcom/sun/jdi/ClassType;Ljava/lang/String;Ljava/lang/String;)Lcom/sun/jdi/Method;" />
      <node id="3187167456722534268" at="153,0,163,0" concept="10" trace="findClassType#(Ljava/lang/String;Lcom/sun/jdi/VirtualMachine;)Lcom/sun/jdi/ReferenceType;" />
      <node id="966640927460542547" at="420,12,430,7" concept="1" />
      <node id="7523039063909253346" at="317,23,328,5" concept="9" />
      <node id="3187167456722533918" at="77,0,89,0" concept="10" trace="invokeStaticInternal#(Ljava/lang/String;Ljava/lang/String;Ljava/lang/String;Lcom/sun/jdi/ThreadReference;null)Lcom/sun/jdi/Value;" />
      <node id="3187167456722534299" at="163,0,175,0" concept="10" trace="findClassTypeSilently#(Ljava/lang/String;Lcom/sun/jdi/VirtualMachine;)Lcom/sun/jdi/ReferenceType;" />
      <node id="3187167456722534022" at="96,0,109,0" concept="10" trace="invokeConstructorInternal#(Ljava/lang/String;Ljava/lang/String;Lcom/sun/jdi/ThreadReference;null)Lcom/sun/jdi/Value;" />
      <node id="3187167456722534738" at="315,0,330,0" concept="10" trace="createArrayProxyFromValues#(Ljava/lang/String;Lcom/sun/jdi/VirtualMachine;null)Ljetbrains/mps/debugger/java/api/evaluation/proxies/IArrayValueProxy;" />
      <node id="3187167456722534487" at="248,0,265,0" concept="10" trace="getVariableValue#(Ljava/lang/String;Lcom/sun/jdi/StackFrame;)Ljetbrains/mps/debugger/java/api/evaluation/proxies/IValueProxy;" />
      <node id="3187167456722534137" at="123,0,143,0" concept="10" trace="findConstructor#(Lcom/sun/jdi/ClassType;Ljava/lang/String;)Lcom/sun/jdi/Method;" />
      <node id="3187167456722534377" at="223,14,243,9" concept="9" />
      <node id="3187167456722534653" at="295,0,315,0" concept="10" trace="createArrayProxy#(Ljava/lang/String;Lcom/sun/jdi/VirtualMachine;I)Ljetbrains/mps/debugger/java/api/evaluation/proxies/IArrayValueProxy;" />
      <node id="6108369403998178129" at="177,128,201,5" concept="9" />
      <node id="3187167456722534372" at="217,160,243,9" concept="9" />
      <node id="966640927460542044" at="404,47,430,7" concept="9" />
      <node id="6108369403998157176" at="175,0,204,0" concept="10" trace="findTypeSilently#(Ljava/lang/String;Lcom/sun/jdi/VirtualMachine;)Lcom/sun/jdi/Type;" />
      <node id="3187167456722534368" at="216,0,246,0" concept="10" trace="invoke#()Ljava/lang/Boolean;" />
      <node id="3187167456722534989" at="369,0,399,0" concept="10" trace="unboxValue#(Ljetbrains/mps/debugger/java/api/evaluation/proxies/IObjectValueProxy;Lcom/sun/jdi/ThreadReference;)Ljetbrains/mps/debugger/java/api/evaluation/proxies/PrimitiveValueProxy;" />
      <node id="966640927460541990" at="401,23,431,5" concept="18" />
      <node id="3187167456722534823" at="338,0,369,0" concept="10" trace="boxValue#(Ljetbrains/mps/debugger/java/api/evaluation/proxies/PrimitiveValueProxy;Lcom/sun/jdi/ThreadReference;)Ljetbrains/mps/debugger/java/api/evaluation/proxies/IObjectValueProxy;" />
      <node id="3187167456722534362" at="214,5,246,7" concept="12" />
      <node id="966640927460541644" at="399,0,433,0" concept="10" trace="getStringPresentation#(Lcom/sun/jdi/Value;Lcom/sun/jdi/ThreadReference;)Ljava/lang/String;" />
      <node id="3187167456722534335" at="204,0,248,0" concept="10" trace="instanceOf#(Lcom/sun/jdi/Type;Ljava/lang/String;Lcom/sun/jdi/VirtualMachine;)Z" />
      <scope id="3187167456722533881" at="54,32,54,32" />
      <scope id="3187167456722533889" at="58,25,59,22" />
      <scope id="3187167456722533900" at="64,25,65,22" />
      <scope id="3187167456722533968" at="84,137,85,81" />
      <scope id="3187167456722534071" at="104,137,105,85" />
      <scope id="3187167456722534106" at="114,24,115,127" />
      <scope id="3187167456722534131" at="120,58,121,34" />
      <scope id="3187167456722534159" at="128,30,129,152" />
      <scope id="3187167456722534197" at="138,30,139,152" />
      <scope id="3187167456722534241" at="148,30,149,166" />
      <scope id="3187167456722534285" at="158,28,159,95" />
      <scope id="3187167456722534324" at="170,30,171,18" />
      <scope id="6108369403998178132" at="178,36,179,50" />
      <scope id="6108369403998528205" at="180,43,181,54" />
      <scope id="6108369403998548556" at="182,43,183,49" />
      <scope id="6108369403998548595" at="184,43,185,55" />
      <scope id="6108369403998548647" at="186,43,187,47" />
      <scope id="6108369403998548712" at="188,43,189,54" />
      <scope id="6108369403998548790" at="190,43,191,57" />
      <scope id="6108369403998548881" at="192,43,193,58" />
      <scope id="6108369403999906102" at="195,11,196,106" />
      <scope id="3187167456722534359" at="212,48,213,18" />
      <scope id="3187167456722534461" at="219,47,220,25" />
      <scope id="3187167456722534389" at="225,47,226,25" />
      <scope id="3187167456722534410" at="229,29,230,25" />
      <scope id="3187167456722534423" at="233,46,234,80" />
      <scope id="3187167456722534443" at="237,45,238,26" />
      <scope id="3187167456722534512" at="254,9,255,64" />
      <scope id="3187167456722534504" at="256,0,257,40">
        <var name="ex" id="3187167456722534510" />
      </scope>
      <scope id="3187167456722534505" at="256,45,257,40" />
      <scope id="3187167456722534524" at="259,32,260,70" />
      <scope id="3187167456722534678" at="299,35,300,79" />
      <scope id="3187167456722534712" at="309,28,310,79" />
      <scope id="3187167456722534777" at="324,47,325,43" />
      <scope id="3187167456722534840" at="343,49,344,162" />
      <scope id="3187167456722534858" at="346,47,347,156" />
      <scope id="3187167456722534876" at="349,46,350,153" />
      <scope id="3187167456722534894" at="352,46,353,163" />
      <scope id="3187167456722534912" at="355,48,356,159" />
      <scope id="3187167456722534930" at="358,47,359,156" />
      <scope id="3187167456722534948" at="361,49,362,158" />
      <scope id="3187167456722534966" at="364,46,365,153" />
      <scope id="3187167456722535011" at="373,54,374,99" />
      <scope id="3187167456722535029" at="376,52,377,97" />
      <scope id="3187167456722535047" at="379,51,380,96" />
      <scope id="3187167456722535065" at="382,56,383,96" />
      <scope id="3187167456722535083" at="385,53,386,98" />
      <scope id="3187167456722535101" at="388,52,389,97" />
      <scope id="3187167456722535119" at="391,54,392,95" />
      <scope id="3187167456722535137" at="394,51,395,96" />
      <scope id="966640927460541991" at="402,9,403,69" />
      <scope id="966640927460542340" at="413,31,414,32" />
      <scope id="3187167456722533878" at="54,0,56,0" />
      <scope id="1641881504923725291" at="68,34,70,151" />
      <scope id="3187167456722533911" at="73,67,75,33" />
      <scope id="3187167456722534187" at="133,30,135,14" />
      <scope id="6108369403999906103" at="197,0,199,71">
        <var name="e" id="6108369403999906105" />
      </scope>
      <scope id="6108369403999906109" at="197,39,199,71" />
      <scope id="3187167456722534552" at="267,125,269,61" />
      <scope id="3187167456722534567" at="273,100,275,49" />
      <scope id="3187167456722534590" at="279,169,281,126" />
      <scope id="3187167456722534613" at="285,140,287,110" />
      <scope id="3187167456722534637" at="291,166,293,145" />
      <scope id="3187167456722534700" at="304,47,306,14" />
      <scope id="7523039063909253348" at="318,23,320,53" />
      <scope id="3187167456722533886" at="57,25,60,5" />
      <scope id="3187167456722533897" at="63,22,66,5" />
      <scope id="3187167456722534349" at="207,64,210,18" />
      <scope id="3187167456722534766" at="323,77,326,7">
        <var name="i" id="3187167456722534772" />
      </scope>
      <scope id="1641881504923725287" at="68,0,72,0" />
      <scope id="3187167456722533965" at="83,0,87,0" />
      <scope id="3187167456722534068" at="103,0,107,0" />
      <scope id="3187167456722534126" at="119,0,123,0">
        <var name="referenceType" id="3187167456722534129" />
      </scope>
      <scope id="3187167456722534182" at="132,30,136,7" />
      <scope id="3187167456722534454" at="218,43,222,125" />
      <scope id="3187167456722534437" at="236,14,240,55" />
      <scope id="3187167456722534695" at="303,56,307,7" />
      <scope id="3187167456722534797" at="332,116,336,63">
        <var name="classObject" id="3187167456722534809" />
        <var name="referenceType" id="3187167456722534799" />
      </scope>
      <scope id="966640927460600620" at="423,61,427,80">
        <var name="object" id="966640927460600622" />
        <var name="result" id="966640927460600646" />
        <var name="valueProxy" id="966640927460600628" />
      </scope>
      <scope id="3187167456722533905" at="72,0,77,0">
        <var name="array" id="3187167456722533907" />
        <var name="index" id="3187167456722533909" />
      </scope>
      <scope id="3187167456722533994" at="89,163,94,41">
        <var name="field" id="3187167456722534006" />
        <var name="referenceType" id="3187167456722533996" />
      </scope>
      <scope id="966640927460542235" at="411,69,416,14" />
      <scope id="3187167456722533883" at="56,0,62,0" />
      <scope id="3187167456722533894" at="62,0,68,0" />
      <scope id="3187167456722534094" at="111,112,117,17">
        <var name="field" id="3187167456722534096" />
      </scope>
      <scope id="3187167456722534178" at="131,30,137,5">
        <var name="m" id="3187167456722534180" />
      </scope>
      <scope id="3187167456722534225" at="145,137,151,26">
        <var name="methods" id="3187167456722534227" />
      </scope>
      <scope id="3187167456722534274" at="155,130,161,21">
        <var name="classType" id="3187167456722534276" />
      </scope>
      <scope id="6108369403998548985" at="194,47,200,7" />
      <scope id="3187167456722534547" at="265,0,271,0">
        <var name="threadReference" id="2365735977280849837" />
        <var name="valueProxy" id="3187167456722534550" />
      </scope>
      <scope id="3187167456722534562" at="271,0,277,0">
        <var name="valueProxy" id="3187167456722534565" />
      </scope>
      <scope id="3187167456722534577" at="277,0,283,0">
        <var name="args" id="3187167456722534587" />
        <var name="className" id="3187167456722534579" />
        <var name="jniSignature" id="3187167456722534583" />
        <var name="name" id="3187167456722534581" />
        <var name="threadReference" id="3187167456722534585" />
      </scope>
      <scope id="3187167456722534605" at="283,0,289,0">
        <var name="className" id="3187167456722534607" />
        <var name="fieldName" id="3187167456722534609" />
        <var name="machine" id="3187167456722534611" />
      </scope>
      <scope id="3187167456722534626" at="289,0,295,0">
        <var name="args" id="3187167456722534634" />
        <var name="className" id="3187167456722534628" />
        <var name="jniSignature" id="3187167456722534630" />
        <var name="threadReference" id="3187167456722534632" />
      </scope>
      <scope id="3187167456722534691" at="302,31,308,5">
        <var name="referenceType" id="3187167456722534693" />
      </scope>
      <scope id="7523039063909899661" at="321,12,327,19">
        <var name="array" id="3187167456722534749" />
        <var name="values" id="3187167456722534758" />
      </scope>
      <scope id="3187167456722533985" at="89,0,96,0">
        <var name="className" id="3187167456722533987" />
        <var name="fieldName" id="3187167456722533989" />
        <var name="machine" id="3187167456722533991" />
      </scope>
      <scope id="966640927460542232" at="410,18,417,9">
        <var name="item" id="966640927460542233" />
      </scope>
      <scope id="966640927460600616" at="422,0,429,0" />
      <scope id="3187167456722534305" at="165,138,173,26">
        <var name="classes" id="3187167456722534311" />
      </scope>
      <scope id="3187167456722534791" at="330,0,338,0">
        <var name="className" id="3187167456722534793" />
        <var name="machine" id="3187167456722534795" />
      </scope>
      <scope id="966640927460542548" at="420,14,429,17" />
      <scope id="3187167456722533932" at="77,187,87,7">
        <var name="argValues" id="3187167456722533951" />
        <var name="method" id="3187167456722533944" />
        <var name="referenceType" id="3187167456722533934" />
      </scope>
      <scope id="3187167456722534088" at="109,0,119,0">
        <var name="fieldName" id="3187167456722534092" />
        <var name="referenceType" id="3187167456722534090" />
      </scope>
      <scope id="3187167456722534217" at="143,0,153,0">
        <var name="jniSignature" id="3187167456722534223" />
        <var name="methodsName" id="3187167456722534221" />
        <var name="referenceType" id="3187167456722534219" />
      </scope>
      <scope id="3187167456722534268" at="153,0,163,0">
        <var name="className" id="3187167456722534270" />
        <var name="virtualMachine" id="3187167456722534272" />
      </scope>
      <scope id="3187167456722534034" at="96,173,107,7">
        <var name="argValues" id="3187167456722534054" />
        <var name="constructor" id="3187167456722534048" />
        <var name="referenceType" id="3187167456722534038" />
      </scope>
      <scope id="3187167456722533918" at="77,0,89,0">
        <var name="args" id="3187167456722533929" />
        <var name="className" id="3187167456722533920" />
        <var name="jniSignature" id="3187167456722533924" />
        <var name="methodName" id="3187167456722533922" />
        <var name="threadReference" id="3187167456722533926" />
      </scope>
      <scope id="3187167456722534299" at="163,0,175,0">
        <var name="className" id="3187167456722534301" />
        <var name="virtualMachine" id="3187167456722534303" />
      </scope>
      <scope id="3187167456722534747" at="316,145,328,5" />
      <scope id="3187167456722534022" at="96,0,109,0">
        <var name="args" id="3187167456722534031" />
        <var name="className" id="3187167456722534024" />
        <var name="jniSignature" id="3187167456722534026" />
        <var name="threadReference" id="3187167456722534028" />
      </scope>
      <scope id="3187167456722534495" at="250,105,263,53">
        <var name="localVariable" id="3187167456722534501" />
        <var name="v" id="3187167456722534532" />
      </scope>
      <scope id="966640927460542046" at="405,44,419,33">
        <var name="array" id="966640927460542149" />
        <var name="buffer" id="966640927460542240" />
        <var name="i" id="966640927460542314" />
        <var name="length" id="966640927460542306" />
      </scope>
      <scope id="3187167456722534738" at="315,0,330,0">
        <var name="args" id="3187167456722534744" />
        <var name="className" id="3187167456722534740" />
        <var name="machine" id="3187167456722534742" />
      </scope>
      <scope id="3187167456722534143" at="125,122,141,23">
        <var name="constructor" id="3187167456722534175" />
        <var name="methods" id="3187167456722534145" />
      </scope>
      <scope id="3187167456722534487" at="248,0,265,0">
        <var name="stackFrame" id="3187167456722534491" />
        <var name="varName" id="3187167456722534489" />
      </scope>
      <scope id="3187167456722534661" at="296,123,313,85">
        <var name="arrayReference" id="3187167456722534722" />
        <var name="arrayType" id="3187167456722534688" />
        <var name="referenceTypes" id="3187167456722534663" />
      </scope>
      <scope id="3187167456722534382" at="224,43,242,23">
        <var name="type" id="3187167456722534393" />
        <var name="whatClassType" id="3187167456722534414" />
      </scope>
      <scope id="3187167456722534137" at="123,0,143,0">
        <var name="jniSignature" id="3187167456722534141" />
        <var name="referenceType" id="3187167456722534139" />
      </scope>
      <scope id="3187167456722534653" at="295,0,315,0">
        <var name="className" id="3187167456722534655" />
        <var name="machine" id="3187167456722534657" />
        <var name="size" id="3187167456722534659" />
      </scope>
      <scope id="6108369403998157182" at="177,128,202,105" />
      <scope id="966640927460541993" at="404,0,430,7">
        <var name="e" id="966640927460541994" />
      </scope>
      <scope id="966640927460541996" at="404,47,430,7" />
      <scope id="3187167456722534371" at="217,160,244,21" />
      <scope id="3187167456722534829" at="340,138,367,74">
        <var name="primitiveValue" id="3187167456722534831" />
      </scope>
      <scope id="3187167456722534993" at="370,131,397,79">
        <var name="type" id="3187167456722534995" />
      </scope>
      <scope id="6108369403998157176" at="175,0,204,0">
        <var name="typeSignature" id="6108369403998157178" />
        <var name="virtualMachine" id="6108369403998157180" />
      </scope>
      <scope id="3187167456722534368" at="216,0,246,0" />
      <scope id="3187167456722534989" at="369,0,399,0">
        <var name="threadReference" id="2365735977280853757" />
        <var name="valueProxy" id="3187167456722534991" />
      </scope>
      <scope id="3187167456722534823" at="338,0,369,0">
        <var name="primitiveValueProxy" id="3187167456722534825" />
        <var name="threadReference" id="3187167456722534827" />
      </scope>
      <scope id="966640927460541650" at="400,115,431,5" />
      <scope id="966640927460541644" at="399,0,433,0">
        <var name="threadReference" id="966640927460655337" />
        <var name="value" id="966640927460541647" />
      </scope>
      <scope id="3187167456722534343" at="205,130,246,7" />
      <scope id="3187167456722534335" at="204,0,248,0">
        <var name="jniSignature" id="3187167456722534339" />
        <var name="machine" id="3187167456722534341" />
        <var name="what" id="3187167456722534337" />
      </scope>
      <unit id="3187167456722533963" at="82,58,87,5" name="jetbrains.mps.debugger.java.runtime.evaluation.EvaluationUtilsImpl$1" />
      <unit id="3187167456722534066" at="102,58,107,5" name="jetbrains.mps.debugger.java.runtime.evaluation.EvaluationUtilsImpl$2" />
      <unit id="966640927460600614" at="421,62,429,9" name="jetbrains.mps.debugger.java.runtime.evaluation.EvaluationUtilsImpl$4" />
      <unit id="3187167456722534366" at="215,58,246,5" name="jetbrains.mps.debugger.java.runtime.evaluation.EvaluationUtilsImpl$3" />
      <unit id="3187167456722533876" at="52,0,434,0" name="jetbrains.mps.debugger.java.runtime.evaluation.EvaluationUtilsImpl" />
    </file>
  </root>
  <root nodeRef="r:1f2ecb68-8f37-460f-acb8-866f8f05b15e(jetbrains.mps.debugger.java.runtime.evaluation)/671562190169411198">
    <file name="EvaluationProvider.java">
      <node id="671562190169411249" at="36,0,37,0" concept="6" trace="myDebugSession" />
      <node id="671562190169411255" at="39,0,40,0" concept="6" trace="myWatches" />
      <node id="671562190169411262" at="40,0,41,0" concept="6" trace="myWatchListeners" />
      <node id="671562190169411275" at="42,65,43,34" concept="5" />
      <node id="671562190169411295" at="47,45,48,17" concept="5" />
      <node id="671562190169411304" at="53,45,54,20" concept="5" />
      <node id="671562190169411306" at="54,20,55,117" concept="5" />
      <node id="4586384769575447434" at="61,36,62,79" concept="11" />
<<<<<<< HEAD
      <node id="4586384769575453178" at="62,79,63,48" concept="0" />
      <node id="2034046503373004795" at="65,25,66,67" concept="11" />
      <node id="2034046503373004800" at="66,67,67,90" concept="5" />
      <node id="2034046503373004808" at="67,90,68,59" concept="5" />
      <node id="4586384769576107275" at="73,39,74,79" concept="11" />
      <node id="6417547869565069874" at="74,79,75,40" concept="0" />
      <node id="4586384769576110550" at="77,25,78,68" concept="11" />
      <node id="2034046503373003409" at="79,31,80,96" concept="5" />
      <node id="2034046503373003422" at="81,9,82,36" concept="5" />
      <node id="671562190169411354" at="88,32,89,42" concept="12" />
      <node id="7239101982553512158" at="93,56,94,93" concept="5" />
      <node id="671562190169411376" at="98,104,99,58" concept="11" />
      <node id="6658728357875282951" at="104,64,105,75" concept="5" />
      <node id="671562190169411403" at="105,75,106,148" concept="11" />
      <node id="671562190169411411" at="106,148,107,38" concept="5" />
      <node id="671562190169411426" at="115,128,116,65" concept="5" />
      <node id="671562190169411430" at="116,65,117,90" concept="11" />
      <node id="671562190169411451" at="120,47,121,32" concept="5" />
      <node id="671562190169411455" at="123,7,124,27" concept="5" />
      <node id="671562190169411463" at="128,42,129,34" concept="12" />
      <node id="8197435796639315665" at="137,38,138,39" concept="5" />
      <node id="8197435796639315670" at="139,13,140,38" concept="5" />
      <node id="6658728357875255954" at="149,28,150,0" concept="14" />
      <node id="6658728357875256714" at="152,68,153,73" concept="5" />
      <node id="671562190169411553" at="155,36,156,36" concept="5" />
      <node id="671562190169411557" at="158,15,159,35" concept="5" />
      <node id="671562190169411572" at="167,30,168,30" concept="5" />
      <node id="671562190169411577" at="169,5,170,28" concept="5" />
      <node id="671562190169411584" at="173,41,174,26" concept="12" />
      <node id="6401692984888995461" at="179,39,180,18" concept="12" />
      <node id="846214144118742705" at="181,5,182,191" concept="12" />
      <node id="6401692984888995980" at="187,39,188,18" concept="12" />
      <node id="846214144118733729" at="189,5,190,150" concept="12" />
      <node id="671562190169411611" at="193,50,194,83" concept="11" />
      <node id="671562190169411621" at="195,30,196,36" concept="5" />
      <node id="671562190169411626" at="197,5,198,23" concept="12" />
      <node id="671562190169411633" at="201,66,202,107" concept="11" />
      <node id="671562190169411643" at="203,37,204,41" concept="5" />
      <node id="671562190169411648" at="205,5,206,21" concept="12" />
      <node id="671562190169411661" at="210,71,211,33" concept="5" />
      <node id="671562190169411677" at="216,71,217,35" concept="5" />
      <node id="671562190169411693" at="222,71,223,35" concept="5" />
      <node id="671562190169411708" at="228,37,229,37" concept="5" />
      <node id="671562190169411723" at="234,37,235,40" concept="5" />
      <node id="671562190169411203" at="239,0,240,0" concept="10" trace="watchAdded#(Ljetbrains/mps/debugger/java/runtime/evaluation/container/IEvaluationContainer;)V" />
      <node id="671562190169411209" at="240,0,241,0" concept="10" trace="watchUpdated#(Ljetbrains/mps/debugger/java/runtime/evaluation/container/IEvaluationContainer;)V" />
      <node id="671562190169411215" at="241,0,242,0" concept="10" trace="watchRemoved#(Ljetbrains/mps/debugger/java/runtime/evaluation/container/IEvaluationContainer;)V" />
=======
      <node id="2034046503373004795" at="64,25,65,57" concept="11" />
      <node id="2034046503373004800" at="65,57,66,90" concept="5" />
      <node id="2034046503373004808" at="66,90,67,59" concept="5" />
      <node id="4586384769576107275" at="72,39,73,79" concept="11" />
      <node id="6417547869565069874" at="73,79,74,40" concept="0" />
      <node id="4586384769576110550" at="76,25,77,68" concept="11" />
      <node id="2034046503373003409" at="78,31,79,96" concept="5" />
      <node id="2034046503373003422" at="80,9,81,36" concept="5" />
      <node id="671562190169411354" at="87,32,88,42" concept="12" />
      <node id="7239101982553512158" at="92,56,93,93" concept="5" />
      <node id="671562190169411376" at="97,104,98,58" concept="11" />
      <node id="6658728357875282951" at="103,64,104,75" concept="5" />
      <node id="671562190169411403" at="104,75,105,148" concept="11" />
      <node id="671562190169411411" at="105,148,106,38" concept="5" />
      <node id="671562190169411426" at="114,128,115,65" concept="5" />
      <node id="671562190169411430" at="115,65,116,90" concept="11" />
      <node id="671562190169411451" at="119,47,120,32" concept="5" />
      <node id="671562190169411455" at="122,7,123,27" concept="5" />
      <node id="671562190169411463" at="127,42,128,34" concept="12" />
      <node id="8197435796639315665" at="136,38,137,39" concept="5" />
      <node id="8197435796639315670" at="138,13,139,38" concept="5" />
      <node id="6658728357875255954" at="148,28,149,0" concept="14" />
      <node id="6658728357875256714" at="151,68,152,73" concept="5" />
      <node id="671562190169411553" at="154,36,155,36" concept="5" />
      <node id="671562190169411557" at="157,15,158,35" concept="5" />
      <node id="671562190169411572" at="166,30,167,30" concept="5" />
      <node id="671562190169411577" at="168,5,169,28" concept="5" />
      <node id="671562190169411584" at="172,41,173,26" concept="12" />
      <node id="6401692984888995461" at="178,39,179,18" concept="12" />
      <node id="846214144118742705" at="180,5,181,191" concept="12" />
      <node id="6401692984888995980" at="186,39,187,18" concept="12" />
      <node id="846214144118733729" at="188,5,189,150" concept="12" />
      <node id="671562190169411611" at="192,50,193,83" concept="11" />
      <node id="671562190169411621" at="194,30,195,36" concept="5" />
      <node id="671562190169411626" at="196,5,197,23" concept="12" />
      <node id="671562190169411633" at="200,66,201,107" concept="11" />
      <node id="671562190169411643" at="202,37,203,41" concept="5" />
      <node id="671562190169411648" at="204,5,205,21" concept="12" />
      <node id="671562190169411661" at="209,71,210,33" concept="5" />
      <node id="671562190169411677" at="215,71,216,35" concept="5" />
      <node id="671562190169411693" at="221,71,222,35" concept="5" />
      <node id="671562190169411708" at="227,37,228,37" concept="5" />
      <node id="671562190169411723" at="233,37,234,40" concept="5" />
      <node id="671562190169411203" at="238,0,239,0" concept="10" trace="watchAdded#(Ljetbrains/mps/debugger/java/runtime/evaluation/container/IEvaluationContainer;)V" />
      <node id="671562190169411209" at="239,0,240,0" concept="10" trace="watchUpdated#(Ljetbrains/mps/debugger/java/runtime/evaluation/container/IEvaluationContainer;)V" />
      <node id="671562190169411215" at="240,0,241,0" concept="10" trace="watchRemoved#(Ljetbrains/mps/debugger/java/runtime/evaluation/container/IEvaluationContainer;)V" />
>>>>>>> 09932784
      <node id="671562190169411252" at="37,0,39,0" concept="6" trace="myContainerModuleRef" />
      <node id="671562190169411224" at="243,0,245,0" concept="3" trace="WatchAdapter#()V" />
      <node id="7011101414730287427" at="46,60,49,9" concept="9" />
      <node id="6417547869565073800" at="77,68,80,9" concept="9" />
      <node id="8197435796639315662" at="135,62,138,13" concept="16" />
      <node id="1137554513386390794" at="154,0,157,0" concept="10" trace="invoke#()V" />
      <node id="671562190169411569" at="165,55,168,5" concept="16" />
      <node id="671562190169411580" at="172,0,175,0" concept="10" trace="getDebugSession#()Ljetbrains/mps/debugger/java/runtime/state/DebugSession;" />
      <node id="6401692984888993550" at="177,158,180,5" concept="9" />
      <node id="6401692984888995978" at="185,194,188,5" concept="9" />
      <node id="671562190169411618" at="193,83,196,5" concept="16" />
      <node id="671562190169411640" at="201,107,204,5" concept="16" />
      <node id="671562190169411656" at="208,59,211,5" concept="8" />
      <node id="671562190169411672" at="214,61,217,5" concept="8" />
      <node id="671562190169411688" at="220,61,223,5" concept="8" />
      <node id="671562190169411705" at="226,85,229,5" concept="16" />
      <node id="671562190169411720" at="232,88,235,5" concept="16" />
      <node id="671562190169411228" at="245,0,248,0" concept="10" trace="watchAdded#(Ljetbrains/mps/debugger/java/runtime/evaluation/container/IEvaluationContainer;)V" />
      <node id="671562190169411235" at="248,0,251,0" concept="10" trace="watchUpdated#(Ljetbrains/mps/debugger/java/runtime/evaluation/container/IEvaluationContainer;)V" />
      <node id="671562190169411242" at="251,0,254,0" concept="10" trace="watchRemoved#(Ljetbrains/mps/debugger/java/runtime/evaluation/container/IEvaluationContainer;)V" />
      <node id="7011101414730292081" at="52,58,56,9" concept="9" />
      <node id="671562190169411350" at="86,0,90,0" concept="10" trace="canEvaluate#()Z" />
      <node id="7239101982553512148" at="91,0,95,0" concept="10" trace="showEvaluationDialog#(Ljetbrains/mps/project/Project;)V" />
      <node id="671562190169411445" at="118,0,122,0" concept="10" trace="windowClosed#(Ljava/awt/event/WindowEvent;)V" />
      <node id="671562190169411459" at="126,0,130,0" concept="10" trace="createWatchesPanel#()Ljavax/swing/JComponent;" />
      <node id="2034046503373004793" at="64,0,69,0" concept="10" trace="run#()V" />
      <node id="6658728357875280000" at="103,0,108,0" concept="10" trace="invoke#(Ljetbrains/mps/debugger/java/runtime/evaluation/container/IEvaluationContainer;)V" />
      <node id="671562190169411535" at="152,73,157,15" concept="11" />
      <node id="671562190169411650" at="208,0,213,0" concept="10" trace="fireWatchAdded#(Ljetbrains/mps/debugger/java/runtime/evaluation/container/IEvaluationContainer;)V" />
      <node id="671562190169411666" at="214,0,219,0" concept="10" trace="fireWatchUpdated#(Ljetbrains/mps/debugger/java/runtime/evaluation/container/IEvaluationContainer;)V" />
      <node id="671562190169411682" at="220,0,225,0" concept="10" trace="fireWatchRemoved#(Ljetbrains/mps/debugger/java/runtime/evaluation/container/IEvaluationContainer;)V" />
      <node id="671562190169411698" at="226,0,231,0" concept="10" trace="addWatchListener#(Ljetbrains/mps/debugger/java/runtime/evaluation/EvaluationProvider/IWatchListener;)V" />
      <node id="671562190169411713" at="232,0,237,0" concept="10" trace="removeWatchListener#(Ljetbrains/mps/debugger/java/runtime/evaluation/EvaluationProvider/IWatchListener;)V" />
      <node id="671562190169411289" at="45,0,51,0" concept="10" trace="registered#(Ljetbrains/mps/debug/api/AbstractDebugSession;)V" />
      <node id="671562190169411438" at="116,90,122,7" concept="5" />
      <node id="6658728357877099370" at="135,0,141,0" concept="10" trace="invoke#(Ljetbrains/mps/debugger/java/runtime/evaluation/container/IEvaluationContainer;)V" />
      <node id="671562190169411563" at="165,0,171,0" concept="10" trace="removeWatch#(Ljetbrains/mps/debugger/java/runtime/evaluation/container/IEvaluationContainer;)V" />
      <node id="671562190169411298" at="51,0,58,0" concept="10" trace="detached#(Ljetbrains/mps/debug/api/AbstractDebugSession;)V" />
      <node id="2034046503373004789" at="62,79,69,7" concept="5" />
      <node id="2034046503373003407" at="76,0,83,0" concept="10" trace="run#()V" />
      <node id="6658728357875281025" at="101,43,108,13" concept="5" />
      <node id="671562190169411592" at="176,0,183,0" concept="10" trace="createEvaluationContainer#(ZLjetbrains/mps/baseLanguage/closures/runtime/_FunctionTypes/_void_P1_E0;)Ljetbrains/mps/debugger/java/runtime/evaluation/container/IEvaluationContainer;" />
      <node id="7239101982553469416" at="184,0,191,0" concept="10" trace="createEvaluationContainer#(ZLjava/util/List;Ljetbrains/mps/baseLanguage/closures/runtime/_FunctionTypes/_void_P1_E0;)Ljetbrains/mps/debugger/java/runtime/evaluation/container/IEvaluationContainer;" />
      <node id="671562190169411606" at="192,0,199,0" concept="10" trace="getWatches#()Ljava/util/List;" />
      <node id="671562190169411628" at="200,0,207,0" concept="10" trace="getListeners#()Ljava/util/List;" />
      <node id="6658728357877101774" at="133,28,141,11" concept="5" />
      <node id="2034046503373003403" at="74,40,83,7" concept="5" />
      <node id="671562190169411382" at="100,28,109,9" concept="9" />
      <node id="6658728357875239980" at="151,0,160,0" concept="10" trace="invoke#(Ljetbrains/mps/debugger/java/runtime/evaluation/container/IEvaluationContainer;)V" />
      <node id="671562190169411315" at="61,0,71,0" concept="10" trace="init#()V" />
      <node id="8197435796639315649" at="133,0,143,0" concept="10" trace="invoke#()V" />
      <node id="8197435796639315542" at="100,0,111,0" concept="10" trace="invoke#()V" />
      <node id="671562190169411418" at="114,0,125,0" concept="10" trace="showEditWatchDialog#(Lcom/intellij/openapi/project/Project;Ljetbrains/mps/debugger/java/runtime/evaluation/container/IEvaluationContainer;)V" />
      <node id="6658728357875253789" at="149,0,160,11" concept="5" />
      <node id="8197435796639315597" at="131,68,143,7" concept="5" />
      <node id="671562190169411338" at="72,0,85,0" concept="10" trace="dispose#()V" />
      <node id="1137554513386371635" at="98,58,111,38" concept="5" />
      <node id="671562190169411468" at="131,0,145,0" concept="10" trace="addWatch#(Ljetbrains/mps/debugger/java/runtime/evaluation/container/IEvaluationContainer;)V" />
      <node id="1137554513386372373" at="148,0,162,0" concept="10" trace="invoke#()V" />
      <node id="671562190169411279" at="43,34,58,7" concept="5" />
      <node id="1137554513386372322" at="146,29,162,7" concept="5" />
      <node id="671562190169411359" at="96,0,113,0" concept="10" trace="showEvaluationDialog#(Ljetbrains/mps/project/Project;Ljava/util/List;)V" />
      <node id="671562190169411269" at="42,0,60,0" concept="3" trace="EvaluationProvider#(Ljetbrains/mps/debugger/java/runtime/state/DebugSession;)V" />
      <node id="671562190169411504" at="146,0,164,0" concept="10" trace="createWatch#()V" />
      <scope id="671562190169411227" at="243,27,243,27" />
      <scope id="671562190169411233" at="246,56,246,56" />
      <scope id="671562190169411240" at="249,58,249,58" />
      <scope id="671562190169411247" at="252,58,252,58" />
      <scope id="7011101414730287430" at="47,45,48,17" />
      <scope id="6417547869565073802" at="78,31,79,96" />
      <scope id="671562190169411353" at="87,32,88,42" />
      <scope id="7239101982553512151" at="92,56,93,93" />
      <scope id="671562190169411450" at="119,47,120,32" />
      <scope id="671562190169411462" at="127,42,128,34" />
      <scope id="8197435796639315664" at="136,38,137,39" />
      <scope id="1137554513386390795" at="154,36,155,36" />
      <scope id="671562190169411571" at="166,30,167,30" />
      <scope id="671562190169411583" at="172,41,173,26" />
      <scope id="6401692984888993553" at="178,39,179,18" />
      <scope id="6401692984888995979" at="186,39,187,18" />
      <scope id="671562190169411620" at="194,30,195,36" />
      <scope id="671562190169411642" at="202,37,203,41" />
      <scope id="671562190169411660" at="209,71,210,33" />
      <scope id="671562190169411676" at="215,71,216,35" />
      <scope id="671562190169411692" at="221,71,222,35" />
      <scope id="671562190169411707" at="227,37,228,37" />
      <scope id="671562190169411722" at="233,37,234,40" />
      <scope id="671562190169411203" at="238,0,239,0">
        <var name="model" id="671562190169411206" />
      </scope>
      <scope id="671562190169411209" at="239,0,240,0">
        <var name="model" id="671562190169411212" />
      </scope>
      <scope id="671562190169411215" at="240,0,241,0">
        <var name="model" id="671562190169411218" />
      </scope>
      <scope id="7011101414730292082" at="53,45,55,117" />
      <scope id="671562190169411224" at="243,0,245,0" />
      <scope id="671562190169411294" at="46,60,49,9" />
      <scope id="2034046503373004794" at="64,25,67,59">
        <var name="module" id="2034046503373004796" />
      </scope>
      <scope id="6658728357875280002" at="103,64,106,38">
        <var name="evaluationDialog" id="671562190169411404" />
      </scope>
      <scope id="1137554513386390794" at="154,0,157,0" />
      <scope id="671562190169411580" at="172,0,175,0" />
      <scope id="671562190169411655" at="208,59,211,5" />
      <scope id="671562190169411656" at="208,59,211,5">
        <var name="listener" id="671562190169411658" />
      </scope>
      <scope id="671562190169411671" at="214,61,217,5" />
      <scope id="671562190169411672" at="214,61,217,5">
        <var name="listener" id="671562190169411674" />
      </scope>
      <scope id="671562190169411687" at="220,61,223,5" />
      <scope id="671562190169411688" at="220,61,223,5">
        <var name="listener" id="671562190169411690" />
      </scope>
      <scope id="671562190169411704" at="226,85,229,5" />
      <scope id="671562190169411719" at="232,88,235,5" />
      <scope id="671562190169411228" at="245,0,248,0">
        <var name="model" id="671562190169411231" />
      </scope>
      <scope id="671562190169411235" at="248,0,251,0">
        <var name="model" id="671562190169411238" />
      </scope>
      <scope id="671562190169411242" at="251,0,254,0">
        <var name="model" id="671562190169411245" />
      </scope>
      <scope id="671562190169411303" at="52,58,56,9" />
      <scope id="671562190169411350" at="86,0,90,0" />
      <scope id="7239101982553512148" at="91,0,95,0">
        <var name="mpsProject" id="4474271214082914182" />
      </scope>
      <scope id="671562190169411445" at="118,0,122,0">
        <var name="e" id="671562190169411448" />
      </scope>
      <scope id="671562190169411459" at="126,0,130,0" />
      <scope id="6658728357877099372" at="135,62,139,38" />
      <scope id="671562190169411568" at="165,55,169,28" />
      <scope id="671562190169411596" at="177,158,181,191" />
      <scope id="7239101982553469420" at="185,194,189,150" />
      <scope id="2034046503373004793" at="64,0,69,0" />
      <scope id="2034046503373003408" at="76,25,81,36">
        <var name="resolved" id="4586384769576110551" />
      </scope>
      <scope id="6658728357875280000" at="103,0,108,0">
        <var name="container" id="6658728357875280000" />
      </scope>
      <scope id="671562190169411610" at="192,50,197,23">
        <var name="watchesCopy" id="671562190169411612" />
      </scope>
      <scope id="671562190169411632" at="200,66,205,21">
        <var name="listeners" id="671562190169411634" />
      </scope>
      <scope id="671562190169411650" at="208,0,213,0">
        <var name="model" id="671562190169411653" />
      </scope>
      <scope id="671562190169411666" at="214,0,219,0">
        <var name="model" id="671562190169411669" />
      </scope>
      <scope id="671562190169411682" at="220,0,225,0">
        <var name="model" id="671562190169411685" />
      </scope>
      <scope id="671562190169411698" at="226,0,231,0">
        <var name="listener" id="671562190169411701" />
      </scope>
      <scope id="671562190169411713" at="232,0,237,0">
        <var name="listener" id="671562190169411716" />
      </scope>
      <scope id="671562190169411289" at="45,0,51,0">
        <var name="session" id="671562190169411292" />
      </scope>
      <scope id="6658728357877099370" at="135,0,141,0">
        <var name="container" id="6658728357877099370" />
      </scope>
      <scope id="671562190169411563" at="165,0,171,0">
        <var name="model" id="671562190169411566" />
      </scope>
      <scope id="671562190169411298" at="51,0,58,0">
        <var name="session" id="671562190169411301" />
      </scope>
      <scope id="2034046503373003407" at="76,0,83,0" />
      <scope id="671562190169411386" at="101,43,108,13" />
      <scope id="6658728357875239982" at="151,68,158,35">
        <var name="editWatchDialog" id="671562190169411536" />
      </scope>
      <scope id="671562190169411592" at="176,0,183,0">
        <var name="isWatch" id="671562190169411594" />
        <var name="onNodeSetUp" id="6658728357875232190" />
      </scope>
      <scope id="7239101982553469416" at="184,0,191,0">
        <var name="isWatch" id="7239101982553469418" />
        <var name="onNodeSetUp" id="6658728357875235491" />
        <var name="selectedNodes" id="7239101982553512180" />
      </scope>
      <scope id="671562190169411606" at="192,0,199,0" />
      <scope id="671562190169411628" at="200,0,207,0" />
      <scope id="671562190169411318" at="61,36,69,7">
        <var name="repository" id="4586384769575447435" />
      </scope>
      <scope id="8197435796639315650" at="133,28,141,11" />
      <scope id="8197435796639315543" at="100,28,109,9" />
      <scope id="671562190169411425" at="114,128,123,27">
        <var name="editWatchDialog" id="671562190169411431" />
      </scope>
      <scope id="6658728357875239980" at="151,0,160,0">
        <var name="container" id="6658728357875239980" />
      </scope>
      <scope id="671562190169411315" at="61,0,71,0" />
      <scope id="8197435796639315649" at="133,0,143,0" />
      <scope id="671562190169411341" at="72,39,83,7">
        <var name="repository" id="4586384769576107276" />
      </scope>
      <scope id="8197435796639315542" at="100,0,111,0" />
      <scope id="671562190169411418" at="114,0,125,0">
        <var name="ideaProject" id="5498026401458099199" />
        <var name="model" id="671562190169411423" />
      </scope>
      <scope id="671562190169411473" at="131,68,143,7" />
      <scope id="1137554513386372374" at="148,28,160,11" />
      <scope id="671562190169411338" at="72,0,85,0" />
      <scope id="671562190169411364" at="97,104,111,38">
        <var name="state" id="671562190169411377" />
      </scope>
      <scope id="671562190169411468" at="131,0,145,0">
        <var name="evaluationModel" id="671562190169411471" />
      </scope>
      <scope id="1137554513386372373" at="148,0,162,0" />
      <scope id="671562190169411274" at="42,65,58,7" />
      <scope id="671562190169411507" at="146,29,162,7" />
      <scope id="671562190169411359" at="96,0,113,0">
        <var name="mpsProject" id="5069373260571714679" />
        <var name="selectedNodes" id="7239101982553512168" />
      </scope>
      <scope id="671562190169411269" at="42,0,60,0">
        <var name="debugSession" id="671562190169411272" />
      </scope>
<<<<<<< HEAD
      <scope id="671562190169411504" at="147,0,165,0" />
      <unit id="1137554513386390794" at="154,139,158,13" name="jetbrains.mps.debugger.java.runtime.evaluation.EvaluationProvider$7$1$1" />
      <unit id="671562190169411444" at="118,54,123,5" name="jetbrains.mps.debugger.java.runtime.evaluation.EvaluationProvider$5" />
      <unit id="671562190169411201" at="238,0,243,0" name="jetbrains.mps.debugger.java.runtime.evaluation.EvaluationProvider$IWatchListener" />
      <unit id="2034046503373004793" at="64,51,70,5" name="jetbrains.mps.debugger.java.runtime.evaluation.EvaluationProvider$2" />
      <unit id="6658728357875280000" at="103,85,109,11" name="jetbrains.mps.debugger.java.runtime.evaluation.EvaluationProvider$4$1" />
      <unit id="6658728357877099370" at="135,39,142,9" name="jetbrains.mps.debugger.java.runtime.evaluation.EvaluationProvider$6$1" />
      <unit id="2034046503373003407" at="76,51,84,5" name="jetbrains.mps.debugger.java.runtime.evaluation.EvaluationProvider$3" />
      <unit id="6658728357875239980" at="151,44,161,9" name="jetbrains.mps.debugger.java.runtime.evaluation.EvaluationProvider$7$1" />
      <unit id="8197435796639315649" at="133,53,144,5" name="jetbrains.mps.debugger.java.runtime.evaluation.EvaluationProvider$6" />
      <unit id="8197435796639315542" at="100,63,112,5" name="jetbrains.mps.debugger.java.runtime.evaluation.EvaluationProvider$4" />
      <unit id="671562190169411221" at="243,0,256,0" name="jetbrains.mps.debugger.java.runtime.evaluation.EvaluationProvider$WatchAdapter" />
=======
      <scope id="671562190169411504" at="146,0,164,0" />
      <unit id="1137554513386390794" at="153,139,157,13" name="jetbrains.mps.debugger.java.runtime.evaluation.EvaluationProvider$9" />
      <unit id="671562190169411444" at="117,54,122,5" name="jetbrains.mps.debugger.java.runtime.evaluation.EvaluationProvider$5" />
      <unit id="671562190169411201" at="237,0,242,0" name="jetbrains.mps.debugger.java.runtime.evaluation.EvaluationProvider$IWatchListener" />
      <unit id="2034046503373004793" at="63,51,69,5" name="jetbrains.mps.debugger.java.runtime.evaluation.EvaluationProvider$2" />
      <unit id="6658728357875280000" at="102,85,108,11" name="jetbrains.mps.debugger.java.runtime.evaluation.EvaluationProvider$5" />
      <unit id="6658728357877099370" at="134,39,141,9" name="jetbrains.mps.debugger.java.runtime.evaluation.EvaluationProvider$7" />
      <unit id="2034046503373003407" at="75,51,83,5" name="jetbrains.mps.debugger.java.runtime.evaluation.EvaluationProvider$3" />
      <unit id="6658728357875239980" at="150,44,160,9" name="jetbrains.mps.debugger.java.runtime.evaluation.EvaluationProvider$8" />
      <unit id="8197435796639315649" at="132,53,143,5" name="jetbrains.mps.debugger.java.runtime.evaluation.EvaluationProvider$6" />
      <unit id="8197435796639315542" at="99,63,111,5" name="jetbrains.mps.debugger.java.runtime.evaluation.EvaluationProvider$4" />
      <unit id="671562190169411221" at="242,0,255,0" name="jetbrains.mps.debugger.java.runtime.evaluation.EvaluationProvider$WatchAdapter" />
>>>>>>> 09932784
      <unit id="671562190169411288" at="44,106,58,5" name="jetbrains.mps.debugger.java.runtime.evaluation.EvaluationProvider$1" />
      <unit id="1137554513386372373" at="147,53,162,5" name="jetbrains.mps.debugger.java.runtime.evaluation.EvaluationProvider$7" />
      <unit id="671562190169411198" at="35,0,256,0" name="jetbrains.mps.debugger.java.runtime.evaluation.EvaluationProvider" />
    </file>
  </root>
</debug-info>
<|MERGE_RESOLUTION|>--- conflicted
+++ resolved
@@ -565,55 +565,6 @@
       <node id="671562190169411304" at="53,45,54,20" concept="5" />
       <node id="671562190169411306" at="54,20,55,117" concept="5" />
       <node id="4586384769575447434" at="61,36,62,79" concept="11" />
-<<<<<<< HEAD
-      <node id="4586384769575453178" at="62,79,63,48" concept="0" />
-      <node id="2034046503373004795" at="65,25,66,67" concept="11" />
-      <node id="2034046503373004800" at="66,67,67,90" concept="5" />
-      <node id="2034046503373004808" at="67,90,68,59" concept="5" />
-      <node id="4586384769576107275" at="73,39,74,79" concept="11" />
-      <node id="6417547869565069874" at="74,79,75,40" concept="0" />
-      <node id="4586384769576110550" at="77,25,78,68" concept="11" />
-      <node id="2034046503373003409" at="79,31,80,96" concept="5" />
-      <node id="2034046503373003422" at="81,9,82,36" concept="5" />
-      <node id="671562190169411354" at="88,32,89,42" concept="12" />
-      <node id="7239101982553512158" at="93,56,94,93" concept="5" />
-      <node id="671562190169411376" at="98,104,99,58" concept="11" />
-      <node id="6658728357875282951" at="104,64,105,75" concept="5" />
-      <node id="671562190169411403" at="105,75,106,148" concept="11" />
-      <node id="671562190169411411" at="106,148,107,38" concept="5" />
-      <node id="671562190169411426" at="115,128,116,65" concept="5" />
-      <node id="671562190169411430" at="116,65,117,90" concept="11" />
-      <node id="671562190169411451" at="120,47,121,32" concept="5" />
-      <node id="671562190169411455" at="123,7,124,27" concept="5" />
-      <node id="671562190169411463" at="128,42,129,34" concept="12" />
-      <node id="8197435796639315665" at="137,38,138,39" concept="5" />
-      <node id="8197435796639315670" at="139,13,140,38" concept="5" />
-      <node id="6658728357875255954" at="149,28,150,0" concept="14" />
-      <node id="6658728357875256714" at="152,68,153,73" concept="5" />
-      <node id="671562190169411553" at="155,36,156,36" concept="5" />
-      <node id="671562190169411557" at="158,15,159,35" concept="5" />
-      <node id="671562190169411572" at="167,30,168,30" concept="5" />
-      <node id="671562190169411577" at="169,5,170,28" concept="5" />
-      <node id="671562190169411584" at="173,41,174,26" concept="12" />
-      <node id="6401692984888995461" at="179,39,180,18" concept="12" />
-      <node id="846214144118742705" at="181,5,182,191" concept="12" />
-      <node id="6401692984888995980" at="187,39,188,18" concept="12" />
-      <node id="846214144118733729" at="189,5,190,150" concept="12" />
-      <node id="671562190169411611" at="193,50,194,83" concept="11" />
-      <node id="671562190169411621" at="195,30,196,36" concept="5" />
-      <node id="671562190169411626" at="197,5,198,23" concept="12" />
-      <node id="671562190169411633" at="201,66,202,107" concept="11" />
-      <node id="671562190169411643" at="203,37,204,41" concept="5" />
-      <node id="671562190169411648" at="205,5,206,21" concept="12" />
-      <node id="671562190169411661" at="210,71,211,33" concept="5" />
-      <node id="671562190169411677" at="216,71,217,35" concept="5" />
-      <node id="671562190169411693" at="222,71,223,35" concept="5" />
-      <node id="671562190169411708" at="228,37,229,37" concept="5" />
-      <node id="671562190169411723" at="234,37,235,40" concept="5" />
-      <node id="671562190169411203" at="239,0,240,0" concept="10" trace="watchAdded#(Ljetbrains/mps/debugger/java/runtime/evaluation/container/IEvaluationContainer;)V" />
-      <node id="671562190169411209" at="240,0,241,0" concept="10" trace="watchUpdated#(Ljetbrains/mps/debugger/java/runtime/evaluation/container/IEvaluationContainer;)V" />
-      <node id="671562190169411215" at="241,0,242,0" concept="10" trace="watchRemoved#(Ljetbrains/mps/debugger/java/runtime/evaluation/container/IEvaluationContainer;)V" />
-=======
       <node id="2034046503373004795" at="64,25,65,57" concept="11" />
       <node id="2034046503373004800" at="65,57,66,90" concept="5" />
       <node id="2034046503373004808" at="66,90,67,59" concept="5" />
@@ -660,7 +611,6 @@
       <node id="671562190169411203" at="238,0,239,0" concept="10" trace="watchAdded#(Ljetbrains/mps/debugger/java/runtime/evaluation/container/IEvaluationContainer;)V" />
       <node id="671562190169411209" at="239,0,240,0" concept="10" trace="watchUpdated#(Ljetbrains/mps/debugger/java/runtime/evaluation/container/IEvaluationContainer;)V" />
       <node id="671562190169411215" at="240,0,241,0" concept="10" trace="watchRemoved#(Ljetbrains/mps/debugger/java/runtime/evaluation/container/IEvaluationContainer;)V" />
->>>>>>> 09932784
       <node id="671562190169411252" at="37,0,39,0" concept="6" trace="myContainerModuleRef" />
       <node id="671562190169411224" at="243,0,245,0" concept="3" trace="WatchAdapter#()V" />
       <node id="7011101414730287427" at="46,60,49,9" concept="9" />
@@ -900,33 +850,18 @@
       <scope id="671562190169411269" at="42,0,60,0">
         <var name="debugSession" id="671562190169411272" />
       </scope>
-<<<<<<< HEAD
-      <scope id="671562190169411504" at="147,0,165,0" />
-      <unit id="1137554513386390794" at="154,139,158,13" name="jetbrains.mps.debugger.java.runtime.evaluation.EvaluationProvider$7$1$1" />
-      <unit id="671562190169411444" at="118,54,123,5" name="jetbrains.mps.debugger.java.runtime.evaluation.EvaluationProvider$5" />
-      <unit id="671562190169411201" at="238,0,243,0" name="jetbrains.mps.debugger.java.runtime.evaluation.EvaluationProvider$IWatchListener" />
-      <unit id="2034046503373004793" at="64,51,70,5" name="jetbrains.mps.debugger.java.runtime.evaluation.EvaluationProvider$2" />
-      <unit id="6658728357875280000" at="103,85,109,11" name="jetbrains.mps.debugger.java.runtime.evaluation.EvaluationProvider$4$1" />
-      <unit id="6658728357877099370" at="135,39,142,9" name="jetbrains.mps.debugger.java.runtime.evaluation.EvaluationProvider$6$1" />
-      <unit id="2034046503373003407" at="76,51,84,5" name="jetbrains.mps.debugger.java.runtime.evaluation.EvaluationProvider$3" />
-      <unit id="6658728357875239980" at="151,44,161,9" name="jetbrains.mps.debugger.java.runtime.evaluation.EvaluationProvider$7$1" />
-      <unit id="8197435796639315649" at="133,53,144,5" name="jetbrains.mps.debugger.java.runtime.evaluation.EvaluationProvider$6" />
-      <unit id="8197435796639315542" at="100,63,112,5" name="jetbrains.mps.debugger.java.runtime.evaluation.EvaluationProvider$4" />
-      <unit id="671562190169411221" at="243,0,256,0" name="jetbrains.mps.debugger.java.runtime.evaluation.EvaluationProvider$WatchAdapter" />
-=======
       <scope id="671562190169411504" at="146,0,164,0" />
-      <unit id="1137554513386390794" at="153,139,157,13" name="jetbrains.mps.debugger.java.runtime.evaluation.EvaluationProvider$9" />
+      <unit id="1137554513386390794" at="153,139,157,13" name="jetbrains.mps.debugger.java.runtime.evaluation.EvaluationProvider$7$1$1" />
       <unit id="671562190169411444" at="117,54,122,5" name="jetbrains.mps.debugger.java.runtime.evaluation.EvaluationProvider$5" />
       <unit id="671562190169411201" at="237,0,242,0" name="jetbrains.mps.debugger.java.runtime.evaluation.EvaluationProvider$IWatchListener" />
       <unit id="2034046503373004793" at="63,51,69,5" name="jetbrains.mps.debugger.java.runtime.evaluation.EvaluationProvider$2" />
-      <unit id="6658728357875280000" at="102,85,108,11" name="jetbrains.mps.debugger.java.runtime.evaluation.EvaluationProvider$5" />
-      <unit id="6658728357877099370" at="134,39,141,9" name="jetbrains.mps.debugger.java.runtime.evaluation.EvaluationProvider$7" />
+      <unit id="6658728357875280000" at="102,85,108,11" name="jetbrains.mps.debugger.java.runtime.evaluation.EvaluationProvider$4$1" />
+      <unit id="6658728357877099370" at="134,39,141,9" name="jetbrains.mps.debugger.java.runtime.evaluation.EvaluationProvider$6$1" />
       <unit id="2034046503373003407" at="75,51,83,5" name="jetbrains.mps.debugger.java.runtime.evaluation.EvaluationProvider$3" />
-      <unit id="6658728357875239980" at="150,44,160,9" name="jetbrains.mps.debugger.java.runtime.evaluation.EvaluationProvider$8" />
+      <unit id="6658728357875239980" at="150,44,160,9" name="jetbrains.mps.debugger.java.runtime.evaluation.EvaluationProvider$7$1" />
       <unit id="8197435796639315649" at="132,53,143,5" name="jetbrains.mps.debugger.java.runtime.evaluation.EvaluationProvider$6" />
       <unit id="8197435796639315542" at="99,63,111,5" name="jetbrains.mps.debugger.java.runtime.evaluation.EvaluationProvider$4" />
       <unit id="671562190169411221" at="242,0,255,0" name="jetbrains.mps.debugger.java.runtime.evaluation.EvaluationProvider$WatchAdapter" />
->>>>>>> 09932784
       <unit id="671562190169411288" at="44,106,58,5" name="jetbrains.mps.debugger.java.runtime.evaluation.EvaluationProvider$1" />
       <unit id="1137554513386372373" at="147,53,162,5" name="jetbrains.mps.debugger.java.runtime.evaluation.EvaluationProvider$7" />
       <unit id="671562190169411198" at="35,0,256,0" name="jetbrains.mps.debugger.java.runtime.evaluation.EvaluationProvider" />
