--- conflicted
+++ resolved
@@ -17,30 +17,30 @@
   <import index="pry4" modelUID="r:0a0d7eec-6e5a-412b-8e16-e3ee5ed7fb95(jetbrains.mps.debug.api.programState)" version="-1" />
   <import index="lnt2" modelUID="r:50efd6f2-8d02-4682-b313-bd69c46e78df(jetbrains.mps.debugger.java.runtime.state.watchables)" version="-1" />
   <import index="anh2" modelUID="r:1f2ecb68-8f37-460f-acb8-866f8f05b15e(jetbrains.mps.debugger.java.runtime.evaluation)" version="-1" />
+  <import index="f5hh" modelUID="f:java_stub#6354ebe7-c22a-4a0f-ac54-50b52ab9b065#com.sun.jdi(com.sun.jdi@java_stub)" version="-1" />
+  <import index="as9o" modelUID="f:java_stub#3f233e7f-b8a6-46d2-a57f-795d56775243#org.jetbrains.annotations(org.jetbrains.annotations@java_stub)" version="-1" />
   <import index="e2lb" modelUID="f:java_stub#6354ebe7-c22a-4a0f-ac54-50b52ab9b065#java.lang(java.lang@java_stub)" version="-1" />
+  <import index="cu2c" modelUID="f:java_stub#6ed54515-acc8-4d1e-a16c-9fd6cfe951ea#jetbrains.mps.smodel(jetbrains.mps.smodel@java_stub)" version="-1" />
+  <import index="6969" modelUID="f:java_stub#6354ebe7-c22a-4a0f-ac54-50b52ab9b065#com.sun.jdi.event(com.sun.jdi.event@java_stub)" version="-1" />
+  <import index="iiw6" modelUID="f:java_stub#498d89d2-c2e9-11e2-ad49-6cf049e62fe5#com.intellij.openapi.components(com.intellij.openapi.components@java_stub)" version="-1" />
   <import index="b2mh" modelUID="f:java_stub#498d89d2-c2e9-11e2-ad49-6cf049e62fe5#com.intellij.openapi.project(com.intellij.openapi.project@java_stub)" version="-1" />
-  <import index="iiw6" modelUID="f:java_stub#498d89d2-c2e9-11e2-ad49-6cf049e62fe5#com.intellij.openapi.components(com.intellij.openapi.components@java_stub)" version="-1" />
   <import index="k7g3" modelUID="f:java_stub#6354ebe7-c22a-4a0f-ac54-50b52ab9b065#java.util(java.util@java_stub)" version="-1" />
-  <import index="cu2c" modelUID="f:java_stub#6ed54515-acc8-4d1e-a16c-9fd6cfe951ea#jetbrains.mps.smodel(jetbrains.mps.smodel@java_stub)" version="-1" />
-  <import index="as9o" modelUID="f:java_stub#3f233e7f-b8a6-46d2-a57f-795d56775243#org.jetbrains.annotations(org.jetbrains.annotations@java_stub)" version="-1" />
-  <import index="f5hh" modelUID="f:java_stub#6354ebe7-c22a-4a0f-ac54-50b52ab9b065#com.sun.jdi(com.sun.jdi@java_stub)" version="-1" />
-  <import index="6969" modelUID="f:java_stub#6354ebe7-c22a-4a0f-ac54-50b52ab9b065#com.sun.jdi.event(com.sun.jdi.event@java_stub)" version="-1" />
+  <import index="fw3h" modelUID="f:java_stub#498d89d2-c2e9-11e2-ad49-6cf049e62fe5#com.intellij.openapi.progress(com.intellij.openapi.progress@java_stub)" version="-1" />
   <import index="53gy" modelUID="f:java_stub#6354ebe7-c22a-4a0f-ac54-50b52ab9b065#java.util.concurrent(java.util.concurrent@java_stub)" version="-1" />
-  <import index="fw3h" modelUID="f:java_stub#498d89d2-c2e9-11e2-ad49-6cf049e62fe5#com.intellij.openapi.progress(com.intellij.openapi.progress@java_stub)" version="-1" />
   <import index="tpck" modelUID="r:00000000-0000-4000-0000-011c89590288(jetbrains.mps.lang.core.structure)" version="0" implicit="yes" />
   <import index="m373" modelUID="r:4095af4f-a097-4799-aaa9-03df087ddfa6(jetbrains.mps.baseLanguage.javadoc.structure)" version="5" implicit="yes" />
   <import index="tpee" modelUID="r:00000000-0000-4000-0000-011c895902ca(jetbrains.mps.baseLanguage.structure)" version="4" implicit="yes" />
   <import index="pxpg" modelUID="r:5a550369-d6d9-4c89-a89b-1bb748dc20b3(jetbrains.mps.baseLanguage.checkedDots.structure)" version="-1" implicit="yes" />
   <import index="tp2c" modelUID="r:00000000-0000-4000-0000-011c89590338(jetbrains.mps.baseLanguage.closures.structure)" version="3" implicit="yes" />
   <import index="tp2q" modelUID="r:00000000-0000-4000-0000-011c8959032e(jetbrains.mps.baseLanguage.collections.structure)" version="7" implicit="yes" />
-  <import index="e2lc" modelUID="f:java_stub#6354ebe7-c22a-4a0f-ac54-50b52ab9b065#java.lang(JDK/java.lang@java_stub)" version="-1" implicit="yes" />
+  <import index="f5hi" modelUID="f:java_stub#6354ebe7-c22a-4a0f-ac54-50b52ab9b065#com.sun.jdi(JDK/com.sun.jdi@java_stub)" version="-1" implicit="yes" />
+  <import index="cu2d" modelUID="f:java_stub#6ed54515-acc8-4d1e-a16c-9fd6cfe951ea#jetbrains.mps.smodel(MPS.Core/jetbrains.mps.smodel@java_stub)" version="-1" implicit="yes" />
+  <import index="as9p" modelUID="f:java_stub#3f233e7f-b8a6-46d2-a57f-795d56775243#org.jetbrains.annotations(Annotations/org.jetbrains.annotations@java_stub)" version="-1" implicit="yes" />
   <import index="b2mi" modelUID="f:java_stub#498d89d2-c2e9-11e2-ad49-6cf049e62fe5#com.intellij.openapi.project(MPS.IDEA/com.intellij.openapi.project@java_stub)" version="-1" implicit="yes" />
+  <import index="696a" modelUID="f:java_stub#6354ebe7-c22a-4a0f-ac54-50b52ab9b065#com.sun.jdi.event(JDK/com.sun.jdi.event@java_stub)" version="-1" implicit="yes" />
   <import index="iiw7" modelUID="f:java_stub#498d89d2-c2e9-11e2-ad49-6cf049e62fe5#com.intellij.openapi.components(MPS.IDEA/com.intellij.openapi.components@java_stub)" version="-1" implicit="yes" />
   <import index="k7g4" modelUID="f:java_stub#6354ebe7-c22a-4a0f-ac54-50b52ab9b065#java.util(JDK/java.util@java_stub)" version="-1" implicit="yes" />
-  <import index="cu2d" modelUID="f:java_stub#6ed54515-acc8-4d1e-a16c-9fd6cfe951ea#jetbrains.mps.smodel(MPS.Core/jetbrains.mps.smodel@java_stub)" version="-1" implicit="yes" />
-  <import index="as9p" modelUID="f:java_stub#3f233e7f-b8a6-46d2-a57f-795d56775243#org.jetbrains.annotations(Annotations/org.jetbrains.annotations@java_stub)" version="-1" implicit="yes" />
-  <import index="f5hi" modelUID="f:java_stub#6354ebe7-c22a-4a0f-ac54-50b52ab9b065#com.sun.jdi(JDK/com.sun.jdi@java_stub)" version="-1" implicit="yes" />
-  <import index="696a" modelUID="f:java_stub#6354ebe7-c22a-4a0f-ac54-50b52ab9b065#com.sun.jdi.event(JDK/com.sun.jdi.event@java_stub)" version="-1" implicit="yes" />
+  <import index="e2lc" modelUID="f:java_stub#6354ebe7-c22a-4a0f-ac54-50b52ab9b065#java.lang(JDK/java.lang@java_stub)" version="-1" implicit="yes" />
   <root type="tpee.ClassConcept" typeId="tpee.1068390468198" id="4352118152439824931" nodeInfo="ig">
     <property name="name" nameId="tpck.1169194664001" value="DebugSession" />
     <property name="abstractClass" nameId="tpee.1075300953594" value="false" />
@@ -506,8 +506,8 @@
       <property name="isAbstract" nameId="tpee.1178608670077" value="false" />
       <property name="name" nameId="tpck.1169194664001" value="refresh" />
       <property name="isFinal" nameId="tpee.1181808852946" value="false" />
+      <node role="returnType" roleId="tpee.1068580123133" type="tpee.VoidType" typeId="tpee.1068581517677" id="9199188730289598553" nodeInfo="in" />
       <node role="visibility" roleId="tpee.1178549979242" type="tpee.PublicVisibility" typeId="tpee.1146644602865" id="4352118152439825183" nodeInfo="nn" />
-      <node role="returnType" roleId="tpee.1068580123133" type="tpee.VoidType" typeId="tpee.1068581517677" id="9199188730289598553" nodeInfo="in" />
       <node role="body" roleId="tpee.1068580123135" type="tpee.StatementList" typeId="tpee.1068580123136" id="4352118152439825185" nodeInfo="sn">
         <node role="statement" roleId="tpee.1068581517665" type="tpee.ExpressionStatement" typeId="tpee.1068580123155" id="9199188730289598608" nodeInfo="nn">
           <node role="expression" roleId="tpee.1068580123156" type="tpee.DotExpression" typeId="tpee.1197027756228" id="9199188730289598848" nodeInfo="nn">
@@ -2271,14 +2271,8 @@
                     <node role="operand" roleId="tpee.1197027771414" type="tpee.VariableReference" typeId="tpee.1068498886296" id="3021153905120249347" nodeInfo="nn">
                       <link role="variableDeclaration" roleId="tpee.1068581517664" targetNodeId="4352118152439825512" resolveInfo="myThreads" />
                     </node>
-<<<<<<< HEAD
-                    <node role="operation" roleId="tpee.1197027833540" type="tpee.InstanceMethodCallOperation" typeId="tpee.1202948039474" id="4352118152439825748" nodeInfo="nn">
-                      <link role="baseMethodDeclaration" roleId="tpee.1068499141037" targetNodeId="k7g4.~List%dadd(java%dlang%dObject)%cboolean" resolveInfo="add" />
-                      <node role="actualArgument" roleId="tpee.1068499141038" type="tpee.GenericNewExpression" typeId="tpee.1145552977093" id="4352118152439825749" nodeInfo="nn">
-=======
                     <node role="operation" roleId="tpee.1197027833540" type="tp2q.AddElementOperation" typeId="tp2q.1160612413312" id="4259795947142609965" nodeInfo="nn">
                       <node role="argument" roleId="tp2q.1160612519549" type="tpee.GenericNewExpression" typeId="tpee.1145552977093" id="4352118152439825749" nodeInfo="nn">
->>>>>>> dccb57a6
                         <node role="creator" roleId="tpee.1145553007750" type="tpee.ClassCreator" typeId="tpee.1212685548494" id="4352118152439825750" nodeInfo="nn">
                           <link role="baseMethodDeclaration" roleId="tpee.1068499141037" targetNodeId="y3sp.3432969378036014539" resolveInfo="JavaThread" />
                           <node role="actualArgument" roleId="tpee.1068499141038" type="tpee.VariableReference" typeId="tpee.1068498886296" id="4265636116363096488" nodeInfo="nn">
@@ -3153,17 +3147,17 @@
               </node>
             </node>
             <node role="statement" roleId="tpee.1068581517665" type="tpee.IfStatement" typeId="tpee.1068580123159" id="4352118152439826092" nodeInfo="nn">
+              <node role="condition" roleId="tpee.1068580123160" type="tpee.EqualsExpression" typeId="tpee.1068580123152" id="4352118152439826097" nodeInfo="nn">
+                <node role="rightExpression" roleId="tpee.1081773367579" type="tpee.NullLiteral" typeId="tpee.1070534058343" id="4352118152439826098" nodeInfo="nn" />
+                <node role="leftExpression" roleId="tpee.1081773367580" type="tpee.VariableReference" typeId="tpee.1068498886296" id="4265636116363100480" nodeInfo="nn">
+                  <link role="variableDeclaration" roleId="tpee.1068581517664" targetNodeId="4352118152439826087" resolveInfo="threadReference" />
+                </node>
+              </node>
               <node role="ifTrue" roleId="tpee.1068580123161" type="tpee.StatementList" typeId="tpee.1068580123136" id="4352118152439826093" nodeInfo="sn">
                 <node role="statement" roleId="tpee.1068581517665" type="tpee.ReturnStatement" typeId="tpee.1068581242878" id="4352118152439826094" nodeInfo="nn">
                   <node role="expression" roleId="tpee.1068581517676" type="tpee.VariableReference" typeId="tpee.1068498886296" id="4265636116363082472" nodeInfo="nn">
                     <link role="variableDeclaration" roleId="tpee.1068581517664" targetNodeId="4352118152439826054" resolveInfo="watchables" />
                   </node>
-                </node>
-              </node>
-              <node role="condition" roleId="tpee.1068580123160" type="tpee.EqualsExpression" typeId="tpee.1068580123152" id="4352118152439826097" nodeInfo="nn">
-                <node role="rightExpression" roleId="tpee.1081773367579" type="tpee.NullLiteral" typeId="tpee.1070534058343" id="4352118152439826098" nodeInfo="nn" />
-                <node role="leftExpression" roleId="tpee.1081773367580" type="tpee.VariableReference" typeId="tpee.1068498886296" id="4265636116363100480" nodeInfo="nn">
-                  <link role="variableDeclaration" roleId="tpee.1068581517664" targetNodeId="4352118152439826087" resolveInfo="threadReference" />
                 </node>
               </node>
             </node>
