--- conflicted
+++ resolved
@@ -1555,7 +1555,6 @@
       </node>
       <node role="annotation" roleId="tpee.1188208488637" type="tpee.AnnotationInstance" typeId="tpee.1188207840427" id="1688587517511981822" nodeInfo="nn">
         <link role="annotation" roleId="tpee.1188208074048" targetNodeId="e2lb.~Override" resolveInfo="Override" />
-<<<<<<< HEAD
       </node>
     </node>
     <node role="member" roleId="tpee.5375687026011219971" type="tpee.InstanceMethodDeclaration" typeId="tpee.1068580123165" id="1688587517511981825" nodeInfo="igu">
@@ -1601,53 +1600,6 @@
           </node>
         </node>
       </node>
-=======
-      </node>
-    </node>
-    <node role="member" roleId="tpee.5375687026011219971" type="tpee.InstanceMethodDeclaration" typeId="tpee.1068580123165" id="1688587517511981825" nodeInfo="igu">
-      <property name="isAbstract" nameId="tpee.1178608670077" value="false" />
-      <property name="name" nameId="tpck.1169194664001" value="getUsedLanguages" />
-      <property name="isFinal" nameId="tpee.1181808852946" value="false" />
-      <property name="isDeprecated" nameId="tpee.1224848525476" value="false" />
-      <node role="visibility" roleId="tpee.1178549979242" type="tpee.PublicVisibility" typeId="tpee.1146644602865" id="1688587517511981826" nodeInfo="nn" />
-      <node role="returnType" roleId="tpee.1068580123133" type="tpee.ClassifierType" typeId="tpee.1107535904670" id="1688587517511981828" nodeInfo="in">
-        <link role="classifier" roleId="tpee.1107535924139" targetNodeId="k7g3.~Set" resolveInfo="Set" />
-        <node role="parameter" roleId="tpee.1109201940907" type="tpee.ClassifierType" typeId="tpee.1107535904670" id="1688587517511981829" nodeInfo="in">
-          <link role="classifier" roleId="tpee.1107535924139" targetNodeId="t3eg.~SLanguage" resolveInfo="SLanguage" />
-        </node>
-      </node>
-      <node role="body" roleId="tpee.1068580123135" type="tpee.StatementList" typeId="tpee.1068580123136" id="1688587517511981830" nodeInfo="sn">
-        <node role="statement" roleId="tpee.1068581517665" type="tpee.ReturnStatement" typeId="tpee.1068581242878" id="1688587517512101108" nodeInfo="nn">
-          <node role="expression" roleId="tpee.1068581517676" type="tpee.ParenthesizedExpression" typeId="tpee.1079359253375" id="1688587517512217722" nodeInfo="nn">
-            <node role="expression" roleId="tpee.1079359253376" type="tpee.CastExpression" typeId="tpee.1070534934090" id="1688587517512217723" nodeInfo="nn">
-              <node role="expression" roleId="tpee.1070534934092" type="tpee.GenericNewExpression" typeId="tpee.1145552977093" id="1688587517512217715" nodeInfo="nn">
-                <node role="creator" roleId="tpee.1145553007750" type="tpee.ClassCreator" typeId="tpee.1212685548494" id="1688587517512217716" nodeInfo="nn">
-                  <link role="baseMethodDeclaration" roleId="tpee.1068499141037" targetNodeId="k7g3.~HashSet%d&lt;init&gt;(java%dutil%dCollection)" resolveInfo="HashSet" />
-                  <node role="actualArgument" roleId="tpee.1068499141038" type="tpee.DotExpression" typeId="tpee.1197027756228" id="1688587517512217717" nodeInfo="nn">
-                    <node role="operand" roleId="tpee.1197027771414" type="tpee.StaticMethodCall" typeId="tpee.1081236700937" id="1688587517512217718" nodeInfo="nn">
-                      <link role="classConcept" roleId="tpee.1144433194310" targetNodeId="cu2c.~ModuleRepositoryFacade" resolveInfo="ModuleRepositoryFacade" />
-                      <link role="baseMethodDeclaration" roleId="tpee.1068499141037" targetNodeId="cu2c.~ModuleRepositoryFacade%dgetInstance()%cjetbrains%dmps%dsmodel%dModuleRepositoryFacade" resolveInfo="getInstance" />
-                    </node>
-                    <node role="operation" roleId="tpee.1197027833540" type="tpee.InstanceMethodCallOperation" typeId="tpee.1202948039474" id="1688587517512217719" nodeInfo="nn">
-                      <link role="baseMethodDeclaration" roleId="tpee.1068499141037" targetNodeId="cu2c.~ModuleRepositoryFacade%dgetAllModules(java%dlang%dClass)%cjava%dutil%dCollection" resolveInfo="getAllModules" />
-                      <node role="actualArgument" roleId="tpee.1068499141038" type="tpee.ClassifierClassExpression" typeId="tpee.1116615150612" id="1688587517512217720" nodeInfo="nn">
-                        <link role="classifier" roleId="tpee.1116615189566" targetNodeId="cu2c.~Language" resolveInfo="Language" />
-                      </node>
-                    </node>
-                  </node>
-                  <node role="typeParameter" roleId="tpee.1212687122400" type="tpee.ClassifierType" typeId="tpee.1107535904670" id="1688587517512217721" nodeInfo="in">
-                    <link role="classifier" roleId="tpee.1107535924139" targetNodeId="cu2c.~Language" resolveInfo="Language" />
-                  </node>
-                </node>
-              </node>
-              <node role="type" roleId="tpee.1070534934091" type="tpee.ClassifierType" typeId="tpee.1107535904670" id="1688587517512217713" nodeInfo="in">
-                <link role="classifier" roleId="tpee.1107535924139" targetNodeId="k7g3.~Set" resolveInfo="Set" />
-              </node>
-            </node>
-          </node>
-        </node>
-      </node>
->>>>>>> f41488bc
       <node role="annotation" roleId="tpee.1188208488637" type="tpee.AnnotationInstance" typeId="tpee.1188207840427" id="1688587517511981831" nodeInfo="nn">
         <link role="annotation" roleId="tpee.1188208074048" targetNodeId="e2lb.~Override" resolveInfo="Override" />
       </node>
