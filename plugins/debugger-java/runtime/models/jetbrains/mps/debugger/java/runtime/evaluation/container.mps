--- conflicted
+++ resolved
@@ -58,12 +58,8 @@
     <import index="ao3" ref="6ed54515-acc8-4d1e-a16c-9fd6cfe951ea/java:jetbrains.mps.text(MPS.Core/)" />
     <import index="pjrh" ref="6ed54515-acc8-4d1e-a16c-9fd6cfe951ea/java:jetbrains.mps.smodel.adapter(MPS.Core/)" />
     <import index="31cb" ref="6ed54515-acc8-4d1e-a16c-9fd6cfe951ea/java:jetbrains.mps.extapi.module(MPS.Core/)" />
-<<<<<<< HEAD
-=======
     <import index="i5cy" ref="6354ebe7-c22a-4a0f-ac54-50b52ab9b065/java:java.util.concurrent.atomic(JDK/)" />
-    <import index="ncw5" ref="6ed54515-acc8-4d1e-a16c-9fd6cfe951ea/java:jetbrains.mps.util.annotation(MPS.Core/)" />
     <import index="3ju5" ref="6ed54515-acc8-4d1e-a16c-9fd6cfe951ea/java:jetbrains.mps.vfs(MPS.Core/)" />
->>>>>>> 09932784
     <import index="gvpw" ref="r:23e91135-7369-4a41-8156-2843acab7aa3(jetbrains.mps.debugger.java.evaluation.behavior)" implicit="true" />
     <import index="tpek" ref="r:00000000-0000-4000-0000-011c895902c0(jetbrains.mps.baseLanguage.behavior)" implicit="true" />
   </imports>
@@ -311,8 +307,6 @@
         <child id="1199569916463" name="body" index="1bW5cS" />
       </concept>
     </language>
-<<<<<<< HEAD
-=======
     <language id="f2801650-65d5-424e-bb1b-463a8781b786" name="jetbrains.mps.baseLanguage.javadoc">
       <concept id="5349172909345501395" name="jetbrains.mps.baseLanguage.javadoc.structure.BaseDocComment" flags="ng" index="P$AiS">
         <child id="8465538089690331502" name="body" index="TZ5H$" />
@@ -325,7 +319,6 @@
       </concept>
       <concept id="2068944020170241612" name="jetbrains.mps.baseLanguage.javadoc.structure.ClassifierDocComment" flags="ng" index="3UR2Jj" />
     </language>
->>>>>>> 09932784
     <language id="696c1165-4a59-463b-bc5d-902caab85dd0" name="jetbrains.mps.make.facet">
       <concept id="8703512757937156087" name="jetbrains.mps.make.facet.structure.TargetReferenceExpression" flags="nn" index="29r_a">
         <reference id="8703512757937161148" name="target" index="29tk1" />
@@ -1087,11 +1080,11 @@
                                 <ref role="37wK5l" to="gvpw:hASWOEj0jB" resolve="getCode" />
                               </node>
                               <node concept="1PxgMI" id="IYmOvnXrjs" role="2Oq$k0">
+                                <node concept="chp4Y" id="714IaVdH1w9" role="3oSUPX">
+                                  <ref role="cht4Q" to="8sls:7XaAmAsUzpV" resolve="IEvaluatorConcept" />
+                                </node>
                                 <node concept="1rXfSq" id="IYmOvnXqqU" role="1m5AlR">
                                   <ref role="37wK5l" node="IYmOvnJt$W" resolve="getNode" />
-                                </node>
-                                <node concept="chp4Y" id="714IaVdH1w9" role="3oSUPX">
-                                  <ref role="cht4Q" to="8sls:7XaAmAsUzpV" resolve="IEvaluatorConcept" />
                                 </node>
                               </node>
                             </node>
@@ -1441,6 +1434,23 @@
   <node concept="312cEu" id="IYmOvntYf8">
     <property role="TrG5h" value="EvaluationModule" />
     <property role="1EXbeo" value="true" />
+    <node concept="3UR2Jj" id="43MM86uVfEz" role="lGtFl">
+      <node concept="TZ5HA" id="43MM86uVfE$" role="TZ5H$">
+        <node concept="1dT_AC" id="43MM86uVfE_" role="1dT_Ay">
+          <property role="1dT_AB" value="This module contains a necessary information for the 'evaluate expression'" />
+        </node>
+      </node>
+      <node concept="TZ5HA" id="43MM86uVfEG" role="TZ5H$">
+        <node concept="1dT_AC" id="43MM86uVfEH" role="1dT_Ay">
+          <property role="1dT_AB" value="action during a debug session." />
+        </node>
+      </node>
+      <node concept="TZ5HA" id="43MM86uVfEZ" role="TZ5H$">
+        <node concept="1dT_AC" id="43MM86uVfF0" role="1dT_Ay">
+          <property role="1dT_AB" value="Currently extends AbstractModule though it is obviously not one." />
+        </node>
+      </node>
+    </node>
     <node concept="Wx3nA" id="4kSix$ymNst" role="jymVt">
       <property role="IEkAT" value="false" />
       <property role="TrG5h" value="LOG" />
@@ -1489,10 +1499,6 @@
       <node concept="3uibUv" id="u1wCMkc3W9" role="1tU5fm">
         <ref role="3uigEE" to="i5cy:~AtomicInteger" resolve="AtomicInteger" />
       </node>
-<<<<<<< HEAD
-    </node>
-    <node concept="2tJIrI" id="5$fHs$Awasj" role="jymVt" />
-=======
       <node concept="2ShNRf" id="u1wCMkc4aW" role="33vP2m">
         <node concept="1pGfFk" id="u1wCMkcg9s" role="2ShVmc">
           <ref role="37wK5l" to="i5cy:~AtomicInteger.&lt;init&gt;()" resolve="AtomicInteger" />
@@ -1520,7 +1526,6 @@
       <node concept="3Tm6S6" id="u1wCMkcgjU" role="1B3o_S" />
     </node>
     <node concept="2tJIrI" id="u1wCMkcgdw" role="jymVt" />
->>>>>>> 09932784
     <node concept="3clFbW" id="5$fHs$AvHaI" role="jymVt">
       <node concept="3cqZAl" id="5$fHs$AvHaJ" role="3clF45" />
       <node concept="3clFbS" id="5$fHs$AvHaL" role="3clF47">
@@ -2085,23 +2090,6 @@
       </node>
       <node concept="2AHcQZ" id="4vwge_xfz9q" role="2AJF6D">
         <ref role="2AI5Lk" to="wyt6:~Override" resolve="Override" />
-      </node>
-    </node>
-    <node concept="3UR2Jj" id="43MM86uVfEz" role="lGtFl">
-      <node concept="TZ5HA" id="43MM86uVfE$" role="TZ5H$">
-        <node concept="1dT_AC" id="43MM86uVfE_" role="1dT_Ay">
-          <property role="1dT_AB" value="This module contains a necessary information for the 'evaluate expression'" />
-        </node>
-      </node>
-      <node concept="TZ5HA" id="43MM86uVfEG" role="TZ5H$">
-        <node concept="1dT_AC" id="43MM86uVfEH" role="1dT_Ay">
-          <property role="1dT_AB" value="action during a debug session." />
-        </node>
-      </node>
-      <node concept="TZ5HA" id="43MM86uVfEZ" role="TZ5H$">
-        <node concept="1dT_AC" id="43MM86uVfF0" role="1dT_Ay">
-          <property role="1dT_AB" value="Currently extends AbstractModule though it is obviously not one." />
-        </node>
       </node>
     </node>
   </node>
@@ -3506,11 +3494,11 @@
                   <ref role="37wK5l" node="IYmOvnWCZP" resolve="getExpressionPresentation" />
                   <node concept="2OqwBi" id="JZQiz5ytYC" role="37wK5m">
                     <node concept="1PxgMI" id="JZQiz5ytYD" role="2Oq$k0">
+                      <node concept="chp4Y" id="714IaVdH1w5" role="3oSUPX">
+                        <ref role="cht4Q" to="tpee:fzclF8j" resolve="ExpressionStatement" />
+                      </node>
                       <node concept="37vLTw" id="3GM_nagTADd" role="1m5AlR">
                         <ref role="3cqZAo" node="1dKkU9nrBE2" resolve="lastStatement" />
-                      </node>
-                      <node concept="chp4Y" id="714IaVdH1w5" role="3oSUPX">
-                        <ref role="cht4Q" to="tpee:fzclF8j" resolve="ExpressionStatement" />
                       </node>
                     </node>
                     <node concept="3TrEf2" id="JZQiz5ytYF" role="2OqNvi">
@@ -3604,11 +3592,11 @@
             <node concept="3cpWs6" id="JZQiz5yjwW" role="3cqZAp">
               <node concept="2OqwBi" id="JZQiz5yjx1" role="3cqZAk">
                 <node concept="1PxgMI" id="JZQiz5yjwZ" role="2Oq$k0">
+                  <node concept="chp4Y" id="714IaVdH1w6" role="3oSUPX">
+                    <ref role="cht4Q" to="tpck:h0TrEE$" resolve="INamedConcept" />
+                  </node>
                   <node concept="37vLTw" id="2BHiRxgm6AY" role="1m5AlR">
                     <ref role="3cqZAo" node="IYmOvnWD0Z" resolve="expression" />
-                  </node>
-                  <node concept="chp4Y" id="714IaVdH1w6" role="3oSUPX">
-                    <ref role="cht4Q" to="tpck:h0TrEE$" resolve="INamedConcept" />
                   </node>
                 </node>
                 <node concept="3TrcHB" id="JZQiz5yjx5" role="2OqNvi">
@@ -3629,11 +3617,11 @@
                   <ref role="37wK5l" node="IYmOvnWTg0" resolve="getOperationPresentation" />
                   <node concept="2OqwBi" id="4HVSRL4a_WY" role="37wK5m">
                     <node concept="1PxgMI" id="4HVSRL4a_WZ" role="2Oq$k0">
+                      <node concept="chp4Y" id="714IaVdH1w1" role="3oSUPX">
+                        <ref role="cht4Q" to="tpee:hqOqwz4" resolve="DotExpression" />
+                      </node>
                       <node concept="37vLTw" id="2BHiRxgm2rt" role="1m5AlR">
                         <ref role="3cqZAo" node="IYmOvnWD0Z" resolve="expression" />
-                      </node>
-                      <node concept="chp4Y" id="714IaVdH1w1" role="3oSUPX">
-                        <ref role="cht4Q" to="tpee:hqOqwz4" resolve="DotExpression" />
                       </node>
                     </node>
                     <node concept="3TrEf2" id="7XaAmAsUAZr" role="2OqNvi">
@@ -3646,11 +3634,11 @@
                     <ref role="37wK5l" node="IYmOvnWCZP" resolve="getExpressionPresentation" />
                     <node concept="2OqwBi" id="JZQiz5ytX$" role="37wK5m">
                       <node concept="1PxgMI" id="JZQiz5ytXy" role="2Oq$k0">
+                        <node concept="chp4Y" id="714IaVdH1vZ" role="3oSUPX">
+                          <ref role="cht4Q" to="tpee:hqOqwz4" resolve="DotExpression" />
+                        </node>
                         <node concept="37vLTw" id="2BHiRxgm77O" role="1m5AlR">
                           <ref role="3cqZAo" node="IYmOvnWD0Z" resolve="expression" />
-                        </node>
-                        <node concept="chp4Y" id="714IaVdH1vZ" role="3oSUPX">
-                          <ref role="cht4Q" to="tpee:hqOqwz4" resolve="DotExpression" />
                         </node>
                       </node>
                       <node concept="3TrEf2" id="JZQiz5ytY0" role="2OqNvi">
@@ -3687,11 +3675,11 @@
                   <ref role="37wK5l" node="IYmOvnWCZP" resolve="getExpressionPresentation" />
                   <node concept="2OqwBi" id="3X0IU8rrGuN" role="37wK5m">
                     <node concept="1PxgMI" id="3X0IU8rrGuO" role="2Oq$k0">
+                      <node concept="chp4Y" id="714IaVdH1we" role="3oSUPX">
+                        <ref role="cht4Q" to="tpee:fJuHJVf" resolve="BinaryOperation" />
+                      </node>
                       <node concept="37vLTw" id="2BHiRxglS16" role="1m5AlR">
                         <ref role="3cqZAo" node="IYmOvnWD0Z" resolve="expression" />
-                      </node>
-                      <node concept="chp4Y" id="714IaVdH1we" role="3oSUPX">
-                        <ref role="cht4Q" to="tpee:fJuHJVf" resolve="BinaryOperation" />
                       </node>
                     </node>
                     <node concept="3TrEf2" id="3X0IU8rrGuQ" role="2OqNvi">
@@ -3704,11 +3692,11 @@
                     <ref role="37wK5l" node="IYmOvnWCZP" resolve="getExpressionPresentation" />
                     <node concept="2OqwBi" id="JZQiz5ytYm" role="37wK5m">
                       <node concept="1PxgMI" id="JZQiz5ytYn" role="2Oq$k0">
+                        <node concept="chp4Y" id="714IaVdH1vX" role="3oSUPX">
+                          <ref role="cht4Q" to="tpee:fJuHJVf" resolve="BinaryOperation" />
+                        </node>
                         <node concept="37vLTw" id="2BHiRxghfu1" role="1m5AlR">
                           <ref role="3cqZAo" node="IYmOvnWD0Z" resolve="expression" />
-                        </node>
-                        <node concept="chp4Y" id="714IaVdH1vX" role="3oSUPX">
-                          <ref role="cht4Q" to="tpee:fJuHJVf" resolve="BinaryOperation" />
                         </node>
                       </node>
                       <node concept="3TrEf2" id="JZQiz5ytYG" role="2OqNvi">
@@ -3759,11 +3747,11 @@
                   </node>
                   <node concept="2OqwBi" id="2Z_WgpF0NtL" role="3uHU7w">
                     <node concept="1PxgMI" id="2Z_WgpF0NtJ" role="2Oq$k0">
+                      <node concept="chp4Y" id="714IaVdH1w2" role="3oSUPX">
+                        <ref role="cht4Q" to="tpee:f$Xl_Og" resolve="StringLiteral" />
+                      </node>
                       <node concept="37vLTw" id="2BHiRxghiwU" role="1m5AlR">
                         <ref role="3cqZAo" node="IYmOvnWD0Z" resolve="expression" />
-                      </node>
-                      <node concept="chp4Y" id="714IaVdH1w2" role="3oSUPX">
-                        <ref role="cht4Q" to="tpee:f$Xl_Og" resolve="StringLiteral" />
                       </node>
                     </node>
                     <node concept="3TrcHB" id="2Z_WgpF0NtP" role="2OqNvi">
@@ -3793,11 +3781,11 @@
                 <node concept="2OqwBi" id="5L0tGOozxAO" role="3uHU7w">
                   <node concept="2OqwBi" id="5L0tGOozxAJ" role="2Oq$k0">
                     <node concept="1PxgMI" id="5L0tGOozxAH" role="2Oq$k0">
+                      <node concept="chp4Y" id="714IaVdH1wf" role="3oSUPX">
+                        <ref role="cht4Q" to="tpee:gEShNN5" resolve="GenericNewExpression" />
+                      </node>
                       <node concept="37vLTw" id="2BHiRxglr$8" role="1m5AlR">
                         <ref role="3cqZAo" node="IYmOvnWD0Z" resolve="expression" />
-                      </node>
-                      <node concept="chp4Y" id="714IaVdH1wf" role="3oSUPX">
-                        <ref role="cht4Q" to="tpee:gEShNN5" resolve="GenericNewExpression" />
                       </node>
                     </node>
                     <node concept="3TrEf2" id="5L0tGOozxAN" role="2OqNvi">
@@ -3941,11 +3929,11 @@
                     <node concept="2OqwBi" id="4HVSRL4aCp2" role="3uHU7B">
                       <node concept="2OqwBi" id="4HVSRL4a_Xn" role="2Oq$k0">
                         <node concept="1PxgMI" id="4HVSRL4a_Xl" role="2Oq$k0">
+                          <node concept="chp4Y" id="714IaVdH1vT" role="3oSUPX">
+                            <ref role="cht4Q" to="tpee:hxndl_i" resolve="IMethodCall" />
+                          </node>
                           <node concept="37vLTw" id="2BHiRxgh9ZQ" role="1m5AlR">
                             <ref role="3cqZAo" node="IYmOvnWTjh" resolve="operation" />
-                          </node>
-                          <node concept="chp4Y" id="714IaVdH1vT" role="3oSUPX">
-                            <ref role="cht4Q" to="tpee:hxndl_i" resolve="IMethodCall" />
                           </node>
                         </node>
                         <node concept="3TrEf2" id="4HVSRL4aCp1" role="2OqNvi">
@@ -3963,11 +3951,11 @@
                   <node concept="2OqwBi" id="4HVSRL4aCpp" role="3uHU7w">
                     <node concept="2OqwBi" id="4HVSRL4aCpk" role="2Oq$k0">
                       <node concept="1PxgMI" id="4HVSRL4aCpi" role="2Oq$k0">
+                        <node concept="chp4Y" id="714IaVdH1wa" role="3oSUPX">
+                          <ref role="cht4Q" to="tpee:hxndl_i" resolve="IMethodCall" />
+                        </node>
                         <node concept="37vLTw" id="2BHiRxghg_l" role="1m5AlR">
                           <ref role="3cqZAo" node="IYmOvnWTjh" resolve="operation" />
-                        </node>
-                        <node concept="chp4Y" id="714IaVdH1wa" role="3oSUPX">
-                          <ref role="cht4Q" to="tpee:hxndl_i" resolve="IMethodCall" />
                         </node>
                       </node>
                       <node concept="3Tsc0h" id="4HVSRL4aCpo" role="2OqNvi">
@@ -4156,14 +4144,14 @@
                             <node concept="10QFUN" id="7wawnAdo5fm" role="3clFbG">
                               <node concept="3Tqbb2" id="7wawnAdo5fn" role="10QFUM" />
                               <node concept="2OqwBi" id="7wawnAdo5fo" role="10QFUP">
+                                <node concept="37vLTw" id="2BHiRxgmb$i" role="2Oq$k0">
+                                  <ref role="3cqZAo" node="7wawnAdo5fr" resolve="it" />
+                                </node>
                                 <node concept="liA8E" id="6SyhPqtSbOt" role="2OqNvi">
                                   <ref role="37wK5l" to="mhbf:~SNodeReference.resolve(org.jetbrains.mps.openapi.module.SRepository):org.jetbrains.mps.openapi.model.SNode" resolve="resolve" />
                                   <node concept="37vLTw" id="3OkcvSSBWrP" role="37wK5m">
                                     <ref role="3cqZAo" node="3OkcvSSBWrI" resolve="repository" />
                                   </node>
-                                </node>
-                                <node concept="37vLTw" id="2BHiRxgmb$i" role="2Oq$k0">
-                                  <ref role="3cqZAo" node="7wawnAdo5fr" resolve="it" />
                                 </node>
                               </node>
                             </node>
@@ -4310,11 +4298,11 @@
                       </node>
                       <node concept="TSZUe" id="6hQteoiVuNG" role="2OqNvi">
                         <node concept="1PxgMI" id="2oUhUdDHf03" role="25WWJ7">
+                          <node concept="chp4Y" id="714IaVdH1wb" role="3oSUPX">
+                            <ref role="cht4Q" to="tpee:fzclF8l" resolve="Statement" />
+                          </node>
                           <node concept="2GrUjf" id="7wawnAdo5gu" role="1m5AlR">
                             <ref role="2Gs0qQ" node="6hQteoiVuKi" resolve="node" />
-                          </node>
-                          <node concept="chp4Y" id="714IaVdH1wb" role="3oSUPX">
-                            <ref role="cht4Q" to="tpee:fzclF8l" resolve="Statement" />
                           </node>
                         </node>
                       </node>
@@ -4486,22 +4474,22 @@
                         <node concept="liA8E" id="6hQteoiVE01" role="2OqNvi">
                           <ref role="37wK5l" to="mhbf:~SNode.setReference(org.jetbrains.mps.openapi.language.SReferenceLink,org.jetbrains.mps.openapi.model.SReference):void" resolve="setReference" />
                           <node concept="2OqwBi" id="2mTpoiCuknO" role="37wK5m">
+                            <node concept="liA8E" id="3OkcvSSBH$m" role="2OqNvi">
+                              <ref role="37wK5l" to="mhbf:~SReference.getLink():org.jetbrains.mps.openapi.language.SReferenceLink" resolve="getLink" />
+                            </node>
                             <node concept="2GrUjf" id="2mTpoiCuk5j" role="2Oq$k0">
                               <ref role="2Gs0qQ" node="6hQteoiVDuG" resolve="reference" />
-                            </node>
-                            <node concept="liA8E" id="3OkcvSSBH$m" role="2OqNvi">
-                              <ref role="37wK5l" to="mhbf:~SReference.getLink():org.jetbrains.mps.openapi.language.SReferenceLink" resolve="getLink" />
                             </node>
                           </node>
                           <node concept="2ShNRf" id="6hQteoiVE04" role="37wK5m">
                             <node concept="1pGfFk" id="6hQteoiVE06" role="2ShVmc">
                               <ref role="37wK5l" to="w1kc:~DynamicReference.&lt;init&gt;(org.jetbrains.mps.openapi.language.SReferenceLink,org.jetbrains.mps.openapi.model.SNode,org.jetbrains.mps.openapi.model.SModelReference,java.lang.String)" resolve="DynamicReference" />
                               <node concept="2OqwBi" id="6hQteoiVE1D" role="37wK5m">
+                                <node concept="liA8E" id="3OkcvSSBKJv" role="2OqNvi">
+                                  <ref role="37wK5l" to="mhbf:~SReference.getLink():org.jetbrains.mps.openapi.language.SReferenceLink" resolve="getLink" />
+                                </node>
                                 <node concept="2GrUjf" id="6hQteoiVE1C" role="2Oq$k0">
                                   <ref role="2Gs0qQ" node="6hQteoiVDuG" resolve="reference" />
-                                </node>
-                                <node concept="liA8E" id="3OkcvSSBKJv" role="2OqNvi">
-                                  <ref role="37wK5l" to="mhbf:~SReference.getLink():org.jetbrains.mps.openapi.language.SReferenceLink" resolve="getLink" />
                                 </node>
                               </node>
                               <node concept="37vLTw" id="2BHiRxgm6ue" role="37wK5m">
