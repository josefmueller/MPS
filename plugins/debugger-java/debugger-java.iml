<?xml version="1.0" encoding="UTF-8"?>
<module type="JAVA_MODULE" version="4">
  <component name="NewModuleRootManager" inherit-compiler-output="false">
    <output url="file://$MODULE_DIR$/classes" />
    <output-test url="file://$MODULE_DIR$/classes" />
    <exclude-output />
    <content url="file://$MODULE_DIR$">
<<<<<<< HEAD
      <sourceFolder url="file://$MODULE_DIR$/solutions/jetbrains.mps.debugger.java.runtime/source_gen" isTestSource="false" />
=======
      <sourceFolder url="file://$MODULE_DIR$/source_gen" isTestSource="false" />
>>>>>>> 4a0fa1e5
    </content>
    <orderEntry type="inheritedJdk" />
    <orderEntry type="sourceFolder" forTests="false" />
    <orderEntry type="module" module-name="debugger-api" />
    <orderEntry type="module" module-name="editor-runtime" />
    <orderEntry type="module" module-name="debug" />
    <orderEntry type="module" module-name="MPS-platform" />
    <orderEntry type="module" module-name="debug-api" />
    <orderEntry type="module" module-name="kernel" />
    <orderEntry type="module" module-name="actions-runtime" />
    <orderEntry type="module" module-name="Closures-runtime" />
    <orderEntry type="module" module-name="collections-runtime" />
    <orderEntry type="module" module-name="generator-engine" />
    <orderEntry type="module" module-name="workbench" />
    <orderEntry type="module" module-name="plugin-runtime" />
    <orderEntry type="module" module-name="typesystemEngine" />
    <orderEntry type="module" module-name="javaRunConfigurations-runtime" />
    <orderEntry type="module" module-name="baseLanguageIndex" />
    <orderEntry type="module" module-name="baseLanguage-search" />
    <orderEntry type="module" module-name="mps-platform" />
    <orderEntry type="module" module-name="Tuples-runtime" />
    <orderEntry type="module" module-name="mps-editor" />
    <orderEntry type="module" module-name="mps-workbench" />
    <orderEntry type="library" name="JDOM" level="project" />
    <orderEntry type="library" name="Commons-lang" level="project" />
    <orderEntry type="library" name="Commons-logging" level="project" />
    <orderEntry type="library" name="Tools" level="project" />
  </component>
</module>
<|MERGE_RESOLUTION|>--- conflicted
+++ resolved
@@ -5,11 +5,7 @@
     <output-test url="file://$MODULE_DIR$/classes" />
     <exclude-output />
     <content url="file://$MODULE_DIR$">
-<<<<<<< HEAD
-      <sourceFolder url="file://$MODULE_DIR$/solutions/jetbrains.mps.debugger.java.runtime/source_gen" isTestSource="false" />
-=======
       <sourceFolder url="file://$MODULE_DIR$/source_gen" isTestSource="false" />
->>>>>>> 4a0fa1e5
     </content>
     <orderEntry type="inheritedJdk" />
     <orderEntry type="sourceFolder" forTests="false" />
@@ -31,7 +27,6 @@
     <orderEntry type="module" module-name="baseLanguage-search" />
     <orderEntry type="module" module-name="mps-platform" />
     <orderEntry type="module" module-name="Tuples-runtime" />
-    <orderEntry type="module" module-name="mps-editor" />
     <orderEntry type="module" module-name="mps-workbench" />
     <orderEntry type="library" name="JDOM" level="project" />
     <orderEntry type="library" name="Commons-lang" level="project" />
