<?xml version="1.0" encoding="UTF-8"?>
<module type="JAVA_MODULE" version="4">
  <component name="NewModuleRootManager" inherit-compiler-output="false">
    <output url="file://$MODULE_DIR$/classes" />
    <output-test url="file://$MODULE_DIR$/classes" />
    <exclude-output />
    <content url="file://$MODULE_DIR$">
      <sourceFolder url="file://$MODULE_DIR$/sources" isTestSource="false" />
      <sourceFolder url="file://$MODULE_DIR$/solutions/jetbrains.mps.debugger.java/source_gen" isTestSource="false" />
    </content>
    <orderEntry type="inheritedJdk" />
    <orderEntry type="sourceFolder" forTests="false" />
    <orderEntry type="library" name="tools" level="project" />
    <orderEntry type="module" module-name="debugger-api" />
    <orderEntry type="module" module-name="editor-runtime" />
    <orderEntry type="module" module-name="debug" />
    <orderEntry type="module" module-name="MPS-platform" />
    <orderEntry type="module" module-name="debug-api" />
    <orderEntry type="module" module-name="kernel" />
    <orderEntry type="module" module-name="actions-runtime" />
    <orderEntry type="module" module-name="Closures-runtime" />
    <orderEntry type="module" module-name="collections-runtime" />
    <orderEntry type="module" module-name="generator-engine" />
    <orderEntry type="module" module-name="workbench" />
    <orderEntry type="library" name="commons-lang" level="project" />
    <orderEntry type="library" name="JDOM" level="project" />
    <orderEntry type="module" module-name="plugin-runtime" />
    <orderEntry type="module" module-name="typesystemEngine" />
    <orderEntry type="module" module-name="javaRunConfigurations-runtime" />
    <orderEntry type="module" module-name="baseLanguageIndex" />
    <orderEntry type="module" module-name="baseLanguage-search" />
    <orderEntry type="module" module-name="idea-workbench" />
    <orderEntry type="library" name="commons-logging" level="project" />
<<<<<<< HEAD
    <orderEntry type="module" module-name="mps-workbench" />
=======
    <orderEntry type="module" module-name="Tuples-runtime" />
>>>>>>> 203dac8c
  </component>
</module>
<|MERGE_RESOLUTION|>--- conflicted
+++ resolved
@@ -31,10 +31,7 @@
     <orderEntry type="module" module-name="baseLanguage-search" />
     <orderEntry type="module" module-name="idea-workbench" />
     <orderEntry type="library" name="commons-logging" level="project" />
-<<<<<<< HEAD
+    <orderEntry type="module" module-name="Tuples-runtime" />
     <orderEntry type="module" module-name="mps-workbench" />
-=======
-    <orderEntry type="module" module-name="Tuples-runtime" />
->>>>>>> 203dac8c
   </component>
 </module>
