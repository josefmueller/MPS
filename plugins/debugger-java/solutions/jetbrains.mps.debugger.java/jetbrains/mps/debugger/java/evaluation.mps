--- conflicted
+++ resolved
@@ -13,16 +13,16 @@
   <import index="8q6x" modelUID="f:java_stub#6354ebe7-c22a-4a0f-ac54-50b52ab9b065#java.awt.event(JDK/java.awt.event@java_stub)" version="-1" />
   <import index="dbrf" modelUID="f:java_stub#6354ebe7-c22a-4a0f-ac54-50b52ab9b065#javax.swing(JDK/javax.swing@java_stub)" version="-1" />
   <import index="22nd" modelUID="f:java_stub#4c6a28d1-2c60-478d-b36e-db9b3cbb21fb#jetbrains.mps.baseLanguage.closures.runtime(closures.runtime/jetbrains.mps.baseLanguage.closures.runtime@java_stub)" version="-1" />
+  <import index="pl42" modelUID="f:java_stub#86441d7a-e194-42da-81a5-2161ec62a379#jetbrains.mps.debug.api.evaluation(MPS.Workbench/jetbrains.mps.debug.api.evaluation@java_stub)" version="-1" />
+  <import index="mzqo" modelUID="f:java_stub#86441d7a-e194-42da-81a5-2161ec62a379#jetbrains.mps.ide.dialogs(MPS.Workbench/jetbrains.mps.ide.dialogs@java_stub)" version="-1" />
+  <import index="vsqj" modelUID="f:java_stub#6ed54515-acc8-4d1e-a16c-9fd6cfe951ea#jetbrains.mps.project(MPS.Core/jetbrains.mps.project@java_stub)" version="-1" />
   <import index="7pag" modelUID="f:java_stub#86441d7a-e194-42da-81a5-2161ec62a379#jetbrains.mps.debug.api(MPS.Workbench/jetbrains.mps.debug.api@java_stub)" version="-1" />
+  <import index="68ai" modelUID="f:java_stub#6ed54515-acc8-4d1e-a16c-9fd6cfe951ea#org.jetbrains.annotations(MPS.Core/org.jetbrains.annotations@java_stub)" version="-1" />
+  <import index="cu2c" modelUID="f:java_stub#6ed54515-acc8-4d1e-a16c-9fd6cfe951ea#jetbrains.mps.smodel(MPS.Core/jetbrains.mps.smodel@java_stub)" version="-1" />
   <import index="a9qh" modelUID="f:java_stub#86441d7a-e194-42da-81a5-2161ec62a379#com.intellij.openapi.application(MPS.Workbench/com.intellij.openapi.application@java_stub)" version="-1" />
-  <import index="mzqo" modelUID="f:java_stub#86441d7a-e194-42da-81a5-2161ec62a379#jetbrains.mps.ide.dialogs(MPS.Workbench/jetbrains.mps.ide.dialogs@java_stub)" version="-1" />
-  <import index="68ai" modelUID="f:java_stub#6ed54515-acc8-4d1e-a16c-9fd6cfe951ea#org.jetbrains.annotations(MPS.Core/org.jetbrains.annotations@java_stub)" version="-1" />
+  <import index="s7g4" modelUID="f:java_stub#86441d7a-e194-42da-81a5-2161ec62a379#jetbrains.mps.debug.evaluation.ui(MPS.Workbench/jetbrains.mps.debug.evaluation.ui@java_stub)" version="-1" />
   <import index="jkhy" modelUID="f:java_stub#86441d7a-e194-42da-81a5-2161ec62a379#jetbrains.mps.debug.runtime(MPS.Workbench/jetbrains.mps.debug.runtime@java_stub)" version="-1" />
-  <import index="s7g4" modelUID="f:java_stub#86441d7a-e194-42da-81a5-2161ec62a379#jetbrains.mps.debug.evaluation.ui(MPS.Workbench/jetbrains.mps.debug.evaluation.ui@java_stub)" version="-1" />
-  <import index="pl42" modelUID="f:java_stub#86441d7a-e194-42da-81a5-2161ec62a379#jetbrains.mps.debug.api.evaluation(MPS.Workbench/jetbrains.mps.debug.api.evaluation@java_stub)" version="-1" />
-  <import index="cu2c" modelUID="f:java_stub#6ed54515-acc8-4d1e-a16c-9fd6cfe951ea#jetbrains.mps.smodel(MPS.Core/jetbrains.mps.smodel@java_stub)" version="-1" />
   <import index="8iu6" modelUID="f:java_stub#86441d7a-e194-42da-81a5-2161ec62a379#jetbrains.mps.ide.project(MPS.Workbench/jetbrains.mps.ide.project@java_stub)" version="-1" />
-  <import index="vsqj" modelUID="f:java_stub#6ed54515-acc8-4d1e-a16c-9fd6cfe951ea#jetbrains.mps.project(MPS.Core/jetbrains.mps.project@java_stub)" version="-1" />
   <import index="tpck" modelUID="r:00000000-0000-4000-0000-011c89590288(jetbrains.mps.lang.core.structure)" version="0" implicit="yes" />
   <import index="tpee" modelUID="r:00000000-0000-4000-0000-011c895902ca(jetbrains.mps.baseLanguage.structure)" version="3" implicit="yes" />
   <import index="tp2q" modelUID="r:00000000-0000-4000-0000-011c8959032e(jetbrains.mps.baseLanguage.collections.structure)" version="7" implicit="yes" />
@@ -212,8 +212,8 @@
         <node role="statement" roleId="tpee.1068581517665" type="tpee.ExpressionStatement" typeId="tpee.1068580123155" id="671562190169411279">
           <node role="expression" roleId="tpee.1068580123156" type="tpee.DotExpression" typeId="tpee.1197027756228" id="671562190169411280">
             <node role="operand" roleId="tpee.1197027771414" type="tpee.StaticMethodCall" typeId="tpee.1081236700937" id="671562190169411281">
+              <link role="baseMethodDeclaration" roleId="tpee.1068499141037" targetNodeId="7pag.~DebugSessionManagerComponent%dgetInstance(com%dintellij%dopenapi%dproject%dProject)%cjetbrains%dmps%ddebug%dapi%dDebugSessionManagerComponent" resolveInfo="getInstance" />
               <link role="classConcept" roleId="tpee.1144433194310" targetNodeId="7pag.~DebugSessionManagerComponent" resolveInfo="DebugSessionManagerComponent" />
-              <link role="baseMethodDeclaration" roleId="tpee.1068499141037" targetNodeId="7pag.~DebugSessionManagerComponent%dgetInstance(com%dintellij%dopenapi%dproject%dProject)%cjetbrains%dmps%ddebug%dapi%dDebugSessionManagerComponent" resolveInfo="getInstance" />
               <node role="actualArgument" roleId="tpee.1068499141038" type="tpee.DotExpression" typeId="tpee.1197027756228" id="671562190169411282">
                 <node role="operand" roleId="tpee.1197027771414" type="tpee.LocalInstanceFieldReference" typeId="tpee.7785501532031639928" id="671562190169411283">
                   <link role="variableDeclaration" roleId="tpee.1068581517664" targetNodeId="671562190169411249" resolveInfo="myDebugSession" />
@@ -229,8 +229,8 @@
                 <node role="creator" roleId="tpee.1145553007750" type="tpee.AnonymousClassCreator" typeId="tpee.1182160077978" id="671562190169411287">
                   <node role="cls" roleId="tpee.1182160096073" type="tpee.AnonymousClass" typeId="tpee.1170345865475" id="671562190169411288">
                     <property name="name" nameId="tpck.1169194664001" value="" />
+                    <link role="baseMethodDeclaration" roleId="tpee.1068499141037" targetNodeId="7pag.~DebugSessionManagerComponent$DebugSessionAdapter%d&lt;init&gt;()" resolveInfo="DebugSessionManagerComponent.DebugSessionAdapter" />
                     <link role="classifier" roleId="tpee.1170346070688" targetNodeId="7pag.~DebugSessionManagerComponent$DebugSessionAdapter" resolveInfo="DebugSessionManagerComponent.DebugSessionAdapter" />
-                    <link role="baseMethodDeclaration" roleId="tpee.1068499141037" targetNodeId="7pag.~DebugSessionManagerComponent$DebugSessionAdapter%d&lt;init&gt;()" resolveInfo="DebugSessionManagerComponent.DebugSessionAdapter" />
                     <node role="method" roleId="tpee.1107880067339" type="tpee.InstanceMethodDeclaration" typeId="tpee.1068580123165" id="671562190169411289">
                       <property name="name" nameId="tpck.1169194664001" value="registered" />
                       <node role="visibility" roleId="tpee.1178549979242" type="tpee.PublicVisibility" typeId="tpee.1146644602865" id="671562190169411290" />
@@ -271,8 +271,8 @@
                         <node role="statement" roleId="tpee.1068581517665" type="tpee.ExpressionStatement" typeId="tpee.1068580123155" id="671562190169411306">
                           <node role="expression" roleId="tpee.1068580123156" type="tpee.DotExpression" typeId="tpee.1197027756228" id="671562190169411307">
                             <node role="operand" roleId="tpee.1197027771414" type="tpee.StaticMethodCall" typeId="tpee.1081236700937" id="671562190169411308">
+                              <link role="baseMethodDeclaration" roleId="tpee.1068499141037" targetNodeId="7pag.~DebugSessionManagerComponent%dgetInstance(com%dintellij%dopenapi%dproject%dProject)%cjetbrains%dmps%ddebug%dapi%dDebugSessionManagerComponent" resolveInfo="getInstance" />
                               <link role="classConcept" roleId="tpee.1144433194310" targetNodeId="7pag.~DebugSessionManagerComponent" resolveInfo="DebugSessionManagerComponent" />
-                              <link role="baseMethodDeclaration" roleId="tpee.1068499141037" targetNodeId="7pag.~DebugSessionManagerComponent%dgetInstance(com%dintellij%dopenapi%dproject%dProject)%cjetbrains%dmps%ddebug%dapi%dDebugSessionManagerComponent" resolveInfo="getInstance" />
                               <node role="actualArgument" roleId="tpee.1068499141038" type="tpee.DotExpression" typeId="tpee.1197027756228" id="671562190169411309">
                                 <node role="operand" roleId="tpee.1197027771414" type="tpee.LocalInstanceFieldReference" typeId="tpee.7785501532031639928" id="671562190169411310">
                                   <link role="variableDeclaration" roleId="tpee.1068581517664" targetNodeId="671562190169411249" resolveInfo="myDebugSession" />
@@ -309,8 +309,8 @@
         <node role="statement" roleId="tpee.1068581517665" type="tpee.ExpressionStatement" typeId="tpee.1068580123155" id="671562190169411319">
           <node role="expression" roleId="tpee.1068580123156" type="tpee.DotExpression" typeId="tpee.1197027756228" id="671562190169411320">
             <node role="operand" roleId="tpee.1197027771414" type="tpee.StaticMethodCall" typeId="tpee.1081236700937" id="671562190169411321">
+              <link role="baseMethodDeclaration" roleId="tpee.1068499141037" targetNodeId="cu2c.~ModelAccess%dinstance()%cjetbrains%dmps%dsmodel%dModelAccess" resolveInfo="instance" />
               <link role="classConcept" roleId="tpee.1144433194310" targetNodeId="cu2c.~ModelAccess" resolveInfo="ModelAccess" />
-              <link role="baseMethodDeclaration" roleId="tpee.1068499141037" targetNodeId="cu2c.~ModelAccess%dinstance()%cjetbrains%dmps%dsmodel%dModelAccess" resolveInfo="instance" />
             </node>
             <node role="operation" roleId="tpee.1197027833540" type="tpee.InstanceMethodCallOperation" typeId="tpee.1202948039474" id="671562190169411322">
               <link role="baseMethodDeclaration" roleId="tpee.1068499141037" targetNodeId="cu2c.~ModelCommandExecutor%drunWriteAction(java%dlang%dRunnable)%cvoid" resolveInfo="runWriteAction" />
@@ -404,8 +404,8 @@
       <property name="name" nameId="tpck.1169194664001" value="showEvaluationDialog" />
       <node role="parameter" roleId="tpee.1068580123134" type="tpee.ParameterDeclaration" typeId="tpee.1068498886292" id="7239101982553512152">
         <property name="name" nameId="tpck.1169194664001" value="context" />
-        <node role="type" roleId="tpee.5680397130376446158" type="tpee.ClassifierType" typeId="tpee.1107535904670" id="7239101982553512154">
-          <link role="classifier" roleId="tpee.1107535924139" targetNodeId="lkfb.~IOperationContext" resolveInfo="IOperationContext" />
+        <node role="type" roleId="tpee.5680397130376446158" type="tpee.ClassifierType" typeId="tpee.1107535904670" id="2710776362832045741">
+          <link role="classifier" roleId="tpee.1107535924139" targetNodeId="cu2c.~IOperationContext" resolveInfo="IOperationContext" />
         </node>
       </node>
       <node role="returnType" roleId="tpee.1068580123133" type="tpee.VoidType" typeId="tpee.1068581517677" id="7239101982553512149" />
@@ -419,8 +419,8 @@
             </node>
             <node role="actualArgument" roleId="tpee.1068499141038" type="tpee.GenericNewExpression" typeId="tpee.1145552977093" id="7239101982553512162">
               <node role="creator" roleId="tpee.1145553007750" type="tp2q.ListCreatorWithInit" typeId="tp2q.1160600644654" id="7239101982553512164">
-                <node role="elementType" roleId="tp2q.1237721435807" type="tpee.ClassifierType" typeId="tpee.1107535904670" id="7239101982553512167">
-                  <link role="classifier" roleId="tpee.1107535924139" targetNodeId="lkfb.~SNodePointer" resolveInfo="SNodePointer" />
+                <node role="elementType" roleId="tp2q.1237721435807" type="tpee.ClassifierType" typeId="tpee.1107535904670" id="2710776362832045742">
+                  <link role="classifier" roleId="tpee.1107535924139" targetNodeId="cu2c.~SNodePointer" resolveInfo="SNodePointer" />
                 </node>
               </node>
             </node>
@@ -446,8 +446,8 @@
         <property name="name" nameId="tpck.1169194664001" value="selectedNodes" />
         <property name="isFinal" nameId="tpee.1176718929932" value="true" />
         <node role="type" roleId="tpee.5680397130376446158" type="tp2q.ListType" typeId="tp2q.1151688443754" id="7239101982553512174">
-          <node role="elementType" roleId="tp2q.1151688676805" type="tpee.ClassifierType" typeId="tpee.1107535904670" id="7239101982553512176">
-            <link role="classifier" roleId="tpee.1107535924139" targetNodeId="lkfb.~SNodePointer" resolveInfo="SNodePointer" />
+          <node role="elementType" roleId="tp2q.1151688676805" type="tpee.ClassifierType" typeId="tpee.1107535904670" id="2710776362832045743">
+            <link role="classifier" roleId="tpee.1107535924139" targetNodeId="cu2c.~SNodePointer" resolveInfo="SNodePointer" />
           </node>
         </node>
       </node>
@@ -455,8 +455,8 @@
         <node role="statement" roleId="tpee.1068581517665" type="tpee.ExpressionStatement" typeId="tpee.1068580123155" id="671562190169411365">
           <node role="expression" roleId="tpee.1068580123156" type="tpee.DotExpression" typeId="tpee.1197027756228" id="671562190169411366">
             <node role="operand" roleId="tpee.1197027771414" type="tpee.StaticMethodCall" typeId="tpee.1081236700937" id="671562190169411367">
+              <link role="baseMethodDeclaration" roleId="tpee.1068499141037" targetNodeId="a9qh.~ApplicationManager%dgetApplication()%ccom%dintellij%dopenapi%dapplication%dApplication" resolveInfo="getApplication" />
               <link role="classConcept" roleId="tpee.1144433194310" targetNodeId="a9qh.~ApplicationManager" resolveInfo="ApplicationManager" />
-              <link role="baseMethodDeclaration" roleId="tpee.1068499141037" targetNodeId="a9qh.~ApplicationManager%dgetApplication()%ccom%dintellij%dopenapi%dapplication%dApplication" resolveInfo="getApplication" />
             </node>
             <node role="operation" roleId="tpee.1197027833540" type="tpee.InstanceMethodCallOperation" typeId="tpee.1202948039474" id="671562190169411368">
               <link role="baseMethodDeclaration" roleId="tpee.1068499141037" targetNodeId="a9qh.~Application%dexecuteOnPooledThread(java%dlang%dRunnable)%cjava%dutil%dconcurrent%dFuture" resolveInfo="executeOnPooledThread" />
@@ -519,8 +519,8 @@
                             <node role="statement" roleId="tpee.1068581517665" type="tpee.ExpressionStatement" typeId="tpee.1068580123155" id="671562190169411392">
                               <node role="expression" roleId="tpee.1068580123156" type="tpee.DotExpression" typeId="tpee.1197027756228" id="671562190169411393">
                                 <node role="operand" roleId="tpee.1197027771414" type="tpee.StaticMethodCall" typeId="tpee.1081236700937" id="671562190169411394">
+                                  <link role="baseMethodDeclaration" roleId="tpee.1068499141037" targetNodeId="a9qh.~ApplicationManager%dgetApplication()%ccom%dintellij%dopenapi%dapplication%dApplication" resolveInfo="getApplication" />
                                   <link role="classConcept" roleId="tpee.1144433194310" targetNodeId="a9qh.~ApplicationManager" resolveInfo="ApplicationManager" />
-                                  <link role="baseMethodDeclaration" roleId="tpee.1068499141037" targetNodeId="a9qh.~ApplicationManager%dgetApplication()%ccom%dintellij%dopenapi%dapplication%dApplication" resolveInfo="getApplication" />
                                 </node>
                                 <node role="operation" roleId="tpee.1197027833540" type="tpee.InstanceMethodCallOperation" typeId="tpee.1202948039474" id="671562190169411395">
                                   <link role="baseMethodDeclaration" roleId="tpee.1068499141037" targetNodeId="a9qh.~Application%dinvokeLater(java%dlang%dRunnable)%cvoid" resolveInfo="invokeLater" />
@@ -617,8 +617,8 @@
         <node role="statement" roleId="tpee.1068581517665" type="tpee.ExpressionStatement" typeId="tpee.1068580123155" id="671562190169411426">
           <node role="expression" roleId="tpee.1068580123156" type="tpee.DotExpression" typeId="tpee.1197027756228" id="671562190169411427">
             <node role="operand" roleId="tpee.1197027771414" type="tpee.StaticMethodCall" typeId="tpee.1081236700937" id="671562190169411428">
+              <link role="baseMethodDeclaration" roleId="tpee.1068499141037" targetNodeId="a9qh.~ApplicationManager%dgetApplication()%ccom%dintellij%dopenapi%dapplication%dApplication" resolveInfo="getApplication" />
               <link role="classConcept" roleId="tpee.1144433194310" targetNodeId="a9qh.~ApplicationManager" resolveInfo="ApplicationManager" />
-              <link role="baseMethodDeclaration" roleId="tpee.1068499141037" targetNodeId="a9qh.~ApplicationManager%dgetApplication()%ccom%dintellij%dopenapi%dapplication%dApplication" resolveInfo="getApplication" />
             </node>
             <node role="operation" roleId="tpee.1197027833540" type="tpee.InstanceMethodCallOperation" typeId="tpee.1202948039474" id="671562190169411429">
               <link role="baseMethodDeclaration" roleId="tpee.1068499141037" targetNodeId="a9qh.~Application%dassertIsDispatchThread()%cvoid" resolveInfo="assertIsDispatchThread" />
@@ -736,8 +736,8 @@
         <node role="statement" roleId="tpee.1068581517665" type="tpee.ExpressionStatement" typeId="tpee.1068580123155" id="671562190169411474">
           <node role="expression" roleId="tpee.1068580123156" type="tpee.DotExpression" typeId="tpee.1197027756228" id="671562190169411475">
             <node role="operand" roleId="tpee.1197027771414" type="tpee.StaticMethodCall" typeId="tpee.1081236700937" id="671562190169411476">
+              <link role="baseMethodDeclaration" roleId="tpee.1068499141037" targetNodeId="a9qh.~ApplicationManager%dgetApplication()%ccom%dintellij%dopenapi%dapplication%dApplication" resolveInfo="getApplication" />
               <link role="classConcept" roleId="tpee.1144433194310" targetNodeId="a9qh.~ApplicationManager" resolveInfo="ApplicationManager" />
-              <link role="baseMethodDeclaration" roleId="tpee.1068499141037" targetNodeId="a9qh.~ApplicationManager%dgetApplication()%ccom%dintellij%dopenapi%dapplication%dApplication" resolveInfo="getApplication" />
             </node>
             <node role="operation" roleId="tpee.1197027833540" type="tpee.InstanceMethodCallOperation" typeId="tpee.1202948039474" id="671562190169411477">
               <link role="baseMethodDeclaration" roleId="tpee.1068499141037" targetNodeId="a9qh.~Application%dexecuteOnPooledThread(java%dlang%dRunnable)%cjava%dutil%dconcurrent%dFuture" resolveInfo="executeOnPooledThread" />
@@ -820,13 +820,8 @@
         <node role="statement" roleId="tpee.1068581517665" type="tpee.ExpressionStatement" typeId="tpee.1068580123155" id="671562190169411508">
           <node role="expression" roleId="tpee.1068580123156" type="tpee.DotExpression" typeId="tpee.1197027756228" id="671562190169411509">
             <node role="operand" roleId="tpee.1197027771414" type="tpee.StaticMethodCall" typeId="tpee.1081236700937" id="671562190169411510">
-<<<<<<< HEAD
-              <link role="baseMethodDeclaration" roleId="tpee.1068499141037" targetNodeId="lkw3.~ApplicationManager%dgetApplication()%ccom%dintellij%dopenapi%dapplication%dApplication" resolveInfo="getApplication" />
-              <link role="classConcept" roleId="tpee.1144433194310" targetNodeId="lkw3.~ApplicationManager" resolveInfo="ApplicationManager" />
-=======
+              <link role="baseMethodDeclaration" roleId="tpee.1068499141037" targetNodeId="a9qh.~ApplicationManager%dgetApplication()%ccom%dintellij%dopenapi%dapplication%dApplication" resolveInfo="getApplication" />
               <link role="classConcept" roleId="tpee.1144433194310" targetNodeId="a9qh.~ApplicationManager" resolveInfo="ApplicationManager" />
-              <link role="baseMethodDeclaration" roleId="tpee.1068499141037" targetNodeId="a9qh.~ApplicationManager%dgetApplication()%ccom%dintellij%dopenapi%dapplication%dApplication" resolveInfo="getApplication" />
->>>>>>> 94882609
             </node>
             <node role="operation" roleId="tpee.1197027833540" type="tpee.InstanceMethodCallOperation" typeId="tpee.1202948039474" id="671562190169411511">
               <link role="baseMethodDeclaration" roleId="tpee.1068499141037" targetNodeId="a9qh.~Application%dexecuteOnPooledThread(java%dlang%dRunnable)%cjava%dutil%dconcurrent%dFuture" resolveInfo="executeOnPooledThread" />
@@ -859,8 +854,8 @@
                         <node role="statement" roleId="tpee.1068581517665" type="tpee.ExpressionStatement" typeId="tpee.1068580123155" id="671562190169411524">
                           <node role="expression" roleId="tpee.1068580123156" type="tpee.DotExpression" typeId="tpee.1197027756228" id="671562190169411525">
                             <node role="operand" roleId="tpee.1197027771414" type="tpee.StaticMethodCall" typeId="tpee.1081236700937" id="671562190169411526">
+                              <link role="baseMethodDeclaration" roleId="tpee.1068499141037" targetNodeId="a9qh.~ApplicationManager%dgetApplication()%ccom%dintellij%dopenapi%dapplication%dApplication" resolveInfo="getApplication" />
                               <link role="classConcept" roleId="tpee.1144433194310" targetNodeId="a9qh.~ApplicationManager" resolveInfo="ApplicationManager" />
-                              <link role="baseMethodDeclaration" roleId="tpee.1068499141037" targetNodeId="a9qh.~ApplicationManager%dgetApplication()%ccom%dintellij%dopenapi%dapplication%dApplication" resolveInfo="getApplication" />
                             </node>
                             <node role="operation" roleId="tpee.1197027833540" type="tpee.InstanceMethodCallOperation" typeId="tpee.1202948039474" id="671562190169411527">
                               <link role="baseMethodDeclaration" roleId="tpee.1068499141037" targetNodeId="a9qh.~Application%dinvokeLater(java%dlang%dRunnable)%cvoid" resolveInfo="invokeLater" />
@@ -1074,8 +1069,8 @@
               </node>
               <node role="actualArgument" roleId="tpee.1068499141038" type="tpee.GenericNewExpression" typeId="tpee.1145552977093" id="7239101982553561304">
                 <node role="creator" roleId="tpee.1145553007750" type="tp2q.ListCreatorWithInit" typeId="tp2q.1160600644654" id="7239101982553561310">
-                  <node role="elementType" roleId="tp2q.1237721435807" type="tpee.ClassifierType" typeId="tpee.1107535904670" id="7239101982553561312">
-                    <link role="classifier" roleId="tpee.1107535924139" targetNodeId="lkfb.~SNodePointer" resolveInfo="SNodePointer" />
+                  <node role="elementType" roleId="tp2q.1237721435807" type="tpee.ClassifierType" typeId="tpee.1107535904670" id="2710776362832045744">
+                    <link role="classifier" roleId="tpee.1107535924139" targetNodeId="cu2c.~SNodePointer" resolveInfo="SNodePointer" />
                   </node>
                 </node>
               </node>
@@ -1096,8 +1091,8 @@
       <node role="parameter" roleId="tpee.1068580123134" type="tpee.ParameterDeclaration" typeId="tpee.1068498886292" id="7239101982553512180">
         <property name="name" nameId="tpck.1169194664001" value="selectedNodes" />
         <node role="type" roleId="tpee.5680397130376446158" type="tp2q.ListType" typeId="tp2q.1151688443754" id="7239101982553512182">
-          <node role="elementType" roleId="tp2q.1151688676805" type="tpee.ClassifierType" typeId="tpee.1107535904670" id="7239101982553512183">
-            <link role="classifier" roleId="tpee.1107535924139" targetNodeId="lkfb.~SNodePointer" resolveInfo="SNodePointer" />
+          <node role="elementType" roleId="tp2q.1151688676805" type="tpee.ClassifierType" typeId="tpee.1107535904670" id="2710776362832045745">
+            <link role="classifier" roleId="tpee.1107535924139" targetNodeId="cu2c.~SNodePointer" resolveInfo="SNodePointer" />
           </node>
         </node>
       </node>
@@ -1111,7 +1106,7 @@
                   <link role="variableDeclaration" roleId="tpee.1068581517664" targetNodeId="671562190169411249" resolveInfo="myDebugSession" />
                 </node>
                 <node role="operation" roleId="tpee.1197027833540" type="tpee.InstanceMethodCallOperation" typeId="tpee.1202948039474" id="7239101982553561297">
-                  <link role="baseMethodDeclaration" roleId="tpee.1068499141037" targetNodeId="x4jy.~AbstractDebugSession%dgetProject()%ccom%dintellij%dopenapi%dproject%dProject" resolveInfo="getProject" />
+                  <link role="baseMethodDeclaration" roleId="tpee.1068499141037" targetNodeId="7pag.~AbstractDebugSession%dgetProject()%ccom%dintellij%dopenapi%dproject%dProject" resolveInfo="getProject" />
                 </node>
               </node>
               <node role="actualArgument" roleId="tpee.1068499141038" type="tpee.LocalInstanceFieldReference" typeId="tpee.7785501532031639928" id="7239101982553561298">
