--- conflicted
+++ resolved
@@ -25,14 +25,9 @@
     <file name="JavaStaticContext.java" />
   </source>
   <source id="3432969378036016095" name="JavaStaticField">
-<<<<<<< HEAD
-    <dep model="r:00000000-0000-4000-0000-011c895902cd(jetbrains.mps.baseLanguage.generator.java.main@generator)" />
-=======
->>>>>>> 08c9aa78
     <file name="JavaStaticField.java" />
   </source>
   <source id="3432969378036014276" name="JavaLocalVariable">
-    <dep model="r:b4d7d620-6723-4aa2-856b-118497e84e9e(jetbrains.mps.baseLanguage.generator.java.strings@generator)" />
     <file name="JavaLocalVariable.java" />
   </source>
   <source id="3432969378036017747" name="CalculatedWatchable">
