--- conflicted
+++ resolved
@@ -8,25 +8,24 @@
   <import index="mcvh" modelUID="r:4032b78d-911f-4395-b88c-ccb50cb24300(jetbrains.mps.debug.runtime.settings)" version="-1" />
   <import index="5ths" modelUID="r:0cf7389f-e174-4742-a3d2-15c79317838a(jetbrains.mps.debug.api.run)" version="-1" />
   <import index="1l1h" modelUID="r:c02662c0-67c5-4c3a-8d3a-cd7ffe189340(jetbrains.mps.debug.api)" version="-1" />
+  <import index="y1yh" modelUID="f:java_stub#742f6602-5a2f-4313-aa6e-ae1cd4ffdc61#com.intellij.execution.runners(MPS.Platform/com.intellij.execution.runners@java_stub)" version="-1" />
   <import index="iwpw" modelUID="f:java_stub#742f6602-5a2f-4313-aa6e-ae1cd4ffdc61#com.intellij.openapi.util(MPS.Platform/com.intellij.openapi.util@java_stub)" version="-1" />
+  <import index="egwk" modelUID="f:java_stub#742f6602-5a2f-4313-aa6e-ae1cd4ffdc61#com.intellij.execution(MPS.Platform/com.intellij.execution@java_stub)" version="-1" />
   <import index="ph2v" modelUID="f:java_stub#742f6602-5a2f-4313-aa6e-ae1cd4ffdc61#com.intellij.openapi.project(MPS.Platform/com.intellij.openapi.project@java_stub)" version="-1" />
-  <import index="y1yh" modelUID="f:java_stub#742f6602-5a2f-4313-aa6e-ae1cd4ffdc61#com.intellij.execution.runners(MPS.Platform/com.intellij.execution.runners@java_stub)" version="-1" />
-  <import index="egwk" modelUID="f:java_stub#742f6602-5a2f-4313-aa6e-ae1cd4ffdc61#com.intellij.execution(MPS.Platform/com.intellij.execution@java_stub)" version="-1" />
   <import index="tpck" modelUID="r:00000000-0000-4000-0000-011c89590288(jetbrains.mps.lang.core.structure)" version="0" implicit="yes" />
   <import index="tpee" modelUID="r:00000000-0000-4000-0000-011c895902ca(jetbrains.mps.baseLanguage.structure)" version="-1" implicit="yes" />
   <import index="e2lb" modelUID="f:java_stub#6354ebe7-c22a-4a0f-ac54-50b52ab9b065#java.lang(java.lang@java_stub)" version="-1" implicit="yes" />
   <roots>
+    <node type="tpee.ClassConcept" typeId="tpee.1068390468198" id="3432969378036017734">
+      <property name="abstractClass" nameId="tpee.1075300953594" value="false" />
+      <property name="isFinal" nameId="tpee.1221565133444" value="false" />
+      <property name="name" nameId="tpck.1169194664001" value="DebuggerKeys" />
+    </node>
     <node type="tpee.ClassConcept" typeId="tpee.1068390468198" id="251277163127780701">
       <property name="abstractClass" nameId="tpee.1075300953594" value="true" />
       <property name="isFinal" nameId="tpee.1221565133444" value="false" />
       <property name="name" nameId="tpck.1169194664001" value="BaseRunProfileState" />
     </node>
-<<<<<<< HEAD
-    <node type="tpee.ClassConcept" typeId="tpee.1068390468198" id="3432969378036017734">
-      <property name="abstractClass" nameId="tpee.1075300953594" value="false" />
-      <property name="isFinal" nameId="tpee.1221565133444" value="false" />
-      <property name="name" nameId="tpck.1169194664001" value="DebuggerKeys" />
-=======
   </roots>
   <root id="3432969378036017734">
     <node role="visibility" roleId="tpee.1178549979242" type="tpee.PublicVisibility" typeId="tpee.1146644602865" id="3432969378036017735" />
@@ -54,9 +53,17 @@
     </node>
     <node role="annotation" roleId="tpee.1188208488637" type="tpee.AnnotationInstance" typeId="tpee.1188207840427" id="7157912897227220269">
       <link role="annotation" roleId="tpee.1188208074048" targetNodeId="e2lb.~Deprecated" resolveInfo="Deprecated" />
->>>>>>> 99a65e76
-    </node>
-  </roots>
+    </node>
+    <node role="annotation" roleId="tpee.1188208488637" type="tpee.AnnotationInstance" typeId="tpee.1188207840427" id="7494124042452125747">
+      <link role="annotation" roleId="tpee.1188208074048" targetNodeId="eunx.~ToRemove" resolveInfo="ToRemove" />
+      <node role="value" roleId="tpee.1188214630783" type="tpee.AnnotationInstanceValue" typeId="tpee.1188214545140" id="7494124042452125748">
+        <link role="key" roleId="tpee.1188214555875" targetNodeId="eunx.~ToRemove%dversion()" resolveInfo="version" />
+        <node role="value" roleId="tpee.1188214607812" type="tpee.FloatingPointConstant" typeId="tpee.1111509017652" id="7494124042452125749">
+          <property name="value" nameId="tpee.1113006610751" value="2.1" />
+        </node>
+      </node>
+    </node>
+  </root>
   <root id="251277163127780701">
     <node role="visibility" roleId="tpee.1178549979242" type="tpee.PublicVisibility" typeId="tpee.1146644602865" id="251277163127780702" />
     <node role="superclass" roleId="tpee.1165602531693" type="tpee.ClassifierType" typeId="tpee.1107535904670" id="8691656886851932253">
@@ -378,41 +385,4 @@
       </node>
     </node>
   </root>
-  <root id="3432969378036017734">
-    <node role="visibility" roleId="tpee.1178549979242" type="tpee.PublicVisibility" typeId="tpee.1146644602865" id="3432969378036017735" />
-    <node role="staticField" roleId="tpee.1128555889557" type="tpee.StaticFieldDeclaration" typeId="tpee.1070462154015" id="3432969378036017736">
-      <property name="isFinal" nameId="tpee.1176718929932" value="true" />
-      <property name="name" nameId="tpck.1169194664001" value="CONNECTION_SETTINGS" />
-      <node role="type" roleId="tpee.5680397130376446158" type="tpee.ClassifierType" typeId="tpee.1107535904670" id="3432969378036017737">
-        <link role="classifier" roleId="tpee.1107535924139" targetNodeId="xkfd.~Key" resolveInfo="Key" />
-        <node role="parameter" roleId="tpee.1109201940907" type="tpee.StringType" typeId="tpee.1225271177708" id="9218072571024212637" />
-      </node>
-      <node role="visibility" roleId="tpee.1178549979242" type="tpee.PublicVisibility" typeId="tpee.1146644602865" id="3432969378036017739" />
-      <node role="initializer" roleId="tpee.1068431790190" type="tpee.StaticMethodCall" typeId="tpee.1081236700937" id="3432969378036017740">
-        <link role="classConcept" roleId="tpee.1144433194310" targetNodeId="xkfd.~Key" resolveInfo="Key" />
-        <link role="baseMethodDeclaration" roleId="tpee.1068499141037" targetNodeId="xkfd.~Key%dcreate(java%dlang%dString)%ccom%dintellij%dopenapi%dutil%dKey" resolveInfo="create" />
-        <node role="typeArgument" roleId="tpee.4972241301747169160" type="tpee.StringType" typeId="tpee.1225271177708" id="9218072571024212638" />
-        <node role="actualArgument" roleId="tpee.1068499141038" type="tpee.StringLiteral" typeId="tpee.1070475926800" id="3432969378036017742">
-          <property name="value" nameId="tpee.1070475926801" value="CONNECTION_SETTINGS" />
-        </node>
-      </node>
-    </node>
-    <node role="constructor" roleId="tpee.1068390468201" type="tpee.ConstructorDeclaration" typeId="tpee.1068580123140" id="3432969378036017743">
-      <node role="visibility" roleId="tpee.1178549979242" type="tpee.PublicVisibility" typeId="tpee.1146644602865" id="3432969378036017744" />
-      <node role="returnType" roleId="tpee.1068580123133" type="tpee.VoidType" typeId="tpee.1068581517677" id="3432969378036017745" />
-      <node role="body" roleId="tpee.1068580123135" type="tpee.StatementList" typeId="tpee.1068580123136" id="3432969378036017746" />
-    </node>
-    <node role="annotation" roleId="tpee.1188208488637" type="tpee.AnnotationInstance" typeId="tpee.1188207840427" id="7157912897227220269">
-      <link role="annotation" roleId="tpee.1188208074048" targetNodeId="e2lb.~Deprecated" resolveInfo="Deprecated" />
-    </node>
-    <node role="annotation" roleId="tpee.1188208488637" type="tpee.AnnotationInstance" typeId="tpee.1188207840427" id="7494124042452125747">
-      <link role="annotation" roleId="tpee.1188208074048" targetNodeId="eunx.~ToRemove" resolveInfo="ToRemove" />
-      <node role="value" roleId="tpee.1188214630783" type="tpee.AnnotationInstanceValue" typeId="tpee.1188214545140" id="7494124042452125748">
-        <link role="key" roleId="tpee.1188214555875" targetNodeId="eunx.~ToRemove%dversion()" resolveInfo="version" />
-        <node role="value" roleId="tpee.1188214607812" type="tpee.FloatingPointConstant" typeId="tpee.1111509017652" id="7494124042452125749">
-          <property name="value" nameId="tpee.1113006610751" value="2.1" />
-        </node>
-      </node>
-    </node>
-  </root>
 </model>
