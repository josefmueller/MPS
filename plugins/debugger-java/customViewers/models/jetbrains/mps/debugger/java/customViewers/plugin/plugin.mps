--- conflicted
+++ resolved
@@ -1,204 +1,4 @@
 <?xml version="1.0" encoding="UTF-8"?>
-<<<<<<< HEAD
-<model ref="r:9d33947d-45a8-4aa4-b61a-9c874e4614d7(jetbrains.mps.debugger.java.customViewers.plugin.plugin)">
-  <persistence version="9" />
-  <debugInfo>
-    <lang id="f3061a53-9226-4cc5-a443-f952ceaf5816" name="jetbrains.mps.baseLanguage" />
-    <lang id="fbc14279-5e2a-4c87-a5d1-5f7061e6c456" name="jetbrains.mps.debugger.api.lang" />
-    <lang id="fa8aeae9-4df9-4e13-bfb1-9b04c67ddb77" name="jetbrains.mps.debugger.java.customViewers" />
-    <lang id="80208897-4572-437d-b50e-8f050cba9566" name="jetbrains.mps.debugger.java.privateMembers" />
-    <lang id="ceab5195-25ea-4f22-9b92-103b95ca8c0c" name="jetbrains.mps.lang.core" />
-    <lang id="28f9e497-3b42-4291-aeba-0a1039153ab1" name="jetbrains.mps.lang.plugin" />
-    <lang id="ef7bf5ac-d06c-4342-b11d-e42104eb9343" name="jetbrains.mps.lang.plugin.standalone" />
-    <lang id="7866978e-a0f0-4cc7-81bc-4d213d9375e1" name="jetbrains.mps.lang.smodel" />
-    <model ref="f:java_stub#6354ebe7-c22a-4a0f-ac54-50b52ab9b065#java.util(JDK/java.util@java_stub)" name="java.util@java_stub" />
-    <model ref="r:33366a6f-09e8-45e7-ae7f-cb8cf0c7ed05(jetbrains.mps.baseLanguage.tuples.runtime)" name="jetbrains.mps.baseLanguage.tuples.runtime" />
-    <model ref="f:java_stub#6ed54515-acc8-4d1e-a16c-9fd6cfe951ea#jetbrains.mps.smodel(MPS.Core/jetbrains.mps.smodel@java_stub)" name="jetbrains.mps.smodel@java_stub" />
-    <model ref="r:00000000-0000-4000-0000-011c895902ca(jetbrains.mps.baseLanguage.structure)" name="jetbrains.mps.baseLanguage.structure" />
-    <model ref="f:java_stub#6354ebe7-c22a-4a0f-ac54-50b52ab9b065#java.lang(JDK/java.lang@java_stub)" name="java.lang@java_stub" />
-    <model ref="r:61e3d524-8c49-4491-b5e3-f6d6e9364527(jetbrains.mps.util)" name="jetbrains.mps.util" />
-    <model ref="f:java_stub#8865b7a8-5271-43d3-884c-6fd1d9cfdd34#org.jetbrains.mps.openapi.model(MPS.OpenAPI/org.jetbrains.mps.openapi.model@java_stub)" name="org.jetbrains.mps.openapi.model@java_stub" />
-    <model ref="r:fc76aa36-3cff-41c7-b94b-eee0e8341932(jetbrains.mps.internal.collections.runtime)" name="jetbrains.mps.internal.collections.runtime" />
-    <model ref="8865b7a8-5271-43d3-884c-6fd1d9cfdd34/f:java_stub#8865b7a8-5271-43d3-884c-6fd1d9cfdd34#org.jetbrains.mps.openapi.language(MPS.OpenAPI/org.jetbrains.mps.openapi.language@java_stub)" name="org.jetbrains.mps.openapi.language@java_stub" />
-    <concept id="f3061a53-9226-4cc5-a443-f952ceaf5816/1068498886294" name="jetbrains.mps.baseLanguage.structure.AssignmentExpression" />
-    <concept id="f3061a53-9226-4cc5-a443-f952ceaf5816/1068498886296" name="jetbrains.mps.baseLanguage.structure.VariableReference" />
-    <concept id="f3061a53-9226-4cc5-a443-f952ceaf5816/1068580123136" name="jetbrains.mps.baseLanguage.structure.StatementList" />
-    <concept id="f3061a53-9226-4cc5-a443-f952ceaf5816/1068580123152" name="jetbrains.mps.baseLanguage.structure.EqualsExpression" />
-    <concept id="f3061a53-9226-4cc5-a443-f952ceaf5816/1068580123155" name="jetbrains.mps.baseLanguage.structure.ExpressionStatement" />
-    <concept id="f3061a53-9226-4cc5-a443-f952ceaf5816/1068580123157" name="jetbrains.mps.baseLanguage.structure.Statement" />
-    <concept id="f3061a53-9226-4cc5-a443-f952ceaf5816/1068580123159" name="jetbrains.mps.baseLanguage.structure.IfStatement" />
-    <concept id="f3061a53-9226-4cc5-a443-f952ceaf5816/1068580320020" name="jetbrains.mps.baseLanguage.structure.IntegerConstant" />
-    <concept id="f3061a53-9226-4cc5-a443-f952ceaf5816/1068581242863" name="jetbrains.mps.baseLanguage.structure.LocalVariableDeclaration" />
-    <concept id="f3061a53-9226-4cc5-a443-f952ceaf5816/1068581242864" name="jetbrains.mps.baseLanguage.structure.LocalVariableDeclarationStatement" />
-    <concept id="f3061a53-9226-4cc5-a443-f952ceaf5816/1068581242875" name="jetbrains.mps.baseLanguage.structure.PlusExpression" />
-    <concept id="f3061a53-9226-4cc5-a443-f952ceaf5816/1068581242878" name="jetbrains.mps.baseLanguage.structure.ReturnStatement" />
-    <concept id="f3061a53-9226-4cc5-a443-f952ceaf5816/1070475926800" name="jetbrains.mps.baseLanguage.structure.StringLiteral" />
-    <concept id="f3061a53-9226-4cc5-a443-f952ceaf5816/1070534058343" name="jetbrains.mps.baseLanguage.structure.NullLiteral" />
-    <concept id="f3061a53-9226-4cc5-a443-f952ceaf5816/1070534370425" name="jetbrains.mps.baseLanguage.structure.IntegerType" />
-    <concept id="f3061a53-9226-4cc5-a443-f952ceaf5816/1070534760951" name="jetbrains.mps.baseLanguage.structure.ArrayType" />
-    <concept id="f3061a53-9226-4cc5-a443-f952ceaf5816/1070534934090" name="jetbrains.mps.baseLanguage.structure.CastExpression" />
-    <concept id="f3061a53-9226-4cc5-a443-f952ceaf5816/1073239437375" name="jetbrains.mps.baseLanguage.structure.NotEqualsExpression" />
-    <concept id="f3061a53-9226-4cc5-a443-f952ceaf5816/1076505808687" name="jetbrains.mps.baseLanguage.structure.WhileStatement" />
-    <concept id="f3061a53-9226-4cc5-a443-f952ceaf5816/1079359253375" name="jetbrains.mps.baseLanguage.structure.ParenthesizedExpression" />
-    <concept id="f3061a53-9226-4cc5-a443-f952ceaf5816/1081236700937" name="jetbrains.mps.baseLanguage.structure.StaticMethodCall" />
-    <concept id="f3061a53-9226-4cc5-a443-f952ceaf5816/1081506773034" name="jetbrains.mps.baseLanguage.structure.LessThanExpression" />
-    <concept id="f3061a53-9226-4cc5-a443-f952ceaf5816/1081516740877" name="jetbrains.mps.baseLanguage.structure.NotExpression" />
-    <concept id="f3061a53-9226-4cc5-a443-f952ceaf5816/1082485599095" name="jetbrains.mps.baseLanguage.structure.BlockStatement" />
-    <concept id="f3061a53-9226-4cc5-a443-f952ceaf5816/1107535904670" name="jetbrains.mps.baseLanguage.structure.ClassifierType" />
-    <concept id="7866978e-a0f0-4cc7-81bc-4d213d9375e1/1138055754698" name="jetbrains.mps.lang.smodel.structure.SNodeType" />
-    <concept id="f3061a53-9226-4cc5-a443-f952ceaf5816/1144226303539" name="jetbrains.mps.baseLanguage.structure.ForeachStatement" />
-    <concept id="f3061a53-9226-4cc5-a443-f952ceaf5816/1144231330558" name="jetbrains.mps.baseLanguage.structure.ForStatement" />
-    <concept id="7866978e-a0f0-4cc7-81bc-4d213d9375e1/1145404486709" name="jetbrains.mps.lang.smodel.structure.SemanticDowncastExpression" />
-    <concept id="f3061a53-9226-4cc5-a443-f952ceaf5816/1145552977093" name="jetbrains.mps.baseLanguage.structure.GenericNewExpression" />
-    <concept id="f3061a53-9226-4cc5-a443-f952ceaf5816/1163668896201" name="jetbrains.mps.baseLanguage.structure.TernaryOperatorExpression" />
-    <concept id="f3061a53-9226-4cc5-a443-f952ceaf5816/1173175405605" name="jetbrains.mps.baseLanguage.structure.ArrayAccessExpression" />
-    <concept id="f3061a53-9226-4cc5-a443-f952ceaf5816/1197027756228" name="jetbrains.mps.baseLanguage.structure.DotExpression" />
-    <concept id="f3061a53-9226-4cc5-a443-f952ceaf5816/1202948039474" name="jetbrains.mps.baseLanguage.structure.InstanceMethodCallOperation" />
-    <concept id="f3061a53-9226-4cc5-a443-f952ceaf5816/1208890769693" name="jetbrains.mps.baseLanguage.structure.ArrayLengthOperation" />
-    <concept id="f3061a53-9226-4cc5-a443-f952ceaf5816/1214918800624" name="jetbrains.mps.baseLanguage.structure.PostfixIncrementExpression" />
-    <concept id="f3061a53-9226-4cc5-a443-f952ceaf5816/1225271177708" name="jetbrains.mps.baseLanguage.structure.StringType" />
-    <concept id="fa8aeae9-4df9-4e13-bfb1-9b04c67ddb77/43370322128194514" name="jetbrains.mps.debugger.java.customViewers.structure.GetHighLevelValuePresentation_ConceptFunction" />
-    <concept id="fa8aeae9-4df9-4e13-bfb1-9b04c67ddb77/43370322128194518" name="jetbrains.mps.debugger.java.customViewers.structure.GetHighLevelWatchablesBlock_ConceptFunction" />
-    <concept id="fa8aeae9-4df9-4e13-bfb1-9b04c67ddb77/43370322128272301" name="jetbrains.mps.debugger.java.customViewers.structure.HighLevelValue_ConceptFunctionParameter" />
-    <concept id="fa8aeae9-4df9-4e13-bfb1-9b04c67ddb77/43370322128285902" name="jetbrains.mps.debugger.java.customViewers.structure.HighLevelWatchableCreator" />
-    <concept id="fa8aeae9-4df9-4e13-bfb1-9b04c67ddb77/680105146889009728" name="jetbrains.mps.debugger.java.customViewers.structure.HighLevelCustomViewer" />
-    <concept id="fbc14279-5e2a-4c87-a5d1-5f7061e6c456/1104094430779068753" name="jetbrains.mps.debugger.api.lang.structure.DebuggerReference" />
-    <concept id="fbc14279-5e2a-4c87-a5d1-5f7061e6c456/1270798772176052876" name="jetbrains.mps.debugger.api.lang.structure.ConceptFunctionParameter_Debug_Project" />
-    <concept id="fbc14279-5e2a-4c87-a5d1-5f7061e6c456/1270798772176052880" name="jetbrains.mps.debugger.api.lang.structure.ConceptFunctionParameter_DebuggableNode" />
-    <concept id="fa8aeae9-4df9-4e13-bfb1-9b04c67ddb77/1842653058274900914" name="jetbrains.mps.debugger.java.customViewers.structure.WatchablesListCreator" />
-    <concept id="fa8aeae9-4df9-4e13-bfb1-9b04c67ddb77/1842653058274900915" name="jetbrains.mps.debugger.java.customViewers.structure.WatchableListType" />
-    <concept id="fbc14279-5e2a-4c87-a5d1-5f7061e6c456/2569394751387978473" name="jetbrains.mps.debugger.api.lang.structure.CreateBreakpointOperation" />
-    <concept id="fbc14279-5e2a-4c87-a5d1-5f7061e6c456/3157158168562217892" name="jetbrains.mps.debugger.api.lang.structure.BreakpointCreator" />
-    <concept id="fbc14279-5e2a-4c87-a5d1-5f7061e6c456/3157158168562219319" name="jetbrains.mps.debugger.api.lang.structure.BreakpointableNodeItem" />
-    <concept id="fbc14279-5e2a-4c87-a5d1-5f7061e6c456/3157158168562219322" name="jetbrains.mps.debugger.api.lang.structure.ConceptFunction_CreateBreakpoint" />
-    <concept id="28f9e497-3b42-4291-aeba-0a1039153ab1/5023285075122009364" name="jetbrains.mps.lang.plugin.structure.IdeaInitializerDescriptor" />
-    <concept id="fa8aeae9-4df9-4e13-bfb1-9b04c67ddb77/5117350825036234483" name="jetbrains.mps.debugger.java.customViewers.structure.CustomWatchable" />
-    <concept id="fa8aeae9-4df9-4e13-bfb1-9b04c67ddb77/5117350825036256317" name="jetbrains.mps.debugger.java.customViewers.structure.CustomWatchablesContainer" />
-    <concept id="fbc14279-5e2a-4c87-a5d1-5f7061e6c456/5789575999242884574" name="jetbrains.mps.debugger.api.lang.structure.ConceptDeclarationReference" />
-    <concept id="28f9e497-3b42-4291-aeba-0a1039153ab1/5864553086652219116" name="jetbrains.mps.lang.plugin.structure.IdeaPluginDependency" />
-    <concept id="f3061a53-9226-4cc5-a443-f952ceaf5816/6329021646629104954" name="jetbrains.mps.baseLanguage.structure.SingleLineComment" />
-    <concept id="f3061a53-9226-4cc5-a443-f952ceaf5816/6329021646629104957" name="jetbrains.mps.baseLanguage.structure.TextCommentPart" />
-    <concept id="80208897-4572-437d-b50e-8f050cba9566/6825241477451043705" name="jetbrains.mps.debugger.java.privateMembers.structure.PrivateFieldReferenceOperation" />
-    <concept id="ef7bf5ac-d06c-4342-b11d-e42104eb9343/7520713872864775836" name="jetbrains.mps.lang.plugin.standalone.structure.StandalonePluginDescriptor" />
-    <property id="f3061a53-9226-4cc5-a443-f952ceaf5816/1068580320020/1068580320021" name="value" />
-    <property id="f3061a53-9226-4cc5-a443-f952ceaf5816/1070475926800/1070475926801" name="value" />
-    <property id="ceab5195-25ea-4f22-9b92-103b95ca8c0c/1133920641626/1156235010670" name="alias" />
-    <property id="ceab5195-25ea-4f22-9b92-103b95ca8c0c/1169194658468/1169194664001" name="name" />
-    <property id="ceab5195-25ea-4f22-9b92-103b95ca8c0c/1133920641626/1193676396447" name="virtualPackage" />
-    <property id="fbc14279-5e2a-4c87-a5d1-5f7061e6c456/1104094430779068753/1104094430779068757" name="debuggerName" />
-    <property id="28f9e497-3b42-4291-aeba-0a1039153ab1/5023285075122009364/1573568368168371217" name="handleErrors" />
-    <property id="fbc14279-5e2a-4c87-a5d1-5f7061e6c456/2569394751387978473/2569394751387978475" name="kindName" />
-    <property id="fbc14279-5e2a-4c87-a5d1-5f7061e6c456/2569394751387978473/2569394751387978476" name="kindPresentation" />
-    <property id="28f9e497-3b42-4291-aeba-0a1039153ab1/5023285075122009364/4167053799973858143" name="vendorLogo" />
-    <property id="28f9e497-3b42-4291-aeba-0a1039153ab1/5023285075122009364/5023285075122009366" name="id" />
-    <property id="28f9e497-3b42-4291-aeba-0a1039153ab1/5023285075122009364/5023285075122009368" name="descripttion" />
-    <property id="28f9e497-3b42-4291-aeba-0a1039153ab1/5023285075122009364/5023285075122009369" name="version" />
-    <property id="28f9e497-3b42-4291-aeba-0a1039153ab1/5023285075122009364/5023285075122009371" name="vendor" />
-    <property id="28f9e497-3b42-4291-aeba-0a1039153ab1/5023285075122009364/5023285075122009372" name="vendorUrl" />
-    <property id="28f9e497-3b42-4291-aeba-0a1039153ab1/5023285075122009364/5023285075122009373" name="ideaVersion" />
-    <property id="28f9e497-3b42-4291-aeba-0a1039153ab1/5864553086652219116/5864553086652219119" name="pluginId" />
-    <property id="f3061a53-9226-4cc5-a443-f952ceaf5816/6329021646629104957/6329021646629104958" name="text" />
-    <refRole id="f3061a53-9226-4cc5-a443-f952ceaf5816/1204053956946/1068499141037" name="baseMethodDeclaration" />
-    <refRole id="f3061a53-9226-4cc5-a443-f952ceaf5816/1068498886296/1068581517664" name="variableDeclaration" />
-    <refRole id="f3061a53-9226-4cc5-a443-f952ceaf5816/1107535904670/1107535924139" name="classifier" />
-    <refRole id="f3061a53-9226-4cc5-a443-f952ceaf5816/1081236700937/1144433194310" name="classConcept" />
-    <refRole id="f3061a53-9226-4cc5-a443-f952ceaf5816/1197029447546/1197029500499" name="fieldDeclaration" />
-    <refRole id="fa8aeae9-4df9-4e13-bfb1-9b04c67ddb77/43370322128285902/43370322128310821" name="watchable" />
-    <refRole id="fbc14279-5e2a-4c87-a5d1-5f7061e6c456/5789575999242884574/5789575999242884575" name="conceptDeclaration" />
-    <childRole id="f3061a53-9226-4cc5-a443-f952ceaf5816/1068431474542/1068431790190" name="initializer" />
-    <childRole id="f3061a53-9226-4cc5-a443-f952ceaf5816/1215693861676/1068498886295" name="lValue" />
-    <childRole id="f3061a53-9226-4cc5-a443-f952ceaf5816/1215693861676/1068498886297" name="rValue" />
-    <childRole id="f3061a53-9226-4cc5-a443-f952ceaf5816/1204053956946/1068499141038" name="actualArgument" />
-    <childRole id="f3061a53-9226-4cc5-a443-f952ceaf5816/1068580123155/1068580123156" name="expression" />
-    <childRole id="f3061a53-9226-4cc5-a443-f952ceaf5816/1068580123159/1068580123160" name="condition" />
-    <childRole id="f3061a53-9226-4cc5-a443-f952ceaf5816/1068580123159/1068580123161" name="ifTrue" />
-    <childRole id="f3061a53-9226-4cc5-a443-f952ceaf5816/1068581242864/1068581242865" name="localVariableDeclaration" />
-    <childRole id="f3061a53-9226-4cc5-a443-f952ceaf5816/1068580123136/1068581517665" name="statement" />
-    <childRole id="f3061a53-9226-4cc5-a443-f952ceaf5816/1068581242878/1068581517676" name="expression" />
-    <childRole id="f3061a53-9226-4cc5-a443-f952ceaf5816/1070534760951/1070534760952" name="componentType" />
-    <childRole id="f3061a53-9226-4cc5-a443-f952ceaf5816/1070534934090/1070534934091" name="type" />
-    <childRole id="f3061a53-9226-4cc5-a443-f952ceaf5816/1070534934090/1070534934092" name="expression" />
-    <childRole id="f3061a53-9226-4cc5-a443-f952ceaf5816/1076505808687/1076505808688" name="condition" />
-    <childRole id="f3061a53-9226-4cc5-a443-f952ceaf5816/1079359253375/1079359253376" name="expression" />
-    <childRole id="f3061a53-9226-4cc5-a443-f952ceaf5816/1081516740877/1081516765348" name="expression" />
-    <childRole id="f3061a53-9226-4cc5-a443-f952ceaf5816/1081773326031/1081773367579" name="rightExpression" />
-    <childRole id="f3061a53-9226-4cc5-a443-f952ceaf5816/1081773326031/1081773367580" name="leftExpression" />
-    <childRole id="f3061a53-9226-4cc5-a443-f952ceaf5816/1068580123159/1082485599094" name="ifFalseStatement" />
-    <childRole id="f3061a53-9226-4cc5-a443-f952ceaf5816/1082485599095/1082485599096" name="statements" />
-    <childRole id="f3061a53-9226-4cc5-a443-f952ceaf5816/1107535904670/1109201940907" name="parameter" />
-    <childRole id="f3061a53-9226-4cc5-a443-f952ceaf5816/1137021947720/1137022507850" name="body" />
-    <childRole id="f3061a53-9226-4cc5-a443-f952ceaf5816/1144226303539/1144226360166" name="iterable" />
-    <childRole id="f3061a53-9226-4cc5-a443-f952ceaf5816/1144230876926/1144230900587" name="variable" />
-    <childRole id="f3061a53-9226-4cc5-a443-f952ceaf5816/1144231330558/1144231399730" name="condition" />
-    <childRole id="f3061a53-9226-4cc5-a443-f952ceaf5816/1144231330558/1144231408325" name="iteration" />
-    <childRole id="7866978e-a0f0-4cc7-81bc-4d213d9375e1/1145404486709/1145404616321" name="leftExpression" />
-    <childRole id="f3061a53-9226-4cc5-a443-f952ceaf5816/1145552977093/1145553007750" name="creator" />
-    <childRole id="f3061a53-9226-4cc5-a443-f952ceaf5816/1154032098014/1154032183016" name="body" />
-    <childRole id="f3061a53-9226-4cc5-a443-f952ceaf5816/1163668896201/1163668914799" name="condition" />
-    <childRole id="f3061a53-9226-4cc5-a443-f952ceaf5816/1163668896201/1163668922816" name="ifTrue" />
-    <childRole id="f3061a53-9226-4cc5-a443-f952ceaf5816/1163668896201/1163668934364" name="ifFalse" />
-    <childRole id="f3061a53-9226-4cc5-a443-f952ceaf5816/1173175405605/1173175577737" name="index" />
-    <childRole id="f3061a53-9226-4cc5-a443-f952ceaf5816/1173175405605/1173175590490" name="array" />
-    <childRole id="f3061a53-9226-4cc5-a443-f952ceaf5816/1197027756228/1197027771414" name="operand" />
-    <childRole id="f3061a53-9226-4cc5-a443-f952ceaf5816/1197027756228/1197027833540" name="operation" />
-    <childRole id="f3061a53-9226-4cc5-a443-f952ceaf5816/1239714755177/1239714902950" name="expression" />
-    <childRole id="fa8aeae9-4df9-4e13-bfb1-9b04c67ddb77/680105146889009728/43370322128194610" name="getPresentation" />
-    <childRole id="fa8aeae9-4df9-4e13-bfb1-9b04c67ddb77/680105146889009728/43370322128194611" name="getWatchables" />
-    <childRole id="fa8aeae9-4df9-4e13-bfb1-9b04c67ddb77/680105146889009728/43370322128256026" name="valueType" />
-    <childRole id="fa8aeae9-4df9-4e13-bfb1-9b04c67ddb77/43370322128285902/43370322128311163" name="value" />
-    <childRole id="fbc14279-5e2a-4c87-a5d1-5f7061e6c456/3157158168562217892/1270798772176052787" name="breakpointableConcepts" />
-    <childRole id="fbc14279-5e2a-4c87-a5d1-5f7061e6c456/2569394751387978473/2569394751387978492" name="nodeExpression" />
-    <childRole id="fbc14279-5e2a-4c87-a5d1-5f7061e6c456/2569394751387978473/2569394751387978493" name="projectExpression" />
-    <childRole id="fbc14279-5e2a-4c87-a5d1-5f7061e6c456/3157158168562219319/3157158168562219320" name="createBreakpoint" />
-    <childRole id="fa8aeae9-4df9-4e13-bfb1-9b04c67ddb77/5117350825036256317/5117350825036256318" name="watchable" />
-    <childRole id="f3061a53-9226-4cc5-a443-f952ceaf5816/4972933694980447171/5680397130376446158" name="type" />
-    <childRole id="fbc14279-5e2a-4c87-a5d1-5f7061e6c456/3157158168562219319/5789575999242884576" name="conceptsToCreateBreakpoint" />
-    <childRole id="28f9e497-3b42-4291-aeba-0a1039153ab1/5023285075122009364/5864553086652219115" name="dependency" />
-    <childRole id="f3061a53-9226-4cc5-a443-f952ceaf5816/6329021646629104954/6329021646629175155" name="commentPart" />
-  </debugInfo>
-  <languages>
-    <use id="f3061a53-9226-4cc5-a443-f952ceaf5816" version="-1" index="vg0i" />
-    <use id="fbc14279-5e2a-4c87-a5d1-5f7061e6c456" version="-1" index="igns" />
-    <use id="fa8aeae9-4df9-4e13-bfb1-9b04c67ddb77" version="-1" index="1uh5" />
-    <use id="80208897-4572-437d-b50e-8f050cba9566" version="-1" index="lvgp" />
-    <use id="28f9e497-3b42-4291-aeba-0a1039153ab1" version="-1" index="79nr" />
-    <use id="ef7bf5ac-d06c-4342-b11d-e42104eb9343" version="-1" index="50uk" />
-    <use id="7866978e-a0f0-4cc7-81bc-4d213d9375e1" version="-1" index="4ia1" />
-    <use id="ceab5195-25ea-4f22-9b92-103b95ca8c0c" version="0" implicit="true" index="asn4" />
-  </languages>
-  <imports>
-    <import index="k7g3" ref="f:java_stub#6354ebe7-c22a-4a0f-ac54-50b52ab9b065#java.util(JDK/java.util@java_stub)" />
-    <import index="upz5" ref="r:33366a6f-09e8-45e7-ae7f-cb8cf0c7ed05(jetbrains.mps.baseLanguage.tuples.runtime)" />
-    <import index="cu2c" ref="f:java_stub#6ed54515-acc8-4d1e-a16c-9fd6cfe951ea#jetbrains.mps.smodel(MPS.Core/jetbrains.mps.smodel@java_stub)" />
-    <import index="tpee" ref="r:00000000-0000-4000-0000-011c895902ca(jetbrains.mps.baseLanguage.structure)" />
-    <import index="e2lb" ref="f:java_stub#6354ebe7-c22a-4a0f-ac54-50b52ab9b065#java.lang(JDK/java.lang@java_stub)" />
-    <import index="unno" ref="r:61e3d524-8c49-4491-b5e3-f6d6e9364527(jetbrains.mps.util)" />
-    <import index="ec5l" ref="f:java_stub#8865b7a8-5271-43d3-884c-6fd1d9cfdd34#org.jetbrains.mps.openapi.model(MPS.OpenAPI/org.jetbrains.mps.openapi.model@java_stub)" />
-    <import index="urs3" ref="r:fc76aa36-3cff-41c7-b94b-eee0e8341932(jetbrains.mps.internal.collections.runtime)" />
-    <import index="t3eg" ref="8865b7a8-5271-43d3-884c-6fd1d9cfdd34/f:java_stub#8865b7a8-5271-43d3-884c-6fd1d9cfdd34#org.jetbrains.mps.openapi.language(MPS.OpenAPI/org.jetbrains.mps.openapi.language@java_stub)" />
-    <import index="tpck" ref="r:00000000-0000-4000-0000-011c89590288(jetbrains.mps.lang.core.structure)" implicit="true" />
-    <import index="tp4k" ref="r:00000000-0000-4000-0000-011c89590368(jetbrains.mps.lang.plugin.structure)" implicit="true" />
-    <import index="kisg" ref="r:c8cdf89f-8d25-442c-ae58-6e44844b68d7(jetbrains.mps.debugger.java.customViewers.structure)" implicit="true" />
-    <import index="wch2" ref="r:886e64b3-d82c-4444-8cd9-9ede48ec4a0f(jetbrains.mps.debugger.java.privateMembers.structure)" implicit="true" />
-    <import index="tp25" ref="r:00000000-0000-4000-0000-011c89590301(jetbrains.mps.lang.smodel.structure)" implicit="true" />
-    <import index="tgbt" ref="r:c70ee934-afb1-4c02-b6a9-1c4d1908a792(jetbrains.mps.lang.plugin.standalone.structure)" implicit="true" />
-    <import index="86gq" ref="r:f516737e-c915-4042-896e-de34190042b2(jetbrains.mps.debugger.api.lang.structure)" implicit="true" />
-  </imports>
-  <contents>
-    <node concept="79nr.5023285075122009364" id="5494815557703847191" info="ng">
-      <property role="79nr.5023285075122009364.5023285075122009366" value="jetbrains.mps.debugger.java.customViewers" />
-      <property role="79nr.5023285075122009364.1573568368168371217" value="true" />
-      <property role="79nr.5023285075122009364.5023285075122009368" value="Debugger support for baseLanguage extensions" />
-      <property role="79nr.5023285075122009364.5023285075122009372" value="http://www.jetbrains.com/mps/" />
-      <property role="79nr.5023285075122009364.5023285075122009371" value="JetBrains" />
-      <property role="asn4.1169194658468.1169194664001" value="BaseLanguage Debugger Support" />
-      <property role="79nr.5023285075122009364.4167053799973858143" value="/MPS_16.png" />
-      <property role="79nr.5023285075122009364.5023285075122009373" value="129.1" />
-      <property role="79nr.5023285075122009364.5023285075122009369" value="3.2" />
-      <node concept="79nr.5864553086652219116" id="6713139039265405449" role="79nr.5023285075122009364.5864553086652219115" info="ng">
-        <property role="79nr.5864553086652219116.5864553086652219119" value="jetbrains.mps.debugger.java" />
-      </node>
-=======
 <model modelUID="r:9d33947d-45a8-4aa4-b61a-9c874e4614d7(jetbrains.mps.debugger.java.customViewers.plugin.plugin)">
   <persistence version="8" />
   <language namespace="28f9e497-3b42-4291-aeba-0a1039153ab1(jetbrains.mps.lang.plugin)" />
@@ -232,7 +32,7 @@
     <property name="vendorLogo" nameId="tp4k.4167053799973858143" value="/MPS_16.png" />
     <property name="name" nameId="tpck.1169194664001" value="BaseLanguage Debugger Support" />
     <property name="ideaVersion" nameId="tp4k.5023285075122009373" value="135.1" />
-    <property name="version" nameId="tp4k.5023285075122009369" value="3.1.5" />
+    <property name="version" nameId="tp4k.5023285075122009369" value="3.1.4" />
     <node role="dependency" roleId="tp4k.5864553086652219115" type="tp4k.IdeaPluginDependency" typeId="tp4k.5864553086652219116" id="6713139039265405449" nodeInfo="ng">
       <property name="pluginId" nameId="tp4k.5864553086652219119" value="jetbrains.mps.debugger.java" />
     </node>
@@ -254,96 +54,522 @@
     </node>
     <node role="watchable" roleId="kisg.5117350825036256318" type="kisg.CustomWatchable" typeId="kisg.5117350825036234483" id="2929731761237869239" nodeInfo="ng">
       <property name="name" nameId="tpck.1169194664001" value="size" />
->>>>>>> 912d08b1
-    </node>
-    <node concept="1uh5.5117350825036256317" id="2929731761237869234" info="ng">
-      <property role="asn4.1169194658468.1169194664001" value="Collections" />
-      <property role="asn4.1133920641626.1193676396447" value="collections" />
-      <node concept="1uh5.5117350825036234483" id="2929731761237869235" role="1uh5.5117350825036256317.5117350825036256318" info="ng">
-        <property role="asn4.1169194658468.1169194664001" value="element" />
-      </node>
-      <node concept="1uh5.5117350825036234483" id="2929731761237869236" role="1uh5.5117350825036256317.5117350825036256318" info="ng">
-        <property role="asn4.1169194658468.1169194664001" value="entry" />
-      </node>
-      <node concept="1uh5.5117350825036234483" id="2929731761237869237" role="1uh5.5117350825036256317.5117350825036256318" info="ng">
-        <property role="asn4.1169194658468.1169194664001" value="key" />
-      </node>
-      <node concept="1uh5.5117350825036234483" id="2929731761237869238" role="1uh5.5117350825036256317.5117350825036256318" info="ng">
-        <property role="asn4.1169194658468.1169194664001" value="value" />
-      </node>
-      <node concept="1uh5.5117350825036234483" id="2929731761237869239" role="1uh5.5117350825036256317.5117350825036256318" info="ng">
-        <property role="asn4.1169194658468.1169194664001" value="size" />
-      </node>
-    </node>
-    <node concept="1uh5.680105146889009728" id="2929731761237869240" info="ng">
-      <property role="asn4.1169194658468.1169194664001" value="List" />
-      <property role="asn4.1133920641626.1193676396447" value="collections" />
-      <node concept="vg0i.1107535904670" id="2929731761237869241" role="1uh5.680105146889009728.43370322128256026" info="in">
-        <reference role="vg0i.1107535904670.1107535924139" target="k7g3.~List" resolveInfo="List" />
-      </node>
-      <node concept="1uh5.43370322128194518" id="2929731761237869242" role="1uh5.680105146889009728.43370322128194611" info="in">
-        <node concept="vg0i.1068580123136" id="2929731761237869243" role="vg0i.1137021947720.1137022507850" info="sn">
-          <node concept="vg0i.1068581242864" id="2929731761237869244" role="vg0i.1068580123136.1068581517665" info="nn">
-            <node concept="vg0i.1068581242863" id="2929731761237869245" role="vg0i.1068581242864.1068581242865" info="nr">
-              <property role="asn4.1169194658468.1169194664001" value="watchables" />
-              <node concept="vg0i.1145552977093" id="2929731761237869246" role="vg0i.1068431474542.1068431790190" info="nn">
-                <node concept="1uh5.1842653058274900914" id="2929731761237869247" role="vg0i.1145552977093.1145553007750" info="nn" />
-              </node>
-              <node concept="1uh5.1842653058274900915" id="2929731761237869248" role="vg0i.4972933694980447171.5680397130376446158" info="in" />
-            </node>
-          </node>
-          <node concept="vg0i.1068580123157" id="2929731761237869249" role="vg0i.1068580123136.1068581517665" info="nn" />
-          <node concept="vg0i.1068581242864" id="2929731761237869250" role="vg0i.1068580123136.1068581517665" info="nn">
-            <node concept="vg0i.1068581242863" id="2929731761237869251" role="vg0i.1068581242864.1068581242865" info="nr">
-              <property role="asn4.1169194658468.1169194664001" value="size" />
-              <node concept="vg0i.1070534370425" id="2929731761237869252" role="vg0i.4972933694980447171.5680397130376446158" info="in" />
-              <node concept="vg0i.1197027756228" id="2929731761237869253" role="vg0i.1068431474542.1068431790190" info="nn">
-                <node concept="1uh5.43370322128272301" id="2929731761237869254" role="vg0i.1197027756228.1197027771414" info="nn" />
-                <node concept="vg0i.1202948039474" id="2929731761237869255" role="vg0i.1197027756228.1197027833540" info="nn">
-                  <reference role="vg0i.1204053956946.1068499141037" target="k7g3.~List%dsize()%cint" resolveInfo="size" />
-                </node>
-              </node>
-            </node>
-          </node>
-          <node concept="vg0i.1068580123155" id="2929731761237869256" role="vg0i.1068580123136.1068581517665" info="nn">
-            <node concept="vg0i.1197027756228" id="2929731761237869257" role="vg0i.1068580123155.1068580123156" info="nn">
-              <node concept="vg0i.1068498886296" id="4265636116363069730" role="vg0i.1197027756228.1197027771414" info="nn">
-                <reference role="vg0i.1068498886296.1068581517664" target="2929731761237869245" resolveInfo="watchables" />
-              </node>
-              <node concept="vg0i.1202948039474" id="2929731761237869259" role="vg0i.1197027756228.1197027833540" info="nn">
-                <reference role="vg0i.1204053956946.1068499141037" target="k7g3.~List%dadd(java%dlang%dObject)%cboolean" resolveInfo="add" />
-                <node concept="vg0i.1145552977093" id="2929731761237869260" role="vg0i.1204053956946.1068499141038" info="nn">
-                  <node concept="1uh5.43370322128285902" id="2929731761237869261" role="vg0i.1145552977093.1145553007750" info="nn">
-                    <reference role="1uh5.43370322128285902.43370322128310821" target="2929731761237869239" resolveInfo="size" />
-                    <node concept="vg0i.1068498886296" id="4265636116363104803" role="1uh5.43370322128285902.43370322128311163" info="nn">
-                      <reference role="vg0i.1068498886296.1068581517664" target="2929731761237869251" resolveInfo="size" />
-                    </node>
-                  </node>
-                </node>
-              </node>
-            </node>
-          </node>
-          <node concept="vg0i.1068580123157" id="2929731761237869263" role="vg0i.1068580123136.1068581517665" info="nn" />
-          <node concept="vg0i.1144226303539" id="2929731761237869264" role="vg0i.1068580123136.1068581517665" info="nn">
-            <node concept="vg0i.1068581242863" id="2929731761237869265" role="vg0i.1144230876926.1144230900587" info="nr">
-              <property role="asn4.1169194658468.1169194664001" value="element" />
-              <node concept="vg0i.1107535904670" id="2929731761237869266" role="vg0i.4972933694980447171.5680397130376446158" info="in">
-                <reference role="vg0i.1107535904670.1107535924139" target="e2lb.~Object" resolveInfo="Object" />
-              </node>
-            </node>
-            <node concept="vg0i.1068580123136" id="2929731761237869267" role="vg0i.1154032098014.1154032183016" info="sn">
-              <node concept="vg0i.1068580123155" id="2929731761237869268" role="vg0i.1068580123136.1068581517665" info="nn">
-                <node concept="vg0i.1197027756228" id="2929731761237869269" role="vg0i.1068580123155.1068580123156" info="nn">
-                  <node concept="vg0i.1068498886296" id="4265636116363076021" role="vg0i.1197027756228.1197027771414" info="nn">
-                    <reference role="vg0i.1068498886296.1068581517664" target="2929731761237869245" resolveInfo="watchables" />
-                  </node>
-                  <node concept="vg0i.1202948039474" id="2929731761237869271" role="vg0i.1197027756228.1197027833540" info="nn">
-                    <reference role="vg0i.1204053956946.1068499141037" target="k7g3.~List%dadd(java%dlang%dObject)%cboolean" resolveInfo="add" />
-                    <node concept="vg0i.1145552977093" id="2929731761237869272" role="vg0i.1204053956946.1068499141038" info="nn">
-                      <node concept="1uh5.43370322128285902" id="2929731761237869273" role="vg0i.1145552977093.1145553007750" info="nn">
-                        <reference role="1uh5.43370322128285902.43370322128310821" target="2929731761237869235" resolveInfo="element" />
-                        <node concept="vg0i.1068498886296" id="4265636116363113788" role="1uh5.43370322128285902.43370322128311163" info="nn">
-                          <reference role="vg0i.1068498886296.1068581517664" target="2929731761237869265" resolveInfo="element" />
+    </node>
+  </root>
+  <root type="kisg.HighLevelCustomViewer" typeId="kisg.680105146889009728" id="2929731761237869240" nodeInfo="ng">
+    <property name="name" nameId="tpck.1169194664001" value="List" />
+    <property name="virtualPackage" nameId="tpck.1193676396447" value="collections" />
+    <node role="valueType" roleId="kisg.43370322128256026" type="tpee.ClassifierType" typeId="tpee.1107535904670" id="2929731761237869241" nodeInfo="in">
+      <link role="classifier" roleId="tpee.1107535924139" targetNodeId="k7g3.~List" resolveInfo="List" />
+    </node>
+    <node role="getWatchables" roleId="kisg.43370322128194611" type="kisg.GetHighLevelWatchablesBlock_ConceptFunction" typeId="kisg.43370322128194518" id="2929731761237869242" nodeInfo="nn">
+      <node role="body" roleId="tpee.1137022507850" type="tpee.StatementList" typeId="tpee.1068580123136" id="2929731761237869243" nodeInfo="sn">
+        <node role="statement" roleId="tpee.1068581517665" type="tpee.LocalVariableDeclarationStatement" typeId="tpee.1068581242864" id="2929731761237869244" nodeInfo="nn">
+          <node role="localVariableDeclaration" roleId="tpee.1068581242865" type="tpee.LocalVariableDeclaration" typeId="tpee.1068581242863" id="2929731761237869245" nodeInfo="nr">
+            <property name="name" nameId="tpck.1169194664001" value="watchables" />
+            <node role="initializer" roleId="tpee.1068431790190" type="tpee.GenericNewExpression" typeId="tpee.1145552977093" id="2929731761237869246" nodeInfo="nn">
+              <node role="creator" roleId="tpee.1145553007750" type="kisg.WatchablesListCreator" typeId="kisg.1842653058274900914" id="2929731761237869247" nodeInfo="nn" />
+            </node>
+            <node role="type" roleId="tpee.5680397130376446158" type="kisg.WatchableListType" typeId="kisg.1842653058274900915" id="2929731761237869248" nodeInfo="in" />
+          </node>
+        </node>
+        <node role="statement" roleId="tpee.1068581517665" type="tpee.Statement" typeId="tpee.1068580123157" id="2929731761237869249" nodeInfo="nn" />
+        <node role="statement" roleId="tpee.1068581517665" type="tpee.LocalVariableDeclarationStatement" typeId="tpee.1068581242864" id="2929731761237869250" nodeInfo="nn">
+          <node role="localVariableDeclaration" roleId="tpee.1068581242865" type="tpee.LocalVariableDeclaration" typeId="tpee.1068581242863" id="2929731761237869251" nodeInfo="nr">
+            <property name="name" nameId="tpck.1169194664001" value="size" />
+            <node role="type" roleId="tpee.5680397130376446158" type="tpee.IntegerType" typeId="tpee.1070534370425" id="2929731761237869252" nodeInfo="in" />
+            <node role="initializer" roleId="tpee.1068431790190" type="tpee.DotExpression" typeId="tpee.1197027756228" id="2929731761237869253" nodeInfo="nn">
+              <node role="operand" roleId="tpee.1197027771414" type="kisg.HighLevelValue_ConceptFunctionParameter" typeId="kisg.43370322128272301" id="2929731761237869254" nodeInfo="nn" />
+              <node role="operation" roleId="tpee.1197027833540" type="tpee.InstanceMethodCallOperation" typeId="tpee.1202948039474" id="2929731761237869255" nodeInfo="nn">
+                <link role="baseMethodDeclaration" roleId="tpee.1068499141037" targetNodeId="k7g3.~List%dsize()%cint" resolveInfo="size" />
+              </node>
+            </node>
+          </node>
+        </node>
+        <node role="statement" roleId="tpee.1068581517665" type="tpee.ExpressionStatement" typeId="tpee.1068580123155" id="2929731761237869256" nodeInfo="nn">
+          <node role="expression" roleId="tpee.1068580123156" type="tpee.DotExpression" typeId="tpee.1197027756228" id="2929731761237869257" nodeInfo="nn">
+            <node role="operand" roleId="tpee.1197027771414" type="tpee.VariableReference" typeId="tpee.1068498886296" id="4265636116363069730" nodeInfo="nn">
+              <link role="variableDeclaration" roleId="tpee.1068581517664" targetNodeId="2929731761237869245" resolveInfo="watchables" />
+            </node>
+            <node role="operation" roleId="tpee.1197027833540" type="tpee.InstanceMethodCallOperation" typeId="tpee.1202948039474" id="2929731761237869259" nodeInfo="nn">
+              <link role="baseMethodDeclaration" roleId="tpee.1068499141037" targetNodeId="k7g3.~List%dadd(java%dlang%dObject)%cboolean" resolveInfo="add" />
+              <node role="actualArgument" roleId="tpee.1068499141038" type="tpee.GenericNewExpression" typeId="tpee.1145552977093" id="2929731761237869260" nodeInfo="nn">
+                <node role="creator" roleId="tpee.1145553007750" type="kisg.HighLevelWatchableCreator" typeId="kisg.43370322128285902" id="2929731761237869261" nodeInfo="nn">
+                  <link role="watchable" roleId="kisg.43370322128310821" targetNodeId="2929731761237869239" resolveInfo="size" />
+                  <node role="value" roleId="kisg.43370322128311163" type="tpee.VariableReference" typeId="tpee.1068498886296" id="4265636116363104803" nodeInfo="nn">
+                    <link role="variableDeclaration" roleId="tpee.1068581517664" targetNodeId="2929731761237869251" resolveInfo="size" />
+                  </node>
+                </node>
+              </node>
+            </node>
+          </node>
+        </node>
+        <node role="statement" roleId="tpee.1068581517665" type="tpee.Statement" typeId="tpee.1068580123157" id="2929731761237869263" nodeInfo="nn" />
+        <node role="statement" roleId="tpee.1068581517665" type="tpee.ForeachStatement" typeId="tpee.1144226303539" id="2929731761237869264" nodeInfo="nn">
+          <node role="variable" roleId="tpee.1144230900587" type="tpee.LocalVariableDeclaration" typeId="tpee.1068581242863" id="2929731761237869265" nodeInfo="nr">
+            <property name="name" nameId="tpck.1169194664001" value="element" />
+            <node role="type" roleId="tpee.5680397130376446158" type="tpee.ClassifierType" typeId="tpee.1107535904670" id="2929731761237869266" nodeInfo="in">
+              <link role="classifier" roleId="tpee.1107535924139" targetNodeId="e2lb.~Object" resolveInfo="Object" />
+            </node>
+          </node>
+          <node role="body" roleId="tpee.1154032183016" type="tpee.StatementList" typeId="tpee.1068580123136" id="2929731761237869267" nodeInfo="sn">
+            <node role="statement" roleId="tpee.1068581517665" type="tpee.ExpressionStatement" typeId="tpee.1068580123155" id="2929731761237869268" nodeInfo="nn">
+              <node role="expression" roleId="tpee.1068580123156" type="tpee.DotExpression" typeId="tpee.1197027756228" id="2929731761237869269" nodeInfo="nn">
+                <node role="operand" roleId="tpee.1197027771414" type="tpee.VariableReference" typeId="tpee.1068498886296" id="4265636116363076021" nodeInfo="nn">
+                  <link role="variableDeclaration" roleId="tpee.1068581517664" targetNodeId="2929731761237869245" resolveInfo="watchables" />
+                </node>
+                <node role="operation" roleId="tpee.1197027833540" type="tpee.InstanceMethodCallOperation" typeId="tpee.1202948039474" id="2929731761237869271" nodeInfo="nn">
+                  <link role="baseMethodDeclaration" roleId="tpee.1068499141037" targetNodeId="k7g3.~List%dadd(java%dlang%dObject)%cboolean" resolveInfo="add" />
+                  <node role="actualArgument" roleId="tpee.1068499141038" type="tpee.GenericNewExpression" typeId="tpee.1145552977093" id="2929731761237869272" nodeInfo="nn">
+                    <node role="creator" roleId="tpee.1145553007750" type="kisg.HighLevelWatchableCreator" typeId="kisg.43370322128285902" id="2929731761237869273" nodeInfo="nn">
+                      <link role="watchable" roleId="kisg.43370322128310821" targetNodeId="2929731761237869235" resolveInfo="element" />
+                      <node role="value" roleId="kisg.43370322128311163" type="tpee.VariableReference" typeId="tpee.1068498886296" id="4265636116363113788" nodeInfo="nn">
+                        <link role="variableDeclaration" roleId="tpee.1068581517664" targetNodeId="2929731761237869265" resolveInfo="element" />
+                      </node>
+                    </node>
+                  </node>
+                </node>
+              </node>
+            </node>
+          </node>
+          <node role="iterable" roleId="tpee.1144226360166" type="kisg.HighLevelValue_ConceptFunctionParameter" typeId="kisg.43370322128272301" id="2929731761237869275" nodeInfo="nn" />
+        </node>
+        <node role="statement" roleId="tpee.1068581517665" type="tpee.Statement" typeId="tpee.1068580123157" id="2929731761237869276" nodeInfo="nn" />
+        <node role="statement" roleId="tpee.1068581517665" type="tpee.ReturnStatement" typeId="tpee.1068581242878" id="2929731761237869277" nodeInfo="nn">
+          <node role="expression" roleId="tpee.1068581517676" type="tpee.VariableReference" typeId="tpee.1068498886296" id="4265636116363085230" nodeInfo="nn">
+            <link role="variableDeclaration" roleId="tpee.1068581517664" targetNodeId="2929731761237869245" resolveInfo="watchables" />
+          </node>
+        </node>
+      </node>
+    </node>
+  </root>
+  <root type="kisg.HighLevelCustomViewer" typeId="kisg.680105146889009728" id="2929731761237869279" nodeInfo="ng">
+    <property name="name" nameId="tpck.1169194664001" value="MapEntry" />
+    <property name="virtualPackage" nameId="tpck.1193676396447" value="collections" />
+    <node role="valueType" roleId="kisg.43370322128256026" type="tpee.ClassifierType" typeId="tpee.1107535904670" id="2929731761237869280" nodeInfo="in">
+      <link role="classifier" roleId="tpee.1107535924139" targetNodeId="k7g3.~Map$Entry" resolveInfo="Map.Entry" />
+    </node>
+    <node role="getWatchables" roleId="kisg.43370322128194611" type="kisg.GetHighLevelWatchablesBlock_ConceptFunction" typeId="kisg.43370322128194518" id="2929731761237869281" nodeInfo="nn">
+      <node role="body" roleId="tpee.1137022507850" type="tpee.StatementList" typeId="tpee.1068580123136" id="2929731761237869282" nodeInfo="sn">
+        <node role="statement" roleId="tpee.1068581517665" type="tpee.LocalVariableDeclarationStatement" typeId="tpee.1068581242864" id="2929731761237869283" nodeInfo="nn">
+          <node role="localVariableDeclaration" roleId="tpee.1068581242865" type="tpee.LocalVariableDeclaration" typeId="tpee.1068581242863" id="2929731761237869284" nodeInfo="nr">
+            <property name="name" nameId="tpck.1169194664001" value="result" />
+            <node role="type" roleId="tpee.5680397130376446158" type="kisg.WatchableListType" typeId="kisg.1842653058274900915" id="2929731761237869285" nodeInfo="in" />
+            <node role="initializer" roleId="tpee.1068431790190" type="tpee.GenericNewExpression" typeId="tpee.1145552977093" id="2929731761237869286" nodeInfo="nn">
+              <node role="creator" roleId="tpee.1145553007750" type="kisg.WatchablesListCreator" typeId="kisg.1842653058274900914" id="2929731761237869287" nodeInfo="nn" />
+            </node>
+          </node>
+        </node>
+        <node role="statement" roleId="tpee.1068581517665" type="tpee.LocalVariableDeclarationStatement" typeId="tpee.1068581242864" id="2929731761237869288" nodeInfo="nn">
+          <node role="localVariableDeclaration" roleId="tpee.1068581242865" type="tpee.LocalVariableDeclaration" typeId="tpee.1068581242863" id="2929731761237869289" nodeInfo="nr">
+            <property name="name" nameId="tpck.1169194664001" value="key" />
+            <node role="type" roleId="tpee.5680397130376446158" type="tpee.ClassifierType" typeId="tpee.1107535904670" id="2929731761237869290" nodeInfo="in">
+              <link role="classifier" roleId="tpee.1107535924139" targetNodeId="e2lb.~Object" resolveInfo="Object" />
+            </node>
+            <node role="initializer" roleId="tpee.1068431790190" type="tpee.DotExpression" typeId="tpee.1197027756228" id="2929731761237869291" nodeInfo="nn">
+              <node role="operand" roleId="tpee.1197027771414" type="kisg.HighLevelValue_ConceptFunctionParameter" typeId="kisg.43370322128272301" id="2929731761237869292" nodeInfo="nn" />
+              <node role="operation" roleId="tpee.1197027833540" type="tpee.InstanceMethodCallOperation" typeId="tpee.1202948039474" id="2929731761237869293" nodeInfo="nn">
+                <link role="baseMethodDeclaration" roleId="tpee.1068499141037" targetNodeId="k7g3.~Map$Entry%dgetKey()%cjava%dlang%dObject" resolveInfo="getKey" />
+              </node>
+            </node>
+          </node>
+        </node>
+        <node role="statement" roleId="tpee.1068581517665" type="tpee.LocalVariableDeclarationStatement" typeId="tpee.1068581242864" id="2929731761237869294" nodeInfo="nn">
+          <node role="localVariableDeclaration" roleId="tpee.1068581242865" type="tpee.LocalVariableDeclaration" typeId="tpee.1068581242863" id="2929731761237869295" nodeInfo="nr">
+            <property name="name" nameId="tpck.1169194664001" value="entryValue" />
+            <node role="type" roleId="tpee.5680397130376446158" type="tpee.ClassifierType" typeId="tpee.1107535904670" id="2929731761237869296" nodeInfo="in">
+              <link role="classifier" roleId="tpee.1107535924139" targetNodeId="e2lb.~Object" resolveInfo="Object" />
+            </node>
+            <node role="initializer" roleId="tpee.1068431790190" type="tpee.DotExpression" typeId="tpee.1197027756228" id="2929731761237869297" nodeInfo="nn">
+              <node role="operand" roleId="tpee.1197027771414" type="kisg.HighLevelValue_ConceptFunctionParameter" typeId="kisg.43370322128272301" id="2929731761237869298" nodeInfo="nn" />
+              <node role="operation" roleId="tpee.1197027833540" type="tpee.InstanceMethodCallOperation" typeId="tpee.1202948039474" id="2929731761237869299" nodeInfo="nn">
+                <link role="baseMethodDeclaration" roleId="tpee.1068499141037" targetNodeId="k7g3.~Map$Entry%dgetValue()%cjava%dlang%dObject" resolveInfo="getValue" />
+              </node>
+            </node>
+          </node>
+        </node>
+        <node role="statement" roleId="tpee.1068581517665" type="tpee.ExpressionStatement" typeId="tpee.1068580123155" id="2929731761237869300" nodeInfo="nn">
+          <node role="expression" roleId="tpee.1068580123156" type="tpee.DotExpression" typeId="tpee.1197027756228" id="2929731761237869301" nodeInfo="nn">
+            <node role="operand" roleId="tpee.1197027771414" type="tpee.VariableReference" typeId="tpee.1068498886296" id="4265636116363074590" nodeInfo="nn">
+              <link role="variableDeclaration" roleId="tpee.1068581517664" targetNodeId="2929731761237869284" resolveInfo="result" />
+            </node>
+            <node role="operation" roleId="tpee.1197027833540" type="tpee.InstanceMethodCallOperation" typeId="tpee.1202948039474" id="2929731761237869303" nodeInfo="nn">
+              <link role="baseMethodDeclaration" roleId="tpee.1068499141037" targetNodeId="k7g3.~List%dadd(java%dlang%dObject)%cboolean" resolveInfo="add" />
+              <node role="actualArgument" roleId="tpee.1068499141038" type="tpee.GenericNewExpression" typeId="tpee.1145552977093" id="2929731761237869304" nodeInfo="nn">
+                <node role="creator" roleId="tpee.1145553007750" type="kisg.HighLevelWatchableCreator" typeId="kisg.43370322128285902" id="2929731761237869305" nodeInfo="nn">
+                  <link role="watchable" roleId="kisg.43370322128310821" targetNodeId="2929731761237869237" resolveInfo="key" />
+                  <node role="value" roleId="kisg.43370322128311163" type="tpee.VariableReference" typeId="tpee.1068498886296" id="4265636116363066389" nodeInfo="nn">
+                    <link role="variableDeclaration" roleId="tpee.1068581517664" targetNodeId="2929731761237869289" resolveInfo="key" />
+                  </node>
+                </node>
+              </node>
+            </node>
+          </node>
+        </node>
+        <node role="statement" roleId="tpee.1068581517665" type="tpee.ExpressionStatement" typeId="tpee.1068580123155" id="2929731761237869307" nodeInfo="nn">
+          <node role="expression" roleId="tpee.1068580123156" type="tpee.DotExpression" typeId="tpee.1197027756228" id="2929731761237869308" nodeInfo="nn">
+            <node role="operand" roleId="tpee.1197027771414" type="tpee.VariableReference" typeId="tpee.1068498886296" id="4265636116363108876" nodeInfo="nn">
+              <link role="variableDeclaration" roleId="tpee.1068581517664" targetNodeId="2929731761237869284" resolveInfo="result" />
+            </node>
+            <node role="operation" roleId="tpee.1197027833540" type="tpee.InstanceMethodCallOperation" typeId="tpee.1202948039474" id="2929731761237869310" nodeInfo="nn">
+              <link role="baseMethodDeclaration" roleId="tpee.1068499141037" targetNodeId="k7g3.~List%dadd(java%dlang%dObject)%cboolean" resolveInfo="add" />
+              <node role="actualArgument" roleId="tpee.1068499141038" type="tpee.GenericNewExpression" typeId="tpee.1145552977093" id="2929731761237869311" nodeInfo="nn">
+                <node role="creator" roleId="tpee.1145553007750" type="kisg.HighLevelWatchableCreator" typeId="kisg.43370322128285902" id="2929731761237869312" nodeInfo="nn">
+                  <link role="watchable" roleId="kisg.43370322128310821" targetNodeId="2929731761237869238" resolveInfo="value" />
+                  <node role="value" roleId="kisg.43370322128311163" type="tpee.VariableReference" typeId="tpee.1068498886296" id="4265636116363108995" nodeInfo="nn">
+                    <link role="variableDeclaration" roleId="tpee.1068581517664" targetNodeId="2929731761237869295" resolveInfo="entryValue" />
+                  </node>
+                </node>
+              </node>
+            </node>
+          </node>
+        </node>
+        <node role="statement" roleId="tpee.1068581517665" type="tpee.ReturnStatement" typeId="tpee.1068581242878" id="2929731761237869314" nodeInfo="nn">
+          <node role="expression" roleId="tpee.1068581517676" type="tpee.VariableReference" typeId="tpee.1068498886296" id="4265636116363111545" nodeInfo="nn">
+            <link role="variableDeclaration" roleId="tpee.1068581517664" targetNodeId="2929731761237869284" resolveInfo="result" />
+          </node>
+        </node>
+      </node>
+    </node>
+    <node role="getPresentation" roleId="kisg.43370322128194610" type="kisg.GetHighLevelValuePresentation_ConceptFunction" typeId="kisg.43370322128194514" id="2929731761237869316" nodeInfo="nn">
+      <node role="body" roleId="tpee.1137022507850" type="tpee.StatementList" typeId="tpee.1068580123136" id="2929731761237869317" nodeInfo="sn">
+        <node role="statement" roleId="tpee.1068581517665" type="tpee.LocalVariableDeclarationStatement" typeId="tpee.1068581242864" id="2929731761237869318" nodeInfo="nn">
+          <node role="localVariableDeclaration" roleId="tpee.1068581242865" type="tpee.LocalVariableDeclaration" typeId="tpee.1068581242863" id="2929731761237869319" nodeInfo="nr">
+            <property name="name" nameId="tpck.1169194664001" value="key" />
+            <node role="type" roleId="tpee.5680397130376446158" type="tpee.ClassifierType" typeId="tpee.1107535904670" id="2929731761237869320" nodeInfo="in">
+              <link role="classifier" roleId="tpee.1107535924139" targetNodeId="e2lb.~Object" resolveInfo="Object" />
+            </node>
+            <node role="initializer" roleId="tpee.1068431790190" type="tpee.DotExpression" typeId="tpee.1197027756228" id="2929731761237869321" nodeInfo="nn">
+              <node role="operand" roleId="tpee.1197027771414" type="kisg.HighLevelValue_ConceptFunctionParameter" typeId="kisg.43370322128272301" id="2929731761237869322" nodeInfo="nn" />
+              <node role="operation" roleId="tpee.1197027833540" type="tpee.InstanceMethodCallOperation" typeId="tpee.1202948039474" id="2929731761237869323" nodeInfo="nn">
+                <link role="baseMethodDeclaration" roleId="tpee.1068499141037" targetNodeId="k7g3.~Map$Entry%dgetKey()%cjava%dlang%dObject" resolveInfo="getKey" />
+              </node>
+            </node>
+          </node>
+        </node>
+        <node role="statement" roleId="tpee.1068581517665" type="tpee.LocalVariableDeclarationStatement" typeId="tpee.1068581242864" id="2929731761237869324" nodeInfo="nn">
+          <node role="localVariableDeclaration" roleId="tpee.1068581242865" type="tpee.LocalVariableDeclaration" typeId="tpee.1068581242863" id="2929731761237869325" nodeInfo="nr">
+            <property name="name" nameId="tpck.1169194664001" value="entryValue" />
+            <node role="type" roleId="tpee.5680397130376446158" type="tpee.ClassifierType" typeId="tpee.1107535904670" id="2929731761237869326" nodeInfo="in">
+              <link role="classifier" roleId="tpee.1107535924139" targetNodeId="e2lb.~Object" resolveInfo="Object" />
+            </node>
+            <node role="initializer" roleId="tpee.1068431790190" type="tpee.DotExpression" typeId="tpee.1197027756228" id="2929731761237869327" nodeInfo="nn">
+              <node role="operand" roleId="tpee.1197027771414" type="kisg.HighLevelValue_ConceptFunctionParameter" typeId="kisg.43370322128272301" id="2929731761237869328" nodeInfo="nn" />
+              <node role="operation" roleId="tpee.1197027833540" type="tpee.InstanceMethodCallOperation" typeId="tpee.1202948039474" id="2929731761237869329" nodeInfo="nn">
+                <link role="baseMethodDeclaration" roleId="tpee.1068499141037" targetNodeId="k7g3.~Map$Entry%dgetValue()%cjava%dlang%dObject" resolveInfo="getValue" />
+              </node>
+            </node>
+          </node>
+        </node>
+        <node role="statement" roleId="tpee.1068581517665" type="tpee.ReturnStatement" typeId="tpee.1068581242878" id="2929731761237869330" nodeInfo="nn">
+          <node role="expression" roleId="tpee.1068581517676" type="tpee.PlusExpression" typeId="tpee.1068581242875" id="2929731761237869331" nodeInfo="nn">
+            <node role="rightExpression" roleId="tpee.1081773367579" type="tpee.ParenthesizedExpression" typeId="tpee.1079359253375" id="2929731761237869332" nodeInfo="nn">
+              <node role="expression" roleId="tpee.1079359253376" type="tpee.TernaryOperatorExpression" typeId="tpee.1163668896201" id="2929731761237869333" nodeInfo="nn">
+                <node role="ifTrue" roleId="tpee.1163668922816" type="tpee.StringLiteral" typeId="tpee.1070475926800" id="2929731761237869334" nodeInfo="nn">
+                  <property name="value" nameId="tpee.1070475926801" value="null" />
+                </node>
+                <node role="ifFalse" roleId="tpee.1163668934364" type="tpee.DotExpression" typeId="tpee.1197027756228" id="2929731761237869335" nodeInfo="nn">
+                  <node role="operand" roleId="tpee.1197027771414" type="tpee.VariableReference" typeId="tpee.1068498886296" id="4265636116363083040" nodeInfo="nn">
+                    <link role="variableDeclaration" roleId="tpee.1068581517664" targetNodeId="2929731761237869325" resolveInfo="entryValue" />
+                  </node>
+                  <node role="operation" roleId="tpee.1197027833540" type="tpee.InstanceMethodCallOperation" typeId="tpee.1202948039474" id="2929731761237869337" nodeInfo="nn">
+                    <link role="baseMethodDeclaration" roleId="tpee.1068499141037" targetNodeId="e2lb.~Object%dtoString()%cjava%dlang%dString" resolveInfo="toString" />
+                  </node>
+                </node>
+                <node role="condition" roleId="tpee.1163668914799" type="tpee.EqualsExpression" typeId="tpee.1068580123152" id="2929731761237869338" nodeInfo="nn">
+                  <node role="rightExpression" roleId="tpee.1081773367579" type="tpee.NullLiteral" typeId="tpee.1070534058343" id="2929731761237869339" nodeInfo="nn" />
+                  <node role="leftExpression" roleId="tpee.1081773367580" type="tpee.VariableReference" typeId="tpee.1068498886296" id="4265636116363108379" nodeInfo="nn">
+                    <link role="variableDeclaration" roleId="tpee.1068581517664" targetNodeId="2929731761237869325" resolveInfo="entryValue" />
+                  </node>
+                </node>
+              </node>
+            </node>
+            <node role="leftExpression" roleId="tpee.1081773367580" type="tpee.PlusExpression" typeId="tpee.1068581242875" id="2929731761237869341" nodeInfo="nn">
+              <node role="leftExpression" roleId="tpee.1081773367580" type="tpee.PlusExpression" typeId="tpee.1068581242875" id="2929731761237869342" nodeInfo="nn">
+                <node role="leftExpression" roleId="tpee.1081773367580" type="tpee.StringLiteral" typeId="tpee.1070475926800" id="2929731761237869343" nodeInfo="nn">
+                  <property name="value" nameId="tpee.1070475926801" value="[" />
+                </node>
+                <node role="rightExpression" roleId="tpee.1081773367579" type="tpee.ParenthesizedExpression" typeId="tpee.1079359253375" id="2929731761237869344" nodeInfo="nn">
+                  <node role="expression" roleId="tpee.1079359253376" type="tpee.TernaryOperatorExpression" typeId="tpee.1163668896201" id="2929731761237869345" nodeInfo="nn">
+                    <node role="ifTrue" roleId="tpee.1163668922816" type="tpee.StringLiteral" typeId="tpee.1070475926800" id="2929731761237869346" nodeInfo="nn">
+                      <property name="value" nameId="tpee.1070475926801" value="null" />
+                    </node>
+                    <node role="ifFalse" roleId="tpee.1163668934364" type="tpee.DotExpression" typeId="tpee.1197027756228" id="2929731761237869347" nodeInfo="nn">
+                      <node role="operand" roleId="tpee.1197027771414" type="tpee.VariableReference" typeId="tpee.1068498886296" id="4265636116363076774" nodeInfo="nn">
+                        <link role="variableDeclaration" roleId="tpee.1068581517664" targetNodeId="2929731761237869319" resolveInfo="key" />
+                      </node>
+                      <node role="operation" roleId="tpee.1197027833540" type="tpee.InstanceMethodCallOperation" typeId="tpee.1202948039474" id="2929731761237869349" nodeInfo="nn">
+                        <link role="baseMethodDeclaration" roleId="tpee.1068499141037" targetNodeId="e2lb.~Object%dtoString()%cjava%dlang%dString" resolveInfo="toString" />
+                      </node>
+                    </node>
+                    <node role="condition" roleId="tpee.1163668914799" type="tpee.EqualsExpression" typeId="tpee.1068580123152" id="2929731761237869350" nodeInfo="nn">
+                      <node role="rightExpression" roleId="tpee.1081773367579" type="tpee.NullLiteral" typeId="tpee.1070534058343" id="2929731761237869351" nodeInfo="nn" />
+                      <node role="leftExpression" roleId="tpee.1081773367580" type="tpee.VariableReference" typeId="tpee.1068498886296" id="4265636116363104012" nodeInfo="nn">
+                        <link role="variableDeclaration" roleId="tpee.1068581517664" targetNodeId="2929731761237869319" resolveInfo="key" />
+                      </node>
+                    </node>
+                  </node>
+                </node>
+              </node>
+              <node role="rightExpression" roleId="tpee.1081773367579" type="tpee.StringLiteral" typeId="tpee.1070475926800" id="2929731761237869353" nodeInfo="nn">
+                <property name="value" nameId="tpee.1070475926801" value="] = " />
+              </node>
+            </node>
+          </node>
+        </node>
+      </node>
+    </node>
+  </root>
+  <root type="kisg.HighLevelCustomViewer" typeId="kisg.680105146889009728" id="2929731761237869354" nodeInfo="ng">
+    <property name="name" nameId="tpck.1169194664001" value="Map" />
+    <property name="virtualPackage" nameId="tpck.1193676396447" value="collections" />
+    <node role="valueType" roleId="kisg.43370322128256026" type="tpee.ClassifierType" typeId="tpee.1107535904670" id="2929731761237869355" nodeInfo="in">
+      <link role="classifier" roleId="tpee.1107535924139" targetNodeId="k7g3.~Map" resolveInfo="Map" />
+    </node>
+    <node role="getWatchables" roleId="kisg.43370322128194611" type="kisg.GetHighLevelWatchablesBlock_ConceptFunction" typeId="kisg.43370322128194518" id="2929731761237869356" nodeInfo="nn">
+      <node role="body" roleId="tpee.1137022507850" type="tpee.StatementList" typeId="tpee.1068580123136" id="2929731761237869357" nodeInfo="sn">
+        <node role="statement" roleId="tpee.1068581517665" type="tpee.LocalVariableDeclarationStatement" typeId="tpee.1068581242864" id="2929731761237869358" nodeInfo="nn">
+          <node role="localVariableDeclaration" roleId="tpee.1068581242865" type="tpee.LocalVariableDeclaration" typeId="tpee.1068581242863" id="2929731761237869359" nodeInfo="nr">
+            <property name="name" nameId="tpck.1169194664001" value="result" />
+            <node role="type" roleId="tpee.5680397130376446158" type="kisg.WatchableListType" typeId="kisg.1842653058274900915" id="2929731761237869360" nodeInfo="in" />
+            <node role="initializer" roleId="tpee.1068431790190" type="tpee.GenericNewExpression" typeId="tpee.1145552977093" id="2929731761237869361" nodeInfo="nn">
+              <node role="creator" roleId="tpee.1145553007750" type="kisg.WatchablesListCreator" typeId="kisg.1842653058274900914" id="2929731761237869362" nodeInfo="nn" />
+            </node>
+          </node>
+        </node>
+        <node role="statement" roleId="tpee.1068581517665" type="tpee.Statement" typeId="tpee.1068580123157" id="2929731761237869363" nodeInfo="nn" />
+        <node role="statement" roleId="tpee.1068581517665" type="tpee.LocalVariableDeclarationStatement" typeId="tpee.1068581242864" id="2929731761237869364" nodeInfo="nn">
+          <node role="localVariableDeclaration" roleId="tpee.1068581242865" type="tpee.LocalVariableDeclaration" typeId="tpee.1068581242863" id="2929731761237869365" nodeInfo="nr">
+            <property name="name" nameId="tpck.1169194664001" value="size" />
+            <node role="type" roleId="tpee.5680397130376446158" type="tpee.IntegerType" typeId="tpee.1070534370425" id="2929731761237869366" nodeInfo="in" />
+            <node role="initializer" roleId="tpee.1068431790190" type="tpee.DotExpression" typeId="tpee.1197027756228" id="2929731761237869367" nodeInfo="nn">
+              <node role="operand" roleId="tpee.1197027771414" type="kisg.HighLevelValue_ConceptFunctionParameter" typeId="kisg.43370322128272301" id="2929731761237869368" nodeInfo="nn" />
+              <node role="operation" roleId="tpee.1197027833540" type="tpee.InstanceMethodCallOperation" typeId="tpee.1202948039474" id="2929731761237869369" nodeInfo="nn">
+                <link role="baseMethodDeclaration" roleId="tpee.1068499141037" targetNodeId="k7g3.~Map%dsize()%cint" resolveInfo="size" />
+              </node>
+            </node>
+          </node>
+        </node>
+        <node role="statement" roleId="tpee.1068581517665" type="tpee.ExpressionStatement" typeId="tpee.1068580123155" id="2929731761237869370" nodeInfo="nn">
+          <node role="expression" roleId="tpee.1068580123156" type="tpee.DotExpression" typeId="tpee.1197027756228" id="2929731761237869371" nodeInfo="nn">
+            <node role="operand" roleId="tpee.1197027771414" type="tpee.VariableReference" typeId="tpee.1068498886296" id="4265636116363077846" nodeInfo="nn">
+              <link role="variableDeclaration" roleId="tpee.1068581517664" targetNodeId="2929731761237869359" resolveInfo="result" />
+            </node>
+            <node role="operation" roleId="tpee.1197027833540" type="tpee.InstanceMethodCallOperation" typeId="tpee.1202948039474" id="2929731761237869373" nodeInfo="nn">
+              <link role="baseMethodDeclaration" roleId="tpee.1068499141037" targetNodeId="k7g3.~List%dadd(java%dlang%dObject)%cboolean" resolveInfo="add" />
+              <node role="actualArgument" roleId="tpee.1068499141038" type="tpee.GenericNewExpression" typeId="tpee.1145552977093" id="2929731761237869374" nodeInfo="nn">
+                <node role="creator" roleId="tpee.1145553007750" type="kisg.HighLevelWatchableCreator" typeId="kisg.43370322128285902" id="2929731761237869375" nodeInfo="nn">
+                  <link role="watchable" roleId="kisg.43370322128310821" targetNodeId="2929731761237869239" resolveInfo="size" />
+                  <node role="value" roleId="kisg.43370322128311163" type="tpee.VariableReference" typeId="tpee.1068498886296" id="4265636116363073822" nodeInfo="nn">
+                    <link role="variableDeclaration" roleId="tpee.1068581517664" targetNodeId="2929731761237869365" resolveInfo="size" />
+                  </node>
+                </node>
+              </node>
+            </node>
+          </node>
+        </node>
+        <node role="statement" roleId="tpee.1068581517665" type="tpee.Statement" typeId="tpee.1068580123157" id="2929731761237869377" nodeInfo="nn" />
+        <node role="statement" roleId="tpee.1068581517665" type="tpee.LocalVariableDeclarationStatement" typeId="tpee.1068581242864" id="2929731761237869378" nodeInfo="nn">
+          <node role="localVariableDeclaration" roleId="tpee.1068581242865" type="tpee.LocalVariableDeclaration" typeId="tpee.1068581242863" id="2929731761237869379" nodeInfo="nr">
+            <property name="name" nameId="tpck.1169194664001" value="entries" />
+            <node role="type" roleId="tpee.5680397130376446158" type="tpee.ClassifierType" typeId="tpee.1107535904670" id="2929731761237869380" nodeInfo="in">
+              <link role="classifier" roleId="tpee.1107535924139" targetNodeId="k7g3.~Set" resolveInfo="Set" />
+              <node role="parameter" roleId="tpee.1109201940907" type="tpee.ClassifierType" typeId="tpee.1107535904670" id="2929731761237869381" nodeInfo="in">
+                <link role="classifier" roleId="tpee.1107535924139" targetNodeId="k7g3.~Map$Entry" resolveInfo="Map.Entry" />
+              </node>
+            </node>
+            <node role="initializer" roleId="tpee.1068431790190" type="tpee.DotExpression" typeId="tpee.1197027756228" id="2929731761237869382" nodeInfo="nn">
+              <node role="operand" roleId="tpee.1197027771414" type="kisg.HighLevelValue_ConceptFunctionParameter" typeId="kisg.43370322128272301" id="2929731761237869383" nodeInfo="nn" />
+              <node role="operation" roleId="tpee.1197027833540" type="tpee.InstanceMethodCallOperation" typeId="tpee.1202948039474" id="2929731761237869384" nodeInfo="nn">
+                <link role="baseMethodDeclaration" roleId="tpee.1068499141037" targetNodeId="k7g3.~Map%dentrySet()%cjava%dutil%dSet" resolveInfo="entrySet" />
+              </node>
+            </node>
+          </node>
+        </node>
+        <node role="statement" roleId="tpee.1068581517665" type="tpee.ForeachStatement" typeId="tpee.1144226303539" id="2929731761237869385" nodeInfo="nn">
+          <node role="variable" roleId="tpee.1144230900587" type="tpee.LocalVariableDeclaration" typeId="tpee.1068581242863" id="2929731761237869386" nodeInfo="nr">
+            <property name="name" nameId="tpck.1169194664001" value="entry" />
+            <node role="type" roleId="tpee.5680397130376446158" type="tpee.ClassifierType" typeId="tpee.1107535904670" id="2929731761237869387" nodeInfo="in">
+              <link role="classifier" roleId="tpee.1107535924139" targetNodeId="k7g3.~Map$Entry" resolveInfo="Map.Entry" />
+            </node>
+          </node>
+          <node role="body" roleId="tpee.1154032183016" type="tpee.StatementList" typeId="tpee.1068580123136" id="2929731761237869388" nodeInfo="sn">
+            <node role="statement" roleId="tpee.1068581517665" type="tpee.ExpressionStatement" typeId="tpee.1068580123155" id="2929731761237869389" nodeInfo="nn">
+              <node role="expression" roleId="tpee.1068580123156" type="tpee.DotExpression" typeId="tpee.1197027756228" id="2929731761237869390" nodeInfo="nn">
+                <node role="operand" roleId="tpee.1197027771414" type="tpee.VariableReference" typeId="tpee.1068498886296" id="4265636116363097265" nodeInfo="nn">
+                  <link role="variableDeclaration" roleId="tpee.1068581517664" targetNodeId="2929731761237869359" resolveInfo="result" />
+                </node>
+                <node role="operation" roleId="tpee.1197027833540" type="tpee.InstanceMethodCallOperation" typeId="tpee.1202948039474" id="2929731761237869392" nodeInfo="nn">
+                  <link role="baseMethodDeclaration" roleId="tpee.1068499141037" targetNodeId="k7g3.~List%dadd(java%dlang%dObject)%cboolean" resolveInfo="add" />
+                  <node role="actualArgument" roleId="tpee.1068499141038" type="tpee.GenericNewExpression" typeId="tpee.1145552977093" id="2929731761237869393" nodeInfo="nn">
+                    <node role="creator" roleId="tpee.1145553007750" type="kisg.HighLevelWatchableCreator" typeId="kisg.43370322128285902" id="2929731761237869394" nodeInfo="nn">
+                      <link role="watchable" roleId="kisg.43370322128310821" targetNodeId="2929731761237869236" resolveInfo="entry" />
+                      <node role="value" roleId="kisg.43370322128311163" type="tpee.VariableReference" typeId="tpee.1068498886296" id="4265636116363066900" nodeInfo="nn">
+                        <link role="variableDeclaration" roleId="tpee.1068581517664" targetNodeId="2929731761237869386" resolveInfo="entry" />
+                      </node>
+                    </node>
+                  </node>
+                </node>
+              </node>
+            </node>
+          </node>
+          <node role="iterable" roleId="tpee.1144226360166" type="tpee.VariableReference" typeId="tpee.1068498886296" id="4265636116363109132" nodeInfo="nn">
+            <link role="variableDeclaration" roleId="tpee.1068581517664" targetNodeId="2929731761237869379" resolveInfo="entries" />
+          </node>
+        </node>
+        <node role="statement" roleId="tpee.1068581517665" type="tpee.Statement" typeId="tpee.1068580123157" id="2929731761237869397" nodeInfo="nn" />
+        <node role="statement" roleId="tpee.1068581517665" type="tpee.ReturnStatement" typeId="tpee.1068581242878" id="2929731761237869398" nodeInfo="nn">
+          <node role="expression" roleId="tpee.1068581517676" type="tpee.VariableReference" typeId="tpee.1068498886296" id="4265636116363067552" nodeInfo="nn">
+            <link role="variableDeclaration" roleId="tpee.1068581517664" targetNodeId="2929731761237869359" resolveInfo="result" />
+          </node>
+        </node>
+      </node>
+    </node>
+  </root>
+  <root type="kisg.HighLevelCustomViewer" typeId="kisg.680105146889009728" id="2929731761237869400" nodeInfo="ng">
+    <property name="name" nameId="tpck.1169194664001" value="Set" />
+    <property name="virtualPackage" nameId="tpck.1193676396447" value="collections" />
+    <node role="valueType" roleId="kisg.43370322128256026" type="tpee.ClassifierType" typeId="tpee.1107535904670" id="2929731761237869401" nodeInfo="in">
+      <link role="classifier" roleId="tpee.1107535924139" targetNodeId="k7g3.~Set" resolveInfo="Set" />
+    </node>
+    <node role="getWatchables" roleId="kisg.43370322128194611" type="kisg.GetHighLevelWatchablesBlock_ConceptFunction" typeId="kisg.43370322128194518" id="2929731761237869402" nodeInfo="nn">
+      <node role="body" roleId="tpee.1137022507850" type="tpee.StatementList" typeId="tpee.1068580123136" id="2929731761237869403" nodeInfo="sn">
+        <node role="statement" roleId="tpee.1068581517665" type="tpee.SingleLineComment" typeId="tpee.6329021646629104954" id="2929731761237869404" nodeInfo="nn">
+          <node role="commentPart" roleId="tpee.6329021646629175155" type="tpee.TextCommentPart" typeId="tpee.6329021646629104957" id="2929731761237869405" nodeInfo="nn">
+            <property name="text" nameId="tpee.6329021646629104958" value="again, same as ListViewer" />
+          </node>
+        </node>
+        <node role="statement" roleId="tpee.1068581517665" type="tpee.LocalVariableDeclarationStatement" typeId="tpee.1068581242864" id="2929731761237869406" nodeInfo="nn">
+          <node role="localVariableDeclaration" roleId="tpee.1068581242865" type="tpee.LocalVariableDeclaration" typeId="tpee.1068581242863" id="2929731761237869407" nodeInfo="nr">
+            <property name="name" nameId="tpck.1169194664001" value="watchables" />
+            <node role="initializer" roleId="tpee.1068431790190" type="tpee.GenericNewExpression" typeId="tpee.1145552977093" id="2929731761237869408" nodeInfo="nn">
+              <node role="creator" roleId="tpee.1145553007750" type="kisg.WatchablesListCreator" typeId="kisg.1842653058274900914" id="2929731761237869409" nodeInfo="nn" />
+            </node>
+            <node role="type" roleId="tpee.5680397130376446158" type="kisg.WatchableListType" typeId="kisg.1842653058274900915" id="2929731761237869410" nodeInfo="in" />
+          </node>
+        </node>
+        <node role="statement" roleId="tpee.1068581517665" type="tpee.Statement" typeId="tpee.1068580123157" id="2929731761237869411" nodeInfo="nn" />
+        <node role="statement" roleId="tpee.1068581517665" type="tpee.LocalVariableDeclarationStatement" typeId="tpee.1068581242864" id="2929731761237869412" nodeInfo="nn">
+          <node role="localVariableDeclaration" roleId="tpee.1068581242865" type="tpee.LocalVariableDeclaration" typeId="tpee.1068581242863" id="2929731761237869413" nodeInfo="nr">
+            <property name="name" nameId="tpck.1169194664001" value="size" />
+            <node role="type" roleId="tpee.5680397130376446158" type="tpee.IntegerType" typeId="tpee.1070534370425" id="2929731761237869414" nodeInfo="in" />
+            <node role="initializer" roleId="tpee.1068431790190" type="tpee.DotExpression" typeId="tpee.1197027756228" id="2929731761237869415" nodeInfo="nn">
+              <node role="operand" roleId="tpee.1197027771414" type="kisg.HighLevelValue_ConceptFunctionParameter" typeId="kisg.43370322128272301" id="2929731761237869416" nodeInfo="nn" />
+              <node role="operation" roleId="tpee.1197027833540" type="tpee.InstanceMethodCallOperation" typeId="tpee.1202948039474" id="2929731761237869417" nodeInfo="nn">
+                <link role="baseMethodDeclaration" roleId="tpee.1068499141037" targetNodeId="k7g3.~Set%dsize()%cint" resolveInfo="size" />
+              </node>
+            </node>
+          </node>
+        </node>
+        <node role="statement" roleId="tpee.1068581517665" type="tpee.ExpressionStatement" typeId="tpee.1068580123155" id="2929731761237869418" nodeInfo="nn">
+          <node role="expression" roleId="tpee.1068580123156" type="tpee.DotExpression" typeId="tpee.1197027756228" id="2929731761237869419" nodeInfo="nn">
+            <node role="operand" roleId="tpee.1197027771414" type="tpee.VariableReference" typeId="tpee.1068498886296" id="4265636116363101313" nodeInfo="nn">
+              <link role="variableDeclaration" roleId="tpee.1068581517664" targetNodeId="2929731761237869407" resolveInfo="watchables" />
+            </node>
+            <node role="operation" roleId="tpee.1197027833540" type="tpee.InstanceMethodCallOperation" typeId="tpee.1202948039474" id="2929731761237869421" nodeInfo="nn">
+              <link role="baseMethodDeclaration" roleId="tpee.1068499141037" targetNodeId="k7g3.~List%dadd(java%dlang%dObject)%cboolean" resolveInfo="add" />
+              <node role="actualArgument" roleId="tpee.1068499141038" type="tpee.GenericNewExpression" typeId="tpee.1145552977093" id="2929731761237869422" nodeInfo="nn">
+                <node role="creator" roleId="tpee.1145553007750" type="kisg.HighLevelWatchableCreator" typeId="kisg.43370322128285902" id="2929731761237869423" nodeInfo="nn">
+                  <link role="watchable" roleId="kisg.43370322128310821" targetNodeId="2929731761237869239" resolveInfo="size" />
+                  <node role="value" roleId="kisg.43370322128311163" type="tpee.VariableReference" typeId="tpee.1068498886296" id="4265636116363111940" nodeInfo="nn">
+                    <link role="variableDeclaration" roleId="tpee.1068581517664" targetNodeId="2929731761237869413" resolveInfo="size" />
+                  </node>
+                </node>
+              </node>
+            </node>
+          </node>
+        </node>
+        <node role="statement" roleId="tpee.1068581517665" type="tpee.Statement" typeId="tpee.1068580123157" id="2929731761237869425" nodeInfo="nn" />
+        <node role="statement" roleId="tpee.1068581517665" type="tpee.ForeachStatement" typeId="tpee.1144226303539" id="2929731761237869426" nodeInfo="nn">
+          <node role="variable" roleId="tpee.1144230900587" type="tpee.LocalVariableDeclaration" typeId="tpee.1068581242863" id="2929731761237869427" nodeInfo="nr">
+            <property name="name" nameId="tpck.1169194664001" value="element" />
+            <node role="type" roleId="tpee.5680397130376446158" type="tpee.ClassifierType" typeId="tpee.1107535904670" id="2929731761237869428" nodeInfo="in">
+              <link role="classifier" roleId="tpee.1107535924139" targetNodeId="e2lb.~Object" resolveInfo="Object" />
+            </node>
+          </node>
+          <node role="body" roleId="tpee.1154032183016" type="tpee.StatementList" typeId="tpee.1068580123136" id="2929731761237869429" nodeInfo="sn">
+            <node role="statement" roleId="tpee.1068581517665" type="tpee.ExpressionStatement" typeId="tpee.1068580123155" id="2929731761237869430" nodeInfo="nn">
+              <node role="expression" roleId="tpee.1068580123156" type="tpee.DotExpression" typeId="tpee.1197027756228" id="2929731761237869431" nodeInfo="nn">
+                <node role="operand" roleId="tpee.1197027771414" type="tpee.VariableReference" typeId="tpee.1068498886296" id="4265636116363068148" nodeInfo="nn">
+                  <link role="variableDeclaration" roleId="tpee.1068581517664" targetNodeId="2929731761237869407" resolveInfo="watchables" />
+                </node>
+                <node role="operation" roleId="tpee.1197027833540" type="tpee.InstanceMethodCallOperation" typeId="tpee.1202948039474" id="2929731761237869433" nodeInfo="nn">
+                  <link role="baseMethodDeclaration" roleId="tpee.1068499141037" targetNodeId="k7g3.~List%dadd(java%dlang%dObject)%cboolean" resolveInfo="add" />
+                  <node role="actualArgument" roleId="tpee.1068499141038" type="tpee.GenericNewExpression" typeId="tpee.1145552977093" id="2929731761237869434" nodeInfo="nn">
+                    <node role="creator" roleId="tpee.1145553007750" type="kisg.HighLevelWatchableCreator" typeId="kisg.43370322128285902" id="2929731761237869435" nodeInfo="nn">
+                      <link role="watchable" roleId="kisg.43370322128310821" targetNodeId="2929731761237869235" resolveInfo="element" />
+                      <node role="value" roleId="kisg.43370322128311163" type="tpee.VariableReference" typeId="tpee.1068498886296" id="4265636116363105078" nodeInfo="nn">
+                        <link role="variableDeclaration" roleId="tpee.1068581517664" targetNodeId="2929731761237869427" resolveInfo="element" />
+                      </node>
+                    </node>
+                  </node>
+                </node>
+              </node>
+            </node>
+          </node>
+          <node role="iterable" roleId="tpee.1144226360166" type="kisg.HighLevelValue_ConceptFunctionParameter" typeId="kisg.43370322128272301" id="2929731761237869437" nodeInfo="nn" />
+        </node>
+        <node role="statement" roleId="tpee.1068581517665" type="tpee.Statement" typeId="tpee.1068580123157" id="2929731761237869438" nodeInfo="nn" />
+        <node role="statement" roleId="tpee.1068581517665" type="tpee.ReturnStatement" typeId="tpee.1068581242878" id="2929731761237869439" nodeInfo="nn">
+          <node role="expression" roleId="tpee.1068581517676" type="tpee.VariableReference" typeId="tpee.1068498886296" id="4265636116363112536" nodeInfo="nn">
+            <link role="variableDeclaration" roleId="tpee.1068581517664" targetNodeId="2929731761237869407" resolveInfo="watchables" />
+          </node>
+        </node>
+      </node>
+    </node>
+  </root>
+  <root type="kisg.HighLevelCustomViewer" typeId="kisg.680105146889009728" id="2929731761237871799" nodeInfo="ng">
+    <property name="name" nameId="tpck.1169194664001" value="IndexedTupleViewer" />
+    <property name="virtualPackage" nameId="tpck.1193676396447" value="tuples" />
+    <property name="alias" nameId="tpck.1156235010670" value="IndexedTuple" />
+    <node role="valueType" roleId="kisg.43370322128256026" type="tpee.ClassifierType" typeId="tpee.1107535904670" id="2929731761237871800" nodeInfo="in">
+      <link role="classifier" roleId="tpee.1107535924139" targetNodeId="upz5.1238932916942" resolveInfo="MultiTuple" />
+    </node>
+    <node role="getWatchables" roleId="kisg.43370322128194611" type="kisg.GetHighLevelWatchablesBlock_ConceptFunction" typeId="kisg.43370322128194518" id="2929731761237871801" nodeInfo="nn">
+      <node role="body" roleId="tpee.1137022507850" type="tpee.StatementList" typeId="tpee.1068580123136" id="2929731761237871802" nodeInfo="sn">
+        <node role="statement" roleId="tpee.1068581517665" type="tpee.LocalVariableDeclarationStatement" typeId="tpee.1068581242864" id="2929731761237871803" nodeInfo="nn">
+          <node role="localVariableDeclaration" roleId="tpee.1068581242865" type="tpee.LocalVariableDeclaration" typeId="tpee.1068581242863" id="2929731761237871804" nodeInfo="nr">
+            <property name="name" nameId="tpck.1169194664001" value="result" />
+            <node role="type" roleId="tpee.5680397130376446158" type="kisg.WatchableListType" typeId="kisg.1842653058274900915" id="2929731761237871805" nodeInfo="in" />
+            <node role="initializer" roleId="tpee.1068431790190" type="tpee.GenericNewExpression" typeId="tpee.1145552977093" id="2929731761237871806" nodeInfo="nn">
+              <node role="creator" roleId="tpee.1145553007750" type="kisg.WatchablesListCreator" typeId="kisg.1842653058274900914" id="2929731761237871807" nodeInfo="nn" />
+            </node>
+          </node>
+        </node>
+        <node role="statement" roleId="tpee.1068581517665" type="tpee.LocalVariableDeclarationStatement" typeId="tpee.1068581242864" id="2929731761237871808" nodeInfo="nn">
+          <node role="localVariableDeclaration" roleId="tpee.1068581242865" type="tpee.LocalVariableDeclaration" typeId="tpee.1068581242863" id="2929731761237871809" nodeInfo="nr">
+            <property name="name" nameId="tpck.1169194664001" value="values" />
+            <node role="type" roleId="tpee.5680397130376446158" type="tpee.ArrayType" typeId="tpee.1070534760951" id="2929731761237871810" nodeInfo="in">
+              <node role="componentType" roleId="tpee.1070534760952" type="tpee.ClassifierType" typeId="tpee.1107535904670" id="2929731761237871811" nodeInfo="in">
+                <link role="classifier" roleId="tpee.1107535924139" targetNodeId="e2lb.~Object" resolveInfo="Object" />
+              </node>
+            </node>
+            <node role="initializer" roleId="tpee.1068431790190" type="tpee.DotExpression" typeId="tpee.1197027756228" id="2929731761237871812" nodeInfo="nn">
+              <node role="operand" roleId="tpee.1197027771414" type="kisg.HighLevelValue_ConceptFunctionParameter" typeId="kisg.43370322128272301" id="2929731761237871813" nodeInfo="nn" />
+              <node role="operation" roleId="tpee.1197027833540" type="wch2.PrivateFieldReferenceOperation" typeId="wch2.6825241477451043705" id="2929731761237871814" nodeInfo="nn">
+                <link role="fieldDeclaration" roleId="tpee.1197029500499" targetNodeId="upz5.1238932916952" resolveInfo="values" />
+              </node>
+            </node>
+          </node>
+        </node>
+        <node role="statement" roleId="tpee.1068581517665" type="tpee.ForStatement" typeId="tpee.1144231330558" id="2929731761237871815" nodeInfo="nn">
+          <node role="body" roleId="tpee.1154032183016" type="tpee.StatementList" typeId="tpee.1068580123136" id="2929731761237871816" nodeInfo="sn">
+            <node role="statement" roleId="tpee.1068581517665" type="tpee.ExpressionStatement" typeId="tpee.1068580123155" id="2929731761237871817" nodeInfo="nn">
+              <node role="expression" roleId="tpee.1068580123156" type="tpee.DotExpression" typeId="tpee.1197027756228" id="2929731761237871818" nodeInfo="nn">
+                <node role="operand" roleId="tpee.1197027771414" type="tpee.VariableReference" typeId="tpee.1068498886296" id="4265636116363072450" nodeInfo="nn">
+                  <link role="variableDeclaration" roleId="tpee.1068581517664" targetNodeId="2929731761237871804" resolveInfo="result" />
+                </node>
+                <node role="operation" roleId="tpee.1197027833540" type="tpee.InstanceMethodCallOperation" typeId="tpee.1202948039474" id="2929731761237871820" nodeInfo="nn">
+                  <link role="baseMethodDeclaration" roleId="tpee.1068499141037" targetNodeId="k7g3.~List%dadd(java%dlang%dObject)%cboolean" resolveInfo="add" />
+                  <node role="actualArgument" roleId="tpee.1068499141038" type="tpee.GenericNewExpression" typeId="tpee.1145552977093" id="2929731761237871821" nodeInfo="nn">
+                    <node role="creator" roleId="tpee.1145553007750" type="kisg.HighLevelWatchableCreator" typeId="kisg.43370322128285902" id="2929731761237871822" nodeInfo="nn">
+                      <link role="watchable" roleId="kisg.43370322128310821" targetNodeId="2929731761237871847" resolveInfo="element" />
+                      <node role="value" roleId="kisg.43370322128311163" type="tpee.ArrayAccessExpression" typeId="tpee.1173175405605" id="2929731761237871823" nodeInfo="nn">
+                        <node role="index" roleId="tpee.1173175577737" type="tpee.VariableReference" typeId="tpee.1068498886296" id="4265636116363108616" nodeInfo="nn">
+                          <link role="variableDeclaration" roleId="tpee.1068581517664" targetNodeId="2929731761237871826" resolveInfo="i" />
+                        </node>
+                        <node role="array" roleId="tpee.1173175590490" type="tpee.VariableReference" typeId="tpee.1068498886296" id="4265636116363073684" nodeInfo="nn">
+                          <link role="variableDeclaration" roleId="tpee.1068581517664" targetNodeId="2929731761237871809" resolveInfo="values" />
                         </node>
                       </node>
                     </node>
@@ -351,444 +577,273 @@
                 </node>
               </node>
             </node>
-            <node concept="1uh5.43370322128272301" id="2929731761237869275" role="vg0i.1144226303539.1144226360166" info="nn" />
-          </node>
-          <node concept="vg0i.1068580123157" id="2929731761237869276" role="vg0i.1068580123136.1068581517665" info="nn" />
-          <node concept="vg0i.1068581242878" id="2929731761237869277" role="vg0i.1068580123136.1068581517665" info="nn">
-            <node concept="vg0i.1068498886296" id="4265636116363085230" role="vg0i.1068581242878.1068581517676" info="nn">
-              <reference role="vg0i.1068498886296.1068581517664" target="2929731761237869245" resolveInfo="watchables" />
-            </node>
-          </node>
-        </node>
-      </node>
-    </node>
-    <node concept="1uh5.680105146889009728" id="2929731761237869279" info="ng">
-      <property role="asn4.1169194658468.1169194664001" value="MapEntry" />
-      <property role="asn4.1133920641626.1193676396447" value="collections" />
-      <node concept="vg0i.1107535904670" id="2929731761237869280" role="1uh5.680105146889009728.43370322128256026" info="in">
-        <reference role="vg0i.1107535904670.1107535924139" target="k7g3.~Map$Entry" resolveInfo="Map.Entry" />
-      </node>
-      <node concept="1uh5.43370322128194518" id="2929731761237869281" role="1uh5.680105146889009728.43370322128194611" info="in">
-        <node concept="vg0i.1068580123136" id="2929731761237869282" role="vg0i.1137021947720.1137022507850" info="sn">
-          <node concept="vg0i.1068581242864" id="2929731761237869283" role="vg0i.1068580123136.1068581517665" info="nn">
-            <node concept="vg0i.1068581242863" id="2929731761237869284" role="vg0i.1068581242864.1068581242865" info="nr">
-              <property role="asn4.1169194658468.1169194664001" value="result" />
-              <node concept="1uh5.1842653058274900915" id="2929731761237869285" role="vg0i.4972933694980447171.5680397130376446158" info="in" />
-              <node concept="vg0i.1145552977093" id="2929731761237869286" role="vg0i.1068431474542.1068431790190" info="nn">
-                <node concept="1uh5.1842653058274900914" id="2929731761237869287" role="vg0i.1145552977093.1145553007750" info="nn" />
-              </node>
-            </node>
-          </node>
-          <node concept="vg0i.1068581242864" id="2929731761237869288" role="vg0i.1068580123136.1068581517665" info="nn">
-            <node concept="vg0i.1068581242863" id="2929731761237869289" role="vg0i.1068581242864.1068581242865" info="nr">
-              <property role="asn4.1169194658468.1169194664001" value="key" />
-              <node concept="vg0i.1107535904670" id="2929731761237869290" role="vg0i.4972933694980447171.5680397130376446158" info="in">
-                <reference role="vg0i.1107535904670.1107535924139" target="e2lb.~Object" resolveInfo="Object" />
-              </node>
-              <node concept="vg0i.1197027756228" id="2929731761237869291" role="vg0i.1068431474542.1068431790190" info="nn">
-                <node concept="1uh5.43370322128272301" id="2929731761237869292" role="vg0i.1197027756228.1197027771414" info="nn" />
-                <node concept="vg0i.1202948039474" id="2929731761237869293" role="vg0i.1197027756228.1197027833540" info="nn">
-                  <reference role="vg0i.1204053956946.1068499141037" target="k7g3.~Map$Entry%dgetKey()%cjava%dlang%dObject" resolveInfo="getKey" />
-                </node>
-              </node>
-            </node>
-          </node>
-          <node concept="vg0i.1068581242864" id="2929731761237869294" role="vg0i.1068580123136.1068581517665" info="nn">
-            <node concept="vg0i.1068581242863" id="2929731761237869295" role="vg0i.1068581242864.1068581242865" info="nr">
-              <property role="asn4.1169194658468.1169194664001" value="entryValue" />
-              <node concept="vg0i.1107535904670" id="2929731761237869296" role="vg0i.4972933694980447171.5680397130376446158" info="in">
-                <reference role="vg0i.1107535904670.1107535924139" target="e2lb.~Object" resolveInfo="Object" />
-              </node>
-              <node concept="vg0i.1197027756228" id="2929731761237869297" role="vg0i.1068431474542.1068431790190" info="nn">
-                <node concept="1uh5.43370322128272301" id="2929731761237869298" role="vg0i.1197027756228.1197027771414" info="nn" />
-                <node concept="vg0i.1202948039474" id="2929731761237869299" role="vg0i.1197027756228.1197027833540" info="nn">
-                  <reference role="vg0i.1204053956946.1068499141037" target="k7g3.~Map$Entry%dgetValue()%cjava%dlang%dObject" resolveInfo="getValue" />
-                </node>
-              </node>
-            </node>
-          </node>
-          <node concept="vg0i.1068580123155" id="2929731761237869300" role="vg0i.1068580123136.1068581517665" info="nn">
-            <node concept="vg0i.1197027756228" id="2929731761237869301" role="vg0i.1068580123155.1068580123156" info="nn">
-              <node concept="vg0i.1068498886296" id="4265636116363074590" role="vg0i.1197027756228.1197027771414" info="nn">
-                <reference role="vg0i.1068498886296.1068581517664" target="2929731761237869284" resolveInfo="result" />
-              </node>
-              <node concept="vg0i.1202948039474" id="2929731761237869303" role="vg0i.1197027756228.1197027833540" info="nn">
-                <reference role="vg0i.1204053956946.1068499141037" target="k7g3.~List%dadd(java%dlang%dObject)%cboolean" resolveInfo="add" />
-                <node concept="vg0i.1145552977093" id="2929731761237869304" role="vg0i.1204053956946.1068499141038" info="nn">
-                  <node concept="1uh5.43370322128285902" id="2929731761237869305" role="vg0i.1145552977093.1145553007750" info="nn">
-                    <reference role="1uh5.43370322128285902.43370322128310821" target="2929731761237869237" resolveInfo="key" />
-                    <node concept="vg0i.1068498886296" id="4265636116363066389" role="1uh5.43370322128285902.43370322128311163" info="nn">
-                      <reference role="vg0i.1068498886296.1068581517664" target="2929731761237869289" resolveInfo="key" />
-                    </node>
-                  </node>
-                </node>
-              </node>
-            </node>
-          </node>
-          <node concept="vg0i.1068580123155" id="2929731761237869307" role="vg0i.1068580123136.1068581517665" info="nn">
-            <node concept="vg0i.1197027756228" id="2929731761237869308" role="vg0i.1068580123155.1068580123156" info="nn">
-              <node concept="vg0i.1068498886296" id="4265636116363108876" role="vg0i.1197027756228.1197027771414" info="nn">
-                <reference role="vg0i.1068498886296.1068581517664" target="2929731761237869284" resolveInfo="result" />
-              </node>
-              <node concept="vg0i.1202948039474" id="2929731761237869310" role="vg0i.1197027756228.1197027833540" info="nn">
-                <reference role="vg0i.1204053956946.1068499141037" target="k7g3.~List%dadd(java%dlang%dObject)%cboolean" resolveInfo="add" />
-                <node concept="vg0i.1145552977093" id="2929731761237869311" role="vg0i.1204053956946.1068499141038" info="nn">
-                  <node concept="1uh5.43370322128285902" id="2929731761237869312" role="vg0i.1145552977093.1145553007750" info="nn">
-                    <reference role="1uh5.43370322128285902.43370322128310821" target="2929731761237869238" resolveInfo="value" />
-                    <node concept="vg0i.1068498886296" id="4265636116363108995" role="1uh5.43370322128285902.43370322128311163" info="nn">
-                      <reference role="vg0i.1068498886296.1068581517664" target="2929731761237869295" resolveInfo="entryValue" />
-                    </node>
-                  </node>
-                </node>
-              </node>
-            </node>
-          </node>
-          <node concept="vg0i.1068581242878" id="2929731761237869314" role="vg0i.1068580123136.1068581517665" info="nn">
-            <node concept="vg0i.1068498886296" id="4265636116363111545" role="vg0i.1068581242878.1068581517676" info="nn">
-              <reference role="vg0i.1068498886296.1068581517664" target="2929731761237869284" resolveInfo="result" />
-            </node>
-          </node>
-        </node>
-      </node>
-      <node concept="1uh5.43370322128194514" id="2929731761237869316" role="1uh5.680105146889009728.43370322128194610" info="in">
-        <node concept="vg0i.1068580123136" id="2929731761237869317" role="vg0i.1137021947720.1137022507850" info="sn">
-          <node concept="vg0i.1068581242864" id="2929731761237869318" role="vg0i.1068580123136.1068581517665" info="nn">
-            <node concept="vg0i.1068581242863" id="2929731761237869319" role="vg0i.1068581242864.1068581242865" info="nr">
-              <property role="asn4.1169194658468.1169194664001" value="key" />
-              <node concept="vg0i.1107535904670" id="2929731761237869320" role="vg0i.4972933694980447171.5680397130376446158" info="in">
-                <reference role="vg0i.1107535904670.1107535924139" target="e2lb.~Object" resolveInfo="Object" />
-              </node>
-              <node concept="vg0i.1197027756228" id="2929731761237869321" role="vg0i.1068431474542.1068431790190" info="nn">
-                <node concept="1uh5.43370322128272301" id="2929731761237869322" role="vg0i.1197027756228.1197027771414" info="nn" />
-                <node concept="vg0i.1202948039474" id="2929731761237869323" role="vg0i.1197027756228.1197027833540" info="nn">
-                  <reference role="vg0i.1204053956946.1068499141037" target="k7g3.~Map$Entry%dgetKey()%cjava%dlang%dObject" resolveInfo="getKey" />
-                </node>
-              </node>
-            </node>
-          </node>
-          <node concept="vg0i.1068581242864" id="2929731761237869324" role="vg0i.1068580123136.1068581517665" info="nn">
-            <node concept="vg0i.1068581242863" id="2929731761237869325" role="vg0i.1068581242864.1068581242865" info="nr">
-              <property role="asn4.1169194658468.1169194664001" value="entryValue" />
-              <node concept="vg0i.1107535904670" id="2929731761237869326" role="vg0i.4972933694980447171.5680397130376446158" info="in">
-                <reference role="vg0i.1107535904670.1107535924139" target="e2lb.~Object" resolveInfo="Object" />
-              </node>
-              <node concept="vg0i.1197027756228" id="2929731761237869327" role="vg0i.1068431474542.1068431790190" info="nn">
-                <node concept="1uh5.43370322128272301" id="2929731761237869328" role="vg0i.1197027756228.1197027771414" info="nn" />
-                <node concept="vg0i.1202948039474" id="2929731761237869329" role="vg0i.1197027756228.1197027833540" info="nn">
-                  <reference role="vg0i.1204053956946.1068499141037" target="k7g3.~Map$Entry%dgetValue()%cjava%dlang%dObject" resolveInfo="getValue" />
-                </node>
-              </node>
-            </node>
-          </node>
-          <node concept="vg0i.1068581242878" id="2929731761237869330" role="vg0i.1068580123136.1068581517665" info="nn">
-            <node concept="vg0i.1068581242875" id="2929731761237869331" role="vg0i.1068581242878.1068581517676" info="nn">
-              <node concept="vg0i.1079359253375" id="2929731761237869332" role="vg0i.1081773326031.1081773367579" info="nn">
-                <node concept="vg0i.1163668896201" id="2929731761237869333" role="vg0i.1079359253375.1079359253376" info="nn">
-                  <node concept="vg0i.1070475926800" id="2929731761237869334" role="vg0i.1163668896201.1163668922816" info="nn">
-                    <property role="vg0i.1070475926800.1070475926801" value="null" />
-                  </node>
-                  <node concept="vg0i.1197027756228" id="2929731761237869335" role="vg0i.1163668896201.1163668934364" info="nn">
-                    <node concept="vg0i.1068498886296" id="4265636116363083040" role="vg0i.1197027756228.1197027771414" info="nn">
-                      <reference role="vg0i.1068498886296.1068581517664" target="2929731761237869325" resolveInfo="entryValue" />
-                    </node>
-                    <node concept="vg0i.1202948039474" id="2929731761237869337" role="vg0i.1197027756228.1197027833540" info="nn">
-                      <reference role="vg0i.1204053956946.1068499141037" target="e2lb.~Object%dtoString()%cjava%dlang%dString" resolveInfo="toString" />
-                    </node>
-                  </node>
-                  <node concept="vg0i.1068580123152" id="2929731761237869338" role="vg0i.1163668896201.1163668914799" info="nn">
-                    <node concept="vg0i.1070534058343" id="2929731761237869339" role="vg0i.1081773326031.1081773367579" info="nn" />
-                    <node concept="vg0i.1068498886296" id="4265636116363108379" role="vg0i.1081773326031.1081773367580" info="nn">
-                      <reference role="vg0i.1068498886296.1068581517664" target="2929731761237869325" resolveInfo="entryValue" />
-                    </node>
-                  </node>
-                </node>
-              </node>
-              <node concept="vg0i.1068581242875" id="2929731761237869341" role="vg0i.1081773326031.1081773367580" info="nn">
-                <node concept="vg0i.1068581242875" id="2929731761237869342" role="vg0i.1081773326031.1081773367580" info="nn">
-                  <node concept="vg0i.1070475926800" id="2929731761237869343" role="vg0i.1081773326031.1081773367580" info="nn">
-                    <property role="vg0i.1070475926800.1070475926801" value="[" />
-                  </node>
-                  <node concept="vg0i.1079359253375" id="2929731761237869344" role="vg0i.1081773326031.1081773367579" info="nn">
-                    <node concept="vg0i.1163668896201" id="2929731761237869345" role="vg0i.1079359253375.1079359253376" info="nn">
-                      <node concept="vg0i.1070475926800" id="2929731761237869346" role="vg0i.1163668896201.1163668922816" info="nn">
-                        <property role="vg0i.1070475926800.1070475926801" value="null" />
-                      </node>
-                      <node concept="vg0i.1197027756228" id="2929731761237869347" role="vg0i.1163668896201.1163668934364" info="nn">
-                        <node concept="vg0i.1068498886296" id="4265636116363076774" role="vg0i.1197027756228.1197027771414" info="nn">
-                          <reference role="vg0i.1068498886296.1068581517664" target="2929731761237869319" resolveInfo="key" />
+          </node>
+          <node role="variable" roleId="tpee.1144230900587" type="tpee.LocalVariableDeclaration" typeId="tpee.1068581242863" id="2929731761237871826" nodeInfo="nr">
+            <property name="name" nameId="tpck.1169194664001" value="i" />
+            <node role="type" roleId="tpee.5680397130376446158" type="tpee.IntegerType" typeId="tpee.1070534370425" id="2929731761237871827" nodeInfo="in" />
+            <node role="initializer" roleId="tpee.1068431790190" type="tpee.IntegerConstant" typeId="tpee.1068580320020" id="2929731761237871828" nodeInfo="nn">
+              <property name="value" nameId="tpee.1068580320021" value="0" />
+            </node>
+          </node>
+          <node role="condition" roleId="tpee.1144231399730" type="tpee.LessThanExpression" typeId="tpee.1081506773034" id="2929731761237871829" nodeInfo="nn">
+            <node role="rightExpression" roleId="tpee.1081773367579" type="tpee.DotExpression" typeId="tpee.1197027756228" id="2929731761237871830" nodeInfo="nn">
+              <node role="operand" roleId="tpee.1197027771414" type="tpee.VariableReference" typeId="tpee.1068498886296" id="4265636116363110417" nodeInfo="nn">
+                <link role="variableDeclaration" roleId="tpee.1068581517664" targetNodeId="2929731761237871809" resolveInfo="values" />
+              </node>
+              <node role="operation" roleId="tpee.1197027833540" type="tpee.ArrayLengthOperation" typeId="tpee.1208890769693" id="2929731761237871832" nodeInfo="nn" />
+            </node>
+            <node role="leftExpression" roleId="tpee.1081773367580" type="tpee.VariableReference" typeId="tpee.1068498886296" id="4265636116363086719" nodeInfo="nn">
+              <link role="variableDeclaration" roleId="tpee.1068581517664" targetNodeId="2929731761237871826" resolveInfo="i" />
+            </node>
+          </node>
+          <node role="iteration" roleId="tpee.1144231408325" type="tpee.PostfixIncrementExpression" typeId="tpee.1214918800624" id="2929731761237871834" nodeInfo="nn">
+            <node role="expression" roleId="tpee.1239714902950" type="tpee.VariableReference" typeId="tpee.1068498886296" id="4265636116363071693" nodeInfo="nn">
+              <link role="variableDeclaration" roleId="tpee.1068581517664" targetNodeId="2929731761237871826" resolveInfo="i" />
+            </node>
+          </node>
+        </node>
+        <node role="statement" roleId="tpee.1068581517665" type="tpee.ReturnStatement" typeId="tpee.1068581242878" id="2929731761237871836" nodeInfo="nn">
+          <node role="expression" roleId="tpee.1068581517676" type="tpee.VariableReference" typeId="tpee.1068498886296" id="4265636116363064638" nodeInfo="nn">
+            <link role="variableDeclaration" roleId="tpee.1068581517664" targetNodeId="2929731761237871804" resolveInfo="result" />
+          </node>
+        </node>
+      </node>
+    </node>
+    <node role="getPresentation" roleId="kisg.43370322128194610" type="kisg.GetHighLevelValuePresentation_ConceptFunction" typeId="kisg.43370322128194514" id="2929731761237871838" nodeInfo="nn">
+      <node role="body" roleId="tpee.1137022507850" type="tpee.StatementList" typeId="tpee.1068580123136" id="2929731761237871839" nodeInfo="sn">
+        <node role="statement" roleId="tpee.1068581517665" type="tpee.ExpressionStatement" typeId="tpee.1068580123155" id="2929731761237871840" nodeInfo="nn">
+          <node role="expression" roleId="tpee.1068580123156" type="tpee.PlusExpression" typeId="tpee.1068581242875" id="2929731761237871841" nodeInfo="nn">
+            <node role="leftExpression" roleId="tpee.1081773367580" type="tpee.StringLiteral" typeId="tpee.1070475926800" id="2929731761237871842" nodeInfo="nn">
+              <property name="value" nameId="tpee.1070475926801" value="tuple " />
+            </node>
+            <node role="rightExpression" roleId="tpee.1081773367579" type="tpee.DotExpression" typeId="tpee.1197027756228" id="2929731761237871843" nodeInfo="nn">
+              <node role="operand" roleId="tpee.1197027771414" type="kisg.HighLevelValue_ConceptFunctionParameter" typeId="kisg.43370322128272301" id="2929731761237871844" nodeInfo="nn" />
+              <node role="operation" roleId="tpee.1197027833540" type="tpee.InstanceMethodCallOperation" typeId="tpee.1202948039474" id="2929731761237871845" nodeInfo="nn">
+                <link role="baseMethodDeclaration" roleId="tpee.1068499141037" targetNodeId="upz5.1238932917103" resolveInfo="toString" />
+              </node>
+            </node>
+          </node>
+        </node>
+      </node>
+    </node>
+  </root>
+  <root type="kisg.CustomWatchablesContainer" typeId="kisg.5117350825036256317" id="2929731761237871846" nodeInfo="ng">
+    <property name="name" nameId="tpck.1169194664001" value="TuplesWatchables" />
+    <property name="virtualPackage" nameId="tpck.1193676396447" value="tuples" />
+    <node role="watchable" roleId="kisg.5117350825036256318" type="kisg.CustomWatchable" typeId="kisg.5117350825036234483" id="2929731761237871847" nodeInfo="ng">
+      <property name="name" nameId="tpck.1169194664001" value="element" />
+    </node>
+  </root>
+  <root type="kisg.HighLevelCustomViewer" typeId="kisg.680105146889009728" id="2929731761237871848" nodeInfo="ng">
+    <property name="name" nameId="tpck.1169194664001" value="SNodeViewer" />
+    <property name="virtualPackage" nameId="tpck.1193676396447" value="smodel" />
+    <node role="valueType" roleId="kisg.43370322128256026" type="tp25.SNodeType" typeId="tp25.1138055754698" id="2929731761237871849" nodeInfo="in" />
+    <node role="getWatchables" roleId="kisg.43370322128194611" type="kisg.GetHighLevelWatchablesBlock_ConceptFunction" typeId="kisg.43370322128194518" id="2929731761237871850" nodeInfo="nn">
+      <node role="body" roleId="tpee.1137022507850" type="tpee.StatementList" typeId="tpee.1068580123136" id="2929731761237871851" nodeInfo="sn">
+        <node role="statement" roleId="tpee.1068581517665" type="tpee.LocalVariableDeclarationStatement" typeId="tpee.1068581242864" id="2929731761237871852" nodeInfo="nn">
+          <node role="localVariableDeclaration" roleId="tpee.1068581242865" type="tpee.LocalVariableDeclaration" typeId="tpee.1068581242863" id="2929731761237871853" nodeInfo="nr">
+            <property name="name" nameId="tpck.1169194664001" value="result" />
+            <node role="type" roleId="tpee.5680397130376446158" type="kisg.WatchableListType" typeId="kisg.1842653058274900915" id="2929731761237871854" nodeInfo="in" />
+            <node role="initializer" roleId="tpee.1068431790190" type="tpee.GenericNewExpression" typeId="tpee.1145552977093" id="2929731761237871855" nodeInfo="nn">
+              <node role="creator" roleId="tpee.1145553007750" type="kisg.WatchablesListCreator" typeId="kisg.1842653058274900914" id="2929731761237871856" nodeInfo="nn" />
+            </node>
+          </node>
+        </node>
+        <node role="statement" roleId="tpee.1068581517665" type="tpee.Statement" typeId="tpee.1068580123157" id="2929731761237871857" nodeInfo="nn" />
+        <node role="statement" roleId="tpee.1068581517665" type="tpee.LocalVariableDeclarationStatement" typeId="tpee.1068581242864" id="525317265755487781" nodeInfo="nn">
+          <node role="localVariableDeclaration" roleId="tpee.1068581242865" type="tpee.LocalVariableDeclaration" typeId="tpee.1068581242863" id="525317265755487782" nodeInfo="nr">
+            <property name="name" nameId="tpck.1169194664001" value="node" />
+            <node role="type" roleId="tpee.5680397130376446158" type="tpee.ClassifierType" typeId="tpee.1107535904670" id="525317265755487450" nodeInfo="in">
+              <link role="classifier" roleId="tpee.1107535924139" targetNodeId="cu2c.~SNode" resolveInfo="SNode" />
+            </node>
+            <node role="initializer" roleId="tpee.1068431790190" type="tpee.CastExpression" typeId="tpee.1070534934090" id="525317265755487783" nodeInfo="nn">
+              <node role="expression" roleId="tpee.1070534934092" type="tp25.SemanticDowncastExpression" typeId="tp25.1145404486709" id="525317265755487784" nodeInfo="nn">
+                <node role="leftExpression" roleId="tp25.1145404616321" type="kisg.HighLevelValue_ConceptFunctionParameter" typeId="kisg.43370322128272301" id="525317265755487785" nodeInfo="nn" />
+              </node>
+              <node role="type" roleId="tpee.1070534934091" type="tpee.ClassifierType" typeId="tpee.1107535904670" id="525317265755487786" nodeInfo="in">
+                <link role="classifier" roleId="tpee.1107535924139" targetNodeId="cu2c.~SNode" resolveInfo="SNode" />
+              </node>
+            </node>
+          </node>
+        </node>
+        <node role="statement" roleId="tpee.1068581517665" type="tpee.Statement" typeId="tpee.1068580123157" id="525317265755489315" nodeInfo="nn" />
+        <node role="statement" roleId="tpee.1068581517665" type="tpee.ExpressionStatement" typeId="tpee.1068580123155" id="2929731761237871858" nodeInfo="nn">
+          <node role="expression" roleId="tpee.1068580123156" type="tpee.DotExpression" typeId="tpee.1197027756228" id="2929731761237871859" nodeInfo="nn">
+            <node role="operand" roleId="tpee.1197027771414" type="tpee.VariableReference" typeId="tpee.1068498886296" id="4265636116363083921" nodeInfo="nn">
+              <link role="variableDeclaration" roleId="tpee.1068581517664" targetNodeId="2929731761237871853" resolveInfo="result" />
+            </node>
+            <node role="operation" roleId="tpee.1197027833540" type="tpee.InstanceMethodCallOperation" typeId="tpee.1202948039474" id="2929731761237871861" nodeInfo="nn">
+              <link role="baseMethodDeclaration" roleId="tpee.1068499141037" targetNodeId="k7g3.~List%dadd(java%dlang%dObject)%cboolean" resolveInfo="add" />
+              <node role="actualArgument" roleId="tpee.1068499141038" type="tpee.GenericNewExpression" typeId="tpee.1145552977093" id="2929731761237871862" nodeInfo="nn">
+                <node role="creator" roleId="tpee.1145553007750" type="kisg.HighLevelWatchableCreator" typeId="kisg.43370322128285902" id="2929731761237871863" nodeInfo="nn">
+                  <link role="watchable" roleId="kisg.43370322128310821" targetNodeId="2929731761237872039" resolveInfo="text" />
+                  <node role="value" roleId="kisg.43370322128311163" type="tpee.DotExpression" typeId="tpee.1197027756228" id="8959490735700563996" nodeInfo="nn">
+                    <node role="operand" roleId="tpee.1197027771414" type="tpee.VariableReference" typeId="tpee.1068498886296" id="525317265755497338" nodeInfo="nn">
+                      <link role="variableDeclaration" roleId="tpee.1068581517664" targetNodeId="525317265755487782" resolveInfo="node" />
+                    </node>
+                    <node role="operation" roleId="tpee.1197027833540" type="tpee.InstanceMethodCallOperation" typeId="tpee.1202948039474" id="8959490735700563999" nodeInfo="nn">
+                      <link role="baseMethodDeclaration" roleId="tpee.1068499141037" targetNodeId="cu2c.~SNode%dgetPresentation()%cjava%dlang%dString" resolveInfo="getPresentation" />
+                    </node>
+                  </node>
+                </node>
+              </node>
+            </node>
+          </node>
+        </node>
+        <node role="statement" roleId="tpee.1068581517665" type="tpee.ExpressionStatement" typeId="tpee.1068580123155" id="2929731761237871868" nodeInfo="nn">
+          <node role="expression" roleId="tpee.1068580123156" type="tpee.DotExpression" typeId="tpee.1197027756228" id="2929731761237871869" nodeInfo="nn">
+            <node role="operand" roleId="tpee.1197027771414" type="tpee.VariableReference" typeId="tpee.1068498886296" id="4265636116363074923" nodeInfo="nn">
+              <link role="variableDeclaration" roleId="tpee.1068581517664" targetNodeId="2929731761237871853" resolveInfo="result" />
+            </node>
+            <node role="operation" roleId="tpee.1197027833540" type="tpee.InstanceMethodCallOperation" typeId="tpee.1202948039474" id="2929731761237871871" nodeInfo="nn">
+              <link role="baseMethodDeclaration" roleId="tpee.1068499141037" targetNodeId="k7g3.~List%dadd(java%dlang%dObject)%cboolean" resolveInfo="add" />
+              <node role="actualArgument" roleId="tpee.1068499141038" type="tpee.GenericNewExpression" typeId="tpee.1145552977093" id="2929731761237871872" nodeInfo="nn">
+                <node role="creator" roleId="tpee.1145553007750" type="kisg.HighLevelWatchableCreator" typeId="kisg.43370322128285902" id="2929731761237871873" nodeInfo="nn">
+                  <link role="watchable" roleId="kisg.43370322128310821" targetNodeId="2929731761237872037" resolveInfo="id" />
+                  <node role="value" roleId="kisg.43370322128311163" type="tpee.DotExpression" typeId="tpee.1197027756228" id="2929731761237871874" nodeInfo="nn">
+                    <node role="operand" roleId="tpee.1197027771414" type="tpee.VariableReference" typeId="tpee.1068498886296" id="525317265755496902" nodeInfo="nn">
+                      <link role="variableDeclaration" roleId="tpee.1068581517664" targetNodeId="525317265755487782" resolveInfo="node" />
+                    </node>
+                    <node role="operation" roleId="tpee.1197027833540" type="wch2.PrivateFieldReferenceOperation" typeId="wch2.6825241477451043705" id="2929731761237871877" nodeInfo="nn">
+                      <link role="fieldDeclaration" roleId="tpee.1197029500499" targetNodeId="cu2c.~SNode%dmyId" resolveInfo="myId" />
+                    </node>
+                  </node>
+                </node>
+              </node>
+            </node>
+          </node>
+        </node>
+        <node role="statement" roleId="tpee.1068581517665" type="tpee.ExpressionStatement" typeId="tpee.1068580123155" id="2929731761237871878" nodeInfo="nn">
+          <node role="expression" roleId="tpee.1068580123156" type="tpee.DotExpression" typeId="tpee.1197027756228" id="2929731761237871879" nodeInfo="nn">
+            <node role="operand" roleId="tpee.1197027771414" type="tpee.VariableReference" typeId="tpee.1068498886296" id="4265636116363066719" nodeInfo="nn">
+              <link role="variableDeclaration" roleId="tpee.1068581517664" targetNodeId="2929731761237871853" resolveInfo="result" />
+            </node>
+            <node role="operation" roleId="tpee.1197027833540" type="tpee.InstanceMethodCallOperation" typeId="tpee.1202948039474" id="2929731761237871881" nodeInfo="nn">
+              <link role="baseMethodDeclaration" roleId="tpee.1068499141037" targetNodeId="k7g3.~List%dadd(java%dlang%dObject)%cboolean" resolveInfo="add" />
+              <node role="actualArgument" roleId="tpee.1068499141038" type="tpee.GenericNewExpression" typeId="tpee.1145552977093" id="2929731761237871882" nodeInfo="nn">
+                <node role="creator" roleId="tpee.1145553007750" type="kisg.HighLevelWatchableCreator" typeId="kisg.43370322128285902" id="2929731761237871883" nodeInfo="nn">
+                  <link role="watchable" roleId="kisg.43370322128310821" targetNodeId="2929731761237872038" resolveInfo="model" />
+                  <node role="value" roleId="kisg.43370322128311163" type="tpee.DotExpression" typeId="tpee.1197027756228" id="2929731761237871884" nodeInfo="nn">
+                    <node role="operand" roleId="tpee.1197027771414" type="tpee.VariableReference" typeId="tpee.1068498886296" id="525317265755498298" nodeInfo="nn">
+                      <link role="variableDeclaration" roleId="tpee.1068581517664" targetNodeId="525317265755487782" resolveInfo="node" />
+                    </node>
+                    <node role="operation" roleId="tpee.1197027833540" type="wch2.PrivateFieldReferenceOperation" typeId="wch2.6825241477451043705" id="2929731761237871887" nodeInfo="nn">
+                      <link role="fieldDeclaration" roleId="tpee.1197029500499" targetNodeId="cu2c.~SNode%dmyModel" resolveInfo="myModel" />
+                    </node>
+                  </node>
+                </node>
+              </node>
+            </node>
+          </node>
+        </node>
+        <node role="statement" roleId="tpee.1068581517665" type="tpee.ExpressionStatement" typeId="tpee.1068580123155" id="2929731761237871888" nodeInfo="nn">
+          <node role="expression" roleId="tpee.1068580123156" type="tpee.DotExpression" typeId="tpee.1197027756228" id="2929731761237871889" nodeInfo="nn">
+            <node role="operand" roleId="tpee.1197027771414" type="tpee.VariableReference" typeId="tpee.1068498886296" id="4265636116363091113" nodeInfo="nn">
+              <link role="variableDeclaration" roleId="tpee.1068581517664" targetNodeId="2929731761237871853" resolveInfo="result" />
+            </node>
+            <node role="operation" roleId="tpee.1197027833540" type="tpee.InstanceMethodCallOperation" typeId="tpee.1202948039474" id="2929731761237871891" nodeInfo="nn">
+              <link role="baseMethodDeclaration" roleId="tpee.1068499141037" targetNodeId="k7g3.~List%dadd(java%dlang%dObject)%cboolean" resolveInfo="add" />
+              <node role="actualArgument" roleId="tpee.1068499141038" type="tpee.GenericNewExpression" typeId="tpee.1145552977093" id="2929731761237871892" nodeInfo="nn">
+                <node role="creator" roleId="tpee.1145553007750" type="kisg.HighLevelWatchableCreator" typeId="kisg.43370322128285902" id="2929731761237871893" nodeInfo="nn">
+                  <link role="watchable" roleId="kisg.43370322128310821" targetNodeId="2929731761237872036" resolveInfo="concept" />
+                  <node role="value" roleId="kisg.43370322128311163" type="tpee.DotExpression" typeId="tpee.1197027756228" id="5689532374185716477" nodeInfo="nn">
+                    <node role="operation" roleId="tpee.1197027833540" type="wch2.PrivateFieldReferenceOperation" typeId="wch2.6825241477451043705" id="5689532374185718527" nodeInfo="nn">
+                      <link role="fieldDeclaration" roleId="tpee.1197029500499" targetNodeId="cu2c.~SNode%dmyConceptFqName" resolveInfo="myConceptFqName" />
+                    </node>
+                    <node role="operand" roleId="tpee.1197027771414" type="tpee.VariableReference" typeId="tpee.1068498886296" id="5689532374185716254" nodeInfo="nn">
+                      <link role="variableDeclaration" roleId="tpee.1068581517664" targetNodeId="525317265755487782" resolveInfo="node" />
+                    </node>
+                  </node>
+                </node>
+              </node>
+            </node>
+          </node>
+        </node>
+        <node role="statement" roleId="tpee.1068581517665" type="tpee.IfStatement" typeId="tpee.1068580123159" id="5689532374185487432" nodeInfo="nn">
+          <node role="condition" roleId="tpee.1068580123160" type="tpee.NotEqualsExpression" typeId="tpee.1073239437375" id="5689532374185490259" nodeInfo="nn">
+            <node role="rightExpression" roleId="tpee.1081773367579" type="tpee.NullLiteral" typeId="tpee.1070534058343" id="5689532374185490329" nodeInfo="nn" />
+            <node role="leftExpression" roleId="tpee.1081773367580" type="tpee.DotExpression" typeId="tpee.1197027756228" id="5689532374185487816" nodeInfo="nn">
+              <node role="operation" roleId="tpee.1197027833540" type="wch2.PrivateFieldReferenceOperation" typeId="wch2.6825241477451043705" id="5689532374185488780" nodeInfo="nn">
+                <link role="fieldDeclaration" roleId="tpee.1197029500499" targetNodeId="cu2c.~SNode%dparent" resolveInfo="parent" />
+              </node>
+              <node role="operand" roleId="tpee.1197027771414" type="tpee.VariableReference" typeId="tpee.1068498886296" id="5689532374185487593" nodeInfo="nn">
+                <link role="variableDeclaration" roleId="tpee.1068581517664" targetNodeId="525317265755487782" resolveInfo="node" />
+              </node>
+            </node>
+          </node>
+          <node role="ifTrue" roleId="tpee.1068580123161" type="tpee.StatementList" typeId="tpee.1068580123136" id="5689532374185487434" nodeInfo="sn">
+            <node role="statement" roleId="tpee.1068581517665" type="tpee.ExpressionStatement" typeId="tpee.1068580123155" id="5689532374185490457" nodeInfo="nn">
+              <node role="expression" roleId="tpee.1068580123156" type="tpee.DotExpression" typeId="tpee.1197027756228" id="5689532374185492566" nodeInfo="nn">
+                <node role="operation" roleId="tpee.1197027833540" type="tpee.InstanceMethodCallOperation" typeId="tpee.1202948039474" id="5689532374185512855" nodeInfo="nn">
+                  <link role="baseMethodDeclaration" roleId="tpee.1068499141037" targetNodeId="k7g3.~List%dadd(java%dlang%dObject)%cboolean" resolveInfo="add" />
+                  <node role="actualArgument" roleId="tpee.1068499141038" type="tpee.GenericNewExpression" typeId="tpee.1145552977093" id="5689532374185513559" nodeInfo="nn">
+                    <node role="creator" roleId="tpee.1145553007750" type="kisg.HighLevelWatchableCreator" typeId="kisg.43370322128285902" id="5689532374185555085" nodeInfo="nn">
+                      <link role="watchable" roleId="kisg.43370322128310821" targetNodeId="5689532374185474877" resolveInfo="parent" />
+                      <node role="value" roleId="kisg.43370322128311163" type="tpee.DotExpression" typeId="tpee.1197027756228" id="5689532374185558029" nodeInfo="nn">
+                        <node role="operation" roleId="tpee.1197027833540" type="wch2.PrivateFieldReferenceOperation" typeId="wch2.6825241477451043705" id="5689532374185558946" nodeInfo="nn">
+                          <link role="fieldDeclaration" roleId="tpee.1197029500499" targetNodeId="cu2c.~SNode%dparent" resolveInfo="parent" />
                         </node>
-                        <node concept="vg0i.1202948039474" id="2929731761237869349" role="vg0i.1197027756228.1197027833540" info="nn">
-                          <reference role="vg0i.1204053956946.1068499141037" target="e2lb.~Object%dtoString()%cjava%dlang%dString" resolveInfo="toString" />
+                        <node role="operand" roleId="tpee.1197027771414" type="tpee.VariableReference" typeId="tpee.1068498886296" id="5689532374185557806" nodeInfo="nn">
+                          <link role="variableDeclaration" roleId="tpee.1068581517664" targetNodeId="525317265755487782" resolveInfo="node" />
                         </node>
                       </node>
-                      <node concept="vg0i.1068580123152" id="2929731761237869350" role="vg0i.1163668896201.1163668914799" info="nn">
-                        <node concept="vg0i.1070534058343" id="2929731761237869351" role="vg0i.1081773326031.1081773367579" info="nn" />
-                        <node concept="vg0i.1068498886296" id="4265636116363104012" role="vg0i.1081773326031.1081773367580" info="nn">
-                          <reference role="vg0i.1068498886296.1068581517664" target="2929731761237869319" resolveInfo="key" />
-                        </node>
-                      </node>
-                    </node>
-                  </node>
-                </node>
-                <node concept="vg0i.1070475926800" id="2929731761237869353" role="vg0i.1081773326031.1081773367579" info="nn">
-                  <property role="vg0i.1070475926800.1070475926801" value="] = " />
-                </node>
-              </node>
-            </node>
-          </node>
-        </node>
-      </node>
-    </node>
-    <node concept="1uh5.680105146889009728" id="2929731761237869354" info="ng">
-      <property role="asn4.1169194658468.1169194664001" value="Map" />
-      <property role="asn4.1133920641626.1193676396447" value="collections" />
-      <node concept="vg0i.1107535904670" id="2929731761237869355" role="1uh5.680105146889009728.43370322128256026" info="in">
-        <reference role="vg0i.1107535904670.1107535924139" target="k7g3.~Map" resolveInfo="Map" />
-      </node>
-      <node concept="1uh5.43370322128194518" id="2929731761237869356" role="1uh5.680105146889009728.43370322128194611" info="in">
-        <node concept="vg0i.1068580123136" id="2929731761237869357" role="vg0i.1137021947720.1137022507850" info="sn">
-          <node concept="vg0i.1068581242864" id="2929731761237869358" role="vg0i.1068580123136.1068581517665" info="nn">
-            <node concept="vg0i.1068581242863" id="2929731761237869359" role="vg0i.1068581242864.1068581242865" info="nr">
-              <property role="asn4.1169194658468.1169194664001" value="result" />
-              <node concept="1uh5.1842653058274900915" id="2929731761237869360" role="vg0i.4972933694980447171.5680397130376446158" info="in" />
-              <node concept="vg0i.1145552977093" id="2929731761237869361" role="vg0i.1068431474542.1068431790190" info="nn">
-                <node concept="1uh5.1842653058274900914" id="2929731761237869362" role="vg0i.1145552977093.1145553007750" info="nn" />
-              </node>
-            </node>
-          </node>
-          <node concept="vg0i.1068580123157" id="2929731761237869363" role="vg0i.1068580123136.1068581517665" info="nn" />
-          <node concept="vg0i.1068581242864" id="2929731761237869364" role="vg0i.1068580123136.1068581517665" info="nn">
-            <node concept="vg0i.1068581242863" id="2929731761237869365" role="vg0i.1068581242864.1068581242865" info="nr">
-              <property role="asn4.1169194658468.1169194664001" value="size" />
-              <node concept="vg0i.1070534370425" id="2929731761237869366" role="vg0i.4972933694980447171.5680397130376446158" info="in" />
-              <node concept="vg0i.1197027756228" id="2929731761237869367" role="vg0i.1068431474542.1068431790190" info="nn">
-                <node concept="1uh5.43370322128272301" id="2929731761237869368" role="vg0i.1197027756228.1197027771414" info="nn" />
-                <node concept="vg0i.1202948039474" id="2929731761237869369" role="vg0i.1197027756228.1197027833540" info="nn">
-                  <reference role="vg0i.1204053956946.1068499141037" target="k7g3.~Map%dsize()%cint" resolveInfo="size" />
-                </node>
-              </node>
-            </node>
-          </node>
-          <node concept="vg0i.1068580123155" id="2929731761237869370" role="vg0i.1068580123136.1068581517665" info="nn">
-            <node concept="vg0i.1197027756228" id="2929731761237869371" role="vg0i.1068580123155.1068580123156" info="nn">
-              <node concept="vg0i.1068498886296" id="4265636116363077846" role="vg0i.1197027756228.1197027771414" info="nn">
-                <reference role="vg0i.1068498886296.1068581517664" target="2929731761237869359" resolveInfo="result" />
-              </node>
-              <node concept="vg0i.1202948039474" id="2929731761237869373" role="vg0i.1197027756228.1197027833540" info="nn">
-                <reference role="vg0i.1204053956946.1068499141037" target="k7g3.~List%dadd(java%dlang%dObject)%cboolean" resolveInfo="add" />
-                <node concept="vg0i.1145552977093" id="2929731761237869374" role="vg0i.1204053956946.1068499141038" info="nn">
-                  <node concept="1uh5.43370322128285902" id="2929731761237869375" role="vg0i.1145552977093.1145553007750" info="nn">
-                    <reference role="1uh5.43370322128285902.43370322128310821" target="2929731761237869239" resolveInfo="size" />
-                    <node concept="vg0i.1068498886296" id="4265636116363073822" role="1uh5.43370322128285902.43370322128311163" info="nn">
-                      <reference role="vg0i.1068498886296.1068581517664" target="2929731761237869365" resolveInfo="size" />
-                    </node>
-                  </node>
-                </node>
-              </node>
-            </node>
-          </node>
-          <node concept="vg0i.1068580123157" id="2929731761237869377" role="vg0i.1068580123136.1068581517665" info="nn" />
-          <node concept="vg0i.1068581242864" id="2929731761237869378" role="vg0i.1068580123136.1068581517665" info="nn">
-            <node concept="vg0i.1068581242863" id="2929731761237869379" role="vg0i.1068581242864.1068581242865" info="nr">
-              <property role="asn4.1169194658468.1169194664001" value="entries" />
-              <node concept="vg0i.1107535904670" id="2929731761237869380" role="vg0i.4972933694980447171.5680397130376446158" info="in">
-                <reference role="vg0i.1107535904670.1107535924139" target="k7g3.~Set" resolveInfo="Set" />
-                <node concept="vg0i.1107535904670" id="2929731761237869381" role="vg0i.1107535904670.1109201940907" info="in">
-                  <reference role="vg0i.1107535904670.1107535924139" target="k7g3.~Map$Entry" resolveInfo="Map.Entry" />
-                </node>
-              </node>
-              <node concept="vg0i.1197027756228" id="2929731761237869382" role="vg0i.1068431474542.1068431790190" info="nn">
-                <node concept="1uh5.43370322128272301" id="2929731761237869383" role="vg0i.1197027756228.1197027771414" info="nn" />
-                <node concept="vg0i.1202948039474" id="2929731761237869384" role="vg0i.1197027756228.1197027833540" info="nn">
-                  <reference role="vg0i.1204053956946.1068499141037" target="k7g3.~Map%dentrySet()%cjava%dutil%dSet" resolveInfo="entrySet" />
-                </node>
-              </node>
-            </node>
-          </node>
-          <node concept="vg0i.1144226303539" id="2929731761237869385" role="vg0i.1068580123136.1068581517665" info="nn">
-            <node concept="vg0i.1068581242863" id="2929731761237869386" role="vg0i.1144230876926.1144230900587" info="nr">
-              <property role="asn4.1169194658468.1169194664001" value="entry" />
-              <node concept="vg0i.1107535904670" id="2929731761237869387" role="vg0i.4972933694980447171.5680397130376446158" info="in">
-                <reference role="vg0i.1107535904670.1107535924139" target="k7g3.~Map$Entry" resolveInfo="Map.Entry" />
-              </node>
-            </node>
-            <node concept="vg0i.1068580123136" id="2929731761237869388" role="vg0i.1154032098014.1154032183016" info="sn">
-              <node concept="vg0i.1068580123155" id="2929731761237869389" role="vg0i.1068580123136.1068581517665" info="nn">
-                <node concept="vg0i.1197027756228" id="2929731761237869390" role="vg0i.1068580123155.1068580123156" info="nn">
-                  <node concept="vg0i.1068498886296" id="4265636116363097265" role="vg0i.1197027756228.1197027771414" info="nn">
-                    <reference role="vg0i.1068498886296.1068581517664" target="2929731761237869359" resolveInfo="result" />
-                  </node>
-                  <node concept="vg0i.1202948039474" id="2929731761237869392" role="vg0i.1197027756228.1197027833540" info="nn">
-                    <reference role="vg0i.1204053956946.1068499141037" target="k7g3.~List%dadd(java%dlang%dObject)%cboolean" resolveInfo="add" />
-                    <node concept="vg0i.1145552977093" id="2929731761237869393" role="vg0i.1204053956946.1068499141038" info="nn">
-                      <node concept="1uh5.43370322128285902" id="2929731761237869394" role="vg0i.1145552977093.1145553007750" info="nn">
-                        <reference role="1uh5.43370322128285902.43370322128310821" target="2929731761237869236" resolveInfo="entry" />
-                        <node concept="vg0i.1068498886296" id="4265636116363066900" role="1uh5.43370322128285902.43370322128311163" info="nn">
-                          <reference role="vg0i.1068498886296.1068581517664" target="2929731761237869386" resolveInfo="entry" />
-                        </node>
-                      </node>
-                    </node>
-                  </node>
-                </node>
-              </node>
-            </node>
-            <node concept="vg0i.1068498886296" id="4265636116363109132" role="vg0i.1144226303539.1144226360166" info="nn">
-              <reference role="vg0i.1068498886296.1068581517664" target="2929731761237869379" resolveInfo="entries" />
-            </node>
-          </node>
-          <node concept="vg0i.1068580123157" id="2929731761237869397" role="vg0i.1068580123136.1068581517665" info="nn" />
-          <node concept="vg0i.1068581242878" id="2929731761237869398" role="vg0i.1068580123136.1068581517665" info="nn">
-            <node concept="vg0i.1068498886296" id="4265636116363067552" role="vg0i.1068581242878.1068581517676" info="nn">
-              <reference role="vg0i.1068498886296.1068581517664" target="2929731761237869359" resolveInfo="result" />
-            </node>
-          </node>
-        </node>
-      </node>
-    </node>
-    <node concept="1uh5.680105146889009728" id="2929731761237869400" info="ng">
-      <property role="asn4.1169194658468.1169194664001" value="Set" />
-      <property role="asn4.1133920641626.1193676396447" value="collections" />
-      <node concept="vg0i.1107535904670" id="2929731761237869401" role="1uh5.680105146889009728.43370322128256026" info="in">
-        <reference role="vg0i.1107535904670.1107535924139" target="k7g3.~Set" resolveInfo="Set" />
-      </node>
-      <node concept="1uh5.43370322128194518" id="2929731761237869402" role="1uh5.680105146889009728.43370322128194611" info="in">
-        <node concept="vg0i.1068580123136" id="2929731761237869403" role="vg0i.1137021947720.1137022507850" info="sn">
-          <node concept="vg0i.6329021646629104954" id="2929731761237869404" role="vg0i.1068580123136.1068581517665" info="nn">
-            <node concept="vg0i.6329021646629104957" id="2929731761237869405" role="vg0i.6329021646629104954.6329021646629175155" info="nn">
-              <property role="vg0i.6329021646629104957.6329021646629104958" value="again, same as ListViewer" />
-            </node>
-          </node>
-          <node concept="vg0i.1068581242864" id="2929731761237869406" role="vg0i.1068580123136.1068581517665" info="nn">
-            <node concept="vg0i.1068581242863" id="2929731761237869407" role="vg0i.1068581242864.1068581242865" info="nr">
-              <property role="asn4.1169194658468.1169194664001" value="watchables" />
-              <node concept="vg0i.1145552977093" id="2929731761237869408" role="vg0i.1068431474542.1068431790190" info="nn">
-                <node concept="1uh5.1842653058274900914" id="2929731761237869409" role="vg0i.1145552977093.1145553007750" info="nn" />
-              </node>
-              <node concept="1uh5.1842653058274900915" id="2929731761237869410" role="vg0i.4972933694980447171.5680397130376446158" info="in" />
-            </node>
-          </node>
-          <node concept="vg0i.1068580123157" id="2929731761237869411" role="vg0i.1068580123136.1068581517665" info="nn" />
-          <node concept="vg0i.1068581242864" id="2929731761237869412" role="vg0i.1068580123136.1068581517665" info="nn">
-            <node concept="vg0i.1068581242863" id="2929731761237869413" role="vg0i.1068581242864.1068581242865" info="nr">
-              <property role="asn4.1169194658468.1169194664001" value="size" />
-              <node concept="vg0i.1070534370425" id="2929731761237869414" role="vg0i.4972933694980447171.5680397130376446158" info="in" />
-              <node concept="vg0i.1197027756228" id="2929731761237869415" role="vg0i.1068431474542.1068431790190" info="nn">
-                <node concept="1uh5.43370322128272301" id="2929731761237869416" role="vg0i.1197027756228.1197027771414" info="nn" />
-                <node concept="vg0i.1202948039474" id="2929731761237869417" role="vg0i.1197027756228.1197027833540" info="nn">
-                  <reference role="vg0i.1204053956946.1068499141037" target="k7g3.~Set%dsize()%cint" resolveInfo="size" />
-                </node>
-              </node>
-            </node>
-          </node>
-          <node concept="vg0i.1068580123155" id="2929731761237869418" role="vg0i.1068580123136.1068581517665" info="nn">
-            <node concept="vg0i.1197027756228" id="2929731761237869419" role="vg0i.1068580123155.1068580123156" info="nn">
-              <node concept="vg0i.1068498886296" id="4265636116363101313" role="vg0i.1197027756228.1197027771414" info="nn">
-                <reference role="vg0i.1068498886296.1068581517664" target="2929731761237869407" resolveInfo="watchables" />
-              </node>
-              <node concept="vg0i.1202948039474" id="2929731761237869421" role="vg0i.1197027756228.1197027833540" info="nn">
-                <reference role="vg0i.1204053956946.1068499141037" target="k7g3.~List%dadd(java%dlang%dObject)%cboolean" resolveInfo="add" />
-                <node concept="vg0i.1145552977093" id="2929731761237869422" role="vg0i.1204053956946.1068499141038" info="nn">
-                  <node concept="1uh5.43370322128285902" id="2929731761237869423" role="vg0i.1145552977093.1145553007750" info="nn">
-                    <reference role="1uh5.43370322128285902.43370322128310821" target="2929731761237869239" resolveInfo="size" />
-                    <node concept="vg0i.1068498886296" id="4265636116363111940" role="1uh5.43370322128285902.43370322128311163" info="nn">
-                      <reference role="vg0i.1068498886296.1068581517664" target="2929731761237869413" resolveInfo="size" />
-                    </node>
-                  </node>
-                </node>
-              </node>
-            </node>
-          </node>
-          <node concept="vg0i.1068580123157" id="2929731761237869425" role="vg0i.1068580123136.1068581517665" info="nn" />
-          <node concept="vg0i.1144226303539" id="2929731761237869426" role="vg0i.1068580123136.1068581517665" info="nn">
-            <node concept="vg0i.1068581242863" id="2929731761237869427" role="vg0i.1144230876926.1144230900587" info="nr">
-              <property role="asn4.1169194658468.1169194664001" value="element" />
-              <node concept="vg0i.1107535904670" id="2929731761237869428" role="vg0i.4972933694980447171.5680397130376446158" info="in">
-                <reference role="vg0i.1107535904670.1107535924139" target="e2lb.~Object" resolveInfo="Object" />
-              </node>
-            </node>
-            <node concept="vg0i.1068580123136" id="2929731761237869429" role="vg0i.1154032098014.1154032183016" info="sn">
-              <node concept="vg0i.1068580123155" id="2929731761237869430" role="vg0i.1068580123136.1068581517665" info="nn">
-                <node concept="vg0i.1197027756228" id="2929731761237869431" role="vg0i.1068580123155.1068580123156" info="nn">
-                  <node concept="vg0i.1068498886296" id="4265636116363068148" role="vg0i.1197027756228.1197027771414" info="nn">
-                    <reference role="vg0i.1068498886296.1068581517664" target="2929731761237869407" resolveInfo="watchables" />
-                  </node>
-                  <node concept="vg0i.1202948039474" id="2929731761237869433" role="vg0i.1197027756228.1197027833540" info="nn">
-                    <reference role="vg0i.1204053956946.1068499141037" target="k7g3.~List%dadd(java%dlang%dObject)%cboolean" resolveInfo="add" />
-                    <node concept="vg0i.1145552977093" id="2929731761237869434" role="vg0i.1204053956946.1068499141038" info="nn">
-                      <node concept="1uh5.43370322128285902" id="2929731761237869435" role="vg0i.1145552977093.1145553007750" info="nn">
-                        <reference role="1uh5.43370322128285902.43370322128310821" target="2929731761237869235" resolveInfo="element" />
-                        <node concept="vg0i.1068498886296" id="4265636116363105078" role="1uh5.43370322128285902.43370322128311163" info="nn">
-                          <reference role="vg0i.1068498886296.1068581517664" target="2929731761237869427" resolveInfo="element" />
-                        </node>
-                      </node>
-                    </node>
-                  </node>
-                </node>
-              </node>
-            </node>
-            <node concept="1uh5.43370322128272301" id="2929731761237869437" role="vg0i.1144226303539.1144226360166" info="nn" />
-          </node>
-          <node concept="vg0i.1068580123157" id="2929731761237869438" role="vg0i.1068580123136.1068581517665" info="nn" />
-          <node concept="vg0i.1068581242878" id="2929731761237869439" role="vg0i.1068580123136.1068581517665" info="nn">
-            <node concept="vg0i.1068498886296" id="4265636116363112536" role="vg0i.1068581242878.1068581517676" info="nn">
-              <reference role="vg0i.1068498886296.1068581517664" target="2929731761237869407" resolveInfo="watchables" />
-            </node>
-          </node>
-        </node>
-      </node>
-    </node>
-    <node concept="1uh5.680105146889009728" id="2929731761237871799" info="ng">
-      <property role="asn4.1133920641626.1156235010670" value="IndexedTuple" />
-      <property role="asn4.1169194658468.1169194664001" value="IndexedTupleViewer" />
-      <property role="asn4.1133920641626.1193676396447" value="tuples" />
-      <node concept="vg0i.1107535904670" id="2929731761237871800" role="1uh5.680105146889009728.43370322128256026" info="in">
-        <reference role="vg0i.1107535904670.1107535924139" target="upz5.1238932916942" resolveInfo="MultiTuple" />
-      </node>
-      <node concept="1uh5.43370322128194518" id="2929731761237871801" role="1uh5.680105146889009728.43370322128194611" info="in">
-        <node concept="vg0i.1068580123136" id="2929731761237871802" role="vg0i.1137021947720.1137022507850" info="sn">
-          <node concept="vg0i.1068581242864" id="2929731761237871803" role="vg0i.1068580123136.1068581517665" info="nn">
-            <node concept="vg0i.1068581242863" id="2929731761237871804" role="vg0i.1068581242864.1068581242865" info="nr">
-              <property role="asn4.1169194658468.1169194664001" value="result" />
-              <node concept="1uh5.1842653058274900915" id="2929731761237871805" role="vg0i.4972933694980447171.5680397130376446158" info="in" />
-              <node concept="vg0i.1145552977093" id="2929731761237871806" role="vg0i.1068431474542.1068431790190" info="nn">
-                <node concept="1uh5.1842653058274900914" id="2929731761237871807" role="vg0i.1145552977093.1145553007750" info="nn" />
-              </node>
-            </node>
-          </node>
-          <node concept="vg0i.1068581242864" id="2929731761237871808" role="vg0i.1068580123136.1068581517665" info="nn">
-            <node concept="vg0i.1068581242863" id="2929731761237871809" role="vg0i.1068581242864.1068581242865" info="nr">
-              <property role="asn4.1169194658468.1169194664001" value="values" />
-              <node concept="vg0i.1070534760951" id="2929731761237871810" role="vg0i.4972933694980447171.5680397130376446158" info="in">
-                <node concept="vg0i.1107535904670" id="2929731761237871811" role="vg0i.1070534760951.1070534760952" info="in">
-                  <reference role="vg0i.1107535904670.1107535924139" target="e2lb.~Object" resolveInfo="Object" />
-                </node>
-              </node>
-              <node concept="vg0i.1197027756228" id="2929731761237871812" role="vg0i.1068431474542.1068431790190" info="nn">
-                <node concept="1uh5.43370322128272301" id="2929731761237871813" role="vg0i.1197027756228.1197027771414" info="nn" />
-                <node concept="lvgp.6825241477451043705" id="2929731761237871814" role="vg0i.1197027756228.1197027833540" info="nn">
-                  <reference role="vg0i.1197029447546.1197029500499" target="upz5.1238932916952" resolveInfo="values" />
-                </node>
-              </node>
-            </node>
-          </node>
-          <node concept="vg0i.1144231330558" id="2929731761237871815" role="vg0i.1068580123136.1068581517665" info="nn">
-            <node concept="vg0i.1068580123136" id="2929731761237871816" role="vg0i.1154032098014.1154032183016" info="sn">
-              <node concept="vg0i.1068580123155" id="2929731761237871817" role="vg0i.1068580123136.1068581517665" info="nn">
-                <node concept="vg0i.1197027756228" id="2929731761237871818" role="vg0i.1068580123155.1068580123156" info="nn">
-                  <node concept="vg0i.1068498886296" id="4265636116363072450" role="vg0i.1197027756228.1197027771414" info="nn">
-                    <reference role="vg0i.1068498886296.1068581517664" target="2929731761237871804" resolveInfo="result" />
-                  </node>
-                  <node concept="vg0i.1202948039474" id="2929731761237871820" role="vg0i.1197027756228.1197027833540" info="nn">
-                    <reference role="vg0i.1204053956946.1068499141037" target="k7g3.~List%dadd(java%dlang%dObject)%cboolean" resolveInfo="add" />
-                    <node concept="vg0i.1145552977093" id="2929731761237871821" role="vg0i.1204053956946.1068499141038" info="nn">
-                      <node concept="1uh5.43370322128285902" id="2929731761237871822" role="vg0i.1145552977093.1145553007750" info="nn">
-                        <reference role="1uh5.43370322128285902.43370322128310821" target="2929731761237871847" resolveInfo="element" />
-                        <node concept="vg0i.1173175405605" id="2929731761237871823" role="1uh5.43370322128285902.43370322128311163" info="nn">
-                          <node concept="vg0i.1068498886296" id="4265636116363108616" role="vg0i.1173175405605.1173175577737" info="nn">
-                            <reference role="vg0i.1068498886296.1068581517664" target="2929731761237871826" resolveInfo="i" />
-                          </node>
-                          <node concept="vg0i.1068498886296" id="4265636116363073684" role="vg0i.1173175405605.1173175590490" info="nn">
-                            <reference role="vg0i.1068498886296.1068581517664" target="2929731761237871809" resolveInfo="values" />
+                    </node>
+                  </node>
+                </node>
+                <node role="operand" roleId="tpee.1197027771414" type="tpee.VariableReference" typeId="tpee.1068498886296" id="5689532374185490456" nodeInfo="nn">
+                  <link role="variableDeclaration" roleId="tpee.1068581517664" targetNodeId="2929731761237871853" resolveInfo="result" />
+                </node>
+              </node>
+            </node>
+          </node>
+        </node>
+        <node role="statement" roleId="tpee.1068581517665" type="tpee.Statement" typeId="tpee.1068580123157" id="2929731761237871897" nodeInfo="nn" />
+        <node role="statement" roleId="tpee.1068581517665" type="tpee.LocalVariableDeclarationStatement" typeId="tpee.1068581242864" id="2929731761237871898" nodeInfo="nn">
+          <node role="localVariableDeclaration" roleId="tpee.1068581242865" type="tpee.LocalVariableDeclaration" typeId="tpee.1068581242863" id="2929731761237871899" nodeInfo="nr">
+            <property name="name" nameId="tpck.1169194664001" value="properties" />
+            <node role="type" roleId="tpee.5680397130376446158" type="tpee.ArrayType" typeId="tpee.1070534760951" id="2929731761237871900" nodeInfo="in">
+              <node role="componentType" roleId="tpee.1070534760952" type="tpee.ClassifierType" typeId="tpee.1107535904670" id="2929731761237871901" nodeInfo="in">
+                <link role="classifier" roleId="tpee.1107535924139" targetNodeId="e2lb.~String" resolveInfo="String" />
+              </node>
+            </node>
+            <node role="initializer" roleId="tpee.1068431790190" type="tpee.DotExpression" typeId="tpee.1197027756228" id="2929731761237871902" nodeInfo="nn">
+              <node role="operand" roleId="tpee.1197027771414" type="tpee.VariableReference" typeId="tpee.1068498886296" id="525317265755499685" nodeInfo="nn">
+                <link role="variableDeclaration" roleId="tpee.1068581517664" targetNodeId="525317265755487782" resolveInfo="node" />
+              </node>
+              <node role="operation" roleId="tpee.1197027833540" type="wch2.PrivateFieldReferenceOperation" typeId="wch2.6825241477451043705" id="2929731761237871905" nodeInfo="nn">
+                <link role="fieldDeclaration" roleId="tpee.1197029500499" targetNodeId="cu2c.~SNode%dmyProperties" resolveInfo="myProperties" />
+              </node>
+            </node>
+          </node>
+        </node>
+        <node role="statement" roleId="tpee.1068581517665" type="tpee.IfStatement" typeId="tpee.1068580123159" id="2929731761237871906" nodeInfo="nn">
+          <node role="ifTrue" roleId="tpee.1068580123161" type="tpee.StatementList" typeId="tpee.1068580123136" id="2929731761237871907" nodeInfo="sn">
+            <node role="statement" roleId="tpee.1068581517665" type="tpee.ForeachStatement" typeId="tpee.1144226303539" id="2929731761237871908" nodeInfo="nn">
+              <node role="variable" roleId="tpee.1144230900587" type="tpee.LocalVariableDeclaration" typeId="tpee.1068581242863" id="2929731761237871909" nodeInfo="nr">
+                <property name="name" nameId="tpck.1169194664001" value="property" />
+                <node role="type" roleId="tpee.5680397130376446158" type="tpee.ClassifierType" typeId="tpee.1107535904670" id="2929731761237871910" nodeInfo="in">
+                  <link role="classifier" roleId="tpee.1107535924139" targetNodeId="k7g3.~Map$Entry" resolveInfo="Map.Entry" />
+                  <node role="parameter" roleId="tpee.1109201940907" type="tpee.ClassifierType" typeId="tpee.1107535904670" id="2929731761237871911" nodeInfo="in">
+                    <link role="classifier" roleId="tpee.1107535924139" targetNodeId="e2lb.~String" resolveInfo="String" />
+                  </node>
+                  <node role="parameter" roleId="tpee.1109201940907" type="tpee.ClassifierType" typeId="tpee.1107535904670" id="2929731761237871912" nodeInfo="in">
+                    <link role="classifier" roleId="tpee.1107535924139" targetNodeId="e2lb.~String" resolveInfo="String" />
+                  </node>
+                </node>
+              </node>
+              <node role="body" roleId="tpee.1154032183016" type="tpee.StatementList" typeId="tpee.1068580123136" id="2929731761237871913" nodeInfo="sn">
+                <node role="statement" roleId="tpee.1068581517665" type="tpee.ExpressionStatement" typeId="tpee.1068580123155" id="2929731761237871914" nodeInfo="nn">
+                  <node role="expression" roleId="tpee.1068580123156" type="tpee.DotExpression" typeId="tpee.1197027756228" id="2929731761237871915" nodeInfo="nn">
+                    <node role="operand" roleId="tpee.1197027771414" type="tpee.VariableReference" typeId="tpee.1068498886296" id="4265636116363105252" nodeInfo="nn">
+                      <link role="variableDeclaration" roleId="tpee.1068581517664" targetNodeId="2929731761237871853" resolveInfo="result" />
+                    </node>
+                    <node role="operation" roleId="tpee.1197027833540" type="tpee.InstanceMethodCallOperation" typeId="tpee.1202948039474" id="2929731761237871917" nodeInfo="nn">
+                      <link role="baseMethodDeclaration" roleId="tpee.1068499141037" targetNodeId="k7g3.~List%dadd(java%dlang%dObject)%cboolean" resolveInfo="add" />
+                      <node role="actualArgument" roleId="tpee.1068499141038" type="tpee.GenericNewExpression" typeId="tpee.1145552977093" id="2929731761237871918" nodeInfo="nn">
+                        <node role="creator" roleId="tpee.1145553007750" type="kisg.HighLevelWatchableCreator" typeId="kisg.43370322128285902" id="2929731761237871919" nodeInfo="nn">
+                          <link role="watchable" roleId="kisg.43370322128310821" targetNodeId="2929731761237872035" resolveInfo="property" />
+                          <node role="value" roleId="kisg.43370322128311163" type="tpee.VariableReference" typeId="tpee.1068498886296" id="4265636116363072649" nodeInfo="nn">
+                            <link role="variableDeclaration" roleId="tpee.1068581517664" targetNodeId="2929731761237871909" resolveInfo="property" />
                           </node>
                         </node>
                       </node>
@@ -796,279 +851,124 @@
                   </node>
                 </node>
               </node>
-            </node>
-            <node concept="vg0i.1068581242863" id="2929731761237871826" role="vg0i.1144230876926.1144230900587" info="nr">
-              <property role="asn4.1169194658468.1169194664001" value="i" />
-              <node concept="vg0i.1070534370425" id="2929731761237871827" role="vg0i.4972933694980447171.5680397130376446158" info="in" />
-              <node concept="vg0i.1068580320020" id="2929731761237871828" role="vg0i.1068431474542.1068431790190" info="nn">
-                <property role="vg0i.1068580320020.1068580320021" value="0" />
-              </node>
-            </node>
-            <node concept="vg0i.1081506773034" id="2929731761237871829" role="vg0i.1144231330558.1144231399730" info="nn">
-              <node concept="vg0i.1197027756228" id="2929731761237871830" role="vg0i.1081773326031.1081773367579" info="nn">
-                <node concept="vg0i.1068498886296" id="4265636116363110417" role="vg0i.1197027756228.1197027771414" info="nn">
-                  <reference role="vg0i.1068498886296.1068581517664" target="2929731761237871809" resolveInfo="values" />
-                </node>
-                <node concept="vg0i.1208890769693" id="2929731761237871832" role="vg0i.1197027756228.1197027833540" info="nn" />
-              </node>
-              <node concept="vg0i.1068498886296" id="4265636116363086719" role="vg0i.1081773326031.1081773367580" info="nn">
-                <reference role="vg0i.1068498886296.1068581517664" target="2929731761237871826" resolveInfo="i" />
-              </node>
-            </node>
-            <node concept="vg0i.1214918800624" id="2929731761237871834" role="vg0i.1144231330558.1144231408325" info="nn">
-              <node concept="vg0i.1068498886296" id="4265636116363071693" role="vg0i.1239714755177.1239714902950" info="nn">
-                <reference role="vg0i.1068498886296.1068581517664" target="2929731761237871826" resolveInfo="i" />
-              </node>
-            </node>
-          </node>
-          <node concept="vg0i.1068581242878" id="2929731761237871836" role="vg0i.1068580123136.1068581517665" info="nn">
-            <node concept="vg0i.1068498886296" id="4265636116363064638" role="vg0i.1068581242878.1068581517676" info="nn">
-              <reference role="vg0i.1068498886296.1068581517664" target="2929731761237871804" resolveInfo="result" />
-            </node>
-          </node>
-        </node>
-      </node>
-      <node concept="1uh5.43370322128194514" id="2929731761237871838" role="1uh5.680105146889009728.43370322128194610" info="in">
-        <node concept="vg0i.1068580123136" id="2929731761237871839" role="vg0i.1137021947720.1137022507850" info="sn">
-          <node concept="vg0i.1068580123155" id="2929731761237871840" role="vg0i.1068580123136.1068581517665" info="nn">
-            <node concept="vg0i.1068581242875" id="2929731761237871841" role="vg0i.1068580123155.1068580123156" info="nn">
-              <node concept="vg0i.1070475926800" id="2929731761237871842" role="vg0i.1081773326031.1081773367580" info="nn">
-                <property role="vg0i.1070475926800.1070475926801" value="tuple " />
-              </node>
-              <node concept="vg0i.1197027756228" id="2929731761237871843" role="vg0i.1081773326031.1081773367579" info="nn">
-                <node concept="1uh5.43370322128272301" id="2929731761237871844" role="vg0i.1197027756228.1197027771414" info="nn" />
-                <node concept="vg0i.1202948039474" id="2929731761237871845" role="vg0i.1197027756228.1197027833540" info="nn">
-                  <reference role="vg0i.1204053956946.1068499141037" target="upz5.1238932917103" resolveInfo="toString" />
-                </node>
-              </node>
-            </node>
-          </node>
-        </node>
-      </node>
-    </node>
-    <node concept="1uh5.5117350825036256317" id="2929731761237871846" info="ng">
-      <property role="asn4.1169194658468.1169194664001" value="TuplesWatchables" />
-      <property role="asn4.1133920641626.1193676396447" value="tuples" />
-      <node concept="1uh5.5117350825036234483" id="2929731761237871847" role="1uh5.5117350825036256317.5117350825036256318" info="ng">
-        <property role="asn4.1169194658468.1169194664001" value="element" />
-      </node>
-    </node>
-    <node concept="1uh5.680105146889009728" id="2929731761237871848" info="ng">
-      <property role="asn4.1169194658468.1169194664001" value="SNodeViewer" />
-      <property role="asn4.1133920641626.1193676396447" value="smodel" />
-      <node concept="4ia1.1138055754698" id="2929731761237871849" role="1uh5.680105146889009728.43370322128256026" info="in" />
-      <node concept="1uh5.43370322128194518" id="2929731761237871850" role="1uh5.680105146889009728.43370322128194611" info="in">
-        <node concept="vg0i.1068580123136" id="2929731761237871851" role="vg0i.1137021947720.1137022507850" info="sn">
-          <node concept="vg0i.1068581242864" id="2929731761237871852" role="vg0i.1068580123136.1068581517665" info="nn">
-            <node concept="vg0i.1068581242863" id="2929731761237871853" role="vg0i.1068581242864.1068581242865" info="nr">
-              <property role="asn4.1169194658468.1169194664001" value="result" />
-              <node concept="1uh5.1842653058274900915" id="2929731761237871854" role="vg0i.4972933694980447171.5680397130376446158" info="in" />
-              <node concept="vg0i.1145552977093" id="2929731761237871855" role="vg0i.1068431474542.1068431790190" info="nn">
-                <node concept="1uh5.1842653058274900914" id="2929731761237871856" role="vg0i.1145552977093.1145553007750" info="nn" />
-              </node>
-            </node>
-          </node>
-          <node concept="vg0i.1068580123157" id="2929731761237871857" role="vg0i.1068580123136.1068581517665" info="nn" />
-          <node concept="vg0i.1068581242864" id="525317265755487781" role="vg0i.1068580123136.1068581517665" info="nn">
-            <node concept="vg0i.1068581242863" id="525317265755487782" role="vg0i.1068581242864.1068581242865" info="nr">
-              <property role="asn4.1169194658468.1169194664001" value="node" />
-              <node concept="vg0i.1107535904670" id="525317265755487450" role="vg0i.4972933694980447171.5680397130376446158" info="in">
-                <reference role="vg0i.1107535904670.1107535924139" target="cu2c.~SNode" resolveInfo="SNode" />
-              </node>
-              <node concept="vg0i.1070534934090" id="525317265755487783" role="vg0i.1068431474542.1068431790190" info="nn">
-                <node concept="4ia1.1145404486709" id="525317265755487784" role="vg0i.1070534934090.1070534934092" info="nn">
-                  <node concept="1uh5.43370322128272301" id="525317265755487785" role="4ia1.1145404486709.1145404616321" info="nn" />
-                </node>
-                <node concept="vg0i.1107535904670" id="525317265755487786" role="vg0i.1070534934090.1070534934091" info="in">
-                  <reference role="vg0i.1107535904670.1107535924139" target="cu2c.~SNode" resolveInfo="SNode" />
-                </node>
-              </node>
-            </node>
-          </node>
-          <node concept="vg0i.1068580123157" id="525317265755489315" role="vg0i.1068580123136.1068581517665" info="nn" />
-          <node concept="vg0i.1068580123155" id="2929731761237871858" role="vg0i.1068580123136.1068581517665" info="nn">
-            <node concept="vg0i.1197027756228" id="2929731761237871859" role="vg0i.1068580123155.1068580123156" info="nn">
-              <node concept="vg0i.1068498886296" id="4265636116363083921" role="vg0i.1197027756228.1197027771414" info="nn">
-                <reference role="vg0i.1068498886296.1068581517664" target="2929731761237871853" resolveInfo="result" />
-              </node>
-              <node concept="vg0i.1202948039474" id="2929731761237871861" role="vg0i.1197027756228.1197027833540" info="nn">
-                <reference role="vg0i.1204053956946.1068499141037" target="k7g3.~List%dadd(java%dlang%dObject)%cboolean" resolveInfo="add" />
-                <node concept="vg0i.1145552977093" id="2929731761237871862" role="vg0i.1204053956946.1068499141038" info="nn">
-                  <node concept="1uh5.43370322128285902" id="2929731761237871863" role="vg0i.1145552977093.1145553007750" info="nn">
-                    <reference role="1uh5.43370322128285902.43370322128310821" target="2929731761237872039" resolveInfo="text" />
-                    <node concept="vg0i.1197027756228" id="8959490735700563996" role="1uh5.43370322128285902.43370322128311163" info="nn">
-                      <node concept="vg0i.1068498886296" id="525317265755497338" role="vg0i.1197027756228.1197027771414" info="nn">
-                        <reference role="vg0i.1068498886296.1068581517664" target="525317265755487782" resolveInfo="node" />
+              <node role="iterable" roleId="tpee.1144226360166" type="tpee.DotExpression" typeId="tpee.1197027756228" id="2929731761237871921" nodeInfo="nn">
+                <node role="operand" roleId="tpee.1197027771414" type="tpee.StaticMethodCall" typeId="tpee.1081236700937" id="1098214596724527769" nodeInfo="nn">
+                  <link role="baseMethodDeclaration" roleId="tpee.1068499141037" targetNodeId="unno.2089287822043606700" resolveInfo="getProperties" />
+                  <link role="classConcept" roleId="tpee.1144433194310" targetNodeId="unno.2089287822043606602" resolveInfo="SNodeOperations" />
+                  <node role="actualArgument" roleId="tpee.1068499141038" type="tp25.SemanticDowncastExpression" typeId="tp25.1145404486709" id="1098214596724527770" nodeInfo="nn">
+                    <node role="leftExpression" roleId="tp25.1145404616321" type="kisg.HighLevelValue_ConceptFunctionParameter" typeId="kisg.43370322128272301" id="1098214596724527771" nodeInfo="nn" />
+                  </node>
+                </node>
+                <node role="operation" roleId="tpee.1197027833540" type="tpee.InstanceMethodCallOperation" typeId="tpee.1202948039474" id="2929731761237871926" nodeInfo="nn">
+                  <link role="baseMethodDeclaration" roleId="tpee.1068499141037" targetNodeId="k7g3.~Map%dentrySet()%cjava%dutil%dSet" resolveInfo="entrySet" />
+                </node>
+              </node>
+            </node>
+          </node>
+          <node role="condition" roleId="tpee.1068580123160" type="tpee.NotEqualsExpression" typeId="tpee.1073239437375" id="2929731761237871927" nodeInfo="nn">
+            <node role="rightExpression" roleId="tpee.1081773367579" type="tpee.NullLiteral" typeId="tpee.1070534058343" id="2929731761237871928" nodeInfo="nn" />
+            <node role="leftExpression" roleId="tpee.1081773367580" type="tpee.VariableReference" typeId="tpee.1068498886296" id="4265636116363114476" nodeInfo="nn">
+              <link role="variableDeclaration" roleId="tpee.1068581517664" targetNodeId="2929731761237871899" resolveInfo="properties" />
+            </node>
+          </node>
+        </node>
+        <node role="statement" roleId="tpee.1068581517665" type="tpee.Statement" typeId="tpee.1068580123157" id="2929731761237871930" nodeInfo="nn" />
+        <node role="statement" roleId="tpee.1068581517665" type="tpee.LocalVariableDeclarationStatement" typeId="tpee.1068581242864" id="2929731761237871931" nodeInfo="nn">
+          <node role="localVariableDeclaration" roleId="tpee.1068581242865" type="tpee.LocalVariableDeclaration" typeId="tpee.1068581242863" id="2929731761237871932" nodeInfo="nr">
+            <property name="name" nameId="tpck.1169194664001" value="currentChild" />
+            <node role="type" roleId="tpee.5680397130376446158" type="tp25.SNodeType" typeId="tp25.1138055754698" id="2929731761237871933" nodeInfo="in" />
+            <node role="initializer" roleId="tpee.1068431790190" type="tpee.DotExpression" typeId="tpee.1197027756228" id="2929731761237871934" nodeInfo="nn">
+              <node role="operand" roleId="tpee.1197027771414" type="tpee.VariableReference" typeId="tpee.1068498886296" id="525317265755501225" nodeInfo="nn">
+                <link role="variableDeclaration" roleId="tpee.1068581517664" targetNodeId="525317265755487782" resolveInfo="node" />
+              </node>
+              <node role="operation" roleId="tpee.1197027833540" type="wch2.PrivateFieldReferenceOperation" typeId="wch2.6825241477451043705" id="7580556499267863961" nodeInfo="nn">
+                <link role="fieldDeclaration" roleId="tpee.1197029500499" targetNodeId="cu2c.~SNode%dfirst" resolveInfo="first" />
+              </node>
+            </node>
+          </node>
+        </node>
+        <node role="statement" roleId="tpee.1068581517665" type="tpee.WhileStatement" typeId="tpee.1076505808687" id="2929731761237871938" nodeInfo="nn">
+          <node role="condition" roleId="tpee.1076505808688" type="tpee.NotEqualsExpression" typeId="tpee.1073239437375" id="2929731761237871939" nodeInfo="nn">
+            <node role="rightExpression" roleId="tpee.1081773367579" type="tpee.NullLiteral" typeId="tpee.1070534058343" id="2929731761237871940" nodeInfo="nn" />
+            <node role="leftExpression" roleId="tpee.1081773367580" type="tpee.VariableReference" typeId="tpee.1068498886296" id="4265636116363073742" nodeInfo="nn">
+              <link role="variableDeclaration" roleId="tpee.1068581517664" targetNodeId="2929731761237871932" resolveInfo="currentChild" />
+            </node>
+          </node>
+          <node role="body" roleId="tpee.1154032183016" type="tpee.StatementList" typeId="tpee.1068580123136" id="2929731761237871942" nodeInfo="sn">
+            <node role="statement" roleId="tpee.1068581517665" type="tpee.ExpressionStatement" typeId="tpee.1068580123155" id="2929731761237871943" nodeInfo="nn">
+              <node role="expression" roleId="tpee.1068580123156" type="tpee.DotExpression" typeId="tpee.1197027756228" id="2929731761237871944" nodeInfo="nn">
+                <node role="operand" roleId="tpee.1197027771414" type="tpee.VariableReference" typeId="tpee.1068498886296" id="4265636116363106167" nodeInfo="nn">
+                  <link role="variableDeclaration" roleId="tpee.1068581517664" targetNodeId="2929731761237871853" resolveInfo="result" />
+                </node>
+                <node role="operation" roleId="tpee.1197027833540" type="tpee.InstanceMethodCallOperation" typeId="tpee.1202948039474" id="2929731761237871946" nodeInfo="nn">
+                  <link role="baseMethodDeclaration" roleId="tpee.1068499141037" targetNodeId="k7g3.~List%dadd(java%dlang%dObject)%cboolean" resolveInfo="add" />
+                  <node role="actualArgument" roleId="tpee.1068499141038" type="tpee.GenericNewExpression" typeId="tpee.1145552977093" id="2929731761237871947" nodeInfo="nn">
+                    <node role="creator" roleId="tpee.1145553007750" type="kisg.HighLevelWatchableCreator" typeId="kisg.43370322128285902" id="2929731761237871948" nodeInfo="nn">
+                      <link role="watchable" roleId="kisg.43370322128310821" targetNodeId="2929731761237872033" resolveInfo="child" />
+                      <node role="value" roleId="kisg.43370322128311163" type="tpee.VariableReference" typeId="tpee.1068498886296" id="4265636116363067438" nodeInfo="nn">
+                        <link role="variableDeclaration" roleId="tpee.1068581517664" targetNodeId="2929731761237871932" resolveInfo="currentChild" />
                       </node>
-                      <node concept="vg0i.1202948039474" id="8959490735700563999" role="vg0i.1197027756228.1197027833540" info="nn">
-                        <reference role="vg0i.1204053956946.1068499141037" target="cu2c.~SNode%dgetPresentation()%cjava%dlang%dString" resolveInfo="getPresentation" />
-                      </node>
-                    </node>
-                  </node>
-                </node>
-              </node>
-            </node>
-          </node>
-          <node concept="vg0i.1068580123155" id="2929731761237871868" role="vg0i.1068580123136.1068581517665" info="nn">
-            <node concept="vg0i.1197027756228" id="2929731761237871869" role="vg0i.1068580123155.1068580123156" info="nn">
-              <node concept="vg0i.1068498886296" id="4265636116363074923" role="vg0i.1197027756228.1197027771414" info="nn">
-                <reference role="vg0i.1068498886296.1068581517664" target="2929731761237871853" resolveInfo="result" />
-              </node>
-              <node concept="vg0i.1202948039474" id="2929731761237871871" role="vg0i.1197027756228.1197027833540" info="nn">
-                <reference role="vg0i.1204053956946.1068499141037" target="k7g3.~List%dadd(java%dlang%dObject)%cboolean" resolveInfo="add" />
-                <node concept="vg0i.1145552977093" id="2929731761237871872" role="vg0i.1204053956946.1068499141038" info="nn">
-                  <node concept="1uh5.43370322128285902" id="2929731761237871873" role="vg0i.1145552977093.1145553007750" info="nn">
-                    <reference role="1uh5.43370322128285902.43370322128310821" target="2929731761237872037" resolveInfo="id" />
-                    <node concept="vg0i.1197027756228" id="2929731761237871874" role="1uh5.43370322128285902.43370322128311163" info="nn">
-                      <node concept="vg0i.1068498886296" id="525317265755496902" role="vg0i.1197027756228.1197027771414" info="nn">
-                        <reference role="vg0i.1068498886296.1068581517664" target="525317265755487782" resolveInfo="node" />
-                      </node>
-                      <node concept="lvgp.6825241477451043705" id="2929731761237871877" role="vg0i.1197027756228.1197027833540" info="nn">
-                        <reference role="vg0i.1197029447546.1197029500499" target="cu2c.~SNode%dmyId" resolveInfo="myId" />
-                      </node>
-                    </node>
-                  </node>
-                </node>
-              </node>
-            </node>
-          </node>
-          <node concept="vg0i.1068580123155" id="2929731761237871878" role="vg0i.1068580123136.1068581517665" info="nn">
-            <node concept="vg0i.1197027756228" id="2929731761237871879" role="vg0i.1068580123155.1068580123156" info="nn">
-              <node concept="vg0i.1068498886296" id="4265636116363066719" role="vg0i.1197027756228.1197027771414" info="nn">
-                <reference role="vg0i.1068498886296.1068581517664" target="2929731761237871853" resolveInfo="result" />
-              </node>
-              <node concept="vg0i.1202948039474" id="2929731761237871881" role="vg0i.1197027756228.1197027833540" info="nn">
-                <reference role="vg0i.1204053956946.1068499141037" target="k7g3.~List%dadd(java%dlang%dObject)%cboolean" resolveInfo="add" />
-                <node concept="vg0i.1145552977093" id="2929731761237871882" role="vg0i.1204053956946.1068499141038" info="nn">
-                  <node concept="1uh5.43370322128285902" id="2929731761237871883" role="vg0i.1145552977093.1145553007750" info="nn">
-                    <reference role="1uh5.43370322128285902.43370322128310821" target="2929731761237872038" resolveInfo="model" />
-                    <node concept="vg0i.1197027756228" id="2929731761237871884" role="1uh5.43370322128285902.43370322128311163" info="nn">
-                      <node concept="vg0i.1068498886296" id="525317265755498298" role="vg0i.1197027756228.1197027771414" info="nn">
-                        <reference role="vg0i.1068498886296.1068581517664" target="525317265755487782" resolveInfo="node" />
-                      </node>
-                      <node concept="lvgp.6825241477451043705" id="2929731761237871887" role="vg0i.1197027756228.1197027833540" info="nn">
-                        <reference role="vg0i.1197029447546.1197029500499" target="cu2c.~SNode%dmyModel" resolveInfo="myModel" />
-                      </node>
-                    </node>
-                  </node>
-                </node>
-              </node>
-            </node>
-          </node>
-          <node concept="vg0i.1068580123155" id="2929731761237871888" role="vg0i.1068580123136.1068581517665" info="nn">
-            <node concept="vg0i.1197027756228" id="2929731761237871889" role="vg0i.1068580123155.1068580123156" info="nn">
-              <node concept="vg0i.1068498886296" id="4265636116363091113" role="vg0i.1197027756228.1197027771414" info="nn">
-                <reference role="vg0i.1068498886296.1068581517664" target="2929731761237871853" resolveInfo="result" />
-              </node>
-              <node concept="vg0i.1202948039474" id="2929731761237871891" role="vg0i.1197027756228.1197027833540" info="nn">
-                <reference role="vg0i.1204053956946.1068499141037" target="k7g3.~List%dadd(java%dlang%dObject)%cboolean" resolveInfo="add" />
-                <node concept="vg0i.1145552977093" id="2929731761237871892" role="vg0i.1204053956946.1068499141038" info="nn">
-                  <node concept="1uh5.43370322128285902" id="2929731761237871893" role="vg0i.1145552977093.1145553007750" info="nn">
-                    <reference role="1uh5.43370322128285902.43370322128310821" target="2929731761237872036" resolveInfo="concept" />
-                    <node concept="vg0i.1197027756228" id="6201130973415136110" role="1uh5.43370322128285902.43370322128311163" info="nn">
-                      <node concept="vg0i.1197027756228" id="5689532374185716477" role="vg0i.1197027756228.1197027771414" info="nn">
-                        <node concept="lvgp.6825241477451043705" id="6201130973415132792" role="vg0i.1197027756228.1197027833540" info="nn">
-                          <reference role="vg0i.1197029447546.1197029500499" target="cu2c.~SNode%dmyConcept" resolveInfo="myConcept" />
-                        </node>
-                        <node concept="vg0i.1068498886296" id="5689532374185716254" role="vg0i.1197027756228.1197027771414" info="nn">
-                          <reference role="vg0i.1068498886296.1068581517664" target="525317265755487782" resolveInfo="node" />
-                        </node>
-                      </node>
-                      <node concept="vg0i.1202948039474" id="6201130973415139944" role="vg0i.1197027756228.1197027833540" info="nn">
-                        <reference role="vg0i.1204053956946.1068499141037" target="t3eg.~SAbstractConcept%dgetName()%cjava%dlang%dString" resolveInfo="getName" />
-                      </node>
-                    </node>
-                  </node>
-                </node>
-              </node>
-            </node>
-          </node>
-          <node concept="vg0i.1068580123159" id="5689532374185487432" role="vg0i.1068580123136.1068581517665" info="nn">
-            <node concept="vg0i.1073239437375" id="5689532374185490259" role="vg0i.1068580123159.1068580123160" info="nn">
-              <node concept="vg0i.1070534058343" id="5689532374185490329" role="vg0i.1081773326031.1081773367579" info="nn" />
-              <node concept="vg0i.1197027756228" id="5689532374185487816" role="vg0i.1081773326031.1081773367580" info="nn">
-                <node concept="lvgp.6825241477451043705" id="5689532374185488780" role="vg0i.1197027756228.1197027833540" info="nn">
-                  <reference role="vg0i.1197029447546.1197029500499" target="cu2c.~SNode%dparent" resolveInfo="parent" />
-                </node>
-                <node concept="vg0i.1068498886296" id="5689532374185487593" role="vg0i.1197027756228.1197027771414" info="nn">
-                  <reference role="vg0i.1068498886296.1068581517664" target="525317265755487782" resolveInfo="node" />
-                </node>
-              </node>
-            </node>
-            <node concept="vg0i.1068580123136" id="5689532374185487434" role="vg0i.1068580123159.1068580123161" info="sn">
-              <node concept="vg0i.1068580123155" id="5689532374185490457" role="vg0i.1068580123136.1068581517665" info="nn">
-                <node concept="vg0i.1197027756228" id="5689532374185492566" role="vg0i.1068580123155.1068580123156" info="nn">
-                  <node concept="vg0i.1202948039474" id="5689532374185512855" role="vg0i.1197027756228.1197027833540" info="nn">
-                    <reference role="vg0i.1204053956946.1068499141037" target="k7g3.~List%dadd(java%dlang%dObject)%cboolean" resolveInfo="add" />
-                    <node concept="vg0i.1145552977093" id="5689532374185513559" role="vg0i.1204053956946.1068499141038" info="nn">
-                      <node concept="1uh5.43370322128285902" id="5689532374185555085" role="vg0i.1145552977093.1145553007750" info="nn">
-                        <reference role="1uh5.43370322128285902.43370322128310821" target="5689532374185474877" resolveInfo="parent" />
-                        <node concept="vg0i.1197027756228" id="5689532374185558029" role="1uh5.43370322128285902.43370322128311163" info="nn">
-                          <node concept="lvgp.6825241477451043705" id="5689532374185558946" role="vg0i.1197027756228.1197027833540" info="nn">
-                            <reference role="vg0i.1197029447546.1197029500499" target="cu2c.~SNode%dparent" resolveInfo="parent" />
-                          </node>
-                          <node concept="vg0i.1068498886296" id="5689532374185557806" role="vg0i.1197027756228.1197027771414" info="nn">
-                            <reference role="vg0i.1068498886296.1068581517664" target="525317265755487782" resolveInfo="node" />
-                          </node>
-                        </node>
-                      </node>
-                    </node>
-                  </node>
-                  <node concept="vg0i.1068498886296" id="5689532374185490456" role="vg0i.1197027756228.1197027771414" info="nn">
-                    <reference role="vg0i.1068498886296.1068581517664" target="2929731761237871853" resolveInfo="result" />
-                  </node>
-                </node>
-              </node>
-            </node>
-          </node>
-          <node concept="vg0i.1068580123157" id="2929731761237871897" role="vg0i.1068580123136.1068581517665" info="nn" />
-          <node concept="vg0i.1068581242864" id="2929731761237871898" role="vg0i.1068580123136.1068581517665" info="nn">
-            <node concept="vg0i.1068581242863" id="2929731761237871899" role="vg0i.1068581242864.1068581242865" info="nr">
-              <property role="asn4.1169194658468.1169194664001" value="properties" />
-              <node concept="vg0i.1197027756228" id="2929731761237871902" role="vg0i.1068431474542.1068431790190" info="nn">
-                <node concept="vg0i.1068498886296" id="525317265755499685" role="vg0i.1197027756228.1197027771414" info="nn">
-                  <reference role="vg0i.1068498886296.1068581517664" target="525317265755487782" resolveInfo="node" />
-                </node>
-                <node concept="vg0i.1202948039474" id="6201130973415238911" role="vg0i.1197027756228.1197027833540" info="nn">
-                  <reference role="vg0i.1204053956946.1068499141037" target="cu2c.~SNode%dgetPropertyNames()%cjava%dutil%dCollection" resolveInfo="getPropertyNames" />
-                </node>
-              </node>
-              <node concept="vg0i.1107535904670" id="2393171925934447890" role="vg0i.4972933694980447171.5680397130376446158" info="in">
-                <reference role="vg0i.1107535904670.1107535924139" target="k7g3.~Collection" resolveInfo="Collection" />
-                <node concept="vg0i.1107535904670" id="2393171925934447893" role="vg0i.1107535904670.1109201940907" info="in">
-                  <reference role="vg0i.1107535904670.1107535924139" target="e2lb.~String" resolveInfo="String" />
-                </node>
-              </node>
-            </node>
-          </node>
-          <node concept="vg0i.1068580123159" id="2929731761237871906" role="vg0i.1068580123136.1068581517665" info="nn">
-            <node concept="vg0i.1068580123136" id="2929731761237871907" role="vg0i.1068580123159.1068580123161" info="sn">
-              <node concept="vg0i.1144226303539" id="2929731761237871908" role="vg0i.1068580123136.1068581517665" info="nn">
-                <node concept="vg0i.1068581242863" id="2929731761237871909" role="vg0i.1144230876926.1144230900587" info="nr">
-                  <property role="asn4.1169194658468.1169194664001" value="property" />
-                  <node concept="vg0i.1107535904670" id="2929731761237871910" role="vg0i.4972933694980447171.5680397130376446158" info="in">
-                    <reference role="vg0i.1107535904670.1107535924139" target="k7g3.~Map$Entry" resolveInfo="Map.Entry" />
-                    <node concept="vg0i.1107535904670" id="2929731761237871911" role="vg0i.1107535904670.1109201940907" info="in">
-                      <reference role="vg0i.1107535904670.1107535924139" target="e2lb.~String" resolveInfo="String" />
-                    </node>
-                    <node concept="vg0i.1107535904670" id="2929731761237871912" role="vg0i.1107535904670.1109201940907" info="in">
-                      <reference role="vg0i.1107535904670.1107535924139" target="e2lb.~String" resolveInfo="String" />
-                    </node>
-                  </node>
-                </node>
-                <node concept="vg0i.1068580123136" id="2929731761237871913" role="vg0i.1154032098014.1154032183016" info="sn">
-                  <node concept="vg0i.1068580123155" id="2929731761237871914" role="vg0i.1068580123136.1068581517665" info="nn">
-                    <node concept="vg0i.1197027756228" id="2929731761237871915" role="vg0i.1068580123155.1068580123156" info="nn">
-                      <node concept="vg0i.1068498886296" id="4265636116363105252" role="vg0i.1197027756228.1197027771414" info="nn">
-                        <reference role="vg0i.1068498886296.1068581517664" target="2929731761237871853" resolveInfo="result" />
-                      </node>
-                      <node concept="vg0i.1202948039474" id="2929731761237871917" role="vg0i.1197027756228.1197027833540" info="nn">
-                        <reference role="vg0i.1204053956946.1068499141037" target="k7g3.~List%dadd(java%dlang%dObject)%cboolean" resolveInfo="add" />
-                        <node concept="vg0i.1145552977093" id="2929731761237871918" role="vg0i.1204053956946.1068499141038" info="nn">
-                          <node concept="1uh5.43370322128285902" id="2929731761237871919" role="vg0i.1145552977093.1145553007750" info="nn">
-                            <reference role="1uh5.43370322128285902.43370322128310821" target="2929731761237872035" resolveInfo="property" />
-                            <node concept="vg0i.1068498886296" id="4265636116363072649" role="1uh5.43370322128285902.43370322128311163" info="nn">
-                              <reference role="vg0i.1068498886296.1068581517664" target="2929731761237871909" resolveInfo="property" />
+                    </node>
+                  </node>
+                </node>
+              </node>
+            </node>
+            <node role="statement" roleId="tpee.1068581517665" type="tpee.ExpressionStatement" typeId="tpee.1068580123155" id="2929731761237871950" nodeInfo="nn">
+              <node role="expression" roleId="tpee.1068580123156" type="tpee.AssignmentExpression" typeId="tpee.1068498886294" id="2929731761237871951" nodeInfo="nn">
+                <node role="rValue" roleId="tpee.1068498886297" type="tpee.DotExpression" typeId="tpee.1197027756228" id="2929731761237871952" nodeInfo="nn">
+                  <node role="operand" roleId="tpee.1197027771414" type="tpee.VariableReference" typeId="tpee.1068498886296" id="525317265755502001" nodeInfo="nn">
+                    <link role="variableDeclaration" roleId="tpee.1068581517664" targetNodeId="525317265755487782" resolveInfo="node" />
+                  </node>
+                  <node role="operation" roleId="tpee.1197027833540" type="wch2.PrivateFieldReferenceOperation" typeId="wch2.6825241477451043705" id="7580556499267863964" nodeInfo="nn">
+                    <link role="fieldDeclaration" roleId="tpee.1197029500499" targetNodeId="cu2c.~SNode%dnext" resolveInfo="next" />
+                  </node>
+                </node>
+                <node role="lValue" roleId="tpee.1068498886295" type="tpee.VariableReference" typeId="tpee.1068498886296" id="4265636116363081316" nodeInfo="nn">
+                  <link role="variableDeclaration" roleId="tpee.1068581517664" targetNodeId="2929731761237871932" resolveInfo="currentChild" />
+                </node>
+              </node>
+            </node>
+          </node>
+        </node>
+        <node role="statement" roleId="tpee.1068581517665" type="tpee.Statement" typeId="tpee.1068580123157" id="2929731761237871957" nodeInfo="nn" />
+        <node role="statement" roleId="tpee.1068581517665" type="tpee.LocalVariableDeclarationStatement" typeId="tpee.1068581242864" id="2929731761237871958" nodeInfo="nn">
+          <node role="localVariableDeclaration" roleId="tpee.1068581242865" type="tpee.LocalVariableDeclaration" typeId="tpee.1068581242863" id="2929731761237871959" nodeInfo="nr">
+            <property name="name" nameId="tpck.1169194664001" value="references" />
+            <node role="type" roleId="tpee.5680397130376446158" type="tpee.ArrayType" typeId="tpee.1070534760951" id="2929731761237871960" nodeInfo="in">
+              <node role="componentType" roleId="tpee.1070534760952" type="tpee.ClassifierType" typeId="tpee.1107535904670" id="2929731761237871961" nodeInfo="in">
+                <link role="classifier" roleId="tpee.1107535924139" targetNodeId="ec5l.~SReference" resolveInfo="SReference" />
+              </node>
+            </node>
+            <node role="initializer" roleId="tpee.1068431790190" type="tpee.DotExpression" typeId="tpee.1197027756228" id="2929731761237871962" nodeInfo="nn">
+              <node role="operand" roleId="tpee.1197027771414" type="tpee.VariableReference" typeId="tpee.1068498886296" id="525317265755502407" nodeInfo="nn">
+                <link role="variableDeclaration" roleId="tpee.1068581517664" targetNodeId="525317265755487782" resolveInfo="node" />
+              </node>
+              <node role="operation" roleId="tpee.1197027833540" type="wch2.PrivateFieldReferenceOperation" typeId="wch2.6825241477451043705" id="2929731761237871965" nodeInfo="nn">
+                <link role="fieldDeclaration" roleId="tpee.1197029500499" targetNodeId="cu2c.~SNode%dmyReferences" resolveInfo="myReferences" />
+              </node>
+            </node>
+          </node>
+        </node>
+        <node role="statement" roleId="tpee.1068581517665" type="tpee.IfStatement" typeId="tpee.1068580123159" id="2929731761237871966" nodeInfo="nn">
+          <node role="ifTrue" roleId="tpee.1068580123161" type="tpee.StatementList" typeId="tpee.1068580123136" id="2929731761237871967" nodeInfo="sn">
+            <node role="statement" roleId="tpee.1068581517665" type="tpee.ForStatement" typeId="tpee.1144231330558" id="2929731761237871968" nodeInfo="nn">
+              <node role="body" roleId="tpee.1154032183016" type="tpee.StatementList" typeId="tpee.1068580123136" id="2929731761237871969" nodeInfo="sn">
+                <node role="statement" roleId="tpee.1068581517665" type="tpee.ExpressionStatement" typeId="tpee.1068580123155" id="2929731761237871970" nodeInfo="nn">
+                  <node role="expression" roleId="tpee.1068580123156" type="tpee.DotExpression" typeId="tpee.1197027756228" id="2929731761237871971" nodeInfo="nn">
+                    <node role="operand" roleId="tpee.1197027771414" type="tpee.VariableReference" typeId="tpee.1068498886296" id="4265636116363079896" nodeInfo="nn">
+                      <link role="variableDeclaration" roleId="tpee.1068581517664" targetNodeId="2929731761237871853" resolveInfo="result" />
+                    </node>
+                    <node role="operation" roleId="tpee.1197027833540" type="tpee.InstanceMethodCallOperation" typeId="tpee.1202948039474" id="2929731761237871973" nodeInfo="nn">
+                      <link role="baseMethodDeclaration" roleId="tpee.1068499141037" targetNodeId="k7g3.~List%dadd(java%dlang%dObject)%cboolean" resolveInfo="add" />
+                      <node role="actualArgument" roleId="tpee.1068499141038" type="tpee.GenericNewExpression" typeId="tpee.1145552977093" id="2929731761237871974" nodeInfo="nn">
+                        <node role="creator" roleId="tpee.1145553007750" type="kisg.HighLevelWatchableCreator" typeId="kisg.43370322128285902" id="2929731761237871975" nodeInfo="nn">
+                          <link role="watchable" roleId="kisg.43370322128310821" targetNodeId="2929731761237872034" resolveInfo="reference" />
+                          <node role="value" roleId="kisg.43370322128311163" type="tpee.ArrayAccessExpression" typeId="tpee.1173175405605" id="2929731761237871976" nodeInfo="nn">
+                            <node role="index" roleId="tpee.1173175577737" type="tpee.VariableReference" typeId="tpee.1068498886296" id="4265636116363089872" nodeInfo="nn">
+                              <link role="variableDeclaration" roleId="tpee.1068581517664" targetNodeId="2929731761237871979" resolveInfo="i" />
+                            </node>
+                            <node role="array" roleId="tpee.1173175590490" type="tpee.VariableReference" typeId="tpee.1068498886296" id="4265636116363078626" nodeInfo="nn">
+                              <link role="variableDeclaration" roleId="tpee.1068581517664" targetNodeId="2929731761237871959" resolveInfo="references" />
                             </node>
                           </node>
                         </node>
@@ -1076,391 +976,249 @@
                     </node>
                   </node>
                 </node>
-                <node concept="vg0i.1197027756228" id="2929731761237871921" role="vg0i.1144226303539.1144226360166" info="nn">
-                  <node concept="vg0i.1081236700937" id="1098214596724527769" role="vg0i.1197027756228.1197027771414" info="nn">
-                    <reference role="vg0i.1204053956946.1068499141037" target="unno.2089287822043606700" resolveInfo="getProperties" />
-                    <reference role="vg0i.1081236700937.1144433194310" target="unno.2089287822043606602" resolveInfo="SNodeOperations" />
-                    <node concept="4ia1.1145404486709" id="1098214596724527770" role="vg0i.1204053956946.1068499141038" info="nn">
-                      <node concept="1uh5.43370322128272301" id="1098214596724527771" role="4ia1.1145404486709.1145404616321" info="nn" />
-                    </node>
-                  </node>
-                  <node concept="vg0i.1202948039474" id="2929731761237871926" role="vg0i.1197027756228.1197027833540" info="nn">
-                    <reference role="vg0i.1204053956946.1068499141037" target="k7g3.~Map%dentrySet()%cjava%dutil%dSet" resolveInfo="entrySet" />
-                  </node>
-                </node>
-              </node>
-            </node>
-            <node concept="vg0i.1081516740877" id="6201130973415260049" role="vg0i.1068580123159.1068580123160" info="nn">
-              <node concept="vg0i.1079359253375" id="6201130973415260053" role="vg0i.1081516740877.1081516765348" info="nn">
-                <node concept="vg0i.1197027756228" id="6201130973415270448" role="vg0i.1079359253375.1079359253376" info="nn">
-                  <node concept="vg0i.1068498886296" id="6201130973415266590" role="vg0i.1197027756228.1197027771414" info="nn">
-                    <reference role="vg0i.1068498886296.1068581517664" target="2929731761237871899" resolveInfo="properties" />
-                  </node>
-                  <node concept="vg0i.1202948039474" id="6201130973415279932" role="vg0i.1197027756228.1197027833540" info="nn">
-                    <reference role="vg0i.1204053956946.1068499141037" target="k7g3.~Collection%disEmpty()%cboolean" resolveInfo="isEmpty" />
-                  </node>
-                </node>
-              </node>
-            </node>
-          </node>
-          <node concept="vg0i.1068580123157" id="2929731761237871930" role="vg0i.1068580123136.1068581517665" info="nn" />
-          <node concept="vg0i.1068581242864" id="2929731761237871931" role="vg0i.1068580123136.1068581517665" info="nn">
-            <node concept="vg0i.1068581242863" id="2929731761237871932" role="vg0i.1068581242864.1068581242865" info="nr">
-              <property role="asn4.1169194658468.1169194664001" value="currentChild" />
-              <node concept="4ia1.1138055754698" id="2929731761237871933" role="vg0i.4972933694980447171.5680397130376446158" info="in" />
-              <node concept="vg0i.1197027756228" id="2929731761237871934" role="vg0i.1068431474542.1068431790190" info="nn">
-                <node concept="vg0i.1068498886296" id="525317265755501225" role="vg0i.1197027756228.1197027771414" info="nn">
-                  <reference role="vg0i.1068498886296.1068581517664" target="525317265755487782" resolveInfo="node" />
-                </node>
-                <node concept="lvgp.6825241477451043705" id="7580556499267863961" role="vg0i.1197027756228.1197027833540" info="nn">
-                  <reference role="vg0i.1197029447546.1197029500499" target="cu2c.~SNode%dfirst" resolveInfo="first" />
-                </node>
-              </node>
-            </node>
-          </node>
-          <node concept="vg0i.1076505808687" id="2929731761237871938" role="vg0i.1068580123136.1068581517665" info="nn">
-            <node concept="vg0i.1073239437375" id="2929731761237871939" role="vg0i.1076505808687.1076505808688" info="nn">
-              <node concept="vg0i.1070534058343" id="2929731761237871940" role="vg0i.1081773326031.1081773367579" info="nn" />
-              <node concept="vg0i.1068498886296" id="4265636116363073742" role="vg0i.1081773326031.1081773367580" info="nn">
-                <reference role="vg0i.1068498886296.1068581517664" target="2929731761237871932" resolveInfo="currentChild" />
-              </node>
-            </node>
-            <node concept="vg0i.1068580123136" id="2929731761237871942" role="vg0i.1154032098014.1154032183016" info="sn">
-              <node concept="vg0i.1068580123155" id="2929731761237871943" role="vg0i.1068580123136.1068581517665" info="nn">
-                <node concept="vg0i.1197027756228" id="2929731761237871944" role="vg0i.1068580123155.1068580123156" info="nn">
-                  <node concept="vg0i.1068498886296" id="4265636116363106167" role="vg0i.1197027756228.1197027771414" info="nn">
-                    <reference role="vg0i.1068498886296.1068581517664" target="2929731761237871853" resolveInfo="result" />
-                  </node>
-                  <node concept="vg0i.1202948039474" id="2929731761237871946" role="vg0i.1197027756228.1197027833540" info="nn">
-                    <reference role="vg0i.1204053956946.1068499141037" target="k7g3.~List%dadd(java%dlang%dObject)%cboolean" resolveInfo="add" />
-                    <node concept="vg0i.1145552977093" id="2929731761237871947" role="vg0i.1204053956946.1068499141038" info="nn">
-                      <node concept="1uh5.43370322128285902" id="2929731761237871948" role="vg0i.1145552977093.1145553007750" info="nn">
-                        <reference role="1uh5.43370322128285902.43370322128310821" target="2929731761237872033" resolveInfo="child" />
-                        <node concept="vg0i.1068498886296" id="4265636116363067438" role="1uh5.43370322128285902.43370322128311163" info="nn">
-                          <reference role="vg0i.1068498886296.1068581517664" target="2929731761237871932" resolveInfo="currentChild" />
-                        </node>
+              </node>
+              <node role="variable" roleId="tpee.1144230900587" type="tpee.LocalVariableDeclaration" typeId="tpee.1068581242863" id="2929731761237871979" nodeInfo="nr">
+                <property name="name" nameId="tpck.1169194664001" value="i" />
+                <node role="type" roleId="tpee.5680397130376446158" type="tpee.IntegerType" typeId="tpee.1070534370425" id="2929731761237871980" nodeInfo="in" />
+                <node role="initializer" roleId="tpee.1068431790190" type="tpee.IntegerConstant" typeId="tpee.1068580320020" id="2929731761237871981" nodeInfo="nn">
+                  <property name="value" nameId="tpee.1068580320021" value="0" />
+                </node>
+              </node>
+              <node role="condition" roleId="tpee.1144231399730" type="tpee.LessThanExpression" typeId="tpee.1081506773034" id="2929731761237871982" nodeInfo="nn">
+                <node role="rightExpression" roleId="tpee.1081773367579" type="tpee.DotExpression" typeId="tpee.1197027756228" id="2929731761237871983" nodeInfo="nn">
+                  <node role="operand" roleId="tpee.1197027771414" type="tpee.VariableReference" typeId="tpee.1068498886296" id="4265636116363078940" nodeInfo="nn">
+                    <link role="variableDeclaration" roleId="tpee.1068581517664" targetNodeId="2929731761237871959" resolveInfo="references" />
+                  </node>
+                  <node role="operation" roleId="tpee.1197027833540" type="tpee.ArrayLengthOperation" typeId="tpee.1208890769693" id="2929731761237871985" nodeInfo="nn" />
+                </node>
+                <node role="leftExpression" roleId="tpee.1081773367580" type="tpee.VariableReference" typeId="tpee.1068498886296" id="4265636116363111337" nodeInfo="nn">
+                  <link role="variableDeclaration" roleId="tpee.1068581517664" targetNodeId="2929731761237871979" resolveInfo="i" />
+                </node>
+              </node>
+              <node role="iteration" roleId="tpee.1144231408325" type="tpee.PostfixIncrementExpression" typeId="tpee.1214918800624" id="2929731761237871987" nodeInfo="nn">
+                <node role="expression" roleId="tpee.1239714902950" type="tpee.VariableReference" typeId="tpee.1068498886296" id="4265636116363078975" nodeInfo="nn">
+                  <link role="variableDeclaration" roleId="tpee.1068581517664" targetNodeId="2929731761237871979" resolveInfo="i" />
+                </node>
+              </node>
+            </node>
+          </node>
+          <node role="condition" roleId="tpee.1068580123160" type="tpee.NotEqualsExpression" typeId="tpee.1073239437375" id="2929731761237871989" nodeInfo="nn">
+            <node role="rightExpression" roleId="tpee.1081773367579" type="tpee.NullLiteral" typeId="tpee.1070534058343" id="2929731761237871990" nodeInfo="nn" />
+            <node role="leftExpression" roleId="tpee.1081773367580" type="tpee.VariableReference" typeId="tpee.1068498886296" id="4265636116363097044" nodeInfo="nn">
+              <link role="variableDeclaration" roleId="tpee.1068581517664" targetNodeId="2929731761237871959" resolveInfo="references" />
+            </node>
+          </node>
+        </node>
+        <node role="statement" roleId="tpee.1068581517665" type="tpee.Statement" typeId="tpee.1068580123157" id="2929731761237871992" nodeInfo="nn" />
+        <node role="statement" roleId="tpee.1068581517665" type="tpee.ReturnStatement" typeId="tpee.1068581242878" id="2929731761237871993" nodeInfo="nn">
+          <node role="expression" roleId="tpee.1068581517676" type="tpee.VariableReference" typeId="tpee.1068498886296" id="4265636116363082426" nodeInfo="nn">
+            <link role="variableDeclaration" roleId="tpee.1068581517664" targetNodeId="2929731761237871853" resolveInfo="result" />
+          </node>
+        </node>
+      </node>
+    </node>
+    <node role="getPresentation" roleId="kisg.43370322128194610" type="kisg.GetHighLevelValuePresentation_ConceptFunction" typeId="kisg.43370322128194514" id="2929731761237871995" nodeInfo="nn">
+      <node role="body" roleId="tpee.1137022507850" type="tpee.StatementList" typeId="tpee.1068580123136" id="2929731761237871996" nodeInfo="sn">
+        <node role="statement" roleId="tpee.1068581517665" type="tpee.LocalVariableDeclarationStatement" typeId="tpee.1068581242864" id="525317265755490158" nodeInfo="nn">
+          <node role="localVariableDeclaration" roleId="tpee.1068581242865" type="tpee.LocalVariableDeclaration" typeId="tpee.1068581242863" id="525317265755490159" nodeInfo="nr">
+            <property name="name" nameId="tpck.1169194664001" value="node" />
+            <node role="type" roleId="tpee.5680397130376446158" type="tpee.ClassifierType" typeId="tpee.1107535904670" id="525317265755490160" nodeInfo="in">
+              <link role="classifier" roleId="tpee.1107535924139" targetNodeId="cu2c.~SNode" resolveInfo="SNode" />
+            </node>
+            <node role="initializer" roleId="tpee.1068431790190" type="tpee.CastExpression" typeId="tpee.1070534934090" id="525317265755490161" nodeInfo="nn">
+              <node role="expression" roleId="tpee.1070534934092" type="tp25.SemanticDowncastExpression" typeId="tp25.1145404486709" id="525317265755490162" nodeInfo="nn">
+                <node role="leftExpression" roleId="tp25.1145404616321" type="kisg.HighLevelValue_ConceptFunctionParameter" typeId="kisg.43370322128272301" id="525317265755490163" nodeInfo="nn" />
+              </node>
+              <node role="type" roleId="tpee.1070534934091" type="tpee.ClassifierType" typeId="tpee.1107535904670" id="525317265755490164" nodeInfo="in">
+                <link role="classifier" roleId="tpee.1107535924139" targetNodeId="cu2c.~SNode" resolveInfo="SNode" />
+              </node>
+            </node>
+          </node>
+        </node>
+        <node role="statement" roleId="tpee.1068581517665" type="tpee.Statement" typeId="tpee.1068580123157" id="525317265755490304" nodeInfo="nn" />
+        <node role="statement" roleId="tpee.1068581517665" type="tpee.LocalVariableDeclarationStatement" typeId="tpee.1068581242864" id="2929731761237871997" nodeInfo="nn">
+          <node role="localVariableDeclaration" roleId="tpee.1068581242865" type="tpee.LocalVariableDeclaration" typeId="tpee.1068581242863" id="2929731761237871998" nodeInfo="nr">
+            <property name="name" nameId="tpck.1169194664001" value="containingRole" />
+            <node role="type" roleId="tpee.5680397130376446158" type="tpee.StringType" typeId="tpee.1225271177708" id="2929731761237871999" nodeInfo="in" />
+            <node role="initializer" roleId="tpee.1068431790190" type="tpee.DotExpression" typeId="tpee.1197027756228" id="2929731761237872000" nodeInfo="nn">
+              <node role="operand" roleId="tpee.1197027771414" type="tpee.VariableReference" typeId="tpee.1068498886296" id="525317265755491626" nodeInfo="nn">
+                <link role="variableDeclaration" roleId="tpee.1068581517664" targetNodeId="525317265755490159" resolveInfo="node" />
+              </node>
+              <node role="operation" roleId="tpee.1197027833540" type="wch2.PrivateFieldReferenceOperation" typeId="wch2.6825241477451043705" id="525317265755483507" nodeInfo="nn">
+                <link role="fieldDeclaration" roleId="tpee.1197029500499" targetNodeId="cu2c.~SNode%dmyRoleInParent" resolveInfo="myRoleInParent" />
+              </node>
+            </node>
+          </node>
+        </node>
+        <node role="statement" roleId="tpee.1068581517665" type="tpee.IfStatement" typeId="tpee.1068580123159" id="2929731761237872004" nodeInfo="nn">
+          <node role="ifTrue" roleId="tpee.1068580123161" type="tpee.StatementList" typeId="tpee.1068580123136" id="2929731761237872005" nodeInfo="sn">
+            <node role="statement" roleId="tpee.1068581517665" type="tpee.ExpressionStatement" typeId="tpee.1068580123155" id="2929731761237872006" nodeInfo="nn">
+              <node role="expression" roleId="tpee.1068580123156" type="tpee.AssignmentExpression" typeId="tpee.1068498886294" id="2929731761237872007" nodeInfo="nn">
+                <node role="rValue" roleId="tpee.1068498886297" type="tpee.PlusExpression" typeId="tpee.1068581242875" id="2929731761237872008" nodeInfo="nn">
+                  <node role="rightExpression" roleId="tpee.1081773367579" type="tpee.VariableReference" typeId="tpee.1068498886296" id="4265636116363092113" nodeInfo="nn">
+                    <link role="variableDeclaration" roleId="tpee.1068581517664" targetNodeId="2929731761237871998" resolveInfo="containingRole" />
+                  </node>
+                  <node role="leftExpression" roleId="tpee.1081773367580" type="tpee.StringLiteral" typeId="tpee.1070475926800" id="2929731761237872010" nodeInfo="nn">
+                    <property name="value" nameId="tpee.1070475926801" value=" in role: " />
+                  </node>
+                </node>
+                <node role="lValue" roleId="tpee.1068498886295" type="tpee.VariableReference" typeId="tpee.1068498886296" id="4265636116363084872" nodeInfo="nn">
+                  <link role="variableDeclaration" roleId="tpee.1068581517664" targetNodeId="2929731761237871998" resolveInfo="containingRole" />
+                </node>
+              </node>
+            </node>
+          </node>
+          <node role="condition" roleId="tpee.1068580123160" type="tpee.NotEqualsExpression" typeId="tpee.1073239437375" id="2929731761237872012" nodeInfo="nn">
+            <node role="leftExpression" roleId="tpee.1081773367580" type="tpee.VariableReference" typeId="tpee.1068498886296" id="4265636116363104535" nodeInfo="nn">
+              <link role="variableDeclaration" roleId="tpee.1068581517664" targetNodeId="2929731761237871998" resolveInfo="containingRole" />
+            </node>
+            <node role="rightExpression" roleId="tpee.1081773367579" type="tpee.NullLiteral" typeId="tpee.1070534058343" id="2929731761237872014" nodeInfo="nn" />
+          </node>
+          <node role="ifFalseStatement" roleId="tpee.1082485599094" type="tpee.BlockStatement" typeId="tpee.1082485599095" id="2929731761237872015" nodeInfo="nn">
+            <node role="statements" roleId="tpee.1082485599096" type="tpee.StatementList" typeId="tpee.1068580123136" id="2929731761237872016" nodeInfo="sn">
+              <node role="statement" roleId="tpee.1068581517665" type="tpee.ExpressionStatement" typeId="tpee.1068580123155" id="2929731761237872017" nodeInfo="nn">
+                <node role="expression" roleId="tpee.1068580123156" type="tpee.AssignmentExpression" typeId="tpee.1068498886294" id="2929731761237872018" nodeInfo="nn">
+                  <node role="rValue" roleId="tpee.1068498886297" type="tpee.StringLiteral" typeId="tpee.1070475926800" id="2929731761237872019" nodeInfo="nn">
+                    <property name="value" nameId="tpee.1070475926801" value="" />
+                  </node>
+                  <node role="lValue" roleId="tpee.1068498886295" type="tpee.VariableReference" typeId="tpee.1068498886296" id="4265636116363114834" nodeInfo="nn">
+                    <link role="variableDeclaration" roleId="tpee.1068581517664" targetNodeId="2929731761237871998" resolveInfo="containingRole" />
+                  </node>
+                </node>
+              </node>
+              <node role="statement" roleId="tpee.1068581517665" type="tpee.IfStatement" typeId="tpee.1068580123159" id="5689532374185088094" nodeInfo="nn">
+                <node role="ifTrue" roleId="tpee.1068580123161" type="tpee.StatementList" typeId="tpee.1068580123136" id="5689532374185088096" nodeInfo="sn">
+                  <node role="statement" roleId="tpee.1068581517665" type="tpee.ExpressionStatement" typeId="tpee.1068580123155" id="5689532374185088254" nodeInfo="nn">
+                    <node role="expression" roleId="tpee.1068580123156" type="tpee.AssignmentExpression" typeId="tpee.1068498886294" id="5689532374185089400" nodeInfo="nn">
+                      <node role="rValue" roleId="tpee.1068498886297" type="tpee.StringLiteral" typeId="tpee.1070475926800" id="5689532374185089414" nodeInfo="nn">
+                        <property name="value" nameId="tpee.1070475926801" value=" (root)" />
                       </node>
-                    </node>
-                  </node>
-                </node>
-              </node>
-              <node concept="vg0i.1068580123155" id="2929731761237871950" role="vg0i.1068580123136.1068581517665" info="nn">
-                <node concept="vg0i.1068498886294" id="2929731761237871951" role="vg0i.1068580123155.1068580123156" info="nn">
-                  <node concept="vg0i.1197027756228" id="2929731761237871952" role="vg0i.1215693861676.1068498886297" info="nn">
-                    <node concept="vg0i.1068498886296" id="525317265755502001" role="vg0i.1197027756228.1197027771414" info="nn">
-                      <reference role="vg0i.1068498886296.1068581517664" target="525317265755487782" resolveInfo="node" />
-                    </node>
-                    <node concept="lvgp.6825241477451043705" id="7580556499267863964" role="vg0i.1197027756228.1197027833540" info="nn">
-                      <reference role="vg0i.1197029447546.1197029500499" target="cu2c.~SNode%dnext" resolveInfo="next" />
-                    </node>
-                  </node>
-                  <node concept="vg0i.1068498886296" id="4265636116363081316" role="vg0i.1215693861676.1068498886295" info="nn">
-                    <reference role="vg0i.1068498886296.1068581517664" target="2929731761237871932" resolveInfo="currentChild" />
-                  </node>
-                </node>
-              </node>
-            </node>
-          </node>
-          <node concept="vg0i.1068580123157" id="2929731761237871957" role="vg0i.1068580123136.1068581517665" info="nn" />
-          <node concept="vg0i.1068581242864" id="2929731761237871958" role="vg0i.1068580123136.1068581517665" info="nn">
-            <node concept="vg0i.1068581242863" id="2929731761237871959" role="vg0i.1068581242864.1068581242865" info="nr">
-              <property role="asn4.1169194658468.1169194664001" value="references" />
-              <node concept="vg0i.1070534760951" id="2929731761237871960" role="vg0i.4972933694980447171.5680397130376446158" info="in">
-                <node concept="vg0i.1107535904670" id="2929731761237871961" role="vg0i.1070534760951.1070534760952" info="in">
-                  <reference role="vg0i.1107535904670.1107535924139" target="ec5l.~SReference" resolveInfo="SReference" />
-                </node>
-              </node>
-              <node concept="vg0i.1197027756228" id="2929731761237871962" role="vg0i.1068431474542.1068431790190" info="nn">
-                <node concept="vg0i.1068498886296" id="525317265755502407" role="vg0i.1197027756228.1197027771414" info="nn">
-                  <reference role="vg0i.1068498886296.1068581517664" target="525317265755487782" resolveInfo="node" />
-                </node>
-                <node concept="lvgp.6825241477451043705" id="2929731761237871965" role="vg0i.1197027756228.1197027833540" info="nn">
-                  <reference role="vg0i.1197029447546.1197029500499" target="cu2c.~SNode%dmyReferences" resolveInfo="myReferences" />
-                </node>
-              </node>
-            </node>
-          </node>
-          <node concept="vg0i.1068580123159" id="2929731761237871966" role="vg0i.1068580123136.1068581517665" info="nn">
-            <node concept="vg0i.1068580123136" id="2929731761237871967" role="vg0i.1068580123159.1068580123161" info="sn">
-              <node concept="vg0i.1144231330558" id="2929731761237871968" role="vg0i.1068580123136.1068581517665" info="nn">
-                <node concept="vg0i.1068580123136" id="2929731761237871969" role="vg0i.1154032098014.1154032183016" info="sn">
-                  <node concept="vg0i.1068580123155" id="2929731761237871970" role="vg0i.1068580123136.1068581517665" info="nn">
-                    <node concept="vg0i.1197027756228" id="2929731761237871971" role="vg0i.1068580123155.1068580123156" info="nn">
-                      <node concept="vg0i.1068498886296" id="4265636116363079896" role="vg0i.1197027756228.1197027771414" info="nn">
-                        <reference role="vg0i.1068498886296.1068581517664" target="2929731761237871853" resolveInfo="result" />
+                      <node role="lValue" roleId="tpee.1068498886295" type="tpee.VariableReference" typeId="tpee.1068498886296" id="5689532374185088253" nodeInfo="nn">
+                        <link role="variableDeclaration" roleId="tpee.1068581517664" targetNodeId="2929731761237871998" resolveInfo="containingRole" />
                       </node>
-                      <node concept="vg0i.1202948039474" id="2929731761237871973" role="vg0i.1197027756228.1197027833540" info="nn">
-                        <reference role="vg0i.1204053956946.1068499141037" target="k7g3.~List%dadd(java%dlang%dObject)%cboolean" resolveInfo="add" />
-                        <node concept="vg0i.1145552977093" id="2929731761237871974" role="vg0i.1204053956946.1068499141038" info="nn">
-                          <node concept="1uh5.43370322128285902" id="2929731761237871975" role="vg0i.1145552977093.1145553007750" info="nn">
-                            <reference role="1uh5.43370322128285902.43370322128310821" target="2929731761237872034" resolveInfo="reference" />
-                            <node concept="vg0i.1173175405605" id="2929731761237871976" role="1uh5.43370322128285902.43370322128311163" info="nn">
-                              <node concept="vg0i.1068498886296" id="4265636116363089872" role="vg0i.1173175405605.1173175577737" info="nn">
-                                <reference role="vg0i.1068498886296.1068581517664" target="2929731761237871979" resolveInfo="i" />
-                              </node>
-                              <node concept="vg0i.1068498886296" id="4265636116363078626" role="vg0i.1173175405605.1173175590490" info="nn">
-                                <reference role="vg0i.1068498886296.1068581517664" target="2929731761237871959" resolveInfo="references" />
-                              </node>
-                            </node>
-                          </node>
-                        </node>
-                      </node>
-                    </node>
-                  </node>
-                </node>
-                <node concept="vg0i.1068581242863" id="2929731761237871979" role="vg0i.1144230876926.1144230900587" info="nr">
-                  <property role="asn4.1169194658468.1169194664001" value="i" />
-                  <node concept="vg0i.1070534370425" id="2929731761237871980" role="vg0i.4972933694980447171.5680397130376446158" info="in" />
-                  <node concept="vg0i.1068580320020" id="2929731761237871981" role="vg0i.1068431474542.1068431790190" info="nn">
-                    <property role="vg0i.1068580320020.1068580320021" value="0" />
-                  </node>
-                </node>
-                <node concept="vg0i.1081506773034" id="2929731761237871982" role="vg0i.1144231330558.1144231399730" info="nn">
-                  <node concept="vg0i.1197027756228" id="2929731761237871983" role="vg0i.1081773326031.1081773367579" info="nn">
-                    <node concept="vg0i.1068498886296" id="4265636116363078940" role="vg0i.1197027756228.1197027771414" info="nn">
-                      <reference role="vg0i.1068498886296.1068581517664" target="2929731761237871959" resolveInfo="references" />
-                    </node>
-                    <node concept="vg0i.1208890769693" id="2929731761237871985" role="vg0i.1197027756228.1197027833540" info="nn" />
-                  </node>
-                  <node concept="vg0i.1068498886296" id="4265636116363111337" role="vg0i.1081773326031.1081773367580" info="nn">
-                    <reference role="vg0i.1068498886296.1068581517664" target="2929731761237871979" resolveInfo="i" />
-                  </node>
-                </node>
-                <node concept="vg0i.1214918800624" id="2929731761237871987" role="vg0i.1144231330558.1144231408325" info="nn">
-                  <node concept="vg0i.1068498886296" id="4265636116363078975" role="vg0i.1239714755177.1239714902950" info="nn">
-                    <reference role="vg0i.1068498886296.1068581517664" target="2929731761237871979" resolveInfo="i" />
-                  </node>
-                </node>
-              </node>
-            </node>
-            <node concept="vg0i.1073239437375" id="2929731761237871989" role="vg0i.1068580123159.1068580123160" info="nn">
-              <node concept="vg0i.1070534058343" id="2929731761237871990" role="vg0i.1081773326031.1081773367579" info="nn" />
-              <node concept="vg0i.1068498886296" id="4265636116363097044" role="vg0i.1081773326031.1081773367580" info="nn">
-                <reference role="vg0i.1068498886296.1068581517664" target="2929731761237871959" resolveInfo="references" />
-              </node>
-            </node>
-          </node>
-          <node concept="vg0i.1068580123157" id="2929731761237871992" role="vg0i.1068580123136.1068581517665" info="nn" />
-          <node concept="vg0i.1068581242878" id="2929731761237871993" role="vg0i.1068580123136.1068581517665" info="nn">
-            <node concept="vg0i.1068498886296" id="4265636116363082426" role="vg0i.1068581242878.1068581517676" info="nn">
-              <reference role="vg0i.1068498886296.1068581517664" target="2929731761237871853" resolveInfo="result" />
-            </node>
-          </node>
-        </node>
-      </node>
-      <node concept="1uh5.43370322128194514" id="2929731761237871995" role="1uh5.680105146889009728.43370322128194610" info="in">
-        <node concept="vg0i.1068580123136" id="2929731761237871996" role="vg0i.1137021947720.1137022507850" info="sn">
-          <node concept="vg0i.1068581242864" id="525317265755490158" role="vg0i.1068580123136.1068581517665" info="nn">
-            <node concept="vg0i.1068581242863" id="525317265755490159" role="vg0i.1068581242864.1068581242865" info="nr">
-              <property role="asn4.1169194658468.1169194664001" value="node" />
-              <node concept="vg0i.1107535904670" id="525317265755490160" role="vg0i.4972933694980447171.5680397130376446158" info="in">
-                <reference role="vg0i.1107535904670.1107535924139" target="cu2c.~SNode" resolveInfo="SNode" />
-              </node>
-              <node concept="vg0i.1070534934090" id="525317265755490161" role="vg0i.1068431474542.1068431790190" info="nn">
-                <node concept="4ia1.1145404486709" id="525317265755490162" role="vg0i.1070534934090.1070534934092" info="nn">
-                  <node concept="1uh5.43370322128272301" id="525317265755490163" role="4ia1.1145404486709.1145404616321" info="nn" />
-                </node>
-                <node concept="vg0i.1107535904670" id="525317265755490164" role="vg0i.1070534934090.1070534934091" info="in">
-                  <reference role="vg0i.1107535904670.1107535924139" target="cu2c.~SNode" resolveInfo="SNode" />
-                </node>
-              </node>
-            </node>
-          </node>
-          <node concept="vg0i.1068580123157" id="525317265755490304" role="vg0i.1068580123136.1068581517665" info="nn" />
-          <node concept="vg0i.1068581242864" id="2929731761237871997" role="vg0i.1068580123136.1068581517665" info="nn">
-            <node concept="vg0i.1068581242863" id="2929731761237871998" role="vg0i.1068581242864.1068581242865" info="nr">
-              <property role="asn4.1169194658468.1169194664001" value="containingRole" />
-              <node concept="vg0i.1225271177708" id="2929731761237871999" role="vg0i.4972933694980447171.5680397130376446158" info="in" />
-              <node concept="vg0i.1197027756228" id="6201130973415145010" role="vg0i.1068431474542.1068431790190" info="nn">
-                <node concept="vg0i.1197027756228" id="2929731761237872000" role="vg0i.1197027756228.1197027771414" info="nn">
-                  <node concept="vg0i.1068498886296" id="525317265755491626" role="vg0i.1197027756228.1197027771414" info="nn">
-                    <reference role="vg0i.1068498886296.1068581517664" target="525317265755490159" resolveInfo="node" />
-                  </node>
-                  <node concept="lvgp.6825241477451043705" id="525317265755483507" role="vg0i.1197027756228.1197027833540" info="nn">
-                    <reference role="vg0i.1197029447546.1197029500499" target="cu2c.~SNode%dmyRoleInParent" resolveInfo="myRoleInParent" />
-                  </node>
-                </node>
-                <node concept="vg0i.1202948039474" id="6201130973415148037" role="vg0i.1197027756228.1197027833540" info="nn">
-                  <reference role="vg0i.1204053956946.1068499141037" target="t3eg.~SContainmentLink%dgetRoleName()%cjava%dlang%dString" resolveInfo="getRoleName" />
-                </node>
-              </node>
-            </node>
-          </node>
-          <node concept="vg0i.1068580123159" id="2929731761237872004" role="vg0i.1068580123136.1068581517665" info="nn">
-            <node concept="vg0i.1068580123136" id="2929731761237872005" role="vg0i.1068580123159.1068580123161" info="sn">
-              <node concept="vg0i.1068580123155" id="2929731761237872006" role="vg0i.1068580123136.1068581517665" info="nn">
-                <node concept="vg0i.1068498886294" id="2929731761237872007" role="vg0i.1068580123155.1068580123156" info="nn">
-                  <node concept="vg0i.1068581242875" id="2929731761237872008" role="vg0i.1215693861676.1068498886297" info="nn">
-                    <node concept="vg0i.1068498886296" id="4265636116363092113" role="vg0i.1081773326031.1081773367579" info="nn">
-                      <reference role="vg0i.1068498886296.1068581517664" target="2929731761237871998" resolveInfo="containingRole" />
-                    </node>
-                    <node concept="vg0i.1070475926800" id="2929731761237872010" role="vg0i.1081773326031.1081773367580" info="nn">
-                      <property role="vg0i.1070475926800.1070475926801" value=" in role: " />
-                    </node>
-                  </node>
-                  <node concept="vg0i.1068498886296" id="4265636116363084872" role="vg0i.1215693861676.1068498886295" info="nn">
-                    <reference role="vg0i.1068498886296.1068581517664" target="2929731761237871998" resolveInfo="containingRole" />
-                  </node>
-                </node>
-              </node>
-            </node>
-            <node concept="vg0i.1073239437375" id="2929731761237872012" role="vg0i.1068580123159.1068580123160" info="nn">
-              <node concept="vg0i.1068498886296" id="4265636116363104535" role="vg0i.1081773326031.1081773367580" info="nn">
-                <reference role="vg0i.1068498886296.1068581517664" target="2929731761237871998" resolveInfo="containingRole" />
-              </node>
-              <node concept="vg0i.1070534058343" id="2929731761237872014" role="vg0i.1081773326031.1081773367579" info="nn" />
-            </node>
-            <node concept="vg0i.1082485599095" id="2929731761237872015" role="vg0i.1068580123159.1082485599094" info="nn">
-              <node concept="vg0i.1068580123136" id="2929731761237872016" role="vg0i.1082485599095.1082485599096" info="sn">
-                <node concept="vg0i.1068580123155" id="2929731761237872017" role="vg0i.1068580123136.1068581517665" info="nn">
-                  <node concept="vg0i.1068498886294" id="2929731761237872018" role="vg0i.1068580123155.1068580123156" info="nn">
-                    <node concept="vg0i.1070475926800" id="2929731761237872019" role="vg0i.1215693861676.1068498886297" info="nn">
-                      <property role="vg0i.1070475926800.1070475926801" value="" />
-                    </node>
-                    <node concept="vg0i.1068498886296" id="4265636116363114834" role="vg0i.1215693861676.1068498886295" info="nn">
-                      <reference role="vg0i.1068498886296.1068581517664" target="2929731761237871998" resolveInfo="containingRole" />
-                    </node>
-                  </node>
-                </node>
-                <node concept="vg0i.1068580123159" id="5689532374185088094" role="vg0i.1068580123136.1068581517665" info="nn">
-                  <node concept="vg0i.1068580123136" id="5689532374185088096" role="vg0i.1068580123159.1068580123161" info="sn">
-                    <node concept="vg0i.1068580123155" id="5689532374185088254" role="vg0i.1068580123136.1068581517665" info="nn">
-                      <node concept="vg0i.1068498886294" id="5689532374185089400" role="vg0i.1068580123155.1068580123156" info="nn">
-                        <node concept="vg0i.1070475926800" id="5689532374185089414" role="vg0i.1215693861676.1068498886297" info="nn">
-                          <property role="vg0i.1070475926800.1070475926801" value=" (root)" />
-                        </node>
-                        <node concept="vg0i.1068498886296" id="5689532374185088253" role="vg0i.1215693861676.1068498886295" info="nn">
-                          <reference role="vg0i.1068498886296.1068581517664" target="2929731761237871998" resolveInfo="containingRole" />
-                        </node>
-                      </node>
-                    </node>
-                  </node>
-                  <node concept="vg0i.1068580123152" id="5689532374185087476" role="vg0i.1068580123159.1068580123160" info="nn">
-                    <node concept="vg0i.1070534058343" id="5689532374185087530" role="vg0i.1081773326031.1081773367579" info="nn" />
-                    <node concept="vg0i.1197027756228" id="5689532374185078560" role="vg0i.1081773326031.1081773367580" info="nn">
-                      <node concept="lvgp.6825241477451043705" id="5689532374185082829" role="vg0i.1197027756228.1197027833540" info="nn">
-                        <reference role="vg0i.1197029447546.1197029500499" target="cu2c.~SNode%dparent" resolveInfo="parent" />
-                      </node>
-                      <node concept="vg0i.1068498886296" id="5689532374185078335" role="vg0i.1197027756228.1197027771414" info="nn">
-                        <reference role="vg0i.1068498886296.1068581517664" target="525317265755490159" resolveInfo="node" />
-                      </node>
-                    </node>
-                  </node>
-                </node>
-              </node>
-            </node>
-          </node>
-          <node concept="vg0i.1068580123155" id="2929731761237872021" role="vg0i.1068580123136.1068581517665" info="nn">
-            <node concept="vg0i.1068581242875" id="2929731761237872022" role="vg0i.1068580123155.1068580123156" info="nn">
-              <node concept="vg0i.1068498886296" id="4265636116363103184" role="vg0i.1081773326031.1081773367579" info="nn">
-                <reference role="vg0i.1068498886296.1068581517664" target="2929731761237871998" resolveInfo="containingRole" />
-              </node>
-              <node concept="vg0i.1068581242875" id="2929731761237872024" role="vg0i.1081773326031.1081773367580" info="nn">
-                <node concept="vg0i.1070475926800" id="2929731761237872025" role="vg0i.1081773326031.1081773367579" info="nn">
-                  <property role="vg0i.1070475926800.1070475926801" value="&gt;" />
-                </node>
-                <node concept="vg0i.1068581242875" id="2929731761237872026" role="vg0i.1081773326031.1081773367580" info="nn">
-                  <node concept="vg0i.1197027756228" id="6201130973415126527" role="vg0i.1081773326031.1081773367579" info="nn">
-                    <node concept="vg0i.1197027756228" id="2929731761237872027" role="vg0i.1197027756228.1197027771414" info="nn">
-                      <node concept="vg0i.1068498886296" id="525317265755493135" role="vg0i.1197027756228.1197027771414" info="nn">
-                        <reference role="vg0i.1068498886296.1068581517664" target="525317265755490159" resolveInfo="node" />
-                      </node>
-                      <node concept="lvgp.6825241477451043705" id="6201130973415124682" role="vg0i.1197027756228.1197027833540" info="nn">
-                        <reference role="vg0i.1197029447546.1197029500499" target="cu2c.~SNode%dmyConcept" resolveInfo="myConcept" />
-                      </node>
-                    </node>
-                    <node concept="vg0i.1202948039474" id="6201130973415129478" role="vg0i.1197027756228.1197027833540" info="nn">
-                      <reference role="vg0i.1204053956946.1068499141037" target="t3eg.~SAbstractConcept%dgetName()%cjava%dlang%dString" resolveInfo="getName" />
-                    </node>
-                  </node>
-                  <node concept="vg0i.1070475926800" id="2929731761237872031" role="vg0i.1081773326031.1081773367580" info="nn">
-                    <property role="vg0i.1070475926800.1070475926801" value="node&lt;" />
-                  </node>
-                </node>
-              </node>
-            </node>
-          </node>
-        </node>
-      </node>
-    </node>
-    <node concept="1uh5.5117350825036256317" id="2929731761237872032" info="ng">
-      <property role="asn4.1169194658468.1169194664001" value="SNodeWatchables" />
-      <property role="asn4.1133920641626.1193676396447" value="smodel" />
-      <node concept="1uh5.5117350825036234483" id="2929731761237872033" role="1uh5.5117350825036256317.5117350825036256318" info="ng">
-        <property role="asn4.1169194658468.1169194664001" value="child" />
-      </node>
-      <node concept="1uh5.5117350825036234483" id="2929731761237872034" role="1uh5.5117350825036256317.5117350825036256318" info="ng">
-        <property role="asn4.1169194658468.1169194664001" value="reference" />
-      </node>
-      <node concept="1uh5.5117350825036234483" id="2929731761237872035" role="1uh5.5117350825036256317.5117350825036256318" info="ng">
-        <property role="asn4.1169194658468.1169194664001" value="property" />
-      </node>
-      <node concept="1uh5.5117350825036234483" id="2929731761237872036" role="1uh5.5117350825036256317.5117350825036256318" info="ng">
-        <property role="asn4.1169194658468.1169194664001" value="concept" />
-      </node>
-      <node concept="1uh5.5117350825036234483" id="2929731761237872037" role="1uh5.5117350825036256317.5117350825036256318" info="ng">
-        <property role="asn4.1169194658468.1169194664001" value="id" />
-      </node>
-      <node concept="1uh5.5117350825036234483" id="2929731761237872038" role="1uh5.5117350825036256317.5117350825036256318" info="ng">
-        <property role="asn4.1169194658468.1169194664001" value="model" />
-      </node>
-      <node concept="1uh5.5117350825036234483" id="2929731761237872039" role="1uh5.5117350825036256317.5117350825036256318" info="ng">
-        <property role="asn4.1169194658468.1169194664001" value="text" />
-      </node>
-      <node concept="1uh5.5117350825036234483" id="5689532374185474877" role="1uh5.5117350825036256317.5117350825036256318" info="ng">
-        <property role="asn4.1169194658468.1169194664001" value="parent" />
-      </node>
-    </node>
-    <node concept="50uk.7520713872864775836" id="7162597690968011947" info="ng" />
-    <node concept="igns.3157158168562217892" id="2244048449136669030" info="ng">
-      <property role="asn4.1133920641626.1193676396447" value="debugger" />
-      <node concept="igns.3157158168562219319" id="2244048449136669031" role="igns.3157158168562217892.1270798772176052787" info="ng">
-        <node concept="igns.3157158168562219322" id="2244048449136669032" role="igns.3157158168562219319.3157158168562219320" info="in">
-          <node concept="vg0i.1068580123136" id="2244048449136669033" role="vg0i.1137021947720.1137022507850" info="sn">
-            <node concept="vg0i.1068581242878" id="2244048449136669034" role="vg0i.1068580123136.1068581517665" info="nn">
-              <node concept="vg0i.1197027756228" id="2244048449136669035" role="vg0i.1068581242878.1068581517676" info="nn">
-                <node concept="igns.1104094430779068753" id="2244048449136669036" role="vg0i.1197027756228.1197027771414" info="nn">
-                  <property role="igns.1104094430779068753.1104094430779068757" value="Java" />
-                </node>
-                <node concept="igns.2569394751387978473" id="2244048449136669037" role="vg0i.1197027756228.1197027833540" info="nn">
-                  <property role="igns.2569394751387978473.2569394751387978476" value="Java Line Breakpoint" />
-                  <property role="igns.2569394751387978473.2569394751387978475" value="JAVA_LINE_BREAKPOINT" />
-                  <node concept="igns.1270798772176052880" id="2244048449136669038" role="igns.2569394751387978473.2569394751387978492" info="nn" />
-                  <node concept="igns.1270798772176052876" id="2244048449136669039" role="igns.2569394751387978473.2569394751387978493" info="nn" />
-                </node>
-              </node>
-            </node>
-          </node>
-        </node>
-        <node concept="igns.5789575999242884574" id="2244048449136669040" role="igns.3157158168562219319.5789575999242884576" info="ng">
-          <reference role="igns.5789575999242884574.5789575999242884575" target="tpee.1068580123157" resolveInfo="Statement" />
-        </node>
-      </node>
-      <node concept="igns.3157158168562219319" id="2244048449136669041" role="igns.3157158168562217892.1270798772176052787" info="ng">
-        <node concept="igns.3157158168562219322" id="2244048449136669042" role="igns.3157158168562219319.3157158168562219320" info="in">
-          <node concept="vg0i.1068580123136" id="2244048449136669043" role="vg0i.1137021947720.1137022507850" info="sn">
-            <node concept="vg0i.1068581242878" id="2244048449136669044" role="vg0i.1068580123136.1068581517665" info="nn">
-              <node concept="vg0i.1197027756228" id="2244048449136669045" role="vg0i.1068581242878.1068581517676" info="nn">
-                <node concept="igns.1104094430779068753" id="2244048449136669046" role="vg0i.1197027756228.1197027771414" info="nn">
-                  <property role="igns.1104094430779068753.1104094430779068757" value="Java" />
-                </node>
-                <node concept="igns.2569394751387978473" id="2244048449136669047" role="vg0i.1197027756228.1197027833540" info="nn">
-                  <property role="igns.2569394751387978473.2569394751387978476" value="Java Field Breakpoint" />
-                  <property role="igns.2569394751387978473.2569394751387978475" value="JAVA_FIELD_BREAKPOINT" />
-                  <node concept="igns.1270798772176052876" id="2244048449136669048" role="igns.2569394751387978473.2569394751387978493" info="nn" />
-                  <node concept="igns.1270798772176052880" id="2244048449136669049" role="igns.2569394751387978473.2569394751387978492" info="nn" />
-                </node>
-              </node>
-            </node>
-          </node>
-        </node>
-        <node concept="igns.5789575999242884574" id="2244048449136669050" role="igns.3157158168562219319.5789575999242884576" info="ng">
-          <reference role="igns.5789575999242884574.5789575999242884575" target="tpee.1068390468200" resolveInfo="FieldDeclaration" />
-        </node>
-        <node concept="igns.5789575999242884574" id="2244048449136669051" role="igns.3157158168562219319.5789575999242884576" info="ng">
-          <reference role="igns.5789575999242884574.5789575999242884575" target="tpee.1070462154015" resolveInfo="StaticFieldDeclaration" />
-        </node>
-      </node>
-    </node>
-  </contents>
+                    </node>
+                  </node>
+                </node>
+                <node role="condition" roleId="tpee.1068580123160" type="tpee.EqualsExpression" typeId="tpee.1068580123152" id="5689532374185087476" nodeInfo="nn">
+                  <node role="rightExpression" roleId="tpee.1081773367579" type="tpee.NullLiteral" typeId="tpee.1070534058343" id="5689532374185087530" nodeInfo="nn" />
+                  <node role="leftExpression" roleId="tpee.1081773367580" type="tpee.DotExpression" typeId="tpee.1197027756228" id="5689532374185078560" nodeInfo="nn">
+                    <node role="operation" roleId="tpee.1197027833540" type="wch2.PrivateFieldReferenceOperation" typeId="wch2.6825241477451043705" id="5689532374185082829" nodeInfo="nn">
+                      <link role="fieldDeclaration" roleId="tpee.1197029500499" targetNodeId="cu2c.~SNode%dparent" resolveInfo="parent" />
+                    </node>
+                    <node role="operand" roleId="tpee.1197027771414" type="tpee.VariableReference" typeId="tpee.1068498886296" id="5689532374185078335" nodeInfo="nn">
+                      <link role="variableDeclaration" roleId="tpee.1068581517664" targetNodeId="525317265755490159" resolveInfo="node" />
+                    </node>
+                  </node>
+                </node>
+              </node>
+            </node>
+          </node>
+        </node>
+        <node role="statement" roleId="tpee.1068581517665" type="tpee.ExpressionStatement" typeId="tpee.1068580123155" id="2929731761237872021" nodeInfo="nn">
+          <node role="expression" roleId="tpee.1068580123156" type="tpee.PlusExpression" typeId="tpee.1068581242875" id="2929731761237872022" nodeInfo="nn">
+            <node role="rightExpression" roleId="tpee.1081773367579" type="tpee.VariableReference" typeId="tpee.1068498886296" id="4265636116363103184" nodeInfo="nn">
+              <link role="variableDeclaration" roleId="tpee.1068581517664" targetNodeId="2929731761237871998" resolveInfo="containingRole" />
+            </node>
+            <node role="leftExpression" roleId="tpee.1081773367580" type="tpee.PlusExpression" typeId="tpee.1068581242875" id="2929731761237872024" nodeInfo="nn">
+              <node role="rightExpression" roleId="tpee.1081773367579" type="tpee.StringLiteral" typeId="tpee.1070475926800" id="2929731761237872025" nodeInfo="nn">
+                <property name="value" nameId="tpee.1070475926801" value="&gt;" />
+              </node>
+              <node role="leftExpression" roleId="tpee.1081773367580" type="tpee.PlusExpression" typeId="tpee.1068581242875" id="2929731761237872026" nodeInfo="nn">
+                <node role="rightExpression" roleId="tpee.1081773367579" type="tpee.DotExpression" typeId="tpee.1197027756228" id="2929731761237872027" nodeInfo="nn">
+                  <node role="operand" roleId="tpee.1197027771414" type="tpee.VariableReference" typeId="tpee.1068498886296" id="525317265755493135" nodeInfo="nn">
+                    <link role="variableDeclaration" roleId="tpee.1068581517664" targetNodeId="525317265755490159" resolveInfo="node" />
+                  </node>
+                  <node role="operation" roleId="tpee.1197027833540" type="wch2.PrivateFieldReferenceOperation" typeId="wch2.6825241477451043705" id="525317265755481549" nodeInfo="nn">
+                    <link role="fieldDeclaration" roleId="tpee.1197029500499" targetNodeId="cu2c.~SNode%dmyConceptFqName" resolveInfo="myConceptFqName" />
+                  </node>
+                </node>
+                <node role="leftExpression" roleId="tpee.1081773367580" type="tpee.StringLiteral" typeId="tpee.1070475926800" id="2929731761237872031" nodeInfo="nn">
+                  <property name="value" nameId="tpee.1070475926801" value="node&lt;" />
+                </node>
+              </node>
+            </node>
+          </node>
+        </node>
+      </node>
+    </node>
+  </root>
+  <root type="kisg.CustomWatchablesContainer" typeId="kisg.5117350825036256317" id="2929731761237872032" nodeInfo="ng">
+    <property name="name" nameId="tpck.1169194664001" value="SNodeWatchables" />
+    <property name="virtualPackage" nameId="tpck.1193676396447" value="smodel" />
+    <node role="watchable" roleId="kisg.5117350825036256318" type="kisg.CustomWatchable" typeId="kisg.5117350825036234483" id="2929731761237872033" nodeInfo="ng">
+      <property name="name" nameId="tpck.1169194664001" value="child" />
+    </node>
+    <node role="watchable" roleId="kisg.5117350825036256318" type="kisg.CustomWatchable" typeId="kisg.5117350825036234483" id="2929731761237872034" nodeInfo="ng">
+      <property name="name" nameId="tpck.1169194664001" value="reference" />
+    </node>
+    <node role="watchable" roleId="kisg.5117350825036256318" type="kisg.CustomWatchable" typeId="kisg.5117350825036234483" id="2929731761237872035" nodeInfo="ng">
+      <property name="name" nameId="tpck.1169194664001" value="property" />
+    </node>
+    <node role="watchable" roleId="kisg.5117350825036256318" type="kisg.CustomWatchable" typeId="kisg.5117350825036234483" id="2929731761237872036" nodeInfo="ng">
+      <property name="name" nameId="tpck.1169194664001" value="concept" />
+    </node>
+    <node role="watchable" roleId="kisg.5117350825036256318" type="kisg.CustomWatchable" typeId="kisg.5117350825036234483" id="2929731761237872037" nodeInfo="ng">
+      <property name="name" nameId="tpck.1169194664001" value="id" />
+    </node>
+    <node role="watchable" roleId="kisg.5117350825036256318" type="kisg.CustomWatchable" typeId="kisg.5117350825036234483" id="2929731761237872038" nodeInfo="ng">
+      <property name="name" nameId="tpck.1169194664001" value="model" />
+    </node>
+    <node role="watchable" roleId="kisg.5117350825036256318" type="kisg.CustomWatchable" typeId="kisg.5117350825036234483" id="2929731761237872039" nodeInfo="ng">
+      <property name="name" nameId="tpck.1169194664001" value="text" />
+    </node>
+    <node role="watchable" roleId="kisg.5117350825036256318" type="kisg.CustomWatchable" typeId="kisg.5117350825036234483" id="5689532374185474877" nodeInfo="ng">
+      <property name="name" nameId="tpck.1169194664001" value="parent" />
+    </node>
+  </root>
+  <root type="tgbt.StandalonePluginDescriptor" typeId="tgbt.7520713872864775836" id="7162597690968011947" nodeInfo="ng" />
+  <root type="86gq.BreakpointCreator" typeId="86gq.3157158168562217892" id="2244048449136669030" nodeInfo="ng">
+    <property name="virtualPackage" nameId="tpck.1193676396447" value="debugger" />
+    <node role="breakpointableConcepts" roleId="86gq.1270798772176052787" type="86gq.BreakpointableNodeItem" typeId="86gq.3157158168562219319" id="2244048449136669031" nodeInfo="ng">
+      <node role="createBreakpoint" roleId="86gq.3157158168562219320" type="86gq.ConceptFunction_CreateBreakpoint" typeId="86gq.3157158168562219322" id="2244048449136669032" nodeInfo="nn">
+        <node role="body" roleId="tpee.1137022507850" type="tpee.StatementList" typeId="tpee.1068580123136" id="2244048449136669033" nodeInfo="sn">
+          <node role="statement" roleId="tpee.1068581517665" type="tpee.ReturnStatement" typeId="tpee.1068581242878" id="2244048449136669034" nodeInfo="nn">
+            <node role="expression" roleId="tpee.1068581517676" type="tpee.DotExpression" typeId="tpee.1197027756228" id="2244048449136669035" nodeInfo="nn">
+              <node role="operand" roleId="tpee.1197027771414" type="86gq.DebuggerReference" typeId="86gq.1104094430779068753" id="2244048449136669036" nodeInfo="nn">
+                <property name="debuggerName" nameId="86gq.1104094430779068757" value="Java" />
+              </node>
+              <node role="operation" roleId="tpee.1197027833540" type="86gq.CreateBreakpointOperation" typeId="86gq.2569394751387978473" id="2244048449136669037" nodeInfo="nn">
+                <property name="kindPresentation" nameId="86gq.2569394751387978476" value="Java Line Breakpoint" />
+                <property name="kindName" nameId="86gq.2569394751387978475" value="JAVA_LINE_BREAKPOINT" />
+                <node role="nodeExpression" roleId="86gq.2569394751387978492" type="86gq.ConceptFunctionParameter_DebuggableNode" typeId="86gq.1270798772176052880" id="2244048449136669038" nodeInfo="nn" />
+                <node role="projectExpression" roleId="86gq.2569394751387978493" type="86gq.ConceptFunctionParameter_Debug_Project" typeId="86gq.1270798772176052876" id="2244048449136669039" nodeInfo="nn" />
+              </node>
+            </node>
+          </node>
+        </node>
+      </node>
+      <node role="conceptsToCreateBreakpoint" roleId="86gq.5789575999242884576" type="86gq.ConceptDeclarationReference" typeId="86gq.5789575999242884574" id="2244048449136669040" nodeInfo="ng">
+        <link role="conceptDeclaration" roleId="86gq.5789575999242884575" targetNodeId="tpee.1068580123157" resolveInfo="Statement" />
+      </node>
+    </node>
+    <node role="breakpointableConcepts" roleId="86gq.1270798772176052787" type="86gq.BreakpointableNodeItem" typeId="86gq.3157158168562219319" id="2244048449136669041" nodeInfo="ng">
+      <node role="createBreakpoint" roleId="86gq.3157158168562219320" type="86gq.ConceptFunction_CreateBreakpoint" typeId="86gq.3157158168562219322" id="2244048449136669042" nodeInfo="nn">
+        <node role="body" roleId="tpee.1137022507850" type="tpee.StatementList" typeId="tpee.1068580123136" id="2244048449136669043" nodeInfo="sn">
+          <node role="statement" roleId="tpee.1068581517665" type="tpee.ReturnStatement" typeId="tpee.1068581242878" id="2244048449136669044" nodeInfo="nn">
+            <node role="expression" roleId="tpee.1068581517676" type="tpee.DotExpression" typeId="tpee.1197027756228" id="2244048449136669045" nodeInfo="nn">
+              <node role="operand" roleId="tpee.1197027771414" type="86gq.DebuggerReference" typeId="86gq.1104094430779068753" id="2244048449136669046" nodeInfo="nn">
+                <property name="debuggerName" nameId="86gq.1104094430779068757" value="Java" />
+              </node>
+              <node role="operation" roleId="tpee.1197027833540" type="86gq.CreateBreakpointOperation" typeId="86gq.2569394751387978473" id="2244048449136669047" nodeInfo="nn">
+                <property name="kindPresentation" nameId="86gq.2569394751387978476" value="Java Field Breakpoint" />
+                <property name="kindName" nameId="86gq.2569394751387978475" value="JAVA_FIELD_BREAKPOINT" />
+                <node role="projectExpression" roleId="86gq.2569394751387978493" type="86gq.ConceptFunctionParameter_Debug_Project" typeId="86gq.1270798772176052876" id="2244048449136669048" nodeInfo="nn" />
+                <node role="nodeExpression" roleId="86gq.2569394751387978492" type="86gq.ConceptFunctionParameter_DebuggableNode" typeId="86gq.1270798772176052880" id="2244048449136669049" nodeInfo="nn" />
+              </node>
+            </node>
+          </node>
+        </node>
+      </node>
+      <node role="conceptsToCreateBreakpoint" roleId="86gq.5789575999242884576" type="86gq.ConceptDeclarationReference" typeId="86gq.5789575999242884574" id="2244048449136669050" nodeInfo="ng">
+        <link role="conceptDeclaration" roleId="86gq.5789575999242884575" targetNodeId="tpee.1068390468200" resolveInfo="FieldDeclaration" />
+      </node>
+      <node role="conceptsToCreateBreakpoint" roleId="86gq.5789575999242884576" type="86gq.ConceptDeclarationReference" typeId="86gq.5789575999242884574" id="2244048449136669051" nodeInfo="ng">
+        <link role="conceptDeclaration" roleId="86gq.5789575999242884575" targetNodeId="tpee.1070462154015" resolveInfo="StaticFieldDeclaration" />
+      </node>
+    </node>
+  </root>
 </model>
