--- conflicted
+++ resolved
@@ -24,7 +24,6 @@
   <root nodeRef="r:9d33947d-45a8-4aa4-b61a-9c874e4614d7(jetbrains.mps.debugger.java.customViewers.plugin.plugin)/2244048449136669030">
     <file name="DebugInfoProvider_CustomApplicationPlugin.java">
       <node id="2244048449136669030" at="25,0,26,0" concept="3" trace="myCreators" />
-<<<<<<< HEAD
       <node id="2244048449136669030" at="28,24,29,118" concept="8" />
       <node id="2244048449136669030" at="30,33,31,13" concept="9" />
       <node id="2244048449136669030" at="32,5,33,80" concept="8" />
@@ -51,7 +50,7 @@
       <node id="2244048449136669030" at="85,5,86,93" concept="2" />
       <node id="2244048449136669030" at="86,93,87,100" concept="2" />
       <node id="2244048449136669030" at="87,100,88,106" concept="2" />
-      <node id="2244048449136669030" at="89,267,90,47" concept="2" />
+      <node id="2244048449136669030" at="89,282,90,37" concept="2" />
       <node id="2244048449136669030" at="91,5,92,91" concept="2" />
       <node id="2244048449136669030" at="94,0,95,0" concept="12" trace="LOG" />
       <node id="2244048449136669030" at="26,0,28,0" concept="1" trace="DebugInfoProvider_CustomApplicationPlugin#()V" />
@@ -76,7 +75,7 @@
       <node id="2244048449136669030" at="77,0,94,0" concept="7" trace="doDispose#()V" />
       <node id="2244048449136669030" at="28,0,77,0" concept="7" trace="doInit#()V" />
       <scope id="2244048449136669030" at="26,54,26,54" />
-      <scope id="2244048449136669030" at="40,267,40,267" />
+      <scope id="2244048449136669030" at="40,282,40,282" />
       <scope id="2244048449136669030" at="30,33,31,13" />
       <scope id="2244048449136669030" at="34,26,35,13" />
       <scope id="2244048449136669033" at="46,15,47,139" />
@@ -85,74 +84,9 @@
       <scope id="2244048449136669030" at="65,47,66,91" />
       <scope id="2244048449136669030" at="79,33,80,13" />
       <scope id="2244048449136669030" at="83,26,84,13" />
-      <scope id="2244048449136669030" at="89,267,90,47" />
+      <scope id="2244048449136669030" at="89,282,90,37" />
       <scope id="2244048449136669030" at="26,0,28,0" />
       <scope id="2244048449136669030" at="39,58,41,5">
-=======
-      <node id="2244048449136669030" at="30,24,31,118" concept="8" />
-      <node id="2244048449136669030" at="32,33,33,13" concept="9" />
-      <node id="2244048449136669030" at="34,5,35,80" concept="8" />
-      <node id="2244048449136669030" at="36,26,37,13" concept="9" />
-      <node id="2244048449136669030" at="38,5,39,0" concept="11" />
-      <node id="2244048449136669030" at="39,0,40,90" concept="10" />
-      <node id="2244048449136669030" at="40,90,41,58" concept="10" />
-      <node id="2244048449136669030" at="43,5,44,0" concept="11" />
-      <node id="2244048449136669034" at="48,15,49,139" concept="9" />
-      <node id="2244048449136669030" at="51,47,52,91" concept="2" />
-      <node id="2244048449136669030" at="53,13,54,24" concept="9" />
-      <node id="2244048449136669030" at="55,11,56,0" concept="11" />
-      <node id="2244048449136669030" at="58,8,59,101" concept="2" />
-      <node id="2244048449136669044" at="64,15,65,140" concept="9" />
-      <node id="2244048449136669030" at="67,47,68,91" concept="2" />
-      <node id="2244048449136669030" at="69,13,70,24" concept="9" />
-      <node id="2244048449136669030" at="71,11,72,0" concept="11" />
-      <node id="2244048449136669030" at="74,8,75,108" concept="2" />
-      <node id="2244048449136669030" at="75,108,76,114" concept="2" />
-      <node id="2244048449136669030" at="80,27,81,118" concept="8" />
-      <node id="2244048449136669030" at="82,33,83,13" concept="9" />
-      <node id="2244048449136669030" at="84,5,85,80" concept="8" />
-      <node id="2244048449136669030" at="86,26,87,13" concept="9" />
-      <node id="2244048449136669030" at="88,5,89,93" concept="2" />
-      <node id="2244048449136669030" at="89,93,90,100" concept="2" />
-      <node id="2244048449136669030" at="90,100,91,106" concept="2" />
-      <node id="2244048449136669030" at="92,282,93,37" concept="2" />
-      <node id="2244048449136669030" at="94,5,95,91" concept="2" />
-      <node id="2244048449136669030" at="98,0,99,0" concept="12" trace="LOG" />
-      <node id="2244048449136669030" at="27,0,29,0" concept="1" trace="DebugInfoProvider_CustomApplicationPlugin#()V" />
-      <node id="2244048449136669030" at="41,58,43,5" concept="5" />
-      <node id="2244048449136669030" at="31,118,34,5" concept="6" />
-      <node id="2244048449136669030" at="35,80,38,5" concept="6" />
-      <node id="2244048449136669030" at="50,51,53,13" concept="0" />
-      <node id="2244048449136669030" at="50,51,53,13" concept="6" />
-      <node id="2244048449136669030" at="66,51,69,13" concept="0" />
-      <node id="2244048449136669030" at="66,51,69,13" concept="6" />
-      <node id="2244048449136669030" at="81,118,84,5" concept="6" />
-      <node id="2244048449136669030" at="85,80,88,5" concept="6" />
-      <node id="2244048449136669030" at="91,106,94,5" concept="5" />
-      <node id="2244048449136669030" at="47,81,55,11" concept="14" />
-      <node id="2244048449136669030" at="63,81,71,11" concept="14" />
-      <node id="2244048449136669030" at="47,0,58,0" concept="7" trace="value#(Lorg/jetbrains/mps/openapi/model/SNode;Lcom/intellij/openapi/project/Project;)Ljetbrains/mps/debug/api/breakpoints/ILocationBreakpoint;" />
-      <node id="2244048449136669030" at="63,0,74,0" concept="7" trace="value#(Lorg/jetbrains/mps/openapi/model/SNode;Lcom/intellij/openapi/project/Project;)Ljetbrains/mps/debug/api/breakpoints/ILocationBreakpoint;" />
-      <node id="2244048449136669030" at="45,5,58,8" concept="8" />
-      <node id="2244048449136669030" at="61,5,74,8" concept="8" />
-      <node id="2244048449136669030" at="44,0,60,5" concept="0" />
-      <node id="2244048449136669030" at="60,5,77,5" concept="0" />
-      <node id="2244048449136669030" at="80,0,97,0" concept="7" trace="doDispose#()V" />
-      <node id="2244048449136669030" at="30,0,79,0" concept="7" trace="doInit#()V" />
-      <scope id="2244048449136669030" at="27,54,27,54" />
-      <scope id="2244048449136669030" at="42,282,42,282" />
-      <scope id="2244048449136669030" at="32,33,33,13" />
-      <scope id="2244048449136669030" at="36,26,37,13" />
-      <scope id="2244048449136669033" at="48,15,49,139" />
-      <scope id="2244048449136669030" at="51,47,52,91" />
-      <scope id="2244048449136669043" at="64,15,65,140" />
-      <scope id="2244048449136669030" at="67,47,68,91" />
-      <scope id="2244048449136669030" at="82,33,83,13" />
-      <scope id="2244048449136669030" at="86,26,87,13" />
-      <scope id="2244048449136669030" at="92,282,93,37" />
-      <scope id="2244048449136669030" at="27,0,29,0" />
-      <scope id="2244048449136669030" at="41,58,43,5">
->>>>>>> bf3a2c62
         <var name="creator" id="2244048449136669030" />
       </scope>
       <scope id="2244048449136669030" at="48,51,51,13" />
