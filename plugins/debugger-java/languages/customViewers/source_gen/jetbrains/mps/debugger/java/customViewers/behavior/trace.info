--- conflicted
+++ resolved
@@ -58,41 +58,21 @@
   </root>
   <root nodeRef="r:6272afbe-d407-4921-b9d6-fcdba8c77d3c(jetbrains.mps.debugger.java.customViewers.behavior)/3044950653914722670">
     <file name="GetHighLevelWatchablesBlock_ConceptFunction_Behavior.java">
-<<<<<<< HEAD
-      <node id="9116681015574605198" at="30,146,30,146" concept="0" />
-      <node id="3044950653914722649" at="18,125,19,261" concept="2" />
-      <node id="3044950653914722664" at="19,261,20,186" concept="1" />
-      <node id="3044950653914722668" at="20,186,21,18" concept="3" />
-      <node id="658365993682020048" at="24,83,25,49" concept="3" />
-      <node id="9116681015574605198" at="28,62,29,63" concept="2" />
-      <node id="9116681015574605198" at="29,63,30,146" concept="2" />
-      <node id="9116681015574605198" at="30,146,31,14" concept="3" />
-      <node id="3044950653914722670" at="15,0,17,0" concept="4" trace="init#(Lorg/jetbrains/mps/openapi/model/SNode;)V" />
-      <node id="3044950653914722670" at="24,0,27,0" concept="4" trace="virtual_getExpectedReturnType_1213877374441#(Lorg/jetbrains/mps/openapi/model/SNode;)Lorg/jetbrains/mps/openapi/model/SNode;" />
-      <node id="3044950653914722670" at="18,0,23,0" concept="4" trace="virtual_getApplicableConceptFunctionParameter_3044950653914717136#(Lorg/jetbrains/mps/openapi/language/SAbstractConcept;)Ljava/util/List;" />
-      <node id="9116681015574605198" at="28,0,33,0" concept="4" trace="createWatchableListType_jjngr0_a0a1#()Lorg/jetbrains/mps/openapi/model/SNode;" />
-      <scope id="3044950653914722672" at="15,43,15,43" />
-      <scope id="9116681015574605198" at="30,146,30,146" />
-      <scope id="658365993682020047" at="24,83,25,49" />
-=======
+      <node id="9116681015574605198" at="27,146,27,146" concept="0" />
       <node id="3044950653914722649" at="17,125,18,261" concept="2" />
       <node id="3044950653914722664" at="18,261,19,186" concept="1" />
       <node id="3044950653914722668" at="19,186,20,18" concept="3" />
-      <node id="658365993682020048" at="22,83,23,47" concept="3" />
-      <node id="658365993682020044" at="25,60,26,63" concept="2" />
-      <node id="658365993682020044" at="26,63,27,30" concept="2" />
-      <node id="658365993682020044" at="27,30,28,156" concept="0" />
-      <node id="658365993682020044" at="27,30,28,156" concept="0" />
-      <node id="658365993682020044" at="27,30,28,156" concept="1" />
-      <node id="658365993682020044" at="28,156,29,24" concept="3" />
+      <node id="658365993682020048" at="22,83,23,49" concept="3" />
+      <node id="9116681015574605198" at="25,62,26,63" concept="2" />
+      <node id="9116681015574605198" at="26,63,27,146" concept="2" />
+      <node id="9116681015574605198" at="27,146,28,14" concept="3" />
       <node id="3044950653914722670" at="15,0,17,0" concept="4" trace="init#(Lorg/jetbrains/mps/openapi/model/SNode;)V" />
       <node id="3044950653914722670" at="22,0,25,0" concept="4" trace="virtual_getExpectedReturnType_1213877374441#(Lorg/jetbrains/mps/openapi/model/SNode;)Lorg/jetbrains/mps/openapi/model/SNode;" />
       <node id="3044950653914722670" at="17,0,22,0" concept="4" trace="virtual_getApplicableConceptFunctionParameter_3044950653914717136#(Lorg/jetbrains/mps/openapi/language/SAbstractConcept;)Ljava/util/List;" />
-      <node id="658365993682020044" at="25,0,31,0" concept="4" trace="_quotation_createNode_jjngr0_a0a1#()Lorg/jetbrains/mps/openapi/model/SNode;" />
+      <node id="9116681015574605198" at="25,0,30,0" concept="4" trace="createWatchableListType_jjngr0_a0a1#()Lorg/jetbrains/mps/openapi/model/SNode;" />
       <scope id="3044950653914722672" at="15,43,15,43" />
-      <scope id="658365993682020047" at="22,83,23,47" />
-      <scope id="658365993682020044" at="27,30,28,156" />
->>>>>>> 6c87b587
+      <scope id="9116681015574605198" at="27,146,27,146" />
+      <scope id="658365993682020047" at="22,83,23,49" />
       <scope id="3044950653914722670" at="15,0,17,0">
         <var name="thisNode" id="3044950653914722670" />
       </scope>
@@ -102,26 +82,15 @@
       <scope id="3044950653914722670" at="22,0,25,0">
         <var name="thisNode" id="3044950653914722670" />
       </scope>
-<<<<<<< HEAD
-      <scope id="9116681015574605198" at="28,62,31,14">
+      <scope id="9116681015574605198" at="25,62,28,14">
         <var name="facade" id="9116681015574605198" />
         <var name="n1" id="9116681015574605198" />
-=======
-      <scope id="658365993682020044" at="25,60,29,24">
-        <var name="facade" id="658365993682020044" />
-        <var name="quotedNode_1" id="658365993682020044" />
->>>>>>> 6c87b587
       </scope>
       <scope id="3044950653914722670" at="17,0,22,0">
         <var name="thisConcept" id="3044950653914722670" />
       </scope>
-<<<<<<< HEAD
-      <scope id="9116681015574605198" at="28,0,33,0" />
-      <unit id="3044950653914722670" at="14,0,34,0" name="jetbrains.mps.debugger.java.customViewers.behavior.GetHighLevelWatchablesBlock_ConceptFunction_Behavior" />
-=======
-      <scope id="658365993682020044" at="25,0,31,0" />
-      <unit id="3044950653914722670" at="14,0,32,0" name="jetbrains.mps.debugger.java.customViewers.behavior.GetHighLevelWatchablesBlock_ConceptFunction_Behavior" />
->>>>>>> 6c87b587
+      <scope id="9116681015574605198" at="25,0,30,0" />
+      <unit id="3044950653914722670" at="14,0,31,0" name="jetbrains.mps.debugger.java.customViewers.behavior.GetHighLevelWatchablesBlock_ConceptFunction_Behavior" />
     </file>
   </root>
   <root nodeRef="r:6272afbe-d407-4921-b9d6-fcdba8c77d3c(jetbrains.mps.debugger.java.customViewers.behavior)/3044950653914724911">
@@ -204,75 +173,38 @@
   </root>
   <root nodeRef="r:6272afbe-d407-4921-b9d6-fcdba8c77d3c(jetbrains.mps.debugger.java.customViewers.behavior)/4246614868163974535">
     <file name="WatchableListType_Behavior.java">
-<<<<<<< HEAD
-      <node id="9116681015574603593" at="26,144,26,144" concept="0" />
-      <node id="4246614868163975403" at="16,127,17,198" concept="1" />
-      <node id="4246614868163975411" at="17,198,18,174" concept="1" />
-      <node id="9116681015574603593" at="21,60,22,63" concept="2" />
-      <node id="9116681015574603593" at="22,63,23,128" concept="2" />
-      <node id="9116681015574603593" at="24,5,25,219" concept="1" />
-      <node id="9116681015574603593" at="25,219,26,144" concept="2" />
-      <node id="9116681015574603593" at="26,144,27,35" concept="1" />
-      <node id="9116681015574603593" at="28,5,29,14" concept="3" />
+      <node id="9116681015574603593" at="24,144,24,144" concept="0" />
+      <node id="4246614868163975403" at="15,127,16,198" concept="1" />
+      <node id="4246614868163975411" at="16,198,17,174" concept="1" />
+      <node id="9116681015574603593" at="19,60,20,63" concept="2" />
+      <node id="9116681015574603593" at="20,63,21,128" concept="2" />
+      <node id="9116681015574603593" at="22,5,23,219" concept="1" />
+      <node id="9116681015574603593" at="23,219,24,144" concept="2" />
+      <node id="9116681015574603593" at="24,144,25,35" concept="1" />
+      <node id="9116681015574603593" at="26,5,27,14" concept="3" />
       <node id="4246614868163974535" at="13,0,15,0" concept="4" trace="init#(Lorg/jetbrains/mps/openapi/model/SNode;)V" />
-      <node id="4246614868163974535" at="16,0,20,0" concept="4" trace="virtual_collectGenericSubstitutions_4107091686347010321#(Lorg/jetbrains/mps/openapi/model/SNode;Ljava/util/Map;)V" />
-      <node id="9116681015574603593" at="23,128,28,5" concept="0" />
-      <node id="9116681015574603593" at="21,0,31,0" concept="4" trace="createClassifierType_za89pk_a0b0a#()Lorg/jetbrains/mps/openapi/model/SNode;" />
-=======
-      <node id="4246614868163975403" at="15,127,16,198" concept="1" />
-      <node id="4246614868163975411" at="16,198,17,175" concept="1" />
-      <node id="4246614868163975412" at="19,61,20,63" concept="2" />
-      <node id="4246614868163975412" at="20,63,21,30" concept="2" />
-      <node id="4246614868163975412" at="21,30,22,30" concept="2" />
-      <node id="4246614868163975412" at="22,30,23,138" concept="1" />
-      <node id="4246614868163975412" at="23,138,24,237" concept="1" />
-      <node id="4246614868163975412" at="24,237,25,152" concept="1" />
-      <node id="4246614868163975412" at="25,152,26,53" concept="1" />
-      <node id="4246614868163975412" at="26,53,27,24" concept="3" />
-      <node id="4246614868163974535" at="13,0,15,0" concept="4" trace="init#(Lorg/jetbrains/mps/openapi/model/SNode;)V" />
-      <node id="4246614868163975412" at="24,237,26,53" concept="0" />
-      <node id="4246614868163975412" at="24,237,26,53" concept="0" />
       <node id="4246614868163974535" at="15,0,19,0" concept="4" trace="virtual_collectGenericSubstitutions_4107091686347010321#(Lorg/jetbrains/mps/openapi/model/SNode;Ljava/util/Map;)V" />
-      <node id="4246614868163975412" at="22,30,26,53" concept="0" />
-      <node id="4246614868163975412" at="22,30,26,53" concept="0" />
-      <node id="4246614868163975412" at="19,0,29,0" concept="4" trace="_quotation_createNode_za89pk_a0b0a#()Lorg/jetbrains/mps/openapi/model/SNode;" />
->>>>>>> 6c87b587
+      <node id="9116681015574603593" at="21,128,26,5" concept="0" />
+      <node id="9116681015574603593" at="19,0,29,0" concept="4" trace="createClassifierType_za89pk_a0b0a#()Lorg/jetbrains/mps/openapi/model/SNode;" />
       <scope id="4246614868163974537" at="13,43,13,43" />
-      <scope id="9116681015574603593" at="26,144,26,144" />
+      <scope id="9116681015574603593" at="24,144,24,144" />
       <scope id="4246614868163974535" at="13,0,15,0">
         <var name="thisNode" id="4246614868163974535" />
       </scope>
-<<<<<<< HEAD
-      <scope id="4246614868163975397" at="16,127,18,174" />
-      <scope id="9116681015574603593" at="24,5,27,35">
+      <scope id="4246614868163975397" at="15,127,17,174" />
+      <scope id="9116681015574603593" at="22,5,25,35">
         <var name="n2" id="9116681015574603593" />
       </scope>
-      <scope id="4246614868163974535" at="16,0,20,0">
-        <var name="substitutions" id="4246614868163975398" />
-        <var name="thisNode" id="4246614868163974535" />
-      </scope>
-      <scope id="9116681015574603593" at="21,60,29,14">
-        <var name="facade" id="9116681015574603593" />
-        <var name="n1" id="9116681015574603593" />
-      </scope>
-      <scope id="9116681015574603593" at="21,0,31,0" />
-      <unit id="4246614868163974535" at="12,0,32,0" name="jetbrains.mps.debugger.java.customViewers.behavior.WatchableListType_Behavior" />
-=======
-      <scope id="4246614868163975397" at="15,127,17,175" />
-      <scope id="4246614868163975412" at="24,237,26,53" />
       <scope id="4246614868163974535" at="15,0,19,0">
         <var name="substitutions" id="4246614868163975398" />
         <var name="thisNode" id="4246614868163974535" />
       </scope>
-      <scope id="4246614868163975412" at="22,30,26,53" />
-      <scope id="4246614868163975412" at="19,61,27,24">
-        <var name="facade" id="4246614868163975412" />
-        <var name="quotedNode_1" id="4246614868163975412" />
-        <var name="quotedNode_2" id="4246614868163975412" />
-      </scope>
-      <scope id="4246614868163975412" at="19,0,29,0" />
+      <scope id="9116681015574603593" at="19,60,27,14">
+        <var name="facade" id="9116681015574603593" />
+        <var name="n1" id="9116681015574603593" />
+      </scope>
+      <scope id="9116681015574603593" at="19,0,29,0" />
       <unit id="4246614868163974535" at="12,0,30,0" name="jetbrains.mps.debugger.java.customViewers.behavior.WatchableListType_Behavior" />
->>>>>>> 6c87b587
     </file>
   </root>
   <root nodeRef="r:6272afbe-d407-4921-b9d6-fcdba8c77d3c(jetbrains.mps.debugger.java.customViewers.behavior)/43370322128260019">
