--- conflicted
+++ resolved
@@ -3,17 +3,11 @@
   <persistence version="7" />
   <language namespace="b401a680-8325-4110-8fd3-84331ff25bef(jetbrains.mps.lang.generator)" />
   <language namespace="d7706f63-9be2-479c-a3da-ae92af1e64d5(jetbrains.mps.lang.generator.generationContext)" />
-  <language namespace="f3061a53-9226-4cc5-a443-f952ceaf5816(jetbrains.mps.baseLanguage)" />
-  <language namespace="83888646-71ce-4f1c-9c53-c54016f6ad4f(jetbrains.mps.baseLanguage.collections)" />
   <language namespace="fa8aeae9-4df9-4e13-bfb1-9b04c67ddb77(jetbrains.mps.debugger.java.customViewers)" />
   <language namespace="df345b11-b8c7-4213-ac66-48d2a9b75d88(jetbrains.mps.baseLanguageInternal)" />
   <language namespace="13744753-c81f-424a-9c1b-cf8943bf4e86(jetbrains.mps.lang.sharedConcepts)" />
-  <language namespace="fd392034-7849-419d-9071-12563d152375(jetbrains.mps.baseLanguage.closures)" />
-  <language namespace="7866978e-a0f0-4cc7-81bc-4d213d9375e1(jetbrains.mps.lang.smodel)" />
-  <language namespace="3a13115c-633c-4c5c-bbcc-75c4219e9555(jetbrains.mps.lang.quotation)" />
   <language namespace="28f9e497-3b42-4291-aeba-0a1039153ab1(jetbrains.mps.lang.plugin)" />
   <language namespace="443f4c36-fcf5-4eb6-9500-8d06ed259e3e(jetbrains.mps.baseLanguage.classifiers)" />
-  <language namespace="760a0a8c-eabb-4521-8bfd-65db761a9ba3(jetbrains.mps.baseLanguage.logging)" />
   <language namespace="ef7bf5ac-d06c-4342-b11d-e42104eb9343(jetbrains.mps.lang.plugin.standalone)" />
   <devkit namespace="fbc25dd2-5da4-483a-8b19-70928e1b62d7(jetbrains.mps.devkit.general-purpose)" />
   <import index="kisg" modelUID="r:c8cdf89f-8d25-442c-ae58-6e44844b68d7(jetbrains.mps.debugger.java.customViewers.structure)" version="1" />
@@ -815,11 +809,7 @@
                       <node role="statement" roleId="tpee.1068581517665" type="tpee.LocalVariableDeclarationStatement" typeId="tpee.1068581242864" id="5493844864801812937">
                         <node role="localVariableDeclaration" roleId="tpee.1068581242865" type="tpee.LocalVariableDeclaration" typeId="tpee.1068581242863" id="5493844864801812938">
                           <property name="name" nameId="tpck.1169194664001" value="value" />
-<<<<<<< HEAD
-                          <node role="type" roleId="tpee.5680397130376446158" type="tpee.ClassifierType" typeId="tpee.1107535904670" id="6683136167028258067">
-=======
                           <node role="type" roleId="tpee.5680397130376446158" type="tpee.ClassifierType" typeId="tpee.1107535904670" id="24185091199418634">
->>>>>>> f47c3d98
                             <link role="classifier" roleId="tpee.1107535924139" targetNodeId="f5hh.~Value" resolveInfo="Value" />
                           </node>
                           <node role="initializer" roleId="tpee.1068431790190" type="tpee.DotExpression" typeId="tpee.1197027756228" id="5493844864801812940">
@@ -1369,11 +1359,7 @@
           <link role="baseMethodDeclaration" roleId="tpee.1068499141037" targetNodeId="y3sp.4838833313499889422" resolveInfo="fromJDI" />
           <node role="actualArgument" roleId="tpee.1068499141038" type="tp68.InternalPartialInstanceMethodCall" typeId="tp68.1174294166120" id="4838833313499857347">
             <property name="methodName" nameId="tp68.1174294288199" value="getJDIValue" />
-<<<<<<< HEAD
-            <node role="returnType" roleId="tp68.1174313653259" type="tpee.ClassifierType" typeId="tpee.1107535904670" id="6683136167028257970">
-=======
             <node role="returnType" roleId="tp68.1174313653259" type="tpee.ClassifierType" typeId="tpee.1107535904670" id="4838833313499857348">
->>>>>>> f47c3d98
               <link role="classifier" roleId="tpee.1107535924139" targetNodeId="f5hh.~Value" resolveInfo="Value" />
             </node>
             <node role="instance" roleId="tp68.1174317636233" type="tpee.NullLiteral" typeId="tpee.1070534058343" id="4838833313499857349">
