--- conflicted
+++ resolved
@@ -17,15 +17,15 @@
   <import index="k7g3" modelUID="f:java_stub#6354ebe7-c22a-4a0f-ac54-50b52ab9b065#java.util(java.util@java_stub)" version="-1" />
   <import index="e2lb" modelUID="f:java_stub#6354ebe7-c22a-4a0f-ac54-50b52ab9b065#java.lang(java.lang@java_stub)" version="-1" />
   <import index="dbrf" modelUID="f:java_stub#6354ebe7-c22a-4a0f-ac54-50b52ab9b065#javax.swing(javax.swing@java_stub)" version="-1" />
-  <import index="cdx8" modelUID="r:9e383f3b-cf02-4e9f-861b-72b030ba5e68(jetbrains.mps.debugger.java.api.evaluation.transform)" version="-1" />
-  <import index="y3sp" modelUID="r:ac4cce94-c169-4971-be8f-807482637028(jetbrains.mps.debugger.java.api.state.proxy)" version="-1" />
-  <import index="wtoj" modelUID="r:42278aae-7cc0-4e00-9041-018f7301c362(jetbrains.mps.debugger.java.api.state.customViewers)" version="-1" />
-  <import index="qgwr" modelUID="r:f326a98e-32f7-47a0-ba29-239107a89ca4(jetbrains.mps.debugger.java.api.evaluation)" version="-1" />
-  <import index="2s0o" modelUID="r:6ed9d174-6cbf-4569-b2b8-259c43efcbd9(jetbrains.mps.debugger.java.api.state.watchables)" version="-1" />
-  <import index="dcbi" modelUID="r:ea2e6d1f-eab5-4a08-8299-1abe57148f37(jetbrains.mps.debugger.java.api.evaluation.proxies)" version="-1" />
+  <import index="cdx8" modelUID="r:9e383f3b-cf02-4e9f-861b-72b030ba5e68(jetbrains.mps.debug.evaluation.transform)" version="-1" />
+  <import index="y3sp" modelUID="r:ac4cce94-c169-4971-be8f-807482637028(jetbrains.mps.debug.runtime.java.programState.proxies)" version="-1" />
+  <import index="wtoj" modelUID="r:42278aae-7cc0-4e00-9041-018f7301c362(jetbrains.mps.debug.customViewers)" version="-1" />
+  <import index="qgwr" modelUID="r:f326a98e-32f7-47a0-ba29-239107a89ca4(jetbrains.mps.debug.evaluation)" version="-1" />
+  <import index="2s0o" modelUID="r:6ed9d174-6cbf-4569-b2b8-259c43efcbd9(jetbrains.mps.debug.runtime.java.programState.watchables)" version="-1" />
+  <import index="dcbi" modelUID="r:ea2e6d1f-eab5-4a08-8299-1abe57148f37(jetbrains.mps.debug.evaluation.proxies)" version="-1" />
   <import index="pry4" modelUID="r:0a0d7eec-6e5a-412b-8e16-e3ee5ed7fb95(jetbrains.mps.debug.api.programState)" version="-1" />
-  <import index="as9o" modelUID="f:java_stub#3f233e7f-b8a6-46d2-a57f-795d56775243#org.jetbrains.annotations(Annotations/org.jetbrains.annotations@java_stub)" version="-1" />
   <import index="f5hh" modelUID="f:java_stub#6354ebe7-c22a-4a0f-ac54-50b52ab9b065#com.sun.jdi(JDK/com.sun.jdi@java_stub)" version="-1" />
+  <import index="as9o" modelUID="f:java_stub#3f233e7f-b8a6-46d2-a57f-795d56775243#org.jetbrains.annotations(org.jetbrains.annotations@java_stub)" version="-1" />
   <import index="tp25" modelUID="r:00000000-0000-4000-0000-011c89590301(jetbrains.mps.lang.smodel.structure)" version="16" implicit="yes" />
   <import index="tpf8" modelUID="r:00000000-0000-4000-0000-011c895902e8(jetbrains.mps.lang.generator.structure)" version="2" implicit="yes" />
   <import index="tpcw" modelUID="r:00000000-0000-4000-0000-011c895902bc(jetbrains.mps.lang.sharedConcepts.structure)" version="0" implicit="yes" />
@@ -150,37 +150,14 @@
     </node>
   </root>
   <root id="4089989733346843063">
-    <node role="visibility" roleId="tpee.1178549979242" type="tpee.PublicVisibility" typeId="tpee.1146644602865" id="4089989733346843064" />
-    <node role="smodelAttribute" roleId="tpck.5169995583184591170" type="tpf8.RootTemplateAnnotation" typeId="tpf8.1168619357332" id="4089989733346843069">
-      <link role="applicableConcept" roleId="tpf8.1168619429071" targetNodeId="kisg.5117350825036256317" resolveInfo="CustomWatchablesContainer" />
-    </node>
-    <node role="smodelAttribute" roleId="tpck.5169995583184591170" type="tpf8.PropertyMacro" typeId="tpf8.1087833241328" id="4089989733346843070">
-      <property name="propertyName" nameId="tpck.1757699476691236117" value="name" />
-      <node role="propertyValueFunction" roleId="tpf8.1167756362303" type="tpf8.PropertyMacro_GetPropertyValue" typeId="tpf8.1167756080639" id="4089989733346843071">
-        <node role="body" roleId="tpee.1137022507850" type="tpee.StatementList" typeId="tpee.1068580123136" id="4089989733346843072">
-          <node role="statement" roleId="tpee.1068581517665" type="tpee.ExpressionStatement" typeId="tpee.1068580123155" id="4089989733346843073">
-            <node role="expression" roleId="tpee.1068580123156" type="tpee.DotExpression" typeId="tpee.1197027756228" id="4089989733346843075">
-              <node role="operand" roleId="tpee.1197027771414" type="tpf8.TemplateFunctionParameter_sourceNode" typeId="tpf8.1167169188348" id="4089989733346843074" />
-              <node role="operation" roleId="tpee.1197027833540" type="tp25.SPropertyAccess" typeId="tp25.1138056022639" id="4089989733346843079">
-                <link role="property" roleId="tp25.1138056395725" targetNodeId="tpck.1169194664001" resolveInfo="name" />
-              </node>
-            </node>
-          </node>
-        </node>
-      </node>
-    </node>
     <node role="member" roleId="tpee.5375687026011219971" type="tpee.ConstructorDeclaration" typeId="tpee.1068580123140" id="4089989733346843065">
+      <node role="body" roleId="tpee.1068580123135" type="tpee.StatementList" typeId="tpee.1068580123136" id="4089989733346843068" />
       <node role="returnType" roleId="tpee.1068580123133" type="tpee.VoidType" typeId="tpee.1068581517677" id="4089989733346843066" />
       <node role="visibility" roleId="tpee.1178549979242" type="tpee.PublicVisibility" typeId="tpee.1146644602865" id="4089989733346843067" />
-      <node role="body" roleId="tpee.1068580123135" type="tpee.StatementList" typeId="tpee.1068580123136" id="4089989733346843068" />
     </node>
     <node role="member" roleId="tpee.5375687026011219971" type="tpee.ClassConcept" typeId="tpee.1068390468198" id="4089989733346843082">
       <property name="name" nameId="tpck.1169194664001" value="MyWatchable" />
       <property name="nonStatic" nameId="tpee.521412098689998745" value="false" />
-      <node role="visibility" roleId="tpee.1178549979242" type="tpee.PublicVisibility" typeId="tpee.1146644602865" id="4089989733346843083" />
-      <node role="superclass" roleId="tpee.1165602531693" type="tpee.ClassifierType" typeId="tpee.1107535904670" id="4089989733346843247">
-        <link role="classifier" roleId="tpee.1107535924139" targetNodeId="2s0o.3432969378036015831" resolveInfo="CustomJavaWatchable" />
-      </node>
       <node role="smodelAttribute" roleId="tpck.5169995583184591170" type="tpf8.LoopMacro" typeId="tpf8.1118786554307" id="4089989733346843284">
         <link role="mappingLabel" roleId="tpf8.1200912223215" targetNodeId="4089989733346843340" resolveInfo="watchable" />
         <node role="sourceNodesQuery" roleId="tpf8.1167952069335" type="tpf8.SourceSubstituteMacro_SourceNodesQuery" typeId="tpf8.1167951910403" id="4089989733346843285">
@@ -196,32 +173,9 @@
           </node>
         </node>
       </node>
-      <node role="smodelAttribute" roleId="tpck.5169995583184591170" type="tpf8.PropertyMacro" typeId="tpf8.1087833241328" id="399126674726715727">
-        <property name="propertyName" nameId="tpck.1757699476691236117" value="name" />
-        <node role="propertyValueFunction" roleId="tpf8.1167756362303" type="tpf8.PropertyMacro_GetPropertyValue" typeId="tpf8.1167756080639" id="399126674726715728">
-          <node role="body" roleId="tpee.1137022507850" type="tpee.StatementList" typeId="tpee.1068580123136" id="399126674726715729">
-            <node role="statement" roleId="tpee.1068581517665" type="tpee.ExpressionStatement" typeId="tpee.1068580123155" id="399126674726715730">
-              <node role="expression" roleId="tpee.1068580123156" type="tpee.PlusExpression" typeId="tpee.1068581242875" id="399126674726715732">
-                <node role="rightExpression" roleId="tpee.1081773367579" type="tpee.DotExpression" typeId="tpee.1197027756228" id="399126674726715738">
-                  <node role="operand" roleId="tpee.1197027771414" type="tpf8.TemplateFunctionParameter_sourceNode" typeId="tpf8.1167169188348" id="399126674726715735" />
-                  <node role="operation" roleId="tpee.1197027833540" type="tp25.SPropertyAccess" typeId="tp25.1138056022639" id="399126674726715744">
-                    <link role="property" roleId="tp25.1138056395725" targetNodeId="tpck.1169194664001" resolveInfo="name" />
-                  </node>
-                </node>
-                <node role="leftExpression" roleId="tpee.1081773367580" type="tpee.StringLiteral" typeId="tpee.1070475926800" id="399126674726715731">
-                  <property name="value" nameId="tpee.1070475926801" value="MyWatchable_" />
-                </node>
-              </node>
-            </node>
-          </node>
-        </node>
-      </node>
       <node role="member" roleId="tpee.5375687026011219971" type="tpee.StaticFieldDeclaration" typeId="tpee.1070462154015" id="4089989733346843313">
         <property name="name" nameId="tpck.1169194664001" value="ourCategory" />
         <node role="visibility" roleId="tpee.1178549979242" type="tpee.PrivateVisibility" typeId="tpee.1146644623116" id="4089989733346843314" />
-        <node role="type" roleId="tpee.5680397130376446158" type="tpee.ClassifierType" typeId="tpee.1107535904670" id="8691656886851932307">
-          <link role="classifier" roleId="tpee.1107535924139" targetNodeId="pry4.4474271214082913394" resolveInfo="WatchablesCategory" />
-        </node>
         <node role="initializer" roleId="tpee.1068431790190" type="tpee.GenericNewExpression" typeId="tpee.1145552977093" id="4089989733346843318">
           <node role="creator" roleId="tpee.1145553007750" type="tpee.ClassCreator" typeId="tpee.1212685548494" id="4089989733346843319">
             <link role="baseMethodDeclaration" roleId="tpee.1068499141037" targetNodeId="pry4.4474271214082913407" resolveInfo="WatchablesCategory" />
@@ -245,10 +199,42 @@
             </node>
           </node>
         </node>
+        <node role="type" roleId="tpee.5680397130376446158" type="tpee.ClassifierType" typeId="tpee.1107535904670" id="8691656886851932307">
+          <link role="classifier" roleId="tpee.1107535924139" targetNodeId="pry4.4474271214082913394" resolveInfo="WatchablesCategory" />
+        </node>
+      </node>
+      <node role="superclass" roleId="tpee.1165602531693" type="tpee.ClassifierType" typeId="tpee.1107535904670" id="4089989733346843247">
+        <link role="classifier" roleId="tpee.1107535924139" targetNodeId="2s0o.3432969378036015831" resolveInfo="CustomJavaWatchable" />
+      </node>
+      <node role="visibility" roleId="tpee.1178549979242" type="tpee.PublicVisibility" typeId="tpee.1146644602865" id="4089989733346843083" />
+      <node role="smodelAttribute" roleId="tpck.5169995583184591170" type="tpf8.PropertyMacro" typeId="tpf8.1087833241328" id="399126674726715727">
+        <property name="propertyName" nameId="tpck.1757699476691236117" value="name" />
+        <node role="propertyValueFunction" roleId="tpf8.1167756362303" type="tpf8.PropertyMacro_GetPropertyValue" typeId="tpf8.1167756080639" id="399126674726715728">
+          <node role="body" roleId="tpee.1137022507850" type="tpee.StatementList" typeId="tpee.1068580123136" id="399126674726715729">
+            <node role="statement" roleId="tpee.1068581517665" type="tpee.ExpressionStatement" typeId="tpee.1068580123155" id="399126674726715730">
+              <node role="expression" roleId="tpee.1068580123156" type="tpee.PlusExpression" typeId="tpee.1068581242875" id="399126674726715732">
+                <node role="leftExpression" roleId="tpee.1081773367580" type="tpee.StringLiteral" typeId="tpee.1070475926800" id="399126674726715731">
+                  <property name="value" nameId="tpee.1070475926801" value="MyWatchable_" />
+                </node>
+                <node role="rightExpression" roleId="tpee.1081773367579" type="tpee.DotExpression" typeId="tpee.1197027756228" id="399126674726715738">
+                  <node role="operation" roleId="tpee.1197027833540" type="tp25.SPropertyAccess" typeId="tp25.1138056022639" id="399126674726715744">
+                    <link role="property" roleId="tp25.1138056395725" targetNodeId="tpck.1169194664001" resolveInfo="name" />
+                  </node>
+                  <node role="operand" roleId="tpee.1197027771414" type="tpf8.TemplateFunctionParameter_sourceNode" typeId="tpf8.1167169188348" id="399126674726715735" />
+                </node>
+              </node>
+            </node>
+          </node>
+        </node>
       </node>
       <node role="member" roleId="tpee.5375687026011219971" type="tpee.ConstructorDeclaration" typeId="tpee.1068580123140" id="4089989733346843248">
+        <node role="parameter" roleId="tpee.1068580123134" type="tpee.ParameterDeclaration" typeId="tpee.1068498886292" id="4089989733346843252">
+          <property name="name" nameId="tpck.1169194664001" value="value" />
+          <node role="type" roleId="tpee.5680397130376446158" type="tpee.ClassifierType" typeId="tpee.1107535904670" id="4089989733346843253">
+            <link role="classifier" roleId="tpee.1107535924139" targetNodeId="y3sp.3432969378036013922" resolveInfo="JavaValue" />
+          </node>
+        </node>
         <node role="returnType" roleId="tpee.1068580123133" type="tpee.VoidType" typeId="tpee.1068581517677" id="4089989733346843249" />
-        <node role="visibility" roleId="tpee.1178549979242" type="tpee.PublicVisibility" typeId="tpee.1146644602865" id="4089989733346843250" />
         <node role="body" roleId="tpee.1068580123135" type="tpee.StatementList" typeId="tpee.1068580123136" id="4089989733346843251">
           <node role="statement" roleId="tpee.1068581517665" type="tpee.SuperConstructorInvocation" typeId="tpee.1070475587102" id="4089989733346843257">
             <link role="baseMethodDeclaration" roleId="tpee.1068499141037" targetNodeId="2s0o.3432969378036015840" resolveInfo="CustomJavaWatchable" />
@@ -260,12 +246,7 @@
             </node>
           </node>
         </node>
-        <node role="parameter" roleId="tpee.1068580123134" type="tpee.ParameterDeclaration" typeId="tpee.1068498886292" id="4089989733346843252">
-          <property name="name" nameId="tpck.1169194664001" value="value" />
-          <node role="type" roleId="tpee.5680397130376446158" type="tpee.ClassifierType" typeId="tpee.1107535904670" id="4089989733346843253">
-            <link role="classifier" roleId="tpee.1107535924139" targetNodeId="y3sp.3432969378036013922" resolveInfo="JavaValue" />
-          </node>
-        </node>
+        <node role="visibility" roleId="tpee.1178549979242" type="tpee.PublicVisibility" typeId="tpee.1146644602865" id="4089989733346843250" />
         <node role="parameter" roleId="tpee.1068580123134" type="tpee.ParameterDeclaration" typeId="tpee.1068498886292" id="4089989733346843254">
           <property name="name" nameId="tpck.1169194664001" value="name" />
           <node role="type" roleId="tpee.5680397130376446158" type="tpee.ClassifierType" typeId="tpee.1107535904670" id="4089989733346843256">
@@ -275,15 +256,6 @@
       </node>
       <node role="member" roleId="tpee.5375687026011219971" type="tpee.InstanceMethodDeclaration" typeId="tpee.1068580123165" id="4089989733346843261">
         <property name="name" nameId="tpck.1169194664001" value="getPresentationIcon" />
-        <node role="visibility" roleId="tpee.1178549979242" type="tpee.PublicVisibility" typeId="tpee.1146644602865" id="4089989733346843262" />
-        <node role="returnType" roleId="tpee.1068580123133" type="tpee.ClassifierType" typeId="tpee.1107535904670" id="4089989733346843263">
-          <link role="classifier" roleId="tpee.1107535924139" targetNodeId="dbrf.~Icon" resolveInfo="Icon" />
-        </node>
-        <node role="body" roleId="tpee.1068580123135" type="tpee.StatementList" typeId="tpee.1068580123136" id="4089989733346843264">
-          <node role="statement" roleId="tpee.1068581517665" type="tpee.ExpressionStatement" typeId="tpee.1068580123155" id="4089989733346843269">
-            <node role="expression" roleId="tpee.1068580123156" type="tpee.NullLiteral" typeId="tpee.1070534058343" id="4089989733346843270" />
-          </node>
-        </node>
         <node role="smodelAttribute" roleId="tpck.5169995583184591170" type="tpf8.IfMacro" typeId="tpf8.1118773211870" id="4089989733346843274">
           <node role="conditionFunction" roleId="tpf8.1167945861827" type="tpf8.IfMacro_Condition" typeId="tpf8.1167945743726" id="4089989733346843275">
             <node role="body" roleId="tpee.1137022507850" type="tpee.StatementList" typeId="tpee.1068580123136" id="4089989733346843276">
@@ -301,17 +273,45 @@
             </node>
           </node>
         </node>
+        <node role="body" roleId="tpee.1068580123135" type="tpee.StatementList" typeId="tpee.1068580123136" id="4089989733346843264">
+          <node role="statement" roleId="tpee.1068581517665" type="tpee.ExpressionStatement" typeId="tpee.1068580123155" id="4089989733346843269">
+            <node role="expression" roleId="tpee.1068580123156" type="tpee.NullLiteral" typeId="tpee.1070534058343" id="4089989733346843270" />
+          </node>
+        </node>
+        <node role="returnType" roleId="tpee.1068580123133" type="tpee.ClassifierType" typeId="tpee.1107535904670" id="4089989733346843263">
+          <link role="classifier" roleId="tpee.1107535924139" targetNodeId="dbrf.~Icon" resolveInfo="Icon" />
+        </node>
+        <node role="visibility" roleId="tpee.1178549979242" type="tpee.PublicVisibility" typeId="tpee.1146644602865" id="4089989733346843262" />
       </node>
       <node role="member" roleId="tpee.5375687026011219971" type="tpee.InstanceMethodDeclaration" typeId="tpee.1068580123165" id="4089989733346843265">
         <property name="name" nameId="tpck.1169194664001" value="getCategory" />
         <node role="visibility" roleId="tpee.1178549979242" type="tpee.PublicVisibility" typeId="tpee.1146644602865" id="4089989733346843266" />
-        <node role="returnType" roleId="tpee.1068580123133" type="tpee.ClassifierType" typeId="tpee.1107535904670" id="8691656886851932311">
-          <link role="classifier" roleId="tpee.1107535924139" targetNodeId="pry4.4474271214082913394" resolveInfo="WatchablesCategory" />
-        </node>
         <node role="body" roleId="tpee.1068580123135" type="tpee.StatementList" typeId="tpee.1068580123136" id="4089989733346843268">
           <node role="statement" roleId="tpee.1068581517665" type="tpee.ReturnStatement" typeId="tpee.1068581242878" id="4089989733346843337">
             <node role="expression" roleId="tpee.1068581517676" type="tpee.LocalStaticFieldReference" typeId="tpee.1172008963197" id="4089989733346843339">
               <link role="variableDeclaration" roleId="tpee.1068581517664" targetNodeId="4089989733346843313" resolveInfo="ourCategory" />
+            </node>
+          </node>
+        </node>
+        <node role="returnType" roleId="tpee.1068580123133" type="tpee.ClassifierType" typeId="tpee.1107535904670" id="8691656886851932311">
+          <link role="classifier" roleId="tpee.1107535924139" targetNodeId="pry4.4474271214082913394" resolveInfo="WatchablesCategory" />
+        </node>
+      </node>
+    </node>
+    <node role="visibility" roleId="tpee.1178549979242" type="tpee.PublicVisibility" typeId="tpee.1146644602865" id="4089989733346843064" />
+    <node role="smodelAttribute" roleId="tpck.5169995583184591170" type="tpf8.RootTemplateAnnotation" typeId="tpf8.1168619357332" id="4089989733346843069">
+      <link role="applicableConcept" roleId="tpf8.1168619429071" targetNodeId="kisg.5117350825036256317" resolveInfo="CustomWatchablesContainer" />
+    </node>
+    <node role="smodelAttribute" roleId="tpck.5169995583184591170" type="tpf8.PropertyMacro" typeId="tpf8.1087833241328" id="4089989733346843070">
+      <property name="propertyName" nameId="tpck.1757699476691236117" value="name" />
+      <node role="propertyValueFunction" roleId="tpf8.1167756362303" type="tpf8.PropertyMacro_GetPropertyValue" typeId="tpf8.1167756080639" id="4089989733346843071">
+        <node role="body" roleId="tpee.1137022507850" type="tpee.StatementList" typeId="tpee.1068580123136" id="4089989733346843072">
+          <node role="statement" roleId="tpee.1068581517665" type="tpee.ExpressionStatement" typeId="tpee.1068580123155" id="4089989733346843073">
+            <node role="expression" roleId="tpee.1068580123156" type="tpee.DotExpression" typeId="tpee.1197027756228" id="4089989733346843075">
+              <node role="operand" roleId="tpee.1197027771414" type="tpf8.TemplateFunctionParameter_sourceNode" typeId="tpf8.1167169188348" id="4089989733346843074" />
+              <node role="operation" roleId="tpee.1197027833540" type="tp25.SPropertyAccess" typeId="tp25.1138056022639" id="4089989733346843079">
+                <link role="property" roleId="tp25.1138056395725" targetNodeId="tpck.1169194664001" resolveInfo="name" />
+              </node>
             </node>
           </node>
         </node>
@@ -325,45 +325,13 @@
     </node>
   </root>
   <root id="264293128390879111">
-    <node role="visibility" roleId="tpee.1178549979242" type="tpee.PublicVisibility" typeId="tpee.1146644602865" id="264293128390879193" />
-    <node role="smodelAttribute" roleId="tpck.5169995583184591170" type="tpf8.RootTemplateAnnotation" typeId="tpf8.1168619357332" id="264293128390879198">
-      <link role="applicableConcept" roleId="tpf8.1168619429071" targetNodeId="kisg.680105146889009728" resolveInfo="HighLevelCustomViewer" />
-    </node>
-    <node role="superclass" roleId="tpee.1165602531693" type="tpee.ClassifierType" typeId="tpee.1107535904670" id="264293128390879199">
-      <link role="classifier" roleId="tpee.1107535924139" targetNodeId="y3sp.3432969378036017270" resolveInfo="ValueWrapperFactory" />
-    </node>
-    <node role="smodelAttribute" roleId="tpck.5169995583184591170" type="tpf8.PropertyMacro" typeId="tpf8.1087833241328" id="264293128390879200">
-      <property name="propertyName" nameId="tpck.1757699476691236117" value="name" />
-      <node role="propertyValueFunction" roleId="tpf8.1167756362303" type="tpf8.PropertyMacro_GetPropertyValue" typeId="tpf8.1167756080639" id="264293128390879201">
-        <node role="body" roleId="tpee.1137022507850" type="tpee.StatementList" typeId="tpee.1068580123136" id="264293128390879202">
-          <node role="statement" roleId="tpee.1068581517665" type="tpee.ExpressionStatement" typeId="tpee.1068580123155" id="7570572250661287354">
-            <node role="expression" roleId="tpee.1068580123156" type="tpee.DotExpression" typeId="tpee.1197027756228" id="7570572250661287356">
-              <node role="operand" roleId="tpee.1197027771414" type="tpf8.TemplateFunctionParameter_sourceNode" typeId="tpf8.1167169188348" id="7570572250661287355" />
-              <node role="operation" roleId="tpee.1197027833540" type="tp25.Node_ConceptMethodCall" typeId="tp25.1179409122411" id="7570572250661287360">
-                <link role="baseMethodDeclaration" roleId="tpee.1068499141037" targetNodeId="x660.7570572250661284600" resolveInfo="getClassName" />
-              </node>
-            </node>
-          </node>
-        </node>
-      </node>
-    </node>
     <node role="member" roleId="tpee.5375687026011219971" type="tpee.ConstructorDeclaration" typeId="tpee.1068580123140" id="264293128390879194">
+      <node role="body" roleId="tpee.1068580123135" type="tpee.StatementList" typeId="tpee.1068580123136" id="264293128390879197" />
+      <node role="visibility" roleId="tpee.1178549979242" type="tpee.PublicVisibility" typeId="tpee.1146644602865" id="264293128390879196" />
       <node role="returnType" roleId="tpee.1068580123133" type="tpee.VoidType" typeId="tpee.1068581517677" id="264293128390879195" />
-      <node role="visibility" roleId="tpee.1178549979242" type="tpee.PublicVisibility" typeId="tpee.1146644602865" id="264293128390879196" />
-      <node role="body" roleId="tpee.1068580123135" type="tpee.StatementList" typeId="tpee.1068580123136" id="264293128390879197" />
     </node>
     <node role="member" roleId="tpee.5375687026011219971" type="tpee.InstanceMethodDeclaration" typeId="tpee.1068580123165" id="264293128390879168">
       <property name="name" nameId="tpck.1169194664001" value="createValueWrapper" />
-      <node role="visibility" roleId="tpee.1178549979242" type="tpee.PublicVisibility" typeId="tpee.1146644602865" id="264293128390879169" />
-      <node role="returnType" roleId="tpee.1068580123133" type="tpee.ClassifierType" typeId="tpee.1107535904670" id="264293128390879170">
-        <link role="classifier" roleId="tpee.1107535924139" targetNodeId="y3sp.3432969378036014408" resolveInfo="ValueWrapper" />
-      </node>
-      <node role="parameter" roleId="tpee.1068580123134" type="tpee.ParameterDeclaration" typeId="tpee.1068498886292" id="264293128390879171">
-        <property name="name" nameId="tpck.1169194664001" value="value" />
-        <node role="type" roleId="tpee.5680397130376446158" type="tpee.ClassifierType" typeId="tpee.1107535904670" id="264293128390879172">
-          <link role="classifier" roleId="tpee.1107535924139" targetNodeId="y3sp.3432969378036013922" resolveInfo="JavaValue" />
-        </node>
-      </node>
       <node role="body" roleId="tpee.1068580123135" type="tpee.StatementList" typeId="tpee.1068580123136" id="264293128390879173">
         <node role="statement" roleId="tpee.1068581517665" type="tpee.ReturnStatement" typeId="tpee.1068581242878" id="264293128390879174">
           <node role="expression" roleId="tpee.1068581517676" type="tpee.GenericNewExpression" typeId="tpee.1145552977093" id="264293128390879175">
@@ -376,24 +344,19 @@
           </node>
         </node>
       </node>
+      <node role="returnType" roleId="tpee.1068580123133" type="tpee.ClassifierType" typeId="tpee.1107535904670" id="264293128390879170">
+        <link role="classifier" roleId="tpee.1107535924139" targetNodeId="y3sp.3432969378036014408" resolveInfo="ValueWrapper" />
+      </node>
+      <node role="parameter" roleId="tpee.1068580123134" type="tpee.ParameterDeclaration" typeId="tpee.1068498886292" id="264293128390879171">
+        <property name="name" nameId="tpck.1169194664001" value="value" />
+        <node role="type" roleId="tpee.5680397130376446158" type="tpee.ClassifierType" typeId="tpee.1107535904670" id="264293128390879172">
+          <link role="classifier" roleId="tpee.1107535924139" targetNodeId="y3sp.3432969378036013922" resolveInfo="JavaValue" />
+        </node>
+      </node>
+      <node role="visibility" roleId="tpee.1178549979242" type="tpee.PublicVisibility" typeId="tpee.1146644602865" id="264293128390879169" />
     </node>
     <node role="member" roleId="tpee.5375687026011219971" type="tpee.InstanceMethodDeclaration" typeId="tpee.1068580123165" id="264293128390879177">
       <property name="name" nameId="tpck.1169194664001" value="canWrapValue" />
-      <node role="visibility" roleId="tpee.1178549979242" type="tpee.PublicVisibility" typeId="tpee.1146644602865" id="264293128390879178" />
-      <node role="returnType" roleId="tpee.1068580123133" type="tpee.BooleanType" typeId="tpee.1070534644030" id="264293128390879179" />
-      <node role="parameter" roleId="tpee.1068580123134" type="tpee.ParameterDeclaration" typeId="tpee.1068498886292" id="264293128390879180">
-        <property name="name" nameId="tpck.1169194664001" value="javaValue" />
-        <property name="isFinal" nameId="tpee.1176718929932" value="true" />
-        <node role="type" roleId="tpee.5680397130376446158" type="tpee.ClassifierType" typeId="tpee.1107535904670" id="264293128390879181">
-          <link role="classifier" roleId="tpee.1107535924139" targetNodeId="y3sp.3432969378036013922" resolveInfo="JavaValue" />
-        </node>
-        <node role="annotation" roleId="tpee.1188208488637" type="tpee.AnnotationInstance" typeId="tpee.1188207840427" id="7149522722667734874">
-          <link role="annotation" roleId="tpee.1188208074048" targetNodeId="as9o.~NotNull" resolveInfo="NotNull" />
-        </node>
-      </node>
-      <node role="annotation" roleId="tpee.1188208488637" type="tpee.AnnotationInstance" typeId="tpee.1188207840427" id="264293128390879182">
-        <link role="annotation" roleId="tpee.1188208074048" targetNodeId="e2lb.~Override" resolveInfo="Override" />
-      </node>
       <node role="body" roleId="tpee.1068580123135" type="tpee.StatementList" typeId="tpee.1068580123136" id="2685024263846491042">
         <node role="statement" roleId="tpee.1068581517665" type="tpee.ReturnStatement" typeId="tpee.1068581242878" id="5493844864801812924">
           <node role="expression" roleId="tpee.1068581517676" type="tpee.StaticMethodCall" typeId="tpee.1081236700937" id="5493844864801812927">
@@ -405,40 +368,35 @@
                   <property name="nonStatic" nameId="tpee.521412098689998745" value="true" />
                   <link role="baseMethodDeclaration" roleId="tpee.1068499141037" targetNodeId="e2lb.~Object%d&lt;init&gt;()" resolveInfo="Object" />
                   <link role="classifier" roleId="tpee.1170346070688" targetNodeId="qgwr.4963955491753976889" resolveInfo="EvaluationUtils.EvaluationInvocatable" />
-                  <node role="visibility" roleId="tpee.1178549979242" type="tpee.PublicVisibility" typeId="tpee.1146644602865" id="5493844864801812931" />
-                  <node role="typeParameter" roleId="tpee.1201186121363" type="tpee.ClassifierType" typeId="tpee.1107535904670" id="5493844864801813000">
-                    <link role="classifier" roleId="tpee.1107535924139" targetNodeId="e2lb.~Boolean" resolveInfo="Boolean" />
-                  </node>
                   <node role="member" roleId="tpee.5375687026011219971" type="tpee.InstanceMethodDeclaration" typeId="tpee.1068580123165" id="5493844864801812932">
                     <property name="isDeprecated" nameId="tpee.1224848525476" value="false" />
                     <property name="isAbstract" nameId="tpee.1178608670077" value="false" />
                     <property name="name" nameId="tpck.1169194664001" value="invoke" />
                     <property name="isFinal" nameId="tpee.1181808852946" value="false" />
-                    <node role="visibility" roleId="tpee.1178549979242" type="tpee.PublicVisibility" typeId="tpee.1146644602865" id="5493844864801812933" />
-                    <node role="returnType" roleId="tpee.1068580123133" type="tpee.ClassifierType" typeId="tpee.1107535904670" id="5493844864801812934">
-                      <link role="classifier" roleId="tpee.1107535924139" targetNodeId="e2lb.~Boolean" resolveInfo="Boolean" />
-                    </node>
-                    <node role="throwsItem" roleId="tpee.1164879685961" type="tpee.ClassifierType" typeId="tpee.1107535904670" id="5493844864801812935">
-                      <link role="classifier" roleId="tpee.1107535924139" targetNodeId="qgwr.4727801710070563894" resolveInfo="EvaluationException" />
-                    </node>
                     <node role="body" roleId="tpee.1068580123135" type="tpee.StatementList" typeId="tpee.1068580123136" id="5493844864801812936">
                       <node role="statement" roleId="tpee.1068581517665" type="tpee.LocalVariableDeclarationStatement" typeId="tpee.1068581242864" id="5493844864801812937">
                         <node role="localVariableDeclaration" roleId="tpee.1068581242865" type="tpee.LocalVariableDeclaration" typeId="tpee.1068581242863" id="5493844864801812938">
                           <property name="name" nameId="tpck.1169194664001" value="value" />
-                          <node role="type" roleId="tpee.5680397130376446158" type="tpee.ClassifierType" typeId="tpee.1107535904670" id="24185091199418634">
-                            <link role="classifier" roleId="tpee.1107535924139" targetNodeId="f5hh.~Value" resolveInfo="Value" />
-                          </node>
                           <node role="initializer" roleId="tpee.1068431790190" type="tpee.DotExpression" typeId="tpee.1197027756228" id="5493844864801812940">
+                            <node role="operation" roleId="tpee.1197027833540" type="tpee.InstanceMethodCallOperation" typeId="tpee.1202948039474" id="5493844864801812942">
+                              <link role="baseMethodDeclaration" roleId="tpee.1068499141037" targetNodeId="y3sp.3432969378036015480" resolveInfo="getValue" />
+                            </node>
                             <node role="operand" roleId="tpee.1197027771414" type="tpee.ParameterReference" typeId="tpee.1068581242874" id="5493844864801812941">
                               <link role="variableDeclaration" roleId="tpee.1068581517664" targetNodeId="264293128390879180" resolveInfo="javaValue" />
                             </node>
-                            <node role="operation" roleId="tpee.1197027833540" type="tpee.InstanceMethodCallOperation" typeId="tpee.1202948039474" id="5493844864801812942">
-                              <link role="baseMethodDeclaration" roleId="tpee.1068499141037" targetNodeId="y3sp.3432969378036015480" resolveInfo="getValue" />
-                            </node>
+                          </node>
+                          <node role="type" roleId="tpee.5680397130376446158" type="tpee.ClassifierType" typeId="tpee.1107535904670" id="24185091199418634">
+                            <link role="classifier" roleId="tpee.1107535924139" targetNodeId="f5hh.~Value" resolveInfo="Value" />
                           </node>
                         </node>
                       </node>
                       <node role="statement" roleId="tpee.1068581517665" type="tpee.IfStatement" typeId="tpee.1068580123159" id="5493844864801812943">
+                        <node role="condition" roleId="tpee.1068580123160" type="tpee.EqualsExpression" typeId="tpee.1068580123152" id="5493844864801812947">
+                          <node role="rightExpression" roleId="tpee.1081773367579" type="tpee.NullLiteral" typeId="tpee.1070534058343" id="5493844864801812948" />
+                          <node role="leftExpression" roleId="tpee.1081773367580" type="tpee.LocalVariableReference" typeId="tpee.1068581242866" id="5493844864801812949">
+                            <link role="variableDeclaration" roleId="tpee.1068581517664" targetNodeId="5493844864801812938" resolveInfo="value" />
+                          </node>
+                        </node>
                         <node role="ifTrue" roleId="tpee.1068580123161" type="tpee.StatementList" typeId="tpee.1068580123136" id="5493844864801812944">
                           <node role="statement" roleId="tpee.1068581517665" type="tpee.ReturnStatement" typeId="tpee.1068581242878" id="5493844864801812945">
                             <node role="expression" roleId="tpee.1068581517676" type="tpee.BooleanConstant" typeId="tpee.1068580123137" id="5493844864801812946">
@@ -446,21 +404,8 @@
                             </node>
                           </node>
                         </node>
-                        <node role="condition" roleId="tpee.1068580123160" type="tpee.EqualsExpression" typeId="tpee.1068580123152" id="5493844864801812947">
-                          <node role="rightExpression" roleId="tpee.1081773367579" type="tpee.NullLiteral" typeId="tpee.1070534058343" id="5493844864801812948" />
-                          <node role="leftExpression" roleId="tpee.1081773367580" type="tpee.LocalVariableReference" typeId="tpee.1068581242866" id="5493844864801812949">
-                            <link role="variableDeclaration" roleId="tpee.1068581517664" targetNodeId="5493844864801812938" resolveInfo="value" />
-                          </node>
-                        </node>
                       </node>
                       <node role="statement" roleId="tpee.1068581517665" type="tpee.IfStatement" typeId="tpee.1068580123159" id="5493844864801812950">
-                        <node role="ifTrue" roleId="tpee.1068580123161" type="tpee.StatementList" typeId="tpee.1068580123136" id="5493844864801812951">
-                          <node role="statement" roleId="tpee.1068581517665" type="tpee.ReturnStatement" typeId="tpee.1068581242878" id="5493844864801812952">
-                            <node role="expression" roleId="tpee.1068581517676" type="tpee.BooleanConstant" typeId="tpee.1068580123137" id="5493844864801812953">
-                              <property name="value" nameId="tpee.1068580123138" value="false" />
-                            </node>
-                          </node>
-                        </node>
                         <node role="condition" roleId="tpee.1068580123160" type="tpee.NotExpression" typeId="tpee.1081516740877" id="5493844864801812954">
                           <node role="expression" roleId="tpee.1081516765348" type="tpee.DotExpression" typeId="tpee.1197027756228" id="6446777246631435416">
                             <node role="operand" roleId="tpee.1197027771414" type="tpee.StaticMethodCall" typeId="tpee.1081236700937" id="6446777246631435398">
@@ -470,11 +415,11 @@
                             <node role="operation" roleId="tpee.1197027833540" type="tpee.InstanceMethodCallOperation" typeId="tpee.1202948039474" id="6446777246631436549">
                               <link role="baseMethodDeclaration" roleId="tpee.1068499141037" targetNodeId="qgwr.7494124042451515312" resolveInfo="instanceOf" />
                               <node role="actualArgument" roleId="tpee.1068499141038" type="tpee.DotExpression" typeId="tpee.1197027756228" id="6446777246631445035">
+                                <node role="operation" roleId="tpee.1197027833540" type="tpee.InstanceMethodCallOperation" typeId="tpee.1202948039474" id="6446777246631445039">
+                                  <link role="baseMethodDeclaration" roleId="tpee.1068499141037" targetNodeId="f5hh.~Value%dtype()%ccom%dsun%djdi%dType" resolveInfo="type" />
+                                </node>
                                 <node role="operand" roleId="tpee.1197027771414" type="tpee.LocalVariableReference" typeId="tpee.1068581242866" id="6446777246631445034">
                                   <link role="variableDeclaration" roleId="tpee.1068581517664" targetNodeId="5493844864801812938" resolveInfo="value" />
-                                </node>
-                                <node role="operation" roleId="tpee.1197027833540" type="tpee.InstanceMethodCallOperation" typeId="tpee.1202948039474" id="6446777246631445039">
-                                  <link role="baseMethodDeclaration" roleId="tpee.1068499141037" targetNodeId="f5hh.~Value%dtype()%ccom%dsun%djdi%dType" resolveInfo="type" />
                                 </node>
                               </node>
                               <node role="actualArgument" roleId="tpee.1068499141038" type="tpee.StringLiteral" typeId="tpee.1070475926800" id="6446777246631435402">
@@ -492,10 +437,10 @@
                                           <node role="operation" roleId="tpee.1197027833540" type="tpee.InstanceMethodCallOperation" typeId="tpee.1202948039474" id="6446777246631435409">
                                             <link role="baseMethodDeclaration" roleId="tpee.1068499141037" targetNodeId="cdx8.2176810104473232861" resolveInfo="getJniSignatureFromType" />
                                             <node role="actualArgument" roleId="tpee.1068499141038" type="tpee.DotExpression" typeId="tpee.1197027756228" id="6446777246631435410">
-                                              <node role="operand" roleId="tpee.1197027771414" type="tpf8.TemplateFunctionParameter_sourceNode" typeId="tpf8.1167169188348" id="6446777246631435411" />
                                               <node role="operation" roleId="tpee.1197027833540" type="tp25.Node_ConceptMethodCall" typeId="tp25.1179409122411" id="6446777246631435412">
                                                 <link role="baseMethodDeclaration" roleId="tpee.1068499141037" targetNodeId="x660.43370322128260022" resolveInfo="getValueTypeCopy" />
                                               </node>
+                                              <node role="operand" roleId="tpee.1197027771414" type="tpf8.TemplateFunctionParameter_sourceNode" typeId="tpf8.1167169188348" id="6446777246631435411" />
                                             </node>
                                           </node>
                                         </node>
@@ -512,6 +457,13 @@
                                   <link role="baseMethodDeclaration" roleId="tpee.1068499141037" targetNodeId="f5hh.~Mirror%dvirtualMachine()%ccom%dsun%djdi%dVirtualMachine" resolveInfo="virtualMachine" />
                                 </node>
                               </node>
+                            </node>
+                          </node>
+                        </node>
+                        <node role="ifTrue" roleId="tpee.1068580123161" type="tpee.StatementList" typeId="tpee.1068580123136" id="5493844864801812951">
+                          <node role="statement" roleId="tpee.1068581517665" type="tpee.ReturnStatement" typeId="tpee.1068581242878" id="5493844864801812952">
+                            <node role="expression" roleId="tpee.1068581517676" type="tpee.BooleanConstant" typeId="tpee.1068580123137" id="5493844864801812953">
+                              <property name="value" nameId="tpee.1068580123138" value="false" />
                             </node>
                           </node>
                         </node>
@@ -565,13 +517,13 @@
                             <node role="body" roleId="tpee.1137022507850" type="tpee.StatementList" typeId="tpee.1068580123136" id="5493844864801812990">
                               <node role="statement" roleId="tpee.1068581517665" type="tpee.ExpressionStatement" typeId="tpee.1068580123155" id="5493844864801812991">
                                 <node role="expression" roleId="tpee.1068580123156" type="tpee.DotExpression" typeId="tpee.1197027756228" id="5493844864801812992">
+                                  <node role="operation" roleId="tpee.1197027833540" type="tp25.Node_IsNotNullOperation" typeId="tp25.1172008320231" id="5493844864801812996" />
                                   <node role="operand" roleId="tpee.1197027771414" type="tpee.DotExpression" typeId="tpee.1197027756228" id="5493844864801812993">
                                     <node role="operand" roleId="tpee.1197027771414" type="tpf8.TemplateFunctionParameter_sourceNode" typeId="tpf8.1167169188348" id="5493844864801812994" />
                                     <node role="operation" roleId="tpee.1197027833540" type="tp25.SLinkAccess" typeId="tp25.1138056143562" id="5493844864801812995">
                                       <link role="link" roleId="tp25.1138056516764" targetNodeId="kisg.43370322128194527" />
                                     </node>
                                   </node>
-                                  <node role="operation" roleId="tpee.1197027833540" type="tp25.Node_IsNotNullOperation" typeId="tp25.1172008320231" id="5493844864801812996" />
                                 </node>
                               </node>
                             </node>
@@ -586,6 +538,17 @@
                         </node>
                       </node>
                     </node>
+                    <node role="throwsItem" roleId="tpee.1164879685961" type="tpee.ClassifierType" typeId="tpee.1107535904670" id="5493844864801812935">
+                      <link role="classifier" roleId="tpee.1107535924139" targetNodeId="qgwr.4727801710070563894" resolveInfo="EvaluationException" />
+                    </node>
+                    <node role="returnType" roleId="tpee.1068580123133" type="tpee.ClassifierType" typeId="tpee.1107535904670" id="5493844864801812934">
+                      <link role="classifier" roleId="tpee.1107535924139" targetNodeId="e2lb.~Boolean" resolveInfo="Boolean" />
+                    </node>
+                    <node role="visibility" roleId="tpee.1178549979242" type="tpee.PublicVisibility" typeId="tpee.1146644602865" id="5493844864801812933" />
+                  </node>
+                  <node role="visibility" roleId="tpee.1178549979242" type="tpee.PublicVisibility" typeId="tpee.1146644602865" id="5493844864801812931" />
+                  <node role="typeParameter" roleId="tpee.1201186121363" type="tpee.ClassifierType" typeId="tpee.1107535904670" id="5493844864801813000">
+                    <link role="classifier" roleId="tpee.1107535924139" targetNodeId="e2lb.~Boolean" resolveInfo="Boolean" />
                   </node>
                 </node>
               </node>
@@ -596,9 +559,67 @@
           </node>
         </node>
       </node>
+      <node role="annotation" roleId="tpee.1188208488637" type="tpee.AnnotationInstance" typeId="tpee.1188207840427" id="264293128390879182">
+        <link role="annotation" roleId="tpee.1188208074048" targetNodeId="e2lb.~Override" resolveInfo="Override" />
+      </node>
+      <node role="parameter" roleId="tpee.1068580123134" type="tpee.ParameterDeclaration" typeId="tpee.1068498886292" id="264293128390879180">
+        <property name="name" nameId="tpck.1169194664001" value="javaValue" />
+        <property name="isFinal" nameId="tpee.1176718929932" value="true" />
+        <node role="type" roleId="tpee.5680397130376446158" type="tpee.ClassifierType" typeId="tpee.1107535904670" id="264293128390879181">
+          <link role="classifier" roleId="tpee.1107535924139" targetNodeId="y3sp.3432969378036013922" resolveInfo="JavaValue" />
+        </node>
+        <node role="annotation" roleId="tpee.1188208488637" type="tpee.AnnotationInstance" typeId="tpee.1188207840427" id="7149522722667734874">
+          <link role="annotation" roleId="tpee.1188208074048" targetNodeId="as9o.~NotNull" resolveInfo="NotNull" />
+        </node>
+      </node>
+      <node role="visibility" roleId="tpee.1178549979242" type="tpee.PublicVisibility" typeId="tpee.1146644602865" id="264293128390879178" />
+      <node role="returnType" roleId="tpee.1068580123133" type="tpee.BooleanType" typeId="tpee.1070534644030" id="264293128390879179" />
     </node>
     <node role="member" roleId="tpee.5375687026011219971" type="tpee.InstanceMethodDeclaration" typeId="tpee.1068580123165" id="2685024263846491787">
       <property name="name" nameId="tpck.1169194664001" value="canWrapValue" />
+      <node role="returnType" roleId="tpee.1068580123133" type="tpee.BooleanType" typeId="tpee.1070534644030" id="2685024263846566735" />
+      <node role="throwsItem" roleId="tpee.1164879685961" type="tpee.ClassifierType" typeId="tpee.1107535904670" id="2685024263846514259">
+        <link role="classifier" roleId="tpee.1107535924139" targetNodeId="qgwr.4727801710070563894" resolveInfo="EvaluationException" />
+      </node>
+      <node role="visibility" roleId="tpee.1178549979242" type="tpee.ProtectedVisibility" typeId="tpee.1146644641414" id="2685024263846514260" />
+      <node role="smodelAttribute" roleId="tpck.5169995583184591170" type="tpf8.IfMacro" typeId="tpf8.1118773211870" id="2685024263846493109">
+        <node role="conditionFunction" roleId="tpf8.1167945861827" type="tpf8.IfMacro_Condition" typeId="tpf8.1167945743726" id="2685024263846493110">
+          <node role="body" roleId="tpee.1137022507850" type="tpee.StatementList" typeId="tpee.1068580123136" id="2685024263846493111">
+            <node role="statement" roleId="tpee.1068581517665" type="tpee.ExpressionStatement" typeId="tpee.1068580123155" id="2685024263846493112">
+              <node role="expression" roleId="tpee.1068580123156" type="tpee.DotExpression" typeId="tpee.1197027756228" id="2685024263846493119">
+                <node role="operation" roleId="tpee.1197027833540" type="tp25.Node_IsNotNullOperation" typeId="tp25.1172008320231" id="2685024263846493123" />
+                <node role="operand" roleId="tpee.1197027771414" type="tpee.DotExpression" typeId="tpee.1197027756228" id="2685024263846493114">
+                  <node role="operation" roleId="tpee.1197027833540" type="tp25.SLinkAccess" typeId="tp25.1138056143562" id="2685024263846493118">
+                    <link role="link" roleId="tp25.1138056516764" targetNodeId="kisg.43370322128194527" />
+                  </node>
+                  <node role="operand" roleId="tpee.1197027771414" type="tpf8.TemplateFunctionParameter_sourceNode" typeId="tpf8.1167169188348" id="2685024263846493113" />
+                </node>
+              </node>
+            </node>
+          </node>
+        </node>
+      </node>
+      <node role="body" roleId="tpee.1068580123135" type="tpee.StatementList" typeId="tpee.1068580123136" id="2685024263846491790">
+        <node role="smodelAttribute" roleId="tpck.5169995583184591170" type="tpf8.CopySrcNodeMacro" typeId="tpf8.1114706874351" id="2685024263846491805">
+          <node role="sourceNodeQuery" roleId="tpf8.1168024447342" type="tpf8.SourceSubstituteMacro_SourceNodeQuery" typeId="tpf8.1168024337012" id="2685024263846491806">
+            <node role="body" roleId="tpee.1137022507850" type="tpee.StatementList" typeId="tpee.1068580123136" id="2685024263846491807">
+              <node role="statement" roleId="tpee.1068581517665" type="tpee.ExpressionStatement" typeId="tpee.1068580123155" id="2685024263846491808">
+                <node role="expression" roleId="tpee.1068580123156" type="tpee.DotExpression" typeId="tpee.1197027756228" id="2685024263846492368">
+                  <node role="operand" roleId="tpee.1197027771414" type="tpee.DotExpression" typeId="tpee.1197027756228" id="2685024263846491810">
+                    <node role="operand" roleId="tpee.1197027771414" type="tpf8.TemplateFunctionParameter_sourceNode" typeId="tpf8.1167169188348" id="2685024263846491809" />
+                    <node role="operation" roleId="tpee.1197027833540" type="tp25.SLinkAccess" typeId="tp25.1138056143562" id="2685024263846492367">
+                      <link role="link" roleId="tp25.1138056516764" targetNodeId="kisg.43370322128194527" />
+                    </node>
+                  </node>
+                  <node role="operation" roleId="tpee.1197027833540" type="tp25.SLinkAccess" typeId="tp25.1138056143562" id="2685024263846492372">
+                    <link role="link" roleId="tp25.1138056516764" targetNodeId="tpee.1137022507850" />
+                  </node>
+                </node>
+              </node>
+            </node>
+          </node>
+        </node>
+      </node>
       <node role="parameter" roleId="tpee.1068580123134" type="tpee.ParameterDeclaration" typeId="tpee.1068498886292" id="2685024263846491792">
         <property name="name" nameId="tpck.1169194664001" value="value" />
         <node role="type" roleId="tpee.5680397130376446158" type="tpee.ClassifierType" typeId="tpee.1107535904670" id="2685024263846491794">
@@ -615,76 +636,33 @@
                     <node role="operation" roleId="tpee.1197027833540" type="tpee.InstanceMethodCallOperation" typeId="tpee.1202948039474" id="2176810104473254172">
                       <link role="baseMethodDeclaration" roleId="tpee.1068499141037" targetNodeId="cdx8.2176810104473232867" resolveInfo="getProxyTypeFromType" />
                       <node role="actualArgument" roleId="tpee.1068499141038" type="tpee.DotExpression" typeId="tpee.1197027756228" id="2176810104473254174">
-                        <node role="operand" roleId="tpee.1197027771414" type="tpf8.TemplateFunctionParameter_sourceNode" typeId="tpf8.1167169188348" id="2176810104473254173" />
                         <node role="operation" roleId="tpee.1197027833540" type="tp25.Node_ConceptMethodCall" typeId="tp25.1179409122411" id="2176810104473254178">
                           <link role="baseMethodDeclaration" roleId="tpee.1068499141037" targetNodeId="x660.43370322128260022" resolveInfo="getValueTypeCopy" />
                         </node>
-                      </node>
-                    </node>
-                  </node>
-                </node>
-              </node>
-            </node>
-          </node>
-        </node>
-      </node>
-      <node role="returnType" roleId="tpee.1068580123133" type="tpee.BooleanType" typeId="tpee.1070534644030" id="2685024263846566735" />
-      <node role="visibility" roleId="tpee.1178549979242" type="tpee.ProtectedVisibility" typeId="tpee.1146644641414" id="2685024263846514260" />
-      <node role="body" roleId="tpee.1068580123135" type="tpee.StatementList" typeId="tpee.1068580123136" id="2685024263846491790">
-        <node role="smodelAttribute" roleId="tpck.5169995583184591170" type="tpf8.CopySrcNodeMacro" typeId="tpf8.1114706874351" id="2685024263846491805">
-          <node role="sourceNodeQuery" roleId="tpf8.1168024447342" type="tpf8.SourceSubstituteMacro_SourceNodeQuery" typeId="tpf8.1168024337012" id="2685024263846491806">
-            <node role="body" roleId="tpee.1137022507850" type="tpee.StatementList" typeId="tpee.1068580123136" id="2685024263846491807">
-              <node role="statement" roleId="tpee.1068581517665" type="tpee.ExpressionStatement" typeId="tpee.1068580123155" id="2685024263846491808">
-                <node role="expression" roleId="tpee.1068580123156" type="tpee.DotExpression" typeId="tpee.1197027756228" id="2685024263846492368">
-                  <node role="operand" roleId="tpee.1197027771414" type="tpee.DotExpression" typeId="tpee.1197027756228" id="2685024263846491810">
-                    <node role="operand" roleId="tpee.1197027771414" type="tpf8.TemplateFunctionParameter_sourceNode" typeId="tpf8.1167169188348" id="2685024263846491809" />
-                    <node role="operation" roleId="tpee.1197027833540" type="tp25.SLinkAccess" typeId="tp25.1138056143562" id="2685024263846492367">
-                      <link role="link" roleId="tp25.1138056516764" targetNodeId="kisg.43370322128194527" />
-                    </node>
-                  </node>
-                  <node role="operation" roleId="tpee.1197027833540" type="tp25.SLinkAccess" typeId="tp25.1138056143562" id="2685024263846492372">
-                    <link role="link" roleId="tp25.1138056516764" targetNodeId="tpee.1137022507850" />
-                  </node>
-                </node>
-              </node>
-            </node>
-          </node>
-        </node>
-      </node>
-      <node role="smodelAttribute" roleId="tpck.5169995583184591170" type="tpf8.IfMacro" typeId="tpf8.1118773211870" id="2685024263846493109">
-        <node role="conditionFunction" roleId="tpf8.1167945861827" type="tpf8.IfMacro_Condition" typeId="tpf8.1167945743726" id="2685024263846493110">
-          <node role="body" roleId="tpee.1137022507850" type="tpee.StatementList" typeId="tpee.1068580123136" id="2685024263846493111">
-            <node role="statement" roleId="tpee.1068581517665" type="tpee.ExpressionStatement" typeId="tpee.1068580123155" id="2685024263846493112">
-              <node role="expression" roleId="tpee.1068580123156" type="tpee.DotExpression" typeId="tpee.1197027756228" id="2685024263846493119">
-                <node role="operand" roleId="tpee.1197027771414" type="tpee.DotExpression" typeId="tpee.1197027756228" id="2685024263846493114">
-                  <node role="operand" roleId="tpee.1197027771414" type="tpf8.TemplateFunctionParameter_sourceNode" typeId="tpf8.1167169188348" id="2685024263846493113" />
-                  <node role="operation" roleId="tpee.1197027833540" type="tp25.SLinkAccess" typeId="tp25.1138056143562" id="2685024263846493118">
-                    <link role="link" roleId="tp25.1138056516764" targetNodeId="kisg.43370322128194527" />
-                  </node>
-                </node>
-                <node role="operation" roleId="tpee.1197027833540" type="tp25.Node_IsNotNullOperation" typeId="tp25.1172008320231" id="2685024263846493123" />
-              </node>
-            </node>
-          </node>
-        </node>
-      </node>
-      <node role="throwsItem" roleId="tpee.1164879685961" type="tpee.ClassifierType" typeId="tpee.1107535904670" id="2685024263846514259">
-        <link role="classifier" roleId="tpee.1107535924139" targetNodeId="qgwr.4727801710070563894" resolveInfo="EvaluationException" />
+                        <node role="operand" roleId="tpee.1197027771414" type="tpf8.TemplateFunctionParameter_sourceNode" typeId="tpf8.1167169188348" id="2176810104473254173" />
+                      </node>
+                    </node>
+                  </node>
+                </node>
+              </node>
+            </node>
+          </node>
+        </node>
       </node>
       <node role="smodelAttribute" roleId="tpck.5169995583184591170" type="tpf8.MapSrcNodeMacro" typeId="tpf8.1131073187192" id="721063219978402836">
         <node role="postMapperFunction" roleId="tpf8.1225229330048" type="tpf8.MapSrcMacro_PostMapperFunction" typeId="tpf8.1225228973247" id="721063219978402837">
           <node role="body" roleId="tpee.1137022507850" type="tpee.StatementList" typeId="tpee.1068580123136" id="721063219978402838">
             <node role="statement" roleId="tpee.1068581517665" type="tpee.ExpressionStatement" typeId="tpee.1068580123155" id="721063219978404046">
               <node role="expression" roleId="tpee.1068580123156" type="tpee.DotExpression" typeId="tpee.1197027756228" id="721063219978405009">
+                <node role="operation" roleId="tpee.1197027833540" type="tp25.Link_SetNewChildOperation" typeId="tp25.1138757581985" id="721063219978405013" />
                 <node role="operand" roleId="tpee.1197027771414" type="tpee.DotExpression" typeId="tpee.1197027756228" id="721063219978404048">
-                  <node role="operand" roleId="tpee.1197027771414" type="tpf8.TemplateFunctionParameter_outputNode" typeId="tpf8.1184690432998" id="721063219978404047" />
                   <node role="operation" roleId="tpee.1197027833540" type="tp25.AttributeAccess" typeId="tp25.6407023681583031218" id="3071170492188517741">
                     <node role="qualifier" roleId="tp25.6407023681583036852" type="tp25.NodeAttributeQualifier" typeId="tp25.6407023681583036853" id="3071170492188517742">
                       <link role="attributeConcept" roleId="tp25.6407023681583036854" targetNodeId="kisg.721063219978402832" resolveInfo="ToProcessMethod" />
                     </node>
                   </node>
-                </node>
-                <node role="operation" roleId="tpee.1197027833540" type="tp25.Link_SetNewChildOperation" typeId="tp25.1138757581985" id="721063219978405013" />
+                  <node role="operand" roleId="tpee.1197027771414" type="tpf8.TemplateFunctionParameter_outputNode" typeId="tpf8.1184690432998" id="721063219978404047" />
+                </node>
               </node>
             </node>
           </node>
@@ -694,30 +672,6 @@
     <node role="member" roleId="tpee.5375687026011219971" type="tpee.ClassConcept" typeId="tpee.1068390468198" id="264293128390879112">
       <property name="name" nameId="tpck.1169194664001" value="MyWrapper" />
       <property name="nonStatic" nameId="tpee.521412098689998745" value="false" />
-      <node role="visibility" roleId="tpee.1178549979242" type="tpee.PublicVisibility" typeId="tpee.1146644602865" id="264293128390879113" />
-      <node role="superclass" roleId="tpee.1165602531693" type="tpee.ClassifierType" typeId="tpee.1107535904670" id="264293128390879122">
-        <link role="classifier" roleId="tpee.1107535924139" targetNodeId="y3sp.3432969378036014408" resolveInfo="ValueWrapper" />
-      </node>
-      <node role="smodelAttribute" roleId="tpck.5169995583184591170" type="tpf8.PropertyMacro" typeId="tpf8.1087833241328" id="264293128390879123">
-        <property name="propertyName" nameId="tpck.1757699476691236117" value="name" />
-        <node role="propertyValueFunction" roleId="tpf8.1167756362303" type="tpf8.PropertyMacro_GetPropertyValue" typeId="tpf8.1167756080639" id="264293128390879124">
-          <node role="body" roleId="tpee.1137022507850" type="tpee.StatementList" typeId="tpee.1068580123136" id="264293128390879125">
-            <node role="statement" roleId="tpee.1068581517665" type="tpee.ExpressionStatement" typeId="tpee.1068580123155" id="264293128390879126">
-              <node role="expression" roleId="tpee.1068580123156" type="tpee.PlusExpression" typeId="tpee.1068581242875" id="264293128390879127">
-                <node role="rightExpression" roleId="tpee.1081773367579" type="tpee.StringLiteral" typeId="tpee.1070475926800" id="264293128390879128">
-                  <property name="value" nameId="tpee.1070475926801" value="Wrapper" />
-                </node>
-                <node role="leftExpression" roleId="tpee.1081773367580" type="tpee.DotExpression" typeId="tpee.1197027756228" id="264293128390879129">
-                  <node role="operand" roleId="tpee.1197027771414" type="tpf8.TemplateFunctionParameter_sourceNode" typeId="tpf8.1167169188348" id="264293128390879130" />
-                  <node role="operation" roleId="tpee.1197027833540" type="tp25.SPropertyAccess" typeId="tp25.1138056022639" id="264293128390879131">
-                    <link role="property" roleId="tp25.1138056395725" targetNodeId="tpck.1169194664001" resolveInfo="name" />
-                  </node>
-                </node>
-              </node>
-            </node>
-          </node>
-        </node>
-      </node>
       <node role="member" roleId="tpee.5375687026011219971" type="tpee.ConstructorDeclaration" typeId="tpee.1068580123140" id="264293128390879114">
         <node role="returnType" roleId="tpee.1068580123133" type="tpee.VoidType" typeId="tpee.1068581517677" id="264293128390879115" />
         <node role="visibility" roleId="tpee.1178549979242" type="tpee.PublicVisibility" typeId="tpee.1146644602865" id="264293128390879116" />
@@ -736,15 +690,39 @@
           </node>
         </node>
       </node>
+      <node role="visibility" roleId="tpee.1178549979242" type="tpee.PublicVisibility" typeId="tpee.1146644602865" id="264293128390879113" />
+      <node role="smodelAttribute" roleId="tpck.5169995583184591170" type="tpf8.PropertyMacro" typeId="tpf8.1087833241328" id="264293128390879123">
+        <property name="propertyName" nameId="tpck.1757699476691236117" value="name" />
+        <node role="propertyValueFunction" roleId="tpf8.1167756362303" type="tpf8.PropertyMacro_GetPropertyValue" typeId="tpf8.1167756080639" id="264293128390879124">
+          <node role="body" roleId="tpee.1137022507850" type="tpee.StatementList" typeId="tpee.1068580123136" id="264293128390879125">
+            <node role="statement" roleId="tpee.1068581517665" type="tpee.ExpressionStatement" typeId="tpee.1068580123155" id="264293128390879126">
+              <node role="expression" roleId="tpee.1068580123156" type="tpee.PlusExpression" typeId="tpee.1068581242875" id="264293128390879127">
+                <node role="leftExpression" roleId="tpee.1081773367580" type="tpee.DotExpression" typeId="tpee.1197027756228" id="264293128390879129">
+                  <node role="operation" roleId="tpee.1197027833540" type="tp25.SPropertyAccess" typeId="tp25.1138056022639" id="264293128390879131">
+                    <link role="property" roleId="tp25.1138056395725" targetNodeId="tpck.1169194664001" resolveInfo="name" />
+                  </node>
+                  <node role="operand" roleId="tpee.1197027771414" type="tpf8.TemplateFunctionParameter_sourceNode" typeId="tpf8.1167169188348" id="264293128390879130" />
+                </node>
+                <node role="rightExpression" roleId="tpee.1081773367579" type="tpee.StringLiteral" typeId="tpee.1070475926800" id="264293128390879128">
+                  <property name="value" nameId="tpee.1070475926801" value="Wrapper" />
+                </node>
+              </node>
+            </node>
+          </node>
+        </node>
+      </node>
+      <node role="superclass" roleId="tpee.1165602531693" type="tpee.ClassifierType" typeId="tpee.1107535904670" id="264293128390879122">
+        <link role="classifier" roleId="tpee.1107535924139" targetNodeId="y3sp.3432969378036014408" resolveInfo="ValueWrapper" />
+      </node>
       <node role="member" roleId="tpee.5375687026011219971" type="tpee.InstanceMethodDeclaration" typeId="tpee.1068580123165" id="264293128390879132">
         <property name="name" nameId="tpck.1169194664001" value="getSubvaluesImpl" />
-        <node role="visibility" roleId="tpee.1178549979242" type="tpee.ProtectedVisibility" typeId="tpee.1146644641414" id="264293128390879133" />
         <node role="returnType" roleId="tpee.1068580123133" type="tpee.ClassifierType" typeId="tpee.1107535904670" id="264293128390879134">
           <link role="classifier" roleId="tpee.1107535924139" targetNodeId="k7g3.~List" resolveInfo="List" />
           <node role="parameter" roleId="tpee.1109201940907" type="tpee.ClassifierType" typeId="tpee.1107535904670" id="264293128390879135">
             <link role="classifier" roleId="tpee.1107535924139" targetNodeId="2s0o.3432969378036015831" resolveInfo="CustomJavaWatchable" />
           </node>
         </node>
+        <node role="visibility" roleId="tpee.1178549979242" type="tpee.ProtectedVisibility" typeId="tpee.1146644641414" id="264293128390879133" />
         <node role="body" roleId="tpee.1068580123135" type="tpee.StatementList" typeId="tpee.1068580123136" id="6588495380858422625">
           <node role="statement" roleId="tpee.1068581517665" type="tpee.ReturnStatement" typeId="tpee.1068581242878" id="5493844864801813011">
             <node role="expression" roleId="tpee.1068581517676" type="tpee.StaticMethodCall" typeId="tpee.1081236700937" id="5493844864801812770">
@@ -757,24 +735,12 @@
                     <link role="baseMethodDeclaration" roleId="tpee.1068499141037" targetNodeId="e2lb.~Object%d&lt;init&gt;()" resolveInfo="Object" />
                     <link role="classifier" roleId="tpee.1170346070688" targetNodeId="qgwr.4963955491753976889" resolveInfo="EvaluationUtils.EvaluationInvocatable" />
                     <node role="visibility" roleId="tpee.1178549979242" type="tpee.PublicVisibility" typeId="tpee.1146644602865" id="5493844864801812774" />
-                    <node role="typeParameter" roleId="tpee.1201186121363" type="tpee.ClassifierType" typeId="tpee.1107535904670" id="5493844864801813005">
-                      <link role="classifier" roleId="tpee.1107535924139" targetNodeId="k7g3.~List" resolveInfo="List" />
-                      <node role="parameter" roleId="tpee.1109201940907" type="tpee.ClassifierType" typeId="tpee.1107535904670" id="5493844864801813007">
-                        <link role="classifier" roleId="tpee.1107535924139" targetNodeId="2s0o.3432969378036015831" resolveInfo="CustomJavaWatchable" />
-                      </node>
-                    </node>
                     <node role="member" roleId="tpee.5375687026011219971" type="tpee.InstanceMethodDeclaration" typeId="tpee.1068580123165" id="5493844864801812775">
                       <property name="isDeprecated" nameId="tpee.1224848525476" value="false" />
                       <property name="isAbstract" nameId="tpee.1178608670077" value="false" />
                       <property name="name" nameId="tpck.1169194664001" value="invoke" />
                       <property name="isFinal" nameId="tpee.1181808852946" value="false" />
                       <node role="visibility" roleId="tpee.1178549979242" type="tpee.PublicVisibility" typeId="tpee.1146644602865" id="5493844864801812776" />
-                      <node role="returnType" roleId="tpee.1068580123133" type="tpee.ClassifierType" typeId="tpee.1107535904670" id="5493844864801813002">
-                        <link role="classifier" roleId="tpee.1107535924139" targetNodeId="k7g3.~List" resolveInfo="List" />
-                        <node role="parameter" roleId="tpee.1109201940907" type="tpee.ClassifierType" typeId="tpee.1107535904670" id="5493844864801813004">
-                          <link role="classifier" roleId="tpee.1107535924139" targetNodeId="2s0o.3432969378036015831" resolveInfo="CustomJavaWatchable" />
-                        </node>
-                      </node>
                       <node role="throwsItem" roleId="tpee.1164879685961" type="tpee.ClassifierType" typeId="tpee.1107535904670" id="5493844864801812778">
                         <link role="classifier" roleId="tpee.1107535924139" targetNodeId="qgwr.4727801710070563894" resolveInfo="EvaluationException" />
                       </node>
@@ -816,6 +782,18 @@
                           </node>
                         </node>
                       </node>
+                      <node role="returnType" roleId="tpee.1068580123133" type="tpee.ClassifierType" typeId="tpee.1107535904670" id="5493844864801813002">
+                        <link role="classifier" roleId="tpee.1107535924139" targetNodeId="k7g3.~List" resolveInfo="List" />
+                        <node role="parameter" roleId="tpee.1109201940907" type="tpee.ClassifierType" typeId="tpee.1107535904670" id="5493844864801813004">
+                          <link role="classifier" roleId="tpee.1107535924139" targetNodeId="2s0o.3432969378036015831" resolveInfo="CustomJavaWatchable" />
+                        </node>
+                      </node>
+                    </node>
+                    <node role="typeParameter" roleId="tpee.1201186121363" type="tpee.ClassifierType" typeId="tpee.1107535904670" id="5493844864801813005">
+                      <link role="classifier" roleId="tpee.1107535924139" targetNodeId="k7g3.~List" resolveInfo="List" />
+                      <node role="parameter" roleId="tpee.1109201940907" type="tpee.ClassifierType" typeId="tpee.1107535904670" id="5493844864801813007">
+                        <link role="classifier" roleId="tpee.1107535924139" targetNodeId="2s0o.3432969378036015831" resolveInfo="CustomJavaWatchable" />
+                      </node>
                     </node>
                   </node>
                 </node>
@@ -833,11 +811,23 @@
       </node>
       <node role="member" roleId="tpee.5375687026011219971" type="tpee.InstanceMethodDeclaration" typeId="tpee.1068580123165" id="6588495380858422609">
         <property name="name" nameId="tpck.1169194664001" value="getSubvaluesImpl" />
-        <node role="visibility" roleId="tpee.1178549979242" type="tpee.ProtectedVisibility" typeId="tpee.1146644641414" id="6588495380858422610" />
-        <node role="returnType" roleId="tpee.1068580123133" type="tpee.ClassifierType" typeId="tpee.1107535904670" id="6588495380858422611">
-          <link role="classifier" roleId="tpee.1107535924139" targetNodeId="k7g3.~List" resolveInfo="List" />
-          <node role="parameter" roleId="tpee.1109201940907" type="tpee.ClassifierType" typeId="tpee.1107535904670" id="6588495380858422612">
-            <link role="classifier" roleId="tpee.1107535924139" targetNodeId="2s0o.3432969378036015831" resolveInfo="CustomJavaWatchable" />
+        <node role="smodelAttribute" roleId="tpck.5169995583184591170" type="tpf8.MapSrcNodeMacro" typeId="tpf8.1131073187192" id="721063219978405016">
+          <node role="postMapperFunction" roleId="tpf8.1225229330048" type="tpf8.MapSrcMacro_PostMapperFunction" typeId="tpf8.1225228973247" id="721063219978405017">
+            <node role="body" roleId="tpee.1137022507850" type="tpee.StatementList" typeId="tpee.1068580123136" id="721063219978405018">
+              <node role="statement" roleId="tpee.1068581517665" type="tpee.ExpressionStatement" typeId="tpee.1068580123155" id="721063219978405019">
+                <node role="expression" roleId="tpee.1068580123156" type="tpee.DotExpression" typeId="tpee.1197027756228" id="721063219978405028">
+                  <node role="operand" roleId="tpee.1197027771414" type="tpee.DotExpression" typeId="tpee.1197027756228" id="721063219978405021">
+                    <node role="operation" roleId="tpee.1197027833540" type="tp25.AttributeAccess" typeId="tp25.6407023681583031218" id="3071170492188517661">
+                      <node role="qualifier" roleId="tp25.6407023681583036852" type="tp25.NodeAttributeQualifier" typeId="tp25.6407023681583036853" id="3071170492188517662">
+                        <link role="attributeConcept" roleId="tp25.6407023681583036854" targetNodeId="kisg.721063219978402832" resolveInfo="ToProcessMethod" />
+                      </node>
+                    </node>
+                    <node role="operand" roleId="tpee.1197027771414" type="tpf8.TemplateFunctionParameter_outputNode" typeId="tpf8.1184690432998" id="721063219978405020" />
+                  </node>
+                  <node role="operation" roleId="tpee.1197027833540" type="tp25.Link_SetNewChildOperation" typeId="tp25.1138757581985" id="721063219978405032" />
+                </node>
+              </node>
+            </node>
           </node>
         </node>
         <node role="body" roleId="tpee.1068580123135" type="tpee.StatementList" typeId="tpee.1068580123136" id="6588495380858422613">
@@ -846,19 +836,26 @@
               <node role="body" roleId="tpee.1137022507850" type="tpee.StatementList" typeId="tpee.1068580123136" id="6588495380858422616">
                 <node role="statement" roleId="tpee.1068581517665" type="tpee.ExpressionStatement" typeId="tpee.1068580123155" id="6588495380858422617">
                   <node role="expression" roleId="tpee.1068580123156" type="tpee.DotExpression" typeId="tpee.1197027756228" id="6588495380858422618">
+                    <node role="operation" roleId="tpee.1197027833540" type="tp25.SLinkAccess" typeId="tp25.1138056143562" id="6588495380858422622">
+                      <link role="link" roleId="tp25.1138056516764" targetNodeId="tpee.1137022507850" />
+                    </node>
                     <node role="operand" roleId="tpee.1197027771414" type="tpee.DotExpression" typeId="tpee.1197027756228" id="6588495380858422619">
                       <node role="operand" roleId="tpee.1197027771414" type="tpf8.TemplateFunctionParameter_sourceNode" typeId="tpf8.1167169188348" id="6588495380858422620" />
                       <node role="operation" roleId="tpee.1197027833540" type="tp25.SLinkAccess" typeId="tp25.1138056143562" id="6588495380858422621">
                         <link role="link" roleId="tp25.1138056516764" targetNodeId="kisg.43370322128194611" />
                       </node>
                     </node>
-                    <node role="operation" roleId="tpee.1197027833540" type="tp25.SLinkAccess" typeId="tp25.1138056143562" id="6588495380858422622">
-                      <link role="link" roleId="tp25.1138056516764" targetNodeId="tpee.1137022507850" />
-                    </node>
-                  </node>
-                </node>
-              </node>
-            </node>
+                  </node>
+                </node>
+              </node>
+            </node>
+          </node>
+        </node>
+        <node role="visibility" roleId="tpee.1178549979242" type="tpee.ProtectedVisibility" typeId="tpee.1146644641414" id="6588495380858422610" />
+        <node role="returnType" roleId="tpee.1068580123133" type="tpee.ClassifierType" typeId="tpee.1107535904670" id="6588495380858422611">
+          <link role="classifier" roleId="tpee.1107535924139" targetNodeId="k7g3.~List" resolveInfo="List" />
+          <node role="parameter" roleId="tpee.1109201940907" type="tpee.ClassifierType" typeId="tpee.1107535904670" id="6588495380858422612">
+            <link role="classifier" roleId="tpee.1107535924139" targetNodeId="2s0o.3432969378036015831" resolveInfo="CustomJavaWatchable" />
           </node>
         </node>
         <node role="parameter" roleId="tpee.1068580123134" type="tpee.ParameterDeclaration" typeId="tpee.1068498886292" id="6588495380858422623">
@@ -893,48 +890,9 @@
         <node role="throwsItem" roleId="tpee.1164879685961" type="tpee.ClassifierType" typeId="tpee.1107535904670" id="3798344557789646269">
           <link role="classifier" roleId="tpee.1107535924139" targetNodeId="qgwr.4727801710070563894" resolveInfo="EvaluationException" />
         </node>
-        <node role="smodelAttribute" roleId="tpck.5169995583184591170" type="tpf8.MapSrcNodeMacro" typeId="tpf8.1131073187192" id="721063219978405016">
-          <node role="postMapperFunction" roleId="tpf8.1225229330048" type="tpf8.MapSrcMacro_PostMapperFunction" typeId="tpf8.1225228973247" id="721063219978405017">
-            <node role="body" roleId="tpee.1137022507850" type="tpee.StatementList" typeId="tpee.1068580123136" id="721063219978405018">
-              <node role="statement" roleId="tpee.1068581517665" type="tpee.ExpressionStatement" typeId="tpee.1068580123155" id="721063219978405019">
-                <node role="expression" roleId="tpee.1068580123156" type="tpee.DotExpression" typeId="tpee.1197027756228" id="721063219978405028">
-                  <node role="operand" roleId="tpee.1197027771414" type="tpee.DotExpression" typeId="tpee.1197027756228" id="721063219978405021">
-                    <node role="operand" roleId="tpee.1197027771414" type="tpf8.TemplateFunctionParameter_outputNode" typeId="tpf8.1184690432998" id="721063219978405020" />
-                    <node role="operation" roleId="tpee.1197027833540" type="tp25.AttributeAccess" typeId="tp25.6407023681583031218" id="3071170492188517661">
-                      <node role="qualifier" roleId="tp25.6407023681583036852" type="tp25.NodeAttributeQualifier" typeId="tp25.6407023681583036853" id="3071170492188517662">
-                        <link role="attributeConcept" roleId="tp25.6407023681583036854" targetNodeId="kisg.721063219978402832" resolveInfo="ToProcessMethod" />
-                      </node>
-                    </node>
-                  </node>
-                  <node role="operation" roleId="tpee.1197027833540" type="tp25.Link_SetNewChildOperation" typeId="tp25.1138757581985" id="721063219978405032" />
-                </node>
-              </node>
-            </node>
-          </node>
-        </node>
       </node>
       <node role="member" roleId="tpee.5375687026011219971" type="tpee.InstanceMethodDeclaration" typeId="tpee.1068580123165" id="264293128390879146">
         <property name="name" nameId="tpck.1169194664001" value="getValuePresentation" />
-        <node role="returnType" roleId="tpee.1068580123133" type="tpee.StringType" typeId="tpee.1225271177708" id="264293128390879147" />
-        <node role="visibility" roleId="tpee.1178549979242" type="tpee.PublicVisibility" typeId="tpee.1146644602865" id="264293128390879148" />
-        <node role="smodelAttribute" roleId="tpck.5169995583184591170" type="tpf8.IfMacro" typeId="tpf8.1118773211870" id="264293128390879159">
-          <node role="conditionFunction" roleId="tpf8.1167945861827" type="tpf8.IfMacro_Condition" typeId="tpf8.1167945743726" id="264293128390879160">
-            <node role="body" roleId="tpee.1137022507850" type="tpee.StatementList" typeId="tpee.1068580123136" id="264293128390879161">
-              <node role="statement" roleId="tpee.1068581517665" type="tpee.ExpressionStatement" typeId="tpee.1068580123155" id="264293128390879162">
-                <node role="expression" roleId="tpee.1068580123156" type="tpee.DotExpression" typeId="tpee.1197027756228" id="264293128390879163">
-                  <node role="operand" roleId="tpee.1197027771414" type="tpee.DotExpression" typeId="tpee.1197027756228" id="264293128390879164">
-                    <node role="operand" roleId="tpee.1197027771414" type="tpf8.TemplateFunctionParameter_sourceNode" typeId="tpf8.1167169188348" id="264293128390879165" />
-                    <node role="operation" roleId="tpee.1197027833540" type="tp25.SLinkAccess" typeId="tp25.1138056143562" id="264293128390879166">
-                      <link role="link" roleId="tp25.1138056516764" targetNodeId="kisg.43370322128194610" />
-                    </node>
-                  </node>
-                  <node role="operation" roleId="tpee.1197027833540" type="tp25.Node_IsNotNullOperation" typeId="tp25.1172008320231" id="264293128390879167" />
-                </node>
-              </node>
-            </node>
-          </node>
-        </node>
-<<<<<<< HEAD
         <node role="body" roleId="tpee.1068580123135" type="tpee.StatementList" typeId="tpee.1068580123136" id="7785669630792626852">
           <node role="statement" roleId="tpee.1068581517665" type="tpee.ReturnStatement" typeId="tpee.1068581242878" id="5493844864801813027">
             <node role="expression" roleId="tpee.1068581517676" type="tpee.StaticMethodCall" typeId="tpee.1081236700937" id="5493844864801813028">
@@ -947,16 +905,11 @@
                     <link role="baseMethodDeclaration" roleId="tpee.1068499141037" targetNodeId="e2lb.~Object%d&lt;init&gt;()" resolveInfo="Object" />
                     <link role="classifier" roleId="tpee.1170346070688" targetNodeId="qgwr.4963955491753976889" resolveInfo="EvaluationUtils.EvaluationInvocatable" />
                     <node role="visibility" roleId="tpee.1178549979242" type="tpee.PublicVisibility" typeId="tpee.1146644602865" id="5493844864801813032" />
-                    <node role="typeParameter" roleId="tpee.1201186121363" type="tpee.StringType" typeId="tpee.1225271177708" id="5493844864801816244" />
                     <node role="member" roleId="tpee.5375687026011219971" type="tpee.InstanceMethodDeclaration" typeId="tpee.1068580123165" id="5493844864801813033">
                       <property name="isDeprecated" nameId="tpee.1224848525476" value="false" />
                       <property name="isAbstract" nameId="tpee.1178608670077" value="false" />
                       <property name="name" nameId="tpck.1169194664001" value="invoke" />
                       <property name="isFinal" nameId="tpee.1181808852946" value="false" />
-                      <node role="visibility" roleId="tpee.1178549979242" type="tpee.PublicVisibility" typeId="tpee.1146644602865" id="5493844864801813034" />
-                      <node role="throwsItem" roleId="tpee.1164879685961" type="tpee.ClassifierType" typeId="tpee.1107535904670" id="5493844864801813037">
-                        <link role="classifier" roleId="tpee.1107535924139" targetNodeId="qgwr.4727801710070563894" resolveInfo="EvaluationException" />
-                      </node>
                       <node role="body" roleId="tpee.1068580123135" type="tpee.StatementList" typeId="tpee.1068580123136" id="5493844864801813038">
                         <node role="statement" roleId="tpee.1068581517665" type="tpee.ReturnStatement" typeId="tpee.1068581242878" id="7785669630792626866">
                           <node role="expression" roleId="tpee.1068581517676" type="tpee.LocalInstanceMethodCall" typeId="tpee.3066917033203108594" id="7785669630792626868">
@@ -980,167 +933,6 @@
                                               <node role="operation" roleId="tpee.1197027833540" type="tp25.Node_ConceptMethodCall" typeId="tp25.1179409122411" id="2176810104473254224">
                                                 <link role="baseMethodDeclaration" roleId="tpee.1068499141037" targetNodeId="x660.43370322128260022" resolveInfo="getValueTypeCopy" />
                                               </node>
-=======
-      </node>
-    </node>
-    <node role="method" roleId="tpee.1107880067339" type="tpee.InstanceMethodDeclaration" typeId="tpee.1068580123165" id="264293128390879177">
-      <property name="name" nameId="tpck.1169194664001" value="canWrapValue" />
-      <node role="visibility" roleId="tpee.1178549979242" type="tpee.PublicVisibility" typeId="tpee.1146644602865" id="264293128390879178" />
-      <node role="returnType" roleId="tpee.1068580123133" type="tpee.BooleanType" typeId="tpee.1070534644030" id="264293128390879179" />
-      <node role="parameter" roleId="tpee.1068580123134" type="tpee.ParameterDeclaration" typeId="tpee.1068498886292" id="264293128390879180">
-        <property name="name" nameId="tpck.1169194664001" value="javaValue" />
-        <property name="isFinal" nameId="tpee.1176718929932" value="true" />
-        <node role="type" roleId="tpee.5680397130376446158" type="tpee.ClassifierType" typeId="tpee.1107535904670" id="264293128390879181">
-          <link role="classifier" roleId="tpee.1107535924139" targetNodeId="y3sp.3432969378036013922" resolveInfo="JavaValue" />
-        </node>
-        <node role="annotation" roleId="tpee.1188208488637" type="tpee.AnnotationInstance" typeId="tpee.1188207840427" id="7149522722667734874">
-          <link role="annotation" roleId="tpee.1188208074048" targetNodeId="68ai.~NotNull" resolveInfo="NotNull" />
-        </node>
-      </node>
-      <node role="annotation" roleId="tpee.1188208488637" type="tpee.AnnotationInstance" typeId="tpee.1188207840427" id="264293128390879182">
-        <link role="annotation" roleId="tpee.1188208074048" targetNodeId="e2lb.~Override" resolveInfo="Override" />
-      </node>
-      <node role="body" roleId="tpee.1068580123135" type="tpee.StatementList" typeId="tpee.1068580123136" id="2685024263846491042">
-        <node role="statement" roleId="tpee.1068581517665" type="tpee.ReturnStatement" typeId="tpee.1068581242878" id="5493844864801812924">
-          <node role="expression" roleId="tpee.1068581517676" type="tpee.StaticMethodCall" typeId="tpee.1081236700937" id="5493844864801812927">
-            <link role="classConcept" roleId="tpee.1144433194310" targetNodeId="qgwr.4727801710070561555" resolveInfo="EvaluationUtils" />
-            <link role="baseMethodDeclaration" roleId="tpee.1068499141037" targetNodeId="qgwr.4963955491753976908" resolveInfo="consumeEvaluationException" />
-            <node role="actualArgument" roleId="tpee.1068499141038" type="tpee.GenericNewExpression" typeId="tpee.1145552977093" id="5493844864801812928">
-              <node role="creator" roleId="tpee.1145553007750" type="tpee.AnonymousClassCreator" typeId="tpee.1182160077978" id="5493844864801812929">
-                <node role="cls" roleId="tpee.1182160096073" type="tpee.AnonymousClass" typeId="tpee.1170345865475" id="5493844864801812930">
-                  <property name="nonStatic" nameId="tpee.521412098689998745" value="true" />
-                  <link role="baseMethodDeclaration" roleId="tpee.1068499141037" targetNodeId="e2lb.~Object%d&lt;init&gt;()" resolveInfo="Object" />
-                  <link role="classifier" roleId="tpee.1170346070688" targetNodeId="qgwr.4963955491753976889" resolveInfo="EvaluationUtils.EvaluationInvocatable" />
-                  <node role="visibility" roleId="tpee.1178549979242" type="tpee.PublicVisibility" typeId="tpee.1146644602865" id="5493844864801812931" />
-                  <node role="method" roleId="tpee.1107880067339" type="tpee.InstanceMethodDeclaration" typeId="tpee.1068580123165" id="5493844864801812932">
-                    <property name="isAbstract" nameId="tpee.1178608670077" value="false" />
-                    <property name="name" nameId="tpck.1169194664001" value="invoke" />
-                    <property name="isFinal" nameId="tpee.1181808852946" value="false" />
-                    <property name="isDeprecated" nameId="tpee.1224848525476" value="false" />
-                    <node role="visibility" roleId="tpee.1178549979242" type="tpee.PublicVisibility" typeId="tpee.1146644602865" id="5493844864801812933" />
-                    <node role="returnType" roleId="tpee.1068580123133" type="tpee.ClassifierType" typeId="tpee.1107535904670" id="5493844864801812934">
-                      <link role="classifier" roleId="tpee.1107535924139" targetNodeId="e2lb.~Boolean" resolveInfo="Boolean" />
-                    </node>
-                    <node role="throwsItem" roleId="tpee.1164879685961" type="tpee.ClassifierType" typeId="tpee.1107535904670" id="5493844864801812935">
-                      <link role="classifier" roleId="tpee.1107535924139" targetNodeId="qgwr.4727801710070563894" resolveInfo="EvaluationException" />
-                    </node>
-                    <node role="body" roleId="tpee.1068580123135" type="tpee.StatementList" typeId="tpee.1068580123136" id="5493844864801812936">
-                      <node role="statement" roleId="tpee.1068581517665" type="tpee.LocalVariableDeclarationStatement" typeId="tpee.1068581242864" id="5493844864801812937">
-                        <node role="localVariableDeclaration" roleId="tpee.1068581242865" type="tpee.LocalVariableDeclaration" typeId="tpee.1068581242863" id="5493844864801812938">
-                          <property name="name" nameId="tpck.1169194664001" value="value" />
-                          <node role="type" roleId="tpee.5680397130376446158" type="tpee.ClassifierType" typeId="tpee.1107535904670" id="24185091199418634">
-                            <link role="classifier" roleId="tpee.1107535924139" targetNodeId="f5hh.~Value" resolveInfo="Value" />
-                          </node>
-                          <node role="initializer" roleId="tpee.1068431790190" type="tpee.DotExpression" typeId="tpee.1197027756228" id="5493844864801812940">
-                            <node role="operand" roleId="tpee.1197027771414" type="tpee.ParameterReference" typeId="tpee.1068581242874" id="6683136167028258068">
-                              <link role="variableDeclaration" roleId="tpee.1068581517664" targetNodeId="264293128390879180" resolveInfo="javaValue" />
-                            </node>
-                            <node role="operation" roleId="tpee.1197027833540" type="tpee.InstanceMethodCallOperation" typeId="tpee.1202948039474" id="5493844864801812942">
-                              <link role="baseMethodDeclaration" roleId="tpee.1068499141037" targetNodeId="y3sp.3432969378036015480" resolveInfo="getValue" />
-                            </node>
-                          </node>
-                        </node>
-                      </node>
-                      <node role="statement" roleId="tpee.1068581517665" type="tpee.IfStatement" typeId="tpee.1068580123159" id="5493844864801812943">
-                        <node role="ifTrue" roleId="tpee.1068580123161" type="tpee.StatementList" typeId="tpee.1068580123136" id="5493844864801812944">
-                          <node role="statement" roleId="tpee.1068581517665" type="tpee.ReturnStatement" typeId="tpee.1068581242878" id="5493844864801812945">
-                            <node role="expression" roleId="tpee.1068581517676" type="tpee.BooleanConstant" typeId="tpee.1068580123137" id="5493844864801812946">
-                              <property name="value" nameId="tpee.1068580123138" value="false" />
-                            </node>
-                          </node>
-                        </node>
-                        <node role="condition" roleId="tpee.1068580123160" type="tpee.EqualsExpression" typeId="tpee.1068580123152" id="5493844864801812947">
-                          <node role="rightExpression" roleId="tpee.1081773367579" type="tpee.NullLiteral" typeId="tpee.1070534058343" id="5493844864801812948" />
-                          <node role="leftExpression" roleId="tpee.1081773367580" type="tpee.LocalVariableReference" typeId="tpee.1068581242866" id="5493844864801812949">
-                            <link role="variableDeclaration" roleId="tpee.1068581517664" targetNodeId="5493844864801812938" resolveInfo="value" />
-                          </node>
-                        </node>
-                      </node>
-                      <node role="statement" roleId="tpee.1068581517665" type="tpee.IfStatement" typeId="tpee.1068580123159" id="5493844864801812950">
-                        <node role="ifTrue" roleId="tpee.1068580123161" type="tpee.StatementList" typeId="tpee.1068580123136" id="5493844864801812951">
-                          <node role="statement" roleId="tpee.1068581517665" type="tpee.ReturnStatement" typeId="tpee.1068581242878" id="5493844864801812952">
-                            <node role="expression" roleId="tpee.1068581517676" type="tpee.BooleanConstant" typeId="tpee.1068580123137" id="5493844864801812953">
-                              <property name="value" nameId="tpee.1068580123138" value="false" />
-                            </node>
-                          </node>
-                        </node>
-                        <node role="condition" roleId="tpee.1068580123160" type="tpee.NotExpression" typeId="tpee.1081516740877" id="5493844864801812954">
-                          <node role="expression" roleId="tpee.1081516765348" type="tpee.DotExpression" typeId="tpee.1197027756228" id="6446777246631435416">
-                            <node role="operand" roleId="tpee.1197027771414" type="tpee.StaticMethodCall" typeId="tpee.1081236700937" id="6446777246631435398">
-                              <link role="classConcept" roleId="tpee.1144433194310" targetNodeId="qgwr.4727801710070561555" resolveInfo="EvaluationUtils" />
-                              <link role="baseMethodDeclaration" roleId="tpee.1068499141037" targetNodeId="qgwr.7494124042451449889" resolveInfo="getInstance" />
-                            </node>
-                            <node role="operation" roleId="tpee.1197027833540" type="tpee.InstanceMethodCallOperation" typeId="tpee.1202948039474" id="6446777246631436549">
-                              <link role="baseMethodDeclaration" roleId="tpee.1068499141037" targetNodeId="qgwr.7494124042451515312" resolveInfo="instanceOf" />
-                              <node role="actualArgument" roleId="tpee.1068499141038" type="tpee.DotExpression" typeId="tpee.1197027756228" id="6446777246631445035">
-                                <node role="operand" roleId="tpee.1197027771414" type="tpee.LocalVariableReference" typeId="tpee.1068581242866" id="6446777246631445034">
-                                  <link role="variableDeclaration" roleId="tpee.1068581517664" targetNodeId="5493844864801812938" resolveInfo="value" />
-                                </node>
-                                <node role="operation" roleId="tpee.1197027833540" type="tpee.InstanceMethodCallOperation" typeId="tpee.1202948039474" id="6446777246631445039">
-                                  <link role="baseMethodDeclaration" roleId="tpee.1068499141037" targetNodeId="f5hh.~Value%dtype()%ccom%dsun%djdi%dType" resolveInfo="type" />
-                                </node>
-                              </node>
-                              <node role="actualArgument" roleId="tpee.1068499141038" type="tpee.StringLiteral" typeId="tpee.1070475926800" id="6446777246631435402">
-                                <property name="value" nameId="tpee.1070475926801" value="TypeJniSignature" />
-                                <node role="smodelAttribute" roleId="tpck.5169995583184591170" type="tpf8.PropertyMacro" typeId="tpf8.1087833241328" id="6446777246631435403">
-                                  <property name="propertyName" nameId="tpck.1757699476691236117" value="value" />
-                                  <node role="propertyValueFunction" roleId="tpf8.1167756362303" type="tpf8.PropertyMacro_GetPropertyValue" typeId="tpf8.1167756080639" id="6446777246631435404">
-                                    <node role="body" roleId="tpee.1137022507850" type="tpee.StatementList" typeId="tpee.1068580123136" id="6446777246631435405">
-                                      <node role="statement" roleId="tpee.1068581517665" type="tpee.ExpressionStatement" typeId="tpee.1068580123155" id="6446777246631435406">
-                                        <node role="expression" roleId="tpee.1068580123156" type="tpee.DotExpression" typeId="tpee.1197027756228" id="6446777246631435407">
-                                          <node role="operand" roleId="tpee.1197027771414" type="tpee.StaticMethodCall" typeId="tpee.1081236700937" id="6446777246631435408">
-                                            <link role="baseMethodDeclaration" roleId="tpee.1068499141037" targetNodeId="cdx8.4871586248217809907" resolveInfo="getInstance" />
-                                            <link role="classConcept" roleId="tpee.1144433194310" targetNodeId="cdx8.4871586248217809898" resolveInfo="TransformatorBuilder" />
-                                          </node>
-                                          <node role="operation" roleId="tpee.1197027833540" type="tpee.InstanceMethodCallOperation" typeId="tpee.1202948039474" id="6446777246631435409">
-                                            <link role="baseMethodDeclaration" roleId="tpee.1068499141037" targetNodeId="cdx8.2176810104473232861" resolveInfo="getJniSignatureFromType" />
-                                            <node role="actualArgument" roleId="tpee.1068499141038" type="tpee.DotExpression" typeId="tpee.1197027756228" id="6446777246631435410">
-                                              <node role="operand" roleId="tpee.1197027771414" type="tpf8.TemplateFunctionParameter_sourceNode" typeId="tpf8.1167169188348" id="6446777246631435411" />
-                                              <node role="operation" roleId="tpee.1197027833540" type="tp25.Node_ConceptMethodCall" typeId="tp25.1179409122411" id="6446777246631435412">
-                                                <link role="baseMethodDeclaration" roleId="tpee.1068499141037" targetNodeId="x660.43370322128260022" resolveInfo="getValueTypeCopy" />
-                                              </node>
-                                            </node>
-                                          </node>
-                                        </node>
-                                      </node>
-                                    </node>
-                                  </node>
-                                </node>
-                              </node>
-                              <node role="actualArgument" roleId="tpee.1068499141038" type="tpee.DotExpression" typeId="tpee.1197027756228" id="6446777246631435413">
-                                <node role="operand" roleId="tpee.1197027771414" type="tpee.LocalVariableReference" typeId="tpee.1068581242866" id="6446777246631435414">
-                                  <link role="variableDeclaration" roleId="tpee.1068581517664" targetNodeId="5493844864801812938" resolveInfo="value" />
-                                </node>
-                                <node role="operation" roleId="tpee.1197027833540" type="tpee.InstanceMethodCallOperation" typeId="tpee.1202948039474" id="6446777246631435415">
-                                  <link role="baseMethodDeclaration" roleId="tpee.1068499141037" targetNodeId="f5hh.~Mirror%dvirtualMachine()%ccom%dsun%djdi%dVirtualMachine" resolveInfo="virtualMachine" />
-                                </node>
-                              </node>
-                            </node>
-                          </node>
-                        </node>
-                      </node>
-                      <node role="statement" roleId="tpee.1068581517665" type="tpee.ReturnStatement" typeId="tpee.1068581242878" id="5493844864801812971">
-                        <node role="expression" roleId="tpee.1068581517676" type="tpee.LocalInstanceMethodCall" typeId="tpee.3066917033203108594" id="5493844864801812972">
-                          <link role="baseMethodDeclaration" roleId="tpee.1068499141037" targetNodeId="2685024263846491787" resolveInfo="canWrapValue" />
-                          <node role="actualArgument" roleId="tpee.1068499141038" type="tpee.CastExpression" typeId="tpee.1070534934090" id="5493844864801812973">
-                            <node role="type" roleId="tpee.1070534934091" type="tpee.ClassifierType" typeId="tpee.1107535904670" id="5493844864801812974">
-                              <link role="classifier" roleId="tpee.1107535924139" targetNodeId="dcbi.4727801710070560812" resolveInfo="IValueProxy" />
-                              <node role="smodelAttribute" roleId="tpck.5169995583184591170" type="tpf8.CopySrcNodeMacro" typeId="tpf8.1114706874351" id="5493844864801812975">
-                                <node role="sourceNodeQuery" roleId="tpf8.1168024447342" type="tpf8.SourceSubstituteMacro_SourceNodeQuery" typeId="tpf8.1168024337012" id="5493844864801812976">
-                                  <node role="body" roleId="tpee.1137022507850" type="tpee.StatementList" typeId="tpee.1068580123136" id="5493844864801812977">
-                                    <node role="statement" roleId="tpee.1068581517665" type="tpee.ExpressionStatement" typeId="tpee.1068580123155" id="2176810104473254150">
-                                      <node role="expression" roleId="tpee.1068580123156" type="tpee.DotExpression" typeId="tpee.1197027756228" id="2176810104473254152">
-                                        <node role="operand" roleId="tpee.1197027771414" type="tpee.StaticMethodCall" typeId="tpee.1081236700937" id="2176810104473254151">
-                                          <link role="classConcept" roleId="tpee.1144433194310" targetNodeId="cdx8.4871586248217809898" resolveInfo="TransformatorBuilder" />
-                                          <link role="baseMethodDeclaration" roleId="tpee.1068499141037" targetNodeId="cdx8.4871586248217809907" resolveInfo="getInstance" />
-                                        </node>
-                                        <node role="operation" roleId="tpee.1197027833540" type="tpee.InstanceMethodCallOperation" typeId="tpee.1202948039474" id="2176810104473254156">
-                                          <link role="baseMethodDeclaration" roleId="tpee.1068499141037" targetNodeId="cdx8.2176810104473232867" resolveInfo="getProxyTypeFromType" />
-                                          <node role="actualArgument" roleId="tpee.1068499141038" type="tpee.DotExpression" typeId="tpee.1197027756228" id="2176810104473254158">
-                                            <node role="operand" roleId="tpee.1197027771414" type="tpf8.TemplateFunctionParameter_sourceNode" typeId="tpf8.1167169188348" id="2176810104473254157" />
-                                            <node role="operation" roleId="tpee.1197027833540" type="tp25.Node_ConceptMethodCall" typeId="tp25.1179409122411" id="2176810104473254162">
-                                              <link role="baseMethodDeclaration" roleId="tpee.1068499141037" targetNodeId="x660.43370322128260022" resolveInfo="getValueTypeCopy" />
->>>>>>> 7fa84fed
                                             </node>
                                           </node>
                                         </node>
@@ -1156,8 +948,13 @@
                           </node>
                         </node>
                       </node>
+                      <node role="throwsItem" roleId="tpee.1164879685961" type="tpee.ClassifierType" typeId="tpee.1107535904670" id="5493844864801813037">
+                        <link role="classifier" roleId="tpee.1107535924139" targetNodeId="qgwr.4727801710070563894" resolveInfo="EvaluationException" />
+                      </node>
+                      <node role="visibility" roleId="tpee.1178549979242" type="tpee.PublicVisibility" typeId="tpee.1146644602865" id="5493844864801813034" />
                       <node role="returnType" roleId="tpee.1068580123133" type="tpee.StringType" typeId="tpee.1225271177708" id="5493844864801816245" />
                     </node>
+                    <node role="typeParameter" roleId="tpee.1201186121363" type="tpee.StringType" typeId="tpee.1225271177708" id="5493844864801816244" />
                   </node>
                 </node>
               </node>
@@ -1167,9 +964,54 @@
             </node>
           </node>
         </node>
+        <node role="returnType" roleId="tpee.1068580123133" type="tpee.StringType" typeId="tpee.1225271177708" id="264293128390879147" />
+        <node role="visibility" roleId="tpee.1178549979242" type="tpee.PublicVisibility" typeId="tpee.1146644602865" id="264293128390879148" />
+        <node role="smodelAttribute" roleId="tpck.5169995583184591170" type="tpf8.IfMacro" typeId="tpf8.1118773211870" id="264293128390879159">
+          <node role="conditionFunction" roleId="tpf8.1167945861827" type="tpf8.IfMacro_Condition" typeId="tpf8.1167945743726" id="264293128390879160">
+            <node role="body" roleId="tpee.1137022507850" type="tpee.StatementList" typeId="tpee.1068580123136" id="264293128390879161">
+              <node role="statement" roleId="tpee.1068581517665" type="tpee.ExpressionStatement" typeId="tpee.1068580123155" id="264293128390879162">
+                <node role="expression" roleId="tpee.1068580123156" type="tpee.DotExpression" typeId="tpee.1197027756228" id="264293128390879163">
+                  <node role="operand" roleId="tpee.1197027771414" type="tpee.DotExpression" typeId="tpee.1197027756228" id="264293128390879164">
+                    <node role="operand" roleId="tpee.1197027771414" type="tpf8.TemplateFunctionParameter_sourceNode" typeId="tpf8.1167169188348" id="264293128390879165" />
+                    <node role="operation" roleId="tpee.1197027833540" type="tp25.SLinkAccess" typeId="tp25.1138056143562" id="264293128390879166">
+                      <link role="link" roleId="tp25.1138056516764" targetNodeId="kisg.43370322128194610" />
+                    </node>
+                  </node>
+                  <node role="operation" roleId="tpee.1197027833540" type="tp25.Node_IsNotNullOperation" typeId="tp25.1172008320231" id="264293128390879167" />
+                </node>
+              </node>
+            </node>
+          </node>
+        </node>
       </node>
       <node role="member" roleId="tpee.5375687026011219971" type="tpee.InstanceMethodDeclaration" typeId="tpee.1068580123165" id="7785669630792594422">
         <property name="name" nameId="tpck.1169194664001" value="getValuePresentation" />
+        <node role="visibility" roleId="tpee.1178549979242" type="tpee.ProtectedVisibility" typeId="tpee.1146644641414" id="7785669630792626851" />
+        <node role="throwsItem" roleId="tpee.1164879685961" type="tpee.ClassifierType" typeId="tpee.1107535904670" id="7785669630792626850">
+          <link role="classifier" roleId="tpee.1107535924139" targetNodeId="qgwr.4727801710070563894" resolveInfo="EvaluationException" />
+        </node>
+        <node role="body" roleId="tpee.1068580123135" type="tpee.StatementList" typeId="tpee.1068580123136" id="7785669630792594425">
+          <node role="smodelAttribute" roleId="tpck.5169995583184591170" type="tpf8.CopySrcNodeMacro" typeId="tpf8.1114706874351" id="7785669630792594456">
+            <node role="sourceNodeQuery" roleId="tpf8.1168024447342" type="tpf8.SourceSubstituteMacro_SourceNodeQuery" typeId="tpf8.1168024337012" id="7785669630792594457">
+              <node role="body" roleId="tpee.1137022507850" type="tpee.StatementList" typeId="tpee.1068580123136" id="7785669630792594458">
+                <node role="statement" roleId="tpee.1068581517665" type="tpee.ExpressionStatement" typeId="tpee.1068580123155" id="7785669630792594459">
+                  <node role="expression" roleId="tpee.1068580123156" type="tpee.DotExpression" typeId="tpee.1197027756228" id="7785669630792594471">
+                    <node role="operand" roleId="tpee.1197027771414" type="tpee.DotExpression" typeId="tpee.1197027756228" id="7785669630792594461">
+                      <node role="operand" roleId="tpee.1197027771414" type="tpf8.TemplateFunctionParameter_sourceNode" typeId="tpf8.1167169188348" id="7785669630792594460" />
+                      <node role="operation" roleId="tpee.1197027833540" type="tp25.SLinkAccess" typeId="tp25.1138056143562" id="7785669630792594470">
+                        <link role="link" roleId="tp25.1138056516764" targetNodeId="kisg.43370322128194610" />
+                      </node>
+                    </node>
+                    <node role="operation" roleId="tpee.1197027833540" type="tp25.SLinkAccess" typeId="tp25.1138056143562" id="7785669630792594475">
+                      <link role="link" roleId="tp25.1138056516764" targetNodeId="tpee.1137022507850" />
+                    </node>
+                  </node>
+                </node>
+              </node>
+            </node>
+          </node>
+        </node>
+        <node role="returnType" roleId="tpee.1068580123133" type="tpee.StringType" typeId="tpee.1225271177708" id="7785669630792594426" />
         <node role="parameter" roleId="tpee.1068580123134" type="tpee.ParameterDeclaration" typeId="tpee.1068498886292" id="7785669630792594427">
           <property name="name" nameId="tpck.1169194664001" value="value" />
           <node role="type" roleId="tpee.5680397130376446158" type="tpee.ClassifierType" typeId="tpee.1107535904670" id="7785669630792594429">
@@ -1186,35 +1028,12 @@
                       <node role="operation" roleId="tpee.1197027833540" type="tpee.InstanceMethodCallOperation" typeId="tpee.1202948039474" id="2176810104473254232">
                         <link role="baseMethodDeclaration" roleId="tpee.1068499141037" targetNodeId="cdx8.2176810104473232867" resolveInfo="getProxyTypeFromType" />
                         <node role="actualArgument" roleId="tpee.1068499141038" type="tpee.DotExpression" typeId="tpee.1197027756228" id="2176810104473254234">
-                          <node role="operand" roleId="tpee.1197027771414" type="tpf8.TemplateFunctionParameter_sourceNode" typeId="tpf8.1167169188348" id="2176810104473254233" />
                           <node role="operation" roleId="tpee.1197027833540" type="tp25.Node_ConceptMethodCall" typeId="tp25.1179409122411" id="2176810104473254238">
                             <link role="baseMethodDeclaration" roleId="tpee.1068499141037" targetNodeId="x660.43370322128260022" resolveInfo="getValueTypeCopy" />
                           </node>
-                        </node>
-                      </node>
-                    </node>
-                  </node>
-                </node>
-              </node>
-            </node>
-          </node>
-        </node>
-        <node role="returnType" roleId="tpee.1068580123133" type="tpee.StringType" typeId="tpee.1225271177708" id="7785669630792594426" />
-        <node role="visibility" roleId="tpee.1178549979242" type="tpee.ProtectedVisibility" typeId="tpee.1146644641414" id="7785669630792626851" />
-        <node role="body" roleId="tpee.1068580123135" type="tpee.StatementList" typeId="tpee.1068580123136" id="7785669630792594425">
-          <node role="smodelAttribute" roleId="tpck.5169995583184591170" type="tpf8.CopySrcNodeMacro" typeId="tpf8.1114706874351" id="7785669630792594456">
-            <node role="sourceNodeQuery" roleId="tpf8.1168024447342" type="tpf8.SourceSubstituteMacro_SourceNodeQuery" typeId="tpf8.1168024337012" id="7785669630792594457">
-              <node role="body" roleId="tpee.1137022507850" type="tpee.StatementList" typeId="tpee.1068580123136" id="7785669630792594458">
-                <node role="statement" roleId="tpee.1068581517665" type="tpee.ExpressionStatement" typeId="tpee.1068580123155" id="7785669630792594459">
-                  <node role="expression" roleId="tpee.1068580123156" type="tpee.DotExpression" typeId="tpee.1197027756228" id="7785669630792594471">
-                    <node role="operand" roleId="tpee.1197027771414" type="tpee.DotExpression" typeId="tpee.1197027756228" id="7785669630792594461">
-                      <node role="operand" roleId="tpee.1197027771414" type="tpf8.TemplateFunctionParameter_sourceNode" typeId="tpf8.1167169188348" id="7785669630792594460" />
-                      <node role="operation" roleId="tpee.1197027833540" type="tp25.SLinkAccess" typeId="tp25.1138056143562" id="7785669630792594470">
-                        <link role="link" roleId="tp25.1138056516764" targetNodeId="kisg.43370322128194610" />
-                      </node>
-                    </node>
-                    <node role="operation" roleId="tpee.1197027833540" type="tp25.SLinkAccess" typeId="tp25.1138056143562" id="7785669630792594475">
-                      <link role="link" roleId="tp25.1138056516764" targetNodeId="tpee.1137022507850" />
+                          <node role="operand" roleId="tpee.1197027771414" type="tpf8.TemplateFunctionParameter_sourceNode" typeId="tpf8.1167169188348" id="2176810104473254233" />
+                        </node>
+                      </node>
                     </node>
                   </node>
                 </node>
@@ -1227,20 +1046,17 @@
             <node role="body" roleId="tpee.1137022507850" type="tpee.StatementList" typeId="tpee.1068580123136" id="7785669630792594442">
               <node role="statement" roleId="tpee.1068581517665" type="tpee.ExpressionStatement" typeId="tpee.1068580123155" id="7785669630792594443">
                 <node role="expression" roleId="tpee.1068580123156" type="tpee.DotExpression" typeId="tpee.1197027756228" id="7785669630792594450">
+                  <node role="operation" roleId="tpee.1197027833540" type="tp25.Node_IsNotNullOperation" typeId="tp25.1172008320231" id="7785669630792594454" />
                   <node role="operand" roleId="tpee.1197027771414" type="tpee.DotExpression" typeId="tpee.1197027756228" id="7785669630792594445">
-                    <node role="operand" roleId="tpee.1197027771414" type="tpf8.TemplateFunctionParameter_sourceNode" typeId="tpf8.1167169188348" id="7785669630792594444" />
                     <node role="operation" roleId="tpee.1197027833540" type="tp25.SLinkAccess" typeId="tp25.1138056143562" id="7785669630792594449">
                       <link role="link" roleId="tp25.1138056516764" targetNodeId="kisg.43370322128194610" />
                     </node>
-                  </node>
-                  <node role="operation" roleId="tpee.1197027833540" type="tp25.Node_IsNotNullOperation" typeId="tp25.1172008320231" id="7785669630792594454" />
-                </node>
-              </node>
-            </node>
-          </node>
-        </node>
-        <node role="throwsItem" roleId="tpee.1164879685961" type="tpee.ClassifierType" typeId="tpee.1107535904670" id="7785669630792626850">
-          <link role="classifier" roleId="tpee.1107535924139" targetNodeId="qgwr.4727801710070563894" resolveInfo="EvaluationException" />
+                    <node role="operand" roleId="tpee.1197027771414" type="tpf8.TemplateFunctionParameter_sourceNode" typeId="tpf8.1167169188348" id="7785669630792594444" />
+                  </node>
+                </node>
+              </node>
+            </node>
+          </node>
         </node>
         <node role="smodelAttribute" roleId="tpck.5169995583184591170" type="tpf8.MapSrcNodeMacro" typeId="tpf8.1131073187192" id="721063219978405038">
           <node role="postMapperFunction" roleId="tpf8.1225229330048" type="tpf8.MapSrcMacro_PostMapperFunction" typeId="tpf8.1225228973247" id="721063219978405039">
@@ -1248,15 +1064,37 @@
               <node role="statement" roleId="tpee.1068581517665" type="tpee.ExpressionStatement" typeId="tpee.1068580123155" id="721063219978405041">
                 <node role="expression" roleId="tpee.1068580123156" type="tpee.DotExpression" typeId="tpee.1197027756228" id="721063219978405050">
                   <node role="operand" roleId="tpee.1197027771414" type="tpee.DotExpression" typeId="tpee.1197027756228" id="721063219978405043">
-                    <node role="operand" roleId="tpee.1197027771414" type="tpf8.TemplateFunctionParameter_outputNode" typeId="tpf8.1184690432998" id="721063219978405042" />
                     <node role="operation" roleId="tpee.1197027833540" type="tp25.AttributeAccess" typeId="tp25.6407023681583031218" id="3071170492188517702">
                       <node role="qualifier" roleId="tp25.6407023681583036852" type="tp25.NodeAttributeQualifier" typeId="tp25.6407023681583036853" id="3071170492188517703">
                         <link role="attributeConcept" roleId="tp25.6407023681583036854" targetNodeId="kisg.721063219978402832" resolveInfo="ToProcessMethod" />
                       </node>
                     </node>
+                    <node role="operand" roleId="tpee.1197027771414" type="tpf8.TemplateFunctionParameter_outputNode" typeId="tpf8.1184690432998" id="721063219978405042" />
                   </node>
                   <node role="operation" roleId="tpee.1197027833540" type="tp25.Link_SetNewChildOperation" typeId="tp25.1138757581985" id="721063219978405054" />
                 </node>
+              </node>
+            </node>
+          </node>
+        </node>
+      </node>
+    </node>
+    <node role="visibility" roleId="tpee.1178549979242" type="tpee.PublicVisibility" typeId="tpee.1146644602865" id="264293128390879193" />
+    <node role="smodelAttribute" roleId="tpck.5169995583184591170" type="tpf8.RootTemplateAnnotation" typeId="tpf8.1168619357332" id="264293128390879198">
+      <link role="applicableConcept" roleId="tpf8.1168619429071" targetNodeId="kisg.680105146889009728" resolveInfo="HighLevelCustomViewer" />
+    </node>
+    <node role="superclass" roleId="tpee.1165602531693" type="tpee.ClassifierType" typeId="tpee.1107535904670" id="264293128390879199">
+      <link role="classifier" roleId="tpee.1107535924139" targetNodeId="y3sp.3432969378036017270" resolveInfo="ValueWrapperFactory" />
+    </node>
+    <node role="smodelAttribute" roleId="tpck.5169995583184591170" type="tpf8.PropertyMacro" typeId="tpf8.1087833241328" id="264293128390879200">
+      <property name="propertyName" nameId="tpck.1757699476691236117" value="name" />
+      <node role="propertyValueFunction" roleId="tpf8.1167756362303" type="tpf8.PropertyMacro_GetPropertyValue" typeId="tpf8.1167756080639" id="264293128390879201">
+        <node role="body" roleId="tpee.1137022507850" type="tpee.StatementList" typeId="tpee.1068580123136" id="264293128390879202">
+          <node role="statement" roleId="tpee.1068581517665" type="tpee.ExpressionStatement" typeId="tpee.1068580123155" id="7570572250661287354">
+            <node role="expression" roleId="tpee.1068580123156" type="tpee.DotExpression" typeId="tpee.1197027756228" id="7570572250661287356">
+              <node role="operand" roleId="tpee.1197027771414" type="tpf8.TemplateFunctionParameter_sourceNode" typeId="tpf8.1167169188348" id="7570572250661287355" />
+              <node role="operation" roleId="tpee.1197027833540" type="tp25.Node_ConceptMethodCall" typeId="tp25.1179409122411" id="7570572250661287360">
+                <link role="baseMethodDeclaration" roleId="tpee.1068499141037" targetNodeId="x660.7570572250661284600" resolveInfo="getClassName" />
               </node>
             </node>
           </node>
@@ -1413,13 +1251,9 @@
     <node role="contentNode" roleId="tpf8.1092060348987" type="tpee.ClassConcept" typeId="tpee.1068390468198" id="264293128390891755">
       <property name="name" nameId="tpck.1169194664001" value="ValueWrapperImpl" />
       <property name="nonStatic" nameId="tpee.521412098689998745" value="true" />
-      <node role="visibility" roleId="tpee.1178549979242" type="tpee.PublicVisibility" typeId="tpee.1146644602865" id="264293128390891756" />
-      <node role="superclass" roleId="tpee.1165602531693" type="tpee.ClassifierType" typeId="tpee.1107535904670" id="264293128390922460">
-        <link role="classifier" roleId="tpee.1107535924139" targetNodeId="y3sp.3432969378036014408" resolveInfo="ValueWrapper" />
-      </node>
       <node role="member" roleId="tpee.5375687026011219971" type="tpee.ConstructorDeclaration" typeId="tpee.1068580123140" id="264293128390891757">
+        <node role="visibility" roleId="tpee.1178549979242" type="tpee.PublicVisibility" typeId="tpee.1146644602865" id="264293128390891759" />
         <node role="returnType" roleId="tpee.1068580123133" type="tpee.VoidType" typeId="tpee.1068581517677" id="264293128390891758" />
-        <node role="visibility" roleId="tpee.1178549979242" type="tpee.PublicVisibility" typeId="tpee.1146644602865" id="264293128390891759" />
         <node role="body" roleId="tpee.1068580123135" type="tpee.StatementList" typeId="tpee.1068580123136" id="264293128390891760">
           <node role="statement" roleId="tpee.1068581517665" type="tpee.SuperConstructorInvocation" typeId="tpee.1070475587102" id="264293128390926816">
             <link role="baseMethodDeclaration" roleId="tpee.1068499141037" targetNodeId="y3sp.3432969378036014419" resolveInfo="ValueWrapper" />
@@ -1429,13 +1263,6 @@
       </node>
       <node role="member" roleId="tpee.5375687026011219971" type="tpee.InstanceMethodDeclaration" typeId="tpee.1068580123165" id="264293128390926808">
         <property name="name" nameId="tpck.1169194664001" value="getSubvaluesImpl" />
-        <node role="visibility" roleId="tpee.1178549979242" type="tpee.ProtectedVisibility" typeId="tpee.1146644641414" id="264293128390926809" />
-        <node role="returnType" roleId="tpee.1068580123133" type="tpee.ClassifierType" typeId="tpee.1107535904670" id="264293128390926810">
-          <link role="classifier" roleId="tpee.1107535924139" targetNodeId="k7g3.~List" resolveInfo="List" />
-          <node role="parameter" roleId="tpee.1109201940907" type="tpee.ClassifierType" typeId="tpee.1107535904670" id="264293128390926811">
-            <link role="classifier" roleId="tpee.1107535924139" targetNodeId="2s0o.3432969378036015831" resolveInfo="CustomJavaWatchable" />
-          </node>
-        </node>
         <node role="body" roleId="tpee.1068580123135" type="tpee.StatementList" typeId="tpee.1068580123136" id="264293128390926812">
           <node role="statement" roleId="tpee.1068581517665" type="tpee.ExpressionStatement" typeId="tpee.1068580123155" id="9146111288436265911">
             <node role="expression" roleId="tpee.1068580123156" type="tp68.InternalVariableReference" typeId="tp68.1176743162354" id="9146111288436265912">
@@ -1463,15 +1290,15 @@
                   <node role="body" roleId="tpee.1137022507850" type="tpee.StatementList" typeId="tpee.1068580123136" id="1123500463147192695">
                     <node role="statement" roleId="tpee.1068581517665" type="tpee.ExpressionStatement" typeId="tpee.1068580123155" id="1123500463147232736">
                       <node role="expression" roleId="tpee.1068580123156" type="tpee.DotExpression" typeId="tpee.1197027756228" id="1123500463147233298">
+                        <node role="operation" roleId="tpee.1197027833540" type="tp25.Link_SetNewChildOperation" typeId="tp25.1138757581985" id="1123500463147233302" />
                         <node role="operand" roleId="tpee.1197027771414" type="tpee.DotExpression" typeId="tpee.1197027756228" id="1123500463147232738">
-                          <node role="operand" roleId="tpee.1197027771414" type="tpf8.TemplateFunctionParameter_outputNode" typeId="tpf8.1184690432998" id="1123500463147232737" />
                           <node role="operation" roleId="tpee.1197027833540" type="tp25.AttributeAccess" typeId="tp25.6407023681583031218" id="3071170492188517647">
                             <node role="qualifier" roleId="tp25.6407023681583036852" type="tp25.NodeAttributeQualifier" typeId="tp25.6407023681583036853" id="3071170492188517648">
                               <link role="attributeConcept" roleId="tp25.6407023681583036854" targetNodeId="8sls.9146111288436274341" resolveInfo="DoNotTransformAnnotation" />
                             </node>
                           </node>
-                        </node>
-                        <node role="operation" roleId="tpee.1197027833540" type="tp25.Link_SetNewChildOperation" typeId="tp25.1138757581985" id="1123500463147233302" />
+                          <node role="operand" roleId="tpee.1197027771414" type="tpf8.TemplateFunctionParameter_outputNode" typeId="tpf8.1184690432998" id="1123500463147232737" />
+                        </node>
                       </node>
                     </node>
                   </node>
@@ -1483,6 +1310,17 @@
             <node role="expression" roleId="tpee.1068581517676" type="tpee.NullLiteral" typeId="tpee.1070534058343" id="4658234503491108052" />
           </node>
         </node>
+        <node role="returnType" roleId="tpee.1068580123133" type="tpee.ClassifierType" typeId="tpee.1107535904670" id="264293128390926810">
+          <link role="classifier" roleId="tpee.1107535924139" targetNodeId="k7g3.~List" resolveInfo="List" />
+          <node role="parameter" roleId="tpee.1109201940907" type="tpee.ClassifierType" typeId="tpee.1107535904670" id="264293128390926811">
+            <link role="classifier" roleId="tpee.1107535924139" targetNodeId="2s0o.3432969378036015831" resolveInfo="CustomJavaWatchable" />
+          </node>
+        </node>
+        <node role="visibility" roleId="tpee.1178549979242" type="tpee.ProtectedVisibility" typeId="tpee.1146644641414" id="264293128390926809" />
+      </node>
+      <node role="visibility" roleId="tpee.1178549979242" type="tpee.PublicVisibility" typeId="tpee.1146644602865" id="264293128390891756" />
+      <node role="superclass" roleId="tpee.1165602531693" type="tpee.ClassifierType" typeId="tpee.1107535904670" id="264293128390922460">
+        <link role="classifier" roleId="tpee.1107535924139" targetNodeId="y3sp.3432969378036014408" resolveInfo="ValueWrapper" />
       </node>
     </node>
   </root>
