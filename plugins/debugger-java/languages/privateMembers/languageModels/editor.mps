--- conflicted
+++ resolved
@@ -10,11 +10,7 @@
   <import index="5h2r" modelUID="r:e985db5c-6ba2-43f6-94fe-1b4547c2cc5c(jetbrains.mps.baseLanguage.search)" version="-1" />
   <import index="tpen" modelUID="r:00000000-0000-4000-0000-011c895902c3(jetbrains.mps.baseLanguage.editor)" version="-1" />
   <import index="wch2" modelUID="r:886e64b3-d82c-4444-8cd9-9ede48ec4a0f(jetbrains.mps.debugger.java.privateMembers.structure)" version="0" />
-<<<<<<< HEAD
-  <import index="tpee" modelUID="r:00000000-0000-4000-0000-011c895902ca(jetbrains.mps.baseLanguage.structure)" version="4" />
-=======
   <import index="tpee" modelUID="r:00000000-0000-4000-0000-011c895902ca(jetbrains.mps.baseLanguage.structure)" version="5" />
->>>>>>> f41488bc
   <import index="e2lb" modelUID="f:java_stub#6354ebe7-c22a-4a0f-ac54-50b52ab9b065#java.lang(java.lang@java_stub)" version="-1" />
   <import index="tpck" modelUID="r:00000000-0000-4000-0000-011c89590288(jetbrains.mps.lang.core.structure)" version="0" implicit="yes" />
   <import index="tpdg" modelUID="r:00000000-0000-4000-0000-011c895902a8(jetbrains.mps.lang.actions.structure)" version="23" implicit="yes" />
@@ -39,11 +35,7 @@
       </node>
       <node role="childCellModel" roleId="tpc2.1073389446424" type="tpc2.CellModel_Constant" typeId="tpc2.1073389577006" id="5619723216767159061" nodeInfo="nn">
         <property name="text" nameId="tpc2.1073389577007" value="." />
-<<<<<<< HEAD
-        <link role="parentStyleClass" roleId="tpc2.1186406756722" targetNodeId="tpen.1215096040201" resolveInfo="Dot" />
-=======
         <link role="parentStyleClass" roleId="tpc2.1381004262292426837" targetNodeId="tpen.1215096040201" resolveInfo="Dot" />
->>>>>>> f41488bc
         <link role="actionMap" roleId="tpc2.1139959269582" targetNodeId="tpen.7812779912049781470" resolveInfo="StaticFieldReference_DeleteDot" />
       </node>
       <node role="childCellModel" roleId="tpc2.1073389446424" type="tpc2.CellModel_RefCell" typeId="tpc2.1088013125922" id="5619723216767159062" nodeInfo="ng">
@@ -55,11 +47,7 @@
             <property name="readOnly" nameId="tpc2.1140017977771" value="true" />
             <property name="attractsFocus" nameId="tpc2.1130859485024" value="1" />
             <link role="relationDeclaration" roleId="tpc2.1140103550593" targetNodeId="tpck.1169194664001" resolveInfo="name" />
-<<<<<<< HEAD
-            <link role="parentStyleClass" roleId="tpc2.1186406756722" targetNodeId="tpen.1198160792349" resolveInfo="StaticField" />
-=======
             <link role="parentStyleClass" roleId="tpc2.1381004262292426837" targetNodeId="tpen.1198160792349" resolveInfo="StaticField" />
->>>>>>> f41488bc
           </node>
         </node>
         <node role="menuDescriptor" roleId="tpc2.1164826688380" type="tpc2.CellMenuDescriptor" typeId="tpc2.1164824717996" id="5619723216767159065" nodeInfo="ng">
