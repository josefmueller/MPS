<?xml version="1.0" encoding="UTF-8"?>
<model ref="r:5c70a88b-9c77-4970-b930-a9ff601a03a0(jetbrains.mps.ide.idea.plugin.build)">
  <persistence version="9" />
  <languages>
    <use id="0cf935df-4699-4e9c-a132-fa109541cba3" name="jetbrains.mps.build.mps" version="3" />
    <use id="798100da-4f0a-421a-b991-71f8c50ce5d2" name="jetbrains.mps.build" version="0" />
  </languages>
  <imports>
    <import index="ffeo" ref="r:874d959d-e3b4-4d04-b931-ca849af130dd(jetbrains.mps.ide.build)" />
    <import index="mo18" ref="r:42d04941-551b-420d-9485-a5f496e15594(jetbrains.mps.ide.build.tests)" />
  </imports>
  <registry>
    <language id="798100da-4f0a-421a-b991-71f8c50ce5d2" name="jetbrains.mps.build">
      <concept id="5481553824944787378" name="jetbrains.mps.build.structure.BuildSourceProjectRelativePath" flags="ng" index="55IIr" />
      <concept id="3717132724152913083" name="jetbrains.mps.build.structure.BuildSource_JavaLibraryCP" flags="ng" index="25yagZ">
        <child id="3717132724152913085" name="classpath" index="25yagT" />
      </concept>
      <concept id="9126048691955220717" name="jetbrains.mps.build.structure.BuildLayout_File" flags="ng" index="28jJK3">
        <child id="9126048691955220774" name="parameters" index="28jJR8" />
        <child id="9126048691955220762" name="path" index="28jJRO" />
      </concept>
      <concept id="2755237150521975431" name="jetbrains.mps.build.structure.BuildVariableMacroInitWithString" flags="ng" index="aVJcg">
        <child id="2755237150521975437" name="value" index="aVJcq" />
      </concept>
      <concept id="244868996532454372" name="jetbrains.mps.build.structure.BuildVariableMacroInitWithDate" flags="ng" index="hHN3E">
        <property id="244868996532454384" name="pattern" index="hHN3Y" />
      </concept>
      <concept id="7321017245476976379" name="jetbrains.mps.build.structure.BuildRelativePath" flags="ng" index="iG8Mu">
        <child id="7321017245477039051" name="compositePart" index="iGT6I" />
      </concept>
      <concept id="3767587139141066978" name="jetbrains.mps.build.structure.BuildVariableMacro" flags="ng" index="2kB4xC">
        <child id="2755237150521975432" name="initialValue" index="aVJcv" />
      </concept>
      <concept id="2754769020641646247" name="jetbrains.mps.build.structure.BuildSource_JavaDependencyModule" flags="ng" index="nCB5N">
        <property id="7259033139236507306" name="reexport" index="1Sh$E4" />
        <reference id="2754769020641646250" name="module" index="nCB5Y" />
      </concept>
      <concept id="2754769020641429190" name="jetbrains.mps.build.structure.BuildSource_JavaContentFolder" flags="ng" index="nFU4i">
        <property id="2754769020641429191" name="relativePath" index="nFU4j" />
        <property id="5248329904288265467" name="kind" index="3LZaj6" />
      </concept>
      <concept id="4993211115183325728" name="jetbrains.mps.build.structure.BuildProjectDependency" flags="ng" index="2sgV4H">
        <reference id="5617550519002745380" name="script" index="1l3spb" />
      </concept>
      <concept id="4993211115183250894" name="jetbrains.mps.build.structure.BuildSource_JavaDependencyLibrary" flags="ng" index="2sjeV3">
        <property id="5979287180587196968" name="reexport" index="2a2d0E" />
        <reference id="4993211115183250895" name="library" index="2sjeV2" />
      </concept>
      <concept id="927724900262033858" name="jetbrains.mps.build.structure.BuildSource_JavaOptions" flags="ng" index="2_Ic$z">
        <property id="927724900262398947" name="heapSize" index="2_GNG2" />
        <property id="927724900262033861" name="generateDebugInfo" index="2_Ic$$" />
        <property id="927724900262033862" name="copyResources" index="2_Ic$B" />
        <property id="6998860900671147996" name="javaLevel" index="TZNOO" />
        <property id="2059109515400425365" name="compiler" index="3fwGa$" />
        <child id="927724900262033863" name="resourceSelectors" index="2_Ic$A" />
      </concept>
      <concept id="1500819558096177282" name="jetbrains.mps.build.structure.BuildSource_JavaFiles" flags="ng" index="2GAZfH">
        <child id="1500819558096177283" name="resset" index="2GAZfG" />
      </concept>
      <concept id="2750015747481074431" name="jetbrains.mps.build.structure.BuildLayout_Files" flags="ng" index="2HvfSZ">
        <child id="2750015747481074432" name="path" index="2HvfZ0" />
        <child id="2750015747481074433" name="parameters" index="2HvfZ1" />
      </concept>
      <concept id="1258644073388922138" name="jetbrains.mps.build.structure.BuildSource_JavaJar" flags="ng" index="2HycW7">
        <child id="3717132724152837090" name="path" index="25ysHA" />
      </concept>
      <concept id="4380385936562003279" name="jetbrains.mps.build.structure.BuildString" flags="ng" index="NbPM2">
        <child id="4903714810883783243" name="parts" index="3MwsjC" />
      </concept>
      <concept id="6057319140845467763" name="jetbrains.mps.build.structure.BuildSource_JavaLibrary" flags="ng" index="PiPfp">
        <child id="6057319140845478673" name="elements" index="PiKyV" />
      </concept>
      <concept id="8618885170173601777" name="jetbrains.mps.build.structure.BuildCompositePath" flags="nn" index="2Ry0Ak">
        <property id="8618885170173601779" name="head" index="2Ry0Am" />
        <child id="8618885170173601778" name="tail" index="2Ry0An" />
      </concept>
      <concept id="2591537044435828004" name="jetbrains.mps.build.structure.BuildLayout_CompileOutputOf" flags="ng" index="Saw0i">
        <reference id="2591537044435828006" name="module" index="Saw0g" />
      </concept>
      <concept id="2303926226081001727" name="jetbrains.mps.build.structure.BuildInputSingleFolder" flags="ng" index="TIC1d">
        <child id="2303926226081001728" name="path" index="TIC6M" />
      </concept>
      <concept id="6647099934206700647" name="jetbrains.mps.build.structure.BuildJavaPlugin" flags="ng" index="10PD9b" />
      <concept id="7181125477683417252" name="jetbrains.mps.build.structure.BuildExternalLayoutDependency" flags="ng" index="13uUGR">
        <reference id="7181125477683417255" name="layout" index="13uUGO" />
        <child id="7181125477683417254" name="artifacts" index="13uUGP" />
      </concept>
      <concept id="9184644532457106504" name="jetbrains.mps.build.structure.BuildLayout_CopyFilterReplaceRegex" flags="ng" index="1688n2">
        <property id="9184644532457106505" name="pattern" index="1688n3" />
        <property id="9184644532457106508" name="flags" index="1688n6" />
        <child id="9184644532457106506" name="value" index="1688n0" />
      </concept>
      <concept id="7389400916848050074" name="jetbrains.mps.build.structure.BuildLayout_Jar" flags="ng" index="3981dx" />
      <concept id="7389400916848050071" name="jetbrains.mps.build.structure.BuildLayout_Zip" flags="ng" index="3981dG" />
      <concept id="7389400916848050060" name="jetbrains.mps.build.structure.BuildLayout_NamedContainer" flags="ng" index="3981dR">
        <child id="4380385936562148502" name="containerName" index="Nbhlr" />
      </concept>
      <concept id="7389400916848036984" name="jetbrains.mps.build.structure.BuildLayout_Folder" flags="ng" index="398223" />
      <concept id="7389400916848073810" name="jetbrains.mps.build.structure.BuildSource_JavaContentRoot" flags="ng" index="398b2D">
        <child id="2754769020641429197" name="folders" index="nFU4p" />
        <child id="7389400916848073811" name="basePath" index="398b2C" />
      </concept>
      <concept id="7389400916848073784" name="jetbrains.mps.build.structure.BuildSource_JavaModule" flags="ng" index="398b33">
        <child id="2754769020641646251" name="dependencies" index="nCB5Z" />
        <child id="7389400916848073826" name="sources" index="398b2p" />
      </concept>
      <concept id="7389400916848136194" name="jetbrains.mps.build.structure.BuildFolderMacro" flags="ng" index="398rNT">
        <child id="7389400916848144618" name="defaultPath" index="398pKh" />
      </concept>
      <concept id="7389400916848153117" name="jetbrains.mps.build.structure.BuildSourceMacroRelativePath" flags="ng" index="398BVA">
        <reference id="7389400916848153130" name="macro" index="398BVh" />
      </concept>
      <concept id="3542413272732529456" name="jetbrains.mps.build.structure.BuildNamedLayout" flags="ng" index="1hWdOE" />
      <concept id="5617550519002745364" name="jetbrains.mps.build.structure.BuildLayout" flags="ng" index="1l3spV" />
      <concept id="5617550519002745363" name="jetbrains.mps.build.structure.BuildProject" flags="ng" index="1l3spW">
        <property id="4915877860348071612" name="fileName" index="turDy" />
        <property id="5204048710541015587" name="internalBaseDirectory" index="2DA0ip" />
        <child id="4796668409958418110" name="scriptsDir" index="auvoZ" />
        <child id="6647099934206700656" name="plugins" index="10PD9s" />
        <child id="7389400916848080626" name="parts" index="3989C9" />
        <child id="3542413272732620719" name="aspects" index="1hWBAP" />
        <child id="5617550519002745381" name="dependencies" index="1l3spa" />
        <child id="5617550519002745378" name="macros" index="1l3spd" />
        <child id="5617550519002745372" name="layout" index="1l3spN" />
      </concept>
      <concept id="8654221991637384182" name="jetbrains.mps.build.structure.BuildFileIncludesSelector" flags="ng" index="3qWCbU">
        <property id="8654221991637384184" name="pattern" index="3qWCbO" />
      </concept>
      <concept id="4701820937132344003" name="jetbrains.mps.build.structure.BuildLayout_Container" flags="ng" index="1y1bJS">
        <child id="7389400916848037006" name="children" index="39821P" />
      </concept>
      <concept id="5610619299013057363" name="jetbrains.mps.build.structure.BuildLayout_ImportContent" flags="ng" index="3ygNvl">
        <reference id="5610619299013057365" name="target" index="3ygNvj" />
      </concept>
      <concept id="5610619299014446503" name="jetbrains.mps.build.structure.BuildSource_JavaLibraryExternalJar" flags="ng" index="3yqu4x">
        <child id="5610619299014446504" name="extJar" index="3yqu4I" />
      </concept>
      <concept id="5610619299014531832" name="jetbrains.mps.build.structure.BuildSource_JavaLibraryExternalJarFolder" flags="ng" index="3yqFpY">
        <property id="2059522355690539028" name="includeRecursively" index="2HvuMZ" />
        <child id="5610619299014531834" name="extFolder" index="3yqFpW" />
      </concept>
      <concept id="5610619299014531647" name="jetbrains.mps.build.structure.BuildSource_JavaExternalJarFolderRef" flags="ng" index="3yqFqT">
        <reference id="5610619299014531648" name="folder" index="3yqFr6" />
      </concept>
      <concept id="5610619299014309452" name="jetbrains.mps.build.structure.BuildSource_JavaExternalJarRef" flags="ng" index="3yrxFa">
        <reference id="5610619299014309453" name="jar" index="3yrxFb" />
      </concept>
      <concept id="1659807394254684269" name="jetbrains.mps.build.structure.BuildSource_JavaResources" flags="ng" index="3_5H9E">
        <child id="1659807394254684272" name="fileset" index="3_5H9R" />
      </concept>
      <concept id="841011766565753074" name="jetbrains.mps.build.structure.BuildLayout_Import" flags="ng" index="3_I8Xc">
        <reference id="841011766565753076" name="target" index="3_I8Xa" />
      </concept>
      <concept id="841011766566059607" name="jetbrains.mps.build.structure.BuildStringNotEmpty" flags="ng" index="3_J27D" />
      <concept id="6977615362525721939" name="jetbrains.mps.build.structure.BuildLayout_CopyFlattenMapper" flags="ng" index="1AswPB" />
      <concept id="5248329904288051111" name="jetbrains.mps.build.structure.BuildFileExcludeSelector" flags="ng" index="3LWZYq">
        <property id="5248329904288051112" name="pattern" index="3LWZYl" />
      </concept>
      <concept id="5248329904288051100" name="jetbrains.mps.build.structure.BuildFileIncludeSelector" flags="ng" index="3LWZYx">
        <property id="5248329904288051101" name="pattern" index="3LWZYw" />
      </concept>
      <concept id="5248329904287794596" name="jetbrains.mps.build.structure.BuildInputFiles" flags="ng" index="3LXTmp">
        <child id="5248329904287794598" name="dir" index="3LXTmr" />
      </concept>
      <concept id="4903714810883702019" name="jetbrains.mps.build.structure.BuildTextStringPart" flags="ng" index="3Mxwew">
        <property id="4903714810883755350" name="text" index="3MwjfP" />
      </concept>
      <concept id="4903714810883702017" name="jetbrains.mps.build.structure.BuildVarRefStringPart" flags="ng" index="3Mxwey">
        <reference id="4903714810883702018" name="macro" index="3Mxwex" />
      </concept>
      <concept id="202934866059043946" name="jetbrains.mps.build.structure.BuildLayout_EchoProperties" flags="ng" index="1TblL5">
        <child id="202934866059043948" name="fileName" index="1TblL3" />
        <child id="202934866059043962" name="entries" index="1TblLl" />
      </concept>
      <concept id="202934866059043959" name="jetbrains.mps.build.structure.BuildLayout_EchoPropertyEntry" flags="ng" index="1TblLo">
        <property id="202934866059043960" name="key" index="1TblLn" />
        <child id="202934866059043961" name="value" index="1TblLm" />
      </concept>
    </language>
    <language id="ceab5195-25ea-4f22-9b92-103b95ca8c0c" name="jetbrains.mps.lang.core">
      <concept id="1133920641626" name="jetbrains.mps.lang.core.structure.BaseConcept" flags="ng" index="2VYdi">
        <property id="1193676396447" name="virtualPackage" index="3GE5qa" />
      </concept>
      <concept id="1169194658468" name="jetbrains.mps.lang.core.structure.INamedConcept" flags="ng" index="TrEIO">
        <property id="1169194664001" name="name" index="TrG5h" />
      </concept>
    </language>
    <language id="0cf935df-4699-4e9c-a132-fa109541cba3" name="jetbrains.mps.build.mps">
      <concept id="6592112598314498932" name="jetbrains.mps.build.mps.structure.BuildMps_IdeaPlugin" flags="ng" index="m$_wf">
        <property id="6592112598314498927" name="id" index="m$_wk" />
        <child id="6592112598314498931" name="version" index="m$_w8" />
        <child id="6592112598314499050" name="content" index="m$_yh" />
        <child id="6592112598314499028" name="dependencies" index="m$_yJ" />
        <child id="6592112598314499021" name="name" index="m$_yQ" />
        <child id="6592112598314855574" name="containerName" index="m_cZH" />
        <child id="1238980147629899306" name="pluginXml" index="I30fb" />
      </concept>
      <concept id="6592112598314498926" name="jetbrains.mps.build.mps.structure.BuildMpsLayout_Plugin" flags="ng" index="m$_wl">
        <reference id="6592112598314801433" name="plugin" index="m_rDy" />
      </concept>
      <concept id="6592112598314499036" name="jetbrains.mps.build.mps.structure.BuildMps_IdeaPluginModule" flags="ng" index="m$_yB">
        <reference id="6592112598314499037" name="target" index="m$_yA" />
      </concept>
      <concept id="6592112598314499027" name="jetbrains.mps.build.mps.structure.BuildMps_IdeaPluginDependency" flags="ng" index="m$_yC">
        <reference id="6592112598314499066" name="target" index="m$_y1" />
      </concept>
      <concept id="868032131020265945" name="jetbrains.mps.build.mps.structure.BuildMPSPlugin" flags="ng" index="3b7kt6" />
    </language>
  </registry>
  <node concept="1l3spW" id="2pZ8abj52_6">
    <property role="TrG5h" value="mpsJavaIdeaPlugin" />
    <property role="turDy" value="mpsJavaIdeaPlugin.xml" />
    <property role="3GE5qa" value="plugin" />
    <property role="2DA0ip" value="../../../../" />
    <node concept="2_Ic$z" id="2pZ8abj52_7" role="3989C9">
      <property role="2_Ic$$" value="true" />
      <property role="2_Ic$B" value="true" />
      <property role="2_GNG2" value="1024" />
      <property role="3fwGa$" value="IntelliJ" />
      <property role="TZNOO" value="" />
      <node concept="3qWCbU" id="2pZ8abj52_8" role="2_Ic$A">
        <property role="3qWCbO" value="**/*.properties, **/*.xml, **/*.html, **/*.png, **/*.txt, **/*.ico, **/*.zip, **/*.info" />
      </node>
    </node>
    <node concept="398b33" id="7XQqoCTn3zd" role="3989C9">
      <property role="TrG5h" value="mps-java-idea" />
      <node concept="398b2D" id="2GP0iHIw7$z" role="398b2p">
        <node concept="398BVA" id="2GP0iHIw7_k" role="398b2C">
          <ref role="398BVh" node="2pZ8abj52_P" resolve="mps_home" />
          <node concept="2Ry0Ak" id="2GP0iHIw7_m" role="iGT6I">
            <property role="2Ry0Am" value="IdeaPlugin" />
            <node concept="2Ry0Ak" id="2GP0iHIw7_o" role="2Ry0An">
              <property role="2Ry0Am" value="mps-java" />
            </node>
          </node>
        </node>
        <node concept="nFU4i" id="2GP0iHIw7_q" role="nFU4p">
          <property role="nFU4j" value="debugger/src" />
          <property role="3LZaj6" value="source" />
        </node>
        <node concept="nFU4i" id="2GP0iHIw7_s" role="nFU4p">
          <property role="nFU4j" value="scopes/src" />
          <property role="3LZaj6" value="source" />
        </node>
        <node concept="nFU4i" id="2GP0iHIw7_v" role="nFU4p">
          <property role="nFU4j" value="sourceStubs/src" />
          <property role="3LZaj6" value="source" />
        </node>
        <node concept="nFU4i" id="2GP0iHIw7A0" role="nFU4p">
          <property role="nFU4j" value="src" />
          <property role="3LZaj6" value="source" />
        </node>
        <node concept="nFU4i" id="2pZ8abj52Ro" role="nFU4p">
          <property role="nFU4j" value="source_gen" />
          <property role="3LZaj6" value="source" />
        </node>
      </node>
      <node concept="3_5H9E" id="2GP0iHIw7AJ" role="398b2p">
        <node concept="3LXTmp" id="2GP0iHIw7AL" role="3_5H9R">
          <node concept="398BVA" id="2GP0iHIw7Bm" role="3LXTmr">
            <ref role="398BVh" node="2pZ8abj52_P" resolve="mps_home" />
            <node concept="2Ry0Ak" id="2GP0iHIw7Bo" role="iGT6I">
              <property role="2Ry0Am" value="IdeaPlugin" />
              <node concept="2Ry0Ak" id="2GP0iHIw7Bq" role="2Ry0An">
                <property role="2Ry0Am" value="mps-java" />
                <node concept="2Ry0Ak" id="2GP0iHIw7Bs" role="2Ry0An">
                  <property role="2Ry0Am" value="resources" />
                </node>
              </node>
            </node>
          </node>
        </node>
      </node>
      <node concept="nCB5N" id="7KapL9OGs7n" role="nCB5Z">
        <ref role="nCB5Y" to="ffeo:7KapL9OAx4G" resolve="mps-ui" />
      </node>
      <node concept="nCB5N" id="7XQqoCTn3z$" role="nCB5Z">
        <ref role="nCB5Y" node="16Vg0jOdbWA" resolve="mps-plugin-core" />
      </node>
      <node concept="nCB5N" id="2ZTNkpvLOY9" role="nCB5Z">
        <ref role="nCB5Y" to="ffeo:5_uX04TlQXW" resolve="mps-icons" />
      </node>
      <node concept="nCB5N" id="3ZROizBYYuW" role="nCB5Z">
        <ref role="nCB5Y" to="ffeo:57J5fkcylG8" resolve="mps-java-platform" />
      </node>
    </node>
    <node concept="2sgV4H" id="2pZ8abj52_O" role="1l3spa">
      <ref role="1l3spb" to="ffeo:6S1jmf0xDFC" resolve="mpsBootstrapCore" />
    </node>
    <node concept="398rNT" id="2pZ8abj52_P" role="1l3spd">
      <property role="TrG5h" value="mps_home" />
      <node concept="55IIr" id="2pZ8abj52_Q" role="398pKh" />
    </node>
    <node concept="398rNT" id="2pZ8abj52_R" role="1l3spd">
      <property role="TrG5h" value="idea_home" />
    </node>
    <node concept="m$_wf" id="2pZ8abj52_S" role="3989C9">
      <property role="m$_wk" value="jetbrains.mps.idea.java" />
      <node concept="m$_yB" id="4qmhgpFI_YQ" role="m$_yh">
        <ref role="m$_yA" to="ffeo:5xwbQ0eEV3B" resolve="jetbrains.mps.ide.java.basePlatform" />
      </node>
      <node concept="m$_yB" id="4qmhgpFI_YY" role="m$_yh">
        <ref role="m$_yA" to="ffeo:5xwbQ0eEV3x" resolve="jetbrains.mps.ide.java.platform" />
      </node>
      <node concept="3_J27D" id="2pZ8abj52_T" role="m$_yQ">
        <node concept="3Mxwew" id="2pZ8abj52_U" role="3MwsjC">
          <property role="3MwjfP" value="MPS BaseLanguage support" />
        </node>
      </node>
      <node concept="3_J27D" id="2pZ8abj52_V" role="m_cZH">
        <node concept="3Mxwew" id="2pZ8abj52_W" role="3MwsjC">
          <property role="3MwjfP" value="mps-idea-java" />
        </node>
      </node>
      <node concept="3_J27D" id="2pZ8abj52_X" role="m$_w8">
        <node concept="3Mxwew" id="2pZ8abj52_Y" role="3MwsjC">
          <property role="3MwjfP" value="1.0" />
        </node>
      </node>
      <node concept="398BVA" id="2pZ8abj52FN" role="I30fb">
        <ref role="398BVh" node="2pZ8abj52_P" resolve="mps_home" />
        <node concept="2Ry0Ak" id="2pZ8abj52G2" role="iGT6I">
          <property role="2Ry0Am" value="IdeaPlugin" />
          <node concept="2Ry0Ak" id="2pZ8abj52G7" role="2Ry0An">
            <property role="2Ry0Am" value="mps-java" />
            <node concept="2Ry0Ak" id="2pZ8abj52Gc" role="2Ry0An">
              <property role="2Ry0Am" value="META-INF" />
              <node concept="2Ry0Ak" id="2pZ8abj52Gh" role="2Ry0An">
                <property role="2Ry0Am" value="plugin.xml" />
              </node>
            </node>
          </node>
        </node>
      </node>
      <node concept="m$_yC" id="4qmhgpFIB6X" role="m$_yJ">
        <ref role="m$_y1" to="ffeo:4k71ibbKLe8" resolve="jetbrains.mps.core" />
      </node>
    </node>
    <node concept="55IIr" id="2pZ8abj52A5" role="auvoZ">
      <node concept="2Ry0Ak" id="2pZ8abj52A6" role="iGT6I">
        <property role="2Ry0Am" value="IdeaPlugin" />
      </node>
    </node>
    <node concept="1l3spV" id="2pZ8abj52A7" role="1l3spN">
      <node concept="m$_wl" id="2pZ8abj52A8" role="39821P">
        <ref role="m_rDy" node="2pZ8abj52_S" resolve="jetbrains.mps.idea.java" />
        <node concept="3_I8Xc" id="4hCebq6T567" role="39821P">
          <ref role="3_I8Xa" to="ffeo:390SM3Ioekq" resolve="META-INF" />
        </node>
        <node concept="3_I8Xc" id="4hCebq6T56M" role="39821P">
          <ref role="3_I8Xa" to="ffeo:3ZROizBYrvW" resolve="lib" />
        </node>
        <node concept="398223" id="2pZ8abj52A9" role="39821P">
          <node concept="398223" id="THVUQCTNEU" role="39821P">
            <node concept="3_I8Xc" id="3b8oNYN2iQd" role="39821P">
              <ref role="3_I8Xa" node="3ZROizBXHC6" resolve="mps-java-jps-plugin.jar" />
            </node>
            <node concept="3_J27D" id="THVUQCTNEW" role="Nbhlr">
              <node concept="3Mxwew" id="THVUQCTNF4" role="3MwsjC">
                <property role="3MwjfP" value="jps" />
              </node>
            </node>
          </node>
          <node concept="3_J27D" id="2pZ8abj52Aa" role="Nbhlr">
            <node concept="3Mxwew" id="2pZ8abj52Ab" role="3MwsjC">
              <property role="3MwjfP" value="lib" />
            </node>
          </node>
          <node concept="3981dx" id="38Ltu3VvkPg" role="39821P">
            <node concept="3_J27D" id="38Ltu3VvkPh" role="Nbhlr">
              <node concept="3Mxwew" id="38Ltu3VvkPi" role="3MwsjC">
                <property role="3MwjfP" value="mps-java-idea.jar" />
              </node>
            </node>
            <node concept="Saw0i" id="7XQqoCTn3zH" role="39821P">
              <ref role="Saw0g" node="7XQqoCTn3zd" resolve="mps-java-idea" />
            </node>
          </node>
        </node>
      </node>
    </node>
    <node concept="10PD9b" id="2pZ8abj52Ag" role="10PD9s" />
    <node concept="3b7kt6" id="2pZ8abj52Ah" role="10PD9s" />
    <node concept="13uUGR" id="2pZ8abj52Ai" role="1l3spa">
      <ref role="13uUGO" to="ffeo:6eCuTcwOnJO" resolve="IDEA" />
      <node concept="398BVA" id="2pZ8abj52Aj" role="13uUGP">
        <ref role="398BVh" node="2pZ8abj52_R" resolve="idea_home" />
      </node>
    </node>
    <node concept="2sgV4H" id="3ZROizBXKwZ" role="1l3spa">
      <ref role="1l3spb" node="3ZROizBXHBz" resolve="mpsJpsIdea" />
    </node>
    <node concept="2sgV4H" id="2pZ8abj55ET" role="1l3spa">
      <ref role="1l3spb" to="ffeo:6qT2v0qOlpw" resolve="mpsJavaPlatform" />
    </node>
    <node concept="2sgV4H" id="3ZROizC04pw" role="1l3spa">
      <ref role="1l3spb" node="3ZROizBXGck" resolve="mpsPluginCommon" />
    </node>
    <node concept="2sgV4H" id="611WBGkd$e0" role="1l3spa">
      <ref role="1l3spb" node="611WBGkdzQQ" resolve="mpsPluginCore" />
    </node>
  </node>
  <node concept="1l3spW" id="3ZROizBXHBz">
    <property role="TrG5h" value="mpsJpsIdea" />
    <property role="3GE5qa" value="plugin" />
    <property role="2DA0ip" value="../../../../" />
    <property role="turDy" value="mpsJpsIdea.xml" />
    <node concept="2_Ic$z" id="3ZROizBXHB$" role="3989C9">
      <property role="2_Ic$$" value="true" />
      <property role="2_Ic$B" value="true" />
      <property role="2_GNG2" value="1024" />
      <property role="3fwGa$" value="IntelliJ" />
      <property role="TZNOO" value="" />
      <node concept="3qWCbU" id="3ZROizBXHB_" role="2_Ic$A">
        <property role="3qWCbO" value="**/*.properties, **/*.xml, **/*.html, **/*.png, **/*.txt, **/*.ico, **/*.zip, **/*.info" />
      </node>
    </node>
    <node concept="398b33" id="t7CJPgp3el" role="3989C9">
      <property role="TrG5h" value="mps-core-jps-plugin" />
      <node concept="2GAZfH" id="t7CJPgp3gx" role="398b2p">
        <node concept="TIC1d" id="t7CJPgp3gv" role="2GAZfG">
          <node concept="398BVA" id="t7CJPgp3g_" role="TIC6M">
            <ref role="398BVh" node="3ZROizBXHBO" resolve="mps_home" />
            <node concept="2Ry0Ak" id="t7CJPgp3gB" role="iGT6I">
              <property role="2Ry0Am" value="IdeaPlugin" />
              <node concept="2Ry0Ak" id="t7CJPgp3gD" role="2Ry0An">
                <property role="2Ry0Am" value="mps-core" />
                <node concept="2Ry0Ak" id="t7CJPgp3gF" role="2Ry0An">
                  <property role="2Ry0Am" value="jps-plugin" />
                  <node concept="2Ry0Ak" id="t7CJPgp3gH" role="2Ry0An">
                    <property role="2Ry0Am" value="src" />
                  </node>
                </node>
              </node>
            </node>
          </node>
        </node>
      </node>
      <node concept="nCB5N" id="t7CJPgp3gL" role="nCB5Z">
        <ref role="nCB5Y" node="3ZROizBXGcu" resolve="mps-common" />
      </node>
      <node concept="nCB5N" id="1iml1A5bReS" role="nCB5Z">
        <ref role="nCB5Y" to="ffeo:1FaKCGJSzMQ" resolve="mps-tool" />
      </node>
      <node concept="nCB5N" id="2EFUhCuudZM" role="nCB5Z">
        <ref role="nCB5Y" to="ffeo:16Vg0jOco3P" resolve="mps-platform" />
      </node>
    </node>
    <node concept="398b33" id="3ZROizBXHBA" role="3989C9">
      <property role="TrG5h" value="mps-java-jps-plugin" />
      <node concept="nCB5N" id="3ZROizBXHBB" role="nCB5Z">
        <ref role="nCB5Y" node="3ZROizBXGcu" resolve="mps-common" />
      </node>
      <node concept="2GAZfH" id="3ZROizBXHBC" role="398b2p">
        <node concept="TIC1d" id="3ZROizBXHBD" role="2GAZfG">
          <node concept="398BVA" id="3ZROizBXHBE" role="TIC6M">
            <ref role="398BVh" node="3ZROizBXHBO" resolve="mps_home" />
            <node concept="2Ry0Ak" id="3ZROizBXHBF" role="iGT6I">
              <property role="2Ry0Am" value="IdeaPlugin" />
              <node concept="2Ry0Ak" id="3ZROizBXHBG" role="2Ry0An">
                <property role="2Ry0Am" value="mps-java" />
                <node concept="2Ry0Ak" id="3ZROizBXHBH" role="2Ry0An">
                  <property role="2Ry0Am" value="jps-plugin" />
                  <node concept="2Ry0Ak" id="3ZROizBXHBI" role="2Ry0An">
                    <property role="2Ry0Am" value="src" />
                  </node>
                </node>
              </node>
            </node>
          </node>
        </node>
      </node>
      <node concept="nCB5N" id="3ZROizBYYvd" role="nCB5Z">
        <ref role="nCB5Y" to="ffeo:57J5fkcylG8" resolve="mps-java-platform" />
      </node>
      <node concept="nCB5N" id="3ZROizBXHBL" role="nCB5Z">
        <ref role="nCB5Y" node="t7CJPgp3el" resolve="mps-core-jps-plugin" />
      </node>
    </node>
    <node concept="2sgV4H" id="3ZROizBXHBM" role="1l3spa">
      <ref role="1l3spb" to="ffeo:6S1jmf0xDFC" resolve="mpsBootstrapCore" />
    </node>
    <node concept="2sgV4H" id="3ZROizBXHBN" role="1l3spa">
      <ref role="1l3spb" node="3ZROizBXGck" resolve="mpsPluginCommon" />
    </node>
    <node concept="2sgV4H" id="611WBGkeUry" role="1l3spa">
      <ref role="1l3spb" to="ffeo:6qT2v0qOlpw" resolve="mpsJavaPlatform" />
    </node>
    <node concept="398rNT" id="3ZROizBXHBO" role="1l3spd">
      <property role="TrG5h" value="mps_home" />
      <node concept="55IIr" id="3ZROizBXHBP" role="398pKh" />
    </node>
    <node concept="398rNT" id="3ZROizBXHBQ" role="1l3spd">
      <property role="TrG5h" value="idea_home" />
    </node>
    <node concept="55IIr" id="3ZROizBXHBY" role="auvoZ">
      <node concept="2Ry0Ak" id="3ZROizBXHBZ" role="iGT6I">
        <property role="2Ry0Am" value="IdeaPlugin" />
      </node>
    </node>
    <node concept="1l3spV" id="3ZROizBXHC0" role="1l3spN">
      <node concept="398223" id="3ZROizBXHC2" role="39821P">
        <node concept="3_J27D" id="3ZROizBXHC3" role="Nbhlr">
          <node concept="3Mxwew" id="3ZROizBXHC4" role="3MwsjC">
            <property role="3MwjfP" value="lib" />
          </node>
        </node>
        <node concept="398223" id="t7CJPgp1D_" role="39821P">
          <node concept="3981dx" id="3ZROizBXHC6" role="39821P">
            <node concept="3_J27D" id="3ZROizBXHC7" role="Nbhlr">
              <node concept="3Mxwew" id="3ZROizBXHC8" role="3MwsjC">
                <property role="3MwjfP" value="mps-java-jps-plugin.jar" />
              </node>
            </node>
            <node concept="Saw0i" id="3ZROizBXHCm" role="39821P">
              <ref role="Saw0g" node="3ZROizBXHBA" resolve="mps-java-jps-plugin" />
            </node>
            <node concept="398223" id="3ZROizBXHC9" role="39821P">
              <node concept="398223" id="3ZROizBXHCa" role="39821P">
                <node concept="3_J27D" id="3ZROizBXHCb" role="Nbhlr">
                  <node concept="3Mxwew" id="3ZROizBXHCc" role="3MwsjC">
                    <property role="3MwjfP" value="services" />
                  </node>
                </node>
                <node concept="2HvfSZ" id="3ZROizBXHCd" role="39821P">
                  <node concept="398BVA" id="3ZROizBXHCe" role="2HvfZ0">
                    <ref role="398BVh" node="3ZROizBXHBO" resolve="mps_home" />
                    <node concept="2Ry0Ak" id="3ZROizBXHCf" role="iGT6I">
                      <property role="2Ry0Am" value="IdeaPlugin" />
                      <node concept="2Ry0Ak" id="3ZROizBXHCg" role="2Ry0An">
                        <property role="2Ry0Am" value="mps-java" />
                        <node concept="2Ry0Ak" id="3ZROizBXHCh" role="2Ry0An">
                          <property role="2Ry0Am" value="jps-plugin" />
                          <node concept="2Ry0Ak" id="3ZROizBXHCi" role="2Ry0An">
                            <property role="2Ry0Am" value="META-INF" />
                            <node concept="2Ry0Ak" id="3ZROizBXHCj" role="2Ry0An">
                              <property role="2Ry0Am" value="services" />
                            </node>
                          </node>
                        </node>
                      </node>
                    </node>
                  </node>
                </node>
              </node>
              <node concept="3_J27D" id="3ZROizBXHCk" role="Nbhlr">
                <node concept="3Mxwew" id="3ZROizBXHCl" role="3MwsjC">
                  <property role="3MwjfP" value="META-INF" />
                </node>
              </node>
            </node>
          </node>
          <node concept="3_J27D" id="t7CJPgp1DB" role="Nbhlr">
            <node concept="3Mxwew" id="t7CJPgp1EF" role="3MwsjC">
              <property role="3MwjfP" value="jps" />
            </node>
          </node>
          <node concept="3981dx" id="t7CJPgp1EH" role="39821P">
            <node concept="3_J27D" id="t7CJPgp1EI" role="Nbhlr">
              <node concept="3Mxwew" id="t7CJPgp3bQ" role="3MwsjC">
                <property role="3MwjfP" value="mps-core-jps-plugin.jar" />
              </node>
            </node>
            <node concept="Saw0i" id="t7CJPgpctD" role="39821P">
              <ref role="Saw0g" node="t7CJPgp3el" resolve="mps-core-jps-plugin" />
            </node>
            <node concept="398223" id="t7CJPgpctI" role="39821P">
              <node concept="398223" id="3ZROizBXKwp" role="39821P">
                <node concept="3_J27D" id="3ZROizBXKwr" role="Nbhlr">
                  <node concept="3Mxwew" id="3ZROizBXKw_" role="3MwsjC">
                    <property role="3MwjfP" value="services" />
                  </node>
                </node>
                <node concept="2HvfSZ" id="t7CJPgpcu5" role="39821P">
                  <node concept="398BVA" id="t7CJPgpcu9" role="2HvfZ0">
                    <ref role="398BVh" node="3ZROizBXHBO" resolve="mps_home" />
                    <node concept="2Ry0Ak" id="t7CJPgpcub" role="iGT6I">
                      <property role="2Ry0Am" value="IdeaPlugin" />
                      <node concept="2Ry0Ak" id="t7CJPgpcud" role="2Ry0An">
                        <property role="2Ry0Am" value="mps-core" />
                        <node concept="2Ry0Ak" id="t7CJPgpcuf" role="2Ry0An">
                          <property role="2Ry0Am" value="jps-plugin" />
                          <node concept="2Ry0Ak" id="t7CJPgpcuh" role="2Ry0An">
                            <property role="2Ry0Am" value="META-INF" />
                            <node concept="2Ry0Ak" id="3ZROizBXKwX" role="2Ry0An">
                              <property role="2Ry0Am" value="services" />
                            </node>
                          </node>
                        </node>
                      </node>
                    </node>
                  </node>
                </node>
              </node>
              <node concept="3_J27D" id="t7CJPgpctK" role="Nbhlr">
                <node concept="3Mxwew" id="t7CJPgpcu3" role="3MwsjC">
                  <property role="3MwjfP" value="META-INF" />
                </node>
              </node>
            </node>
          </node>
        </node>
      </node>
    </node>
    <node concept="10PD9b" id="3ZROizBXHCp" role="10PD9s" />
    <node concept="3b7kt6" id="3ZROizBXHCq" role="10PD9s" />
    <node concept="13uUGR" id="3ZROizBXHCr" role="1l3spa">
      <ref role="13uUGO" to="ffeo:6eCuTcwOnJO" resolve="IDEA" />
      <node concept="398BVA" id="3ZROizBXHCs" role="13uUGP">
        <ref role="398BVh" node="3ZROizBXHBQ" resolve="idea_home" />
      </node>
    </node>
  </node>
  <node concept="1l3spW" id="4tNwrSpaf04">
    <property role="TrG5h" value="mpsPlugin" />
    <property role="turDy" value="mpsPlugin.xml" />
    <property role="3GE5qa" value="plugin" />
    <property role="2DA0ip" value="../../../../" />
    <node concept="2_Ic$z" id="1s8OwvM95tr" role="3989C9">
      <property role="2_Ic$$" value="true" />
      <property role="2_Ic$B" value="true" />
      <property role="2_GNG2" value="1024" />
      <property role="3fwGa$" value="IntelliJ" />
      <property role="TZNOO" value="" />
      <node concept="3qWCbU" id="6Za9XhmfePj" role="2_Ic$A">
        <property role="3qWCbO" value="**/*.properties, **/*.xml, **/*.html, **/*.png, **/*.txt, **/*.ico, **/*.zip, **/*.info" />
      </node>
    </node>
    <node concept="13uUGR" id="4tNwrSpaf0a" role="1l3spa">
      <ref role="13uUGO" to="ffeo:6eCuTcwOnJO" resolve="IDEA" />
      <node concept="398BVA" id="4tNwrSpaf0b" role="13uUGP">
        <ref role="398BVh" node="4tNwrSpaf07" resolve="idea_home" />
      </node>
    </node>
    <node concept="2sgV4H" id="4tNwrSpaf0d" role="1l3spa">
      <ref role="1l3spb" to="ffeo:6S1jmf0xDFC" resolve="mpsBootstrapCore" />
    </node>
    <node concept="2sgV4H" id="5HVSRHdSKee" role="1l3spa">
      <ref role="1l3spb" to="ffeo:5D1dJ7xWer5" resolve="mpsCore" />
    </node>
    <node concept="2sgV4H" id="ymnOULC8eP" role="1l3spa">
      <ref role="1l3spb" to="ffeo:ymnOULAEsd" resolve="mpsTesting" />
    </node>
    <node concept="2sgV4H" id="390SM3Io7jO" role="1l3spa">
      <ref role="1l3spb" to="ffeo:6qT2v0qOlpw" resolve="mpsJavaPlatform" />
    </node>
    <node concept="2sgV4H" id="2pZ8abj52Az" role="1l3spa">
      <ref role="1l3spb" node="2pZ8abj52_6" resolve="mpsJavaIdeaPlugin" />
    </node>
    <node concept="2sgV4H" id="3ZROizBXKv3" role="1l3spa">
      <ref role="1l3spb" node="3ZROizBXHBz" resolve="mpsJpsIdea" />
    </node>
    <node concept="2sgV4H" id="1CCAtQqcUe8" role="1l3spa">
      <ref role="1l3spb" node="73fHb9hpukJ" resolve="mpsIdeaVcs" />
    </node>
    <node concept="2sgV4H" id="5HVSRHdSKeg" role="1l3spa">
      <ref role="1l3spb" to="ffeo:7pdFgzxlDme" resolve="mpsBuild" />
    </node>
    <node concept="2sgV4H" id="6ifcnI8_r6t" role="1l3spa">
      <ref role="1l3spb" to="ffeo:6ifcnI8$2iR" resolve="mpsVcsCore" />
    </node>
    <node concept="2sgV4H" id="48p7sjLwe6S" role="1l3spa">
      <ref role="1l3spb" to="ffeo:77ZqjhZbLRc" resolve="mpsMigrationCore" />
    </node>
    <node concept="2sgV4H" id="48p7sjLwe9n" role="1l3spa">
      <ref role="1l3spb" node="48p7sjLwe7R" resolve="mpsIdeaMigration" />
    </node>
    <node concept="2sgV4H" id="3ZROizBXGpX" role="1l3spa">
      <ref role="1l3spb" node="3ZROizBXGck" resolve="mpsPluginCommon" />
    </node>
    <node concept="2sgV4H" id="611WBGkd$99" role="1l3spa">
      <ref role="1l3spb" node="611WBGkdzQQ" resolve="mpsPluginCore" />
    </node>
    <node concept="2sgV4H" id="3N3tml3tBJE" role="1l3spa">
      <ref role="1l3spb" node="63lu3g6BW1M" resolve="mpsPluginTests" />
    </node>
    <node concept="2sgV4H" id="1mh_ZUOS1pM" role="1l3spa">
      <ref role="1l3spb" node="1mh_ZUORihl" resolve="mpsPluginTesting" />
    </node>
    <node concept="2kB4xC" id="UoDMVqSC$a" role="1l3spd">
      <property role="TrG5h" value="plugin.version" />
      <node concept="aVJcg" id="6hnvgFycl5X" role="aVJcv">
        <node concept="NbPM2" id="6hnvgFycl5Y" role="aVJcq">
          <node concept="3Mxwew" id="6hnvgFycl5Z" role="3MwsjC">
            <property role="3MwjfP" value="1.1.SNAPSHOT" />
          </node>
        </node>
      </node>
    </node>
    <node concept="2kB4xC" id="d_WKSiQi9f" role="1l3spd">
      <property role="TrG5h" value="date" />
      <node concept="hHN3E" id="d_WKSiQi9g" role="aVJcv">
        <property role="hHN3Y" value="yyyyMMdd" />
      </node>
    </node>
    <node concept="398rNT" id="4tNwrSpaf07" role="1l3spd">
      <property role="TrG5h" value="idea_home" />
    </node>
    <node concept="398rNT" id="4tNwrSpaf08" role="1l3spd">
      <property role="TrG5h" value="mps_home" />
      <node concept="55IIr" id="4tNwrSpaf09" role="398pKh" />
    </node>
    <node concept="55IIr" id="4tNwrSpaf05" role="auvoZ">
      <node concept="2Ry0Ak" id="19eB6gIuPJE" role="iGT6I">
        <property role="2Ry0Am" value="IdeaPlugin" />
      </node>
    </node>
    <node concept="1l3spV" id="4tNwrSpaf06" role="1l3spN">
      <node concept="3_I8Xc" id="611WBGkd$8f" role="39821P">
        <ref role="3_I8Xa" node="611WBGkdzRn" resolve="mps-core" />
      </node>
      <node concept="3_I8Xc" id="2pZ8abj52OX" role="39821P">
        <ref role="3_I8Xa" node="2pZ8abj52A8" resolve="mps-idea-java" />
      </node>
      <node concept="3_I8Xc" id="1mh_ZUOS1pq" role="39821P">
        <ref role="3_I8Xa" node="1mh_ZUOS1qd" resolve="mps-testing" />
      </node>
      <node concept="3_I8Xc" id="6qT2v0r33hH" role="39821P">
        <ref role="3_I8Xa" to="ffeo:6b4RkXS7XdG" resolve="mps-build" />
      </node>
      <node concept="3_I8Xc" id="73fHb9hpuyR" role="39821P">
        <ref role="3_I8Xa" node="1DKsZw$POVR" resolve="mps-vcs" />
      </node>
<<<<<<< HEAD
      <node concept="3_I8Xc" id="48p7sjLwe9S" role="39821P">
        <ref role="3_I8Xa" node="3_S1WmROW0i" resolve="mps-migration.jar" />
      </node>
      <node concept="3_I8Xc" id="48p7sjLweej" role="39821P">
        <ref role="3_I8Xa" to="ffeo:1nJh0raUWjG" resolve="migrationAssistant.jar" />
      </node>
      <node concept="398223" id="4tNwrSpaf0f" role="39821P">
        <node concept="398223" id="611WBGkdBGa" role="39821P">
          <node concept="3_J27D" id="611WBGkdBGc" role="Nbhlr">
            <node concept="3Mxwew" id="611WBGkdBGp" role="3MwsjC">
              <property role="3MwjfP" value="lib" />
            </node>
          </node>
          <node concept="3_I8Xc" id="611WBGkdBGr" role="39821P">
            <ref role="3_I8Xa" node="3ZROizBXGei" resolve="mps-common.jar" />
          </node>
        </node>
        <node concept="3_J27D" id="4tNwrSpaf0g" role="Nbhlr">
          <node concept="3Mxwew" id="4tNwrSpaf0h" role="3MwsjC">
            <property role="3MwjfP" value="mps-core" />
          </node>
        </node>
        <node concept="1TblL5" id="UoDMVqSC$4" role="39821P">
          <node concept="3_J27D" id="UoDMVqSC$5" role="1TblL3">
            <node concept="3Mxwew" id="UoDMVqSC$6" role="3MwsjC">
              <property role="3MwjfP" value="build.number" />
            </node>
          </node>
          <node concept="1TblLo" id="5HVSRHdXmOc" role="1TblLl">
            <property role="1TblLn" value="version" />
            <node concept="NbPM2" id="5HVSRHdXmOd" role="1TblLm">
              <node concept="3Mxwey" id="5HVSRHdXmOe" role="3MwsjC">
                <ref role="3Mxwex" to="ffeo:5HVSRHdVf2d" resolve="version" />
              </node>
            </node>
          </node>
          <node concept="1TblLo" id="UoDMVqSC$7" role="1TblLl">
            <property role="1TblLn" value="plugin.version" />
            <node concept="NbPM2" id="UoDMVqSC$8" role="1TblLm">
              <node concept="3Mxwey" id="UoDMVqSC$d" role="3MwsjC">
                <ref role="3Mxwex" node="UoDMVqSC$a" resolve="plugin.version" />
              </node>
            </node>
          </node>
        </node>
      </node>
=======
>>>>>>> ef43dc84
    </node>
    <node concept="10PD9b" id="4tNwrSpaf0e" role="10PD9s" />
    <node concept="3b7kt6" id="6p9dGL_t6To" role="10PD9s" />
    <node concept="1hWdOE" id="2w_crIpQQYO" role="1hWBAP">
      <property role="TrG5h" value="tests" />
      <node concept="3_I8Xc" id="3N3tml3tBMB" role="39821P">
        <ref role="3_I8Xa" node="63lu3g6BW2T" resolve="mps-core" />
      </node>
    </node>
  </node>
  <node concept="1l3spW" id="3ZROizBXGck">
    <property role="TrG5h" value="mpsPluginCommon" />
    <property role="turDy" value="mpsPluginCommon.xml" />
    <property role="3GE5qa" value="plugin" />
    <property role="2DA0ip" value="../../../../" />
    <node concept="13uUGR" id="611WBGkftqo" role="1l3spa">
      <ref role="13uUGO" to="ffeo:6eCuTcwOnJO" resolve="IDEA" />
      <node concept="398BVA" id="611WBGkftqp" role="13uUGP">
        <ref role="398BVh" node="3ZROizBXGdP" resolve="idea_home" />
      </node>
    </node>
    <node concept="2_Ic$z" id="3ZROizBXGcl" role="3989C9">
      <property role="2_Ic$$" value="true" />
      <property role="2_Ic$B" value="true" />
      <property role="2_GNG2" value="1024" />
      <property role="3fwGa$" value="IntelliJ" />
      <property role="TZNOO" value="" />
      <node concept="3qWCbU" id="3ZROizBXGcm" role="2_Ic$A">
        <property role="3qWCbO" value="**/*.properties, **/*.xml, **/*.html, **/*.png, **/*.txt, **/*.ico, **/*.zip, **/*.info" />
      </node>
    </node>
    <node concept="398b33" id="3ZROizBXGcu" role="3989C9">
      <property role="TrG5h" value="mps-common" />
      <node concept="2sjeV3" id="3ZROizBXGcv" role="nCB5Z">
        <property role="2a2d0E" value="true" />
        <ref role="2sjeV2" to="ffeo:16Vg0jOcomR" resolve="idea-libraries" />
      </node>
      <node concept="nCB5N" id="3ZROizBXGcw" role="nCB5Z">
        <property role="1Sh$E4" value="true" />
        <ref role="nCB5Y" to="ffeo:1FaKCGJSzEy" resolve="mps-kernel" />
      </node>
      <node concept="2GAZfH" id="3ZROizBXGcx" role="398b2p">
        <node concept="TIC1d" id="3ZROizBXGcy" role="2GAZfG">
          <node concept="398BVA" id="3ZROizBXGcz" role="TIC6M">
            <ref role="398BVh" node="3ZROizBXGdQ" resolve="mps_home" />
            <node concept="2Ry0Ak" id="3ZROizBXGc$" role="iGT6I">
              <property role="2Ry0Am" value="IdeaPlugin" />
              <node concept="2Ry0Ak" id="3ZROizBXGc_" role="2Ry0An">
                <property role="2Ry0Am" value="mps-core" />
                <node concept="2Ry0Ak" id="3ZROizBXGcA" role="2Ry0An">
                  <property role="2Ry0Am" value="common" />
                  <node concept="2Ry0Ak" id="3ZROizBXGcB" role="2Ry0An">
                    <property role="2Ry0Am" value="src" />
                  </node>
                </node>
              </node>
            </node>
          </node>
        </node>
      </node>
      <node concept="2GAZfH" id="3ZROizBXGcC" role="398b2p">
        <node concept="TIC1d" id="3ZROizBXGcD" role="2GAZfG">
          <node concept="398BVA" id="3ZROizBXGcE" role="TIC6M">
            <ref role="398BVh" node="3ZROizBXGdQ" resolve="mps_home" />
            <node concept="2Ry0Ak" id="3ZROizBXGcF" role="iGT6I">
              <property role="2Ry0Am" value="IdeaPlugin" />
              <node concept="2Ry0Ak" id="3ZROizBXGcG" role="2Ry0An">
                <property role="2Ry0Am" value="mps-core" />
                <node concept="2Ry0Ak" id="3ZROizBXGcH" role="2Ry0An">
                  <property role="2Ry0Am" value="common" />
                  <node concept="2Ry0Ak" id="3ZROizBXGcI" role="2Ry0An">
                    <property role="2Ry0Am" value="resources" />
                  </node>
                </node>
              </node>
            </node>
          </node>
        </node>
      </node>
    </node>
    <node concept="2sgV4H" id="3ZROizBXGdD" role="1l3spa">
      <ref role="1l3spb" to="ffeo:6S1jmf0xDFC" resolve="mpsBootstrapCore" />
    </node>
    <node concept="2kB4xC" id="3ZROizBXGdJ" role="1l3spd">
      <property role="TrG5h" value="plugin.version" />
      <node concept="aVJcg" id="3ZROizBXGdK" role="aVJcv">
        <node concept="NbPM2" id="3ZROizBXGdL" role="aVJcq">
          <node concept="3Mxwew" id="3ZROizBXGdM" role="3MwsjC">
            <property role="3MwjfP" value="1.1.SNAPSHOT" />
          </node>
        </node>
      </node>
    </node>
    <node concept="2kB4xC" id="3ZROizBXGdN" role="1l3spd">
      <property role="TrG5h" value="date" />
      <node concept="hHN3E" id="3ZROizBXGdO" role="aVJcv">
        <property role="hHN3Y" value="yyyyMMdd" />
      </node>
    </node>
    <node concept="398rNT" id="3ZROizBXGdP" role="1l3spd">
      <property role="TrG5h" value="idea_home" />
    </node>
    <node concept="398rNT" id="3ZROizBXGdQ" role="1l3spd">
      <property role="TrG5h" value="mps_home" />
      <node concept="55IIr" id="3ZROizBXGdR" role="398pKh" />
    </node>
    <node concept="55IIr" id="3ZROizBXGdS" role="auvoZ">
      <node concept="2Ry0Ak" id="3ZROizBXGdT" role="iGT6I">
        <property role="2Ry0Am" value="IdeaPlugin" />
      </node>
    </node>
    <node concept="1l3spV" id="3ZROizBXGdU" role="1l3spN">
      <node concept="3981dx" id="3ZROizBXGei" role="39821P">
        <node concept="3_J27D" id="3ZROizBXGej" role="Nbhlr">
          <node concept="3Mxwew" id="3ZROizBXGek" role="3MwsjC">
            <property role="3MwjfP" value="mps-common.jar" />
          </node>
        </node>
        <node concept="Saw0i" id="3ZROizBXGel" role="39821P">
          <ref role="Saw0g" node="3ZROizBXGcu" resolve="mps-common" />
        </node>
      </node>
    </node>
    <node concept="10PD9b" id="3ZROizBXGga" role="10PD9s" />
  </node>
  <node concept="1l3spW" id="611WBGkdzQQ">
    <property role="TrG5h" value="mpsPluginCore" />
    <property role="turDy" value="mpsPluginCore.xml" />
    <property role="3GE5qa" value="plugin" />
    <property role="2DA0ip" value="../../../../" />
    <node concept="13uUGR" id="611WBGkftqt" role="1l3spa">
      <ref role="13uUGO" to="ffeo:6eCuTcwOnJO" resolve="IDEA" />
      <node concept="398BVA" id="611WBGkftqu" role="13uUGP">
        <ref role="398BVh" node="611WBGkdzRh" resolve="idea_home" />
      </node>
    </node>
    <node concept="2_Ic$z" id="611WBGkdzQR" role="3989C9">
      <property role="2_Ic$$" value="true" />
      <property role="2_Ic$B" value="true" />
      <property role="2_GNG2" value="1024" />
      <property role="3fwGa$" value="IntelliJ" />
      <property role="TZNOO" value="" />
      <node concept="3qWCbU" id="611WBGkdzQS" role="2_Ic$A">
        <property role="3qWCbO" value="**/*.properties, **/*.xml, **/*.html, **/*.png, **/*.txt, **/*.ico, **/*.zip, **/*.info" />
      </node>
    </node>
    <node concept="398b33" id="16Vg0jOdbWA" role="3989C9">
      <property role="TrG5h" value="mps-plugin-core" />
      <node concept="nCB5N" id="t7CJPgoX58" role="nCB5Z">
        <property role="1Sh$E4" value="true" />
        <ref role="nCB5Y" node="3ZROizBXGcu" resolve="mps-common" />
      </node>
      <node concept="2GAZfH" id="7XQqoCTmwhg" role="398b2p">
        <node concept="TIC1d" id="7XQqoCTmwhh" role="2GAZfG">
          <node concept="398BVA" id="7XQqoCTmwhj" role="TIC6M">
            <ref role="398BVh" node="611WBGkdzRi" resolve="mps_home" />
            <node concept="2Ry0Ak" id="7XQqoCTmwhk" role="iGT6I">
              <property role="2Ry0Am" value="IdeaPlugin" />
              <node concept="2Ry0Ak" id="7XQqoCTmwhl" role="2Ry0An">
                <property role="2Ry0Am" value="mps-core" />
                <node concept="2Ry0Ak" id="7XQqoCTmwhm" role="2Ry0An">
                  <property role="2Ry0Am" value="src" />
                </node>
              </node>
            </node>
          </node>
        </node>
      </node>
      <node concept="3_5H9E" id="7XQqoCTmwhs" role="398b2p">
        <node concept="3LXTmp" id="7XQqoCTmwht" role="3_5H9R">
          <node concept="398BVA" id="7XQqoCTmwhv" role="3LXTmr">
            <ref role="398BVh" node="611WBGkdzRi" resolve="mps_home" />
            <node concept="2Ry0Ak" id="7XQqoCTmwhw" role="iGT6I">
              <property role="2Ry0Am" value="IdeaPlugin" />
              <node concept="2Ry0Ak" id="7XQqoCTmwhx" role="2Ry0An">
                <property role="2Ry0Am" value="mps-core" />
                <node concept="2Ry0Ak" id="7XQqoCTmwhy" role="2Ry0An">
                  <property role="2Ry0Am" value="resources" />
                </node>
              </node>
            </node>
          </node>
        </node>
      </node>
      <node concept="nCB5N" id="16Vg0jOdbWM" role="nCB5Z">
        <property role="1Sh$E4" value="true" />
        <ref role="nCB5Y" to="ffeo:1FaKCGJSzEy" resolve="mps-kernel" />
      </node>
      <node concept="nCB5N" id="16Vg0jOdbWN" role="nCB5Z">
        <property role="1Sh$E4" value="true" />
        <ref role="nCB5Y" to="ffeo:16Vg0jOco3P" resolve="mps-platform" />
      </node>
      <node concept="nCB5N" id="16Vg0jOdbWR" role="nCB5Z">
        <property role="1Sh$E4" value="true" />
        <ref role="nCB5Y" to="ffeo:16Vg0jOdbW2" resolve="mps-editor" />
      </node>
      <node concept="nCB5N" id="16Vg0jOdc9o" role="nCB5Z">
        <ref role="nCB5Y" to="ffeo:1FaKCGJSzMQ" resolve="mps-tool" />
      </node>
      <node concept="nCB5N" id="2iq3bYVkETh" role="nCB5Z">
        <ref role="nCB5Y" to="ffeo:5_uX04TlQXW" resolve="mps-icons" />
      </node>
      <node concept="nCB5N" id="2iq3bYVkGIL" role="nCB5Z">
        <ref role="nCB5Y" to="ffeo:7KapL9OAx4G" resolve="mps-ui" />
      </node>
    </node>
    <node concept="2sgV4H" id="611WBGkdzRa" role="1l3spa">
      <ref role="1l3spb" to="ffeo:6S1jmf0xDFC" resolve="mpsBootstrapCore" />
    </node>
    <node concept="2sgV4H" id="611WBGkd$9p" role="1l3spa">
      <ref role="1l3spb" to="ffeo:5D1dJ7xWer5" resolve="mpsCore" />
    </node>
    <node concept="2sgV4H" id="611WBGkeUrH" role="1l3spa">
      <ref role="1l3spb" node="3ZROizBXGck" resolve="mpsPluginCommon" />
    </node>
    <node concept="2sgV4H" id="2lhaZfbX07x" role="1l3spa">
      <ref role="1l3spb" node="3ZROizBXHBz" resolve="mpsJpsIdea" />
    </node>
    <node concept="2kB4xC" id="611WBGkdzRb" role="1l3spd">
      <property role="TrG5h" value="plugin.version" />
      <node concept="aVJcg" id="611WBGkdzRc" role="aVJcv">
        <node concept="NbPM2" id="611WBGkdzRd" role="aVJcq">
          <node concept="3Mxwew" id="611WBGkdzRe" role="3MwsjC">
            <property role="3MwjfP" value="1.1.SNAPSHOT" />
          </node>
        </node>
      </node>
    </node>
    <node concept="2kB4xC" id="611WBGkdzRf" role="1l3spd">
      <property role="TrG5h" value="date" />
      <node concept="hHN3E" id="611WBGkdzRg" role="aVJcv">
        <property role="hHN3Y" value="yyyyMMdd" />
      </node>
    </node>
    <node concept="398rNT" id="611WBGkdzRh" role="1l3spd">
      <property role="TrG5h" value="idea_home" />
    </node>
    <node concept="398rNT" id="611WBGkdzRi" role="1l3spd">
      <property role="TrG5h" value="mps_home" />
      <node concept="55IIr" id="611WBGkdzRj" role="398pKh" />
    </node>
    <node concept="55IIr" id="611WBGkdzRk" role="auvoZ">
      <node concept="2Ry0Ak" id="611WBGkdzRl" role="iGT6I">
        <property role="2Ry0Am" value="IdeaPlugin" />
      </node>
    </node>
    <node concept="1l3spV" id="611WBGkdzRm" role="1l3spN">
      <node concept="398223" id="611WBGkdzRn" role="39821P">
        <node concept="3_J27D" id="611WBGkdzRo" role="Nbhlr">
          <node concept="3Mxwew" id="611WBGkdzRp" role="3MwsjC">
            <property role="3MwjfP" value="mps-core" />
          </node>
        </node>
        <node concept="398223" id="611WBGkdzRq" role="39821P">
          <node concept="3_I8Xc" id="5_PX0Bwmxai" role="39821P">
            <ref role="3_I8Xa" node="3ZROizBXGei" resolve="mps-common.jar" />
          </node>
          <node concept="398223" id="THVUQCTNHm" role="39821P">
            <node concept="3_I8Xc" id="2lhaZfbX066" role="39821P">
              <ref role="3_I8Xa" node="t7CJPgp1EH" resolve="mps-core-jps-plugin.jar" />
            </node>
            <node concept="3_J27D" id="THVUQCTNHo" role="Nbhlr">
              <node concept="3Mxwew" id="THVUQCTNIC" role="3MwsjC">
                <property role="3MwjfP" value="jps" />
              </node>
            </node>
          </node>
          <node concept="3981dx" id="4tNwrSpaf0m" role="39821P">
            <node concept="Saw0i" id="4tNwrSpaf0n" role="39821P">
              <ref role="Saw0g" node="16Vg0jOdbWA" resolve="mps-plugin-core" />
            </node>
            <node concept="398223" id="7XQqoCTmkzD" role="39821P">
              <node concept="28jJK3" id="35zoHQHRZ3t" role="39821P">
                <node concept="398BVA" id="7XQqoCTmwhC" role="28jJRO">
                  <ref role="398BVh" node="611WBGkdzRi" resolve="mps_home" />
                  <node concept="2Ry0Ak" id="7XQqoCTmwhE" role="iGT6I">
                    <property role="2Ry0Am" value="workbench" />
                    <node concept="2Ry0Ak" id="7XQqoCTmwhF" role="2Ry0An">
                      <property role="2Ry0Am" value="mps-platform" />
                      <node concept="2Ry0Ak" id="7XQqoCTmwhG" role="2Ry0An">
                        <property role="2Ry0Am" value="source" />
                        <node concept="2Ry0Ak" id="7XQqoCTmwhH" role="2Ry0An">
                          <property role="2Ry0Am" value="META-INF" />
                          <node concept="2Ry0Ak" id="7XQqoCTmwhI" role="2Ry0An">
                            <property role="2Ry0Am" value="MPSCore.xml" />
                          </node>
                        </node>
                      </node>
                    </node>
                  </node>
                </node>
              </node>
              <node concept="28jJK3" id="35zoHQHRZ3F" role="39821P">
                <node concept="398BVA" id="7XQqoCTmwhL" role="28jJRO">
                  <ref role="398BVh" node="611WBGkdzRi" resolve="mps_home" />
                  <node concept="2Ry0Ak" id="7XQqoCTmwhM" role="iGT6I">
                    <property role="2Ry0Am" value="workbench" />
                    <node concept="2Ry0Ak" id="7XQqoCTmwhN" role="2Ry0An">
                      <property role="2Ry0Am" value="mps-editor" />
                      <node concept="2Ry0Ak" id="7XQqoCTmwhO" role="2Ry0An">
                        <property role="2Ry0Am" value="source" />
                        <node concept="2Ry0Ak" id="7XQqoCTmwhP" role="2Ry0An">
                          <property role="2Ry0Am" value="META-INF" />
                          <node concept="2Ry0Ak" id="7XQqoCTmwhQ" role="2Ry0An">
                            <property role="2Ry0Am" value="MPSEditor.xml" />
                          </node>
                        </node>
                      </node>
                    </node>
                  </node>
                </node>
              </node>
              <node concept="28jJK3" id="1Beh1jPKfzi" role="39821P">
                <node concept="398BVA" id="1Beh1jPKfzj" role="28jJRO">
                  <ref role="398BVh" node="611WBGkdzRi" resolve="mps_home" />
                  <node concept="2Ry0Ak" id="1Beh1jPKfzk" role="iGT6I">
                    <property role="2Ry0Am" value="workbench" />
                    <node concept="2Ry0Ak" id="1Beh1jPKfzl" role="2Ry0An">
                      <property role="2Ry0Am" value="mps-ui" />
                      <node concept="2Ry0Ak" id="1Beh1jPKfzm" role="2Ry0An">
                        <property role="2Ry0Am" value="source" />
                        <node concept="2Ry0Ak" id="1Beh1jPKfzn" role="2Ry0An">
                          <property role="2Ry0Am" value="META-INF" />
                          <node concept="2Ry0Ak" id="1Beh1jPKf$a" role="2Ry0An">
                            <property role="2Ry0Am" value="MPSUI.xml" />
                          </node>
                        </node>
                      </node>
                    </node>
                  </node>
                </node>
              </node>
              <node concept="28jJK3" id="35zoHQHRZ4f" role="39821P">
                <node concept="398BVA" id="7XQqoCTkeOP" role="28jJRO">
                  <ref role="398BVh" node="611WBGkdzRi" resolve="mps_home" />
                  <node concept="2Ry0Ak" id="7XQqoCTkeOQ" role="iGT6I">
                    <property role="2Ry0Am" value="IdeaPlugin" />
                    <node concept="2Ry0Ak" id="7XQqoCTkeOR" role="2Ry0An">
                      <property role="2Ry0Am" value="mps-core" />
                      <node concept="2Ry0Ak" id="7XQqoCTkeOS" role="2Ry0An">
                        <property role="2Ry0Am" value="META-INF" />
                        <node concept="2Ry0Ak" id="7XQqoCTkeOT" role="2Ry0An">
                          <property role="2Ry0Am" value="plugin.xml" />
                        </node>
                      </node>
                    </node>
                  </node>
                </node>
                <node concept="1688n2" id="7XQqoCTlWKN" role="28jJR8">
                  <property role="1688n6" value="gi" />
                  <property role="1688n3" value="../../../workbench/mps-platform/source/META-INF/" />
                  <node concept="NbPM2" id="7XQqoCTlWKO" role="1688n0" />
                </node>
                <node concept="1688n2" id="t7CJPgoGLS" role="28jJR8">
                  <property role="1688n6" value="gi" />
                  <property role="1688n3" value="../../../workbench/mps-editor/source/META-INF/" />
                  <node concept="NbPM2" id="t7CJPgoGLT" role="1688n0" />
                </node>
                <node concept="1688n2" id="1Beh1jPKf$o" role="28jJR8">
                  <property role="1688n6" value="gi" />
                  <property role="1688n3" value="../../../workbench/mps-ui/source/META-INF/" />
                  <node concept="NbPM2" id="1Beh1jPKf$p" role="1688n0" />
                </node>
                <node concept="1688n2" id="7XQqoCTlWKR" role="28jJR8">
                  <property role="1688n6" value="gi" />
                  <property role="1688n3" value="../../../workbench/mps-ui/source_gen/jetbrains/" />
                  <node concept="NbPM2" id="7XQqoCTlWKS" role="1688n0">
                    <node concept="3Mxwew" id="7XQqoCTlWKV" role="3MwsjC">
                      <property role="3MwjfP" value="../jetbrains/" />
                    </node>
                  </node>
                </node>
                <node concept="1688n2" id="t7CJPgoIiK" role="28jJR8">
                  <property role="1688n6" value="gi" />
                  <property role="1688n3" value="../../../workbench/mps-editor/source_gen/jetbrains/" />
                  <node concept="NbPM2" id="t7CJPgoIiL" role="1688n0">
                    <node concept="3Mxwew" id="t7CJPgoIiM" role="3MwsjC">
                      <property role="3MwjfP" value="../jetbrains/" />
                    </node>
                  </node>
                </node>
              </node>
              <node concept="28jJK3" id="rfGKhuSVUs" role="39821P">
                <node concept="398BVA" id="rfGKhuSVUt" role="28jJRO">
                  <ref role="398BVh" node="611WBGkdzRi" resolve="mps_home" />
                  <node concept="2Ry0Ak" id="rfGKhuSVUu" role="iGT6I">
                    <property role="2Ry0Am" value="IdeaPlugin" />
                    <node concept="2Ry0Ak" id="rfGKhuSVUv" role="2Ry0An">
                      <property role="2Ry0Am" value="mps-core" />
                      <node concept="2Ry0Ak" id="rfGKhuSVUw" role="2Ry0An">
                        <property role="2Ry0Am" value="META-INF" />
                        <node concept="2Ry0Ak" id="rfGKhuSVUx" role="2Ry0An">
                          <property role="2Ry0Am" value="idea-support.xml" />
                        </node>
                      </node>
                    </node>
                  </node>
                </node>
              </node>
              <node concept="28jJK3" id="rfGKhuSVYa" role="39821P">
                <node concept="398BVA" id="rfGKhuSVYb" role="28jJRO">
                  <ref role="398BVh" node="611WBGkdzRi" resolve="mps_home" />
                  <node concept="2Ry0Ak" id="rfGKhuSVYc" role="iGT6I">
                    <property role="2Ry0Am" value="IdeaPlugin" />
                    <node concept="2Ry0Ak" id="rfGKhuSVYd" role="2Ry0An">
                      <property role="2Ry0Am" value="mps-core" />
                      <node concept="2Ry0Ak" id="rfGKhuSVYe" role="2Ry0An">
                        <property role="2Ry0Am" value="META-INF" />
                        <node concept="2Ry0Ak" id="2pYKUPHkIVb" role="2Ry0An">
                          <property role="2Ry0Am" value="intellij-ides-support.xml" />
                        </node>
                      </node>
                    </node>
                  </node>
                </node>
              </node>
              <node concept="3_J27D" id="7XQqoCTmkzE" role="Nbhlr">
                <node concept="3Mxwew" id="7XQqoCTmkzF" role="3MwsjC">
                  <property role="3MwjfP" value="META-INF" />
                </node>
              </node>
            </node>
            <node concept="2HvfSZ" id="35zoHQHRZ48" role="39821P">
              <node concept="398BVA" id="7XQqoCTmwiE" role="2HvfZ0">
                <ref role="398BVh" node="611WBGkdzRi" resolve="mps_home" />
                <node concept="2Ry0Ak" id="7XQqoCTmwiF" role="iGT6I">
                  <property role="2Ry0Am" value="workbench" />
                  <node concept="2Ry0Ak" id="7XQqoCTmwiG" role="2Ry0An">
                    <property role="2Ry0Am" value="mps-ui" />
                    <node concept="2Ry0Ak" id="74pLHFVnSSj" role="2Ry0An">
                      <property role="2Ry0Am" value="source_gen" />
                    </node>
                  </node>
                </node>
              </node>
              <node concept="3LWZYx" id="7XQqoCTmwiO" role="2HvfZ1">
                <property role="3LWZYw" value="jetbrains/mps/ide/platform/actions/PlatformActions.xml" />
              </node>
            </node>
            <node concept="2HvfSZ" id="35zoHQHRZ49" role="39821P">
              <node concept="398BVA" id="7XQqoCTmwii" role="2HvfZ0">
                <ref role="398BVh" node="611WBGkdzRi" resolve="mps_home" />
                <node concept="2Ry0Ak" id="7XQqoCTmwij" role="iGT6I">
                  <property role="2Ry0Am" value="workbench" />
                  <node concept="2Ry0Ak" id="7XQqoCTmwik" role="2Ry0An">
                    <property role="2Ry0Am" value="mps-editor" />
                    <node concept="2Ry0Ak" id="7XQqoCTmwil" role="2Ry0An">
                      <property role="2Ry0Am" value="source_gen" />
                    </node>
                  </node>
                </node>
              </node>
              <node concept="3LWZYx" id="7XQqoCTmwj2" role="2HvfZ1">
                <property role="3LWZYw" value="jetbrains/mps/ide/editor/actions/MPSEditorActions.xml" />
              </node>
            </node>
            <node concept="2HvfSZ" id="1JH2jV0Vj0s" role="39821P">
              <node concept="3LWZYq" id="1JH2jV0Vj5T" role="2HvfZ1">
                <property role="3LWZYl" value="/tips" />
              </node>
              <node concept="398BVA" id="1JH2jV0Vj1s" role="2HvfZ0">
                <ref role="398BVh" node="611WBGkdzRi" resolve="mps_home" />
                <node concept="2Ry0Ak" id="1JH2jV0Vj1y" role="iGT6I">
                  <property role="2Ry0Am" value="workbench" />
                  <node concept="2Ry0Ak" id="1JH2jV0Vj1D" role="2Ry0An">
                    <property role="2Ry0Am" value="resources_en" />
                    <node concept="2Ry0Ak" id="1JH2jV0Vj1I" role="2Ry0An">
                      <property role="2Ry0Am" value="source" />
                    </node>
                  </node>
                </node>
              </node>
            </node>
            <node concept="3_J27D" id="4tNwrSpaf0o" role="Nbhlr">
              <node concept="3Mxwew" id="4tNwrSpaf0p" role="3MwsjC">
                <property role="3MwjfP" value="mps-plugin.jar" />
              </node>
            </node>
          </node>
          <node concept="3_J27D" id="611WBGkdzRv" role="Nbhlr">
            <node concept="3Mxwew" id="611WBGkdzRw" role="3MwsjC">
              <property role="3MwjfP" value="lib" />
            </node>
          </node>
        </node>
        <node concept="1TblL5" id="5_PX0Bwmxfx" role="39821P">
          <node concept="3_J27D" id="5_PX0Bwmxfy" role="1TblL3">
            <node concept="3Mxwew" id="5_PX0Bwmxfz" role="3MwsjC">
              <property role="3MwjfP" value="build.number" />
            </node>
          </node>
          <node concept="1TblLo" id="5_PX0Bwmxf$" role="1TblLl">
            <property role="1TblLn" value="version" />
            <node concept="NbPM2" id="5_PX0Bwmxf_" role="1TblLm">
              <node concept="3Mxwey" id="5_PX0BwmxfA" role="3MwsjC">
                <ref role="3Mxwex" to="ffeo:5HVSRHdVf2d" resolve="version" />
              </node>
            </node>
          </node>
          <node concept="1TblLo" id="5_PX0BwmxfB" role="1TblLl">
            <property role="1TblLn" value="plugin.version" />
            <node concept="NbPM2" id="5_PX0BwmxfC" role="1TblLm">
              <node concept="3Mxwey" id="5_PX0BwmxfD" role="3MwsjC">
                <ref role="3Mxwex" node="611WBGkdzRb" resolve="plugin.version" />
              </node>
            </node>
          </node>
        </node>
        <node concept="3_I8Xc" id="59q$R9LvSIK" role="39821P">
          <ref role="3_I8Xa" to="ffeo:ymnOULBdbS" resolve="languages" />
        </node>
        <node concept="3_I8Xc" id="ymnOULJOUz" role="39821P">
          <ref role="3_I8Xa" to="ffeo:16hzwWwBajV" resolve="languages" />
        </node>
        <node concept="3_I8Xc" id="ymnOULJOXd" role="39821P">
          <ref role="3_I8Xa" to="ffeo:6S1jmf0xDGV" resolve="lib" />
        </node>
      </node>
    </node>
    <node concept="10PD9b" id="611WBGkdzRx" role="10PD9s" />
  </node>
  <node concept="1l3spW" id="7wEVz0c3rKX">
    <property role="TrG5h" value="mpsPluginDist" />
    <property role="turDy" value="mpsPluginDist.xml" />
    <property role="3GE5qa" value="plugin" />
    <property role="2DA0ip" value="../../../../" />
    <node concept="55IIr" id="7wEVz0c3rKY" role="auvoZ">
      <node concept="2Ry0Ak" id="7wEVz0c3D2j" role="iGT6I">
        <property role="2Ry0Am" value="IdeaPlugin" />
      </node>
    </node>
    <node concept="1l3spV" id="7wEVz0c3rKZ" role="1l3spN">
      <node concept="3981dG" id="7wEVz0c3rL1" role="39821P">
        <node concept="3_J27D" id="7wEVz0c3rL2" role="Nbhlr">
          <node concept="3Mxwey" id="7wEVz0c3rLj" role="3MwsjC">
            <ref role="3Mxwex" node="UoDMVqSC$a" resolve="plugin.version" />
          </node>
          <node concept="3Mxwew" id="7wEVz0c3rLi" role="3MwsjC">
            <property role="3MwjfP" value="-plugin.zip" />
          </node>
        </node>
        <node concept="3ygNvl" id="7wEVz0c3Qjo" role="39821P">
          <ref role="3ygNvj" node="4tNwrSpaf06" />
        </node>
      </node>
    </node>
    <node concept="2sgV4H" id="7wEVz0c3rL0" role="1l3spa">
      <ref role="1l3spb" node="4tNwrSpaf04" resolve="mpsPlugin" />
    </node>
  </node>
  <node concept="1l3spW" id="63lu3g6BW1M">
    <property role="TrG5h" value="mpsPluginTests" />
    <property role="turDy" value="mpsPluginTests.xml" />
    <property role="3GE5qa" value="plugin" />
    <property role="2DA0ip" value="../../../../" />
    <node concept="2_Ic$z" id="63lu3g6CXxt" role="3989C9">
      <property role="2_Ic$$" value="true" />
      <property role="2_Ic$B" value="true" />
      <property role="2_GNG2" value="256" />
      <property role="3fwGa$" value="IntelliJ" />
      <property role="TZNOO" value="" />
      <node concept="3qWCbU" id="63lu3g6CXxu" role="2_Ic$A">
        <property role="3qWCbO" value="**/*.properties, **/*.xml, **/*.html, **/*.png, **/*.txt, **/*.ico, **/*.zip, **/*.info" />
      </node>
    </node>
    <node concept="PiPfp" id="4gzZMp9tuO_" role="3989C9">
      <property role="TrG5h" value="idea-jps-tests" />
      <node concept="25yagZ" id="4gzZMp9tuPB" role="PiKyV">
        <node concept="2HycW7" id="4gzZMp9tuPH" role="25yagT">
          <node concept="398BVA" id="4gzZMp9tuPN" role="25ysHA">
            <ref role="398BVh" node="63lu3g6BW1R" resolve="mps_home" />
            <node concept="2Ry0Ak" id="4gzZMp9tuPO" role="iGT6I">
              <property role="2Ry0Am" value="IdeaPlugin" />
              <node concept="2Ry0Ak" id="4gzZMp9tuPP" role="2Ry0An">
                <property role="2Ry0Am" value="mps-core" />
                <node concept="2Ry0Ak" id="4gzZMp9tuPQ" role="2Ry0An">
                  <property role="2Ry0Am" value="lib" />
                  <node concept="2Ry0Ak" id="4gzZMp9tuPR" role="2Ry0An">
                    <property role="2Ry0Am" value="jps" />
                    <node concept="2Ry0Ak" id="4gzZMp9tuPS" role="2Ry0An">
                      <property role="2Ry0Am" value="jps-build-test-139.1117.1.jar" />
                    </node>
                  </node>
                </node>
              </node>
            </node>
          </node>
        </node>
      </node>
    </node>
    <node concept="PiPfp" id="7quUOWmbjD$" role="3989C9">
      <property role="TrG5h" value="idea-devkit-jps" />
      <node concept="25yagZ" id="7quUOWmbsOU" role="PiKyV">
        <node concept="3yqu4x" id="7quUOWmbsOQ" role="25yagT">
          <node concept="3yrxFa" id="U5FMkawn6L" role="3yqu4I">
            <ref role="3yrxFb" to="ffeo:7quUOWmbqGO" />
          </node>
        </node>
      </node>
    </node>
    <node concept="PiPfp" id="3L2iO8sIVea" role="3989C9">
      <property role="TrG5h" value="mps-testing-artifacts" />
      <node concept="25yagZ" id="3L2iO8sLKhW" role="PiKyV">
        <node concept="3yqFpY" id="3L2iO8sLKhX" role="25yagT">
          <property role="2HvuMZ" value="true" />
          <node concept="3yqFqT" id="1MkTaILVNVs" role="3yqFpW">
            <ref role="3yqFr6" to="ffeo:ymnOULAZ8H" resolve="mps-testing" />
          </node>
        </node>
      </node>
    </node>
    <node concept="13uUGR" id="63lu3g6BW1T" role="1l3spa">
      <ref role="13uUGO" to="ffeo:6eCuTcwOnJO" resolve="IDEA" />
      <node concept="398BVA" id="63lu3g6BW1U" role="13uUGP">
        <ref role="398BVh" node="63lu3g6BW1Q" resolve="idea_home" />
      </node>
    </node>
    <node concept="2sgV4H" id="3ZROizBZxss" role="1l3spa">
      <ref role="1l3spb" to="ffeo:6qT2v0qOlpw" resolve="mpsJavaPlatform" />
    </node>
    <node concept="2sgV4H" id="2pZ8abj77eW" role="1l3spa">
      <ref role="1l3spb" node="2pZ8abj52_6" resolve="mpsJavaIdeaPlugin" />
    </node>
    <node concept="2sgV4H" id="3ZROizBXKxa" role="1l3spa">
      <ref role="1l3spb" node="3ZROizBXHBz" resolve="mpsJpsIdea" />
    </node>
    <node concept="2sgV4H" id="611WBGkdBB1" role="1l3spa">
      <ref role="1l3spb" node="611WBGkdzQQ" resolve="mpsPluginCore" />
    </node>
    <node concept="2sgV4H" id="3N3tml3tBK3" role="1l3spa">
      <ref role="1l3spb" to="ffeo:ymnOULAEsd" resolve="mpsTesting" />
    </node>
    <node concept="2sgV4H" id="3N3tml3tEF_" role="1l3spa">
      <ref role="1l3spb" node="3ZROizBXGck" resolve="mpsPluginCommon" />
    </node>
    <node concept="398rNT" id="63lu3g6BW1Q" role="1l3spd">
      <property role="TrG5h" value="idea_home" />
    </node>
    <node concept="398rNT" id="63lu3g6BW1R" role="1l3spd">
      <property role="TrG5h" value="mps_home" />
      <node concept="55IIr" id="63lu3g6BW1S" role="398pKh" />
    </node>
    <node concept="3b7kt6" id="3N3tml3tBAC" role="10PD9s" />
    <node concept="10PD9b" id="63lu3g6BW1P" role="10PD9s" />
    <node concept="55IIr" id="63lu3g6BW1N" role="auvoZ">
      <node concept="2Ry0Ak" id="63lu3g6BW24" role="iGT6I">
        <property role="2Ry0Am" value="IdeaPlugin" />
      </node>
    </node>
    <node concept="1l3spV" id="63lu3g6BW1O" role="1l3spN">
      <node concept="398223" id="63lu3g6BW2T" role="39821P">
        <node concept="3_J27D" id="63lu3g6BW2U" role="Nbhlr">
          <node concept="3Mxwew" id="63lu3g6BW2V" role="3MwsjC">
            <property role="3MwjfP" value="mps-core" />
          </node>
        </node>
        <node concept="398223" id="63lu3g6DRkT" role="39821P">
          <node concept="3981dx" id="63lu3g6BW2X" role="39821P">
            <node concept="3_J27D" id="63lu3g6BW2Y" role="Nbhlr">
              <node concept="3Mxwew" id="63lu3g6BW2Z" role="3MwsjC">
                <property role="3MwjfP" value="mps-plugin-tests.jar" />
              </node>
            </node>
            <node concept="Saw0i" id="63lu3g6BW30" role="39821P">
              <ref role="Saw0g" node="63lu3g6BW1X" resolve="mps-plugin-tests" />
            </node>
            <node concept="398223" id="63lu3g6BW32" role="39821P">
              <node concept="3_J27D" id="63lu3g6BW33" role="Nbhlr">
                <node concept="3Mxwew" id="63lu3g6BW59" role="3MwsjC">
                  <property role="3MwjfP" value="jetbrains" />
                </node>
              </node>
              <node concept="398223" id="63lu3g6BW5b" role="39821P">
                <node concept="3_J27D" id="63lu3g6BW5c" role="Nbhlr">
                  <node concept="3Mxwew" id="63lu3g6BW5d" role="3MwsjC">
                    <property role="3MwjfP" value="mps" />
                  </node>
                </node>
                <node concept="398223" id="63lu3g6BW5f" role="39821P">
                  <node concept="3_J27D" id="63lu3g6BW5g" role="Nbhlr">
                    <node concept="3Mxwew" id="63lu3g6BW5h" role="3MwsjC">
                      <property role="3MwjfP" value="idea" />
                    </node>
                  </node>
                  <node concept="398223" id="63lu3g6BW5i" role="39821P">
                    <node concept="3_J27D" id="63lu3g6BW5j" role="Nbhlr">
                      <node concept="3Mxwew" id="63lu3g6BW5k" role="3MwsjC">
                        <property role="3MwjfP" value="core" />
                      </node>
                    </node>
                    <node concept="398223" id="63lu3g6BW5l" role="39821P">
                      <node concept="3_J27D" id="63lu3g6BW5m" role="Nbhlr">
                        <node concept="3Mxwew" id="63lu3g6BW5n" role="3MwsjC">
                          <property role="3MwjfP" value="tests" />
                        </node>
                      </node>
                      <node concept="2HvfSZ" id="35zoHQHRZ4h" role="39821P">
                        <node concept="398BVA" id="63lu3g6FKF0" role="2HvfZ0">
                          <ref role="398BVh" node="63lu3g6BW1R" resolve="mps_home" />
                          <node concept="2Ry0Ak" id="63lu3g6FKF1" role="iGT6I">
                            <property role="2Ry0Am" value="IdeaPlugin" />
                            <node concept="2Ry0Ak" id="63lu3g6FKF2" role="2Ry0An">
                              <property role="2Ry0Am" value="tests" />
                              <node concept="2Ry0Ak" id="63lu3g6FKF3" role="2Ry0An">
                                <property role="2Ry0Am" value="makeTests" />
                              </node>
                            </node>
                          </node>
                        </node>
                        <node concept="3LWZYx" id="63lu3g6FKF4" role="2HvfZ1">
                          <property role="3LWZYw" value="makeTests.iml" />
                        </node>
                        <node concept="3LWZYx" id="63lu3g6FKF5" role="2HvfZ1">
                          <property role="3LWZYw" value="models/**/*" />
                        </node>
                        <node concept="3LWZYx" id="63lu3g6FKF6" role="2HvfZ1">
                          <property role="3LWZYw" value="src/**/*" />
                        </node>
                        <node concept="1AswPB" id="63lu3g6FKFf" role="2HvfZ1" />
                      </node>
                      <node concept="2HvfSZ" id="35zoHQHRZ4k" role="39821P">
                        <node concept="398BVA" id="63lu3g6FKF9" role="2HvfZ0">
                          <ref role="398BVh" node="63lu3g6BW1R" resolve="mps_home" />
                          <node concept="2Ry0Ak" id="63lu3g6FKFa" role="iGT6I">
                            <property role="2Ry0Am" value="IdeaPlugin" />
                            <node concept="2Ry0Ak" id="63lu3g6FKFb" role="2Ry0An">
                              <property role="2Ry0Am" value="tests" />
                              <node concept="2Ry0Ak" id="63lu3g6FKFc" role="2Ry0An">
                                <property role="2Ry0Am" value="makeTestBroken" />
                              </node>
                            </node>
                          </node>
                        </node>
                        <node concept="3LWZYx" id="63lu3g6FKFd" role="2HvfZ1">
                          <property role="3LWZYw" value="makeTestBroken.iml" />
                        </node>
                        <node concept="3LWZYx" id="63lu3g6FKFe" role="2HvfZ1">
                          <property role="3LWZYw" value="models/**/*" />
                        </node>
                        <node concept="1AswPB" id="63lu3g6FKFh" role="2HvfZ1" />
                      </node>
                    </node>
                  </node>
                  <node concept="398223" id="4F_fjXK5M7P" role="39821P">
                    <node concept="3_J27D" id="4F_fjXK5M7Q" role="Nbhlr">
                      <node concept="3Mxwew" id="4F_fjXK5M7R" role="3MwsjC">
                        <property role="3MwjfP" value="java" />
                      </node>
                    </node>
                    <node concept="398223" id="4F_fjXK5M7S" role="39821P">
                      <node concept="3_J27D" id="4F_fjXK5M7T" role="Nbhlr">
                        <node concept="3Mxwew" id="4F_fjXK5M7U" role="3MwsjC">
                          <property role="3MwjfP" value="tests" />
                        </node>
                      </node>
                      <node concept="2HvfSZ" id="4F_fjXK5M8r" role="39821P">
                        <node concept="398BVA" id="4F_fjXK5M8s" role="2HvfZ0">
                          <ref role="398BVh" node="63lu3g6BW1R" resolve="mps_home" />
                          <node concept="2Ry0Ak" id="4F_fjXK5M8t" role="iGT6I">
                            <property role="2Ry0Am" value="IdeaPlugin" />
                            <node concept="2Ry0Ak" id="4F_fjXK5M8u" role="2Ry0An">
                              <property role="2Ry0Am" value="tests" />
                              <node concept="2Ry0Ak" id="4F_fjXK5M8v" role="2Ry0An">
                                <property role="2Ry0Am" value="psiProject" />
                              </node>
                            </node>
                          </node>
                        </node>
                        <node concept="3LWZYx" id="4F_fjXK5M8w" role="2HvfZ1">
                          <property role="3LWZYw" value="psiProject.iml" />
                        </node>
                        <node concept="3LWZYx" id="4F_fjXK5M8x" role="2HvfZ1">
                          <property role="3LWZYw" value="models/**/*" />
                        </node>
                        <node concept="1AswPB" id="4F_fjXK5M8y" role="2HvfZ1" />
                      </node>
                    </node>
                  </node>
                </node>
              </node>
            </node>
          </node>
          <node concept="398223" id="H87DT7qJTG" role="39821P">
            <node concept="28jJK3" id="6S2ZmsBiFQB" role="39821P">
              <node concept="398BVA" id="6S2ZmsBiFQF" role="28jJRO">
                <ref role="398BVh" node="63lu3g6BW1R" resolve="mps_home" />
                <node concept="2Ry0Ak" id="6S2ZmsBiFQL" role="iGT6I">
                  <property role="2Ry0Am" value="IdeaPlugin" />
                  <node concept="2Ry0Ak" id="6S2ZmsBiFQQ" role="2Ry0An">
                    <property role="2Ry0Am" value="mps-core" />
                    <node concept="2Ry0Ak" id="6S2ZmsBiFQT" role="2Ry0An">
                      <property role="2Ry0Am" value="lib" />
                      <node concept="2Ry0Ak" id="6S2ZmsBiFQY" role="2Ry0An">
                        <property role="2Ry0Am" value="jps" />
                        <node concept="2Ry0Ak" id="6S2ZmsBiFR3" role="2Ry0An">
                          <property role="2Ry0Am" value="jps-build-test-139.1117.1.jar" />
                        </node>
                      </node>
                    </node>
                  </node>
                </node>
              </node>
            </node>
            <node concept="3_J27D" id="H87DT7qJTI" role="Nbhlr">
              <node concept="3Mxwew" id="H87DT7qJVL" role="3MwsjC">
                <property role="3MwjfP" value="jps" />
              </node>
            </node>
            <node concept="3981dx" id="H87DT7jZgz" role="39821P">
              <node concept="3_J27D" id="H87DT7jZg_" role="Nbhlr">
                <node concept="3Mxwew" id="H87DT7jZh$" role="3MwsjC">
                  <property role="3MwjfP" value="mps-jps-plugin-tests.jar" />
                </node>
              </node>
              <node concept="Saw0i" id="H87DT7jZhA" role="39821P">
                <ref role="Saw0g" node="H87DT7jZis" resolve="mps-jps-plugin-tests" />
              </node>
            </node>
          </node>
          <node concept="3_J27D" id="63lu3g6DRkU" role="Nbhlr">
            <node concept="3Mxwew" id="63lu3g6DRkV" role="3MwsjC">
              <property role="3MwjfP" value="lib" />
            </node>
          </node>
        </node>
      </node>
    </node>
    <node concept="398b33" id="63lu3g6BW1X" role="3989C9">
      <property role="TrG5h" value="mps-plugin-tests" />
      <node concept="2GAZfH" id="63lu3g6BW1Y" role="398b2p">
        <node concept="TIC1d" id="63lu3g6BW1Z" role="2GAZfG">
          <node concept="398BVA" id="63lu3g6BW21" role="TIC6M">
            <ref role="398BVh" node="63lu3g6BW1R" resolve="mps_home" />
            <node concept="2Ry0Ak" id="63lu3g6BW25" role="iGT6I">
              <property role="2Ry0Am" value="IdeaPlugin" />
              <node concept="2Ry0Ak" id="63lu3g6BW26" role="2Ry0An">
                <property role="2Ry0Am" value="mps-core" />
                <node concept="2Ry0Ak" id="63lu3g6BW27" role="2Ry0An">
                  <property role="2Ry0Am" value="testSrc" />
                </node>
              </node>
            </node>
          </node>
        </node>
      </node>
      <node concept="2GAZfH" id="4F_fjXK9I_w" role="398b2p">
        <node concept="TIC1d" id="4F_fjXK9I_x" role="2GAZfG">
          <node concept="398BVA" id="4F_fjXK9I_y" role="TIC6M">
            <ref role="398BVh" node="63lu3g6BW1R" resolve="mps_home" />
            <node concept="2Ry0Ak" id="4F_fjXK9I_z" role="iGT6I">
              <property role="2Ry0Am" value="IdeaPlugin" />
              <node concept="2Ry0Ak" id="4F_fjXK9I_$" role="2Ry0An">
                <property role="2Ry0Am" value="mps-java" />
                <node concept="2Ry0Ak" id="4F_fjXK9I__" role="2Ry0An">
                  <property role="2Ry0Am" value="testSrc" />
                </node>
              </node>
            </node>
          </node>
        </node>
      </node>
      <node concept="2GAZfH" id="63lu3g6BW2K" role="398b2p">
        <node concept="TIC1d" id="63lu3g6BW2L" role="2GAZfG">
          <node concept="398BVA" id="63lu3g6BW2M" role="TIC6M">
            <ref role="398BVh" node="63lu3g6BW1R" resolve="mps_home" />
            <node concept="2Ry0Ak" id="63lu3g6BW2N" role="iGT6I">
              <property role="2Ry0Am" value="testbench" />
              <node concept="2Ry0Ak" id="63lu3g6BW2O" role="2Ry0An">
                <property role="2Ry0Am" value="source_gen" />
              </node>
            </node>
          </node>
        </node>
      </node>
      <node concept="nCB5N" id="63lu3g6BW2P" role="nCB5Z">
        <ref role="nCB5Y" node="16Vg0jOdbWA" resolve="mps-plugin-core" />
      </node>
      <node concept="nCB5N" id="390SM3InTmX" role="nCB5Z">
        <ref role="nCB5Y" node="7XQqoCTn3zd" resolve="mps-java-idea" />
      </node>
      <node concept="nCB5N" id="63lu3g6D$3K" role="nCB5Z">
        <ref role="nCB5Y" to="ffeo:1FaKCGJSzMQ" resolve="mps-tool" />
      </node>
      <node concept="nCB5N" id="3ZROizBYYvl" role="nCB5Z">
        <ref role="nCB5Y" to="ffeo:57J5fkcylG8" resolve="mps-java-platform" />
      </node>
      <node concept="2sjeV3" id="3L2iO8sKLih" role="nCB5Z">
        <ref role="2sjeV2" node="3L2iO8sIVea" resolve="mps-testing-artifacts" />
      </node>
    </node>
    <node concept="398b33" id="H87DT7jZis" role="3989C9">
      <property role="TrG5h" value="mps-jps-plugin-tests" />
      <node concept="nCB5N" id="H87DT7k1aX" role="nCB5Z">
        <ref role="nCB5Y" node="16Vg0jOdbWA" resolve="mps-plugin-core" />
      </node>
      <node concept="nCB5N" id="H87DT7k1aY" role="nCB5Z">
        <ref role="nCB5Y" to="ffeo:1FaKCGJSzMQ" resolve="mps-tool" />
      </node>
      <node concept="nCB5N" id="H87DT7xkWy" role="nCB5Z">
        <ref role="nCB5Y" node="t7CJPgp3el" resolve="mps-core-jps-plugin" />
      </node>
      <node concept="nCB5N" id="7qAM8QHhzwE" role="nCB5Z">
        <ref role="nCB5Y" node="3ZROizBXHBA" resolve="mps-java-jps-plugin" />
      </node>
      <node concept="2sjeV3" id="7quUOWmbsPp" role="nCB5Z">
        <ref role="2sjeV2" node="7quUOWmbjD$" resolve="idea-devkit-jps" />
      </node>
      <node concept="2sjeV3" id="4gzZMp9tuNe" role="nCB5Z">
        <ref role="2sjeV2" node="4gzZMp9tuO_" resolve="idea-jps-tests" />
      </node>
      <node concept="2GAZfH" id="H87DT7k18X" role="398b2p">
        <node concept="TIC1d" id="H87DT7k18Y" role="2GAZfG">
          <node concept="398BVA" id="H87DT7k18Z" role="TIC6M">
            <ref role="398BVh" node="63lu3g6BW1R" resolve="mps_home" />
            <node concept="2Ry0Ak" id="H87DT7k190" role="iGT6I">
              <property role="2Ry0Am" value="IdeaPlugin" />
              <node concept="2Ry0Ak" id="H87DT7k191" role="2Ry0An">
                <property role="2Ry0Am" value="mps-core" />
                <node concept="2Ry0Ak" id="H87DT7k192" role="2Ry0An">
                  <property role="2Ry0Am" value="jps-plugin" />
                  <node concept="2Ry0Ak" id="H87DT7k193" role="2Ry0An">
                    <property role="2Ry0Am" value="testSrc" />
                  </node>
                </node>
              </node>
            </node>
          </node>
        </node>
      </node>
    </node>
  </node>
  <node concept="1l3spW" id="73fHb9hpukJ">
    <property role="TrG5h" value="mpsIdeaVcs" />
    <property role="turDy" value="mpsIdeaVcs.xml" />
    <property role="3GE5qa" value="plugin" />
    <property role="2DA0ip" value="../../../../" />
    <node concept="2_Ic$z" id="73fHb9hpukK" role="3989C9">
      <property role="2_Ic$$" value="true" />
      <property role="2_Ic$B" value="true" />
      <property role="2_GNG2" value="1024" />
      <property role="3fwGa$" value="IntelliJ" />
      <property role="TZNOO" value="" />
      <node concept="3qWCbU" id="73fHb9hpukL" role="2_Ic$A">
        <property role="3qWCbO" value="**/*.properties, **/*.xml, **/*.html, **/*.png, **/*.txt, **/*.ico, **/*.zip, **/*.info" />
      </node>
    </node>
    <node concept="398b33" id="73fHb9hpukT" role="3989C9">
      <property role="TrG5h" value="mps-vcs-platform" />
      <node concept="2GAZfH" id="73fHb9hpukU" role="398b2p">
        <node concept="TIC1d" id="73fHb9hpukV" role="2GAZfG">
          <node concept="398BVA" id="73fHb9hpukW" role="TIC6M">
            <ref role="398BVh" node="73fHb9hpul_" resolve="mps_home" />
            <node concept="2Ry0Ak" id="73fHb9hpukX" role="iGT6I">
              <property role="2Ry0Am" value="plugins" />
              <node concept="2Ry0Ak" id="73fHb9hpukY" role="2Ry0An">
                <property role="2Ry0Am" value="vcs" />
                <node concept="2Ry0Ak" id="73fHb9hpukZ" role="2Ry0An">
                  <property role="2Ry0Am" value="common" />
                  <node concept="2Ry0Ak" id="73fHb9hpul0" role="2Ry0An">
                    <property role="2Ry0Am" value="source" />
                  </node>
                </node>
              </node>
            </node>
          </node>
        </node>
      </node>
      <node concept="2GAZfH" id="73fHb9hpul1" role="398b2p">
        <node concept="TIC1d" id="73fHb9hpul2" role="2GAZfG">
          <node concept="398BVA" id="73fHb9hpul3" role="TIC6M">
            <ref role="398BVh" node="73fHb9hpul_" resolve="mps_home" />
            <node concept="2Ry0Ak" id="73fHb9hpul4" role="iGT6I">
              <property role="2Ry0Am" value="plugins" />
              <node concept="2Ry0Ak" id="73fHb9hpul5" role="2Ry0An">
                <property role="2Ry0Am" value="vcs" />
                <node concept="2Ry0Ak" id="73fHb9hpul6" role="2Ry0An">
                  <property role="2Ry0Am" value="common" />
                  <node concept="2Ry0Ak" id="73fHb9hpul7" role="2Ry0An">
                    <property role="2Ry0Am" value="source_gen" />
                  </node>
                </node>
              </node>
            </node>
          </node>
        </node>
      </node>
      <node concept="2GAZfH" id="73fHb9hpul8" role="398b2p">
        <node concept="TIC1d" id="73fHb9hpul9" role="2GAZfG">
          <node concept="398BVA" id="73fHb9hpula" role="TIC6M">
            <ref role="398BVh" node="73fHb9hpul_" resolve="mps_home" />
            <node concept="2Ry0Ak" id="73fHb9hpulb" role="iGT6I">
              <property role="2Ry0Am" value="IdeaPlugin" />
              <node concept="2Ry0Ak" id="73fHb9hpulc" role="2Ry0An">
                <property role="2Ry0Am" value="mps-vcs" />
                <node concept="2Ry0Ak" id="73fHb9hpuld" role="2Ry0An">
                  <property role="2Ry0Am" value="source" />
                </node>
              </node>
            </node>
          </node>
        </node>
      </node>
      <node concept="nCB5N" id="73fHb9hpule" role="nCB5Z">
        <ref role="nCB5Y" to="ffeo:7TqXBxc99Ft" resolve="vcs-core" />
      </node>
      <node concept="nCB5N" id="73fHb9hpulf" role="nCB5Z">
        <ref role="nCB5Y" to="ffeo:3dkXFAFkSFA" resolve="mps-persistence" />
      </node>
      <node concept="nCB5N" id="73fHb9hpulg" role="nCB5Z">
        <ref role="nCB5Y" to="ffeo:16Vg0jOco3P" resolve="mps-platform" />
      </node>
      <node concept="nCB5N" id="73fHb9hpulh" role="nCB5Z">
        <ref role="nCB5Y" to="ffeo:16Vg0jOdbW2" resolve="mps-editor" />
      </node>
    </node>
    <node concept="m$_wf" id="iTJcDIxtN1" role="3989C9">
      <property role="m$_wk" value="jetbrains.mps.idea.vcs" />
      <node concept="m$_yC" id="iTJcDIxtWx" role="m$_yJ">
        <ref role="m$_y1" to="ffeo:I6XuqGYf8K" resolve="Git4Idea" />
      </node>
      <node concept="m$_yC" id="iTJcDIxtWD" role="m$_yJ">
        <ref role="m$_y1" to="ffeo:3nGzrDDNo$o" resolve="Subversion" />
      </node>
      <node concept="3_J27D" id="iTJcDIxtN3" role="m$_yQ">
        <node concept="3Mxwew" id="iTJcDIxtNC" role="3MwsjC">
          <property role="3MwjfP" value="MPS Version Control Support" />
        </node>
      </node>
      <node concept="3_J27D" id="iTJcDIxtN5" role="m_cZH">
        <node concept="3Mxwew" id="iTJcDIxtNE" role="3MwsjC">
          <property role="3MwjfP" value="mps-vcs" />
        </node>
      </node>
      <node concept="3_J27D" id="iTJcDIxtN7" role="m$_w8">
        <node concept="3Mxwew" id="iTJcDIxtNG" role="3MwsjC">
          <property role="3MwjfP" value="2017.2" />
        </node>
      </node>
      <node concept="398BVA" id="iTJcDIxtNM" role="I30fb">
        <ref role="398BVh" node="73fHb9hpul_" resolve="mps_home" />
        <node concept="2Ry0Ak" id="iTJcDIxtNN" role="iGT6I">
          <property role="2Ry0Am" value="IdeaPlugin" />
          <node concept="2Ry0Ak" id="iTJcDIxtNO" role="2Ry0An">
            <property role="2Ry0Am" value="mps-vcs" />
            <node concept="2Ry0Ak" id="iTJcDIxtNP" role="2Ry0An">
              <property role="2Ry0Am" value="META-INF" />
              <node concept="2Ry0Ak" id="iTJcDIxtNQ" role="2Ry0An">
                <property role="2Ry0Am" value="plugin.xml" />
              </node>
            </node>
          </node>
        </node>
      </node>
      <node concept="m$_yC" id="iTJcDIxtV2" role="m$_yJ">
        <ref role="m$_y1" to="ffeo:6ifcnI8BosJ" resolve="jetbrains.mps.vcs.core" />
      </node>
    </node>
    <node concept="13uUGR" id="73fHb9hpuli" role="1l3spa">
      <ref role="13uUGO" to="ffeo:6eCuTcwOnJO" resolve="IDEA" />
      <node concept="398BVA" id="73fHb9hpulj" role="13uUGP">
        <ref role="398BVh" node="73fHb9hpul$" resolve="idea_home" />
      </node>
    </node>
    <node concept="2sgV4H" id="73fHb9hpulk" role="1l3spa">
      <ref role="1l3spb" to="ffeo:6S1jmf0xDFC" resolve="mpsBootstrapCore" />
    </node>
    <node concept="2sgV4H" id="73fHb9hpull" role="1l3spa">
      <ref role="1l3spb" to="ffeo:5D1dJ7xWer5" resolve="mpsCore" />
    </node>
    <node concept="2sgV4H" id="73fHb9hpulm" role="1l3spa">
      <ref role="1l3spb" to="ffeo:ymnOULAEsd" resolve="mpsTesting" />
    </node>
    <node concept="2sgV4H" id="73fHb9hpuln" role="1l3spa">
      <ref role="1l3spb" to="ffeo:6qT2v0qOlpw" resolve="mpsJavaPlatform" />
    </node>
    <node concept="2sgV4H" id="73fHb9hpulo" role="1l3spa">
      <ref role="1l3spb" node="2pZ8abj52_6" resolve="mpsJavaIdeaPlugin" />
    </node>
    <node concept="2sgV4H" id="73fHb9hpulp" role="1l3spa">
      <ref role="1l3spb" node="3ZROizBXHBz" resolve="mpsJpsIdea" />
    </node>
    <node concept="2sgV4H" id="73fHb9hpulq" role="1l3spa">
      <ref role="1l3spb" to="ffeo:7pdFgzxlDme" resolve="mpsBuild" />
    </node>
    <node concept="2sgV4H" id="73fHb9hpulr" role="1l3spa">
      <ref role="1l3spb" to="ffeo:6ifcnI8$2iR" resolve="mpsVcsCore" />
    </node>
    <node concept="2sgV4H" id="73fHb9hpuls" role="1l3spa">
      <ref role="1l3spb" node="3ZROizBXGck" resolve="mpsPluginCommon" />
    </node>
    <node concept="2sgV4H" id="73fHb9hpult" role="1l3spa">
      <ref role="1l3spb" node="611WBGkdzQQ" resolve="mpsPluginCore" />
    </node>
    <node concept="2kB4xC" id="73fHb9hpulu" role="1l3spd">
      <property role="TrG5h" value="plugin.version" />
      <node concept="aVJcg" id="73fHb9hpulv" role="aVJcv">
        <node concept="NbPM2" id="73fHb9hpulw" role="aVJcq">
          <node concept="3Mxwew" id="73fHb9hpulx" role="3MwsjC">
            <property role="3MwjfP" value="1.1.SNAPSHOT" />
          </node>
        </node>
      </node>
    </node>
    <node concept="2kB4xC" id="73fHb9hpuly" role="1l3spd">
      <property role="TrG5h" value="date" />
      <node concept="hHN3E" id="73fHb9hpulz" role="aVJcv">
        <property role="hHN3Y" value="yyyyMMdd" />
      </node>
    </node>
    <node concept="398rNT" id="73fHb9hpul$" role="1l3spd">
      <property role="TrG5h" value="idea_home" />
    </node>
    <node concept="398rNT" id="73fHb9hpul_" role="1l3spd">
      <property role="TrG5h" value="mps_home" />
      <node concept="55IIr" id="73fHb9hpulA" role="398pKh" />
    </node>
    <node concept="55IIr" id="73fHb9hpulB" role="auvoZ">
      <node concept="2Ry0Ak" id="73fHb9hpulC" role="iGT6I">
        <property role="2Ry0Am" value="IdeaPlugin" />
      </node>
    </node>
    <node concept="1l3spV" id="73fHb9hpulD" role="1l3spN">
      <node concept="m$_wl" id="1DKsZw$POVR" role="39821P">
        <ref role="m_rDy" node="iTJcDIxtN1" resolve="jetbrains.mps.idea.vcs" />
        <node concept="3_I8Xc" id="iTJcDIxtRy" role="39821P">
          <ref role="3_I8Xa" to="ffeo:3SChJ9XyqS7" resolve="META-INF" />
        </node>
        <node concept="3_I8Xc" id="iTJcDIHi7I" role="39821P">
          <ref role="3_I8Xa" to="ffeo:79dnIA70i5s" resolve="languages" />
        </node>
        <node concept="3_I8Xc" id="iTJcDIHi7X" role="39821P">
          <ref role="3_I8Xa" to="ffeo:I6XuqGYf2C" resolve="lib" />
        </node>
        <node concept="398223" id="73fHb9hpulK" role="39821P">
          <node concept="3_J27D" id="73fHb9hpulM" role="Nbhlr">
            <node concept="3Mxwew" id="73fHb9hpulN" role="3MwsjC">
              <property role="3MwjfP" value="lib" />
            </node>
          </node>
          <node concept="3981dx" id="73fHb9hpulO" role="39821P">
            <node concept="3_J27D" id="73fHb9hpulP" role="Nbhlr">
              <node concept="3Mxwew" id="73fHb9hpulQ" role="3MwsjC">
                <property role="3MwjfP" value="mps-vcs-platform.jar" />
              </node>
            </node>
            <node concept="Saw0i" id="73fHb9hpulR" role="39821P">
              <ref role="Saw0g" node="73fHb9hpukT" resolve="mps-vcs-platform" />
            </node>
          </node>
        </node>
      </node>
    </node>
    <node concept="10PD9b" id="73fHb9hpumj" role="10PD9s" />
    <node concept="3b7kt6" id="73fHb9hpumk" role="10PD9s" />
  </node>
<<<<<<< HEAD
  <node concept="1l3spW" id="48p7sjLwe7R">
    <property role="TrG5h" value="mpsIdeaMigration" />
    <property role="turDy" value="mpsIdeaMigration.xml" />
    <property role="3GE5qa" value="plugin" />
    <property role="2DA0ip" value="../../../../" />
    <node concept="2_Ic$z" id="48p7sjLwe7S" role="3989C9">
      <property role="2_Ic$$" value="true" />
      <property role="2_Ic$B" value="true" />
      <property role="2_GNG2" value="1024" />
      <property role="3fwGa$" value="IntelliJ" />
      <property role="TZNOO" value="" />
      <node concept="3qWCbU" id="48p7sjLwe7T" role="2_Ic$A">
        <property role="3qWCbO" value="**/*.properties, **/*.xml, **/*.html, **/*.png, **/*.txt, **/*.ico, **/*.zip, **/*.info" />
      </node>
    </node>
    <node concept="398b33" id="1CY6j2K6aZG" role="3989C9">
      <property role="TrG5h" value="jetbrains.mps.idea.migration" />
      <node concept="2GAZfH" id="1CY6j2K6aZH" role="398b2p">
        <node concept="TIC1d" id="1CY6j2K6aZI" role="2GAZfG">
          <node concept="398BVA" id="1CY6j2K6aZK" role="TIC6M">
            <ref role="398BVh" node="48p7sjLwe8P" resolve="mps_home" />
            <node concept="2Ry0Ak" id="1CY6j2K6aZL" role="iGT6I">
              <property role="2Ry0Am" value="IdeaPlugin" />
              <node concept="2Ry0Ak" id="1CY6j2K6aZM" role="2Ry0An">
                <property role="2Ry0Am" value="mps-migration" />
                <node concept="2Ry0Ak" id="48p7sjLweg2" role="2Ry0An">
                  <property role="2Ry0Am" value="src" />
                </node>
              </node>
            </node>
          </node>
        </node>
      </node>
      <node concept="nCB5N" id="48p7sjLweg6" role="nCB5Z">
        <ref role="nCB5Y" to="ffeo:TfcoydlQ6W" resolve="idea-platform" />
      </node>
      <node concept="nCB5N" id="48p7sjLAh_R" role="nCB5Z">
        <ref role="nCB5Y" to="ffeo:1nJh0raUWjx" resolve="migrationAssistant" />
      </node>
      <node concept="nCB5N" id="6ZstPQmZpFx" role="nCB5Z">
        <ref role="nCB5Y" node="3ZROizBXGcu" resolve="mps-common" />
      </node>
      <node concept="nCB5N" id="6ZstPQmZVfF" role="nCB5Z">
        <ref role="nCB5Y" to="ffeo:1H905DlDRAI" resolve="mps-openapi" />
      </node>
    </node>
    <node concept="13uUGR" id="48p7sjLwe8y" role="1l3spa">
      <ref role="13uUGO" to="ffeo:6eCuTcwOnJO" resolve="IDEA" />
      <node concept="398BVA" id="48p7sjLwe8z" role="13uUGP">
        <ref role="398BVh" node="48p7sjLwe8O" resolve="idea_home" />
      </node>
    </node>
    <node concept="2sgV4H" id="48p7sjLwe8$" role="1l3spa">
      <ref role="1l3spb" to="ffeo:6S1jmf0xDFC" resolve="mpsBootstrapCore" />
    </node>
    <node concept="2sgV4H" id="48p7sjLwe8_" role="1l3spa">
      <ref role="1l3spb" to="ffeo:5D1dJ7xWer5" resolve="mpsCore" />
    </node>
    <node concept="2sgV4H" id="48p7sjLwe8A" role="1l3spa">
      <ref role="1l3spb" to="ffeo:ymnOULAEsd" resolve="mpsTesting" />
    </node>
    <node concept="2sgV4H" id="48p7sjLwe8B" role="1l3spa">
      <ref role="1l3spb" to="ffeo:6qT2v0qOlpw" resolve="mpsJavaPlatform" />
    </node>
    <node concept="2sgV4H" id="48p7sjLwe8C" role="1l3spa">
      <ref role="1l3spb" node="2pZ8abj52_6" resolve="mpsJavaIdeaPlugin" />
    </node>
    <node concept="2sgV4H" id="48p7sjLwe8D" role="1l3spa">
      <ref role="1l3spb" node="3ZROizBXHBz" resolve="mpsJpsIdea" />
    </node>
    <node concept="2sgV4H" id="48p7sjLwe8E" role="1l3spa">
      <ref role="1l3spb" to="ffeo:7pdFgzxlDme" resolve="mpsBuild" />
    </node>
    <node concept="2sgV4H" id="48p7sjLAiD6" role="1l3spa">
      <ref role="1l3spb" to="ffeo:77ZqjhZbLRc" resolve="mpsMigrationCore" />
    </node>
    <node concept="2sgV4H" id="48p7sjLwe8G" role="1l3spa">
      <ref role="1l3spb" node="3ZROizBXGck" resolve="mpsPluginCommon" />
    </node>
    <node concept="2sgV4H" id="48p7sjLwe8H" role="1l3spa">
      <ref role="1l3spb" node="611WBGkdzQQ" resolve="mpsPluginCore" />
    </node>
    <node concept="2kB4xC" id="48p7sjLwe8I" role="1l3spd">
      <property role="TrG5h" value="plugin.version" />
      <node concept="aVJcg" id="48p7sjLwe8J" role="aVJcv">
        <node concept="NbPM2" id="48p7sjLwe8K" role="aVJcq">
          <node concept="3Mxwew" id="48p7sjLwe8L" role="3MwsjC">
            <property role="3MwjfP" value="1.1.SNAPSHOT" />
=======
  <node concept="1l3spW" id="6NEiZqQxZ11">
    <property role="2DA0ip" value="../../../../" />
    <property role="3GE5qa" value="plugin" />
    <property role="TrG5h" value="mpsEditorTestsPlugin" />
    <property role="turDy" value="mpsEditorTestsPlugin.xml" />
    <node concept="398rNT" id="6NEiZqQUBhK" role="1l3spd">
      <property role="TrG5h" value="mps_home" />
      <node concept="55IIr" id="6NEiZqQUBhN" role="398pKh" />
    </node>
    <node concept="398rNT" id="6NEiZqQUBhT" role="1l3spd">
      <property role="TrG5h" value="idea_home" />
    </node>
    <node concept="1l3spV" id="6NEiZqQxZ13" role="1l3spN">
      <node concept="m$_wl" id="6NEiZqQxZ5D" role="39821P">
        <ref role="m_rDy" node="6NEiZqQxZ2K" resolve="jetbrains.mps.lang.editor.tests" />
        <node concept="398223" id="Wd$cIjebAT" role="39821P">
          <node concept="3_J27D" id="Wd$cIjebAV" role="Nbhlr">
            <node concept="3Mxwew" id="Wd$cIjebB0" role="3MwsjC">
              <property role="3MwjfP" value="languages" />
            </node>
          </node>
          <node concept="3ygNvl" id="Wd$cIjebB4" role="39821P">
            <ref role="3ygNvj" to="mo18:53PdBITf0cn" resolve="languages" />
          </node>
          <node concept="3ygNvl" id="Wd$cIjebBb" role="39821P">
            <ref role="3ygNvj" to="mo18:53PdBITf0gq" resolve="tests" />
          </node>
        </node>
      </node>
    </node>
    <node concept="m$_wf" id="6NEiZqQxZ2K" role="3989C9">
      <property role="m$_wk" value="jetbrains.mps.lang.editor.tests" />
      <node concept="3_J27D" id="6NEiZqQxZ2L" role="m$_yQ">
        <node concept="3Mxwew" id="6NEiZqQxZ4l" role="3MwsjC">
          <property role="3MwjfP" value="jetbrains.mps.lang.editor.tests" />
        </node>
      </node>
      <node concept="3_J27D" id="6NEiZqQxZ2M" role="m_cZH">
        <node concept="3Mxwew" id="6NEiZqQxZ5x" role="3MwsjC">
          <property role="3MwjfP" value="mps.editor.tests" />
        </node>
      </node>
      <node concept="3_J27D" id="6NEiZqQxZ2N" role="m$_w8">
        <node concept="3Mxwew" id="6NEiZqQxZ5z" role="3MwsjC">
          <property role="3MwjfP" value="2017.2" />
        </node>
      </node>
    </node>
    <node concept="10PD9b" id="6NEiZqQxZaQ" role="10PD9s" />
    <node concept="3b7kt6" id="6NEiZqQxZaV" role="10PD9s" />
    <node concept="2sgV4H" id="Wd$cIjaGoG" role="1l3spa">
      <ref role="1l3spb" to="mo18:53PdBITeUc0" resolve="mpsEditor" />
    </node>
    <node concept="55IIr" id="6NEiZqQI48t" role="auvoZ">
      <node concept="2Ry0Ak" id="6NEiZqQI48u" role="iGT6I">
        <property role="2Ry0Am" value="IdeaPlugin" />
      </node>
    </node>
  </node>
  <node concept="1l3spW" id="1mh_ZUORihl">
    <property role="2DA0ip" value="../../../../" />
    <property role="3GE5qa" value="plugin" />
    <property role="TrG5h" value="mpsPluginTesting" />
    <property role="turDy" value="mpsPluginTesting.xml" />
    <node concept="398rNT" id="ymnOULASEM" role="1l3spd">
      <property role="TrG5h" value="idea_home" />
    </node>
    <node concept="13uUGR" id="ymnOULAT58" role="1l3spa">
      <ref role="13uUGO" to="ffeo:6eCuTcwOnJO" resolve="IDEA" />
      <node concept="398BVA" id="ymnOULAT59" role="13uUGP">
        <ref role="398BVh" node="ymnOULASEM" resolve="idea_home" />
      </node>
    </node>
    <node concept="2sgV4H" id="ymnOULEY4h" role="1l3spa">
      <ref role="1l3spb" to="ffeo:6S1jmf0xDFC" resolve="mpsBootstrapCore" />
    </node>
    <node concept="1l3spV" id="1mh_ZUORihn" role="1l3spN">
      <node concept="3ygNvl" id="1mh_ZUORihC" role="39821P">
        <ref role="3ygNvj" to="ffeo:ymnOULAENg" />
      </node>
      <node concept="398223" id="1mh_ZUOS1qd" role="39821P">
        <node concept="3_J27D" id="1mh_ZUOS1qf" role="Nbhlr">
          <node concept="3Mxwew" id="1mh_ZUOS1qr" role="3MwsjC">
            <property role="3MwjfP" value="mps-testing" />
          </node>
        </node>
        <node concept="398223" id="1mh_ZUORihH" role="39821P">
          <node concept="3_J27D" id="1mh_ZUORihJ" role="Nbhlr">
            <node concept="3Mxwew" id="1mh_ZUORihO" role="3MwsjC">
              <property role="3MwjfP" value="lib" />
            </node>
          </node>
          <node concept="3981dx" id="1mh_ZUORikQ" role="39821P">
            <node concept="3_J27D" id="1mh_ZUORikR" role="Nbhlr">
              <node concept="3Mxwew" id="1mh_ZUORikU" role="3MwsjC">
                <property role="3MwjfP" value="mps-testing-plugin.jar" />
              </node>
            </node>
            <node concept="Saw0i" id="1mh_ZUORikW" role="39821P">
              <ref role="Saw0g" node="1mh_ZUORihS" resolve="mps-tesing-plugin" />
            </node>
>>>>>>> ef43dc84
          </node>
        </node>
      </node>
    </node>
<<<<<<< HEAD
    <node concept="2kB4xC" id="48p7sjLwe8M" role="1l3spd">
      <property role="TrG5h" value="date" />
      <node concept="hHN3E" id="48p7sjLwe8N" role="aVJcv">
        <property role="hHN3Y" value="yyyyMMdd" />
      </node>
    </node>
    <node concept="398rNT" id="48p7sjLwe8O" role="1l3spd">
      <property role="TrG5h" value="idea_home" />
    </node>
    <node concept="398rNT" id="48p7sjLwe8P" role="1l3spd">
      <property role="TrG5h" value="mps_home" />
      <node concept="55IIr" id="48p7sjLwe8Q" role="398pKh" />
    </node>
    <node concept="55IIr" id="48p7sjLwe8R" role="auvoZ">
      <node concept="2Ry0Ak" id="48p7sjLwe8S" role="iGT6I">
        <property role="2Ry0Am" value="IdeaPlugin" />
      </node>
    </node>
    <node concept="1l3spV" id="48p7sjLwe8T" role="1l3spN">
      <node concept="3981dx" id="3_S1WmROW0i" role="39821P">
        <node concept="3_J27D" id="3_S1WmROW0j" role="Nbhlr">
          <node concept="3Mxwew" id="3_S1WmROW0k" role="3MwsjC">
            <property role="3MwjfP" value="mps-migration.jar" />
          </node>
        </node>
        <node concept="Saw0i" id="3_S1WmROW0l" role="39821P">
          <ref role="Saw0g" node="1CY6j2K6aZG" resolve="jetbrains.mps.idea.migration" />
        </node>
        <node concept="398223" id="3_S1WmROW0m" role="39821P">
          <node concept="28jJK3" id="3_S1WmROW0n" role="39821P">
            <node concept="398BVA" id="3_S1WmROW0o" role="28jJRO">
              <ref role="398BVh" node="48p7sjLwe8P" resolve="mps_home" />
              <node concept="2Ry0Ak" id="3_S1WmROW0p" role="iGT6I">
                <property role="2Ry0Am" value="IdeaPlugin" />
                <node concept="2Ry0Ak" id="3_S1WmROW0q" role="2Ry0An">
                  <property role="2Ry0Am" value="mps-migration" />
                  <node concept="2Ry0Ak" id="3_S1WmROW0r" role="2Ry0An">
                    <property role="2Ry0Am" value="META-INF" />
                    <node concept="2Ry0Ak" id="3_S1WmROW0s" role="2Ry0An">
                      <property role="2Ry0Am" value="plugin.xml" />
                    </node>
                  </node>
=======
    <node concept="2sgV4H" id="1mh_ZUORiho" role="1l3spa">
      <ref role="1l3spb" to="ffeo:ymnOULAEsd" resolve="mpsTesting" />
    </node>
    <node concept="2sgV4H" id="1mh_ZUPoI$K" role="1l3spa">
      <ref role="1l3spb" node="611WBGkdzQQ" resolve="mpsPluginCore" />
    </node>
    <node concept="10PD9b" id="1mh_ZUORihQ" role="10PD9s" />
    <node concept="398b33" id="1mh_ZUORihS" role="3989C9">
      <property role="TrG5h" value="mps-tesing-plugin" />
      <node concept="2GAZfH" id="1mh_ZUORikx" role="398b2p">
        <node concept="TIC1d" id="1mh_ZUORikv" role="2GAZfG">
          <node concept="55IIr" id="1mh_ZUORikw" role="TIC6M">
            <node concept="2Ry0Ak" id="1mh_ZUORikC" role="iGT6I">
              <property role="2Ry0Am" value="IdeaPlugin" />
              <node concept="2Ry0Ak" id="1mh_ZUORikH" role="2Ry0An">
                <property role="2Ry0Am" value="mps-testing" />
                <node concept="2Ry0Ak" id="1mh_ZUORikM" role="2Ry0An">
                  <property role="2Ry0Am" value="src" />
>>>>>>> ef43dc84
                </node>
              </node>
            </node>
          </node>
<<<<<<< HEAD
          <node concept="3_J27D" id="3_S1WmROW0t" role="Nbhlr">
            <node concept="3Mxwew" id="3_S1WmROW0u" role="3MwsjC">
              <property role="3MwjfP" value="META-INF" />
            </node>
          </node>
        </node>
      </node>
    </node>
    <node concept="10PD9b" id="48p7sjLwe95" role="10PD9s" />
    <node concept="3b7kt6" id="48p7sjLwe96" role="10PD9s" />
=======
        </node>
      </node>
      <node concept="nCB5N" id="1mh_ZUORikO" role="nCB5Z">
        <ref role="nCB5Y" to="ffeo:1FaKCGJSzEy" resolve="mps-kernel" />
      </node>
      <node concept="nCB5N" id="1mh_ZUPoA7a" role="nCB5Z">
        <ref role="nCB5Y" to="ffeo:16Vg0jOco3P" resolve="mps-platform" />
      </node>
      <node concept="nCB5N" id="1mh_ZUPoI$W" role="nCB5Z">
        <ref role="nCB5Y" node="16Vg0jOdbWA" resolve="mps-plugin-core" />
      </node>
      <node concept="2sjeV3" id="4LVOTAyJaKF" role="nCB5Z">
        <ref role="2sjeV2" to="ffeo:16Vg0jOconl" resolve="junit-4.12" />
      </node>
    </node>
    <node concept="55IIr" id="1mh_ZUOSFNM" role="auvoZ">
      <node concept="2Ry0Ak" id="1mh_ZUOSFNN" role="iGT6I">
        <property role="2Ry0Am" value="IdeaPlugin" />
      </node>
    </node>
>>>>>>> ef43dc84
  </node>
</model>
<|MERGE_RESOLUTION|>--- conflicted
+++ resolved
@@ -616,6 +616,12 @@
     <property role="turDy" value="mpsPlugin.xml" />
     <property role="3GE5qa" value="plugin" />
     <property role="2DA0ip" value="../../../../" />
+    <node concept="1hWdOE" id="2w_crIpQQYO" role="1hWBAP">
+      <property role="TrG5h" value="tests" />
+      <node concept="3_I8Xc" id="3N3tml3tBMB" role="39821P">
+        <ref role="3_I8Xa" node="63lu3g6BW2T" resolve="mps-core" />
+      </node>
+    </node>
     <node concept="2_Ic$z" id="1s8OwvM95tr" role="3989C9">
       <property role="2_Ic$$" value="true" />
       <property role="2_Ic$B" value="true" />
@@ -721,64 +727,15 @@
       <node concept="3_I8Xc" id="73fHb9hpuyR" role="39821P">
         <ref role="3_I8Xa" node="1DKsZw$POVR" resolve="mps-vcs" />
       </node>
-<<<<<<< HEAD
-      <node concept="3_I8Xc" id="48p7sjLwe9S" role="39821P">
+      <node concept="3_I8Xc" id="4iq7CdasCPg" role="39821P">
         <ref role="3_I8Xa" node="3_S1WmROW0i" resolve="mps-migration.jar" />
       </node>
-      <node concept="3_I8Xc" id="48p7sjLweej" role="39821P">
+      <node concept="3_I8Xc" id="4iq7CdasCPy" role="39821P">
         <ref role="3_I8Xa" to="ffeo:1nJh0raUWjG" resolve="migrationAssistant.jar" />
       </node>
-      <node concept="398223" id="4tNwrSpaf0f" role="39821P">
-        <node concept="398223" id="611WBGkdBGa" role="39821P">
-          <node concept="3_J27D" id="611WBGkdBGc" role="Nbhlr">
-            <node concept="3Mxwew" id="611WBGkdBGp" role="3MwsjC">
-              <property role="3MwjfP" value="lib" />
-            </node>
-          </node>
-          <node concept="3_I8Xc" id="611WBGkdBGr" role="39821P">
-            <ref role="3_I8Xa" node="3ZROizBXGei" resolve="mps-common.jar" />
-          </node>
-        </node>
-        <node concept="3_J27D" id="4tNwrSpaf0g" role="Nbhlr">
-          <node concept="3Mxwew" id="4tNwrSpaf0h" role="3MwsjC">
-            <property role="3MwjfP" value="mps-core" />
-          </node>
-        </node>
-        <node concept="1TblL5" id="UoDMVqSC$4" role="39821P">
-          <node concept="3_J27D" id="UoDMVqSC$5" role="1TblL3">
-            <node concept="3Mxwew" id="UoDMVqSC$6" role="3MwsjC">
-              <property role="3MwjfP" value="build.number" />
-            </node>
-          </node>
-          <node concept="1TblLo" id="5HVSRHdXmOc" role="1TblLl">
-            <property role="1TblLn" value="version" />
-            <node concept="NbPM2" id="5HVSRHdXmOd" role="1TblLm">
-              <node concept="3Mxwey" id="5HVSRHdXmOe" role="3MwsjC">
-                <ref role="3Mxwex" to="ffeo:5HVSRHdVf2d" resolve="version" />
-              </node>
-            </node>
-          </node>
-          <node concept="1TblLo" id="UoDMVqSC$7" role="1TblLl">
-            <property role="1TblLn" value="plugin.version" />
-            <node concept="NbPM2" id="UoDMVqSC$8" role="1TblLm">
-              <node concept="3Mxwey" id="UoDMVqSC$d" role="3MwsjC">
-                <ref role="3Mxwex" node="UoDMVqSC$a" resolve="plugin.version" />
-              </node>
-            </node>
-          </node>
-        </node>
-      </node>
-=======
->>>>>>> ef43dc84
     </node>
     <node concept="10PD9b" id="4tNwrSpaf0e" role="10PD9s" />
     <node concept="3b7kt6" id="6p9dGL_t6To" role="10PD9s" />
-    <node concept="1hWdOE" id="2w_crIpQQYO" role="1hWBAP">
-      <property role="TrG5h" value="tests" />
-      <node concept="3_I8Xc" id="3N3tml3tBMB" role="39821P">
-        <ref role="3_I8Xa" node="63lu3g6BW2T" resolve="mps-core" />
-      </node>
-    </node>
   </node>
   <node concept="1l3spW" id="3ZROizBXGck">
     <property role="TrG5h" value="mpsPluginCommon" />
@@ -1325,6 +1282,7 @@
     <property role="turDy" value="mpsPluginTests.xml" />
     <property role="3GE5qa" value="plugin" />
     <property role="2DA0ip" value="../../../../" />
+    <node concept="3b7kt6" id="3N3tml3tBAC" role="10PD9s" />
     <node concept="2_Ic$z" id="63lu3g6CXxt" role="3989C9">
       <property role="2_Ic$$" value="true" />
       <property role="2_Ic$B" value="true" />
@@ -1412,7 +1370,6 @@
       <property role="TrG5h" value="mps_home" />
       <node concept="55IIr" id="63lu3g6BW1S" role="398pKh" />
     </node>
-    <node concept="3b7kt6" id="3N3tml3tBAC" role="10PD9s" />
     <node concept="10PD9b" id="63lu3g6BW1P" role="10PD9s" />
     <node concept="55IIr" id="63lu3g6BW1N" role="auvoZ">
       <node concept="2Ry0Ak" id="63lu3g6BW24" role="iGT6I">
@@ -1925,7 +1882,95 @@
     <node concept="10PD9b" id="73fHb9hpumj" role="10PD9s" />
     <node concept="3b7kt6" id="73fHb9hpumk" role="10PD9s" />
   </node>
-<<<<<<< HEAD
+  <node concept="1l3spW" id="1mh_ZUORihl">
+    <property role="2DA0ip" value="../../../../" />
+    <property role="3GE5qa" value="plugin" />
+    <property role="TrG5h" value="mpsPluginTesting" />
+    <property role="turDy" value="mpsPluginTesting.xml" />
+    <node concept="398rNT" id="ymnOULASEM" role="1l3spd">
+      <property role="TrG5h" value="idea_home" />
+    </node>
+    <node concept="13uUGR" id="ymnOULAT58" role="1l3spa">
+      <ref role="13uUGO" to="ffeo:6eCuTcwOnJO" resolve="IDEA" />
+      <node concept="398BVA" id="ymnOULAT59" role="13uUGP">
+        <ref role="398BVh" node="ymnOULASEM" resolve="idea_home" />
+      </node>
+    </node>
+    <node concept="2sgV4H" id="ymnOULEY4h" role="1l3spa">
+      <ref role="1l3spb" to="ffeo:6S1jmf0xDFC" resolve="mpsBootstrapCore" />
+    </node>
+    <node concept="1l3spV" id="1mh_ZUORihn" role="1l3spN">
+      <node concept="3ygNvl" id="1mh_ZUORihC" role="39821P">
+        <ref role="3ygNvj" to="ffeo:ymnOULAENg" />
+      </node>
+      <node concept="398223" id="1mh_ZUOS1qd" role="39821P">
+        <node concept="3_J27D" id="1mh_ZUOS1qf" role="Nbhlr">
+          <node concept="3Mxwew" id="1mh_ZUOS1qr" role="3MwsjC">
+            <property role="3MwjfP" value="mps-testing" />
+          </node>
+        </node>
+        <node concept="398223" id="1mh_ZUORihH" role="39821P">
+          <node concept="3_J27D" id="1mh_ZUORihJ" role="Nbhlr">
+            <node concept="3Mxwew" id="1mh_ZUORihO" role="3MwsjC">
+              <property role="3MwjfP" value="lib" />
+            </node>
+          </node>
+          <node concept="3981dx" id="1mh_ZUORikQ" role="39821P">
+            <node concept="3_J27D" id="1mh_ZUORikR" role="Nbhlr">
+              <node concept="3Mxwew" id="1mh_ZUORikU" role="3MwsjC">
+                <property role="3MwjfP" value="mps-testing-plugin.jar" />
+              </node>
+            </node>
+            <node concept="Saw0i" id="1mh_ZUORikW" role="39821P">
+              <ref role="Saw0g" node="1mh_ZUORihS" resolve="mps-tesing-plugin" />
+            </node>
+          </node>
+        </node>
+      </node>
+    </node>
+    <node concept="2sgV4H" id="1mh_ZUORiho" role="1l3spa">
+      <ref role="1l3spb" to="ffeo:ymnOULAEsd" resolve="mpsTesting" />
+    </node>
+    <node concept="2sgV4H" id="1mh_ZUPoI$K" role="1l3spa">
+      <ref role="1l3spb" node="611WBGkdzQQ" resolve="mpsPluginCore" />
+    </node>
+    <node concept="10PD9b" id="1mh_ZUORihQ" role="10PD9s" />
+    <node concept="398b33" id="1mh_ZUORihS" role="3989C9">
+      <property role="TrG5h" value="mps-tesing-plugin" />
+      <node concept="2GAZfH" id="1mh_ZUORikx" role="398b2p">
+        <node concept="TIC1d" id="1mh_ZUORikv" role="2GAZfG">
+          <node concept="55IIr" id="1mh_ZUORikw" role="TIC6M">
+            <node concept="2Ry0Ak" id="1mh_ZUORikC" role="iGT6I">
+              <property role="2Ry0Am" value="IdeaPlugin" />
+              <node concept="2Ry0Ak" id="1mh_ZUORikH" role="2Ry0An">
+                <property role="2Ry0Am" value="mps-testing" />
+                <node concept="2Ry0Ak" id="1mh_ZUORikM" role="2Ry0An">
+                  <property role="2Ry0Am" value="src" />
+                </node>
+              </node>
+            </node>
+          </node>
+        </node>
+      </node>
+      <node concept="nCB5N" id="1mh_ZUORikO" role="nCB5Z">
+        <ref role="nCB5Y" to="ffeo:1FaKCGJSzEy" resolve="mps-kernel" />
+      </node>
+      <node concept="nCB5N" id="1mh_ZUPoA7a" role="nCB5Z">
+        <ref role="nCB5Y" to="ffeo:16Vg0jOco3P" resolve="mps-platform" />
+      </node>
+      <node concept="nCB5N" id="1mh_ZUPoI$W" role="nCB5Z">
+        <ref role="nCB5Y" node="16Vg0jOdbWA" resolve="mps-plugin-core" />
+      </node>
+      <node concept="2sjeV3" id="4LVOTAyJaKF" role="nCB5Z">
+        <ref role="2sjeV2" to="ffeo:16Vg0jOconl" resolve="junit-4.12" />
+      </node>
+    </node>
+    <node concept="55IIr" id="1mh_ZUOSFNM" role="auvoZ">
+      <node concept="2Ry0Ak" id="1mh_ZUOSFNN" role="iGT6I">
+        <property role="2Ry0Am" value="IdeaPlugin" />
+      </node>
+    </node>
+  </node>
   <node concept="1l3spW" id="48p7sjLwe7R">
     <property role="TrG5h" value="mpsIdeaMigration" />
     <property role="turDy" value="mpsIdeaMigration.xml" />
@@ -2014,114 +2059,10 @@
         <node concept="NbPM2" id="48p7sjLwe8K" role="aVJcq">
           <node concept="3Mxwew" id="48p7sjLwe8L" role="3MwsjC">
             <property role="3MwjfP" value="1.1.SNAPSHOT" />
-=======
-  <node concept="1l3spW" id="6NEiZqQxZ11">
-    <property role="2DA0ip" value="../../../../" />
-    <property role="3GE5qa" value="plugin" />
-    <property role="TrG5h" value="mpsEditorTestsPlugin" />
-    <property role="turDy" value="mpsEditorTestsPlugin.xml" />
-    <node concept="398rNT" id="6NEiZqQUBhK" role="1l3spd">
-      <property role="TrG5h" value="mps_home" />
-      <node concept="55IIr" id="6NEiZqQUBhN" role="398pKh" />
-    </node>
-    <node concept="398rNT" id="6NEiZqQUBhT" role="1l3spd">
-      <property role="TrG5h" value="idea_home" />
-    </node>
-    <node concept="1l3spV" id="6NEiZqQxZ13" role="1l3spN">
-      <node concept="m$_wl" id="6NEiZqQxZ5D" role="39821P">
-        <ref role="m_rDy" node="6NEiZqQxZ2K" resolve="jetbrains.mps.lang.editor.tests" />
-        <node concept="398223" id="Wd$cIjebAT" role="39821P">
-          <node concept="3_J27D" id="Wd$cIjebAV" role="Nbhlr">
-            <node concept="3Mxwew" id="Wd$cIjebB0" role="3MwsjC">
-              <property role="3MwjfP" value="languages" />
-            </node>
-          </node>
-          <node concept="3ygNvl" id="Wd$cIjebB4" role="39821P">
-            <ref role="3ygNvj" to="mo18:53PdBITf0cn" resolve="languages" />
-          </node>
-          <node concept="3ygNvl" id="Wd$cIjebBb" role="39821P">
-            <ref role="3ygNvj" to="mo18:53PdBITf0gq" resolve="tests" />
-          </node>
-        </node>
-      </node>
-    </node>
-    <node concept="m$_wf" id="6NEiZqQxZ2K" role="3989C9">
-      <property role="m$_wk" value="jetbrains.mps.lang.editor.tests" />
-      <node concept="3_J27D" id="6NEiZqQxZ2L" role="m$_yQ">
-        <node concept="3Mxwew" id="6NEiZqQxZ4l" role="3MwsjC">
-          <property role="3MwjfP" value="jetbrains.mps.lang.editor.tests" />
-        </node>
-      </node>
-      <node concept="3_J27D" id="6NEiZqQxZ2M" role="m_cZH">
-        <node concept="3Mxwew" id="6NEiZqQxZ5x" role="3MwsjC">
-          <property role="3MwjfP" value="mps.editor.tests" />
-        </node>
-      </node>
-      <node concept="3_J27D" id="6NEiZqQxZ2N" role="m$_w8">
-        <node concept="3Mxwew" id="6NEiZqQxZ5z" role="3MwsjC">
-          <property role="3MwjfP" value="2017.2" />
-        </node>
-      </node>
-    </node>
-    <node concept="10PD9b" id="6NEiZqQxZaQ" role="10PD9s" />
-    <node concept="3b7kt6" id="6NEiZqQxZaV" role="10PD9s" />
-    <node concept="2sgV4H" id="Wd$cIjaGoG" role="1l3spa">
-      <ref role="1l3spb" to="mo18:53PdBITeUc0" resolve="mpsEditor" />
-    </node>
-    <node concept="55IIr" id="6NEiZqQI48t" role="auvoZ">
-      <node concept="2Ry0Ak" id="6NEiZqQI48u" role="iGT6I">
-        <property role="2Ry0Am" value="IdeaPlugin" />
-      </node>
-    </node>
-  </node>
-  <node concept="1l3spW" id="1mh_ZUORihl">
-    <property role="2DA0ip" value="../../../../" />
-    <property role="3GE5qa" value="plugin" />
-    <property role="TrG5h" value="mpsPluginTesting" />
-    <property role="turDy" value="mpsPluginTesting.xml" />
-    <node concept="398rNT" id="ymnOULASEM" role="1l3spd">
-      <property role="TrG5h" value="idea_home" />
-    </node>
-    <node concept="13uUGR" id="ymnOULAT58" role="1l3spa">
-      <ref role="13uUGO" to="ffeo:6eCuTcwOnJO" resolve="IDEA" />
-      <node concept="398BVA" id="ymnOULAT59" role="13uUGP">
-        <ref role="398BVh" node="ymnOULASEM" resolve="idea_home" />
-      </node>
-    </node>
-    <node concept="2sgV4H" id="ymnOULEY4h" role="1l3spa">
-      <ref role="1l3spb" to="ffeo:6S1jmf0xDFC" resolve="mpsBootstrapCore" />
-    </node>
-    <node concept="1l3spV" id="1mh_ZUORihn" role="1l3spN">
-      <node concept="3ygNvl" id="1mh_ZUORihC" role="39821P">
-        <ref role="3ygNvj" to="ffeo:ymnOULAENg" />
-      </node>
-      <node concept="398223" id="1mh_ZUOS1qd" role="39821P">
-        <node concept="3_J27D" id="1mh_ZUOS1qf" role="Nbhlr">
-          <node concept="3Mxwew" id="1mh_ZUOS1qr" role="3MwsjC">
-            <property role="3MwjfP" value="mps-testing" />
-          </node>
-        </node>
-        <node concept="398223" id="1mh_ZUORihH" role="39821P">
-          <node concept="3_J27D" id="1mh_ZUORihJ" role="Nbhlr">
-            <node concept="3Mxwew" id="1mh_ZUORihO" role="3MwsjC">
-              <property role="3MwjfP" value="lib" />
-            </node>
-          </node>
-          <node concept="3981dx" id="1mh_ZUORikQ" role="39821P">
-            <node concept="3_J27D" id="1mh_ZUORikR" role="Nbhlr">
-              <node concept="3Mxwew" id="1mh_ZUORikU" role="3MwsjC">
-                <property role="3MwjfP" value="mps-testing-plugin.jar" />
-              </node>
-            </node>
-            <node concept="Saw0i" id="1mh_ZUORikW" role="39821P">
-              <ref role="Saw0g" node="1mh_ZUORihS" resolve="mps-tesing-plugin" />
-            </node>
->>>>>>> ef43dc84
-          </node>
-        </node>
-      </node>
-    </node>
-<<<<<<< HEAD
+          </node>
+        </node>
+      </node>
+    </node>
     <node concept="2kB4xC" id="48p7sjLwe8M" role="1l3spd">
       <property role="TrG5h" value="date" />
       <node concept="hHN3E" id="48p7sjLwe8N" role="aVJcv">
@@ -2164,31 +2105,10 @@
                       <property role="2Ry0Am" value="plugin.xml" />
                     </node>
                   </node>
-=======
-    <node concept="2sgV4H" id="1mh_ZUORiho" role="1l3spa">
-      <ref role="1l3spb" to="ffeo:ymnOULAEsd" resolve="mpsTesting" />
-    </node>
-    <node concept="2sgV4H" id="1mh_ZUPoI$K" role="1l3spa">
-      <ref role="1l3spb" node="611WBGkdzQQ" resolve="mpsPluginCore" />
-    </node>
-    <node concept="10PD9b" id="1mh_ZUORihQ" role="10PD9s" />
-    <node concept="398b33" id="1mh_ZUORihS" role="3989C9">
-      <property role="TrG5h" value="mps-tesing-plugin" />
-      <node concept="2GAZfH" id="1mh_ZUORikx" role="398b2p">
-        <node concept="TIC1d" id="1mh_ZUORikv" role="2GAZfG">
-          <node concept="55IIr" id="1mh_ZUORikw" role="TIC6M">
-            <node concept="2Ry0Ak" id="1mh_ZUORikC" role="iGT6I">
-              <property role="2Ry0Am" value="IdeaPlugin" />
-              <node concept="2Ry0Ak" id="1mh_ZUORikH" role="2Ry0An">
-                <property role="2Ry0Am" value="mps-testing" />
-                <node concept="2Ry0Ak" id="1mh_ZUORikM" role="2Ry0An">
-                  <property role="2Ry0Am" value="src" />
->>>>>>> ef43dc84
-                </node>
-              </node>
-            </node>
-          </node>
-<<<<<<< HEAD
+                </node>
+              </node>
+            </node>
+          </node>
           <node concept="3_J27D" id="3_S1WmROW0t" role="Nbhlr">
             <node concept="3Mxwew" id="3_S1WmROW0u" role="3MwsjC">
               <property role="3MwjfP" value="META-INF" />
@@ -2199,27 +2119,64 @@
     </node>
     <node concept="10PD9b" id="48p7sjLwe95" role="10PD9s" />
     <node concept="3b7kt6" id="48p7sjLwe96" role="10PD9s" />
-=======
-        </node>
-      </node>
-      <node concept="nCB5N" id="1mh_ZUORikO" role="nCB5Z">
-        <ref role="nCB5Y" to="ffeo:1FaKCGJSzEy" resolve="mps-kernel" />
-      </node>
-      <node concept="nCB5N" id="1mh_ZUPoA7a" role="nCB5Z">
-        <ref role="nCB5Y" to="ffeo:16Vg0jOco3P" resolve="mps-platform" />
-      </node>
-      <node concept="nCB5N" id="1mh_ZUPoI$W" role="nCB5Z">
-        <ref role="nCB5Y" node="16Vg0jOdbWA" resolve="mps-plugin-core" />
-      </node>
-      <node concept="2sjeV3" id="4LVOTAyJaKF" role="nCB5Z">
-        <ref role="2sjeV2" to="ffeo:16Vg0jOconl" resolve="junit-4.12" />
-      </node>
-    </node>
-    <node concept="55IIr" id="1mh_ZUOSFNM" role="auvoZ">
-      <node concept="2Ry0Ak" id="1mh_ZUOSFNN" role="iGT6I">
+  </node>
+  <node concept="1l3spW" id="6NEiZqQxZ11">
+    <property role="2DA0ip" value="../../../../" />
+    <property role="3GE5qa" value="plugin" />
+    <property role="TrG5h" value="mpsEditorTestsPlugin" />
+    <property role="turDy" value="mpsEditorTestsPlugin.xml" />
+    <node concept="398rNT" id="6NEiZqQUBhK" role="1l3spd">
+      <property role="TrG5h" value="mps_home" />
+      <node concept="55IIr" id="6NEiZqQUBhN" role="398pKh" />
+    </node>
+    <node concept="398rNT" id="6NEiZqQUBhT" role="1l3spd">
+      <property role="TrG5h" value="idea_home" />
+    </node>
+    <node concept="1l3spV" id="6NEiZqQxZ13" role="1l3spN">
+      <node concept="m$_wl" id="6NEiZqQxZ5D" role="39821P">
+        <ref role="m_rDy" node="6NEiZqQxZ2K" resolve="jetbrains.mps.lang.editor.tests" />
+        <node concept="398223" id="Wd$cIjebAT" role="39821P">
+          <node concept="3_J27D" id="Wd$cIjebAV" role="Nbhlr">
+            <node concept="3Mxwew" id="Wd$cIjebB0" role="3MwsjC">
+              <property role="3MwjfP" value="languages" />
+            </node>
+          </node>
+          <node concept="3ygNvl" id="Wd$cIjebB4" role="39821P">
+            <ref role="3ygNvj" to="mo18:53PdBITf0cn" resolve="languages" />
+          </node>
+          <node concept="3ygNvl" id="Wd$cIjebBb" role="39821P">
+            <ref role="3ygNvj" to="mo18:53PdBITf0gq" resolve="tests" />
+          </node>
+        </node>
+      </node>
+    </node>
+    <node concept="m$_wf" id="6NEiZqQxZ2K" role="3989C9">
+      <property role="m$_wk" value="jetbrains.mps.lang.editor.tests" />
+      <node concept="3_J27D" id="6NEiZqQxZ2L" role="m$_yQ">
+        <node concept="3Mxwew" id="6NEiZqQxZ4l" role="3MwsjC">
+          <property role="3MwjfP" value="jetbrains.mps.lang.editor.tests" />
+        </node>
+      </node>
+      <node concept="3_J27D" id="6NEiZqQxZ2M" role="m_cZH">
+        <node concept="3Mxwew" id="6NEiZqQxZ5x" role="3MwsjC">
+          <property role="3MwjfP" value="mps.editor.tests" />
+        </node>
+      </node>
+      <node concept="3_J27D" id="6NEiZqQxZ2N" role="m$_w8">
+        <node concept="3Mxwew" id="6NEiZqQxZ5z" role="3MwsjC">
+          <property role="3MwjfP" value="2017.2" />
+        </node>
+      </node>
+    </node>
+    <node concept="10PD9b" id="6NEiZqQxZaQ" role="10PD9s" />
+    <node concept="3b7kt6" id="6NEiZqQxZaV" role="10PD9s" />
+    <node concept="2sgV4H" id="Wd$cIjaGoG" role="1l3spa">
+      <ref role="1l3spb" to="mo18:53PdBITeUc0" resolve="mpsEditor" />
+    </node>
+    <node concept="55IIr" id="6NEiZqQI48t" role="auvoZ">
+      <node concept="2Ry0Ak" id="6NEiZqQI48u" role="iGT6I">
         <property role="2Ry0Am" value="IdeaPlugin" />
       </node>
     </node>
->>>>>>> ef43dc84
   </node>
 </model>
