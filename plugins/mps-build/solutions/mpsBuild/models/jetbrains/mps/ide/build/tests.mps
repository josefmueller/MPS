<?xml version="1.0" encoding="UTF-8"?>
<model ref="r:42d04941-551b-420d-9485-a5f496e15594(jetbrains.mps.ide.build.tests)" concise="true">
  <persistence version="9" />
  <languages>
    <use id="798100da-4f0a-421a-b991-71f8c50ce5d2" name="jetbrains.mps.build" version="-1" />
    <use id="0cf935df-4699-4e9c-a132-fa109541cba3" name="jetbrains.mps.build.mps" version="-1" />
    <use id="3600cb0a-44dd-4a5b-9968-22924406419e" name="jetbrains.mps.build.mps.tests" version="-1" />
  </languages>
  <imports>
    <import index="ffeo" ref="r:874d959d-e3b4-4d04-b931-ca849af130dd(jetbrains.mps.ide.build)" />
    <import index="3ior" ref="r:e9081cad-d8c3-45f2-b4ad-1dabd5ff82af(jetbrains.mps.build.structure)" implicit="true" />
    <import index="tpck" ref="r:00000000-0000-4000-0000-011c89590288(jetbrains.mps.lang.core.structure)" implicit="true" />
    <import index="5tjl" ref="r:5315d75f-2eea-4bf2-899f-f3d94810cea5(jetbrains.mps.build.mps.tests.structure)" implicit="true" />
    <import index="kdzh" ref="r:0353b795-df17-4050-9687-ee47eeb7094f(jetbrains.mps.build.mps.structure)" implicit="true" />
  </imports>
<<<<<<< HEAD
  <registry>
    <language id="798100da-4f0a-421a-b991-71f8c50ce5d2" name="jetbrains.mps.build">
      <concept id="5617550519002745363" name="jetbrains.mps.build.structure.BuildProject" flags="ng" index="1l3spW">
        <property id="5204048710541015587" name="internalBaseDirectory" index="2DA0ip" />
        <property id="4915877860348071612" name="fileName" index="turDy" />
        <child id="3542413272732620719" name="aspects" index="1hWBAP" />
        <child id="5617550519002745381" name="dependencies" index="1l3spa" />
        <child id="5617550519002745378" name="macros" index="1l3spd" />
        <child id="7389400916848080626" name="parts" index="3989C9" />
        <child id="4796668409958418110" name="scriptsDir" index="auvoZ" />
        <child id="6647099934206700656" name="plugins" index="10PD9s" />
        <child id="5617550519002745372" name="layout" index="1l3spN" />
      </concept>
      <concept id="927724900262033858" name="jetbrains.mps.build.structure.BuildSource_JavaOptions" flags="ng" index="2_Ic$z">
        <property id="927724900262398947" name="heapSize" index="2_GNG2" />
        <property id="927724900262033861" name="generateDebugInfo" index="2_Ic$$" />
        <property id="927724900262033862" name="copyResources" index="2_Ic$B" />
        <property id="2059109515400425365" name="compiler" index="3fwGa$" />
        <child id="927724900262033863" name="resourceSelectors" index="2_Ic$A" />
      </concept>
      <concept id="7389400916848050060" name="jetbrains.mps.build.structure.BuildLayout_NamedContainer" flags="ng" index="3981dR">
        <child id="4380385936562148502" name="containerName" index="Nbhlr" />
      </concept>
      <concept id="7389400916848136194" name="jetbrains.mps.build.structure.BuildFolderMacro" flags="ng" index="398rNT">
        <child id="7389400916848144618" name="defaultPath" index="398pKh" />
      </concept>
      <concept id="7389400916848153117" name="jetbrains.mps.build.structure.BuildSourceMacroRelativePath" flags="ng" index="398BVA">
        <reference id="7389400916848153130" name="macro" index="398BVh" />
      </concept>
      <concept id="8654221991637384182" name="jetbrains.mps.build.structure.BuildFileIncludesSelector" flags="ng" index="3qWCbU">
        <property id="8654221991637384184" name="pattern" index="3qWCbO" />
      </concept>
      <concept id="4903714810883702019" name="jetbrains.mps.build.structure.BuildTextStringPart" flags="ng" index="3Mxwew">
        <property id="4903714810883755350" name="text" index="3MwjfP" />
      </concept>
      <concept id="4380385936562003279" name="jetbrains.mps.build.structure.BuildString" flags="ng" index="NbPM2">
        <child id="4903714810883783243" name="parts" index="3MwsjC" />
      </concept>
      <concept id="6647099934206700647" name="jetbrains.mps.build.structure.BuildJavaPlugin" flags="ng" index="10PD9b" />
      <concept id="7181125477683417252" name="jetbrains.mps.build.structure.BuildExternalLayoutDependency" flags="ng" index="13uUGR">
        <reference id="7181125477683417255" name="layout" index="13uUGO" />
        <child id="7181125477683417254" name="artifacts" index="13uUGP" />
      </concept>
      <concept id="5617550519002745364" name="jetbrains.mps.build.structure.BuildLayout" flags="ng" index="1l3spV" />
      <concept id="4701820937132344003" name="jetbrains.mps.build.structure.BuildLayout_Container" flags="ng" index="1y1bJS">
        <child id="7389400916848037006" name="children" index="39821P" />
      </concept>
      <concept id="3767587139141066978" name="jetbrains.mps.build.structure.BuildVariableMacro" flags="ng" index="2kB4xC">
        <child id="2755237150521975432" name="initialValue" index="aVJcv" />
      </concept>
      <concept id="4993211115183325728" name="jetbrains.mps.build.structure.BuildProjectDependency" flags="ng" index="2sgV4H">
        <reference id="5617550519002745380" name="script" index="1l3spb" />
        <child id="4129895186893471026" name="artifacts" index="2JcizS" />
      </concept>
      <concept id="8618885170173601777" name="jetbrains.mps.build.structure.BuildCompositePath" flags="nn" index="2Ry0Ak">
        <property id="8618885170173601779" name="head" index="2Ry0Am" />
        <child id="8618885170173601778" name="tail" index="2Ry0An" />
      </concept>
      <concept id="7389400916848036984" name="jetbrains.mps.build.structure.BuildLayout_Folder" flags="ng" index="398223" />
      <concept id="841011766566059607" name="jetbrains.mps.build.structure.BuildStringNotEmpty" flags="ng" index="3_J27D" />
      <concept id="4903714810883702017" name="jetbrains.mps.build.structure.BuildVarRefStringPart" flags="ng" index="3Mxwey">
        <reference id="4903714810883702018" name="macro" index="3Mxwex" />
      </concept>
      <concept id="5481553824944787378" name="jetbrains.mps.build.structure.BuildSourceProjectRelativePath" flags="ng" index="55IIr" />
      <concept id="2755237150521975431" name="jetbrains.mps.build.structure.BuildVariableMacroInitWithString" flags="ng" index="aVJcg">
        <child id="2755237150521975437" name="value" index="aVJcq" />
      </concept>
      <concept id="7321017245476976379" name="jetbrains.mps.build.structure.BuildRelativePath" flags="ng" index="iG8Mu">
        <child id="7321017245477039051" name="compositePart" index="iGT6I" />
      </concept>
    </language>
    <language id="0cf935df-4699-4e9c-a132-fa109541cba3" name="jetbrains.mps.build.mps">
      <concept id="3189788309731840247" name="jetbrains.mps.build.mps.structure.BuildMps_Solution" flags="ng" index="1E1JtA">
        <property id="269707337715731330" name="sourcesKind" index="aoJFB" />
      </concept>
      <concept id="7259033139236285166" name="jetbrains.mps.build.mps.structure.BuildMps_ExtractedModuleDependency" flags="nn" index="1SiIV0">
        <child id="7259033139236285167" name="dependency" index="1SiIV1" />
      </concept>
      <concept id="1500819558095907805" name="jetbrains.mps.build.mps.structure.BuildMps_Group" flags="ng" index="2G$12M">
        <child id="1500819558095907806" name="modules" index="2G$12L" />
      </concept>
      <concept id="5253498789149381388" name="jetbrains.mps.build.mps.structure.BuildMps_Module" flags="ng" index="3bQrTs">
        <property id="1500819558096356884" name="doNotCompile" index="2GAjPV" />
        <child id="5253498789149547704" name="dependencies" index="3bR37C" />
      </concept>
      <concept id="5253498789149585690" name="jetbrains.mps.build.mps.structure.BuildMps_ModuleDependencyOnModule" flags="ng" index="3bR9La">
        <property id="5253498789149547713" name="reexport" index="3bR36h" />
        <reference id="5253498789149547705" name="module" index="3bR37D" />
      </concept>
      <concept id="322010710375871467" name="jetbrains.mps.build.mps.structure.BuildMps_AbstractModule" flags="ng" index="3LEN3z">
        <property id="322010710375892619" name="uuid" index="3LESm3" />
        <property id="8369506495128725901" name="compact" index="BnDLt" />
        <child id="322010710375956261" name="path" index="3LF7KH" />
      </concept>
      <concept id="1265949165890536423" name="jetbrains.mps.build.mps.structure.BuildMpsLayout_ModuleJars" flags="ng" index="L2wRC">
        <reference id="1265949165890536425" name="module" index="L2wRA" />
      </concept>
      <concept id="5507251971038816436" name="jetbrains.mps.build.mps.structure.BuildMps_Generator" flags="ng" index="1yeLz9" />
      <concept id="4278635856200794926" name="jetbrains.mps.build.mps.structure.BuildMps_ModuleDependencyExtendLanguage" flags="ng" index="1Busua">
        <reference id="4278635856200794928" name="language" index="1Busuk" />
      </concept>
      <concept id="3189788309731840248" name="jetbrains.mps.build.mps.structure.BuildMps_Language" flags="ng" index="1E1JtD">
        <child id="9200313594498201639" name="generator" index="1TViLv" />
      </concept>
      <concept id="3189788309731928315" name="jetbrains.mps.build.mps.structure.BuildMps_ModuleDependencyOnJavaModule" flags="ng" index="1E1SXE">
        <reference id="3189788309731928317" name="module" index="1E1SXG" />
      </concept>
      <concept id="868032131020265945" name="jetbrains.mps.build.mps.structure.BuildMPSPlugin" flags="ng" index="3b7kt6" />
    </language>
    <language id="3600cb0a-44dd-4a5b-9968-22924406419e" name="jetbrains.mps.build.mps.tests">
      <concept id="4005526075820600484" name="jetbrains.mps.build.mps.tests.structure.BuildModuleTestsPlugin" flags="ng" index="1gjT0q" />
      <concept id="4560297596904469355" name="jetbrains.mps.build.mps.tests.structure.BuildMpsLayout_TestModuleGroup" flags="ng" index="22LTRF">
        <reference id="4560297596904469356" name="group" index="22LTRG" />
      </concept>
      <concept id="4560297596904469357" name="jetbrains.mps.build.mps.tests.structure.BuildMpsLayout_TestModules" flags="nn" index="22LTRH">
        <child id="7206546315286874030" name="haltonfailure" index="1S4sKv" />
        <child id="4560297596904469360" name="modules" index="22LTRK" />
      </concept>
      <concept id="4560297596904469362" name="jetbrains.mps.build.mps.tests.structure.BuildMpsLayout_TestModule" flags="nn" index="22LTRM">
        <reference id="4560297596904469363" name="module" index="22LTRN" />
      </concept>
    </language>
    <language id="ceab5195-25ea-4f22-9b92-103b95ca8c0c" name="jetbrains.mps.lang.core">
      <concept id="1169194658468" name="jetbrains.mps.lang.core.structure.INamedConcept" flags="ng" index="TrEIO">
        <property id="1169194664001" name="name" index="TrG5h" />
      </concept>
    </language>
  </registry>
  <node concept="1l3spW" id="30QAtkedoZJ">
    <property role="TrG5h" value="mpsExecution" />
    <property role="turDy" value="mpsExecution.xml" />
    <property role="2DA0ip" value="../../../../" />
    <node concept="398rNT" id="30QAtkedoZN" role="1l3spd">
      <property role="TrG5h" value="mps_home" />
    </node>
    <node concept="2_Ic$z" id="30QAtkedoZK" role="3989C9">
      <property role="2_Ic$$" value="true" />
      <property role="2_Ic$B" value="true" />
      <property role="3fwGa$" value="IntelliJ" />
      <property role="2_GNG2" value="1024" />
      <node concept="3qWCbU" id="30QAtkedoZL" role="2_Ic$A">
        <property role="3qWCbO" value="**/*.properties, **/*.xml, **/*.html, **/*.png, **/*.txt, **/*.ico, **/*.zip, **/*.info" />
      </node>
    </node>
    <node concept="398rNT" id="30QAtkedoZM" role="1l3spd">
      <property role="TrG5h" value="idea_home" />
      <node concept="398BVA" id="7XvkNSEzlIv" role="398pKh">
        <ref role="398BVh" node="30QAtkedoZN" resolve="mps_home" />
      </node>
    </node>
    <node concept="13uUGR" id="30QAtkedoZP" role="1l3spa">
      <ref role="13uUGO" to="ffeo:6eCuTcwOnJO" resolve="IDEA" />
      <node concept="398BVA" id="30QAtkedoZQ" role="13uUGP">
        <ref role="398BVh" node="30QAtkedoZM" resolve="idea_home" />
      </node>
    </node>
    <node concept="2sgV4H" id="30QAtkedoZR" role="1l3spa">
      <ref role="1l3spb" to="ffeo:3IKDaVZmzS6" resolve="mps" />
      <node concept="398BVA" id="7XvkNSEzl_X" role="2JcizS">
        <ref role="398BVh" node="30QAtkedoZN" resolve="mps_home" />
      </node>
    </node>
    <node concept="2sgV4H" id="5sLbmmj1rXI" role="1l3spa">
      <ref role="1l3spb" node="53PdBITeUc0" resolve="mpsEditor" />
    </node>
    <node concept="22LTRH" id="30QAtkedoZS" role="1hWBAP">
      <property role="TrG5h" value="execution" />
      <node concept="22LTRM" id="30QAtkedoZT" role="22LTRK">
        <ref role="22LTRN" node="30QAtkedp05" resolve="jetbrains.mps.execution.impl.tests" />
      </node>
      <node concept="22LTRF" id="2LuGVbI_FC_" role="22LTRK">
        <ref role="22LTRG" node="2LuGVbI_FmB" resolve="debugger-tests" />
      </node>
    </node>
    <node concept="2G$12M" id="30QAtkedoZU" role="3989C9">
      <property role="TrG5h" value="execution-tests" />
      <node concept="1E1JtA" id="30QAtkedoZV" role="2G$12L">
        <property role="BnDLt" value="true" />
        <property role="TrG5h" value="jetbrains.mps.execution.impl.tests.sandbox" />
        <property role="3LESm3" value="6cbb1052-4510-427f-926c-3476bfd7e801" />
        <property role="2GAjPV" value="false" />
        <property role="aoJFB" value="tests" />
        <node concept="55IIr" id="7XvkNSEzBcd" role="3LF7KH">
          <node concept="2Ry0Ak" id="1VqvCtIiJf7" role="iGT6I">
            <property role="2Ry0Am" value="testbench" />
            <node concept="2Ry0Ak" id="1VqvCtIiJfc" role="2Ry0An">
              <property role="2Ry0Am" value="testsolutions" />
              <node concept="2Ry0Ak" id="1VqvCtIiJfh" role="2Ry0An">
                <property role="2Ry0Am" value="execution-tests" />
                <node concept="2Ry0Ak" id="1VqvCtIiJfm" role="2Ry0An">
                  <property role="2Ry0Am" value="tests.data" />
                  <node concept="2Ry0Ak" id="1VqvCtIiJfr" role="2Ry0An">
                    <property role="2Ry0Am" value="jetbrains.mps.execution.impl.tests.sandbox.msd" />
=======
  <contents>
    <node concept="219m.5617550519002745363" id="3474133302908391407" info="ng">
      <property role="asn4.1169194658468.1169194664001" value="mpsExecution" />
      <property role="219m.5617550519002745363.4915877860348071612" value="mpsExecution.xml" />
      <property role="219m.5617550519002745363.5204048710541015587" value="../../../../" />
      <node concept="219m.7389400916848136194" id="3474133302908391411" role="219m.5617550519002745363.5617550519002745378" info="ng">
        <property role="asn4.1169194658468.1169194664001" value="mps_home" />
      </node>
      <node concept="219m.927724900262033858" id="3474133302908391408" role="219m.5617550519002745363.7389400916848080626" info="ng">
        <property role="219m.927724900262033858.927724900262033861" value="true" />
        <property role="219m.927724900262033858.927724900262033862" value="true" />
        <property role="219m.927724900262033858.2059109515400425365" value="IntelliJ" />
        <property role="219m.927724900262033858.927724900262398947" value="1024" />
        <node concept="219m.8654221991637384182" id="3474133302908391409" role="219m.927724900262033858.927724900262033863" info="ng">
          <property role="219m.8654221991637384182.8654221991637384184" value="**/*.properties, **/*.xml, **/*.html, **/*.png, **/*.txt, **/*.ico, **/*.zip, **/*.info" />
        </node>
      </node>
      <node concept="219m.7389400916848136194" id="3474133302908391410" role="219m.5617550519002745363.5617550519002745378" info="ng">
        <property role="asn4.1169194658468.1169194664001" value="idea_home" />
        <node concept="219m.7389400916848153117" id="9178146092071345055" role="219m.7389400916848136194.7389400916848144618" info="ng">
          <reference role="219m.7389400916848153117.7389400916848153130" target="3474133302908391411" resolveInfo="mps_home" />
        </node>
      </node>
      <node concept="219m.7181125477683417252" id="3474133302908391413" role="219m.5617550519002745363.5617550519002745381" info="ng">
        <reference role="219m.7181125477683417252.7181125477683417255" target="ffeo.7181125477683264500" resolveInfo="IDEA" />
        <node concept="219m.7389400916848153117" id="3474133302908391414" role="219m.7181125477683417252.7181125477683417254" info="ng">
          <reference role="219m.7389400916848153117.7389400916848153130" target="3474133302908391410" resolveInfo="idea_home" />
        </node>
      </node>
      <node concept="219m.4993211115183325728" id="3474133302908391415" role="219m.5617550519002745363.5617550519002745381" info="ng">
        <reference role="219m.4993211115183325728.5617550519002745380" target="ffeo.4301118715654192646" resolveInfo="mps" />
        <node concept="219m.7389400916848153117" id="9178146092071344509" role="219m.4993211115183325728.4129895186893471026" info="ng">
          <reference role="219m.7389400916848153117.7389400916848153130" target="3474133302908391411" resolveInfo="mps_home" />
        </node>
      </node>
      <node concept="219m.4993211115183325728" id="6282852869440126830" role="219m.5617550519002745363.5617550519002745381" info="ng">
        <reference role="219m.4993211115183325728.5617550519002745380" target="5833628797344916224" resolveInfo="mpsEditor" />
      </node>
      <node concept="xkd9.4560297596904469357" id="3474133302908391416" role="219m.5617550519002745363.3542413272732620719" info="nn">
        <property role="asn4.1169194658468.1169194664001" value="execution" />
        <node concept="xkd9.4560297596904469362" id="3474133302908391417" role="xkd9.4560297596904469357.4560297596904469360" info="nn">
          <reference role="xkd9.4560297596904469362.4560297596904469363" target="3474133302908391429" resolveInfo="jetbrains.mps.execution.impl.tests" />
        </node>
        <node concept="xkd9.4560297596904469355" id="3197190366568036901" role="xkd9.4560297596904469357.4560297596904469360" info="ng">
          <reference role="xkd9.4560297596904469355.4560297596904469356" target="3197190366568035751" resolveInfo="debugger-tests" />
        </node>
      </node>
      <node concept="bxtc.1500819558095907805" id="3474133302908391418" role="219m.5617550519002745363.7389400916848080626" info="ng">
        <property role="asn4.1169194658468.1169194664001" value="execution-tests" />
        <node concept="bxtc.3189788309731840247" id="3474133302908391419" role="bxtc.1500819558095907805.1500819558095907806" info="ng">
          <property role="bxtc.322010710375871467.8369506495128725901" value="true" />
          <property role="asn4.1169194658468.1169194664001" value="jetbrains.mps.execution.impl.tests.sandbox" />
          <property role="bxtc.322010710375871467.322010710375892619" value="6cbb1052-4510-427f-926c-3476bfd7e801" />
          <property role="bxtc.5253498789149381388.1500819558096356884" value="false" />
          <property role="bxtc.3189788309731840247.269707337715731330" value="tests" />
          <node concept="219m.5481553824944787378" id="9178146092071416589" role="bxtc.322010710375871467.322010710375956261" info="ng">
            <node concept="219m.8618885170173601777" id="2223228486196851655" role="219m.7321017245476976379.7321017245477039051" info="nn">
              <property role="219m.8618885170173601777.8618885170173601779" value="testbench" />
              <node concept="219m.8618885170173601777" id="2223228486196851660" role="219m.8618885170173601777.8618885170173601778" info="nn">
                <property role="219m.8618885170173601777.8618885170173601779" value="testsolutions" />
                <node concept="219m.8618885170173601777" id="2223228486196851665" role="219m.8618885170173601777.8618885170173601778" info="nn">
                  <property role="219m.8618885170173601777.8618885170173601779" value="execution-test" />
                  <node concept="219m.8618885170173601777" id="2223228486196851670" role="219m.8618885170173601777.8618885170173601778" info="nn">
                    <property role="219m.8618885170173601777.8618885170173601779" value="tests.data" />
                    <node concept="219m.8618885170173601777" id="2223228486196851675" role="219m.8618885170173601777.8618885170173601778" info="nn">
                      <property role="219m.8618885170173601777.8618885170173601779" value="jetbrains.mps.execution.impl.tests.sandbox.msd" />
                    </node>
>>>>>>> 55c686c2
                  </node>
                </node>
              </node>
            </node>
          </node>
        </node>
        <node concept="1SiIV0" id="30QAtkedp02" role="3bR37C">
          <node concept="3bR9La" id="30QAtkedp03" role="1SiIV1">
            <property role="3bR36h" value="false" />
            <ref role="3bR37D" to="ffeo:mXGwHwhVPj" resolve="JDK" />
          </node>
        </node>
        <node concept="1SiIV0" id="3T4oiWuYWrk" role="3bR37C">
          <node concept="3bR9La" id="3T4oiWuYWrl" role="1SiIV1">
            <property role="3bR36h" value="false" />
            <ref role="3bR37D" to="ffeo:ymnOULAU0H" resolve="jetbrains.mps.lang.test" />
          </node>
        </node>
      </node>
      <node concept="1E1JtA" id="30QAtkedp05" role="2G$12L">
        <property role="BnDLt" value="true" />
        <property role="TrG5h" value="jetbrains.mps.execution.impl.tests" />
        <property role="3LESm3" value="7b15492d-a198-43e2-91e3-4a7e9116ce2b" />
        <property role="2GAjPV" value="false" />
        <property role="aoJFB" value="tests" />
        <node concept="55IIr" id="1VqvCtIiJgd" role="3LF7KH">
          <node concept="2Ry0Ak" id="1VqvCtIiJge" role="iGT6I">
            <property role="2Ry0Am" value="testbench" />
            <node concept="2Ry0Ak" id="1VqvCtIiJgf" role="2Ry0An">
              <property role="2Ry0Am" value="testsolutions" />
              <node concept="2Ry0Ak" id="1VqvCtIiJgg" role="2Ry0An">
                <property role="2Ry0Am" value="execution-tests" />
                <node concept="2Ry0Ak" id="1VqvCtIiJhx" role="2Ry0An">
                  <property role="2Ry0Am" value="tests" />
                  <node concept="2Ry0Ak" id="1VqvCtIiJim" role="2Ry0An">
                    <property role="2Ry0Am" value="jetbrains.mps.execution.impl.tests.msd" />
                  </node>
                </node>
              </node>
            </node>
          </node>
        </node>
        <node concept="1SiIV0" id="30QAtkedp0c" role="3bR37C">
          <node concept="3bR9La" id="30QAtkedp0d" role="1SiIV1">
            <property role="3bR36h" value="false" />
            <ref role="3bR37D" to="ffeo:mXGwHwhVPj" resolve="JDK" />
          </node>
        </node>
        <node concept="1SiIV0" id="30QAtkedp0e" role="3bR37C">
          <node concept="3bR9La" id="30QAtkedp0f" role="1SiIV1">
            <property role="3bR36h" value="false" />
            <ref role="3bR37D" to="ffeo:1TaHNgiIbIQ" resolve="MPS.Core" />
          </node>
        </node>
        <node concept="1SiIV0" id="30QAtkedp0i" role="3bR37C">
          <node concept="3bR9La" id="30QAtkedp0j" role="1SiIV1">
            <property role="3bR36h" value="false" />
            <ref role="3bR37D" to="ffeo:5xa9wY2vhbf" resolve="jetbrains.mps.baseLanguage.unitTest.execution" />
          </node>
        </node>
        <node concept="1SiIV0" id="30QAtkedp0m" role="3bR37C">
          <node concept="3bR9La" id="30QAtkedp0n" role="1SiIV1">
            <property role="3bR36h" value="false" />
            <ref role="3bR37D" to="ffeo:5xa9wY2vhaQ" resolve="jetbrains.mps.baseLanguage.execution.util" />
          </node>
        </node>
        <node concept="1SiIV0" id="30QAtkedp0o" role="3bR37C">
          <node concept="3bR9La" id="30QAtkedp0p" role="1SiIV1">
            <property role="3bR36h" value="false" />
            <ref role="3bR37D" to="ffeo:2eDSGe9d1qo" resolve="jetbrains.mps.execution.api" />
          </node>
        </node>
        <node concept="1SiIV0" id="30QAtkedp0s" role="3bR37C">
          <node concept="3bR9La" id="30QAtkedp0t" role="1SiIV1">
            <property role="3bR36h" value="false" />
            <ref role="3bR37D" node="30QAtkedoZV" resolve="jetbrains.mps.execution.impl.tests.sandbox" />
          </node>
        </node>
        <node concept="1SiIV0" id="30QAtkedp0u" role="3bR37C">
          <node concept="3bR9La" id="30QAtkedp0v" role="1SiIV1">
            <property role="3bR36h" value="false" />
            <ref role="3bR37D" to="ffeo:7Kfy9QB6KXW" resolve="jetbrains.mps.lang.core" />
          </node>
        </node>
        <node concept="1SiIV0" id="6IZ_b08qDPI" role="3bR37C">
          <node concept="3bR9La" id="6IZ_b08qDPJ" role="1SiIV1">
            <property role="3bR36h" value="false" />
            <ref role="3bR37D" to="ffeo:1ia2VB5guYy" resolve="MPS.IDEA" />
          </node>
        </node>
        <node concept="1SiIV0" id="2TUUQgSS1xV" role="3bR37C">
          <node concept="3bR9La" id="2TUUQgSS1xW" role="1SiIV1">
            <property role="3bR36h" value="false" />
            <ref role="3bR37D" to="ffeo:5xa9wY2vhb7" resolve="jetbrains.mps.execution.configurations.implementation.plugin" />
          </node>
        </node>
        <node concept="1SiIV0" id="3T4oiWuYWAL" role="3bR37C">
          <node concept="3bR9La" id="3T4oiWuYWAM" role="1SiIV1">
            <property role="3bR36h" value="false" />
            <ref role="3bR37D" to="ffeo:3fCcEmT2ZdI" resolve="jetbrains.mps.lang.test.util" />
          </node>
        </node>
        <node concept="1E1SXE" id="4BeY47ZQHti" role="3bR37C">
          <ref role="1E1SXG" to="ffeo:2aRSPSKEe9G" resolve="test-util" />
        </node>
        <node concept="1SiIV0" id="5sLbmmj1rR1" role="3bR37C">
          <node concept="3bR9La" id="5sLbmmj1rR2" role="1SiIV1">
            <property role="3bR36h" value="false" />
            <ref role="3bR37D" to="ffeo:1H905DlDUSw" resolve="MPS.OpenAPI" />
          </node>
<<<<<<< HEAD
        </node>
        <node concept="1SiIV0" id="5sLbmmj1s2_" role="3bR37C">
          <node concept="3bR9La" id="5sLbmmj1s2A" role="1SiIV1">
            <property role="3bR36h" value="false" />
            <ref role="3bR37D" node="53PdBITeVn8" resolve="jetbrains.mps.baseLanguage.test" />
=======
          <node concept="219m.5481553824944787378" id="2223228486196851725" role="bxtc.322010710375871467.322010710375956261" info="ng">
            <node concept="219m.8618885170173601777" id="2223228486196851726" role="219m.7321017245476976379.7321017245477039051" info="nn">
              <property role="219m.8618885170173601777.8618885170173601779" value="testbench" />
              <node concept="219m.8618885170173601777" id="2223228486196851727" role="219m.8618885170173601777.8618885170173601778" info="nn">
                <property role="219m.8618885170173601777.8618885170173601779" value="testsolutions" />
                <node concept="219m.8618885170173601777" id="2223228486196851728" role="219m.8618885170173601777.8618885170173601778" info="nn">
                  <property role="219m.8618885170173601777.8618885170173601779" value="execution-test" />
                  <node concept="219m.8618885170173601777" id="2223228486196851809" role="219m.8618885170173601777.8618885170173601778" info="nn">
                    <property role="219m.8618885170173601777.8618885170173601779" value="tests" />
                    <node concept="219m.8618885170173601777" id="2223228486196851862" role="219m.8618885170173601777.8618885170173601778" info="nn">
                      <property role="219m.8618885170173601777.8618885170173601779" value="jetbrains.mps.execution.impl.tests.msd" />
                    </node>
                  </node>
                </node>
              </node>
            </node>
>>>>>>> 55c686c2
          </node>
        </node>
      </node>
    </node>
    <node concept="2G$12M" id="2LuGVbI_FmB" role="3989C9">
      <property role="TrG5h" value="debugger-tests" />
      <node concept="1E1JtA" id="2LuGVbI_Fnh" role="2G$12L">
        <property role="BnDLt" value="true" />
        <property role="TrG5h" value="jetbrains.mps.debugger.java.runtime.tests" />
        <property role="3LESm3" value="70b17f0c-ff72-43e8-9468-eda69efb2b71" />
        <property role="2GAjPV" value="false" />
        <property role="aoJFB" value="tests" />
        <node concept="55IIr" id="2LuGVbI_Fni" role="3LF7KH">
          <node concept="2Ry0Ak" id="2LuGVbI_Fnl" role="iGT6I">
            <property role="2Ry0Am" value="plugins" />
            <node concept="2Ry0Ak" id="2LuGVbI_Fnn" role="2Ry0An">
              <property role="2Ry0Am" value="debugger-java" />
              <node concept="2Ry0Ak" id="2LuGVbI_Fnp" role="2Ry0An">
                <property role="2Ry0Am" value="solutions" />
                <node concept="2Ry0Ak" id="2LuGVbI_Fnr" role="2Ry0An">
                  <property role="2Ry0Am" value="jetbrains.mps.debugger.java.runtime.tests" />
                  <node concept="2Ry0Ak" id="2LuGVbI_Fnt" role="2Ry0An">
                    <property role="2Ry0Am" value="jetbrains.mps.debugger.java.runtime.tests.msd" />
                  </node>
                </node>
              </node>
            </node>
          </node>
        </node>
        <node concept="1SiIV0" id="2LuGVbI_FnL" role="3bR37C">
          <node concept="3bR9La" id="2LuGVbI_FnM" role="1SiIV1">
            <property role="3bR36h" value="false" />
            <ref role="3bR37D" to="ffeo:1TaHNgiIbJb" resolve="MPS.Platform" />
          </node>
        </node>
        <node concept="1SiIV0" id="2LuGVbI_FnN" role="3bR37C">
          <node concept="3bR9La" id="2LuGVbI_FnO" role="1SiIV1">
            <property role="3bR36h" value="false" />
            <ref role="3bR37D" to="ffeo:4LDuh$Ud1Mj" resolve="jetbrains.mps.debugger.java.runtime" />
          </node>
        </node>
        <node concept="1SiIV0" id="2LuGVbI_FnP" role="3bR37C">
          <node concept="3bR9La" id="2LuGVbI_FnQ" role="1SiIV1">
            <property role="3bR36h" value="false" />
            <ref role="3bR37D" to="ffeo:4LDuh$Ud1Lx" resolve="jetbrains.mps.debugger.java.api" />
          </node>
        </node>
        <node concept="1SiIV0" id="2LuGVbI_FnR" role="3bR37C">
          <node concept="3bR9La" id="2LuGVbI_FnS" role="1SiIV1">
            <property role="3bR36h" value="false" />
            <ref role="3bR37D" to="ffeo:mXGwHwhVPj" resolve="JDK" />
          </node>
        </node>
        <node concept="1SiIV0" id="2LuGVbI_FnT" role="3bR37C">
          <node concept="3bR9La" id="2LuGVbI_FnU" role="1SiIV1">
            <property role="3bR36h" value="false" />
            <ref role="3bR37D" to="ffeo:ymnOULAU1u" resolve="jetbrains.mps.lang.test.runtime" />
          </node>
        </node>
        <node concept="1SiIV0" id="2LuGVbI_FnV" role="3bR37C">
          <node concept="3bR9La" id="2LuGVbI_FnW" role="1SiIV1">
            <property role="3bR36h" value="false" />
            <ref role="3bR37D" to="ffeo:7Kfy9QB6KYb" resolve="jetbrains.mps.baseLanguage" />
          </node>
        </node>
        <node concept="1SiIV0" id="2LuGVbI_FnX" role="3bR37C">
          <node concept="3bR9La" id="2LuGVbI_FnY" role="1SiIV1">
            <property role="3bR36h" value="false" />
            <ref role="3bR37D" to="ffeo:1TaHNgiIbIQ" resolve="MPS.Core" />
          </node>
        </node>
        <node concept="1SiIV0" id="6$BrXxEdCW6" role="3bR37C">
          <node concept="3bR9La" id="6$BrXxEdCW7" role="1SiIV1">
            <property role="3bR36h" value="false" />
            <ref role="3bR37D" to="ffeo:1ia2VB5guYy" resolve="MPS.IDEA" />
          </node>
        </node>
      </node>
    </node>
    <node concept="55IIr" id="30QAtkedp0x" role="auvoZ">
      <node concept="2Ry0Ak" id="30QAtkedp0y" role="iGT6I">
        <property role="2Ry0Am" value="build" />
        <node concept="2Ry0Ak" id="30QAtkedp0z" role="2Ry0An">
          <property role="2Ry0Am" value="tests" />
        </node>
      </node>
    </node>
    <node concept="1l3spV" id="30QAtkedp0$" role="1l3spN">
      <node concept="L2wRC" id="30QAtkedp0_" role="39821P">
        <ref role="L2wRA" node="30QAtkedp05" resolve="jetbrains.mps.execution.impl.tests" />
      </node>
      <node concept="L2wRC" id="30QAtkedp0A" role="39821P">
        <ref role="L2wRA" node="30QAtkedoZV" resolve="jetbrains.mps.execution.impl.tests.sandbox" />
      </node>
      <node concept="L2wRC" id="2LuGVbI_FyD" role="39821P">
        <ref role="L2wRA" node="2LuGVbI_Fnh" resolve="jetbrains.mps.debugger.java.runtime.tests" />
      </node>
    </node>
    <node concept="10PD9b" id="30QAtkedp0B" role="10PD9s" />
    <node concept="3b7kt6" id="30QAtkedp0C" role="10PD9s" />
    <node concept="1gjT0q" id="30QAtkedp0D" role="10PD9s" />
  </node>
  <node concept="1l3spW" id="53PdBITeUc0">
    <property role="TrG5h" value="mpsEditor" />
    <property role="turDy" value="mpsEditor.xml" />
    <property role="2DA0ip" value="../../../../" />
    <node concept="398rNT" id="53PdBITeUc4" role="1l3spd">
      <property role="TrG5h" value="mps_home" />
    </node>
    <node concept="2_Ic$z" id="53PdBITeUc1" role="3989C9">
      <property role="2_Ic$$" value="true" />
      <property role="2_Ic$B" value="true" />
      <property role="3fwGa$" value="IntelliJ" />
      <property role="2_GNG2" value="1024" />
      <node concept="3qWCbU" id="53PdBITeUc2" role="2_Ic$A">
        <property role="3qWCbO" value="**/*.properties, **/*.xml, **/*.html, **/*.png, **/*.txt, **/*.ico, **/*.zip, **/*.info" />
      </node>
    </node>
    <node concept="2G$12M" id="53PdBITfnIA" role="3989C9">
      <property role="TrG5h" value="editor-test-languages" />
      <node concept="1E1JtD" id="53PdBITf007" role="2G$12L">
        <property role="BnDLt" value="true" />
        <property role="3LESm3" value="737ed1ff-fa63-4ebc-a834-435499b23c64" />
        <property role="TrG5h" value="jetbrains.mps.lang.actions.testLanguage" />
        <property role="2GAjPV" value="false" />
        <node concept="55IIr" id="7XvkNSEzBFc" role="3LF7KH">
          <node concept="2Ry0Ak" id="7XvkNSEzBFi" role="iGT6I">
            <property role="2Ry0Am" value="testbench" />
            <node concept="2Ry0Ak" id="1VqvCtIiaTM" role="2Ry0An">
              <property role="2Ry0Am" value="testsolutions" />
              <node concept="2Ry0Ak" id="1VqvCtIiaWJ" role="2Ry0An">
                <property role="2Ry0Am" value="testlangs" />
                <node concept="2Ry0Ak" id="1VqvCtIiaWL" role="2Ry0An">
                  <property role="2Ry0Am" value="lang.actions.testLang" />
                  <node concept="2Ry0Ak" id="1VqvCtIiaWM" role="2Ry0An">
                    <property role="2Ry0Am" value="jetbrains.mps.lang.actions.testLanguage.mpl" />
                  </node>
                </node>
              </node>
            </node>
          </node>
        </node>
        <node concept="1SiIV0" id="53PdBITf08o" role="3bR37C">
          <node concept="3bR9La" id="53PdBITf08p" role="1SiIV1">
            <property role="3bR36h" value="false" />
            <ref role="3bR37D" to="ffeo:1TaHNgiIbIZ" resolve="MPS.Editor" />
          </node>
        </node>
      </node>
      <node concept="1E1JtD" id="53PdBITf4ee" role="2G$12L">
        <property role="BnDLt" value="true" />
        <property role="3LESm3" value="df8799e7-254a-406f-bd67-f4cc27337152" />
        <property role="TrG5h" value="jetbrains.mps.lang.editor.tableTests" />
        <property role="2GAjPV" value="false" />
        <node concept="55IIr" id="7XvkNSEzBGx" role="3LF7KH">
          <node concept="2Ry0Ak" id="7XvkNSEzBGD" role="iGT6I">
            <property role="2Ry0Am" value="testbench" />
            <node concept="2Ry0Ak" id="1VqvCtIib4H" role="2Ry0An">
              <property role="2Ry0Am" value="testsolutions" />
              <node concept="2Ry0Ak" id="1VqvCtIib7a" role="2Ry0An">
                <property role="2Ry0Am" value="testlangs" />
                <node concept="2Ry0Ak" id="1VqvCtIib7e" role="2Ry0An">
                  <property role="2Ry0Am" value="editor.tableTests.testLang" />
                  <node concept="2Ry0Ak" id="1VqvCtIib7f" role="2Ry0An">
                    <property role="2Ry0Am" value="jetbrains.mps.lang.editor.tableTests.mpl" />
                  </node>
                </node>
              </node>
            </node>
          </node>
        </node>
        <node concept="1SiIV0" id="53PdBITf4ek" role="3bR37C">
          <node concept="3bR9La" id="53PdBITf4el" role="1SiIV1">
            <property role="3bR36h" value="false" />
            <ref role="3bR37D" to="ffeo:1TaHNgiIbIZ" resolve="MPS.Editor" />
          </node>
        </node>
        <node concept="1SiIV0" id="53PdBITf4rT" role="3bR37C">
          <node concept="3bR9La" id="53PdBITf4rU" role="1SiIV1">
            <property role="3bR36h" value="false" />
            <ref role="3bR37D" to="ffeo:44LXwdzyvTi" resolve="Annotations" />
          </node>
        </node>
        <node concept="1SiIV0" id="53PdBITf4rV" role="3bR37C">
          <node concept="3bR9La" id="53PdBITf4rW" role="1SiIV1">
            <property role="3bR36h" value="false" />
            <ref role="3bR37D" to="ffeo:1TaHNgiIbIQ" resolve="MPS.Core" />
          </node>
        </node>
        <node concept="1SiIV0" id="53PdBITf4rX" role="3bR37C">
          <node concept="3bR9La" id="53PdBITf4rY" role="1SiIV1">
            <property role="3bR36h" value="false" />
            <ref role="3bR37D" to="ffeo:7Kfy9QB6L5j" resolve="jetbrains.mps.lang.editor.table.runtime" />
          </node>
        </node>
        <node concept="1SiIV0" id="53PdBITf4rZ" role="3bR37C">
          <node concept="1Busua" id="53PdBITf4s0" role="1SiIV1">
            <ref role="1Busuk" to="ffeo:7Kfy9QB6KXW" resolve="jetbrains.mps.lang.core" />
          </node>
        </node>
        <node concept="1SiIV0" id="53PdBITf4s1" role="3bR37C">
          <node concept="1Busua" id="53PdBITf4s2" role="1SiIV1">
            <ref role="1Busuk" to="ffeo:7Kfy9QB6KYb" resolve="jetbrains.mps.baseLanguage" />
          </node>
        </node>
      </node>
      <node concept="1E1JtD" id="4F_fjXJTfNV" role="2G$12L">
        <property role="BnDLt" value="true" />
        <property role="3LESm3" value="b5734616-c4b0-4639-9c6a-f3a1cf5dc4db" />
        <property role="TrG5h" value="testDefaultEditor" />
        <property role="2GAjPV" value="false" />
        <node concept="55IIr" id="7XvkNSEzBJu" role="3LF7KH">
          <node concept="2Ry0Ak" id="7XvkNSEzBJz" role="iGT6I">
            <property role="2Ry0Am" value="testbench" />
            <node concept="2Ry0Ak" id="7XvkNSEzBJ$" role="2Ry0An">
              <property role="2Ry0Am" value="modules" />
              <node concept="2Ry0Ak" id="7XvkNSEzBJ_" role="2Ry0An">
                <property role="2Ry0Am" value="testDefaultEditor" />
                <node concept="2Ry0Ak" id="4PxtqloH5xG" role="2Ry0An">
                  <property role="2Ry0Am" value="languages" />
                  <node concept="2Ry0Ak" id="4PxtqloH5xI" role="2Ry0An">
                    <property role="2Ry0Am" value="testDefaultEditor" />
                    <node concept="2Ry0Ak" id="4PxtqloH5xK" role="2Ry0An">
                      <property role="2Ry0Am" value="testDefaultEditor.mpl" />
                    </node>
                  </node>
                </node>
              </node>
            </node>
          </node>
        </node>
        <node concept="1SiIV0" id="4F_fjXJTggG" role="3bR37C">
          <node concept="3bR9La" id="4F_fjXJTggH" role="1SiIV1">
            <property role="3bR36h" value="false" />
            <ref role="3bR37D" to="ffeo:7Kfy9QB6KYb" resolve="jetbrains.mps.baseLanguage" />
          </node>
        </node>
        <node concept="1SiIV0" id="4F_fjXJTggI" role="3bR37C">
          <node concept="3bR9La" id="4F_fjXJTggJ" role="1SiIV1">
            <property role="3bR36h" value="false" />
            <ref role="3bR37D" to="ffeo:7Kfy9QB6LfQ" resolve="jetbrains.mps.kernel" />
          </node>
        </node>
        <node concept="1SiIV0" id="5F0z2onGSQg" role="3bR37C">
          <node concept="3bR9La" id="5F0z2onGSQh" role="1SiIV1">
            <property role="3bR36h" value="false" />
            <ref role="3bR37D" to="ffeo:7Kfy9QB6L4X" resolve="jetbrains.mps.lang.editor" />
          </node>
        </node>
        <node concept="1yeLz9" id="6vEnYOlic0R" role="1TViLv">
          <property role="TrG5h" value="testDefaultEditor#938834323431407324" />
          <property role="3LESm3" value="6347035b-39ac-4ba2-a86e-006974863808" />
          <property role="2GAjPV" value="false" />
        </node>
      </node>
      <node concept="1E1JtD" id="2tTgVY$TuKU" role="2G$12L">
        <property role="BnDLt" value="true" />
        <property role="TrG5h" value="testMoveElements" />
        <property role="3LESm3" value="e228eea1-07ef-499c-8826-9c47a7e369db" />
        <property role="2GAjPV" value="false" />
        <node concept="55IIr" id="2tTgVY$TuO4" role="3LF7KH">
          <node concept="2Ry0Ak" id="2tTgVY$TuO7" role="iGT6I">
            <property role="2Ry0Am" value="testbench" />
            <node concept="2Ry0Ak" id="2tTgVY$TuO9" role="2Ry0An">
              <property role="2Ry0Am" value="modules" />
              <node concept="2Ry0Ak" id="2tTgVY$TuQt" role="2Ry0An">
                <property role="2Ry0Am" value="testMoveElements" />
                <node concept="2Ry0Ak" id="2tTgVY$TuV3" role="2Ry0An">
                  <property role="2Ry0Am" value="languages" />
                  <node concept="2Ry0Ak" id="2tTgVY$TuXn" role="2Ry0An">
                    <property role="2Ry0Am" value="testMoveElements" />
                    <node concept="2Ry0Ak" id="2tTgVY$TuZF" role="2Ry0An">
                      <property role="2Ry0Am" value="testMoveElements.mpl" />
                    </node>
                  </node>
                </node>
              </node>
            </node>
          </node>
        </node>
        <node concept="1SiIV0" id="2tTgVY$Tv4h" role="3bR37C">
          <node concept="1Busua" id="2tTgVY$Tv4i" role="1SiIV1">
            <ref role="1Busuk" to="ffeo:7Kfy9QB6KYb" resolve="jetbrains.mps.baseLanguage" />
          </node>
        </node>
        <node concept="1yeLz9" id="2tTgVY$Tv4j" role="1TViLv">
          <property role="TrG5h" value="testMoveElements#7465696304914465848" />
          <property role="3LESm3" value="b13b124e-29f1-4981-a1ff-065e670d8a49" />
          <property role="2GAjPV" value="false" />
        </node>
      </node>
      <node concept="1E1JtD" id="33Dctpd0sbL" role="2G$12L">
        <property role="BnDLt" value="true" />
        <property role="TrG5h" value="jetbrains.mps.lang.editor.styleTests" />
        <property role="3LESm3" value="a936c42c-cb2c-4d64-a1dc-12986579a998" />
        <property role="2GAjPV" value="false" />
        <node concept="55IIr" id="33Dctpd0sbT" role="3LF7KH">
          <node concept="2Ry0Ak" id="33Dctpd0sj1" role="iGT6I">
            <property role="2Ry0Am" value="testbench" />
            <node concept="2Ry0Ak" id="33Dctpd0sm0" role="2Ry0An">
              <property role="2Ry0Am" value="testsolutions" />
              <node concept="2Ry0Ak" id="33Dctpd0soZ" role="2Ry0An">
                <property role="2Ry0Am" value="testlangs" />
                <node concept="2Ry0Ak" id="33Dctpd0srY" role="2Ry0An">
                  <property role="2Ry0Am" value="editor.style.testLang" />
                  <node concept="2Ry0Ak" id="33Dctpd0sxR" role="2Ry0An">
                    <property role="2Ry0Am" value="jetbrains.mps.lang.editor.styleTests.mpl" />
                  </node>
                </node>
              </node>
            </node>
          </node>
        </node>
        <node concept="1SiIV0" id="33Dctpd0s$N" role="3bR37C">
          <node concept="3bR9La" id="33Dctpd0s$O" role="1SiIV1">
            <property role="3bR36h" value="false" />
            <ref role="3bR37D" to="ffeo:1TaHNgiIbIZ" resolve="MPS.Editor" />
          </node>
        </node>
      </node>
      <node concept="1E1JtD" id="4BLpc15eBPf" role="2G$12L">
        <property role="BnDLt" value="true" />
        <property role="TrG5h" value="jetbrains.mps.lang.editor.multiple.testLanguage" />
        <property role="3LESm3" value="7a80051c-66e9-4bfc-9698-b12adfed3d9f" />
        <property role="2GAjPV" value="false" />
        <node concept="1yeLz9" id="5dj8Qcvw3Ed" role="1TViLv">
          <property role="TrG5h" value="jetbrains.mps.lang.editor.multiple.testLanguage#6655351613569881723" />
          <property role="3LESm3" value="1f867555-f29a-4703-a612-a41a9de4c68e" />
          <property role="2GAjPV" value="false" />
        </node>
        <node concept="55IIr" id="4BLpc15eBPi" role="3LF7KH">
          <node concept="2Ry0Ak" id="4BLpc15eEgq" role="iGT6I">
            <property role="2Ry0Am" value="testbench" />
            <node concept="2Ry0Ak" id="1VqvCtIibgO" role="2Ry0An">
              <property role="2Ry0Am" value="testsolutions" />
              <node concept="2Ry0Ak" id="1VqvCtIibgX" role="2Ry0An">
                <property role="2Ry0Am" value="testlangs" />
                <node concept="2Ry0Ak" id="1VqvCtIibh8" role="2Ry0An">
                  <property role="2Ry0Am" value="editor.mult.testLang" />
                  <node concept="2Ry0Ak" id="1VqvCtIibhD" role="2Ry0An">
                    <property role="2Ry0Am" value="jetbrains.mps.lang.editor.multiple.testLanguage.mpl" />
                  </node>
                </node>
              </node>
            </node>
          </node>
        </node>
      </node>
    </node>
    <node concept="398rNT" id="53PdBITeUc3" role="1l3spd">
      <property role="TrG5h" value="idea_home" />
      <node concept="398BVA" id="7XvkNSEziAW" role="398pKh">
        <ref role="398BVh" node="53PdBITeUc4" resolve="mps_home" />
      </node>
    </node>
    <node concept="13uUGR" id="53PdBITeUc6" role="1l3spa">
      <ref role="13uUGO" to="ffeo:6eCuTcwOnJO" resolve="IDEA" />
      <node concept="398BVA" id="53PdBITeUc7" role="13uUGP">
        <ref role="398BVh" node="53PdBITeUc3" resolve="idea_home" />
      </node>
    </node>
    <node concept="2sgV4H" id="53PdBITeUc8" role="1l3spa">
      <ref role="1l3spb" to="ffeo:3IKDaVZmzS6" resolve="mps" />
      <node concept="398BVA" id="7XvkNSEzhLM" role="2JcizS">
        <ref role="398BVh" node="53PdBITeUc4" resolve="mps_home" />
      </node>
    </node>
    <node concept="22LTRH" id="53PdBITeUc9" role="1hWBAP">
      <property role="TrG5h" value="editor" />
      <node concept="22LTRF" id="53PdBITeVy$" role="22LTRK">
        <ref role="22LTRG" node="53PdBITeUcb" resolve="editor-tests" />
      </node>
    </node>
    <node concept="2G$12M" id="53PdBITeUcb" role="3989C9">
      <property role="TrG5h" value="editor-tests" />
      <node concept="1E1JtD" id="1_MaibiuEG6" role="2G$12L">
        <property role="BnDLt" value="true" />
        <property role="TrG5h" value="jetbrains.mps.lang.editor.multiple.extension.testLanguage" />
        <property role="3LESm3" value="2a136e2a-e48f-4b7a-bcbc-7b2a11f3bbeb" />
        <property role="2GAjPV" value="false" />
        <node concept="55IIr" id="1VqvCtIiIcT" role="3LF7KH">
          <node concept="2Ry0Ak" id="1VqvCtIiIcU" role="iGT6I">
            <property role="2Ry0Am" value="testbench" />
            <node concept="2Ry0Ak" id="1VqvCtIiIcV" role="2Ry0An">
              <property role="2Ry0Am" value="testsolutions" />
              <node concept="2Ry0Ak" id="1VqvCtIiIcW" role="2Ry0An">
                <property role="2Ry0Am" value="testlangs" />
                <node concept="2Ry0Ak" id="1VqvCtIiIg$" role="2Ry0An">
                  <property role="2Ry0Am" value="editor.mult.ext.testLang" />
                  <node concept="2Ry0Ak" id="1VqvCtIiIk5" role="2Ry0An">
                    <property role="2Ry0Am" value="jetbrains.mps.lang.editor.multiple.extension.testLanguage.mpl" />
                  </node>
                </node>
              </node>
            </node>
          </node>
        </node>
        <node concept="1yeLz9" id="1_MaibiuEGc" role="1TViLv">
          <property role="TrG5h" value="jetbrains.mps.lang.editor.multiple.extension.testLanguage#6822301196699110738" />
          <property role="3LESm3" value="e5e59881-5506-41a5-b870-4b4703455d4c" />
          <property role="2GAjPV" value="false" />
        </node>
        <node concept="1SiIV0" id="1_MaibiuF4x" role="3bR37C">
          <node concept="1Busua" id="1_MaibiuF4y" role="1SiIV1">
            <ref role="1Busuk" node="4BLpc15eBPf" resolve="jetbrains.mps.lang.editor.multiple.testLanguage" />
          </node>
<<<<<<< HEAD
        </node>
      </node>
      <node concept="1E1JtA" id="53PdBITeUcc" role="2G$12L">
        <property role="BnDLt" value="true" />
        <property role="TrG5h" value="jetbrains.mps.lang.editor.table.tests" />
        <property role="3LESm3" value="69de002c-bbba-40be-be5b-f3a6e61ea828" />
        <property role="2GAjPV" value="false" />
        <property role="aoJFB" value="tests" />
        <node concept="55IIr" id="1VqvCtIiIng" role="3LF7KH">
          <node concept="2Ry0Ak" id="1VqvCtIiInh" role="iGT6I">
            <property role="2Ry0Am" value="testbench" />
            <node concept="2Ry0Ak" id="1VqvCtIiIni" role="2Ry0An">
              <property role="2Ry0Am" value="testsolutions" />
              <node concept="2Ry0Ak" id="1VqvCtIiIEH" role="2Ry0An">
                <property role="2Ry0Am" value="jetbrains.mps.lang.editor.table.tests" />
                <node concept="2Ry0Ak" id="1VqvCtIiIEM" role="2Ry0An">
                  <property role="2Ry0Am" value="jetbrains.mps.lang.editor.table.tests.msd" />
=======
          <node concept="219m.5481553824944787378" id="2223228486196848080" role="bxtc.322010710375871467.322010710375956261" info="ng">
            <node concept="219m.8618885170173601777" id="2223228486196848081" role="219m.7321017245476976379.7321017245477039051" info="nn">
              <property role="219m.8618885170173601777.8618885170173601779" value="testbench" />
              <node concept="219m.8618885170173601777" id="2223228486196848082" role="219m.8618885170173601777.8618885170173601778" info="nn">
                <property role="219m.8618885170173601777.8618885170173601779" value="testsolutions" />
                <node concept="219m.8618885170173601777" id="2223228486196849325" role="219m.8618885170173601777.8618885170173601778" info="nn">
                  <property role="219m.8618885170173601777.8618885170173601779" value="editor.table.test" />
                  <node concept="219m.8618885170173601777" id="2223228486196849330" role="219m.8618885170173601777.8618885170173601778" info="nn">
                    <property role="219m.8618885170173601777.8618885170173601779" value="jetbrains.mps.lang.editor.table.tests.msd" />
                  </node>
>>>>>>> 55c686c2
                </node>
              </node>
            </node>
          </node>
        </node>
<<<<<<< HEAD
        <node concept="1SiIV0" id="53PdBITeV5b" role="3bR37C">
          <node concept="3bR9La" id="53PdBITeV5c" role="1SiIV1">
            <property role="3bR36h" value="false" />
            <ref role="3bR37D" to="ffeo:1TaHNgiIbJ$" resolve="jetbrains.mps.ide.editor" />
          </node>
        </node>
        <node concept="1SiIV0" id="5wa1y8teykK" role="3bR37C">
          <node concept="3bR9La" id="5wa1y8teykL" role="1SiIV1">
            <property role="3bR36h" value="false" />
            <ref role="3bR37D" to="ffeo:1ia2VB5guYy" resolve="MPS.IDEA" />
          </node>
        </node>
      </node>
      <node concept="1E1JtA" id="53PdBITeV7g" role="2G$12L">
        <property role="BnDLt" value="true" />
        <property role="TrG5h" value="jetbrains.mps.lang.actions.test" />
        <property role="3LESm3" value="6ed0339f-b777-4ada-9cf7-73354b12f191" />
        <property role="2GAjPV" value="false" />
        <property role="aoJFB" value="tests" />
        <node concept="55IIr" id="7XvkNSEzBYD" role="3LF7KH">
          <node concept="2Ry0Ak" id="1VqvCtIiIMU" role="iGT6I">
            <property role="2Ry0Am" value="testbench" />
            <node concept="2Ry0Ak" id="1VqvCtIiIMZ" role="2Ry0An">
              <property role="2Ry0Am" value="testsolutions" />
              <node concept="2Ry0Ak" id="1VqvCtIiIN4" role="2Ry0An">
                <property role="2Ry0Am" value="jetbrains.mps.lang.actions.test" />
                <node concept="2Ry0Ak" id="1VqvCtIiIN9" role="2Ry0An">
                  <property role="2Ry0Am" value="jetbrains.mps.lang.actions.test.msd" />
=======
        <node concept="bxtc.3189788309731840247" id="5833628797344920016" role="bxtc.1500819558095907805.1500819558095907806" info="ng">
          <property role="bxtc.322010710375871467.8369506495128725901" value="true" />
          <property role="asn4.1169194658468.1169194664001" value="jetbrains.mps.lang.actions.test" />
          <property role="bxtc.322010710375871467.322010710375892619" value="6ed0339f-b777-4ada-9cf7-73354b12f191" />
          <property role="bxtc.5253498789149381388.1500819558096356884" value="false" />
          <property role="bxtc.3189788309731840247.269707337715731330" value="tests" />
          <node concept="219m.5481553824944787378" id="9178146092071419817" role="bxtc.322010710375871467.322010710375956261" info="ng">
            <node concept="219m.8618885170173601777" id="2223228486196849850" role="219m.7321017245476976379.7321017245477039051" info="nn">
              <property role="219m.8618885170173601777.8618885170173601779" value="testbench" />
              <node concept="219m.8618885170173601777" id="2223228486196849855" role="219m.8618885170173601777.8618885170173601778" info="nn">
                <property role="219m.8618885170173601777.8618885170173601779" value="testsolutions" />
                <node concept="219m.8618885170173601777" id="2223228486196849860" role="219m.8618885170173601777.8618885170173601778" info="nn">
                  <property role="219m.8618885170173601777.8618885170173601779" value="actions.test" />
                  <node concept="219m.8618885170173601777" id="2223228486196849865" role="219m.8618885170173601777.8618885170173601778" info="nn">
                    <property role="219m.8618885170173601777.8618885170173601779" value="jetbrains.mps.lang.actions.test.msd" />
                  </node>
>>>>>>> 55c686c2
                </node>
              </node>
            </node>
          </node>
        </node>
        <node concept="1SiIV0" id="53PdBITeV7r" role="3bR37C">
          <node concept="3bR9La" id="53PdBITeV7s" role="1SiIV1">
            <property role="3bR36h" value="false" />
            <ref role="3bR37D" to="ffeo:1TaHNgiIbJ$" resolve="jetbrains.mps.ide.editor" />
          </node>
        </node>
        <node concept="1SiIV0" id="53PdBITeVkc" role="3bR37C">
          <node concept="3bR9La" id="53PdBITeVkd" role="1SiIV1">
            <property role="3bR36h" value="false" />
            <ref role="3bR37D" to="ffeo:1TaHNgiIbIZ" resolve="MPS.Editor" />
          </node>
        </node>
        <node concept="1SiIV0" id="5wa1y8teywy" role="3bR37C">
          <node concept="3bR9La" id="5wa1y8teywz" role="1SiIV1">
            <property role="3bR36h" value="false" />
            <ref role="3bR37D" to="ffeo:1ia2VB5guYy" resolve="MPS.IDEA" />
          </node>
        </node>
<<<<<<< HEAD
      </node>
      <node concept="1E1JtA" id="53PdBITeVn8" role="2G$12L">
        <property role="BnDLt" value="true" />
        <property role="TrG5h" value="jetbrains.mps.baseLanguage.test" />
        <property role="3LESm3" value="9c8b4b95-5d89-4201-ad78-0b2db3a22768" />
        <property role="2GAjPV" value="false" />
        <property role="aoJFB" value="sources and tests" />
        <node concept="55IIr" id="7XvkNSEzC8F" role="3LF7KH">
          <node concept="2Ry0Ak" id="1VqvCtIiITq" role="iGT6I">
            <property role="2Ry0Am" value="testbench" />
            <node concept="2Ry0Ak" id="1VqvCtIiIYn" role="2Ry0An">
              <property role="2Ry0Am" value="testsolutions" />
              <node concept="2Ry0Ak" id="1VqvCtIiJ3k" role="2Ry0An">
                <property role="2Ry0Am" value="jetbrains.mps.baseLanguage.test" />
                <node concept="2Ry0Ak" id="1VqvCtIiJ3p" role="2Ry0An">
                  <property role="2Ry0Am" value="jetbrains.mps.baseLanguage.test.msd" />
=======
        <node concept="bxtc.3189788309731840247" id="5833628797344921032" role="bxtc.1500819558095907805.1500819558095907806" info="ng">
          <property role="bxtc.322010710375871467.8369506495128725901" value="true" />
          <property role="asn4.1169194658468.1169194664001" value="jetbrains.mps.baseLanguage.test" />
          <property role="bxtc.322010710375871467.322010710375892619" value="9c8b4b95-5d89-4201-ad78-0b2db3a22768" />
          <property role="bxtc.5253498789149381388.1500819558096356884" value="false" />
          <property role="bxtc.3189788309731840247.269707337715731330" value="sources and tests" />
          <node concept="219m.5481553824944787378" id="9178146092071420459" role="bxtc.322010710375871467.322010710375956261" info="ng">
            <node concept="219m.8618885170173601777" id="2223228486196850266" role="219m.7321017245476976379.7321017245477039051" info="nn">
              <property role="219m.8618885170173601777.8618885170173601779" value="testbench" />
              <node concept="219m.8618885170173601777" id="2223228486196850583" role="219m.8618885170173601777.8618885170173601778" info="nn">
                <property role="219m.8618885170173601777.8618885170173601779" value="testsolutions" />
                <node concept="219m.8618885170173601777" id="2223228486196850900" role="219m.8618885170173601777.8618885170173601778" info="nn">
                  <property role="219m.8618885170173601777.8618885170173601779" value="bl.test" />
                  <node concept="219m.8618885170173601777" id="2223228486196850905" role="219m.8618885170173601777.8618885170173601778" info="nn">
                    <property role="219m.8618885170173601777.8618885170173601779" value="jetbrains.mps.baseLanguage.test.msd" />
                  </node>
>>>>>>> 55c686c2
                </node>
              </node>
            </node>
          </node>
        </node>
        <node concept="1SiIV0" id="53PdBITeVru" role="3bR37C">
          <node concept="3bR9La" id="53PdBITeVrv" role="1SiIV1">
            <property role="3bR36h" value="false" />
            <ref role="3bR37D" to="ffeo:mXGwHwhVPj" resolve="JDK" />
          </node>
        </node>
        <node concept="1SiIV0" id="53PdBITeVrw" role="3bR37C">
          <node concept="3bR9La" id="53PdBITeVrx" role="1SiIV1">
            <property role="3bR36h" value="false" />
            <ref role="3bR37D" to="ffeo:1TaHNgiIbIQ" resolve="MPS.Core" />
          </node>
        </node>
        <node concept="1SiIV0" id="53PdBITeVrA" role="3bR37C">
          <node concept="3bR9La" id="53PdBITeVrB" role="1SiIV1">
            <property role="3bR36h" value="false" />
            <ref role="3bR37D" to="ffeo:ymnOULAU1u" resolve="jetbrains.mps.lang.test.runtime" />
          </node>
        </node>
        <node concept="1SiIV0" id="53PdBITeVvi" role="3bR37C">
          <node concept="3bR9La" id="53PdBITeVvj" role="1SiIV1">
            <property role="3bR36h" value="false" />
            <ref role="3bR37D" to="ffeo:1TaHNgiIbIZ" resolve="MPS.Editor" />
          </node>
        </node>
        <node concept="1SiIV0" id="53PdBITeVvk" role="3bR37C">
          <node concept="3bR9La" id="53PdBITeVvl" role="1SiIV1">
            <property role="3bR36h" value="false" />
            <ref role="3bR37D" to="ffeo:1TaHNgiIbJb" resolve="MPS.Platform" />
          </node>
        </node>
        <node concept="1SiIV0" id="53PdBITeVvm" role="3bR37C">
          <node concept="3bR9La" id="53PdBITeVvn" role="1SiIV1">
            <property role="3bR36h" value="false" />
            <ref role="3bR37D" to="ffeo:7Kfy9QB6KYK" resolve="jetbrains.mps.baseLanguage.util" />
          </node>
        </node>
        <node concept="1SiIV0" id="53PdBITeVvo" role="3bR37C">
          <node concept="3bR9La" id="53PdBITeVvp" role="1SiIV1">
            <property role="3bR36h" value="false" />
            <ref role="3bR37D" to="ffeo:1TaHNgiIbJ$" resolve="jetbrains.mps.ide.editor" />
          </node>
        </node>
        <node concept="1SiIV0" id="53PdBITeVvq" role="3bR37C">
          <node concept="3bR9La" id="53PdBITeVvr" role="1SiIV1">
            <property role="3bR36h" value="false" />
            <ref role="3bR37D" to="ffeo:7Kfy9QB6L4p" resolve="jetbrains.mps.lang.behavior" />
          </node>
        </node>
        <node concept="1SiIV0" id="53PdBITeVvs" role="3bR37C">
          <node concept="3bR9La" id="53PdBITeVvt" role="1SiIV1">
            <property role="3bR36h" value="false" />
            <ref role="3bR37D" to="ffeo:7Kfy9QB6L9O" resolve="jetbrains.mps.lang.smodel" />
          </node>
        </node>
        <node concept="1SiIV0" id="6IZ_b08qDPW" role="3bR37C">
          <node concept="3bR9La" id="6IZ_b08qDPX" role="1SiIV1">
            <property role="3bR36h" value="false" />
            <ref role="3bR37D" to="ffeo:1ia2VB5guYy" resolve="MPS.IDEA" />
          </node>
        </node>
<<<<<<< HEAD
      </node>
      <node concept="1E1JtA" id="4BLpc15ezHv" role="2G$12L">
        <property role="BnDLt" value="true" />
        <property role="TrG5h" value="jetbrains.mps.lang.editor.multiple.tests" />
        <property role="3LESm3" value="3c41aa01-5120-470c-8122-06f284bc0419" />
        <property role="2GAjPV" value="false" />
        <node concept="55IIr" id="4BLpc15ezHy" role="3LF7KH">
          <node concept="2Ry0Ak" id="1VqvCtIiJa1" role="iGT6I">
            <property role="2Ry0Am" value="testbench" />
            <node concept="2Ry0Ak" id="1VqvCtIiJcG" role="2Ry0An">
              <property role="2Ry0Am" value="testsolutions" />
              <node concept="2Ry0Ak" id="1VqvCtIiJcL" role="2Ry0An">
                <property role="2Ry0Am" value="jetbrains.mps.lang.editor.multiple.tests" />
                <node concept="2Ry0Ak" id="1VqvCtIiJcQ" role="2Ry0An">
                  <property role="2Ry0Am" value="jetbrains.mps.lang.editor.multiple.tests.msd" />
=======
        <node concept="bxtc.3189788309731840247" id="5328150611113950047" role="bxtc.1500819558095907805.1500819558095907806" info="ng">
          <property role="bxtc.322010710375871467.8369506495128725901" value="true" />
          <property role="asn4.1169194658468.1169194664001" value="jetbrains.mps.lang.editor.multiple.tests" />
          <property role="bxtc.322010710375871467.322010710375892619" value="3c41aa01-5120-470c-8122-06f284bc0419" />
          <property role="bxtc.5253498789149381388.1500819558096356884" value="false" />
          <node concept="219m.5481553824944787378" id="5328150611113950050" role="bxtc.322010710375871467.322010710375956261" info="ng">
            <node concept="219m.8618885170173601777" id="2223228486196851329" role="219m.7321017245476976379.7321017245477039051" info="nn">
              <property role="219m.8618885170173601777.8618885170173601779" value="testbench" />
              <node concept="219m.8618885170173601777" id="2223228486196851500" role="219m.8618885170173601777.8618885170173601778" info="nn">
                <property role="219m.8618885170173601777.8618885170173601779" value="testsolutions" />
                <node concept="219m.8618885170173601777" id="2223228486196851505" role="219m.8618885170173601777.8618885170173601778" info="nn">
                  <property role="219m.8618885170173601777.8618885170173601779" value="editor.multiple.test" />
                  <node concept="219m.8618885170173601777" id="2223228486196851510" role="219m.8618885170173601777.8618885170173601778" info="nn">
                    <property role="219m.8618885170173601777.8618885170173601779" value="jetbrains.mps.lang.editor.multiple.tests.msd" />
                  </node>
>>>>>>> 55c686c2
                </node>
              </node>
            </node>
          </node>
        </node>
        <node concept="1SiIV0" id="4BLpc15ezJj" role="3bR37C">
          <node concept="3bR9La" id="4BLpc15ezJk" role="1SiIV1">
            <property role="3bR36h" value="false" />
            <ref role="3bR37D" to="ffeo:1TaHNgiIbJ$" resolve="jetbrains.mps.ide.editor" />
          </node>
        </node>
        <node concept="1SiIV0" id="5wa1y8tiB$B" role="3bR37C">
          <node concept="3bR9La" id="5wa1y8tiB$C" role="1SiIV1">
            <property role="3bR36h" value="false" />
            <ref role="3bR37D" to="ffeo:1ia2VB5guYy" resolve="MPS.IDEA" />
          </node>
        </node>
<<<<<<< HEAD
      </node>
      <node concept="1E1JtA" id="33Dctpd0maW" role="2G$12L">
        <property role="BnDLt" value="true" />
        <property role="TrG5h" value="jetbrains.mps.lang.editor.tests" />
        <property role="3LESm3" value="7597197a-bad8-4672-9806-215a3efe8740" />
        <property role="2GAjPV" value="false" />
        <node concept="55IIr" id="33Dctpd0maZ" role="3LF7KH">
          <node concept="2Ry0Ak" id="33Dctpd0n5C" role="iGT6I">
            <property role="2Ry0Am" value="testbench" />
            <node concept="2Ry0Ak" id="33Dctpd0n9H" role="2Ry0An">
              <property role="2Ry0Am" value="testsolutions" />
              <node concept="2Ry0Ak" id="33Dctpd0nhM" role="2Ry0An">
                <property role="2Ry0Am" value="jetbrains.mps.lang.editor.tests" />
                <node concept="2Ry0Ak" id="33Dctpd0npR" role="2Ry0An">
                  <property role="2Ry0Am" value="jetbrains.mps.lang.editor.tests.msd" />
=======
        <node concept="bxtc.3189788309731840247" id="3524402979878822588" role="bxtc.1500819558095907805.1500819558095907806" info="ng">
          <property role="bxtc.322010710375871467.8369506495128725901" value="true" />
          <property role="asn4.1169194658468.1169194664001" value="jetbrains.mps.lang.editor.tests" />
          <property role="bxtc.322010710375871467.322010710375892619" value="7597197a-bad8-4672-9806-215a3efe8740" />
          <property role="bxtc.5253498789149381388.1500819558096356884" value="false" />
          <node concept="219m.5481553824944787378" id="3524402979878822591" role="bxtc.322010710375871467.322010710375956261" info="ng">
            <node concept="219m.8618885170173601777" id="3524402979878826344" role="219m.7321017245476976379.7321017245477039051" info="nn">
              <property role="219m.8618885170173601777.8618885170173601779" value="testbench" />
              <node concept="219m.8618885170173601777" id="3524402979878826605" role="219m.8618885170173601777.8618885170173601778" info="nn">
                <property role="219m.8618885170173601777.8618885170173601779" value="testsolutions" />
                <node concept="219m.8618885170173601777" id="3524402979878827122" role="219m.8618885170173601777.8618885170173601778" info="nn">
                  <property role="219m.8618885170173601777.8618885170173601779" value="editor.test" />
                  <node concept="219m.8618885170173601777" id="3524402979878827639" role="219m.8618885170173601777.8618885170173601778" info="nn">
                    <property role="219m.8618885170173601777.8618885170173601779" value="jetbrains.mps.lang.editor.tests.msd" />
                  </node>
>>>>>>> 55c686c2
                </node>
              </node>
            </node>
          </node>
        </node>
        <node concept="1SiIV0" id="33Dctpd0ntT" role="3bR37C">
          <node concept="3bR9La" id="33Dctpd0ntU" role="1SiIV1">
            <property role="3bR36h" value="false" />
            <ref role="3bR37D" to="ffeo:1TaHNgiIbJ$" resolve="jetbrains.mps.ide.editor" />
          </node>
        </node>
        <node concept="1SiIV0" id="33Dctpd0ntV" role="3bR37C">
          <node concept="3bR9La" id="33Dctpd0ntW" role="1SiIV1">
            <property role="3bR36h" value="false" />
            <ref role="3bR37D" to="ffeo:1TaHNgiIbIZ" resolve="MPS.Editor" />
          </node>
        </node>
        <node concept="1SiIV0" id="33Dctpd0sC3" role="3bR37C">
          <node concept="3bR9La" id="33Dctpd0sC4" role="1SiIV1">
            <property role="3bR36h" value="false" />
            <ref role="3bR37D" node="33Dctpd0sbL" resolve="jetbrains.mps.lang.editor.styleTests" />
          </node>
        </node>
        <node concept="1SiIV0" id="33Dctpd0sC5" role="3bR37C">
          <node concept="3bR9La" id="33Dctpd0sC6" role="1SiIV1">
            <property role="3bR36h" value="false" />
            <ref role="3bR37D" to="ffeo:1ia2VB5guYy" resolve="MPS.IDEA" />
          </node>
        </node>
        <node concept="1SiIV0" id="33Dctpd0sC7" role="3bR37C">
          <node concept="3bR9La" id="33Dctpd0sC8" role="1SiIV1">
            <property role="3bR36h" value="false" />
            <ref role="3bR37D" to="ffeo:ymnOULAU1W" resolve="jetbrains.mps.lang.editor.editorTest" />
          </node>
        </node>
        <node concept="1SiIV0" id="33Dctpd0sC9" role="3bR37C">
          <node concept="3bR9La" id="33Dctpd0sCa" role="1SiIV1">
            <property role="3bR36h" value="false" />
            <ref role="3bR37D" to="ffeo:mXGwHwhVPj" resolve="JDK" />
          </node>
        </node>
      </node>
    </node>
    <node concept="55IIr" id="53PdBITeUcM" role="auvoZ">
      <node concept="2Ry0Ak" id="53PdBITeUcN" role="iGT6I">
        <property role="2Ry0Am" value="build" />
        <node concept="2Ry0Ak" id="53PdBITeUcO" role="2Ry0An">
          <property role="2Ry0Am" value="tests" />
        </node>
      </node>
    </node>
    <node concept="1l3spV" id="53PdBITeUcP" role="1l3spN">
      <node concept="398223" id="53PdBITf0cn" role="39821P">
        <node concept="3_J27D" id="53PdBITf0cp" role="Nbhlr">
          <node concept="3Mxwew" id="5lulEoOcHBP" role="3MwsjC">
            <property role="3MwjfP" value="languages" />
          </node>
        </node>
        <node concept="L2wRC" id="53PdBITf0jO" role="39821P">
          <ref role="L2wRA" node="53PdBITf007" resolve="jetbrains.mps.lang.actions.testLanguage" />
        </node>
        <node concept="L2wRC" id="53PdBITf4w2" role="39821P">
          <ref role="L2wRA" node="53PdBITf4ee" resolve="jetbrains.mps.lang.editor.tableTests" />
        </node>
        <node concept="L2wRC" id="4F_fjXJThpW" role="39821P">
          <ref role="L2wRA" node="4F_fjXJTfNV" resolve="testDefaultEditor" />
        </node>
        <node concept="L2wRC" id="2tTgVY$WWwl" role="39821P">
          <ref role="L2wRA" node="2tTgVY$TuKU" resolve="testMoveElements" />
        </node>
        <node concept="L2wRC" id="4BLpc15eFo5" role="39821P">
          <ref role="L2wRA" node="4BLpc15eBPf" resolve="jetbrains.mps.lang.editor.multiple.testLanguage" />
        </node>
        <node concept="L2wRC" id="1_MaibiuReF" role="39821P">
          <ref role="L2wRA" node="1_MaibiuEG6" resolve="jetbrains.mps.lang.editor.multiple.extension.testLanguage" />
        </node>
        <node concept="L2wRC" id="33Dctpd1Azv" role="39821P">
          <ref role="L2wRA" node="33Dctpd0sbL" resolve="jetbrains.mps.lang.editor.styleTests" />
        </node>
      </node>
      <node concept="398223" id="53PdBITf0gq" role="39821P">
        <node concept="3_J27D" id="53PdBITf0gs" role="Nbhlr">
          <node concept="3Mxwew" id="53PdBITf0hm" role="3MwsjC">
            <property role="3MwjfP" value="tests" />
          </node>
        </node>
        <node concept="L2wRC" id="53PdBITeV_d" role="39821P">
          <ref role="L2wRA" node="53PdBITeVn8" resolve="jetbrains.mps.baseLanguage.test" />
        </node>
        <node concept="L2wRC" id="53PdBITeVAr" role="39821P">
          <ref role="L2wRA" node="53PdBITeV7g" resolve="jetbrains.mps.lang.actions.test" />
        </node>
        <node concept="L2wRC" id="53PdBITeVB4" role="39821P">
          <ref role="L2wRA" node="53PdBITeUcc" resolve="jetbrains.mps.lang.editor.table.tests" />
        </node>
        <node concept="L2wRC" id="4BLpc15ezJx" role="39821P">
          <ref role="L2wRA" node="4BLpc15ezHv" resolve="jetbrains.mps.lang.editor.multiple.tests" />
        </node>
        <node concept="L2wRC" id="33Dctpd1AH0" role="39821P">
          <ref role="L2wRA" node="33Dctpd0maW" resolve="jetbrains.mps.lang.editor.tests" />
        </node>
      </node>
    </node>
    <node concept="10PD9b" id="53PdBITeUcS" role="10PD9s" />
    <node concept="3b7kt6" id="53PdBITeUcT" role="10PD9s" />
    <node concept="1gjT0q" id="53PdBITeUcU" role="10PD9s" />
  </node>
  <node concept="1l3spW" id="6gfB34Bldez">
    <property role="TrG5h" value="mpsBaseLanguage" />
    <property role="turDy" value="mpsBaseLanguage.xml" />
    <property role="2DA0ip" value="../../../../" />
    <node concept="2_Ic$z" id="6gfB34Blde_" role="3989C9">
      <property role="2_Ic$$" value="true" />
      <property role="2_Ic$B" value="true" />
      <property role="3fwGa$" value="IntelliJ" />
      <property role="2_GNG2" value="1024" />
      <node concept="3qWCbU" id="6gfB34BldeA" role="2_Ic$A">
        <property role="3qWCbO" value="**/*.properties, **/*.xml, **/*.html, **/*.png, **/*.txt, **/*.ico, **/*.zip, **/*.info" />
      </node>
    </node>
    <node concept="398rNT" id="6gfB34Blde$" role="1l3spd">
      <property role="TrG5h" value="mps_home" />
    </node>
    <node concept="398rNT" id="6gfB34BldeB" role="1l3spd">
      <property role="TrG5h" value="idea_home" />
      <node concept="398BVA" id="6gfB34BldeC" role="398pKh">
        <ref role="398BVh" node="6gfB34Blde$" resolve="mps_home" />
      </node>
    </node>
    <node concept="2kB4xC" id="6g2MV4s3Qza" role="1l3spd">
      <property role="TrG5h" value="mps.junit.haltonfailure" />
      <node concept="aVJcg" id="6g2MV4s62MH" role="aVJcv">
        <node concept="NbPM2" id="6g2MV4s62MG" role="aVJcq">
          <node concept="3Mxwew" id="6g2MV4s62MF" role="3MwsjC">
            <property role="3MwjfP" value="false" />
          </node>
        </node>
      </node>
<<<<<<< HEAD
    </node>
    <node concept="13uUGR" id="6gfB34BldeD" role="1l3spa">
      <ref role="13uUGO" to="ffeo:6eCuTcwOnJO" resolve="IDEA" />
      <node concept="398BVA" id="6gfB34BldeE" role="13uUGP">
        <ref role="398BVh" node="6gfB34BldeB" resolve="idea_home" />
      </node>
    </node>
    <node concept="2sgV4H" id="6gfB34BldeF" role="1l3spa">
      <ref role="1l3spb" to="ffeo:3IKDaVZmzS6" resolve="mps" />
      <node concept="398BVA" id="6gfB34BldeG" role="2JcizS">
        <ref role="398BVh" node="6gfB34Blde$" resolve="mps_home" />
      </node>
    </node>
    <node concept="22LTRH" id="6gfB34BldeH" role="1hWBAP">
      <property role="TrG5h" value="baseLanguage" />
      <node concept="22LTRF" id="QtAfUFXx3" role="22LTRK">
        <ref role="22LTRG" node="6gfB34BldeJ" resolve="baseLanguage-tests" />
      </node>
      <node concept="22LTRF" id="2LuGVbI_t9o" role="22LTRK">
        <ref role="22LTRG" node="QtAfUFXwu" resolve="closures-tests" />
      </node>
      <node concept="NbPM2" id="6g2MV4s62LI" role="1S4sKv">
        <node concept="3Mxwey" id="aAVDHmDgl9" role="3MwsjC">
          <ref role="3Mxwex" node="6g2MV4s3Qza" resolve="mps.junit.haltonfailure" />
        </node>
      </node>
    </node>
    <node concept="2G$12M" id="6gfB34BldeJ" role="3989C9">
      <property role="TrG5h" value="baseLanguage-tests" />
      <node concept="1E1JtA" id="6gfB34Bld_m" role="2G$12L">
        <property role="BnDLt" value="true" />
        <property role="TrG5h" value="jetbrains.mps.baseLanguage.unittest" />
        <property role="3LESm3" value="e60b351d-8d80-4c13-8ad4-3e4759e2a3ea" />
        <property role="2GAjPV" value="false" />
        <property role="aoJFB" value="tests" />
        <node concept="55IIr" id="6gfB34Bld_n" role="3LF7KH">
          <node concept="2Ry0Ak" id="1VqvCtIi6Ex" role="iGT6I">
            <property role="2Ry0Am" value="testbench" />
            <node concept="2Ry0Ak" id="1VqvCtIi6QK" role="2Ry0An">
              <property role="2Ry0Am" value="testsolutions" />
              <node concept="2Ry0Ak" id="1VqvCtIi6QP" role="2Ry0An">
                <property role="2Ry0Am" value="jetbrains.mps.baseLanguage.unittest" />
                <node concept="2Ry0Ak" id="1VqvCtIi6QU" role="2Ry0An">
                  <property role="2Ry0Am" value="jetbrains.mps.baseLanguage.unittest.msd" />
=======
      <node concept="bxtc.1500819558095907805" id="7210153263370654639" role="219m.5617550519002745363.7389400916848080626" info="ng">
        <property role="asn4.1169194658468.1169194664001" value="baseLanguage-tests" />
        <node concept="bxtc.3189788309731840247" id="7210153263370656086" role="bxtc.1500819558095907805.1500819558095907806" info="ng">
          <property role="bxtc.322010710375871467.8369506495128725901" value="true" />
          <property role="asn4.1169194658468.1169194664001" value="jetbrains.mps.baseLanguage.unittest" />
          <property role="bxtc.322010710375871467.322010710375892619" value="e60b351d-8d80-4c13-8ad4-3e4759e2a3ea" />
          <property role="bxtc.5253498789149381388.1500819558096356884" value="false" />
          <property role="bxtc.3189788309731840247.269707337715731330" value="tests" />
          <node concept="219m.5481553824944787378" id="7210153263370656087" role="bxtc.322010710375871467.322010710375956261" info="ng">
            <node concept="219m.8618885170173601777" id="2223228486196685473" role="219m.7321017245476976379.7321017245477039051" info="nn">
              <property role="219m.8618885170173601777.8618885170173601779" value="testbench" />
              <node concept="219m.8618885170173601777" id="2223228486196686256" role="219m.8618885170173601777.8618885170173601778" info="nn">
                <property role="219m.8618885170173601777.8618885170173601779" value="testsolutions" />
                <node concept="219m.8618885170173601777" id="2252744610920251836" role="219m.8618885170173601777.8618885170173601778" info="nn">
                  <property role="219m.8618885170173601777.8618885170173601779" value="bl.unittest" />
                  <node concept="219m.8618885170173601777" id="2252744610920252559" role="219m.8618885170173601777.8618885170173601778" info="nn">
                    <property role="219m.8618885170173601777.8618885170173601779" value="jetbrains.mps.baseLanguage.unittest.msd" />
                  </node>
>>>>>>> 55c686c2
                </node>
              </node>
            </node>
          </node>
        </node>
        <node concept="1SiIV0" id="6gfB34Bld_O" role="3bR37C">
          <node concept="3bR9La" id="6gfB34Bld_P" role="1SiIV1">
            <property role="3bR36h" value="false" />
            <ref role="3bR37D" to="ffeo:7Kfy9QB6KXW" resolve="jetbrains.mps.lang.core" />
          </node>
        </node>
        <node concept="1SiIV0" id="6gfB34Bld_Q" role="3bR37C">
          <node concept="3bR9La" id="6gfB34Bld_R" role="1SiIV1">
            <property role="3bR36h" value="false" />
            <ref role="3bR37D" to="ffeo:44LXwdzyvTi" resolve="Annotations" />
          </node>
        </node>
        <node concept="1SiIV0" id="6gfB34Bld_S" role="3bR37C">
          <node concept="3bR9La" id="6gfB34Bld_T" role="1SiIV1">
            <property role="3bR36h" value="true" />
            <ref role="3bR37D" to="ffeo:mXGwHwhVPj" resolve="JDK" />
          </node>
        </node>
        <node concept="1SiIV0" id="6gfB34Bld_U" role="3bR37C">
          <node concept="3bR9La" id="6gfB34Bld_V" role="1SiIV1">
            <property role="3bR36h" value="false" />
            <ref role="3bR37D" to="ffeo:ymnOULAU1u" resolve="jetbrains.mps.lang.test.runtime" />
          </node>
        </node>
        <node concept="1SiIV0" id="6gfB34Bld_W" role="3bR37C">
          <node concept="3bR9La" id="6gfB34Bld_X" role="1SiIV1">
            <property role="3bR36h" value="false" />
            <ref role="3bR37D" to="ffeo:7Kfy9QB6KYb" resolve="jetbrains.mps.baseLanguage" />
          </node>
        </node>
        <node concept="1SiIV0" id="6gfB34Bld_Y" role="3bR37C">
          <node concept="3bR9La" id="6gfB34Bld_Z" role="1SiIV1">
            <property role="3bR36h" value="false" />
            <ref role="3bR37D" to="ffeo:1TaHNgiIbIQ" resolve="MPS.Core" />
          </node>
        </node>
<<<<<<< HEAD
        <node concept="1SiIV0" id="4R0dWbem89S" role="3bR37C">
          <node concept="3bR9La" id="4R0dWbem89T" role="1SiIV1">
            <property role="3bR36h" value="false" />
            <ref role="3bR37D" to="ffeo:ymnOULAU0H" resolve="jetbrains.mps.lang.test" />
=======
      </node>
      <node concept="bxtc.1500819558095907805" id="15329820522043422" role="219m.5617550519002745363.7389400916848080626" info="ng">
        <property role="asn4.1169194658468.1169194664001" value="closures-tests" />
        <node concept="bxtc.3189788309731840247" id="15329820522053503" role="bxtc.1500819558095907805.1500819558095907806" info="ng">
          <property role="bxtc.322010710375871467.8369506495128725901" value="true" />
          <property role="asn4.1169194658468.1169194664001" value="jetbrains.mps.baseLanguage.closures.unittest" />
          <property role="bxtc.322010710375871467.322010710375892619" value="fa54094d-fc7a-4393-885f-13866cecf3f3" />
          <property role="bxtc.5253498789149381388.1500819558096356884" value="false" />
          <property role="bxtc.3189788309731840247.269707337715731330" value="tests" />
          <node concept="219m.5481553824944787378" id="15329820522053504" role="bxtc.322010710375871467.322010710375956261" info="ng">
            <node concept="219m.8618885170173601777" id="2223228486196702681" role="219m.7321017245476976379.7321017245477039051" info="nn">
              <property role="219m.8618885170173601777.8618885170173601779" value="testbench" />
              <node concept="219m.8618885170173601777" id="2223228486196702686" role="219m.8618885170173601777.8618885170173601778" info="nn">
                <property role="219m.8618885170173601777.8618885170173601779" value="testsolutions" />
                <node concept="219m.8618885170173601777" id="2252744610920252572" role="219m.8618885170173601777.8618885170173601778" info="nn">
                  <property role="219m.8618885170173601777.8618885170173601779" value="bl.closures.unittest" />
                  <node concept="219m.8618885170173601777" id="2252744610920252573" role="219m.8618885170173601777.8618885170173601778" info="nn">
                    <property role="219m.8618885170173601777.8618885170173601779" value="jetbrains.mps.baseLanguage.closures.unittest.msd" />
                  </node>
                </node>
              </node>
            </node>
>>>>>>> 55c686c2
          </node>
        </node>
        <node concept="1SiIV0" id="4R0dWbem89U" role="3bR37C">
          <node concept="3bR9La" id="4R0dWbem89V" role="1SiIV1">
            <property role="3bR36h" value="false" />
            <ref role="3bR37D" to="ffeo:7Kfy9QB6L9O" resolve="jetbrains.mps.lang.smodel" />
          </node>
        </node>
        <node concept="1SiIV0" id="4yhXPMGT63v" role="3bR37C">
          <node concept="3bR9La" id="4yhXPMGT63w" role="1SiIV1">
            <property role="3bR36h" value="false" />
            <ref role="3bR37D" to="ffeo:1TaHNgiIbJ$" resolve="jetbrains.mps.ide.editor" />
          </node>
        </node>
      </node>
    </node>
    <node concept="2G$12M" id="QtAfUFXwu" role="3989C9">
      <property role="TrG5h" value="closures-tests" />
      <node concept="1E1JtA" id="QtAfUFZXZ" role="2G$12L">
        <property role="BnDLt" value="true" />
        <property role="TrG5h" value="jetbrains.mps.baseLanguage.closures.unittest" />
        <property role="3LESm3" value="fa54094d-fc7a-4393-885f-13866cecf3f3" />
        <property role="2GAjPV" value="false" />
        <property role="aoJFB" value="tests" />
        <node concept="55IIr" id="QtAfUFZY0" role="3LF7KH">
          <node concept="2Ry0Ak" id="1VqvCtIiaRp" role="iGT6I">
            <property role="2Ry0Am" value="testbench" />
            <node concept="2Ry0Ak" id="1VqvCtIiaRu" role="2Ry0An">
              <property role="2Ry0Am" value="testsolutions" />
              <node concept="2Ry0Ak" id="1VqvCtIiaRz" role="2Ry0An">
                <property role="2Ry0Am" value="jetbrains.mps.baseLanguage.closures.unittest" />
                <node concept="2Ry0Ak" id="1VqvCtIiaRC" role="2Ry0An">
                  <property role="2Ry0Am" value="jetbrains.mps.baseLanguage.closures.unittest.msd" />
                </node>
              </node>
            </node>
          </node>
        </node>
        <node concept="1SiIV0" id="QtAfUFZYR" role="3bR37C">
          <node concept="3bR9La" id="QtAfUFZYS" role="1SiIV1">
            <property role="3bR36h" value="false" />
            <ref role="3bR37D" to="ffeo:mXGwHwhVPj" resolve="JDK" />
          </node>
        </node>
        <node concept="1SiIV0" id="QtAfUFZYT" role="3bR37C">
          <node concept="3bR9La" id="QtAfUFZYU" role="1SiIV1">
            <property role="3bR36h" value="false" />
            <ref role="3bR37D" to="ffeo:ymnOULAU1u" resolve="jetbrains.mps.lang.test.runtime" />
          </node>
        </node>
      </node>
    </node>
    <node concept="55IIr" id="6gfB34Bldfk" role="auvoZ">
      <node concept="2Ry0Ak" id="6gfB34Bldfl" role="iGT6I">
        <property role="2Ry0Am" value="build" />
        <node concept="2Ry0Ak" id="6gfB34Bldfm" role="2Ry0An">
          <property role="2Ry0Am" value="tests" />
        </node>
      </node>
    </node>
    <node concept="1l3spV" id="6gfB34Bldfn" role="1l3spN">
      <node concept="L2wRC" id="4dCKjY0EtLQ" role="39821P">
        <ref role="L2wRA" node="6gfB34Bld_m" resolve="jetbrains.mps.baseLanguage.unittest" />
      </node>
      <node concept="L2wRC" id="2LuGVbI_tBO" role="39821P">
        <ref role="L2wRA" node="QtAfUFZXZ" resolve="jetbrains.mps.baseLanguage.closures.unittest" />
      </node>
    </node>
    <node concept="10PD9b" id="6gfB34Bldfq" role="10PD9s" />
    <node concept="3b7kt6" id="6gfB34Bldfr" role="10PD9s" />
    <node concept="1gjT0q" id="6gfB34Bldfs" role="10PD9s" />
  </node>
  <node concept="1l3spW" id="2LuGVbI_yEV">
    <property role="TrG5h" value="mpsBuild" />
    <property role="turDy" value="mpsBuild.xml" />
    <property role="2DA0ip" value="../../../../" />
    <node concept="398rNT" id="2LuGVbI_yEW" role="1l3spd">
      <property role="TrG5h" value="mps_home" />
    </node>
    <node concept="2_Ic$z" id="2LuGVbI_yEX" role="3989C9">
      <property role="2_Ic$$" value="true" />
      <property role="2_Ic$B" value="true" />
      <property role="3fwGa$" value="IntelliJ" />
      <property role="2_GNG2" value="1024" />
      <node concept="3qWCbU" id="2LuGVbI_yEY" role="2_Ic$A">
        <property role="3qWCbO" value="**/*.properties, **/*.xml, **/*.html, **/*.png, **/*.txt, **/*.ico, **/*.zip, **/*.info" />
      </node>
    </node>
    <node concept="1E1JtA" id="2LuGVbI_yZD" role="3989C9">
      <property role="BnDLt" value="true" />
      <property role="TrG5h" value="jetbrains.mps.build.tests" />
      <property role="3LESm3" value="39742b07-848c-43a7-be0a-845055dd3333" />
      <property role="2GAjPV" value="false" />
      <property role="aoJFB" value="tests" />
      <node concept="55IIr" id="2LuGVbI_yZF" role="3LF7KH">
        <node concept="2Ry0Ak" id="2LuGVbI_yZK" role="iGT6I">
          <property role="2Ry0Am" value="plugins" />
          <node concept="2Ry0Ak" id="2LuGVbI_z4x" role="2Ry0An">
            <property role="2Ry0Am" value="mps-build" />
            <node concept="2Ry0Ak" id="2LuGVbI_z4z" role="2Ry0An">
              <property role="2Ry0Am" value="languages" />
              <node concept="2Ry0Ak" id="2LuGVbI_z4_" role="2Ry0An">
                <property role="2Ry0Am" value="solutions" />
                <node concept="2Ry0Ak" id="2LuGVbI_z4D" role="2Ry0An">
                  <property role="2Ry0Am" value="jetbrains.mps.build.tests" />
                  <node concept="2Ry0Ak" id="2LuGVbI_z4F" role="2Ry0An">
                    <property role="2Ry0Am" value="jetbrains.mps.build.tests.msd" />
                  </node>
                </node>
              </node>
            </node>
          </node>
        </node>
      </node>
      <node concept="1SiIV0" id="2LuGVbI_z4H" role="3bR37C">
        <node concept="3bR9La" id="2LuGVbI_z4I" role="1SiIV1">
          <property role="3bR36h" value="false" />
          <ref role="3bR37D" to="ffeo:7Kfy9QB6LfQ" resolve="jetbrains.mps.kernel" />
        </node>
      </node>
      <node concept="1SiIV0" id="2LuGVbI_z4J" role="3bR37C">
        <node concept="3bR9La" id="2LuGVbI_z4K" role="1SiIV1">
          <property role="3bR36h" value="false" />
          <ref role="3bR37D" to="ffeo:7pdFgzxlDoA" resolve="jetbrains.mps.build" />
        </node>
      </node>
      <node concept="1SiIV0" id="2LuGVbI_z4L" role="3bR37C">
        <node concept="3bR9La" id="2LuGVbI_z4M" role="1SiIV1">
          <property role="3bR36h" value="false" />
          <ref role="3bR37D" to="ffeo:7Kfy9QB6L3o" resolve="jetbrains.mps.baseLanguage.unitTest.libs" />
        </node>
      </node>
      <node concept="1SiIV0" id="2LuGVbI_z4N" role="3bR37C">
        <node concept="3bR9La" id="2LuGVbI_z4O" role="1SiIV1">
          <property role="3bR36h" value="false" />
          <ref role="3bR37D" to="ffeo:ymnOULAU1u" resolve="jetbrains.mps.lang.test.runtime" />
        </node>
      </node>
    </node>
    <node concept="398rNT" id="2LuGVbI_yEZ" role="1l3spd">
      <property role="TrG5h" value="idea_home" />
      <node concept="398BVA" id="2LuGVbI_yF0" role="398pKh">
        <ref role="398BVh" node="2LuGVbI_yEW" resolve="mps_home" />
      </node>
    </node>
    <node concept="13uUGR" id="2LuGVbI_yF1" role="1l3spa">
      <ref role="13uUGO" to="ffeo:6eCuTcwOnJO" resolve="IDEA" />
      <node concept="398BVA" id="2LuGVbI_yF2" role="13uUGP">
        <ref role="398BVh" node="2LuGVbI_yEZ" resolve="idea_home" />
      </node>
    </node>
    <node concept="2sgV4H" id="2LuGVbI_yF3" role="1l3spa">
      <ref role="1l3spb" to="ffeo:3IKDaVZmzS6" resolve="mps" />
      <node concept="398BVA" id="2LuGVbI_yF4" role="2JcizS">
        <ref role="398BVh" node="2LuGVbI_yEW" resolve="mps_home" />
      </node>
    </node>
    <node concept="22LTRH" id="2LuGVbI_yF5" role="1hWBAP">
      <property role="TrG5h" value="build" />
      <node concept="22LTRM" id="2LuGVbI__1o" role="22LTRK">
        <ref role="22LTRN" node="2LuGVbI_yZD" resolve="jetbrains.mps.build.tests" />
      </node>
    </node>
    <node concept="55IIr" id="2LuGVbI_yFS" role="auvoZ">
      <node concept="2Ry0Ak" id="2LuGVbI_yFT" role="iGT6I">
        <property role="2Ry0Am" value="build" />
        <node concept="2Ry0Ak" id="2LuGVbI_yFU" role="2Ry0An">
          <property role="2Ry0Am" value="tests" />
        </node>
      </node>
    </node>
    <node concept="1l3spV" id="2LuGVbI_yFV" role="1l3spN">
      <node concept="L2wRC" id="2LuGVbI_z54" role="39821P">
        <ref role="L2wRA" node="2LuGVbI_yZD" resolve="jetbrains.mps.build.tests" />
      </node>
    </node>
    <node concept="10PD9b" id="2LuGVbI_yFZ" role="10PD9s" />
    <node concept="3b7kt6" id="2LuGVbI_yG0" role="10PD9s" />
    <node concept="1gjT0q" id="2LuGVbI_yG1" role="10PD9s" />
  </node>
  <node concept="1l3spW" id="yja7V_1HGP">
    <property role="TrG5h" value="mpsGenerator" />
    <property role="turDy" value="mpsGenerator.xml" />
    <property role="2DA0ip" value="../../../../" />
    <node concept="398rNT" id="yja7V_1HGQ" role="1l3spd">
      <property role="TrG5h" value="mps_home" />
    </node>
    <node concept="2_Ic$z" id="yja7V_1HGR" role="3989C9">
      <property role="2_Ic$$" value="true" />
      <property role="2_Ic$B" value="true" />
      <property role="3fwGa$" value="IntelliJ" />
      <property role="2_GNG2" value="1024" />
      <node concept="3qWCbU" id="yja7V_1HGS" role="2_Ic$A">
        <property role="3qWCbO" value="**/*.properties, **/*.xml, **/*.html, **/*.png, **/*.txt, **/*.ico, **/*.zip, **/*.info" />
      </node>
    </node>
    <node concept="398rNT" id="yja7V_1HGT" role="1l3spd">
      <property role="TrG5h" value="idea_home" />
      <node concept="398BVA" id="yja7V_1HGU" role="398pKh">
        <ref role="398BVh" node="yja7V_1HGQ" resolve="mps_home" />
      </node>
    </node>
    <node concept="13uUGR" id="yja7V_1HGV" role="1l3spa">
      <ref role="13uUGO" to="ffeo:6eCuTcwOnJO" resolve="IDEA" />
      <node concept="398BVA" id="yja7V_1HGW" role="13uUGP">
        <ref role="398BVh" node="yja7V_1HGT" resolve="idea_home" />
      </node>
    </node>
    <node concept="2sgV4H" id="yja7V_1HGX" role="1l3spa">
      <ref role="1l3spb" to="ffeo:3IKDaVZmzS6" resolve="mps" />
      <node concept="398BVA" id="yja7V_1HGY" role="2JcizS">
        <ref role="398BVh" node="yja7V_1HGQ" resolve="mps_home" />
      </node>
    </node>
    <node concept="22LTRH" id="yja7V_1HGZ" role="1hWBAP">
      <property role="TrG5h" value="generator" />
      <node concept="22LTRF" id="yja7V_1JuO" role="22LTRK">
        <ref role="22LTRG" node="yja7V_1HH2" resolve="generator-tests" />
      </node>
      <node concept="22LTRF" id="3yaq6Y8lofG" role="22LTRK">
        <ref role="22LTRG" node="3yaq6Y8lnOk" resolve="tracemacro-tests" />
      </node>
    </node>
    <node concept="2G$12M" id="yja7V_1HH2" role="3989C9">
      <property role="TrG5h" value="generator-tests" />
      <node concept="1E1JtA" id="o14$W8XJt9" role="2G$12L">
        <property role="BnDLt" value="true" />
        <property role="TrG5h" value="jetbrains.mps.baseLanguage.overloadedOperators.sandbox" />
        <property role="3LESm3" value="b35bb3d4-59ec-4075-a2bb-8d977813e263" />
        <property role="2GAjPV" value="false" />
        <node concept="55IIr" id="o14$W8XJtb" role="3LF7KH">
          <node concept="2Ry0Ak" id="o14$W8XJt_" role="iGT6I">
            <property role="2Ry0Am" value="languages" />
            <node concept="2Ry0Ak" id="o14$W8XJtB" role="2Ry0An">
              <property role="2Ry0Am" value="baseLanguage" />
              <node concept="2Ry0Ak" id="o14$W8XJtD" role="2Ry0An">
                <property role="2Ry0Am" value="overloadedOperators" />
                <node concept="2Ry0Ak" id="o14$W8XJtF" role="2Ry0An">
                  <property role="2Ry0Am" value="solutions" />
                  <node concept="2Ry0Ak" id="o14$W8XJtH" role="2Ry0An">
                    <property role="2Ry0Am" value="jetbrains.mps.baseLanguage.overloadedOperators.sandbox" />
                    <node concept="2Ry0Ak" id="o14$W8XJtJ" role="2Ry0An">
                      <property role="2Ry0Am" value="jetbrains.mps.baseLanguage.overloadedOperators.sandbox.msd" />
                    </node>
                  </node>
                </node>
              </node>
            </node>
          </node>
        </node>
        <node concept="1SiIV0" id="o14$W8XJtL" role="3bR37C">
          <node concept="3bR9La" id="o14$W8XJtM" role="1SiIV1">
            <property role="3bR36h" value="false" />
            <ref role="3bR37D" to="ffeo:7Kfy9QB6KYb" resolve="jetbrains.mps.baseLanguage" />
          </node>
        </node>
<<<<<<< HEAD
      </node>
      <node concept="1E1JtA" id="yja7V_1HRV" role="2G$12L">
        <property role="BnDLt" value="true" />
        <property role="TrG5h" value="jetbrains.mps.generator.tests" />
        <property role="3LESm3" value="50fc24f9-2bc9-4702-84ed-7f00cd088aca" />
        <property role="2GAjPV" value="false" />
        <property role="aoJFB" value="tests" />
        <node concept="55IIr" id="yja7V_1HRW" role="3LF7KH">
          <node concept="2Ry0Ak" id="1VqvCtIiJml" role="iGT6I">
            <property role="2Ry0Am" value="testbench" />
            <node concept="2Ry0Ak" id="1VqvCtIiJmq" role="2Ry0An">
              <property role="2Ry0Am" value="testsolutions" />
              <node concept="2Ry0Ak" id="1VqvCtIiJmv" role="2Ry0An">
                <property role="2Ry0Am" value="jetbrains.mps.generator.tests" />
                <node concept="2Ry0Ak" id="1VqvCtIiJm$" role="2Ry0An">
                  <property role="2Ry0Am" value="jetbrains.mps.generator.tests.msd" />
=======
        <node concept="bxtc.3189788309731840247" id="617882099353312763" role="bxtc.1500819558095907805.1500819558095907806" info="ng">
          <property role="bxtc.322010710375871467.8369506495128725901" value="true" />
          <property role="asn4.1169194658468.1169194664001" value="jetbrains.mps.generator.tests" />
          <property role="bxtc.322010710375871467.322010710375892619" value="50fc24f9-2bc9-4702-84ed-7f00cd088aca" />
          <property role="bxtc.5253498789149381388.1500819558096356884" value="false" />
          <property role="bxtc.3189788309731840247.269707337715731330" value="tests" />
          <node concept="219m.5481553824944787378" id="617882099353312764" role="bxtc.322010710375871467.322010710375956261" info="ng">
            <node concept="219m.8618885170173601777" id="2223228486196852117" role="219m.7321017245476976379.7321017245477039051" info="nn">
              <property role="219m.8618885170173601777.8618885170173601779" value="testbench" />
              <node concept="219m.8618885170173601777" id="2223228486196852122" role="219m.8618885170173601777.8618885170173601778" info="nn">
                <property role="219m.8618885170173601777.8618885170173601779" value="testsolutions" />
                <node concept="219m.8618885170173601777" id="2223228486196852127" role="219m.8618885170173601777.8618885170173601778" info="nn">
                  <property role="219m.8618885170173601777.8618885170173601779" value="generator.test" />
                  <node concept="219m.8618885170173601777" id="2223228486196852132" role="219m.8618885170173601777.8618885170173601778" info="nn">
                    <property role="219m.8618885170173601777.8618885170173601779" value="jetbrains.mps.generator.tests.msd" />
                  </node>
>>>>>>> 55c686c2
                </node>
              </node>
            </node>
          </node>
        </node>
        <node concept="1SiIV0" id="yja7V_1HS7" role="3bR37C">
          <node concept="3bR9La" id="yja7V_1HS8" role="1SiIV1">
            <property role="3bR36h" value="false" />
            <ref role="3bR37D" to="ffeo:7Kfy9QB6L3o" resolve="jetbrains.mps.baseLanguage.unitTest.libs" />
          </node>
        </node>
        <node concept="1SiIV0" id="yja7V_1HS9" role="3bR37C">
          <node concept="3bR9La" id="yja7V_1HSa" role="1SiIV1">
            <property role="3bR36h" value="false" />
            <ref role="3bR37D" to="ffeo:mXGwHwhVPj" resolve="JDK" />
          </node>
        </node>
        <node concept="1SiIV0" id="yja7V_1HSb" role="3bR37C">
          <node concept="3bR9La" id="yja7V_1HSc" role="1SiIV1">
            <property role="3bR36h" value="false" />
            <ref role="3bR37D" to="ffeo:ymnOULAU1u" resolve="jetbrains.mps.lang.test.runtime" />
          </node>
        </node>
        <node concept="1SiIV0" id="yja7V_1HSd" role="3bR37C">
          <node concept="3bR9La" id="yja7V_1HSe" role="1SiIV1">
            <property role="3bR36h" value="false" />
            <ref role="3bR37D" to="ffeo:1TaHNgiIbIQ" resolve="MPS.Core" />
          </node>
        </node>
      </node>
<<<<<<< HEAD
    </node>
    <node concept="2G$12M" id="3yaq6Y8lnOk" role="3989C9">
      <property role="TrG5h" value="tracemacro-tests" />
      <node concept="1E1JtA" id="3yaq6Y8lnOM" role="2G$12L">
        <property role="BnDLt" value="true" />
        <property role="TrG5h" value="jetbrains.mps.traceInfo.testWeaving" />
        <property role="3LESm3" value="dc080be0-da6e-4885-aed0-7d999c120619" />
        <property role="aoJFB" value="sources and tests" />
        <property role="2GAjPV" value="false" />
        <node concept="55IIr" id="3yaq6Y8lnON" role="3LF7KH">
          <node concept="2Ry0Ak" id="1VqvCtIiJMm" role="iGT6I">
            <property role="2Ry0Am" value="testbench" />
            <node concept="2Ry0Ak" id="1VqvCtIiJMr" role="2Ry0An">
              <property role="2Ry0Am" value="testsolutions" />
              <node concept="2Ry0Ak" id="1VqvCtIiJMw" role="2Ry0An">
                <property role="2Ry0Am" value="jetbrains.mps.traceInfo.testWeaving" />
                <node concept="2Ry0Ak" id="1VqvCtIiJNb" role="2Ry0An">
                  <property role="2Ry0Am" value="jetbrains.mps.traceInfo.testWeaving.msd" />
=======
      <node concept="bxtc.1500819558095907805" id="4074183641147997460" role="219m.5617550519002745363.7389400916848080626" info="ng">
        <property role="asn4.1169194658468.1169194664001" value="tracemacro-tests" />
        <node concept="bxtc.3189788309731840247" id="4074183641147997490" role="bxtc.1500819558095907805.1500819558095907806" info="ng">
          <property role="bxtc.322010710375871467.8369506495128725901" value="true" />
          <property role="asn4.1169194658468.1169194664001" value="jetbrains.mps.traceInfo.testWeaving" />
          <property role="bxtc.322010710375871467.322010710375892619" value="dc080be0-da6e-4885-aed0-7d999c120619" />
          <property role="bxtc.3189788309731840247.269707337715731330" value="sources and tests" />
          <property role="bxtc.5253498789149381388.1500819558096356884" value="false" />
          <node concept="219m.5481553824944787378" id="4074183641147997491" role="bxtc.322010710375871467.322010710375956261" info="ng">
            <node concept="219m.8618885170173601777" id="2223228486196853910" role="219m.7321017245476976379.7321017245477039051" info="nn">
              <property role="219m.8618885170173601777.8618885170173601779" value="testbench" />
              <node concept="219m.8618885170173601777" id="2223228486196853915" role="219m.8618885170173601777.8618885170173601778" info="nn">
                <property role="219m.8618885170173601777.8618885170173601779" value="testsolutions" />
                <node concept="219m.8618885170173601777" id="2223228486196853920" role="219m.8618885170173601777.8618885170173601778" info="nn">
                  <property role="219m.8618885170173601777.8618885170173601779" value="traceInfo.testWeaving" />
                  <node concept="219m.8618885170173601777" id="2223228486196853963" role="219m.8618885170173601777.8618885170173601778" info="nn">
                    <property role="219m.8618885170173601777.8618885170173601779" value="jetbrains.mps.traceInfo.testWeaving.msd" />
                  </node>
>>>>>>> 55c686c2
                </node>
              </node>
            </node>
          </node>
        </node>
        <node concept="1SiIV0" id="3yaq6Y8lnRc" role="3bR37C">
          <node concept="3bR9La" id="3yaq6Y8lnRd" role="1SiIV1">
            <property role="3bR36h" value="false" />
            <ref role="3bR37D" node="3yaq6Y8lnQf" resolve="jetbrains.mps.traceInfo.testWeavingInterpreted.data" />
          </node>
        </node>
        <node concept="1SiIV0" id="3yaq6Y8lo_C" role="3bR37C">
          <node concept="3bR9La" id="3yaq6Y8lo_D" role="1SiIV1">
            <property role="3bR36h" value="false" />
            <ref role="3bR37D" node="3yaq6Y8lnPp" resolve="jetbrains.mps.traceInfo.testWeavingGenerated.data" />
          </node>
        </node>
        <node concept="1SiIV0" id="3yaq6Y8lo_E" role="3bR37C">
          <node concept="3bR9La" id="3yaq6Y8lo_F" role="1SiIV1">
            <property role="3bR36h" value="false" />
            <ref role="3bR37D" to="ffeo:ymnOULAU1u" resolve="jetbrains.mps.lang.test.runtime" />
          </node>
        </node>
        <node concept="1SiIV0" id="3yaq6Y8lo_G" role="3bR37C">
          <node concept="3bR9La" id="3yaq6Y8lo_H" role="1SiIV1">
            <property role="3bR36h" value="false" />
            <ref role="3bR37D" to="ffeo:1TaHNgiIbIQ" resolve="MPS.Core" />
          </node>
        </node>
      </node>
      <node concept="1E1JtD" id="3yaq6Y8lnPp" role="2G$12L">
        <property role="BnDLt" value="true" />
        <property role="TrG5h" value="jetbrains.mps.traceInfo.testWeavingGenerated.data" />
        <property role="3LESm3" value="ce517356-fc9a-4e78-8606-6e7a36ff0671" />
        <property role="2GAjPV" value="false" />
        <node concept="55IIr" id="3yaq6Y8lnPs" role="3LF7KH">
          <node concept="2Ry0Ak" id="3yaq6Y8lnPA" role="iGT6I">
            <property role="2Ry0Am" value="languages" />
            <node concept="2Ry0Ak" id="3yaq6Y8lnPC" role="2Ry0An">
              <property role="2Ry0Am" value="languageDesign" />
              <node concept="2Ry0Ak" id="3yaq6Y8lnPE" role="2Ry0An">
                <property role="2Ry0Am" value="traceinfo" />
                <node concept="2Ry0Ak" id="3yaq6Y8lnPG" role="2Ry0An">
                  <property role="2Ry0Am" value="testWeavingGenerated.data" />
                  <node concept="2Ry0Ak" id="3yaq6Y8lnPI" role="2Ry0An">
                    <property role="2Ry0Am" value="jetbrains.mps.traceInfo.testWeavingGenerated.data.mpl" />
                  </node>
                </node>
              </node>
            </node>
          </node>
        </node>
        <node concept="1SiIV0" id="3yaq6Y8lnPW" role="3bR37C">
          <node concept="1Busua" id="3yaq6Y8lnPX" role="1SiIV1">
            <ref role="1Busuk" to="ffeo:7Kfy9QB6KYb" resolve="jetbrains.mps.baseLanguage" />
          </node>
        </node>
        <node concept="1yeLz9" id="3yaq6Y8lnPY" role="1TViLv">
          <property role="TrG5h" value="jetbrains.mps.traceInfo.testWeavingGenerated.data#6186432342008486849" />
          <property role="3LESm3" value="5cb70574-4ffb-4146-9211-dc924a83cfac" />
          <property role="2GAjPV" value="false" />
        </node>
      </node>
      <node concept="1E1JtD" id="3yaq6Y8lnQf" role="2G$12L">
        <property role="BnDLt" value="true" />
        <property role="TrG5h" value="jetbrains.mps.traceInfo.testWeavingInterpreted.data" />
        <property role="3LESm3" value="ffafcf63-cbe6-4e5c-9717-541f01743ac7" />
        <property role="2GAjPV" value="false" />
        <node concept="55IIr" id="3yaq6Y8lnQg" role="3LF7KH">
          <node concept="2Ry0Ak" id="3yaq6Y8lnQh" role="iGT6I">
            <property role="2Ry0Am" value="languages" />
            <node concept="2Ry0Ak" id="3yaq6Y8lnQi" role="2Ry0An">
              <property role="2Ry0Am" value="languageDesign" />
              <node concept="2Ry0Ak" id="3yaq6Y8lnQj" role="2Ry0An">
                <property role="2Ry0Am" value="traceinfo" />
                <node concept="2Ry0Ak" id="3yaq6Y8lnQk" role="2Ry0An">
                  <property role="2Ry0Am" value="testWeavingInterpreted.data" />
                  <node concept="2Ry0Ak" id="3yaq6Y8lnQl" role="2Ry0An">
                    <property role="2Ry0Am" value="jetbrains.mps.traceInfo.testWeavingInterpreted.data.mpl" />
                  </node>
                </node>
              </node>
            </node>
          </node>
        </node>
        <node concept="1SiIV0" id="3yaq6Y8lnQm" role="3bR37C">
          <node concept="1Busua" id="3yaq6Y8lnQn" role="1SiIV1">
            <ref role="1Busuk" to="ffeo:7Kfy9QB6KYb" resolve="jetbrains.mps.baseLanguage" />
          </node>
        </node>
        <node concept="1yeLz9" id="3yaq6Y8lnQo" role="1TViLv">
          <property role="TrG5h" value="jetbrains.mps.traceInfo.testWeavingInterpreted.data#2819311507031176971" />
          <property role="3LESm3" value="d087ec54-2b9f-4f04-98de-2d147f95ee15" />
          <property role="2GAjPV" value="false" />
          <node concept="1SiIV0" id="3yaq6Y8lnRr" role="3bR37C">
            <node concept="3bR9La" id="3yaq6Y8lnRs" role="1SiIV1">
              <property role="3bR36h" value="false" />
              <ref role="3bR37D" to="ffeo:7Kfy9QB6KYb" resolve="jetbrains.mps.baseLanguage" />
            </node>
          </node>
        </node>
      </node>
    </node>
    <node concept="55IIr" id="yja7V_1HHX" role="auvoZ">
      <node concept="2Ry0Ak" id="yja7V_1HHY" role="iGT6I">
        <property role="2Ry0Am" value="build" />
        <node concept="2Ry0Ak" id="yja7V_1HHZ" role="2Ry0An">
          <property role="2Ry0Am" value="tests" />
        </node>
      </node>
    </node>
    <node concept="1l3spV" id="yja7V_1HI0" role="1l3spN">
      <node concept="398223" id="3yaq6Y8lnS2" role="39821P">
        <node concept="3_J27D" id="3yaq6Y8lnS4" role="Nbhlr">
          <node concept="3Mxwew" id="3yaq6Y8lnSc" role="3MwsjC">
            <property role="3MwjfP" value="generator" />
          </node>
        </node>
        <node concept="L2wRC" id="yja7V_1JuM" role="39821P">
          <ref role="L2wRA" node="yja7V_1HRV" resolve="jetbrains.mps.generator.tests" />
        </node>
        <node concept="L2wRC" id="o14$W8XMvG" role="39821P">
          <ref role="L2wRA" node="o14$W8XJt9" resolve="jetbrains.mps.baseLanguage.overloadedOperators.sandbox" />
        </node>
      </node>
      <node concept="398223" id="3yaq6Y8lnSw" role="39821P">
        <node concept="3_J27D" id="3yaq6Y8lnSy" role="Nbhlr">
          <node concept="3Mxwew" id="3yaq6Y8lnSH" role="3MwsjC">
            <property role="3MwjfP" value="traceMacro" />
          </node>
        </node>
        <node concept="L2wRC" id="3yaq6Y8lnRM" role="39821P">
          <ref role="L2wRA" node="3yaq6Y8lnOM" resolve="jetbrains.mps.traceInfo.testWeaving" />
        </node>
        <node concept="L2wRC" id="3yaq6Y8lnRR" role="39821P">
          <ref role="L2wRA" node="3yaq6Y8lnPp" resolve="jetbrains.mps.traceInfo.testWeavingGenerated.data" />
        </node>
        <node concept="L2wRC" id="3yaq6Y8lnSV" role="39821P">
          <ref role="L2wRA" node="3yaq6Y8lnQf" resolve="jetbrains.mps.traceInfo.testWeavingInterpreted.data" />
        </node>
      </node>
    </node>
    <node concept="10PD9b" id="yja7V_1HI4" role="10PD9s" />
    <node concept="3b7kt6" id="yja7V_1HI5" role="10PD9s" />
    <node concept="1gjT0q" id="yja7V_1HI6" role="10PD9s" />
  </node>
  <node concept="1l3spW" id="yja7V_1MyI">
    <property role="TrG5h" value="mpsJava" />
    <property role="turDy" value="mpsJava.xml" />
    <property role="2DA0ip" value="../../../../" />
    <node concept="398rNT" id="yja7V_1MyJ" role="1l3spd">
      <property role="TrG5h" value="mps_home" />
    </node>
    <node concept="2_Ic$z" id="yja7V_1MyK" role="3989C9">
      <property role="2_Ic$$" value="true" />
      <property role="2_Ic$B" value="true" />
      <property role="3fwGa$" value="IntelliJ" />
      <property role="2_GNG2" value="1024" />
      <node concept="3qWCbU" id="yja7V_1MyL" role="2_Ic$A">
        <property role="3qWCbO" value="**/*.properties, **/*.xml, **/*.html, **/*.png, **/*.txt, **/*.ico, **/*.zip, **/*.info" />
      </node>
    </node>
    <node concept="398rNT" id="yja7V_1MyM" role="1l3spd">
      <property role="TrG5h" value="idea_home" />
      <node concept="398BVA" id="yja7V_1MyN" role="398pKh">
        <ref role="398BVh" node="yja7V_1MyJ" resolve="mps_home" />
      </node>
    </node>
    <node concept="13uUGR" id="yja7V_1MyO" role="1l3spa">
      <ref role="13uUGO" to="ffeo:6eCuTcwOnJO" resolve="IDEA" />
      <node concept="398BVA" id="yja7V_1MyP" role="13uUGP">
        <ref role="398BVh" node="yja7V_1MyM" resolve="idea_home" />
      </node>
    </node>
    <node concept="2sgV4H" id="yja7V_1MyQ" role="1l3spa">
      <ref role="1l3spb" to="ffeo:3IKDaVZmzS6" resolve="mps" />
      <node concept="398BVA" id="yja7V_1MyR" role="2JcizS">
        <ref role="398BVh" node="yja7V_1MyJ" resolve="mps_home" />
      </node>
    </node>
    <node concept="22LTRH" id="yja7V_1MyS" role="1hWBAP">
      <property role="TrG5h" value="java" />
    </node>
    <node concept="2G$12M" id="yja7V_1MyU" role="3989C9">
      <property role="TrG5h" value="java-tests" />
      <node concept="1E1JtA" id="yja7V_1TlS" role="2G$12L">
        <property role="BnDLt" value="true" />
        <property role="TrG5h" value="jetbrains.mps.ide.java.tests" />
        <property role="3LESm3" value="c3786d2b-aba2-45e5-8de0-1124fd14259b" />
        <property role="aoJFB" value="sources and tests" />
        <property role="2GAjPV" value="false" />
        <node concept="55IIr" id="yja7V_1TlT" role="3LF7KH">
          <node concept="2Ry0Ak" id="yja7V_1TlW" role="iGT6I">
            <property role="2Ry0Am" value="plugins" />
            <node concept="2Ry0Ak" id="7cQXQsOS40H" role="2Ry0An">
              <property role="2Ry0Am" value="mpsjava" />
              <node concept="2Ry0Ak" id="7cQXQsOS6ri" role="2Ry0An">
                <property role="2Ry0Am" value="jetbrains.mps.ide.java.tests" />
                <node concept="2Ry0Ak" id="7cQXQsOS6rk" role="2Ry0An">
                  <property role="2Ry0Am" value="jetbrains.mps.ide.java.tests.msd" />
                </node>
              </node>
            </node>
          </node>
        </node>
        <node concept="1SiIV0" id="7cQXQsOS6rm" role="3bR37C">
          <node concept="3bR9La" id="7cQXQsOS6rn" role="1SiIV1">
            <property role="3bR36h" value="false" />
            <ref role="3bR37D" to="ffeo:7Kfy9QB6LfQ" resolve="jetbrains.mps.kernel" />
          </node>
        </node>
        <node concept="1SiIV0" id="7cQXQsOS6ro" role="3bR37C">
          <node concept="3bR9La" id="7cQXQsOS6rp" role="1SiIV1">
            <property role="3bR36h" value="false" />
            <ref role="3bR37D" to="ffeo:7Kfy9QB6Lf3" resolve="jetbrains.mps.tool.ant" />
          </node>
        </node>
        <node concept="1SiIV0" id="7cQXQsOS6rq" role="3bR37C">
          <node concept="3bR9La" id="7cQXQsOS6rr" role="1SiIV1">
            <property role="3bR36h" value="false" />
            <ref role="3bR37D" to="ffeo:7Kfy9QB6KXW" resolve="jetbrains.mps.lang.core" />
          </node>
        </node>
        <node concept="1SiIV0" id="7cQXQsOS6rs" role="3bR37C">
          <node concept="3bR9La" id="7cQXQsOS6rt" role="1SiIV1">
            <property role="3bR36h" value="false" />
            <ref role="3bR37D" to="ffeo:4Hc8TwAmyoE" resolve="jetbrains.mps.tool.builder" />
          </node>
        </node>
        <node concept="1SiIV0" id="7cQXQsOS6ru" role="3bR37C">
          <node concept="3bR9La" id="7cQXQsOS6rv" role="1SiIV1">
            <property role="3bR36h" value="false" />
            <ref role="3bR37D" to="ffeo:3dkXFAFlpj8" resolve="jetbrains.mps.persistence" />
          </node>
        </node>
        <node concept="1SiIV0" id="7cQXQsOS6rw" role="3bR37C">
          <node concept="3bR9La" id="7cQXQsOS6rx" role="1SiIV1">
            <property role="3bR36h" value="false" />
            <ref role="3bR37D" to="ffeo:5xwbQ0eEV3x" resolve="jetbrains.mps.ide.java.platform" />
          </node>
        </node>
        <node concept="1SiIV0" id="7cQXQsOS6ry" role="3bR37C">
          <node concept="3bR9La" id="7cQXQsOS6rz" role="1SiIV1">
            <property role="3bR36h" value="false" />
            <ref role="3bR37D" to="ffeo:5xwbQ0eEV3B" resolve="jetbrains.mps.ide.java.basePlatform" />
          </node>
        </node>
        <node concept="1SiIV0" id="7cQXQsOS6r$" role="3bR37C">
          <node concept="3bR9La" id="7cQXQsOS6r_" role="1SiIV1">
            <property role="3bR36h" value="false" />
            <ref role="3bR37D" to="ffeo:mXGwHwhVPj" resolve="JDK" />
          </node>
        </node>
        <node concept="1SiIV0" id="7cQXQsOS6rA" role="3bR37C">
          <node concept="3bR9La" id="7cQXQsOS6rB" role="1SiIV1">
            <property role="3bR36h" value="false" />
            <ref role="3bR37D" to="ffeo:ymnOULAU1u" resolve="jetbrains.mps.lang.test.runtime" />
          </node>
        </node>
        <node concept="1SiIV0" id="7cQXQsOS6rC" role="3bR37C">
          <node concept="3bR9La" id="7cQXQsOS6rD" role="1SiIV1">
            <property role="3bR36h" value="false" />
            <ref role="3bR37D" to="ffeo:7Kfy9QB6KYb" resolve="jetbrains.mps.baseLanguage" />
          </node>
        </node>
        <node concept="1SiIV0" id="7cQXQsOS6rE" role="3bR37C">
          <node concept="3bR9La" id="7cQXQsOS6rF" role="1SiIV1">
            <property role="3bR36h" value="false" />
            <ref role="3bR37D" to="ffeo:1TaHNgiIbIQ" resolve="MPS.Core" />
          </node>
        </node>
        <node concept="1SiIV0" id="2TUUQgSS1HS" role="3bR37C">
          <node concept="3bR9La" id="2TUUQgSS1HT" role="1SiIV1">
            <property role="3bR36h" value="false" />
            <ref role="3bR37D" to="ffeo:ymnOULAU0j" resolve="jetbrains.mps.baseLanguage.unitTest" />
          </node>
        </node>
      </node>
    </node>
    <node concept="55IIr" id="yja7V_1Mz9" role="auvoZ">
      <node concept="2Ry0Ak" id="yja7V_1Mza" role="iGT6I">
        <property role="2Ry0Am" value="build" />
        <node concept="2Ry0Ak" id="yja7V_1Mzb" role="2Ry0An">
          <property role="2Ry0Am" value="tests" />
        </node>
      </node>
    </node>
    <node concept="1l3spV" id="yja7V_1Mzc" role="1l3spN">
      <node concept="L2wRC" id="7cQXQsOS7HS" role="39821P">
        <ref role="L2wRA" node="yja7V_1TlS" resolve="jetbrains.mps.ide.java.tests" />
      </node>
    </node>
    <node concept="10PD9b" id="yja7V_1Mze" role="10PD9s" />
    <node concept="3b7kt6" id="yja7V_1Mzf" role="10PD9s" />
    <node concept="1gjT0q" id="yja7V_1Mzg" role="10PD9s" />
  </node>
  <node concept="1l3spW" id="3yaq6Y8lhnD">
    <property role="TrG5h" value="mpsSModel" />
    <property role="turDy" value="mpsSModel.xml" />
    <property role="2DA0ip" value="../../../../" />
    <node concept="398rNT" id="3yaq6Y8lhnE" role="1l3spd">
      <property role="TrG5h" value="mps_home" />
    </node>
    <node concept="2_Ic$z" id="3yaq6Y8lhnF" role="3989C9">
      <property role="2_Ic$$" value="true" />
      <property role="2_Ic$B" value="true" />
      <property role="3fwGa$" value="IntelliJ" />
      <property role="2_GNG2" value="1024" />
      <node concept="3qWCbU" id="3yaq6Y8lhnG" role="2_Ic$A">
        <property role="3qWCbO" value="**/*.properties, **/*.xml, **/*.html, **/*.png, **/*.txt, **/*.ico, **/*.zip, **/*.info" />
      </node>
    </node>
    <node concept="398rNT" id="3yaq6Y8lhnH" role="1l3spd">
      <property role="TrG5h" value="idea_home" />
      <node concept="398BVA" id="3yaq6Y8lhnI" role="398pKh">
        <ref role="398BVh" node="3yaq6Y8lhnE" resolve="mps_home" />
      </node>
    </node>
    <node concept="13uUGR" id="3yaq6Y8lhnJ" role="1l3spa">
      <ref role="13uUGO" to="ffeo:6eCuTcwOnJO" resolve="IDEA" />
      <node concept="398BVA" id="3yaq6Y8lhnK" role="13uUGP">
        <ref role="398BVh" node="3yaq6Y8lhnH" resolve="idea_home" />
      </node>
    </node>
    <node concept="2sgV4H" id="3yaq6Y8lhnL" role="1l3spa">
      <ref role="1l3spb" to="ffeo:3IKDaVZmzS6" resolve="mps" />
      <node concept="398BVA" id="3yaq6Y8lhnM" role="2JcizS">
        <ref role="398BVh" node="3yaq6Y8lhnE" resolve="mps_home" />
      </node>
    </node>
    <node concept="22LTRH" id="3yaq6Y8lhnN" role="1hWBAP">
      <property role="TrG5h" value="smodel" />
      <node concept="22LTRF" id="3yaq6Y8lhnO" role="22LTRK">
        <ref role="22LTRG" node="3yaq6Y8lhnP" resolve="traceable-operations-tests" />
      </node>
<<<<<<< HEAD
      <node concept="22LTRF" id="3_1qLajoFoI" role="22LTRK">
        <ref role="22LTRG" node="4Etbw8EUKkn" resolve="smodel" />
      </node>
    </node>
    <node concept="2G$12M" id="3yaq6Y8lhnP" role="3989C9">
      <property role="TrG5h" value="traceable-operations-tests" />
      <node concept="1E1JtA" id="3yaq6Y8lhP5" role="2G$12L">
        <property role="BnDLt" value="true" />
        <property role="TrG5h" value="jetbrains.mps.lang.traceable.operations.test" />
        <property role="3LESm3" value="f5b70e84-5208-49eb-a417-d53c9f82bdf2" />
        <property role="2GAjPV" value="false" />
        <property role="aoJFB" value="tests" />
        <node concept="55IIr" id="3yaq6Y8lhP6" role="3LF7KH">
          <node concept="2Ry0Ak" id="3yaq6Y8lhP9" role="iGT6I">
            <property role="2Ry0Am" value="languages" />
            <node concept="2Ry0Ak" id="3yaq6Y8lhPb" role="2Ry0An">
              <property role="2Ry0Am" value="languageDesign" />
              <node concept="2Ry0Ak" id="3yaq6Y8lhPd" role="2Ry0An">
                <property role="2Ry0Am" value="traceable.operations" />
                <node concept="2Ry0Ak" id="3yaq6Y8lhPf" role="2Ry0An">
                  <property role="2Ry0Am" value="tests" />
                  <node concept="2Ry0Ak" id="3yaq6Y8lhPh" role="2Ry0An">
                    <property role="2Ry0Am" value="jetbrains.mps.lang.traceable.operations.test.msd" />
=======
      <node concept="bxtc.1500819558095907805" id="4074183641147971061" role="219m.5617550519002745363.7389400916848080626" info="ng">
        <property role="asn4.1169194658468.1169194664001" value="traceable-operations-tests" />
        <node concept="bxtc.3189788309731840247" id="4074183641147972933" role="bxtc.1500819558095907805.1500819558095907806" info="ng">
          <property role="bxtc.322010710375871467.8369506495128725901" value="true" />
          <property role="asn4.1169194658468.1169194664001" value="jetbrains.mps.lang.traceable.operations.test" />
          <property role="bxtc.322010710375871467.322010710375892619" value="f5b70e84-5208-49eb-a417-d53c9f82bdf2" />
          <property role="bxtc.5253498789149381388.1500819558096356884" value="false" />
          <property role="bxtc.3189788309731840247.269707337715731330" value="tests" />
          <node concept="219m.5481553824944787378" id="4074183641147972934" role="bxtc.322010710375871467.322010710375956261" info="ng">
            <node concept="219m.8618885170173601777" id="4074183641147972937" role="219m.7321017245476976379.7321017245477039051" info="nn">
              <property role="219m.8618885170173601777.8618885170173601779" value="testbench" />
              <node concept="219m.8618885170173601777" id="2252744610920255404" role="219m.8618885170173601777.8618885170173601778" info="nn">
                <property role="219m.8618885170173601777.8618885170173601779" value="testsolutions" />
                <node concept="219m.8618885170173601777" id="2252744610920255443" role="219m.8618885170173601777.8618885170173601778" info="nn">
                  <property role="219m.8618885170173601777.8618885170173601779" value="traceable.operations.test" />
                  <node concept="219m.8618885170173601777" id="2252744610920255447" role="219m.8618885170173601777.8618885170173601778" info="nn">
                    <property role="219m.8618885170173601777.8618885170173601779" value="jetbrains.mps.lang.traceable.operations.test.msd" />
>>>>>>> 55c686c2
                  </node>
                </node>
              </node>
            </node>
          </node>
        </node>
        <node concept="1SiIV0" id="3yaq6Y8lhPj" role="3bR37C">
          <node concept="3bR9La" id="3yaq6Y8lhPk" role="1SiIV1">
            <property role="3bR36h" value="false" />
            <ref role="3bR37D" to="ffeo:7Kfy9QB6KYb" resolve="jetbrains.mps.baseLanguage" />
          </node>
        </node>
        <node concept="1SiIV0" id="3yaq6Y8lhPl" role="3bR37C">
          <node concept="3bR9La" id="3yaq6Y8lhPm" role="1SiIV1">
            <property role="3bR36h" value="false" />
            <ref role="3bR37D" to="ffeo:1TaHNgiIbIQ" resolve="MPS.Core" />
          </node>
        </node>
      </node>
    </node>
    <node concept="2G$12M" id="4Etbw8EUKkn" role="3989C9">
      <property role="TrG5h" value="smodel" />
      <node concept="1E1JtA" id="3_1qLajoFfI" role="2G$12L">
        <property role="BnDLt" value="true" />
        <property role="TrG5h" value="jetbrains.mps.smodel.test" />
        <property role="3LESm3" value="d2213aeb-6827-43e6-8179-d5886cfd0bb6" />
        <property role="2GAjPV" value="false" />
        <property role="aoJFB" value="tests" />
        <node concept="55IIr" id="3_1qLajoFfJ" role="3LF7KH">
          <node concept="2Ry0Ak" id="3_1qLajoFfO" role="iGT6I">
            <property role="2Ry0Am" value="plugins" />
            <node concept="2Ry0Ak" id="3_1qLajoFfQ" role="2Ry0An">
              <property role="2Ry0Am" value="mps-testing" />
              <node concept="2Ry0Ak" id="3_1qLajoFfS" role="2Ry0An">
                <property role="2Ry0Am" value="languages" />
                <node concept="2Ry0Ak" id="3_1qLajoFfU" role="2Ry0An">
                  <property role="2Ry0Am" value="languageDesign" />
                  <node concept="2Ry0Ak" id="3_1qLajoFfW" role="2Ry0An">
                    <property role="2Ry0Am" value="smodelTests" />
                    <node concept="2Ry0Ak" id="3_1qLajoFfY" role="2Ry0An">
                      <property role="2Ry0Am" value="solutions" />
                      <node concept="2Ry0Ak" id="3_1qLajoFg0" role="2Ry0An">
                        <property role="2Ry0Am" value="jetbrains.mps.smodel.test" />
                        <node concept="2Ry0Ak" id="3_1qLajoFg2" role="2Ry0An">
                          <property role="2Ry0Am" value="jetbrains.mps.smodel.test.msd" />
                        </node>
                      </node>
                    </node>
                  </node>
                </node>
              </node>
            </node>
          </node>
        </node>
        <node concept="1SiIV0" id="3_1qLajoFgc" role="3bR37C">
          <node concept="3bR9La" id="3_1qLajoFgd" role="1SiIV1">
            <property role="3bR36h" value="false" />
            <ref role="3bR37D" to="ffeo:ymnOULAU2c" resolve="jetbrains.mps.lang.smodelTests" />
          </node>
        </node>
        <node concept="1SiIV0" id="2IGzuM5TV6i" role="3bR37C">
          <node concept="3bR9La" id="2IGzuM5TV6j" role="1SiIV1">
            <property role="3bR36h" value="false" />
            <ref role="3bR37D" to="ffeo:ymnOULAU0H" resolve="jetbrains.mps.lang.test" />
          </node>
        </node>
        <node concept="1SiIV0" id="2IGzuM5TV6k" role="3bR37C">
          <node concept="3bR9La" id="2IGzuM5TV6l" role="1SiIV1">
            <property role="3bR36h" value="false" />
            <ref role="3bR37D" to="ffeo:7Kfy9QB6KYb" resolve="jetbrains.mps.baseLanguage" />
          </node>
        </node>
        <node concept="1SiIV0" id="5D0hZ0bg4mc" role="3bR37C">
          <node concept="3bR9La" id="5D0hZ0bg4md" role="1SiIV1">
            <property role="3bR36h" value="false" />
            <ref role="3bR37D" to="ffeo:7Kfy9QB6LfQ" resolve="jetbrains.mps.kernel" />
          </node>
        </node>
        <node concept="1SiIV0" id="jWvgfwho9L" role="3bR37C">
          <node concept="3bR9La" id="jWvgfwho9M" role="1SiIV1">
            <property role="3bR36h" value="false" />
            <ref role="3bR37D" to="ffeo:7Kfy9QB6KXW" resolve="jetbrains.mps.lang.core" />
          </node>
        </node>
        <node concept="1SiIV0" id="jWvgfwho9N" role="3bR37C">
          <node concept="3bR9La" id="jWvgfwho9O" role="1SiIV1">
            <property role="3bR36h" value="false" />
            <ref role="3bR37D" to="ffeo:1H905DlDUSw" resolve="MPS.OpenAPI" />
          </node>
        </node>
        <node concept="1SiIV0" id="5gKhf7xyYYG" role="3bR37C">
          <node concept="3bR9La" id="5gKhf7xyYYH" role="1SiIV1">
            <property role="3bR36h" value="false" />
            <ref role="3bR37D" to="ffeo:14x5$qAUbkb" resolve="jetbrains.mps.lang.access" />
          </node>
        </node>
      </node>
      <node concept="1E1JtA" id="5N4jA$0t5TT" role="2G$12L">
        <property role="BnDLt" value="true" />
        <property role="TrG5h" value="jetbrains.mps.testRead" />
        <property role="3LESm3" value="3d09e340-55d4-4ddc-8195-a92c0c5cf603" />
        <property role="2GAjPV" value="false" />
        <property role="aoJFB" value="tests" />
        <node concept="55IIr" id="5N4jA$0t5TW" role="3LF7KH">
          <node concept="2Ry0Ak" id="5N4jA$0t5Uh" role="iGT6I">
            <property role="2Ry0Am" value="testbench" />
            <node concept="2Ry0Ak" id="5N4jA$0t5Uj" role="2Ry0An">
              <property role="2Ry0Am" value="modules" />
              <node concept="2Ry0Ak" id="5N4jA$0t5Ul" role="2Ry0An">
                <property role="2Ry0Am" value="testRead" />
                <node concept="2Ry0Ak" id="5N4jA$0t5Un" role="2Ry0An">
                  <property role="2Ry0Am" value="jetbrains.mps.testRead.msd" />
                </node>
              </node>
            </node>
          </node>
        </node>
        <node concept="1SiIV0" id="5N4jA$0t5UC" role="3bR37C">
          <node concept="3bR9La" id="5N4jA$0t5UD" role="1SiIV1">
            <property role="3bR36h" value="false" />
            <ref role="3bR37D" to="ffeo:2eDSGe9d1q1" resolve="MPS.Workbench" />
          </node>
        </node>
        <node concept="1SiIV0" id="5N4jA$0t5UE" role="3bR37C">
          <node concept="3bR9La" id="5N4jA$0t5UF" role="1SiIV1">
            <property role="3bR36h" value="false" />
            <ref role="3bR37D" to="ffeo:7Kfy9QB6LfQ" resolve="jetbrains.mps.kernel" />
          </node>
        </node>
        <node concept="1SiIV0" id="5N4jA$0t5UG" role="3bR37C">
          <node concept="3bR9La" id="5N4jA$0t5UH" role="1SiIV1">
            <property role="3bR36h" value="false" />
            <ref role="3bR37D" to="ffeo:1TaHNgiIbJb" resolve="MPS.Platform" />
          </node>
        </node>
        <node concept="1SiIV0" id="5N4jA$0t5UI" role="3bR37C">
          <node concept="3bR9La" id="5N4jA$0t5UJ" role="1SiIV1">
            <property role="3bR36h" value="false" />
            <ref role="3bR37D" to="ffeo:1H905DlDUSw" resolve="MPS.OpenAPI" />
          </node>
        </node>
        <node concept="1SiIV0" id="5N4jA$0t5UK" role="3bR37C">
          <node concept="3bR9La" id="5N4jA$0t5UL" role="1SiIV1">
            <property role="3bR36h" value="false" />
            <ref role="3bR37D" to="ffeo:7Kfy9QB6KZG" resolve="jetbrains.mps.baseLanguage.closures" />
          </node>
        </node>
        <node concept="1SiIV0" id="5N4jA$0t5UM" role="3bR37C">
          <node concept="3bR9La" id="5N4jA$0t5UN" role="1SiIV1">
            <property role="3bR36h" value="false" />
            <ref role="3bR37D" to="ffeo:ymnOULAU1u" resolve="jetbrains.mps.lang.test.runtime" />
          </node>
        </node>
        <node concept="1SiIV0" id="5N4jA$0t5UO" role="3bR37C">
          <node concept="3bR9La" id="5N4jA$0t5UP" role="1SiIV1">
            <property role="3bR36h" value="false" />
            <ref role="3bR37D" to="ffeo:1TaHNgiIbIQ" resolve="MPS.Core" />
          </node>
        </node>
      </node>
    </node>
    <node concept="55IIr" id="3yaq6Y8lhoe" role="auvoZ">
      <node concept="2Ry0Ak" id="3yaq6Y8lhof" role="iGT6I">
        <property role="2Ry0Am" value="build" />
        <node concept="2Ry0Ak" id="3yaq6Y8lhog" role="2Ry0An">
          <property role="2Ry0Am" value="tests" />
        </node>
      </node>
    </node>
    <node concept="1l3spV" id="3yaq6Y8lhoh" role="1l3spN">
      <node concept="L2wRC" id="3yaq6Y8li3a" role="39821P">
        <ref role="L2wRA" node="3yaq6Y8lhP5" resolve="jetbrains.mps.lang.traceable.operations.test" />
      </node>
      <node concept="L2wRC" id="3_1qLajoFoO" role="39821P">
        <ref role="L2wRA" node="3_1qLajoFfI" resolve="jetbrains.mps.smodel.test" />
      </node>
      <node concept="L2wRC" id="5N4jA$0t5Vd" role="39821P">
        <ref role="L2wRA" node="5N4jA$0t5TT" resolve="jetbrains.mps.testRead" />
      </node>
    </node>
    <node concept="10PD9b" id="3yaq6Y8lhok" role="10PD9s" />
    <node concept="3b7kt6" id="3yaq6Y8lhol" role="10PD9s" />
    <node concept="1gjT0q" id="3yaq6Y8lhom" role="10PD9s" />
  </node>
  <node concept="1l3spW" id="5qjB6M$jFFV">
    <property role="TrG5h" value="mpsActions" />
    <property role="turDy" value="mpsActions.xml" />
    <property role="2DA0ip" value="../../../../" />
    <node concept="22LTRH" id="2_mwjmp6Ln5" role="1hWBAP">
      <property role="TrG5h" value="actions" />
      <node concept="22LTRM" id="3uCFJsbkQba" role="22LTRK">
        <ref role="22LTRN" node="5qjB6M$jGbk" resolve="jetbrains.mps.testActions" />
      </node>
    </node>
    <node concept="2_Ic$z" id="5qjB6M$jFFW" role="3989C9">
      <property role="2_Ic$$" value="true" />
      <property role="2_Ic$B" value="true" />
      <property role="3fwGa$" value="IntelliJ" />
      <property role="2_GNG2" value="1024" />
      <node concept="3qWCbU" id="5qjB6M$jFFX" role="2_Ic$A">
        <property role="3qWCbO" value="**/*.properties, **/*.xml, **/*.html, **/*.png, **/*.txt, **/*.ico, **/*.zip, **/*.info" />
      </node>
    </node>
    <node concept="1E1JtA" id="5qjB6M$jGbk" role="3989C9">
      <property role="BnDLt" value="true" />
      <property role="TrG5h" value="jetbrains.mps.testActions" />
      <property role="3LESm3" value="ae6cedf1-e261-45d9-972d-e8cfbc5e7f52" />
      <property role="2GAjPV" value="false" />
      <property role="aoJFB" value="sources and tests" />
      <node concept="55IIr" id="5qjB6M$jGbm" role="3LF7KH">
        <node concept="2Ry0Ak" id="5qjB6M$jGbr" role="iGT6I">
          <property role="2Ry0Am" value="testbench" />
          <node concept="2Ry0Ak" id="5qjB6M$jGbt" role="2Ry0An">
            <property role="2Ry0Am" value="modules" />
            <node concept="2Ry0Ak" id="5qjB6M$jGbv" role="2Ry0An">
              <property role="2Ry0Am" value="testActions" />
              <node concept="2Ry0Ak" id="5qjB6M$jGbx" role="2Ry0An">
                <property role="2Ry0Am" value="jetbrains.mps.testActions.msd" />
              </node>
            </node>
          </node>
        </node>
      </node>
      <node concept="1SiIV0" id="5qjB6M$jGbH" role="3bR37C">
        <node concept="3bR9La" id="5qjB6M$jGbI" role="1SiIV1">
          <property role="3bR36h" value="false" />
          <ref role="3bR37D" to="ffeo:mXGwHwhVPj" resolve="JDK" />
        </node>
      </node>
      <node concept="1SiIV0" id="5qjB6M$jGbL" role="3bR37C">
        <node concept="3bR9La" id="5qjB6M$jGbM" role="1SiIV1">
          <property role="3bR36h" value="false" />
          <ref role="3bR37D" to="ffeo:1TaHNgiIbIQ" resolve="MPS.Core" />
        </node>
      </node>
      <node concept="1SiIV0" id="6$BrXxEdCWl" role="3bR37C">
        <node concept="3bR9La" id="6$BrXxEdCWm" role="1SiIV1">
          <property role="3bR36h" value="false" />
          <ref role="3bR37D" to="ffeo:1ia2VB5guYy" resolve="MPS.IDEA" />
        </node>
      </node>
    </node>
    <node concept="398rNT" id="5qjB6M$jFFY" role="1l3spd">
      <property role="TrG5h" value="mps_home" />
    </node>
    <node concept="398rNT" id="5qjB6M$jFFZ" role="1l3spd">
      <property role="TrG5h" value="idea_home" />
      <node concept="398BVA" id="5qjB6M$jFG0" role="398pKh">
        <ref role="398BVh" node="5qjB6M$jFFY" resolve="mps_home" />
      </node>
    </node>
    <node concept="13uUGR" id="5qjB6M$jFG1" role="1l3spa">
      <ref role="13uUGO" to="ffeo:6eCuTcwOnJO" resolve="IDEA" />
      <node concept="398BVA" id="5qjB6M$jFG2" role="13uUGP">
        <ref role="398BVh" node="5qjB6M$jFFZ" resolve="idea_home" />
      </node>
    </node>
    <node concept="2sgV4H" id="5qjB6M$jFG3" role="1l3spa">
      <ref role="1l3spb" to="ffeo:3IKDaVZmzS6" resolve="mps" />
      <node concept="398BVA" id="5qjB6M$jFG4" role="2JcizS">
        <ref role="398BVh" node="5qjB6M$jFFY" resolve="mps_home" />
      </node>
    </node>
    <node concept="55IIr" id="5qjB6M$jFGE" role="auvoZ">
      <node concept="2Ry0Ak" id="5qjB6M$jFGF" role="iGT6I">
        <property role="2Ry0Am" value="build" />
        <node concept="2Ry0Ak" id="5qjB6M$jFGG" role="2Ry0An">
          <property role="2Ry0Am" value="tests" />
        </node>
      </node>
    </node>
    <node concept="1l3spV" id="5qjB6M$jFGH" role="1l3spN">
      <node concept="L2wRC" id="5qjB6M$jGc8" role="39821P">
        <ref role="L2wRA" node="5qjB6M$jGbk" resolve="jetbrains.mps.testActions" />
      </node>
    </node>
    <node concept="10PD9b" id="5qjB6M$jFGK" role="10PD9s" />
    <node concept="3b7kt6" id="5qjB6M$jFGL" role="10PD9s" />
    <node concept="1gjT0q" id="5qjB6M$jFGM" role="10PD9s" />
  </node>
  <node concept="1l3spW" id="4lIfGX7B72t">
    <property role="TrG5h" value="mpsEditorDiagram" />
    <property role="turDy" value="mpsEditorDiagram.xml" />
    <property role="2DA0ip" value="../../../../" />
    <node concept="22LTRH" id="4lIfGX7EXv4" role="1hWBAP">
      <property role="TrG5h" value="editorDiagram" />
      <node concept="22LTRF" id="4lIfGX7FocO" role="22LTRK">
        <ref role="22LTRG" node="4lIfGX7Bg6t" resolve="diagram-editor-tests" />
      </node>
    </node>
    <node concept="2_Ic$z" id="4lIfGX7BfTR" role="3989C9">
      <property role="2_Ic$$" value="true" />
      <property role="2_Ic$B" value="true" />
      <property role="3fwGa$" value="IntelliJ" />
      <property role="2_GNG2" value="1024" />
      <node concept="3qWCbU" id="4lIfGX7BfTS" role="2_Ic$A">
        <property role="3qWCbO" value="**/*.properties, **/*.xml, **/*.html, **/*.png, **/*.txt, **/*.ico, **/*.zip, **/*.info" />
      </node>
    </node>
    <node concept="2G$12M" id="4lIfGX7Bg6t" role="3989C9">
      <property role="TrG5h" value="diagram-editor-tests" />
      <node concept="1E1JtA" id="4lIfGX7ClDu" role="2G$12L">
        <property role="BnDLt" value="true" />
        <property role="TrG5h" value="jetbrains.mps.lang.editor.figures.sandbox" />
        <property role="3LESm3" value="961e4f4d-48cb-4bb7-8176-73dd2ac5c8a5" />
        <property role="2GAjPV" value="false" />
        <node concept="55IIr" id="4lIfGX7ClDx" role="3LF7KH">
          <node concept="2Ry0Ak" id="4lIfGX7ClF3" role="iGT6I">
            <property role="2Ry0Am" value="plugins" />
            <node concept="2Ry0Ak" id="4lIfGX7ClF7" role="2Ry0An">
              <property role="2Ry0Am" value="diagramEditor" />
              <node concept="2Ry0Ak" id="4lIfGX7ClFb" role="2Ry0An">
                <property role="2Ry0Am" value="test" />
                <node concept="2Ry0Ak" id="4lIfGX7ClFf" role="2Ry0An">
                  <property role="2Ry0Am" value="jetbrains.mps.lang.editor.figures.sandbox" />
                  <node concept="2Ry0Ak" id="4lIfGX7ClFj" role="2Ry0An">
                    <property role="2Ry0Am" value="jetbrains.mps.lang.editor.figures.sandbox.msd" />
                  </node>
                </node>
              </node>
            </node>
          </node>
        </node>
        <node concept="1SiIV0" id="4lIfGX7Crtz" role="3bR37C">
          <node concept="3bR9La" id="4lIfGX7Crt$" role="1SiIV1">
            <property role="3bR36h" value="false" />
            <ref role="3bR37D" to="ffeo:1L8vb48W86O" resolve="jetbrains.mps.lang.editor.diagram.runtime" />
          </node>
        </node>
        <node concept="1SiIV0" id="4lIfGX7CrtB" role="3bR37C">
          <node concept="3bR9La" id="4lIfGX7CrtC" role="1SiIV1">
            <property role="3bR36h" value="false" />
            <ref role="3bR37D" to="ffeo:25y4WSoTpRZ" resolve="jetbrains.jetpad" />
          </node>
        </node>
        <node concept="1SiIV0" id="4lIfGX7CrtF" role="3bR37C">
          <node concept="3bR9La" id="4lIfGX7CrtG" role="1SiIV1">
            <property role="3bR36h" value="false" />
            <ref role="3bR37D" to="ffeo:mXGwHwhVPj" resolve="JDK" />
          </node>
        </node>
        <node concept="1SiIV0" id="1ZQTqiPDrTb" role="3bR37C">
          <node concept="3bR9La" id="1ZQTqiPDrTc" role="1SiIV1">
            <property role="3bR36h" value="true" />
            <ref role="3bR37D" to="ffeo:4lIfGX7Bjy$" resolve="jetbrains.mps.lang.editor.figures.library" />
          </node>
        </node>
      </node>
      <node concept="1E1JtA" id="4lIfGX7Bgvv" role="2G$12L">
        <property role="BnDLt" value="true" />
        <property role="TrG5h" value="jetbrains.mps.lang.editor.diagram.tests" />
        <property role="3LESm3" value="779ae18b-ee98-406e-94fd-dec40c78b92f" />
        <property role="2GAjPV" value="false" />
        <property role="aoJFB" value="tests" />
        <node concept="55IIr" id="4lIfGX7Bgvw" role="3LF7KH">
          <node concept="2Ry0Ak" id="4lIfGX7Clsn" role="iGT6I">
            <property role="2Ry0Am" value="plugins" />
            <node concept="2Ry0Ak" id="4lIfGX7Cltf" role="2Ry0An">
              <property role="2Ry0Am" value="diagramEditor" />
              <node concept="2Ry0Ak" id="4lIfGX7CltH" role="2Ry0An">
                <property role="2Ry0Am" value="test" />
                <node concept="2Ry0Ak" id="4lIfGX7CltL" role="2Ry0An">
                  <property role="2Ry0Am" value="jetbrains.mps.lang.editor.diagram.tests" />
                  <node concept="2Ry0Ak" id="4lIfGX7CltP" role="2Ry0An">
                    <property role="2Ry0Am" value="jetbrains.mps.lang.editor.diagram.tests.msd" />
                  </node>
                </node>
              </node>
            </node>
          </node>
        </node>
        <node concept="1SiIV0" id="HEilRNrO6q" role="3bR37C">
          <node concept="3bR9La" id="HEilRNrO6r" role="1SiIV1">
            <property role="3bR36h" value="false" />
            <ref role="3bR37D" to="ffeo:1TaHNgiIbIZ" resolve="MPS.Editor" />
          </node>
        </node>
        <node concept="1SiIV0" id="HEilRNrO6s" role="3bR37C">
          <node concept="3bR9La" id="HEilRNrO6t" role="1SiIV1">
            <property role="3bR36h" value="false" />
            <ref role="3bR37D" to="ffeo:1L8vb48W86O" resolve="jetbrains.mps.lang.editor.diagram.runtime" />
          </node>
        </node>
        <node concept="1SiIV0" id="HEilRNrO6u" role="3bR37C">
          <node concept="3bR9La" id="HEilRNrO6v" role="1SiIV1">
            <property role="3bR36h" value="false" />
            <ref role="3bR37D" to="ffeo:25y4WSoTpRZ" resolve="jetbrains.jetpad" />
          </node>
        </node>
        <node concept="1SiIV0" id="2APfdwaBZiw" role="3bR37C">
          <node concept="3bR9La" id="2APfdwaBZix" role="1SiIV1">
            <property role="3bR36h" value="false" />
            <ref role="3bR37D" node="4lIfGX7BgvD" resolve="jetbrains.mps.lang.editor.diagram.testLanguage" />
          </node>
        </node>
        <node concept="1SiIV0" id="2APfdwaBZiy" role="3bR37C">
          <node concept="3bR9La" id="2APfdwaBZiz" role="1SiIV1">
            <property role="3bR36h" value="false" />
            <ref role="3bR37D" to="ffeo:7Kfy9QB6L9O" resolve="jetbrains.mps.lang.smodel" />
          </node>
        </node>
      </node>
      <node concept="1E1JtD" id="4lIfGX7BgvD" role="2G$12L">
        <property role="BnDLt" value="true" />
        <property role="TrG5h" value="jetbrains.mps.lang.editor.diagram.testLanguage" />
        <property role="3LESm3" value="050560c9-658e-49c5-b8e7-9e4db4c7e97f" />
        <property role="2GAjPV" value="false" />
        <node concept="55IIr" id="4lIfGX7BgvG" role="3LF7KH">
          <node concept="2Ry0Ak" id="4lIfGX7Bgxb" role="iGT6I">
            <property role="2Ry0Am" value="plugins" />
            <node concept="2Ry0Ak" id="4lIfGX7Bgxf" role="2Ry0An">
              <property role="2Ry0Am" value="diagramEditor" />
              <node concept="2Ry0Ak" id="4lIfGX7Bgxj" role="2Ry0An">
                <property role="2Ry0Am" value="test" />
                <node concept="2Ry0Ak" id="4lIfGX7BgP9" role="2Ry0An">
                  <property role="2Ry0Am" value="jetbrains.mps.lang.editor.diagram.testLanguage" />
                  <node concept="2Ry0Ak" id="4lIfGX7BgZ4" role="2Ry0An">
                    <property role="2Ry0Am" value="jetbrains.mps.lang.editor.diagram.testLanguage.mpl" />
                  </node>
                </node>
              </node>
            </node>
          </node>
        </node>
        <node concept="1SiIV0" id="4lIfGX7Clre" role="3bR37C">
          <node concept="3bR9La" id="4lIfGX7Clrf" role="1SiIV1">
            <property role="3bR36h" value="false" />
            <ref role="3bR37D" to="ffeo:4lIfGX7Bjy$" resolve="jetbrains.mps.lang.editor.figures.library" />
          </node>
        </node>
        <node concept="1SiIV0" id="BWn5G18NLU" role="3bR37C">
          <node concept="3bR9La" id="BWn5G18NLV" role="1SiIV1">
            <property role="3bR36h" value="false" />
            <ref role="3bR37D" node="4lIfGX7ClDu" resolve="jetbrains.mps.lang.editor.figures.sandbox" />
          </node>
        </node>
      </node>
    </node>
    <node concept="13uUGR" id="4lIfGX7BfHa" role="1l3spa">
      <ref role="13uUGO" to="ffeo:6eCuTcwOnJO" resolve="IDEA" />
      <node concept="398BVA" id="4lIfGX7BfHb" role="13uUGP">
        <ref role="398BVh" node="4lIfGX7BfxP" resolve="idea_home" />
      </node>
    </node>
    <node concept="2sgV4H" id="4lIfGX7BfHc" role="1l3spa">
      <ref role="1l3spb" to="ffeo:3IKDaVZmzS6" resolve="mps" />
      <node concept="398BVA" id="4lIfGX7BfHd" role="2JcizS">
        <ref role="398BVh" node="4lIfGX7BfxO" resolve="mps_home" />
      </node>
    </node>
    <node concept="398rNT" id="4lIfGX7BfxO" role="1l3spd">
      <property role="TrG5h" value="mps_home" />
    </node>
    <node concept="398rNT" id="4lIfGX7BfxP" role="1l3spd">
      <property role="TrG5h" value="idea_home" />
      <node concept="398BVA" id="4lIfGX7BfxQ" role="398pKh">
        <ref role="398BVh" node="4lIfGX7BfxO" resolve="mps_home" />
      </node>
    </node>
    <node concept="1l3spV" id="4lIfGX7B7li" role="1l3spN">
      <node concept="398223" id="4lIfGX7EWXv" role="39821P">
        <node concept="L2wRC" id="4lIfGX7EX1$" role="39821P">
          <ref role="L2wRA" node="4lIfGX7ClDu" resolve="jetbrains.mps.lang.editor.figures.sandbox" />
        </node>
        <node concept="L2wRC" id="4lIfGX7EWZ9" role="39821P">
          <ref role="L2wRA" node="4lIfGX7BgvD" resolve="jetbrains.mps.lang.editor.diagram.testLanguage" />
        </node>
        <node concept="L2wRC" id="4lIfGX7EX3g" role="39821P">
          <ref role="L2wRA" node="4lIfGX7Bgvv" resolve="jetbrains.mps.lang.editor.diagram.tests" />
        </node>
        <node concept="3_J27D" id="4lIfGX7EWXw" role="Nbhlr">
          <node concept="3Mxwew" id="4lIfGX7EWYl" role="3MwsjC">
            <property role="3MwjfP" value="tests" />
          </node>
        </node>
      </node>
    </node>
    <node concept="10PD9b" id="4lIfGX7B8rZ" role="10PD9s" />
    <node concept="3b7kt6" id="4lIfGX7B8s4" role="10PD9s" />
    <node concept="1gjT0q" id="4lIfGX7B8sc" role="10PD9s" />
    <node concept="55IIr" id="4lIfGX7K3zo" role="auvoZ">
      <node concept="2Ry0Ak" id="4lIfGX7K3zp" role="iGT6I">
        <property role="2Ry0Am" value="build" />
        <node concept="2Ry0Ak" id="4lIfGX7K3zq" role="2Ry0An">
          <property role="2Ry0Am" value="tests" />
        </node>
      </node>
    </node>
  </node>
</model>
<|MERGE_RESOLUTION|>--- conflicted
+++ resolved
@@ -13,7 +13,6 @@
     <import index="5tjl" ref="r:5315d75f-2eea-4bf2-899f-f3d94810cea5(jetbrains.mps.build.mps.tests.structure)" implicit="true" />
     <import index="kdzh" ref="r:0353b795-df17-4050-9687-ee47eeb7094f(jetbrains.mps.build.mps.structure)" implicit="true" />
   </imports>
-<<<<<<< HEAD
   <registry>
     <language id="798100da-4f0a-421a-b991-71f8c50ce5d2" name="jetbrains.mps.build">
       <concept id="5617550519002745363" name="jetbrains.mps.build.structure.BuildProject" flags="ng" index="1l3spW">
@@ -202,80 +201,11 @@
             <node concept="2Ry0Ak" id="1VqvCtIiJfc" role="2Ry0An">
               <property role="2Ry0Am" value="testsolutions" />
               <node concept="2Ry0Ak" id="1VqvCtIiJfh" role="2Ry0An">
-                <property role="2Ry0Am" value="execution-tests" />
+                <property role="2Ry0Am" value="execution-test" />
                 <node concept="2Ry0Ak" id="1VqvCtIiJfm" role="2Ry0An">
                   <property role="2Ry0Am" value="tests.data" />
                   <node concept="2Ry0Ak" id="1VqvCtIiJfr" role="2Ry0An">
                     <property role="2Ry0Am" value="jetbrains.mps.execution.impl.tests.sandbox.msd" />
-=======
-  <contents>
-    <node concept="219m.5617550519002745363" id="3474133302908391407" info="ng">
-      <property role="asn4.1169194658468.1169194664001" value="mpsExecution" />
-      <property role="219m.5617550519002745363.4915877860348071612" value="mpsExecution.xml" />
-      <property role="219m.5617550519002745363.5204048710541015587" value="../../../../" />
-      <node concept="219m.7389400916848136194" id="3474133302908391411" role="219m.5617550519002745363.5617550519002745378" info="ng">
-        <property role="asn4.1169194658468.1169194664001" value="mps_home" />
-      </node>
-      <node concept="219m.927724900262033858" id="3474133302908391408" role="219m.5617550519002745363.7389400916848080626" info="ng">
-        <property role="219m.927724900262033858.927724900262033861" value="true" />
-        <property role="219m.927724900262033858.927724900262033862" value="true" />
-        <property role="219m.927724900262033858.2059109515400425365" value="IntelliJ" />
-        <property role="219m.927724900262033858.927724900262398947" value="1024" />
-        <node concept="219m.8654221991637384182" id="3474133302908391409" role="219m.927724900262033858.927724900262033863" info="ng">
-          <property role="219m.8654221991637384182.8654221991637384184" value="**/*.properties, **/*.xml, **/*.html, **/*.png, **/*.txt, **/*.ico, **/*.zip, **/*.info" />
-        </node>
-      </node>
-      <node concept="219m.7389400916848136194" id="3474133302908391410" role="219m.5617550519002745363.5617550519002745378" info="ng">
-        <property role="asn4.1169194658468.1169194664001" value="idea_home" />
-        <node concept="219m.7389400916848153117" id="9178146092071345055" role="219m.7389400916848136194.7389400916848144618" info="ng">
-          <reference role="219m.7389400916848153117.7389400916848153130" target="3474133302908391411" resolveInfo="mps_home" />
-        </node>
-      </node>
-      <node concept="219m.7181125477683417252" id="3474133302908391413" role="219m.5617550519002745363.5617550519002745381" info="ng">
-        <reference role="219m.7181125477683417252.7181125477683417255" target="ffeo.7181125477683264500" resolveInfo="IDEA" />
-        <node concept="219m.7389400916848153117" id="3474133302908391414" role="219m.7181125477683417252.7181125477683417254" info="ng">
-          <reference role="219m.7389400916848153117.7389400916848153130" target="3474133302908391410" resolveInfo="idea_home" />
-        </node>
-      </node>
-      <node concept="219m.4993211115183325728" id="3474133302908391415" role="219m.5617550519002745363.5617550519002745381" info="ng">
-        <reference role="219m.4993211115183325728.5617550519002745380" target="ffeo.4301118715654192646" resolveInfo="mps" />
-        <node concept="219m.7389400916848153117" id="9178146092071344509" role="219m.4993211115183325728.4129895186893471026" info="ng">
-          <reference role="219m.7389400916848153117.7389400916848153130" target="3474133302908391411" resolveInfo="mps_home" />
-        </node>
-      </node>
-      <node concept="219m.4993211115183325728" id="6282852869440126830" role="219m.5617550519002745363.5617550519002745381" info="ng">
-        <reference role="219m.4993211115183325728.5617550519002745380" target="5833628797344916224" resolveInfo="mpsEditor" />
-      </node>
-      <node concept="xkd9.4560297596904469357" id="3474133302908391416" role="219m.5617550519002745363.3542413272732620719" info="nn">
-        <property role="asn4.1169194658468.1169194664001" value="execution" />
-        <node concept="xkd9.4560297596904469362" id="3474133302908391417" role="xkd9.4560297596904469357.4560297596904469360" info="nn">
-          <reference role="xkd9.4560297596904469362.4560297596904469363" target="3474133302908391429" resolveInfo="jetbrains.mps.execution.impl.tests" />
-        </node>
-        <node concept="xkd9.4560297596904469355" id="3197190366568036901" role="xkd9.4560297596904469357.4560297596904469360" info="ng">
-          <reference role="xkd9.4560297596904469355.4560297596904469356" target="3197190366568035751" resolveInfo="debugger-tests" />
-        </node>
-      </node>
-      <node concept="bxtc.1500819558095907805" id="3474133302908391418" role="219m.5617550519002745363.7389400916848080626" info="ng">
-        <property role="asn4.1169194658468.1169194664001" value="execution-tests" />
-        <node concept="bxtc.3189788309731840247" id="3474133302908391419" role="bxtc.1500819558095907805.1500819558095907806" info="ng">
-          <property role="bxtc.322010710375871467.8369506495128725901" value="true" />
-          <property role="asn4.1169194658468.1169194664001" value="jetbrains.mps.execution.impl.tests.sandbox" />
-          <property role="bxtc.322010710375871467.322010710375892619" value="6cbb1052-4510-427f-926c-3476bfd7e801" />
-          <property role="bxtc.5253498789149381388.1500819558096356884" value="false" />
-          <property role="bxtc.3189788309731840247.269707337715731330" value="tests" />
-          <node concept="219m.5481553824944787378" id="9178146092071416589" role="bxtc.322010710375871467.322010710375956261" info="ng">
-            <node concept="219m.8618885170173601777" id="2223228486196851655" role="219m.7321017245476976379.7321017245477039051" info="nn">
-              <property role="219m.8618885170173601777.8618885170173601779" value="testbench" />
-              <node concept="219m.8618885170173601777" id="2223228486196851660" role="219m.8618885170173601777.8618885170173601778" info="nn">
-                <property role="219m.8618885170173601777.8618885170173601779" value="testsolutions" />
-                <node concept="219m.8618885170173601777" id="2223228486196851665" role="219m.8618885170173601777.8618885170173601778" info="nn">
-                  <property role="219m.8618885170173601777.8618885170173601779" value="execution-test" />
-                  <node concept="219m.8618885170173601777" id="2223228486196851670" role="219m.8618885170173601777.8618885170173601778" info="nn">
-                    <property role="219m.8618885170173601777.8618885170173601779" value="tests.data" />
-                    <node concept="219m.8618885170173601777" id="2223228486196851675" role="219m.8618885170173601777.8618885170173601778" info="nn">
-                      <property role="219m.8618885170173601777.8618885170173601779" value="jetbrains.mps.execution.impl.tests.sandbox.msd" />
-                    </node>
->>>>>>> 55c686c2
                   </node>
                 </node>
               </node>
@@ -301,13 +231,88 @@
         <property role="3LESm3" value="7b15492d-a198-43e2-91e3-4a7e9116ce2b" />
         <property role="2GAjPV" value="false" />
         <property role="aoJFB" value="tests" />
+        <node concept="1SiIV0" id="30QAtkedp0c" role="3bR37C">
+          <node concept="3bR9La" id="30QAtkedp0d" role="1SiIV1">
+            <property role="3bR36h" value="false" />
+            <ref role="3bR37D" to="ffeo:mXGwHwhVPj" resolve="JDK" />
+          </node>
+        </node>
+        <node concept="1SiIV0" id="30QAtkedp0e" role="3bR37C">
+          <node concept="3bR9La" id="30QAtkedp0f" role="1SiIV1">
+            <property role="3bR36h" value="false" />
+            <ref role="3bR37D" to="ffeo:1TaHNgiIbIQ" resolve="MPS.Core" />
+          </node>
+        </node>
+        <node concept="1SiIV0" id="30QAtkedp0i" role="3bR37C">
+          <node concept="3bR9La" id="30QAtkedp0j" role="1SiIV1">
+            <property role="3bR36h" value="false" />
+            <ref role="3bR37D" to="ffeo:5xa9wY2vhbf" resolve="jetbrains.mps.baseLanguage.unitTest.execution" />
+          </node>
+        </node>
+        <node concept="1SiIV0" id="30QAtkedp0m" role="3bR37C">
+          <node concept="3bR9La" id="30QAtkedp0n" role="1SiIV1">
+            <property role="3bR36h" value="false" />
+            <ref role="3bR37D" to="ffeo:5xa9wY2vhaQ" resolve="jetbrains.mps.baseLanguage.execution.util" />
+          </node>
+        </node>
+        <node concept="1SiIV0" id="30QAtkedp0o" role="3bR37C">
+          <node concept="3bR9La" id="30QAtkedp0p" role="1SiIV1">
+            <property role="3bR36h" value="false" />
+            <ref role="3bR37D" to="ffeo:2eDSGe9d1qo" resolve="jetbrains.mps.execution.api" />
+          </node>
+        </node>
+        <node concept="1SiIV0" id="30QAtkedp0s" role="3bR37C">
+          <node concept="3bR9La" id="30QAtkedp0t" role="1SiIV1">
+            <property role="3bR36h" value="false" />
+            <ref role="3bR37D" node="30QAtkedoZV" resolve="jetbrains.mps.execution.impl.tests.sandbox" />
+          </node>
+        </node>
+        <node concept="1SiIV0" id="30QAtkedp0u" role="3bR37C">
+          <node concept="3bR9La" id="30QAtkedp0v" role="1SiIV1">
+            <property role="3bR36h" value="false" />
+            <ref role="3bR37D" to="ffeo:7Kfy9QB6KXW" resolve="jetbrains.mps.lang.core" />
+          </node>
+        </node>
+        <node concept="1SiIV0" id="6IZ_b08qDPI" role="3bR37C">
+          <node concept="3bR9La" id="6IZ_b08qDPJ" role="1SiIV1">
+            <property role="3bR36h" value="false" />
+            <ref role="3bR37D" to="ffeo:1ia2VB5guYy" resolve="MPS.IDEA" />
+          </node>
+        </node>
+        <node concept="1SiIV0" id="2TUUQgSS1xV" role="3bR37C">
+          <node concept="3bR9La" id="2TUUQgSS1xW" role="1SiIV1">
+            <property role="3bR36h" value="false" />
+            <ref role="3bR37D" to="ffeo:5xa9wY2vhb7" resolve="jetbrains.mps.execution.configurations.implementation.plugin" />
+          </node>
+        </node>
+        <node concept="1SiIV0" id="3T4oiWuYWAL" role="3bR37C">
+          <node concept="3bR9La" id="3T4oiWuYWAM" role="1SiIV1">
+            <property role="3bR36h" value="false" />
+            <ref role="3bR37D" to="ffeo:3fCcEmT2ZdI" resolve="jetbrains.mps.lang.test.util" />
+          </node>
+        </node>
+        <node concept="1E1SXE" id="4BeY47ZQHti" role="3bR37C">
+          <ref role="1E1SXG" to="ffeo:2aRSPSKEe9G" resolve="test-util" />
+        </node>
+        <node concept="1SiIV0" id="5sLbmmj1rR1" role="3bR37C">
+          <node concept="3bR9La" id="5sLbmmj1rR2" role="1SiIV1">
+            <property role="3bR36h" value="false" />
+            <ref role="3bR37D" to="ffeo:1H905DlDUSw" resolve="MPS.OpenAPI" />
+          </node>
+        </node>
+        <node concept="1SiIV0" id="5sLbmmj1s2_" role="3bR37C">
+          <node concept="3bR9La" id="5sLbmmj1s2A" role="1SiIV1">
+            <property role="3bR36h" value="false" />
+            <ref role="3bR37D" node="53PdBITeVn8" resolve="jetbrains.mps.baseLanguage.test" />
+          </node>
+        </node>
         <node concept="55IIr" id="1VqvCtIiJgd" role="3LF7KH">
           <node concept="2Ry0Ak" id="1VqvCtIiJge" role="iGT6I">
             <property role="2Ry0Am" value="testbench" />
             <node concept="2Ry0Ak" id="1VqvCtIiJgf" role="2Ry0An">
               <property role="2Ry0Am" value="testsolutions" />
               <node concept="2Ry0Ak" id="1VqvCtIiJgg" role="2Ry0An">
-                <property role="2Ry0Am" value="execution-tests" />
+                <property role="2Ry0Am" value="execution-test" />
                 <node concept="2Ry0Ak" id="1VqvCtIiJhx" role="2Ry0An">
                   <property role="2Ry0Am" value="tests" />
                   <node concept="2Ry0Ak" id="1VqvCtIiJim" role="2Ry0An">
@@ -316,100 +321,6 @@
                 </node>
               </node>
             </node>
-          </node>
-        </node>
-        <node concept="1SiIV0" id="30QAtkedp0c" role="3bR37C">
-          <node concept="3bR9La" id="30QAtkedp0d" role="1SiIV1">
-            <property role="3bR36h" value="false" />
-            <ref role="3bR37D" to="ffeo:mXGwHwhVPj" resolve="JDK" />
-          </node>
-        </node>
-        <node concept="1SiIV0" id="30QAtkedp0e" role="3bR37C">
-          <node concept="3bR9La" id="30QAtkedp0f" role="1SiIV1">
-            <property role="3bR36h" value="false" />
-            <ref role="3bR37D" to="ffeo:1TaHNgiIbIQ" resolve="MPS.Core" />
-          </node>
-        </node>
-        <node concept="1SiIV0" id="30QAtkedp0i" role="3bR37C">
-          <node concept="3bR9La" id="30QAtkedp0j" role="1SiIV1">
-            <property role="3bR36h" value="false" />
-            <ref role="3bR37D" to="ffeo:5xa9wY2vhbf" resolve="jetbrains.mps.baseLanguage.unitTest.execution" />
-          </node>
-        </node>
-        <node concept="1SiIV0" id="30QAtkedp0m" role="3bR37C">
-          <node concept="3bR9La" id="30QAtkedp0n" role="1SiIV1">
-            <property role="3bR36h" value="false" />
-            <ref role="3bR37D" to="ffeo:5xa9wY2vhaQ" resolve="jetbrains.mps.baseLanguage.execution.util" />
-          </node>
-        </node>
-        <node concept="1SiIV0" id="30QAtkedp0o" role="3bR37C">
-          <node concept="3bR9La" id="30QAtkedp0p" role="1SiIV1">
-            <property role="3bR36h" value="false" />
-            <ref role="3bR37D" to="ffeo:2eDSGe9d1qo" resolve="jetbrains.mps.execution.api" />
-          </node>
-        </node>
-        <node concept="1SiIV0" id="30QAtkedp0s" role="3bR37C">
-          <node concept="3bR9La" id="30QAtkedp0t" role="1SiIV1">
-            <property role="3bR36h" value="false" />
-            <ref role="3bR37D" node="30QAtkedoZV" resolve="jetbrains.mps.execution.impl.tests.sandbox" />
-          </node>
-        </node>
-        <node concept="1SiIV0" id="30QAtkedp0u" role="3bR37C">
-          <node concept="3bR9La" id="30QAtkedp0v" role="1SiIV1">
-            <property role="3bR36h" value="false" />
-            <ref role="3bR37D" to="ffeo:7Kfy9QB6KXW" resolve="jetbrains.mps.lang.core" />
-          </node>
-        </node>
-        <node concept="1SiIV0" id="6IZ_b08qDPI" role="3bR37C">
-          <node concept="3bR9La" id="6IZ_b08qDPJ" role="1SiIV1">
-            <property role="3bR36h" value="false" />
-            <ref role="3bR37D" to="ffeo:1ia2VB5guYy" resolve="MPS.IDEA" />
-          </node>
-        </node>
-        <node concept="1SiIV0" id="2TUUQgSS1xV" role="3bR37C">
-          <node concept="3bR9La" id="2TUUQgSS1xW" role="1SiIV1">
-            <property role="3bR36h" value="false" />
-            <ref role="3bR37D" to="ffeo:5xa9wY2vhb7" resolve="jetbrains.mps.execution.configurations.implementation.plugin" />
-          </node>
-        </node>
-        <node concept="1SiIV0" id="3T4oiWuYWAL" role="3bR37C">
-          <node concept="3bR9La" id="3T4oiWuYWAM" role="1SiIV1">
-            <property role="3bR36h" value="false" />
-            <ref role="3bR37D" to="ffeo:3fCcEmT2ZdI" resolve="jetbrains.mps.lang.test.util" />
-          </node>
-        </node>
-        <node concept="1E1SXE" id="4BeY47ZQHti" role="3bR37C">
-          <ref role="1E1SXG" to="ffeo:2aRSPSKEe9G" resolve="test-util" />
-        </node>
-        <node concept="1SiIV0" id="5sLbmmj1rR1" role="3bR37C">
-          <node concept="3bR9La" id="5sLbmmj1rR2" role="1SiIV1">
-            <property role="3bR36h" value="false" />
-            <ref role="3bR37D" to="ffeo:1H905DlDUSw" resolve="MPS.OpenAPI" />
-          </node>
-<<<<<<< HEAD
-        </node>
-        <node concept="1SiIV0" id="5sLbmmj1s2_" role="3bR37C">
-          <node concept="3bR9La" id="5sLbmmj1s2A" role="1SiIV1">
-            <property role="3bR36h" value="false" />
-            <ref role="3bR37D" node="53PdBITeVn8" resolve="jetbrains.mps.baseLanguage.test" />
-=======
-          <node concept="219m.5481553824944787378" id="2223228486196851725" role="bxtc.322010710375871467.322010710375956261" info="ng">
-            <node concept="219m.8618885170173601777" id="2223228486196851726" role="219m.7321017245476976379.7321017245477039051" info="nn">
-              <property role="219m.8618885170173601777.8618885170173601779" value="testbench" />
-              <node concept="219m.8618885170173601777" id="2223228486196851727" role="219m.8618885170173601777.8618885170173601778" info="nn">
-                <property role="219m.8618885170173601777.8618885170173601779" value="testsolutions" />
-                <node concept="219m.8618885170173601777" id="2223228486196851728" role="219m.8618885170173601777.8618885170173601778" info="nn">
-                  <property role="219m.8618885170173601777.8618885170173601779" value="execution-test" />
-                  <node concept="219m.8618885170173601777" id="2223228486196851809" role="219m.8618885170173601777.8618885170173601778" info="nn">
-                    <property role="219m.8618885170173601777.8618885170173601779" value="tests" />
-                    <node concept="219m.8618885170173601777" id="2223228486196851862" role="219m.8618885170173601777.8618885170173601778" info="nn">
-                      <property role="219m.8618885170173601777.8618885170173601779" value="jetbrains.mps.execution.impl.tests.msd" />
-                    </node>
-                  </node>
-                </node>
-              </node>
-            </node>
->>>>>>> 55c686c2
           </node>
         </node>
       </node>
@@ -790,6 +701,16 @@
         <property role="TrG5h" value="jetbrains.mps.lang.editor.multiple.extension.testLanguage" />
         <property role="3LESm3" value="2a136e2a-e48f-4b7a-bcbc-7b2a11f3bbeb" />
         <property role="2GAjPV" value="false" />
+        <node concept="1yeLz9" id="1_MaibiuEGc" role="1TViLv">
+          <property role="TrG5h" value="jetbrains.mps.lang.editor.multiple.extension.testLanguage#6822301196699110738" />
+          <property role="3LESm3" value="e5e59881-5506-41a5-b870-4b4703455d4c" />
+          <property role="2GAjPV" value="false" />
+        </node>
+        <node concept="1SiIV0" id="1_MaibiuF4x" role="3bR37C">
+          <node concept="1Busua" id="1_MaibiuF4y" role="1SiIV1">
+            <ref role="1Busuk" node="4BLpc15eBPf" resolve="jetbrains.mps.lang.editor.multiple.testLanguage" />
+          </node>
+        </node>
         <node concept="55IIr" id="1VqvCtIiIcT" role="3LF7KH">
           <node concept="2Ry0Ak" id="1VqvCtIiIcU" role="iGT6I">
             <property role="2Ry0Am" value="testbench" />
@@ -807,17 +728,6 @@
             </node>
           </node>
         </node>
-        <node concept="1yeLz9" id="1_MaibiuEGc" role="1TViLv">
-          <property role="TrG5h" value="jetbrains.mps.lang.editor.multiple.extension.testLanguage#6822301196699110738" />
-          <property role="3LESm3" value="e5e59881-5506-41a5-b870-4b4703455d4c" />
-          <property role="2GAjPV" value="false" />
-        </node>
-        <node concept="1SiIV0" id="1_MaibiuF4x" role="3bR37C">
-          <node concept="1Busua" id="1_MaibiuF4y" role="1SiIV1">
-            <ref role="1Busuk" node="4BLpc15eBPf" resolve="jetbrains.mps.lang.editor.multiple.testLanguage" />
-          </node>
-<<<<<<< HEAD
-        </node>
       </node>
       <node concept="1E1JtA" id="53PdBITeUcc" role="2G$12L">
         <property role="BnDLt" value="true" />
@@ -825,43 +735,30 @@
         <property role="3LESm3" value="69de002c-bbba-40be-be5b-f3a6e61ea828" />
         <property role="2GAjPV" value="false" />
         <property role="aoJFB" value="tests" />
+        <node concept="1SiIV0" id="53PdBITeV5b" role="3bR37C">
+          <node concept="3bR9La" id="53PdBITeV5c" role="1SiIV1">
+            <property role="3bR36h" value="false" />
+            <ref role="3bR37D" to="ffeo:1TaHNgiIbJ$" resolve="jetbrains.mps.ide.editor" />
+          </node>
+        </node>
+        <node concept="1SiIV0" id="5wa1y8teykK" role="3bR37C">
+          <node concept="3bR9La" id="5wa1y8teykL" role="1SiIV1">
+            <property role="3bR36h" value="false" />
+            <ref role="3bR37D" to="ffeo:1ia2VB5guYy" resolve="MPS.IDEA" />
+          </node>
+        </node>
         <node concept="55IIr" id="1VqvCtIiIng" role="3LF7KH">
           <node concept="2Ry0Ak" id="1VqvCtIiInh" role="iGT6I">
             <property role="2Ry0Am" value="testbench" />
             <node concept="2Ry0Ak" id="1VqvCtIiIni" role="2Ry0An">
               <property role="2Ry0Am" value="testsolutions" />
               <node concept="2Ry0Ak" id="1VqvCtIiIEH" role="2Ry0An">
-                <property role="2Ry0Am" value="jetbrains.mps.lang.editor.table.tests" />
+                <property role="2Ry0Am" value="editor.table.test" />
                 <node concept="2Ry0Ak" id="1VqvCtIiIEM" role="2Ry0An">
                   <property role="2Ry0Am" value="jetbrains.mps.lang.editor.table.tests.msd" />
-=======
-          <node concept="219m.5481553824944787378" id="2223228486196848080" role="bxtc.322010710375871467.322010710375956261" info="ng">
-            <node concept="219m.8618885170173601777" id="2223228486196848081" role="219m.7321017245476976379.7321017245477039051" info="nn">
-              <property role="219m.8618885170173601777.8618885170173601779" value="testbench" />
-              <node concept="219m.8618885170173601777" id="2223228486196848082" role="219m.8618885170173601777.8618885170173601778" info="nn">
-                <property role="219m.8618885170173601777.8618885170173601779" value="testsolutions" />
-                <node concept="219m.8618885170173601777" id="2223228486196849325" role="219m.8618885170173601777.8618885170173601778" info="nn">
-                  <property role="219m.8618885170173601777.8618885170173601779" value="editor.table.test" />
-                  <node concept="219m.8618885170173601777" id="2223228486196849330" role="219m.8618885170173601777.8618885170173601778" info="nn">
-                    <property role="219m.8618885170173601777.8618885170173601779" value="jetbrains.mps.lang.editor.table.tests.msd" />
-                  </node>
->>>>>>> 55c686c2
-                </node>
-              </node>
-            </node>
-          </node>
-        </node>
-<<<<<<< HEAD
-        <node concept="1SiIV0" id="53PdBITeV5b" role="3bR37C">
-          <node concept="3bR9La" id="53PdBITeV5c" role="1SiIV1">
-            <property role="3bR36h" value="false" />
-            <ref role="3bR37D" to="ffeo:1TaHNgiIbJ$" resolve="jetbrains.mps.ide.editor" />
-          </node>
-        </node>
-        <node concept="1SiIV0" id="5wa1y8teykK" role="3bR37C">
-          <node concept="3bR9La" id="5wa1y8teykL" role="1SiIV1">
-            <property role="3bR36h" value="false" />
-            <ref role="3bR37D" to="ffeo:1ia2VB5guYy" resolve="MPS.IDEA" />
+                </node>
+              </node>
+            </node>
           </node>
         </node>
       </node>
@@ -877,27 +774,9 @@
             <node concept="2Ry0Ak" id="1VqvCtIiIMZ" role="2Ry0An">
               <property role="2Ry0Am" value="testsolutions" />
               <node concept="2Ry0Ak" id="1VqvCtIiIN4" role="2Ry0An">
-                <property role="2Ry0Am" value="jetbrains.mps.lang.actions.test" />
+                <property role="2Ry0Am" value="actions.test" />
                 <node concept="2Ry0Ak" id="1VqvCtIiIN9" role="2Ry0An">
                   <property role="2Ry0Am" value="jetbrains.mps.lang.actions.test.msd" />
-=======
-        <node concept="bxtc.3189788309731840247" id="5833628797344920016" role="bxtc.1500819558095907805.1500819558095907806" info="ng">
-          <property role="bxtc.322010710375871467.8369506495128725901" value="true" />
-          <property role="asn4.1169194658468.1169194664001" value="jetbrains.mps.lang.actions.test" />
-          <property role="bxtc.322010710375871467.322010710375892619" value="6ed0339f-b777-4ada-9cf7-73354b12f191" />
-          <property role="bxtc.5253498789149381388.1500819558096356884" value="false" />
-          <property role="bxtc.3189788309731840247.269707337715731330" value="tests" />
-          <node concept="219m.5481553824944787378" id="9178146092071419817" role="bxtc.322010710375871467.322010710375956261" info="ng">
-            <node concept="219m.8618885170173601777" id="2223228486196849850" role="219m.7321017245476976379.7321017245477039051" info="nn">
-              <property role="219m.8618885170173601777.8618885170173601779" value="testbench" />
-              <node concept="219m.8618885170173601777" id="2223228486196849855" role="219m.8618885170173601777.8618885170173601778" info="nn">
-                <property role="219m.8618885170173601777.8618885170173601779" value="testsolutions" />
-                <node concept="219m.8618885170173601777" id="2223228486196849860" role="219m.8618885170173601777.8618885170173601778" info="nn">
-                  <property role="219m.8618885170173601777.8618885170173601779" value="actions.test" />
-                  <node concept="219m.8618885170173601777" id="2223228486196849865" role="219m.8618885170173601777.8618885170173601778" info="nn">
-                    <property role="219m.8618885170173601777.8618885170173601779" value="jetbrains.mps.lang.actions.test.msd" />
-                  </node>
->>>>>>> 55c686c2
                 </node>
               </node>
             </node>
@@ -921,7 +800,6 @@
             <ref role="3bR37D" to="ffeo:1ia2VB5guYy" resolve="MPS.IDEA" />
           </node>
         </node>
-<<<<<<< HEAD
       </node>
       <node concept="1E1JtA" id="53PdBITeVn8" role="2G$12L">
         <property role="BnDLt" value="true" />
@@ -935,27 +813,9 @@
             <node concept="2Ry0Ak" id="1VqvCtIiIYn" role="2Ry0An">
               <property role="2Ry0Am" value="testsolutions" />
               <node concept="2Ry0Ak" id="1VqvCtIiJ3k" role="2Ry0An">
-                <property role="2Ry0Am" value="jetbrains.mps.baseLanguage.test" />
+                <property role="2Ry0Am" value="bl.test" />
                 <node concept="2Ry0Ak" id="1VqvCtIiJ3p" role="2Ry0An">
                   <property role="2Ry0Am" value="jetbrains.mps.baseLanguage.test.msd" />
-=======
-        <node concept="bxtc.3189788309731840247" id="5833628797344921032" role="bxtc.1500819558095907805.1500819558095907806" info="ng">
-          <property role="bxtc.322010710375871467.8369506495128725901" value="true" />
-          <property role="asn4.1169194658468.1169194664001" value="jetbrains.mps.baseLanguage.test" />
-          <property role="bxtc.322010710375871467.322010710375892619" value="9c8b4b95-5d89-4201-ad78-0b2db3a22768" />
-          <property role="bxtc.5253498789149381388.1500819558096356884" value="false" />
-          <property role="bxtc.3189788309731840247.269707337715731330" value="sources and tests" />
-          <node concept="219m.5481553824944787378" id="9178146092071420459" role="bxtc.322010710375871467.322010710375956261" info="ng">
-            <node concept="219m.8618885170173601777" id="2223228486196850266" role="219m.7321017245476976379.7321017245477039051" info="nn">
-              <property role="219m.8618885170173601777.8618885170173601779" value="testbench" />
-              <node concept="219m.8618885170173601777" id="2223228486196850583" role="219m.8618885170173601777.8618885170173601778" info="nn">
-                <property role="219m.8618885170173601777.8618885170173601779" value="testsolutions" />
-                <node concept="219m.8618885170173601777" id="2223228486196850900" role="219m.8618885170173601777.8618885170173601778" info="nn">
-                  <property role="219m.8618885170173601777.8618885170173601779" value="bl.test" />
-                  <node concept="219m.8618885170173601777" id="2223228486196850905" role="219m.8618885170173601777.8618885170173601778" info="nn">
-                    <property role="219m.8618885170173601777.8618885170173601779" value="jetbrains.mps.baseLanguage.test.msd" />
-                  </node>
->>>>>>> 55c686c2
                 </node>
               </node>
             </node>
@@ -1021,7 +881,6 @@
             <ref role="3bR37D" to="ffeo:1ia2VB5guYy" resolve="MPS.IDEA" />
           </node>
         </node>
-<<<<<<< HEAD
       </node>
       <node concept="1E1JtA" id="4BLpc15ezHv" role="2G$12L">
         <property role="BnDLt" value="true" />
@@ -1034,26 +893,9 @@
             <node concept="2Ry0Ak" id="1VqvCtIiJcG" role="2Ry0An">
               <property role="2Ry0Am" value="testsolutions" />
               <node concept="2Ry0Ak" id="1VqvCtIiJcL" role="2Ry0An">
-                <property role="2Ry0Am" value="jetbrains.mps.lang.editor.multiple.tests" />
+                <property role="2Ry0Am" value="editor.multiple.test" />
                 <node concept="2Ry0Ak" id="1VqvCtIiJcQ" role="2Ry0An">
                   <property role="2Ry0Am" value="jetbrains.mps.lang.editor.multiple.tests.msd" />
-=======
-        <node concept="bxtc.3189788309731840247" id="5328150611113950047" role="bxtc.1500819558095907805.1500819558095907806" info="ng">
-          <property role="bxtc.322010710375871467.8369506495128725901" value="true" />
-          <property role="asn4.1169194658468.1169194664001" value="jetbrains.mps.lang.editor.multiple.tests" />
-          <property role="bxtc.322010710375871467.322010710375892619" value="3c41aa01-5120-470c-8122-06f284bc0419" />
-          <property role="bxtc.5253498789149381388.1500819558096356884" value="false" />
-          <node concept="219m.5481553824944787378" id="5328150611113950050" role="bxtc.322010710375871467.322010710375956261" info="ng">
-            <node concept="219m.8618885170173601777" id="2223228486196851329" role="219m.7321017245476976379.7321017245477039051" info="nn">
-              <property role="219m.8618885170173601777.8618885170173601779" value="testbench" />
-              <node concept="219m.8618885170173601777" id="2223228486196851500" role="219m.8618885170173601777.8618885170173601778" info="nn">
-                <property role="219m.8618885170173601777.8618885170173601779" value="testsolutions" />
-                <node concept="219m.8618885170173601777" id="2223228486196851505" role="219m.8618885170173601777.8618885170173601778" info="nn">
-                  <property role="219m.8618885170173601777.8618885170173601779" value="editor.multiple.test" />
-                  <node concept="219m.8618885170173601777" id="2223228486196851510" role="219m.8618885170173601777.8618885170173601778" info="nn">
-                    <property role="219m.8618885170173601777.8618885170173601779" value="jetbrains.mps.lang.editor.multiple.tests.msd" />
-                  </node>
->>>>>>> 55c686c2
                 </node>
               </node>
             </node>
@@ -1071,7 +913,6 @@
             <ref role="3bR37D" to="ffeo:1ia2VB5guYy" resolve="MPS.IDEA" />
           </node>
         </node>
-<<<<<<< HEAD
       </node>
       <node concept="1E1JtA" id="33Dctpd0maW" role="2G$12L">
         <property role="BnDLt" value="true" />
@@ -1084,26 +925,9 @@
             <node concept="2Ry0Ak" id="33Dctpd0n9H" role="2Ry0An">
               <property role="2Ry0Am" value="testsolutions" />
               <node concept="2Ry0Ak" id="33Dctpd0nhM" role="2Ry0An">
-                <property role="2Ry0Am" value="jetbrains.mps.lang.editor.tests" />
+                <property role="2Ry0Am" value="editor.test" />
                 <node concept="2Ry0Ak" id="33Dctpd0npR" role="2Ry0An">
                   <property role="2Ry0Am" value="jetbrains.mps.lang.editor.tests.msd" />
-=======
-        <node concept="bxtc.3189788309731840247" id="3524402979878822588" role="bxtc.1500819558095907805.1500819558095907806" info="ng">
-          <property role="bxtc.322010710375871467.8369506495128725901" value="true" />
-          <property role="asn4.1169194658468.1169194664001" value="jetbrains.mps.lang.editor.tests" />
-          <property role="bxtc.322010710375871467.322010710375892619" value="7597197a-bad8-4672-9806-215a3efe8740" />
-          <property role="bxtc.5253498789149381388.1500819558096356884" value="false" />
-          <node concept="219m.5481553824944787378" id="3524402979878822591" role="bxtc.322010710375871467.322010710375956261" info="ng">
-            <node concept="219m.8618885170173601777" id="3524402979878826344" role="219m.7321017245476976379.7321017245477039051" info="nn">
-              <property role="219m.8618885170173601777.8618885170173601779" value="testbench" />
-              <node concept="219m.8618885170173601777" id="3524402979878826605" role="219m.8618885170173601777.8618885170173601778" info="nn">
-                <property role="219m.8618885170173601777.8618885170173601779" value="testsolutions" />
-                <node concept="219m.8618885170173601777" id="3524402979878827122" role="219m.8618885170173601777.8618885170173601778" info="nn">
-                  <property role="219m.8618885170173601777.8618885170173601779" value="editor.test" />
-                  <node concept="219m.8618885170173601777" id="3524402979878827639" role="219m.8618885170173601777.8618885170173601778" info="nn">
-                    <property role="219m.8618885170173601777.8618885170173601779" value="jetbrains.mps.lang.editor.tests.msd" />
-                  </node>
->>>>>>> 55c686c2
                 </node>
               </node>
             </node>
@@ -1242,7 +1066,6 @@
           </node>
         </node>
       </node>
-<<<<<<< HEAD
     </node>
     <node concept="13uUGR" id="6gfB34BldeD" role="1l3spa">
       <ref role="13uUGO" to="ffeo:6eCuTcwOnJO" resolve="IDEA" />
@@ -1283,30 +1106,10 @@
             <property role="2Ry0Am" value="testbench" />
             <node concept="2Ry0Ak" id="1VqvCtIi6QK" role="2Ry0An">
               <property role="2Ry0Am" value="testsolutions" />
-              <node concept="2Ry0Ak" id="1VqvCtIi6QP" role="2Ry0An">
-                <property role="2Ry0Am" value="jetbrains.mps.baseLanguage.unittest" />
-                <node concept="2Ry0Ak" id="1VqvCtIi6QU" role="2Ry0An">
+              <node concept="2Ry0Ak" id="1X3mOAZ$W6W" role="2Ry0An">
+                <property role="2Ry0Am" value="bl.unittest" />
+                <node concept="2Ry0Ak" id="1X3mOAZ$Wif" role="2Ry0An">
                   <property role="2Ry0Am" value="jetbrains.mps.baseLanguage.unittest.msd" />
-=======
-      <node concept="bxtc.1500819558095907805" id="7210153263370654639" role="219m.5617550519002745363.7389400916848080626" info="ng">
-        <property role="asn4.1169194658468.1169194664001" value="baseLanguage-tests" />
-        <node concept="bxtc.3189788309731840247" id="7210153263370656086" role="bxtc.1500819558095907805.1500819558095907806" info="ng">
-          <property role="bxtc.322010710375871467.8369506495128725901" value="true" />
-          <property role="asn4.1169194658468.1169194664001" value="jetbrains.mps.baseLanguage.unittest" />
-          <property role="bxtc.322010710375871467.322010710375892619" value="e60b351d-8d80-4c13-8ad4-3e4759e2a3ea" />
-          <property role="bxtc.5253498789149381388.1500819558096356884" value="false" />
-          <property role="bxtc.3189788309731840247.269707337715731330" value="tests" />
-          <node concept="219m.5481553824944787378" id="7210153263370656087" role="bxtc.322010710375871467.322010710375956261" info="ng">
-            <node concept="219m.8618885170173601777" id="2223228486196685473" role="219m.7321017245476976379.7321017245477039051" info="nn">
-              <property role="219m.8618885170173601777.8618885170173601779" value="testbench" />
-              <node concept="219m.8618885170173601777" id="2223228486196686256" role="219m.8618885170173601777.8618885170173601778" info="nn">
-                <property role="219m.8618885170173601777.8618885170173601779" value="testsolutions" />
-                <node concept="219m.8618885170173601777" id="2252744610920251836" role="219m.8618885170173601777.8618885170173601778" info="nn">
-                  <property role="219m.8618885170173601777.8618885170173601779" value="bl.unittest" />
-                  <node concept="219m.8618885170173601777" id="2252744610920252559" role="219m.8618885170173601777.8618885170173601778" info="nn">
-                    <property role="219m.8618885170173601777.8618885170173601779" value="jetbrains.mps.baseLanguage.unittest.msd" />
-                  </node>
->>>>>>> 55c686c2
                 </node>
               </node>
             </node>
@@ -1348,35 +1151,10 @@
             <ref role="3bR37D" to="ffeo:1TaHNgiIbIQ" resolve="MPS.Core" />
           </node>
         </node>
-<<<<<<< HEAD
         <node concept="1SiIV0" id="4R0dWbem89S" role="3bR37C">
           <node concept="3bR9La" id="4R0dWbem89T" role="1SiIV1">
             <property role="3bR36h" value="false" />
             <ref role="3bR37D" to="ffeo:ymnOULAU0H" resolve="jetbrains.mps.lang.test" />
-=======
-      </node>
-      <node concept="bxtc.1500819558095907805" id="15329820522043422" role="219m.5617550519002745363.7389400916848080626" info="ng">
-        <property role="asn4.1169194658468.1169194664001" value="closures-tests" />
-        <node concept="bxtc.3189788309731840247" id="15329820522053503" role="bxtc.1500819558095907805.1500819558095907806" info="ng">
-          <property role="bxtc.322010710375871467.8369506495128725901" value="true" />
-          <property role="asn4.1169194658468.1169194664001" value="jetbrains.mps.baseLanguage.closures.unittest" />
-          <property role="bxtc.322010710375871467.322010710375892619" value="fa54094d-fc7a-4393-885f-13866cecf3f3" />
-          <property role="bxtc.5253498789149381388.1500819558096356884" value="false" />
-          <property role="bxtc.3189788309731840247.269707337715731330" value="tests" />
-          <node concept="219m.5481553824944787378" id="15329820522053504" role="bxtc.322010710375871467.322010710375956261" info="ng">
-            <node concept="219m.8618885170173601777" id="2223228486196702681" role="219m.7321017245476976379.7321017245477039051" info="nn">
-              <property role="219m.8618885170173601777.8618885170173601779" value="testbench" />
-              <node concept="219m.8618885170173601777" id="2223228486196702686" role="219m.8618885170173601777.8618885170173601778" info="nn">
-                <property role="219m.8618885170173601777.8618885170173601779" value="testsolutions" />
-                <node concept="219m.8618885170173601777" id="2252744610920252572" role="219m.8618885170173601777.8618885170173601778" info="nn">
-                  <property role="219m.8618885170173601777.8618885170173601779" value="bl.closures.unittest" />
-                  <node concept="219m.8618885170173601777" id="2252744610920252573" role="219m.8618885170173601777.8618885170173601778" info="nn">
-                    <property role="219m.8618885170173601777.8618885170173601779" value="jetbrains.mps.baseLanguage.closures.unittest.msd" />
-                  </node>
-                </node>
-              </node>
-            </node>
->>>>>>> 55c686c2
           </node>
         </node>
         <node concept="1SiIV0" id="4R0dWbem89U" role="3bR37C">
@@ -1406,9 +1184,9 @@
             <property role="2Ry0Am" value="testbench" />
             <node concept="2Ry0Ak" id="1VqvCtIiaRu" role="2Ry0An">
               <property role="2Ry0Am" value="testsolutions" />
-              <node concept="2Ry0Ak" id="1VqvCtIiaRz" role="2Ry0An">
-                <property role="2Ry0Am" value="jetbrains.mps.baseLanguage.closures.unittest" />
-                <node concept="2Ry0Ak" id="1VqvCtIiaRC" role="2Ry0An">
+              <node concept="2Ry0Ak" id="1X3mOAZ$Wis" role="2Ry0An">
+                <property role="2Ry0Am" value="bl.closures.unittest" />
+                <node concept="2Ry0Ak" id="1X3mOAZ$Wit" role="2Ry0An">
                   <property role="2Ry0Am" value="jetbrains.mps.baseLanguage.closures.unittest.msd" />
                 </node>
               </node>
@@ -1633,7 +1411,6 @@
             <ref role="3bR37D" to="ffeo:7Kfy9QB6KYb" resolve="jetbrains.mps.baseLanguage" />
           </node>
         </node>
-<<<<<<< HEAD
       </node>
       <node concept="1E1JtA" id="yja7V_1HRV" role="2G$12L">
         <property role="BnDLt" value="true" />
@@ -1647,27 +1424,9 @@
             <node concept="2Ry0Ak" id="1VqvCtIiJmq" role="2Ry0An">
               <property role="2Ry0Am" value="testsolutions" />
               <node concept="2Ry0Ak" id="1VqvCtIiJmv" role="2Ry0An">
-                <property role="2Ry0Am" value="jetbrains.mps.generator.tests" />
+                <property role="2Ry0Am" value="generator.test" />
                 <node concept="2Ry0Ak" id="1VqvCtIiJm$" role="2Ry0An">
                   <property role="2Ry0Am" value="jetbrains.mps.generator.tests.msd" />
-=======
-        <node concept="bxtc.3189788309731840247" id="617882099353312763" role="bxtc.1500819558095907805.1500819558095907806" info="ng">
-          <property role="bxtc.322010710375871467.8369506495128725901" value="true" />
-          <property role="asn4.1169194658468.1169194664001" value="jetbrains.mps.generator.tests" />
-          <property role="bxtc.322010710375871467.322010710375892619" value="50fc24f9-2bc9-4702-84ed-7f00cd088aca" />
-          <property role="bxtc.5253498789149381388.1500819558096356884" value="false" />
-          <property role="bxtc.3189788309731840247.269707337715731330" value="tests" />
-          <node concept="219m.5481553824944787378" id="617882099353312764" role="bxtc.322010710375871467.322010710375956261" info="ng">
-            <node concept="219m.8618885170173601777" id="2223228486196852117" role="219m.7321017245476976379.7321017245477039051" info="nn">
-              <property role="219m.8618885170173601777.8618885170173601779" value="testbench" />
-              <node concept="219m.8618885170173601777" id="2223228486196852122" role="219m.8618885170173601777.8618885170173601778" info="nn">
-                <property role="219m.8618885170173601777.8618885170173601779" value="testsolutions" />
-                <node concept="219m.8618885170173601777" id="2223228486196852127" role="219m.8618885170173601777.8618885170173601778" info="nn">
-                  <property role="219m.8618885170173601777.8618885170173601779" value="generator.test" />
-                  <node concept="219m.8618885170173601777" id="2223228486196852132" role="219m.8618885170173601777.8618885170173601778" info="nn">
-                    <property role="219m.8618885170173601777.8618885170173601779" value="jetbrains.mps.generator.tests.msd" />
-                  </node>
->>>>>>> 55c686c2
                 </node>
               </node>
             </node>
@@ -1698,7 +1457,6 @@
           </node>
         </node>
       </node>
-<<<<<<< HEAD
     </node>
     <node concept="2G$12M" id="3yaq6Y8lnOk" role="3989C9">
       <property role="TrG5h" value="tracemacro-tests" />
@@ -1714,29 +1472,9 @@
             <node concept="2Ry0Ak" id="1VqvCtIiJMr" role="2Ry0An">
               <property role="2Ry0Am" value="testsolutions" />
               <node concept="2Ry0Ak" id="1VqvCtIiJMw" role="2Ry0An">
-                <property role="2Ry0Am" value="jetbrains.mps.traceInfo.testWeaving" />
+                <property role="2Ry0Am" value="traceInfo.testWeaving" />
                 <node concept="2Ry0Ak" id="1VqvCtIiJNb" role="2Ry0An">
                   <property role="2Ry0Am" value="jetbrains.mps.traceInfo.testWeaving.msd" />
-=======
-      <node concept="bxtc.1500819558095907805" id="4074183641147997460" role="219m.5617550519002745363.7389400916848080626" info="ng">
-        <property role="asn4.1169194658468.1169194664001" value="tracemacro-tests" />
-        <node concept="bxtc.3189788309731840247" id="4074183641147997490" role="bxtc.1500819558095907805.1500819558095907806" info="ng">
-          <property role="bxtc.322010710375871467.8369506495128725901" value="true" />
-          <property role="asn4.1169194658468.1169194664001" value="jetbrains.mps.traceInfo.testWeaving" />
-          <property role="bxtc.322010710375871467.322010710375892619" value="dc080be0-da6e-4885-aed0-7d999c120619" />
-          <property role="bxtc.3189788309731840247.269707337715731330" value="sources and tests" />
-          <property role="bxtc.5253498789149381388.1500819558096356884" value="false" />
-          <node concept="219m.5481553824944787378" id="4074183641147997491" role="bxtc.322010710375871467.322010710375956261" info="ng">
-            <node concept="219m.8618885170173601777" id="2223228486196853910" role="219m.7321017245476976379.7321017245477039051" info="nn">
-              <property role="219m.8618885170173601777.8618885170173601779" value="testbench" />
-              <node concept="219m.8618885170173601777" id="2223228486196853915" role="219m.8618885170173601777.8618885170173601778" info="nn">
-                <property role="219m.8618885170173601777.8618885170173601779" value="testsolutions" />
-                <node concept="219m.8618885170173601777" id="2223228486196853920" role="219m.8618885170173601777.8618885170173601778" info="nn">
-                  <property role="219m.8618885170173601777.8618885170173601779" value="traceInfo.testWeaving" />
-                  <node concept="219m.8618885170173601777" id="2223228486196853963" role="219m.8618885170173601777.8618885170173601778" info="nn">
-                    <property role="219m.8618885170173601777.8618885170173601779" value="jetbrains.mps.traceInfo.testWeaving.msd" />
-                  </node>
->>>>>>> 55c686c2
                 </node>
               </node>
             </node>
@@ -2072,7 +1810,6 @@
       <node concept="22LTRF" id="3yaq6Y8lhnO" role="22LTRK">
         <ref role="22LTRG" node="3yaq6Y8lhnP" resolve="traceable-operations-tests" />
       </node>
-<<<<<<< HEAD
       <node concept="22LTRF" id="3_1qLajoFoI" role="22LTRK">
         <ref role="22LTRG" node="4Etbw8EUKkn" resolve="smodel" />
       </node>
@@ -2087,35 +1824,13 @@
         <property role="aoJFB" value="tests" />
         <node concept="55IIr" id="3yaq6Y8lhP6" role="3LF7KH">
           <node concept="2Ry0Ak" id="3yaq6Y8lhP9" role="iGT6I">
-            <property role="2Ry0Am" value="languages" />
-            <node concept="2Ry0Ak" id="3yaq6Y8lhPb" role="2Ry0An">
-              <property role="2Ry0Am" value="languageDesign" />
-              <node concept="2Ry0Ak" id="3yaq6Y8lhPd" role="2Ry0An">
-                <property role="2Ry0Am" value="traceable.operations" />
-                <node concept="2Ry0Ak" id="3yaq6Y8lhPf" role="2Ry0An">
-                  <property role="2Ry0Am" value="tests" />
-                  <node concept="2Ry0Ak" id="3yaq6Y8lhPh" role="2Ry0An">
-                    <property role="2Ry0Am" value="jetbrains.mps.lang.traceable.operations.test.msd" />
-=======
-      <node concept="bxtc.1500819558095907805" id="4074183641147971061" role="219m.5617550519002745363.7389400916848080626" info="ng">
-        <property role="asn4.1169194658468.1169194664001" value="traceable-operations-tests" />
-        <node concept="bxtc.3189788309731840247" id="4074183641147972933" role="bxtc.1500819558095907805.1500819558095907806" info="ng">
-          <property role="bxtc.322010710375871467.8369506495128725901" value="true" />
-          <property role="asn4.1169194658468.1169194664001" value="jetbrains.mps.lang.traceable.operations.test" />
-          <property role="bxtc.322010710375871467.322010710375892619" value="f5b70e84-5208-49eb-a417-d53c9f82bdf2" />
-          <property role="bxtc.5253498789149381388.1500819558096356884" value="false" />
-          <property role="bxtc.3189788309731840247.269707337715731330" value="tests" />
-          <node concept="219m.5481553824944787378" id="4074183641147972934" role="bxtc.322010710375871467.322010710375956261" info="ng">
-            <node concept="219m.8618885170173601777" id="4074183641147972937" role="219m.7321017245476976379.7321017245477039051" info="nn">
-              <property role="219m.8618885170173601777.8618885170173601779" value="testbench" />
-              <node concept="219m.8618885170173601777" id="2252744610920255404" role="219m.8618885170173601777.8618885170173601778" info="nn">
-                <property role="219m.8618885170173601777.8618885170173601779" value="testsolutions" />
-                <node concept="219m.8618885170173601777" id="2252744610920255443" role="219m.8618885170173601777.8618885170173601778" info="nn">
-                  <property role="219m.8618885170173601777.8618885170173601779" value="traceable.operations.test" />
-                  <node concept="219m.8618885170173601777" id="2252744610920255447" role="219m.8618885170173601777.8618885170173601778" info="nn">
-                    <property role="219m.8618885170173601777.8618885170173601779" value="jetbrains.mps.lang.traceable.operations.test.msd" />
->>>>>>> 55c686c2
-                  </node>
+            <property role="2Ry0Am" value="testbench" />
+            <node concept="2Ry0Ak" id="1X3mOAZ$WYG" role="2Ry0An">
+              <property role="2Ry0Am" value="testsolutions" />
+              <node concept="2Ry0Ak" id="1X3mOAZ$WZj" role="2Ry0An">
+                <property role="2Ry0Am" value="traceable.operations.test" />
+                <node concept="2Ry0Ak" id="1X3mOAZ$WZn" role="2Ry0An">
+                  <property role="2Ry0Am" value="jetbrains.mps.lang.traceable.operations.test.msd" />
                 </node>
               </node>
             </node>
