<?xml version="1.0" encoding="UTF-8"?>
<model ref="r:42d04941-551b-420d-9485-a5f496e15594(jetbrains.mps.ide.build.tests)" concise="true">
  <persistence version="9" />
  <languages>
    <use id="798100da-4f0a-421a-b991-71f8c50ce5d2" name="jetbrains.mps.build" version="-1" />
    <use id="0cf935df-4699-4e9c-a132-fa109541cba3" name="jetbrains.mps.build.mps" version="-1" />
    <use id="3600cb0a-44dd-4a5b-9968-22924406419e" name="jetbrains.mps.build.mps.tests" version="-1" />
  </languages>
  <imports>
    <import index="ffeo" ref="r:874d959d-e3b4-4d04-b931-ca849af130dd(jetbrains.mps.ide.build)" />
    <import index="3ior" ref="r:e9081cad-d8c3-45f2-b4ad-1dabd5ff82af(jetbrains.mps.build.structure)" implicit="true" />
    <import index="tpck" ref="r:00000000-0000-4000-0000-011c89590288(jetbrains.mps.lang.core.structure)" implicit="true" />
    <import index="5tjl" ref="r:5315d75f-2eea-4bf2-899f-f3d94810cea5(jetbrains.mps.build.mps.tests.structure)" implicit="true" />
    <import index="kdzh" ref="r:0353b795-df17-4050-9687-ee47eeb7094f(jetbrains.mps.build.mps.structure)" implicit="true" />
  </imports>
<<<<<<< HEAD
  <registry>
    <language id="798100da-4f0a-421a-b991-71f8c50ce5d2" name="jetbrains.mps.build">
      <concept id="5617550519002745363" name="jetbrains.mps.build.structure.BuildProject" flags="ng" index="1l3spW">
        <property id="5204048710541015587" name="internalBaseDirectory" index="2DA0ip" />
        <property id="4915877860348071612" name="fileName" index="turDy" />
        <child id="3542413272732620719" name="aspects" index="1hWBAP" />
        <child id="5617550519002745381" name="dependencies" index="1l3spa" />
        <child id="5617550519002745378" name="macros" index="1l3spd" />
        <child id="7389400916848080626" name="parts" index="3989C9" />
        <child id="4796668409958418110" name="scriptsDir" index="auvoZ" />
        <child id="6647099934206700656" name="plugins" index="10PD9s" />
        <child id="5617550519002745372" name="layout" index="1l3spN" />
      </concept>
      <concept id="927724900262033858" name="jetbrains.mps.build.structure.BuildSource_JavaOptions" flags="ng" index="2_Ic$z">
        <property id="927724900262398947" name="heapSize" index="2_GNG2" />
        <property id="927724900262033861" name="generateDebugInfo" index="2_Ic$$" />
        <property id="927724900262033862" name="copyResources" index="2_Ic$B" />
        <property id="2059109515400425365" name="compiler" index="3fwGa$" />
        <child id="927724900262033863" name="resourceSelectors" index="2_Ic$A" />
      </concept>
      <concept id="7389400916848050060" name="jetbrains.mps.build.structure.BuildLayout_NamedContainer" flags="ng" index="3981dR">
        <child id="4380385936562148502" name="containerName" index="Nbhlr" />
      </concept>
      <concept id="7389400916848136194" name="jetbrains.mps.build.structure.BuildFolderMacro" flags="ng" index="398rNT">
        <child id="7389400916848144618" name="defaultPath" index="398pKh" />
      </concept>
      <concept id="7389400916848153117" name="jetbrains.mps.build.structure.BuildSourceMacroRelativePath" flags="ng" index="398BVA">
        <reference id="7389400916848153130" name="macro" index="398BVh" />
      </concept>
      <concept id="8654221991637384182" name="jetbrains.mps.build.structure.BuildFileIncludesSelector" flags="ng" index="3qWCbU">
        <property id="8654221991637384184" name="pattern" index="3qWCbO" />
      </concept>
      <concept id="4903714810883702019" name="jetbrains.mps.build.structure.BuildTextStringPart" flags="ng" index="3Mxwew">
        <property id="4903714810883755350" name="text" index="3MwjfP" />
      </concept>
      <concept id="4380385936562003279" name="jetbrains.mps.build.structure.BuildString" flags="ng" index="NbPM2">
        <child id="4903714810883783243" name="parts" index="3MwsjC" />
      </concept>
      <concept id="6647099934206700647" name="jetbrains.mps.build.structure.BuildJavaPlugin" flags="ng" index="10PD9b" />
      <concept id="7181125477683417252" name="jetbrains.mps.build.structure.BuildExternalLayoutDependency" flags="ng" index="13uUGR">
        <reference id="7181125477683417255" name="layout" index="13uUGO" />
        <child id="7181125477683417254" name="artifacts" index="13uUGP" />
      </concept>
      <concept id="5617550519002745364" name="jetbrains.mps.build.structure.BuildLayout" flags="ng" index="1l3spV" />
      <concept id="4701820937132344003" name="jetbrains.mps.build.structure.BuildLayout_Container" flags="ng" index="1y1bJS">
        <child id="7389400916848037006" name="children" index="39821P" />
      </concept>
      <concept id="3767587139141066978" name="jetbrains.mps.build.structure.BuildVariableMacro" flags="ng" index="2kB4xC">
        <child id="2755237150521975432" name="initialValue" index="aVJcv" />
      </concept>
      <concept id="4993211115183325728" name="jetbrains.mps.build.structure.BuildProjectDependency" flags="ng" index="2sgV4H">
        <reference id="5617550519002745380" name="script" index="1l3spb" />
        <child id="4129895186893471026" name="artifacts" index="2JcizS" />
      </concept>
      <concept id="8618885170173601777" name="jetbrains.mps.build.structure.BuildCompositePath" flags="nn" index="2Ry0Ak">
        <property id="8618885170173601779" name="head" index="2Ry0Am" />
        <child id="8618885170173601778" name="tail" index="2Ry0An" />
      </concept>
      <concept id="7389400916848036984" name="jetbrains.mps.build.structure.BuildLayout_Folder" flags="ng" index="398223" />
      <concept id="841011766566059607" name="jetbrains.mps.build.structure.BuildStringNotEmpty" flags="ng" index="3_J27D" />
      <concept id="4903714810883702017" name="jetbrains.mps.build.structure.BuildVarRefStringPart" flags="ng" index="3Mxwey">
        <reference id="4903714810883702018" name="macro" index="3Mxwex" />
      </concept>
      <concept id="5481553824944787378" name="jetbrains.mps.build.structure.BuildSourceProjectRelativePath" flags="ng" index="55IIr" />
      <concept id="2755237150521975431" name="jetbrains.mps.build.structure.BuildVariableMacroInitWithString" flags="ng" index="aVJcg">
        <child id="2755237150521975437" name="value" index="aVJcq" />
      </concept>
      <concept id="7321017245476976379" name="jetbrains.mps.build.structure.BuildRelativePath" flags="ng" index="iG8Mu">
        <child id="7321017245477039051" name="compositePart" index="iGT6I" />
      </concept>
    </language>
    <language id="0cf935df-4699-4e9c-a132-fa109541cba3" name="jetbrains.mps.build.mps">
      <concept id="3189788309731840247" name="jetbrains.mps.build.mps.structure.BuildMps_Solution" flags="ng" index="1E1JtA">
        <property id="269707337715731330" name="sourcesKind" index="aoJFB" />
      </concept>
      <concept id="7259033139236285166" name="jetbrains.mps.build.mps.structure.BuildMps_ExtractedModuleDependency" flags="nn" index="1SiIV0">
        <child id="7259033139236285167" name="dependency" index="1SiIV1" />
      </concept>
      <concept id="1500819558095907805" name="jetbrains.mps.build.mps.structure.BuildMps_Group" flags="ng" index="2G$12M">
        <child id="1500819558095907806" name="modules" index="2G$12L" />
      </concept>
      <concept id="5253498789149381388" name="jetbrains.mps.build.mps.structure.BuildMps_Module" flags="ng" index="3bQrTs">
        <property id="1500819558096356884" name="doNotCompile" index="2GAjPV" />
        <child id="5253498789149547704" name="dependencies" index="3bR37C" />
      </concept>
      <concept id="5253498789149585690" name="jetbrains.mps.build.mps.structure.BuildMps_ModuleDependencyOnModule" flags="ng" index="3bR9La">
        <property id="5253498789149547713" name="reexport" index="3bR36h" />
        <reference id="5253498789149547705" name="module" index="3bR37D" />
      </concept>
      <concept id="322010710375871467" name="jetbrains.mps.build.mps.structure.BuildMps_AbstractModule" flags="ng" index="3LEN3z">
        <property id="322010710375892619" name="uuid" index="3LESm3" />
        <property id="8369506495128725901" name="compact" index="BnDLt" />
        <child id="322010710375956261" name="path" index="3LF7KH" />
      </concept>
      <concept id="1265949165890536423" name="jetbrains.mps.build.mps.structure.BuildMpsLayout_ModuleJars" flags="ng" index="L2wRC">
        <reference id="1265949165890536425" name="module" index="L2wRA" />
      </concept>
      <concept id="5507251971038816436" name="jetbrains.mps.build.mps.structure.BuildMps_Generator" flags="ng" index="1yeLz9" />
      <concept id="4278635856200794926" name="jetbrains.mps.build.mps.structure.BuildMps_ModuleDependencyExtendLanguage" flags="ng" index="1Busua">
        <reference id="4278635856200794928" name="language" index="1Busuk" />
      </concept>
      <concept id="3189788309731840248" name="jetbrains.mps.build.mps.structure.BuildMps_Language" flags="ng" index="1E1JtD">
        <child id="9200313594498201639" name="generator" index="1TViLv" />
      </concept>
      <concept id="3189788309731928315" name="jetbrains.mps.build.mps.structure.BuildMps_ModuleDependencyOnJavaModule" flags="ng" index="1E1SXE">
        <reference id="3189788309731928317" name="module" index="1E1SXG" />
      </concept>
      <concept id="868032131020265945" name="jetbrains.mps.build.mps.structure.BuildMPSPlugin" flags="ng" index="3b7kt6" />
    </language>
    <language id="3600cb0a-44dd-4a5b-9968-22924406419e" name="jetbrains.mps.build.mps.tests">
      <concept id="4005526075820600484" name="jetbrains.mps.build.mps.tests.structure.BuildModuleTestsPlugin" flags="ng" index="1gjT0q" />
      <concept id="4560297596904469355" name="jetbrains.mps.build.mps.tests.structure.BuildMpsLayout_TestModuleGroup" flags="ng" index="22LTRF">
        <reference id="4560297596904469356" name="group" index="22LTRG" />
      </concept>
      <concept id="4560297596904469357" name="jetbrains.mps.build.mps.tests.structure.BuildMpsLayout_TestModules" flags="nn" index="22LTRH">
        <child id="7206546315286874030" name="haltonfailure" index="1S4sKv" />
        <child id="4560297596904469360" name="modules" index="22LTRK" />
      </concept>
      <concept id="4560297596904469362" name="jetbrains.mps.build.mps.tests.structure.BuildMpsLayout_TestModule" flags="nn" index="22LTRM">
        <reference id="4560297596904469363" name="module" index="22LTRN" />
      </concept>
    </language>
    <language id="ceab5195-25ea-4f22-9b92-103b95ca8c0c" name="jetbrains.mps.lang.core">
      <concept id="1169194658468" name="jetbrains.mps.lang.core.structure.INamedConcept" flags="ng" index="TrEIO">
        <property id="1169194664001" name="name" index="TrG5h" />
      </concept>
    </language>
  </registry>
  <node concept="1l3spW" id="30QAtkedoZJ">
    <property role="TrG5h" value="mpsExecution" />
    <property role="turDy" value="mpsExecution.xml" />
    <property role="2DA0ip" value="../../../../" />
    <node concept="398rNT" id="30QAtkedoZN" role="1l3spd">
      <property role="TrG5h" value="mps_home" />
    </node>
    <node concept="2_Ic$z" id="30QAtkedoZK" role="3989C9">
      <property role="2_Ic$$" value="true" />
      <property role="2_Ic$B" value="true" />
      <property role="3fwGa$" value="IntelliJ" />
      <property role="2_GNG2" value="1024" />
      <node concept="3qWCbU" id="30QAtkedoZL" role="2_Ic$A">
        <property role="3qWCbO" value="**/*.properties, **/*.xml, **/*.html, **/*.png, **/*.txt, **/*.ico, **/*.zip, **/*.info" />
      </node>
    </node>
    <node concept="398rNT" id="30QAtkedoZM" role="1l3spd">
      <property role="TrG5h" value="idea_home" />
      <node concept="398BVA" id="7XvkNSEzlIv" role="398pKh">
        <ref role="398BVh" node="30QAtkedoZN" resolve="mps_home" />
      </node>
    </node>
    <node concept="13uUGR" id="30QAtkedoZP" role="1l3spa">
      <ref role="13uUGO" to="ffeo:6eCuTcwOnJO" resolve="IDEA" />
      <node concept="398BVA" id="30QAtkedoZQ" role="13uUGP">
        <ref role="398BVh" node="30QAtkedoZM" resolve="idea_home" />
      </node>
    </node>
    <node concept="2sgV4H" id="30QAtkedoZR" role="1l3spa">
      <ref role="1l3spb" to="ffeo:3IKDaVZmzS6" resolve="mps" />
      <node concept="398BVA" id="7XvkNSEzl_X" role="2JcizS">
        <ref role="398BVh" node="30QAtkedoZN" resolve="mps_home" />
      </node>
    </node>
    <node concept="2sgV4H" id="5sLbmmj1rXI" role="1l3spa">
      <ref role="1l3spb" node="53PdBITeUc0" resolve="mpsEditor" />
    </node>
    <node concept="22LTRH" id="30QAtkedoZS" role="1hWBAP">
      <property role="TrG5h" value="execution" />
      <node concept="22LTRM" id="30QAtkedoZT" role="22LTRK">
        <ref role="22LTRN" node="30QAtkedp05" resolve="jetbrains.mps.execution.impl.tests" />
      </node>
      <node concept="22LTRF" id="2LuGVbI_FC_" role="22LTRK">
        <ref role="22LTRG" node="2LuGVbI_FmB" resolve="debugger-tests" />
      </node>
    </node>
    <node concept="2G$12M" id="30QAtkedoZU" role="3989C9">
      <property role="TrG5h" value="execution-tests" />
      <node concept="1E1JtA" id="30QAtkedoZV" role="2G$12L">
        <property role="BnDLt" value="true" />
        <property role="TrG5h" value="jetbrains.mps.execution.impl.tests.sandbox" />
        <property role="3LESm3" value="6cbb1052-4510-427f-926c-3476bfd7e801" />
        <property role="2GAjPV" value="false" />
        <property role="aoJFB" value="tests" />
        <node concept="55IIr" id="7XvkNSEzBcd" role="3LF7KH">
          <node concept="2Ry0Ak" id="7XvkNSEzBck" role="iGT6I">
            <property role="2Ry0Am" value="plugins" />
            <node concept="2Ry0Ak" id="7XvkNSEzBcl" role="2Ry0An">
              <property role="2Ry0Am" value="execution-languages" />
              <node concept="2Ry0Ak" id="7XvkNSEzBcm" role="2Ry0An">
                <property role="2Ry0Am" value="languages" />
                <node concept="2Ry0Ak" id="7XvkNSEzBcn" role="2Ry0An">
                  <property role="2Ry0Am" value="tests.data" />
                  <node concept="2Ry0Ak" id="7XvkNSEzBco" role="2Ry0An">
                    <property role="2Ry0Am" value="jetbrains.mps.execution.impl.tests.sandbox.msd" />
=======
  <contents>
    <node concept="219m.5617550519002745363" id="3474133302908391407" info="ng">
      <property role="asn4.1169194658468.1169194664001" value="mpsExecution" />
      <property role="219m.5617550519002745363.4915877860348071612" value="mpsExecution.xml" />
      <property role="219m.5617550519002745363.5204048710541015587" value="../../../../" />
      <node concept="219m.7389400916848136194" id="3474133302908391411" role="219m.5617550519002745363.5617550519002745378" info="ng">
        <property role="asn4.1169194658468.1169194664001" value="mps_home" />
      </node>
      <node concept="219m.927724900262033858" id="3474133302908391408" role="219m.5617550519002745363.7389400916848080626" info="ng">
        <property role="219m.927724900262033858.927724900262033861" value="true" />
        <property role="219m.927724900262033858.927724900262033862" value="true" />
        <property role="219m.927724900262033858.2059109515400425365" value="IntelliJ" />
        <property role="219m.927724900262033858.927724900262398947" value="1024" />
        <node concept="219m.8654221991637384182" id="3474133302908391409" role="219m.927724900262033858.927724900262033863" info="ng">
          <property role="219m.8654221991637384182.8654221991637384184" value="**/*.properties, **/*.xml, **/*.html, **/*.png, **/*.txt, **/*.ico, **/*.zip, **/*.info" />
        </node>
      </node>
      <node concept="219m.7389400916848136194" id="3474133302908391410" role="219m.5617550519002745363.5617550519002745378" info="ng">
        <property role="asn4.1169194658468.1169194664001" value="idea_home" />
        <node concept="219m.7389400916848153117" id="9178146092071345055" role="219m.7389400916848136194.7389400916848144618" info="ng">
          <reference role="219m.7389400916848153117.7389400916848153130" target="3474133302908391411" resolveInfo="mps_home" />
        </node>
      </node>
      <node concept="219m.7181125477683417252" id="3474133302908391413" role="219m.5617550519002745363.5617550519002745381" info="ng">
        <reference role="219m.7181125477683417252.7181125477683417255" target="ffeo.7181125477683264500" resolveInfo="IDEA" />
        <node concept="219m.7389400916848153117" id="3474133302908391414" role="219m.7181125477683417252.7181125477683417254" info="ng">
          <reference role="219m.7389400916848153117.7389400916848153130" target="3474133302908391410" resolveInfo="idea_home" />
        </node>
      </node>
      <node concept="219m.4993211115183325728" id="3474133302908391415" role="219m.5617550519002745363.5617550519002745381" info="ng">
        <reference role="219m.4993211115183325728.5617550519002745380" target="ffeo.4301118715654192646" resolveInfo="mps" />
        <node concept="219m.7389400916848153117" id="9178146092071344509" role="219m.4993211115183325728.4129895186893471026" info="ng">
          <reference role="219m.7389400916848153117.7389400916848153130" target="3474133302908391411" resolveInfo="mps_home" />
        </node>
      </node>
      <node concept="219m.4993211115183325728" id="6282852869440126830" role="219m.5617550519002745363.5617550519002745381" info="ng">
        <reference role="219m.4993211115183325728.5617550519002745380" target="5833628797344916224" resolveInfo="mpsEditor" />
      </node>
      <node concept="xkd9.4560297596904469357" id="3474133302908391416" role="219m.5617550519002745363.3542413272732620719" info="nn">
        <property role="asn4.1169194658468.1169194664001" value="execution" />
        <node concept="xkd9.4560297596904469362" id="3474133302908391417" role="xkd9.4560297596904469357.4560297596904469360" info="nn">
          <reference role="xkd9.4560297596904469362.4560297596904469363" target="3474133302908391429" resolveInfo="jetbrains.mps.execution.impl.tests" />
        </node>
        <node concept="xkd9.4560297596904469355" id="3197190366568036901" role="xkd9.4560297596904469357.4560297596904469360" info="ng">
          <reference role="xkd9.4560297596904469355.4560297596904469356" target="3197190366568035751" resolveInfo="debugger-tests" />
        </node>
      </node>
      <node concept="bxtc.1500819558095907805" id="3474133302908391418" role="219m.5617550519002745363.7389400916848080626" info="ng">
        <property role="asn4.1169194658468.1169194664001" value="execution-tests" />
        <node concept="bxtc.3189788309731840247" id="3474133302908391419" role="bxtc.1500819558095907805.1500819558095907806" info="ng">
          <property role="bxtc.322010710375871467.8369506495128725901" value="true" />
          <property role="asn4.1169194658468.1169194664001" value="jetbrains.mps.execution.impl.tests.sandbox" />
          <property role="bxtc.322010710375871467.322010710375892619" value="6cbb1052-4510-427f-926c-3476bfd7e801" />
          <property role="bxtc.5253498789149381388.1500819558096356884" value="false" />
          <property role="bxtc.3189788309731840247.269707337715731330" value="tests" />
          <node concept="219m.5481553824944787378" id="9178146092071416589" role="bxtc.322010710375871467.322010710375956261" info="ng">
            <node concept="219m.8618885170173601777" id="2223228486196851655" role="219m.7321017245476976379.7321017245477039051" info="nn">
              <property role="219m.8618885170173601777.8618885170173601779" value="testbench" />
              <node concept="219m.8618885170173601777" id="2223228486196851660" role="219m.8618885170173601777.8618885170173601778" info="nn">
                <property role="219m.8618885170173601777.8618885170173601779" value="testsolutions" />
                <node concept="219m.8618885170173601777" id="2223228486196851665" role="219m.8618885170173601777.8618885170173601778" info="nn">
                  <property role="219m.8618885170173601777.8618885170173601779" value="execution-tests" />
                  <node concept="219m.8618885170173601777" id="2223228486196851670" role="219m.8618885170173601777.8618885170173601778" info="nn">
                    <property role="219m.8618885170173601777.8618885170173601779" value="tests.data" />
                    <node concept="219m.8618885170173601777" id="2223228486196851675" role="219m.8618885170173601777.8618885170173601778" info="nn">
                      <property role="219m.8618885170173601777.8618885170173601779" value="jetbrains.mps.execution.impl.tests.sandbox.msd" />
                    </node>
>>>>>>> ff596d24
                  </node>
                </node>
              </node>
            </node>
          </node>
        </node>
        <node concept="1SiIV0" id="30QAtkedp02" role="3bR37C">
          <node concept="3bR9La" id="30QAtkedp03" role="1SiIV1">
            <property role="3bR36h" value="false" />
            <ref role="3bR37D" to="ffeo:mXGwHwhVPj" resolve="JDK" />
          </node>
        </node>
        <node concept="1SiIV0" id="3T4oiWuYWrk" role="3bR37C">
          <node concept="3bR9La" id="3T4oiWuYWrl" role="1SiIV1">
            <property role="3bR36h" value="false" />
            <ref role="3bR37D" to="ffeo:ymnOULAU0H" resolve="jetbrains.mps.lang.test" />
          </node>
        </node>
<<<<<<< HEAD
      </node>
      <node concept="1E1JtA" id="30QAtkedp05" role="2G$12L">
        <property role="BnDLt" value="true" />
        <property role="TrG5h" value="jetbrains.mps.execution.impl.tests" />
        <property role="3LESm3" value="7b15492d-a198-43e2-91e3-4a7e9116ce2b" />
        <property role="2GAjPV" value="false" />
        <property role="aoJFB" value="tests" />
        <node concept="55IIr" id="7XvkNSEzBip" role="3LF7KH">
          <node concept="2Ry0Ak" id="7XvkNSEzBiw" role="iGT6I">
            <property role="2Ry0Am" value="plugins" />
            <node concept="2Ry0Ak" id="7XvkNSEzBix" role="2Ry0An">
              <property role="2Ry0Am" value="execution-languages" />
              <node concept="2Ry0Ak" id="7XvkNSEzBiy" role="2Ry0An">
                <property role="2Ry0Am" value="languages" />
                <node concept="2Ry0Ak" id="7XvkNSEzBiz" role="2Ry0An">
                  <property role="2Ry0Am" value="tests" />
                  <node concept="2Ry0Ak" id="7XvkNSEzBi$" role="2Ry0An">
                    <property role="2Ry0Am" value="jetbrains.mps.execution.impl.tests.msd" />
                  </node>
                </node>
              </node>
            </node>
          </node>
        </node>
        <node concept="1SiIV0" id="30QAtkedp0c" role="3bR37C">
          <node concept="3bR9La" id="30QAtkedp0d" role="1SiIV1">
            <property role="3bR36h" value="false" />
            <ref role="3bR37D" to="ffeo:mXGwHwhVPj" resolve="JDK" />
=======
        <node concept="bxtc.3189788309731840247" id="3474133302908391429" role="bxtc.1500819558095907805.1500819558095907806" info="ng">
          <property role="bxtc.322010710375871467.8369506495128725901" value="true" />
          <property role="asn4.1169194658468.1169194664001" value="jetbrains.mps.execution.impl.tests" />
          <property role="bxtc.322010710375871467.322010710375892619" value="7b15492d-a198-43e2-91e3-4a7e9116ce2b" />
          <property role="bxtc.5253498789149381388.1500819558096356884" value="false" />
          <property role="bxtc.3189788309731840247.269707337715731330" value="tests" />
          <node concept="bxtc.7259033139236285166" id="3474133302908391436" role="bxtc.5253498789149381388.5253498789149547704" info="nn">
            <node concept="bxtc.5253498789149585690" id="3474133302908391437" role="bxtc.7259033139236285166.7259033139236285167" info="ng">
              <property role="bxtc.5253498789149585690.5253498789149547713" value="false" />
              <reference role="bxtc.5253498789149585690.5253498789149547705" target="ffeo.413682502717652307" resolveInfo="JDK" />
            </node>
          </node>
          <node concept="bxtc.7259033139236285166" id="3474133302908391438" role="bxtc.5253498789149381388.5253498789149547704" info="nn">
            <node concept="bxtc.5253498789149585690" id="3474133302908391439" role="bxtc.7259033139236285166.7259033139236285167" info="ng">
              <property role="bxtc.5253498789149585690.5253498789149547713" value="false" />
              <reference role="bxtc.5253498789149585690.5253498789149547705" target="ffeo.2182758403694705590" resolveInfo="MPS.Core" />
            </node>
>>>>>>> ff596d24
          </node>
        </node>
        <node concept="1SiIV0" id="30QAtkedp0e" role="3bR37C">
          <node concept="3bR9La" id="30QAtkedp0f" role="1SiIV1">
            <property role="3bR36h" value="false" />
            <ref role="3bR37D" to="ffeo:1TaHNgiIbIQ" resolve="MPS.Core" />
          </node>
        </node>
        <node concept="1SiIV0" id="30QAtkedp0i" role="3bR37C">
          <node concept="3bR9La" id="30QAtkedp0j" role="1SiIV1">
            <property role="3bR36h" value="false" />
            <ref role="3bR37D" to="ffeo:5xa9wY2vhbf" resolve="jetbrains.mps.baseLanguage.unitTest.execution" />
          </node>
        </node>
        <node concept="1SiIV0" id="30QAtkedp0m" role="3bR37C">
          <node concept="3bR9La" id="30QAtkedp0n" role="1SiIV1">
            <property role="3bR36h" value="false" />
            <ref role="3bR37D" to="ffeo:5xa9wY2vhaQ" resolve="jetbrains.mps.baseLanguage.execution.util" />
          </node>
        </node>
        <node concept="1SiIV0" id="30QAtkedp0o" role="3bR37C">
          <node concept="3bR9La" id="30QAtkedp0p" role="1SiIV1">
            <property role="3bR36h" value="false" />
            <ref role="3bR37D" to="ffeo:2eDSGe9d1qo" resolve="jetbrains.mps.execution.api" />
          </node>
        </node>
        <node concept="1SiIV0" id="30QAtkedp0s" role="3bR37C">
          <node concept="3bR9La" id="30QAtkedp0t" role="1SiIV1">
            <property role="3bR36h" value="false" />
            <ref role="3bR37D" node="30QAtkedoZV" resolve="jetbrains.mps.execution.impl.tests.sandbox" />
          </node>
        </node>
        <node concept="1SiIV0" id="30QAtkedp0u" role="3bR37C">
          <node concept="3bR9La" id="30QAtkedp0v" role="1SiIV1">
            <property role="3bR36h" value="false" />
            <ref role="3bR37D" to="ffeo:7Kfy9QB6KXW" resolve="jetbrains.mps.lang.core" />
          </node>
        </node>
        <node concept="1SiIV0" id="6IZ_b08qDPI" role="3bR37C">
          <node concept="3bR9La" id="6IZ_b08qDPJ" role="1SiIV1">
            <property role="3bR36h" value="false" />
            <ref role="3bR37D" to="ffeo:1ia2VB5guYy" resolve="MPS.IDEA" />
          </node>
        </node>
        <node concept="1SiIV0" id="2TUUQgSS1xV" role="3bR37C">
          <node concept="3bR9La" id="2TUUQgSS1xW" role="1SiIV1">
            <property role="3bR36h" value="false" />
            <ref role="3bR37D" to="ffeo:5xa9wY2vhb7" resolve="jetbrains.mps.execution.configurations.implementation.plugin" />
          </node>
        </node>
        <node concept="1SiIV0" id="3T4oiWuYWAL" role="3bR37C">
          <node concept="3bR9La" id="3T4oiWuYWAM" role="1SiIV1">
            <property role="3bR36h" value="false" />
            <ref role="3bR37D" to="ffeo:3fCcEmT2ZdI" resolve="jetbrains.mps.lang.test.util" />
          </node>
        </node>
        <node concept="1E1SXE" id="4BeY47ZQHti" role="3bR37C">
          <ref role="1E1SXG" to="ffeo:2aRSPSKEe9G" resolve="test-util" />
        </node>
        <node concept="1SiIV0" id="5sLbmmj1rR1" role="3bR37C">
          <node concept="3bR9La" id="5sLbmmj1rR2" role="1SiIV1">
            <property role="3bR36h" value="false" />
            <ref role="3bR37D" to="ffeo:1H905DlDUSw" resolve="MPS.OpenAPI" />
          </node>
        </node>
        <node concept="1SiIV0" id="5sLbmmj1s2_" role="3bR37C">
          <node concept="3bR9La" id="5sLbmmj1s2A" role="1SiIV1">
            <property role="3bR36h" value="false" />
            <ref role="3bR37D" node="53PdBITeVn8" resolve="jetbrains.mps.baseLanguage.test" />
          </node>
          <node concept="219m.5481553824944787378" id="2223228486196851725" role="bxtc.322010710375871467.322010710375956261" info="ng">
            <node concept="219m.8618885170173601777" id="2223228486196851726" role="219m.7321017245476976379.7321017245477039051" info="nn">
              <property role="219m.8618885170173601777.8618885170173601779" value="testbench" />
              <node concept="219m.8618885170173601777" id="2223228486196851727" role="219m.8618885170173601777.8618885170173601778" info="nn">
                <property role="219m.8618885170173601777.8618885170173601779" value="testsolutions" />
                <node concept="219m.8618885170173601777" id="2223228486196851728" role="219m.8618885170173601777.8618885170173601778" info="nn">
                  <property role="219m.8618885170173601777.8618885170173601779" value="execution-tests" />
                  <node concept="219m.8618885170173601777" id="2223228486196851809" role="219m.8618885170173601777.8618885170173601778" info="nn">
                    <property role="219m.8618885170173601777.8618885170173601779" value="tests" />
                    <node concept="219m.8618885170173601777" id="2223228486196851862" role="219m.8618885170173601777.8618885170173601778" info="nn">
                      <property role="219m.8618885170173601777.8618885170173601779" value="jetbrains.mps.execution.impl.tests.msd" />
                    </node>
                  </node>
                </node>
              </node>
            </node>
          </node>
        </node>
      </node>
    </node>
    <node concept="2G$12M" id="2LuGVbI_FmB" role="3989C9">
      <property role="TrG5h" value="debugger-tests" />
      <node concept="1E1JtA" id="2LuGVbI_Fnh" role="2G$12L">
        <property role="BnDLt" value="true" />
        <property role="TrG5h" value="jetbrains.mps.debugger.java.runtime.tests" />
        <property role="3LESm3" value="70b17f0c-ff72-43e8-9468-eda69efb2b71" />
        <property role="2GAjPV" value="false" />
        <property role="aoJFB" value="tests" />
        <node concept="55IIr" id="2LuGVbI_Fni" role="3LF7KH">
          <node concept="2Ry0Ak" id="2LuGVbI_Fnl" role="iGT6I">
            <property role="2Ry0Am" value="plugins" />
            <node concept="2Ry0Ak" id="2LuGVbI_Fnn" role="2Ry0An">
              <property role="2Ry0Am" value="debugger-java" />
              <node concept="2Ry0Ak" id="2LuGVbI_Fnp" role="2Ry0An">
                <property role="2Ry0Am" value="solutions" />
                <node concept="2Ry0Ak" id="2LuGVbI_Fnr" role="2Ry0An">
                  <property role="2Ry0Am" value="jetbrains.mps.debugger.java.runtime.tests" />
                  <node concept="2Ry0Ak" id="2LuGVbI_Fnt" role="2Ry0An">
                    <property role="2Ry0Am" value="jetbrains.mps.debugger.java.runtime.tests.msd" />
                  </node>
                </node>
              </node>
            </node>
          </node>
        </node>
        <node concept="1SiIV0" id="2LuGVbI_FnL" role="3bR37C">
          <node concept="3bR9La" id="2LuGVbI_FnM" role="1SiIV1">
            <property role="3bR36h" value="false" />
            <ref role="3bR37D" to="ffeo:1TaHNgiIbJb" resolve="MPS.Platform" />
          </node>
        </node>
        <node concept="1SiIV0" id="2LuGVbI_FnN" role="3bR37C">
          <node concept="3bR9La" id="2LuGVbI_FnO" role="1SiIV1">
            <property role="3bR36h" value="false" />
            <ref role="3bR37D" to="ffeo:4LDuh$Ud1Mj" resolve="jetbrains.mps.debugger.java.runtime" />
          </node>
        </node>
        <node concept="1SiIV0" id="2LuGVbI_FnP" role="3bR37C">
          <node concept="3bR9La" id="2LuGVbI_FnQ" role="1SiIV1">
            <property role="3bR36h" value="false" />
            <ref role="3bR37D" to="ffeo:4LDuh$Ud1Lx" resolve="jetbrains.mps.debugger.java.api" />
          </node>
        </node>
        <node concept="1SiIV0" id="2LuGVbI_FnR" role="3bR37C">
          <node concept="3bR9La" id="2LuGVbI_FnS" role="1SiIV1">
            <property role="3bR36h" value="false" />
            <ref role="3bR37D" to="ffeo:mXGwHwhVPj" resolve="JDK" />
          </node>
        </node>
        <node concept="1SiIV0" id="2LuGVbI_FnT" role="3bR37C">
          <node concept="3bR9La" id="2LuGVbI_FnU" role="1SiIV1">
            <property role="3bR36h" value="false" />
            <ref role="3bR37D" to="ffeo:ymnOULAU1u" resolve="jetbrains.mps.lang.test.runtime" />
          </node>
        </node>
        <node concept="1SiIV0" id="2LuGVbI_FnV" role="3bR37C">
          <node concept="3bR9La" id="2LuGVbI_FnW" role="1SiIV1">
            <property role="3bR36h" value="false" />
            <ref role="3bR37D" to="ffeo:7Kfy9QB6KYb" resolve="jetbrains.mps.baseLanguage" />
          </node>
        </node>
        <node concept="1SiIV0" id="2LuGVbI_FnX" role="3bR37C">
          <node concept="3bR9La" id="2LuGVbI_FnY" role="1SiIV1">
            <property role="3bR36h" value="false" />
            <ref role="3bR37D" to="ffeo:1TaHNgiIbIQ" resolve="MPS.Core" />
          </node>
        </node>
        <node concept="1SiIV0" id="6$BrXxEdCW6" role="3bR37C">
          <node concept="3bR9La" id="6$BrXxEdCW7" role="1SiIV1">
            <property role="3bR36h" value="false" />
            <ref role="3bR37D" to="ffeo:1ia2VB5guYy" resolve="MPS.IDEA" />
          </node>
        </node>
      </node>
    </node>
    <node concept="55IIr" id="30QAtkedp0x" role="auvoZ">
      <node concept="2Ry0Ak" id="30QAtkedp0y" role="iGT6I">
        <property role="2Ry0Am" value="build" />
        <node concept="2Ry0Ak" id="30QAtkedp0z" role="2Ry0An">
          <property role="2Ry0Am" value="tests" />
        </node>
      </node>
    </node>
    <node concept="1l3spV" id="30QAtkedp0$" role="1l3spN">
      <node concept="L2wRC" id="30QAtkedp0_" role="39821P">
        <ref role="L2wRA" node="30QAtkedp05" resolve="jetbrains.mps.execution.impl.tests" />
      </node>
      <node concept="L2wRC" id="30QAtkedp0A" role="39821P">
        <ref role="L2wRA" node="30QAtkedoZV" resolve="jetbrains.mps.execution.impl.tests.sandbox" />
      </node>
<<<<<<< HEAD
      <node concept="L2wRC" id="2LuGVbI_FyD" role="39821P">
        <ref role="L2wRA" node="2LuGVbI_Fnh" resolve="jetbrains.mps.debugger.java.runtime.tests" />
      </node>
    </node>
    <node concept="10PD9b" id="30QAtkedp0B" role="10PD9s" />
    <node concept="3b7kt6" id="30QAtkedp0C" role="10PD9s" />
    <node concept="1gjT0q" id="30QAtkedp0D" role="10PD9s" />
  </node>
  <node concept="1l3spW" id="53PdBITeUc0">
    <property role="TrG5h" value="mpsEditor" />
    <property role="turDy" value="mpsEditor.xml" />
    <property role="2DA0ip" value="../../../../" />
    <node concept="398rNT" id="53PdBITeUc4" role="1l3spd">
      <property role="TrG5h" value="mps_home" />
    </node>
    <node concept="2_Ic$z" id="53PdBITeUc1" role="3989C9">
      <property role="2_Ic$$" value="true" />
      <property role="2_Ic$B" value="true" />
      <property role="3fwGa$" value="IntelliJ" />
      <property role="2_GNG2" value="1024" />
      <node concept="3qWCbU" id="53PdBITeUc2" role="2_Ic$A">
        <property role="3qWCbO" value="**/*.properties, **/*.xml, **/*.html, **/*.png, **/*.txt, **/*.ico, **/*.zip, **/*.info" />
      </node>
    </node>
    <node concept="2G$12M" id="53PdBITfnIA" role="3989C9">
      <property role="TrG5h" value="editor-test-languages" />
      <node concept="1E1JtD" id="53PdBITf007" role="2G$12L">
        <property role="BnDLt" value="true" />
        <property role="3LESm3" value="737ed1ff-fa63-4ebc-a834-435499b23c64" />
        <property role="TrG5h" value="jetbrains.mps.lang.actions.testLanguage" />
        <property role="2GAjPV" value="false" />
        <node concept="55IIr" id="7XvkNSEzBFc" role="3LF7KH">
          <node concept="2Ry0Ak" id="7XvkNSEzBFi" role="iGT6I">
            <property role="2Ry0Am" value="languages" />
            <node concept="2Ry0Ak" id="7XvkNSEzBFj" role="2Ry0An">
              <property role="2Ry0Am" value="languageDesign" />
              <node concept="2Ry0Ak" id="7XvkNSEzBFk" role="2Ry0An">
                <property role="2Ry0Am" value="jetbrains.mps.lang.actions.testLanguage" />
                <node concept="2Ry0Ak" id="7XvkNSEzBFl" role="2Ry0An">
                  <property role="2Ry0Am" value="jetbrains.mps.lang.actions.testLanguage.mpl" />
=======
      <node concept="bxtc.1500819558095907805" id="5833628797345037222" role="219m.5617550519002745363.7389400916848080626" info="ng">
        <property role="asn4.1169194658468.1169194664001" value="editor-test-languages" />
        <node concept="bxtc.3189788309731840248" id="5833628797344940039" role="bxtc.1500819558095907805.1500819558095907806" info="ng">
          <property role="bxtc.322010710375871467.8369506495128725901" value="true" />
          <property role="bxtc.322010710375871467.322010710375892619" value="737ed1ff-fa63-4ebc-a834-435499b23c64" />
          <property role="asn4.1169194658468.1169194664001" value="jetbrains.mps.lang.actions.testLanguage" />
          <property role="bxtc.5253498789149381388.1500819558096356884" value="false" />
          <node concept="219m.5481553824944787378" id="9178146092071418572" role="bxtc.322010710375871467.322010710375956261" info="ng">
            <node concept="219m.8618885170173601777" id="9178146092071418578" role="219m.7321017245476976379.7321017245477039051" info="nn">
              <property role="219m.8618885170173601777.8618885170173601779" value="testbench" />
              <node concept="219m.8618885170173601777" id="2223228486196702834" role="219m.8618885170173601777.8618885170173601778" info="nn">
                <property role="219m.8618885170173601777.8618885170173601779" value="testsolutions" />
                <node concept="219m.8618885170173601777" id="2223228486196703023" role="219m.8618885170173601777.8618885170173601778" info="nn">
                  <property role="219m.8618885170173601777.8618885170173601779" value="testlangs" />
                  <node concept="219m.8618885170173601777" id="2223228486196703025" role="219m.8618885170173601777.8618885170173601778" info="nn">
                    <property role="219m.8618885170173601777.8618885170173601779" value="lang.actions.testLang" />
                    <node concept="219m.8618885170173601777" id="2223228486196703026" role="219m.8618885170173601777.8618885170173601778" info="nn">
                      <property role="219m.8618885170173601777.8618885170173601779" value="jetbrains.mps.lang.actions.testLanguage.mpl" />
                    </node>
                  </node>
>>>>>>> ff596d24
                </node>
              </node>
            </node>
          </node>
        </node>
<<<<<<< HEAD
        <node concept="1SiIV0" id="53PdBITf08o" role="3bR37C">
          <node concept="3bR9La" id="53PdBITf08p" role="1SiIV1">
            <property role="3bR36h" value="false" />
            <ref role="3bR37D" to="ffeo:1TaHNgiIbIZ" resolve="MPS.Editor" />
          </node>
        </node>
      </node>
      <node concept="1E1JtD" id="53PdBITf4ee" role="2G$12L">
        <property role="BnDLt" value="true" />
        <property role="3LESm3" value="df8799e7-254a-406f-bd67-f4cc27337152" />
        <property role="TrG5h" value="jetbrains.mps.lang.editor.tableTests" />
        <property role="2GAjPV" value="false" />
        <node concept="55IIr" id="7XvkNSEzBGx" role="3LF7KH">
          <node concept="2Ry0Ak" id="7XvkNSEzBGD" role="iGT6I">
            <property role="2Ry0Am" value="languages" />
            <node concept="2Ry0Ak" id="7XvkNSEzBGE" role="2Ry0An">
              <property role="2Ry0Am" value="languageDesign" />
              <node concept="2Ry0Ak" id="7XvkNSEzBGF" role="2Ry0An">
                <property role="2Ry0Am" value="editor" />
                <node concept="2Ry0Ak" id="7XvkNSEzBGG" role="2Ry0An">
                  <property role="2Ry0Am" value="languages" />
                  <node concept="2Ry0Ak" id="7XvkNSEzBGH" role="2Ry0An">
                    <property role="2Ry0Am" value="tableTests" />
                    <node concept="2Ry0Ak" id="7XvkNSEzBGI" role="2Ry0An">
                      <property role="2Ry0Am" value="jetbrains.mps.lang.editor.tableTests.mpl" />
=======
        <node concept="bxtc.3189788309731840248" id="5833628797344957326" role="bxtc.1500819558095907805.1500819558095907806" info="ng">
          <property role="bxtc.322010710375871467.8369506495128725901" value="true" />
          <property role="bxtc.322010710375871467.322010710375892619" value="df8799e7-254a-406f-bd67-f4cc27337152" />
          <property role="asn4.1169194658468.1169194664001" value="jetbrains.mps.lang.editor.tableTests" />
          <property role="bxtc.5253498789149381388.1500819558096356884" value="false" />
          <node concept="219m.5481553824944787378" id="9178146092071418657" role="bxtc.322010710375871467.322010710375956261" info="ng">
            <node concept="219m.8618885170173601777" id="9178146092071418665" role="219m.7321017245476976379.7321017245477039051" info="nn">
              <property role="219m.8618885170173601777.8618885170173601779" value="testbench" />
              <node concept="219m.8618885170173601777" id="2223228486196703533" role="219m.8618885170173601777.8618885170173601778" info="nn">
                <property role="219m.8618885170173601777.8618885170173601779" value="testsolutions" />
                <node concept="219m.8618885170173601777" id="2223228486196703690" role="219m.8618885170173601777.8618885170173601778" info="nn">
                  <property role="219m.8618885170173601777.8618885170173601779" value="testlangs" />
                  <node concept="219m.8618885170173601777" id="2223228486196703694" role="219m.8618885170173601777.8618885170173601778" info="nn">
                    <property role="219m.8618885170173601777.8618885170173601779" value="editor.tableTests.testLang" />
                    <node concept="219m.8618885170173601777" id="2223228486196703695" role="219m.8618885170173601777.8618885170173601778" info="nn">
                      <property role="219m.8618885170173601777.8618885170173601779" value="jetbrains.mps.lang.editor.tableTests.mpl" />
>>>>>>> ff596d24
                    </node>
                  </node>
                </node>
              </node>
            </node>
          </node>
        </node>
        <node concept="1SiIV0" id="53PdBITf4ek" role="3bR37C">
          <node concept="3bR9La" id="53PdBITf4el" role="1SiIV1">
            <property role="3bR36h" value="false" />
            <ref role="3bR37D" to="ffeo:1TaHNgiIbIZ" resolve="MPS.Editor" />
          </node>
        </node>
        <node concept="1SiIV0" id="53PdBITf4rT" role="3bR37C">
          <node concept="3bR9La" id="53PdBITf4rU" role="1SiIV1">
            <property role="3bR36h" value="false" />
            <ref role="3bR37D" to="ffeo:44LXwdzyvTi" resolve="Annotations" />
          </node>
        </node>
        <node concept="1SiIV0" id="53PdBITf4rV" role="3bR37C">
          <node concept="3bR9La" id="53PdBITf4rW" role="1SiIV1">
            <property role="3bR36h" value="false" />
            <ref role="3bR37D" to="ffeo:1TaHNgiIbIQ" resolve="MPS.Core" />
          </node>
        </node>
        <node concept="1SiIV0" id="53PdBITf4rX" role="3bR37C">
          <node concept="3bR9La" id="53PdBITf4rY" role="1SiIV1">
            <property role="3bR36h" value="false" />
            <ref role="3bR37D" to="ffeo:7Kfy9QB6L5j" resolve="jetbrains.mps.lang.editor.table.runtime" />
          </node>
        </node>
        <node concept="1SiIV0" id="53PdBITf4rZ" role="3bR37C">
          <node concept="1Busua" id="53PdBITf4s0" role="1SiIV1">
            <ref role="1Busuk" to="ffeo:7Kfy9QB6KXW" resolve="jetbrains.mps.lang.core" />
          </node>
        </node>
        <node concept="1SiIV0" id="53PdBITf4s1" role="3bR37C">
          <node concept="1Busua" id="53PdBITf4s2" role="1SiIV1">
            <ref role="1Busuk" to="ffeo:7Kfy9QB6KYb" resolve="jetbrains.mps.baseLanguage" />
          </node>
        </node>
      </node>
      <node concept="1E1JtD" id="4F_fjXJTfNV" role="2G$12L">
        <property role="BnDLt" value="true" />
        <property role="3LESm3" value="b5734616-c4b0-4639-9c6a-f3a1cf5dc4db" />
        <property role="TrG5h" value="testDefaultEditor" />
        <property role="2GAjPV" value="false" />
        <node concept="55IIr" id="7XvkNSEzBJu" role="3LF7KH">
          <node concept="2Ry0Ak" id="7XvkNSEzBJz" role="iGT6I">
            <property role="2Ry0Am" value="testbench" />
            <node concept="2Ry0Ak" id="7XvkNSEzBJ$" role="2Ry0An">
              <property role="2Ry0Am" value="modules" />
              <node concept="2Ry0Ak" id="7XvkNSEzBJ_" role="2Ry0An">
                <property role="2Ry0Am" value="testDefaultEditor" />
                <node concept="2Ry0Ak" id="4PxtqloH5xG" role="2Ry0An">
                  <property role="2Ry0Am" value="languages" />
                  <node concept="2Ry0Ak" id="4PxtqloH5xI" role="2Ry0An">
                    <property role="2Ry0Am" value="testDefaultEditor" />
                    <node concept="2Ry0Ak" id="4PxtqloH5xK" role="2Ry0An">
                      <property role="2Ry0Am" value="testDefaultEditor.mpl" />
                    </node>
                  </node>
                </node>
              </node>
            </node>
          </node>
        </node>
        <node concept="1SiIV0" id="4F_fjXJTggG" role="3bR37C">
          <node concept="3bR9La" id="4F_fjXJTggH" role="1SiIV1">
            <property role="3bR36h" value="false" />
            <ref role="3bR37D" to="ffeo:7Kfy9QB6KYb" resolve="jetbrains.mps.baseLanguage" />
          </node>
        </node>
        <node concept="1SiIV0" id="4F_fjXJTggI" role="3bR37C">
          <node concept="3bR9La" id="4F_fjXJTggJ" role="1SiIV1">
            <property role="3bR36h" value="false" />
            <ref role="3bR37D" to="ffeo:7Kfy9QB6LfQ" resolve="jetbrains.mps.kernel" />
          </node>
        </node>
        <node concept="1SiIV0" id="5F0z2onGSQg" role="3bR37C">
          <node concept="3bR9La" id="5F0z2onGSQh" role="1SiIV1">
            <property role="3bR36h" value="false" />
            <ref role="3bR37D" to="ffeo:7Kfy9QB6L4X" resolve="jetbrains.mps.lang.editor" />
          </node>
        </node>
        <node concept="1yeLz9" id="6vEnYOlic0R" role="1TViLv">
          <property role="TrG5h" value="testDefaultEditor#938834323431407324" />
          <property role="3LESm3" value="6347035b-39ac-4ba2-a86e-006974863808" />
          <property role="2GAjPV" value="false" />
        </node>
      </node>
      <node concept="1E1JtD" id="2tTgVY$TuKU" role="2G$12L">
        <property role="BnDLt" value="true" />
        <property role="TrG5h" value="testMoveElements" />
        <property role="3LESm3" value="e228eea1-07ef-499c-8826-9c47a7e369db" />
        <property role="2GAjPV" value="false" />
        <node concept="55IIr" id="2tTgVY$TuO4" role="3LF7KH">
          <node concept="2Ry0Ak" id="2tTgVY$TuO7" role="iGT6I">
            <property role="2Ry0Am" value="testbench" />
            <node concept="2Ry0Ak" id="2tTgVY$TuO9" role="2Ry0An">
              <property role="2Ry0Am" value="modules" />
              <node concept="2Ry0Ak" id="2tTgVY$TuQt" role="2Ry0An">
                <property role="2Ry0Am" value="testMoveElements" />
                <node concept="2Ry0Ak" id="2tTgVY$TuV3" role="2Ry0An">
                  <property role="2Ry0Am" value="languages" />
                  <node concept="2Ry0Ak" id="2tTgVY$TuXn" role="2Ry0An">
                    <property role="2Ry0Am" value="testMoveElements" />
                    <node concept="2Ry0Ak" id="2tTgVY$TuZF" role="2Ry0An">
                      <property role="2Ry0Am" value="testMoveElements.mpl" />
                    </node>
                  </node>
                </node>
              </node>
            </node>
          </node>
        </node>
        <node concept="1SiIV0" id="2tTgVY$Tv4h" role="3bR37C">
          <node concept="1Busua" id="2tTgVY$Tv4i" role="1SiIV1">
            <ref role="1Busuk" to="ffeo:7Kfy9QB6KYb" resolve="jetbrains.mps.baseLanguage" />
          </node>
<<<<<<< HEAD
        </node>
        <node concept="1yeLz9" id="2tTgVY$Tv4j" role="1TViLv">
          <property role="TrG5h" value="testMoveElements#7465696304914465848" />
          <property role="3LESm3" value="b13b124e-29f1-4981-a1ff-065e670d8a49" />
          <property role="2GAjPV" value="false" />
        </node>
      </node>
      <node concept="1E1JtD" id="4BLpc15eBPf" role="2G$12L">
        <property role="BnDLt" value="true" />
        <property role="TrG5h" value="jetbrains.mps.lang.editor.multiple.testLanguage" />
        <property role="3LESm3" value="7a80051c-66e9-4bfc-9698-b12adfed3d9f" />
        <property role="2GAjPV" value="false" />
        <node concept="1yeLz9" id="5dj8Qcvw3Ed" role="1TViLv">
          <property role="TrG5h" value="jetbrains.mps.lang.editor.multiple.testLanguage#6655351613569881723" />
          <property role="3LESm3" value="1f867555-f29a-4703-a612-a41a9de4c68e" />
          <property role="2GAjPV" value="false" />
        </node>
        <node concept="55IIr" id="4BLpc15eBPi" role="3LF7KH">
          <node concept="2Ry0Ak" id="4BLpc15eEgq" role="iGT6I">
            <property role="2Ry0Am" value="languages" />
            <node concept="2Ry0Ak" id="4BLpc15eEgG" role="2Ry0An">
              <property role="2Ry0Am" value="languageDesign" />
              <node concept="2Ry0Ak" id="4BLpc15eEgI" role="2Ry0An">
                <property role="2Ry0Am" value="jetbrains.mps.lang.editor.multiple.testLanguage" />
                <node concept="2Ry0Ak" id="4BLpc15eEgK" role="2Ry0An">
                  <property role="2Ry0Am" value="jetbrains.mps.lang.editor.multiple.testLanguage.mpl" />
=======
          <node concept="bxtc.5507251971038816436" id="2844379130045526291" role="bxtc.3189788309731840248.9200313594498201639" info="ng">
            <property role="asn4.1169194658468.1169194664001" value="testMoveElements#7465696304914465848" />
            <property role="bxtc.322010710375871467.322010710375892619" value="b13b124e-29f1-4981-a1ff-065e670d8a49" />
            <property role="bxtc.5253498789149381388.1500819558096356884" value="false" />
          </node>
        </node>
        <node concept="bxtc.3189788309731840248" id="3524402979878847217" role="bxtc.1500819558095907805.1500819558095907806" info="ng">
          <property role="bxtc.322010710375871467.8369506495128725901" value="true" />
          <property role="asn4.1169194658468.1169194664001" value="jetbrains.mps.lang.editor.styleTests" />
          <property role="bxtc.322010710375871467.322010710375892619" value="a936c42c-cb2c-4d64-a1dc-12986579a998" />
          <property role="bxtc.5253498789149381388.1500819558096356884" value="false" />
          <node concept="219m.5481553824944787378" id="3524402979878847225" role="bxtc.322010710375871467.322010710375956261" info="ng">
            <node concept="219m.8618885170173601777" id="3524402979878847681" role="219m.7321017245476976379.7321017245477039051" info="nn">
              <property role="219m.8618885170173601777.8618885170173601779" value="testbench" />
              <node concept="219m.8618885170173601777" id="3524402979878847872" role="219m.8618885170173601777.8618885170173601778" info="nn">
                <property role="219m.8618885170173601777.8618885170173601779" value="testsolutions" />
                <node concept="219m.8618885170173601777" id="3524402979878848063" role="219m.8618885170173601777.8618885170173601778" info="nn">
                  <property role="219m.8618885170173601777.8618885170173601779" value="testlangs" />
                  <node concept="219m.8618885170173601777" id="3524402979878848254" role="219m.8618885170173601777.8618885170173601778" info="nn">
                    <property role="219m.8618885170173601777.8618885170173601779" value="editor.style.testLang" />
                    <node concept="219m.8618885170173601777" id="3524402979878848631" role="219m.8618885170173601777.8618885170173601778" info="nn">
                      <property role="219m.8618885170173601777.8618885170173601779" value="jetbrains.mps.lang.editor.styleTests.mpl" />
                    </node>
                  </node>
                </node>
              </node>
            </node>
          </node>
          <node concept="bxtc.7259033139236285166" id="3524402979878848819" role="bxtc.5253498789149381388.5253498789149547704" info="nn">
            <node concept="bxtc.5253498789149585690" id="3524402979878848820" role="bxtc.7259033139236285166.7259033139236285167" info="ng">
              <property role="bxtc.5253498789149585690.5253498789149547713" value="false" />
              <reference role="bxtc.5253498789149585690.5253498789149547705" target="ffeo.2182758403694705599" resolveInfo="MPS.Editor" />
            </node>
          </node>
        </node>
        <node concept="bxtc.3189788309731840248" id="5328150611113966927" role="bxtc.1500819558095907805.1500819558095907806" info="ng">
          <property role="bxtc.322010710375871467.8369506495128725901" value="true" />
          <property role="asn4.1169194658468.1169194664001" value="jetbrains.mps.lang.editor.multiple.testLanguage" />
          <property role="bxtc.322010710375871467.322010710375892619" value="7a80051c-66e9-4bfc-9698-b12adfed3d9f" />
          <property role="bxtc.5253498789149381388.1500819558096356884" value="false" />
          <node concept="bxtc.5507251971038816436" id="6004181636852234893" role="bxtc.3189788309731840248.9200313594498201639" info="ng">
            <property role="asn4.1169194658468.1169194664001" value="jetbrains.mps.lang.editor.multiple.testLanguage#6655351613569881723" />
            <property role="bxtc.322010710375871467.322010710375892619" value="1f867555-f29a-4703-a612-a41a9de4c68e" />
            <property role="bxtc.5253498789149381388.1500819558096356884" value="false" />
          </node>
          <node concept="219m.5481553824944787378" id="5328150611113966930" role="bxtc.322010710375871467.322010710375956261" info="ng">
            <node concept="219m.8618885170173601777" id="5328150611113976858" role="219m.7321017245476976379.7321017245477039051" info="nn">
              <property role="219m.8618885170173601777.8618885170173601779" value="testbench" />
              <node concept="219m.8618885170173601777" id="2223228486196704308" role="219m.8618885170173601777.8618885170173601778" info="nn">
                <property role="219m.8618885170173601777.8618885170173601779" value="testsolutions" />
                <node concept="219m.8618885170173601777" id="2223228486196704317" role="219m.8618885170173601777.8618885170173601778" info="nn">
                  <property role="219m.8618885170173601777.8618885170173601779" value="testlangs" />
                  <node concept="219m.8618885170173601777" id="2223228486196704328" role="219m.8618885170173601777.8618885170173601778" info="nn">
                    <property role="219m.8618885170173601777.8618885170173601779" value="editor.mult.testLang" />
                    <node concept="219m.8618885170173601777" id="2223228486196704361" role="219m.8618885170173601777.8618885170173601778" info="nn">
                      <property role="219m.8618885170173601777.8618885170173601779" value="jetbrains.mps.lang.editor.multiple.testLanguage.mpl" />
                    </node>
                  </node>
>>>>>>> ff596d24
                </node>
              </node>
            </node>
          </node>
        </node>
      </node>
    </node>
    <node concept="398rNT" id="53PdBITeUc3" role="1l3spd">
      <property role="TrG5h" value="idea_home" />
      <node concept="398BVA" id="7XvkNSEziAW" role="398pKh">
        <ref role="398BVh" node="53PdBITeUc4" resolve="mps_home" />
      </node>
    </node>
    <node concept="13uUGR" id="53PdBITeUc6" role="1l3spa">
      <ref role="13uUGO" to="ffeo:6eCuTcwOnJO" resolve="IDEA" />
      <node concept="398BVA" id="53PdBITeUc7" role="13uUGP">
        <ref role="398BVh" node="53PdBITeUc3" resolve="idea_home" />
      </node>
    </node>
    <node concept="2sgV4H" id="53PdBITeUc8" role="1l3spa">
      <ref role="1l3spb" to="ffeo:3IKDaVZmzS6" resolve="mps" />
      <node concept="398BVA" id="7XvkNSEzhLM" role="2JcizS">
        <ref role="398BVh" node="53PdBITeUc4" resolve="mps_home" />
      </node>
    </node>
    <node concept="22LTRH" id="53PdBITeUc9" role="1hWBAP">
      <property role="TrG5h" value="editor" />
      <node concept="22LTRF" id="53PdBITeVy$" role="22LTRK">
        <ref role="22LTRG" node="53PdBITeUcb" resolve="editor-tests" />
      </node>
<<<<<<< HEAD
    </node>
    <node concept="2G$12M" id="53PdBITeUcb" role="3989C9">
      <property role="TrG5h" value="editor-tests" />
      <node concept="1E1JtD" id="1_MaibiuEG6" role="2G$12L">
        <property role="BnDLt" value="true" />
        <property role="TrG5h" value="jetbrains.mps.lang.editor.multiple.extension.testLanguage" />
        <property role="3LESm3" value="2a136e2a-e48f-4b7a-bcbc-7b2a11f3bbeb" />
        <property role="2GAjPV" value="false" />
        <node concept="55IIr" id="1_MaibiuEG7" role="3LF7KH">
          <node concept="2Ry0Ak" id="1_MaibiuEG8" role="iGT6I">
            <property role="2Ry0Am" value="languages" />
            <node concept="2Ry0Ak" id="1_MaibiuEG9" role="2Ry0An">
              <property role="2Ry0Am" value="languageDesign" />
              <node concept="2Ry0Ak" id="1_MaibiuEGa" role="2Ry0An">
                <property role="2Ry0Am" value="jetbrains.mps.lang.editor.multiple.extension.testLanguage" />
                <node concept="2Ry0Ak" id="1_MaibiuEGb" role="2Ry0An">
                  <property role="2Ry0Am" value="jetbrains.mps.lang.editor.multiple.extension.testLanguage.mpl" />
=======
      <node concept="bxtc.1500819558095907805" id="5833628797344916235" role="219m.5617550519002745363.7389400916848080626" info="ng">
        <property role="asn4.1169194658468.1169194664001" value="editor-tests" />
        <node concept="bxtc.3189788309731840248" id="1833573227830094598" role="bxtc.1500819558095907805.1500819558095907806" info="ng">
          <property role="bxtc.322010710375871467.8369506495128725901" value="true" />
          <property role="asn4.1169194658468.1169194664001" value="jetbrains.mps.lang.editor.multiple.extension.testLanguage" />
          <property role="bxtc.322010710375871467.322010710375892619" value="2a136e2a-e48f-4b7a-bcbc-7b2a11f3bbeb" />
          <property role="bxtc.5253498789149381388.1500819558096356884" value="false" />
          <node concept="bxtc.5507251971038816436" id="1833573227830094604" role="bxtc.3189788309731840248.9200313594498201639" info="ng">
            <property role="asn4.1169194658468.1169194664001" value="jetbrains.mps.lang.editor.multiple.extension.testLanguage#6822301196699110738" />
            <property role="bxtc.322010710375871467.322010710375892619" value="e5e59881-5506-41a5-b870-4b4703455d4c" />
            <property role="bxtc.5253498789149381388.1500819558096356884" value="false" />
          </node>
          <node concept="bxtc.7259033139236285166" id="1833573227830096161" role="bxtc.5253498789149381388.5253498789149547704" info="nn">
            <node concept="bxtc.4278635856200794926" id="1833573227830096162" role="bxtc.7259033139236285166.7259033139236285167" info="ng">
              <reference role="bxtc.4278635856200794926.4278635856200794928" target="5328150611113966927" resolveInfo="jetbrains.mps.lang.editor.multiple.testLanguage" />
            </node>
          </node>
          <node concept="219m.5481553824944787378" id="2223228486196847417" role="bxtc.322010710375871467.322010710375956261" info="ng">
            <node concept="219m.8618885170173601777" id="2223228486196847418" role="219m.7321017245476976379.7321017245477039051" info="nn">
              <property role="219m.8618885170173601777.8618885170173601779" value="testbench" />
              <node concept="219m.8618885170173601777" id="2223228486196847419" role="219m.8618885170173601777.8618885170173601778" info="nn">
                <property role="219m.8618885170173601777.8618885170173601779" value="testsolutions" />
                <node concept="219m.8618885170173601777" id="2223228486196847420" role="219m.8618885170173601777.8618885170173601778" info="nn">
                  <property role="219m.8618885170173601777.8618885170173601779" value="testlangs" />
                  <node concept="219m.8618885170173601777" id="2223228486196847652" role="219m.8618885170173601777.8618885170173601778" info="nn">
                    <property role="219m.8618885170173601777.8618885170173601779" value="editor.mult.ext.testLang" />
                    <node concept="219m.8618885170173601777" id="2223228486196847877" role="219m.8618885170173601777.8618885170173601778" info="nn">
                      <property role="219m.8618885170173601777.8618885170173601779" value="jetbrains.mps.lang.editor.multiple.extension.testLanguage.mpl" />
                    </node>
                  </node>
>>>>>>> ff596d24
                </node>
              </node>
            </node>
          </node>
        </node>
<<<<<<< HEAD
        <node concept="1yeLz9" id="1_MaibiuEGc" role="1TViLv">
          <property role="TrG5h" value="jetbrains.mps.lang.editor.multiple.extension.testLanguage#6822301196699110738" />
          <property role="3LESm3" value="e5e59881-5506-41a5-b870-4b4703455d4c" />
          <property role="2GAjPV" value="false" />
        </node>
        <node concept="1SiIV0" id="1_MaibiuF4x" role="3bR37C">
          <node concept="1Busua" id="1_MaibiuF4y" role="1SiIV1">
            <ref role="1Busuk" node="4BLpc15eBPf" resolve="jetbrains.mps.lang.editor.multiple.testLanguage" />
          </node>
        </node>
      </node>
      <node concept="1E1JtA" id="53PdBITeUcc" role="2G$12L">
        <property role="BnDLt" value="true" />
        <property role="TrG5h" value="jetbrains.mps.lang.editor.table.tests" />
        <property role="3LESm3" value="69de002c-bbba-40be-be5b-f3a6e61ea828" />
        <property role="2GAjPV" value="false" />
        <property role="aoJFB" value="tests" />
        <node concept="55IIr" id="7XvkNSEzBP$" role="3LF7KH">
          <node concept="2Ry0Ak" id="7XvkNSEzBPG" role="iGT6I">
            <property role="2Ry0Am" value="languages" />
            <node concept="2Ry0Ak" id="7XvkNSEzBPH" role="2Ry0An">
              <property role="2Ry0Am" value="languageDesign" />
              <node concept="2Ry0Ak" id="7XvkNSEzBPI" role="2Ry0An">
                <property role="2Ry0Am" value="editor" />
                <node concept="2Ry0Ak" id="7XvkNSEzBPJ" role="2Ry0An">
                  <property role="2Ry0Am" value="tests" />
                  <node concept="2Ry0Ak" id="7XvkNSEzBPK" role="2Ry0An">
                    <property role="2Ry0Am" value="table" />
                    <node concept="2Ry0Ak" id="7XvkNSEzBPL" role="2Ry0An">
                      <property role="2Ry0Am" value="jetbrains.mps.lang.editor.table.tests.msd" />
                    </node>
                  </node>
                </node>
              </node>
            </node>
          </node>
        </node>
        <node concept="1SiIV0" id="53PdBITeV5b" role="3bR37C">
          <node concept="3bR9La" id="53PdBITeV5c" role="1SiIV1">
            <property role="3bR36h" value="false" />
            <ref role="3bR37D" to="ffeo:1TaHNgiIbJ$" resolve="jetbrains.mps.ide.editor" />
=======
        <node concept="bxtc.3189788309731840247" id="5833628797344916236" role="bxtc.1500819558095907805.1500819558095907806" info="ng">
          <property role="bxtc.322010710375871467.8369506495128725901" value="true" />
          <property role="asn4.1169194658468.1169194664001" value="jetbrains.mps.lang.editor.table.tests" />
          <property role="bxtc.322010710375871467.322010710375892619" value="69de002c-bbba-40be-be5b-f3a6e61ea828" />
          <property role="bxtc.5253498789149381388.1500819558096356884" value="false" />
          <property role="bxtc.3189788309731840247.269707337715731330" value="tests" />
          <node concept="bxtc.7259033139236285166" id="5833628797344919883" role="bxtc.5253498789149381388.5253498789149547704" info="nn">
            <node concept="bxtc.5253498789149585690" id="5833628797344919884" role="bxtc.7259033139236285166.7259033139236285167" info="ng">
              <property role="bxtc.5253498789149585690.5253498789149547713" value="false" />
              <reference role="bxtc.5253498789149585690.5253498789149547705" target="ffeo.2182758403694705636" resolveInfo="jetbrains.mps.ide.editor" />
            </node>
>>>>>>> ff596d24
          </node>
        </node>
        <node concept="1SiIV0" id="5wa1y8teykK" role="3bR37C">
          <node concept="3bR9La" id="5wa1y8teykL" role="1SiIV1">
            <property role="3bR36h" value="false" />
            <ref role="3bR37D" to="ffeo:1ia2VB5guYy" resolve="MPS.IDEA" />
          </node>
          <node concept="219m.5481553824944787378" id="2223228486196848080" role="bxtc.322010710375871467.322010710375956261" info="ng">
            <node concept="219m.8618885170173601777" id="2223228486196848081" role="219m.7321017245476976379.7321017245477039051" info="nn">
              <property role="219m.8618885170173601777.8618885170173601779" value="testbench" />
              <node concept="219m.8618885170173601777" id="2223228486196848082" role="219m.8618885170173601777.8618885170173601778" info="nn">
                <property role="219m.8618885170173601777.8618885170173601779" value="testsolutions" />
                <node concept="219m.8618885170173601777" id="2223228486196849325" role="219m.8618885170173601777.8618885170173601778" info="nn">
                  <property role="219m.8618885170173601777.8618885170173601779" value="jetbrains.mps.lang.editor.table.tests" />
                  <node concept="219m.8618885170173601777" id="2223228486196849330" role="219m.8618885170173601777.8618885170173601778" info="nn">
                    <property role="219m.8618885170173601777.8618885170173601779" value="jetbrains.mps.lang.editor.table.tests.msd" />
                  </node>
                </node>
              </node>
            </node>
          </node>
        </node>
<<<<<<< HEAD
      </node>
      <node concept="1E1JtA" id="53PdBITeV7g" role="2G$12L">
        <property role="BnDLt" value="true" />
        <property role="TrG5h" value="jetbrains.mps.lang.actions.test" />
        <property role="3LESm3" value="6ed0339f-b777-4ada-9cf7-73354b12f191" />
        <property role="2GAjPV" value="false" />
        <property role="aoJFB" value="tests" />
        <node concept="55IIr" id="7XvkNSEzBYD" role="3LF7KH">
          <node concept="2Ry0Ak" id="7XvkNSEzBYJ" role="iGT6I">
            <property role="2Ry0Am" value="languages" />
            <node concept="2Ry0Ak" id="7XvkNSEzBYK" role="2Ry0An">
              <property role="2Ry0Am" value="languageDesign" />
              <node concept="2Ry0Ak" id="7XvkNSEzBYL" role="2Ry0An">
                <property role="2Ry0Am" value="jetbrains.mps.lang.actions.test" />
                <node concept="2Ry0Ak" id="7XvkNSEzBYM" role="2Ry0An">
                  <property role="2Ry0Am" value="jetbrains.mps.lang.actions.test.msd" />
=======
        <node concept="bxtc.3189788309731840247" id="5833628797344920016" role="bxtc.1500819558095907805.1500819558095907806" info="ng">
          <property role="bxtc.322010710375871467.8369506495128725901" value="true" />
          <property role="asn4.1169194658468.1169194664001" value="jetbrains.mps.lang.actions.test" />
          <property role="bxtc.322010710375871467.322010710375892619" value="6ed0339f-b777-4ada-9cf7-73354b12f191" />
          <property role="bxtc.5253498789149381388.1500819558096356884" value="false" />
          <property role="bxtc.3189788309731840247.269707337715731330" value="tests" />
          <node concept="219m.5481553824944787378" id="9178146092071419817" role="bxtc.322010710375871467.322010710375956261" info="ng">
            <node concept="219m.8618885170173601777" id="2223228486196849850" role="219m.7321017245476976379.7321017245477039051" info="nn">
              <property role="219m.8618885170173601777.8618885170173601779" value="testbench" />
              <node concept="219m.8618885170173601777" id="2223228486196849855" role="219m.8618885170173601777.8618885170173601778" info="nn">
                <property role="219m.8618885170173601777.8618885170173601779" value="testsolutions" />
                <node concept="219m.8618885170173601777" id="2223228486196849860" role="219m.8618885170173601777.8618885170173601778" info="nn">
                  <property role="219m.8618885170173601777.8618885170173601779" value="jetbrains.mps.lang.actions.test" />
                  <node concept="219m.8618885170173601777" id="2223228486196849865" role="219m.8618885170173601777.8618885170173601778" info="nn">
                    <property role="219m.8618885170173601777.8618885170173601779" value="jetbrains.mps.lang.actions.test.msd" />
                  </node>
>>>>>>> ff596d24
                </node>
              </node>
            </node>
          </node>
        </node>
        <node concept="1SiIV0" id="53PdBITeV7r" role="3bR37C">
          <node concept="3bR9La" id="53PdBITeV7s" role="1SiIV1">
            <property role="3bR36h" value="false" />
            <ref role="3bR37D" to="ffeo:1TaHNgiIbJ$" resolve="jetbrains.mps.ide.editor" />
          </node>
        </node>
        <node concept="1SiIV0" id="53PdBITeVkc" role="3bR37C">
          <node concept="3bR9La" id="53PdBITeVkd" role="1SiIV1">
            <property role="3bR36h" value="false" />
            <ref role="3bR37D" to="ffeo:1TaHNgiIbIZ" resolve="MPS.Editor" />
          </node>
        </node>
        <node concept="1SiIV0" id="5wa1y8teywy" role="3bR37C">
          <node concept="3bR9La" id="5wa1y8teywz" role="1SiIV1">
            <property role="3bR36h" value="false" />
            <ref role="3bR37D" to="ffeo:1ia2VB5guYy" resolve="MPS.IDEA" />
          </node>
        </node>
<<<<<<< HEAD
      </node>
      <node concept="1E1JtA" id="53PdBITeVn8" role="2G$12L">
        <property role="BnDLt" value="true" />
        <property role="TrG5h" value="jetbrains.mps.baseLanguage.test" />
        <property role="3LESm3" value="9c8b4b95-5d89-4201-ad78-0b2db3a22768" />
        <property role="2GAjPV" value="false" />
        <property role="aoJFB" value="sources and tests" />
        <node concept="55IIr" id="7XvkNSEzC8F" role="3LF7KH">
          <node concept="2Ry0Ak" id="7XvkNSEzC8N" role="iGT6I">
            <property role="2Ry0Am" value="languages" />
            <node concept="2Ry0Ak" id="7XvkNSEzC8O" role="2Ry0An">
              <property role="2Ry0Am" value="baseLanguage" />
              <node concept="2Ry0Ak" id="7XvkNSEzC8P" role="2Ry0An">
                <property role="2Ry0Am" value="baseLanguage" />
                <node concept="2Ry0Ak" id="7XvkNSEzC8Q" role="2Ry0An">
                  <property role="2Ry0Am" value="solutions" />
                  <node concept="2Ry0Ak" id="7XvkNSEzC8R" role="2Ry0An">
                    <property role="2Ry0Am" value="jetbrains.mps.baseLanguage.test" />
                    <node concept="2Ry0Ak" id="7XvkNSEzC8S" role="2Ry0An">
                      <property role="2Ry0Am" value="jetbrains.mps.baseLanguage.test.msd" />
                    </node>
=======
        <node concept="bxtc.3189788309731840247" id="5833628797344921032" role="bxtc.1500819558095907805.1500819558095907806" info="ng">
          <property role="bxtc.322010710375871467.8369506495128725901" value="true" />
          <property role="asn4.1169194658468.1169194664001" value="jetbrains.mps.baseLanguage.test" />
          <property role="bxtc.322010710375871467.322010710375892619" value="9c8b4b95-5d89-4201-ad78-0b2db3a22768" />
          <property role="bxtc.5253498789149381388.1500819558096356884" value="false" />
          <property role="bxtc.3189788309731840247.269707337715731330" value="sources and tests" />
          <node concept="219m.5481553824944787378" id="9178146092071420459" role="bxtc.322010710375871467.322010710375956261" info="ng">
            <node concept="219m.8618885170173601777" id="2223228486196850266" role="219m.7321017245476976379.7321017245477039051" info="nn">
              <property role="219m.8618885170173601777.8618885170173601779" value="testbench" />
              <node concept="219m.8618885170173601777" id="2223228486196850583" role="219m.8618885170173601777.8618885170173601778" info="nn">
                <property role="219m.8618885170173601777.8618885170173601779" value="testsolutions" />
                <node concept="219m.8618885170173601777" id="2223228486196850900" role="219m.8618885170173601777.8618885170173601778" info="nn">
                  <property role="219m.8618885170173601777.8618885170173601779" value="jetbrains.mps.baseLanguage.test" />
                  <node concept="219m.8618885170173601777" id="2223228486196850905" role="219m.8618885170173601777.8618885170173601778" info="nn">
                    <property role="219m.8618885170173601777.8618885170173601779" value="jetbrains.mps.baseLanguage.test.msd" />
>>>>>>> ff596d24
                  </node>
                </node>
              </node>
            </node>
          </node>
        </node>
        <node concept="1SiIV0" id="53PdBITeVru" role="3bR37C">
          <node concept="3bR9La" id="53PdBITeVrv" role="1SiIV1">
            <property role="3bR36h" value="false" />
            <ref role="3bR37D" to="ffeo:mXGwHwhVPj" resolve="JDK" />
          </node>
        </node>
        <node concept="1SiIV0" id="53PdBITeVrw" role="3bR37C">
          <node concept="3bR9La" id="53PdBITeVrx" role="1SiIV1">
            <property role="3bR36h" value="false" />
            <ref role="3bR37D" to="ffeo:1TaHNgiIbIQ" resolve="MPS.Core" />
          </node>
        </node>
        <node concept="1SiIV0" id="53PdBITeVrA" role="3bR37C">
          <node concept="3bR9La" id="53PdBITeVrB" role="1SiIV1">
            <property role="3bR36h" value="false" />
            <ref role="3bR37D" to="ffeo:ymnOULAU1u" resolve="jetbrains.mps.lang.test.runtime" />
          </node>
        </node>
        <node concept="1SiIV0" id="53PdBITeVvi" role="3bR37C">
          <node concept="3bR9La" id="53PdBITeVvj" role="1SiIV1">
            <property role="3bR36h" value="false" />
            <ref role="3bR37D" to="ffeo:1TaHNgiIbIZ" resolve="MPS.Editor" />
          </node>
        </node>
        <node concept="1SiIV0" id="53PdBITeVvk" role="3bR37C">
          <node concept="3bR9La" id="53PdBITeVvl" role="1SiIV1">
            <property role="3bR36h" value="false" />
            <ref role="3bR37D" to="ffeo:1TaHNgiIbJb" resolve="MPS.Platform" />
          </node>
        </node>
        <node concept="1SiIV0" id="53PdBITeVvm" role="3bR37C">
          <node concept="3bR9La" id="53PdBITeVvn" role="1SiIV1">
            <property role="3bR36h" value="false" />
            <ref role="3bR37D" to="ffeo:7Kfy9QB6KYK" resolve="jetbrains.mps.baseLanguage.util" />
          </node>
        </node>
        <node concept="1SiIV0" id="53PdBITeVvo" role="3bR37C">
          <node concept="3bR9La" id="53PdBITeVvp" role="1SiIV1">
            <property role="3bR36h" value="false" />
            <ref role="3bR37D" to="ffeo:1TaHNgiIbJ$" resolve="jetbrains.mps.ide.editor" />
          </node>
        </node>
        <node concept="1SiIV0" id="53PdBITeVvq" role="3bR37C">
          <node concept="3bR9La" id="53PdBITeVvr" role="1SiIV1">
            <property role="3bR36h" value="false" />
            <ref role="3bR37D" to="ffeo:7Kfy9QB6L4p" resolve="jetbrains.mps.lang.behavior" />
          </node>
        </node>
        <node concept="1SiIV0" id="53PdBITeVvs" role="3bR37C">
          <node concept="3bR9La" id="53PdBITeVvt" role="1SiIV1">
            <property role="3bR36h" value="false" />
            <ref role="3bR37D" to="ffeo:7Kfy9QB6L9O" resolve="jetbrains.mps.lang.smodel" />
          </node>
        </node>
        <node concept="1SiIV0" id="6IZ_b08qDPW" role="3bR37C">
          <node concept="3bR9La" id="6IZ_b08qDPX" role="1SiIV1">
            <property role="3bR36h" value="false" />
            <ref role="3bR37D" to="ffeo:1ia2VB5guYy" resolve="MPS.IDEA" />
          </node>
<<<<<<< HEAD
        </node>
        <node concept="1SiIV0" id="6G8AH$1KpEO" role="3bR37C">
          <node concept="3bR9La" id="6G8AH$1KpEP" role="1SiIV1">
            <property role="3bR36h" value="false" />
            <ref role="3bR37D" node="4F_fjXJTfNV" resolve="testDefaultEditor" />
          </node>
        </node>
      </node>
      <node concept="1E1JtA" id="4BLpc15ezHv" role="2G$12L">
        <property role="BnDLt" value="true" />
        <property role="TrG5h" value="jetbrains.mps.lang.editor.multiple.tests" />
        <property role="3LESm3" value="3c41aa01-5120-470c-8122-06f284bc0419" />
        <property role="2GAjPV" value="false" />
        <node concept="55IIr" id="4BLpc15ezHy" role="3LF7KH">
          <node concept="2Ry0Ak" id="4BLpc15ezIn" role="iGT6I">
            <property role="2Ry0Am" value="languages" />
            <node concept="2Ry0Ak" id="4BLpc15ezIp" role="2Ry0An">
              <property role="2Ry0Am" value="languageDesign" />
              <node concept="2Ry0Ak" id="4BLpc15ezIr" role="2Ry0An">
                <property role="2Ry0Am" value="jetbrains.mps.lang.editor.multiple.tests" />
                <node concept="2Ry0Ak" id="4BLpc15ezIz" role="2Ry0An">
                  <property role="2Ry0Am" value="jetbrains.mps.lang.editor.multiple.tests.msd" />
=======
        </node>
        <node concept="bxtc.3189788309731840247" id="5328150611113950047" role="bxtc.1500819558095907805.1500819558095907806" info="ng">
          <property role="bxtc.322010710375871467.8369506495128725901" value="true" />
          <property role="asn4.1169194658468.1169194664001" value="jetbrains.mps.lang.editor.multiple.tests" />
          <property role="bxtc.322010710375871467.322010710375892619" value="3c41aa01-5120-470c-8122-06f284bc0419" />
          <property role="bxtc.5253498789149381388.1500819558096356884" value="false" />
          <node concept="219m.5481553824944787378" id="5328150611113950050" role="bxtc.322010710375871467.322010710375956261" info="ng">
            <node concept="219m.8618885170173601777" id="2223228486196851329" role="219m.7321017245476976379.7321017245477039051" info="nn">
              <property role="219m.8618885170173601777.8618885170173601779" value="testbench" />
              <node concept="219m.8618885170173601777" id="2223228486196851500" role="219m.8618885170173601777.8618885170173601778" info="nn">
                <property role="219m.8618885170173601777.8618885170173601779" value="testsolutions" />
                <node concept="219m.8618885170173601777" id="2223228486196851505" role="219m.8618885170173601777.8618885170173601778" info="nn">
                  <property role="219m.8618885170173601777.8618885170173601779" value="jetbrains.mps.lang.editor.multiple.tests" />
                  <node concept="219m.8618885170173601777" id="2223228486196851510" role="219m.8618885170173601777.8618885170173601778" info="nn">
                    <property role="219m.8618885170173601777.8618885170173601779" value="jetbrains.mps.lang.editor.multiple.tests.msd" />
                  </node>
>>>>>>> ff596d24
                </node>
              </node>
            </node>
          </node>
        </node>
        <node concept="1SiIV0" id="4BLpc15ezJj" role="3bR37C">
          <node concept="3bR9La" id="4BLpc15ezJk" role="1SiIV1">
            <property role="3bR36h" value="false" />
            <ref role="3bR37D" to="ffeo:1TaHNgiIbJ$" resolve="jetbrains.mps.ide.editor" />
          </node>
        </node>
        <node concept="1SiIV0" id="5wa1y8tiB$B" role="3bR37C">
          <node concept="3bR9La" id="5wa1y8tiB$C" role="1SiIV1">
            <property role="3bR36h" value="false" />
            <ref role="3bR37D" to="ffeo:1ia2VB5guYy" resolve="MPS.IDEA" />
          </node>
        </node>
        <node concept="bxtc.3189788309731840247" id="3524402979878822588" role="bxtc.1500819558095907805.1500819558095907806" info="ng">
          <property role="bxtc.322010710375871467.8369506495128725901" value="true" />
          <property role="asn4.1169194658468.1169194664001" value="jetbrains.mps.lang.editor.tests" />
          <property role="bxtc.322010710375871467.322010710375892619" value="7597197a-bad8-4672-9806-215a3efe8740" />
          <property role="bxtc.5253498789149381388.1500819558096356884" value="false" />
          <node concept="219m.5481553824944787378" id="3524402979878822591" role="bxtc.322010710375871467.322010710375956261" info="ng">
            <node concept="219m.8618885170173601777" id="3524402979878826344" role="219m.7321017245476976379.7321017245477039051" info="nn">
              <property role="219m.8618885170173601777.8618885170173601779" value="testbench" />
              <node concept="219m.8618885170173601777" id="3524402979878826605" role="219m.8618885170173601777.8618885170173601778" info="nn">
                <property role="219m.8618885170173601777.8618885170173601779" value="testsolutions" />
                <node concept="219m.8618885170173601777" id="3524402979878827122" role="219m.8618885170173601777.8618885170173601778" info="nn">
                  <property role="219m.8618885170173601777.8618885170173601779" value="jetbrains.mps.lang.editor.tests" />
                  <node concept="219m.8618885170173601777" id="3524402979878827639" role="219m.8618885170173601777.8618885170173601778" info="nn">
                    <property role="219m.8618885170173601777.8618885170173601779" value="jetbrains.mps.lang.editor.tests.msd" />
                  </node>
                </node>
              </node>
            </node>
          </node>
          <node concept="bxtc.7259033139236285166" id="3524402979878827897" role="bxtc.5253498789149381388.5253498789149547704" info="nn">
            <node concept="bxtc.5253498789149585690" id="3524402979878827898" role="bxtc.7259033139236285166.7259033139236285167" info="ng">
              <property role="bxtc.5253498789149585690.5253498789149547713" value="false" />
              <reference role="bxtc.5253498789149585690.5253498789149547705" target="ffeo.2182758403694705636" resolveInfo="jetbrains.mps.ide.editor" />
            </node>
          </node>
          <node concept="bxtc.7259033139236285166" id="3524402979878827899" role="bxtc.5253498789149381388.5253498789149547704" info="nn">
            <node concept="bxtc.5253498789149585690" id="3524402979878827900" role="bxtc.7259033139236285166.7259033139236285167" info="ng">
              <property role="bxtc.5253498789149585690.5253498789149547713" value="false" />
              <reference role="bxtc.5253498789149585690.5253498789149547705" target="ffeo.2182758403694705599" resolveInfo="MPS.Editor" />
            </node>
          </node>
          <node concept="bxtc.7259033139236285166" id="3524402979878849027" role="bxtc.5253498789149381388.5253498789149547704" info="nn">
            <node concept="bxtc.5253498789149585690" id="3524402979878849028" role="bxtc.7259033139236285166.7259033139236285167" info="ng">
              <property role="bxtc.5253498789149585690.5253498789149547713" value="false" />
              <reference role="bxtc.5253498789149585690.5253498789149547705" target="3524402979878847217" resolveInfo="jetbrains.mps.lang.editor.styleTests" />
            </node>
          </node>
          <node concept="bxtc.7259033139236285166" id="3524402979878849029" role="bxtc.5253498789149381388.5253498789149547704" info="nn">
            <node concept="bxtc.5253498789149585690" id="3524402979878849030" role="bxtc.7259033139236285166.7259033139236285167" info="ng">
              <property role="bxtc.5253498789149585690.5253498789149547713" value="false" />
              <reference role="bxtc.5253498789149585690.5253498789149547705" target="ffeo.1480008320050917282" resolveInfo="MPS.IDEA" />
            </node>
          </node>
          <node concept="bxtc.7259033139236285166" id="3524402979878849031" role="bxtc.5253498789149381388.5253498789149547704" info="nn">
            <node concept="bxtc.5253498789149585690" id="3524402979878849032" role="bxtc.7259033139236285166.7259033139236285167" info="ng">
              <property role="bxtc.5253498789149585690.5253498789149547713" value="false" />
              <reference role="bxtc.5253498789149585690.5253498789149547705" target="ffeo.618786790401876092" resolveInfo="jetbrains.mps.lang.editor.editorTest" />
            </node>
          </node>
          <node concept="bxtc.7259033139236285166" id="3524402979878849033" role="bxtc.5253498789149381388.5253498789149547704" info="nn">
            <node concept="bxtc.5253498789149585690" id="3524402979878849034" role="bxtc.7259033139236285166.7259033139236285167" info="ng">
              <property role="bxtc.5253498789149585690.5253498789149547713" value="false" />
              <reference role="bxtc.5253498789149585690.5253498789149547705" target="ffeo.413682502717652307" resolveInfo="JDK" />
            </node>
          </node>
        </node>
      </node>
    </node>
    <node concept="55IIr" id="53PdBITeUcM" role="auvoZ">
      <node concept="2Ry0Ak" id="53PdBITeUcN" role="iGT6I">
        <property role="2Ry0Am" value="build" />
        <node concept="2Ry0Ak" id="53PdBITeUcO" role="2Ry0An">
          <property role="2Ry0Am" value="tests" />
        </node>
      </node>
    </node>
    <node concept="1l3spV" id="53PdBITeUcP" role="1l3spN">
      <node concept="398223" id="53PdBITf0cn" role="39821P">
        <node concept="3_J27D" id="53PdBITf0cp" role="Nbhlr">
          <node concept="3Mxwew" id="5lulEoOcHBP" role="3MwsjC">
            <property role="3MwjfP" value="languages" />
          </node>
          <node concept="bxtc.1265949165890536423" id="3524402979879151839" role="219m.4701820937132344003.7389400916848037006" info="ng">
            <reference role="bxtc.1265949165890536423.1265949165890536425" target="3524402979878847217" resolveInfo="jetbrains.mps.lang.editor.styleTests" />
          </node>
        </node>
<<<<<<< HEAD
        <node concept="L2wRC" id="53PdBITf0jO" role="39821P">
          <ref role="L2wRA" node="53PdBITf007" resolve="jetbrains.mps.lang.actions.testLanguage" />
=======
        <node concept="219m.7389400916848036984" id="5833628797344941082" role="219m.4701820937132344003.7389400916848037006" info="ng">
          <node concept="219m.841011766566059607" id="5833628797344941084" role="219m.7389400916848050060.4380385936562148502" info="ng">
            <node concept="219m.4903714810883702019" id="5833628797344941142" role="219m.4380385936562003279.4903714810883783243" info="ng">
              <property role="219m.4903714810883702019.4903714810883755350" value="tests" />
            </node>
          </node>
          <node concept="bxtc.1265949165890536423" id="5833628797344921933" role="219m.4701820937132344003.7389400916848037006" info="ng">
            <reference role="bxtc.1265949165890536423.1265949165890536425" target="5833628797344921032" resolveInfo="jetbrains.mps.baseLanguage.test" />
          </node>
          <node concept="bxtc.1265949165890536423" id="5833628797344922011" role="219m.4701820937132344003.7389400916848037006" info="ng">
            <reference role="bxtc.1265949165890536423.1265949165890536425" target="5833628797344920016" resolveInfo="jetbrains.mps.lang.actions.test" />
          </node>
          <node concept="bxtc.1265949165890536423" id="5833628797344922052" role="219m.4701820937132344003.7389400916848037006" info="ng">
            <reference role="bxtc.1265949165890536423.1265949165890536425" target="5833628797344916236" resolveInfo="jetbrains.mps.lang.editor.table.tests" />
          </node>
          <node concept="bxtc.1265949165890536423" id="5328150611113950177" role="219m.4701820937132344003.7389400916848037006" info="ng">
            <reference role="bxtc.1265949165890536423.1265949165890536425" target="5328150611113950047" resolveInfo="jetbrains.mps.lang.editor.multiple.tests" />
          </node>
          <node concept="bxtc.1265949165890536423" id="3524402979879152448" role="219m.4701820937132344003.7389400916848037006" info="ng">
            <reference role="bxtc.1265949165890536423.1265949165890536425" target="3524402979878822588" resolveInfo="jetbrains.mps.lang.editor.tests" />
          </node>
>>>>>>> ff596d24
        </node>
        <node concept="L2wRC" id="53PdBITf4w2" role="39821P">
          <ref role="L2wRA" node="53PdBITf4ee" resolve="jetbrains.mps.lang.editor.tableTests" />
        </node>
        <node concept="L2wRC" id="4F_fjXJThpW" role="39821P">
          <ref role="L2wRA" node="4F_fjXJTfNV" resolve="testDefaultEditor" />
        </node>
        <node concept="L2wRC" id="2tTgVY$WWwl" role="39821P">
          <ref role="L2wRA" node="2tTgVY$TuKU" resolve="testMoveElements" />
        </node>
        <node concept="L2wRC" id="4BLpc15eFo5" role="39821P">
          <ref role="L2wRA" node="4BLpc15eBPf" resolve="jetbrains.mps.lang.editor.multiple.testLanguage" />
        </node>
        <node concept="L2wRC" id="1_MaibiuReF" role="39821P">
          <ref role="L2wRA" node="1_MaibiuEG6" resolve="jetbrains.mps.lang.editor.multiple.extension.testLanguage" />
        </node>
      </node>
      <node concept="398223" id="53PdBITf0gq" role="39821P">
        <node concept="3_J27D" id="53PdBITf0gs" role="Nbhlr">
          <node concept="3Mxwew" id="53PdBITf0hm" role="3MwsjC">
            <property role="3MwjfP" value="tests" />
          </node>
        </node>
        <node concept="L2wRC" id="53PdBITeV_d" role="39821P">
          <ref role="L2wRA" node="53PdBITeVn8" resolve="jetbrains.mps.baseLanguage.test" />
        </node>
        <node concept="L2wRC" id="53PdBITeVAr" role="39821P">
          <ref role="L2wRA" node="53PdBITeV7g" resolve="jetbrains.mps.lang.actions.test" />
        </node>
        <node concept="L2wRC" id="53PdBITeVB4" role="39821P">
          <ref role="L2wRA" node="53PdBITeUcc" resolve="jetbrains.mps.lang.editor.table.tests" />
        </node>
        <node concept="L2wRC" id="4BLpc15ezJx" role="39821P">
          <ref role="L2wRA" node="4BLpc15ezHv" resolve="jetbrains.mps.lang.editor.multiple.tests" />
        </node>
      </node>
    </node>
    <node concept="10PD9b" id="53PdBITeUcS" role="10PD9s" />
    <node concept="3b7kt6" id="53PdBITeUcT" role="10PD9s" />
    <node concept="1gjT0q" id="53PdBITeUcU" role="10PD9s" />
  </node>
  <node concept="1l3spW" id="6gfB34Bldez">
    <property role="TrG5h" value="mpsBaseLanguage" />
    <property role="turDy" value="mpsBaseLanguage.xml" />
    <property role="2DA0ip" value="../../../../" />
    <node concept="2_Ic$z" id="6gfB34Blde_" role="3989C9">
      <property role="2_Ic$$" value="true" />
      <property role="2_Ic$B" value="true" />
      <property role="3fwGa$" value="IntelliJ" />
      <property role="2_GNG2" value="1024" />
      <node concept="3qWCbU" id="6gfB34BldeA" role="2_Ic$A">
        <property role="3qWCbO" value="**/*.properties, **/*.xml, **/*.html, **/*.png, **/*.txt, **/*.ico, **/*.zip, **/*.info" />
      </node>
    </node>
    <node concept="398rNT" id="6gfB34Blde$" role="1l3spd">
      <property role="TrG5h" value="mps_home" />
    </node>
    <node concept="398rNT" id="6gfB34BldeB" role="1l3spd">
      <property role="TrG5h" value="idea_home" />
      <node concept="398BVA" id="6gfB34BldeC" role="398pKh">
        <ref role="398BVh" node="6gfB34Blde$" resolve="mps_home" />
      </node>
    </node>
    <node concept="2kB4xC" id="6g2MV4s3Qza" role="1l3spd">
      <property role="TrG5h" value="mps.junit.haltonfailure" />
      <node concept="aVJcg" id="6g2MV4s62MH" role="aVJcv">
        <node concept="NbPM2" id="6g2MV4s62MG" role="aVJcq">
          <node concept="3Mxwew" id="6g2MV4s62MF" role="3MwsjC">
            <property role="3MwjfP" value="false" />
          </node>
        </node>
      </node>
<<<<<<< HEAD
    </node>
    <node concept="13uUGR" id="6gfB34BldeD" role="1l3spa">
      <ref role="13uUGO" to="ffeo:6eCuTcwOnJO" resolve="IDEA" />
      <node concept="398BVA" id="6gfB34BldeE" role="13uUGP">
        <ref role="398BVh" node="6gfB34BldeB" resolve="idea_home" />
      </node>
    </node>
    <node concept="2sgV4H" id="6gfB34BldeF" role="1l3spa">
      <ref role="1l3spb" to="ffeo:3IKDaVZmzS6" resolve="mps" />
      <node concept="398BVA" id="6gfB34BldeG" role="2JcizS">
        <ref role="398BVh" node="6gfB34Blde$" resolve="mps_home" />
      </node>
    </node>
    <node concept="22LTRH" id="6gfB34BldeH" role="1hWBAP">
      <property role="TrG5h" value="baseLanguage" />
      <node concept="22LTRF" id="QtAfUFXx3" role="22LTRK">
        <ref role="22LTRG" node="6gfB34BldeJ" resolve="baseLanguage-tests" />
      </node>
      <node concept="22LTRF" id="2LuGVbI_t9o" role="22LTRK">
        <ref role="22LTRG" node="QtAfUFXwu" resolve="closures-tests" />
      </node>
      <node concept="NbPM2" id="6g2MV4s62LI" role="1S4sKv">
        <node concept="3Mxwey" id="aAVDHmDgl9" role="3MwsjC">
          <ref role="3Mxwex" node="6g2MV4s3Qza" resolve="mps.junit.haltonfailure" />
        </node>
      </node>
    </node>
    <node concept="2G$12M" id="6gfB34BldeJ" role="3989C9">
      <property role="TrG5h" value="baseLanguage-tests" />
      <node concept="1E1JtA" id="6gfB34Bld_m" role="2G$12L">
        <property role="BnDLt" value="true" />
        <property role="TrG5h" value="jetbrains.mps.baseLanguage.unittest" />
        <property role="3LESm3" value="e60b351d-8d80-4c13-8ad4-3e4759e2a3ea" />
        <property role="2GAjPV" value="false" />
        <property role="aoJFB" value="tests" />
        <node concept="55IIr" id="6gfB34Bld_n" role="3LF7KH">
          <node concept="2Ry0Ak" id="6gfB34Bld_q" role="iGT6I">
            <property role="2Ry0Am" value="languages" />
            <node concept="2Ry0Ak" id="6gfB34Bld_s" role="2Ry0An">
              <property role="2Ry0Am" value="baseLanguage" />
              <node concept="2Ry0Ak" id="6gfB34Bld_u" role="2Ry0An">
                <property role="2Ry0Am" value="baseLanguage" />
                <node concept="2Ry0Ak" id="6gfB34Bld_w" role="2Ry0An">
                  <property role="2Ry0Am" value="solutions" />
                  <node concept="2Ry0Ak" id="6gfB34Bld_y" role="2Ry0An">
                    <property role="2Ry0Am" value="jetbrains.mps.baseLanguage.unittest" />
                    <node concept="2Ry0Ak" id="6gfB34Bld_$" role="2Ry0An">
                      <property role="2Ry0Am" value="jetbrains.mps.baseLanguage.unittest.msd" />
                    </node>
=======
      <node concept="bxtc.1500819558095907805" id="7210153263370654639" role="219m.5617550519002745363.7389400916848080626" info="ng">
        <property role="asn4.1169194658468.1169194664001" value="baseLanguage-tests" />
        <node concept="bxtc.3189788309731840247" id="7210153263370656086" role="bxtc.1500819558095907805.1500819558095907806" info="ng">
          <property role="bxtc.322010710375871467.8369506495128725901" value="true" />
          <property role="asn4.1169194658468.1169194664001" value="jetbrains.mps.baseLanguage.unittest" />
          <property role="bxtc.322010710375871467.322010710375892619" value="e60b351d-8d80-4c13-8ad4-3e4759e2a3ea" />
          <property role="bxtc.5253498789149381388.1500819558096356884" value="false" />
          <property role="bxtc.3189788309731840247.269707337715731330" value="tests" />
          <node concept="219m.5481553824944787378" id="7210153263370656087" role="bxtc.322010710375871467.322010710375956261" info="ng">
            <node concept="219m.8618885170173601777" id="2223228486196685473" role="219m.7321017245476976379.7321017245477039051" info="nn">
              <property role="219m.8618885170173601777.8618885170173601779" value="testbench" />
              <node concept="219m.8618885170173601777" id="2223228486196686256" role="219m.8618885170173601777.8618885170173601778" info="nn">
                <property role="219m.8618885170173601777.8618885170173601779" value="testsolutions" />
                <node concept="219m.8618885170173601777" id="2223228486196686261" role="219m.8618885170173601777.8618885170173601778" info="nn">
                  <property role="219m.8618885170173601777.8618885170173601779" value="jetbrains.mps.baseLanguage.unittest" />
                  <node concept="219m.8618885170173601777" id="2223228486196686266" role="219m.8618885170173601777.8618885170173601778" info="nn">
                    <property role="219m.8618885170173601777.8618885170173601779" value="jetbrains.mps.baseLanguage.unittest.msd" />
>>>>>>> ff596d24
                  </node>
                </node>
              </node>
            </node>
          </node>
        </node>
        <node concept="1SiIV0" id="6gfB34Bld_O" role="3bR37C">
          <node concept="3bR9La" id="6gfB34Bld_P" role="1SiIV1">
            <property role="3bR36h" value="false" />
            <ref role="3bR37D" to="ffeo:7Kfy9QB6KXW" resolve="jetbrains.mps.lang.core" />
          </node>
        </node>
        <node concept="1SiIV0" id="6gfB34Bld_Q" role="3bR37C">
          <node concept="3bR9La" id="6gfB34Bld_R" role="1SiIV1">
            <property role="3bR36h" value="false" />
            <ref role="3bR37D" to="ffeo:44LXwdzyvTi" resolve="Annotations" />
          </node>
        </node>
        <node concept="1SiIV0" id="6gfB34Bld_S" role="3bR37C">
          <node concept="3bR9La" id="6gfB34Bld_T" role="1SiIV1">
            <property role="3bR36h" value="true" />
            <ref role="3bR37D" to="ffeo:mXGwHwhVPj" resolve="JDK" />
          </node>
        </node>
        <node concept="1SiIV0" id="6gfB34Bld_U" role="3bR37C">
          <node concept="3bR9La" id="6gfB34Bld_V" role="1SiIV1">
            <property role="3bR36h" value="false" />
            <ref role="3bR37D" to="ffeo:ymnOULAU1u" resolve="jetbrains.mps.lang.test.runtime" />
          </node>
        </node>
        <node concept="1SiIV0" id="6gfB34Bld_W" role="3bR37C">
          <node concept="3bR9La" id="6gfB34Bld_X" role="1SiIV1">
            <property role="3bR36h" value="false" />
            <ref role="3bR37D" to="ffeo:7Kfy9QB6KYb" resolve="jetbrains.mps.baseLanguage" />
          </node>
        </node>
        <node concept="1SiIV0" id="6gfB34Bld_Y" role="3bR37C">
          <node concept="3bR9La" id="6gfB34Bld_Z" role="1SiIV1">
            <property role="3bR36h" value="false" />
            <ref role="3bR37D" to="ffeo:1TaHNgiIbIQ" resolve="MPS.Core" />
          </node>
        </node>
        <node concept="1SiIV0" id="4R0dWbem89S" role="3bR37C">
          <node concept="3bR9La" id="4R0dWbem89T" role="1SiIV1">
            <property role="3bR36h" value="false" />
            <ref role="3bR37D" to="ffeo:ymnOULAU0H" resolve="jetbrains.mps.lang.test" />
          </node>
        </node>
        <node concept="1SiIV0" id="4R0dWbem89U" role="3bR37C">
          <node concept="3bR9La" id="4R0dWbem89V" role="1SiIV1">
            <property role="3bR36h" value="false" />
            <ref role="3bR37D" to="ffeo:7Kfy9QB6L9O" resolve="jetbrains.mps.lang.smodel" />
          </node>
        </node>
        <node concept="1SiIV0" id="4yhXPMGT63v" role="3bR37C">
          <node concept="3bR9La" id="4yhXPMGT63w" role="1SiIV1">
            <property role="3bR36h" value="false" />
            <ref role="3bR37D" to="ffeo:1TaHNgiIbJ$" resolve="jetbrains.mps.ide.editor" />
          </node>
        </node>
      </node>
<<<<<<< HEAD
    </node>
    <node concept="2G$12M" id="QtAfUFXwu" role="3989C9">
      <property role="TrG5h" value="closures-tests" />
      <node concept="1E1JtA" id="QtAfUFZXZ" role="2G$12L">
        <property role="BnDLt" value="true" />
        <property role="TrG5h" value="jetbrains.mps.baseLanguage.closures.unittest" />
        <property role="3LESm3" value="fa54094d-fc7a-4393-885f-13866cecf3f3" />
        <property role="2GAjPV" value="false" />
        <property role="aoJFB" value="tests" />
        <node concept="55IIr" id="QtAfUFZY0" role="3LF7KH">
          <node concept="2Ry0Ak" id="QtAfUFZY1" role="iGT6I">
            <property role="2Ry0Am" value="languages" />
            <node concept="2Ry0Ak" id="QtAfUFZY2" role="2Ry0An">
              <property role="2Ry0Am" value="baseLanguage" />
              <node concept="2Ry0Ak" id="QtAfUFZY3" role="2Ry0An">
                <property role="2Ry0Am" value="closures" />
                <node concept="2Ry0Ak" id="QtAfUFZY4" role="2Ry0An">
                  <property role="2Ry0Am" value="solutions" />
                  <node concept="2Ry0Ak" id="QtAfUFZY5" role="2Ry0An">
                    <property role="2Ry0Am" value="jetbrains.mps.baseLanguage.closures.unittest" />
                    <node concept="2Ry0Ak" id="QtAfUFZY6" role="2Ry0An">
                      <property role="2Ry0Am" value="jetbrains.mps.baseLanguage.closures.unittest.msd" />
                    </node>
=======
      <node concept="bxtc.1500819558095907805" id="15329820522043422" role="219m.5617550519002745363.7389400916848080626" info="ng">
        <property role="asn4.1169194658468.1169194664001" value="closures-tests" />
        <node concept="bxtc.3189788309731840247" id="15329820522053503" role="bxtc.1500819558095907805.1500819558095907806" info="ng">
          <property role="bxtc.322010710375871467.8369506495128725901" value="true" />
          <property role="asn4.1169194658468.1169194664001" value="jetbrains.mps.baseLanguage.closures.unittest" />
          <property role="bxtc.322010710375871467.322010710375892619" value="fa54094d-fc7a-4393-885f-13866cecf3f3" />
          <property role="bxtc.5253498789149381388.1500819558096356884" value="false" />
          <property role="bxtc.3189788309731840247.269707337715731330" value="tests" />
          <node concept="219m.5481553824944787378" id="15329820522053504" role="bxtc.322010710375871467.322010710375956261" info="ng">
            <node concept="219m.8618885170173601777" id="2223228486196702681" role="219m.7321017245476976379.7321017245477039051" info="nn">
              <property role="219m.8618885170173601777.8618885170173601779" value="testbench" />
              <node concept="219m.8618885170173601777" id="2223228486196702686" role="219m.8618885170173601777.8618885170173601778" info="nn">
                <property role="219m.8618885170173601777.8618885170173601779" value="testsolutions" />
                <node concept="219m.8618885170173601777" id="2223228486196702691" role="219m.8618885170173601777.8618885170173601778" info="nn">
                  <property role="219m.8618885170173601777.8618885170173601779" value="jetbrains.mps.baseLanguage.closures.unittest" />
                  <node concept="219m.8618885170173601777" id="2223228486196702696" role="219m.8618885170173601777.8618885170173601778" info="nn">
                    <property role="219m.8618885170173601777.8618885170173601779" value="jetbrains.mps.baseLanguage.closures.unittest.msd" />
>>>>>>> ff596d24
                  </node>
                </node>
              </node>
            </node>
          </node>
        </node>
        <node concept="1SiIV0" id="QtAfUFZYR" role="3bR37C">
          <node concept="3bR9La" id="QtAfUFZYS" role="1SiIV1">
            <property role="3bR36h" value="false" />
            <ref role="3bR37D" to="ffeo:mXGwHwhVPj" resolve="JDK" />
          </node>
        </node>
        <node concept="1SiIV0" id="QtAfUFZYT" role="3bR37C">
          <node concept="3bR9La" id="QtAfUFZYU" role="1SiIV1">
            <property role="3bR36h" value="false" />
            <ref role="3bR37D" to="ffeo:ymnOULAU1u" resolve="jetbrains.mps.lang.test.runtime" />
          </node>
        </node>
      </node>
    </node>
    <node concept="55IIr" id="6gfB34Bldfk" role="auvoZ">
      <node concept="2Ry0Ak" id="6gfB34Bldfl" role="iGT6I">
        <property role="2Ry0Am" value="build" />
        <node concept="2Ry0Ak" id="6gfB34Bldfm" role="2Ry0An">
          <property role="2Ry0Am" value="tests" />
        </node>
      </node>
    </node>
    <node concept="1l3spV" id="6gfB34Bldfn" role="1l3spN">
      <node concept="L2wRC" id="4dCKjY0EtLQ" role="39821P">
        <ref role="L2wRA" node="6gfB34Bld_m" resolve="jetbrains.mps.baseLanguage.unittest" />
      </node>
      <node concept="L2wRC" id="2LuGVbI_tBO" role="39821P">
        <ref role="L2wRA" node="QtAfUFZXZ" resolve="jetbrains.mps.baseLanguage.closures.unittest" />
      </node>
    </node>
    <node concept="10PD9b" id="6gfB34Bldfq" role="10PD9s" />
    <node concept="3b7kt6" id="6gfB34Bldfr" role="10PD9s" />
    <node concept="1gjT0q" id="6gfB34Bldfs" role="10PD9s" />
  </node>
  <node concept="1l3spW" id="2LuGVbI_yEV">
    <property role="TrG5h" value="mpsBuild" />
    <property role="turDy" value="mpsBuild.xml" />
    <property role="2DA0ip" value="../../../../" />
    <node concept="398rNT" id="2LuGVbI_yEW" role="1l3spd">
      <property role="TrG5h" value="mps_home" />
    </node>
    <node concept="2_Ic$z" id="2LuGVbI_yEX" role="3989C9">
      <property role="2_Ic$$" value="true" />
      <property role="2_Ic$B" value="true" />
      <property role="3fwGa$" value="IntelliJ" />
      <property role="2_GNG2" value="1024" />
      <node concept="3qWCbU" id="2LuGVbI_yEY" role="2_Ic$A">
        <property role="3qWCbO" value="**/*.properties, **/*.xml, **/*.html, **/*.png, **/*.txt, **/*.ico, **/*.zip, **/*.info" />
      </node>
    </node>
    <node concept="1E1JtA" id="2LuGVbI_yZD" role="3989C9">
      <property role="BnDLt" value="true" />
      <property role="TrG5h" value="jetbrains.mps.build.tests" />
      <property role="3LESm3" value="39742b07-848c-43a7-be0a-845055dd3333" />
      <property role="2GAjPV" value="false" />
      <property role="aoJFB" value="tests" />
      <node concept="55IIr" id="2LuGVbI_yZF" role="3LF7KH">
        <node concept="2Ry0Ak" id="2LuGVbI_yZK" role="iGT6I">
          <property role="2Ry0Am" value="plugins" />
          <node concept="2Ry0Ak" id="2LuGVbI_z4x" role="2Ry0An">
            <property role="2Ry0Am" value="mps-build" />
            <node concept="2Ry0Ak" id="2LuGVbI_z4z" role="2Ry0An">
              <property role="2Ry0Am" value="languages" />
              <node concept="2Ry0Ak" id="2LuGVbI_z4_" role="2Ry0An">
                <property role="2Ry0Am" value="solutions" />
                <node concept="2Ry0Ak" id="2LuGVbI_z4D" role="2Ry0An">
                  <property role="2Ry0Am" value="jetbrains.mps.build.tests" />
                  <node concept="2Ry0Ak" id="2LuGVbI_z4F" role="2Ry0An">
                    <property role="2Ry0Am" value="jetbrains.mps.build.tests.msd" />
                  </node>
                </node>
              </node>
            </node>
          </node>
        </node>
      </node>
      <node concept="1SiIV0" id="2LuGVbI_z4H" role="3bR37C">
        <node concept="3bR9La" id="2LuGVbI_z4I" role="1SiIV1">
          <property role="3bR36h" value="false" />
          <ref role="3bR37D" to="ffeo:7Kfy9QB6LfQ" resolve="jetbrains.mps.kernel" />
        </node>
      </node>
      <node concept="1SiIV0" id="2LuGVbI_z4J" role="3bR37C">
        <node concept="3bR9La" id="2LuGVbI_z4K" role="1SiIV1">
          <property role="3bR36h" value="false" />
          <ref role="3bR37D" to="ffeo:7pdFgzxlDoA" resolve="jetbrains.mps.build" />
        </node>
      </node>
      <node concept="1SiIV0" id="2LuGVbI_z4L" role="3bR37C">
        <node concept="3bR9La" id="2LuGVbI_z4M" role="1SiIV1">
          <property role="3bR36h" value="false" />
          <ref role="3bR37D" to="ffeo:7Kfy9QB6L3o" resolve="jetbrains.mps.baseLanguage.unitTest.libs" />
        </node>
      </node>
      <node concept="1SiIV0" id="2LuGVbI_z4N" role="3bR37C">
        <node concept="3bR9La" id="2LuGVbI_z4O" role="1SiIV1">
          <property role="3bR36h" value="false" />
          <ref role="3bR37D" to="ffeo:ymnOULAU1u" resolve="jetbrains.mps.lang.test.runtime" />
        </node>
      </node>
    </node>
    <node concept="398rNT" id="2LuGVbI_yEZ" role="1l3spd">
      <property role="TrG5h" value="idea_home" />
      <node concept="398BVA" id="2LuGVbI_yF0" role="398pKh">
        <ref role="398BVh" node="2LuGVbI_yEW" resolve="mps_home" />
      </node>
    </node>
    <node concept="13uUGR" id="2LuGVbI_yF1" role="1l3spa">
      <ref role="13uUGO" to="ffeo:6eCuTcwOnJO" resolve="IDEA" />
      <node concept="398BVA" id="2LuGVbI_yF2" role="13uUGP">
        <ref role="398BVh" node="2LuGVbI_yEZ" resolve="idea_home" />
      </node>
    </node>
    <node concept="2sgV4H" id="2LuGVbI_yF3" role="1l3spa">
      <ref role="1l3spb" to="ffeo:3IKDaVZmzS6" resolve="mps" />
      <node concept="398BVA" id="2LuGVbI_yF4" role="2JcizS">
        <ref role="398BVh" node="2LuGVbI_yEW" resolve="mps_home" />
      </node>
    </node>
    <node concept="22LTRH" id="2LuGVbI_yF5" role="1hWBAP">
      <property role="TrG5h" value="build" />
      <node concept="22LTRM" id="2LuGVbI__1o" role="22LTRK">
        <ref role="22LTRN" node="2LuGVbI_yZD" resolve="jetbrains.mps.build.tests" />
      </node>
    </node>
    <node concept="55IIr" id="2LuGVbI_yFS" role="auvoZ">
      <node concept="2Ry0Ak" id="2LuGVbI_yFT" role="iGT6I">
        <property role="2Ry0Am" value="build" />
        <node concept="2Ry0Ak" id="2LuGVbI_yFU" role="2Ry0An">
          <property role="2Ry0Am" value="tests" />
        </node>
      </node>
    </node>
    <node concept="1l3spV" id="2LuGVbI_yFV" role="1l3spN">
      <node concept="L2wRC" id="2LuGVbI_z54" role="39821P">
        <ref role="L2wRA" node="2LuGVbI_yZD" resolve="jetbrains.mps.build.tests" />
      </node>
    </node>
    <node concept="10PD9b" id="2LuGVbI_yFZ" role="10PD9s" />
    <node concept="3b7kt6" id="2LuGVbI_yG0" role="10PD9s" />
    <node concept="1gjT0q" id="2LuGVbI_yG1" role="10PD9s" />
  </node>
  <node concept="1l3spW" id="yja7V_1HGP">
    <property role="TrG5h" value="mpsGenerator" />
    <property role="turDy" value="mpsGenerator.xml" />
    <property role="2DA0ip" value="../../../../" />
    <node concept="398rNT" id="yja7V_1HGQ" role="1l3spd">
      <property role="TrG5h" value="mps_home" />
    </node>
    <node concept="2_Ic$z" id="yja7V_1HGR" role="3989C9">
      <property role="2_Ic$$" value="true" />
      <property role="2_Ic$B" value="true" />
      <property role="3fwGa$" value="IntelliJ" />
      <property role="2_GNG2" value="1024" />
      <node concept="3qWCbU" id="yja7V_1HGS" role="2_Ic$A">
        <property role="3qWCbO" value="**/*.properties, **/*.xml, **/*.html, **/*.png, **/*.txt, **/*.ico, **/*.zip, **/*.info" />
      </node>
    </node>
    <node concept="398rNT" id="yja7V_1HGT" role="1l3spd">
      <property role="TrG5h" value="idea_home" />
      <node concept="398BVA" id="yja7V_1HGU" role="398pKh">
        <ref role="398BVh" node="yja7V_1HGQ" resolve="mps_home" />
      </node>
    </node>
    <node concept="13uUGR" id="yja7V_1HGV" role="1l3spa">
      <ref role="13uUGO" to="ffeo:6eCuTcwOnJO" resolve="IDEA" />
      <node concept="398BVA" id="yja7V_1HGW" role="13uUGP">
        <ref role="398BVh" node="yja7V_1HGT" resolve="idea_home" />
      </node>
    </node>
    <node concept="2sgV4H" id="yja7V_1HGX" role="1l3spa">
      <ref role="1l3spb" to="ffeo:3IKDaVZmzS6" resolve="mps" />
      <node concept="398BVA" id="yja7V_1HGY" role="2JcizS">
        <ref role="398BVh" node="yja7V_1HGQ" resolve="mps_home" />
      </node>
    </node>
    <node concept="22LTRH" id="yja7V_1HGZ" role="1hWBAP">
      <property role="TrG5h" value="generator" />
      <node concept="22LTRF" id="yja7V_1JuO" role="22LTRK">
        <ref role="22LTRG" node="yja7V_1HH2" resolve="generator-tests" />
      </node>
      <node concept="22LTRF" id="3yaq6Y8lofG" role="22LTRK">
        <ref role="22LTRG" node="3yaq6Y8lnOk" resolve="tracemacro-tests" />
      </node>
    </node>
    <node concept="2G$12M" id="yja7V_1HH2" role="3989C9">
      <property role="TrG5h" value="generator-tests" />
      <node concept="1E1JtA" id="o14$W8XJt9" role="2G$12L">
        <property role="BnDLt" value="true" />
        <property role="TrG5h" value="jetbrains.mps.baseLanguage.overloadedOperators.sandbox" />
        <property role="3LESm3" value="b35bb3d4-59ec-4075-a2bb-8d977813e263" />
        <property role="2GAjPV" value="false" />
        <node concept="55IIr" id="o14$W8XJtb" role="3LF7KH">
          <node concept="2Ry0Ak" id="o14$W8XJt_" role="iGT6I">
            <property role="2Ry0Am" value="languages" />
            <node concept="2Ry0Ak" id="o14$W8XJtB" role="2Ry0An">
              <property role="2Ry0Am" value="baseLanguage" />
              <node concept="2Ry0Ak" id="o14$W8XJtD" role="2Ry0An">
                <property role="2Ry0Am" value="overloadedOperators" />
                <node concept="2Ry0Ak" id="o14$W8XJtF" role="2Ry0An">
                  <property role="2Ry0Am" value="solutions" />
                  <node concept="2Ry0Ak" id="o14$W8XJtH" role="2Ry0An">
                    <property role="2Ry0Am" value="jetbrains.mps.baseLanguage.overloadedOperators.sandbox" />
                    <node concept="2Ry0Ak" id="o14$W8XJtJ" role="2Ry0An">
                      <property role="2Ry0Am" value="jetbrains.mps.baseLanguage.overloadedOperators.sandbox.msd" />
                    </node>
                  </node>
                </node>
              </node>
            </node>
          </node>
        </node>
        <node concept="1SiIV0" id="o14$W8XJtL" role="3bR37C">
          <node concept="3bR9La" id="o14$W8XJtM" role="1SiIV1">
            <property role="3bR36h" value="false" />
            <ref role="3bR37D" to="ffeo:7Kfy9QB6KYb" resolve="jetbrains.mps.baseLanguage" />
          </node>
        </node>
<<<<<<< HEAD
      </node>
      <node concept="1E1JtA" id="yja7V_1HRV" role="2G$12L">
        <property role="BnDLt" value="true" />
        <property role="TrG5h" value="jetbrains.mps.generator.tests" />
        <property role="3LESm3" value="50fc24f9-2bc9-4702-84ed-7f00cd088aca" />
        <property role="2GAjPV" value="false" />
        <property role="aoJFB" value="tests" />
        <node concept="55IIr" id="yja7V_1HRW" role="3LF7KH">
          <node concept="2Ry0Ak" id="yja7V_1HRZ" role="iGT6I">
            <property role="2Ry0Am" value="languages" />
            <node concept="2Ry0Ak" id="yja7V_1HS1" role="2Ry0An">
              <property role="2Ry0Am" value="languageDesign" />
              <node concept="2Ry0Ak" id="yja7V_1HS3" role="2Ry0An">
                <property role="2Ry0Am" value="generator-tests" />
                <node concept="2Ry0Ak" id="yja7V_1HS5" role="2Ry0An">
                  <property role="2Ry0Am" value="jetbrains.mps.generator.tests.msd" />
=======
        <node concept="bxtc.3189788309731840247" id="617882099353312763" role="bxtc.1500819558095907805.1500819558095907806" info="ng">
          <property role="bxtc.322010710375871467.8369506495128725901" value="true" />
          <property role="asn4.1169194658468.1169194664001" value="jetbrains.mps.generator.tests" />
          <property role="bxtc.322010710375871467.322010710375892619" value="50fc24f9-2bc9-4702-84ed-7f00cd088aca" />
          <property role="bxtc.5253498789149381388.1500819558096356884" value="false" />
          <property role="bxtc.3189788309731840247.269707337715731330" value="tests" />
          <node concept="219m.5481553824944787378" id="617882099353312764" role="bxtc.322010710375871467.322010710375956261" info="ng">
            <node concept="219m.8618885170173601777" id="2223228486196852117" role="219m.7321017245476976379.7321017245477039051" info="nn">
              <property role="219m.8618885170173601777.8618885170173601779" value="testbench" />
              <node concept="219m.8618885170173601777" id="2223228486196852122" role="219m.8618885170173601777.8618885170173601778" info="nn">
                <property role="219m.8618885170173601777.8618885170173601779" value="testsolutions" />
                <node concept="219m.8618885170173601777" id="2223228486196852127" role="219m.8618885170173601777.8618885170173601778" info="nn">
                  <property role="219m.8618885170173601777.8618885170173601779" value="jetbrains.mps.generator.tests" />
                  <node concept="219m.8618885170173601777" id="2223228486196852132" role="219m.8618885170173601777.8618885170173601778" info="nn">
                    <property role="219m.8618885170173601777.8618885170173601779" value="jetbrains.mps.generator.tests.msd" />
                  </node>
>>>>>>> ff596d24
                </node>
              </node>
            </node>
          </node>
        </node>
        <node concept="1SiIV0" id="yja7V_1HS7" role="3bR37C">
          <node concept="3bR9La" id="yja7V_1HS8" role="1SiIV1">
            <property role="3bR36h" value="false" />
            <ref role="3bR37D" to="ffeo:7Kfy9QB6L3o" resolve="jetbrains.mps.baseLanguage.unitTest.libs" />
          </node>
        </node>
        <node concept="1SiIV0" id="yja7V_1HS9" role="3bR37C">
          <node concept="3bR9La" id="yja7V_1HSa" role="1SiIV1">
            <property role="3bR36h" value="false" />
            <ref role="3bR37D" to="ffeo:mXGwHwhVPj" resolve="JDK" />
          </node>
        </node>
        <node concept="1SiIV0" id="yja7V_1HSb" role="3bR37C">
          <node concept="3bR9La" id="yja7V_1HSc" role="1SiIV1">
            <property role="3bR36h" value="false" />
            <ref role="3bR37D" to="ffeo:ymnOULAU1u" resolve="jetbrains.mps.lang.test.runtime" />
          </node>
        </node>
        <node concept="1SiIV0" id="yja7V_1HSd" role="3bR37C">
          <node concept="3bR9La" id="yja7V_1HSe" role="1SiIV1">
            <property role="3bR36h" value="false" />
            <ref role="3bR37D" to="ffeo:1TaHNgiIbIQ" resolve="MPS.Core" />
          </node>
        </node>
      </node>
<<<<<<< HEAD
    </node>
    <node concept="2G$12M" id="3yaq6Y8lnOk" role="3989C9">
      <property role="TrG5h" value="tracemacro-tests" />
      <node concept="1E1JtA" id="3yaq6Y8lnOM" role="2G$12L">
        <property role="BnDLt" value="true" />
        <property role="TrG5h" value="jetbrains.mps.traceInfo.testWeaving" />
        <property role="3LESm3" value="dc080be0-da6e-4885-aed0-7d999c120619" />
        <property role="aoJFB" value="sources and tests" />
        <property role="2GAjPV" value="false" />
        <node concept="55IIr" id="3yaq6Y8lnON" role="3LF7KH">
          <node concept="2Ry0Ak" id="3yaq6Y8lnOS" role="iGT6I">
            <property role="2Ry0Am" value="languages" />
            <node concept="2Ry0Ak" id="3yaq6Y8lnOU" role="2Ry0An">
              <property role="2Ry0Am" value="languageDesign" />
              <node concept="2Ry0Ak" id="3yaq6Y8lnOW" role="2Ry0An">
                <property role="2Ry0Am" value="traceinfo" />
                <node concept="2Ry0Ak" id="3yaq6Y8lnOY" role="2Ry0An">
                  <property role="2Ry0Am" value="jetbrains.mps.traceInfo.testWeaving" />
                  <node concept="2Ry0Ak" id="3yaq6Y8lnP0" role="2Ry0An">
                    <property role="2Ry0Am" value="jetbrains.mps.traceInfo.testWeaving.msd" />
=======
      <node concept="bxtc.1500819558095907805" id="4074183641147997460" role="219m.5617550519002745363.7389400916848080626" info="ng">
        <property role="asn4.1169194658468.1169194664001" value="tracemacro-tests" />
        <node concept="bxtc.3189788309731840247" id="4074183641147997490" role="bxtc.1500819558095907805.1500819558095907806" info="ng">
          <property role="bxtc.322010710375871467.8369506495128725901" value="true" />
          <property role="asn4.1169194658468.1169194664001" value="jetbrains.mps.traceInfo.testWeaving" />
          <property role="bxtc.322010710375871467.322010710375892619" value="dc080be0-da6e-4885-aed0-7d999c120619" />
          <property role="bxtc.3189788309731840247.269707337715731330" value="sources and tests" />
          <property role="bxtc.5253498789149381388.1500819558096356884" value="false" />
          <node concept="219m.5481553824944787378" id="4074183641147997491" role="bxtc.322010710375871467.322010710375956261" info="ng">
            <node concept="219m.8618885170173601777" id="2223228486196853910" role="219m.7321017245476976379.7321017245477039051" info="nn">
              <property role="219m.8618885170173601777.8618885170173601779" value="testbench" />
              <node concept="219m.8618885170173601777" id="2223228486196853915" role="219m.8618885170173601777.8618885170173601778" info="nn">
                <property role="219m.8618885170173601777.8618885170173601779" value="testsolutions" />
                <node concept="219m.8618885170173601777" id="2223228486196853920" role="219m.8618885170173601777.8618885170173601778" info="nn">
                  <property role="219m.8618885170173601777.8618885170173601779" value="jetbrains.mps.traceInfo.testWeaving" />
                  <node concept="219m.8618885170173601777" id="2223228486196853963" role="219m.8618885170173601777.8618885170173601778" info="nn">
                    <property role="219m.8618885170173601777.8618885170173601779" value="jetbrains.mps.traceInfo.testWeaving.msd" />
>>>>>>> ff596d24
                  </node>
                </node>
              </node>
            </node>
          </node>
        </node>
        <node concept="1SiIV0" id="3yaq6Y8lnRc" role="3bR37C">
          <node concept="3bR9La" id="3yaq6Y8lnRd" role="1SiIV1">
            <property role="3bR36h" value="false" />
            <ref role="3bR37D" node="3yaq6Y8lnQf" resolve="jetbrains.mps.traceInfo.testWeavingInterpreted.data" />
          </node>
        </node>
        <node concept="1SiIV0" id="3yaq6Y8lo_C" role="3bR37C">
          <node concept="3bR9La" id="3yaq6Y8lo_D" role="1SiIV1">
            <property role="3bR36h" value="false" />
            <ref role="3bR37D" node="3yaq6Y8lnPp" resolve="jetbrains.mps.traceInfo.testWeavingGenerated.data" />
          </node>
        </node>
        <node concept="1SiIV0" id="3yaq6Y8lo_E" role="3bR37C">
          <node concept="3bR9La" id="3yaq6Y8lo_F" role="1SiIV1">
            <property role="3bR36h" value="false" />
            <ref role="3bR37D" to="ffeo:ymnOULAU1u" resolve="jetbrains.mps.lang.test.runtime" />
          </node>
        </node>
        <node concept="1SiIV0" id="3yaq6Y8lo_G" role="3bR37C">
          <node concept="3bR9La" id="3yaq6Y8lo_H" role="1SiIV1">
            <property role="3bR36h" value="false" />
            <ref role="3bR37D" to="ffeo:1TaHNgiIbIQ" resolve="MPS.Core" />
          </node>
        </node>
      </node>
      <node concept="1E1JtD" id="3yaq6Y8lnPp" role="2G$12L">
        <property role="BnDLt" value="true" />
        <property role="TrG5h" value="jetbrains.mps.traceInfo.testWeavingGenerated.data" />
        <property role="3LESm3" value="ce517356-fc9a-4e78-8606-6e7a36ff0671" />
        <property role="2GAjPV" value="false" />
        <node concept="55IIr" id="3yaq6Y8lnPs" role="3LF7KH">
          <node concept="2Ry0Ak" id="3yaq6Y8lnPA" role="iGT6I">
            <property role="2Ry0Am" value="languages" />
            <node concept="2Ry0Ak" id="3yaq6Y8lnPC" role="2Ry0An">
              <property role="2Ry0Am" value="languageDesign" />
              <node concept="2Ry0Ak" id="3yaq6Y8lnPE" role="2Ry0An">
                <property role="2Ry0Am" value="traceinfo" />
                <node concept="2Ry0Ak" id="3yaq6Y8lnPG" role="2Ry0An">
                  <property role="2Ry0Am" value="testWeavingGenerated.data" />
                  <node concept="2Ry0Ak" id="3yaq6Y8lnPI" role="2Ry0An">
                    <property role="2Ry0Am" value="jetbrains.mps.traceInfo.testWeavingGenerated.data.mpl" />
                  </node>
                </node>
              </node>
            </node>
          </node>
        </node>
        <node concept="1SiIV0" id="3yaq6Y8lnPW" role="3bR37C">
          <node concept="1Busua" id="3yaq6Y8lnPX" role="1SiIV1">
            <ref role="1Busuk" to="ffeo:7Kfy9QB6KYb" resolve="jetbrains.mps.baseLanguage" />
          </node>
        </node>
        <node concept="1yeLz9" id="3yaq6Y8lnPY" role="1TViLv">
          <property role="TrG5h" value="jetbrains.mps.traceInfo.testWeavingGenerated.data#6186432342008486849" />
          <property role="3LESm3" value="5cb70574-4ffb-4146-9211-dc924a83cfac" />
          <property role="2GAjPV" value="false" />
        </node>
      </node>
      <node concept="1E1JtD" id="3yaq6Y8lnQf" role="2G$12L">
        <property role="BnDLt" value="true" />
        <property role="TrG5h" value="jetbrains.mps.traceInfo.testWeavingInterpreted.data" />
        <property role="3LESm3" value="ffafcf63-cbe6-4e5c-9717-541f01743ac7" />
        <property role="2GAjPV" value="false" />
        <node concept="55IIr" id="3yaq6Y8lnQg" role="3LF7KH">
          <node concept="2Ry0Ak" id="3yaq6Y8lnQh" role="iGT6I">
            <property role="2Ry0Am" value="languages" />
            <node concept="2Ry0Ak" id="3yaq6Y8lnQi" role="2Ry0An">
              <property role="2Ry0Am" value="languageDesign" />
              <node concept="2Ry0Ak" id="3yaq6Y8lnQj" role="2Ry0An">
                <property role="2Ry0Am" value="traceinfo" />
                <node concept="2Ry0Ak" id="3yaq6Y8lnQk" role="2Ry0An">
                  <property role="2Ry0Am" value="testWeavingInterpreted.data" />
                  <node concept="2Ry0Ak" id="3yaq6Y8lnQl" role="2Ry0An">
                    <property role="2Ry0Am" value="jetbrains.mps.traceInfo.testWeavingInterpreted.data.mpl" />
                  </node>
                </node>
              </node>
            </node>
          </node>
        </node>
        <node concept="1SiIV0" id="3yaq6Y8lnQm" role="3bR37C">
          <node concept="1Busua" id="3yaq6Y8lnQn" role="1SiIV1">
            <ref role="1Busuk" to="ffeo:7Kfy9QB6KYb" resolve="jetbrains.mps.baseLanguage" />
          </node>
        </node>
        <node concept="1yeLz9" id="3yaq6Y8lnQo" role="1TViLv">
          <property role="TrG5h" value="jetbrains.mps.traceInfo.testWeavingInterpreted.data#2819311507031176971" />
          <property role="3LESm3" value="d087ec54-2b9f-4f04-98de-2d147f95ee15" />
          <property role="2GAjPV" value="false" />
          <node concept="1SiIV0" id="3yaq6Y8lnRr" role="3bR37C">
            <node concept="3bR9La" id="3yaq6Y8lnRs" role="1SiIV1">
              <property role="3bR36h" value="false" />
              <ref role="3bR37D" to="ffeo:7Kfy9QB6KYb" resolve="jetbrains.mps.baseLanguage" />
            </node>
          </node>
        </node>
      </node>
    </node>
    <node concept="55IIr" id="yja7V_1HHX" role="auvoZ">
      <node concept="2Ry0Ak" id="yja7V_1HHY" role="iGT6I">
        <property role="2Ry0Am" value="build" />
        <node concept="2Ry0Ak" id="yja7V_1HHZ" role="2Ry0An">
          <property role="2Ry0Am" value="tests" />
        </node>
      </node>
    </node>
    <node concept="1l3spV" id="yja7V_1HI0" role="1l3spN">
      <node concept="398223" id="3yaq6Y8lnS2" role="39821P">
        <node concept="3_J27D" id="3yaq6Y8lnS4" role="Nbhlr">
          <node concept="3Mxwew" id="3yaq6Y8lnSc" role="3MwsjC">
            <property role="3MwjfP" value="generator" />
          </node>
        </node>
        <node concept="L2wRC" id="yja7V_1JuM" role="39821P">
          <ref role="L2wRA" node="yja7V_1HRV" resolve="jetbrains.mps.generator.tests" />
        </node>
        <node concept="L2wRC" id="o14$W8XMvG" role="39821P">
          <ref role="L2wRA" node="o14$W8XJt9" resolve="jetbrains.mps.baseLanguage.overloadedOperators.sandbox" />
        </node>
      </node>
      <node concept="398223" id="3yaq6Y8lnSw" role="39821P">
        <node concept="3_J27D" id="3yaq6Y8lnSy" role="Nbhlr">
          <node concept="3Mxwew" id="3yaq6Y8lnSH" role="3MwsjC">
            <property role="3MwjfP" value="traceMacro" />
          </node>
        </node>
        <node concept="L2wRC" id="3yaq6Y8lnRM" role="39821P">
          <ref role="L2wRA" node="3yaq6Y8lnOM" resolve="jetbrains.mps.traceInfo.testWeaving" />
        </node>
        <node concept="L2wRC" id="3yaq6Y8lnRR" role="39821P">
          <ref role="L2wRA" node="3yaq6Y8lnPp" resolve="jetbrains.mps.traceInfo.testWeavingGenerated.data" />
        </node>
        <node concept="L2wRC" id="3yaq6Y8lnSV" role="39821P">
          <ref role="L2wRA" node="3yaq6Y8lnQf" resolve="jetbrains.mps.traceInfo.testWeavingInterpreted.data" />
        </node>
      </node>
    </node>
    <node concept="10PD9b" id="yja7V_1HI4" role="10PD9s" />
    <node concept="3b7kt6" id="yja7V_1HI5" role="10PD9s" />
    <node concept="1gjT0q" id="yja7V_1HI6" role="10PD9s" />
  </node>
  <node concept="1l3spW" id="yja7V_1MyI">
    <property role="TrG5h" value="mpsJava" />
    <property role="turDy" value="mpsJava.xml" />
    <property role="2DA0ip" value="../../../../" />
    <node concept="398rNT" id="yja7V_1MyJ" role="1l3spd">
      <property role="TrG5h" value="mps_home" />
    </node>
    <node concept="2_Ic$z" id="yja7V_1MyK" role="3989C9">
      <property role="2_Ic$$" value="true" />
      <property role="2_Ic$B" value="true" />
      <property role="3fwGa$" value="IntelliJ" />
      <property role="2_GNG2" value="1024" />
      <node concept="3qWCbU" id="yja7V_1MyL" role="2_Ic$A">
        <property role="3qWCbO" value="**/*.properties, **/*.xml, **/*.html, **/*.png, **/*.txt, **/*.ico, **/*.zip, **/*.info" />
      </node>
    </node>
    <node concept="398rNT" id="yja7V_1MyM" role="1l3spd">
      <property role="TrG5h" value="idea_home" />
      <node concept="398BVA" id="yja7V_1MyN" role="398pKh">
        <ref role="398BVh" node="yja7V_1MyJ" resolve="mps_home" />
      </node>
    </node>
    <node concept="13uUGR" id="yja7V_1MyO" role="1l3spa">
      <ref role="13uUGO" to="ffeo:6eCuTcwOnJO" resolve="IDEA" />
      <node concept="398BVA" id="yja7V_1MyP" role="13uUGP">
        <ref role="398BVh" node="yja7V_1MyM" resolve="idea_home" />
      </node>
    </node>
    <node concept="2sgV4H" id="yja7V_1MyQ" role="1l3spa">
      <ref role="1l3spb" to="ffeo:3IKDaVZmzS6" resolve="mps" />
      <node concept="398BVA" id="yja7V_1MyR" role="2JcizS">
        <ref role="398BVh" node="yja7V_1MyJ" resolve="mps_home" />
      </node>
    </node>
    <node concept="22LTRH" id="yja7V_1MyS" role="1hWBAP">
      <property role="TrG5h" value="java" />
    </node>
    <node concept="2G$12M" id="yja7V_1MyU" role="3989C9">
      <property role="TrG5h" value="java-tests" />
      <node concept="1E1JtA" id="yja7V_1TlS" role="2G$12L">
        <property role="BnDLt" value="true" />
        <property role="TrG5h" value="jetbrains.mps.ide.java.tests" />
        <property role="3LESm3" value="c3786d2b-aba2-45e5-8de0-1124fd14259b" />
        <property role="aoJFB" value="sources and tests" />
        <property role="2GAjPV" value="false" />
        <node concept="55IIr" id="yja7V_1TlT" role="3LF7KH">
          <node concept="2Ry0Ak" id="yja7V_1TlW" role="iGT6I">
            <property role="2Ry0Am" value="plugins" />
            <node concept="2Ry0Ak" id="7cQXQsOS40H" role="2Ry0An">
              <property role="2Ry0Am" value="mpsjava" />
              <node concept="2Ry0Ak" id="7cQXQsOS6ri" role="2Ry0An">
                <property role="2Ry0Am" value="jetbrains.mps.ide.java.tests" />
                <node concept="2Ry0Ak" id="7cQXQsOS6rk" role="2Ry0An">
                  <property role="2Ry0Am" value="jetbrains.mps.ide.java.tests.msd" />
                </node>
              </node>
            </node>
          </node>
        </node>
        <node concept="1SiIV0" id="7cQXQsOS6rm" role="3bR37C">
          <node concept="3bR9La" id="7cQXQsOS6rn" role="1SiIV1">
            <property role="3bR36h" value="false" />
            <ref role="3bR37D" to="ffeo:7Kfy9QB6LfQ" resolve="jetbrains.mps.kernel" />
          </node>
        </node>
        <node concept="1SiIV0" id="7cQXQsOS6ro" role="3bR37C">
          <node concept="3bR9La" id="7cQXQsOS6rp" role="1SiIV1">
            <property role="3bR36h" value="false" />
            <ref role="3bR37D" to="ffeo:7Kfy9QB6Lf3" resolve="jetbrains.mps.tool.ant" />
          </node>
        </node>
        <node concept="1SiIV0" id="7cQXQsOS6rq" role="3bR37C">
          <node concept="3bR9La" id="7cQXQsOS6rr" role="1SiIV1">
            <property role="3bR36h" value="false" />
            <ref role="3bR37D" to="ffeo:7Kfy9QB6KXW" resolve="jetbrains.mps.lang.core" />
          </node>
        </node>
        <node concept="1SiIV0" id="7cQXQsOS6rs" role="3bR37C">
          <node concept="3bR9La" id="7cQXQsOS6rt" role="1SiIV1">
            <property role="3bR36h" value="false" />
            <ref role="3bR37D" to="ffeo:4Hc8TwAmyoE" resolve="jetbrains.mps.tool.builder" />
          </node>
        </node>
        <node concept="1SiIV0" id="7cQXQsOS6ru" role="3bR37C">
          <node concept="3bR9La" id="7cQXQsOS6rv" role="1SiIV1">
            <property role="3bR36h" value="false" />
            <ref role="3bR37D" to="ffeo:3dkXFAFlpj8" resolve="jetbrains.mps.persistence" />
          </node>
        </node>
        <node concept="1SiIV0" id="7cQXQsOS6rw" role="3bR37C">
          <node concept="3bR9La" id="7cQXQsOS6rx" role="1SiIV1">
            <property role="3bR36h" value="false" />
            <ref role="3bR37D" to="ffeo:5xwbQ0eEV3x" resolve="jetbrains.mps.ide.java.platform" />
          </node>
        </node>
        <node concept="1SiIV0" id="7cQXQsOS6ry" role="3bR37C">
          <node concept="3bR9La" id="7cQXQsOS6rz" role="1SiIV1">
            <property role="3bR36h" value="false" />
            <ref role="3bR37D" to="ffeo:5xwbQ0eEV3B" resolve="jetbrains.mps.ide.java.basePlatform" />
          </node>
        </node>
        <node concept="1SiIV0" id="7cQXQsOS6r$" role="3bR37C">
          <node concept="3bR9La" id="7cQXQsOS6r_" role="1SiIV1">
            <property role="3bR36h" value="false" />
            <ref role="3bR37D" to="ffeo:mXGwHwhVPj" resolve="JDK" />
          </node>
        </node>
        <node concept="1SiIV0" id="7cQXQsOS6rA" role="3bR37C">
          <node concept="3bR9La" id="7cQXQsOS6rB" role="1SiIV1">
            <property role="3bR36h" value="false" />
            <ref role="3bR37D" to="ffeo:ymnOULAU1u" resolve="jetbrains.mps.lang.test.runtime" />
          </node>
        </node>
        <node concept="1SiIV0" id="7cQXQsOS6rC" role="3bR37C">
          <node concept="3bR9La" id="7cQXQsOS6rD" role="1SiIV1">
            <property role="3bR36h" value="false" />
            <ref role="3bR37D" to="ffeo:7Kfy9QB6KYb" resolve="jetbrains.mps.baseLanguage" />
          </node>
        </node>
        <node concept="1SiIV0" id="7cQXQsOS6rE" role="3bR37C">
          <node concept="3bR9La" id="7cQXQsOS6rF" role="1SiIV1">
            <property role="3bR36h" value="false" />
            <ref role="3bR37D" to="ffeo:1TaHNgiIbIQ" resolve="MPS.Core" />
          </node>
        </node>
        <node concept="1SiIV0" id="2TUUQgSS1HS" role="3bR37C">
          <node concept="3bR9La" id="2TUUQgSS1HT" role="1SiIV1">
            <property role="3bR36h" value="false" />
            <ref role="3bR37D" to="ffeo:ymnOULAU0j" resolve="jetbrains.mps.baseLanguage.unitTest" />
          </node>
        </node>
      </node>
    </node>
    <node concept="55IIr" id="yja7V_1Mz9" role="auvoZ">
      <node concept="2Ry0Ak" id="yja7V_1Mza" role="iGT6I">
        <property role="2Ry0Am" value="build" />
        <node concept="2Ry0Ak" id="yja7V_1Mzb" role="2Ry0An">
          <property role="2Ry0Am" value="tests" />
        </node>
      </node>
    </node>
    <node concept="1l3spV" id="yja7V_1Mzc" role="1l3spN">
      <node concept="L2wRC" id="7cQXQsOS7HS" role="39821P">
        <ref role="L2wRA" node="yja7V_1TlS" resolve="jetbrains.mps.ide.java.tests" />
      </node>
    </node>
    <node concept="10PD9b" id="yja7V_1Mze" role="10PD9s" />
    <node concept="3b7kt6" id="yja7V_1Mzf" role="10PD9s" />
    <node concept="1gjT0q" id="yja7V_1Mzg" role="10PD9s" />
  </node>
  <node concept="1l3spW" id="3yaq6Y8lhnD">
    <property role="TrG5h" value="mpsSModel" />
    <property role="turDy" value="mpsSModel.xml" />
    <property role="2DA0ip" value="../../../../" />
    <node concept="398rNT" id="3yaq6Y8lhnE" role="1l3spd">
      <property role="TrG5h" value="mps_home" />
    </node>
    <node concept="2_Ic$z" id="3yaq6Y8lhnF" role="3989C9">
      <property role="2_Ic$$" value="true" />
      <property role="2_Ic$B" value="true" />
      <property role="3fwGa$" value="IntelliJ" />
      <property role="2_GNG2" value="1024" />
      <node concept="3qWCbU" id="3yaq6Y8lhnG" role="2_Ic$A">
        <property role="3qWCbO" value="**/*.properties, **/*.xml, **/*.html, **/*.png, **/*.txt, **/*.ico, **/*.zip, **/*.info" />
      </node>
    </node>
    <node concept="398rNT" id="3yaq6Y8lhnH" role="1l3spd">
      <property role="TrG5h" value="idea_home" />
      <node concept="398BVA" id="3yaq6Y8lhnI" role="398pKh">
        <ref role="398BVh" node="3yaq6Y8lhnE" resolve="mps_home" />
      </node>
    </node>
    <node concept="13uUGR" id="3yaq6Y8lhnJ" role="1l3spa">
      <ref role="13uUGO" to="ffeo:6eCuTcwOnJO" resolve="IDEA" />
      <node concept="398BVA" id="3yaq6Y8lhnK" role="13uUGP">
        <ref role="398BVh" node="3yaq6Y8lhnH" resolve="idea_home" />
      </node>
    </node>
    <node concept="2sgV4H" id="3yaq6Y8lhnL" role="1l3spa">
      <ref role="1l3spb" to="ffeo:3IKDaVZmzS6" resolve="mps" />
      <node concept="398BVA" id="3yaq6Y8lhnM" role="2JcizS">
        <ref role="398BVh" node="3yaq6Y8lhnE" resolve="mps_home" />
      </node>
    </node>
    <node concept="22LTRH" id="3yaq6Y8lhnN" role="1hWBAP">
      <property role="TrG5h" value="smodel" />
      <node concept="22LTRF" id="3yaq6Y8lhnO" role="22LTRK">
        <ref role="22LTRG" node="3yaq6Y8lhnP" resolve="traceable-operations-tests" />
      </node>
      <node concept="22LTRF" id="3_1qLajoFoI" role="22LTRK">
        <ref role="22LTRG" node="4Etbw8EUKkn" resolve="smodel" />
      </node>
    </node>
    <node concept="2G$12M" id="3yaq6Y8lhnP" role="3989C9">
      <property role="TrG5h" value="traceable-operations-tests" />
      <node concept="1E1JtA" id="3yaq6Y8lhP5" role="2G$12L">
        <property role="BnDLt" value="true" />
        <property role="TrG5h" value="jetbrains.mps.lang.traceable.operations.test" />
        <property role="3LESm3" value="f5b70e84-5208-49eb-a417-d53c9f82bdf2" />
        <property role="2GAjPV" value="false" />
        <property role="aoJFB" value="tests" />
        <node concept="55IIr" id="3yaq6Y8lhP6" role="3LF7KH">
          <node concept="2Ry0Ak" id="3yaq6Y8lhP9" role="iGT6I">
            <property role="2Ry0Am" value="languages" />
            <node concept="2Ry0Ak" id="3yaq6Y8lhPb" role="2Ry0An">
              <property role="2Ry0Am" value="languageDesign" />
              <node concept="2Ry0Ak" id="3yaq6Y8lhPd" role="2Ry0An">
                <property role="2Ry0Am" value="traceable.operations" />
                <node concept="2Ry0Ak" id="3yaq6Y8lhPf" role="2Ry0An">
                  <property role="2Ry0Am" value="tests" />
                  <node concept="2Ry0Ak" id="3yaq6Y8lhPh" role="2Ry0An">
                    <property role="2Ry0Am" value="jetbrains.mps.lang.traceable.operations.test.msd" />
                  </node>
                </node>
              </node>
            </node>
          </node>
        </node>
        <node concept="1SiIV0" id="3yaq6Y8lhPj" role="3bR37C">
          <node concept="3bR9La" id="3yaq6Y8lhPk" role="1SiIV1">
            <property role="3bR36h" value="false" />
            <ref role="3bR37D" to="ffeo:7Kfy9QB6KYb" resolve="jetbrains.mps.baseLanguage" />
          </node>
        </node>
        <node concept="1SiIV0" id="3yaq6Y8lhPl" role="3bR37C">
          <node concept="3bR9La" id="3yaq6Y8lhPm" role="1SiIV1">
            <property role="3bR36h" value="false" />
            <ref role="3bR37D" to="ffeo:1TaHNgiIbIQ" resolve="MPS.Core" />
          </node>
        </node>
      </node>
    </node>
    <node concept="2G$12M" id="4Etbw8EUKkn" role="3989C9">
      <property role="TrG5h" value="smodel" />
      <node concept="1E1JtA" id="3_1qLajoFfI" role="2G$12L">
        <property role="BnDLt" value="true" />
        <property role="TrG5h" value="jetbrains.mps.smodel.test" />
        <property role="3LESm3" value="d2213aeb-6827-43e6-8179-d5886cfd0bb6" />
        <property role="2GAjPV" value="false" />
        <property role="aoJFB" value="tests" />
        <node concept="55IIr" id="3_1qLajoFfJ" role="3LF7KH">
          <node concept="2Ry0Ak" id="3_1qLajoFfO" role="iGT6I">
            <property role="2Ry0Am" value="plugins" />
            <node concept="2Ry0Ak" id="3_1qLajoFfQ" role="2Ry0An">
              <property role="2Ry0Am" value="mps-testing" />
              <node concept="2Ry0Ak" id="3_1qLajoFfS" role="2Ry0An">
                <property role="2Ry0Am" value="languages" />
                <node concept="2Ry0Ak" id="3_1qLajoFfU" role="2Ry0An">
                  <property role="2Ry0Am" value="languageDesign" />
                  <node concept="2Ry0Ak" id="3_1qLajoFfW" role="2Ry0An">
                    <property role="2Ry0Am" value="smodelTests" />
                    <node concept="2Ry0Ak" id="3_1qLajoFfY" role="2Ry0An">
                      <property role="2Ry0Am" value="solutions" />
                      <node concept="2Ry0Ak" id="3_1qLajoFg0" role="2Ry0An">
                        <property role="2Ry0Am" value="jetbrains.mps.smodel.test" />
                        <node concept="2Ry0Ak" id="3_1qLajoFg2" role="2Ry0An">
                          <property role="2Ry0Am" value="jetbrains.mps.smodel.test.msd" />
                        </node>
                      </node>
                    </node>
                  </node>
                </node>
              </node>
            </node>
          </node>
        </node>
        <node concept="1SiIV0" id="3_1qLajoFgc" role="3bR37C">
          <node concept="3bR9La" id="3_1qLajoFgd" role="1SiIV1">
            <property role="3bR36h" value="false" />
            <ref role="3bR37D" to="ffeo:ymnOULAU2c" resolve="jetbrains.mps.lang.smodelTests" />
          </node>
        </node>
        <node concept="1SiIV0" id="2IGzuM5TV6i" role="3bR37C">
          <node concept="3bR9La" id="2IGzuM5TV6j" role="1SiIV1">
            <property role="3bR36h" value="false" />
            <ref role="3bR37D" to="ffeo:ymnOULAU0H" resolve="jetbrains.mps.lang.test" />
          </node>
        </node>
        <node concept="1SiIV0" id="2IGzuM5TV6k" role="3bR37C">
          <node concept="3bR9La" id="2IGzuM5TV6l" role="1SiIV1">
            <property role="3bR36h" value="false" />
            <ref role="3bR37D" to="ffeo:7Kfy9QB6KYb" resolve="jetbrains.mps.baseLanguage" />
          </node>
        </node>
        <node concept="1SiIV0" id="5D0hZ0bg4mc" role="3bR37C">
          <node concept="3bR9La" id="5D0hZ0bg4md" role="1SiIV1">
            <property role="3bR36h" value="false" />
            <ref role="3bR37D" to="ffeo:7Kfy9QB6LfQ" resolve="jetbrains.mps.kernel" />
          </node>
        </node>
        <node concept="1SiIV0" id="jWvgfwho9L" role="3bR37C">
          <node concept="3bR9La" id="jWvgfwho9M" role="1SiIV1">
            <property role="3bR36h" value="false" />
            <ref role="3bR37D" to="ffeo:7Kfy9QB6KXW" resolve="jetbrains.mps.lang.core" />
          </node>
        </node>
        <node concept="1SiIV0" id="jWvgfwho9N" role="3bR37C">
          <node concept="3bR9La" id="jWvgfwho9O" role="1SiIV1">
            <property role="3bR36h" value="false" />
            <ref role="3bR37D" to="ffeo:1H905DlDUSw" resolve="MPS.OpenAPI" />
          </node>
        </node>
        <node concept="1SiIV0" id="5gKhf7xyYYG" role="3bR37C">
          <node concept="3bR9La" id="5gKhf7xyYYH" role="1SiIV1">
            <property role="3bR36h" value="false" />
            <ref role="3bR37D" to="ffeo:14x5$qAUbkb" resolve="jetbrains.mps.lang.access" />
          </node>
        </node>
      </node>
      <node concept="1E1JtA" id="5N4jA$0t5TT" role="2G$12L">
        <property role="BnDLt" value="true" />
        <property role="TrG5h" value="jetbrains.mps.testRead" />
        <property role="3LESm3" value="3d09e340-55d4-4ddc-8195-a92c0c5cf603" />
        <property role="2GAjPV" value="false" />
        <property role="aoJFB" value="tests" />
        <node concept="55IIr" id="5N4jA$0t5TW" role="3LF7KH">
          <node concept="2Ry0Ak" id="5N4jA$0t5Uh" role="iGT6I">
            <property role="2Ry0Am" value="testbench" />
            <node concept="2Ry0Ak" id="5N4jA$0t5Uj" role="2Ry0An">
              <property role="2Ry0Am" value="modules" />
              <node concept="2Ry0Ak" id="5N4jA$0t5Ul" role="2Ry0An">
                <property role="2Ry0Am" value="testRead" />
                <node concept="2Ry0Ak" id="5N4jA$0t5Un" role="2Ry0An">
                  <property role="2Ry0Am" value="jetbrains.mps.testRead.msd" />
                </node>
              </node>
            </node>
          </node>
        </node>
        <node concept="1SiIV0" id="5N4jA$0t5UC" role="3bR37C">
          <node concept="3bR9La" id="5N4jA$0t5UD" role="1SiIV1">
            <property role="3bR36h" value="false" />
            <ref role="3bR37D" to="ffeo:2eDSGe9d1q1" resolve="MPS.Workbench" />
          </node>
        </node>
        <node concept="1SiIV0" id="5N4jA$0t5UE" role="3bR37C">
          <node concept="3bR9La" id="5N4jA$0t5UF" role="1SiIV1">
            <property role="3bR36h" value="false" />
            <ref role="3bR37D" to="ffeo:7Kfy9QB6LfQ" resolve="jetbrains.mps.kernel" />
          </node>
        </node>
        <node concept="1SiIV0" id="5N4jA$0t5UG" role="3bR37C">
          <node concept="3bR9La" id="5N4jA$0t5UH" role="1SiIV1">
            <property role="3bR36h" value="false" />
            <ref role="3bR37D" to="ffeo:1TaHNgiIbJb" resolve="MPS.Platform" />
          </node>
        </node>
        <node concept="1SiIV0" id="5N4jA$0t5UI" role="3bR37C">
          <node concept="3bR9La" id="5N4jA$0t5UJ" role="1SiIV1">
            <property role="3bR36h" value="false" />
            <ref role="3bR37D" to="ffeo:1H905DlDUSw" resolve="MPS.OpenAPI" />
          </node>
        </node>
        <node concept="1SiIV0" id="5N4jA$0t5UK" role="3bR37C">
          <node concept="3bR9La" id="5N4jA$0t5UL" role="1SiIV1">
            <property role="3bR36h" value="false" />
            <ref role="3bR37D" to="ffeo:7Kfy9QB6KZG" resolve="jetbrains.mps.baseLanguage.closures" />
          </node>
        </node>
        <node concept="1SiIV0" id="5N4jA$0t5UM" role="3bR37C">
          <node concept="3bR9La" id="5N4jA$0t5UN" role="1SiIV1">
            <property role="3bR36h" value="false" />
            <ref role="3bR37D" to="ffeo:ymnOULAU1u" resolve="jetbrains.mps.lang.test.runtime" />
          </node>
        </node>
        <node concept="1SiIV0" id="5N4jA$0t5UO" role="3bR37C">
          <node concept="3bR9La" id="5N4jA$0t5UP" role="1SiIV1">
            <property role="3bR36h" value="false" />
            <ref role="3bR37D" to="ffeo:1TaHNgiIbIQ" resolve="MPS.Core" />
          </node>
        </node>
      </node>
    </node>
    <node concept="55IIr" id="3yaq6Y8lhoe" role="auvoZ">
      <node concept="2Ry0Ak" id="3yaq6Y8lhof" role="iGT6I">
        <property role="2Ry0Am" value="build" />
        <node concept="2Ry0Ak" id="3yaq6Y8lhog" role="2Ry0An">
          <property role="2Ry0Am" value="tests" />
        </node>
      </node>
    </node>
    <node concept="1l3spV" id="3yaq6Y8lhoh" role="1l3spN">
      <node concept="L2wRC" id="3yaq6Y8li3a" role="39821P">
        <ref role="L2wRA" node="3yaq6Y8lhP5" resolve="jetbrains.mps.lang.traceable.operations.test" />
      </node>
      <node concept="L2wRC" id="3_1qLajoFoO" role="39821P">
        <ref role="L2wRA" node="3_1qLajoFfI" resolve="jetbrains.mps.smodel.test" />
      </node>
      <node concept="L2wRC" id="5N4jA$0t5Vd" role="39821P">
        <ref role="L2wRA" node="5N4jA$0t5TT" resolve="jetbrains.mps.testRead" />
      </node>
    </node>
    <node concept="10PD9b" id="3yaq6Y8lhok" role="10PD9s" />
    <node concept="3b7kt6" id="3yaq6Y8lhol" role="10PD9s" />
    <node concept="1gjT0q" id="3yaq6Y8lhom" role="10PD9s" />
  </node>
  <node concept="1l3spW" id="5qjB6M$jFFV">
    <property role="TrG5h" value="mpsActions" />
    <property role="turDy" value="mpsActions.xml" />
    <property role="2DA0ip" value="../../../../" />
    <node concept="22LTRH" id="2_mwjmp6Ln5" role="1hWBAP">
      <property role="TrG5h" value="actions" />
      <node concept="22LTRM" id="3uCFJsbkQba" role="22LTRK">
        <ref role="22LTRN" node="5qjB6M$jGbk" resolve="jetbrains.mps.testActions" />
      </node>
    </node>
    <node concept="2_Ic$z" id="5qjB6M$jFFW" role="3989C9">
      <property role="2_Ic$$" value="true" />
      <property role="2_Ic$B" value="true" />
      <property role="3fwGa$" value="IntelliJ" />
      <property role="2_GNG2" value="1024" />
      <node concept="3qWCbU" id="5qjB6M$jFFX" role="2_Ic$A">
        <property role="3qWCbO" value="**/*.properties, **/*.xml, **/*.html, **/*.png, **/*.txt, **/*.ico, **/*.zip, **/*.info" />
      </node>
    </node>
    <node concept="1E1JtA" id="5qjB6M$jGbk" role="3989C9">
      <property role="BnDLt" value="true" />
      <property role="TrG5h" value="jetbrains.mps.testActions" />
      <property role="3LESm3" value="ae6cedf1-e261-45d9-972d-e8cfbc5e7f52" />
      <property role="2GAjPV" value="false" />
      <property role="aoJFB" value="sources and tests" />
      <node concept="55IIr" id="5qjB6M$jGbm" role="3LF7KH">
        <node concept="2Ry0Ak" id="5qjB6M$jGbr" role="iGT6I">
          <property role="2Ry0Am" value="testbench" />
          <node concept="2Ry0Ak" id="5qjB6M$jGbt" role="2Ry0An">
            <property role="2Ry0Am" value="modules" />
            <node concept="2Ry0Ak" id="5qjB6M$jGbv" role="2Ry0An">
              <property role="2Ry0Am" value="testActions" />
              <node concept="2Ry0Ak" id="5qjB6M$jGbx" role="2Ry0An">
                <property role="2Ry0Am" value="jetbrains.mps.testActions.msd" />
              </node>
            </node>
          </node>
        </node>
      </node>
      <node concept="1SiIV0" id="5qjB6M$jGbH" role="3bR37C">
        <node concept="3bR9La" id="5qjB6M$jGbI" role="1SiIV1">
          <property role="3bR36h" value="false" />
          <ref role="3bR37D" to="ffeo:mXGwHwhVPj" resolve="JDK" />
        </node>
      </node>
      <node concept="1SiIV0" id="5qjB6M$jGbL" role="3bR37C">
        <node concept="3bR9La" id="5qjB6M$jGbM" role="1SiIV1">
          <property role="3bR36h" value="false" />
          <ref role="3bR37D" to="ffeo:1TaHNgiIbIQ" resolve="MPS.Core" />
        </node>
      </node>
      <node concept="1SiIV0" id="6$BrXxEdCWl" role="3bR37C">
        <node concept="3bR9La" id="6$BrXxEdCWm" role="1SiIV1">
          <property role="3bR36h" value="false" />
          <ref role="3bR37D" to="ffeo:1ia2VB5guYy" resolve="MPS.IDEA" />
        </node>
      </node>
    </node>
    <node concept="398rNT" id="5qjB6M$jFFY" role="1l3spd">
      <property role="TrG5h" value="mps_home" />
    </node>
    <node concept="398rNT" id="5qjB6M$jFFZ" role="1l3spd">
      <property role="TrG5h" value="idea_home" />
      <node concept="398BVA" id="5qjB6M$jFG0" role="398pKh">
        <ref role="398BVh" node="5qjB6M$jFFY" resolve="mps_home" />
      </node>
    </node>
    <node concept="13uUGR" id="5qjB6M$jFG1" role="1l3spa">
      <ref role="13uUGO" to="ffeo:6eCuTcwOnJO" resolve="IDEA" />
      <node concept="398BVA" id="5qjB6M$jFG2" role="13uUGP">
        <ref role="398BVh" node="5qjB6M$jFFZ" resolve="idea_home" />
      </node>
    </node>
    <node concept="2sgV4H" id="5qjB6M$jFG3" role="1l3spa">
      <ref role="1l3spb" to="ffeo:3IKDaVZmzS6" resolve="mps" />
      <node concept="398BVA" id="5qjB6M$jFG4" role="2JcizS">
        <ref role="398BVh" node="5qjB6M$jFFY" resolve="mps_home" />
      </node>
    </node>
    <node concept="55IIr" id="5qjB6M$jFGE" role="auvoZ">
      <node concept="2Ry0Ak" id="5qjB6M$jFGF" role="iGT6I">
        <property role="2Ry0Am" value="build" />
        <node concept="2Ry0Ak" id="5qjB6M$jFGG" role="2Ry0An">
          <property role="2Ry0Am" value="tests" />
        </node>
      </node>
    </node>
    <node concept="1l3spV" id="5qjB6M$jFGH" role="1l3spN">
      <node concept="L2wRC" id="5qjB6M$jGc8" role="39821P">
        <ref role="L2wRA" node="5qjB6M$jGbk" resolve="jetbrains.mps.testActions" />
      </node>
    </node>
    <node concept="10PD9b" id="5qjB6M$jFGK" role="10PD9s" />
    <node concept="3b7kt6" id="5qjB6M$jFGL" role="10PD9s" />
    <node concept="1gjT0q" id="5qjB6M$jFGM" role="10PD9s" />
  </node>
  <node concept="1l3spW" id="4lIfGX7B72t">
    <property role="TrG5h" value="mpsEditorDiagram" />
    <property role="turDy" value="mpsEditorDiagram.xml" />
    <property role="2DA0ip" value="../../../../" />
    <node concept="22LTRH" id="4lIfGX7EXv4" role="1hWBAP">
      <property role="TrG5h" value="editorDiagram" />
      <node concept="22LTRF" id="4lIfGX7FocO" role="22LTRK">
        <ref role="22LTRG" node="4lIfGX7Bg6t" resolve="diagram-editor-tests" />
      </node>
    </node>
    <node concept="2_Ic$z" id="4lIfGX7BfTR" role="3989C9">
      <property role="2_Ic$$" value="true" />
      <property role="2_Ic$B" value="true" />
      <property role="3fwGa$" value="IntelliJ" />
      <property role="2_GNG2" value="1024" />
      <node concept="3qWCbU" id="4lIfGX7BfTS" role="2_Ic$A">
        <property role="3qWCbO" value="**/*.properties, **/*.xml, **/*.html, **/*.png, **/*.txt, **/*.ico, **/*.zip, **/*.info" />
      </node>
    </node>
    <node concept="2G$12M" id="4lIfGX7Bg6t" role="3989C9">
      <property role="TrG5h" value="diagram-editor-tests" />
      <node concept="1E1JtA" id="4lIfGX7ClDu" role="2G$12L">
        <property role="BnDLt" value="true" />
        <property role="TrG5h" value="jetbrains.mps.lang.editor.figures.sandbox" />
        <property role="3LESm3" value="961e4f4d-48cb-4bb7-8176-73dd2ac5c8a5" />
        <property role="2GAjPV" value="false" />
        <node concept="55IIr" id="4lIfGX7ClDx" role="3LF7KH">
          <node concept="2Ry0Ak" id="4lIfGX7ClF3" role="iGT6I">
            <property role="2Ry0Am" value="plugins" />
            <node concept="2Ry0Ak" id="4lIfGX7ClF7" role="2Ry0An">
              <property role="2Ry0Am" value="diagramEditor" />
              <node concept="2Ry0Ak" id="4lIfGX7ClFb" role="2Ry0An">
                <property role="2Ry0Am" value="test" />
                <node concept="2Ry0Ak" id="4lIfGX7ClFf" role="2Ry0An">
                  <property role="2Ry0Am" value="jetbrains.mps.lang.editor.figures.sandbox" />
                  <node concept="2Ry0Ak" id="4lIfGX7ClFj" role="2Ry0An">
                    <property role="2Ry0Am" value="jetbrains.mps.lang.editor.figures.sandbox.msd" />
                  </node>
                </node>
              </node>
            </node>
          </node>
        </node>
        <node concept="1SiIV0" id="4lIfGX7Crtz" role="3bR37C">
          <node concept="3bR9La" id="4lIfGX7Crt$" role="1SiIV1">
            <property role="3bR36h" value="false" />
            <ref role="3bR37D" to="ffeo:1L8vb48W86O" resolve="jetbrains.mps.lang.editor.diagram.runtime" />
          </node>
        </node>
        <node concept="1SiIV0" id="4lIfGX7CrtB" role="3bR37C">
          <node concept="3bR9La" id="4lIfGX7CrtC" role="1SiIV1">
            <property role="3bR36h" value="false" />
            <ref role="3bR37D" to="ffeo:25y4WSoTpRZ" resolve="jetbrains.jetpad" />
          </node>
        </node>
        <node concept="1SiIV0" id="4lIfGX7CrtF" role="3bR37C">
          <node concept="3bR9La" id="4lIfGX7CrtG" role="1SiIV1">
            <property role="3bR36h" value="false" />
            <ref role="3bR37D" to="ffeo:mXGwHwhVPj" resolve="JDK" />
          </node>
        </node>
        <node concept="1SiIV0" id="1ZQTqiPDrTb" role="3bR37C">
          <node concept="3bR9La" id="1ZQTqiPDrTc" role="1SiIV1">
            <property role="3bR36h" value="true" />
            <ref role="3bR37D" to="ffeo:4lIfGX7Bjy$" resolve="jetbrains.mps.lang.editor.figures.library" />
          </node>
        </node>
      </node>
      <node concept="1E1JtA" id="4lIfGX7Bgvv" role="2G$12L">
        <property role="BnDLt" value="true" />
        <property role="TrG5h" value="jetbrains.mps.lang.editor.diagram.tests" />
        <property role="3LESm3" value="779ae18b-ee98-406e-94fd-dec40c78b92f" />
        <property role="2GAjPV" value="false" />
        <property role="aoJFB" value="tests" />
        <node concept="55IIr" id="4lIfGX7Bgvw" role="3LF7KH">
          <node concept="2Ry0Ak" id="4lIfGX7Clsn" role="iGT6I">
            <property role="2Ry0Am" value="plugins" />
            <node concept="2Ry0Ak" id="4lIfGX7Cltf" role="2Ry0An">
              <property role="2Ry0Am" value="diagramEditor" />
              <node concept="2Ry0Ak" id="4lIfGX7CltH" role="2Ry0An">
                <property role="2Ry0Am" value="test" />
                <node concept="2Ry0Ak" id="4lIfGX7CltL" role="2Ry0An">
                  <property role="2Ry0Am" value="jetbrains.mps.lang.editor.diagram.tests" />
                  <node concept="2Ry0Ak" id="4lIfGX7CltP" role="2Ry0An">
                    <property role="2Ry0Am" value="jetbrains.mps.lang.editor.diagram.tests.msd" />
                  </node>
                </node>
              </node>
            </node>
          </node>
        </node>
        <node concept="1SiIV0" id="HEilRNrO6q" role="3bR37C">
          <node concept="3bR9La" id="HEilRNrO6r" role="1SiIV1">
            <property role="3bR36h" value="false" />
            <ref role="3bR37D" to="ffeo:1TaHNgiIbIZ" resolve="MPS.Editor" />
          </node>
        </node>
        <node concept="1SiIV0" id="HEilRNrO6s" role="3bR37C">
          <node concept="3bR9La" id="HEilRNrO6t" role="1SiIV1">
            <property role="3bR36h" value="false" />
            <ref role="3bR37D" to="ffeo:1L8vb48W86O" resolve="jetbrains.mps.lang.editor.diagram.runtime" />
          </node>
        </node>
        <node concept="1SiIV0" id="HEilRNrO6u" role="3bR37C">
          <node concept="3bR9La" id="HEilRNrO6v" role="1SiIV1">
            <property role="3bR36h" value="false" />
            <ref role="3bR37D" to="ffeo:25y4WSoTpRZ" resolve="jetbrains.jetpad" />
          </node>
        </node>
        <node concept="1SiIV0" id="2APfdwaBZiw" role="3bR37C">
          <node concept="3bR9La" id="2APfdwaBZix" role="1SiIV1">
            <property role="3bR36h" value="false" />
            <ref role="3bR37D" node="4lIfGX7BgvD" resolve="jetbrains.mps.lang.editor.diagram.testLanguage" />
          </node>
        </node>
        <node concept="1SiIV0" id="2APfdwaBZiy" role="3bR37C">
          <node concept="3bR9La" id="2APfdwaBZiz" role="1SiIV1">
            <property role="3bR36h" value="false" />
            <ref role="3bR37D" to="ffeo:7Kfy9QB6L9O" resolve="jetbrains.mps.lang.smodel" />
          </node>
        </node>
      </node>
      <node concept="1E1JtD" id="4lIfGX7BgvD" role="2G$12L">
        <property role="BnDLt" value="true" />
        <property role="TrG5h" value="jetbrains.mps.lang.editor.diagram.testLanguage" />
        <property role="3LESm3" value="050560c9-658e-49c5-b8e7-9e4db4c7e97f" />
        <property role="2GAjPV" value="false" />
        <node concept="55IIr" id="4lIfGX7BgvG" role="3LF7KH">
          <node concept="2Ry0Ak" id="4lIfGX7Bgxb" role="iGT6I">
            <property role="2Ry0Am" value="plugins" />
            <node concept="2Ry0Ak" id="4lIfGX7Bgxf" role="2Ry0An">
              <property role="2Ry0Am" value="diagramEditor" />
              <node concept="2Ry0Ak" id="4lIfGX7Bgxj" role="2Ry0An">
                <property role="2Ry0Am" value="test" />
                <node concept="2Ry0Ak" id="4lIfGX7BgP9" role="2Ry0An">
                  <property role="2Ry0Am" value="jetbrains.mps.lang.editor.diagram.testLanguage" />
                  <node concept="2Ry0Ak" id="4lIfGX7BgZ4" role="2Ry0An">
                    <property role="2Ry0Am" value="jetbrains.mps.lang.editor.diagram.testLanguage.mpl" />
                  </node>
                </node>
              </node>
            </node>
          </node>
        </node>
        <node concept="1SiIV0" id="4lIfGX7Clre" role="3bR37C">
          <node concept="3bR9La" id="4lIfGX7Clrf" role="1SiIV1">
            <property role="3bR36h" value="false" />
            <ref role="3bR37D" to="ffeo:4lIfGX7Bjy$" resolve="jetbrains.mps.lang.editor.figures.library" />
          </node>
        </node>
        <node concept="1SiIV0" id="BWn5G18NLU" role="3bR37C">
          <node concept="3bR9La" id="BWn5G18NLV" role="1SiIV1">
            <property role="3bR36h" value="false" />
            <ref role="3bR37D" node="4lIfGX7ClDu" resolve="jetbrains.mps.lang.editor.figures.sandbox" />
          </node>
        </node>
      </node>
    </node>
    <node concept="13uUGR" id="4lIfGX7BfHa" role="1l3spa">
      <ref role="13uUGO" to="ffeo:6eCuTcwOnJO" resolve="IDEA" />
      <node concept="398BVA" id="4lIfGX7BfHb" role="13uUGP">
        <ref role="398BVh" node="4lIfGX7BfxP" resolve="idea_home" />
      </node>
    </node>
    <node concept="2sgV4H" id="4lIfGX7BfHc" role="1l3spa">
      <ref role="1l3spb" to="ffeo:3IKDaVZmzS6" resolve="mps" />
      <node concept="398BVA" id="4lIfGX7BfHd" role="2JcizS">
        <ref role="398BVh" node="4lIfGX7BfxO" resolve="mps_home" />
      </node>
    </node>
    <node concept="398rNT" id="4lIfGX7BfxO" role="1l3spd">
      <property role="TrG5h" value="mps_home" />
    </node>
    <node concept="398rNT" id="4lIfGX7BfxP" role="1l3spd">
      <property role="TrG5h" value="idea_home" />
      <node concept="398BVA" id="4lIfGX7BfxQ" role="398pKh">
        <ref role="398BVh" node="4lIfGX7BfxO" resolve="mps_home" />
      </node>
    </node>
    <node concept="1l3spV" id="4lIfGX7B7li" role="1l3spN">
      <node concept="398223" id="4lIfGX7EWXv" role="39821P">
        <node concept="L2wRC" id="4lIfGX7EX1$" role="39821P">
          <ref role="L2wRA" node="4lIfGX7ClDu" resolve="jetbrains.mps.lang.editor.figures.sandbox" />
        </node>
        <node concept="L2wRC" id="4lIfGX7EWZ9" role="39821P">
          <ref role="L2wRA" node="4lIfGX7BgvD" resolve="jetbrains.mps.lang.editor.diagram.testLanguage" />
        </node>
        <node concept="L2wRC" id="4lIfGX7EX3g" role="39821P">
          <ref role="L2wRA" node="4lIfGX7Bgvv" resolve="jetbrains.mps.lang.editor.diagram.tests" />
        </node>
        <node concept="3_J27D" id="4lIfGX7EWXw" role="Nbhlr">
          <node concept="3Mxwew" id="4lIfGX7EWYl" role="3MwsjC">
            <property role="3MwjfP" value="tests" />
          </node>
        </node>
      </node>
    </node>
    <node concept="10PD9b" id="4lIfGX7B8rZ" role="10PD9s" />
    <node concept="3b7kt6" id="4lIfGX7B8s4" role="10PD9s" />
    <node concept="1gjT0q" id="4lIfGX7B8sc" role="10PD9s" />
    <node concept="55IIr" id="4lIfGX7K3zo" role="auvoZ">
      <node concept="2Ry0Ak" id="4lIfGX7K3zp" role="iGT6I">
        <property role="2Ry0Am" value="build" />
        <node concept="2Ry0Ak" id="4lIfGX7K3zq" role="2Ry0An">
          <property role="2Ry0Am" value="tests" />
        </node>
      </node>
    </node>
  </node>
</model>
<|MERGE_RESOLUTION|>--- conflicted
+++ resolved
@@ -13,7 +13,6 @@
     <import index="5tjl" ref="r:5315d75f-2eea-4bf2-899f-f3d94810cea5(jetbrains.mps.build.mps.tests.structure)" implicit="true" />
     <import index="kdzh" ref="r:0353b795-df17-4050-9687-ee47eeb7094f(jetbrains.mps.build.mps.structure)" implicit="true" />
   </imports>
-<<<<<<< HEAD
   <registry>
     <language id="798100da-4f0a-421a-b991-71f8c50ce5d2" name="jetbrains.mps.build">
       <concept id="5617550519002745363" name="jetbrains.mps.build.structure.BuildProject" flags="ng" index="1l3spW">
@@ -197,85 +196,16 @@
         <property role="2GAjPV" value="false" />
         <property role="aoJFB" value="tests" />
         <node concept="55IIr" id="7XvkNSEzBcd" role="3LF7KH">
-          <node concept="2Ry0Ak" id="7XvkNSEzBck" role="iGT6I">
-            <property role="2Ry0Am" value="plugins" />
-            <node concept="2Ry0Ak" id="7XvkNSEzBcl" role="2Ry0An">
-              <property role="2Ry0Am" value="execution-languages" />
-              <node concept="2Ry0Ak" id="7XvkNSEzBcm" role="2Ry0An">
-                <property role="2Ry0Am" value="languages" />
-                <node concept="2Ry0Ak" id="7XvkNSEzBcn" role="2Ry0An">
+          <node concept="2Ry0Ak" id="1VqvCtIiJf7" role="iGT6I">
+            <property role="2Ry0Am" value="testbench" />
+            <node concept="2Ry0Ak" id="1VqvCtIiJfc" role="2Ry0An">
+              <property role="2Ry0Am" value="testsolutions" />
+              <node concept="2Ry0Ak" id="1VqvCtIiJfh" role="2Ry0An">
+                <property role="2Ry0Am" value="execution-tests" />
+                <node concept="2Ry0Ak" id="1VqvCtIiJfm" role="2Ry0An">
                   <property role="2Ry0Am" value="tests.data" />
-                  <node concept="2Ry0Ak" id="7XvkNSEzBco" role="2Ry0An">
+                  <node concept="2Ry0Ak" id="1VqvCtIiJfr" role="2Ry0An">
                     <property role="2Ry0Am" value="jetbrains.mps.execution.impl.tests.sandbox.msd" />
-=======
-  <contents>
-    <node concept="219m.5617550519002745363" id="3474133302908391407" info="ng">
-      <property role="asn4.1169194658468.1169194664001" value="mpsExecution" />
-      <property role="219m.5617550519002745363.4915877860348071612" value="mpsExecution.xml" />
-      <property role="219m.5617550519002745363.5204048710541015587" value="../../../../" />
-      <node concept="219m.7389400916848136194" id="3474133302908391411" role="219m.5617550519002745363.5617550519002745378" info="ng">
-        <property role="asn4.1169194658468.1169194664001" value="mps_home" />
-      </node>
-      <node concept="219m.927724900262033858" id="3474133302908391408" role="219m.5617550519002745363.7389400916848080626" info="ng">
-        <property role="219m.927724900262033858.927724900262033861" value="true" />
-        <property role="219m.927724900262033858.927724900262033862" value="true" />
-        <property role="219m.927724900262033858.2059109515400425365" value="IntelliJ" />
-        <property role="219m.927724900262033858.927724900262398947" value="1024" />
-        <node concept="219m.8654221991637384182" id="3474133302908391409" role="219m.927724900262033858.927724900262033863" info="ng">
-          <property role="219m.8654221991637384182.8654221991637384184" value="**/*.properties, **/*.xml, **/*.html, **/*.png, **/*.txt, **/*.ico, **/*.zip, **/*.info" />
-        </node>
-      </node>
-      <node concept="219m.7389400916848136194" id="3474133302908391410" role="219m.5617550519002745363.5617550519002745378" info="ng">
-        <property role="asn4.1169194658468.1169194664001" value="idea_home" />
-        <node concept="219m.7389400916848153117" id="9178146092071345055" role="219m.7389400916848136194.7389400916848144618" info="ng">
-          <reference role="219m.7389400916848153117.7389400916848153130" target="3474133302908391411" resolveInfo="mps_home" />
-        </node>
-      </node>
-      <node concept="219m.7181125477683417252" id="3474133302908391413" role="219m.5617550519002745363.5617550519002745381" info="ng">
-        <reference role="219m.7181125477683417252.7181125477683417255" target="ffeo.7181125477683264500" resolveInfo="IDEA" />
-        <node concept="219m.7389400916848153117" id="3474133302908391414" role="219m.7181125477683417252.7181125477683417254" info="ng">
-          <reference role="219m.7389400916848153117.7389400916848153130" target="3474133302908391410" resolveInfo="idea_home" />
-        </node>
-      </node>
-      <node concept="219m.4993211115183325728" id="3474133302908391415" role="219m.5617550519002745363.5617550519002745381" info="ng">
-        <reference role="219m.4993211115183325728.5617550519002745380" target="ffeo.4301118715654192646" resolveInfo="mps" />
-        <node concept="219m.7389400916848153117" id="9178146092071344509" role="219m.4993211115183325728.4129895186893471026" info="ng">
-          <reference role="219m.7389400916848153117.7389400916848153130" target="3474133302908391411" resolveInfo="mps_home" />
-        </node>
-      </node>
-      <node concept="219m.4993211115183325728" id="6282852869440126830" role="219m.5617550519002745363.5617550519002745381" info="ng">
-        <reference role="219m.4993211115183325728.5617550519002745380" target="5833628797344916224" resolveInfo="mpsEditor" />
-      </node>
-      <node concept="xkd9.4560297596904469357" id="3474133302908391416" role="219m.5617550519002745363.3542413272732620719" info="nn">
-        <property role="asn4.1169194658468.1169194664001" value="execution" />
-        <node concept="xkd9.4560297596904469362" id="3474133302908391417" role="xkd9.4560297596904469357.4560297596904469360" info="nn">
-          <reference role="xkd9.4560297596904469362.4560297596904469363" target="3474133302908391429" resolveInfo="jetbrains.mps.execution.impl.tests" />
-        </node>
-        <node concept="xkd9.4560297596904469355" id="3197190366568036901" role="xkd9.4560297596904469357.4560297596904469360" info="ng">
-          <reference role="xkd9.4560297596904469355.4560297596904469356" target="3197190366568035751" resolveInfo="debugger-tests" />
-        </node>
-      </node>
-      <node concept="bxtc.1500819558095907805" id="3474133302908391418" role="219m.5617550519002745363.7389400916848080626" info="ng">
-        <property role="asn4.1169194658468.1169194664001" value="execution-tests" />
-        <node concept="bxtc.3189788309731840247" id="3474133302908391419" role="bxtc.1500819558095907805.1500819558095907806" info="ng">
-          <property role="bxtc.322010710375871467.8369506495128725901" value="true" />
-          <property role="asn4.1169194658468.1169194664001" value="jetbrains.mps.execution.impl.tests.sandbox" />
-          <property role="bxtc.322010710375871467.322010710375892619" value="6cbb1052-4510-427f-926c-3476bfd7e801" />
-          <property role="bxtc.5253498789149381388.1500819558096356884" value="false" />
-          <property role="bxtc.3189788309731840247.269707337715731330" value="tests" />
-          <node concept="219m.5481553824944787378" id="9178146092071416589" role="bxtc.322010710375871467.322010710375956261" info="ng">
-            <node concept="219m.8618885170173601777" id="2223228486196851655" role="219m.7321017245476976379.7321017245477039051" info="nn">
-              <property role="219m.8618885170173601777.8618885170173601779" value="testbench" />
-              <node concept="219m.8618885170173601777" id="2223228486196851660" role="219m.8618885170173601777.8618885170173601778" info="nn">
-                <property role="219m.8618885170173601777.8618885170173601779" value="testsolutions" />
-                <node concept="219m.8618885170173601777" id="2223228486196851665" role="219m.8618885170173601777.8618885170173601778" info="nn">
-                  <property role="219m.8618885170173601777.8618885170173601779" value="execution-tests" />
-                  <node concept="219m.8618885170173601777" id="2223228486196851670" role="219m.8618885170173601777.8618885170173601778" info="nn">
-                    <property role="219m.8618885170173601777.8618885170173601779" value="tests.data" />
-                    <node concept="219m.8618885170173601777" id="2223228486196851675" role="219m.8618885170173601777.8618885170173601778" info="nn">
-                      <property role="219m.8618885170173601777.8618885170173601779" value="jetbrains.mps.execution.impl.tests.sandbox.msd" />
-                    </node>
->>>>>>> ff596d24
                   </node>
                 </node>
               </node>
@@ -294,7 +224,6 @@
             <ref role="3bR37D" to="ffeo:ymnOULAU0H" resolve="jetbrains.mps.lang.test" />
           </node>
         </node>
-<<<<<<< HEAD
       </node>
       <node concept="1E1JtA" id="30QAtkedp05" role="2G$12L">
         <property role="BnDLt" value="true" />
@@ -302,16 +231,16 @@
         <property role="3LESm3" value="7b15492d-a198-43e2-91e3-4a7e9116ce2b" />
         <property role="2GAjPV" value="false" />
         <property role="aoJFB" value="tests" />
-        <node concept="55IIr" id="7XvkNSEzBip" role="3LF7KH">
-          <node concept="2Ry0Ak" id="7XvkNSEzBiw" role="iGT6I">
-            <property role="2Ry0Am" value="plugins" />
-            <node concept="2Ry0Ak" id="7XvkNSEzBix" role="2Ry0An">
-              <property role="2Ry0Am" value="execution-languages" />
-              <node concept="2Ry0Ak" id="7XvkNSEzBiy" role="2Ry0An">
-                <property role="2Ry0Am" value="languages" />
-                <node concept="2Ry0Ak" id="7XvkNSEzBiz" role="2Ry0An">
+        <node concept="55IIr" id="1VqvCtIiJgd" role="3LF7KH">
+          <node concept="2Ry0Ak" id="1VqvCtIiJge" role="iGT6I">
+            <property role="2Ry0Am" value="testbench" />
+            <node concept="2Ry0Ak" id="1VqvCtIiJgf" role="2Ry0An">
+              <property role="2Ry0Am" value="testsolutions" />
+              <node concept="2Ry0Ak" id="1VqvCtIiJgg" role="2Ry0An">
+                <property role="2Ry0Am" value="execution-tests" />
+                <node concept="2Ry0Ak" id="1VqvCtIiJhx" role="2Ry0An">
                   <property role="2Ry0Am" value="tests" />
-                  <node concept="2Ry0Ak" id="7XvkNSEzBi$" role="2Ry0An">
+                  <node concept="2Ry0Ak" id="1VqvCtIiJim" role="2Ry0An">
                     <property role="2Ry0Am" value="jetbrains.mps.execution.impl.tests.msd" />
                   </node>
                 </node>
@@ -323,25 +252,6 @@
           <node concept="3bR9La" id="30QAtkedp0d" role="1SiIV1">
             <property role="3bR36h" value="false" />
             <ref role="3bR37D" to="ffeo:mXGwHwhVPj" resolve="JDK" />
-=======
-        <node concept="bxtc.3189788309731840247" id="3474133302908391429" role="bxtc.1500819558095907805.1500819558095907806" info="ng">
-          <property role="bxtc.322010710375871467.8369506495128725901" value="true" />
-          <property role="asn4.1169194658468.1169194664001" value="jetbrains.mps.execution.impl.tests" />
-          <property role="bxtc.322010710375871467.322010710375892619" value="7b15492d-a198-43e2-91e3-4a7e9116ce2b" />
-          <property role="bxtc.5253498789149381388.1500819558096356884" value="false" />
-          <property role="bxtc.3189788309731840247.269707337715731330" value="tests" />
-          <node concept="bxtc.7259033139236285166" id="3474133302908391436" role="bxtc.5253498789149381388.5253498789149547704" info="nn">
-            <node concept="bxtc.5253498789149585690" id="3474133302908391437" role="bxtc.7259033139236285166.7259033139236285167" info="ng">
-              <property role="bxtc.5253498789149585690.5253498789149547713" value="false" />
-              <reference role="bxtc.5253498789149585690.5253498789149547705" target="ffeo.413682502717652307" resolveInfo="JDK" />
-            </node>
-          </node>
-          <node concept="bxtc.7259033139236285166" id="3474133302908391438" role="bxtc.5253498789149381388.5253498789149547704" info="nn">
-            <node concept="bxtc.5253498789149585690" id="3474133302908391439" role="bxtc.7259033139236285166.7259033139236285167" info="ng">
-              <property role="bxtc.5253498789149585690.5253498789149547713" value="false" />
-              <reference role="bxtc.5253498789149585690.5253498789149547705" target="ffeo.2182758403694705590" resolveInfo="MPS.Core" />
-            </node>
->>>>>>> ff596d24
           </node>
         </node>
         <node concept="1SiIV0" id="30QAtkedp0e" role="3bR37C">
@@ -411,23 +321,6 @@
           <node concept="3bR9La" id="5sLbmmj1s2A" role="1SiIV1">
             <property role="3bR36h" value="false" />
             <ref role="3bR37D" node="53PdBITeVn8" resolve="jetbrains.mps.baseLanguage.test" />
-          </node>
-          <node concept="219m.5481553824944787378" id="2223228486196851725" role="bxtc.322010710375871467.322010710375956261" info="ng">
-            <node concept="219m.8618885170173601777" id="2223228486196851726" role="219m.7321017245476976379.7321017245477039051" info="nn">
-              <property role="219m.8618885170173601777.8618885170173601779" value="testbench" />
-              <node concept="219m.8618885170173601777" id="2223228486196851727" role="219m.8618885170173601777.8618885170173601778" info="nn">
-                <property role="219m.8618885170173601777.8618885170173601779" value="testsolutions" />
-                <node concept="219m.8618885170173601777" id="2223228486196851728" role="219m.8618885170173601777.8618885170173601778" info="nn">
-                  <property role="219m.8618885170173601777.8618885170173601779" value="execution-tests" />
-                  <node concept="219m.8618885170173601777" id="2223228486196851809" role="219m.8618885170173601777.8618885170173601778" info="nn">
-                    <property role="219m.8618885170173601777.8618885170173601779" value="tests" />
-                    <node concept="219m.8618885170173601777" id="2223228486196851862" role="219m.8618885170173601777.8618885170173601778" info="nn">
-                      <property role="219m.8618885170173601777.8618885170173601779" value="jetbrains.mps.execution.impl.tests.msd" />
-                    </node>
-                  </node>
-                </node>
-              </node>
-            </node>
           </node>
         </node>
       </node>
@@ -522,7 +415,6 @@
       <node concept="L2wRC" id="30QAtkedp0A" role="39821P">
         <ref role="L2wRA" node="30QAtkedoZV" resolve="jetbrains.mps.execution.impl.tests.sandbox" />
       </node>
-<<<<<<< HEAD
       <node concept="L2wRC" id="2LuGVbI_FyD" role="39821P">
         <ref role="L2wRA" node="2LuGVbI_Fnh" resolve="jetbrains.mps.debugger.java.runtime.tests" />
       </node>
@@ -556,41 +448,21 @@
         <property role="2GAjPV" value="false" />
         <node concept="55IIr" id="7XvkNSEzBFc" role="3LF7KH">
           <node concept="2Ry0Ak" id="7XvkNSEzBFi" role="iGT6I">
-            <property role="2Ry0Am" value="languages" />
-            <node concept="2Ry0Ak" id="7XvkNSEzBFj" role="2Ry0An">
-              <property role="2Ry0Am" value="languageDesign" />
-              <node concept="2Ry0Ak" id="7XvkNSEzBFk" role="2Ry0An">
-                <property role="2Ry0Am" value="jetbrains.mps.lang.actions.testLanguage" />
-                <node concept="2Ry0Ak" id="7XvkNSEzBFl" role="2Ry0An">
-                  <property role="2Ry0Am" value="jetbrains.mps.lang.actions.testLanguage.mpl" />
-=======
-      <node concept="bxtc.1500819558095907805" id="5833628797345037222" role="219m.5617550519002745363.7389400916848080626" info="ng">
-        <property role="asn4.1169194658468.1169194664001" value="editor-test-languages" />
-        <node concept="bxtc.3189788309731840248" id="5833628797344940039" role="bxtc.1500819558095907805.1500819558095907806" info="ng">
-          <property role="bxtc.322010710375871467.8369506495128725901" value="true" />
-          <property role="bxtc.322010710375871467.322010710375892619" value="737ed1ff-fa63-4ebc-a834-435499b23c64" />
-          <property role="asn4.1169194658468.1169194664001" value="jetbrains.mps.lang.actions.testLanguage" />
-          <property role="bxtc.5253498789149381388.1500819558096356884" value="false" />
-          <node concept="219m.5481553824944787378" id="9178146092071418572" role="bxtc.322010710375871467.322010710375956261" info="ng">
-            <node concept="219m.8618885170173601777" id="9178146092071418578" role="219m.7321017245476976379.7321017245477039051" info="nn">
-              <property role="219m.8618885170173601777.8618885170173601779" value="testbench" />
-              <node concept="219m.8618885170173601777" id="2223228486196702834" role="219m.8618885170173601777.8618885170173601778" info="nn">
-                <property role="219m.8618885170173601777.8618885170173601779" value="testsolutions" />
-                <node concept="219m.8618885170173601777" id="2223228486196703023" role="219m.8618885170173601777.8618885170173601778" info="nn">
-                  <property role="219m.8618885170173601777.8618885170173601779" value="testlangs" />
-                  <node concept="219m.8618885170173601777" id="2223228486196703025" role="219m.8618885170173601777.8618885170173601778" info="nn">
-                    <property role="219m.8618885170173601777.8618885170173601779" value="lang.actions.testLang" />
-                    <node concept="219m.8618885170173601777" id="2223228486196703026" role="219m.8618885170173601777.8618885170173601778" info="nn">
-                      <property role="219m.8618885170173601777.8618885170173601779" value="jetbrains.mps.lang.actions.testLanguage.mpl" />
-                    </node>
+            <property role="2Ry0Am" value="testbench" />
+            <node concept="2Ry0Ak" id="1VqvCtIiaTM" role="2Ry0An">
+              <property role="2Ry0Am" value="testsolutions" />
+              <node concept="2Ry0Ak" id="1VqvCtIiaWJ" role="2Ry0An">
+                <property role="2Ry0Am" value="testlangs" />
+                <node concept="2Ry0Ak" id="1VqvCtIiaWL" role="2Ry0An">
+                  <property role="2Ry0Am" value="lang.actions.testLang" />
+                  <node concept="2Ry0Ak" id="1VqvCtIiaWM" role="2Ry0An">
+                    <property role="2Ry0Am" value="jetbrains.mps.lang.actions.testLanguage.mpl" />
                   </node>
->>>>>>> ff596d24
-                </node>
-              </node>
-            </node>
-          </node>
-        </node>
-<<<<<<< HEAD
+                </node>
+              </node>
+            </node>
+          </node>
+        </node>
         <node concept="1SiIV0" id="53PdBITf08o" role="3bR37C">
           <node concept="3bR9La" id="53PdBITf08p" role="1SiIV1">
             <property role="3bR36h" value="false" />
@@ -605,36 +477,15 @@
         <property role="2GAjPV" value="false" />
         <node concept="55IIr" id="7XvkNSEzBGx" role="3LF7KH">
           <node concept="2Ry0Ak" id="7XvkNSEzBGD" role="iGT6I">
-            <property role="2Ry0Am" value="languages" />
-            <node concept="2Ry0Ak" id="7XvkNSEzBGE" role="2Ry0An">
-              <property role="2Ry0Am" value="languageDesign" />
-              <node concept="2Ry0Ak" id="7XvkNSEzBGF" role="2Ry0An">
-                <property role="2Ry0Am" value="editor" />
-                <node concept="2Ry0Ak" id="7XvkNSEzBGG" role="2Ry0An">
-                  <property role="2Ry0Am" value="languages" />
-                  <node concept="2Ry0Ak" id="7XvkNSEzBGH" role="2Ry0An">
-                    <property role="2Ry0Am" value="tableTests" />
-                    <node concept="2Ry0Ak" id="7XvkNSEzBGI" role="2Ry0An">
-                      <property role="2Ry0Am" value="jetbrains.mps.lang.editor.tableTests.mpl" />
-=======
-        <node concept="bxtc.3189788309731840248" id="5833628797344957326" role="bxtc.1500819558095907805.1500819558095907806" info="ng">
-          <property role="bxtc.322010710375871467.8369506495128725901" value="true" />
-          <property role="bxtc.322010710375871467.322010710375892619" value="df8799e7-254a-406f-bd67-f4cc27337152" />
-          <property role="asn4.1169194658468.1169194664001" value="jetbrains.mps.lang.editor.tableTests" />
-          <property role="bxtc.5253498789149381388.1500819558096356884" value="false" />
-          <node concept="219m.5481553824944787378" id="9178146092071418657" role="bxtc.322010710375871467.322010710375956261" info="ng">
-            <node concept="219m.8618885170173601777" id="9178146092071418665" role="219m.7321017245476976379.7321017245477039051" info="nn">
-              <property role="219m.8618885170173601777.8618885170173601779" value="testbench" />
-              <node concept="219m.8618885170173601777" id="2223228486196703533" role="219m.8618885170173601777.8618885170173601778" info="nn">
-                <property role="219m.8618885170173601777.8618885170173601779" value="testsolutions" />
-                <node concept="219m.8618885170173601777" id="2223228486196703690" role="219m.8618885170173601777.8618885170173601778" info="nn">
-                  <property role="219m.8618885170173601777.8618885170173601779" value="testlangs" />
-                  <node concept="219m.8618885170173601777" id="2223228486196703694" role="219m.8618885170173601777.8618885170173601778" info="nn">
-                    <property role="219m.8618885170173601777.8618885170173601779" value="editor.tableTests.testLang" />
-                    <node concept="219m.8618885170173601777" id="2223228486196703695" role="219m.8618885170173601777.8618885170173601778" info="nn">
-                      <property role="219m.8618885170173601777.8618885170173601779" value="jetbrains.mps.lang.editor.tableTests.mpl" />
->>>>>>> ff596d24
-                    </node>
+            <property role="2Ry0Am" value="testbench" />
+            <node concept="2Ry0Ak" id="1VqvCtIib4H" role="2Ry0An">
+              <property role="2Ry0Am" value="testsolutions" />
+              <node concept="2Ry0Ak" id="1VqvCtIib7a" role="2Ry0An">
+                <property role="2Ry0Am" value="testlangs" />
+                <node concept="2Ry0Ak" id="1VqvCtIib7e" role="2Ry0An">
+                  <property role="2Ry0Am" value="editor.tableTests.testLang" />
+                  <node concept="2Ry0Ak" id="1VqvCtIib7f" role="2Ry0An">
+                    <property role="2Ry0Am" value="jetbrains.mps.lang.editor.tableTests.mpl" />
                   </node>
                 </node>
               </node>
@@ -754,7 +605,6 @@
           <node concept="1Busua" id="2tTgVY$Tv4i" role="1SiIV1">
             <ref role="1Busuk" to="ffeo:7Kfy9QB6KYb" resolve="jetbrains.mps.baseLanguage" />
           </node>
-<<<<<<< HEAD
         </node>
         <node concept="1yeLz9" id="2tTgVY$Tv4j" role="1TViLv">
           <property role="TrG5h" value="testMoveElements#7465696304914465848" />
@@ -762,6 +612,35 @@
           <property role="2GAjPV" value="false" />
         </node>
       </node>
+      <node concept="1E1JtD" id="33Dctpd0sbL" role="2G$12L">
+        <property role="BnDLt" value="true" />
+        <property role="TrG5h" value="jetbrains.mps.lang.editor.styleTests" />
+        <property role="3LESm3" value="a936c42c-cb2c-4d64-a1dc-12986579a998" />
+        <property role="2GAjPV" value="false" />
+        <node concept="55IIr" id="33Dctpd0sbT" role="3LF7KH">
+          <node concept="2Ry0Ak" id="33Dctpd0sj1" role="iGT6I">
+            <property role="2Ry0Am" value="testbench" />
+            <node concept="2Ry0Ak" id="33Dctpd0sm0" role="2Ry0An">
+              <property role="2Ry0Am" value="testsolutions" />
+              <node concept="2Ry0Ak" id="33Dctpd0soZ" role="2Ry0An">
+                <property role="2Ry0Am" value="testlangs" />
+                <node concept="2Ry0Ak" id="33Dctpd0srY" role="2Ry0An">
+                  <property role="2Ry0Am" value="editor.style.testLang" />
+                  <node concept="2Ry0Ak" id="33Dctpd0sxR" role="2Ry0An">
+                    <property role="2Ry0Am" value="jetbrains.mps.lang.editor.styleTests.mpl" />
+                  </node>
+                </node>
+              </node>
+            </node>
+          </node>
+        </node>
+        <node concept="1SiIV0" id="33Dctpd0s$N" role="3bR37C">
+          <node concept="3bR9La" id="33Dctpd0s$O" role="1SiIV1">
+            <property role="3bR36h" value="false" />
+            <ref role="3bR37D" to="ffeo:1TaHNgiIbIZ" resolve="MPS.Editor" />
+          </node>
+        </node>
+      </node>
       <node concept="1E1JtD" id="4BLpc15eBPf" role="2G$12L">
         <property role="BnDLt" value="true" />
         <property role="TrG5h" value="jetbrains.mps.lang.editor.multiple.testLanguage" />
@@ -774,73 +653,16 @@
         </node>
         <node concept="55IIr" id="4BLpc15eBPi" role="3LF7KH">
           <node concept="2Ry0Ak" id="4BLpc15eEgq" role="iGT6I">
-            <property role="2Ry0Am" value="languages" />
-            <node concept="2Ry0Ak" id="4BLpc15eEgG" role="2Ry0An">
-              <property role="2Ry0Am" value="languageDesign" />
-              <node concept="2Ry0Ak" id="4BLpc15eEgI" role="2Ry0An">
-                <property role="2Ry0Am" value="jetbrains.mps.lang.editor.multiple.testLanguage" />
-                <node concept="2Ry0Ak" id="4BLpc15eEgK" role="2Ry0An">
-                  <property role="2Ry0Am" value="jetbrains.mps.lang.editor.multiple.testLanguage.mpl" />
-=======
-          <node concept="bxtc.5507251971038816436" id="2844379130045526291" role="bxtc.3189788309731840248.9200313594498201639" info="ng">
-            <property role="asn4.1169194658468.1169194664001" value="testMoveElements#7465696304914465848" />
-            <property role="bxtc.322010710375871467.322010710375892619" value="b13b124e-29f1-4981-a1ff-065e670d8a49" />
-            <property role="bxtc.5253498789149381388.1500819558096356884" value="false" />
-          </node>
-        </node>
-        <node concept="bxtc.3189788309731840248" id="3524402979878847217" role="bxtc.1500819558095907805.1500819558095907806" info="ng">
-          <property role="bxtc.322010710375871467.8369506495128725901" value="true" />
-          <property role="asn4.1169194658468.1169194664001" value="jetbrains.mps.lang.editor.styleTests" />
-          <property role="bxtc.322010710375871467.322010710375892619" value="a936c42c-cb2c-4d64-a1dc-12986579a998" />
-          <property role="bxtc.5253498789149381388.1500819558096356884" value="false" />
-          <node concept="219m.5481553824944787378" id="3524402979878847225" role="bxtc.322010710375871467.322010710375956261" info="ng">
-            <node concept="219m.8618885170173601777" id="3524402979878847681" role="219m.7321017245476976379.7321017245477039051" info="nn">
-              <property role="219m.8618885170173601777.8618885170173601779" value="testbench" />
-              <node concept="219m.8618885170173601777" id="3524402979878847872" role="219m.8618885170173601777.8618885170173601778" info="nn">
-                <property role="219m.8618885170173601777.8618885170173601779" value="testsolutions" />
-                <node concept="219m.8618885170173601777" id="3524402979878848063" role="219m.8618885170173601777.8618885170173601778" info="nn">
-                  <property role="219m.8618885170173601777.8618885170173601779" value="testlangs" />
-                  <node concept="219m.8618885170173601777" id="3524402979878848254" role="219m.8618885170173601777.8618885170173601778" info="nn">
-                    <property role="219m.8618885170173601777.8618885170173601779" value="editor.style.testLang" />
-                    <node concept="219m.8618885170173601777" id="3524402979878848631" role="219m.8618885170173601777.8618885170173601778" info="nn">
-                      <property role="219m.8618885170173601777.8618885170173601779" value="jetbrains.mps.lang.editor.styleTests.mpl" />
-                    </node>
+            <property role="2Ry0Am" value="testbench" />
+            <node concept="2Ry0Ak" id="1VqvCtIibgO" role="2Ry0An">
+              <property role="2Ry0Am" value="testsolutions" />
+              <node concept="2Ry0Ak" id="1VqvCtIibgX" role="2Ry0An">
+                <property role="2Ry0Am" value="testlangs" />
+                <node concept="2Ry0Ak" id="1VqvCtIibh8" role="2Ry0An">
+                  <property role="2Ry0Am" value="editor.mult.testLang" />
+                  <node concept="2Ry0Ak" id="1VqvCtIibhD" role="2Ry0An">
+                    <property role="2Ry0Am" value="jetbrains.mps.lang.editor.multiple.testLanguage.mpl" />
                   </node>
-                </node>
-              </node>
-            </node>
-          </node>
-          <node concept="bxtc.7259033139236285166" id="3524402979878848819" role="bxtc.5253498789149381388.5253498789149547704" info="nn">
-            <node concept="bxtc.5253498789149585690" id="3524402979878848820" role="bxtc.7259033139236285166.7259033139236285167" info="ng">
-              <property role="bxtc.5253498789149585690.5253498789149547713" value="false" />
-              <reference role="bxtc.5253498789149585690.5253498789149547705" target="ffeo.2182758403694705599" resolveInfo="MPS.Editor" />
-            </node>
-          </node>
-        </node>
-        <node concept="bxtc.3189788309731840248" id="5328150611113966927" role="bxtc.1500819558095907805.1500819558095907806" info="ng">
-          <property role="bxtc.322010710375871467.8369506495128725901" value="true" />
-          <property role="asn4.1169194658468.1169194664001" value="jetbrains.mps.lang.editor.multiple.testLanguage" />
-          <property role="bxtc.322010710375871467.322010710375892619" value="7a80051c-66e9-4bfc-9698-b12adfed3d9f" />
-          <property role="bxtc.5253498789149381388.1500819558096356884" value="false" />
-          <node concept="bxtc.5507251971038816436" id="6004181636852234893" role="bxtc.3189788309731840248.9200313594498201639" info="ng">
-            <property role="asn4.1169194658468.1169194664001" value="jetbrains.mps.lang.editor.multiple.testLanguage#6655351613569881723" />
-            <property role="bxtc.322010710375871467.322010710375892619" value="1f867555-f29a-4703-a612-a41a9de4c68e" />
-            <property role="bxtc.5253498789149381388.1500819558096356884" value="false" />
-          </node>
-          <node concept="219m.5481553824944787378" id="5328150611113966930" role="bxtc.322010710375871467.322010710375956261" info="ng">
-            <node concept="219m.8618885170173601777" id="5328150611113976858" role="219m.7321017245476976379.7321017245477039051" info="nn">
-              <property role="219m.8618885170173601777.8618885170173601779" value="testbench" />
-              <node concept="219m.8618885170173601777" id="2223228486196704308" role="219m.8618885170173601777.8618885170173601778" info="nn">
-                <property role="219m.8618885170173601777.8618885170173601779" value="testsolutions" />
-                <node concept="219m.8618885170173601777" id="2223228486196704317" role="219m.8618885170173601777.8618885170173601778" info="nn">
-                  <property role="219m.8618885170173601777.8618885170173601779" value="testlangs" />
-                  <node concept="219m.8618885170173601777" id="2223228486196704328" role="219m.8618885170173601777.8618885170173601778" info="nn">
-                    <property role="219m.8618885170173601777.8618885170173601779" value="editor.mult.testLang" />
-                    <node concept="219m.8618885170173601777" id="2223228486196704361" role="219m.8618885170173601777.8618885170173601778" info="nn">
-                      <property role="219m.8618885170173601777.8618885170173601779" value="jetbrains.mps.lang.editor.multiple.testLanguage.mpl" />
-                    </node>
-                  </node>
->>>>>>> ff596d24
                 </node>
               </node>
             </node>
@@ -871,7 +693,6 @@
       <node concept="22LTRF" id="53PdBITeVy$" role="22LTRK">
         <ref role="22LTRG" node="53PdBITeUcb" resolve="editor-tests" />
       </node>
-<<<<<<< HEAD
     </node>
     <node concept="2G$12M" id="53PdBITeUcb" role="3989C9">
       <property role="TrG5h" value="editor-tests" />
@@ -880,53 +701,23 @@
         <property role="TrG5h" value="jetbrains.mps.lang.editor.multiple.extension.testLanguage" />
         <property role="3LESm3" value="2a136e2a-e48f-4b7a-bcbc-7b2a11f3bbeb" />
         <property role="2GAjPV" value="false" />
-        <node concept="55IIr" id="1_MaibiuEG7" role="3LF7KH">
-          <node concept="2Ry0Ak" id="1_MaibiuEG8" role="iGT6I">
-            <property role="2Ry0Am" value="languages" />
-            <node concept="2Ry0Ak" id="1_MaibiuEG9" role="2Ry0An">
-              <property role="2Ry0Am" value="languageDesign" />
-              <node concept="2Ry0Ak" id="1_MaibiuEGa" role="2Ry0An">
-                <property role="2Ry0Am" value="jetbrains.mps.lang.editor.multiple.extension.testLanguage" />
-                <node concept="2Ry0Ak" id="1_MaibiuEGb" role="2Ry0An">
-                  <property role="2Ry0Am" value="jetbrains.mps.lang.editor.multiple.extension.testLanguage.mpl" />
-=======
-      <node concept="bxtc.1500819558095907805" id="5833628797344916235" role="219m.5617550519002745363.7389400916848080626" info="ng">
-        <property role="asn4.1169194658468.1169194664001" value="editor-tests" />
-        <node concept="bxtc.3189788309731840248" id="1833573227830094598" role="bxtc.1500819558095907805.1500819558095907806" info="ng">
-          <property role="bxtc.322010710375871467.8369506495128725901" value="true" />
-          <property role="asn4.1169194658468.1169194664001" value="jetbrains.mps.lang.editor.multiple.extension.testLanguage" />
-          <property role="bxtc.322010710375871467.322010710375892619" value="2a136e2a-e48f-4b7a-bcbc-7b2a11f3bbeb" />
-          <property role="bxtc.5253498789149381388.1500819558096356884" value="false" />
-          <node concept="bxtc.5507251971038816436" id="1833573227830094604" role="bxtc.3189788309731840248.9200313594498201639" info="ng">
-            <property role="asn4.1169194658468.1169194664001" value="jetbrains.mps.lang.editor.multiple.extension.testLanguage#6822301196699110738" />
-            <property role="bxtc.322010710375871467.322010710375892619" value="e5e59881-5506-41a5-b870-4b4703455d4c" />
-            <property role="bxtc.5253498789149381388.1500819558096356884" value="false" />
-          </node>
-          <node concept="bxtc.7259033139236285166" id="1833573227830096161" role="bxtc.5253498789149381388.5253498789149547704" info="nn">
-            <node concept="bxtc.4278635856200794926" id="1833573227830096162" role="bxtc.7259033139236285166.7259033139236285167" info="ng">
-              <reference role="bxtc.4278635856200794926.4278635856200794928" target="5328150611113966927" resolveInfo="jetbrains.mps.lang.editor.multiple.testLanguage" />
-            </node>
-          </node>
-          <node concept="219m.5481553824944787378" id="2223228486196847417" role="bxtc.322010710375871467.322010710375956261" info="ng">
-            <node concept="219m.8618885170173601777" id="2223228486196847418" role="219m.7321017245476976379.7321017245477039051" info="nn">
-              <property role="219m.8618885170173601777.8618885170173601779" value="testbench" />
-              <node concept="219m.8618885170173601777" id="2223228486196847419" role="219m.8618885170173601777.8618885170173601778" info="nn">
-                <property role="219m.8618885170173601777.8618885170173601779" value="testsolutions" />
-                <node concept="219m.8618885170173601777" id="2223228486196847420" role="219m.8618885170173601777.8618885170173601778" info="nn">
-                  <property role="219m.8618885170173601777.8618885170173601779" value="testlangs" />
-                  <node concept="219m.8618885170173601777" id="2223228486196847652" role="219m.8618885170173601777.8618885170173601778" info="nn">
-                    <property role="219m.8618885170173601777.8618885170173601779" value="editor.mult.ext.testLang" />
-                    <node concept="219m.8618885170173601777" id="2223228486196847877" role="219m.8618885170173601777.8618885170173601778" info="nn">
-                      <property role="219m.8618885170173601777.8618885170173601779" value="jetbrains.mps.lang.editor.multiple.extension.testLanguage.mpl" />
-                    </node>
+        <node concept="55IIr" id="1VqvCtIiIcT" role="3LF7KH">
+          <node concept="2Ry0Ak" id="1VqvCtIiIcU" role="iGT6I">
+            <property role="2Ry0Am" value="testbench" />
+            <node concept="2Ry0Ak" id="1VqvCtIiIcV" role="2Ry0An">
+              <property role="2Ry0Am" value="testsolutions" />
+              <node concept="2Ry0Ak" id="1VqvCtIiIcW" role="2Ry0An">
+                <property role="2Ry0Am" value="testlangs" />
+                <node concept="2Ry0Ak" id="1VqvCtIiIg$" role="2Ry0An">
+                  <property role="2Ry0Am" value="editor.mult.ext.testLang" />
+                  <node concept="2Ry0Ak" id="1VqvCtIiIk5" role="2Ry0An">
+                    <property role="2Ry0Am" value="jetbrains.mps.lang.editor.multiple.extension.testLanguage.mpl" />
                   </node>
->>>>>>> ff596d24
-                </node>
-              </node>
-            </node>
-          </node>
-        </node>
-<<<<<<< HEAD
+                </node>
+              </node>
+            </node>
+          </node>
+        </node>
         <node concept="1yeLz9" id="1_MaibiuEGc" role="1TViLv">
           <property role="TrG5h" value="jetbrains.mps.lang.editor.multiple.extension.testLanguage#6822301196699110738" />
           <property role="3LESm3" value="e5e59881-5506-41a5-b870-4b4703455d4c" />
@@ -944,21 +735,15 @@
         <property role="3LESm3" value="69de002c-bbba-40be-be5b-f3a6e61ea828" />
         <property role="2GAjPV" value="false" />
         <property role="aoJFB" value="tests" />
-        <node concept="55IIr" id="7XvkNSEzBP$" role="3LF7KH">
-          <node concept="2Ry0Ak" id="7XvkNSEzBPG" role="iGT6I">
-            <property role="2Ry0Am" value="languages" />
-            <node concept="2Ry0Ak" id="7XvkNSEzBPH" role="2Ry0An">
-              <property role="2Ry0Am" value="languageDesign" />
-              <node concept="2Ry0Ak" id="7XvkNSEzBPI" role="2Ry0An">
-                <property role="2Ry0Am" value="editor" />
-                <node concept="2Ry0Ak" id="7XvkNSEzBPJ" role="2Ry0An">
-                  <property role="2Ry0Am" value="tests" />
-                  <node concept="2Ry0Ak" id="7XvkNSEzBPK" role="2Ry0An">
-                    <property role="2Ry0Am" value="table" />
-                    <node concept="2Ry0Ak" id="7XvkNSEzBPL" role="2Ry0An">
-                      <property role="2Ry0Am" value="jetbrains.mps.lang.editor.table.tests.msd" />
-                    </node>
-                  </node>
+        <node concept="55IIr" id="1VqvCtIiIng" role="3LF7KH">
+          <node concept="2Ry0Ak" id="1VqvCtIiInh" role="iGT6I">
+            <property role="2Ry0Am" value="testbench" />
+            <node concept="2Ry0Ak" id="1VqvCtIiIni" role="2Ry0An">
+              <property role="2Ry0Am" value="testsolutions" />
+              <node concept="2Ry0Ak" id="1VqvCtIiIEH" role="2Ry0An">
+                <property role="2Ry0Am" value="jetbrains.mps.lang.editor.table.tests" />
+                <node concept="2Ry0Ak" id="1VqvCtIiIEM" role="2Ry0An">
+                  <property role="2Ry0Am" value="jetbrains.mps.lang.editor.table.tests.msd" />
                 </node>
               </node>
             </node>
@@ -968,19 +753,6 @@
           <node concept="3bR9La" id="53PdBITeV5c" role="1SiIV1">
             <property role="3bR36h" value="false" />
             <ref role="3bR37D" to="ffeo:1TaHNgiIbJ$" resolve="jetbrains.mps.ide.editor" />
-=======
-        <node concept="bxtc.3189788309731840247" id="5833628797344916236" role="bxtc.1500819558095907805.1500819558095907806" info="ng">
-          <property role="bxtc.322010710375871467.8369506495128725901" value="true" />
-          <property role="asn4.1169194658468.1169194664001" value="jetbrains.mps.lang.editor.table.tests" />
-          <property role="bxtc.322010710375871467.322010710375892619" value="69de002c-bbba-40be-be5b-f3a6e61ea828" />
-          <property role="bxtc.5253498789149381388.1500819558096356884" value="false" />
-          <property role="bxtc.3189788309731840247.269707337715731330" value="tests" />
-          <node concept="bxtc.7259033139236285166" id="5833628797344919883" role="bxtc.5253498789149381388.5253498789149547704" info="nn">
-            <node concept="bxtc.5253498789149585690" id="5833628797344919884" role="bxtc.7259033139236285166.7259033139236285167" info="ng">
-              <property role="bxtc.5253498789149585690.5253498789149547713" value="false" />
-              <reference role="bxtc.5253498789149585690.5253498789149547705" target="ffeo.2182758403694705636" resolveInfo="jetbrains.mps.ide.editor" />
-            </node>
->>>>>>> ff596d24
           </node>
         </node>
         <node concept="1SiIV0" id="5wa1y8teykK" role="3bR37C">
@@ -988,22 +760,7 @@
             <property role="3bR36h" value="false" />
             <ref role="3bR37D" to="ffeo:1ia2VB5guYy" resolve="MPS.IDEA" />
           </node>
-          <node concept="219m.5481553824944787378" id="2223228486196848080" role="bxtc.322010710375871467.322010710375956261" info="ng">
-            <node concept="219m.8618885170173601777" id="2223228486196848081" role="219m.7321017245476976379.7321017245477039051" info="nn">
-              <property role="219m.8618885170173601777.8618885170173601779" value="testbench" />
-              <node concept="219m.8618885170173601777" id="2223228486196848082" role="219m.8618885170173601777.8618885170173601778" info="nn">
-                <property role="219m.8618885170173601777.8618885170173601779" value="testsolutions" />
-                <node concept="219m.8618885170173601777" id="2223228486196849325" role="219m.8618885170173601777.8618885170173601778" info="nn">
-                  <property role="219m.8618885170173601777.8618885170173601779" value="jetbrains.mps.lang.editor.table.tests" />
-                  <node concept="219m.8618885170173601777" id="2223228486196849330" role="219m.8618885170173601777.8618885170173601778" info="nn">
-                    <property role="219m.8618885170173601777.8618885170173601779" value="jetbrains.mps.lang.editor.table.tests.msd" />
-                  </node>
-                </node>
-              </node>
-            </node>
-          </node>
-        </node>
-<<<<<<< HEAD
+        </node>
       </node>
       <node concept="1E1JtA" id="53PdBITeV7g" role="2G$12L">
         <property role="BnDLt" value="true" />
@@ -1012,32 +769,14 @@
         <property role="2GAjPV" value="false" />
         <property role="aoJFB" value="tests" />
         <node concept="55IIr" id="7XvkNSEzBYD" role="3LF7KH">
-          <node concept="2Ry0Ak" id="7XvkNSEzBYJ" role="iGT6I">
-            <property role="2Ry0Am" value="languages" />
-            <node concept="2Ry0Ak" id="7XvkNSEzBYK" role="2Ry0An">
-              <property role="2Ry0Am" value="languageDesign" />
-              <node concept="2Ry0Ak" id="7XvkNSEzBYL" role="2Ry0An">
+          <node concept="2Ry0Ak" id="1VqvCtIiIMU" role="iGT6I">
+            <property role="2Ry0Am" value="testbench" />
+            <node concept="2Ry0Ak" id="1VqvCtIiIMZ" role="2Ry0An">
+              <property role="2Ry0Am" value="testsolutions" />
+              <node concept="2Ry0Ak" id="1VqvCtIiIN4" role="2Ry0An">
                 <property role="2Ry0Am" value="jetbrains.mps.lang.actions.test" />
-                <node concept="2Ry0Ak" id="7XvkNSEzBYM" role="2Ry0An">
+                <node concept="2Ry0Ak" id="1VqvCtIiIN9" role="2Ry0An">
                   <property role="2Ry0Am" value="jetbrains.mps.lang.actions.test.msd" />
-=======
-        <node concept="bxtc.3189788309731840247" id="5833628797344920016" role="bxtc.1500819558095907805.1500819558095907806" info="ng">
-          <property role="bxtc.322010710375871467.8369506495128725901" value="true" />
-          <property role="asn4.1169194658468.1169194664001" value="jetbrains.mps.lang.actions.test" />
-          <property role="bxtc.322010710375871467.322010710375892619" value="6ed0339f-b777-4ada-9cf7-73354b12f191" />
-          <property role="bxtc.5253498789149381388.1500819558096356884" value="false" />
-          <property role="bxtc.3189788309731840247.269707337715731330" value="tests" />
-          <node concept="219m.5481553824944787378" id="9178146092071419817" role="bxtc.322010710375871467.322010710375956261" info="ng">
-            <node concept="219m.8618885170173601777" id="2223228486196849850" role="219m.7321017245476976379.7321017245477039051" info="nn">
-              <property role="219m.8618885170173601777.8618885170173601779" value="testbench" />
-              <node concept="219m.8618885170173601777" id="2223228486196849855" role="219m.8618885170173601777.8618885170173601778" info="nn">
-                <property role="219m.8618885170173601777.8618885170173601779" value="testsolutions" />
-                <node concept="219m.8618885170173601777" id="2223228486196849860" role="219m.8618885170173601777.8618885170173601778" info="nn">
-                  <property role="219m.8618885170173601777.8618885170173601779" value="jetbrains.mps.lang.actions.test" />
-                  <node concept="219m.8618885170173601777" id="2223228486196849865" role="219m.8618885170173601777.8618885170173601778" info="nn">
-                    <property role="219m.8618885170173601777.8618885170173601779" value="jetbrains.mps.lang.actions.test.msd" />
-                  </node>
->>>>>>> ff596d24
                 </node>
               </node>
             </node>
@@ -1061,7 +800,6 @@
             <ref role="3bR37D" to="ffeo:1ia2VB5guYy" resolve="MPS.IDEA" />
           </node>
         </node>
-<<<<<<< HEAD
       </node>
       <node concept="1E1JtA" id="53PdBITeVn8" role="2G$12L">
         <property role="BnDLt" value="true" />
@@ -1070,37 +808,14 @@
         <property role="2GAjPV" value="false" />
         <property role="aoJFB" value="sources and tests" />
         <node concept="55IIr" id="7XvkNSEzC8F" role="3LF7KH">
-          <node concept="2Ry0Ak" id="7XvkNSEzC8N" role="iGT6I">
-            <property role="2Ry0Am" value="languages" />
-            <node concept="2Ry0Ak" id="7XvkNSEzC8O" role="2Ry0An">
-              <property role="2Ry0Am" value="baseLanguage" />
-              <node concept="2Ry0Ak" id="7XvkNSEzC8P" role="2Ry0An">
-                <property role="2Ry0Am" value="baseLanguage" />
-                <node concept="2Ry0Ak" id="7XvkNSEzC8Q" role="2Ry0An">
-                  <property role="2Ry0Am" value="solutions" />
-                  <node concept="2Ry0Ak" id="7XvkNSEzC8R" role="2Ry0An">
-                    <property role="2Ry0Am" value="jetbrains.mps.baseLanguage.test" />
-                    <node concept="2Ry0Ak" id="7XvkNSEzC8S" role="2Ry0An">
-                      <property role="2Ry0Am" value="jetbrains.mps.baseLanguage.test.msd" />
-                    </node>
-=======
-        <node concept="bxtc.3189788309731840247" id="5833628797344921032" role="bxtc.1500819558095907805.1500819558095907806" info="ng">
-          <property role="bxtc.322010710375871467.8369506495128725901" value="true" />
-          <property role="asn4.1169194658468.1169194664001" value="jetbrains.mps.baseLanguage.test" />
-          <property role="bxtc.322010710375871467.322010710375892619" value="9c8b4b95-5d89-4201-ad78-0b2db3a22768" />
-          <property role="bxtc.5253498789149381388.1500819558096356884" value="false" />
-          <property role="bxtc.3189788309731840247.269707337715731330" value="sources and tests" />
-          <node concept="219m.5481553824944787378" id="9178146092071420459" role="bxtc.322010710375871467.322010710375956261" info="ng">
-            <node concept="219m.8618885170173601777" id="2223228486196850266" role="219m.7321017245476976379.7321017245477039051" info="nn">
-              <property role="219m.8618885170173601777.8618885170173601779" value="testbench" />
-              <node concept="219m.8618885170173601777" id="2223228486196850583" role="219m.8618885170173601777.8618885170173601778" info="nn">
-                <property role="219m.8618885170173601777.8618885170173601779" value="testsolutions" />
-                <node concept="219m.8618885170173601777" id="2223228486196850900" role="219m.8618885170173601777.8618885170173601778" info="nn">
-                  <property role="219m.8618885170173601777.8618885170173601779" value="jetbrains.mps.baseLanguage.test" />
-                  <node concept="219m.8618885170173601777" id="2223228486196850905" role="219m.8618885170173601777.8618885170173601778" info="nn">
-                    <property role="219m.8618885170173601777.8618885170173601779" value="jetbrains.mps.baseLanguage.test.msd" />
->>>>>>> ff596d24
-                  </node>
+          <node concept="2Ry0Ak" id="1VqvCtIiITq" role="iGT6I">
+            <property role="2Ry0Am" value="testbench" />
+            <node concept="2Ry0Ak" id="1VqvCtIiIYn" role="2Ry0An">
+              <property role="2Ry0Am" value="testsolutions" />
+              <node concept="2Ry0Ak" id="1VqvCtIiJ3k" role="2Ry0An">
+                <property role="2Ry0Am" value="jetbrains.mps.baseLanguage.test" />
+                <node concept="2Ry0Ak" id="1VqvCtIiJ3p" role="2Ry0An">
+                  <property role="2Ry0Am" value="jetbrains.mps.baseLanguage.test.msd" />
                 </node>
               </node>
             </node>
@@ -1165,13 +880,6 @@
             <property role="3bR36h" value="false" />
             <ref role="3bR37D" to="ffeo:1ia2VB5guYy" resolve="MPS.IDEA" />
           </node>
-<<<<<<< HEAD
-        </node>
-        <node concept="1SiIV0" id="6G8AH$1KpEO" role="3bR37C">
-          <node concept="3bR9La" id="6G8AH$1KpEP" role="1SiIV1">
-            <property role="3bR36h" value="false" />
-            <ref role="3bR37D" node="4F_fjXJTfNV" resolve="testDefaultEditor" />
-          </node>
         </node>
       </node>
       <node concept="1E1JtA" id="4BLpc15ezHv" role="2G$12L">
@@ -1180,32 +888,14 @@
         <property role="3LESm3" value="3c41aa01-5120-470c-8122-06f284bc0419" />
         <property role="2GAjPV" value="false" />
         <node concept="55IIr" id="4BLpc15ezHy" role="3LF7KH">
-          <node concept="2Ry0Ak" id="4BLpc15ezIn" role="iGT6I">
-            <property role="2Ry0Am" value="languages" />
-            <node concept="2Ry0Ak" id="4BLpc15ezIp" role="2Ry0An">
-              <property role="2Ry0Am" value="languageDesign" />
-              <node concept="2Ry0Ak" id="4BLpc15ezIr" role="2Ry0An">
+          <node concept="2Ry0Ak" id="1VqvCtIiJa1" role="iGT6I">
+            <property role="2Ry0Am" value="testbench" />
+            <node concept="2Ry0Ak" id="1VqvCtIiJcG" role="2Ry0An">
+              <property role="2Ry0Am" value="testsolutions" />
+              <node concept="2Ry0Ak" id="1VqvCtIiJcL" role="2Ry0An">
                 <property role="2Ry0Am" value="jetbrains.mps.lang.editor.multiple.tests" />
-                <node concept="2Ry0Ak" id="4BLpc15ezIz" role="2Ry0An">
+                <node concept="2Ry0Ak" id="1VqvCtIiJcQ" role="2Ry0An">
                   <property role="2Ry0Am" value="jetbrains.mps.lang.editor.multiple.tests.msd" />
-=======
-        </node>
-        <node concept="bxtc.3189788309731840247" id="5328150611113950047" role="bxtc.1500819558095907805.1500819558095907806" info="ng">
-          <property role="bxtc.322010710375871467.8369506495128725901" value="true" />
-          <property role="asn4.1169194658468.1169194664001" value="jetbrains.mps.lang.editor.multiple.tests" />
-          <property role="bxtc.322010710375871467.322010710375892619" value="3c41aa01-5120-470c-8122-06f284bc0419" />
-          <property role="bxtc.5253498789149381388.1500819558096356884" value="false" />
-          <node concept="219m.5481553824944787378" id="5328150611113950050" role="bxtc.322010710375871467.322010710375956261" info="ng">
-            <node concept="219m.8618885170173601777" id="2223228486196851329" role="219m.7321017245476976379.7321017245477039051" info="nn">
-              <property role="219m.8618885170173601777.8618885170173601779" value="testbench" />
-              <node concept="219m.8618885170173601777" id="2223228486196851500" role="219m.8618885170173601777.8618885170173601778" info="nn">
-                <property role="219m.8618885170173601777.8618885170173601779" value="testsolutions" />
-                <node concept="219m.8618885170173601777" id="2223228486196851505" role="219m.8618885170173601777.8618885170173601778" info="nn">
-                  <property role="219m.8618885170173601777.8618885170173601779" value="jetbrains.mps.lang.editor.multiple.tests" />
-                  <node concept="219m.8618885170173601777" id="2223228486196851510" role="219m.8618885170173601777.8618885170173601778" info="nn">
-                    <property role="219m.8618885170173601777.8618885170173601779" value="jetbrains.mps.lang.editor.multiple.tests.msd" />
-                  </node>
->>>>>>> ff596d24
                 </node>
               </node>
             </node>
@@ -1223,60 +913,60 @@
             <ref role="3bR37D" to="ffeo:1ia2VB5guYy" resolve="MPS.IDEA" />
           </node>
         </node>
-        <node concept="bxtc.3189788309731840247" id="3524402979878822588" role="bxtc.1500819558095907805.1500819558095907806" info="ng">
-          <property role="bxtc.322010710375871467.8369506495128725901" value="true" />
-          <property role="asn4.1169194658468.1169194664001" value="jetbrains.mps.lang.editor.tests" />
-          <property role="bxtc.322010710375871467.322010710375892619" value="7597197a-bad8-4672-9806-215a3efe8740" />
-          <property role="bxtc.5253498789149381388.1500819558096356884" value="false" />
-          <node concept="219m.5481553824944787378" id="3524402979878822591" role="bxtc.322010710375871467.322010710375956261" info="ng">
-            <node concept="219m.8618885170173601777" id="3524402979878826344" role="219m.7321017245476976379.7321017245477039051" info="nn">
-              <property role="219m.8618885170173601777.8618885170173601779" value="testbench" />
-              <node concept="219m.8618885170173601777" id="3524402979878826605" role="219m.8618885170173601777.8618885170173601778" info="nn">
-                <property role="219m.8618885170173601777.8618885170173601779" value="testsolutions" />
-                <node concept="219m.8618885170173601777" id="3524402979878827122" role="219m.8618885170173601777.8618885170173601778" info="nn">
-                  <property role="219m.8618885170173601777.8618885170173601779" value="jetbrains.mps.lang.editor.tests" />
-                  <node concept="219m.8618885170173601777" id="3524402979878827639" role="219m.8618885170173601777.8618885170173601778" info="nn">
-                    <property role="219m.8618885170173601777.8618885170173601779" value="jetbrains.mps.lang.editor.tests.msd" />
-                  </node>
-                </node>
-              </node>
-            </node>
-          </node>
-          <node concept="bxtc.7259033139236285166" id="3524402979878827897" role="bxtc.5253498789149381388.5253498789149547704" info="nn">
-            <node concept="bxtc.5253498789149585690" id="3524402979878827898" role="bxtc.7259033139236285166.7259033139236285167" info="ng">
-              <property role="bxtc.5253498789149585690.5253498789149547713" value="false" />
-              <reference role="bxtc.5253498789149585690.5253498789149547705" target="ffeo.2182758403694705636" resolveInfo="jetbrains.mps.ide.editor" />
-            </node>
-          </node>
-          <node concept="bxtc.7259033139236285166" id="3524402979878827899" role="bxtc.5253498789149381388.5253498789149547704" info="nn">
-            <node concept="bxtc.5253498789149585690" id="3524402979878827900" role="bxtc.7259033139236285166.7259033139236285167" info="ng">
-              <property role="bxtc.5253498789149585690.5253498789149547713" value="false" />
-              <reference role="bxtc.5253498789149585690.5253498789149547705" target="ffeo.2182758403694705599" resolveInfo="MPS.Editor" />
-            </node>
-          </node>
-          <node concept="bxtc.7259033139236285166" id="3524402979878849027" role="bxtc.5253498789149381388.5253498789149547704" info="nn">
-            <node concept="bxtc.5253498789149585690" id="3524402979878849028" role="bxtc.7259033139236285166.7259033139236285167" info="ng">
-              <property role="bxtc.5253498789149585690.5253498789149547713" value="false" />
-              <reference role="bxtc.5253498789149585690.5253498789149547705" target="3524402979878847217" resolveInfo="jetbrains.mps.lang.editor.styleTests" />
-            </node>
-          </node>
-          <node concept="bxtc.7259033139236285166" id="3524402979878849029" role="bxtc.5253498789149381388.5253498789149547704" info="nn">
-            <node concept="bxtc.5253498789149585690" id="3524402979878849030" role="bxtc.7259033139236285166.7259033139236285167" info="ng">
-              <property role="bxtc.5253498789149585690.5253498789149547713" value="false" />
-              <reference role="bxtc.5253498789149585690.5253498789149547705" target="ffeo.1480008320050917282" resolveInfo="MPS.IDEA" />
-            </node>
-          </node>
-          <node concept="bxtc.7259033139236285166" id="3524402979878849031" role="bxtc.5253498789149381388.5253498789149547704" info="nn">
-            <node concept="bxtc.5253498789149585690" id="3524402979878849032" role="bxtc.7259033139236285166.7259033139236285167" info="ng">
-              <property role="bxtc.5253498789149585690.5253498789149547713" value="false" />
-              <reference role="bxtc.5253498789149585690.5253498789149547705" target="ffeo.618786790401876092" resolveInfo="jetbrains.mps.lang.editor.editorTest" />
-            </node>
-          </node>
-          <node concept="bxtc.7259033139236285166" id="3524402979878849033" role="bxtc.5253498789149381388.5253498789149547704" info="nn">
-            <node concept="bxtc.5253498789149585690" id="3524402979878849034" role="bxtc.7259033139236285166.7259033139236285167" info="ng">
-              <property role="bxtc.5253498789149585690.5253498789149547713" value="false" />
-              <reference role="bxtc.5253498789149585690.5253498789149547705" target="ffeo.413682502717652307" resolveInfo="JDK" />
-            </node>
+      </node>
+      <node concept="1E1JtA" id="33Dctpd0maW" role="2G$12L">
+        <property role="BnDLt" value="true" />
+        <property role="TrG5h" value="jetbrains.mps.lang.editor.tests" />
+        <property role="3LESm3" value="7597197a-bad8-4672-9806-215a3efe8740" />
+        <property role="2GAjPV" value="false" />
+        <node concept="55IIr" id="33Dctpd0maZ" role="3LF7KH">
+          <node concept="2Ry0Ak" id="33Dctpd0n5C" role="iGT6I">
+            <property role="2Ry0Am" value="testbench" />
+            <node concept="2Ry0Ak" id="33Dctpd0n9H" role="2Ry0An">
+              <property role="2Ry0Am" value="testsolutions" />
+              <node concept="2Ry0Ak" id="33Dctpd0nhM" role="2Ry0An">
+                <property role="2Ry0Am" value="jetbrains.mps.lang.editor.tests" />
+                <node concept="2Ry0Ak" id="33Dctpd0npR" role="2Ry0An">
+                  <property role="2Ry0Am" value="jetbrains.mps.lang.editor.tests.msd" />
+                </node>
+              </node>
+            </node>
+          </node>
+        </node>
+        <node concept="1SiIV0" id="33Dctpd0ntT" role="3bR37C">
+          <node concept="3bR9La" id="33Dctpd0ntU" role="1SiIV1">
+            <property role="3bR36h" value="false" />
+            <ref role="3bR37D" to="ffeo:1TaHNgiIbJ$" resolve="jetbrains.mps.ide.editor" />
+          </node>
+        </node>
+        <node concept="1SiIV0" id="33Dctpd0ntV" role="3bR37C">
+          <node concept="3bR9La" id="33Dctpd0ntW" role="1SiIV1">
+            <property role="3bR36h" value="false" />
+            <ref role="3bR37D" to="ffeo:1TaHNgiIbIZ" resolve="MPS.Editor" />
+          </node>
+        </node>
+        <node concept="1SiIV0" id="33Dctpd0sC3" role="3bR37C">
+          <node concept="3bR9La" id="33Dctpd0sC4" role="1SiIV1">
+            <property role="3bR36h" value="false" />
+            <ref role="3bR37D" node="33Dctpd0sbL" resolve="jetbrains.mps.lang.editor.styleTests" />
+          </node>
+        </node>
+        <node concept="1SiIV0" id="33Dctpd0sC5" role="3bR37C">
+          <node concept="3bR9La" id="33Dctpd0sC6" role="1SiIV1">
+            <property role="3bR36h" value="false" />
+            <ref role="3bR37D" to="ffeo:1ia2VB5guYy" resolve="MPS.IDEA" />
+          </node>
+        </node>
+        <node concept="1SiIV0" id="33Dctpd0sC7" role="3bR37C">
+          <node concept="3bR9La" id="33Dctpd0sC8" role="1SiIV1">
+            <property role="3bR36h" value="false" />
+            <ref role="3bR37D" to="ffeo:ymnOULAU1W" resolve="jetbrains.mps.lang.editor.editorTest" />
+          </node>
+        </node>
+        <node concept="1SiIV0" id="33Dctpd0sC9" role="3bR37C">
+          <node concept="3bR9La" id="33Dctpd0sCa" role="1SiIV1">
+            <property role="3bR36h" value="false" />
+            <ref role="3bR37D" to="ffeo:mXGwHwhVPj" resolve="JDK" />
           </node>
         </node>
       </node>
@@ -1295,36 +985,9 @@
           <node concept="3Mxwew" id="5lulEoOcHBP" role="3MwsjC">
             <property role="3MwjfP" value="languages" />
           </node>
-          <node concept="bxtc.1265949165890536423" id="3524402979879151839" role="219m.4701820937132344003.7389400916848037006" info="ng">
-            <reference role="bxtc.1265949165890536423.1265949165890536425" target="3524402979878847217" resolveInfo="jetbrains.mps.lang.editor.styleTests" />
-          </node>
-        </node>
-<<<<<<< HEAD
+        </node>
         <node concept="L2wRC" id="53PdBITf0jO" role="39821P">
           <ref role="L2wRA" node="53PdBITf007" resolve="jetbrains.mps.lang.actions.testLanguage" />
-=======
-        <node concept="219m.7389400916848036984" id="5833628797344941082" role="219m.4701820937132344003.7389400916848037006" info="ng">
-          <node concept="219m.841011766566059607" id="5833628797344941084" role="219m.7389400916848050060.4380385936562148502" info="ng">
-            <node concept="219m.4903714810883702019" id="5833628797344941142" role="219m.4380385936562003279.4903714810883783243" info="ng">
-              <property role="219m.4903714810883702019.4903714810883755350" value="tests" />
-            </node>
-          </node>
-          <node concept="bxtc.1265949165890536423" id="5833628797344921933" role="219m.4701820937132344003.7389400916848037006" info="ng">
-            <reference role="bxtc.1265949165890536423.1265949165890536425" target="5833628797344921032" resolveInfo="jetbrains.mps.baseLanguage.test" />
-          </node>
-          <node concept="bxtc.1265949165890536423" id="5833628797344922011" role="219m.4701820937132344003.7389400916848037006" info="ng">
-            <reference role="bxtc.1265949165890536423.1265949165890536425" target="5833628797344920016" resolveInfo="jetbrains.mps.lang.actions.test" />
-          </node>
-          <node concept="bxtc.1265949165890536423" id="5833628797344922052" role="219m.4701820937132344003.7389400916848037006" info="ng">
-            <reference role="bxtc.1265949165890536423.1265949165890536425" target="5833628797344916236" resolveInfo="jetbrains.mps.lang.editor.table.tests" />
-          </node>
-          <node concept="bxtc.1265949165890536423" id="5328150611113950177" role="219m.4701820937132344003.7389400916848037006" info="ng">
-            <reference role="bxtc.1265949165890536423.1265949165890536425" target="5328150611113950047" resolveInfo="jetbrains.mps.lang.editor.multiple.tests" />
-          </node>
-          <node concept="bxtc.1265949165890536423" id="3524402979879152448" role="219m.4701820937132344003.7389400916848037006" info="ng">
-            <reference role="bxtc.1265949165890536423.1265949165890536425" target="3524402979878822588" resolveInfo="jetbrains.mps.lang.editor.tests" />
-          </node>
->>>>>>> ff596d24
         </node>
         <node concept="L2wRC" id="53PdBITf4w2" role="39821P">
           <ref role="L2wRA" node="53PdBITf4ee" resolve="jetbrains.mps.lang.editor.tableTests" />
@@ -1340,6 +1003,9 @@
         </node>
         <node concept="L2wRC" id="1_MaibiuReF" role="39821P">
           <ref role="L2wRA" node="1_MaibiuEG6" resolve="jetbrains.mps.lang.editor.multiple.extension.testLanguage" />
+        </node>
+        <node concept="L2wRC" id="33Dctpd1Azv" role="39821P">
+          <ref role="L2wRA" node="33Dctpd0sbL" resolve="jetbrains.mps.lang.editor.styleTests" />
         </node>
       </node>
       <node concept="398223" id="53PdBITf0gq" role="39821P">
@@ -1359,6 +1025,9 @@
         </node>
         <node concept="L2wRC" id="4BLpc15ezJx" role="39821P">
           <ref role="L2wRA" node="4BLpc15ezHv" resolve="jetbrains.mps.lang.editor.multiple.tests" />
+        </node>
+        <node concept="L2wRC" id="33Dctpd1AH0" role="39821P">
+          <ref role="L2wRA" node="33Dctpd0maW" resolve="jetbrains.mps.lang.editor.tests" />
         </node>
       </node>
     </node>
@@ -1397,7 +1066,6 @@
           </node>
         </node>
       </node>
-<<<<<<< HEAD
     </node>
     <node concept="13uUGR" id="6gfB34BldeD" role="1l3spa">
       <ref role="13uUGO" to="ffeo:6eCuTcwOnJO" resolve="IDEA" />
@@ -1434,39 +1102,14 @@
         <property role="2GAjPV" value="false" />
         <property role="aoJFB" value="tests" />
         <node concept="55IIr" id="6gfB34Bld_n" role="3LF7KH">
-          <node concept="2Ry0Ak" id="6gfB34Bld_q" role="iGT6I">
-            <property role="2Ry0Am" value="languages" />
-            <node concept="2Ry0Ak" id="6gfB34Bld_s" role="2Ry0An">
-              <property role="2Ry0Am" value="baseLanguage" />
-              <node concept="2Ry0Ak" id="6gfB34Bld_u" role="2Ry0An">
-                <property role="2Ry0Am" value="baseLanguage" />
-                <node concept="2Ry0Ak" id="6gfB34Bld_w" role="2Ry0An">
-                  <property role="2Ry0Am" value="solutions" />
-                  <node concept="2Ry0Ak" id="6gfB34Bld_y" role="2Ry0An">
-                    <property role="2Ry0Am" value="jetbrains.mps.baseLanguage.unittest" />
-                    <node concept="2Ry0Ak" id="6gfB34Bld_$" role="2Ry0An">
-                      <property role="2Ry0Am" value="jetbrains.mps.baseLanguage.unittest.msd" />
-                    </node>
-=======
-      <node concept="bxtc.1500819558095907805" id="7210153263370654639" role="219m.5617550519002745363.7389400916848080626" info="ng">
-        <property role="asn4.1169194658468.1169194664001" value="baseLanguage-tests" />
-        <node concept="bxtc.3189788309731840247" id="7210153263370656086" role="bxtc.1500819558095907805.1500819558095907806" info="ng">
-          <property role="bxtc.322010710375871467.8369506495128725901" value="true" />
-          <property role="asn4.1169194658468.1169194664001" value="jetbrains.mps.baseLanguage.unittest" />
-          <property role="bxtc.322010710375871467.322010710375892619" value="e60b351d-8d80-4c13-8ad4-3e4759e2a3ea" />
-          <property role="bxtc.5253498789149381388.1500819558096356884" value="false" />
-          <property role="bxtc.3189788309731840247.269707337715731330" value="tests" />
-          <node concept="219m.5481553824944787378" id="7210153263370656087" role="bxtc.322010710375871467.322010710375956261" info="ng">
-            <node concept="219m.8618885170173601777" id="2223228486196685473" role="219m.7321017245476976379.7321017245477039051" info="nn">
-              <property role="219m.8618885170173601777.8618885170173601779" value="testbench" />
-              <node concept="219m.8618885170173601777" id="2223228486196686256" role="219m.8618885170173601777.8618885170173601778" info="nn">
-                <property role="219m.8618885170173601777.8618885170173601779" value="testsolutions" />
-                <node concept="219m.8618885170173601777" id="2223228486196686261" role="219m.8618885170173601777.8618885170173601778" info="nn">
-                  <property role="219m.8618885170173601777.8618885170173601779" value="jetbrains.mps.baseLanguage.unittest" />
-                  <node concept="219m.8618885170173601777" id="2223228486196686266" role="219m.8618885170173601777.8618885170173601778" info="nn">
-                    <property role="219m.8618885170173601777.8618885170173601779" value="jetbrains.mps.baseLanguage.unittest.msd" />
->>>>>>> ff596d24
-                  </node>
+          <node concept="2Ry0Ak" id="1VqvCtIi6Ex" role="iGT6I">
+            <property role="2Ry0Am" value="testbench" />
+            <node concept="2Ry0Ak" id="1VqvCtIi6QK" role="2Ry0An">
+              <property role="2Ry0Am" value="testsolutions" />
+              <node concept="2Ry0Ak" id="1VqvCtIi6QP" role="2Ry0An">
+                <property role="2Ry0Am" value="jetbrains.mps.baseLanguage.unittest" />
+                <node concept="2Ry0Ak" id="1VqvCtIi6QU" role="2Ry0An">
+                  <property role="2Ry0Am" value="jetbrains.mps.baseLanguage.unittest.msd" />
                 </node>
               </node>
             </node>
@@ -1527,7 +1170,6 @@
           </node>
         </node>
       </node>
-<<<<<<< HEAD
     </node>
     <node concept="2G$12M" id="QtAfUFXwu" role="3989C9">
       <property role="TrG5h" value="closures-tests" />
@@ -1538,39 +1180,14 @@
         <property role="2GAjPV" value="false" />
         <property role="aoJFB" value="tests" />
         <node concept="55IIr" id="QtAfUFZY0" role="3LF7KH">
-          <node concept="2Ry0Ak" id="QtAfUFZY1" role="iGT6I">
-            <property role="2Ry0Am" value="languages" />
-            <node concept="2Ry0Ak" id="QtAfUFZY2" role="2Ry0An">
-              <property role="2Ry0Am" value="baseLanguage" />
-              <node concept="2Ry0Ak" id="QtAfUFZY3" role="2Ry0An">
-                <property role="2Ry0Am" value="closures" />
-                <node concept="2Ry0Ak" id="QtAfUFZY4" role="2Ry0An">
-                  <property role="2Ry0Am" value="solutions" />
-                  <node concept="2Ry0Ak" id="QtAfUFZY5" role="2Ry0An">
-                    <property role="2Ry0Am" value="jetbrains.mps.baseLanguage.closures.unittest" />
-                    <node concept="2Ry0Ak" id="QtAfUFZY6" role="2Ry0An">
-                      <property role="2Ry0Am" value="jetbrains.mps.baseLanguage.closures.unittest.msd" />
-                    </node>
-=======
-      <node concept="bxtc.1500819558095907805" id="15329820522043422" role="219m.5617550519002745363.7389400916848080626" info="ng">
-        <property role="asn4.1169194658468.1169194664001" value="closures-tests" />
-        <node concept="bxtc.3189788309731840247" id="15329820522053503" role="bxtc.1500819558095907805.1500819558095907806" info="ng">
-          <property role="bxtc.322010710375871467.8369506495128725901" value="true" />
-          <property role="asn4.1169194658468.1169194664001" value="jetbrains.mps.baseLanguage.closures.unittest" />
-          <property role="bxtc.322010710375871467.322010710375892619" value="fa54094d-fc7a-4393-885f-13866cecf3f3" />
-          <property role="bxtc.5253498789149381388.1500819558096356884" value="false" />
-          <property role="bxtc.3189788309731840247.269707337715731330" value="tests" />
-          <node concept="219m.5481553824944787378" id="15329820522053504" role="bxtc.322010710375871467.322010710375956261" info="ng">
-            <node concept="219m.8618885170173601777" id="2223228486196702681" role="219m.7321017245476976379.7321017245477039051" info="nn">
-              <property role="219m.8618885170173601777.8618885170173601779" value="testbench" />
-              <node concept="219m.8618885170173601777" id="2223228486196702686" role="219m.8618885170173601777.8618885170173601778" info="nn">
-                <property role="219m.8618885170173601777.8618885170173601779" value="testsolutions" />
-                <node concept="219m.8618885170173601777" id="2223228486196702691" role="219m.8618885170173601777.8618885170173601778" info="nn">
-                  <property role="219m.8618885170173601777.8618885170173601779" value="jetbrains.mps.baseLanguage.closures.unittest" />
-                  <node concept="219m.8618885170173601777" id="2223228486196702696" role="219m.8618885170173601777.8618885170173601778" info="nn">
-                    <property role="219m.8618885170173601777.8618885170173601779" value="jetbrains.mps.baseLanguage.closures.unittest.msd" />
->>>>>>> ff596d24
-                  </node>
+          <node concept="2Ry0Ak" id="1VqvCtIiaRp" role="iGT6I">
+            <property role="2Ry0Am" value="testbench" />
+            <node concept="2Ry0Ak" id="1VqvCtIiaRu" role="2Ry0An">
+              <property role="2Ry0Am" value="testsolutions" />
+              <node concept="2Ry0Ak" id="1VqvCtIiaRz" role="2Ry0An">
+                <property role="2Ry0Am" value="jetbrains.mps.baseLanguage.closures.unittest" />
+                <node concept="2Ry0Ak" id="1VqvCtIiaRC" role="2Ry0An">
+                  <property role="2Ry0Am" value="jetbrains.mps.baseLanguage.closures.unittest.msd" />
                 </node>
               </node>
             </node>
@@ -1794,7 +1411,6 @@
             <ref role="3bR37D" to="ffeo:7Kfy9QB6KYb" resolve="jetbrains.mps.baseLanguage" />
           </node>
         </node>
-<<<<<<< HEAD
       </node>
       <node concept="1E1JtA" id="yja7V_1HRV" role="2G$12L">
         <property role="BnDLt" value="true" />
@@ -1803,32 +1419,14 @@
         <property role="2GAjPV" value="false" />
         <property role="aoJFB" value="tests" />
         <node concept="55IIr" id="yja7V_1HRW" role="3LF7KH">
-          <node concept="2Ry0Ak" id="yja7V_1HRZ" role="iGT6I">
-            <property role="2Ry0Am" value="languages" />
-            <node concept="2Ry0Ak" id="yja7V_1HS1" role="2Ry0An">
-              <property role="2Ry0Am" value="languageDesign" />
-              <node concept="2Ry0Ak" id="yja7V_1HS3" role="2Ry0An">
-                <property role="2Ry0Am" value="generator-tests" />
-                <node concept="2Ry0Ak" id="yja7V_1HS5" role="2Ry0An">
+          <node concept="2Ry0Ak" id="1VqvCtIiJml" role="iGT6I">
+            <property role="2Ry0Am" value="testbench" />
+            <node concept="2Ry0Ak" id="1VqvCtIiJmq" role="2Ry0An">
+              <property role="2Ry0Am" value="testsolutions" />
+              <node concept="2Ry0Ak" id="1VqvCtIiJmv" role="2Ry0An">
+                <property role="2Ry0Am" value="jetbrains.mps.generator.tests" />
+                <node concept="2Ry0Ak" id="1VqvCtIiJm$" role="2Ry0An">
                   <property role="2Ry0Am" value="jetbrains.mps.generator.tests.msd" />
-=======
-        <node concept="bxtc.3189788309731840247" id="617882099353312763" role="bxtc.1500819558095907805.1500819558095907806" info="ng">
-          <property role="bxtc.322010710375871467.8369506495128725901" value="true" />
-          <property role="asn4.1169194658468.1169194664001" value="jetbrains.mps.generator.tests" />
-          <property role="bxtc.322010710375871467.322010710375892619" value="50fc24f9-2bc9-4702-84ed-7f00cd088aca" />
-          <property role="bxtc.5253498789149381388.1500819558096356884" value="false" />
-          <property role="bxtc.3189788309731840247.269707337715731330" value="tests" />
-          <node concept="219m.5481553824944787378" id="617882099353312764" role="bxtc.322010710375871467.322010710375956261" info="ng">
-            <node concept="219m.8618885170173601777" id="2223228486196852117" role="219m.7321017245476976379.7321017245477039051" info="nn">
-              <property role="219m.8618885170173601777.8618885170173601779" value="testbench" />
-              <node concept="219m.8618885170173601777" id="2223228486196852122" role="219m.8618885170173601777.8618885170173601778" info="nn">
-                <property role="219m.8618885170173601777.8618885170173601779" value="testsolutions" />
-                <node concept="219m.8618885170173601777" id="2223228486196852127" role="219m.8618885170173601777.8618885170173601778" info="nn">
-                  <property role="219m.8618885170173601777.8618885170173601779" value="jetbrains.mps.generator.tests" />
-                  <node concept="219m.8618885170173601777" id="2223228486196852132" role="219m.8618885170173601777.8618885170173601778" info="nn">
-                    <property role="219m.8618885170173601777.8618885170173601779" value="jetbrains.mps.generator.tests.msd" />
-                  </node>
->>>>>>> ff596d24
                 </node>
               </node>
             </node>
@@ -1859,7 +1457,6 @@
           </node>
         </node>
       </node>
-<<<<<<< HEAD
     </node>
     <node concept="2G$12M" id="3yaq6Y8lnOk" role="3989C9">
       <property role="TrG5h" value="tracemacro-tests" />
@@ -1870,36 +1467,14 @@
         <property role="aoJFB" value="sources and tests" />
         <property role="2GAjPV" value="false" />
         <node concept="55IIr" id="3yaq6Y8lnON" role="3LF7KH">
-          <node concept="2Ry0Ak" id="3yaq6Y8lnOS" role="iGT6I">
-            <property role="2Ry0Am" value="languages" />
-            <node concept="2Ry0Ak" id="3yaq6Y8lnOU" role="2Ry0An">
-              <property role="2Ry0Am" value="languageDesign" />
-              <node concept="2Ry0Ak" id="3yaq6Y8lnOW" role="2Ry0An">
-                <property role="2Ry0Am" value="traceinfo" />
-                <node concept="2Ry0Ak" id="3yaq6Y8lnOY" role="2Ry0An">
-                  <property role="2Ry0Am" value="jetbrains.mps.traceInfo.testWeaving" />
-                  <node concept="2Ry0Ak" id="3yaq6Y8lnP0" role="2Ry0An">
-                    <property role="2Ry0Am" value="jetbrains.mps.traceInfo.testWeaving.msd" />
-=======
-      <node concept="bxtc.1500819558095907805" id="4074183641147997460" role="219m.5617550519002745363.7389400916848080626" info="ng">
-        <property role="asn4.1169194658468.1169194664001" value="tracemacro-tests" />
-        <node concept="bxtc.3189788309731840247" id="4074183641147997490" role="bxtc.1500819558095907805.1500819558095907806" info="ng">
-          <property role="bxtc.322010710375871467.8369506495128725901" value="true" />
-          <property role="asn4.1169194658468.1169194664001" value="jetbrains.mps.traceInfo.testWeaving" />
-          <property role="bxtc.322010710375871467.322010710375892619" value="dc080be0-da6e-4885-aed0-7d999c120619" />
-          <property role="bxtc.3189788309731840247.269707337715731330" value="sources and tests" />
-          <property role="bxtc.5253498789149381388.1500819558096356884" value="false" />
-          <node concept="219m.5481553824944787378" id="4074183641147997491" role="bxtc.322010710375871467.322010710375956261" info="ng">
-            <node concept="219m.8618885170173601777" id="2223228486196853910" role="219m.7321017245476976379.7321017245477039051" info="nn">
-              <property role="219m.8618885170173601777.8618885170173601779" value="testbench" />
-              <node concept="219m.8618885170173601777" id="2223228486196853915" role="219m.8618885170173601777.8618885170173601778" info="nn">
-                <property role="219m.8618885170173601777.8618885170173601779" value="testsolutions" />
-                <node concept="219m.8618885170173601777" id="2223228486196853920" role="219m.8618885170173601777.8618885170173601778" info="nn">
-                  <property role="219m.8618885170173601777.8618885170173601779" value="jetbrains.mps.traceInfo.testWeaving" />
-                  <node concept="219m.8618885170173601777" id="2223228486196853963" role="219m.8618885170173601777.8618885170173601778" info="nn">
-                    <property role="219m.8618885170173601777.8618885170173601779" value="jetbrains.mps.traceInfo.testWeaving.msd" />
->>>>>>> ff596d24
-                  </node>
+          <node concept="2Ry0Ak" id="1VqvCtIiJMm" role="iGT6I">
+            <property role="2Ry0Am" value="testbench" />
+            <node concept="2Ry0Ak" id="1VqvCtIiJMr" role="2Ry0An">
+              <property role="2Ry0Am" value="testsolutions" />
+              <node concept="2Ry0Ak" id="1VqvCtIiJMw" role="2Ry0An">
+                <property role="2Ry0Am" value="jetbrains.mps.traceInfo.testWeaving" />
+                <node concept="2Ry0Ak" id="1VqvCtIiJNb" role="2Ry0An">
+                  <property role="2Ry0Am" value="jetbrains.mps.traceInfo.testWeaving.msd" />
                 </node>
               </node>
             </node>
