--- conflicted
+++ resolved
@@ -907,23 +907,14 @@
             <link role="module" roleId="kdzh.5253498789149547705" targetNodeId="ffeo.2182758403694705590" resolveInfo="MPS.Core" />
           </node>
         </node>
-<<<<<<< HEAD
-=======
-        <node role="dependencies" roleId="kdzh.5253498789149547704" type="kdzh.BuildMps_ExtractedModuleDependency" typeId="kdzh.7259033139236285166" id="1334460907017179661" nodeInfo="nn">
-          <node role="dependency" roleId="kdzh.7259033139236285167" type="kdzh.BuildMps_ModuleDependencyOnModule" typeId="kdzh.5253498789149585690" id="1334460907017179662" nodeInfo="ng">
-            <property name="reexport" nameId="kdzh.5253498789149547713" value="false" />
-            <link role="module" roleId="kdzh.5253498789149547705" targetNodeId="ffeo.8939513996048536322" resolveInfo="jetbrains.mps.lang.typesystem" />
-          </node>
-        </node>
->>>>>>> 9673e784
-        <node role="dependencies" roleId="kdzh.5253498789149547704" type="kdzh.BuildMps_ExtractedModuleDependency" typeId="kdzh.7259033139236285166" id="1334460907017179663" nodeInfo="nn">
-          <node role="dependency" roleId="kdzh.7259033139236285167" type="kdzh.BuildMps_ModuleDependencyOnModule" typeId="kdzh.5253498789149585690" id="1334460907017179664" nodeInfo="ng">
+        <node role="dependencies" roleId="kdzh.5253498789149547704" type="kdzh.BuildMps_ExtractedModuleDependency" typeId="kdzh.7259033139236285166" id="5602539246273987192" nodeInfo="nn">
+          <node role="dependency" roleId="kdzh.7259033139236285167" type="kdzh.BuildMps_ModuleDependencyOnModule" typeId="kdzh.5253498789149585690" id="5602539246273987193" nodeInfo="ng">
             <property name="reexport" nameId="kdzh.5253498789149547713" value="false" />
             <link role="module" roleId="kdzh.5253498789149547705" targetNodeId="ffeo.618786790401876013" resolveInfo="jetbrains.mps.lang.test" />
           </node>
         </node>
-        <node role="dependencies" roleId="kdzh.5253498789149547704" type="kdzh.BuildMps_ExtractedModuleDependency" typeId="kdzh.7259033139236285166" id="1334460907017179665" nodeInfo="nn">
-          <node role="dependency" roleId="kdzh.7259033139236285167" type="kdzh.BuildMps_ModuleDependencyOnModule" typeId="kdzh.5253498789149585690" id="1334460907017179666" nodeInfo="ng">
+        <node role="dependencies" roleId="kdzh.5253498789149547704" type="kdzh.BuildMps_ExtractedModuleDependency" typeId="kdzh.7259033139236285166" id="5602539246273987194" nodeInfo="nn">
+          <node role="dependency" roleId="kdzh.7259033139236285167" type="kdzh.BuildMps_ModuleDependencyOnModule" typeId="kdzh.5253498789149585690" id="5602539246273987195" nodeInfo="ng">
             <property name="reexport" nameId="kdzh.5253498789149547713" value="false" />
             <link role="module" roleId="kdzh.5253498789149547705" targetNodeId="ffeo.8939513996048536180" resolveInfo="jetbrains.mps.lang.smodel" />
           </node>
@@ -1773,7 +1764,7 @@
     <property name="internalBaseDirectory" nameId="3ior.5204048710541015587" value="../../../../" />
     <node role="aspects" roleId="3ior.3542413272732620719" type="5tjl.BuildMpsLayout_TestModules" typeId="5tjl.4560297596904469357" id="2978710270754100677" nodeInfo="nn">
       <property name="name" nameId="tpck.1169194664001" value="actions" />
-      <node role="modules" roleId="5tjl.4560297596904469360" type="5tjl.BuildMpsLayout_TestModule" typeId="5tjl.4560297596904469362" id="2978710270754100719" nodeInfo="nn">
+      <node role="modules" roleId="5tjl.4560297596904469360" type="5tjl.BuildMpsLayout_TestModule" typeId="5tjl.4560297596904469362" id="4010647844243595978" nodeInfo="nn">
         <link role="module" roleId="5tjl.4560297596904469363" targetNodeId="6238501899265295060" resolveInfo="jetbrains.mps.testActions" />
       </node>
     </node>
@@ -1862,11 +1853,5 @@
     <node role="plugins" roleId="3ior.6647099934206700656" type="3ior.BuildJavaPlugin" typeId="3ior.6647099934206700647" id="6238501899265293104" nodeInfo="ng" />
     <node role="plugins" roleId="3ior.6647099934206700656" type="kdzh.BuildMPSPlugin" typeId="kdzh.868032131020265945" id="6238501899265293105" nodeInfo="ng" />
     <node role="plugins" roleId="3ior.6647099934206700656" type="5tjl.BuildModuleTestsPlugin" typeId="5tjl.4005526075820600484" id="6238501899265293106" nodeInfo="ng" />
-    <node role="aspects" roleId="3ior.3542413272732620719" type="5tjl.BuildMpsLayout_TestModules" typeId="5tjl.4560297596904469357" id="2978710270754100677" nodeInfo="nn">
-      <property name="name" nameId="tpck.1169194664001" value="actions" />
-      <node role="modules" roleId="5tjl.4560297596904469360" type="5tjl.BuildMpsLayout_TestModule" typeId="5tjl.4560297596904469362" id="2978710270754100719" nodeInfo="nn">
-        <link role="module" roleId="5tjl.4560297596904469363" targetNodeId="6238501899265295060" resolveInfo="jetbrains.mps.testActions" />
-      </node>
-    </node>
   </root>
 </model>
