--- conflicted
+++ resolved
@@ -852,6 +852,18 @@
             <ref role="1Busuk" to="ffeo:7Kfy9QB6KYb" resolve="jetbrains.mps.baseLanguage" />
           </node>
         </node>
+        <node concept="1SiIV0" id="1uAcxHx9_DR" role="3bR37C">
+          <node concept="3bR9La" id="1uAcxHx9_DS" role="1SiIV1">
+            <property role="3bR36h" value="false" />
+            <ref role="3bR37D" to="ffeo:mXGwHwhVPj" resolve="JDK" />
+          </node>
+        </node>
+        <node concept="1SiIV0" id="1uAcxHx9_DT" role="3bR37C">
+          <node concept="3bR9La" id="1uAcxHx9_DU" role="1SiIV1">
+            <property role="3bR36h" value="false" />
+            <ref role="3bR37D" to="ffeo:7Kfy9QB6L4X" resolve="jetbrains.mps.lang.editor" />
+          </node>
+        </node>
       </node>
     </node>
     <node concept="398rNT" id="53PdBITeUc3" role="1l3spd">
@@ -864,30 +876,6 @@
       <ref role="13uUGO" to="ffeo:6eCuTcwOnJO" resolve="IDEA" />
       <node concept="398BVA" id="53PdBITeUc7" role="13uUGP">
         <ref role="398BVh" node="53PdBITeUc3" resolve="idea_home" />
-      </node>
-    </node>
-    <node concept="2sgV4H" id="Wd$cIj7mXw" role="1l3spa">
-      <ref role="1l3spb" to="ffeo:5D1dJ7xWer5" resolve="mpsCore" />
-      <node concept="398BVA" id="6caHyB43O_5" role="2JcizS">
-        <ref role="398BVh" node="53PdBITeUc4" resolve="mps_home" />
-        <node concept="2Ry0Ak" id="4LdE6kxtTYs" role="iGT6I">
-          <property role="2Ry0Am" value="plugins" />
-        </node>
-      </node>
-    </node>
-    <node concept="2sgV4H" id="Wd$cIj91F3" role="1l3spa">
-      <ref role="1l3spb" to="ffeo:6S1jmf0xDFC" resolve="mpsBootstrapCore" />
-      <node concept="398BVA" id="6caHyB43OC8" role="2JcizS">
-        <ref role="398BVh" node="53PdBITeUc4" resolve="mps_home" />
-      </node>
-    </node>
-    <node concept="2sgV4H" id="Wd$cIjcwMq" role="1l3spa">
-      <ref role="1l3spb" to="ffeo:ymnOULAEsd" resolve="mpsTesting" />
-      <node concept="398BVA" id="6caHyB43OF9" role="2JcizS">
-        <ref role="398BVh" node="53PdBITeUc4" resolve="mps_home" />
-        <node concept="2Ry0Ak" id="4oxPaAQvvMJ" role="iGT6I">
-          <property role="2Ry0Am" value="plugins" />
-        </node>
       </node>
     </node>
     <node concept="2sgV4H" id="53PdBITeUc8" role="1l3spa">
@@ -1216,17 +1204,16 @@
             <ref role="3bR37D" to="ffeo:1TaHNgiIbIQ" resolve="MPS.Core" />
           </node>
         </node>
-<<<<<<< HEAD
         <node concept="1SiIV0" id="14TMHtIgABO" role="3bR37C">
           <node concept="3bR9La" id="14TMHtIgABP" role="1SiIV1">
             <property role="3bR36h" value="false" />
             <ref role="3bR37D" node="53PdBITeVn8" resolve="jetbrains.mps.baseLanguage.test" />
-=======
-        <node concept="1SiIV0" id="6r68uXoBwu8" role="3bR37C">
-          <node concept="3bR9La" id="6r68uXoBwu9" role="1SiIV1">
+          </node>
+        </node>
+        <node concept="1SiIV0" id="1uAcxHx9_FH" role="3bR37C">
+          <node concept="3bR9La" id="1uAcxHx9_FI" role="1SiIV1">
             <property role="3bR36h" value="false" />
             <ref role="3bR37D" node="6r68uXoBw8t" resolve="jetbrains.mps.lang.editor.editorTest" />
->>>>>>> 732dc313
           </node>
         </node>
       </node>
@@ -1275,13 +1262,13 @@
         </node>
       </node>
       <node concept="398223" id="53PdBITf0gq" role="39821P">
-        <node concept="L2wRC" id="53PdBITeV_d" role="39821P">
-          <ref role="L2wRA" node="53PdBITeVn8" resolve="jetbrains.mps.baseLanguage.test" />
-        </node>
         <node concept="3_J27D" id="53PdBITf0gs" role="Nbhlr">
           <node concept="3Mxwew" id="53PdBITf0hm" role="3MwsjC">
             <property role="3MwjfP" value="tests" />
           </node>
+        </node>
+        <node concept="L2wRC" id="53PdBITeV_d" role="39821P">
+          <ref role="L2wRA" node="53PdBITeVn8" resolve="jetbrains.mps.baseLanguage.test" />
         </node>
         <node concept="L2wRC" id="7wqdV6Y5fD9" role="39821P">
           <ref role="L2wRA" node="7wqdV6Y5fwj" resolve="jetbrains.mps.console.test" />
@@ -4912,18 +4899,6 @@
             <ref role="1Busuk" to="ffeo:7Kfy9QB6KXW" resolve="jetbrains.mps.lang.core" />
           </node>
         </node>
-        <node concept="1SiIV0" id="IBh1_7aLxC" role="3bR37C">
-          <node concept="3bR9La" id="IBh1_7aLxD" role="1SiIV1">
-            <property role="3bR36h" value="false" />
-            <ref role="3bR37D" to="ffeo:2eDSGe9d1qi" resolve="jetbrains.mps.ide" />
-          </node>
-        </node>
-        <node concept="1SiIV0" id="6r68uXoBwDp" role="3bR37C">
-          <node concept="3bR9La" id="6r68uXoBwDq" role="1SiIV1">
-            <property role="3bR36h" value="false" />
-            <ref role="3bR37D" node="6r68uXoBw8t" resolve="jetbrains.mps.lang.editor.editorTest" />
-          </node>
-        </node>
       </node>
       <node concept="1E1JtD" id="4Sf$XywNum3" role="2G$12L">
         <property role="BnDLt" value="true" />
