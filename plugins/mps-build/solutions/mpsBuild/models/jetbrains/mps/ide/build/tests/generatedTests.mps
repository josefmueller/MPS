--- conflicted
+++ resolved
@@ -2,9 +2,9 @@
 <model ref="r:12897c41-1d23-444a-8c3d-8a254e74f9b6(jetbrains.mps.ide.build.tests.generatedTests)">
   <persistence version="9" />
   <languages>
-    <use id="798100da-4f0a-421a-b991-71f8c50ce5d2" name="jetbrains.mps.build" version="0" />
-    <use id="0cf935df-4699-4e9c-a132-fa109541cba3" name="jetbrains.mps.build.mps" version="2" />
-    <use id="3600cb0a-44dd-4a5b-9968-22924406419e" name="jetbrains.mps.build.mps.tests" version="0" />
+    <use id="798100da-4f0a-421a-b991-71f8c50ce5d2" name="jetbrains.mps.build" version="-1" />
+    <use id="0cf935df-4699-4e9c-a132-fa109541cba3" name="jetbrains.mps.build.mps" version="-1" />
+    <use id="3600cb0a-44dd-4a5b-9968-22924406419e" name="jetbrains.mps.build.mps.tests" version="-1" />
   </languages>
   <imports>
     <import index="ffeo" ref="r:874d959d-e3b4-4d04-b931-ca849af130dd(jetbrains.mps.ide.build)" />
@@ -124,26 +124,17 @@
       </concept>
     </language>
   </registry>
-<<<<<<< HEAD
   <node concept="1l3spW" id="6rP_NjK3lRR">
-=======
-  <node concept="1l3spW" id="WyclBLvmLs">
->>>>>>> 0c6fae6a
     <property role="2DA0ip" value="../../../../" />
     <property role="turDy" value="mpsTestModules.xml" />
     <property role="TrG5h" value="mpsTestModules" />
     <property role="3GE5qa" value="generated" />
-<<<<<<< HEAD
     <node concept="2_Ic$z" id="6rP_NjK3lRS" role="3989C9">
-=======
-    <node concept="2_Ic$z" id="WyclBLvmLt" role="3989C9">
->>>>>>> 0c6fae6a
       <property role="2_Ic$$" value="true" />
       <property role="2_Ic$B" value="true" />
       <property role="3fwGa$" value="IntelliJ" />
       <property role="2_GNG2" value="1024" />
       <property role="TZNOO" value="" />
-<<<<<<< HEAD
       <node concept="3qWCbU" id="6rP_NjK3lRT" role="2_Ic$A">
         <property role="3qWCbO" value="**/*.properties, **/*.xml, **/*.html, **/*.png, **/*.txt, **/*.ico, **/*.zip, **/*.info" />
       </node>
@@ -166,30 +157,6 @@
                   <node concept="2Ry0Ak" id="6rP_NjK3lQr" role="2Ry0An">
                     <property role="2Ry0Am" value="testAnnotatedType" />
                     <node concept="2Ry0Ak" id="6rP_NjK3lQs" role="2Ry0An">
-=======
-      <node concept="3qWCbU" id="WyclBLvmLu" role="2_Ic$A">
-        <property role="3qWCbO" value="**/*.properties, **/*.xml, **/*.html, **/*.png, **/*.txt, **/*.ico, **/*.zip, **/*.info" />
-      </node>
-    </node>
-    <node concept="2G$12M" id="WyclBLvmLv" role="3989C9">
-      <property role="TrG5h" value="mpsTestModules-test-languages" />
-      <node concept="1E1JtD" id="WyclBLvmJW" role="2G$12L">
-        <property role="TrG5h" value="testAnnotatedType" />
-        <property role="3LESm3" value="2f74e72e-3e3d-480e-bae1-cc709d588366" />
-        <property role="2GAjPV" value="false" />
-        <node concept="55IIr" id="WyclBLvmJX" role="3LF7KH">
-          <node concept="2Ry0Ak" id="WyclBLvmJY" role="iGT6I">
-            <property role="2Ry0Am" value="plugins" />
-            <node concept="2Ry0Ak" id="WyclBLvmJZ" role="2Ry0An">
-              <property role="2Ry0Am" value="testModules" />
-              <node concept="2Ry0Ak" id="WyclBLvmK0" role="2Ry0An">
-                <property role="2Ry0Am" value="testSubstituteType" />
-                <node concept="2Ry0Ak" id="WyclBLvmK1" role="2Ry0An">
-                  <property role="2Ry0Am" value="languages" />
-                  <node concept="2Ry0Ak" id="WyclBLvmK2" role="2Ry0An">
-                    <property role="2Ry0Am" value="testAnnotatedType" />
-                    <node concept="2Ry0Ak" id="WyclBLvmK3" role="2Ry0An">
->>>>>>> 0c6fae6a
                       <property role="2Ry0Am" value="testAnnotatedType.mpl" />
                     </node>
                   </node>
@@ -198,18 +165,12 @@
             </node>
           </node>
         </node>
-<<<<<<< HEAD
         <node concept="1SiIV0" id="6rP_NjK3lSi" role="3bR37C">
           <node concept="1Busua" id="6rP_NjK3lSj" role="1SiIV1">
-=======
-        <node concept="1SiIV0" id="WyclBLvmLR" role="3bR37C">
-          <node concept="1Busua" id="WyclBLvmLS" role="1SiIV1">
->>>>>>> 0c6fae6a
             <ref role="1Busuk" to="ffeo:7Kfy9QB6KYb" resolve="jetbrains.mps.baseLanguage" />
           </node>
         </node>
       </node>
-<<<<<<< HEAD
       <node concept="1E1JtD" id="6rP_NjK3lQt" role="2G$12L">
         <property role="TrG5h" value="testOverridingType" />
         <property role="3LESm3" value="394e3857-3256-4e8b-9601-5abe7ad354d9" />
@@ -226,24 +187,6 @@
                   <node concept="2Ry0Ak" id="6rP_NjK3lQz" role="2Ry0An">
                     <property role="2Ry0Am" value="testOverridingType" />
                     <node concept="2Ry0Ak" id="6rP_NjK3lQ$" role="2Ry0An">
-=======
-      <node concept="1E1JtD" id="WyclBLvmK4" role="2G$12L">
-        <property role="TrG5h" value="testOverridingType" />
-        <property role="3LESm3" value="394e3857-3256-4e8b-9601-5abe7ad354d9" />
-        <property role="2GAjPV" value="false" />
-        <node concept="55IIr" id="WyclBLvmK5" role="3LF7KH">
-          <node concept="2Ry0Ak" id="WyclBLvmK6" role="iGT6I">
-            <property role="2Ry0Am" value="plugins" />
-            <node concept="2Ry0Ak" id="WyclBLvmK7" role="2Ry0An">
-              <property role="2Ry0Am" value="testModules" />
-              <node concept="2Ry0Ak" id="WyclBLvmK8" role="2Ry0An">
-                <property role="2Ry0Am" value="testSubstituteType" />
-                <node concept="2Ry0Ak" id="WyclBLvmK9" role="2Ry0An">
-                  <property role="2Ry0Am" value="languages" />
-                  <node concept="2Ry0Ak" id="WyclBLvmKa" role="2Ry0An">
-                    <property role="2Ry0Am" value="testOverridingType" />
-                    <node concept="2Ry0Ak" id="WyclBLvmKb" role="2Ry0An">
->>>>>>> 0c6fae6a
                       <property role="2Ry0Am" value="testOverridingType.mpl" />
                     </node>
                   </node>
@@ -252,18 +195,12 @@
             </node>
           </node>
         </node>
-<<<<<<< HEAD
         <node concept="1SiIV0" id="6rP_NjK3lSr" role="3bR37C">
           <node concept="3bR9La" id="6rP_NjK3lSs" role="1SiIV1">
-=======
-        <node concept="1SiIV0" id="WyclBLvmM0" role="3bR37C">
-          <node concept="3bR9La" id="WyclBLvmM1" role="1SiIV1">
->>>>>>> 0c6fae6a
             <property role="3bR36h" value="false" />
             <ref role="3bR37D" to="ffeo:7Kfy9QB6KYb" resolve="jetbrains.mps.baseLanguage" />
           </node>
         </node>
-<<<<<<< HEAD
         <node concept="1SiIV0" id="6rP_NjK3lSt" role="3bR37C">
           <node concept="3bR9La" id="6rP_NjK3lSu" role="1SiIV1">
             <property role="3bR36h" value="false" />
@@ -292,36 +229,6 @@
                   <node concept="2Ry0Ak" id="6rP_NjK3lQF" role="2Ry0An">
                     <property role="2Ry0Am" value="testWrappedType" />
                     <node concept="2Ry0Ak" id="6rP_NjK3lQG" role="2Ry0An">
-=======
-        <node concept="1SiIV0" id="WyclBLvmM2" role="3bR37C">
-          <node concept="3bR9La" id="WyclBLvmM3" role="1SiIV1">
-            <property role="3bR36h" value="false" />
-            <ref role="3bR37D" node="WyclBLvmJW" resolve="testAnnotatedType" />
-          </node>
-        </node>
-        <node concept="1SiIV0" id="WyclBLvmM4" role="3bR37C">
-          <node concept="1Busua" id="WyclBLvmM5" role="1SiIV1">
-            <ref role="1Busuk" node="WyclBLvmJW" resolve="testAnnotatedType" />
-          </node>
-        </node>
-      </node>
-      <node concept="1E1JtD" id="WyclBLvmKc" role="2G$12L">
-        <property role="TrG5h" value="testWrappedType" />
-        <property role="3LESm3" value="9290638e-635b-4ec6-bcad-945ecb88a928" />
-        <property role="2GAjPV" value="false" />
-        <node concept="55IIr" id="WyclBLvmKd" role="3LF7KH">
-          <node concept="2Ry0Ak" id="WyclBLvmKe" role="iGT6I">
-            <property role="2Ry0Am" value="plugins" />
-            <node concept="2Ry0Ak" id="WyclBLvmKf" role="2Ry0An">
-              <property role="2Ry0Am" value="testModules" />
-              <node concept="2Ry0Ak" id="WyclBLvmKg" role="2Ry0An">
-                <property role="2Ry0Am" value="testSubstituteType" />
-                <node concept="2Ry0Ak" id="WyclBLvmKh" role="2Ry0An">
-                  <property role="2Ry0Am" value="languages" />
-                  <node concept="2Ry0Ak" id="WyclBLvmKi" role="2Ry0An">
-                    <property role="2Ry0Am" value="testWrappedType" />
-                    <node concept="2Ry0Ak" id="WyclBLvmKj" role="2Ry0An">
->>>>>>> 0c6fae6a
                       <property role="2Ry0Am" value="testWrappedType.mpl" />
                     </node>
                   </node>
@@ -330,18 +237,12 @@
             </node>
           </node>
         </node>
-<<<<<<< HEAD
         <node concept="1SiIV0" id="6rP_NjK3lSC" role="3bR37C">
           <node concept="1Busua" id="6rP_NjK3lSD" role="1SiIV1">
-=======
-        <node concept="1SiIV0" id="WyclBLvmMd" role="3bR37C">
-          <node concept="1Busua" id="WyclBLvmMe" role="1SiIV1">
->>>>>>> 0c6fae6a
             <ref role="1Busuk" to="ffeo:7Kfy9QB6KYb" resolve="jetbrains.mps.baseLanguage" />
           </node>
         </node>
       </node>
-<<<<<<< HEAD
       <node concept="1E1JtD" id="6rP_NjK3lQH" role="2G$12L">
         <property role="TrG5h" value="testPrimitiveType" />
         <property role="3LESm3" value="8a53c705-15e4-4f87-8796-457845605512" />
@@ -358,24 +259,6 @@
                   <node concept="2Ry0Ak" id="6rP_NjK3lQN" role="2Ry0An">
                     <property role="2Ry0Am" value="testPrimitiveType" />
                     <node concept="2Ry0Ak" id="6rP_NjK3lQO" role="2Ry0An">
-=======
-      <node concept="1E1JtD" id="WyclBLvmKk" role="2G$12L">
-        <property role="TrG5h" value="testPrimitiveType" />
-        <property role="3LESm3" value="8a53c705-15e4-4f87-8796-457845605512" />
-        <property role="2GAjPV" value="false" />
-        <node concept="55IIr" id="WyclBLvmKl" role="3LF7KH">
-          <node concept="2Ry0Ak" id="WyclBLvmKm" role="iGT6I">
-            <property role="2Ry0Am" value="plugins" />
-            <node concept="2Ry0Ak" id="WyclBLvmKn" role="2Ry0An">
-              <property role="2Ry0Am" value="testModules" />
-              <node concept="2Ry0Ak" id="WyclBLvmKo" role="2Ry0An">
-                <property role="2Ry0Am" value="testSubtyping" />
-                <node concept="2Ry0Ak" id="WyclBLvmKp" role="2Ry0An">
-                  <property role="2Ry0Am" value="languages" />
-                  <node concept="2Ry0Ak" id="WyclBLvmKq" role="2Ry0An">
-                    <property role="2Ry0Am" value="testPrimitiveType" />
-                    <node concept="2Ry0Ak" id="WyclBLvmKr" role="2Ry0An">
->>>>>>> 0c6fae6a
                       <property role="2Ry0Am" value="testPrimitiveType.mpl" />
                     </node>
                   </node>
@@ -384,18 +267,12 @@
             </node>
           </node>
         </node>
-<<<<<<< HEAD
         <node concept="1SiIV0" id="6rP_NjK3lSL" role="3bR37C">
           <node concept="1Busua" id="6rP_NjK3lSM" role="1SiIV1">
-=======
-        <node concept="1SiIV0" id="WyclBLvmMm" role="3bR37C">
-          <node concept="1Busua" id="WyclBLvmMn" role="1SiIV1">
->>>>>>> 0c6fae6a
             <ref role="1Busuk" to="ffeo:7Kfy9QB6KYb" resolve="jetbrains.mps.baseLanguage" />
           </node>
         </node>
       </node>
-<<<<<<< HEAD
       <node concept="1E1JtD" id="6rP_NjK3lQP" role="2G$12L">
         <property role="TrG5h" value="testSubtypingA" />
         <property role="3LESm3" value="36a4d1c5-6ec1-426f-8192-1875a7cc48de" />
@@ -412,24 +289,6 @@
                   <node concept="2Ry0Ak" id="6rP_NjK3lQV" role="2Ry0An">
                     <property role="2Ry0Am" value="testSubtypingA" />
                     <node concept="2Ry0Ak" id="6rP_NjK3lQW" role="2Ry0An">
-=======
-      <node concept="1E1JtD" id="WyclBLvmKs" role="2G$12L">
-        <property role="TrG5h" value="testSubtypingA" />
-        <property role="3LESm3" value="36a4d1c5-6ec1-426f-8192-1875a7cc48de" />
-        <property role="2GAjPV" value="false" />
-        <node concept="55IIr" id="WyclBLvmKt" role="3LF7KH">
-          <node concept="2Ry0Ak" id="WyclBLvmKu" role="iGT6I">
-            <property role="2Ry0Am" value="plugins" />
-            <node concept="2Ry0Ak" id="WyclBLvmKv" role="2Ry0An">
-              <property role="2Ry0Am" value="testModules" />
-              <node concept="2Ry0Ak" id="WyclBLvmKw" role="2Ry0An">
-                <property role="2Ry0Am" value="testSubtyping" />
-                <node concept="2Ry0Ak" id="WyclBLvmKx" role="2Ry0An">
-                  <property role="2Ry0Am" value="languages" />
-                  <node concept="2Ry0Ak" id="WyclBLvmKy" role="2Ry0An">
-                    <property role="2Ry0Am" value="testSubtypingA" />
-                    <node concept="2Ry0Ak" id="WyclBLvmKz" role="2Ry0An">
->>>>>>> 0c6fae6a
                       <property role="2Ry0Am" value="testSubtypingA.mpl" />
                     </node>
                   </node>
@@ -438,18 +297,12 @@
             </node>
           </node>
         </node>
-<<<<<<< HEAD
         <node concept="1SiIV0" id="6rP_NjK3lSU" role="3bR37C">
           <node concept="1Busua" id="6rP_NjK3lSV" role="1SiIV1">
-=======
-        <node concept="1SiIV0" id="WyclBLvmMv" role="3bR37C">
-          <node concept="1Busua" id="WyclBLvmMw" role="1SiIV1">
->>>>>>> 0c6fae6a
             <ref role="1Busuk" to="ffeo:7Kfy9QB6KYb" resolve="jetbrains.mps.baseLanguage" />
           </node>
         </node>
       </node>
-<<<<<<< HEAD
       <node concept="1E1JtD" id="6rP_NjK3lQX" role="2G$12L">
         <property role="TrG5h" value="testSubtypingB" />
         <property role="3LESm3" value="65611934-24fb-470c-813e-a9df6058b93a" />
@@ -466,24 +319,6 @@
                   <node concept="2Ry0Ak" id="6rP_NjK3lR3" role="2Ry0An">
                     <property role="2Ry0Am" value="testSubtypingB" />
                     <node concept="2Ry0Ak" id="6rP_NjK3lR4" role="2Ry0An">
-=======
-      <node concept="1E1JtD" id="WyclBLvmK$" role="2G$12L">
-        <property role="TrG5h" value="testSubtypingB" />
-        <property role="3LESm3" value="65611934-24fb-470c-813e-a9df6058b93a" />
-        <property role="2GAjPV" value="false" />
-        <node concept="55IIr" id="WyclBLvmK_" role="3LF7KH">
-          <node concept="2Ry0Ak" id="WyclBLvmKA" role="iGT6I">
-            <property role="2Ry0Am" value="plugins" />
-            <node concept="2Ry0Ak" id="WyclBLvmKB" role="2Ry0An">
-              <property role="2Ry0Am" value="testModules" />
-              <node concept="2Ry0Ak" id="WyclBLvmKC" role="2Ry0An">
-                <property role="2Ry0Am" value="testSubtyping" />
-                <node concept="2Ry0Ak" id="WyclBLvmKD" role="2Ry0An">
-                  <property role="2Ry0Am" value="languages" />
-                  <node concept="2Ry0Ak" id="WyclBLvmKE" role="2Ry0An">
-                    <property role="2Ry0Am" value="testSubtypingB" />
-                    <node concept="2Ry0Ak" id="WyclBLvmKF" role="2Ry0An">
->>>>>>> 0c6fae6a
                       <property role="2Ry0Am" value="testSubtypingB.mpl" />
                     </node>
                   </node>
@@ -492,7 +327,6 @@
             </node>
           </node>
         </node>
-<<<<<<< HEAD
         <node concept="1SiIV0" id="6rP_NjK3lT3" role="3bR37C">
           <node concept="1Busua" id="6rP_NjK3lT4" role="1SiIV1">
             <ref role="1Busuk" node="6rP_NjK3lQP" resolve="testSubtypingA" />
@@ -500,34 +334,18 @@
         </node>
         <node concept="1SiIV0" id="6rP_NjK3lT5" role="3bR37C">
           <node concept="1Busua" id="6rP_NjK3lT6" role="1SiIV1">
-=======
-        <node concept="1SiIV0" id="WyclBLvmMC" role="3bR37C">
-          <node concept="1Busua" id="WyclBLvmMD" role="1SiIV1">
-            <ref role="1Busuk" node="WyclBLvmKs" resolve="testSubtypingA" />
-          </node>
-        </node>
-        <node concept="1SiIV0" id="WyclBLvmME" role="3bR37C">
-          <node concept="1Busua" id="WyclBLvmMF" role="1SiIV1">
->>>>>>> 0c6fae6a
             <ref role="1Busuk" to="ffeo:7Kfy9QB6KYb" resolve="jetbrains.mps.baseLanguage" />
           </node>
         </node>
       </node>
     </node>
-<<<<<<< HEAD
     <node concept="2G$12M" id="6rP_NjK3lRV" role="3989C9">
       <property role="TrG5h" value="mpsTestModules-tests" />
       <node concept="1E1JtA" id="6rP_NjK3lR5" role="2G$12L">
-=======
-    <node concept="2G$12M" id="WyclBLvmLw" role="3989C9">
-      <property role="TrG5h" value="mpsTestModules-tests" />
-      <node concept="1E1JtA" id="WyclBLvmKG" role="2G$12L">
->>>>>>> 0c6fae6a
         <property role="TrG5h" value="testSubstituteType" />
         <property role="3LESm3" value="f4227833-0d14-4ab5-8560-70880fd9d5ef" />
         <property role="aoJFB" value="sources and tests" />
         <property role="2GAjPV" value="false" />
-<<<<<<< HEAD
         <node concept="55IIr" id="6rP_NjK3lR6" role="3LF7KH">
           <node concept="2Ry0Ak" id="6rP_NjK3lR7" role="iGT6I">
             <property role="2Ry0Am" value="plugins" />
@@ -540,20 +358,6 @@
                   <node concept="2Ry0Ak" id="6rP_NjK3lRb" role="2Ry0An">
                     <property role="2Ry0Am" value="testSubstituteType" />
                     <node concept="2Ry0Ak" id="6rP_NjK3lRc" role="2Ry0An">
-=======
-        <node concept="55IIr" id="WyclBLvmKH" role="3LF7KH">
-          <node concept="2Ry0Ak" id="WyclBLvmKI" role="iGT6I">
-            <property role="2Ry0Am" value="plugins" />
-            <node concept="2Ry0Ak" id="WyclBLvmKJ" role="2Ry0An">
-              <property role="2Ry0Am" value="testModules" />
-              <node concept="2Ry0Ak" id="WyclBLvmKK" role="2Ry0An">
-                <property role="2Ry0Am" value="testSubstituteType" />
-                <node concept="2Ry0Ak" id="WyclBLvmKL" role="2Ry0An">
-                  <property role="2Ry0Am" value="solutions" />
-                  <node concept="2Ry0Ak" id="WyclBLvmKM" role="2Ry0An">
-                    <property role="2Ry0Am" value="testSubstituteType" />
-                    <node concept="2Ry0Ak" id="WyclBLvmKN" role="2Ry0An">
->>>>>>> 0c6fae6a
                       <property role="2Ry0Am" value="testSubstituteType.msd" />
                     </node>
                   </node>
@@ -563,16 +367,11 @@
           </node>
         </node>
       </node>
-<<<<<<< HEAD
       <node concept="1E1JtA" id="6rP_NjK3lRd" role="2G$12L">
-=======
-      <node concept="1E1JtA" id="WyclBLvmKO" role="2G$12L">
->>>>>>> 0c6fae6a
         <property role="TrG5h" value="testSubtypingTest" />
         <property role="3LESm3" value="b3170ec7-82d9-4e10-a3f0-31baa75ffc0c" />
         <property role="aoJFB" value="sources and tests" />
         <property role="2GAjPV" value="false" />
-<<<<<<< HEAD
         <node concept="55IIr" id="6rP_NjK3lRe" role="3LF7KH">
           <node concept="2Ry0Ak" id="6rP_NjK3lRf" role="iGT6I">
             <property role="2Ry0Am" value="plugins" />
@@ -585,20 +384,6 @@
                   <node concept="2Ry0Ak" id="6rP_NjK3lRj" role="2Ry0An">
                     <property role="2Ry0Am" value="testSubtypingTest" />
                     <node concept="2Ry0Ak" id="6rP_NjK3lRk" role="2Ry0An">
-=======
-        <node concept="55IIr" id="WyclBLvmKP" role="3LF7KH">
-          <node concept="2Ry0Ak" id="WyclBLvmKQ" role="iGT6I">
-            <property role="2Ry0Am" value="plugins" />
-            <node concept="2Ry0Ak" id="WyclBLvmKR" role="2Ry0An">
-              <property role="2Ry0Am" value="testModules" />
-              <node concept="2Ry0Ak" id="WyclBLvmKS" role="2Ry0An">
-                <property role="2Ry0Am" value="testSubtyping" />
-                <node concept="2Ry0Ak" id="WyclBLvmKT" role="2Ry0An">
-                  <property role="2Ry0Am" value="solutions" />
-                  <node concept="2Ry0Ak" id="WyclBLvmKU" role="2Ry0An">
-                    <property role="2Ry0Am" value="testSubtypingTest" />
-                    <node concept="2Ry0Ak" id="WyclBLvmKV" role="2Ry0An">
->>>>>>> 0c6fae6a
                       <property role="2Ry0Am" value="testSubtypingTest.msd" />
                     </node>
                   </node>
@@ -607,28 +392,18 @@
             </node>
           </node>
         </node>
-<<<<<<< HEAD
         <node concept="1SiIV0" id="6rP_NjK3lTl" role="3bR37C">
           <node concept="3bR9La" id="6rP_NjK3lTm" role="1SiIV1">
-=======
-        <node concept="1SiIV0" id="WyclBLvmMU" role="3bR37C">
-          <node concept="3bR9La" id="WyclBLvmMV" role="1SiIV1">
->>>>>>> 0c6fae6a
             <property role="3bR36h" value="false" />
             <ref role="3bR37D" to="ffeo:7Kfy9QB6KYb" resolve="jetbrains.mps.baseLanguage" />
           </node>
         </node>
       </node>
-<<<<<<< HEAD
       <node concept="1E1JtA" id="6rP_NjK3lRl" role="2G$12L">
-=======
-      <node concept="1E1JtA" id="WyclBLvmKW" role="2G$12L">
->>>>>>> 0c6fae6a
         <property role="TrG5h" value="jetbrains.mps.baseLanguage.closures.test" />
         <property role="3LESm3" value="709a7100-da7a-45a1-948b-53fdd43f5421" />
         <property role="aoJFB" value="sources and tests" />
         <property role="2GAjPV" value="false" />
-<<<<<<< HEAD
         <node concept="55IIr" id="6rP_NjK3lRm" role="3LF7KH">
           <node concept="2Ry0Ak" id="6rP_NjK3lRn" role="iGT6I">
             <property role="2Ry0Am" value="plugins" />
@@ -641,20 +416,6 @@
                   <node concept="2Ry0Ak" id="6rP_NjK3lRr" role="2Ry0An">
                     <property role="2Ry0Am" value="jetbrains.mps.baseLanguage.closures.test" />
                     <node concept="2Ry0Ak" id="6rP_NjK3lRs" role="2Ry0An">
-=======
-        <node concept="55IIr" id="WyclBLvmKX" role="3LF7KH">
-          <node concept="2Ry0Ak" id="WyclBLvmKY" role="iGT6I">
-            <property role="2Ry0Am" value="plugins" />
-            <node concept="2Ry0Ak" id="WyclBLvmKZ" role="2Ry0An">
-              <property role="2Ry0Am" value="testModules" />
-              <node concept="2Ry0Ak" id="WyclBLvmL0" role="2Ry0An">
-                <property role="2Ry0Am" value="testClosures" />
-                <node concept="2Ry0Ak" id="WyclBLvmL1" role="2Ry0An">
-                  <property role="2Ry0Am" value="solutions" />
-                  <node concept="2Ry0Ak" id="WyclBLvmL2" role="2Ry0An">
-                    <property role="2Ry0Am" value="jetbrains.mps.baseLanguage.closures.test" />
-                    <node concept="2Ry0Ak" id="WyclBLvmL3" role="2Ry0An">
->>>>>>> 0c6fae6a
                       <property role="2Ry0Am" value="jetbrains.mps.baseLanguage.closures.test.msd" />
                     </node>
                   </node>
@@ -663,28 +424,18 @@
             </node>
           </node>
         </node>
-<<<<<<< HEAD
         <node concept="1SiIV0" id="6rP_NjK3lTu" role="3bR37C">
           <node concept="3bR9La" id="6rP_NjK3lTv" role="1SiIV1">
-=======
-        <node concept="1SiIV0" id="WyclBLvmN3" role="3bR37C">
-          <node concept="3bR9La" id="WyclBLvmN4" role="1SiIV1">
->>>>>>> 0c6fae6a
             <property role="3bR36h" value="false" />
             <ref role="3bR37D" to="ffeo:7Kfy9QB6KZG" resolve="jetbrains.mps.baseLanguage.closures" />
           </node>
         </node>
       </node>
-<<<<<<< HEAD
       <node concept="1E1JtA" id="6rP_NjK3lRt" role="2G$12L">
-=======
-      <node concept="1E1JtA" id="WyclBLvmL4" role="2G$12L">
->>>>>>> 0c6fae6a
         <property role="TrG5h" value="tests.testDepViewer" />
         <property role="3LESm3" value="4c6a90ca-b7fe-4942-9ee4-58e09ff23d6d" />
         <property role="aoJFB" value="sources and tests" />
         <property role="2GAjPV" value="false" />
-<<<<<<< HEAD
         <node concept="55IIr" id="6rP_NjK3lRu" role="3LF7KH">
           <node concept="2Ry0Ak" id="6rP_NjK3lRv" role="iGT6I">
             <property role="2Ry0Am" value="testbench" />
@@ -693,79 +444,43 @@
               <node concept="2Ry0Ak" id="6rP_NjK3lRx" role="2Ry0An">
                 <property role="2Ry0Am" value="testDepViewer" />
                 <node concept="2Ry0Ak" id="6rP_NjK3lRy" role="2Ry0An">
-=======
-        <node concept="55IIr" id="WyclBLvmL5" role="3LF7KH">
-          <node concept="2Ry0Ak" id="WyclBLvmL6" role="iGT6I">
-            <property role="2Ry0Am" value="testbench" />
-            <node concept="2Ry0Ak" id="WyclBLvmL7" role="2Ry0An">
-              <property role="2Ry0Am" value="modules" />
-              <node concept="2Ry0Ak" id="WyclBLvmL8" role="2Ry0An">
-                <property role="2Ry0Am" value="testDepViewer" />
-                <node concept="2Ry0Ak" id="WyclBLvmL9" role="2Ry0An">
->>>>>>> 0c6fae6a
                   <property role="2Ry0Am" value="tests.testDepViewer.msd" />
                 </node>
               </node>
             </node>
           </node>
         </node>
-<<<<<<< HEAD
         <node concept="1SiIV0" id="6rP_NjK3lTB" role="3bR37C">
           <node concept="3bR9La" id="6rP_NjK3lTC" role="1SiIV1">
-=======
-        <node concept="1SiIV0" id="WyclBLvmNc" role="3bR37C">
-          <node concept="3bR9La" id="WyclBLvmNd" role="1SiIV1">
->>>>>>> 0c6fae6a
             <property role="3bR36h" value="false" />
             <ref role="3bR37D" to="ffeo:mXGwHwhVPj" resolve="JDK" />
           </node>
         </node>
-<<<<<<< HEAD
         <node concept="1SiIV0" id="6rP_NjK3lTD" role="3bR37C">
           <node concept="3bR9La" id="6rP_NjK3lTE" role="1SiIV1">
-=======
-        <node concept="1SiIV0" id="WyclBLvmNe" role="3bR37C">
-          <node concept="3bR9La" id="WyclBLvmNf" role="1SiIV1">
->>>>>>> 0c6fae6a
             <property role="3bR36h" value="false" />
             <ref role="3bR37D" to="ffeo:7Kfy9QB6Lfd" resolve="jetbrains.mps.findUsages.runtime" />
           </node>
         </node>
-<<<<<<< HEAD
         <node concept="1SiIV0" id="6rP_NjK3lTF" role="3bR37C">
           <node concept="3bR9La" id="6rP_NjK3lTG" role="1SiIV1">
-=======
-        <node concept="1SiIV0" id="WyclBLvmNg" role="3bR37C">
-          <node concept="3bR9La" id="WyclBLvmNh" role="1SiIV1">
->>>>>>> 0c6fae6a
             <property role="3bR36h" value="false" />
             <ref role="3bR37D" to="ffeo:1TaHNgiIbIQ" resolve="MPS.Core" />
           </node>
         </node>
-<<<<<<< HEAD
         <node concept="1SiIV0" id="6rP_NjK3lTH" role="3bR37C">
           <node concept="3bR9La" id="6rP_NjK3lTI" role="1SiIV1">
-=======
-        <node concept="1SiIV0" id="WyclBLvmNi" role="3bR37C">
-          <node concept="3bR9La" id="WyclBLvmNj" role="1SiIV1">
->>>>>>> 0c6fae6a
             <property role="3bR36h" value="false" />
             <ref role="3bR37D" to="ffeo:2eDSGe9d1q1" resolve="MPS.Workbench" />
           </node>
         </node>
-<<<<<<< HEAD
         <node concept="1SiIV0" id="6rP_NjK3lTJ" role="3bR37C">
           <node concept="3bR9La" id="6rP_NjK3lTK" role="1SiIV1">
-=======
-        <node concept="1SiIV0" id="WyclBLvmNk" role="3bR37C">
-          <node concept="3bR9La" id="WyclBLvmNl" role="1SiIV1">
->>>>>>> 0c6fae6a
             <property role="3bR36h" value="false" />
             <ref role="3bR37D" to="ffeo:7KapL9OABnm" resolve="jetbrains.mps.ide.ui" />
           </node>
         </node>
       </node>
-<<<<<<< HEAD
       <node concept="1E1JtA" id="6rP_NjK3lRz" role="2G$12L">
         <property role="TrG5h" value="CloneModule.test" />
         <property role="3LESm3" value="99305b9b-aa2f-490a-a517-130cdd46b087" />
@@ -786,7 +501,491 @@
                       <property role="2Ry0Am" value="CloneModule.test.msd" />
                     </node>
                   </node>
-=======
+                </node>
+              </node>
+            </node>
+          </node>
+        </node>
+        <node concept="1SiIV0" id="6rP_NjK3lTQ" role="3bR37C">
+          <node concept="3bR9La" id="6rP_NjK3lTR" role="1SiIV1">
+            <property role="3bR36h" value="false" />
+            <ref role="3bR37D" to="ffeo:mXGwHwhVPj" resolve="JDK" />
+          </node>
+        </node>
+        <node concept="1SiIV0" id="6rP_NjK3lTS" role="3bR37C">
+          <node concept="3bR9La" id="6rP_NjK3lTT" role="1SiIV1">
+            <property role="3bR36h" value="false" />
+            <ref role="3bR37D" to="ffeo:3zjMY$95UAa" resolve="jetbrains.mps.core.tool.environment" />
+          </node>
+        </node>
+        <node concept="1SiIV0" id="6rP_NjK3mUb" role="3bR37C">
+          <node concept="3bR9La" id="6rP_NjK3mUc" role="1SiIV1">
+            <property role="3bR36h" value="false" />
+            <ref role="3bR37D" to="ffeo:1TaHNgiIbIQ" resolve="MPS.Core" />
+          </node>
+        </node>
+        <node concept="1SiIV0" id="6rP_NjK3mUd" role="3bR37C">
+          <node concept="3bR9La" id="6rP_NjK3mUe" role="1SiIV1">
+            <property role="3bR36h" value="false" />
+            <ref role="3bR37D" to="ffeo:2eDSGe9d1qi" resolve="jetbrains.mps.ide" />
+          </node>
+        </node>
+        <node concept="1SiIV0" id="6rP_NjK3mUf" role="3bR37C">
+          <node concept="3bR9La" id="6rP_NjK3mUg" role="1SiIV1">
+            <property role="3bR36h" value="false" />
+            <ref role="3bR37D" to="ffeo:1TaHNgiIbJt" resolve="jetbrains.mps.ide.platform" />
+          </node>
+        </node>
+      </node>
+    </node>
+    <node concept="13uUGR" id="6rP_NjK3lRW" role="1l3spa">
+      <ref role="13uUGO" to="ffeo:6eCuTcwOnJO" resolve="IDEA" />
+      <node concept="398BVA" id="6rP_NjK3lRX" role="13uUGP">
+        <ref role="398BVh" node="6rP_NjK3lS1" resolve="idea_home" />
+      </node>
+    </node>
+    <node concept="2sgV4H" id="6rP_NjK3lRY" role="1l3spa">
+      <ref role="1l3spb" to="ffeo:3IKDaVZmzS6" resolve="mps" />
+      <node concept="398BVA" id="6rP_NjK3lRZ" role="2JcizS">
+        <ref role="398BVh" node="6rP_NjK3lS0" resolve="mps_home" />
+      </node>
+    </node>
+    <node concept="398rNT" id="6rP_NjK3lS0" role="1l3spd">
+      <property role="TrG5h" value="mps_home" />
+    </node>
+    <node concept="398rNT" id="6rP_NjK3lS1" role="1l3spd">
+      <property role="TrG5h" value="idea_home" />
+      <node concept="398BVA" id="6rP_NjK3lS2" role="398pKh">
+        <ref role="398BVh" node="6rP_NjK3lS0" resolve="mps_home" />
+      </node>
+    </node>
+    <node concept="10PD9b" id="6rP_NjK3lS3" role="10PD9s" />
+    <node concept="3b7kt6" id="6rP_NjK3lS4" role="10PD9s" />
+    <node concept="1gjT0q" id="6rP_NjK3lS5" role="10PD9s" />
+    <node concept="1l3spV" id="6rP_NjK3lS6" role="1l3spN">
+      <node concept="398223" id="6rP_NjK3lS7" role="39821P">
+        <node concept="3_J27D" id="6rP_NjK3lS8" role="Nbhlr">
+          <node concept="3Mxwew" id="6rP_NjK3lS9" role="3MwsjC">
+            <property role="3MwjfP" value="languages" />
+          </node>
+        </node>
+        <node concept="L2wRC" id="6rP_NjK3lRF" role="39821P">
+          <ref role="L2wRA" node="6rP_NjK3lQl" resolve="testAnnotatedType" />
+        </node>
+        <node concept="L2wRC" id="6rP_NjK3lRG" role="39821P">
+          <ref role="L2wRA" node="6rP_NjK3lQt" resolve="testOverridingType" />
+        </node>
+        <node concept="L2wRC" id="6rP_NjK3lRH" role="39821P">
+          <ref role="L2wRA" node="6rP_NjK3lQ_" resolve="testWrappedType" />
+        </node>
+        <node concept="L2wRC" id="6rP_NjK3lRI" role="39821P">
+          <ref role="L2wRA" node="6rP_NjK3lQH" resolve="testPrimitiveType" />
+        </node>
+        <node concept="L2wRC" id="6rP_NjK3lRJ" role="39821P">
+          <ref role="L2wRA" node="6rP_NjK3lQP" resolve="testSubtypingA" />
+        </node>
+        <node concept="L2wRC" id="6rP_NjK3lRK" role="39821P">
+          <ref role="L2wRA" node="6rP_NjK3lQX" resolve="testSubtypingB" />
+        </node>
+      </node>
+      <node concept="398223" id="6rP_NjK3lSa" role="39821P">
+        <node concept="3_J27D" id="6rP_NjK3lSb" role="Nbhlr">
+          <node concept="3Mxwew" id="6rP_NjK3lSc" role="3MwsjC">
+            <property role="3MwjfP" value="tests" />
+          </node>
+        </node>
+        <node concept="L2wRC" id="6rP_NjK3lRL" role="39821P">
+          <ref role="L2wRA" node="6rP_NjK3lR5" resolve="testSubstituteType" />
+        </node>
+        <node concept="L2wRC" id="6rP_NjK3lRM" role="39821P">
+          <ref role="L2wRA" node="6rP_NjK3lRd" resolve="testSubtypingTest" />
+        </node>
+        <node concept="L2wRC" id="6rP_NjK3lRN" role="39821P">
+          <ref role="L2wRA" node="6rP_NjK3lRl" resolve="jetbrains.mps.baseLanguage.closures.test" />
+        </node>
+        <node concept="L2wRC" id="6rP_NjK3lRO" role="39821P">
+          <ref role="L2wRA" node="6rP_NjK3lRt" resolve="tests.testDepViewer" />
+        </node>
+        <node concept="L2wRC" id="6rP_NjK3lRP" role="39821P">
+          <ref role="L2wRA" node="6rP_NjK3lRz" resolve="CloneModule.test" />
+        </node>
+      </node>
+    </node>
+    <node concept="2igEWh" id="6rP_NjK3lSd" role="1hWBAP">
+      <property role="2igJW4" value="true" />
+    </node>
+    <node concept="22LTRH" id="6rP_NjK3lSe" role="1hWBAP">
+      <property role="TrG5h" value="mpsTestModules" />
+      <node concept="22LTRF" id="6rP_NjK3lRQ" role="22LTRK">
+        <ref role="22LTRG" node="6rP_NjK3lRV" resolve="mpsTestModules-tests" />
+      </node>
+    </node>
+    <node concept="55IIr" id="6rP_NjK3lSf" role="auvoZ">
+      <node concept="2Ry0Ak" id="6rP_NjK3lSg" role="iGT6I">
+        <property role="2Ry0Am" value="build" />
+        <node concept="2Ry0Ak" id="6rP_NjK3lSh" role="2Ry0An">
+          <property role="2Ry0Am" value="tests" />
+        </node>
+      </node>
+    </node>
+  </node>
+  <node concept="1l3spW" id="WyclBLvmLs">
+    <property role="2DA0ip" value="../../../../" />
+    <property role="turDy" value="mpsTestModules.xml" />
+    <property role="TrG5h" value="mpsTestModules" />
+    <property role="3GE5qa" value="generated" />
+    <node concept="2_Ic$z" id="WyclBLvmLt" role="3989C9">
+      <property role="2_Ic$$" value="true" />
+      <property role="2_Ic$B" value="true" />
+      <property role="3fwGa$" value="IntelliJ" />
+      <property role="2_GNG2" value="1024" />
+      <property role="TZNOO" value="" />
+      <node concept="3qWCbU" id="WyclBLvmLu" role="2_Ic$A">
+        <property role="3qWCbO" value="**/*.properties, **/*.xml, **/*.html, **/*.png, **/*.txt, **/*.ico, **/*.zip, **/*.info" />
+      </node>
+    </node>
+    <node concept="2G$12M" id="WyclBLvmLv" role="3989C9">
+      <property role="TrG5h" value="mpsTestModules-test-languages" />
+      <node concept="1E1JtD" id="WyclBLvmJW" role="2G$12L">
+        <property role="TrG5h" value="testAnnotatedType" />
+        <property role="3LESm3" value="2f74e72e-3e3d-480e-bae1-cc709d588366" />
+        <property role="2GAjPV" value="false" />
+        <node concept="55IIr" id="WyclBLvmJX" role="3LF7KH">
+          <node concept="2Ry0Ak" id="WyclBLvmJY" role="iGT6I">
+            <property role="2Ry0Am" value="plugins" />
+            <node concept="2Ry0Ak" id="WyclBLvmJZ" role="2Ry0An">
+              <property role="2Ry0Am" value="testModules" />
+              <node concept="2Ry0Ak" id="WyclBLvmK0" role="2Ry0An">
+                <property role="2Ry0Am" value="testSubstituteType" />
+                <node concept="2Ry0Ak" id="WyclBLvmK1" role="2Ry0An">
+                  <property role="2Ry0Am" value="languages" />
+                  <node concept="2Ry0Ak" id="WyclBLvmK2" role="2Ry0An">
+                    <property role="2Ry0Am" value="testAnnotatedType" />
+                    <node concept="2Ry0Ak" id="WyclBLvmK3" role="2Ry0An">
+                      <property role="2Ry0Am" value="testAnnotatedType.mpl" />
+                    </node>
+                  </node>
+                </node>
+              </node>
+            </node>
+          </node>
+        </node>
+        <node concept="1SiIV0" id="WyclBLvmLR" role="3bR37C">
+          <node concept="1Busua" id="WyclBLvmLS" role="1SiIV1">
+            <ref role="1Busuk" to="ffeo:7Kfy9QB6KYb" resolve="jetbrains.mps.baseLanguage" />
+          </node>
+        </node>
+      </node>
+      <node concept="1E1JtD" id="WyclBLvmK4" role="2G$12L">
+        <property role="TrG5h" value="testOverridingType" />
+        <property role="3LESm3" value="394e3857-3256-4e8b-9601-5abe7ad354d9" />
+        <property role="2GAjPV" value="false" />
+        <node concept="55IIr" id="WyclBLvmK5" role="3LF7KH">
+          <node concept="2Ry0Ak" id="WyclBLvmK6" role="iGT6I">
+            <property role="2Ry0Am" value="plugins" />
+            <node concept="2Ry0Ak" id="WyclBLvmK7" role="2Ry0An">
+              <property role="2Ry0Am" value="testModules" />
+              <node concept="2Ry0Ak" id="WyclBLvmK8" role="2Ry0An">
+                <property role="2Ry0Am" value="testSubstituteType" />
+                <node concept="2Ry0Ak" id="WyclBLvmK9" role="2Ry0An">
+                  <property role="2Ry0Am" value="languages" />
+                  <node concept="2Ry0Ak" id="WyclBLvmKa" role="2Ry0An">
+                    <property role="2Ry0Am" value="testOverridingType" />
+                    <node concept="2Ry0Ak" id="WyclBLvmKb" role="2Ry0An">
+                      <property role="2Ry0Am" value="testOverridingType.mpl" />
+                    </node>
+                  </node>
+                </node>
+              </node>
+            </node>
+          </node>
+        </node>
+        <node concept="1SiIV0" id="WyclBLvmM0" role="3bR37C">
+          <node concept="3bR9La" id="WyclBLvmM1" role="1SiIV1">
+            <property role="3bR36h" value="false" />
+            <ref role="3bR37D" to="ffeo:7Kfy9QB6KYb" resolve="jetbrains.mps.baseLanguage" />
+          </node>
+        </node>
+        <node concept="1SiIV0" id="WyclBLvmM2" role="3bR37C">
+          <node concept="3bR9La" id="WyclBLvmM3" role="1SiIV1">
+            <property role="3bR36h" value="false" />
+            <ref role="3bR37D" node="WyclBLvmJW" resolve="testAnnotatedType" />
+          </node>
+        </node>
+        <node concept="1SiIV0" id="WyclBLvmM4" role="3bR37C">
+          <node concept="1Busua" id="WyclBLvmM5" role="1SiIV1">
+            <ref role="1Busuk" node="WyclBLvmJW" resolve="testAnnotatedType" />
+          </node>
+        </node>
+      </node>
+      <node concept="1E1JtD" id="WyclBLvmKc" role="2G$12L">
+        <property role="TrG5h" value="testWrappedType" />
+        <property role="3LESm3" value="9290638e-635b-4ec6-bcad-945ecb88a928" />
+        <property role="2GAjPV" value="false" />
+        <node concept="55IIr" id="WyclBLvmKd" role="3LF7KH">
+          <node concept="2Ry0Ak" id="WyclBLvmKe" role="iGT6I">
+            <property role="2Ry0Am" value="plugins" />
+            <node concept="2Ry0Ak" id="WyclBLvmKf" role="2Ry0An">
+              <property role="2Ry0Am" value="testModules" />
+              <node concept="2Ry0Ak" id="WyclBLvmKg" role="2Ry0An">
+                <property role="2Ry0Am" value="testSubstituteType" />
+                <node concept="2Ry0Ak" id="WyclBLvmKh" role="2Ry0An">
+                  <property role="2Ry0Am" value="languages" />
+                  <node concept="2Ry0Ak" id="WyclBLvmKi" role="2Ry0An">
+                    <property role="2Ry0Am" value="testWrappedType" />
+                    <node concept="2Ry0Ak" id="WyclBLvmKj" role="2Ry0An">
+                      <property role="2Ry0Am" value="testWrappedType.mpl" />
+                    </node>
+                  </node>
+                </node>
+              </node>
+            </node>
+          </node>
+        </node>
+        <node concept="1SiIV0" id="WyclBLvmMd" role="3bR37C">
+          <node concept="1Busua" id="WyclBLvmMe" role="1SiIV1">
+            <ref role="1Busuk" to="ffeo:7Kfy9QB6KYb" resolve="jetbrains.mps.baseLanguage" />
+          </node>
+        </node>
+      </node>
+      <node concept="1E1JtD" id="WyclBLvmKk" role="2G$12L">
+        <property role="TrG5h" value="testPrimitiveType" />
+        <property role="3LESm3" value="8a53c705-15e4-4f87-8796-457845605512" />
+        <property role="2GAjPV" value="false" />
+        <node concept="55IIr" id="WyclBLvmKl" role="3LF7KH">
+          <node concept="2Ry0Ak" id="WyclBLvmKm" role="iGT6I">
+            <property role="2Ry0Am" value="plugins" />
+            <node concept="2Ry0Ak" id="WyclBLvmKn" role="2Ry0An">
+              <property role="2Ry0Am" value="testModules" />
+              <node concept="2Ry0Ak" id="WyclBLvmKo" role="2Ry0An">
+                <property role="2Ry0Am" value="testSubtyping" />
+                <node concept="2Ry0Ak" id="WyclBLvmKp" role="2Ry0An">
+                  <property role="2Ry0Am" value="languages" />
+                  <node concept="2Ry0Ak" id="WyclBLvmKq" role="2Ry0An">
+                    <property role="2Ry0Am" value="testPrimitiveType" />
+                    <node concept="2Ry0Ak" id="WyclBLvmKr" role="2Ry0An">
+                      <property role="2Ry0Am" value="testPrimitiveType.mpl" />
+                    </node>
+                  </node>
+                </node>
+              </node>
+            </node>
+          </node>
+        </node>
+        <node concept="1SiIV0" id="WyclBLvmMm" role="3bR37C">
+          <node concept="1Busua" id="WyclBLvmMn" role="1SiIV1">
+            <ref role="1Busuk" to="ffeo:7Kfy9QB6KYb" resolve="jetbrains.mps.baseLanguage" />
+          </node>
+        </node>
+      </node>
+      <node concept="1E1JtD" id="WyclBLvmKs" role="2G$12L">
+        <property role="TrG5h" value="testSubtypingA" />
+        <property role="3LESm3" value="36a4d1c5-6ec1-426f-8192-1875a7cc48de" />
+        <property role="2GAjPV" value="false" />
+        <node concept="55IIr" id="WyclBLvmKt" role="3LF7KH">
+          <node concept="2Ry0Ak" id="WyclBLvmKu" role="iGT6I">
+            <property role="2Ry0Am" value="plugins" />
+            <node concept="2Ry0Ak" id="WyclBLvmKv" role="2Ry0An">
+              <property role="2Ry0Am" value="testModules" />
+              <node concept="2Ry0Ak" id="WyclBLvmKw" role="2Ry0An">
+                <property role="2Ry0Am" value="testSubtyping" />
+                <node concept="2Ry0Ak" id="WyclBLvmKx" role="2Ry0An">
+                  <property role="2Ry0Am" value="languages" />
+                  <node concept="2Ry0Ak" id="WyclBLvmKy" role="2Ry0An">
+                    <property role="2Ry0Am" value="testSubtypingA" />
+                    <node concept="2Ry0Ak" id="WyclBLvmKz" role="2Ry0An">
+                      <property role="2Ry0Am" value="testSubtypingA.mpl" />
+                    </node>
+                  </node>
+                </node>
+              </node>
+            </node>
+          </node>
+        </node>
+        <node concept="1SiIV0" id="WyclBLvmMv" role="3bR37C">
+          <node concept="1Busua" id="WyclBLvmMw" role="1SiIV1">
+            <ref role="1Busuk" to="ffeo:7Kfy9QB6KYb" resolve="jetbrains.mps.baseLanguage" />
+          </node>
+        </node>
+      </node>
+      <node concept="1E1JtD" id="WyclBLvmK$" role="2G$12L">
+        <property role="TrG5h" value="testSubtypingB" />
+        <property role="3LESm3" value="65611934-24fb-470c-813e-a9df6058b93a" />
+        <property role="2GAjPV" value="false" />
+        <node concept="55IIr" id="WyclBLvmK_" role="3LF7KH">
+          <node concept="2Ry0Ak" id="WyclBLvmKA" role="iGT6I">
+            <property role="2Ry0Am" value="plugins" />
+            <node concept="2Ry0Ak" id="WyclBLvmKB" role="2Ry0An">
+              <property role="2Ry0Am" value="testModules" />
+              <node concept="2Ry0Ak" id="WyclBLvmKC" role="2Ry0An">
+                <property role="2Ry0Am" value="testSubtyping" />
+                <node concept="2Ry0Ak" id="WyclBLvmKD" role="2Ry0An">
+                  <property role="2Ry0Am" value="languages" />
+                  <node concept="2Ry0Ak" id="WyclBLvmKE" role="2Ry0An">
+                    <property role="2Ry0Am" value="testSubtypingB" />
+                    <node concept="2Ry0Ak" id="WyclBLvmKF" role="2Ry0An">
+                      <property role="2Ry0Am" value="testSubtypingB.mpl" />
+                    </node>
+                  </node>
+                </node>
+              </node>
+            </node>
+          </node>
+        </node>
+        <node concept="1SiIV0" id="WyclBLvmMC" role="3bR37C">
+          <node concept="1Busua" id="WyclBLvmMD" role="1SiIV1">
+            <ref role="1Busuk" node="WyclBLvmKs" resolve="testSubtypingA" />
+          </node>
+        </node>
+        <node concept="1SiIV0" id="WyclBLvmME" role="3bR37C">
+          <node concept="1Busua" id="WyclBLvmMF" role="1SiIV1">
+            <ref role="1Busuk" to="ffeo:7Kfy9QB6KYb" resolve="jetbrains.mps.baseLanguage" />
+          </node>
+        </node>
+      </node>
+    </node>
+    <node concept="2G$12M" id="WyclBLvmLw" role="3989C9">
+      <property role="TrG5h" value="mpsTestModules-tests" />
+      <node concept="1E1JtA" id="WyclBLvmKG" role="2G$12L">
+        <property role="TrG5h" value="testSubstituteType" />
+        <property role="3LESm3" value="f4227833-0d14-4ab5-8560-70880fd9d5ef" />
+        <property role="aoJFB" value="sources and tests" />
+        <property role="2GAjPV" value="false" />
+        <node concept="55IIr" id="WyclBLvmKH" role="3LF7KH">
+          <node concept="2Ry0Ak" id="WyclBLvmKI" role="iGT6I">
+            <property role="2Ry0Am" value="plugins" />
+            <node concept="2Ry0Ak" id="WyclBLvmKJ" role="2Ry0An">
+              <property role="2Ry0Am" value="testModules" />
+              <node concept="2Ry0Ak" id="WyclBLvmKK" role="2Ry0An">
+                <property role="2Ry0Am" value="testSubstituteType" />
+                <node concept="2Ry0Ak" id="WyclBLvmKL" role="2Ry0An">
+                  <property role="2Ry0Am" value="solutions" />
+                  <node concept="2Ry0Ak" id="WyclBLvmKM" role="2Ry0An">
+                    <property role="2Ry0Am" value="testSubstituteType" />
+                    <node concept="2Ry0Ak" id="WyclBLvmKN" role="2Ry0An">
+                      <property role="2Ry0Am" value="testSubstituteType.msd" />
+                    </node>
+                  </node>
+                </node>
+              </node>
+            </node>
+          </node>
+        </node>
+      </node>
+      <node concept="1E1JtA" id="WyclBLvmKO" role="2G$12L">
+        <property role="TrG5h" value="testSubtypingTest" />
+        <property role="3LESm3" value="b3170ec7-82d9-4e10-a3f0-31baa75ffc0c" />
+        <property role="aoJFB" value="sources and tests" />
+        <property role="2GAjPV" value="false" />
+        <node concept="55IIr" id="WyclBLvmKP" role="3LF7KH">
+          <node concept="2Ry0Ak" id="WyclBLvmKQ" role="iGT6I">
+            <property role="2Ry0Am" value="plugins" />
+            <node concept="2Ry0Ak" id="WyclBLvmKR" role="2Ry0An">
+              <property role="2Ry0Am" value="testModules" />
+              <node concept="2Ry0Ak" id="WyclBLvmKS" role="2Ry0An">
+                <property role="2Ry0Am" value="testSubtyping" />
+                <node concept="2Ry0Ak" id="WyclBLvmKT" role="2Ry0An">
+                  <property role="2Ry0Am" value="solutions" />
+                  <node concept="2Ry0Ak" id="WyclBLvmKU" role="2Ry0An">
+                    <property role="2Ry0Am" value="testSubtypingTest" />
+                    <node concept="2Ry0Ak" id="WyclBLvmKV" role="2Ry0An">
+                      <property role="2Ry0Am" value="testSubtypingTest.msd" />
+                    </node>
+                  </node>
+                </node>
+              </node>
+            </node>
+          </node>
+        </node>
+        <node concept="1SiIV0" id="WyclBLvmMU" role="3bR37C">
+          <node concept="3bR9La" id="WyclBLvmMV" role="1SiIV1">
+            <property role="3bR36h" value="false" />
+            <ref role="3bR37D" to="ffeo:7Kfy9QB6KYb" resolve="jetbrains.mps.baseLanguage" />
+          </node>
+        </node>
+      </node>
+      <node concept="1E1JtA" id="WyclBLvmKW" role="2G$12L">
+        <property role="TrG5h" value="jetbrains.mps.baseLanguage.closures.test" />
+        <property role="3LESm3" value="709a7100-da7a-45a1-948b-53fdd43f5421" />
+        <property role="aoJFB" value="sources and tests" />
+        <property role="2GAjPV" value="false" />
+        <node concept="55IIr" id="WyclBLvmKX" role="3LF7KH">
+          <node concept="2Ry0Ak" id="WyclBLvmKY" role="iGT6I">
+            <property role="2Ry0Am" value="plugins" />
+            <node concept="2Ry0Ak" id="WyclBLvmKZ" role="2Ry0An">
+              <property role="2Ry0Am" value="testModules" />
+              <node concept="2Ry0Ak" id="WyclBLvmL0" role="2Ry0An">
+                <property role="2Ry0Am" value="testClosures" />
+                <node concept="2Ry0Ak" id="WyclBLvmL1" role="2Ry0An">
+                  <property role="2Ry0Am" value="solutions" />
+                  <node concept="2Ry0Ak" id="WyclBLvmL2" role="2Ry0An">
+                    <property role="2Ry0Am" value="jetbrains.mps.baseLanguage.closures.test" />
+                    <node concept="2Ry0Ak" id="WyclBLvmL3" role="2Ry0An">
+                      <property role="2Ry0Am" value="jetbrains.mps.baseLanguage.closures.test.msd" />
+                    </node>
+                  </node>
+                </node>
+              </node>
+            </node>
+          </node>
+        </node>
+        <node concept="1SiIV0" id="WyclBLvmN3" role="3bR37C">
+          <node concept="3bR9La" id="WyclBLvmN4" role="1SiIV1">
+            <property role="3bR36h" value="false" />
+            <ref role="3bR37D" to="ffeo:7Kfy9QB6KZG" resolve="jetbrains.mps.baseLanguage.closures" />
+          </node>
+        </node>
+      </node>
+      <node concept="1E1JtA" id="WyclBLvmL4" role="2G$12L">
+        <property role="TrG5h" value="tests.testDepViewer" />
+        <property role="3LESm3" value="4c6a90ca-b7fe-4942-9ee4-58e09ff23d6d" />
+        <property role="aoJFB" value="sources and tests" />
+        <property role="2GAjPV" value="false" />
+        <node concept="55IIr" id="WyclBLvmL5" role="3LF7KH">
+          <node concept="2Ry0Ak" id="WyclBLvmL6" role="iGT6I">
+            <property role="2Ry0Am" value="testbench" />
+            <node concept="2Ry0Ak" id="WyclBLvmL7" role="2Ry0An">
+              <property role="2Ry0Am" value="modules" />
+              <node concept="2Ry0Ak" id="WyclBLvmL8" role="2Ry0An">
+                <property role="2Ry0Am" value="testDepViewer" />
+                <node concept="2Ry0Ak" id="WyclBLvmL9" role="2Ry0An">
+                  <property role="2Ry0Am" value="tests.testDepViewer.msd" />
+                </node>
+              </node>
+            </node>
+          </node>
+        </node>
+        <node concept="1SiIV0" id="WyclBLvmNc" role="3bR37C">
+          <node concept="3bR9La" id="WyclBLvmNd" role="1SiIV1">
+            <property role="3bR36h" value="false" />
+            <ref role="3bR37D" to="ffeo:mXGwHwhVPj" resolve="JDK" />
+          </node>
+        </node>
+        <node concept="1SiIV0" id="WyclBLvmNe" role="3bR37C">
+          <node concept="3bR9La" id="WyclBLvmNf" role="1SiIV1">
+            <property role="3bR36h" value="false" />
+            <ref role="3bR37D" to="ffeo:7Kfy9QB6Lfd" resolve="jetbrains.mps.findUsages.runtime" />
+          </node>
+        </node>
+        <node concept="1SiIV0" id="WyclBLvmNg" role="3bR37C">
+          <node concept="3bR9La" id="WyclBLvmNh" role="1SiIV1">
+            <property role="3bR36h" value="false" />
+            <ref role="3bR37D" to="ffeo:1TaHNgiIbIQ" resolve="MPS.Core" />
+          </node>
+        </node>
+        <node concept="1SiIV0" id="WyclBLvmNi" role="3bR37C">
+          <node concept="3bR9La" id="WyclBLvmNj" role="1SiIV1">
+            <property role="3bR36h" value="false" />
+            <ref role="3bR37D" to="ffeo:2eDSGe9d1q1" resolve="MPS.Workbench" />
+          </node>
+        </node>
+        <node concept="1SiIV0" id="WyclBLvmNk" role="3bR37C">
+          <node concept="3bR9La" id="WyclBLvmNl" role="1SiIV1">
+            <property role="3bR36h" value="false" />
+            <ref role="3bR37D" to="ffeo:7KapL9OABnm" resolve="jetbrains.mps.ide.ui" />
+          </node>
+        </node>
+      </node>
       <node concept="1E1JtA" id="WyclBLvmLa" role="2G$12L">
         <property role="TrG5h" value="tests.testPersistence" />
         <property role="3LESm3" value="f2f32c65-17db-4e68-ad2f-8b0e2554dbd6" />
@@ -801,149 +1000,31 @@
                 <property role="2Ry0Am" value="testPersistence" />
                 <node concept="2Ry0Ak" id="WyclBLvmLf" role="2Ry0An">
                   <property role="2Ry0Am" value="tests.testPersistence.msd" />
->>>>>>> 0c6fae6a
-                </node>
-              </node>
-            </node>
-          </node>
-        </node>
-<<<<<<< HEAD
-        <node concept="1SiIV0" id="6rP_NjK3lTQ" role="3bR37C">
-          <node concept="3bR9La" id="6rP_NjK3lTR" role="1SiIV1">
-=======
+                </node>
+              </node>
+            </node>
+          </node>
+        </node>
         <node concept="1SiIV0" id="WyclBLvmNr" role="3bR37C">
           <node concept="3bR9La" id="WyclBLvmNs" role="1SiIV1">
->>>>>>> 0c6fae6a
             <property role="3bR36h" value="false" />
             <ref role="3bR37D" to="ffeo:mXGwHwhVPj" resolve="JDK" />
           </node>
         </node>
-<<<<<<< HEAD
-        <node concept="1SiIV0" id="6rP_NjK3lTS" role="3bR37C">
-          <node concept="3bR9La" id="6rP_NjK3lTT" role="1SiIV1">
-            <property role="3bR36h" value="false" />
-            <ref role="3bR37D" to="ffeo:3zjMY$95UAa" resolve="jetbrains.mps.core.tool.environment" />
-          </node>
-        </node>
-        <node concept="1SiIV0" id="6rP_NjK3mUb" role="3bR37C">
-          <node concept="3bR9La" id="6rP_NjK3mUc" role="1SiIV1">
-=======
         <node concept="1SiIV0" id="WyclBLvmNt" role="3bR37C">
           <node concept="3bR9La" id="WyclBLvmNu" role="1SiIV1">
->>>>>>> 0c6fae6a
             <property role="3bR36h" value="false" />
             <ref role="3bR37D" to="ffeo:7Kfy9QB6KYb" resolve="jetbrains.mps.baseLanguage" />
           </node>
         </node>
-<<<<<<< HEAD
-        <node concept="1SiIV0" id="6rP_NjK3mUd" role="3bR37C">
-          <node concept="3bR9La" id="6rP_NjK3mUe" role="1SiIV1">
-            <property role="3bR36h" value="false" />
-            <ref role="3bR37D" to="ffeo:2eDSGe9d1qi" resolve="jetbrains.mps.ide" />
-          </node>
-        </node>
-        <node concept="1SiIV0" id="6rP_NjK3mUf" role="3bR37C">
-          <node concept="3bR9La" id="6rP_NjK3mUg" role="1SiIV1">
-            <property role="3bR36h" value="false" />
-            <ref role="3bR37D" to="ffeo:1TaHNgiIbJt" resolve="jetbrains.mps.ide.platform" />
-=======
         <node concept="1SiIV0" id="WyclBLvHm8" role="3bR37C">
           <node concept="3bR9La" id="WyclBLvHm9" role="1SiIV1">
             <property role="3bR36h" value="false" />
             <ref role="3bR37D" to="ffeo:7Kfy9QB6LfQ" resolve="jetbrains.mps.kernel" />
->>>>>>> 0c6fae6a
-          </node>
-        </node>
-      </node>
-    </node>
-<<<<<<< HEAD
-    <node concept="13uUGR" id="6rP_NjK3lRW" role="1l3spa">
-      <ref role="13uUGO" to="ffeo:6eCuTcwOnJO" resolve="IDEA" />
-      <node concept="398BVA" id="6rP_NjK3lRX" role="13uUGP">
-        <ref role="398BVh" node="6rP_NjK3lS1" resolve="idea_home" />
-      </node>
-    </node>
-    <node concept="2sgV4H" id="6rP_NjK3lRY" role="1l3spa">
-      <ref role="1l3spb" to="ffeo:3IKDaVZmzS6" resolve="mps" />
-      <node concept="398BVA" id="6rP_NjK3lRZ" role="2JcizS">
-        <ref role="398BVh" node="6rP_NjK3lS0" resolve="mps_home" />
-      </node>
-    </node>
-    <node concept="398rNT" id="6rP_NjK3lS0" role="1l3spd">
-      <property role="TrG5h" value="mps_home" />
-    </node>
-    <node concept="398rNT" id="6rP_NjK3lS1" role="1l3spd">
-      <property role="TrG5h" value="idea_home" />
-      <node concept="398BVA" id="6rP_NjK3lS2" role="398pKh">
-        <ref role="398BVh" node="6rP_NjK3lS0" resolve="mps_home" />
-      </node>
-    </node>
-    <node concept="10PD9b" id="6rP_NjK3lS3" role="10PD9s" />
-    <node concept="3b7kt6" id="6rP_NjK3lS4" role="10PD9s" />
-    <node concept="1gjT0q" id="6rP_NjK3lS5" role="10PD9s" />
-    <node concept="1l3spV" id="6rP_NjK3lS6" role="1l3spN">
-      <node concept="398223" id="6rP_NjK3lS7" role="39821P">
-        <node concept="3_J27D" id="6rP_NjK3lS8" role="Nbhlr">
-          <node concept="3Mxwew" id="6rP_NjK3lS9" role="3MwsjC">
-            <property role="3MwjfP" value="languages" />
-          </node>
-        </node>
-        <node concept="L2wRC" id="6rP_NjK3lRF" role="39821P">
-          <ref role="L2wRA" node="6rP_NjK3lQl" resolve="testAnnotatedType" />
-        </node>
-        <node concept="L2wRC" id="6rP_NjK3lRG" role="39821P">
-          <ref role="L2wRA" node="6rP_NjK3lQt" resolve="testOverridingType" />
-        </node>
-        <node concept="L2wRC" id="6rP_NjK3lRH" role="39821P">
-          <ref role="L2wRA" node="6rP_NjK3lQ_" resolve="testWrappedType" />
-        </node>
-        <node concept="L2wRC" id="6rP_NjK3lRI" role="39821P">
-          <ref role="L2wRA" node="6rP_NjK3lQH" resolve="testPrimitiveType" />
-        </node>
-        <node concept="L2wRC" id="6rP_NjK3lRJ" role="39821P">
-          <ref role="L2wRA" node="6rP_NjK3lQP" resolve="testSubtypingA" />
-        </node>
-        <node concept="L2wRC" id="6rP_NjK3lRK" role="39821P">
-          <ref role="L2wRA" node="6rP_NjK3lQX" resolve="testSubtypingB" />
-        </node>
-      </node>
-      <node concept="398223" id="6rP_NjK3lSa" role="39821P">
-        <node concept="3_J27D" id="6rP_NjK3lSb" role="Nbhlr">
-          <node concept="3Mxwew" id="6rP_NjK3lSc" role="3MwsjC">
-            <property role="3MwjfP" value="tests" />
-          </node>
-        </node>
-        <node concept="L2wRC" id="6rP_NjK3lRL" role="39821P">
-          <ref role="L2wRA" node="6rP_NjK3lR5" resolve="testSubstituteType" />
-        </node>
-        <node concept="L2wRC" id="6rP_NjK3lRM" role="39821P">
-          <ref role="L2wRA" node="6rP_NjK3lRd" resolve="testSubtypingTest" />
-        </node>
-        <node concept="L2wRC" id="6rP_NjK3lRN" role="39821P">
-          <ref role="L2wRA" node="6rP_NjK3lRl" resolve="jetbrains.mps.baseLanguage.closures.test" />
-        </node>
-        <node concept="L2wRC" id="6rP_NjK3lRO" role="39821P">
-          <ref role="L2wRA" node="6rP_NjK3lRt" resolve="tests.testDepViewer" />
-        </node>
-        <node concept="L2wRC" id="6rP_NjK3lRP" role="39821P">
-          <ref role="L2wRA" node="6rP_NjK3lRz" resolve="CloneModule.test" />
-        </node>
-      </node>
-    </node>
-    <node concept="2igEWh" id="6rP_NjK3lSd" role="1hWBAP">
-      <property role="2igJW4" value="true" />
-    </node>
-    <node concept="22LTRH" id="6rP_NjK3lSe" role="1hWBAP">
-      <property role="TrG5h" value="mpsTestModules" />
-      <node concept="22LTRF" id="6rP_NjK3lRQ" role="22LTRK">
-        <ref role="22LTRG" node="6rP_NjK3lRV" resolve="mpsTestModules-tests" />
-      </node>
-    </node>
-    <node concept="55IIr" id="6rP_NjK3lSf" role="auvoZ">
-      <node concept="2Ry0Ak" id="6rP_NjK3lSg" role="iGT6I">
-        <property role="2Ry0Am" value="build" />
-        <node concept="2Ry0Ak" id="6rP_NjK3lSh" role="2Ry0An">
-=======
+          </node>
+        </node>
+      </node>
+    </node>
     <node concept="13uUGR" id="WyclBLvmLx" role="1l3spa">
       <ref role="13uUGO" to="ffeo:6eCuTcwOnJO" resolve="IDEA" />
       <node concept="398BVA" id="WyclBLvmLy" role="13uUGP">
@@ -1033,7 +1114,6 @@
       <node concept="2Ry0Ak" id="WyclBLvmLP" role="iGT6I">
         <property role="2Ry0Am" value="build" />
         <node concept="2Ry0Ak" id="WyclBLvmLQ" role="2Ry0An">
->>>>>>> 0c6fae6a
           <property role="2Ry0Am" value="tests" />
         </node>
       </node>
