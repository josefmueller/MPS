<?xml version="1.0" encoding="UTF-8"?>
<<<<<<< HEAD
<dependencies version="2" modelHash="-8kikypwkvgff4hn8k9zugtleds6c3a5" />
=======
<dependencies version="2" modelHash="-51ur1gkihmpwa42etrsottp98y19omv">
  <dep model="r:0353b795-df17-4050-9687-ee47eeb7094f(jetbrains.mps.build.mps.structure)" hash="c3tv6v2r4kfvburnpn0pk581ddo0qsa" />
  <dep model="r:4c16a3e9-db56-4447-9b0d-14adce23db0d(jetbrains.mps.build.mps.accessories)" hash="89oi7dp6wo26ypbgdkgbfpdc2eso76o" />
  <dep model="r:54537613-52b5-40a8-b223-e87f0960b04f(jetbrains.mps.build.mps.generator.template.main@generator)" hash="-9xclxuxoorfi3soiur5pezasgi6zmtp" />
  <dep model="r:d8d06a40-eb90-4ad9-a679-19e3fc235859(jetbrains.mps.build.workflow.generator.template.main@generator)" hash="-b0gmf9gdj7s2en8dhdttnsme7ks4gcw" />
  <dep model="r:dc6ee11b-0a41-4208-a099-65b1a11fb3ff(jetbrains.mps.build.workflow.preset.java)" />
  <dep model="r:e9081cad-d8c3-45f2-b4ad-1dabd5ff82af(jetbrains.mps.build.structure)" hash="-ao893wybwq5m2h36x2uedtu1mj8xbyj" />
  <dep model="r:fdebfc98-bbd7-4c50-8a8d-eda16da9406e(jetbrains.mps.build.generator.template.main@generator)" hash="46k4j8lp7yj0owx5qjl3xv5uuyimyra" />
  <common hash="-18unbculgibdm5sj5r3gd1okypy609l" />
  <source id="7926701909975931624" name="mpsBootstrapCore" hash="5lulaobukxhm4tsf73zzgyhc4aheeud">
    <dep root="7181125477683264500" />
    <dep model="r:54537613-52b5-40a8-b223-e87f0960b04f(jetbrains.mps.build.mps.generator.template.main@generator)" />
    <dep model="r:d8d06a40-eb90-4ad9-a679-19e3fc235859(jetbrains.mps.build.workflow.generator.template.main@generator)" />
    <dep model="r:e9081cad-d8c3-45f2-b4ad-1dabd5ff82af(jetbrains.mps.build.structure)" />
    <dep model="r:fdebfc98-bbd7-4c50-8a8d-eda16da9406e(jetbrains.mps.build.generator.template.main@generator)" />
    <file name="mpsBootstrapCore.xml" />
  </source>
  <source id="2569834391839970845" name="mpsWorkbench" hash="-3sw2wiqxg6z0459e10r6a6l64ox1zcd">
    <dep root="618786790401812237" />
    <dep root="6503539749405386437" />
    <dep root="7181125477683264500" />
    <dep root="7926701909975931624" />
    <dep model="r:0353b795-df17-4050-9687-ee47eeb7094f(jetbrains.mps.build.mps.structure)" />
    <dep model="r:4c16a3e9-db56-4447-9b0d-14adce23db0d(jetbrains.mps.build.mps.accessories)" />
    <dep model="r:54537613-52b5-40a8-b223-e87f0960b04f(jetbrains.mps.build.mps.generator.template.main@generator)" />
    <dep model="r:d8d06a40-eb90-4ad9-a679-19e3fc235859(jetbrains.mps.build.workflow.generator.template.main@generator)" />
    <dep model="r:dc6ee11b-0a41-4208-a099-65b1a11fb3ff(jetbrains.mps.build.workflow.preset.java)" />
    <dep model="r:e9081cad-d8c3-45f2-b4ad-1dabd5ff82af(jetbrains.mps.build.structure)" />
    <dep model="r:fdebfc98-bbd7-4c50-8a8d-eda16da9406e(jetbrains.mps.build.generator.template.main@generator)" />
    <file name="mpsWorkbench.xml" />
  </source>
  <source id="7181125477683264500" name="IDEA" hash="-4coipaxogy6mz88l0fe14rq22ib9zkb" />
  <source id="5148601452480491524" name="mpsPlugin" hash="6k6uq022b4i539aazfktds7kwictpr1">
    <dep root="618786790401812237" />
    <dep root="6503539749405386437" />
    <dep root="7181125477683264500" />
    <dep root="7401958389406848608" />
    <dep root="7926701909975931624" />
    <dep root="8524659923334108558" />
    <dep model="r:0353b795-df17-4050-9687-ee47eeb7094f(jetbrains.mps.build.mps.structure)" />
    <dep model="r:4c16a3e9-db56-4447-9b0d-14adce23db0d(jetbrains.mps.build.mps.accessories)" />
    <dep model="r:54537613-52b5-40a8-b223-e87f0960b04f(jetbrains.mps.build.mps.generator.template.main@generator)" />
    <dep model="r:d8d06a40-eb90-4ad9-a679-19e3fc235859(jetbrains.mps.build.workflow.generator.template.main@generator)" />
    <dep model="r:dc6ee11b-0a41-4208-a099-65b1a11fb3ff(jetbrains.mps.build.workflow.preset.java)" />
    <dep model="r:e9081cad-d8c3-45f2-b4ad-1dabd5ff82af(jetbrains.mps.build.structure)" />
    <dep model="r:fdebfc98-bbd7-4c50-8a8d-eda16da9406e(jetbrains.mps.build.generator.template.main@generator)" />
    <file name="mpsPlugin.xml" />
  </source>
  <source id="4301118715654497533" name="mpsDistribution" hash="crrl3ibrtgkmdw9s7bpzsde46zv1wp9">
    <dep root="1392391688312941958" />
    <dep root="1545517825663017278" />
    <dep root="2405506926871158265" />
    <dep root="2569834391839970845" />
    <dep root="4301118715654192646" />
    <dep root="4301118715654819483" />
    <dep root="4305752832749937830" />
    <dep root="5548512857136492214" />
    <dep root="6164334420696839314" />
    <dep root="618786790401812237" />
    <dep root="6265574260762011003" />
    <dep root="6361939271669846483" />
    <dep root="6391307088354381121" />
    <dep root="6503539749405386437" />
    <dep root="7401958389406848608" />
    <dep root="7926701909975931624" />
    <dep root="8227093612176368028" />
    <dep root="8524659923334108558" />
    <dep model="r:d8d06a40-eb90-4ad9-a679-19e3fc235859(jetbrains.mps.build.workflow.generator.template.main@generator)" />
    <dep model="r:fdebfc98-bbd7-4c50-8a8d-eda16da9406e(jetbrains.mps.build.generator.template.main@generator)" />
    <file name="mpsDistribution.xml" />
  </source>
  <source id="4301118715654192646" name="mps" hash="vasupjj7t1pixwrwg1ivaxun724041">
    <dep root="1392391688312941958" />
    <dep root="1545517825663017278" />
    <dep root="2405506926871158265" />
    <dep root="2569834391839970845" />
    <dep root="4301118715654819483" />
    <dep root="4305752832749937830" />
    <dep root="5548512857136492214" />
    <dep root="6164334420696839314" />
    <dep root="618786790401812237" />
    <dep root="6265574260762011003" />
    <dep root="6361939271669846483" />
    <dep root="6391307088354381121" />
    <dep root="6503539749405386437" />
    <dep root="7401958389406848608" />
    <dep root="7926701909975931624" />
    <dep root="8227093612176368028" />
    <dep root="8524659923334108558" />
    <dep model="r:54537613-52b5-40a8-b223-e87f0960b04f(jetbrains.mps.build.mps.generator.template.main@generator)" />
    <dep model="r:d8d06a40-eb90-4ad9-a679-19e3fc235859(jetbrains.mps.build.workflow.generator.template.main@generator)" />
    <dep model="r:fdebfc98-bbd7-4c50-8a8d-eda16da9406e(jetbrains.mps.build.generator.template.main@generator)" />
    <file name="mps.xml" />
  </source>
  <source id="4301118715654819483" name="mpsTroveCollections" hash="8n6s6gatmunackivphu5avh0e3ba1ir">
    <dep root="6503539749405386437" />
    <dep root="7181125477683264500" />
    <dep root="7926701909975931624" />
    <dep model="r:0353b795-df17-4050-9687-ee47eeb7094f(jetbrains.mps.build.mps.structure)" />
    <dep model="r:4c16a3e9-db56-4447-9b0d-14adce23db0d(jetbrains.mps.build.mps.accessories)" />
    <dep model="r:54537613-52b5-40a8-b223-e87f0960b04f(jetbrains.mps.build.mps.generator.template.main@generator)" />
    <dep model="r:d8d06a40-eb90-4ad9-a679-19e3fc235859(jetbrains.mps.build.workflow.generator.template.main@generator)" />
    <dep model="r:dc6ee11b-0a41-4208-a099-65b1a11fb3ff(jetbrains.mps.build.workflow.preset.java)" />
    <dep model="r:e9081cad-d8c3-45f2-b4ad-1dabd5ff82af(jetbrains.mps.build.structure)" />
    <dep model="r:fdebfc98-bbd7-4c50-8a8d-eda16da9406e(jetbrains.mps.build.generator.template.main@generator)" />
    <file name="mpsTroveCollections.xml" />
  </source>
  <source id="6391307088354381121" name="mpsPlugins" hash="-6deo2hfplx7n2yp118f5dcftmhfsz7r">
    <dep root="2569834391839970845" />
    <dep root="4301118715654819483" />
    <dep root="5548512857136492214" />
    <dep root="618786790401812237" />
    <dep root="6265574260762011003" />
    <dep root="6503539749405386437" />
    <dep root="7181125477683264500" />
    <dep root="7401958389406848608" />
    <dep root="7926701909975931624" />
    <dep model="r:0353b795-df17-4050-9687-ee47eeb7094f(jetbrains.mps.build.mps.structure)" />
    <dep model="r:4c16a3e9-db56-4447-9b0d-14adce23db0d(jetbrains.mps.build.mps.accessories)" />
    <dep model="r:54537613-52b5-40a8-b223-e87f0960b04f(jetbrains.mps.build.mps.generator.template.main@generator)" />
    <dep model="r:d8d06a40-eb90-4ad9-a679-19e3fc235859(jetbrains.mps.build.workflow.generator.template.main@generator)" />
    <dep model="r:dc6ee11b-0a41-4208-a099-65b1a11fb3ff(jetbrains.mps.build.workflow.preset.java)" />
    <dep model="r:e9081cad-d8c3-45f2-b4ad-1dabd5ff82af(jetbrains.mps.build.structure)" />
    <dep model="r:fdebfc98-bbd7-4c50-8a8d-eda16da9406e(jetbrains.mps.build.generator.template.main@generator)" />
    <file name="mpsPlugins.xml" />
  </source>
  <source id="8524659923334108558" name="mpsBuild" hash="8ys0zb56jv3jzf1en1coabcx2j7w6tg">
    <dep root="6503539749405386437" />
    <dep root="7181125477683264500" />
    <dep root="7926701909975931624" />
    <dep model="r:0353b795-df17-4050-9687-ee47eeb7094f(jetbrains.mps.build.mps.structure)" />
    <dep model="r:4c16a3e9-db56-4447-9b0d-14adce23db0d(jetbrains.mps.build.mps.accessories)" />
    <dep model="r:54537613-52b5-40a8-b223-e87f0960b04f(jetbrains.mps.build.mps.generator.template.main@generator)" />
    <dep model="r:d8d06a40-eb90-4ad9-a679-19e3fc235859(jetbrains.mps.build.workflow.generator.template.main@generator)" />
    <dep model="r:dc6ee11b-0a41-4208-a099-65b1a11fb3ff(jetbrains.mps.build.workflow.preset.java)" />
    <dep model="r:e9081cad-d8c3-45f2-b4ad-1dabd5ff82af(jetbrains.mps.build.structure)" />
    <dep model="r:fdebfc98-bbd7-4c50-8a8d-eda16da9406e(jetbrains.mps.build.generator.template.main@generator)" />
    <file name="mpsBuild.xml" />
  </source>
  <source id="1545517825663017278" name="mpsVcs" hash="e5ht6nq91lr1z05ucorkf4wuu6dlmha">
    <dep root="2569834391839970845" />
    <dep root="4301118715654819483" />
    <dep root="5548512857136492214" />
    <dep root="618786790401812237" />
    <dep root="6265574260762011003" />
    <dep root="6391307088354381121" />
    <dep root="6503539749405386437" />
    <dep root="7181125477683264500" />
    <dep root="7401958389406848608" />
    <dep root="7926701909975931624" />
    <dep root="8524659923334108558" />
    <dep model="r:0353b795-df17-4050-9687-ee47eeb7094f(jetbrains.mps.build.mps.structure)" />
    <dep model="r:4c16a3e9-db56-4447-9b0d-14adce23db0d(jetbrains.mps.build.mps.accessories)" />
    <dep model="r:54537613-52b5-40a8-b223-e87f0960b04f(jetbrains.mps.build.mps.generator.template.main@generator)" />
    <dep model="r:d8d06a40-eb90-4ad9-a679-19e3fc235859(jetbrains.mps.build.workflow.generator.template.main@generator)" />
    <dep model="r:dc6ee11b-0a41-4208-a099-65b1a11fb3ff(jetbrains.mps.build.workflow.preset.java)" />
    <dep model="r:e9081cad-d8c3-45f2-b4ad-1dabd5ff82af(jetbrains.mps.build.structure)" />
    <dep model="r:fdebfc98-bbd7-4c50-8a8d-eda16da9406e(jetbrains.mps.build.generator.template.main@generator)" />
    <file name="mpsVcs.xml" />
  </source>
  <source id="8658995123701267517" name="mpsPluginDist" hash="-99nyvh21sb1wfmxodb75qql2gykq8x9">
    <dep root="5148601452480491524" />
    <dep root="618786790401812237" />
    <dep root="6503539749405386437" />
    <dep root="7401958389406848608" />
    <dep root="7926701909975931624" />
    <dep root="8524659923334108558" />
    <dep model="r:d8d06a40-eb90-4ad9-a679-19e3fc235859(jetbrains.mps.build.workflow.generator.template.main@generator)" />
    <dep model="r:fdebfc98-bbd7-4c50-8a8d-eda16da9406e(jetbrains.mps.build.generator.template.main@generator)" />
    <file name="mpsPluginDist.xml" />
  </source>
  <source id="6164334420696839314" name="mpsDebuggerPlugin" hash="-30dt3fe5e9o8lhk9rvti9jgb40d0fkk">
    <dep root="2569834391839970845" />
    <dep root="618786790401812237" />
    <dep root="6503539749405386437" />
    <dep root="7181125477683264500" />
    <dep root="7926701909975931624" />
    <dep model="r:0353b795-df17-4050-9687-ee47eeb7094f(jetbrains.mps.build.mps.structure)" />
    <dep model="r:4c16a3e9-db56-4447-9b0d-14adce23db0d(jetbrains.mps.build.mps.accessories)" />
    <dep model="r:54537613-52b5-40a8-b223-e87f0960b04f(jetbrains.mps.build.mps.generator.template.main@generator)" />
    <dep model="r:d8d06a40-eb90-4ad9-a679-19e3fc235859(jetbrains.mps.build.workflow.generator.template.main@generator)" />
    <dep model="r:dc6ee11b-0a41-4208-a099-65b1a11fb3ff(jetbrains.mps.build.workflow.preset.java)" />
    <dep model="r:e9081cad-d8c3-45f2-b4ad-1dabd5ff82af(jetbrains.mps.build.structure)" />
    <dep model="r:fdebfc98-bbd7-4c50-8a8d-eda16da9406e(jetbrains.mps.build.generator.template.main@generator)" />
    <file name="mpsDebuggerPlugin.xml" />
  </source>
  <source id="6361939271669846483" name="mpsExecutionPlugin" hash="-dpdghp9o50m50qllo3er4zoqfw50h2i">
    <dep root="2569834391839970845" />
    <dep root="4301118715654819483" />
    <dep root="6164334420696839314" />
    <dep root="618786790401812237" />
    <dep root="6503539749405386437" />
    <dep root="7181125477683264500" />
    <dep root="7926701909975931624" />
    <dep root="8524659923334108558" />
    <dep model="r:0353b795-df17-4050-9687-ee47eeb7094f(jetbrains.mps.build.mps.structure)" />
    <dep model="r:4c16a3e9-db56-4447-9b0d-14adce23db0d(jetbrains.mps.build.mps.accessories)" />
    <dep model="r:54537613-52b5-40a8-b223-e87f0960b04f(jetbrains.mps.build.mps.generator.template.main@generator)" />
    <dep model="r:d8d06a40-eb90-4ad9-a679-19e3fc235859(jetbrains.mps.build.workflow.generator.template.main@generator)" />
    <dep model="r:dc6ee11b-0a41-4208-a099-65b1a11fb3ff(jetbrains.mps.build.workflow.preset.java)" />
    <dep model="r:e9081cad-d8c3-45f2-b4ad-1dabd5ff82af(jetbrains.mps.build.structure)" />
    <dep model="r:fdebfc98-bbd7-4c50-8a8d-eda16da9406e(jetbrains.mps.build.generator.template.main@generator)" />
    <file name="mpsExecutionPlugin.xml" />
  </source>
  <source id="6503539749405386437" name="mpsCore" hash="3owl2tb227frar1xtlclj9rmwvrp0ac">
    <dep root="7181125477683264500" />
    <dep root="7926701909975931624" />
    <dep model="r:0353b795-df17-4050-9687-ee47eeb7094f(jetbrains.mps.build.mps.structure)" />
    <dep model="r:4c16a3e9-db56-4447-9b0d-14adce23db0d(jetbrains.mps.build.mps.accessories)" />
    <dep model="r:54537613-52b5-40a8-b223-e87f0960b04f(jetbrains.mps.build.mps.generator.template.main@generator)" />
    <dep model="r:d8d06a40-eb90-4ad9-a679-19e3fc235859(jetbrains.mps.build.workflow.generator.template.main@generator)" />
    <dep model="r:dc6ee11b-0a41-4208-a099-65b1a11fb3ff(jetbrains.mps.build.workflow.preset.java)" />
    <dep model="r:e9081cad-d8c3-45f2-b4ad-1dabd5ff82af(jetbrains.mps.build.structure)" />
    <dep model="r:fdebfc98-bbd7-4c50-8a8d-eda16da9406e(jetbrains.mps.build.generator.template.main@generator)" />
    <file name="mpsCore.xml" />
  </source>
  <source id="8227093612176368028" name="mpsBuildUI" hash="-cco007esrg6r51som2pmt02rv0x87vd">
    <dep root="2569834391839970845" />
    <dep root="4301118715654819483" />
    <dep root="6164334420696839314" />
    <dep root="618786790401812237" />
    <dep root="6361939271669846483" />
    <dep root="6503539749405386437" />
    <dep root="7181125477683264500" />
    <dep root="7926701909975931624" />
    <dep root="8524659923334108558" />
    <dep model="r:0353b795-df17-4050-9687-ee47eeb7094f(jetbrains.mps.build.mps.structure)" />
    <dep model="r:4c16a3e9-db56-4447-9b0d-14adce23db0d(jetbrains.mps.build.mps.accessories)" />
    <dep model="r:54537613-52b5-40a8-b223-e87f0960b04f(jetbrains.mps.build.mps.generator.template.main@generator)" />
    <dep model="r:d8d06a40-eb90-4ad9-a679-19e3fc235859(jetbrains.mps.build.workflow.generator.template.main@generator)" />
    <dep model="r:dc6ee11b-0a41-4208-a099-65b1a11fb3ff(jetbrains.mps.build.workflow.preset.java)" />
    <dep model="r:e9081cad-d8c3-45f2-b4ad-1dabd5ff82af(jetbrains.mps.build.structure)" />
    <dep model="r:fdebfc98-bbd7-4c50-8a8d-eda16da9406e(jetbrains.mps.build.generator.template.main@generator)" />
    <file name="mpsBuildUI.xml" />
  </source>
  <source id="6977615362525216882" name="mpsPluginTests" hash="-dw1z7xk3l9ot1wo3jfcj7vs9t1mo4dv">
    <dep root="5148601452480491524" />
    <dep root="618786790401812237" />
    <dep root="6503539749405386437" />
    <dep root="7181125477683264500" />
    <dep root="7401958389406848608" />
    <dep root="7926701909975931624" />
    <dep root="8524659923334108558" />
    <dep model="r:d8d06a40-eb90-4ad9-a679-19e3fc235859(jetbrains.mps.build.workflow.generator.template.main@generator)" />
    <dep model="r:fdebfc98-bbd7-4c50-8a8d-eda16da9406e(jetbrains.mps.build.generator.template.main@generator)" />
    <file name="mpsPluginTests.xml" />
  </source>
  <source id="5970299968953452763" name="mpsConnectorPlugin" hash="-77poasyt3h0z56jvfl0d3ryll4b6l6s">
    <dep model="r:d8d06a40-eb90-4ad9-a679-19e3fc235859(jetbrains.mps.build.workflow.generator.template.main@generator)" />
    <dep model="r:fdebfc98-bbd7-4c50-8a8d-eda16da9406e(jetbrains.mps.build.generator.template.main@generator)" />
    <file name="mpsConnectorPlugin.xml" />
  </source>
  <source id="716066598061903713" name="mps" hash="qb20vf612qdvvbv1uls8teymubhthf">
    <dep model="r:d8d06a40-eb90-4ad9-a679-19e3fc235859(jetbrains.mps.build.workflow.generator.template.main@generator)" />
    <file name="Info.plist.xml" />
    <file name="mps.bat" />
    <file name="mps.sh" />
    <file name="mps.vmoptions" />
    <file name="mps64.vmoptions" />
  </source>
  <source id="5548512857136492214" name="mpsDevKit" hash="ct0wxczt1u95h5xzyy5brosu5fkkvcs">
    <dep root="2569834391839970845" />
    <dep root="618786790401812237" />
    <dep root="6503539749405386437" />
    <dep root="7181125477683264500" />
    <dep root="7926701909975931624" />
    <dep model="r:0353b795-df17-4050-9687-ee47eeb7094f(jetbrains.mps.build.mps.structure)" />
    <dep model="r:4c16a3e9-db56-4447-9b0d-14adce23db0d(jetbrains.mps.build.mps.accessories)" />
    <dep model="r:54537613-52b5-40a8-b223-e87f0960b04f(jetbrains.mps.build.mps.generator.template.main@generator)" />
    <dep model="r:d8d06a40-eb90-4ad9-a679-19e3fc235859(jetbrains.mps.build.workflow.generator.template.main@generator)" />
    <dep model="r:dc6ee11b-0a41-4208-a099-65b1a11fb3ff(jetbrains.mps.build.workflow.preset.java)" />
    <dep model="r:e9081cad-d8c3-45f2-b4ad-1dabd5ff82af(jetbrains.mps.build.structure)" />
    <dep model="r:fdebfc98-bbd7-4c50-8a8d-eda16da9406e(jetbrains.mps.build.generator.template.main@generator)" />
    <file name="mpsDevKit.xml" />
  </source>
  <source id="1392391688312941958" name="mpsStandalone" hash="98pnrimejna4kfdnkvsp1y0wj4qrbm5">
    <dep root="2569834391839970845" />
    <dep root="618786790401812237" />
    <dep root="6503539749405386437" />
    <dep root="7181125477683264500" />
    <dep root="7926701909975931624" />
    <dep model="r:d8d06a40-eb90-4ad9-a679-19e3fc235859(jetbrains.mps.build.workflow.generator.template.main@generator)" />
    <dep model="r:fdebfc98-bbd7-4c50-8a8d-eda16da9406e(jetbrains.mps.build.generator.template.main@generator)" />
    <file name="mpsStandalone.xml" />
  </source>
  <source id="6265574260762011003" name="mpsMakePlugin" hash="2266yese2nbh7sb89cerqt6x5l31v30">
    <dep root="2569834391839970845" />
    <dep root="618786790401812237" />
    <dep root="6503539749405386437" />
    <dep root="7181125477683264500" />
    <dep root="7926701909975931624" />
    <dep model="r:0353b795-df17-4050-9687-ee47eeb7094f(jetbrains.mps.build.mps.structure)" />
    <dep model="r:4c16a3e9-db56-4447-9b0d-14adce23db0d(jetbrains.mps.build.mps.accessories)" />
    <dep model="r:54537613-52b5-40a8-b223-e87f0960b04f(jetbrains.mps.build.mps.generator.template.main@generator)" />
    <dep model="r:d8d06a40-eb90-4ad9-a679-19e3fc235859(jetbrains.mps.build.workflow.generator.template.main@generator)" />
    <dep model="r:dc6ee11b-0a41-4208-a099-65b1a11fb3ff(jetbrains.mps.build.workflow.preset.java)" />
    <dep model="r:e9081cad-d8c3-45f2-b4ad-1dabd5ff82af(jetbrains.mps.build.structure)" />
    <dep model="r:fdebfc98-bbd7-4c50-8a8d-eda16da9406e(jetbrains.mps.build.generator.template.main@generator)" />
    <file name="mpsMakePlugin.xml" />
  </source>
  <source id="7401958389406848608" name="mpsJava" hash="e83l7j84j0jxjd0mr57lcawg20n3lg0">
    <dep root="7181125477683264500" />
    <dep root="7926701909975931624" />
    <dep model="r:0353b795-df17-4050-9687-ee47eeb7094f(jetbrains.mps.build.mps.structure)" />
    <dep model="r:4c16a3e9-db56-4447-9b0d-14adce23db0d(jetbrains.mps.build.mps.accessories)" />
    <dep model="r:54537613-52b5-40a8-b223-e87f0960b04f(jetbrains.mps.build.mps.generator.template.main@generator)" />
    <dep model="r:d8d06a40-eb90-4ad9-a679-19e3fc235859(jetbrains.mps.build.workflow.generator.template.main@generator)" />
    <dep model="r:dc6ee11b-0a41-4208-a099-65b1a11fb3ff(jetbrains.mps.build.workflow.preset.java)" />
    <dep model="r:e9081cad-d8c3-45f2-b4ad-1dabd5ff82af(jetbrains.mps.build.structure)" />
    <dep model="r:fdebfc98-bbd7-4c50-8a8d-eda16da9406e(jetbrains.mps.build.generator.template.main@generator)" />
    <file name="mpsJava.xml" />
  </source>
  <source id="618786790401812237" name="mpsTesting" hash="-cc9h8mpzycdr7ye2grce03ub1y0t6s9">
    <dep root="6503539749405386437" />
    <dep root="7181125477683264500" />
    <dep root="7926701909975931624" />
    <dep model="r:0353b795-df17-4050-9687-ee47eeb7094f(jetbrains.mps.build.mps.structure)" />
    <dep model="r:4c16a3e9-db56-4447-9b0d-14adce23db0d(jetbrains.mps.build.mps.accessories)" />
    <dep model="r:54537613-52b5-40a8-b223-e87f0960b04f(jetbrains.mps.build.mps.generator.template.main@generator)" />
    <dep model="r:d8d06a40-eb90-4ad9-a679-19e3fc235859(jetbrains.mps.build.workflow.generator.template.main@generator)" />
    <dep model="r:dc6ee11b-0a41-4208-a099-65b1a11fb3ff(jetbrains.mps.build.workflow.preset.java)" />
    <dep model="r:e9081cad-d8c3-45f2-b4ad-1dabd5ff82af(jetbrains.mps.build.structure)" />
    <dep model="r:fdebfc98-bbd7-4c50-8a8d-eda16da9406e(jetbrains.mps.build.generator.template.main@generator)" />
    <file name="mpsTesting.xml" />
  </source>
  <source id="1731640411968857441" name="installer.nsi" hash="-2pjfvxecps9dy8mk983m9p3mx8n6qg8">
    <file name="installer.nsi" />
  </source>
  <source id="4305752832749937830" name="mpsDiagramEditor" hash="1qczypu3ef0lwy7sfqfdyk052c4i6kr">
    <dep root="2405506926871158265" />
    <dep root="6503539749405386437" />
    <dep root="7181125477683264500" />
    <dep root="7926701909975931624" />
    <dep model="r:0353b795-df17-4050-9687-ee47eeb7094f(jetbrains.mps.build.mps.structure)" />
    <dep model="r:4c16a3e9-db56-4447-9b0d-14adce23db0d(jetbrains.mps.build.mps.accessories)" />
    <dep model="r:54537613-52b5-40a8-b223-e87f0960b04f(jetbrains.mps.build.mps.generator.template.main@generator)" />
    <dep model="r:d8d06a40-eb90-4ad9-a679-19e3fc235859(jetbrains.mps.build.workflow.generator.template.main@generator)" />
    <dep model="r:dc6ee11b-0a41-4208-a099-65b1a11fb3ff(jetbrains.mps.build.workflow.preset.java)" />
    <dep model="r:e9081cad-d8c3-45f2-b4ad-1dabd5ff82af(jetbrains.mps.build.structure)" />
    <dep model="r:fdebfc98-bbd7-4c50-8a8d-eda16da9406e(jetbrains.mps.build.generator.template.main@generator)" />
    <file name="mpsDiagramEditor.xml" />
  </source>
  <source id="2405506926871158265" name="jetpad" hash="-cxcy5mu56t54f8pz5et82b896zy31y3">
    <dep root="6503539749405386437" />
    <dep root="7181125477683264500" />
    <dep root="7926701909975931624" />
    <dep model="r:0353b795-df17-4050-9687-ee47eeb7094f(jetbrains.mps.build.mps.structure)" />
    <dep model="r:4c16a3e9-db56-4447-9b0d-14adce23db0d(jetbrains.mps.build.mps.accessories)" />
    <dep model="r:54537613-52b5-40a8-b223-e87f0960b04f(jetbrains.mps.build.mps.generator.template.main@generator)" />
    <dep model="r:d8d06a40-eb90-4ad9-a679-19e3fc235859(jetbrains.mps.build.workflow.generator.template.main@generator)" />
    <dep model="r:dc6ee11b-0a41-4208-a099-65b1a11fb3ff(jetbrains.mps.build.workflow.preset.java)" />
    <dep model="r:e9081cad-d8c3-45f2-b4ad-1dabd5ff82af(jetbrains.mps.build.structure)" />
    <dep model="r:fdebfc98-bbd7-4c50-8a8d-eda16da9406e(jetbrains.mps.build.generator.template.main@generator)" />
    <file name="jetpad.xml" />
  </source>
</dependencies>
>>>>>>> 00245ad8
<|MERGE_RESOLUTION|>--- conflicted
+++ resolved
@@ -1,17 +1,14 @@
 <?xml version="1.0" encoding="UTF-8"?>
-<<<<<<< HEAD
-<dependencies version="2" modelHash="-8kikypwkvgff4hn8k9zugtleds6c3a5" />
-=======
-<dependencies version="2" modelHash="-51ur1gkihmpwa42etrsottp98y19omv">
+<dependencies version="2" modelHash="-87kkaqefiuobmtpmkn3jm7r3740chww">
   <dep model="r:0353b795-df17-4050-9687-ee47eeb7094f(jetbrains.mps.build.mps.structure)" hash="c3tv6v2r4kfvburnpn0pk581ddo0qsa" />
   <dep model="r:4c16a3e9-db56-4447-9b0d-14adce23db0d(jetbrains.mps.build.mps.accessories)" hash="89oi7dp6wo26ypbgdkgbfpdc2eso76o" />
-  <dep model="r:54537613-52b5-40a8-b223-e87f0960b04f(jetbrains.mps.build.mps.generator.template.main@generator)" hash="-9xclxuxoorfi3soiur5pezasgi6zmtp" />
-  <dep model="r:d8d06a40-eb90-4ad9-a679-19e3fc235859(jetbrains.mps.build.workflow.generator.template.main@generator)" hash="-b0gmf9gdj7s2en8dhdttnsme7ks4gcw" />
+  <dep model="r:54537613-52b5-40a8-b223-e87f0960b04f(jetbrains.mps.build.mps.generator.template.main@generator)" hash="ceppv2tihtnka4a2bg2zfyb6osapvn2" />
+  <dep model="r:d8d06a40-eb90-4ad9-a679-19e3fc235859(jetbrains.mps.build.workflow.generator.template.main@generator)" hash="-81irkcndgjr9frc91air2r20mbgwwtg" />
   <dep model="r:dc6ee11b-0a41-4208-a099-65b1a11fb3ff(jetbrains.mps.build.workflow.preset.java)" />
   <dep model="r:e9081cad-d8c3-45f2-b4ad-1dabd5ff82af(jetbrains.mps.build.structure)" hash="-ao893wybwq5m2h36x2uedtu1mj8xbyj" />
-  <dep model="r:fdebfc98-bbd7-4c50-8a8d-eda16da9406e(jetbrains.mps.build.generator.template.main@generator)" hash="46k4j8lp7yj0owx5qjl3xv5uuyimyra" />
-  <common hash="-18unbculgibdm5sj5r3gd1okypy609l" />
-  <source id="7926701909975931624" name="mpsBootstrapCore" hash="5lulaobukxhm4tsf73zzgyhc4aheeud">
+  <dep model="r:fdebfc98-bbd7-4c50-8a8d-eda16da9406e(jetbrains.mps.build.generator.template.main@generator)" hash="byj2ld5xdbpdx6wtaz13wi86fey84sm" />
+  <common hash="a2cotu4g5bxwpktvj6gm58f9r6ydonq" />
+  <source id="7926701909975931624" name="mpsBootstrapCore" hash="6iwrjxuwq93ozo6c9kji7dxxqe4aaa2">
     <dep root="7181125477683264500" />
     <dep model="r:54537613-52b5-40a8-b223-e87f0960b04f(jetbrains.mps.build.mps.generator.template.main@generator)" />
     <dep model="r:d8d06a40-eb90-4ad9-a679-19e3fc235859(jetbrains.mps.build.workflow.generator.template.main@generator)" />
@@ -19,7 +16,7 @@
     <dep model="r:fdebfc98-bbd7-4c50-8a8d-eda16da9406e(jetbrains.mps.build.generator.template.main@generator)" />
     <file name="mpsBootstrapCore.xml" />
   </source>
-  <source id="2569834391839970845" name="mpsWorkbench" hash="-3sw2wiqxg6z0459e10r6a6l64ox1zcd">
+  <source id="2569834391839970845" name="mpsWorkbench" hash="-5ndgf1e8eza19cag44qcz8zmud8stei">
     <dep root="618786790401812237" />
     <dep root="6503539749405386437" />
     <dep root="7181125477683264500" />
@@ -34,23 +31,19 @@
     <file name="mpsWorkbench.xml" />
   </source>
   <source id="7181125477683264500" name="IDEA" hash="-4coipaxogy6mz88l0fe14rq22ib9zkb" />
-  <source id="5148601452480491524" name="mpsPlugin" hash="6k6uq022b4i539aazfktds7kwictpr1">
-    <dep root="618786790401812237" />
-    <dep root="6503539749405386437" />
-    <dep root="7181125477683264500" />
-    <dep root="7401958389406848608" />
-    <dep root="7926701909975931624" />
-    <dep root="8524659923334108558" />
-    <dep model="r:0353b795-df17-4050-9687-ee47eeb7094f(jetbrains.mps.build.mps.structure)" />
-    <dep model="r:4c16a3e9-db56-4447-9b0d-14adce23db0d(jetbrains.mps.build.mps.accessories)" />
-    <dep model="r:54537613-52b5-40a8-b223-e87f0960b04f(jetbrains.mps.build.mps.generator.template.main@generator)" />
-    <dep model="r:d8d06a40-eb90-4ad9-a679-19e3fc235859(jetbrains.mps.build.workflow.generator.template.main@generator)" />
-    <dep model="r:dc6ee11b-0a41-4208-a099-65b1a11fb3ff(jetbrains.mps.build.workflow.preset.java)" />
-    <dep model="r:e9081cad-d8c3-45f2-b4ad-1dabd5ff82af(jetbrains.mps.build.structure)" />
+  <source id="5148601452480491524" name="mpsPlugin" hash="8ue35bzclxke4r5zfq3esf9fjxsz867">
+    <dep root="618786790401812237" />
+    <dep root="6503539749405386437" />
+    <dep root="7181125477683264500" />
+    <dep root="7246064732104303799" />
+    <dep root="7401958389406848608" />
+    <dep root="7926701909975931624" />
+    <dep root="8524659923334108558" />
+    <dep model="r:d8d06a40-eb90-4ad9-a679-19e3fc235859(jetbrains.mps.build.workflow.generator.template.main@generator)" />
     <dep model="r:fdebfc98-bbd7-4c50-8a8d-eda16da9406e(jetbrains.mps.build.generator.template.main@generator)" />
     <file name="mpsPlugin.xml" />
   </source>
-  <source id="4301118715654497533" name="mpsDistribution" hash="crrl3ibrtgkmdw9s7bpzsde46zv1wp9">
+  <source id="4301118715654497533" name="mpsDistribution" hash="dt96z2vfmra0cx8j8cl1xm75nbmsyjj">
     <dep root="1392391688312941958" />
     <dep root="1545517825663017278" />
     <dep root="2405506926871158265" />
@@ -65,6 +58,8 @@
     <dep root="6361939271669846483" />
     <dep root="6391307088354381121" />
     <dep root="6503539749405386437" />
+    <dep root="693637181919378427" />
+    <dep root="7246064732104303799" />
     <dep root="7401958389406848608" />
     <dep root="7926701909975931624" />
     <dep root="8227093612176368028" />
@@ -73,7 +68,7 @@
     <dep model="r:fdebfc98-bbd7-4c50-8a8d-eda16da9406e(jetbrains.mps.build.generator.template.main@generator)" />
     <file name="mpsDistribution.xml" />
   </source>
-  <source id="4301118715654192646" name="mps" hash="vasupjj7t1pixwrwg1ivaxun724041">
+  <source id="4301118715654192646" name="mps" hash="7httz2zjn2psna3blcwsezigicsyolu">
     <dep root="1392391688312941958" />
     <dep root="1545517825663017278" />
     <dep root="2405506926871158265" />
@@ -87,6 +82,7 @@
     <dep root="6361939271669846483" />
     <dep root="6391307088354381121" />
     <dep root="6503539749405386437" />
+    <dep root="7246064732104303799" />
     <dep root="7401958389406848608" />
     <dep root="7926701909975931624" />
     <dep root="8227093612176368028" />
@@ -109,7 +105,7 @@
     <dep model="r:fdebfc98-bbd7-4c50-8a8d-eda16da9406e(jetbrains.mps.build.generator.template.main@generator)" />
     <file name="mpsTroveCollections.xml" />
   </source>
-  <source id="6391307088354381121" name="mpsPlugins" hash="-6deo2hfplx7n2yp118f5dcftmhfsz7r">
+  <source id="6391307088354381121" name="mpsPlugins" hash="86s15gkkphpboqnaj8pdmohadkssbl4">
     <dep root="2569834391839970845" />
     <dep root="4301118715654819483" />
     <dep root="5548512857136492214" />
@@ -128,7 +124,7 @@
     <dep model="r:fdebfc98-bbd7-4c50-8a8d-eda16da9406e(jetbrains.mps.build.generator.template.main@generator)" />
     <file name="mpsPlugins.xml" />
   </source>
-  <source id="8524659923334108558" name="mpsBuild" hash="8ys0zb56jv3jzf1en1coabcx2j7w6tg">
+  <source id="8524659923334108558" name="mpsBuild" hash="4h69ja7rs2hib51kocgfmdgggn7tct5">
     <dep root="6503539749405386437" />
     <dep root="7181125477683264500" />
     <dep root="7926701909975931624" />
@@ -141,7 +137,7 @@
     <dep model="r:fdebfc98-bbd7-4c50-8a8d-eda16da9406e(jetbrains.mps.build.generator.template.main@generator)" />
     <file name="mpsBuild.xml" />
   </source>
-  <source id="1545517825663017278" name="mpsVcs" hash="e5ht6nq91lr1z05ucorkf4wuu6dlmha">
+  <source id="1545517825663017278" name="mpsVcs" hash="-chvbatl58b7vgm4mwktwdsffrg9r9yc">
     <dep root="2569834391839970845" />
     <dep root="4301118715654819483" />
     <dep root="5548512857136492214" />
@@ -150,6 +146,7 @@
     <dep root="6391307088354381121" />
     <dep root="6503539749405386437" />
     <dep root="7181125477683264500" />
+    <dep root="7246064732104303799" />
     <dep root="7401958389406848608" />
     <dep root="7926701909975931624" />
     <dep root="8524659923334108558" />
@@ -166,6 +163,7 @@
     <dep root="5148601452480491524" />
     <dep root="618786790401812237" />
     <dep root="6503539749405386437" />
+    <dep root="7246064732104303799" />
     <dep root="7401958389406848608" />
     <dep root="7926701909975931624" />
     <dep root="8524659923334108558" />
@@ -188,7 +186,7 @@
     <dep model="r:fdebfc98-bbd7-4c50-8a8d-eda16da9406e(jetbrains.mps.build.generator.template.main@generator)" />
     <file name="mpsDebuggerPlugin.xml" />
   </source>
-  <source id="6361939271669846483" name="mpsExecutionPlugin" hash="-dpdghp9o50m50qllo3er4zoqfw50h2i">
+  <source id="6361939271669846483" name="mpsExecutionPlugin" hash="-8kua2yze31f9782b12f8iv5ugpgnt7h">
     <dep root="2569834391839970845" />
     <dep root="4301118715654819483" />
     <dep root="6164334420696839314" />
@@ -206,7 +204,7 @@
     <dep model="r:fdebfc98-bbd7-4c50-8a8d-eda16da9406e(jetbrains.mps.build.generator.template.main@generator)" />
     <file name="mpsExecutionPlugin.xml" />
   </source>
-  <source id="6503539749405386437" name="mpsCore" hash="3owl2tb227frar1xtlclj9rmwvrp0ac">
+  <source id="6503539749405386437" name="mpsCore" hash="-6pc956pzsddfr1b5n80hkl4booj907r">
     <dep root="7181125477683264500" />
     <dep root="7926701909975931624" />
     <dep model="r:0353b795-df17-4050-9687-ee47eeb7094f(jetbrains.mps.build.mps.structure)" />
@@ -218,7 +216,7 @@
     <dep model="r:fdebfc98-bbd7-4c50-8a8d-eda16da9406e(jetbrains.mps.build.generator.template.main@generator)" />
     <file name="mpsCore.xml" />
   </source>
-  <source id="8227093612176368028" name="mpsBuildUI" hash="-cco007esrg6r51som2pmt02rv0x87vd">
+  <source id="8227093612176368028" name="mpsBuildUI" hash="-aa5nn05v65s0e1wam7ghnddmf6kwlrm">
     <dep root="2569834391839970845" />
     <dep root="4301118715654819483" />
     <dep root="6164334420696839314" />
@@ -242,6 +240,7 @@
     <dep root="618786790401812237" />
     <dep root="6503539749405386437" />
     <dep root="7181125477683264500" />
+    <dep root="7246064732104303799" />
     <dep root="7401958389406848608" />
     <dep root="7926701909975931624" />
     <dep root="8524659923334108558" />
@@ -254,7 +253,7 @@
     <dep model="r:fdebfc98-bbd7-4c50-8a8d-eda16da9406e(jetbrains.mps.build.generator.template.main@generator)" />
     <file name="mpsConnectorPlugin.xml" />
   </source>
-  <source id="716066598061903713" name="mps" hash="qb20vf612qdvvbv1uls8teymubhthf">
+  <source id="716066598061903713" name="mps" hash="-4acokppwcg4lo1br1azohxiceb1ime9">
     <dep model="r:d8d06a40-eb90-4ad9-a679-19e3fc235859(jetbrains.mps.build.workflow.generator.template.main@generator)" />
     <file name="Info.plist.xml" />
     <file name="mps.bat" />
@@ -262,7 +261,7 @@
     <file name="mps.vmoptions" />
     <file name="mps64.vmoptions" />
   </source>
-  <source id="5548512857136492214" name="mpsDevKit" hash="ct0wxczt1u95h5xzyy5brosu5fkkvcs">
+  <source id="5548512857136492214" name="mpsDevKit" hash="-dgao3wi7my8sf2il6u1eoyg7b9mhp1o">
     <dep root="2569834391839970845" />
     <dep root="618786790401812237" />
     <dep root="6503539749405386437" />
@@ -344,7 +343,7 @@
     <dep model="r:fdebfc98-bbd7-4c50-8a8d-eda16da9406e(jetbrains.mps.build.generator.template.main@generator)" />
     <file name="mpsDiagramEditor.xml" />
   </source>
-  <source id="2405506926871158265" name="jetpad" hash="-cxcy5mu56t54f8pz5et82b896zy31y3">
+  <source id="2405506926871158265" name="jetpad" hash="imr99174lrxvyecfur3d6s4929hnxw">
     <dep root="6503539749405386437" />
     <dep root="7181125477683264500" />
     <dep root="7926701909975931624" />
@@ -357,5 +356,18 @@
     <dep model="r:fdebfc98-bbd7-4c50-8a8d-eda16da9406e(jetbrains.mps.build.generator.template.main@generator)" />
     <file name="jetpad.xml" />
   </source>
+  <source id="7246064732104303799" name="mpsVcsCommon" hash="61xuuzuw60bjqbqy8hfamby1l5k0g14">
+    <dep root="6503539749405386437" />
+    <dep root="7181125477683264500" />
+    <dep root="7926701909975931624" />
+    <dep model="r:0353b795-df17-4050-9687-ee47eeb7094f(jetbrains.mps.build.mps.structure)" />
+    <dep model="r:4c16a3e9-db56-4447-9b0d-14adce23db0d(jetbrains.mps.build.mps.accessories)" />
+    <dep model="r:54537613-52b5-40a8-b223-e87f0960b04f(jetbrains.mps.build.mps.generator.template.main@generator)" />
+    <dep model="r:d8d06a40-eb90-4ad9-a679-19e3fc235859(jetbrains.mps.build.workflow.generator.template.main@generator)" />
+    <dep model="r:dc6ee11b-0a41-4208-a099-65b1a11fb3ff(jetbrains.mps.build.workflow.preset.java)" />
+    <dep model="r:e9081cad-d8c3-45f2-b4ad-1dabd5ff82af(jetbrains.mps.build.structure)" />
+    <dep model="r:fdebfc98-bbd7-4c50-8a8d-eda16da9406e(jetbrains.mps.build.generator.template.main@generator)" />
+    <file name="mpsVcsCommon.xml" />
+  </source>
+  <source id="693637181919378427" name="resources" hash="-9qphi23vew37w86iqtg8u6jbvz4j0hj" />
 </dependencies>
->>>>>>> 00245ad8
