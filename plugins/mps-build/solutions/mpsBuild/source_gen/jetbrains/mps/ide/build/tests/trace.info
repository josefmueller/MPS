--- conflicted
+++ resolved
@@ -2,83 +2,47 @@
 <debug-info>
   <root nodeRef="r:42d04941-551b-420d-9485-a5f496e15594(jetbrains.mps.ide.build.tests)/3197190366568000187">
     <file name="mpsBuild.xml">
-<<<<<<< HEAD
-      <unit id="3197190366568000187" at="1,0,331,10" name="jetbrains.mps.ide.build.tests.mpsBuild" />
-=======
-      <unit id="3197190366568000187" at="1,0,330,10" name="jetbrains.mps.ide.build.tests.mpsBuild" />
->>>>>>> bf3a2c62
+      <unit id="3197190366568000187" at="1,0,332,10" name="jetbrains.mps.ide.build.tests.mpsBuild" />
     </file>
   </root>
   <root nodeRef="r:42d04941-551b-420d-9485-a5f496e15594(jetbrains.mps.ide.build.tests)/3474133302908391407">
     <file name="mpsExecution.xml">
-<<<<<<< HEAD
-      <unit id="3474133302908391407" at="1,0,604,10" name="jetbrains.mps.ide.build.tests.mpsExecution" />
-=======
-      <unit id="3474133302908391407" at="1,0,547,10" name="jetbrains.mps.ide.build.tests.mpsExecution" />
->>>>>>> bf3a2c62
+      <unit id="3474133302908391407" at="1,0,602,10" name="jetbrains.mps.ide.build.tests.mpsExecution" />
     </file>
   </root>
   <root nodeRef="r:42d04941-551b-420d-9485-a5f496e15594(jetbrains.mps.ide.build.tests)/4074183641147971049">
     <file name="mpsSModel.xml">
-<<<<<<< HEAD
-      <unit id="4074183641147971049" at="1,0,518,10" name="jetbrains.mps.ide.build.tests.mpsSModel" />
-=======
-      <unit id="4074183641147971049" at="1,0,515,10" name="jetbrains.mps.ide.build.tests.mpsSModel" />
->>>>>>> bf3a2c62
+      <unit id="4074183641147971049" at="1,0,517,10" name="jetbrains.mps.ide.build.tests.mpsSModel" />
     </file>
   </root>
   <root nodeRef="r:42d04941-551b-420d-9485-a5f496e15594(jetbrains.mps.ide.build.tests)/5003005296035786909">
     <file name="mpsEditorDiagram.xml">
-<<<<<<< HEAD
-      <unit id="5003005296035786909" at="1,0,568,10" name="jetbrains.mps.ide.build.tests.mpsEditorDiagram" />
-=======
-      <unit id="5003005296035786909" at="1,0,574,10" name="jetbrains.mps.ide.build.tests.mpsEditorDiagram" />
->>>>>>> bf3a2c62
+      <unit id="5003005296035786909" at="1,0,576,10" name="jetbrains.mps.ide.build.tests.mpsEditorDiagram" />
     </file>
   </root>
   <root nodeRef="r:42d04941-551b-420d-9485-a5f496e15594(jetbrains.mps.ide.build.tests)/5833628797344916224">
     <file name="mpsEditor.xml">
-<<<<<<< HEAD
-      <unit id="5833628797344916224" at="1,0,1263,10" name="jetbrains.mps.ide.build.tests.mpsEditor" />
-=======
-      <unit id="5833628797344916224" at="1,0,1294,10" name="jetbrains.mps.ide.build.tests.mpsEditor" />
->>>>>>> bf3a2c62
+      <unit id="5833628797344916224" at="1,0,1296,10" name="jetbrains.mps.ide.build.tests.mpsEditor" />
     </file>
   </root>
   <root nodeRef="r:42d04941-551b-420d-9485-a5f496e15594(jetbrains.mps.ide.build.tests)/617882099353312053">
     <file name="mpsGenerator.xml">
-<<<<<<< HEAD
-      <unit id="617882099353312053" at="1,0,763,10" name="jetbrains.mps.ide.build.tests.mpsGenerator" />
-=======
-      <unit id="617882099353312053" at="1,0,779,10" name="jetbrains.mps.ide.build.tests.mpsGenerator" />
->>>>>>> bf3a2c62
+      <unit id="617882099353312053" at="1,0,781,10" name="jetbrains.mps.ide.build.tests.mpsGenerator" />
     </file>
   </root>
   <root nodeRef="r:42d04941-551b-420d-9485-a5f496e15594(jetbrains.mps.ide.build.tests)/617882099353331886">
     <file name="mpsJava.xml">
-<<<<<<< HEAD
-      <unit id="617882099353331886" at="1,0,243,10" name="jetbrains.mps.ide.build.tests.mpsJava" />
-=======
-      <unit id="617882099353331886" at="1,0,244,10" name="jetbrains.mps.ide.build.tests.mpsJava" />
->>>>>>> bf3a2c62
+      <unit id="617882099353331886" at="1,0,246,10" name="jetbrains.mps.ide.build.tests.mpsJava" />
     </file>
   </root>
   <root nodeRef="r:42d04941-551b-420d-9485-a5f496e15594(jetbrains.mps.ide.build.tests)/6238501899265293051">
     <file name="mpsActions.xml">
-<<<<<<< HEAD
-      <unit id="6238501899265293051" at="1,0,323,10" name="jetbrains.mps.ide.build.tests.mpsActions" />
-=======
-      <unit id="6238501899265293051" at="1,0,324,10" name="jetbrains.mps.ide.build.tests.mpsActions" />
->>>>>>> bf3a2c62
+      <unit id="6238501899265293051" at="1,0,326,10" name="jetbrains.mps.ide.build.tests.mpsActions" />
     </file>
   </root>
   <root nodeRef="r:42d04941-551b-420d-9485-a5f496e15594(jetbrains.mps.ide.build.tests)/7210153263370654627">
     <file name="mpsBaseLanguage.xml">
-<<<<<<< HEAD
-      <unit id="7210153263370654627" at="1,0,413,10" name="jetbrains.mps.ide.build.tests.mpsBaseLanguage" />
-=======
-      <unit id="7210153263370654627" at="1,0,408,10" name="jetbrains.mps.ide.build.tests.mpsBaseLanguage" />
->>>>>>> bf3a2c62
+      <unit id="7210153263370654627" at="1,0,410,10" name="jetbrains.mps.ide.build.tests.mpsBaseLanguage" />
     </file>
   </root>
 </debug-info>
