--- conflicted
+++ resolved
@@ -12,26 +12,22 @@
   </root>
   <root nodeRef="r:42d04941-551b-420d-9485-a5f496e15594(jetbrains.mps.ide.build.tests)/4074183641147971049">
     <file name="mpsSModel.xml">
-<<<<<<< HEAD
-      <unit id="4074183641147971049" at="1,0,511,10" name="jetbrains.mps.ide.build.tests.mpsSModel" />
-=======
-      <unit id="4074183641147971049" at="1,0,516,10" name="jetbrains.mps.ide.build.tests.mpsSModel" />
->>>>>>> ac09004f
+      <unit id="4074183641147971049" at="1,0,518,10" name="jetbrains.mps.ide.build.tests.mpsSModel" />
     </file>
   </root>
   <root nodeRef="r:42d04941-551b-420d-9485-a5f496e15594(jetbrains.mps.ide.build.tests)/5003005296035786909">
     <file name="mpsEditorDiagram.xml">
-      <unit id="5003005296035786909" at="1,0,566,10" name="jetbrains.mps.ide.build.tests.mpsEditorDiagram" />
+      <unit id="5003005296035786909" at="1,0,568,10" name="jetbrains.mps.ide.build.tests.mpsEditorDiagram" />
     </file>
   </root>
   <root nodeRef="r:42d04941-551b-420d-9485-a5f496e15594(jetbrains.mps.ide.build.tests)/5833628797344916224">
     <file name="mpsEditor.xml">
-      <unit id="5833628797344916224" at="1,0,1261,10" name="jetbrains.mps.ide.build.tests.mpsEditor" />
+      <unit id="5833628797344916224" at="1,0,1263,10" name="jetbrains.mps.ide.build.tests.mpsEditor" />
     </file>
   </root>
   <root nodeRef="r:42d04941-551b-420d-9485-a5f496e15594(jetbrains.mps.ide.build.tests)/617882099353312053">
     <file name="mpsGenerator.xml">
-      <unit id="617882099353312053" at="1,0,761,10" name="jetbrains.mps.ide.build.tests.mpsGenerator" />
+      <unit id="617882099353312053" at="1,0,763,10" name="jetbrains.mps.ide.build.tests.mpsGenerator" />
     </file>
   </root>
   <root nodeRef="r:42d04941-551b-420d-9485-a5f496e15594(jetbrains.mps.ide.build.tests)/617882099353331886">
