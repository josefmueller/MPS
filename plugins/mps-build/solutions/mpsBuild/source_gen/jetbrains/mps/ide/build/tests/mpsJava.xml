<project name="mpsJava" default="build" basedir="../../">
  <!-- Generated by MPS -->
  <property name="build.dir" location="build" />
  <property name="build.tmp" location="${build.dir}/tmp/mpsJava" />
  <property name="build.layout" location="${build.dir}/artifacts/mpsJava" />
  <property name="mps_home" location="" />
  <property name="idea_home" location="${mps_home}" />
  <property name="artifacts.mps" location="${mps_home}" />
  <property name="artifacts.IDEA" location="${idea_home}" />
  <property file="${artifacts.mps}/build.properties" prefix="import.mps" />
  <property name="mps.build.number" value="${import.mps.mps.build.number}" />
  <property name="mps.date" value="${import.mps.mps.date}" />
  <property name="mps.build.vcs.number" value="${import.mps.mps.build.vcs.number}" />
  <property name="mps.teamcity.buildConfName" value="${import.mps.mps.teamcity.buildConfName}" />
  <property name="mps.idea.platform.build.number" value="${import.mps.mps.idea.platform.build.number}" />
  <property name="mpsBootstrapCore.version" value="${import.mps.mpsBootstrapCore.version}" />
  
  <path id="path.javac2.classpath">
    <fileset dir="${idea_home}/lib">
      <include name="javac2.jar" />
      <include name="jdom.jar" />
      <include name="asm4-all.jar" />
      <include name="jgoodies-forms.jar" />
    </fileset>
  </path>
  
  <path id="path.jdk.classpath">
    <pathelement path="${java.home}/../Classes/classes.jar" />
    <fileset dir="${java.home}">
      <include name="lib/*.jar" />
    </fileset>
  </path>
  
  <path id="path.mps.ant.path">
    <pathelement location="${artifacts.mps}/lib/ant/lib/ant-mps.jar" />
    <pathelement location="${artifacts.IDEA}/lib/jdom.jar" />
    <pathelement location="${artifacts.IDEA}/lib/log4j.jar" />
  </path>
  
  <taskdef name="javac2" classname="com.intellij.ant.Javac2" classpathref="path.javac2.classpath" />
  
  <target name="assemble" depends="classes, declare-mps-tasks">
    <mkdir dir="${build.layout}" />
    <mkdir dir="${build.tmp}/default/jetbrains.mps.ide.java.tests.jar" />
    <mkdir dir="${build.tmp}/default/jetbrains.mps.ide.java.tests.jar/META-INF" />
    <echoxml file="${build.tmp}/default/jetbrains.mps.ide.java.tests.jar/META-INF/module.xml">
      <module namespace="jetbrains.mps.ide.java.tests" type="solution" uuid="c3786d2b-aba2-45e5-8de0-1124fd14259b">
        <dependencies>
          <module ref="6354ebe7-c22a-4a0f-ac54-50b52ab9b065(JDK)" />
          <module ref="6ed54515-acc8-4d1e-a16c-9fd6cfe951ea(MPS.Core)" />
          <module ref="1ed103c3-3aa6-49b7-9c21-6765ee11f224(MPS.Editor)" />
          <module ref="8865b7a8-5271-43d3-884c-6fd1d9cfdd34(MPS.OpenAPI)" />
          <module ref="4c6a28d1-2c60-478d-b36e-db9b3cbb21fb(closures.runtime)" />
          <module ref="9b80526e-f0bf-4992-bdf5-cee39c1833f3(collections.runtime)" />
          <module ref="83f155ff-422c-4b5a-a2f2-b459302dd215(jetbrains.mps.baseLanguage.unitTest.libs)" />
          <module ref="707c4fde-f79a-44b5-b3d7-b5cef8844ccf(jetbrains.mps.lang.test.runtime)" />
          <module ref="9a4afe51-f114-4595-b5df-048ce3c596be(jetbrains.mps.runtime)" />
        </dependencies>
        <sources jar="jetbrains.mps.ide.java.tests-src.jar" descriptor="jetbrains.mps.ide.java.tests.msd" />
      </module>
    </echoxml>
    <jar destfile="${build.layout}/jetbrains.mps.ide.java.tests.jar">
      <fileset dir="${build.tmp}/java/out/jetbrains.mps.ide.java.tests" />
      <fileset dir="${basedir}/plugins/mpsjava/jetbrains.mps.ide.java.tests" includes="icons/**, resources/**" />
      <fileset dir="${build.tmp}/default/jetbrains.mps.ide.java.tests.jar" />
    </jar>
    <copyModels todir="${build.tmp}/customProcessors/copyModels/plugins-mpsjava-jetbrains.mps.ide.java.tests-models">
      <fileset dir="${basedir}/plugins/mpsjava/jetbrains.mps.ide.java.tests/models" includes="**/*.mps, **/*.metadata, **/*.history, **/*.mpsr, **/.model" />
    </copyModels>
    <jar destfile="${build.layout}/jetbrains.mps.ide.java.tests-src.jar">
      <fileset dir="${basedir}/plugins/mpsjava/jetbrains.mps.ide.java.tests/source_gen" includes="**/*.java" />
      <zipfileset file="${basedir}/plugins/mpsjava/jetbrains.mps.ide.java.tests/jetbrains.mps.ide.java.tests.msd" prefix="module" />
      <zipfileset dir="${build.tmp}/customProcessors/copyModels/plugins-mpsjava-jetbrains.mps.ide.java.tests-models" prefix="module/models" />
    </jar>
    <echo file="${build.layout}/build.properties">mps.build.number=${mps.build.number}${line.separator}mps.date=${mps.date}${line.separator}mps.build.vcs.number=${mps.build.vcs.number}${line.separator}mps.teamcity.buildConfName=${mps.teamcity.buildConfName}${line.separator}mps.idea.platform.build.number=${mps.idea.platform.build.number}${line.separator}mpsBootstrapCore.version=${mpsBootstrapCore.version}</echo>
  </target>
  
  <target name="buildDependents" />
  
  <target name="fetchDependencies" />
  
  <target name="build" depends="assemble" />
  
  <target name="clean">
    <delete dir="${build.tmp}" />
    <delete dir="${build.layout}" />
  </target>
  
  <target name="compileJava" depends="java.compile.jetbrains.mps.ide.java.tests" />
  
  <target name="processResources" />
  
  <target name="classes" depends="compileJava, processResources" />
  
  <target name="test" depends="classes, module-tests" />
  
  <target name="check" depends="test" />
  
  <target name="generate" depends="declare-mps-tasks, fetchDependencies">
    <echo message="generating" />
    <generate strictMode="true" parallelMode="true" parallelThreads="8" useInplaceTransform="false" fork="true">
      <library file="${artifacts.mps}/languages/baseLanguage/jetbrains.mps.baseLanguage.blTypes.jar" />
      <library file="${artifacts.mps}/languages/baseLanguage/jetbrains.mps.baseLanguage.classifiers.jar" />
      <library file="${artifacts.mps}/languages/baseLanguage/jetbrains.mps.baseLanguage.closures.jar" />
      <library file="${artifacts.mps}/languages/baseLanguage/jetbrains.mps.baseLanguage.collections.jar" />
      <library file="${artifacts.mps}/languages/baseLanguage/jetbrains.mps.baseLanguage.extensionMethods.jar" />
      <library file="${artifacts.mps}/languages/baseLanguage/jetbrains.mps.baseLanguage.jar" />
      <library file="${artifacts.mps}/languages/baseLanguage/jetbrains.mps.baseLanguage.javadoc.jar" />
      <library file="${artifacts.mps}/languages/baseLanguage/jetbrains.mps.baseLanguage.jdk7.jar" />
      <library file="${artifacts.mps}/languages/baseLanguage/jetbrains.mps.baseLanguage.logging.jar" />
      <library file="${artifacts.mps}/languages/baseLanguage/jetbrains.mps.baseLanguage.scopes.jar" />
      <library file="${artifacts.mps}/languages/baseLanguage/jetbrains.mps.baseLanguage.tuples.jar" />
      <library file="${artifacts.mps}/languages/baseLanguage/jetbrains.mps.baseLanguage.unitTest.libs/jetbrains.mps.baseLanguage.unitTest.libs.jar" />
      <library file="${artifacts.mps}/languages/baseLanguage/jetbrains.mps.baseLanguageInternal.jar" />
      <library file="${artifacts.mps}/languages/languageDesign/jetbrains.mps.lang.actions.jar" />
      <library file="${artifacts.mps}/languages/languageDesign/jetbrains.mps.lang.behavior.jar" />
      <library file="${artifacts.mps}/languages/languageDesign/jetbrains.mps.lang.checkedName.jar" />
      <library file="${artifacts.mps}/languages/languageDesign/jetbrains.mps.lang.constraints.jar" />
      <library file="${artifacts.mps}/languages/languageDesign/jetbrains.mps.lang.core.jar" />
      <library file="${artifacts.mps}/languages/languageDesign/jetbrains.mps.lang.editor.jar" />
      <library file="${artifacts.mps}/languages/languageDesign/jetbrains.mps.lang.findUsages.jar" />
      <library file="${artifacts.mps}/languages/languageDesign/jetbrains.mps.lang.generator.generationContext.jar" />
      <library file="${artifacts.mps}/languages/languageDesign/jetbrains.mps.lang.generator.jar" />
      <library file="${artifacts.mps}/languages/languageDesign/jetbrains.mps.lang.intentions.jar" />
      <library file="${artifacts.mps}/languages/languageDesign/jetbrains.mps.lang.pattern.jar" />
      <library file="${artifacts.mps}/languages/languageDesign/jetbrains.mps.lang.plugin.jar" />
      <library file="${artifacts.mps}/languages/languageDesign/jetbrains.mps.lang.project.jar" />
      <library file="${artifacts.mps}/languages/languageDesign/jetbrains.mps.lang.quotation.jar" />
      <library file="${artifacts.mps}/languages/languageDesign/jetbrains.mps.lang.refactoring.jar" />
      <library file="${artifacts.mps}/languages/languageDesign/jetbrains.mps.lang.resources.jar" />
      <library file="${artifacts.mps}/languages/languageDesign/jetbrains.mps.lang.scopes.jar" />
      <library file="${artifacts.mps}/languages/languageDesign/jetbrains.mps.lang.scopes.runtime.jar" />
      <library file="${artifacts.mps}/languages/languageDesign/jetbrains.mps.lang.script.jar" />
      <library file="${artifacts.mps}/languages/languageDesign/jetbrains.mps.lang.sharedConcepts.jar" />
      <library file="${artifacts.mps}/languages/languageDesign/jetbrains.mps.lang.smodel.jar" />
      <library file="${artifacts.mps}/languages/languageDesign/jetbrains.mps.lang.structure.jar" />
      <library file="${artifacts.mps}/languages/languageDesign/jetbrains.mps.lang.stubs.jar" />
      <library file="${artifacts.mps}/languages/languageDesign/jetbrains.mps.lang.textGen.jar" />
      <library file="${artifacts.mps}/languages/languageDesign/jetbrains.mps.lang.traceable.jar" />
      <library file="${artifacts.mps}/languages/languageDesign/jetbrains.mps.lang.typesystem.jar" />
      <library file="${artifacts.mps}/languages/make/jetbrains.mps.make.reduced.jar" />
      <library file="${artifacts.mps}/languages/make/jetbrains.mps.tool.gentest.jar" />
      <library file="${artifacts.mps}/languages/xml/jetbrains.mps.core.xml.jar" />
      <library file="${artifacts.mps}/lib/ant/lib/ant-mps.jar" />
      <library file="${artifacts.mps}/lib/mps-closures.jar" />
      <library file="${artifacts.mps}/lib/mps-collections.jar" />
      <library file="${artifacts.mps}/lib/mps-core.jar" />
      <library file="${artifacts.mps}/lib/mps-editor.jar" />
      <library file="${artifacts.mps}/lib/mps-openapi.jar" />
      <library file="${artifacts.mps}/lib/mps-platform.jar" />
      <library file="${artifacts.mps}/lib/mps-test.jar" />
      <library file="${artifacts.mps}/lib/mps-tool.jar" />
      <library file="${artifacts.mps}/lib/mps-tuples.jar" />
      <library file="${artifacts.mps}/plugins/mps-java/lib/mps-java-common.jar" />
      <library file="${artifacts.mps}/plugins/mps-testing/languages/baseLanguage/jetbrains.mps.baseLanguage.unitTest.jar" />
      <library file="${artifacts.mps}/plugins/mps-testing/languages/languageDesign/jetbrains.mps.lang.test.jar" />
      <library file="${artifacts.mps}/plugins/mps-testing/lib/mps-testing.jar" />
      <chunk>
        <module file="${basedir}/plugins/mpsjava/jetbrains.mps.ide.java.tests/jetbrains.mps.ide.java.tests.msd" />
      </chunk>
      <jvmargs>
        <arg value="-Xmx512m" />
      </jvmargs>
      <macro name="mps_home" path="${mps_home}" />
      <macro name="idea_home" path="${idea_home}" />
    </generate>
  </target>
  
  <target name="declare-mps-tasks">
    <taskdef resource="jetbrains/mps/build/ant/antlib.xml" classpathref="path.mps.ant.path" />
  </target>
  
  <target name="makeDependents" />
  
  <target name="module-tests" depends="assemble" />
  
  <target name="java.compile.jetbrains.mps.ide.java.tests" depends="fetchDependencies">
    <mkdir dir="${basedir}/plugins/mpsjava/jetbrains.mps.ide.java.tests/source_gen" />
    <mkdir dir="${build.tmp}/java/out/jetbrains.mps.ide.java.tests" />
    <javac2 destdir="${build.tmp}/java/out/jetbrains.mps.ide.java.tests" fork="true" memorymaximumsize="1024m" includeantruntime="false" debug="true">
      <compilerarg value="-Xlint:none" />
      <src>
        <path location="${basedir}/plugins/mpsjava/jetbrains.mps.ide.java.tests/source_gen" />
        <pathelement path="${basedir}/plugins/mpsjava/jetbrains.mps.ide.java.tests/test_gen/" />
      </src>
      <classpath>
        <fileset file="${artifacts.mps}/lib/mps-openapi.jar" />
        <fileset file="${artifacts.mps}/lib/mps-closures.jar" />
        <fileset file="${artifacts.mps}/lib/mps-collections.jar" />
        <fileset file="${artifacts.mps}/lib/mps-tuples.jar" />
        <fileset file="${artifacts.mps}/lib/mps-core.jar" />
        <fileset file="${artifacts.mps}/lib/mps-tool.jar" />
        <fileset file="${artifacts.mps}/plugins/mps-java/lib/mps-java-common.jar" />
        <fileset file="${artifacts.mps}/lib/mps-test.jar" />
        <fileset file="${artifacts.mps}/lib/mps-editor-api.jar" />
        <fileset file="${artifacts.mps}/lib/mps-editor-runtime.jar" />
        <fileset file="${artifacts.mps}/lib/mps-editor.jar" />
        <fileset file="${artifacts.mps}/lib/mps-platform.jar" />
        <fileset file="${artifacts.mps}/languages/baseLanguage/jetbrains.mps.baseLanguage.unitTest.libs/bsh-core-2.0b4.jar" />
        <fileset file="${artifacts.mps}/languages/baseLanguage/jetbrains.mps.baseLanguage.unitTest.libs/cglib-nodep-2.1_3.jar" />
        <fileset file="${artifacts.mps}/languages/baseLanguage/jetbrains.mps.baseLanguage.unitTest.libs/hamcrest-core-1.1.jar" />
        <fileset file="${artifacts.mps}/languages/baseLanguage/jetbrains.mps.baseLanguage.unitTest.libs/hamcrest-library-1.1.jar" />
        <fileset file="${artifacts.mps}/languages/baseLanguage/jetbrains.mps.baseLanguage.unitTest.libs/jmock-2.5.1.jar" />
        <fileset file="${artifacts.mps}/languages/baseLanguage/jetbrains.mps.baseLanguage.unitTest.libs/jmock-junit3-2.5.1.jar" />
        <fileset file="${artifacts.mps}/languages/baseLanguage/jetbrains.mps.baseLanguage.unitTest.libs/jmock-junit4-2.5.1.jar" />
        <fileset file="${artifacts.mps}/languages/baseLanguage/jetbrains.mps.baseLanguage.unitTest.libs/objenesis-1.0.jar" />
        <fileset file="${artifacts.IDEA}/lib/ant/lib/ant.jar" />
<<<<<<< HEAD
        <fileset file="${artifacts.IDEA}/lib/junit-4.10.jar" />
=======
        <fileset file="${artifacts.IDEA}/lib/junit-4.11.jar" />
>>>>>>> f41488bc
        <fileset file="${artifacts.IDEA}/lib/annotations.jar" />
        <fileset file="${artifacts.IDEA}/lib/jdom.jar" />
        <fileset file="${artifacts.IDEA}/lib/log4j.jar" />
        <fileset file="${artifacts.IDEA}/lib/ecj-4.3.2.jar" />
        <fileset file="${artifacts.IDEA}/lib/trove4j.jar" />
        <fileset file="${artifacts.IDEA}/lib/xstream-1.4.3.jar" />
        <fileset file="${artifacts.IDEA}/lib/asm4-all.jar" />
        <fileset file="${artifacts.mps}/lib/diffutils-1.2.1.jar" />
        <fileset dir="${artifacts.IDEA}/lib/ant/lib" includes="*.jar" />
        <fileset dir="${artifacts.IDEA}/lib" includes="*.jar" />
        <fileset file="${artifacts.mps}/languages/baseLanguage/jetbrains.mps.baseLanguage.jar" />
        <fileset file="${artifacts.mps}/languages/baseLanguage/jetbrains.mps.baseLanguage.blTypes.jar" />
        <fileset file="${artifacts.mps}/languages/baseLanguage/jetbrains.mps.baseLanguage.closures.jar" />
        <fileset file="${artifacts.mps}/languages/baseLanguage/jetbrains.mps.baseLanguage.collections.jar" />
        <fileset file="${artifacts.mps}/languages/baseLanguage/jetbrains.mps.baseLanguage.jdk7.jar" />
        <fileset file="${artifacts.mps}/languages/baseLanguage/jetbrains.mps.baseLanguage.scopes.jar" />
        <fileset file="${artifacts.mps}/languages/languageDesign/jetbrains.mps.lang.core.jar" />
        <fileset file="${artifacts.mps}/languages/languageDesign/jetbrains.mps.lang.structure.jar" />
        <fileset file="${artifacts.mps}/plugins/mps-testing/lib/mps-testing.jar" />
        <fileset file="${artifacts.mps}/languages/languageDesign/jetbrains.mps.lang.traceable.jar" />
        <path refid="path.jdk.classpath" />
      </classpath>
    </javac2>
    <copy todir="${build.tmp}/java/out/jetbrains.mps.ide.java.tests">
      <fileset dir="${basedir}/plugins/mpsjava/jetbrains.mps.ide.java.tests/source_gen" includes="**/*.properties, **/*.xml, **/*.html, **/*.png, **/*.txt, **/*.ico, **/*.zip, **/*.info" />
      <fileset dir="${basedir}/plugins/mpsjava/jetbrains.mps.ide.java.tests/test_gen/" includes="**/*.properties, **/*.xml, **/*.html, **/*.png, **/*.txt, **/*.ico, **/*.zip, **/*.info" />
    </copy>
  </target>
  
  <target name="cleanSources">
    <delete dir="${basedir}/plugins/mpsjava/jetbrains.mps.ide.java.tests/source_gen" />
    <delete dir="${basedir}/plugins/mpsjava/jetbrains.mps.ide.java.tests/test_gen" />
  </target>
</project><|MERGE_RESOLUTION|>--- conflicted
+++ resolved
@@ -154,6 +154,7 @@
       <library file="${artifacts.mps}/plugins/mps-java/lib/mps-java-common.jar" />
       <library file="${artifacts.mps}/plugins/mps-testing/languages/baseLanguage/jetbrains.mps.baseLanguage.unitTest.jar" />
       <library file="${artifacts.mps}/plugins/mps-testing/languages/languageDesign/jetbrains.mps.lang.test.jar" />
+      <library file="${artifacts.mps}/plugins/mps-testing/languages/languageDesign/jetbrains.mps.lang.test.runtime.jar" />
       <library file="${artifacts.mps}/plugins/mps-testing/lib/mps-testing.jar" />
       <chunk>
         <module file="${basedir}/plugins/mpsjava/jetbrains.mps.ide.java.tests/jetbrains.mps.ide.java.tests.msd" />
@@ -205,11 +206,7 @@
         <fileset file="${artifacts.mps}/languages/baseLanguage/jetbrains.mps.baseLanguage.unitTest.libs/jmock-junit4-2.5.1.jar" />
         <fileset file="${artifacts.mps}/languages/baseLanguage/jetbrains.mps.baseLanguage.unitTest.libs/objenesis-1.0.jar" />
         <fileset file="${artifacts.IDEA}/lib/ant/lib/ant.jar" />
-<<<<<<< HEAD
-        <fileset file="${artifacts.IDEA}/lib/junit-4.10.jar" />
-=======
         <fileset file="${artifacts.IDEA}/lib/junit-4.11.jar" />
->>>>>>> f41488bc
         <fileset file="${artifacts.IDEA}/lib/annotations.jar" />
         <fileset file="${artifacts.IDEA}/lib/jdom.jar" />
         <fileset file="${artifacts.IDEA}/lib/log4j.jar" />
@@ -228,7 +225,7 @@
         <fileset file="${artifacts.mps}/languages/baseLanguage/jetbrains.mps.baseLanguage.scopes.jar" />
         <fileset file="${artifacts.mps}/languages/languageDesign/jetbrains.mps.lang.core.jar" />
         <fileset file="${artifacts.mps}/languages/languageDesign/jetbrains.mps.lang.structure.jar" />
-        <fileset file="${artifacts.mps}/plugins/mps-testing/lib/mps-testing.jar" />
+        <fileset file="${artifacts.mps}/plugins/mps-testing/languages/languageDesign/jetbrains.mps.lang.test.runtime.jar" />
         <fileset file="${artifacts.mps}/languages/languageDesign/jetbrains.mps.lang.traceable.jar" />
         <path refid="path.jdk.classpath" />
       </classpath>
