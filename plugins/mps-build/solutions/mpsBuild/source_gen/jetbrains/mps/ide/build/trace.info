--- conflicted
+++ resolved
@@ -7,7 +7,7 @@
   </root>
   <root nodeRef="r:874d959d-e3b4-4d04-b931-ca849af130dd(jetbrains.mps.ide.build)/1545517825663017278">
     <file name="mpsVcs.xml">
-      <unit id="1545517825663017278" at="1,0,503,10" name="jetbrains.mps.ide.build.mpsVcs" />
+      <unit id="1545517825663017278" at="1,0,508,10" name="jetbrains.mps.ide.build.mpsVcs" />
     </file>
   </root>
   <root nodeRef="r:874d959d-e3b4-4d04-b931-ca849af130dd(jetbrains.mps.ide.build)/2405506926871158265">
@@ -17,11 +17,7 @@
   </root>
   <root nodeRef="r:874d959d-e3b4-4d04-b931-ca849af130dd(jetbrains.mps.ide.build)/2569834391839970845">
     <file name="mpsWorkbench.xml">
-<<<<<<< HEAD
-      <unit id="2569834391839970845" at="1,0,906,10" name="jetbrains.mps.ide.build.mpsWorkbench" />
-=======
-      <unit id="2569834391839970845" at="1,0,912,10" name="jetbrains.mps.ide.build.mpsWorkbench" />
->>>>>>> 6b45df02
+      <unit id="2569834391839970845" at="1,0,919,10" name="jetbrains.mps.ide.build.mpsWorkbench" />
     </file>
   </root>
   <root nodeRef="r:874d959d-e3b4-4d04-b931-ca849af130dd(jetbrains.mps.ide.build)/4301118715654192646">
@@ -36,38 +32,22 @@
   </root>
   <root nodeRef="r:874d959d-e3b4-4d04-b931-ca849af130dd(jetbrains.mps.ide.build)/4301118715654819483">
     <file name="mpsTroveCollections.xml">
-<<<<<<< HEAD
-      <unit id="4301118715654819483" at="1,0,375,10" name="jetbrains.mps.ide.build.mpsTroveCollections" />
-=======
-      <unit id="4301118715654819483" at="1,0,377,10" name="jetbrains.mps.ide.build.mpsTroveCollections" />
->>>>>>> 6b45df02
+      <unit id="4301118715654819483" at="1,0,380,10" name="jetbrains.mps.ide.build.mpsTroveCollections" />
     </file>
   </root>
   <root nodeRef="r:874d959d-e3b4-4d04-b931-ca849af130dd(jetbrains.mps.ide.build)/4305752832749937830">
     <file name="mpsDiagramEditor.xml">
-<<<<<<< HEAD
-      <unit id="4305752832749937830" at="1,0,734,10" name="jetbrains.mps.ide.build.mpsDiagramEditor" />
-=======
-      <unit id="4305752832749937830" at="1,0,729,10" name="jetbrains.mps.ide.build.mpsDiagramEditor" />
->>>>>>> 6b45df02
+      <unit id="4305752832749937830" at="1,0,744,10" name="jetbrains.mps.ide.build.mpsDiagramEditor" />
     </file>
   </root>
   <root nodeRef="r:874d959d-e3b4-4d04-b931-ca849af130dd(jetbrains.mps.ide.build)/5148601452480491524">
     <file name="mpsPlugin.xml">
-<<<<<<< HEAD
-      <unit id="5148601452480491524" at="1,0,644,10" name="jetbrains.mps.ide.build.mpsPlugin" />
-=======
-      <unit id="5148601452480491524" at="1,0,636,10" name="jetbrains.mps.ide.build.mpsPlugin" />
->>>>>>> 6b45df02
+      <unit id="5148601452480491524" at="1,0,646,10" name="jetbrains.mps.ide.build.mpsPlugin" />
     </file>
   </root>
   <root nodeRef="r:874d959d-e3b4-4d04-b931-ca849af130dd(jetbrains.mps.ide.build)/5548512857136492214">
     <file name="mpsDevKit.xml">
-<<<<<<< HEAD
-      <unit id="5548512857136492214" at="1,0,1044,10" name="jetbrains.mps.ide.build.mpsDevKit" />
-=======
-      <unit id="5548512857136492214" at="1,0,1046,10" name="jetbrains.mps.ide.build.mpsDevKit" />
->>>>>>> 6b45df02
+      <unit id="5548512857136492214" at="1,0,1062,10" name="jetbrains.mps.ide.build.mpsDevKit" />
     </file>
   </root>
   <root nodeRef="r:874d959d-e3b4-4d04-b931-ca849af130dd(jetbrains.mps.ide.build)/5970299968953452763">
@@ -77,20 +57,12 @@
   </root>
   <root nodeRef="r:874d959d-e3b4-4d04-b931-ca849af130dd(jetbrains.mps.ide.build)/6164334420696839314">
     <file name="mpsDebuggerPlugin.xml">
-<<<<<<< HEAD
-      <unit id="6164334420696839314" at="1,0,1196,10" name="jetbrains.mps.ide.build.mpsDebuggerPlugin" />
-=======
-      <unit id="6164334420696839314" at="1,0,1192,10" name="jetbrains.mps.ide.build.mpsDebuggerPlugin" />
->>>>>>> 6b45df02
+      <unit id="6164334420696839314" at="1,0,1212,10" name="jetbrains.mps.ide.build.mpsDebuggerPlugin" />
     </file>
   </root>
   <root nodeRef="r:874d959d-e3b4-4d04-b931-ca849af130dd(jetbrains.mps.ide.build)/618786790401812237">
     <file name="mpsTesting.xml">
-<<<<<<< HEAD
-      <unit id="618786790401812237" at="1,0,1078,10" name="jetbrains.mps.ide.build.mpsTesting" />
-=======
-      <unit id="618786790401812237" at="1,0,1010,10" name="jetbrains.mps.ide.build.mpsTesting" />
->>>>>>> 6b45df02
+      <unit id="618786790401812237" at="1,0,1101,10" name="jetbrains.mps.ide.build.mpsTesting" />
     </file>
   </root>
   <root nodeRef="r:874d959d-e3b4-4d04-b931-ca849af130dd(jetbrains.mps.ide.build)/6265574260762011003">
@@ -100,25 +72,17 @@
   </root>
   <root nodeRef="r:874d959d-e3b4-4d04-b931-ca849af130dd(jetbrains.mps.ide.build)/6361939271669846483">
     <file name="mpsExecutionPlugin.xml">
-      <unit id="6361939271669846483" at="1,0,1058,10" name="jetbrains.mps.ide.build.mpsExecutionPlugin" />
+      <unit id="6361939271669846483" at="1,0,1076,10" name="jetbrains.mps.ide.build.mpsExecutionPlugin" />
     </file>
   </root>
   <root nodeRef="r:874d959d-e3b4-4d04-b931-ca849af130dd(jetbrains.mps.ide.build)/6391307088354381121">
     <file name="mpsPlugins.xml">
-<<<<<<< HEAD
-      <unit id="6391307088354381121" at="1,0,1878,10" name="jetbrains.mps.ide.build.mpsPlugins" />
-=======
-      <unit id="6391307088354381121" at="1,0,1881,10" name="jetbrains.mps.ide.build.mpsPlugins" />
->>>>>>> 6b45df02
+      <unit id="6391307088354381121" at="1,0,1903,10" name="jetbrains.mps.ide.build.mpsPlugins" />
     </file>
   </root>
   <root nodeRef="r:874d959d-e3b4-4d04-b931-ca849af130dd(jetbrains.mps.ide.build)/6503539749405386437">
     <file name="mpsCore.xml">
-<<<<<<< HEAD
-      <unit id="6503539749405386437" at="1,0,526,10" name="jetbrains.mps.ide.build.mpsCore" />
-=======
-      <unit id="6503539749405386437" at="1,0,520,10" name="jetbrains.mps.ide.build.mpsCore" />
->>>>>>> 6b45df02
+      <unit id="6503539749405386437" at="1,0,534,10" name="jetbrains.mps.ide.build.mpsCore" />
     </file>
   </root>
   <root nodeRef="r:874d959d-e3b4-4d04-b931-ca849af130dd(jetbrains.mps.ide.build)/6977615362525216882">
@@ -138,29 +102,17 @@
   </root>
   <root nodeRef="r:874d959d-e3b4-4d04-b931-ca849af130dd(jetbrains.mps.ide.build)/7926701909975931624">
     <file name="mpsBootstrapCore.xml">
-<<<<<<< HEAD
-      <unit id="7926701909975931624" at="1,0,10113,10" name="jetbrains.mps.ide.build.mpsBootstrapCore" />
-=======
-      <unit id="7926701909975931624" at="1,0,9472,10" name="jetbrains.mps.ide.build.mpsBootstrapCore" />
->>>>>>> 6b45df02
+      <unit id="7926701909975931624" at="1,0,10293,10" name="jetbrains.mps.ide.build.mpsBootstrapCore" />
     </file>
   </root>
   <root nodeRef="r:874d959d-e3b4-4d04-b931-ca849af130dd(jetbrains.mps.ide.build)/8227093612176368028">
     <file name="mpsBuildUI.xml">
-<<<<<<< HEAD
-      <unit id="8227093612176368028" at="1,0,402,10" name="jetbrains.mps.ide.build.mpsBuildUI" />
-=======
-      <unit id="8227093612176368028" at="1,0,399,10" name="jetbrains.mps.ide.build.mpsBuildUI" />
->>>>>>> 6b45df02
+      <unit id="8227093612176368028" at="1,0,406,10" name="jetbrains.mps.ide.build.mpsBuildUI" />
     </file>
   </root>
   <root nodeRef="r:874d959d-e3b4-4d04-b931-ca849af130dd(jetbrains.mps.ide.build)/8524659923334108558">
     <file name="mpsBuild.xml">
-<<<<<<< HEAD
-      <unit id="8524659923334108558" at="1,0,1059,10" name="jetbrains.mps.ide.build.mpsBuild" />
-=======
-      <unit id="8524659923334108558" at="1,0,1028,10" name="jetbrains.mps.ide.build.mpsBuild" />
->>>>>>> 6b45df02
+      <unit id="8524659923334108558" at="1,0,1079,10" name="jetbrains.mps.ide.build.mpsBuild" />
     </file>
   </root>
   <root nodeRef="r:874d959d-e3b4-4d04-b931-ca849af130dd(jetbrains.mps.ide.build)/8658995123701267517">
