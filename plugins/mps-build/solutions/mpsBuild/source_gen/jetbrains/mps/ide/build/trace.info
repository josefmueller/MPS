--- conflicted
+++ resolved
@@ -7,11 +7,7 @@
   </root>
   <root nodeRef="r:874d959d-e3b4-4d04-b931-ca849af130dd(jetbrains.mps.ide.build)/1545517825663017278">
     <file name="mpsVcs.xml">
-<<<<<<< HEAD
-      <unit id="1545517825663017278" at="1,0,501,10" name="jetbrains.mps.ide.build.mpsVcs" />
-=======
       <unit id="1545517825663017278" at="1,0,503,10" name="jetbrains.mps.ide.build.mpsVcs" />
->>>>>>> 630cac00
     </file>
   </root>
   <root nodeRef="r:874d959d-e3b4-4d04-b931-ca849af130dd(jetbrains.mps.ide.build)/2405506926871158265">
@@ -21,11 +17,7 @@
   </root>
   <root nodeRef="r:874d959d-e3b4-4d04-b931-ca849af130dd(jetbrains.mps.ide.build)/2569834391839970845">
     <file name="mpsWorkbench.xml">
-<<<<<<< HEAD
-      <unit id="2569834391839970845" at="1,0,897,10" name="jetbrains.mps.ide.build.mpsWorkbench" />
-=======
       <unit id="2569834391839970845" at="1,0,906,10" name="jetbrains.mps.ide.build.mpsWorkbench" />
->>>>>>> 630cac00
     </file>
   </root>
   <root nodeRef="r:874d959d-e3b4-4d04-b931-ca849af130dd(jetbrains.mps.ide.build)/4301118715654192646">
@@ -40,38 +32,22 @@
   </root>
   <root nodeRef="r:874d959d-e3b4-4d04-b931-ca849af130dd(jetbrains.mps.ide.build)/4301118715654819483">
     <file name="mpsTroveCollections.xml">
-<<<<<<< HEAD
-      <unit id="4301118715654819483" at="1,0,374,10" name="jetbrains.mps.ide.build.mpsTroveCollections" />
-=======
       <unit id="4301118715654819483" at="1,0,375,10" name="jetbrains.mps.ide.build.mpsTroveCollections" />
->>>>>>> 630cac00
     </file>
   </root>
   <root nodeRef="r:874d959d-e3b4-4d04-b931-ca849af130dd(jetbrains.mps.ide.build)/4305752832749937830">
     <file name="mpsDiagramEditor.xml">
-<<<<<<< HEAD
-      <unit id="4305752832749937830" at="1,0,723,10" name="jetbrains.mps.ide.build.mpsDiagramEditor" />
-=======
       <unit id="4305752832749937830" at="1,0,735,10" name="jetbrains.mps.ide.build.mpsDiagramEditor" />
->>>>>>> 630cac00
     </file>
   </root>
   <root nodeRef="r:874d959d-e3b4-4d04-b931-ca849af130dd(jetbrains.mps.ide.build)/5148601452480491524">
     <file name="mpsPlugin.xml">
-<<<<<<< HEAD
-      <unit id="5148601452480491524" at="1,0,639,10" name="jetbrains.mps.ide.build.mpsPlugin" />
-=======
       <unit id="5148601452480491524" at="1,0,644,10" name="jetbrains.mps.ide.build.mpsPlugin" />
->>>>>>> 630cac00
     </file>
   </root>
   <root nodeRef="r:874d959d-e3b4-4d04-b931-ca849af130dd(jetbrains.mps.ide.build)/5548512857136492214">
     <file name="mpsDevKit.xml">
-<<<<<<< HEAD
-      <unit id="5548512857136492214" at="1,0,1030,10" name="jetbrains.mps.ide.build.mpsDevKit" />
-=======
       <unit id="5548512857136492214" at="1,0,1044,10" name="jetbrains.mps.ide.build.mpsDevKit" />
->>>>>>> 630cac00
     </file>
   </root>
   <root nodeRef="r:874d959d-e3b4-4d04-b931-ca849af130dd(jetbrains.mps.ide.build)/5970299968953452763">
@@ -81,20 +57,12 @@
   </root>
   <root nodeRef="r:874d959d-e3b4-4d04-b931-ca849af130dd(jetbrains.mps.ide.build)/6164334420696839314">
     <file name="mpsDebuggerPlugin.xml">
-<<<<<<< HEAD
-      <unit id="6164334420696839314" at="1,0,1183,10" name="jetbrains.mps.ide.build.mpsDebuggerPlugin" />
-=======
       <unit id="6164334420696839314" at="1,0,1191,10" name="jetbrains.mps.ide.build.mpsDebuggerPlugin" />
->>>>>>> 630cac00
     </file>
   </root>
   <root nodeRef="r:874d959d-e3b4-4d04-b931-ca849af130dd(jetbrains.mps.ide.build)/618786790401812237">
     <file name="mpsTesting.xml">
-<<<<<<< HEAD
-      <unit id="618786790401812237" at="1,0,997,10" name="jetbrains.mps.ide.build.mpsTesting" />
-=======
       <unit id="618786790401812237" at="1,0,1084,10" name="jetbrains.mps.ide.build.mpsTesting" />
->>>>>>> 630cac00
     </file>
   </root>
   <root nodeRef="r:874d959d-e3b4-4d04-b931-ca849af130dd(jetbrains.mps.ide.build)/6265574260762011003">
@@ -104,29 +72,17 @@
   </root>
   <root nodeRef="r:874d959d-e3b4-4d04-b931-ca849af130dd(jetbrains.mps.ide.build)/6361939271669846483">
     <file name="mpsExecutionPlugin.xml">
-<<<<<<< HEAD
-      <unit id="6361939271669846483" at="1,0,1042,10" name="jetbrains.mps.ide.build.mpsExecutionPlugin" />
-=======
       <unit id="6361939271669846483" at="1,0,1050,10" name="jetbrains.mps.ide.build.mpsExecutionPlugin" />
->>>>>>> 630cac00
     </file>
   </root>
   <root nodeRef="r:874d959d-e3b4-4d04-b931-ca849af130dd(jetbrains.mps.ide.build)/6391307088354381121">
     <file name="mpsPlugins.xml">
-<<<<<<< HEAD
-      <unit id="6391307088354381121" at="1,0,1867,10" name="jetbrains.mps.ide.build.mpsPlugins" />
-=======
       <unit id="6391307088354381121" at="1,0,1880,10" name="jetbrains.mps.ide.build.mpsPlugins" />
->>>>>>> 630cac00
     </file>
   </root>
   <root nodeRef="r:874d959d-e3b4-4d04-b931-ca849af130dd(jetbrains.mps.ide.build)/6503539749405386437">
     <file name="mpsCore.xml">
-<<<<<<< HEAD
-      <unit id="6503539749405386437" at="1,0,517,10" name="jetbrains.mps.ide.build.mpsCore" />
-=======
       <unit id="6503539749405386437" at="1,0,525,10" name="jetbrains.mps.ide.build.mpsCore" />
->>>>>>> 630cac00
     </file>
   </root>
   <root nodeRef="r:874d959d-e3b4-4d04-b931-ca849af130dd(jetbrains.mps.ide.build)/6977615362525216882">
@@ -146,11 +102,7 @@
   </root>
   <root nodeRef="r:874d959d-e3b4-4d04-b931-ca849af130dd(jetbrains.mps.ide.build)/7926701909975931624">
     <file name="mpsBootstrapCore.xml">
-<<<<<<< HEAD
-      <unit id="7926701909975931624" at="1,0,9765,10" name="jetbrains.mps.ide.build.mpsBootstrapCore" />
-=======
       <unit id="7926701909975931624" at="1,0,9980,10" name="jetbrains.mps.ide.build.mpsBootstrapCore" />
->>>>>>> 630cac00
     </file>
   </root>
   <root nodeRef="r:874d959d-e3b4-4d04-b931-ca849af130dd(jetbrains.mps.ide.build)/8227093612176368028">
@@ -160,11 +112,7 @@
   </root>
   <root nodeRef="r:874d959d-e3b4-4d04-b931-ca849af130dd(jetbrains.mps.ide.build)/8524659923334108558">
     <file name="mpsBuild.xml">
-<<<<<<< HEAD
-      <unit id="8524659923334108558" at="1,0,875,10" name="jetbrains.mps.ide.build.mpsBuild" />
-=======
       <unit id="8524659923334108558" at="1,0,1024,10" name="jetbrains.mps.ide.build.mpsBuild" />
->>>>>>> 630cac00
     </file>
   </root>
   <root nodeRef="r:874d959d-e3b4-4d04-b931-ca849af130dd(jetbrains.mps.ide.build)/8658995123701267517">
