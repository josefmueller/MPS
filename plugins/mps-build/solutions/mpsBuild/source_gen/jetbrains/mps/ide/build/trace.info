--- conflicted
+++ resolved
@@ -7,16 +7,12 @@
   </root>
   <root nodeRef="r:874d959d-e3b4-4d04-b931-ca849af130dd(jetbrains.mps.ide.build)/1545517825663017278">
     <file name="mpsVcs.xml">
-      <unit id="1545517825663017278" at="1,0,318,10" name="jetbrains.mps.ide.build.mpsVcs" />
+      <unit id="1545517825663017278" at="1,0,319,10" name="jetbrains.mps.ide.build.mpsVcs" />
     </file>
   </root>
   <root nodeRef="r:874d959d-e3b4-4d04-b931-ca849af130dd(jetbrains.mps.ide.build)/2002671966457711287">
     <file name="mpsContextActionsTool.xml">
-<<<<<<< HEAD
-      <unit id="2002671966457711287" at="1,0,646,10" name="jetbrains.mps.ide.build.mpsContextActionsTool" />
-=======
-      <unit id="2002671966457711287" at="1,0,643,10" name="jetbrains.mps.ide.build.mpsContextActionsTool" />
->>>>>>> bf5732df
+      <unit id="2002671966457711287" at="1,0,647,10" name="jetbrains.mps.ide.build.mpsContextActionsTool" />
     </file>
   </root>
   <root nodeRef="r:874d959d-e3b4-4d04-b931-ca849af130dd(jetbrains.mps.ide.build)/2405506926871158265">
@@ -26,11 +22,7 @@
   </root>
   <root nodeRef="r:874d959d-e3b4-4d04-b931-ca849af130dd(jetbrains.mps.ide.build)/2569834391839970845">
     <file name="mpsWorkbench.xml">
-<<<<<<< HEAD
-      <unit id="2569834391839970845" at="1,0,1009,10" name="jetbrains.mps.ide.build.mpsWorkbench" />
-=======
-      <unit id="2569834391839970845" at="1,0,1000,10" name="jetbrains.mps.ide.build.mpsWorkbench" />
->>>>>>> bf5732df
+      <unit id="2569834391839970845" at="1,0,1010,10" name="jetbrains.mps.ide.build.mpsWorkbench" />
     </file>
   </root>
   <root nodeRef="r:874d959d-e3b4-4d04-b931-ca849af130dd(jetbrains.mps.ide.build)/4301118715654192646">
@@ -50,11 +42,7 @@
   </root>
   <root nodeRef="r:874d959d-e3b4-4d04-b931-ca849af130dd(jetbrains.mps.ide.build)/4305752832749937830">
     <file name="mpsDiagramEditor.xml">
-<<<<<<< HEAD
-      <unit id="4305752832749937830" at="1,0,802,10" name="jetbrains.mps.ide.build.mpsDiagramEditor" />
-=======
-      <unit id="4305752832749937830" at="1,0,797,10" name="jetbrains.mps.ide.build.mpsDiagramEditor" />
->>>>>>> bf5732df
+      <unit id="4305752832749937830" at="1,0,803,10" name="jetbrains.mps.ide.build.mpsDiagramEditor" />
     </file>
   </root>
   <root nodeRef="r:874d959d-e3b4-4d04-b931-ca849af130dd(jetbrains.mps.ide.build)/5148601452480491524">
@@ -64,11 +52,7 @@
   </root>
   <root nodeRef="r:874d959d-e3b4-4d04-b931-ca849af130dd(jetbrains.mps.ide.build)/5548512857136492214">
     <file name="mpsDevKit.xml">
-<<<<<<< HEAD
-      <unit id="5548512857136492214" at="1,0,1172,10" name="jetbrains.mps.ide.build.mpsDevKit" />
-=======
-      <unit id="5548512857136492214" at="1,0,1166,10" name="jetbrains.mps.ide.build.mpsDevKit" />
->>>>>>> bf5732df
+      <unit id="5548512857136492214" at="1,0,1176,10" name="jetbrains.mps.ide.build.mpsDevKit" />
     </file>
   </root>
   <root nodeRef="r:874d959d-e3b4-4d04-b931-ca849af130dd(jetbrains.mps.ide.build)/5970299968953452763">
@@ -78,52 +62,32 @@
   </root>
   <root nodeRef="r:874d959d-e3b4-4d04-b931-ca849af130dd(jetbrains.mps.ide.build)/6164334420696839314">
     <file name="mpsDebuggerPlugin.xml">
-<<<<<<< HEAD
-      <unit id="6164334420696839314" at="1,0,1323,10" name="jetbrains.mps.ide.build.mpsDebuggerPlugin" />
-=======
-      <unit id="6164334420696839314" at="1,0,1311,10" name="jetbrains.mps.ide.build.mpsDebuggerPlugin" />
->>>>>>> bf5732df
+      <unit id="6164334420696839314" at="1,0,1324,10" name="jetbrains.mps.ide.build.mpsDebuggerPlugin" />
     </file>
   </root>
   <root nodeRef="r:874d959d-e3b4-4d04-b931-ca849af130dd(jetbrains.mps.ide.build)/618786790401812237">
     <file name="mpsTesting.xml">
-<<<<<<< HEAD
-      <unit id="618786790401812237" at="1,0,1029,10" name="jetbrains.mps.ide.build.mpsTesting" />
-=======
-      <unit id="618786790401812237" at="1,0,1021,10" name="jetbrains.mps.ide.build.mpsTesting" />
->>>>>>> bf5732df
+      <unit id="618786790401812237" at="1,0,1030,10" name="jetbrains.mps.ide.build.mpsTesting" />
     </file>
   </root>
   <root nodeRef="r:874d959d-e3b4-4d04-b931-ca849af130dd(jetbrains.mps.ide.build)/6265574260762011003">
     <file name="mpsMakePlugin.xml">
-      <unit id="6265574260762011003" at="1,0,302,10" name="jetbrains.mps.ide.build.mpsMakePlugin" />
+      <unit id="6265574260762011003" at="1,0,303,10" name="jetbrains.mps.ide.build.mpsMakePlugin" />
     </file>
   </root>
   <root nodeRef="r:874d959d-e3b4-4d04-b931-ca849af130dd(jetbrains.mps.ide.build)/6361939271669846483">
     <file name="mpsExecutionPlugin.xml">
-<<<<<<< HEAD
-      <unit id="6361939271669846483" at="1,0,1139,10" name="jetbrains.mps.ide.build.mpsExecutionPlugin" />
-=======
-      <unit id="6361939271669846483" at="1,0,1133,10" name="jetbrains.mps.ide.build.mpsExecutionPlugin" />
->>>>>>> bf5732df
+      <unit id="6361939271669846483" at="1,0,1140,10" name="jetbrains.mps.ide.build.mpsExecutionPlugin" />
     </file>
   </root>
   <root nodeRef="r:874d959d-e3b4-4d04-b931-ca849af130dd(jetbrains.mps.ide.build)/6391307088354381121">
     <file name="mpsPlugins.xml">
-<<<<<<< HEAD
-      <unit id="6391307088354381121" at="1,0,1724,10" name="jetbrains.mps.ide.build.mpsPlugins" />
-=======
-      <unit id="6391307088354381121" at="1,0,1706,10" name="jetbrains.mps.ide.build.mpsPlugins" />
->>>>>>> bf5732df
+      <unit id="6391307088354381121" at="1,0,1725,10" name="jetbrains.mps.ide.build.mpsPlugins" />
     </file>
   </root>
   <root nodeRef="r:874d959d-e3b4-4d04-b931-ca849af130dd(jetbrains.mps.ide.build)/6503539749405386437">
     <file name="mpsCore.xml">
-<<<<<<< HEAD
-      <unit id="6503539749405386437" at="1,0,864,10" name="jetbrains.mps.ide.build.mpsCore" />
-=======
-      <unit id="6503539749405386437" at="1,0,857,10" name="jetbrains.mps.ide.build.mpsCore" />
->>>>>>> bf5732df
+      <unit id="6503539749405386437" at="1,0,865,10" name="jetbrains.mps.ide.build.mpsCore" />
     </file>
   </root>
   <root nodeRef="r:874d959d-e3b4-4d04-b931-ca849af130dd(jetbrains.mps.ide.build)/6977615362525216882">
@@ -143,34 +107,22 @@
   </root>
   <root nodeRef="r:874d959d-e3b4-4d04-b931-ca849af130dd(jetbrains.mps.ide.build)/7401958389406848608">
     <file name="mpsJava.xml">
-      <unit id="7401958389406848608" at="1,0,227,10" name="jetbrains.mps.ide.build.mpsJava" />
+      <unit id="7401958389406848608" at="1,0,228,10" name="jetbrains.mps.ide.build.mpsJava" />
     </file>
   </root>
   <root nodeRef="r:874d959d-e3b4-4d04-b931-ca849af130dd(jetbrains.mps.ide.build)/7926701909975931624">
     <file name="mpsBootstrapCore.xml">
-<<<<<<< HEAD
-      <unit id="7926701909975931624" at="1,0,13635,10" name="jetbrains.mps.ide.build.mpsBootstrapCore" />
-=======
-      <unit id="7926701909975931624" at="1,0,13566,10" name="jetbrains.mps.ide.build.mpsBootstrapCore" />
->>>>>>> bf5732df
+      <unit id="7926701909975931624" at="1,0,13745,10" name="jetbrains.mps.ide.build.mpsBootstrapCore" />
     </file>
   </root>
   <root nodeRef="r:874d959d-e3b4-4d04-b931-ca849af130dd(jetbrains.mps.ide.build)/8227093612176368028">
     <file name="mpsBuildUI.xml">
-<<<<<<< HEAD
-      <unit id="8227093612176368028" at="1,0,497,10" name="jetbrains.mps.ide.build.mpsBuildUI" />
-=======
-      <unit id="8227093612176368028" at="1,0,495,10" name="jetbrains.mps.ide.build.mpsBuildUI" />
->>>>>>> bf5732df
+      <unit id="8227093612176368028" at="1,0,498,10" name="jetbrains.mps.ide.build.mpsBuildUI" />
     </file>
   </root>
   <root nodeRef="r:874d959d-e3b4-4d04-b931-ca849af130dd(jetbrains.mps.ide.build)/8524659923334108558">
     <file name="mpsBuild.xml">
-<<<<<<< HEAD
-      <unit id="8524659923334108558" at="1,0,1425,10" name="jetbrains.mps.ide.build.mpsBuild" />
-=======
-      <unit id="8524659923334108558" at="1,0,1411,10" name="jetbrains.mps.ide.build.mpsBuild" />
->>>>>>> bf5732df
+      <unit id="8524659923334108558" at="1,0,1426,10" name="jetbrains.mps.ide.build.mpsBuild" />
     </file>
   </root>
   <root nodeRef="r:874d959d-e3b4-4d04-b931-ca849af130dd(jetbrains.mps.ide.build)/8658995123701267517">
