--- conflicted
+++ resolved
@@ -7,11 +7,7 @@
   </root>
   <root nodeRef="r:874d959d-e3b4-4d04-b931-ca849af130dd(jetbrains.mps.ide.build)/1545517825663017278">
     <file name="mpsVcs.xml">
-<<<<<<< HEAD
-      <unit id="1545517825663017278" at="1,0,516,10" name="jetbrains.mps.ide.build.mpsVcs" />
-=======
       <unit id="1545517825663017278" at="1,0,497,10" name="jetbrains.mps.ide.build.mpsVcs" />
->>>>>>> f72f5d56
     </file>
   </root>
   <root nodeRef="r:874d959d-e3b4-4d04-b931-ca849af130dd(jetbrains.mps.ide.build)/2405506926871158265">
@@ -21,11 +17,7 @@
   </root>
   <root nodeRef="r:874d959d-e3b4-4d04-b931-ca849af130dd(jetbrains.mps.ide.build)/2569834391839970845">
     <file name="mpsWorkbench.xml">
-<<<<<<< HEAD
-      <unit id="2569834391839970845" at="1,0,907,10" name="jetbrains.mps.ide.build.mpsWorkbench" />
-=======
       <unit id="2569834391839970845" at="1,0,898,10" name="jetbrains.mps.ide.build.mpsWorkbench" />
->>>>>>> f72f5d56
     </file>
   </root>
   <root nodeRef="r:874d959d-e3b4-4d04-b931-ca849af130dd(jetbrains.mps.ide.build)/4301118715654192646">
@@ -40,25 +32,17 @@
   </root>
   <root nodeRef="r:874d959d-e3b4-4d04-b931-ca849af130dd(jetbrains.mps.ide.build)/4301118715654819483">
     <file name="mpsTroveCollections.xml">
-      <unit id="4301118715654819483" at="1,0,372,10" name="jetbrains.mps.ide.build.mpsTroveCollections" />
+      <unit id="4301118715654819483" at="1,0,371,10" name="jetbrains.mps.ide.build.mpsTroveCollections" />
     </file>
   </root>
   <root nodeRef="r:874d959d-e3b4-4d04-b931-ca849af130dd(jetbrains.mps.ide.build)/4305752832749937830">
     <file name="mpsDiagramEditor.xml">
-<<<<<<< HEAD
-      <unit id="4305752832749937830" at="1,0,727,10" name="jetbrains.mps.ide.build.mpsDiagramEditor" />
-=======
       <unit id="4305752832749937830" at="1,0,718,10" name="jetbrains.mps.ide.build.mpsDiagramEditor" />
->>>>>>> f72f5d56
     </file>
   </root>
   <root nodeRef="r:874d959d-e3b4-4d04-b931-ca849af130dd(jetbrains.mps.ide.build)/5148601452480491524">
     <file name="mpsPlugin.xml">
-<<<<<<< HEAD
-      <unit id="5148601452480491524" at="1,0,640,10" name="jetbrains.mps.ide.build.mpsPlugin" />
-=======
       <unit id="5148601452480491524" at="1,0,633,10" name="jetbrains.mps.ide.build.mpsPlugin" />
->>>>>>> f72f5d56
     </file>
   </root>
   <root nodeRef="r:874d959d-e3b4-4d04-b931-ca849af130dd(jetbrains.mps.ide.build)/5548512857136492214">
@@ -73,20 +57,12 @@
   </root>
   <root nodeRef="r:874d959d-e3b4-4d04-b931-ca849af130dd(jetbrains.mps.ide.build)/6164334420696839314">
     <file name="mpsDebuggerPlugin.xml">
-<<<<<<< HEAD
-      <unit id="6164334420696839314" at="1,0,1188,10" name="jetbrains.mps.ide.build.mpsDebuggerPlugin" />
-=======
       <unit id="6164334420696839314" at="1,0,1175,10" name="jetbrains.mps.ide.build.mpsDebuggerPlugin" />
->>>>>>> f72f5d56
     </file>
   </root>
   <root nodeRef="r:874d959d-e3b4-4d04-b931-ca849af130dd(jetbrains.mps.ide.build)/618786790401812237">
     <file name="mpsTesting.xml">
-<<<<<<< HEAD
-      <unit id="618786790401812237" at="1,0,1001,10" name="jetbrains.mps.ide.build.mpsTesting" />
-=======
       <unit id="618786790401812237" at="1,0,990,10" name="jetbrains.mps.ide.build.mpsTesting" />
->>>>>>> f72f5d56
     </file>
   </root>
   <root nodeRef="r:874d959d-e3b4-4d04-b931-ca849af130dd(jetbrains.mps.ide.build)/6265574260762011003">
@@ -96,21 +72,17 @@
   </root>
   <root nodeRef="r:874d959d-e3b4-4d04-b931-ca849af130dd(jetbrains.mps.ide.build)/6361939271669846483">
     <file name="mpsExecutionPlugin.xml">
-      <unit id="6361939271669846483" at="1,0,1040,10" name="jetbrains.mps.ide.build.mpsExecutionPlugin" />
+      <unit id="6361939271669846483" at="1,0,1039,10" name="jetbrains.mps.ide.build.mpsExecutionPlugin" />
     </file>
   </root>
   <root nodeRef="r:874d959d-e3b4-4d04-b931-ca849af130dd(jetbrains.mps.ide.build)/6391307088354381121">
     <file name="mpsPlugins.xml">
-      <unit id="6391307088354381121" at="1,0,1856,10" name="jetbrains.mps.ide.build.mpsPlugins" />
+      <unit id="6391307088354381121" at="1,0,1855,10" name="jetbrains.mps.ide.build.mpsPlugins" />
     </file>
   </root>
   <root nodeRef="r:874d959d-e3b4-4d04-b931-ca849af130dd(jetbrains.mps.ide.build)/6503539749405386437">
     <file name="mpsCore.xml">
-<<<<<<< HEAD
-      <unit id="6503539749405386437" at="1,0,528,10" name="jetbrains.mps.ide.build.mpsCore" />
-=======
       <unit id="6503539749405386437" at="1,0,511,10" name="jetbrains.mps.ide.build.mpsCore" />
->>>>>>> f72f5d56
     </file>
   </root>
   <root nodeRef="r:874d959d-e3b4-4d04-b931-ca849af130dd(jetbrains.mps.ide.build)/6977615362525216882">
@@ -130,11 +102,7 @@
   </root>
   <root nodeRef="r:874d959d-e3b4-4d04-b931-ca849af130dd(jetbrains.mps.ide.build)/7926701909975931624">
     <file name="mpsBootstrapCore.xml">
-<<<<<<< HEAD
-      <unit id="7926701909975931624" at="1,0,9387,10" name="jetbrains.mps.ide.build.mpsBootstrapCore" />
-=======
       <unit id="7926701909975931624" at="1,0,9290,10" name="jetbrains.mps.ide.build.mpsBootstrapCore" />
->>>>>>> f72f5d56
     </file>
   </root>
   <root nodeRef="r:874d959d-e3b4-4d04-b931-ca849af130dd(jetbrains.mps.ide.build)/8227093612176368028">
@@ -144,11 +112,7 @@
   </root>
   <root nodeRef="r:874d959d-e3b4-4d04-b931-ca849af130dd(jetbrains.mps.ide.build)/8524659923334108558">
     <file name="mpsBuild.xml">
-<<<<<<< HEAD
-      <unit id="8524659923334108558" at="1,0,917,10" name="jetbrains.mps.ide.build.mpsBuild" />
-=======
       <unit id="8524659923334108558" at="1,0,866,10" name="jetbrains.mps.ide.build.mpsBuild" />
->>>>>>> f72f5d56
     </file>
   </root>
   <root nodeRef="r:874d959d-e3b4-4d04-b931-ca849af130dd(jetbrains.mps.ide.build)/8658995123701267517">
