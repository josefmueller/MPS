--- conflicted
+++ resolved
@@ -47,11 +47,7 @@
   </root>
   <root nodeRef="r:874d959d-e3b4-4d04-b931-ca849af130dd(jetbrains.mps.ide.build)/5548512857136492214">
     <file name="mpsDevKit.xml">
-<<<<<<< HEAD
-      <unit id="5548512857136492214" at="1,0,961,10" name="jetbrains.mps.ide.build.mpsDevKit" />
-=======
-      <unit id="5548512857136492214" at="1,0,958,10" name="jetbrains.mps.ide.build.mpsDevKit" />
->>>>>>> 990ec643
+      <unit id="5548512857136492214" at="1,0,959,10" name="jetbrains.mps.ide.build.mpsDevKit" />
     </file>
   </root>
   <root nodeRef="r:874d959d-e3b4-4d04-b931-ca849af130dd(jetbrains.mps.ide.build)/5970299968953452763">
@@ -66,7 +62,7 @@
   </root>
   <root nodeRef="r:874d959d-e3b4-4d04-b931-ca849af130dd(jetbrains.mps.ide.build)/618786790401812237">
     <file name="mpsTesting.xml">
-      <unit id="618786790401812237" at="1,0,1006,10" name="jetbrains.mps.ide.build.mpsTesting" />
+      <unit id="618786790401812237" at="1,0,1005,10" name="jetbrains.mps.ide.build.mpsTesting" />
     </file>
   </root>
   <root nodeRef="r:874d959d-e3b4-4d04-b931-ca849af130dd(jetbrains.mps.ide.build)/6265574260762011003">
