<?xml version="1.0" encoding="UTF-8"?>
<debug-info>
  <root nodeRef="r:874d959d-e3b4-4d04-b931-ca849af130dd(jetbrains.mps.ide.build)/1392391688312941958">
    <file name="mpsStandalone.xml">
      <unit id="1392391688312941958" at="1,0,105,10" name="jetbrains.mps.ide.build.mpsStandalone" />
    </file>
  </root>
  <root nodeRef="r:874d959d-e3b4-4d04-b931-ca849af130dd(jetbrains.mps.ide.build)/1545517825663017278">
    <file name="mpsVcs.xml">
      <unit id="1545517825663017278" at="1,0,375,10" name="jetbrains.mps.ide.build.mpsVcs" />
    </file>
  </root>
  <root nodeRef="r:874d959d-e3b4-4d04-b931-ca849af130dd(jetbrains.mps.ide.build)/2405506926871158265">
    <file name="jetpad.xml">
      <unit id="2405506926871158265" at="1,0,130,10" name="jetbrains.mps.ide.build.jetpad" />
    </file>
  </root>
  <root nodeRef="r:874d959d-e3b4-4d04-b931-ca849af130dd(jetbrains.mps.ide.build)/2569834391839970845">
    <file name="mpsWorkbench.xml">
      <unit id="2569834391839970845" at="1,0,729,10" name="jetbrains.mps.ide.build.mpsWorkbench" />
    </file>
  </root>
  <root nodeRef="r:874d959d-e3b4-4d04-b931-ca849af130dd(jetbrains.mps.ide.build)/4301118715654192646">
    <file name="mps.xml">
      <unit id="4301118715654192646" at="1,0,199,10" name="jetbrains.mps.ide.build.mps" />
    </file>
  </root>
  <root nodeRef="r:874d959d-e3b4-4d04-b931-ca849af130dd(jetbrains.mps.ide.build)/4301118715654497533">
    <file name="mpsDistribution.xml">
      <unit id="4301118715654497533" at="1,0,240,10" name="jetbrains.mps.ide.build.mpsDistribution" />
    </file>
  </root>
  <root nodeRef="r:874d959d-e3b4-4d04-b931-ca849af130dd(jetbrains.mps.ide.build)/4301118715654819483">
    <file name="mpsTroveCollections.xml">
      <unit id="4301118715654819483" at="1,0,369,10" name="jetbrains.mps.ide.build.mpsTroveCollections" />
    </file>
  </root>
  <root nodeRef="r:874d959d-e3b4-4d04-b931-ca849af130dd(jetbrains.mps.ide.build)/4305752832749937830">
    <file name="mpsDiagramEditor.xml">
      <unit id="4305752832749937830" at="1,0,721,10" name="jetbrains.mps.ide.build.mpsDiagramEditor" />
    </file>
  </root>
  <root nodeRef="r:874d959d-e3b4-4d04-b931-ca849af130dd(jetbrains.mps.ide.build)/5148601452480491524">
    <file name="mpsPlugin.xml">
      <unit id="5148601452480491524" at="1,0,640,10" name="jetbrains.mps.ide.build.mpsPlugin" />
    </file>
  </root>
  <root nodeRef="r:874d959d-e3b4-4d04-b931-ca849af130dd(jetbrains.mps.ide.build)/5548512857136492214">
    <file name="mpsDevKit.xml">
      <unit id="5548512857136492214" at="1,0,949,10" name="jetbrains.mps.ide.build.mpsDevKit" />
    </file>
  </root>
  <root nodeRef="r:874d959d-e3b4-4d04-b931-ca849af130dd(jetbrains.mps.ide.build)/5970299968953452763">
    <file name="mpsConnectorPlugin.xml">
      <unit id="5970299968953452763" at="1,0,86,10" name="jetbrains.mps.ide.build.mpsConnectorPlugin" />
    </file>
  </root>
  <root nodeRef="r:874d959d-e3b4-4d04-b931-ca849af130dd(jetbrains.mps.ide.build)/6164334420696839314">
    <file name="mpsDebuggerPlugin.xml">
      <unit id="6164334420696839314" at="1,0,1182,10" name="jetbrains.mps.ide.build.mpsDebuggerPlugin" />
    </file>
  </root>
  <root nodeRef="r:874d959d-e3b4-4d04-b931-ca849af130dd(jetbrains.mps.ide.build)/618786790401812237">
    <file name="mpsTesting.xml">
<<<<<<< HEAD
      <unit id="618786790401812237" at="1,0,999,10" name="jetbrains.mps.ide.build.mpsTesting" />
=======
      <unit id="618786790401812237" at="1,0,995,10" name="jetbrains.mps.ide.build.mpsTesting" />
>>>>>>> 77f286ec
    </file>
  </root>
  <root nodeRef="r:874d959d-e3b4-4d04-b931-ca849af130dd(jetbrains.mps.ide.build)/6265574260762011003">
    <file name="mpsMakePlugin.xml">
      <unit id="6265574260762011003" at="1,0,237,10" name="jetbrains.mps.ide.build.mpsMakePlugin" />
    </file>
  </root>
  <root nodeRef="r:874d959d-e3b4-4d04-b931-ca849af130dd(jetbrains.mps.ide.build)/6361939271669846483">
    <file name="mpsExecutionPlugin.xml">
      <unit id="6361939271669846483" at="1,0,1043,10" name="jetbrains.mps.ide.build.mpsExecutionPlugin" />
    </file>
  </root>
  <root nodeRef="r:874d959d-e3b4-4d04-b931-ca849af130dd(jetbrains.mps.ide.build)/6391307088354381121">
    <file name="mpsPlugins.xml">
      <unit id="6391307088354381121" at="1,0,1860,10" name="jetbrains.mps.ide.build.mpsPlugins" />
    </file>
  </root>
  <root nodeRef="r:874d959d-e3b4-4d04-b931-ca849af130dd(jetbrains.mps.ide.build)/6503539749405386437">
    <file name="mpsCore.xml">
      <unit id="6503539749405386437" at="1,0,521,10" name="jetbrains.mps.ide.build.mpsCore" />
    </file>
  </root>
  <root nodeRef="r:874d959d-e3b4-4d04-b931-ca849af130dd(jetbrains.mps.ide.build)/6977615362525216882">
    <file name="mpsPluginTests.xml">
      <unit id="6977615362525216882" at="1,0,220,10" name="jetbrains.mps.ide.build.mpsPluginTests" />
    </file>
  </root>
  <root nodeRef="r:874d959d-e3b4-4d04-b931-ca849af130dd(jetbrains.mps.ide.build)/716066598061903713">
    <file name="Info.plist.xml">
      <unit id="716066598061903713" at="1,0,113,8" name="jetbrains.mps.ide.build.Info$plist" />
    </file>
  </root>
  <root nodeRef="r:874d959d-e3b4-4d04-b931-ca849af130dd(jetbrains.mps.ide.build)/7401958389406848608">
    <file name="mpsJava.xml">
      <unit id="7401958389406848608" at="1,0,202,10" name="jetbrains.mps.ide.build.mpsJava" />
    </file>
  </root>
  <root nodeRef="r:874d959d-e3b4-4d04-b931-ca849af130dd(jetbrains.mps.ide.build)/7926701909975931624">
    <file name="mpsBootstrapCore.xml">
      <unit id="7926701909975931624" at="1,0,8863,10" name="jetbrains.mps.ide.build.mpsBootstrapCore" />
    </file>
  </root>
  <root nodeRef="r:874d959d-e3b4-4d04-b931-ca849af130dd(jetbrains.mps.ide.build)/8227093612176368028">
    <file name="mpsBuildUI.xml">
      <unit id="8227093612176368028" at="1,0,407,10" name="jetbrains.mps.ide.build.mpsBuildUI" />
    </file>
  </root>
  <root nodeRef="r:874d959d-e3b4-4d04-b931-ca849af130dd(jetbrains.mps.ide.build)/8524659923334108558">
    <file name="mpsBuild.xml">
      <unit id="8524659923334108558" at="1,0,906,10" name="jetbrains.mps.ide.build.mpsBuild" />
    </file>
  </root>
  <root nodeRef="r:874d959d-e3b4-4d04-b931-ca849af130dd(jetbrains.mps.ide.build)/8658995123701267517">
    <file name="mpsPluginDist.xml">
      <unit id="8658995123701267517" at="1,0,37,10" name="jetbrains.mps.ide.build.mpsPluginDist" />
    </file>
  </root>
</debug-info>
<|MERGE_RESOLUTION|>--- conflicted
+++ resolved
@@ -62,11 +62,7 @@
   </root>
   <root nodeRef="r:874d959d-e3b4-4d04-b931-ca849af130dd(jetbrains.mps.ide.build)/618786790401812237">
     <file name="mpsTesting.xml">
-<<<<<<< HEAD
-      <unit id="618786790401812237" at="1,0,999,10" name="jetbrains.mps.ide.build.mpsTesting" />
-=======
-      <unit id="618786790401812237" at="1,0,995,10" name="jetbrains.mps.ide.build.mpsTesting" />
->>>>>>> 77f286ec
+      <unit id="618786790401812237" at="1,0,998,10" name="jetbrains.mps.ide.build.mpsTesting" />
     </file>
   </root>
   <root nodeRef="r:874d959d-e3b4-4d04-b931-ca849af130dd(jetbrains.mps.ide.build)/6265574260762011003">
