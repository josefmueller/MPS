--- conflicted
+++ resolved
@@ -47,11 +47,7 @@
   </root>
   <root nodeRef="r:874d959d-e3b4-4d04-b931-ca849af130dd(jetbrains.mps.ide.build)/5548512857136492214">
     <file name="mpsDevKit.xml">
-<<<<<<< HEAD
-      <unit id="5548512857136492214" at="1,0,942,10" name="jetbrains.mps.ide.build.mpsDevKit" />
-=======
-      <unit id="5548512857136492214" at="1,0,944,10" name="jetbrains.mps.ide.build.mpsDevKit" />
->>>>>>> ac09004f
+      <unit id="5548512857136492214" at="1,0,945,10" name="jetbrains.mps.ide.build.mpsDevKit" />
     </file>
   </root>
   <root nodeRef="r:874d959d-e3b4-4d04-b931-ca849af130dd(jetbrains.mps.ide.build)/5970299968953452763">
@@ -66,11 +62,7 @@
   </root>
   <root nodeRef="r:874d959d-e3b4-4d04-b931-ca849af130dd(jetbrains.mps.ide.build)/618786790401812237">
     <file name="mpsTesting.xml">
-<<<<<<< HEAD
-      <unit id="618786790401812237" at="1,0,983,10" name="jetbrains.mps.ide.build.mpsTesting" />
-=======
-      <unit id="618786790401812237" at="1,0,821,10" name="jetbrains.mps.ide.build.mpsTesting" />
->>>>>>> ac09004f
+      <unit id="618786790401812237" at="1,0,986,10" name="jetbrains.mps.ide.build.mpsTesting" />
     </file>
   </root>
   <root nodeRef="r:874d959d-e3b4-4d04-b931-ca849af130dd(jetbrains.mps.ide.build)/6265574260762011003">
@@ -80,11 +72,7 @@
   </root>
   <root nodeRef="r:874d959d-e3b4-4d04-b931-ca849af130dd(jetbrains.mps.ide.build)/6361939271669846483">
     <file name="mpsExecutionPlugin.xml">
-<<<<<<< HEAD
-      <unit id="6361939271669846483" at="1,0,1016,10" name="jetbrains.mps.ide.build.mpsExecutionPlugin" />
-=======
-      <unit id="6361939271669846483" at="1,0,1082,10" name="jetbrains.mps.ide.build.mpsExecutionPlugin" />
->>>>>>> ac09004f
+      <unit id="6361939271669846483" at="1,0,1018,10" name="jetbrains.mps.ide.build.mpsExecutionPlugin" />
     </file>
   </root>
   <root nodeRef="r:874d959d-e3b4-4d04-b931-ca849af130dd(jetbrains.mps.ide.build)/6391307088354381121">
