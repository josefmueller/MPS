<?xml version="1.0" encoding="UTF-8"?>
<debug-info version="2">
  <root nodeRef="r:874d959d-e3b4-4d04-b931-ca849af130dd(jetbrains.mps.ide.build)/1392391688312941958">
    <file name="mpsStandalone.xml">
      <unit id="1392391688312941958" at="1,0,109,10" name="jetbrains.mps.ide.build.mpsStandalone" />
    </file>
  </root>
  <root nodeRef="r:874d959d-e3b4-4d04-b931-ca849af130dd(jetbrains.mps.ide.build)/1545517825663017278">
    <file name="mpsVcs.xml">
      <unit id="1545517825663017278" at="1,0,317,10" name="jetbrains.mps.ide.build.mpsVcs" />
    </file>
  </root>
  <root nodeRef="r:874d959d-e3b4-4d04-b931-ca849af130dd(jetbrains.mps.ide.build)/2002671966457711287">
    <file name="mpsContextActionsTool.xml">
      <unit id="2002671966457711287" at="1,0,518,10" name="jetbrains.mps.ide.build.mpsContextActionsTool" />
    </file>
  </root>
  <root nodeRef="r:874d959d-e3b4-4d04-b931-ca849af130dd(jetbrains.mps.ide.build)/2405506926871158265">
    <file name="jetpad.xml">
      <unit id="2405506926871158265" at="1,0,188,10" name="jetbrains.mps.ide.build.jetpad" />
    </file>
  </root>
  <root nodeRef="r:874d959d-e3b4-4d04-b931-ca849af130dd(jetbrains.mps.ide.build)/2569834391839970845">
    <file name="mpsWorkbench.xml">
      <unit id="2569834391839970845" at="1,0,966,10" name="jetbrains.mps.ide.build.mpsWorkbench" />
    </file>
  </root>
  <root nodeRef="r:874d959d-e3b4-4d04-b931-ca849af130dd(jetbrains.mps.ide.build)/4301118715654192646">
    <file name="mps.xml">
      <unit id="4301118715654192646" at="1,0,229,10" name="jetbrains.mps.ide.build.mps" />
    </file>
  </root>
  <root nodeRef="r:874d959d-e3b4-4d04-b931-ca849af130dd(jetbrains.mps.ide.build)/4301118715654497533">
    <file name="mpsDistribution.xml">
      <unit id="4301118715654497533" at="1,0,309,10" name="jetbrains.mps.ide.build.mpsDistribution" />
    </file>
  </root>
  <root nodeRef="r:874d959d-e3b4-4d04-b931-ca849af130dd(jetbrains.mps.ide.build)/4301118715654819483">
    <file name="mpsTroveCollections.xml">
      <unit id="4301118715654819483" at="1,0,385,10" name="jetbrains.mps.ide.build.mpsTroveCollections" />
    </file>
  </root>
  <root nodeRef="r:874d959d-e3b4-4d04-b931-ca849af130dd(jetbrains.mps.ide.build)/4305752832749937830">
    <file name="mpsDiagramEditor.xml">
      <unit id="4305752832749937830" at="1,0,785,10" name="jetbrains.mps.ide.build.mpsDiagramEditor" />
    </file>
  </root>
  <root nodeRef="r:874d959d-e3b4-4d04-b931-ca849af130dd(jetbrains.mps.ide.build)/5148601452480491524">
    <file name="mpsPlugin.xml">
      <unit id="5148601452480491524" at="1,0,469,10" name="jetbrains.mps.ide.build.mpsPlugin" />
    </file>
  </root>
  <root nodeRef="r:874d959d-e3b4-4d04-b931-ca849af130dd(jetbrains.mps.ide.build)/5548512857136492214">
    <file name="mpsDevKit.xml">
      <unit id="5548512857136492214" at="1,0,1144,10" name="jetbrains.mps.ide.build.mpsDevKit" />
    </file>
  </root>
  <root nodeRef="r:874d959d-e3b4-4d04-b931-ca849af130dd(jetbrains.mps.ide.build)/5970299968953452763">
    <file name="mpsConnectorPlugin.xml">
      <unit id="5970299968953452763" at="1,0,90,10" name="jetbrains.mps.ide.build.mpsConnectorPlugin" />
    </file>
  </root>
  <root nodeRef="r:874d959d-e3b4-4d04-b931-ca849af130dd(jetbrains.mps.ide.build)/6164334420696839314">
    <file name="mpsDebuggerPlugin.xml">
      <unit id="6164334420696839314" at="1,0,1276,10" name="jetbrains.mps.ide.build.mpsDebuggerPlugin" />
    </file>
  </root>
  <root nodeRef="r:874d959d-e3b4-4d04-b931-ca849af130dd(jetbrains.mps.ide.build)/618786790401812237">
    <file name="mpsTesting.xml">
      <unit id="618786790401812237" at="1,0,1019,10" name="jetbrains.mps.ide.build.mpsTesting" />
    </file>
  </root>
  <root nodeRef="r:874d959d-e3b4-4d04-b931-ca849af130dd(jetbrains.mps.ide.build)/6265574260762011003">
    <file name="mpsMakePlugin.xml">
      <unit id="6265574260762011003" at="1,0,311,10" name="jetbrains.mps.ide.build.mpsMakePlugin" />
    </file>
  </root>
  <root nodeRef="r:874d959d-e3b4-4d04-b931-ca849af130dd(jetbrains.mps.ide.build)/6361939271669846483">
    <file name="mpsExecutionPlugin.xml">
      <unit id="6361939271669846483" at="1,0,1108,10" name="jetbrains.mps.ide.build.mpsExecutionPlugin" />
    </file>
  </root>
  <root nodeRef="r:874d959d-e3b4-4d04-b931-ca849af130dd(jetbrains.mps.ide.build)/6391307088354381121">
    <file name="mpsPlugins.xml">
<<<<<<< HEAD
      <unit id="6391307088354381121" at="1,0,1672,10" name="jetbrains.mps.ide.build.mpsPlugins" />
=======
      <unit id="6391307088354381121" at="1,0,1772,10" name="jetbrains.mps.ide.build.mpsPlugins" />
>>>>>>> caeee986
    </file>
  </root>
  <root nodeRef="r:874d959d-e3b4-4d04-b931-ca849af130dd(jetbrains.mps.ide.build)/6503539749405386437">
    <file name="mpsCore.xml">
      <unit id="6503539749405386437" at="1,0,842,10" name="jetbrains.mps.ide.build.mpsCore" />
    </file>
  </root>
  <root nodeRef="r:874d959d-e3b4-4d04-b931-ca849af130dd(jetbrains.mps.ide.build)/6977615362525216882">
    <file name="mpsPluginTests.xml">
      <unit id="6977615362525216882" at="1,0,230,10" name="jetbrains.mps.ide.build.mpsPluginTests" />
    </file>
  </root>
  <root nodeRef="r:874d959d-e3b4-4d04-b931-ca849af130dd(jetbrains.mps.ide.build)/716066598061903713">
    <file name="Info.plist.xml">
      <unit id="716066598061903713" at="1,0,113,8" name="jetbrains.mps.ide.build.Info$plist" />
    </file>
  </root>
  <root nodeRef="r:874d959d-e3b4-4d04-b931-ca849af130dd(jetbrains.mps.ide.build)/7246064732104303799">
    <file name="mpsVcsCommon.xml">
      <unit id="7246064732104303799" at="1,0,385,10" name="jetbrains.mps.ide.build.mpsVcsCommon" />
    </file>
  </root>
  <root nodeRef="r:874d959d-e3b4-4d04-b931-ca849af130dd(jetbrains.mps.ide.build)/7375832234660265597">
    <file name="mpsHttpSupportPlugin.xml">
      <unit id="7375832234660265597" at="1,0,605,10" name="jetbrains.mps.ide.build.mpsHttpSupportPlugin" />
    </file>
  </root>
  <root nodeRef="r:874d959d-e3b4-4d04-b931-ca849af130dd(jetbrains.mps.ide.build)/7401958389406848608">
    <file name="mpsJava.xml">
      <unit id="7401958389406848608" at="1,0,227,10" name="jetbrains.mps.ide.build.mpsJava" />
    </file>
  </root>
  <root nodeRef="r:874d959d-e3b4-4d04-b931-ca849af130dd(jetbrains.mps.ide.build)/7926701909975931624">
    <file name="mpsBootstrapCore.xml">
      <unit id="7926701909975931624" at="1,0,13516,10" name="jetbrains.mps.ide.build.mpsBootstrapCore" />
    </file>
  </root>
  <root nodeRef="r:874d959d-e3b4-4d04-b931-ca849af130dd(jetbrains.mps.ide.build)/8227093612176368028">
    <file name="mpsBuildUI.xml">
      <unit id="8227093612176368028" at="1,0,484,10" name="jetbrains.mps.ide.build.mpsBuildUI" />
    </file>
  </root>
  <root nodeRef="r:874d959d-e3b4-4d04-b931-ca849af130dd(jetbrains.mps.ide.build)/8524659923334108558">
    <file name="mpsBuild.xml">
      <unit id="8524659923334108558" at="1,0,1388,10" name="jetbrains.mps.ide.build.mpsBuild" />
    </file>
  </root>
  <root nodeRef="r:874d959d-e3b4-4d04-b931-ca849af130dd(jetbrains.mps.ide.build)/8658995123701267517">
    <file name="mpsPluginDist.xml">
      <unit id="8658995123701267517" at="1,0,38,10" name="jetbrains.mps.ide.build.mpsPluginDist" />
    </file>
  </root>
</debug-info>
<|MERGE_RESOLUTION|>--- conflicted
+++ resolved
@@ -82,11 +82,7 @@
   </root>
   <root nodeRef="r:874d959d-e3b4-4d04-b931-ca849af130dd(jetbrains.mps.ide.build)/6391307088354381121">
     <file name="mpsPlugins.xml">
-<<<<<<< HEAD
-      <unit id="6391307088354381121" at="1,0,1672,10" name="jetbrains.mps.ide.build.mpsPlugins" />
-=======
-      <unit id="6391307088354381121" at="1,0,1772,10" name="jetbrains.mps.ide.build.mpsPlugins" />
->>>>>>> caeee986
+      <unit id="6391307088354381121" at="1,0,1687,10" name="jetbrains.mps.ide.build.mpsPlugins" />
     </file>
   </root>
   <root nodeRef="r:874d959d-e3b4-4d04-b931-ca849af130dd(jetbrains.mps.ide.build)/6503539749405386437">
