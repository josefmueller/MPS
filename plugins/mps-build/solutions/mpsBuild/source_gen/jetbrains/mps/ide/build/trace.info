<?xml version="1.0" encoding="UTF-8"?>
<debug-info>
  <root nodeRef="r:874d959d-e3b4-4d04-b931-ca849af130dd(jetbrains.mps.ide.build)/1392391688312941958">
    <file name="mpsStandalone.xml">
      <unit id="1392391688312941958" at="1,0,105,10" name="jetbrains.mps.ide.build.mpsStandalone" />
    </file>
  </root>
  <root nodeRef="r:874d959d-e3b4-4d04-b931-ca849af130dd(jetbrains.mps.ide.build)/1545517825663017278">
    <file name="mpsVcs.xml">
      <unit id="1545517825663017278" at="1,0,379,10" name="jetbrains.mps.ide.build.mpsVcs" />
    </file>
  </root>
  <root nodeRef="r:874d959d-e3b4-4d04-b931-ca849af130dd(jetbrains.mps.ide.build)/2405506926871158265">
    <file name="jetpad.xml">
      <unit id="2405506926871158265" at="1,0,130,10" name="jetbrains.mps.ide.build.jetpad" />
    </file>
  </root>
  <root nodeRef="r:874d959d-e3b4-4d04-b931-ca849af130dd(jetbrains.mps.ide.build)/2569834391839970845">
    <file name="mpsWorkbench.xml">
      <unit id="2569834391839970845" at="1,0,737,10" name="jetbrains.mps.ide.build.mpsWorkbench" />
    </file>
  </root>
  <root nodeRef="r:874d959d-e3b4-4d04-b931-ca849af130dd(jetbrains.mps.ide.build)/4301118715654192646">
    <file name="mps.xml">
      <unit id="4301118715654192646" at="1,0,199,10" name="jetbrains.mps.ide.build.mps" />
    </file>
  </root>
  <root nodeRef="r:874d959d-e3b4-4d04-b931-ca849af130dd(jetbrains.mps.ide.build)/4301118715654497533">
    <file name="mpsDistribution.xml">
      <unit id="4301118715654497533" at="1,0,238,10" name="jetbrains.mps.ide.build.mpsDistribution" />
    </file>
  </root>
  <root nodeRef="r:874d959d-e3b4-4d04-b931-ca849af130dd(jetbrains.mps.ide.build)/4301118715654819483">
    <file name="mpsTroveCollections.xml">
      <unit id="4301118715654819483" at="1,0,372,10" name="jetbrains.mps.ide.build.mpsTroveCollections" />
    </file>
  </root>
  <root nodeRef="r:874d959d-e3b4-4d04-b931-ca849af130dd(jetbrains.mps.ide.build)/4305752832749937830">
    <file name="mpsDiagramEditor.xml">
      <unit id="4305752832749937830" at="1,0,727,10" name="jetbrains.mps.ide.build.mpsDiagramEditor" />
    </file>
  </root>
  <root nodeRef="r:874d959d-e3b4-4d04-b931-ca849af130dd(jetbrains.mps.ide.build)/5148601452480491524">
    <file name="mpsPlugin.xml">
      <unit id="5148601452480491524" at="1,0,649,10" name="jetbrains.mps.ide.build.mpsPlugin" />
    </file>
  </root>
  <root nodeRef="r:874d959d-e3b4-4d04-b931-ca849af130dd(jetbrains.mps.ide.build)/5548512857136492214">
    <file name="mpsDevKit.xml">
<<<<<<< HEAD
      <unit id="5548512857136492214" at="1,0,945,10" name="jetbrains.mps.ide.build.mpsDevKit" />
=======
      <unit id="5548512857136492214" at="1,0,960,10" name="jetbrains.mps.ide.build.mpsDevKit" />
>>>>>>> bf3a2c62
    </file>
  </root>
  <root nodeRef="r:874d959d-e3b4-4d04-b931-ca849af130dd(jetbrains.mps.ide.build)/5970299968953452763">
    <file name="mpsConnectorPlugin.xml">
      <unit id="5970299968953452763" at="1,0,86,10" name="jetbrains.mps.ide.build.mpsConnectorPlugin" />
    </file>
  </root>
  <root nodeRef="r:874d959d-e3b4-4d04-b931-ca849af130dd(jetbrains.mps.ide.build)/6164334420696839314">
    <file name="mpsDebuggerPlugin.xml">
      <unit id="6164334420696839314" at="1,0,1193,10" name="jetbrains.mps.ide.build.mpsDebuggerPlugin" />
    </file>
  </root>
  <root nodeRef="r:874d959d-e3b4-4d04-b931-ca849af130dd(jetbrains.mps.ide.build)/618786790401812237">
    <file name="mpsTesting.xml">
<<<<<<< HEAD
      <unit id="618786790401812237" at="1,0,986,10" name="jetbrains.mps.ide.build.mpsTesting" />
=======
      <unit id="618786790401812237" at="1,0,832,10" name="jetbrains.mps.ide.build.mpsTesting" />
>>>>>>> bf3a2c62
    </file>
  </root>
  <root nodeRef="r:874d959d-e3b4-4d04-b931-ca849af130dd(jetbrains.mps.ide.build)/6265574260762011003">
    <file name="mpsMakePlugin.xml">
      <unit id="6265574260762011003" at="1,0,239,10" name="jetbrains.mps.ide.build.mpsMakePlugin" />
    </file>
  </root>
  <root nodeRef="r:874d959d-e3b4-4d04-b931-ca849af130dd(jetbrains.mps.ide.build)/6361939271669846483">
    <file name="mpsExecutionPlugin.xml">
<<<<<<< HEAD
      <unit id="6361939271669846483" at="1,0,1018,10" name="jetbrains.mps.ide.build.mpsExecutionPlugin" />
=======
      <unit id="6361939271669846483" at="1,0,1118,10" name="jetbrains.mps.ide.build.mpsExecutionPlugin" />
>>>>>>> bf3a2c62
    </file>
  </root>
  <root nodeRef="r:874d959d-e3b4-4d04-b931-ca849af130dd(jetbrains.mps.ide.build)/6391307088354381121">
    <file name="mpsPlugins.xml">
      <unit id="6391307088354381121" at="1,0,1877,10" name="jetbrains.mps.ide.build.mpsPlugins" />
    </file>
  </root>
  <root nodeRef="r:874d959d-e3b4-4d04-b931-ca849af130dd(jetbrains.mps.ide.build)/6503539749405386437">
    <file name="mpsCore.xml">
      <unit id="6503539749405386437" at="1,0,526,10" name="jetbrains.mps.ide.build.mpsCore" />
    </file>
  </root>
  <root nodeRef="r:874d959d-e3b4-4d04-b931-ca849af130dd(jetbrains.mps.ide.build)/6977615362525216882">
    <file name="mpsPluginTests.xml">
<<<<<<< HEAD
      <unit id="6977615362525216882" at="1,0,219,10" name="jetbrains.mps.ide.build.mpsPluginTests" />
=======
      <unit id="6977615362525216882" at="1,0,221,10" name="jetbrains.mps.ide.build.mpsPluginTests" />
>>>>>>> bf3a2c62
    </file>
  </root>
  <root nodeRef="r:874d959d-e3b4-4d04-b931-ca849af130dd(jetbrains.mps.ide.build)/716066598061903713">
    <file name="Info.plist.xml">
      <unit id="716066598061903713" at="1,0,74,8" name="jetbrains.mps.ide.build.Info$plist" />
    </file>
  </root>
  <root nodeRef="r:874d959d-e3b4-4d04-b931-ca849af130dd(jetbrains.mps.ide.build)/7401958389406848608">
    <file name="mpsJava.xml">
      <unit id="7401958389406848608" at="1,0,204,10" name="jetbrains.mps.ide.build.mpsJava" />
    </file>
  </root>
  <root nodeRef="r:874d959d-e3b4-4d04-b931-ca849af130dd(jetbrains.mps.ide.build)/7926701909975931624">
    <file name="mpsBootstrapCore.xml">
      <unit id="7926701909975931624" at="1,0,9066,10" name="jetbrains.mps.ide.build.mpsBootstrapCore" />
    </file>
  </root>
  <root nodeRef="r:874d959d-e3b4-4d04-b931-ca849af130dd(jetbrains.mps.ide.build)/8227093612176368028">
    <file name="mpsBuildUI.xml">
      <unit id="8227093612176368028" at="1,0,410,10" name="jetbrains.mps.ide.build.mpsBuildUI" />
    </file>
  </root>
  <root nodeRef="r:874d959d-e3b4-4d04-b931-ca849af130dd(jetbrains.mps.ide.build)/8524659923334108558">
    <file name="mpsBuild.xml">
      <unit id="8524659923334108558" at="1,0,917,10" name="jetbrains.mps.ide.build.mpsBuild" />
    </file>
  </root>
  <root nodeRef="r:874d959d-e3b4-4d04-b931-ca849af130dd(jetbrains.mps.ide.build)/8658995123701267517">
    <file name="mpsPluginDist.xml">
      <unit id="8658995123701267517" at="1,0,37,10" name="jetbrains.mps.ide.build.mpsPluginDist" />
    </file>
  </root>
</debug-info>
<|MERGE_RESOLUTION|>--- conflicted
+++ resolved
@@ -47,11 +47,7 @@
   </root>
   <root nodeRef="r:874d959d-e3b4-4d04-b931-ca849af130dd(jetbrains.mps.ide.build)/5548512857136492214">
     <file name="mpsDevKit.xml">
-<<<<<<< HEAD
-      <unit id="5548512857136492214" at="1,0,945,10" name="jetbrains.mps.ide.build.mpsDevKit" />
-=======
-      <unit id="5548512857136492214" at="1,0,960,10" name="jetbrains.mps.ide.build.mpsDevKit" />
->>>>>>> bf3a2c62
+      <unit id="5548512857136492214" at="1,0,961,10" name="jetbrains.mps.ide.build.mpsDevKit" />
     </file>
   </root>
   <root nodeRef="r:874d959d-e3b4-4d04-b931-ca849af130dd(jetbrains.mps.ide.build)/5970299968953452763">
@@ -66,11 +62,7 @@
   </root>
   <root nodeRef="r:874d959d-e3b4-4d04-b931-ca849af130dd(jetbrains.mps.ide.build)/618786790401812237">
     <file name="mpsTesting.xml">
-<<<<<<< HEAD
-      <unit id="618786790401812237" at="1,0,986,10" name="jetbrains.mps.ide.build.mpsTesting" />
-=======
-      <unit id="618786790401812237" at="1,0,832,10" name="jetbrains.mps.ide.build.mpsTesting" />
->>>>>>> bf3a2c62
+      <unit id="618786790401812237" at="1,0,1006,10" name="jetbrains.mps.ide.build.mpsTesting" />
     </file>
   </root>
   <root nodeRef="r:874d959d-e3b4-4d04-b931-ca849af130dd(jetbrains.mps.ide.build)/6265574260762011003">
@@ -80,11 +72,7 @@
   </root>
   <root nodeRef="r:874d959d-e3b4-4d04-b931-ca849af130dd(jetbrains.mps.ide.build)/6361939271669846483">
     <file name="mpsExecutionPlugin.xml">
-<<<<<<< HEAD
-      <unit id="6361939271669846483" at="1,0,1018,10" name="jetbrains.mps.ide.build.mpsExecutionPlugin" />
-=======
-      <unit id="6361939271669846483" at="1,0,1118,10" name="jetbrains.mps.ide.build.mpsExecutionPlugin" />
->>>>>>> bf3a2c62
+      <unit id="6361939271669846483" at="1,0,1051,10" name="jetbrains.mps.ide.build.mpsExecutionPlugin" />
     </file>
   </root>
   <root nodeRef="r:874d959d-e3b4-4d04-b931-ca849af130dd(jetbrains.mps.ide.build)/6391307088354381121">
@@ -99,11 +87,7 @@
   </root>
   <root nodeRef="r:874d959d-e3b4-4d04-b931-ca849af130dd(jetbrains.mps.ide.build)/6977615362525216882">
     <file name="mpsPluginTests.xml">
-<<<<<<< HEAD
-      <unit id="6977615362525216882" at="1,0,219,10" name="jetbrains.mps.ide.build.mpsPluginTests" />
-=======
-      <unit id="6977615362525216882" at="1,0,221,10" name="jetbrains.mps.ide.build.mpsPluginTests" />
->>>>>>> bf3a2c62
+      <unit id="6977615362525216882" at="1,0,222,10" name="jetbrains.mps.ide.build.mpsPluginTests" />
     </file>
   </root>
   <root nodeRef="r:874d959d-e3b4-4d04-b931-ca849af130dd(jetbrains.mps.ide.build)/716066598061903713">
