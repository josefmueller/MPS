<?xml version="1.0" encoding="UTF-8"?>
<debug-info>
  <root nodeRef="r:874d959d-e3b4-4d04-b931-ca849af130dd(jetbrains.mps.ide.build)/1392391688312941958">
    <file name="mpsStandalone.xml">
      <unit id="1392391688312941958" at="1,0,105,10" name="jetbrains.mps.ide.build.mpsStandalone" />
    </file>
  </root>
  <root nodeRef="r:874d959d-e3b4-4d04-b931-ca849af130dd(jetbrains.mps.ide.build)/1545517825663017278">
    <file name="mpsVcs.xml">
      <unit id="1545517825663017278" at="1,0,509,10" name="jetbrains.mps.ide.build.mpsVcs" />
    </file>
  </root>
  <root nodeRef="r:874d959d-e3b4-4d04-b931-ca849af130dd(jetbrains.mps.ide.build)/2405506926871158265">
    <file name="jetpad.xml">
      <unit id="2405506926871158265" at="1,0,182,10" name="jetbrains.mps.ide.build.jetpad" />
    </file>
  </root>
  <root nodeRef="r:874d959d-e3b4-4d04-b931-ca849af130dd(jetbrains.mps.ide.build)/2569834391839970845">
    <file name="mpsWorkbench.xml">
      <unit id="2569834391839970845" at="1,0,961,10" name="jetbrains.mps.ide.build.mpsWorkbench" />
    </file>
  </root>
  <root nodeRef="r:874d959d-e3b4-4d04-b931-ca849af130dd(jetbrains.mps.ide.build)/4301118715654192646">
    <file name="mps.xml">
      <unit id="4301118715654192646" at="1,0,212,10" name="jetbrains.mps.ide.build.mps" />
    </file>
  </root>
  <root nodeRef="r:874d959d-e3b4-4d04-b931-ca849af130dd(jetbrains.mps.ide.build)/4301118715654497533">
    <file name="mpsDistribution.xml">
      <unit id="4301118715654497533" at="1,0,233,10" name="jetbrains.mps.ide.build.mpsDistribution" />
    </file>
  </root>
  <root nodeRef="r:874d959d-e3b4-4d04-b931-ca849af130dd(jetbrains.mps.ide.build)/4301118715654819483">
    <file name="mpsTroveCollections.xml">
      <unit id="4301118715654819483" at="1,0,397,10" name="jetbrains.mps.ide.build.mpsTroveCollections" />
    </file>
  </root>
  <root nodeRef="r:874d959d-e3b4-4d04-b931-ca849af130dd(jetbrains.mps.ide.build)/4305752832749937830">
    <file name="mpsDiagramEditor.xml">
      <unit id="4305752832749937830" at="1,0,771,10" name="jetbrains.mps.ide.build.mpsDiagramEditor" />
    </file>
  </root>
  <root nodeRef="r:874d959d-e3b4-4d04-b931-ca849af130dd(jetbrains.mps.ide.build)/5148601452480491524">
    <file name="mpsPlugin.xml">
      <unit id="5148601452480491524" at="1,0,674,10" name="jetbrains.mps.ide.build.mpsPlugin" />
    </file>
  </root>
  <root nodeRef="r:874d959d-e3b4-4d04-b931-ca849af130dd(jetbrains.mps.ide.build)/5548512857136492214">
    <file name="mpsDevKit.xml">
<<<<<<< HEAD
      <unit id="5548512857136492214" at="1,0,1107,10" name="jetbrains.mps.ide.build.mpsDevKit" />
=======
      <unit id="5548512857136492214" at="1,0,1114,10" name="jetbrains.mps.ide.build.mpsDevKit" />
>>>>>>> 1bad0a74
    </file>
  </root>
  <root nodeRef="r:874d959d-e3b4-4d04-b931-ca849af130dd(jetbrains.mps.ide.build)/5970299968953452763">
    <file name="mpsConnectorPlugin.xml">
      <unit id="5970299968953452763" at="1,0,89,10" name="jetbrains.mps.ide.build.mpsConnectorPlugin" />
    </file>
  </root>
  <root nodeRef="r:874d959d-e3b4-4d04-b931-ca849af130dd(jetbrains.mps.ide.build)/6164334420696839314">
    <file name="mpsDebuggerPlugin.xml">
      <unit id="6164334420696839314" at="1,0,1265,10" name="jetbrains.mps.ide.build.mpsDebuggerPlugin" />
    </file>
  </root>
  <root nodeRef="r:874d959d-e3b4-4d04-b931-ca849af130dd(jetbrains.mps.ide.build)/618786790401812237">
    <file name="mpsTesting.xml">
      <unit id="618786790401812237" at="1,0,1124,10" name="jetbrains.mps.ide.build.mpsTesting" />
    </file>
  </root>
  <root nodeRef="r:874d959d-e3b4-4d04-b931-ca849af130dd(jetbrains.mps.ide.build)/6265574260762011003">
    <file name="mpsMakePlugin.xml">
      <unit id="6265574260762011003" at="1,0,278,10" name="jetbrains.mps.ide.build.mpsMakePlugin" />
    </file>
  </root>
  <root nodeRef="r:874d959d-e3b4-4d04-b931-ca849af130dd(jetbrains.mps.ide.build)/6361939271669846483">
    <file name="mpsExecutionPlugin.xml">
      <unit id="6361939271669846483" at="1,0,1107,10" name="jetbrains.mps.ide.build.mpsExecutionPlugin" />
    </file>
  </root>
  <root nodeRef="r:874d959d-e3b4-4d04-b931-ca849af130dd(jetbrains.mps.ide.build)/6391307088354381121">
    <file name="mpsPlugins.xml">
      <unit id="6391307088354381121" at="1,0,1646,10" name="jetbrains.mps.ide.build.mpsPlugins" />
    </file>
  </root>
  <root nodeRef="r:874d959d-e3b4-4d04-b931-ca849af130dd(jetbrains.mps.ide.build)/6503539749405386437">
    <file name="mpsCore.xml">
      <unit id="6503539749405386437" at="1,0,749,10" name="jetbrains.mps.ide.build.mpsCore" />
    </file>
  </root>
  <root nodeRef="r:874d959d-e3b4-4d04-b931-ca849af130dd(jetbrains.mps.ide.build)/6977615362525216882">
    <file name="mpsPluginTests.xml">
      <unit id="6977615362525216882" at="1,0,226,10" name="jetbrains.mps.ide.build.mpsPluginTests" />
    </file>
  </root>
  <root nodeRef="r:874d959d-e3b4-4d04-b931-ca849af130dd(jetbrains.mps.ide.build)/716066598061903713">
    <file name="Info.plist.xml">
      <unit id="716066598061903713" at="1,0,113,8" name="jetbrains.mps.ide.build.Info$plist" />
    </file>
  </root>
  <root nodeRef="r:874d959d-e3b4-4d04-b931-ca849af130dd(jetbrains.mps.ide.build)/7401958389406848608">
    <file name="mpsJava.xml">
      <unit id="7401958389406848608" at="1,0,219,10" name="jetbrains.mps.ide.build.mpsJava" />
    </file>
  </root>
  <root nodeRef="r:874d959d-e3b4-4d04-b931-ca849af130dd(jetbrains.mps.ide.build)/7926701909975931624">
    <file name="mpsBootstrapCore.xml">
<<<<<<< HEAD
      <unit id="7926701909975931624" at="1,0,11616,10" name="jetbrains.mps.ide.build.mpsBootstrapCore" />
=======
      <unit id="7926701909975931624" at="1,0,11981,10" name="jetbrains.mps.ide.build.mpsBootstrapCore" />
>>>>>>> 1bad0a74
    </file>
  </root>
  <root nodeRef="r:874d959d-e3b4-4d04-b931-ca849af130dd(jetbrains.mps.ide.build)/8227093612176368028">
    <file name="mpsBuildUI.xml">
      <unit id="8227093612176368028" at="1,0,486,10" name="jetbrains.mps.ide.build.mpsBuildUI" />
    </file>
  </root>
  <root nodeRef="r:874d959d-e3b4-4d04-b931-ca849af130dd(jetbrains.mps.ide.build)/8524659923334108558">
    <file name="mpsBuild.xml">
      <unit id="8524659923334108558" at="1,0,1354,10" name="jetbrains.mps.ide.build.mpsBuild" />
    </file>
  </root>
  <root nodeRef="r:874d959d-e3b4-4d04-b931-ca849af130dd(jetbrains.mps.ide.build)/8658995123701267517">
    <file name="mpsPluginDist.xml">
      <unit id="8658995123701267517" at="1,0,37,10" name="jetbrains.mps.ide.build.mpsPluginDist" />
    </file>
  </root>
</debug-info>
<|MERGE_RESOLUTION|>--- conflicted
+++ resolved
@@ -47,11 +47,7 @@
   </root>
   <root nodeRef="r:874d959d-e3b4-4d04-b931-ca849af130dd(jetbrains.mps.ide.build)/5548512857136492214">
     <file name="mpsDevKit.xml">
-<<<<<<< HEAD
-      <unit id="5548512857136492214" at="1,0,1107,10" name="jetbrains.mps.ide.build.mpsDevKit" />
-=======
-      <unit id="5548512857136492214" at="1,0,1114,10" name="jetbrains.mps.ide.build.mpsDevKit" />
->>>>>>> 1bad0a74
+      <unit id="5548512857136492214" at="1,0,1111,10" name="jetbrains.mps.ide.build.mpsDevKit" />
     </file>
   </root>
   <root nodeRef="r:874d959d-e3b4-4d04-b931-ca849af130dd(jetbrains.mps.ide.build)/5970299968953452763">
@@ -66,7 +62,7 @@
   </root>
   <root nodeRef="r:874d959d-e3b4-4d04-b931-ca849af130dd(jetbrains.mps.ide.build)/618786790401812237">
     <file name="mpsTesting.xml">
-      <unit id="618786790401812237" at="1,0,1124,10" name="jetbrains.mps.ide.build.mpsTesting" />
+      <unit id="618786790401812237" at="1,0,1138,10" name="jetbrains.mps.ide.build.mpsTesting" />
     </file>
   </root>
   <root nodeRef="r:874d959d-e3b4-4d04-b931-ca849af130dd(jetbrains.mps.ide.build)/6265574260762011003">
@@ -106,11 +102,7 @@
   </root>
   <root nodeRef="r:874d959d-e3b4-4d04-b931-ca849af130dd(jetbrains.mps.ide.build)/7926701909975931624">
     <file name="mpsBootstrapCore.xml">
-<<<<<<< HEAD
-      <unit id="7926701909975931624" at="1,0,11616,10" name="jetbrains.mps.ide.build.mpsBootstrapCore" />
-=======
-      <unit id="7926701909975931624" at="1,0,11981,10" name="jetbrains.mps.ide.build.mpsBootstrapCore" />
->>>>>>> 1bad0a74
+      <unit id="7926701909975931624" at="1,0,11966,10" name="jetbrains.mps.ide.build.mpsBootstrapCore" />
     </file>
   </root>
   <root nodeRef="r:874d959d-e3b4-4d04-b931-ca849af130dd(jetbrains.mps.ide.build)/8227093612176368028">
