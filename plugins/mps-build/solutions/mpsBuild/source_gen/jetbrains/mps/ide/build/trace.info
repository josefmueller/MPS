<?xml version="1.0" encoding="UTF-8"?>
<debug-info>
  <root nodeRef="r:874d959d-e3b4-4d04-b931-ca849af130dd(jetbrains.mps.ide.build)/1392391688312941958">
    <file name="mpsStandalone.xml">
      <unit id="1392391688312941958" at="1,0,105,10" name="jetbrains.mps.ide.build.mpsStandalone" />
    </file>
  </root>
  <root nodeRef="r:874d959d-e3b4-4d04-b931-ca849af130dd(jetbrains.mps.ide.build)/1545517825663017278">
    <file name="mpsVcs.xml">
      <unit id="1545517825663017278" at="1,0,515,10" name="jetbrains.mps.ide.build.mpsVcs" />
    </file>
  </root>
  <root nodeRef="r:874d959d-e3b4-4d04-b931-ca849af130dd(jetbrains.mps.ide.build)/2405506926871158265">
    <file name="jetpad.xml">
      <unit id="2405506926871158265" at="1,0,130,10" name="jetbrains.mps.ide.build.jetpad" />
    </file>
  </root>
  <root nodeRef="r:874d959d-e3b4-4d04-b931-ca849af130dd(jetbrains.mps.ide.build)/2569834391839970845">
    <file name="mpsWorkbench.xml">
<<<<<<< HEAD
      <unit id="2569834391839970845" at="1,0,906,10" name="jetbrains.mps.ide.build.mpsWorkbench" />
=======
      <unit id="2569834391839970845" at="1,0,895,10" name="jetbrains.mps.ide.build.mpsWorkbench" />
>>>>>>> 63970703
    </file>
  </root>
  <root nodeRef="r:874d959d-e3b4-4d04-b931-ca849af130dd(jetbrains.mps.ide.build)/4301118715654192646">
    <file name="mps.xml">
      <unit id="4301118715654192646" at="1,0,199,10" name="jetbrains.mps.ide.build.mps" />
    </file>
  </root>
  <root nodeRef="r:874d959d-e3b4-4d04-b931-ca849af130dd(jetbrains.mps.ide.build)/4301118715654497533">
    <file name="mpsDistribution.xml">
      <unit id="4301118715654497533" at="1,0,240,10" name="jetbrains.mps.ide.build.mpsDistribution" />
    </file>
  </root>
  <root nodeRef="r:874d959d-e3b4-4d04-b931-ca849af130dd(jetbrains.mps.ide.build)/4301118715654819483">
    <file name="mpsTroveCollections.xml">
      <unit id="4301118715654819483" at="1,0,371,10" name="jetbrains.mps.ide.build.mpsTroveCollections" />
    </file>
  </root>
  <root nodeRef="r:874d959d-e3b4-4d04-b931-ca849af130dd(jetbrains.mps.ide.build)/4305752832749937830">
    <file name="mpsDiagramEditor.xml">
      <unit id="4305752832749937830" at="1,0,726,10" name="jetbrains.mps.ide.build.mpsDiagramEditor" />
    </file>
  </root>
  <root nodeRef="r:874d959d-e3b4-4d04-b931-ca849af130dd(jetbrains.mps.ide.build)/5148601452480491524">
    <file name="mpsPlugin.xml">
<<<<<<< HEAD
      <unit id="5148601452480491524" at="1,0,642,10" name="jetbrains.mps.ide.build.mpsPlugin" />
=======
      <unit id="5148601452480491524" at="1,0,638,10" name="jetbrains.mps.ide.build.mpsPlugin" />
>>>>>>> 63970703
    </file>
  </root>
  <root nodeRef="r:874d959d-e3b4-4d04-b931-ca849af130dd(jetbrains.mps.ide.build)/5548512857136492214">
    <file name="mpsDevKit.xml">
      <unit id="5548512857136492214" at="1,0,1041,10" name="jetbrains.mps.ide.build.mpsDevKit" />
    </file>
  </root>
  <root nodeRef="r:874d959d-e3b4-4d04-b931-ca849af130dd(jetbrains.mps.ide.build)/5970299968953452763">
    <file name="mpsConnectorPlugin.xml">
      <unit id="5970299968953452763" at="1,0,86,10" name="jetbrains.mps.ide.build.mpsConnectorPlugin" />
    </file>
  </root>
  <root nodeRef="r:874d959d-e3b4-4d04-b931-ca849af130dd(jetbrains.mps.ide.build)/6164334420696839314">
    <file name="mpsDebuggerPlugin.xml">
      <unit id="6164334420696839314" at="1,0,1187,10" name="jetbrains.mps.ide.build.mpsDebuggerPlugin" />
    </file>
  </root>
  <root nodeRef="r:874d959d-e3b4-4d04-b931-ca849af130dd(jetbrains.mps.ide.build)/618786790401812237">
    <file name="mpsTesting.xml">
      <unit id="618786790401812237" at="1,0,1000,10" name="jetbrains.mps.ide.build.mpsTesting" />
    </file>
  </root>
  <root nodeRef="r:874d959d-e3b4-4d04-b931-ca849af130dd(jetbrains.mps.ide.build)/6265574260762011003">
    <file name="mpsMakePlugin.xml">
      <unit id="6265574260762011003" at="1,0,244,10" name="jetbrains.mps.ide.build.mpsMakePlugin" />
    </file>
  </root>
  <root nodeRef="r:874d959d-e3b4-4d04-b931-ca849af130dd(jetbrains.mps.ide.build)/6361939271669846483">
    <file name="mpsExecutionPlugin.xml">
      <unit id="6361939271669846483" at="1,0,1039,10" name="jetbrains.mps.ide.build.mpsExecutionPlugin" />
    </file>
  </root>
  <root nodeRef="r:874d959d-e3b4-4d04-b931-ca849af130dd(jetbrains.mps.ide.build)/6391307088354381121">
    <file name="mpsPlugins.xml">
      <unit id="6391307088354381121" at="1,0,1855,10" name="jetbrains.mps.ide.build.mpsPlugins" />
    </file>
  </root>
  <root nodeRef="r:874d959d-e3b4-4d04-b931-ca849af130dd(jetbrains.mps.ide.build)/6503539749405386437">
    <file name="mpsCore.xml">
      <unit id="6503539749405386437" at="1,0,527,10" name="jetbrains.mps.ide.build.mpsCore" />
    </file>
  </root>
  <root nodeRef="r:874d959d-e3b4-4d04-b931-ca849af130dd(jetbrains.mps.ide.build)/6977615362525216882">
    <file name="mpsPluginTests.xml">
      <unit id="6977615362525216882" at="1,0,214,10" name="jetbrains.mps.ide.build.mpsPluginTests" />
    </file>
  </root>
  <root nodeRef="r:874d959d-e3b4-4d04-b931-ca849af130dd(jetbrains.mps.ide.build)/716066598061903713">
    <file name="Info.plist.xml">
      <unit id="716066598061903713" at="1,0,113,8" name="jetbrains.mps.ide.build.Info$plist" />
    </file>
  </root>
  <root nodeRef="r:874d959d-e3b4-4d04-b931-ca849af130dd(jetbrains.mps.ide.build)/7401958389406848608">
    <file name="mpsJava.xml">
      <unit id="7401958389406848608" at="1,0,209,10" name="jetbrains.mps.ide.build.mpsJava" />
    </file>
  </root>
  <root nodeRef="r:874d959d-e3b4-4d04-b931-ca849af130dd(jetbrains.mps.ide.build)/7926701909975931624">
    <file name="mpsBootstrapCore.xml">
<<<<<<< HEAD
      <unit id="7926701909975931624" at="1,0,9874,10" name="jetbrains.mps.ide.build.mpsBootstrapCore" />
=======
      <unit id="7926701909975931624" at="1,0,9644,10" name="jetbrains.mps.ide.build.mpsBootstrapCore" />
>>>>>>> 63970703
    </file>
  </root>
  <root nodeRef="r:874d959d-e3b4-4d04-b931-ca849af130dd(jetbrains.mps.ide.build)/8227093612176368028">
    <file name="mpsBuildUI.xml">
      <unit id="8227093612176368028" at="1,0,406,10" name="jetbrains.mps.ide.build.mpsBuildUI" />
    </file>
  </root>
  <root nodeRef="r:874d959d-e3b4-4d04-b931-ca849af130dd(jetbrains.mps.ide.build)/8524659923334108558">
    <file name="mpsBuild.xml">
      <unit id="8524659923334108558" at="1,0,916,10" name="jetbrains.mps.ide.build.mpsBuild" />
    </file>
  </root>
  <root nodeRef="r:874d959d-e3b4-4d04-b931-ca849af130dd(jetbrains.mps.ide.build)/8658995123701267517">
    <file name="mpsPluginDist.xml">
      <unit id="8658995123701267517" at="1,0,37,10" name="jetbrains.mps.ide.build.mpsPluginDist" />
    </file>
  </root>
</debug-info>
<|MERGE_RESOLUTION|>--- conflicted
+++ resolved
@@ -7,7 +7,7 @@
   </root>
   <root nodeRef="r:874d959d-e3b4-4d04-b931-ca849af130dd(jetbrains.mps.ide.build)/1545517825663017278">
     <file name="mpsVcs.xml">
-      <unit id="1545517825663017278" at="1,0,515,10" name="jetbrains.mps.ide.build.mpsVcs" />
+      <unit id="1545517825663017278" at="1,0,498,10" name="jetbrains.mps.ide.build.mpsVcs" />
     </file>
   </root>
   <root nodeRef="r:874d959d-e3b4-4d04-b931-ca849af130dd(jetbrains.mps.ide.build)/2405506926871158265">
@@ -17,11 +17,7 @@
   </root>
   <root nodeRef="r:874d959d-e3b4-4d04-b931-ca849af130dd(jetbrains.mps.ide.build)/2569834391839970845">
     <file name="mpsWorkbench.xml">
-<<<<<<< HEAD
-      <unit id="2569834391839970845" at="1,0,906,10" name="jetbrains.mps.ide.build.mpsWorkbench" />
-=======
       <unit id="2569834391839970845" at="1,0,895,10" name="jetbrains.mps.ide.build.mpsWorkbench" />
->>>>>>> 63970703
     </file>
   </root>
   <root nodeRef="r:874d959d-e3b4-4d04-b931-ca849af130dd(jetbrains.mps.ide.build)/4301118715654192646">
@@ -36,26 +32,22 @@
   </root>
   <root nodeRef="r:874d959d-e3b4-4d04-b931-ca849af130dd(jetbrains.mps.ide.build)/4301118715654819483">
     <file name="mpsTroveCollections.xml">
-      <unit id="4301118715654819483" at="1,0,371,10" name="jetbrains.mps.ide.build.mpsTroveCollections" />
+      <unit id="4301118715654819483" at="1,0,372,10" name="jetbrains.mps.ide.build.mpsTroveCollections" />
     </file>
   </root>
   <root nodeRef="r:874d959d-e3b4-4d04-b931-ca849af130dd(jetbrains.mps.ide.build)/4305752832749937830">
     <file name="mpsDiagramEditor.xml">
-      <unit id="4305752832749937830" at="1,0,726,10" name="jetbrains.mps.ide.build.mpsDiagramEditor" />
+      <unit id="4305752832749937830" at="1,0,719,10" name="jetbrains.mps.ide.build.mpsDiagramEditor" />
     </file>
   </root>
   <root nodeRef="r:874d959d-e3b4-4d04-b931-ca849af130dd(jetbrains.mps.ide.build)/5148601452480491524">
     <file name="mpsPlugin.xml">
-<<<<<<< HEAD
-      <unit id="5148601452480491524" at="1,0,642,10" name="jetbrains.mps.ide.build.mpsPlugin" />
-=======
       <unit id="5148601452480491524" at="1,0,638,10" name="jetbrains.mps.ide.build.mpsPlugin" />
->>>>>>> 63970703
     </file>
   </root>
   <root nodeRef="r:874d959d-e3b4-4d04-b931-ca849af130dd(jetbrains.mps.ide.build)/5548512857136492214">
     <file name="mpsDevKit.xml">
-      <unit id="5548512857136492214" at="1,0,1041,10" name="jetbrains.mps.ide.build.mpsDevKit" />
+      <unit id="5548512857136492214" at="1,0,1028,10" name="jetbrains.mps.ide.build.mpsDevKit" />
     </file>
   </root>
   <root nodeRef="r:874d959d-e3b4-4d04-b931-ca849af130dd(jetbrains.mps.ide.build)/5970299968953452763">
@@ -65,12 +57,12 @@
   </root>
   <root nodeRef="r:874d959d-e3b4-4d04-b931-ca849af130dd(jetbrains.mps.ide.build)/6164334420696839314">
     <file name="mpsDebuggerPlugin.xml">
-      <unit id="6164334420696839314" at="1,0,1187,10" name="jetbrains.mps.ide.build.mpsDebuggerPlugin" />
+      <unit id="6164334420696839314" at="1,0,1176,10" name="jetbrains.mps.ide.build.mpsDebuggerPlugin" />
     </file>
   </root>
   <root nodeRef="r:874d959d-e3b4-4d04-b931-ca849af130dd(jetbrains.mps.ide.build)/618786790401812237">
     <file name="mpsTesting.xml">
-      <unit id="618786790401812237" at="1,0,1000,10" name="jetbrains.mps.ide.build.mpsTesting" />
+      <unit id="618786790401812237" at="1,0,991,10" name="jetbrains.mps.ide.build.mpsTesting" />
     </file>
   </root>
   <root nodeRef="r:874d959d-e3b4-4d04-b931-ca849af130dd(jetbrains.mps.ide.build)/6265574260762011003">
@@ -80,17 +72,17 @@
   </root>
   <root nodeRef="r:874d959d-e3b4-4d04-b931-ca849af130dd(jetbrains.mps.ide.build)/6361939271669846483">
     <file name="mpsExecutionPlugin.xml">
-      <unit id="6361939271669846483" at="1,0,1039,10" name="jetbrains.mps.ide.build.mpsExecutionPlugin" />
+      <unit id="6361939271669846483" at="1,0,1040,10" name="jetbrains.mps.ide.build.mpsExecutionPlugin" />
     </file>
   </root>
   <root nodeRef="r:874d959d-e3b4-4d04-b931-ca849af130dd(jetbrains.mps.ide.build)/6391307088354381121">
     <file name="mpsPlugins.xml">
-      <unit id="6391307088354381121" at="1,0,1855,10" name="jetbrains.mps.ide.build.mpsPlugins" />
+      <unit id="6391307088354381121" at="1,0,1856,10" name="jetbrains.mps.ide.build.mpsPlugins" />
     </file>
   </root>
   <root nodeRef="r:874d959d-e3b4-4d04-b931-ca849af130dd(jetbrains.mps.ide.build)/6503539749405386437">
     <file name="mpsCore.xml">
-      <unit id="6503539749405386437" at="1,0,527,10" name="jetbrains.mps.ide.build.mpsCore" />
+      <unit id="6503539749405386437" at="1,0,512,10" name="jetbrains.mps.ide.build.mpsCore" />
     </file>
   </root>
   <root nodeRef="r:874d959d-e3b4-4d04-b931-ca849af130dd(jetbrains.mps.ide.build)/6977615362525216882">
@@ -110,21 +102,17 @@
   </root>
   <root nodeRef="r:874d959d-e3b4-4d04-b931-ca849af130dd(jetbrains.mps.ide.build)/7926701909975931624">
     <file name="mpsBootstrapCore.xml">
-<<<<<<< HEAD
-      <unit id="7926701909975931624" at="1,0,9874,10" name="jetbrains.mps.ide.build.mpsBootstrapCore" />
-=======
       <unit id="7926701909975931624" at="1,0,9644,10" name="jetbrains.mps.ide.build.mpsBootstrapCore" />
->>>>>>> 63970703
     </file>
   </root>
   <root nodeRef="r:874d959d-e3b4-4d04-b931-ca849af130dd(jetbrains.mps.ide.build)/8227093612176368028">
     <file name="mpsBuildUI.xml">
-      <unit id="8227093612176368028" at="1,0,406,10" name="jetbrains.mps.ide.build.mpsBuildUI" />
+      <unit id="8227093612176368028" at="1,0,396,10" name="jetbrains.mps.ide.build.mpsBuildUI" />
     </file>
   </root>
   <root nodeRef="r:874d959d-e3b4-4d04-b931-ca849af130dd(jetbrains.mps.ide.build)/8524659923334108558">
     <file name="mpsBuild.xml">
-      <unit id="8524659923334108558" at="1,0,916,10" name="jetbrains.mps.ide.build.mpsBuild" />
+      <unit id="8524659923334108558" at="1,0,867,10" name="jetbrains.mps.ide.build.mpsBuild" />
     </file>
   </root>
   <root nodeRef="r:874d959d-e3b4-4d04-b931-ca849af130dd(jetbrains.mps.ide.build)/8658995123701267517">
