--- conflicted
+++ resolved
@@ -47,11 +47,7 @@
   </root>
   <root nodeRef="r:874d959d-e3b4-4d04-b931-ca849af130dd(jetbrains.mps.ide.build)/5548512857136492214">
     <file name="mpsDevKit.xml">
-<<<<<<< HEAD
-      <unit id="5548512857136492214" at="1,0,1124,10" name="jetbrains.mps.ide.build.mpsDevKit" />
-=======
-      <unit id="5548512857136492214" at="1,0,1021,10" name="jetbrains.mps.ide.build.mpsDevKit" />
->>>>>>> 736921de
+      <unit id="5548512857136492214" at="1,0,1084,10" name="jetbrains.mps.ide.build.mpsDevKit" />
     </file>
   </root>
   <root nodeRef="r:874d959d-e3b4-4d04-b931-ca849af130dd(jetbrains.mps.ide.build)/5970299968953452763">
