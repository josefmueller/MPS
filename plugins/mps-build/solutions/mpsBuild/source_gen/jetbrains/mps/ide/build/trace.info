--- conflicted
+++ resolved
@@ -102,11 +102,7 @@
   </root>
   <root nodeRef="r:874d959d-e3b4-4d04-b931-ca849af130dd(jetbrains.mps.ide.build)/7926701909975931624">
     <file name="mpsBootstrapCore.xml">
-<<<<<<< HEAD
-      <unit id="7926701909975931624" at="1,0,11573,10" name="jetbrains.mps.ide.build.mpsBootstrapCore" />
-=======
-      <unit id="7926701909975931624" at="1,0,11661,10" name="jetbrains.mps.ide.build.mpsBootstrapCore" />
->>>>>>> 174b4161
+      <unit id="7926701909975931624" at="1,0,11919,10" name="jetbrains.mps.ide.build.mpsBootstrapCore" />
     </file>
   </root>
   <root nodeRef="r:874d959d-e3b4-4d04-b931-ca849af130dd(jetbrains.mps.ide.build)/8227093612176368028">
@@ -116,11 +112,7 @@
   </root>
   <root nodeRef="r:874d959d-e3b4-4d04-b931-ca849af130dd(jetbrains.mps.ide.build)/8524659923334108558">
     <file name="mpsBuild.xml">
-<<<<<<< HEAD
-      <unit id="8524659923334108558" at="1,0,1349,10" name="jetbrains.mps.ide.build.mpsBuild" />
-=======
       <unit id="8524659923334108558" at="1,0,1351,10" name="jetbrains.mps.ide.build.mpsBuild" />
->>>>>>> 174b4161
     </file>
   </root>
   <root nodeRef="r:874d959d-e3b4-4d04-b931-ca849af130dd(jetbrains.mps.ide.build)/8658995123701267517">
