--- conflicted
+++ resolved
@@ -12,20 +12,12 @@
   <import index="srng" modelUID="f:java_stub#1ed103c3-3aa6-49b7-9c21-6765ee11f224#jetbrains.mps.openapi.editor(jetbrains.mps.openapi.editor@java_stub)" version="-1" />
   <import index="ejnv" modelUID="f:java_stub#1ed103c3-3aa6-49b7-9c21-6765ee11f224#jetbrains.mps.editor.runtime.style(jetbrains.mps.editor.runtime.style@java_stub)" version="-1" />
   <import index="nu8v" modelUID="f:java_stub#1ed103c3-3aa6-49b7-9c21-6765ee11f224#jetbrains.mps.openapi.editor.cells(MPS.Editor/jetbrains.mps.openapi.editor.cells@java_stub)" version="-1" />
-<<<<<<< HEAD
-  <import index="tpck" modelUID="r:00000000-0000-4000-0000-011c89590288(jetbrains.mps.lang.core.structure)" version="0" />
   <import index="2txq" modelUID="r:2c8fa2a8-11a0-4729-bd56-47f702d30278(jetbrains.mps.build.mps.behavior)" version="-1" />
-  <import index="ot6o" modelUID="r:1267752b-a233-4432-a848-3e68e0ea0db1(jetbrains.mps.build.workflow.editor)" version="-1" />
+  <import index="o2va" modelUID="r:00f69407-23a8-49a2-a236-9e89a32679aa(jetbrains.mps.build.editor)" version="0" />
   <import index="tpco" modelUID="r:00000000-0000-4000-0000-011c89590284(jetbrains.mps.lang.core.editor)" version="-1" />
   <import index="3ior" modelUID="r:e9081cad-d8c3-45f2-b4ad-1dabd5ff82af(jetbrains.mps.build.structure)" version="2" />
-  <import index="o2va" modelUID="r:00f69407-23a8-49a2-a236-9e89a32679aa(jetbrains.mps.build.editor)" version="0" />
-=======
-  <import index="3ior" modelUID="r:e9081cad-d8c3-45f2-b4ad-1dabd5ff82af(jetbrains.mps.build.structure)" version="2" />
-  <import index="2txq" modelUID="r:2c8fa2a8-11a0-4729-bd56-47f702d30278(jetbrains.mps.build.mps.behavior)" version="-1" />
   <import index="tpck" modelUID="r:00000000-0000-4000-0000-011c89590288(jetbrains.mps.lang.core.structure)" version="0" />
-  <import index="o2va" modelUID="r:00f69407-23a8-49a2-a236-9e89a32679aa(jetbrains.mps.build.editor)" version="0" />
-  <import index="tpco" modelUID="r:00000000-0000-4000-0000-011c89590284(jetbrains.mps.lang.core.editor)" version="-1" />
->>>>>>> b0f23af6
+  <import index="ot6o" modelUID="r:1267752b-a233-4432-a848-3e68e0ea0db1(jetbrains.mps.build.workflow.editor)" version="-1" />
   <import index="tpc2" modelUID="r:00000000-0000-4000-0000-011c8959029e(jetbrains.mps.lang.editor.structure)" version="32" implicit="yes" />
   <import index="tp25" modelUID="r:00000000-0000-4000-0000-011c89590301(jetbrains.mps.lang.smodel.structure)" version="16" implicit="yes" />
   <import index="tpee" modelUID="r:00000000-0000-4000-0000-011c895902ca(jetbrains.mps.baseLanguage.structure)" version="4" implicit="yes" />
@@ -237,24 +229,22 @@
       <property name="virtualPackage" nameId="tpck.1193676396447" value="Layout" />
       <link role="conceptDeclaration" roleId="tpc2.1166049300910" targetNodeId="kdzh.1330375798066754656" resolveInfo="BuildLayout_ToBinaryCopyProcessor" />
     </node>
-<<<<<<< HEAD
     <node type="tpc2.ConceptEditorDeclaration" typeId="tpc2.1071666914219" id="2389279258785355383">
       <property name="virtualPackage" nameId="tpck.1193676396447" value="Project.Sources" />
       <link role="conceptDeclaration" roleId="tpc2.1166049300910" targetNodeId="kdzh.2389279258782627672" resolveInfo="BuildMps_ModuleTestSource" />
+    </node>
+    <node type="tpc2.EditorComponentDeclaration" typeId="tpc2.1078938745671" id="7354447573576732010">
+      <property name="name" nameId="tpck.1169194664001" value="SourcesKindComponent" />
+      <link role="conceptDeclaration" roleId="tpc2.1166049300910" targetNodeId="kdzh.3189788309731840247" resolveInfo="BuildMps_Solution" />
     </node>
     <node type="tpc2.CellActionMapDeclaration" typeId="tpc2.1139535219966" id="269707337716273057">
       <property name="virtualPackage" nameId="tpck.1193676396447" value="Project" />
       <property name="name" nameId="tpck.1169194664001" value="delete_sourcesKind" />
       <link role="applicableConcept" roleId="tpc2.1139535219968" targetNodeId="kdzh.3189788309731840247" resolveInfo="BuildMps_Solution" />
     </node>
-    <node type="tpc2.EditorComponentDeclaration" typeId="tpc2.1078938745671" id="7354447573576732010">
-      <property name="name" nameId="tpck.1169194664001" value="SourcesKindComponent" />
-      <link role="conceptDeclaration" roleId="tpc2.1166049300910" targetNodeId="kdzh.3189788309731840247" resolveInfo="BuildMps_Solution" />
-=======
     <node type="tpc2.ConceptEditorDeclaration" typeId="tpc2.1071666914219" id="5507251971038847194">
       <property name="virtualPackage" nameId="tpck.1193676396447" value="Project" />
       <link role="conceptDeclaration" roleId="tpc2.1166049300910" targetNodeId="kdzh.5507251971038816436" resolveInfo="BuildMps_Generator" />
->>>>>>> b0f23af6
     </node>
   </roots>
   <root id="5253498789149412570">
@@ -1014,6 +1004,149 @@
     </node>
   </root>
   <root id="3189788309731917349">
+    <node role="inspectedCellModel" roleId="tpc2.1078153129734" type="tpc2.CellModel_Collection" typeId="tpc2.1073389446423" id="9200313594498264074">
+      <node role="childCellModel" roleId="tpc2.1073389446424" type="tpc2.CellModel_Collection" typeId="tpc2.1073389446423" id="9200313594498271082">
+        <node role="childCellModel" roleId="tpc2.1073389446424" type="tpc2.CellModel_Collection" typeId="tpc2.1073389446423" id="5780287594867944976">
+          <node role="cellLayout" roleId="tpc2.1106270802874" type="tpc2.CellLayout_Indent" typeId="tpc2.1237303669825" id="5780287594867944977" />
+          <node role="styleItem" roleId="tpc2.1219418656006" type="tpc2.SelectableStyleSheetItem" typeId="tpc2.1186414928363" id="5780287594867944978">
+            <property name="flag" nameId="tpc2.1186414551515" value="false" />
+          </node>
+          <node role="styleItem" roleId="tpc2.1219418656006" type="tpc2.IndentLayoutIndentStyleClassItem" typeId="tpc2.1237307900041" id="9200313594498332836">
+            <property name="flag" nameId="tpc2.1186414551515" value="true" />
+          </node>
+          <node role="childCellModel" roleId="tpc2.1073389446424" type="tpc2.CellModel_Constant" typeId="tpc2.1073389577006" id="5780287594867944979">
+            <property name="text" nameId="tpc2.1073389577007" value="uuid:" />
+            <link role="styleClass" roleId="tpc2.1186406756722" targetNodeId="o2va.1203598923024" resolveInfo="keyword" />
+          </node>
+          <node role="childCellModel" roleId="tpc2.1073389446424" type="tpc2.CellModel_Property" typeId="tpc2.1073389658414" id="5780287594867944980">
+            <link role="relationDeclaration" roleId="tpc2.1140103550593" targetNodeId="kdzh.322010710375892619" resolveInfo="uuid" />
+          </node>
+        </node>
+        <node role="childCellModel" roleId="tpc2.1073389446424" type="tpc2.CellModel_Collection" typeId="tpc2.1073389446423" id="5780287594867944981">
+          <property name="usesFolding" nameId="tpc2.1160590353935" value="true" />
+          <node role="cellLayout" roleId="tpc2.1106270802874" type="tpc2.CellLayout_Indent" typeId="tpc2.1237303669825" id="5780287594867944982" />
+          <node role="childCellModel" roleId="tpc2.1073389446424" type="tpc2.CellModel_Constant" typeId="tpc2.1073389577006" id="5780287594867944983">
+            <property name="text" nameId="tpc2.1073389577007" value="content:" />
+            <link role="styleClass" roleId="tpc2.1186406756722" targetNodeId="o2va.1203598923024" resolveInfo="keyword" />
+            <node role="styleItem" roleId="tpc2.1219418656006" type="tpc2.IndentLayoutNewLineStyleClassItem" typeId="tpc2.1237308012275" id="5780287594867944984">
+              <property name="flag" nameId="tpc2.1186414551515" value="true" />
+            </node>
+          </node>
+          <node role="styleItem" roleId="tpc2.1219418656006" type="tpc2.IndentLayoutIndentStyleClassItem" typeId="tpc2.1237307900041" id="5780287594867944985">
+            <property name="flag" nameId="tpc2.1186414551515" value="true" />
+          </node>
+          <node role="styleItem" roleId="tpc2.1219418656006" type="tpc2.SelectableStyleSheetItem" typeId="tpc2.1186414928363" id="5780287594867944986">
+            <property name="flag" nameId="tpc2.1186414551515" value="false" />
+          </node>
+          <node role="childCellModel" roleId="tpc2.1073389446424" type="tpc2.CellModel_RefNodeList" typeId="tpc2.1073390211982" id="5780287594867944987">
+            <link role="relationDeclaration" roleId="tpc2.1140103550593" targetNodeId="kdzh.5253498789149547825" />
+            <node role="cellLayout" roleId="tpc2.1140524464360" type="tpc2.CellLayout_Indent" typeId="tpc2.1237303669825" id="5780287594867944988" />
+            <node role="styleItem" roleId="tpc2.1219418656006" type="tpc2.IndentLayoutIndentStyleClassItem" typeId="tpc2.1237307900041" id="5780287594867944989">
+              <property name="flag" nameId="tpc2.1186414551515" value="true" />
+            </node>
+            <node role="emptyCellModel" roleId="tpc2.1140524464359" type="tpc2.CellModel_Constant" typeId="tpc2.1073389577006" id="5780287594867944990">
+              <property name="nullText" nameId="tpc2.1082639509531" value="&lt;no sources&gt;" />
+              <node role="styleItem" roleId="tpc2.1219418656006" type="tpc2.EditableStyleClassItem" typeId="tpc2.1186414860679" id="5780287594867944991">
+                <property name="flag" nameId="tpc2.1186414551515" value="true" />
+              </node>
+            </node>
+            <node role="styleItem" roleId="tpc2.1219418656006" type="tpc2.IndentLayoutNewLineStyleClassItem" typeId="tpc2.1237308012275" id="5780287594867944992">
+              <property name="flag" nameId="tpc2.1186414551515" value="true" />
+            </node>
+            <node role="styleItem" roleId="tpc2.1219418656006" type="tpc2.IndentLayoutNewLineChildrenStyleClassItem" typeId="tpc2.1237375020029" id="5780287594867944993">
+              <property name="flag" nameId="tpc2.1186414551515" value="true" />
+            </node>
+          </node>
+          <node role="childCellModel" roleId="tpc2.1073389446424" type="tpc2.CellModel_Constant" typeId="tpc2.1073389577006" id="5780287594867944994">
+            <property name="text" nameId="tpc2.1073389577007" value="dependencies:" />
+            <link role="styleClass" roleId="tpc2.1186406756722" targetNodeId="o2va.1203598923024" resolveInfo="keyword" />
+            <node role="styleItem" roleId="tpc2.1219418656006" type="tpc2.IndentLayoutNewLineStyleClassItem" typeId="tpc2.1237308012275" id="5780287594867944995">
+              <property name="flag" nameId="tpc2.1186414551515" value="true" />
+            </node>
+          </node>
+          <node role="childCellModel" roleId="tpc2.1073389446424" type="tpc2.CellModel_RefNodeList" typeId="tpc2.1073390211982" id="5780287594867944996">
+            <link role="relationDeclaration" roleId="tpc2.1140103550593" targetNodeId="kdzh.5253498789149547704" />
+            <node role="styleItem" roleId="tpc2.1219418656006" type="tpc2.IndentLayoutNewLineChildrenStyleClassItem" typeId="tpc2.1237375020029" id="5780287594867944997">
+              <property name="flag" nameId="tpc2.1186414551515" value="true" />
+            </node>
+            <node role="styleItem" roleId="tpc2.1219418656006" type="tpc2.IndentLayoutIndentStyleClassItem" typeId="tpc2.1237307900041" id="5780287594867944998">
+              <property name="flag" nameId="tpc2.1186414551515" value="true" />
+            </node>
+            <node role="cellLayout" roleId="tpc2.1140524464360" type="tpc2.CellLayout_Indent" typeId="tpc2.1237303669825" id="5780287594867944999" />
+            <node role="emptyCellModel" roleId="tpc2.1140524464359" type="tpc2.CellModel_Constant" typeId="tpc2.1073389577006" id="5780287594867945000">
+              <property name="text" nameId="tpc2.1073389577007" value="" />
+              <property name="nullText" nameId="tpc2.1082639509531" value="&lt;no dependencies&gt;" />
+              <node role="styleItem" roleId="tpc2.1219418656006" type="tpc2.EditableStyleClassItem" typeId="tpc2.1186414860679" id="5780287594867945001">
+                <property name="flag" nameId="tpc2.1186414551515" value="true" />
+              </node>
+            </node>
+          </node>
+          <node role="childCellModel" roleId="tpc2.1073389446424" type="tpc2.CellModel_Constant" typeId="tpc2.1073389577006" id="5780287594867945003">
+            <property name="text" nameId="tpc2.1073389577007" value="runtime:" />
+            <link role="styleClass" roleId="tpc2.1186406756722" targetNodeId="o2va.1203598923024" resolveInfo="keyword" />
+            <node role="styleItem" roleId="tpc2.1219418656006" type="tpc2.IndentLayoutNewLineStyleClassItem" typeId="tpc2.1237308012275" id="5780287594867945004">
+              <property name="flag" nameId="tpc2.1186414551515" value="true" />
+            </node>
+          </node>
+          <node role="childCellModel" roleId="tpc2.1073389446424" type="tpc2.CellModel_RefNodeList" typeId="tpc2.1073390211982" id="5780287594867945005">
+            <link role="relationDeclaration" roleId="tpc2.1140103550593" targetNodeId="kdzh.3189788309731917348" />
+            <node role="styleItem" roleId="tpc2.1219418656006" type="tpc2.IndentLayoutNewLineChildrenStyleClassItem" typeId="tpc2.1237375020029" id="5780287594867945006">
+              <property name="flag" nameId="tpc2.1186414551515" value="true" />
+            </node>
+            <node role="styleItem" roleId="tpc2.1219418656006" type="tpc2.IndentLayoutIndentStyleClassItem" typeId="tpc2.1237307900041" id="5780287594867945007">
+              <property name="flag" nameId="tpc2.1186414551515" value="true" />
+            </node>
+            <node role="cellLayout" roleId="tpc2.1140524464360" type="tpc2.CellLayout_Indent" typeId="tpc2.1237303669825" id="5780287594867945008" />
+            <node role="emptyCellModel" roleId="tpc2.1140524464359" type="tpc2.CellModel_Constant" typeId="tpc2.1073389577006" id="5780287594867945009">
+              <property name="text" nameId="tpc2.1073389577007" value="" />
+              <property name="nullText" nameId="tpc2.1082639509531" value="&lt;no runtime&gt;" />
+              <node role="styleItem" roleId="tpc2.1219418656006" type="tpc2.EditableStyleClassItem" typeId="tpc2.1186414860679" id="5780287594867945010">
+                <property name="flag" nameId="tpc2.1186414551515" value="true" />
+              </node>
+            </node>
+          </node>
+          <node role="styleItem" roleId="tpc2.1219418656006" type="tpc2.IndentLayoutOnNewLineStyleClassItem" typeId="tpc2.1237385578942" id="5780287594867945002">
+            <property name="flag" nameId="tpc2.1186414551515" value="true" />
+          </node>
+        </node>
+        <node role="cellLayout" roleId="tpc2.1106270802874" type="tpc2.CellLayout_Indent" typeId="tpc2.1237303669825" id="9200313594498271087" />
+        <node role="renderingCondition" roleId="tpc2.1142887637401" type="tpc2.QueryFunction_NodeCondition" typeId="tpc2.1142886221719" id="9200313594498272602">
+          <node role="body" roleId="tpee.1137022507850" type="tpee.StatementList" typeId="tpee.1068580123136" id="9200313594498272603">
+            <node role="statement" roleId="tpee.1068581517665" type="tpee.ExpressionStatement" typeId="tpee.1068580123155" id="9200313594498272630">
+              <node role="expression" roleId="tpee.1068580123156" type="tpee.DotExpression" typeId="tpee.1197027756228" id="9200313594498273320">
+                <node role="operation" roleId="tpee.1197027833540" type="tp25.Node_ConceptMethodCall" typeId="tp25.1179409122411" id="9200313594498328678">
+                  <link role="baseMethodDeclaration" roleId="tpee.1068499141037" targetNodeId="2txq.8369506495128693730" resolveInfo="isCompact" />
+                </node>
+                <node role="operand" roleId="tpee.1197027771414" type="tpc2.ConceptFunctionParameter_node" typeId="tpc2.1142886811589" id="9200313594498272629" />
+              </node>
+            </node>
+          </node>
+        </node>
+      </node>
+      <node role="childCellModel" roleId="tpc2.1073389446424" type="tpc2.CellModel_Constant" typeId="tpc2.1073389577006" id="9200313594498335445">
+        <property name="text" nameId="tpc2.1073389577007" value="generator:" />
+        <link role="styleClass" roleId="tpc2.1186406756722" targetNodeId="o2va.1203598923024" resolveInfo="keyword" />
+        <node role="styleItem" roleId="tpc2.1219418656006" type="tpc2.IndentLayoutNewLineStyleClassItem" typeId="tpc2.1237308012275" id="9200313594498335446">
+          <property name="flag" nameId="tpc2.1186414551515" value="true" />
+        </node>
+        <node role="styleItem" roleId="tpc2.1219418656006" type="tpc2.IndentLayoutIndentStyleClassItem" typeId="tpc2.1237307900041" id="9200313594498336893">
+          <property name="flag" nameId="tpc2.1186414551515" value="true" />
+        </node>
+      </node>
+      <node role="childCellModel" roleId="tpc2.1073389446424" type="tpc2.CellModel_Collection" typeId="tpc2.1073389446423" id="9200313594498348086">
+        <node role="childCellModel" roleId="tpc2.1073389446424" type="tpc2.CellModel_RefNode" typeId="tpc2.1073389882823" id="9200313594498350870">
+          <link role="relationDeclaration" roleId="tpc2.1140103550593" targetNodeId="kdzh.9200313594498201639" />
+          <node role="styleItem" roleId="tpc2.1219418656006" type="tpc2.IndentLayoutIndentStyleClassItem" typeId="tpc2.1237307900041" id="9200313594498831354">
+            <property name="flag" nameId="tpc2.1186414551515" value="true" />
+          </node>
+        </node>
+        <node role="styleItem" roleId="tpc2.1219418656006" type="tpc2.IndentLayoutIndentStyleClassItem" typeId="tpc2.1237307900041" id="9200313594498348287">
+          <property name="flag" nameId="tpc2.1186414551515" value="true" />
+        </node>
+        <node role="cellLayout" roleId="tpc2.1106270802874" type="tpc2.CellLayout_Indent" typeId="tpc2.1237303669825" id="9200313594498348091" />
+      </node>
+      <node role="cellLayout" roleId="tpc2.1106270802874" type="tpc2.CellLayout_Indent" typeId="tpc2.1237303669825" id="9200313594498264075" />
+    </node>
     <node role="cellModel" roleId="tpc2.1080736633877" type="tpc2.CellModel_Collection" typeId="tpc2.1073389446423" id="3189788309731917351">
       <node role="childCellModel" roleId="tpc2.1073389446424" type="tpc2.CellModel_Component" typeId="tpc2.1078939183254" id="2886182022232400035">
         <property name="attractsFocus" nameId="tpc2.1130859485024" value="0" />
@@ -1214,149 +1347,6 @@
         </node>
       </node>
       <node role="cellLayout" roleId="tpc2.1106270802874" type="tpc2.CellLayout_Indent" typeId="tpc2.1237303669825" id="3189788309731917382" />
-    </node>
-    <node role="inspectedCellModel" roleId="tpc2.1078153129734" type="tpc2.CellModel_Collection" typeId="tpc2.1073389446423" id="9200313594498264074">
-      <node role="childCellModel" roleId="tpc2.1073389446424" type="tpc2.CellModel_Collection" typeId="tpc2.1073389446423" id="9200313594498271082">
-        <node role="childCellModel" roleId="tpc2.1073389446424" type="tpc2.CellModel_Collection" typeId="tpc2.1073389446423" id="5780287594867944976">
-          <node role="cellLayout" roleId="tpc2.1106270802874" type="tpc2.CellLayout_Indent" typeId="tpc2.1237303669825" id="5780287594867944977" />
-          <node role="styleItem" roleId="tpc2.1219418656006" type="tpc2.SelectableStyleSheetItem" typeId="tpc2.1186414928363" id="5780287594867944978">
-            <property name="flag" nameId="tpc2.1186414551515" value="false" />
-          </node>
-          <node role="styleItem" roleId="tpc2.1219418656006" type="tpc2.IndentLayoutIndentStyleClassItem" typeId="tpc2.1237307900041" id="9200313594498332836">
-            <property name="flag" nameId="tpc2.1186414551515" value="true" />
-          </node>
-          <node role="childCellModel" roleId="tpc2.1073389446424" type="tpc2.CellModel_Constant" typeId="tpc2.1073389577006" id="5780287594867944979">
-            <property name="text" nameId="tpc2.1073389577007" value="uuid:" />
-            <link role="styleClass" roleId="tpc2.1186406756722" targetNodeId="o2va.1203598923024" resolveInfo="keyword" />
-          </node>
-          <node role="childCellModel" roleId="tpc2.1073389446424" type="tpc2.CellModel_Property" typeId="tpc2.1073389658414" id="5780287594867944980">
-            <link role="relationDeclaration" roleId="tpc2.1140103550593" targetNodeId="kdzh.322010710375892619" resolveInfo="uuid" />
-          </node>
-        </node>
-        <node role="childCellModel" roleId="tpc2.1073389446424" type="tpc2.CellModel_Collection" typeId="tpc2.1073389446423" id="5780287594867944981">
-          <property name="usesFolding" nameId="tpc2.1160590353935" value="true" />
-          <node role="cellLayout" roleId="tpc2.1106270802874" type="tpc2.CellLayout_Indent" typeId="tpc2.1237303669825" id="5780287594867944982" />
-          <node role="childCellModel" roleId="tpc2.1073389446424" type="tpc2.CellModel_Constant" typeId="tpc2.1073389577006" id="5780287594867944983">
-            <property name="text" nameId="tpc2.1073389577007" value="content:" />
-            <link role="styleClass" roleId="tpc2.1186406756722" targetNodeId="o2va.1203598923024" resolveInfo="keyword" />
-            <node role="styleItem" roleId="tpc2.1219418656006" type="tpc2.IndentLayoutNewLineStyleClassItem" typeId="tpc2.1237308012275" id="5780287594867944984">
-              <property name="flag" nameId="tpc2.1186414551515" value="true" />
-            </node>
-          </node>
-          <node role="styleItem" roleId="tpc2.1219418656006" type="tpc2.IndentLayoutIndentStyleClassItem" typeId="tpc2.1237307900041" id="5780287594867944985">
-            <property name="flag" nameId="tpc2.1186414551515" value="true" />
-          </node>
-          <node role="styleItem" roleId="tpc2.1219418656006" type="tpc2.SelectableStyleSheetItem" typeId="tpc2.1186414928363" id="5780287594867944986">
-            <property name="flag" nameId="tpc2.1186414551515" value="false" />
-          </node>
-          <node role="childCellModel" roleId="tpc2.1073389446424" type="tpc2.CellModel_RefNodeList" typeId="tpc2.1073390211982" id="5780287594867944987">
-            <link role="relationDeclaration" roleId="tpc2.1140103550593" targetNodeId="kdzh.5253498789149547825" />
-            <node role="cellLayout" roleId="tpc2.1140524464360" type="tpc2.CellLayout_Indent" typeId="tpc2.1237303669825" id="5780287594867944988" />
-            <node role="styleItem" roleId="tpc2.1219418656006" type="tpc2.IndentLayoutIndentStyleClassItem" typeId="tpc2.1237307900041" id="5780287594867944989">
-              <property name="flag" nameId="tpc2.1186414551515" value="true" />
-            </node>
-            <node role="emptyCellModel" roleId="tpc2.1140524464359" type="tpc2.CellModel_Constant" typeId="tpc2.1073389577006" id="5780287594867944990">
-              <property name="nullText" nameId="tpc2.1082639509531" value="&lt;no sources&gt;" />
-              <node role="styleItem" roleId="tpc2.1219418656006" type="tpc2.EditableStyleClassItem" typeId="tpc2.1186414860679" id="5780287594867944991">
-                <property name="flag" nameId="tpc2.1186414551515" value="true" />
-              </node>
-            </node>
-            <node role="styleItem" roleId="tpc2.1219418656006" type="tpc2.IndentLayoutNewLineStyleClassItem" typeId="tpc2.1237308012275" id="5780287594867944992">
-              <property name="flag" nameId="tpc2.1186414551515" value="true" />
-            </node>
-            <node role="styleItem" roleId="tpc2.1219418656006" type="tpc2.IndentLayoutNewLineChildrenStyleClassItem" typeId="tpc2.1237375020029" id="5780287594867944993">
-              <property name="flag" nameId="tpc2.1186414551515" value="true" />
-            </node>
-          </node>
-          <node role="childCellModel" roleId="tpc2.1073389446424" type="tpc2.CellModel_Constant" typeId="tpc2.1073389577006" id="5780287594867944994">
-            <property name="text" nameId="tpc2.1073389577007" value="dependencies:" />
-            <link role="styleClass" roleId="tpc2.1186406756722" targetNodeId="o2va.1203598923024" resolveInfo="keyword" />
-            <node role="styleItem" roleId="tpc2.1219418656006" type="tpc2.IndentLayoutNewLineStyleClassItem" typeId="tpc2.1237308012275" id="5780287594867944995">
-              <property name="flag" nameId="tpc2.1186414551515" value="true" />
-            </node>
-          </node>
-          <node role="childCellModel" roleId="tpc2.1073389446424" type="tpc2.CellModel_RefNodeList" typeId="tpc2.1073390211982" id="5780287594867944996">
-            <link role="relationDeclaration" roleId="tpc2.1140103550593" targetNodeId="kdzh.5253498789149547704" />
-            <node role="styleItem" roleId="tpc2.1219418656006" type="tpc2.IndentLayoutNewLineChildrenStyleClassItem" typeId="tpc2.1237375020029" id="5780287594867944997">
-              <property name="flag" nameId="tpc2.1186414551515" value="true" />
-            </node>
-            <node role="styleItem" roleId="tpc2.1219418656006" type="tpc2.IndentLayoutIndentStyleClassItem" typeId="tpc2.1237307900041" id="5780287594867944998">
-              <property name="flag" nameId="tpc2.1186414551515" value="true" />
-            </node>
-            <node role="cellLayout" roleId="tpc2.1140524464360" type="tpc2.CellLayout_Indent" typeId="tpc2.1237303669825" id="5780287594867944999" />
-            <node role="emptyCellModel" roleId="tpc2.1140524464359" type="tpc2.CellModel_Constant" typeId="tpc2.1073389577006" id="5780287594867945000">
-              <property name="text" nameId="tpc2.1073389577007" value="" />
-              <property name="nullText" nameId="tpc2.1082639509531" value="&lt;no dependencies&gt;" />
-              <node role="styleItem" roleId="tpc2.1219418656006" type="tpc2.EditableStyleClassItem" typeId="tpc2.1186414860679" id="5780287594867945001">
-                <property name="flag" nameId="tpc2.1186414551515" value="true" />
-              </node>
-            </node>
-          </node>
-          <node role="childCellModel" roleId="tpc2.1073389446424" type="tpc2.CellModel_Constant" typeId="tpc2.1073389577006" id="5780287594867945003">
-            <property name="text" nameId="tpc2.1073389577007" value="runtime:" />
-            <link role="styleClass" roleId="tpc2.1186406756722" targetNodeId="o2va.1203598923024" resolveInfo="keyword" />
-            <node role="styleItem" roleId="tpc2.1219418656006" type="tpc2.IndentLayoutNewLineStyleClassItem" typeId="tpc2.1237308012275" id="5780287594867945004">
-              <property name="flag" nameId="tpc2.1186414551515" value="true" />
-            </node>
-          </node>
-          <node role="childCellModel" roleId="tpc2.1073389446424" type="tpc2.CellModel_RefNodeList" typeId="tpc2.1073390211982" id="5780287594867945005">
-            <link role="relationDeclaration" roleId="tpc2.1140103550593" targetNodeId="kdzh.3189788309731917348" />
-            <node role="styleItem" roleId="tpc2.1219418656006" type="tpc2.IndentLayoutNewLineChildrenStyleClassItem" typeId="tpc2.1237375020029" id="5780287594867945006">
-              <property name="flag" nameId="tpc2.1186414551515" value="true" />
-            </node>
-            <node role="styleItem" roleId="tpc2.1219418656006" type="tpc2.IndentLayoutIndentStyleClassItem" typeId="tpc2.1237307900041" id="5780287594867945007">
-              <property name="flag" nameId="tpc2.1186414551515" value="true" />
-            </node>
-            <node role="cellLayout" roleId="tpc2.1140524464360" type="tpc2.CellLayout_Indent" typeId="tpc2.1237303669825" id="5780287594867945008" />
-            <node role="emptyCellModel" roleId="tpc2.1140524464359" type="tpc2.CellModel_Constant" typeId="tpc2.1073389577006" id="5780287594867945009">
-              <property name="text" nameId="tpc2.1073389577007" value="" />
-              <property name="nullText" nameId="tpc2.1082639509531" value="&lt;no runtime&gt;" />
-              <node role="styleItem" roleId="tpc2.1219418656006" type="tpc2.EditableStyleClassItem" typeId="tpc2.1186414860679" id="5780287594867945010">
-                <property name="flag" nameId="tpc2.1186414551515" value="true" />
-              </node>
-            </node>
-          </node>
-          <node role="styleItem" roleId="tpc2.1219418656006" type="tpc2.IndentLayoutOnNewLineStyleClassItem" typeId="tpc2.1237385578942" id="5780287594867945002">
-            <property name="flag" nameId="tpc2.1186414551515" value="true" />
-          </node>
-        </node>
-        <node role="cellLayout" roleId="tpc2.1106270802874" type="tpc2.CellLayout_Indent" typeId="tpc2.1237303669825" id="9200313594498271087" />
-        <node role="renderingCondition" roleId="tpc2.1142887637401" type="tpc2.QueryFunction_NodeCondition" typeId="tpc2.1142886221719" id="9200313594498272602">
-          <node role="body" roleId="tpee.1137022507850" type="tpee.StatementList" typeId="tpee.1068580123136" id="9200313594498272603">
-            <node role="statement" roleId="tpee.1068581517665" type="tpee.ExpressionStatement" typeId="tpee.1068580123155" id="9200313594498272630">
-              <node role="expression" roleId="tpee.1068580123156" type="tpee.DotExpression" typeId="tpee.1197027756228" id="9200313594498273320">
-                <node role="operation" roleId="tpee.1197027833540" type="tp25.Node_ConceptMethodCall" typeId="tp25.1179409122411" id="9200313594498328678">
-                  <link role="baseMethodDeclaration" roleId="tpee.1068499141037" targetNodeId="2txq.8369506495128693730" resolveInfo="isCompact" />
-                </node>
-                <node role="operand" roleId="tpee.1197027771414" type="tpc2.ConceptFunctionParameter_node" typeId="tpc2.1142886811589" id="9200313594498272629" />
-              </node>
-            </node>
-          </node>
-        </node>
-      </node>
-      <node role="childCellModel" roleId="tpc2.1073389446424" type="tpc2.CellModel_Constant" typeId="tpc2.1073389577006" id="9200313594498335445">
-        <property name="text" nameId="tpc2.1073389577007" value="generator:" />
-        <link role="styleClass" roleId="tpc2.1186406756722" targetNodeId="o2va.1203598923024" resolveInfo="keyword" />
-        <node role="styleItem" roleId="tpc2.1219418656006" type="tpc2.IndentLayoutNewLineStyleClassItem" typeId="tpc2.1237308012275" id="9200313594498335446">
-          <property name="flag" nameId="tpc2.1186414551515" value="true" />
-        </node>
-        <node role="styleItem" roleId="tpc2.1219418656006" type="tpc2.IndentLayoutIndentStyleClassItem" typeId="tpc2.1237307900041" id="9200313594498336893">
-          <property name="flag" nameId="tpc2.1186414551515" value="true" />
-        </node>
-      </node>
-      <node role="childCellModel" roleId="tpc2.1073389446424" type="tpc2.CellModel_Collection" typeId="tpc2.1073389446423" id="9200313594498348086">
-        <node role="childCellModel" roleId="tpc2.1073389446424" type="tpc2.CellModel_RefNode" typeId="tpc2.1073389882823" id="9200313594498350870">
-          <link role="relationDeclaration" roleId="tpc2.1140103550593" targetNodeId="kdzh.9200313594498201639" />
-          <node role="styleItem" roleId="tpc2.1219418656006" type="tpc2.IndentLayoutIndentStyleClassItem" typeId="tpc2.1237307900041" id="9200313594498831354">
-            <property name="flag" nameId="tpc2.1186414551515" value="true" />
-          </node>
-        </node>
-        <node role="styleItem" roleId="tpc2.1219418656006" type="tpc2.IndentLayoutIndentStyleClassItem" typeId="tpc2.1237307900041" id="9200313594498348287">
-          <property name="flag" nameId="tpc2.1186414551515" value="true" />
-        </node>
-        <node role="cellLayout" roleId="tpc2.1106270802874" type="tpc2.CellLayout_Indent" typeId="tpc2.1237303669825" id="9200313594498348091" />
-      </node>
-      <node role="cellLayout" roleId="tpc2.1106270802874" type="tpc2.CellLayout_Indent" typeId="tpc2.1237303669825" id="9200313594498264075" />
     </node>
   </root>
   <root id="3189788309731922646">
@@ -3268,7 +3258,6 @@
       <node role="cellLayout" roleId="tpc2.1106270802874" type="tpc2.CellLayout_Indent" typeId="tpc2.1237303669825" id="1330375798066770389" />
     </node>
   </root>
-<<<<<<< HEAD
   <root id="2389279258785355383">
     <node role="cellModel" roleId="tpc2.1080736633877" type="tpc2.CellModel_Collection" typeId="tpc2.1073389446423" id="2389279258785357776">
       <node role="childCellModel" roleId="tpc2.1073389446424" type="tpc2.CellModel_Constant" typeId="tpc2.1073389577006" id="2389279258785386118">
@@ -3279,91 +3268,6 @@
         <link role="relationDeclaration" roleId="tpc2.1140103550593" targetNodeId="kdzh.2389279258782632528" />
       </node>
       <node role="cellLayout" roleId="tpc2.1106270802874" type="tpc2.CellLayout_Indent" typeId="tpc2.1237303669825" id="2389279258785357779" />
-    </node>
-  </root>
-  <root id="269707337716273057">
-    <node role="item" roleId="tpc2.1139535219969" type="tpc2.CellActionMapItem" typeId="tpc2.1139535280617" id="269707337716273058">
-      <property name="actionId" nameId="tpc2.1139535298778" value="delete_action_id" />
-      <node role="executeFunction" roleId="tpc2.1139535280620" type="tpc2.CellActionMap_ExecuteFunction" typeId="tpc2.1139535439104" id="269707337716273059">
-        <node role="body" roleId="tpee.1137022507850" type="tpee.StatementList" typeId="tpee.1068580123136" id="269707337716273060">
-          <node role="statement" roleId="tpee.1068581517665" type="tpee.ExpressionStatement" typeId="tpee.1068580123155" id="269707337716273065">
-            <node role="expression" roleId="tpee.1068580123156" type="tpee.DotExpression" typeId="tpee.1197027756228" id="269707337716313582">
-              <node role="operation" roleId="tpee.1197027833540" type="tp25.Property_SetOperation" typeId="tp25.1138661924179" id="269707337716320282">
-                <node role="value" roleId="tp25.1138662048170" type="tp25.SEnumOperationInvocation" typeId="tp25.1240930118027" id="269707337717699487">
-                  <link role="enumDeclaration" roleId="tp25.1240930118028" targetNodeId="kdzh.269707337715631379" resolveInfo="BuildMps_ModuleSourcesKind" />
-                  <node role="operation" roleId="tp25.1240930317927" type="tp25.SEnum_MemberOperation" typeId="tp25.1240930444945" id="269707337717699578">
-                    <link role="member" roleId="tp25.1240930444946" targetNodeId="kdzh.269707337715631442" />
-                  </node>
-                </node>
-              </node>
-              <node role="operand" roleId="tpee.1197027771414" type="tpee.DotExpression" typeId="tpee.1197027756228" id="269707337716273751">
-                <node role="operation" roleId="tpee.1197027833540" type="tp25.SPropertyAccess" typeId="tp25.1138056022639" id="269707337716288366">
-                  <link role="property" roleId="tp25.1138056395725" targetNodeId="kdzh.269707337715731330" resolveInfo="sourcesKind" />
-                </node>
-                <node role="operand" roleId="tpee.1197027771414" type="tpc2.CellActionMap_FunctionParm_selectedNode" typeId="tpc2.1402906326895675325" id="269707337716273064" />
-              </node>
-=======
-  <root id="5507251971038847194">
-    <node role="cellModel" roleId="tpc2.1080736633877" type="tpc2.CellModel_Collection" typeId="tpc2.1073389446423" id="5507251971038876475">
-      <node role="childCellModel" roleId="tpc2.1073389446424" type="tpc2.CellModel_Component" typeId="tpc2.1078939183254" id="5507251971038876476">
-        <property name="attractsFocus" nameId="tpc2.1130859485024" value="0" />
-        <link role="editorComponent" roleId="tpc2.1078939183255" targetNodeId="tpco.2900100530630621651" resolveInfo="AliasEditorComponent" />
-        <link role="styleClass" roleId="tpc2.1186406756722" targetNodeId="o2va.1277685309310622667" resolveInfo="projectPartKeyword" />
-        <node role="menuDescriptor" roleId="tpc2.1164826688380" type="tpc2.CellMenuDescriptor" typeId="tpc2.1164824717996" id="5507251971038876477">
-          <node role="cellMenuPart" roleId="tpc2.1164824815888" type="tpc2.CellMenuPart_ReplaceNode_CustomNodeConcept" typeId="tpc2.1164914519156" id="5507251971038876478">
-            <link role="replacementConcept" roleId="tpc2.1164914727930" targetNodeId="3ior.7389400916848073736" resolveInfo="BuildProjectPart" />
-          </node>
-        </node>
-        <node role="styleItem" roleId="tpc2.1219418656006" type="tpc2.EditableStyleClassItem" typeId="tpc2.1186414860679" id="5507251971038876479">
-          <property name="flag" nameId="tpc2.1186414551515" value="true" />
-        </node>
-      </node>
-      <node role="childCellModel" roleId="tpc2.1073389446424" type="tpc2.CellModel_Property" typeId="tpc2.1073389658414" id="5507251971038876480">
-        <link role="relationDeclaration" roleId="tpc2.1140103550593" targetNodeId="tpck.1169194664001" resolveInfo="name" />
-      </node>
-      <node role="childCellModel" roleId="tpc2.1073389446424" type="tpc2.CellModel_Collection" typeId="tpc2.1073389446423" id="5507251971038876481">
-        <node role="styleItem" roleId="tpc2.1219418656006" type="tpc2.SelectableStyleSheetItem" typeId="tpc2.1186414928363" id="5507251971038876482">
-          <property name="flag" nameId="tpc2.1186414551515" value="false" />
-        </node>
-        <node role="childCellModel" roleId="tpc2.1073389446424" type="tpc2.CellModel_Constant" typeId="tpc2.1073389577006" id="5507251971038876483">
-          <property name="text" nameId="tpc2.1073389577007" value="(" />
-          <node role="styleItem" roleId="tpc2.1219418656006" type="tpc2.PunctuationRightStyleClassItem" typeId="tpc2.1233759184865" id="5507251971038876484">
-            <property name="flag" nameId="tpc2.1186414551515" value="true" />
-          </node>
-        </node>
-        <node role="childCellModel" roleId="tpc2.1073389446424" type="tpc2.CellModel_Property" typeId="tpc2.1073389658414" id="5507251971038876485">
-          <link role="relationDeclaration" roleId="tpc2.1140103550593" targetNodeId="kdzh.322010710375892619" resolveInfo="uuid" />
-        </node>
-        <node role="childCellModel" roleId="tpc2.1073389446424" type="tpc2.CellModel_Constant" typeId="tpc2.1073389577006" id="5507251971038876486">
-          <property name="text" nameId="tpc2.1073389577007" value=")" />
-          <node role="styleItem" roleId="tpc2.1219418656006" type="tpc2.PunctuationLeftStyleClassItem" typeId="tpc2.1233758997495" id="5507251971038876487">
-            <property name="flag" nameId="tpc2.1186414551515" value="true" />
-          </node>
-          <node role="styleItem" roleId="tpc2.1219418656006" type="tpc2.SideTransformAnchorTagStyleClassItem" typeId="tpc2.1214320119173" id="5507251971038876488">
-            <property name="tag" nameId="tpc2.1214320119174" value="ext_3_RTransform" />
-          </node>
-          <node role="styleItem" roleId="tpc2.1219418656006" type="tpc2.EditableStyleClassItem" typeId="tpc2.1186414860679" id="5507251971038876489">
-            <property name="flag" nameId="tpc2.1186414551515" value="true" />
-          </node>
-        </node>
-        <node role="cellLayout" roleId="tpc2.1106270802874" type="tpc2.CellLayout_Indent" typeId="tpc2.1237303669825" id="5507251971038876490" />
-        <node role="renderingCondition" roleId="tpc2.1142887637401" type="tpc2.QueryFunction_NodeCondition" typeId="tpc2.1142886221719" id="5507251971038876491">
-          <node role="body" roleId="tpee.1137022507850" type="tpee.StatementList" typeId="tpee.1068580123136" id="5507251971038876492">
-            <node role="statement" roleId="tpee.1068581517665" type="tpee.ExpressionStatement" typeId="tpee.1068580123155" id="5507251971038876493">
-              <node role="expression" roleId="tpee.1068580123156" type="tpee.NotExpression" typeId="tpee.1081516740877" id="5507251971038876494">
-                <node role="expression" roleId="tpee.1081516765348" type="tpee.DotExpression" typeId="tpee.1197027756228" id="5507251971038876495">
-                  <node role="operand" roleId="tpee.1197027771414" type="tpc2.ConceptFunctionParameter_node" typeId="tpc2.1142886811589" id="5507251971038876496" />
-                  <node role="operation" roleId="tpee.1197027833540" type="tp25.Node_ConceptMethodCall" typeId="tp25.1179409122411" id="5507251971038876497">
-                    <link role="baseMethodDeclaration" roleId="tpee.1068499141037" targetNodeId="2txq.8369506495128693730" resolveInfo="isCompact" />
-                  </node>
-                </node>
-              </node>
->>>>>>> b0f23af6
-            </node>
-          </node>
-        </node>
-      </node>
-<<<<<<< HEAD
     </node>
   </root>
   <root id="7354447573576732010">
@@ -3416,7 +3320,155 @@
                     <link role="property" roleId="tp25.1138056395725" targetNodeId="kdzh.269707337715731330" resolveInfo="sourcesKind" />
                   </node>
                   <node role="operand" roleId="tpee.1197027771414" type="tpc2.ConceptFunctionParameter_node" typeId="tpc2.1142886811589" id="7354447573576732034" />
-=======
+                </node>
+              </node>
+            </node>
+          </node>
+        </node>
+      </node>
+      <node role="menuDescriptor" roleId="tpc2.1164826688380" type="tpc2.CellMenuDescriptor" typeId="tpc2.1164824717996" id="7354447573576732035">
+        <node role="cellMenuPart" roleId="tpc2.1164824815888" type="tpc2.CellMenuPart_Generic_Group" typeId="tpc2.1165420413719" id="7354447573576732036">
+          <property name="presentation" nameId="tpc2.1165254125954" value="custom" />
+          <node role="parameterObjectType" roleId="tpc2.1165253890469" type="tp25.SEnumMemberType" typeId="tp25.1240170042401" id="7354447573576732037">
+            <link role="enum" roleId="tp25.1240170836027" targetNodeId="kdzh.269707337715631379" resolveInfo="BuildMps_ModuleSourcesKind" />
+          </node>
+          <node role="parametersFunction" roleId="tpc2.1165420413720" type="tpc2.CellMenuPart_AbstractGroup_Query" typeId="tpc2.1163613035599" id="7354447573576732038">
+            <node role="body" roleId="tpee.1137022507850" type="tpee.StatementList" typeId="tpee.1068580123136" id="7354447573576732039">
+              <node role="statement" roleId="tpee.1068581517665" type="tpee.ExpressionStatement" typeId="tpee.1068580123155" id="7354447573576732040">
+                <node role="expression" roleId="tpee.1068580123156" type="tp25.SEnumOperationInvocation" typeId="tp25.1240930118027" id="7354447573576732041">
+                  <link role="enumDeclaration" roleId="tp25.1240930118028" targetNodeId="3ior.5248329904288265463" resolveInfo="BuildSource_JavaContentFolderKind" />
+                  <node role="operation" roleId="tp25.1240930317927" type="tp25.SEnum_MembersOperation" typeId="tp25.1240930444980" id="7354447573576732042" />
+                </node>
+              </node>
+            </node>
+          </node>
+          <node role="handlerFunction" roleId="tpc2.1165420413721" type="tpc2.CellMenuPart_Generic_Group_Handler" typeId="tpc2.1165420626554" id="7354447573576732043">
+            <node role="body" roleId="tpee.1137022507850" type="tpee.StatementList" typeId="tpee.1068580123136" id="7354447573576732044">
+              <node role="statement" roleId="tpee.1068581517665" type="tpee.ExpressionStatement" typeId="tpee.1068580123155" id="7354447573576732045">
+                <node role="expression" roleId="tpee.1068580123156" type="tpee.DotExpression" typeId="tpee.1197027756228" id="7354447573576732046">
+                  <node role="operation" roleId="tpee.1197027833540" type="tp25.Property_SetOperation" typeId="tp25.1138661924179" id="7354447573576732047">
+                    <node role="value" roleId="tp25.1138662048170" type="tpc2.CellMenuPart_AbstractGroup_parameterObject" typeId="tpc2.1163613549566" id="7354447573576732048" />
+                  </node>
+                  <node role="operand" roleId="tpee.1197027771414" type="tpee.DotExpression" typeId="tpee.1197027756228" id="7354447573576732049">
+                    <node role="operation" roleId="tpee.1197027833540" type="tp25.SPropertyAccess" typeId="tp25.1138056022639" id="7354447573576732050">
+                      <link role="property" roleId="tp25.1138056395725" targetNodeId="kdzh.269707337715731330" resolveInfo="sourcesKind" />
+                    </node>
+                    <node role="operand" roleId="tpee.1197027771414" type="tpc2.CellMenuPart_Abstract_editedNode" typeId="tpc2.1163613822479" id="7354447573576732051" />
+                  </node>
+                </node>
+              </node>
+            </node>
+          </node>
+          <node role="matchingTextFunction" roleId="tpc2.1165254159533" type="tpc2.CellMenuPart_AbstractGroup_MatchingText" typeId="tpc2.1164052439493" id="7354447573576732052">
+            <node role="body" roleId="tpee.1137022507850" type="tpee.StatementList" typeId="tpee.1068580123136" id="7354447573576732053">
+              <node role="statement" roleId="tpee.1068581517665" type="tpee.ExpressionStatement" typeId="tpee.1068580123155" id="7354447573576732054">
+                <node role="expression" roleId="tpee.1068580123156" type="tpee.PlusExpression" typeId="tpee.1068581242875" id="7354447573576732055">
+                  <node role="rightExpression" roleId="tpee.1081773367579" type="tpee.StringLiteral" typeId="tpee.1070475926800" id="7354447573576732056">
+                    <property name="value" nameId="tpee.1070475926801" value=")" />
+                  </node>
+                  <node role="leftExpression" roleId="tpee.1081773367580" type="tpee.PlusExpression" typeId="tpee.1068581242875" id="7354447573576732057">
+                    <node role="leftExpression" roleId="tpee.1081773367580" type="tpee.StringLiteral" typeId="tpee.1070475926800" id="7354447573576732058">
+                      <property name="value" nameId="tpee.1070475926801" value="(with " />
+                    </node>
+                    <node role="rightExpression" roleId="tpee.1081773367579" type="tpee.DotExpression" typeId="tpee.1197027756228" id="7354447573576732059">
+                      <node role="operation" roleId="tpee.1197027833540" type="tp25.EnumMember_NameOperation" typeId="tp25.1240173327827" id="7354447573576732060" />
+                      <node role="operand" roleId="tpee.1197027771414" type="tpc2.CellMenuPart_AbstractGroup_parameterObject" typeId="tpc2.1163613549566" id="7354447573576732061" />
+                    </node>
+                  </node>
+                </node>
+              </node>
+            </node>
+          </node>
+        </node>
+      </node>
+    </node>
+  </root>
+  <root id="269707337716273057">
+    <node role="item" roleId="tpc2.1139535219969" type="tpc2.CellActionMapItem" typeId="tpc2.1139535280617" id="269707337716273058">
+      <property name="actionId" nameId="tpc2.1139535298778" value="delete_action_id" />
+      <node role="executeFunction" roleId="tpc2.1139535280620" type="tpc2.CellActionMap_ExecuteFunction" typeId="tpc2.1139535439104" id="269707337716273059">
+        <node role="body" roleId="tpee.1137022507850" type="tpee.StatementList" typeId="tpee.1068580123136" id="269707337716273060">
+          <node role="statement" roleId="tpee.1068581517665" type="tpee.ExpressionStatement" typeId="tpee.1068580123155" id="269707337716273065">
+            <node role="expression" roleId="tpee.1068580123156" type="tpee.DotExpression" typeId="tpee.1197027756228" id="269707337716313582">
+              <node role="operation" roleId="tpee.1197027833540" type="tp25.Property_SetOperation" typeId="tp25.1138661924179" id="269707337716320282">
+                <node role="value" roleId="tp25.1138662048170" type="tp25.SEnumOperationInvocation" typeId="tp25.1240930118027" id="269707337717699487">
+                  <link role="enumDeclaration" roleId="tp25.1240930118028" targetNodeId="kdzh.269707337715631379" resolveInfo="BuildMps_ModuleSourcesKind" />
+                  <node role="operation" roleId="tp25.1240930317927" type="tp25.SEnum_MemberOperation" typeId="tp25.1240930444945" id="269707337717699578">
+                    <link role="member" roleId="tp25.1240930444946" targetNodeId="kdzh.269707337715631442" />
+                  </node>
+                </node>
+              </node>
+              <node role="operand" roleId="tpee.1197027771414" type="tpee.DotExpression" typeId="tpee.1197027756228" id="269707337716273751">
+                <node role="operation" roleId="tpee.1197027833540" type="tp25.SPropertyAccess" typeId="tp25.1138056022639" id="269707337716288366">
+                  <link role="property" roleId="tp25.1138056395725" targetNodeId="kdzh.269707337715731330" resolveInfo="sourcesKind" />
+                </node>
+                <node role="operand" roleId="tpee.1197027771414" type="tpc2.CellActionMap_FunctionParm_selectedNode" typeId="tpc2.1402906326895675325" id="269707337716273064" />
+              </node>
+            </node>
+          </node>
+        </node>
+      </node>
+    </node>
+  </root>
+  <root id="5507251971038847194">
+    <node role="cellModel" roleId="tpc2.1080736633877" type="tpc2.CellModel_Collection" typeId="tpc2.1073389446423" id="5507251971038876475">
+      <node role="childCellModel" roleId="tpc2.1073389446424" type="tpc2.CellModel_Component" typeId="tpc2.1078939183254" id="5507251971038876476">
+        <property name="attractsFocus" nameId="tpc2.1130859485024" value="0" />
+        <link role="editorComponent" roleId="tpc2.1078939183255" targetNodeId="tpco.2900100530630621651" resolveInfo="AliasEditorComponent" />
+        <link role="styleClass" roleId="tpc2.1186406756722" targetNodeId="o2va.1277685309310622667" resolveInfo="projectPartKeyword" />
+        <node role="menuDescriptor" roleId="tpc2.1164826688380" type="tpc2.CellMenuDescriptor" typeId="tpc2.1164824717996" id="5507251971038876477">
+          <node role="cellMenuPart" roleId="tpc2.1164824815888" type="tpc2.CellMenuPart_ReplaceNode_CustomNodeConcept" typeId="tpc2.1164914519156" id="5507251971038876478">
+            <link role="replacementConcept" roleId="tpc2.1164914727930" targetNodeId="3ior.7389400916848073736" resolveInfo="BuildProjectPart" />
+          </node>
+        </node>
+        <node role="styleItem" roleId="tpc2.1219418656006" type="tpc2.EditableStyleClassItem" typeId="tpc2.1186414860679" id="5507251971038876479">
+          <property name="flag" nameId="tpc2.1186414551515" value="true" />
+        </node>
+      </node>
+      <node role="childCellModel" roleId="tpc2.1073389446424" type="tpc2.CellModel_Property" typeId="tpc2.1073389658414" id="5507251971038876480">
+        <link role="relationDeclaration" roleId="tpc2.1140103550593" targetNodeId="tpck.1169194664001" resolveInfo="name" />
+      </node>
+      <node role="childCellModel" roleId="tpc2.1073389446424" type="tpc2.CellModel_Collection" typeId="tpc2.1073389446423" id="5507251971038876481">
+        <node role="styleItem" roleId="tpc2.1219418656006" type="tpc2.SelectableStyleSheetItem" typeId="tpc2.1186414928363" id="5507251971038876482">
+          <property name="flag" nameId="tpc2.1186414551515" value="false" />
+        </node>
+        <node role="childCellModel" roleId="tpc2.1073389446424" type="tpc2.CellModel_Constant" typeId="tpc2.1073389577006" id="5507251971038876483">
+          <property name="text" nameId="tpc2.1073389577007" value="(" />
+          <node role="styleItem" roleId="tpc2.1219418656006" type="tpc2.PunctuationRightStyleClassItem" typeId="tpc2.1233759184865" id="5507251971038876484">
+            <property name="flag" nameId="tpc2.1186414551515" value="true" />
+          </node>
+        </node>
+        <node role="childCellModel" roleId="tpc2.1073389446424" type="tpc2.CellModel_Property" typeId="tpc2.1073389658414" id="5507251971038876485">
+          <link role="relationDeclaration" roleId="tpc2.1140103550593" targetNodeId="kdzh.322010710375892619" resolveInfo="uuid" />
+        </node>
+        <node role="childCellModel" roleId="tpc2.1073389446424" type="tpc2.CellModel_Constant" typeId="tpc2.1073389577006" id="5507251971038876486">
+          <property name="text" nameId="tpc2.1073389577007" value=")" />
+          <node role="styleItem" roleId="tpc2.1219418656006" type="tpc2.PunctuationLeftStyleClassItem" typeId="tpc2.1233758997495" id="5507251971038876487">
+            <property name="flag" nameId="tpc2.1186414551515" value="true" />
+          </node>
+          <node role="styleItem" roleId="tpc2.1219418656006" type="tpc2.SideTransformAnchorTagStyleClassItem" typeId="tpc2.1214320119173" id="5507251971038876488">
+            <property name="tag" nameId="tpc2.1214320119174" value="ext_3_RTransform" />
+          </node>
+          <node role="styleItem" roleId="tpc2.1219418656006" type="tpc2.EditableStyleClassItem" typeId="tpc2.1186414860679" id="5507251971038876489">
+            <property name="flag" nameId="tpc2.1186414551515" value="true" />
+          </node>
+        </node>
+        <node role="cellLayout" roleId="tpc2.1106270802874" type="tpc2.CellLayout_Indent" typeId="tpc2.1237303669825" id="5507251971038876490" />
+        <node role="renderingCondition" roleId="tpc2.1142887637401" type="tpc2.QueryFunction_NodeCondition" typeId="tpc2.1142886221719" id="5507251971038876491">
+          <node role="body" roleId="tpee.1137022507850" type="tpee.StatementList" typeId="tpee.1068580123136" id="5507251971038876492">
+            <node role="statement" roleId="tpee.1068581517665" type="tpee.ExpressionStatement" typeId="tpee.1068580123155" id="5507251971038876493">
+              <node role="expression" roleId="tpee.1068580123156" type="tpee.NotExpression" typeId="tpee.1081516740877" id="5507251971038876494">
+                <node role="expression" roleId="tpee.1081516765348" type="tpee.DotExpression" typeId="tpee.1197027756228" id="5507251971038876495">
+                  <node role="operand" roleId="tpee.1197027771414" type="tpc2.ConceptFunctionParameter_node" typeId="tpc2.1142886811589" id="5507251971038876496" />
+                  <node role="operation" roleId="tpee.1197027833540" type="tp25.Node_ConceptMethodCall" typeId="tp25.1179409122411" id="5507251971038876497">
+                    <link role="baseMethodDeclaration" roleId="tpee.1068499141037" targetNodeId="2txq.8369506495128693730" resolveInfo="isCompact" />
+                  </node>
+                </node>
+              </node>
+            </node>
+          </node>
+        </node>
+      </node>
       <node role="childCellModel" roleId="tpc2.1073389446424" type="tpc2.CellModel_Collection" typeId="tpc2.1073389446423" id="5507251971038876498">
         <node role="childCellModel" roleId="tpc2.1073389446424" type="tpc2.CellModel_Constant" typeId="tpc2.1073389577006" id="868963075225277368">
           <property name="text" nameId="tpc2.1073389577007" value="source language" />
@@ -3454,27 +3506,12 @@
                     <node role="operation" roleId="tpee.1197027833540" type="tp25.Node_GetParentOperation" typeId="tp25.1139613262185" id="9200313594499340697" />
                     <node role="operand" roleId="tpee.1197027771414" type="tpc2.ConceptFunctionParameter_node" typeId="tpc2.1142886811589" id="9200313594499340698" />
                   </node>
->>>>>>> b0f23af6
-                </node>
-              </node>
-            </node>
-          </node>
-        </node>
-      </node>
-<<<<<<< HEAD
-      <node role="menuDescriptor" roleId="tpc2.1164826688380" type="tpc2.CellMenuDescriptor" typeId="tpc2.1164824717996" id="7354447573576732035">
-        <node role="cellMenuPart" roleId="tpc2.1164824815888" type="tpc2.CellMenuPart_Generic_Group" typeId="tpc2.1165420413719" id="7354447573576732036">
-          <property name="presentation" nameId="tpc2.1165254125954" value="custom" />
-          <node role="parameterObjectType" roleId="tpc2.1165253890469" type="tp25.SEnumMemberType" typeId="tp25.1240170042401" id="7354447573576732037">
-            <link role="enum" roleId="tp25.1240170836027" targetNodeId="kdzh.269707337715631379" resolveInfo="BuildMps_ModuleSourcesKind" />
-          </node>
-          <node role="parametersFunction" roleId="tpc2.1165420413720" type="tpc2.CellMenuPart_AbstractGroup_Query" typeId="tpc2.1163613035599" id="7354447573576732038">
-            <node role="body" roleId="tpee.1137022507850" type="tpee.StatementList" typeId="tpee.1068580123136" id="7354447573576732039">
-              <node role="statement" roleId="tpee.1068581517665" type="tpee.ExpressionStatement" typeId="tpee.1068580123155" id="7354447573576732040">
-                <node role="expression" roleId="tpee.1068580123156" type="tp25.SEnumOperationInvocation" typeId="tp25.1240930118027" id="7354447573576732041">
-                  <link role="enumDeclaration" roleId="tp25.1240930118028" targetNodeId="3ior.5248329904288265463" resolveInfo="BuildSource_JavaContentFolderKind" />
-                  <node role="operation" roleId="tp25.1240930317927" type="tp25.SEnum_MembersOperation" typeId="tp25.1240930444980" id="7354447573576732042" />
-=======
+                </node>
+              </node>
+            </node>
+          </node>
+        </node>
+      </node>
       <node role="childCellModel" roleId="tpc2.1073389446424" type="tpc2.CellModel_Collection" typeId="tpc2.1073389446423" id="5507251971038876513">
         <property name="usesFolding" nameId="tpc2.1160590353935" value="true" />
         <node role="cellLayout" roleId="tpc2.1106270802874" type="tpc2.CellLayout_Indent" typeId="tpc2.1237303669825" id="5507251971038876514" />
@@ -3497,25 +3534,10 @@
                   <node role="operation" roleId="tpee.1197027833540" type="tp25.SPropertyAccess" typeId="tp25.1138056022639" id="5507251971038876523">
                     <link role="property" roleId="tp25.1138056395725" targetNodeId="kdzh.1500819558096356884" resolveInfo="doNotCompile" />
                   </node>
->>>>>>> b0f23af6
-                </node>
-              </node>
-            </node>
-          </node>
-<<<<<<< HEAD
-          <node role="handlerFunction" roleId="tpc2.1165420413721" type="tpc2.CellMenuPart_Generic_Group_Handler" typeId="tpc2.1165420626554" id="7354447573576732043">
-            <node role="body" roleId="tpee.1137022507850" type="tpee.StatementList" typeId="tpee.1068580123136" id="7354447573576732044">
-              <node role="statement" roleId="tpee.1068581517665" type="tpee.ExpressionStatement" typeId="tpee.1068580123155" id="7354447573576732045">
-                <node role="expression" roleId="tpee.1068580123156" type="tpee.DotExpression" typeId="tpee.1197027756228" id="7354447573576732046">
-                  <node role="operation" roleId="tpee.1197027833540" type="tp25.Property_SetOperation" typeId="tp25.1138661924179" id="7354447573576732047">
-                    <node role="value" roleId="tp25.1138662048170" type="tpc2.CellMenuPart_AbstractGroup_parameterObject" typeId="tpc2.1163613549566" id="7354447573576732048" />
-                  </node>
-                  <node role="operand" roleId="tpee.1197027771414" type="tpee.DotExpression" typeId="tpee.1197027756228" id="7354447573576732049">
-                    <node role="operation" roleId="tpee.1197027833540" type="tp25.SPropertyAccess" typeId="tp25.1138056022639" id="7354447573576732050">
-                      <link role="property" roleId="tp25.1138056395725" targetNodeId="kdzh.269707337715731330" resolveInfo="sourcesKind" />
-                    </node>
-                    <node role="operand" roleId="tpee.1197027771414" type="tpc2.CellMenuPart_Abstract_editedNode" typeId="tpc2.1163613822479" id="7354447573576732051" />
-=======
+                </node>
+              </node>
+            </node>
+          </node>
           <node role="styleItem" roleId="tpc2.1219418656006" type="tpc2.IndentLayoutOnNewLineStyleClassItem" typeId="tpc2.1237385578942" id="5507251971038876524">
             <property name="flag" nameId="tpc2.1186414551515" value="true" />
           </node>
@@ -3586,29 +3608,11 @@
                   <node role="operand" roleId="tpee.1197027771414" type="tpc2.ConceptFunctionParameter_node" typeId="tpc2.1142886811589" id="5507251971038876550" />
                   <node role="operation" roleId="tpee.1197027833540" type="tp25.Node_ConceptMethodCall" typeId="tp25.1179409122411" id="5507251971038876551">
                     <link role="baseMethodDeclaration" roleId="tpee.1068499141037" targetNodeId="2txq.8369506495128693730" resolveInfo="isCompact" />
->>>>>>> b0f23af6
                   </node>
                 </node>
               </node>
             </node>
           </node>
-<<<<<<< HEAD
-          <node role="matchingTextFunction" roleId="tpc2.1165254159533" type="tpc2.CellMenuPart_AbstractGroup_MatchingText" typeId="tpc2.1164052439493" id="7354447573576732052">
-            <node role="body" roleId="tpee.1137022507850" type="tpee.StatementList" typeId="tpee.1068580123136" id="7354447573576732053">
-              <node role="statement" roleId="tpee.1068581517665" type="tpee.ExpressionStatement" typeId="tpee.1068580123155" id="7354447573576732054">
-                <node role="expression" roleId="tpee.1068580123156" type="tpee.PlusExpression" typeId="tpee.1068581242875" id="7354447573576732055">
-                  <node role="rightExpression" roleId="tpee.1081773367579" type="tpee.StringLiteral" typeId="tpee.1070475926800" id="7354447573576732056">
-                    <property name="value" nameId="tpee.1070475926801" value=")" />
-                  </node>
-                  <node role="leftExpression" roleId="tpee.1081773367580" type="tpee.PlusExpression" typeId="tpee.1068581242875" id="7354447573576732057">
-                    <node role="leftExpression" roleId="tpee.1081773367580" type="tpee.StringLiteral" typeId="tpee.1070475926800" id="7354447573576732058">
-                      <property name="value" nameId="tpee.1070475926801" value="(with " />
-                    </node>
-                    <node role="rightExpression" roleId="tpee.1081773367579" type="tpee.DotExpression" typeId="tpee.1197027756228" id="7354447573576732059">
-                      <node role="operation" roleId="tpee.1197027833540" type="tp25.EnumMember_NameOperation" typeId="tp25.1240173327827" id="7354447573576732060" />
-                      <node role="operand" roleId="tpee.1197027771414" type="tpc2.CellMenuPart_AbstractGroup_parameterObject" typeId="tpc2.1163613549566" id="7354447573576732061" />
-                    </node>
-=======
         </node>
       </node>
       <node role="childCellModel" roleId="tpc2.1073389446424" type="tpc2.CellModel_Constant" typeId="tpc2.1073389577006" id="5507251971038876552">
@@ -3667,14 +3671,11 @@
                   <node role="operand" roleId="tpee.1197027771414" type="tpc2.ConceptFunctionParameter_node" typeId="tpc2.1142886811589" id="5507251971038912992" />
                   <node role="operation" roleId="tpee.1197027833540" type="tp25.SPropertyAccess" typeId="tp25.1138056022639" id="5507251971038912993">
                     <link role="property" roleId="tp25.1138056395725" targetNodeId="kdzh.1500819558096356884" resolveInfo="doNotCompile" />
->>>>>>> b0f23af6
                   </node>
                 </node>
               </node>
             </node>
           </node>
-<<<<<<< HEAD
-=======
           <node role="styleItem" roleId="tpc2.1219418656006" type="tpc2.IndentLayoutOnNewLineStyleClassItem" typeId="tpc2.1237385578942" id="5507251971038912994">
             <property name="flag" nameId="tpc2.1186414551515" value="true" />
           </node>
@@ -3736,7 +3737,6 @@
         </node>
         <node role="styleItem" roleId="tpc2.1219418656006" type="tpc2.IndentLayoutOnNewLineStyleClassItem" typeId="tpc2.1237385578942" id="5507251971038913014">
           <property name="flag" nameId="tpc2.1186414551515" value="true" />
->>>>>>> b0f23af6
         </node>
       </node>
     </node>
