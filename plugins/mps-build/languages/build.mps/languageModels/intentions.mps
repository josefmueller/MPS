--- conflicted
+++ resolved
@@ -5,8 +5,8 @@
   <language namespace="f3061a53-9226-4cc5-a443-f952ceaf5816(jetbrains.mps.baseLanguage)" />
   <language namespace="83888646-71ce-4f1c-9c53-c54016f6ad4f(jetbrains.mps.baseLanguage.collections)" />
   <language namespace="d7a92d38-f7db-40d0-8431-763b0c3c9f20(jetbrains.mps.lang.intentions)" />
-  <import index="k7g3" modelUID="f:java_stub#6354ebe7-c22a-4a0f-ac54-50b52ab9b065#java.util(JDK/java.util@java_stub)" version="-1" />
   <import index="tken" modelUID="r:38bad86e-d92c-4ea7-ad52-a111dc6c2457(jetbrains.mps.build.mps.util)" version="-1" />
+  <import index="k7g3" modelUID="f:java_stub#6354ebe7-c22a-4a0f-ac54-50b52ab9b065#java.util(java.util@java_stub)" version="-1" />
   <import index="kdzh" modelUID="r:0353b795-df17-4050-9687-ee47eeb7094f(jetbrains.mps.build.mps.structure)" version="1" />
   <import index="tpck" modelUID="r:00000000-0000-4000-0000-011c89590288(jetbrains.mps.lang.core.structure)" version="0" implicit="yes" />
   <import index="tp25" modelUID="r:00000000-0000-4000-0000-011c89590301(jetbrains.mps.lang.smodel.structure)" version="16" implicit="yes" />
@@ -16,6 +16,7 @@
   <import index="3ior" modelUID="r:e9081cad-d8c3-45f2-b4ad-1dabd5ff82af(jetbrains.mps.build.structure)" version="2" implicit="yes" />
   <import index="tp2q" modelUID="r:00000000-0000-4000-0000-011c8959032e(jetbrains.mps.baseLanguage.collections.structure)" version="7" implicit="yes" />
   <import index="e2lb" modelUID="f:java_stub#6354ebe7-c22a-4a0f-ac54-50b52ab9b065#java.lang(JDK/java.lang@java_stub)" version="-1" implicit="yes" />
+  <import index="k7g4" modelUID="f:java_stub#6354ebe7-c22a-4a0f-ac54-50b52ab9b065#java.util(JDK/java.util@java_stub)" version="-1" implicit="yes" />
   <root type="tp3j.IntentionDeclaration" typeId="tp3j.1192794744107" id="8369506495128778230" nodeInfo="ng">
     <property name="isAvailableInChildNodes" nameId="tp3j.2522969319638091386" value="true" />
     <property name="name" nameId="tpck.1169194664001" value="ToggleCompactMpsModule" />
@@ -205,7 +206,7 @@
               </node>
             </node>
             <node role="operation" roleId="tpee.1197027833540" type="tpee.InstanceMethodCallOperation" typeId="tpee.1202948039474" id="4034578608468929450" nodeInfo="nn">
-              <link role="baseMethodDeclaration" roleId="tpee.1068499141037" targetNodeId="k7g3.~List%disEmpty()%cboolean" resolveInfo="isEmpty" />
+              <link role="baseMethodDeclaration" roleId="tpee.1068499141037" targetNodeId="k7g4.~List%disEmpty()%cboolean" resolveInfo="isEmpty" />
             </node>
           </node>
         </node>
@@ -230,21 +231,15 @@
         <node role="statement" roleId="tpee.1068581517665" type="tpee.LocalVariableDeclarationStatement" typeId="tpee.1068581242864" id="5780287594867972891" nodeInfo="nn">
           <node role="localVariableDeclaration" roleId="tpee.1068581242865" type="tpee.LocalVariableDeclaration" typeId="tpee.1068581242863" id="5780287594867972892" nodeInfo="nr">
             <property name="name" nameId="tpck.1169194664001" value="visible" />
-<<<<<<< HEAD
-=======
             <node role="type" roleId="tpee.5680397130376446158" type="tpee.ClassifierType" typeId="tpee.1107535904670" id="5780287594867972893" nodeInfo="in">
               <link role="classifier" roleId="tpee.1107535924139" targetNodeId="tken.5780287594867965268" resolveInfo="VisibleModules" />
             </node>
->>>>>>> 8e577fae
             <node role="initializer" roleId="tpee.1068431790190" type="tpee.GenericNewExpression" typeId="tpee.1145552977093" id="5780287594867972895" nodeInfo="nn">
               <node role="creator" roleId="tpee.1145553007750" type="tpee.ClassCreator" typeId="tpee.1212685548494" id="5780287594867972897" nodeInfo="nn">
                 <link role="baseMethodDeclaration" roleId="tpee.1068499141037" targetNodeId="tken.5780287594867965270" resolveInfo="VisibleModules" />
                 <node role="actualArgument" roleId="tpee.1068499141038" type="tp3j.ConceptFunctionParameter_node" typeId="tp3j.1192796902958" id="1753793013241722119" nodeInfo="nn" />
                 <node role="actualArgument" roleId="tpee.1068499141038" type="tpee.NullLiteral" typeId="tpee.1070534058343" id="5780287594867972900" nodeInfo="nn" />
               </node>
-            </node>
-            <node role="type" roleId="tpee.5680397130376446158" type="tpee.ClassifierType" typeId="tpee.1107535904670" id="5780287594867972893" nodeInfo="in">
-              <link role="classifier" roleId="tpee.1107535924139" targetNodeId="tken.5780287594867965268" resolveInfo="VisibleModules" />
             </node>
           </node>
         </node>
