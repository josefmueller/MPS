<?xml version="1.0" encoding="UTF-8"?>
<model modelUID="r:2c8fa2a8-11a0-4729-bd56-47f702d30278(jetbrains.mps.build.mps.behavior)">
  <persistence version="7" />
  <language namespace="f3061a53-9226-4cc5-a443-f952ceaf5816(jetbrains.mps.baseLanguage)" />
  <language namespace="af65afd8-f0dd-4942-87d9-63a55f2a9db1(jetbrains.mps.lang.behavior)" />
  <language namespace="d7706f63-9be2-479c-a3da-ae92af1e64d5(jetbrains.mps.lang.generator.generationContext)" />
  <devkit namespace="fbc25dd2-5da4-483a-8b19-70928e1b62d7(jetbrains.mps.devkit.general-purpose)" />
  <import index="kdzh" modelUID="r:0353b795-df17-4050-9687-ee47eeb7094f(jetbrains.mps.build.mps.structure)" version="1" />
  <import index="tken" modelUID="r:38bad86e-d92c-4ea7-ad52-a111dc6c2457(jetbrains.mps.build.mps.util)" version="-1" />
  <import index="o3n2" modelUID="r:26eadcf0-f275-4e90-be37-e4432772a74d(jetbrains.mps.build.util)" version="0" />
  <import index="3ior" modelUID="r:e9081cad-d8c3-45f2-b4ad-1dabd5ff82af(jetbrains.mps.build.structure)" version="2" />
  <import index="k7g3" modelUID="f:java_stub#6354ebe7-c22a-4a0f-ac54-50b52ab9b065#java.util(JDK/java.util@java_stub)" version="-1" />
  <import index="cu2c" modelUID="f:java_stub#6ed54515-acc8-4d1e-a16c-9fd6cfe951ea#jetbrains.mps.smodel(MPS.Core/jetbrains.mps.smodel@java_stub)" version="-1" />
  <import index="vbkb" modelUID="r:08f2b659-8469-4592-93bf-a6edb46ec86d(jetbrains.mps.build.behavior)" version="0" />
  <import index="o8zo" modelUID="r:314576fc-3aee-4386-a0a5-a38348ac317d(jetbrains.mps.scope)" version="-1" />
  <import index="e2lb" modelUID="f:java_stub#6354ebe7-c22a-4a0f-ac54-50b52ab9b065#java.lang(JDK/java.lang@java_stub)" version="-1" />
<<<<<<< HEAD
  <import index="ec5l" modelUID="f:java_stub#8865b7a8-5271-43d3-884c-6fd1d9cfdd34#org.jetbrains.mps.openapi.model(MPS.OpenAPI/org.jetbrains.mps.openapi.model@java_stub)" version="-1" />
=======
  <import index="tpcu" modelUID="r:00000000-0000-4000-0000-011c89590282(jetbrains.mps.lang.core.behavior)" version="-1" />
>>>>>>> d844504b
  <import index="tpck" modelUID="r:00000000-0000-4000-0000-011c89590288(jetbrains.mps.lang.core.structure)" version="0" implicit="yes" />
  <import index="tp25" modelUID="r:00000000-0000-4000-0000-011c89590301(jetbrains.mps.lang.smodel.structure)" version="16" implicit="yes" />
  <import index="tpee" modelUID="r:00000000-0000-4000-0000-011c895902ca(jetbrains.mps.baseLanguage.structure)" version="4" implicit="yes" />
  <import index="1i04" modelUID="r:3270011d-8b2d-4938-8dff-d256a759e017(jetbrains.mps.lang.behavior.structure)" version="-1" implicit="yes" />
  <import index="tp2q" modelUID="r:00000000-0000-4000-0000-011c8959032e(jetbrains.mps.baseLanguage.collections.structure)" version="7" implicit="yes" />
  <import index="tp2c" modelUID="r:00000000-0000-4000-0000-011c89590338(jetbrains.mps.baseLanguage.closures.structure)" version="3" implicit="yes" />
  <import index="cx9y" modelUID="r:309aeee7-bee8-445c-b31d-35928d1da75f(jetbrains.mps.baseLanguage.tuples.structure)" version="2" implicit="yes" />
  <roots>
    <node type="1i04.ConceptBehavior" typeId="1i04.1225194240794" id="8369506495128693727">
      <property name="virtualPackage" nameId="tpck.1193676396447" value="Project" />
      <link role="concept" roleId="1i04.1225194240799" targetNodeId="kdzh.322010710375871467" resolveInfo="BuildMps_AbstractModule" />
    </node>
    <node type="1i04.ConceptBehavior" typeId="1i04.1225194240794" id="1265949165890654187">
      <property name="virtualPackage" nameId="tpck.1193676396447" value="Layout" />
      <link role="concept" roleId="1i04.1225194240799" targetNodeId="kdzh.1265949165890536423" resolveInfo="BuildMpsLayout_ModuleJars" />
    </node>
    <node type="1i04.ConceptBehavior" typeId="1i04.1225194240794" id="2569834391839790363">
      <property name="virtualPackage" nameId="tpck.1193676396447" value="Project" />
      <link role="concept" roleId="1i04.1225194240799" targetNodeId="kdzh.5253498789149381388" resolveInfo="BuildMps_Module" />
    </node>
    <node type="1i04.ConceptBehavior" typeId="1i04.1225194240794" id="6592112598314855408">
      <property name="virtualPackage" nameId="tpck.1193676396447" value="Layout" />
      <link role="concept" roleId="1i04.1225194240799" targetNodeId="kdzh.6592112598314498926" resolveInfo="BuildMpsLayout_Plugin" />
    </node>
    <node type="1i04.ConceptBehavior" typeId="1i04.1225194240794" id="6592112598314896727">
      <property name="virtualPackage" nameId="tpck.1193676396447" value="Project.Plugin" />
      <link role="concept" roleId="1i04.1225194240799" targetNodeId="kdzh.6592112598314498932" resolveInfo="BuildMps_IdeaPlugin" />
    </node>
    <node type="1i04.ConceptBehavior" typeId="1i04.1225194240794" id="1224588814561889092">
      <link role="concept" roleId="1i04.1225194240799" targetNodeId="kdzh.868032131020265945" resolveInfo="BuildMPSPlugin" />
    </node>
    <node type="1i04.ConceptBehavior" typeId="1i04.1225194240794" id="1957532277556926137">
      <property name="virtualPackage" nameId="tpck.1193676396447" value="Project.Plugin" />
      <link role="concept" roleId="1i04.1225194240799" targetNodeId="kdzh.6592112598314499051" resolveInfo="BuildMps_IdeaPluginContent" />
    </node>
    <node type="1i04.ConceptBehavior" typeId="1i04.1225194240794" id="1957532277556933961">
      <property name="virtualPackage" nameId="tpck.1193676396447" value="Project.Plugin" />
      <link role="concept" roleId="1i04.1225194240799" targetNodeId="kdzh.6592112598314499036" resolveInfo="BuildMps_IdeaPluginModule" />
    </node>
    <node type="1i04.ConceptBehavior" typeId="1i04.1225194240794" id="1957532277556934103">
      <property name="virtualPackage" nameId="tpck.1193676396447" value="Project.Plugin" />
      <link role="concept" roleId="1i04.1225194240799" targetNodeId="kdzh.6592112598314586625" resolveInfo="BuildMps_IdeaPluginGroup" />
    </node>
    <node type="1i04.ConceptBehavior" typeId="1i04.1225194240794" id="5970181360961361219">
      <property name="virtualPackage" nameId="tpck.1193676396447" value="Layout" />
      <link role="concept" roleId="1i04.1225194240799" targetNodeId="kdzh.2105528055260548241" resolveInfo="BuildMpsLayout_FolderWithSources" />
    </node>
    <node type="1i04.ConceptBehavior" typeId="1i04.1225194240794" id="5970181360961361293">
      <property name="virtualPackage" nameId="tpck.1193676396447" value="Layout" />
      <link role="concept" roleId="1i04.1225194240799" targetNodeId="kdzh.1692280246134781712" resolveInfo="BuildMpsLayout_ModuleSources" />
    </node>
  </roots>
  <root id="8369506495128693727">
    <node role="method" roleId="1i04.1225194240805" type="1i04.ConceptMethodDeclaration" typeId="1i04.1225194472830" id="8369506495128693730">
      <property name="name" nameId="tpck.1169194664001" value="isCompact" />
      <property name="isVirtual" nameId="1i04.1225194472832" value="true" />
      <node role="visibility" roleId="tpee.1178549979242" type="tpee.PublicVisibility" typeId="tpee.1146644602865" id="8369506495128693731" />
      <node role="returnType" roleId="tpee.1068580123133" type="tpee.BooleanType" typeId="tpee.1070534644030" id="8369506495128693734" />
      <node role="body" roleId="tpee.1068580123135" type="tpee.StatementList" typeId="tpee.1068580123136" id="8369506495128693733">
        <node role="statement" roleId="tpee.1068581517665" type="tpee.ExpressionStatement" typeId="tpee.1068580123155" id="8369506495128725743">
          <node role="expression" roleId="tpee.1068580123156" type="tpee.DotExpression" typeId="tpee.1197027756228" id="8369506495128725966">
            <node role="operand" roleId="tpee.1197027771414" type="1i04.ThisNodeExpression" typeId="1i04.1225194691553" id="8369506495128725949" />
            <node role="operation" roleId="tpee.1197027833540" type="tp25.SPropertyAccess" typeId="tp25.1138056022639" id="8369506495128725972">
              <link role="property" roleId="tp25.1138056395725" targetNodeId="kdzh.8369506495128725901" resolveInfo="compact" />
            </node>
          </node>
        </node>
      </node>
    </node>
    <node role="method" roleId="1i04.1225194240805" type="1i04.ConceptMethodDeclaration" typeId="1i04.1225194472830" id="4643216374596368935">
      <property name="name" nameId="tpck.1169194664001" value="getModuleReference" />
      <node role="visibility" roleId="tpee.1178549979242" type="tpee.PublicVisibility" typeId="tpee.1146644602865" id="4643216374596368936" />
      <node role="returnType" roleId="tpee.1068580123133" type="tpee.StringType" typeId="tpee.1225271177708" id="4643216374596368939" />
      <node role="body" roleId="tpee.1068580123135" type="tpee.StatementList" typeId="tpee.1068580123136" id="4643216374596368938">
        <node role="statement" roleId="tpee.1068581517665" type="tpee.ExpressionStatement" typeId="tpee.1068580123155" id="4643216374596368940">
          <node role="expression" roleId="tpee.1068580123156" type="tpee.PlusExpression" typeId="tpee.1068581242875" id="4643216374596369033">
            <node role="leftExpression" roleId="tpee.1081773367580" type="tpee.PlusExpression" typeId="tpee.1068581242875" id="4643216374596368982">
              <node role="leftExpression" roleId="tpee.1081773367580" type="tpee.PlusExpression" typeId="tpee.1068581242875" id="4643216374596368968">
                <node role="leftExpression" roleId="tpee.1081773367580" type="tpee.DotExpression" typeId="tpee.1197027756228" id="4643216374596368962">
                  <node role="operand" roleId="tpee.1197027771414" type="1i04.ThisNodeExpression" typeId="1i04.1225194691553" id="4643216374596368941" />
                  <node role="operation" roleId="tpee.1197027833540" type="tp25.SPropertyAccess" typeId="tp25.1138056022639" id="4643216374596368967">
                    <link role="property" roleId="tp25.1138056395725" targetNodeId="kdzh.322010710375892619" resolveInfo="uuid" />
                  </node>
                </node>
                <node role="rightExpression" roleId="tpee.1081773367579" type="tpee.StringLiteral" typeId="tpee.1070475926800" id="4643216374596368971">
                  <property name="value" nameId="tpee.1070475926801" value="(" />
                </node>
              </node>
              <node role="rightExpression" roleId="tpee.1081773367579" type="tpee.DotExpression" typeId="tpee.1197027756228" id="4643216374596369006">
                <node role="operand" roleId="tpee.1197027771414" type="1i04.ThisNodeExpression" typeId="1i04.1225194691553" id="4643216374596368985" />
                <node role="operation" roleId="tpee.1197027833540" type="tp25.SPropertyAccess" typeId="tp25.1138056022639" id="4643216374596369011">
                  <link role="property" roleId="tp25.1138056395725" targetNodeId="tpck.1169194664001" resolveInfo="name" />
                </node>
              </node>
            </node>
            <node role="rightExpression" roleId="tpee.1081773367579" type="tpee.StringLiteral" typeId="tpee.1070475926800" id="4643216374596369036">
              <property name="value" nameId="tpee.1070475926801" value=")" />
            </node>
          </node>
        </node>
      </node>
    </node>
    <node role="constructor" roleId="1i04.1225194240801" type="1i04.ConceptConstructorDeclaration" typeId="1i04.1225194413805" id="8369506495128693728">
      <node role="body" roleId="tpee.1137022507850" type="tpee.StatementList" typeId="tpee.1068580123136" id="8369506495128693729" />
    </node>
  </root>
  <root id="1265949165890654187">
    <node role="method" roleId="1i04.1225194240805" type="1i04.ConceptMethodDeclaration" typeId="1i04.1225194472830" id="8252715012761463066">
      <property name="isAbstract" nameId="1i04.1225194472834" value="false" />
      <property name="name" nameId="tpck.1169194664001" value="unpack" />
      <property name="isVirtual" nameId="1i04.1225194472832" value="false" />
      <link role="overriddenMethod" roleId="1i04.1225194472831" targetNodeId="vbkb.7128123785277710736" resolveInfo="unpack" />
      <node role="visibility" roleId="tpee.1178549979242" type="tpee.PublicVisibility" typeId="tpee.1146644602865" id="8252715012761463067" />
      <node role="body" roleId="tpee.1068580123135" type="tpee.StatementList" typeId="tpee.1068580123136" id="8252715012761463068">
        <node role="statement" roleId="tpee.1068581517665" type="tpee.LocalVariableDeclarationStatement" typeId="tpee.1068581242864" id="6547494638219485350">
          <node role="localVariableDeclaration" roleId="tpee.1068581242865" type="tpee.LocalVariableDeclaration" typeId="tpee.1068581242863" id="6547494638219485351">
            <property name="name" nameId="tpck.1169194664001" value="parent" />
            <node role="type" roleId="tpee.5680397130376446158" type="tp25.SNodeType" typeId="tp25.1138055754698" id="6547494638219485352">
              <link role="concept" roleId="tp25.1138405853777" targetNodeId="3ior.7128123785277710723" resolveInfo="BuildLayout_PathElement" />
            </node>
            <node role="initializer" roleId="tpee.1068431790190" type="tpee.DotExpression" typeId="tpee.1197027756228" id="6547494638219485353">
              <node role="operand" roleId="tpee.1197027771414" type="tpee.ParameterReference" typeId="tpee.1068581242874" id="6547494638219485354">
                <link role="variableDeclaration" roleId="tpee.1068581517664" targetNodeId="8252715012761463069" resolveInfo="helper" />
              </node>
              <node role="operation" roleId="tpee.1197027833540" type="tpee.InstanceMethodCallOperation" typeId="tpee.1202948039474" id="6547494638219485355">
                <link role="baseMethodDeclaration" roleId="tpee.1068499141037" targetNodeId="o3n2.7128123785277723728" resolveInfo="parent" />
                <node role="actualArgument" roleId="tpee.1068499141038" type="1i04.ThisNodeExpression" typeId="1i04.1225194691553" id="6547494638219485356" />
              </node>
            </node>
          </node>
        </node>
        <node role="statement" roleId="tpee.1068581517665" type="tpee.LocalVariableDeclarationStatement" typeId="tpee.1068581242864" id="6547494638219485357">
          <node role="localVariableDeclaration" roleId="tpee.1068581242865" type="tpee.LocalVariableDeclaration" typeId="tpee.1068581242863" id="6547494638219485358">
            <property name="name" nameId="tpck.1169194664001" value="parentLocation" />
            <node role="type" roleId="tpee.5680397130376446158" type="tpee.StringType" typeId="tpee.1225271177708" id="6547494638219485359" />
            <node role="initializer" roleId="tpee.1068431790190" type="tpee.DotExpression" typeId="tpee.1197027756228" id="6547494638219485360">
              <node role="operand" roleId="tpee.1197027771414" type="tpee.DotExpression" typeId="tpee.1197027756228" id="6547494638219485361">
                <node role="operand" roleId="tpee.1197027771414" type="tpee.ParameterReference" typeId="tpee.1068581242874" id="6547494638219485362">
                  <link role="variableDeclaration" roleId="tpee.1068581517664" targetNodeId="8252715012761463069" resolveInfo="helper" />
                </node>
                <node role="operation" roleId="tpee.1197027833540" type="tpee.InstanceMethodCallOperation" typeId="tpee.1202948039474" id="6547494638219485363">
                  <link role="baseMethodDeclaration" roleId="tpee.1068499141037" targetNodeId="o3n2.4640279023716660556" resolveInfo="contentLocations" />
                </node>
              </node>
              <node role="operation" roleId="tpee.1197027833540" type="tpee.InstanceMethodCallOperation" typeId="tpee.1202948039474" id="6547494638219485364">
                <link role="baseMethodDeclaration" roleId="tpee.1068499141037" targetNodeId="k7g3.~Map%dget(java%dlang%dObject)%cjava%dlang%dObject" resolveInfo="get" />
                <node role="actualArgument" roleId="tpee.1068499141038" type="tpee.LocalVariableReference" typeId="tpee.1068581242866" id="6547494638219485365">
                  <link role="variableDeclaration" roleId="tpee.1068581517664" targetNodeId="6547494638219485351" resolveInfo="parent" />
                </node>
              </node>
            </node>
          </node>
        </node>
        <node role="statement" roleId="tpee.1068581517665" type="tpee.LocalVariableDeclarationStatement" typeId="tpee.1068581242864" id="6547494638219485366">
          <node role="localVariableDeclaration" roleId="tpee.1068581242865" type="tpee.LocalVariableDeclaration" typeId="tpee.1068581242863" id="6547494638219485367">
            <property name="name" nameId="tpck.1169194664001" value="languageLocation" />
            <node role="type" roleId="tpee.5680397130376446158" type="tpee.StringType" typeId="tpee.1225271177708" id="6547494638219485368" />
            <node role="initializer" roleId="tpee.1068431790190" type="tpee.PlusExpression" typeId="tpee.1068581242875" id="2540145662854694186">
              <node role="leftExpression" roleId="tpee.1081773367580" type="tpee.PlusExpression" typeId="tpee.1068581242875" id="8252715012761470248">
                <node role="leftExpression" roleId="tpee.1081773367580" type="tpee.PlusExpression" typeId="tpee.1068581242875" id="6547494638219485370">
                  <node role="leftExpression" roleId="tpee.1081773367580" type="tpee.LocalVariableReference" typeId="tpee.1068581242866" id="6547494638219485371">
                    <link role="variableDeclaration" roleId="tpee.1068581517664" targetNodeId="6547494638219485358" resolveInfo="parentLocation" />
                  </node>
                  <node role="rightExpression" roleId="tpee.1081773367579" type="tpee.StringLiteral" typeId="tpee.1070475926800" id="6547494638219485372">
                    <property name="value" nameId="tpee.1070475926801" value="/" />
                  </node>
                </node>
                <node role="rightExpression" roleId="tpee.1081773367579" type="tpee.DotExpression" typeId="tpee.1197027756228" id="2540145662854694180">
                  <node role="operand" roleId="tpee.1197027771414" type="tpee.DotExpression" typeId="tpee.1197027756228" id="2540145662854694158">
                    <node role="operand" roleId="tpee.1197027771414" type="1i04.ThisNodeExpression" typeId="1i04.1225194691553" id="8252715012761470257" />
                    <node role="operation" roleId="tpee.1197027833540" type="tp25.SLinkAccess" typeId="tp25.1138056143562" id="2540145662854694164">
                      <link role="link" roleId="tp25.1138056516764" targetNodeId="kdzh.1265949165890536425" />
                    </node>
                  </node>
                  <node role="operation" roleId="tpee.1197027833540" type="tp25.SPropertyAccess" typeId="tp25.1138056022639" id="2540145662854694185">
                    <link role="property" roleId="tp25.1138056395725" targetNodeId="tpck.1169194664001" resolveInfo="name" />
                  </node>
                </node>
              </node>
              <node role="rightExpression" roleId="tpee.1081773367579" type="tpee.StringLiteral" typeId="tpee.1070475926800" id="2540145662854694189">
                <property name="value" nameId="tpee.1070475926801" value=".jar" />
              </node>
            </node>
          </node>
        </node>
        <node role="statement" roleId="tpee.1068581517665" type="tpee.ExpressionStatement" typeId="tpee.1068580123155" id="6547494638219485379">
          <node role="expression" roleId="tpee.1068580123156" type="tpee.DotExpression" typeId="tpee.1197027756228" id="6547494638219485380">
            <node role="operand" roleId="tpee.1197027771414" type="tpee.DotExpression" typeId="tpee.1197027756228" id="6547494638219485381">
              <node role="operand" roleId="tpee.1197027771414" type="tpee.ParameterReference" typeId="tpee.1068581242874" id="6547494638219485382">
                <link role="variableDeclaration" roleId="tpee.1068581517664" targetNodeId="8252715012761463069" resolveInfo="helper" />
              </node>
              <node role="operation" roleId="tpee.1197027833540" type="tpee.InstanceMethodCallOperation" typeId="tpee.1202948039474" id="6547494638219485383">
                <link role="baseMethodDeclaration" roleId="tpee.1068499141037" targetNodeId="o3n2.4640279023716660548" resolveInfo="locations" />
              </node>
            </node>
            <node role="operation" roleId="tpee.1197027833540" type="tpee.InstanceMethodCallOperation" typeId="tpee.1202948039474" id="6547494638219485384">
              <link role="baseMethodDeclaration" roleId="tpee.1068499141037" targetNodeId="k7g3.~Map%dput(java%dlang%dObject,java%dlang%dObject)%cjava%dlang%dObject" resolveInfo="put" />
              <node role="actualArgument" roleId="tpee.1068499141038" type="1i04.ThisNodeExpression" typeId="1i04.1225194691553" id="6547494638219485385" />
              <node role="actualArgument" roleId="tpee.1068499141038" type="tpee.LocalVariableReference" typeId="tpee.1068581242866" id="6547494638219485386">
                <link role="variableDeclaration" roleId="tpee.1068581517664" targetNodeId="6547494638219485367" resolveInfo="languageLocation" />
              </node>
            </node>
          </node>
        </node>
      </node>
      <node role="parameter" roleId="tpee.1068580123134" type="tpee.ParameterDeclaration" typeId="tpee.1068498886292" id="8252715012761463069">
        <property name="name" nameId="tpck.1169194664001" value="helper" />
        <node role="type" roleId="tpee.5680397130376446158" type="tpee.ClassifierType" typeId="tpee.1107535904670" id="8252715012761463070">
          <link role="classifier" roleId="tpee.1107535924139" targetNodeId="o3n2.2590001334067667566" resolveInfo="UnpackHelper" />
        </node>
      </node>
      <node role="parameter" roleId="tpee.1068580123134" type="tpee.ParameterDeclaration" typeId="tpee.1068498886292" id="1957532277556962188">
        <property name="name" nameId="tpck.1169194664001" value="artifacts" />
        <node role="type" roleId="tpee.5680397130376446158" type="tpee.ClassifierType" typeId="tpee.1107535904670" id="2174011193579526249">
          <link role="classifier" roleId="tpee.1107535924139" targetNodeId="e2lb.~Iterable" resolveInfo="Iterable" />
          <node role="parameter" roleId="tpee.1109201940907" type="tpee.ClassifierType" typeId="tpee.1107535904670" id="2174011193579526250">
            <link role="classifier" roleId="tpee.1107535924139" targetNodeId="e2lb.~Object" resolveInfo="Object" />
          </node>
        </node>
      </node>
      <node role="returnType" roleId="tpee.1068580123133" type="tpee.VoidType" typeId="tpee.1068581517677" id="8252715012761463071" />
    </node>
    <node role="method" roleId="1i04.1225194240805" type="1i04.ConceptMethodDeclaration" typeId="1i04.1225194472830" id="8252715012761463054">
      <property name="isAbstract" nameId="1i04.1225194472834" value="false" />
      <property name="name" nameId="tpck.1169194664001" value="exports" />
      <property name="isVirtual" nameId="1i04.1225194472832" value="false" />
      <link role="overriddenMethod" roleId="1i04.1225194472831" targetNodeId="vbkb.6547494638219603457" resolveInfo="exports" />
      <node role="visibility" roleId="tpee.1178549979242" type="tpee.PublicVisibility" typeId="tpee.1146644602865" id="8252715012761463055" />
      <node role="body" roleId="tpee.1068580123135" type="tpee.StatementList" typeId="tpee.1068580123136" id="8252715012761463056">
        <node role="statement" roleId="tpee.1068581517665" type="tpee.IfStatement" typeId="tpee.1068580123159" id="6547494638219622036">
          <node role="ifTrue" roleId="tpee.1068580123161" type="tpee.StatementList" typeId="tpee.1068580123136" id="6547494638219622037">
            <node role="statement" roleId="tpee.1068581517665" type="tpee.LocalVariableDeclarationStatement" typeId="tpee.1068581242864" id="6547494638219622045">
              <node role="localVariableDeclaration" roleId="tpee.1068581242865" type="tpee.LocalVariableDeclaration" typeId="tpee.1068581242863" id="6547494638219622046">
                <property name="name" nameId="tpck.1169194664001" value="node" />
                <node role="type" roleId="tpee.5680397130376446158" type="tp25.SNodeType" typeId="tp25.1138055754698" id="6547494638219622047" />
                <node role="initializer" roleId="tpee.1068431790190" type="tpee.CastExpression" typeId="tpee.1070534934090" id="6547494638219622049">
                  <node role="type" roleId="tpee.1070534934091" type="tp25.SNodeType" typeId="tp25.1138055754698" id="6547494638219622050" />
                  <node role="expression" roleId="tpee.1070534934092" type="tpee.ParameterReference" typeId="tpee.1068581242874" id="6547494638219622052">
                    <link role="variableDeclaration" roleId="tpee.1068581517664" targetNodeId="8252715012761463057" resolveInfo="object" />
                  </node>
                </node>
              </node>
            </node>
            <node role="statement" roleId="tpee.1068581517665" type="tpee.IfStatement" typeId="tpee.1068580123159" id="6547494638219622080">
              <node role="ifTrue" roleId="tpee.1068580123161" type="tpee.StatementList" typeId="tpee.1068580123136" id="6547494638219622081">
                <node role="statement" roleId="tpee.1068581517665" type="tpee.ReturnStatement" typeId="tpee.1068581242878" id="8252715012761470326">
                  <node role="expression" roleId="tpee.1068581517676" type="tpee.EqualsExpression" typeId="tpee.1068580123152" id="8252715012761470355">
                    <node role="leftExpression" roleId="tpee.1081773367580" type="tpee.DotExpression" typeId="tpee.1197027756228" id="8252715012761470349">
                      <node role="operand" roleId="tpee.1197027771414" type="1i04.ThisNodeExpression" typeId="1i04.1225194691553" id="8252715012761470328" />
                      <node role="operation" roleId="tpee.1197027833540" type="tp25.SLinkAccess" typeId="tp25.1138056143562" id="8252715012761470354">
                        <link role="link" roleId="tp25.1138056516764" targetNodeId="kdzh.1265949165890536425" />
                      </node>
                    </node>
                    <node role="rightExpression" roleId="tpee.1081773367579" type="tpee.LocalVariableReference" typeId="tpee.1068581242866" id="8252715012761470358">
                      <link role="variableDeclaration" roleId="tpee.1068581517664" targetNodeId="6547494638219622046" resolveInfo="node" />
                    </node>
                  </node>
                </node>
              </node>
              <node role="condition" roleId="tpee.1068580123160" type="tpee.DotExpression" typeId="tpee.1197027756228" id="6547494638219622101">
                <node role="operand" roleId="tpee.1197027771414" type="tpee.LocalVariableReference" typeId="tpee.1068581242866" id="6547494638219622084">
                  <link role="variableDeclaration" roleId="tpee.1068581517664" targetNodeId="6547494638219622046" resolveInfo="node" />
                </node>
                <node role="operation" roleId="tpee.1197027833540" type="tp25.Node_IsInstanceOfOperation" typeId="tp25.1139621453865" id="6547494638219622106">
                  <node role="conceptArgument" roleId="tp25.1177027386292" type="tp25.RefConcept_Reference" typeId="tp25.1177026924588" id="8252715012761470266">
                    <link role="conceptDeclaration" roleId="tp25.1177026940964" targetNodeId="kdzh.5253498789149381388" resolveInfo="BuildMps_Module" />
                  </node>
                </node>
              </node>
            </node>
          </node>
          <node role="condition" roleId="tpee.1068580123160" type="tpee.InstanceOfExpression" typeId="tpee.1081256982272" id="6547494638219622041">
            <node role="classType" roleId="tpee.1081256993305" type="tpee.ClassifierType" typeId="tpee.1107535904670" id="2794582399918055769">
              <link role="classifier" roleId="tpee.1107535924139" targetNodeId="ec5l.~SNode" resolveInfo="SNode" />
            </node>
            <node role="leftExpression" roleId="tpee.1081256993304" type="tpee.ParameterReference" typeId="tpee.1068581242874" id="6547494638219622040">
              <link role="variableDeclaration" roleId="tpee.1068581517664" targetNodeId="8252715012761463057" resolveInfo="object" />
            </node>
          </node>
        </node>
        <node role="statement" roleId="tpee.1068581517665" type="tpee.ExpressionStatement" typeId="tpee.1068580123155" id="8252715012761470264">
          <node role="expression" roleId="tpee.1068580123156" type="tpee.BooleanConstant" typeId="tpee.1068580123137" id="8252715012761470265">
            <property name="value" nameId="tpee.1068580123138" value="false" />
          </node>
        </node>
      </node>
      <node role="parameter" roleId="tpee.1068580123134" type="tpee.ParameterDeclaration" typeId="tpee.1068498886292" id="8252715012761463057">
        <property name="name" nameId="tpck.1169194664001" value="object" />
        <node role="type" roleId="tpee.5680397130376446158" type="tpee.ClassifierType" typeId="tpee.1107535904670" id="8252715012761463058">
          <link role="classifier" roleId="tpee.1107535924139" targetNodeId="e2lb.~Object" resolveInfo="Object" />
        </node>
      </node>
      <node role="returnType" roleId="tpee.1068580123133" type="tpee.BooleanType" typeId="tpee.1070534644030" id="8252715012761463059" />
    </node>
    <node role="constructor" roleId="1i04.1225194240801" type="1i04.ConceptConstructorDeclaration" typeId="1i04.1225194413805" id="1265949165890654188">
      <node role="body" roleId="tpee.1137022507850" type="tpee.StatementList" typeId="tpee.1068580123136" id="1265949165890654189" />
    </node>
  </root>
  <root id="2569834391839790363">
    <node role="constructor" roleId="1i04.1225194240801" type="1i04.ConceptConstructorDeclaration" typeId="1i04.1225194413805" id="2569834391839790364">
      <node role="body" roleId="tpee.1137022507850" type="tpee.StatementList" typeId="tpee.1068580123136" id="2569834391839790365" />
    </node>
    <node role="method" roleId="1i04.1225194240805" type="1i04.ConceptMethodDeclaration" typeId="1i04.1225194472830" id="7454762407073969360">
      <property name="name" nameId="tpck.1169194664001" value="isCompilable" />
      <property name="isVirtual" nameId="1i04.1225194472832" value="true" />
      <node role="visibility" roleId="tpee.1178549979242" type="tpee.PublicVisibility" typeId="tpee.1146644602865" id="7454762407073969361" />
      <node role="returnType" roleId="tpee.1068580123133" type="tpee.BooleanType" typeId="tpee.1070534644030" id="7454762407073969364" />
      <node role="body" roleId="tpee.1068580123135" type="tpee.StatementList" typeId="tpee.1068580123136" id="7454762407073969363">
        <node role="statement" roleId="tpee.1068581517665" type="tpee.ExpressionStatement" typeId="tpee.1068580123155" id="7454762407073969365">
          <node role="expression" roleId="tpee.1068580123156" type="tpee.EqualsExpression" typeId="tpee.1068580123152" id="1500819558096421984">
            <node role="leftExpression" roleId="tpee.1081773367580" type="tpee.DotExpression" typeId="tpee.1197027756228" id="1500819558096421957">
              <node role="operand" roleId="tpee.1197027771414" type="1i04.ThisNodeExpression" typeId="1i04.1225194691553" id="7454762407074000896" />
              <node role="operation" roleId="tpee.1197027833540" type="tp25.SPropertyAccess" typeId="tp25.1138056022639" id="1500819558096421963">
                <link role="property" roleId="tp25.1138056395725" targetNodeId="kdzh.1500819558096356884" resolveInfo="doNotCompile" />
              </node>
            </node>
            <node role="rightExpression" roleId="tpee.1081773367579" type="tpee.BooleanConstant" typeId="tpee.1068580123137" id="1500819558096421987" />
          </node>
        </node>
      </node>
    </node>
    <node role="method" roleId="1i04.1225194240805" type="1i04.ConceptMethodDeclaration" typeId="1i04.1225194472830" id="5908258303322131573">
      <property name="isAbstract" nameId="1i04.1225194472834" value="false" />
      <property name="name" nameId="tpck.1169194664001" value="fetchDependencies" />
      <property name="isVirtual" nameId="1i04.1225194472832" value="false" />
      <link role="overriddenMethod" roleId="1i04.1225194472831" targetNodeId="vbkb.5908258303322131137" resolveInfo="fetchDependencies" />
      <node role="visibility" roleId="tpee.1178549979242" type="tpee.PublicVisibility" typeId="tpee.1146644602865" id="5908258303322131574" />
      <node role="body" roleId="tpee.1068580123135" type="tpee.StatementList" typeId="tpee.1068580123136" id="5908258303322131575">
        <node role="statement" roleId="tpee.1068581517665" type="tpee.LocalVariableDeclarationStatement" typeId="tpee.1068581242864" id="7525356604723806997">
          <node role="localVariableDeclaration" roleId="tpee.1068581242865" type="tpee.LocalVariableDeclaration" typeId="tpee.1068581242863" id="7525356604723806998">
            <property name="name" nameId="tpck.1169194664001" value="closure" />
            <node role="initializer" roleId="tpee.1068431790190" type="tpee.DotExpression" typeId="tpee.1197027756228" id="7525356604723807000">
              <node role="operand" roleId="tpee.1197027771414" type="tpee.GenericNewExpression" typeId="tpee.1145552977093" id="7525356604723807001">
                <node role="creator" roleId="tpee.1145553007750" type="tpee.ClassCreator" typeId="tpee.1212685548494" id="7525356604723807002">
                  <link role="baseMethodDeclaration" roleId="tpee.1068499141037" targetNodeId="tken.1500819558096511847" resolveInfo="MPSModulesClosure" />
                  <node role="actualArgument" roleId="tpee.1068499141038" type="tpee.DotExpression" typeId="tpee.1197027756228" id="7525356604723807003">
                    <node role="operand" roleId="tpee.1197027771414" type="tpee.ParameterReference" typeId="tpee.1068581242874" id="7525356604723807004">
                      <link role="variableDeclaration" roleId="tpee.1068581517664" targetNodeId="5908258303322131576" resolveInfo="artifacts" />
                    </node>
                    <node role="operation" roleId="tpee.1197027833540" type="tpee.InstanceMethodCallOperation" typeId="tpee.1202948039474" id="7525356604723807005">
                      <link role="baseMethodDeclaration" roleId="tpee.1068499141037" targetNodeId="o3n2.8169228734285515150" resolveInfo="getGenContext" />
                    </node>
                  </node>
                  <node role="actualArgument" roleId="tpee.1068499141038" type="1i04.ThisNodeExpression" typeId="1i04.1225194691553" id="4868576097550568065" />
                </node>
              </node>
              <node role="operation" roleId="tpee.1197027833540" type="tpee.InstanceMethodCallOperation" typeId="tpee.1202948039474" id="7525356604723807006">
                <link role="baseMethodDeclaration" roleId="tpee.1068499141037" targetNodeId="tken.7525356604723806859" resolveInfo="closure" />
              </node>
            </node>
            <node role="type" roleId="tpee.5680397130376446158" type="tpee.ClassifierType" typeId="tpee.1107535904670" id="7525356604723806999">
              <link role="classifier" roleId="tpee.1107535924139" targetNodeId="tken.1500819558096511845" resolveInfo="MPSModulesClosure" />
            </node>
          </node>
        </node>
        <node role="statement" roleId="tpee.1068581517665" type="tpee.Statement" typeId="tpee.1068580123157" id="2569834391839790375" />
        <node role="statement" roleId="tpee.1068581517665" type="tpee.LocalVariableDeclarationStatement" typeId="tpee.1068581242864" id="1957532277556971091">
          <node role="localVariableDeclaration" roleId="tpee.1068581242865" type="tpee.LocalVariableDeclaration" typeId="tpee.1068581242863" id="1957532277556971092">
            <property name="name" nameId="tpck.1169194664001" value="needsFetch" />
            <node role="type" roleId="tpee.5680397130376446158" type="tpee.BooleanType" typeId="tpee.1070534644030" id="1957532277556971093" />
            <node role="initializer" roleId="tpee.1068431790190" type="tpee.BooleanConstant" typeId="tpee.1068580123137" id="1957532277556971095">
              <property name="value" nameId="tpee.1068580123138" value="false" />
            </node>
          </node>
        </node>
        <node role="statement" roleId="tpee.1068581517665" type="tpee.LocalVariableDeclarationStatement" typeId="tpee.1068581242864" id="4421917191016427352">
          <node role="localVariableDeclaration" roleId="tpee.1068581242865" type="tpee.LocalVariableDeclaration" typeId="tpee.1068581242863" id="4421917191016427353">
            <property name="name" nameId="tpck.1169194664001" value="requiredJars" />
            <node role="type" roleId="tpee.5680397130376446158" type="tp25.SNodeListType" typeId="tp25.1145383075378" id="4421917191016427354">
              <link role="elementConcept" roleId="tp25.1145383142433" targetNodeId="3ior.7389400916848073790" resolveInfo="BuildSourcePath" />
            </node>
            <node role="initializer" roleId="tpee.1068431790190" type="tpee.GenericNewExpression" typeId="tpee.1145552977093" id="4421917191016427356">
              <node role="creator" roleId="tpee.1145553007750" type="tp25.SNodeListCreator" typeId="tp25.1145567426890" id="4421917191016427358">
                <node role="createdType" roleId="tp25.1145567471833" type="tp25.SNodeListType" typeId="tp25.1145383075378" id="4421917191016427359">
                  <link role="elementConcept" roleId="tp25.1145383142433" targetNodeId="3ior.7389400916848073790" resolveInfo="BuildSourcePath" />
                </node>
              </node>
            </node>
          </node>
        </node>
        <node role="statement" roleId="tpee.1068581517665" type="tp2q.ForEachStatement" typeId="tp2q.1153943597977" id="2569834391839847771">
          <node role="variable" roleId="tp2q.1153944400369" type="tp2q.ForEachVariable" typeId="tp2q.1153944193378" id="2569834391839847772">
            <property name="name" nameId="tpck.1169194664001" value="m" />
          </node>
          <node role="inputSequence" roleId="tp2q.1153944424730" type="tpee.DotExpression" typeId="tpee.1197027756228" id="6859736767834900786">
            <node role="operand" roleId="tpee.1197027771414" type="tpee.LocalVariableReference" typeId="tpee.1068581242866" id="6859736767834900787">
              <link role="variableDeclaration" roleId="tpee.1068581517664" targetNodeId="7525356604723806998" resolveInfo="closure" />
            </node>
            <node role="operation" roleId="tpee.1197027833540" type="tpee.InstanceMethodCallOperation" typeId="tpee.1202948039474" id="6859736767834900788">
              <link role="baseMethodDeclaration" roleId="tpee.1068499141037" targetNodeId="tken.7525356604723806912" resolveInfo="getModules" />
            </node>
          </node>
          <node role="body" roleId="tpee.1154032183016" type="tpee.StatementList" typeId="tpee.1068580123136" id="2569834391839847774">
            <node role="statement" roleId="tpee.1068581517665" type="tpee.LocalVariableDeclarationStatement" typeId="tpee.1068581242864" id="7880069565647276438">
              <node role="localVariableDeclaration" roleId="tpee.1068581242865" type="tpee.LocalVariableDeclaration" typeId="tpee.1068581242863" id="7880069565647276439">
                <property name="name" nameId="tpck.1169194664001" value="artifact" />
                <node role="type" roleId="tpee.5680397130376446158" type="tp25.SNodeType" typeId="tp25.1138055754698" id="7880069565647276440">
                  <link role="concept" roleId="tp25.1138405853777" targetNodeId="3ior.7389400916848036997" resolveInfo="BuildLayout_Node" />
                </node>
              </node>
            </node>
            <node role="statement" roleId="tpee.1068581517665" type="tpee.IfStatement" typeId="tpee.1068580123159" id="2569834391839855234">
              <node role="ifTrue" roleId="tpee.1068580123161" type="tpee.StatementList" typeId="tpee.1068580123136" id="2569834391839855235">
                <node role="statement" roleId="tpee.1068581517665" type="tpee.ExpressionStatement" typeId="tpee.1068580123155" id="1791619693301572894">
                  <node role="expression" roleId="tpee.1068580123156" type="tpee.AssignmentExpression" typeId="tpee.1068498886294" id="1791619693301572896">
                    <node role="lValue" roleId="tpee.1068498886295" type="tpee.LocalVariableReference" typeId="tpee.1068581242866" id="1791619693301572895">
                      <link role="variableDeclaration" roleId="tpee.1068581517664" targetNodeId="7880069565647276439" resolveInfo="artifact" />
                    </node>
                    <node role="rValue" roleId="tpee.1068498886297" type="tp25.SNodeTypeCastExpression" typeId="tp25.1140137987495" id="7880069565647276441">
                      <property name="asCast" nameId="tp25.1238684351431" value="true" />
                      <link role="concept" roleId="tp25.1140138128738" targetNodeId="3ior.7389400916848036997" resolveInfo="BuildLayout_Node" />
                      <node role="leftExpression" roleId="tp25.1140138123956" type="tpee.DotExpression" typeId="tpee.1197027756228" id="7880069565647276442">
                        <node role="operand" roleId="tpee.1197027771414" type="tpee.ParameterReference" typeId="tpee.1068581242874" id="7880069565647276443">
                          <link role="variableDeclaration" roleId="tpee.1068581517664" targetNodeId="5908258303322131576" resolveInfo="artifacts" />
                        </node>
                        <node role="operation" roleId="tpee.1197027833540" type="tpee.InstanceMethodCallOperation" typeId="tpee.1202948039474" id="7880069565647276444">
                          <link role="baseMethodDeclaration" roleId="tpee.1068499141037" targetNodeId="o3n2.7880069565647244667" resolveInfo="findArtifact" />
                          <node role="actualArgument" roleId="tpee.1068499141038" type="tp2q.ForEachVariableReference" typeId="tp2q.1153944233411" id="2569834391839847781">
                            <link role="variable" roleId="tp2q.1153944258490" targetNodeId="2569834391839847772" resolveInfo="m" />
                          </node>
                        </node>
                      </node>
                    </node>
                  </node>
                </node>
                <node role="statement" roleId="tpee.1068581517665" type="tpee.IfStatement" typeId="tpee.1068580123159" id="7880069565647313897">
                  <node role="ifTrue" roleId="tpee.1068580123161" type="tpee.StatementList" typeId="tpee.1068580123136" id="7880069565647313898">
                    <node role="statement" roleId="tpee.1068581517665" type="tpee.ExpressionStatement" typeId="tpee.1068580123155" id="7880069565647313920">
                      <node role="expression" roleId="tpee.1068580123156" type="tpee.DotExpression" typeId="tpee.1197027756228" id="7880069565647313936">
                        <node role="operand" roleId="tpee.1197027771414" type="tpee.ParameterReference" typeId="tpee.1068581242874" id="1957532277556971097">
                          <link role="variableDeclaration" roleId="tpee.1068581517664" targetNodeId="5908258303322131578" resolveInfo="builder" />
                        </node>
                        <node role="operation" roleId="tpee.1197027833540" type="tpee.InstanceMethodCallOperation" typeId="tpee.1202948039474" id="1957532277556971100">
                          <link role="baseMethodDeclaration" roleId="tpee.1068499141037" targetNodeId="o3n2.7117056644539574023" resolveInfo="add" />
                          <node role="actualArgument" roleId="tpee.1068499141038" type="tpee.LocalVariableReference" typeId="tpee.1068581242866" id="1957532277556971111">
                            <link role="variableDeclaration" roleId="tpee.1068581517664" targetNodeId="7880069565647276439" resolveInfo="artifact" />
                          </node>
                          <node role="actualArgument" roleId="tpee.1068499141038" type="tp2q.ForEachVariableReference" typeId="tp2q.1153944233411" id="7117056644539605603">
                            <link role="variable" roleId="tp2q.1153944258490" targetNodeId="2569834391839847772" resolveInfo="m" />
                          </node>
                        </node>
                      </node>
                    </node>
                    <node role="statement" roleId="tpee.1068581517665" type="tpee.ExpressionStatement" typeId="tpee.1068580123155" id="1957532277556971113">
                      <node role="expression" roleId="tpee.1068580123156" type="tpee.AssignmentExpression" typeId="tpee.1068498886294" id="1957532277556971135">
                        <node role="lValue" roleId="tpee.1068498886295" type="tpee.LocalVariableReference" typeId="tpee.1068581242866" id="1957532277556971114">
                          <link role="variableDeclaration" roleId="tpee.1068581517664" targetNodeId="1957532277556971092" resolveInfo="needsFetch" />
                        </node>
                        <node role="rValue" roleId="tpee.1068498886297" type="tpee.BooleanConstant" typeId="tpee.1068580123137" id="1957532277556971138">
                          <property name="value" nameId="tpee.1068580123138" value="true" />
                        </node>
                      </node>
                    </node>
                  </node>
                  <node role="condition" roleId="tpee.1068580123160" type="tpee.NotEqualsExpression" typeId="tpee.1073239437375" id="7880069565647313916">
                    <node role="rightExpression" roleId="tpee.1081773367579" type="tpee.NullLiteral" typeId="tpee.1070534058343" id="7880069565647313919" />
                    <node role="leftExpression" roleId="tpee.1081773367580" type="tpee.LocalVariableReference" typeId="tpee.1068581242866" id="7880069565647313901">
                      <link role="variableDeclaration" roleId="tpee.1068581517664" targetNodeId="7880069565647276439" resolveInfo="artifact" />
                    </node>
                  </node>
                </node>
              </node>
              <node role="condition" roleId="tpee.1068580123160" type="tpee.AndExpression" typeId="tpee.1080120340718" id="5970181360962655912">
                <node role="rightExpression" roleId="tpee.1081773367579" type="tpee.DotExpression" typeId="tpee.1197027756228" id="5970181360962655936">
                  <node role="operand" roleId="tpee.1197027771414" type="tp2q.ForEachVariableReference" typeId="tp2q.1153944233411" id="5970181360962655915">
                    <link role="variable" roleId="tp2q.1153944258490" targetNodeId="2569834391839847772" resolveInfo="m" />
                  </node>
                  <node role="operation" roleId="tpee.1197027833540" type="tp25.Node_ConceptMethodCall" typeId="tp25.1179409122411" id="5970181360962655942">
                    <link role="baseMethodDeclaration" roleId="tpee.1068499141037" targetNodeId="7454762407073969360" resolveInfo="isCompilable" />
                  </node>
                </node>
                <node role="leftExpression" roleId="tpee.1081773367580" type="tpee.NotEqualsExpression" typeId="tpee.1073239437375" id="1791619693301572885">
                  <node role="leftExpression" roleId="tpee.1081773367580" type="tpee.DotExpression" typeId="tpee.1197027756228" id="1791619693301572886">
                    <node role="operand" roleId="tpee.1197027771414" type="tp2q.ForEachVariableReference" typeId="tp2q.1153944233411" id="1791619693301572887">
                      <link role="variable" roleId="tp2q.1153944258490" targetNodeId="2569834391839847772" resolveInfo="m" />
                    </node>
                    <node role="operation" roleId="tpee.1197027833540" type="tp25.Node_GetContainingRootOperation" typeId="tp25.1171310072040" id="1791619693301572888" />
                  </node>
                  <node role="rightExpression" roleId="tpee.1081773367579" type="tpee.DotExpression" typeId="tpee.1197027756228" id="1791619693301572889">
                    <node role="operand" roleId="tpee.1197027771414" type="1i04.ThisNodeExpression" typeId="1i04.1225194691553" id="1791619693301572890" />
                    <node role="operation" roleId="tpee.1197027833540" type="tp25.Node_GetContainingRootOperation" typeId="tp25.1171310072040" id="1791619693301572891" />
                  </node>
                </node>
              </node>
            </node>
            <node role="statement" roleId="tpee.1068581517665" type="tpee.Statement" typeId="tpee.1068580123157" id="4421917191016427284" />
            <node role="statement" roleId="tpee.1068581517665" type="tp2q.ForEachStatement" typeId="tp2q.1153943597977" id="202934866058962807">
              <node role="variable" roleId="tp2q.1153944400369" type="tp2q.ForEachVariable" typeId="tp2q.1153944193378" id="202934866058962808">
                <property name="name" nameId="tpck.1169194664001" value="dep" />
              </node>
              <node role="body" roleId="tpee.1154032183016" type="tpee.StatementList" typeId="tpee.1068580123136" id="202934866058962810">
                <node role="statement" roleId="tpee.1068581517665" type="tpee.IfStatement" typeId="tpee.1068580123159" id="202934866058963090">
                  <node role="ifTrue" roleId="tpee.1068580123161" type="tpee.StatementList" typeId="tpee.1068580123136" id="202934866058963091">
                    <node role="statement" roleId="tpee.1068581517665" type="tpee.LocalVariableDeclarationStatement" typeId="tpee.1068581242864" id="5680938682773942690">
                      <node role="localVariableDeclaration" roleId="tpee.1068581242865" type="tpee.LocalVariableDeclaration" typeId="tpee.1068581242863" id="5680938682773942691">
                        <property name="name" nameId="tpck.1169194664001" value="dependencyTarget" />
                        <node role="type" roleId="tpee.5680397130376446158" type="cx9y.IndexedTupleType" typeId="cx9y.1238852151516" id="5680938682773942692">
                          <node role="componentType" roleId="cx9y.1238852204892" type="tp25.SNodeType" typeId="tp25.1138055754698" id="5680938682773942693">
                            <link role="concept" roleId="tp25.1138405853777" targetNodeId="3ior.7389400916848036997" resolveInfo="BuildLayout_Node" />
                          </node>
                          <node role="componentType" roleId="cx9y.1238852204892" type="tpee.BooleanType" typeId="tpee.1070534644030" id="5680938682773942694" />
                        </node>
                        <node role="initializer" roleId="tpee.1068431790190" type="tpee.DotExpression" typeId="tpee.1197027756228" id="5680938682773942695">
                          <node role="operand" roleId="tpee.1197027771414" type="tpee.DotExpression" typeId="tpee.1197027756228" id="5680938682773942696">
                            <node role="operand" roleId="tpee.1197027771414" type="tp2q.ForEachVariableReference" typeId="tp2q.1153944233411" id="5680938682773942697">
                              <link role="variable" roleId="tp2q.1153944258490" targetNodeId="202934866058962808" resolveInfo="dep" />
                            </node>
                            <node role="operation" roleId="tpee.1197027833540" type="tp25.SLinkAccess" typeId="tp25.1138056143562" id="5680938682773942698">
                              <link role="link" roleId="tp25.1138056516764" targetNodeId="kdzh.2798275735916344703" />
                            </node>
                          </node>
                          <node role="operation" roleId="tpee.1197027833540" type="tp25.Node_ConceptMethodCall" typeId="tp25.1179409122411" id="5680938682773942699">
                            <link role="baseMethodDeclaration" roleId="tpee.1068499141037" targetNodeId="vbkb.5610619299014309566" resolveInfo="getDependencyTarget" />
                            <node role="actualArgument" roleId="tpee.1068499141038" type="tpee.ParameterReference" typeId="tpee.1068581242874" id="5680938682773942700">
                              <link role="variableDeclaration" roleId="tpee.1068581517664" targetNodeId="5908258303322131576" resolveInfo="artifacts" />
                            </node>
                          </node>
                        </node>
                      </node>
                    </node>
                    <node role="statement" roleId="tpee.1068581517665" type="tpee.IfStatement" typeId="tpee.1068580123159" id="202934866058962824">
                      <node role="ifTrue" roleId="tpee.1068580123161" type="tpee.StatementList" typeId="tpee.1068580123136" id="202934866058962825">
                        <node role="statement" roleId="tpee.1068581517665" type="tpee.IfStatement" typeId="tpee.1068580123159" id="5680938682773942729">
                          <node role="ifTrue" roleId="tpee.1068580123161" type="tpee.StatementList" typeId="tpee.1068580123136" id="5680938682773942730">
                            <node role="statement" roleId="tpee.1068581517665" type="tpee.ExpressionStatement" typeId="tpee.1068580123155" id="1957532277556971141">
                              <node role="expression" roleId="tpee.1068580123156" type="tpee.DotExpression" typeId="tpee.1197027756228" id="1957532277556971163">
                                <node role="operand" roleId="tpee.1197027771414" type="tpee.ParameterReference" typeId="tpee.1068581242874" id="1957532277556971142">
                                  <link role="variableDeclaration" roleId="tpee.1068581517664" targetNodeId="5908258303322131578" resolveInfo="builder" />
                                </node>
                                <node role="operation" roleId="tpee.1197027833540" type="tpee.InstanceMethodCallOperation" typeId="tpee.1202948039474" id="1957532277556971168">
                                  <link role="baseMethodDeclaration" roleId="tpee.1068499141037" targetNodeId="o3n2.5908258303322131167" resolveInfo="addWithContent" />
                                  <node role="actualArgument" roleId="tpee.1068499141038" type="cx9y.IndexedTupleMemberAccessExpression" typeId="cx9y.1238857743184" id="5680938682773942724">
                                    <node role="index" roleId="cx9y.1238857834412" type="tpee.IntegerConstant" typeId="tpee.1068580320020" id="5680938682773942727">
                                      <property name="value" nameId="tpee.1068580320021" value="0" />
                                    </node>
                                    <node role="tuple" roleId="cx9y.1238857764950" type="tpee.LocalVariableReference" typeId="tpee.1068581242866" id="5680938682773942703">
                                      <link role="variableDeclaration" roleId="tpee.1068581517664" targetNodeId="5680938682773942691" resolveInfo="dependencyTarget" />
                                    </node>
                                  </node>
                                </node>
                              </node>
                            </node>
                          </node>
                          <node role="condition" roleId="tpee.1068580123160" type="cx9y.IndexedTupleMemberAccessExpression" typeId="cx9y.1238857743184" id="5680938682773942733">
                            <node role="tuple" roleId="cx9y.1238857764950" type="tpee.LocalVariableReference" typeId="tpee.1068581242866" id="5680938682773942735">
                              <link role="variableDeclaration" roleId="tpee.1068581517664" targetNodeId="5680938682773942691" resolveInfo="dependencyTarget" />
                            </node>
                            <node role="index" roleId="cx9y.1238857834412" type="tpee.IntegerConstant" typeId="tpee.1068580320020" id="5680938682773942736">
                              <property name="value" nameId="tpee.1068580320021" value="1" />
                            </node>
                          </node>
                          <node role="ifFalseStatement" roleId="tpee.1082485599094" type="tpee.BlockStatement" typeId="tpee.1082485599095" id="5680938682773942737">
                            <node role="statements" roleId="tpee.1082485599096" type="tpee.StatementList" typeId="tpee.1068580123136" id="5680938682773942738">
                              <node role="statement" roleId="tpee.1068581517665" type="tpee.ExpressionStatement" typeId="tpee.1068580123155" id="5680938682773942739">
                                <node role="expression" roleId="tpee.1068580123156" type="tpee.DotExpression" typeId="tpee.1197027756228" id="5680938682773942740">
                                  <node role="operand" roleId="tpee.1197027771414" type="tpee.ParameterReference" typeId="tpee.1068581242874" id="5680938682773942741">
                                    <link role="variableDeclaration" roleId="tpee.1068581517664" targetNodeId="5908258303322131578" resolveInfo="builder" />
                                  </node>
                                  <node role="operation" roleId="tpee.1197027833540" type="tpee.InstanceMethodCallOperation" typeId="tpee.1202948039474" id="5680938682773942742">
                                    <link role="baseMethodDeclaration" roleId="tpee.1068499141037" targetNodeId="o3n2.5908258303322131153" resolveInfo="add" />
                                    <node role="actualArgument" roleId="tpee.1068499141038" type="cx9y.IndexedTupleMemberAccessExpression" typeId="cx9y.1238857743184" id="5680938682773942743">
                                      <node role="index" roleId="cx9y.1238857834412" type="tpee.IntegerConstant" typeId="tpee.1068580320020" id="5680938682773942744">
                                        <property name="value" nameId="tpee.1068580320021" value="0" />
                                      </node>
                                      <node role="tuple" roleId="cx9y.1238857764950" type="tpee.LocalVariableReference" typeId="tpee.1068581242866" id="5680938682773942745">
                                        <link role="variableDeclaration" roleId="tpee.1068581517664" targetNodeId="5680938682773942691" resolveInfo="dependencyTarget" />
                                      </node>
                                    </node>
                                  </node>
                                </node>
                              </node>
                            </node>
                          </node>
                        </node>
                        <node role="statement" roleId="tpee.1068581517665" type="tpee.ExpressionStatement" typeId="tpee.1068580123155" id="1957532277556971181">
                          <node role="expression" roleId="tpee.1068580123156" type="tpee.AssignmentExpression" typeId="tpee.1068498886294" id="1957532277556971183">
                            <node role="lValue" roleId="tpee.1068498886295" type="tpee.LocalVariableReference" typeId="tpee.1068581242866" id="1957532277556971182">
                              <link role="variableDeclaration" roleId="tpee.1068581517664" targetNodeId="1957532277556971092" resolveInfo="needsFetch" />
                            </node>
                            <node role="rValue" roleId="tpee.1068498886297" type="tpee.BooleanConstant" typeId="tpee.1068580123137" id="1957532277556971186">
                              <property name="value" nameId="tpee.1068580123138" value="true" />
                            </node>
                          </node>
                        </node>
                      </node>
                      <node role="condition" roleId="tpee.1068580123160" type="tpee.NotEqualsExpression" typeId="tpee.1073239437375" id="202934866058962849">
                        <node role="rightExpression" roleId="tpee.1081773367579" type="tpee.NullLiteral" typeId="tpee.1070534058343" id="202934866058962852" />
                        <node role="leftExpression" roleId="tpee.1081773367580" type="tpee.LocalVariableReference" typeId="tpee.1068581242866" id="5680938682773942702">
                          <link role="variableDeclaration" roleId="tpee.1068581517664" targetNodeId="5680938682773942691" resolveInfo="dependencyTarget" />
                        </node>
                      </node>
                    </node>
                  </node>
                  <node role="condition" roleId="tpee.1068580123160" type="tpee.DotExpression" typeId="tpee.1197027756228" id="202934866058963143">
                    <node role="operand" roleId="tpee.1197027771414" type="tpee.DotExpression" typeId="tpee.1197027756228" id="202934866058963115">
                      <node role="operand" roleId="tpee.1197027771414" type="tp2q.ForEachVariableReference" typeId="tp2q.1153944233411" id="202934866058963094">
                        <link role="variable" roleId="tp2q.1153944258490" targetNodeId="202934866058962808" resolveInfo="dep" />
                      </node>
                      <node role="operation" roleId="tpee.1197027833540" type="tp25.SLinkAccess" typeId="tp25.1138056143562" id="202934866058963121">
                        <link role="link" roleId="tp25.1138056516764" targetNodeId="kdzh.2798275735916344703" />
                      </node>
                    </node>
                    <node role="operation" roleId="tpee.1197027833540" type="tp25.Node_IsNotNullOperation" typeId="tp25.1172008320231" id="202934866058963148" />
                  </node>
                  <node role="ifFalseStatement" roleId="tpee.1082485599094" type="tpee.BlockStatement" typeId="tpee.1082485599095" id="202934866058963149">
                    <node role="statements" roleId="tpee.1082485599096" type="tpee.StatementList" typeId="tpee.1068580123136" id="202934866058963150">
                      <node role="statement" roleId="tpee.1068581517665" type="tpee.IfStatement" typeId="tpee.1068580123159" id="1791619693301588737">
                        <node role="ifTrue" roleId="tpee.1068580123161" type="tpee.StatementList" typeId="tpee.1068580123136" id="1791619693301588738">
                          <node role="statement" roleId="tpee.1068581517665" type="tpee.ContinueStatement" typeId="tpee.1082113931046" id="1791619693301588739" />
                        </node>
                        <node role="condition" roleId="tpee.1068580123160" type="tpee.EqualsExpression" typeId="tpee.1068580123152" id="1791619693301588740">
                          <node role="rightExpression" roleId="tpee.1081773367579" type="tpee.DotExpression" typeId="tpee.1197027756228" id="1791619693301588741">
                            <node role="operand" roleId="tpee.1197027771414" type="1i04.ThisNodeExpression" typeId="1i04.1225194691553" id="1791619693301588742" />
                            <node role="operation" roleId="tpee.1197027833540" type="tp25.Node_GetContainingRootOperation" typeId="tp25.1171310072040" id="1791619693301588743" />
                          </node>
                          <node role="leftExpression" roleId="tpee.1081773367580" type="tpee.DotExpression" typeId="tpee.1197027756228" id="1791619693301588744">
                            <node role="operation" roleId="tpee.1197027833540" type="tp25.Node_GetContainingRootOperation" typeId="tp25.1171310072040" id="1791619693301588745" />
                            <node role="operand" roleId="tpee.1197027771414" type="tp2q.ForEachVariableReference" typeId="tp2q.1153944233411" id="1791619693301588747">
                              <link role="variable" roleId="tp2q.1153944258490" targetNodeId="2569834391839847772" resolveInfo="m" />
                            </node>
                          </node>
                        </node>
                      </node>
                      <node role="statement" roleId="tpee.1068581517665" type="tpee.Statement" typeId="tpee.1068580123157" id="1791619693301588736" />
                      <node role="statement" roleId="tpee.1068581517665" type="tpee.ExpressionStatement" typeId="tpee.1068580123155" id="202934866058963154">
                        <node role="expression" roleId="tpee.1068580123156" type="tpee.DotExpression" typeId="tpee.1197027756228" id="202934866058963155">
                          <node role="operand" roleId="tpee.1197027771414" type="tpee.LocalVariableReference" typeId="tpee.1068581242866" id="202934866058963156">
                            <link role="variableDeclaration" roleId="tpee.1068581517664" targetNodeId="4421917191016427353" resolveInfo="requiredJars" />
                          </node>
                          <node role="operation" roleId="tpee.1197027833540" type="tp2q.AddElementOperation" typeId="tp2q.1160612413312" id="202934866058963157">
                            <node role="argument" roleId="tp2q.1160612519549" type="tpee.DotExpression" typeId="tpee.1197027756228" id="202934866058963158">
                              <node role="operation" roleId="tpee.1197027833540" type="tp25.SLinkAccess" typeId="tp25.1138056143562" id="202934866058963163">
                                <link role="link" roleId="tp25.1138056516764" targetNodeId="kdzh.4278635856200826394" />
                              </node>
                              <node role="operand" roleId="tpee.1197027771414" type="tp2q.ForEachVariableReference" typeId="tp2q.1153944233411" id="202934866058963161">
                                <link role="variable" roleId="tp2q.1153944258490" targetNodeId="202934866058962808" resolveInfo="dep" />
                              </node>
                            </node>
                          </node>
                        </node>
                      </node>
                    </node>
                  </node>
                </node>
              </node>
              <node role="inputSequence" roleId="tp2q.1153944424730" type="tpee.DotExpression" typeId="tpee.1197027756228" id="202934866058963164">
                <node role="operand" roleId="tpee.1197027771414" type="tpee.DotExpression" typeId="tpee.1197027756228" id="202934866058963165">
                  <node role="operand" roleId="tpee.1197027771414" type="tpee.DotExpression" typeId="tpee.1197027756228" id="202934866058963166">
                    <node role="operand" roleId="tpee.1197027771414" type="tpee.DotExpression" typeId="tpee.1197027756228" id="202934866058963167">
                      <node role="operand" roleId="tpee.1197027771414" type="tp2q.ForEachVariableReference" typeId="tp2q.1153944233411" id="202934866058963168">
                        <link role="variable" roleId="tp2q.1153944258490" targetNodeId="2569834391839847772" resolveInfo="m" />
                      </node>
                      <node role="operation" roleId="tpee.1197027833540" type="tp25.SLinkListAccess" typeId="tp25.1138056282393" id="202934866058963169">
                        <link role="link" roleId="tp25.1138056546658" targetNodeId="kdzh.5253498789149547704" />
                      </node>
                    </node>
                    <node role="operation" roleId="tpee.1197027833540" type="tp2q.SelectOperation" typeId="tp2q.1202128969694" id="202934866058963170">
                      <node role="closure" roleId="tp2q.1204796294226" type="tp2c.ClosureLiteral" typeId="tp2c.1199569711397" id="202934866058963171">
                        <node role="body" roleId="tp2c.1199569916463" type="tpee.StatementList" typeId="tpee.1068580123136" id="202934866058963172">
                          <node role="statement" roleId="tpee.1068581517665" type="tpee.ExpressionStatement" typeId="tpee.1068580123155" id="202934866058963173">
                            <node role="expression" roleId="tpee.1068580123156" type="tpee.TernaryOperatorExpression" typeId="tpee.1163668896201" id="202934866058963174">
                              <node role="ifTrue" roleId="tpee.1163668922816" type="tpee.DotExpression" typeId="tpee.1197027756228" id="202934866058963175">
                                <node role="operand" roleId="tpee.1197027771414" type="tp25.SNodeTypeCastExpression" typeId="tp25.1140137987495" id="202934866058963176">
                                  <link role="concept" roleId="tp25.1140138128738" targetNodeId="kdzh.7259033139236285166" resolveInfo="BuildMps_ExtractedModuleDependency" />
                                  <node role="leftExpression" roleId="tp25.1140138123956" type="tpee.ParameterReference" typeId="tpee.1068581242874" id="202934866058963177">
                                    <link role="variableDeclaration" roleId="tpee.1068581517664" targetNodeId="202934866058963184" resolveInfo="it" />
                                  </node>
                                </node>
                                <node role="operation" roleId="tpee.1197027833540" type="tp25.SLinkAccess" typeId="tp25.1138056143562" id="202934866058963178">
                                  <link role="link" roleId="tp25.1138056516764" targetNodeId="kdzh.7259033139236285167" />
                                </node>
                              </node>
                              <node role="condition" roleId="tpee.1163668914799" type="tpee.DotExpression" typeId="tpee.1197027756228" id="202934866058963179">
                                <node role="operand" roleId="tpee.1197027771414" type="tpee.ParameterReference" typeId="tpee.1068581242874" id="202934866058963180">
                                  <link role="variableDeclaration" roleId="tpee.1068581517664" targetNodeId="202934866058963184" resolveInfo="it" />
                                </node>
                                <node role="operation" roleId="tpee.1197027833540" type="tp25.Node_IsInstanceOfOperation" typeId="tp25.1139621453865" id="202934866058963181">
                                  <node role="conceptArgument" roleId="tp25.1177027386292" type="tp25.RefConcept_Reference" typeId="tp25.1177026924588" id="202934866058963182">
                                    <link role="conceptDeclaration" roleId="tp25.1177026940964" targetNodeId="kdzh.7259033139236285166" resolveInfo="BuildMps_ExtractedModuleDependency" />
                                  </node>
                                </node>
                              </node>
                              <node role="ifFalse" roleId="tpee.1163668934364" type="tpee.ParameterReference" typeId="tpee.1068581242874" id="202934866058963183">
                                <link role="variableDeclaration" roleId="tpee.1068581517664" targetNodeId="202934866058963184" resolveInfo="it" />
                              </node>
                            </node>
                          </node>
                        </node>
                        <node role="parameter" roleId="tp2c.1199569906740" type="tp2q.SmartClosureParameterDeclaration" typeId="tp2q.1203518072036" id="202934866058963184">
                          <property name="name" nameId="tpck.1169194664001" value="it" />
                          <node role="type" roleId="tpee.5680397130376446158" type="tpee.UndefinedType" typeId="tpee.4836112446988635817" id="202934866058963185" />
                        </node>
                      </node>
                    </node>
                  </node>
                  <node role="operation" roleId="tpee.1197027833540" type="tp2q.WhereOperation" typeId="tp2q.1202120902084" id="202934866058963186">
                    <node role="closure" roleId="tp2q.1204796294226" type="tp2c.ClosureLiteral" typeId="tp2c.1199569711397" id="202934866058963187">
                      <node role="body" roleId="tp2c.1199569916463" type="tpee.StatementList" typeId="tpee.1068580123136" id="202934866058963188">
                        <node role="statement" roleId="tpee.1068581517665" type="tpee.ExpressionStatement" typeId="tpee.1068580123155" id="202934866058963189">
                          <node role="expression" roleId="tpee.1068580123156" type="tpee.DotExpression" typeId="tpee.1197027756228" id="202934866058963190">
                            <node role="operand" roleId="tpee.1197027771414" type="tpee.ParameterReference" typeId="tpee.1068581242874" id="202934866058963191">
                              <link role="variableDeclaration" roleId="tpee.1068581517664" targetNodeId="202934866058963194" resolveInfo="it" />
                            </node>
                            <node role="operation" roleId="tpee.1197027833540" type="tp25.Node_IsInstanceOfOperation" typeId="tp25.1139621453865" id="202934866058963192">
                              <node role="conceptArgument" roleId="tp25.1177027386292" type="tp25.RefConcept_Reference" typeId="tp25.1177026924588" id="202934866058963193">
                                <link role="conceptDeclaration" roleId="tp25.1177026940964" targetNodeId="kdzh.4278635856200826393" resolveInfo="BuildMps_ModuleDependencyJar" />
                              </node>
                            </node>
                          </node>
                        </node>
                      </node>
                      <node role="parameter" roleId="tp2c.1199569906740" type="tp2q.SmartClosureParameterDeclaration" typeId="tp2q.1203518072036" id="202934866058963194">
                        <property name="name" nameId="tpck.1169194664001" value="it" />
                        <node role="type" roleId="tpee.5680397130376446158" type="tpee.UndefinedType" typeId="tpee.4836112446988635817" id="202934866058963195" />
                      </node>
                    </node>
                  </node>
                </node>
                <node role="operation" roleId="tpee.1197027833540" type="tp2q.SelectOperation" typeId="tp2q.1202128969694" id="202934866058963196">
                  <node role="closure" roleId="tp2q.1204796294226" type="tp2c.ClosureLiteral" typeId="tp2c.1199569711397" id="202934866058963197">
                    <node role="body" roleId="tp2c.1199569916463" type="tpee.StatementList" typeId="tpee.1068580123136" id="202934866058963198">
                      <node role="statement" roleId="tpee.1068581517665" type="tpee.ExpressionStatement" typeId="tpee.1068580123155" id="202934866058963199">
                        <node role="expression" roleId="tpee.1068580123156" type="tp25.SNodeTypeCastExpression" typeId="tp25.1140137987495" id="202934866058963200">
                          <link role="concept" roleId="tp25.1140138128738" targetNodeId="kdzh.4278635856200826393" resolveInfo="BuildMps_ModuleDependencyJar" />
                          <node role="leftExpression" roleId="tp25.1140138123956" type="tpee.ParameterReference" typeId="tpee.1068581242874" id="202934866058963201">
                            <link role="variableDeclaration" roleId="tpee.1068581517664" targetNodeId="202934866058963202" resolveInfo="it" />
                          </node>
                        </node>
                      </node>
                    </node>
                    <node role="parameter" roleId="tp2c.1199569906740" type="tp2q.SmartClosureParameterDeclaration" typeId="tp2q.1203518072036" id="202934866058963202">
                      <property name="name" nameId="tpck.1169194664001" value="it" />
                      <node role="type" roleId="tpee.5680397130376446158" type="tpee.UndefinedType" typeId="tpee.4836112446988635817" id="202934866058963203" />
                    </node>
                  </node>
                </node>
              </node>
            </node>
          </node>
        </node>
        <node role="statement" roleId="tpee.1068581517665" type="tpee.Statement" typeId="tpee.1068580123157" id="6859736767834900789" />
        <node role="statement" roleId="tpee.1068581517665" type="tp2q.ForEachStatement" typeId="tp2q.1153943597977" id="6859736767834900791">
          <node role="variable" roleId="tp2q.1153944400369" type="tp2q.ForEachVariable" typeId="tp2q.1153944193378" id="6859736767834900792">
            <property name="name" nameId="tpck.1169194664001" value="lr" />
          </node>
          <node role="inputSequence" roleId="tp2q.1153944424730" type="tpee.DotExpression" typeId="tpee.1197027756228" id="6859736767834900816">
            <node role="operand" roleId="tpee.1197027771414" type="tpee.LocalVariableReference" typeId="tpee.1068581242866" id="6859736767834900795">
              <link role="variableDeclaration" roleId="tpee.1068581517664" targetNodeId="7525356604723806998" resolveInfo="closure" />
            </node>
            <node role="operation" roleId="tpee.1197027833540" type="tpee.InstanceMethodCallOperation" typeId="tpee.1202948039474" id="6859736767834900822">
              <link role="baseMethodDeclaration" roleId="tpee.1068499141037" targetNodeId="tken.7525356604723806919" resolveInfo="getLanguagesWithRuntime" />
            </node>
          </node>
          <node role="body" roleId="tpee.1154032183016" type="tpee.StatementList" typeId="tpee.1068580123136" id="6859736767834900794">
            <node role="statement" roleId="tpee.1068581517665" type="tpee.ForeachStatement" typeId="tpee.1144226303539" id="6859736767834855065">
              <node role="body" roleId="tpee.1154032183016" type="tpee.StatementList" typeId="tpee.1068580123136" id="6859736767834855066">
                <node role="statement" roleId="tpee.1068581517665" type="tpee.IfStatement" typeId="tpee.1068580123159" id="6859736767834855067">
                  <node role="condition" roleId="tpee.1068580123160" type="tpee.NotExpression" typeId="tpee.1081516740877" id="6859736767834855068">
                    <node role="expression" roleId="tpee.1081516765348" type="tpee.DotExpression" typeId="tpee.1197027756228" id="6859736767834855069">
                      <node role="operand" roleId="tpee.1197027771414" type="tpee.LocalVariableReference" typeId="tpee.1068581242866" id="6859736767834855070">
                        <link role="variableDeclaration" roleId="tpee.1068581517664" targetNodeId="6859736767834855085" resolveInfo="runtime" />
                      </node>
                      <node role="operation" roleId="tpee.1197027833540" type="tp25.Node_IsInstanceOfOperation" typeId="tp25.1139621453865" id="6859736767834855071">
                        <node role="conceptArgument" roleId="tp25.1177027386292" type="tp25.RefConcept_Reference" typeId="tp25.1177026924588" id="6859736767834855072">
                          <link role="conceptDeclaration" roleId="tp25.1177026940964" targetNodeId="kdzh.4278635856200804496" resolveInfo="BuildMps_ModuleJarRuntime" />
                        </node>
                      </node>
                    </node>
                  </node>
                  <node role="ifTrue" roleId="tpee.1068580123161" type="tpee.StatementList" typeId="tpee.1068580123136" id="6859736767834855073">
                    <node role="statement" roleId="tpee.1068581517665" type="tpee.ContinueStatement" typeId="tpee.1082113931046" id="6859736767834855074" />
                  </node>
                </node>
                <node role="statement" roleId="tpee.1068581517665" type="tpee.Statement" typeId="tpee.1068580123157" id="202934866058962892" />
                <node role="statement" roleId="tpee.1068581517665" type="tpee.LocalVariableDeclarationStatement" typeId="tpee.1068581242864" id="202934866058962898">
                  <node role="localVariableDeclaration" roleId="tpee.1068581242865" type="tpee.LocalVariableDeclaration" typeId="tpee.1068581242863" id="202934866058962899">
                    <property name="name" nameId="tpck.1169194664001" value="jarRuntime" />
                    <node role="type" roleId="tpee.5680397130376446158" type="tp25.SNodeType" typeId="tp25.1138055754698" id="202934866058962900">
                      <link role="concept" roleId="tp25.1138405853777" targetNodeId="kdzh.4278635856200804496" resolveInfo="BuildMps_ModuleJarRuntime" />
                    </node>
                    <node role="initializer" roleId="tpee.1068431790190" type="tp25.SNodeTypeCastExpression" typeId="tp25.1140137987495" id="202934866058962901">
                      <link role="concept" roleId="tp25.1140138128738" targetNodeId="kdzh.4278635856200804496" resolveInfo="BuildMps_ModuleJarRuntime" />
                      <node role="leftExpression" roleId="tp25.1140138123956" type="tpee.LocalVariableReference" typeId="tpee.1068581242866" id="202934866058962902">
                        <link role="variableDeclaration" roleId="tpee.1068581517664" targetNodeId="6859736767834855085" resolveInfo="runtime" />
                      </node>
                    </node>
                  </node>
                </node>
                <node role="statement" roleId="tpee.1068581517665" type="tpee.IfStatement" typeId="tpee.1068580123159" id="202934866058962894">
                  <node role="ifTrue" roleId="tpee.1068580123161" type="tpee.StatementList" typeId="tpee.1068580123136" id="202934866058962895">
                    <node role="statement" roleId="tpee.1068581517665" type="tpee.LocalVariableDeclarationStatement" typeId="tpee.1068581242864" id="5680938682773942751">
                      <node role="localVariableDeclaration" roleId="tpee.1068581242865" type="tpee.LocalVariableDeclaration" typeId="tpee.1068581242863" id="5680938682773942752">
                        <property name="name" nameId="tpck.1169194664001" value="dependencyTarget" />
                        <node role="type" roleId="tpee.5680397130376446158" type="cx9y.IndexedTupleType" typeId="cx9y.1238852151516" id="5680938682773942753">
                          <node role="componentType" roleId="cx9y.1238852204892" type="tp25.SNodeType" typeId="tp25.1138055754698" id="5680938682773942754">
                            <link role="concept" roleId="tp25.1138405853777" targetNodeId="3ior.7389400916848036997" resolveInfo="BuildLayout_Node" />
                          </node>
                          <node role="componentType" roleId="cx9y.1238852204892" type="tpee.BooleanType" typeId="tpee.1070534644030" id="5680938682773942755" />
                        </node>
                        <node role="initializer" roleId="tpee.1068431790190" type="tpee.DotExpression" typeId="tpee.1197027756228" id="5680938682773942756">
                          <node role="operand" roleId="tpee.1197027771414" type="tpee.DotExpression" typeId="tpee.1197027756228" id="5680938682773942757">
                            <node role="operand" roleId="tpee.1197027771414" type="tpee.LocalVariableReference" typeId="tpee.1068581242866" id="5680938682773942792">
                              <link role="variableDeclaration" roleId="tpee.1068581517664" targetNodeId="202934866058962899" resolveInfo="jarRuntime" />
                            </node>
                            <node role="operation" roleId="tpee.1197027833540" type="tp25.SLinkAccess" typeId="tp25.1138056143562" id="5680938682773942794">
                              <link role="link" roleId="tp25.1138056516764" targetNodeId="kdzh.2798275735916344702" />
                            </node>
                          </node>
                          <node role="operation" roleId="tpee.1197027833540" type="tp25.Node_ConceptMethodCall" typeId="tp25.1179409122411" id="5680938682773942760">
                            <link role="baseMethodDeclaration" roleId="tpee.1068499141037" targetNodeId="vbkb.5610619299014309566" resolveInfo="getDependencyTarget" />
                            <node role="actualArgument" roleId="tpee.1068499141038" type="tpee.ParameterReference" typeId="tpee.1068581242874" id="5680938682773942761">
                              <link role="variableDeclaration" roleId="tpee.1068581517664" targetNodeId="5908258303322131576" resolveInfo="artifacts" />
                            </node>
                          </node>
                        </node>
                      </node>
                    </node>
                    <node role="statement" roleId="tpee.1068581517665" type="tpee.IfStatement" typeId="tpee.1068580123159" id="5680938682773942762">
                      <node role="ifTrue" roleId="tpee.1068580123161" type="tpee.StatementList" typeId="tpee.1068580123136" id="5680938682773942763">
                        <node role="statement" roleId="tpee.1068581517665" type="tpee.IfStatement" typeId="tpee.1068580123159" id="5680938682773942764">
                          <node role="ifTrue" roleId="tpee.1068580123161" type="tpee.StatementList" typeId="tpee.1068580123136" id="5680938682773942765">
                            <node role="statement" roleId="tpee.1068581517665" type="tpee.ExpressionStatement" typeId="tpee.1068580123155" id="5680938682773942766">
                              <node role="expression" roleId="tpee.1068580123156" type="tpee.DotExpression" typeId="tpee.1197027756228" id="5680938682773942767">
                                <node role="operand" roleId="tpee.1197027771414" type="tpee.ParameterReference" typeId="tpee.1068581242874" id="5680938682773942768">
                                  <link role="variableDeclaration" roleId="tpee.1068581517664" targetNodeId="5908258303322131578" resolveInfo="builder" />
                                </node>
                                <node role="operation" roleId="tpee.1197027833540" type="tpee.InstanceMethodCallOperation" typeId="tpee.1202948039474" id="5680938682773942769">
                                  <link role="baseMethodDeclaration" roleId="tpee.1068499141037" targetNodeId="o3n2.5908258303322131167" resolveInfo="addWithContent" />
                                  <node role="actualArgument" roleId="tpee.1068499141038" type="cx9y.IndexedTupleMemberAccessExpression" typeId="cx9y.1238857743184" id="5680938682773942770">
                                    <node role="index" roleId="cx9y.1238857834412" type="tpee.IntegerConstant" typeId="tpee.1068580320020" id="5680938682773942771">
                                      <property name="value" nameId="tpee.1068580320021" value="0" />
                                    </node>
                                    <node role="tuple" roleId="cx9y.1238857764950" type="tpee.LocalVariableReference" typeId="tpee.1068581242866" id="5680938682773942772">
                                      <link role="variableDeclaration" roleId="tpee.1068581517664" targetNodeId="5680938682773942752" resolveInfo="dependencyTarget" />
                                    </node>
                                  </node>
                                </node>
                              </node>
                            </node>
                          </node>
                          <node role="condition" roleId="tpee.1068580123160" type="cx9y.IndexedTupleMemberAccessExpression" typeId="cx9y.1238857743184" id="5680938682773942773">
                            <node role="tuple" roleId="cx9y.1238857764950" type="tpee.LocalVariableReference" typeId="tpee.1068581242866" id="5680938682773942774">
                              <link role="variableDeclaration" roleId="tpee.1068581517664" targetNodeId="5680938682773942752" resolveInfo="dependencyTarget" />
                            </node>
                            <node role="index" roleId="cx9y.1238857834412" type="tpee.IntegerConstant" typeId="tpee.1068580320020" id="5680938682773942775">
                              <property name="value" nameId="tpee.1068580320021" value="1" />
                            </node>
                          </node>
                          <node role="ifFalseStatement" roleId="tpee.1082485599094" type="tpee.BlockStatement" typeId="tpee.1082485599095" id="5680938682773942776">
                            <node role="statements" roleId="tpee.1082485599096" type="tpee.StatementList" typeId="tpee.1068580123136" id="5680938682773942777">
                              <node role="statement" roleId="tpee.1068581517665" type="tpee.ExpressionStatement" typeId="tpee.1068580123155" id="5680938682773942778">
                                <node role="expression" roleId="tpee.1068580123156" type="tpee.DotExpression" typeId="tpee.1197027756228" id="5680938682773942779">
                                  <node role="operand" roleId="tpee.1197027771414" type="tpee.ParameterReference" typeId="tpee.1068581242874" id="5680938682773942780">
                                    <link role="variableDeclaration" roleId="tpee.1068581517664" targetNodeId="5908258303322131578" resolveInfo="builder" />
                                  </node>
                                  <node role="operation" roleId="tpee.1197027833540" type="tpee.InstanceMethodCallOperation" typeId="tpee.1202948039474" id="5680938682773942781">
                                    <link role="baseMethodDeclaration" roleId="tpee.1068499141037" targetNodeId="o3n2.5908258303322131153" resolveInfo="add" />
                                    <node role="actualArgument" roleId="tpee.1068499141038" type="cx9y.IndexedTupleMemberAccessExpression" typeId="cx9y.1238857743184" id="5680938682773942782">
                                      <node role="index" roleId="cx9y.1238857834412" type="tpee.IntegerConstant" typeId="tpee.1068580320020" id="5680938682773942783">
                                        <property name="value" nameId="tpee.1068580320021" value="0" />
                                      </node>
                                      <node role="tuple" roleId="cx9y.1238857764950" type="tpee.LocalVariableReference" typeId="tpee.1068581242866" id="5680938682773942784">
                                        <link role="variableDeclaration" roleId="tpee.1068581517664" targetNodeId="5680938682773942752" resolveInfo="dependencyTarget" />
                                      </node>
                                    </node>
                                  </node>
                                </node>
                              </node>
                            </node>
                          </node>
                        </node>
                        <node role="statement" roleId="tpee.1068581517665" type="tpee.ExpressionStatement" typeId="tpee.1068580123155" id="5680938682773942785">
                          <node role="expression" roleId="tpee.1068580123156" type="tpee.AssignmentExpression" typeId="tpee.1068498886294" id="5680938682773942786">
                            <node role="lValue" roleId="tpee.1068498886295" type="tpee.LocalVariableReference" typeId="tpee.1068581242866" id="5680938682773942787">
                              <link role="variableDeclaration" roleId="tpee.1068581517664" targetNodeId="1957532277556971092" resolveInfo="needsFetch" />
                            </node>
                            <node role="rValue" roleId="tpee.1068498886297" type="tpee.BooleanConstant" typeId="tpee.1068580123137" id="5680938682773942788">
                              <property name="value" nameId="tpee.1068580123138" value="true" />
                            </node>
                          </node>
                        </node>
                      </node>
                      <node role="condition" roleId="tpee.1068580123160" type="tpee.NotEqualsExpression" typeId="tpee.1073239437375" id="5680938682773942789">
                        <node role="rightExpression" roleId="tpee.1081773367579" type="tpee.NullLiteral" typeId="tpee.1070534058343" id="5680938682773942790" />
                        <node role="leftExpression" roleId="tpee.1081773367580" type="tpee.LocalVariableReference" typeId="tpee.1068581242866" id="5680938682773942791">
                          <link role="variableDeclaration" roleId="tpee.1068581517664" targetNodeId="5680938682773942752" resolveInfo="dependencyTarget" />
                        </node>
                      </node>
                    </node>
                  </node>
                  <node role="condition" roleId="tpee.1068580123160" type="tpee.DotExpression" typeId="tpee.1197027756228" id="202934866058962952">
                    <node role="operand" roleId="tpee.1197027771414" type="tpee.DotExpression" typeId="tpee.1197027756228" id="202934866058962925">
                      <node role="operand" roleId="tpee.1197027771414" type="tpee.LocalVariableReference" typeId="tpee.1068581242866" id="202934866058962904">
                        <link role="variableDeclaration" roleId="tpee.1068581517664" targetNodeId="202934866058962899" resolveInfo="jarRuntime" />
                      </node>
                      <node role="operation" roleId="tpee.1197027833540" type="tp25.SLinkAccess" typeId="tp25.1138056143562" id="202934866058962930">
                        <link role="link" roleId="tp25.1138056516764" targetNodeId="kdzh.2798275735916344702" />
                      </node>
                    </node>
                    <node role="operation" roleId="tpee.1197027833540" type="tp25.Node_IsNotNullOperation" typeId="tp25.1172008320231" id="202934866058962958" />
                  </node>
                  <node role="ifFalseStatement" roleId="tpee.1082485599094" type="tpee.BlockStatement" typeId="tpee.1082485599095" id="202934866058962959">
                    <node role="statements" roleId="tpee.1082485599096" type="tpee.StatementList" typeId="tpee.1068580123136" id="202934866058962960">
                      <node role="statement" roleId="tpee.1068581517665" type="tpee.IfStatement" typeId="tpee.1068580123159" id="6859736767834900828">
                        <node role="ifTrue" roleId="tpee.1068580123161" type="tpee.StatementList" typeId="tpee.1068580123136" id="6859736767834900829">
                          <node role="statement" roleId="tpee.1068581517665" type="tpee.ContinueStatement" typeId="tpee.1082113931046" id="6859736767834900830" />
                        </node>
                        <node role="condition" roleId="tpee.1068580123160" type="tpee.EqualsExpression" typeId="tpee.1068580123152" id="6859736767834900831">
                          <node role="rightExpression" roleId="tpee.1081773367579" type="tpee.DotExpression" typeId="tpee.1197027756228" id="6859736767834900832">
                            <node role="operand" roleId="tpee.1197027771414" type="1i04.ThisNodeExpression" typeId="1i04.1225194691553" id="6859736767834900833" />
                            <node role="operation" roleId="tpee.1197027833540" type="tp25.Node_GetContainingRootOperation" typeId="tp25.1171310072040" id="6859736767834900834" />
                          </node>
                          <node role="leftExpression" roleId="tpee.1081773367580" type="tpee.DotExpression" typeId="tpee.1197027756228" id="6859736767834900835">
                            <node role="operation" roleId="tpee.1197027833540" type="tp25.Node_GetContainingRootOperation" typeId="tp25.1171310072040" id="6859736767834900837" />
                            <node role="operand" roleId="tpee.1197027771414" type="tp2q.ForEachVariableReference" typeId="tp2q.1153944233411" id="6859736767834900838">
                              <link role="variable" roleId="tp2q.1153944258490" targetNodeId="6859736767834900792" resolveInfo="lr" />
                            </node>
                          </node>
                        </node>
                      </node>
                      <node role="statement" roleId="tpee.1068581517665" type="tpee.Statement" typeId="tpee.1068580123157" id="1791619693301588733" />
                      <node role="statement" roleId="tpee.1068581517665" type="tpee.ExpressionStatement" typeId="tpee.1068580123155" id="4421917191016427392">
                        <node role="expression" roleId="tpee.1068580123156" type="tpee.DotExpression" typeId="tpee.1197027756228" id="4421917191016427414">
                          <node role="operand" roleId="tpee.1197027771414" type="tpee.LocalVariableReference" typeId="tpee.1068581242866" id="4421917191016427393">
                            <link role="variableDeclaration" roleId="tpee.1068581517664" targetNodeId="4421917191016427353" resolveInfo="requiredJars" />
                          </node>
                          <node role="operation" roleId="tpee.1197027833540" type="tp2q.AddElementOperation" typeId="tp2q.1160612413312" id="4421917191016427420">
                            <node role="argument" roleId="tp2q.1160612519549" type="tpee.DotExpression" typeId="tpee.1197027756228" id="202934866058963151">
                              <node role="operand" roleId="tpee.1197027771414" type="tpee.LocalVariableReference" typeId="tpee.1068581242866" id="202934866058963152">
                                <link role="variableDeclaration" roleId="tpee.1068581517664" targetNodeId="202934866058962899" resolveInfo="jarRuntime" />
                              </node>
                              <node role="operation" roleId="tpee.1197027833540" type="tp25.SLinkAccess" typeId="tp25.1138056143562" id="202934866058963153">
                                <link role="link" roleId="tp25.1138056516764" targetNodeId="kdzh.4278635856200804500" />
                              </node>
                            </node>
                          </node>
                        </node>
                      </node>
                    </node>
                  </node>
                </node>
              </node>
              <node role="variable" roleId="tpee.1144230900587" type="tpee.LocalVariableDeclaration" typeId="tpee.1068581242863" id="6859736767834855085">
                <property name="name" nameId="tpck.1169194664001" value="runtime" />
                <node role="type" roleId="tpee.5680397130376446158" type="tp25.SNodeType" typeId="tp25.1138055754698" id="6859736767834855086">
                  <link role="concept" roleId="tp25.1138405853777" targetNodeId="kdzh.3189788309731903991" resolveInfo="BuildMps_ModuleRuntime" />
                </node>
              </node>
              <node role="iterable" roleId="tpee.1144226360166" type="tpee.DotExpression" typeId="tpee.1197027756228" id="6859736767834855087">
                <node role="operand" roleId="tpee.1197027771414" type="tp2q.ForEachVariableReference" typeId="tp2q.1153944233411" id="6859736767834900841">
                  <link role="variable" roleId="tp2q.1153944258490" targetNodeId="6859736767834900792" resolveInfo="lr" />
                </node>
                <node role="operation" roleId="tpee.1197027833540" type="tp25.SLinkListAccess" typeId="tp25.1138056282393" id="6859736767834855089">
                  <link role="link" roleId="tp25.1138056546658" targetNodeId="kdzh.3189788309731917348" />
                </node>
              </node>
            </node>
          </node>
        </node>
        <node role="statement" roleId="tpee.1068581517665" type="tpee.Statement" typeId="tpee.1068580123157" id="4421917191016427423" />
        <node role="statement" roleId="tpee.1068581517665" type="tp2q.ForEachStatement" typeId="tp2q.1153943597977" id="4421917191016427425">
          <node role="variable" roleId="tp2q.1153944400369" type="tp2q.ForEachVariable" typeId="tp2q.1153944193378" id="4421917191016427426">
            <property name="name" nameId="tpck.1169194664001" value="path" />
          </node>
          <node role="inputSequence" roleId="tp2q.1153944424730" type="tpee.LocalVariableReference" typeId="tpee.1068581242866" id="4421917191016427429">
            <link role="variableDeclaration" roleId="tpee.1068581517664" targetNodeId="4421917191016427353" resolveInfo="requiredJars" />
          </node>
          <node role="body" roleId="tpee.1154032183016" type="tpee.StatementList" typeId="tpee.1068580123136" id="4421917191016427428">
            <node role="statement" roleId="tpee.1068581517665" type="tpee.LocalVariableDeclarationStatement" typeId="tpee.1068581242864" id="6446408416236995298">
              <node role="localVariableDeclaration" roleId="tpee.1068581242865" type="tpee.LocalVariableDeclaration" typeId="tpee.1068581242863" id="6446408416236995299">
                <property name="name" nameId="tpck.1169194664001" value="resource" />
                <node role="type" roleId="tpee.5680397130376446158" type="cx9y.IndexedTupleType" typeId="cx9y.1238852151516" id="6446408416236995300">
                  <node role="componentType" roleId="cx9y.1238852204892" type="tp25.SNodeType" typeId="tp25.1138055754698" id="6446408416236995301">
                    <link role="concept" roleId="tp25.1138405853777" targetNodeId="3ior.7128123785277710723" resolveInfo="BuildLayout_PathElement" />
                  </node>
                  <node role="componentType" roleId="cx9y.1238852204892" type="tpee.StringType" typeId="tpee.1225271177708" id="6446408416236995302" />
                </node>
                <node role="initializer" roleId="tpee.1068431790190" type="tpee.DotExpression" typeId="tpee.1197027756228" id="6446408416236995303">
                  <node role="operand" roleId="tpee.1197027771414" type="tpee.ParameterReference" typeId="tpee.1068581242874" id="6446408416236995304">
                    <link role="variableDeclaration" roleId="tpee.1068581517664" targetNodeId="5908258303322131576" resolveInfo="artifacts" />
                  </node>
                  <node role="operation" roleId="tpee.1197027833540" type="tpee.InstanceMethodCallOperation" typeId="tpee.1202948039474" id="6446408416236995305">
                    <link role="baseMethodDeclaration" roleId="tpee.1068499141037" targetNodeId="o3n2.8706695667515532115" resolveInfo="getResource" />
                    <node role="actualArgument" roleId="tpee.1068499141038" type="tp2q.ForEachVariableReference" typeId="tp2q.1153944233411" id="6446408416236995306">
                      <link role="variable" roleId="tp2q.1153944258490" targetNodeId="4421917191016427426" resolveInfo="path" />
                    </node>
                  </node>
                </node>
              </node>
            </node>
            <node role="statement" roleId="tpee.1068581517665" type="tpee.LocalVariableDeclarationStatement" typeId="tpee.1068581242864" id="6859736767834900851">
              <node role="localVariableDeclaration" roleId="tpee.1068581242865" type="tpee.LocalVariableDeclaration" typeId="tpee.1068581242863" id="6859736767834900852">
                <property name="name" nameId="tpck.1169194664001" value="artifact" />
                <node role="type" roleId="tpee.5680397130376446158" type="tp25.SNodeType" typeId="tp25.1138055754698" id="6859736767834900853">
                  <link role="concept" roleId="tp25.1138405853777" targetNodeId="3ior.7389400916848036997" resolveInfo="BuildLayout_Node" />
                </node>
                <node role="initializer" roleId="tpee.1068431790190" type="tp25.SNodeTypeCastExpression" typeId="tp25.1140137987495" id="6859736767834900854">
                  <property name="asCast" nameId="tp25.1238684351431" value="true" />
                  <link role="concept" roleId="tp25.1140138128738" targetNodeId="3ior.7389400916848036997" resolveInfo="BuildLayout_Node" />
                  <node role="leftExpression" roleId="tp25.1140138123956" type="cx9y.IndexedTupleMemberAccessExpression" typeId="cx9y.1238857743184" id="342830306171184073">
                    <node role="index" roleId="cx9y.1238857834412" type="tpee.IntegerConstant" typeId="tpee.1068580320020" id="342830306171184076">
                      <property name="value" nameId="tpee.1068580320021" value="0" />
                    </node>
                    <node role="tuple" roleId="cx9y.1238857764950" type="tpee.LocalVariableReference" typeId="tpee.1068581242866" id="342830306171184052">
                      <link role="variableDeclaration" roleId="tpee.1068581517664" targetNodeId="6446408416236995299" resolveInfo="resource" />
                    </node>
                  </node>
                </node>
              </node>
            </node>
            <node role="statement" roleId="tpee.1068581517665" type="tpee.IfStatement" typeId="tpee.1068580123159" id="6859736767834900859">
              <node role="ifTrue" roleId="tpee.1068580123161" type="tpee.StatementList" typeId="tpee.1068580123136" id="6859736767834900860">
                <node role="statement" roleId="tpee.1068581517665" type="tpee.IfStatement" typeId="tpee.1068580123159" id="5680938682773942796">
                  <node role="ifTrue" roleId="tpee.1068580123161" type="tpee.StatementList" typeId="tpee.1068580123136" id="5680938682773942797">
                    <node role="statement" roleId="tpee.1068581517665" type="tpee.ExpressionStatement" typeId="tpee.1068580123155" id="5680938682773942851">
                      <node role="expression" roleId="tpee.1068580123156" type="tpee.DotExpression" typeId="tpee.1197027756228" id="5680938682773942873">
                        <node role="operand" roleId="tpee.1197027771414" type="tpee.ParameterReference" typeId="tpee.1068581242874" id="5680938682773942852">
                          <link role="variableDeclaration" roleId="tpee.1068581517664" targetNodeId="5908258303322131578" resolveInfo="builder" />
                        </node>
                        <node role="operation" roleId="tpee.1197027833540" type="tpee.InstanceMethodCallOperation" typeId="tpee.1202948039474" id="5680938682773942879">
                          <link role="baseMethodDeclaration" roleId="tpee.1068499141037" targetNodeId="o3n2.5908258303322131167" resolveInfo="addWithContent" />
                          <node role="actualArgument" roleId="tpee.1068499141038" type="tpee.LocalVariableReference" typeId="tpee.1068581242866" id="5680938682773942901">
                            <link role="variableDeclaration" roleId="tpee.1068581517664" targetNodeId="6859736767834900852" resolveInfo="artifact" />
                          </node>
                        </node>
                      </node>
                    </node>
                  </node>
                  <node role="condition" roleId="tpee.1068580123160" type="tpee.DotExpression" typeId="tpee.1197027756228" id="5680938682773942845">
                    <node role="operand" roleId="tpee.1197027771414" type="cx9y.IndexedTupleMemberAccessExpression" typeId="cx9y.1238857743184" id="5680938682773942821">
                      <node role="index" roleId="cx9y.1238857834412" type="tpee.IntegerConstant" typeId="tpee.1068580320020" id="5680938682773942824">
                        <property name="value" nameId="tpee.1068580320021" value="1" />
                      </node>
                      <node role="tuple" roleId="cx9y.1238857764950" type="tpee.LocalVariableReference" typeId="tpee.1068581242866" id="5680938682773942800">
                        <link role="variableDeclaration" roleId="tpee.1068581517664" targetNodeId="6446408416236995299" resolveInfo="resource" />
                      </node>
                    </node>
                    <node role="operation" roleId="tpee.1197027833540" type="tpee.IsNotEmptyOperation" typeId="tpee.1225271408483" id="5680938682773942850" />
                  </node>
                  <node role="ifFalseStatement" roleId="tpee.1082485599094" type="tpee.BlockStatement" typeId="tpee.1082485599095" id="5680938682773942902">
                    <node role="statements" roleId="tpee.1082485599096" type="tpee.StatementList" typeId="tpee.1068580123136" id="5680938682773942903">
                      <node role="statement" roleId="tpee.1068581517665" type="tpee.ExpressionStatement" typeId="tpee.1068580123155" id="1957532277556971255">
                        <node role="expression" roleId="tpee.1068580123156" type="tpee.DotExpression" typeId="tpee.1197027756228" id="1957532277556971277">
                          <node role="operand" roleId="tpee.1197027771414" type="tpee.ParameterReference" typeId="tpee.1068581242874" id="1957532277556971256">
                            <link role="variableDeclaration" roleId="tpee.1068581517664" targetNodeId="5908258303322131578" resolveInfo="builder" />
                          </node>
                          <node role="operation" roleId="tpee.1197027833540" type="tpee.InstanceMethodCallOperation" typeId="tpee.1202948039474" id="1957532277556971282">
                            <link role="baseMethodDeclaration" roleId="tpee.1068499141037" targetNodeId="o3n2.5908258303322131153" resolveInfo="add" />
                            <node role="actualArgument" roleId="tpee.1068499141038" type="tpee.LocalVariableReference" typeId="tpee.1068581242866" id="1957532277556971293">
                              <link role="variableDeclaration" roleId="tpee.1068581517664" targetNodeId="6859736767834900852" resolveInfo="artifact" />
                            </node>
                          </node>
                        </node>
                      </node>
                    </node>
                  </node>
                </node>
                <node role="statement" roleId="tpee.1068581517665" type="tpee.ExpressionStatement" typeId="tpee.1068580123155" id="1957532277556971295">
                  <node role="expression" roleId="tpee.1068580123156" type="tpee.AssignmentExpression" typeId="tpee.1068498886294" id="1957532277556971317">
                    <node role="lValue" roleId="tpee.1068498886295" type="tpee.LocalVariableReference" typeId="tpee.1068581242866" id="1957532277556971296">
                      <link role="variableDeclaration" roleId="tpee.1068581517664" targetNodeId="1957532277556971092" resolveInfo="needsFetch" />
                    </node>
                    <node role="rValue" roleId="tpee.1068498886297" type="tpee.BooleanConstant" typeId="tpee.1068580123137" id="1957532277556971320">
                      <property name="value" nameId="tpee.1068580123138" value="true" />
                    </node>
                  </node>
                </node>
                <node role="statement" roleId="tpee.1068581517665" type="tpee.IfStatement" typeId="tpee.1068580123159" id="6859736767835000693">
                  <node role="ifTrue" roleId="tpee.1068580123161" type="tpee.StatementList" typeId="tpee.1068580123136" id="6859736767835000694">
                    <node role="statement" roleId="tpee.1068581517665" type="tpee.LocalVariableDeclarationStatement" typeId="tpee.1068581242864" id="6859736767835001029">
                      <node role="localVariableDeclaration" roleId="tpee.1068581242865" type="tpee.LocalVariableDeclaration" typeId="tpee.1068581242863" id="6859736767835001030">
                        <property name="name" nameId="tpck.1169194664001" value="file" />
                        <node role="type" roleId="tpee.5680397130376446158" type="tp25.SNodeType" typeId="tp25.1138055754698" id="6859736767835001031">
                          <link role="concept" roleId="tp25.1138405853777" targetNodeId="3ior.5248329904287794582" resolveInfo="BuildInputSingleFile" />
                        </node>
                        <node role="initializer" roleId="tpee.1068431790190" type="tp25.SNodeTypeCastExpression" typeId="tp25.1140137987495" id="6859736767835001127">
                          <property name="asCast" nameId="tp25.1238684351431" value="true" />
                          <link role="concept" roleId="tp25.1140138128738" targetNodeId="3ior.5248329904287794582" resolveInfo="BuildInputSingleFile" />
                          <node role="leftExpression" roleId="tp25.1140138123956" type="tpee.DotExpression" typeId="tpee.1197027756228" id="6859736767835001120">
                            <node role="operand" roleId="tpee.1197027771414" type="tp25.SNodeTypeCastExpression" typeId="tp25.1140137987495" id="6859736767835001074">
                              <link role="concept" roleId="tp25.1140138128738" targetNodeId="3ior.9184644532456496017" resolveInfo="BuildLayout_AbstractCopy" />
                              <node role="leftExpression" roleId="tp25.1140138123956" type="tpee.LocalVariableReference" typeId="tpee.1068581242866" id="6859736767835001033">
                                <link role="variableDeclaration" roleId="tpee.1068581517664" targetNodeId="6859736767834900852" resolveInfo="artifact" />
                              </node>
                            </node>
                            <node role="operation" roleId="tpee.1197027833540" type="tp25.SLinkAccess" typeId="tp25.1138056143562" id="6859736767835001126">
                              <link role="link" roleId="tp25.1138056516764" targetNodeId="3ior.5248329904287857082" />
                            </node>
                          </node>
                        </node>
                      </node>
                    </node>
                    <node role="statement" roleId="tpee.1068581517665" type="tpee.IfStatement" typeId="tpee.1068580123159" id="6859736767835001130">
                      <node role="ifTrue" roleId="tpee.1068580123161" type="tpee.StatementList" typeId="tpee.1068580123136" id="6859736767835001131">
                        <node role="statement" roleId="tpee.1068581517665" type="tpee.SingleLineComment" typeId="tpee.6329021646629104954" id="6859736767835001251">
                          <node role="commentPart" roleId="tpee.6329021646629175155" type="tpee.TextCommentPart" typeId="tpee.6329021646629104957" id="6859736767835001253">
                            <property name="text" nameId="tpee.6329021646629104958" value="again, register real path here to enable &quot;import jar ....&quot; construction" />
                          </node>
                        </node>
                        <node role="statement" roleId="tpee.1068581517665" type="tpee.ExpressionStatement" typeId="tpee.1068580123155" id="6859736767835001189">
                          <node role="expression" roleId="tpee.1068580123156" type="tpee.DotExpression" typeId="tpee.1197027756228" id="6859736767835001211">
                            <node role="operand" roleId="tpee.1197027771414" type="tpee.ParameterReference" typeId="tpee.1068581242874" id="6859736767835001219">
                              <link role="variableDeclaration" roleId="tpee.1068581517664" targetNodeId="5908258303322131576" resolveInfo="artifacts" />
                            </node>
                            <node role="operation" roleId="tpee.1197027833540" type="tpee.InstanceMethodCallOperation" typeId="tpee.1202948039474" id="6859736767835001221">
                              <link role="baseMethodDeclaration" roleId="tpee.1068499141037" targetNodeId="o3n2.7880069565647244667" resolveInfo="findArtifact" />
                              <node role="actualArgument" roleId="tpee.1068499141038" type="tpee.DotExpression" typeId="tpee.1197027756228" id="6859736767835001243">
                                <node role="operand" roleId="tpee.1197027771414" type="tpee.LocalVariableReference" typeId="tpee.1068581242866" id="6859736767835001222">
                                  <link role="variableDeclaration" roleId="tpee.1068581517664" targetNodeId="6859736767835001030" resolveInfo="file" />
                                </node>
                                <node role="operation" roleId="tpee.1197027833540" type="tp25.SLinkAccess" typeId="tp25.1138056143562" id="6859736767835001249">
                                  <link role="link" roleId="tp25.1138056516764" targetNodeId="3ior.5248329904287794586" />
                                </node>
                              </node>
                            </node>
                          </node>
                        </node>
                      </node>
                      <node role="condition" roleId="tpee.1068580123160" type="tpee.DotExpression" typeId="tpee.1197027756228" id="6859736767835001178">
                        <node role="operand" roleId="tpee.1197027771414" type="tpee.LocalVariableReference" typeId="tpee.1068581242866" id="6859736767835001134">
                          <link role="variableDeclaration" roleId="tpee.1068581517664" targetNodeId="6859736767835001030" resolveInfo="file" />
                        </node>
                        <node role="operation" roleId="tpee.1197027833540" type="tp25.Node_IsNotNullOperation" typeId="tp25.1172008320231" id="6859736767835001184" />
                      </node>
                    </node>
                  </node>
                  <node role="condition" roleId="tpee.1068580123160" type="tpee.DotExpression" typeId="tpee.1197027756228" id="6859736767835000718">
                    <node role="operand" roleId="tpee.1197027771414" type="tpee.LocalVariableReference" typeId="tpee.1068581242866" id="6859736767835000697">
                      <link role="variableDeclaration" roleId="tpee.1068581517664" targetNodeId="6859736767834900852" resolveInfo="artifact" />
                    </node>
                    <node role="operation" roleId="tpee.1197027833540" type="tp25.Node_IsInstanceOfOperation" typeId="tp25.1139621453865" id="6859736767835000724">
                      <node role="conceptArgument" roleId="tp25.1177027386292" type="tp25.RefConcept_Reference" typeId="tp25.1177026924588" id="9184644532456496402">
                        <link role="conceptDeclaration" roleId="tp25.1177026940964" targetNodeId="3ior.9184644532456496017" resolveInfo="BuildLayout_AbstractCopy" />
                      </node>
                    </node>
                  </node>
                </node>
              </node>
              <node role="condition" roleId="tpee.1068580123160" type="tpee.NotEqualsExpression" typeId="tpee.1073239437375" id="6859736767834900866">
                <node role="rightExpression" roleId="tpee.1081773367579" type="tpee.NullLiteral" typeId="tpee.1070534058343" id="6859736767834900867" />
                <node role="leftExpression" roleId="tpee.1081773367580" type="tpee.LocalVariableReference" typeId="tpee.1068581242866" id="6859736767834900868">
                  <link role="variableDeclaration" roleId="tpee.1068581517664" targetNodeId="6859736767834900852" resolveInfo="artifact" />
                </node>
              </node>
            </node>
          </node>
        </node>
        <node role="statement" roleId="tpee.1068581517665" type="tpee.Statement" typeId="tpee.1068580123157" id="8252715012761599841" />
        <node role="statement" roleId="tpee.1068581517665" type="tpee.LocalVariableDeclarationStatement" typeId="tpee.1068581242864" id="6853883513540472584">
          <node role="localVariableDeclaration" roleId="tpee.1068581242865" type="tpee.LocalVariableDeclaration" typeId="tpee.1068581242863" id="6853883513540472585">
            <property name="name" nameId="tpck.1169194664001" value="requiredJava" />
            <node role="type" roleId="tpee.5680397130376446158" type="tpee.ClassifierType" typeId="tpee.1107535904670" id="6853883513540472586">
              <link role="classifier" roleId="tpee.1107535924139" targetNodeId="tken.8169228734285862680" resolveInfo="MPSModulesClosure.RequiredJavaModules" />
            </node>
            <node role="initializer" roleId="tpee.1068431790190" type="tpee.DotExpression" typeId="tpee.1197027756228" id="6853883513540472587">
              <node role="operand" roleId="tpee.1197027771414" type="tpee.LocalVariableReference" typeId="tpee.1068581242866" id="6853883513540472588">
                <link role="variableDeclaration" roleId="tpee.1068581517664" targetNodeId="7525356604723806998" resolveInfo="closure" />
              </node>
              <node role="operation" roleId="tpee.1197027833540" type="tpee.InstanceMethodCallOperation" typeId="tpee.1202948039474" id="6853883513540472589">
                <link role="baseMethodDeclaration" roleId="tpee.1068499141037" targetNodeId="tken.7525356604724002228" resolveInfo="getRequiredJava" />
              </node>
            </node>
          </node>
        </node>
        <node role="statement" roleId="tpee.1068581517665" type="tp2q.ForEachStatement" typeId="tp2q.1153943597977" id="2569834391839855120">
          <node role="variable" roleId="tp2q.1153944400369" type="tp2q.ForEachVariable" typeId="tp2q.1153944193378" id="2569834391839855121">
            <property name="name" nameId="tpck.1169194664001" value="jm" />
          </node>
          <node role="inputSequence" roleId="tp2q.1153944424730" type="tpee.DotExpression" typeId="tpee.1197027756228" id="6853883513540472614">
            <node role="operand" roleId="tpee.1197027771414" type="tpee.LocalVariableReference" typeId="tpee.1068581242866" id="6853883513540472593">
              <link role="variableDeclaration" roleId="tpee.1068581517664" targetNodeId="6853883513540472585" resolveInfo="requiredJava" />
            </node>
            <node role="operation" roleId="tpee.1197027833540" type="tpee.InstanceMethodCallOperation" typeId="tpee.1202948039474" id="6853883513540472619">
              <link role="baseMethodDeclaration" roleId="tpee.1068499141037" targetNodeId="tken.8169228734285862721" resolveInfo="getModules" />
            </node>
          </node>
          <node role="body" roleId="tpee.1154032183016" type="tpee.StatementList" typeId="tpee.1068580123136" id="2569834391839855123">
            <node role="statement" roleId="tpee.1068581517665" type="tpee.IfStatement" typeId="tpee.1068580123159" id="6853883513540472515">
              <node role="ifTrue" roleId="tpee.1068580123161" type="tpee.StatementList" typeId="tpee.1068580123136" id="6853883513540472516">
                <node role="statement" roleId="tpee.1068581517665" type="tpee.ExpressionStatement" typeId="tpee.1068580123155" id="1957532277556971049">
                  <node role="expression" roleId="tpee.1068580123156" type="tpee.StaticMethodCall" typeId="tpee.1081236700937" id="6853883513540472466">
                    <link role="classConcept" roleId="tpee.1144433194310" targetNodeId="o3n2.2569834391839723574" resolveInfo="JavaExportUtil" />
                    <link role="baseMethodDeclaration" roleId="tpee.1068499141037" targetNodeId="o3n2.2569834391839607288" resolveInfo="requireModule" />
                    <node role="actualArgument" roleId="tpee.1068499141038" type="tpee.ParameterReference" typeId="tpee.1068581242874" id="6853883513540472467">
                      <link role="variableDeclaration" roleId="tpee.1068581517664" targetNodeId="5908258303322131576" resolveInfo="artifacts" />
                    </node>
                    <node role="actualArgument" roleId="tpee.1068499141038" type="tp2q.ForEachVariableReference" typeId="tp2q.1153944233411" id="6853883513540472469">
                      <link role="variable" roleId="tp2q.1153944258490" targetNodeId="2569834391839855121" resolveInfo="jm" />
                    </node>
                    <node role="actualArgument" roleId="tpee.1068499141038" type="1i04.ThisNodeExpression" typeId="1i04.1225194691553" id="6853883513540472471" />
                    <node role="actualArgument" roleId="tpee.1068499141038" type="tpee.ParameterReference" typeId="tpee.1068581242874" id="1957532277556971047">
                      <link role="variableDeclaration" roleId="tpee.1068581517664" targetNodeId="5908258303322131578" resolveInfo="builder" />
                    </node>
                  </node>
                </node>
              </node>
              <node role="condition" roleId="tpee.1068580123160" type="tpee.DotExpression" typeId="tpee.1197027756228" id="6853883513540472540">
                <node role="operand" roleId="tpee.1197027771414" type="tpee.LocalVariableReference" typeId="tpee.1068581242866" id="6853883513540472591">
                  <link role="variableDeclaration" roleId="tpee.1068581517664" targetNodeId="6853883513540472585" resolveInfo="requiredJava" />
                </node>
                <node role="operation" roleId="tpee.1197027833540" type="tpee.InstanceMethodCallOperation" typeId="tpee.1202948039474" id="6853883513540472621">
                  <link role="baseMethodDeclaration" roleId="tpee.1068499141037" targetNodeId="tken.8169228734285862728" resolveInfo="isReexported" />
                  <node role="actualArgument" roleId="tpee.1068499141038" type="tp2q.ForEachVariableReference" typeId="tp2q.1153944233411" id="6853883513540472622">
                    <link role="variable" roleId="tp2q.1153944258490" targetNodeId="2569834391839855121" resolveInfo="jm" />
                  </node>
                </node>
              </node>
              <node role="ifFalseStatement" roleId="tpee.1082485599094" type="tpee.BlockStatement" typeId="tpee.1082485599095" id="6853883513540472623">
                <node role="statements" roleId="tpee.1082485599096" type="tpee.StatementList" typeId="tpee.1068580123136" id="6853883513540472624">
                  <node role="statement" roleId="tpee.1068581517665" type="tpee.IfStatement" typeId="tpee.1068580123159" id="2569834391839855320">
                    <node role="ifTrue" roleId="tpee.1068580123161" type="tpee.StatementList" typeId="tpee.1068580123136" id="2569834391839855321">
                      <node role="statement" roleId="tpee.1068581517665" type="tpee.ContinueStatement" typeId="tpee.1082113931046" id="2569834391839855322" />
                    </node>
                    <node role="condition" roleId="tpee.1068580123160" type="tpee.EqualsExpression" typeId="tpee.1068580123152" id="2569834391839855323">
                      <node role="rightExpression" roleId="tpee.1081773367579" type="tpee.DotExpression" typeId="tpee.1197027756228" id="2569834391839855324">
                        <node role="operand" roleId="tpee.1197027771414" type="1i04.ThisNodeExpression" typeId="1i04.1225194691553" id="2569834391839855325" />
                        <node role="operation" roleId="tpee.1197027833540" type="tp25.Node_GetContainingRootOperation" typeId="tp25.1171310072040" id="2569834391839855326" />
                      </node>
                      <node role="leftExpression" roleId="tpee.1081773367580" type="tpee.DotExpression" typeId="tpee.1197027756228" id="2569834391839855327">
                        <node role="operand" roleId="tpee.1197027771414" type="tp2q.ForEachVariableReference" typeId="tp2q.1153944233411" id="2569834391839855330">
                          <link role="variable" roleId="tp2q.1153944258490" targetNodeId="2569834391839855121" resolveInfo="jm" />
                        </node>
                        <node role="operation" roleId="tpee.1197027833540" type="tp25.Node_GetContainingRootOperation" typeId="tp25.1171310072040" id="2569834391839855329" />
                      </node>
                    </node>
                  </node>
                  <node role="statement" roleId="tpee.1068581517665" type="tpee.Statement" typeId="tpee.1068580123157" id="6361939271669834477" />
                  <node role="statement" roleId="tpee.1068581517665" type="tpee.LocalVariableDeclarationStatement" typeId="tpee.1068581242864" id="2569834391839855125">
                    <node role="localVariableDeclaration" roleId="tpee.1068581242865" type="tpee.LocalVariableDeclaration" typeId="tpee.1068581242863" id="2569834391839855126">
                      <property name="name" nameId="tpck.1169194664001" value="artifact" />
                      <node role="type" roleId="tpee.5680397130376446158" type="tp25.SNodeType" typeId="tp25.1138055754698" id="2569834391839855127">
                        <link role="concept" roleId="tp25.1138405853777" targetNodeId="3ior.7389400916848036997" resolveInfo="BuildLayout_Node" />
                      </node>
                      <node role="initializer" roleId="tpee.1068431790190" type="tp25.SNodeTypeCastExpression" typeId="tp25.1140137987495" id="2569834391839855128">
                        <property name="asCast" nameId="tp25.1238684351431" value="true" />
                        <link role="concept" roleId="tp25.1140138128738" targetNodeId="3ior.7389400916848036997" resolveInfo="BuildLayout_Node" />
                        <node role="leftExpression" roleId="tp25.1140138123956" type="tpee.DotExpression" typeId="tpee.1197027756228" id="2569834391839855129">
                          <node role="operand" roleId="tpee.1197027771414" type="tpee.ParameterReference" typeId="tpee.1068581242874" id="2569834391839855130">
                            <link role="variableDeclaration" roleId="tpee.1068581517664" targetNodeId="5908258303322131576" resolveInfo="artifacts" />
                          </node>
                          <node role="operation" roleId="tpee.1197027833540" type="tpee.InstanceMethodCallOperation" typeId="tpee.1202948039474" id="2569834391839855131">
                            <link role="baseMethodDeclaration" roleId="tpee.1068499141037" targetNodeId="o3n2.7880069565647244667" resolveInfo="findArtifact" />
                            <node role="actualArgument" roleId="tpee.1068499141038" type="tp2q.ForEachVariableReference" typeId="tp2q.1153944233411" id="2569834391839855143">
                              <link role="variable" roleId="tp2q.1153944258490" targetNodeId="2569834391839855121" resolveInfo="jm" />
                            </node>
                          </node>
                        </node>
                      </node>
                    </node>
                  </node>
                  <node role="statement" roleId="tpee.1068581517665" type="tpee.IfStatement" typeId="tpee.1068580123159" id="2569834391839855133">
                    <node role="ifTrue" roleId="tpee.1068580123161" type="tpee.StatementList" typeId="tpee.1068580123136" id="2569834391839855134">
                      <node role="statement" roleId="tpee.1068581517665" type="tpee.ExpressionStatement" typeId="tpee.1068580123155" id="2174011193579631898">
                        <node role="expression" roleId="tpee.1068580123156" type="tpee.AssignmentExpression" typeId="tpee.1068498886294" id="2174011193579631948">
                          <node role="lValue" roleId="tpee.1068498886295" type="tpee.LocalVariableReference" typeId="tpee.1068581242866" id="2174011193579631927">
                            <link role="variableDeclaration" roleId="tpee.1068581517664" targetNodeId="1957532277556971092" resolveInfo="needsFetch" />
                          </node>
                          <node role="rValue" roleId="tpee.1068498886297" type="tpee.BooleanConstant" typeId="tpee.1068580123137" id="2174011193579631951">
                            <property name="value" nameId="tpee.1068580123138" value="true" />
                          </node>
                        </node>
                      </node>
                      <node role="statement" roleId="tpee.1068581517665" type="tpee.ExpressionStatement" typeId="tpee.1068580123155" id="1957532277556971051">
                        <node role="expression" roleId="tpee.1068580123156" type="tpee.DotExpression" typeId="tpee.1197027756228" id="1957532277556971073">
                          <node role="operand" roleId="tpee.1197027771414" type="tpee.ParameterReference" typeId="tpee.1068581242874" id="1957532277556971052">
                            <link role="variableDeclaration" roleId="tpee.1068581517664" targetNodeId="5908258303322131578" resolveInfo="builder" />
                          </node>
                          <node role="operation" roleId="tpee.1197027833540" type="tpee.InstanceMethodCallOperation" typeId="tpee.1202948039474" id="1957532277556971078">
                            <link role="baseMethodDeclaration" roleId="tpee.1068499141037" targetNodeId="o3n2.7117056644539574023" resolveInfo="add" />
                            <node role="actualArgument" roleId="tpee.1068499141038" type="tpee.LocalVariableReference" typeId="tpee.1068581242866" id="1957532277556971089">
                              <link role="variableDeclaration" roleId="tpee.1068581517664" targetNodeId="2569834391839855126" resolveInfo="artifact" />
                            </node>
                            <node role="actualArgument" roleId="tpee.1068499141038" type="tp2q.ForEachVariableReference" typeId="tp2q.1153944233411" id="7117056644539606610">
                              <link role="variable" roleId="tp2q.1153944258490" targetNodeId="2569834391839855121" resolveInfo="jm" />
                            </node>
                          </node>
                        </node>
                      </node>
                    </node>
                    <node role="condition" roleId="tpee.1068580123160" type="tpee.NotEqualsExpression" typeId="tpee.1073239437375" id="2569834391839855140">
                      <node role="rightExpression" roleId="tpee.1081773367579" type="tpee.NullLiteral" typeId="tpee.1070534058343" id="2569834391839855141" />
                      <node role="leftExpression" roleId="tpee.1081773367580" type="tpee.LocalVariableReference" typeId="tpee.1068581242866" id="2569834391839855142">
                        <link role="variableDeclaration" roleId="tpee.1068581517664" targetNodeId="2569834391839855126" resolveInfo="artifact" />
                      </node>
                    </node>
                  </node>
                </node>
              </node>
            </node>
          </node>
        </node>
        <node role="statement" roleId="tpee.1068581517665" type="tpee.Statement" typeId="tpee.1068580123157" id="5970181360961823927" />
        <node role="statement" roleId="tpee.1068581517665" type="tpee.SingleLineComment" typeId="tpee.6329021646629104954" id="5970181360961823929">
          <node role="commentPart" roleId="tpee.6329021646629175155" type="tpee.TextCommentPart" typeId="tpee.6329021646629104957" id="5970181360961823931">
            <property name="text" nameId="tpee.6329021646629104958" value="fetch generation time dependencies" />
          </node>
        </node>
        <node role="statement" roleId="tpee.1068581517665" type="tpee.LocalVariableDeclarationStatement" typeId="tpee.1068581242864" id="5970181360961823933">
          <node role="localVariableDeclaration" roleId="tpee.1068581242865" type="tpee.LocalVariableDeclaration" typeId="tpee.1068581242863" id="5970181360961823934">
            <property name="name" nameId="tpck.1169194664001" value="genClosure" />
            <node role="initializer" roleId="tpee.1068431790190" type="tpee.DotExpression" typeId="tpee.1197027756228" id="5970181360961823968">
              <node role="operand" roleId="tpee.1197027771414" type="tpee.DotExpression" typeId="tpee.1197027756228" id="5970181360961823935">
                <node role="operand" roleId="tpee.1197027771414" type="tpee.GenericNewExpression" typeId="tpee.1145552977093" id="5970181360961823936">
                  <node role="creator" roleId="tpee.1145553007750" type="tpee.ClassCreator" typeId="tpee.1212685548494" id="5970181360961823937">
                    <link role="baseMethodDeclaration" roleId="tpee.1068499141037" targetNodeId="tken.1500819558096511847" resolveInfo="MPSModulesClosure" />
                    <node role="actualArgument" roleId="tpee.1068499141038" type="tpee.DotExpression" typeId="tpee.1197027756228" id="5970181360961823938">
                      <node role="operand" roleId="tpee.1197027771414" type="tpee.ParameterReference" typeId="tpee.1068581242874" id="5970181360961823939">
                        <link role="variableDeclaration" roleId="tpee.1068581517664" targetNodeId="5908258303322131576" resolveInfo="artifacts" />
                      </node>
                      <node role="operation" roleId="tpee.1197027833540" type="tpee.InstanceMethodCallOperation" typeId="tpee.1202948039474" id="5970181360961823940">
                        <link role="baseMethodDeclaration" roleId="tpee.1068499141037" targetNodeId="o3n2.8169228734285515150" resolveInfo="getGenContext" />
                      </node>
                    </node>
                    <node role="actualArgument" roleId="tpee.1068499141038" type="1i04.ThisNodeExpression" typeId="1i04.1225194691553" id="5970181360961823941" />
                  </node>
                </node>
                <node role="operation" roleId="tpee.1197027833540" type="tpee.InstanceMethodCallOperation" typeId="tpee.1202948039474" id="5970181360961823942">
                  <link role="baseMethodDeclaration" roleId="tpee.1068499141037" targetNodeId="tken.5980151377255999917" resolveInfo="runtimeClosure" />
                </node>
              </node>
              <node role="operation" roleId="tpee.1197027833540" type="tpee.InstanceMethodCallOperation" typeId="tpee.1202948039474" id="5970181360961823982">
                <link role="baseMethodDeclaration" roleId="tpee.1068499141037" targetNodeId="tken.6503355885715499627" resolveInfo="generationDependenciesClosure" />
              </node>
            </node>
            <node role="type" roleId="tpee.5680397130376446158" type="tpee.ClassifierType" typeId="tpee.1107535904670" id="5970181360961823943">
              <link role="classifier" roleId="tpee.1107535924139" targetNodeId="tken.1500819558096511845" resolveInfo="MPSModulesClosure" />
            </node>
          </node>
        </node>
        <node role="statement" roleId="tpee.1068581517665" type="tp2q.ForEachStatement" typeId="tp2q.1153943597977" id="5970181360961823984">
          <node role="variable" roleId="tp2q.1153944400369" type="tp2q.ForEachVariable" typeId="tp2q.1153944193378" id="5970181360961823985">
            <property name="name" nameId="tpck.1169194664001" value="m" />
          </node>
          <node role="inputSequence" roleId="tp2q.1153944424730" type="tpee.DotExpression" typeId="tpee.1197027756228" id="5970181360961823986">
            <node role="operand" roleId="tpee.1197027771414" type="tpee.LocalVariableReference" typeId="tpee.1068581242866" id="5970181360961824137">
              <link role="variableDeclaration" roleId="tpee.1068581517664" targetNodeId="5970181360961823934" resolveInfo="genClosure" />
            </node>
            <node role="operation" roleId="tpee.1197027833540" type="tpee.InstanceMethodCallOperation" typeId="tpee.1202948039474" id="5970181360961823988">
              <link role="baseMethodDeclaration" roleId="tpee.1068499141037" targetNodeId="tken.2761855734069038629" resolveInfo="getModulesIncludingLanguagesWithRuntime" />
            </node>
          </node>
          <node role="body" roleId="tpee.1154032183016" type="tpee.StatementList" typeId="tpee.1068580123136" id="5970181360961823989">
            <node role="statement" roleId="tpee.1068581517665" type="tpee.LocalVariableDeclarationStatement" typeId="tpee.1068581242864" id="5970181360961823990">
              <node role="localVariableDeclaration" roleId="tpee.1068581242865" type="tpee.LocalVariableDeclaration" typeId="tpee.1068581242863" id="5970181360961823991">
                <property name="name" nameId="tpck.1169194664001" value="artifact" />
                <node role="type" roleId="tpee.5680397130376446158" type="tp25.SNodeType" typeId="tp25.1138055754698" id="5970181360961823992">
                  <link role="concept" roleId="tp25.1138405853777" targetNodeId="3ior.7389400916848036997" resolveInfo="BuildLayout_Node" />
                </node>
              </node>
            </node>
            <node role="statement" roleId="tpee.1068581517665" type="tpee.IfStatement" typeId="tpee.1068580123159" id="5970181360961823993">
              <node role="ifTrue" roleId="tpee.1068580123161" type="tpee.StatementList" typeId="tpee.1068580123136" id="5970181360961823994">
                <node role="statement" roleId="tpee.1068581517665" type="tpee.ExpressionStatement" typeId="tpee.1068580123155" id="5970181360961823995">
                  <node role="expression" roleId="tpee.1068580123156" type="tpee.AssignmentExpression" typeId="tpee.1068498886294" id="5970181360961823996">
                    <node role="lValue" roleId="tpee.1068498886295" type="tpee.LocalVariableReference" typeId="tpee.1068581242866" id="5970181360961823997">
                      <link role="variableDeclaration" roleId="tpee.1068581517664" targetNodeId="5970181360961823991" resolveInfo="artifact" />
                    </node>
                    <node role="rValue" roleId="tpee.1068498886297" type="tp25.SNodeTypeCastExpression" typeId="tp25.1140137987495" id="5970181360961823998">
                      <property name="asCast" nameId="tp25.1238684351431" value="true" />
                      <link role="concept" roleId="tp25.1140138128738" targetNodeId="3ior.7389400916848036997" resolveInfo="BuildLayout_Node" />
                      <node role="leftExpression" roleId="tp25.1140138123956" type="tpee.DotExpression" typeId="tpee.1197027756228" id="5970181360961823999">
                        <node role="operand" roleId="tpee.1197027771414" type="tpee.ParameterReference" typeId="tpee.1068581242874" id="5970181360961824000">
                          <link role="variableDeclaration" roleId="tpee.1068581517664" targetNodeId="5908258303322131576" resolveInfo="artifacts" />
                        </node>
                        <node role="operation" roleId="tpee.1197027833540" type="tpee.InstanceMethodCallOperation" typeId="tpee.1202948039474" id="5970181360961824001">
                          <link role="baseMethodDeclaration" roleId="tpee.1068499141037" targetNodeId="o3n2.7880069565647244667" resolveInfo="findArtifact" />
                          <node role="actualArgument" roleId="tpee.1068499141038" type="tp2q.ForEachVariableReference" typeId="tp2q.1153944233411" id="5970181360961824002">
                            <link role="variable" roleId="tp2q.1153944258490" targetNodeId="5970181360961823985" resolveInfo="m" />
                          </node>
                        </node>
                      </node>
                    </node>
                  </node>
                </node>
                <node role="statement" roleId="tpee.1068581517665" type="tpee.IfStatement" typeId="tpee.1068580123159" id="5970181360961824003">
                  <node role="ifTrue" roleId="tpee.1068580123161" type="tpee.StatementList" typeId="tpee.1068580123136" id="5970181360961824004">
                    <node role="statement" roleId="tpee.1068581517665" type="tpee.ExpressionStatement" typeId="tpee.1068580123155" id="5970181360961824005">
                      <node role="expression" roleId="tpee.1068580123156" type="tpee.DotExpression" typeId="tpee.1197027756228" id="5970181360961824006">
                        <node role="operand" roleId="tpee.1197027771414" type="tpee.ParameterReference" typeId="tpee.1068581242874" id="5970181360961824007">
                          <link role="variableDeclaration" roleId="tpee.1068581517664" targetNodeId="5908258303322131578" resolveInfo="builder" />
                        </node>
                        <node role="operation" roleId="tpee.1197027833540" type="tpee.InstanceMethodCallOperation" typeId="tpee.1202948039474" id="5970181360961824008">
                          <link role="baseMethodDeclaration" roleId="tpee.1068499141037" targetNodeId="o3n2.7117056644539574023" resolveInfo="add" />
                          <node role="actualArgument" roleId="tpee.1068499141038" type="tpee.LocalVariableReference" typeId="tpee.1068581242866" id="5970181360961824009">
                            <link role="variableDeclaration" roleId="tpee.1068581517664" targetNodeId="5970181360961823991" resolveInfo="artifact" />
                          </node>
                          <node role="actualArgument" roleId="tpee.1068499141038" type="tp2q.ForEachVariableReference" typeId="tp2q.1153944233411" id="5970181360961824010">
                            <link role="variable" roleId="tp2q.1153944258490" targetNodeId="5970181360961823985" resolveInfo="m" />
                          </node>
                        </node>
                      </node>
                    </node>
                  </node>
                  <node role="condition" roleId="tpee.1068580123160" type="tpee.NotEqualsExpression" typeId="tpee.1073239437375" id="5970181360961824015">
                    <node role="rightExpression" roleId="tpee.1081773367579" type="tpee.NullLiteral" typeId="tpee.1070534058343" id="5970181360961824016" />
                    <node role="leftExpression" roleId="tpee.1081773367580" type="tpee.LocalVariableReference" typeId="tpee.1068581242866" id="5970181360961824017">
                      <link role="variableDeclaration" roleId="tpee.1068581517664" targetNodeId="5970181360961823991" resolveInfo="artifact" />
                    </node>
                  </node>
                </node>
              </node>
              <node role="condition" roleId="tpee.1068580123160" type="tpee.NotEqualsExpression" typeId="tpee.1073239437375" id="5970181360961824018">
                <node role="leftExpression" roleId="tpee.1081773367580" type="tpee.DotExpression" typeId="tpee.1197027756228" id="5970181360961824019">
                  <node role="operand" roleId="tpee.1197027771414" type="tp2q.ForEachVariableReference" typeId="tp2q.1153944233411" id="5970181360961824020">
                    <link role="variable" roleId="tp2q.1153944258490" targetNodeId="5970181360961823985" resolveInfo="m" />
                  </node>
                  <node role="operation" roleId="tpee.1197027833540" type="tp25.Node_GetContainingRootOperation" typeId="tp25.1171310072040" id="5970181360961824021" />
                </node>
                <node role="rightExpression" roleId="tpee.1081773367579" type="tpee.DotExpression" typeId="tpee.1197027756228" id="5970181360961824022">
                  <node role="operand" roleId="tpee.1197027771414" type="1i04.ThisNodeExpression" typeId="1i04.1225194691553" id="5970181360961824023" />
                  <node role="operation" roleId="tpee.1197027833540" type="tp25.Node_GetContainingRootOperation" typeId="tp25.1171310072040" id="5970181360961824024" />
                </node>
              </node>
            </node>
          </node>
        </node>
        <node role="statement" roleId="tpee.1068581517665" type="tpee.Statement" typeId="tpee.1068580123157" id="2569834391839855118" />
        <node role="statement" roleId="tpee.1068581517665" type="tpee.IfStatement" typeId="tpee.1068580123159" id="7880069565647313752">
          <node role="ifTrue" roleId="tpee.1068580123161" type="tpee.StatementList" typeId="tpee.1068580123136" id="7880069565647313753">
            <node role="statement" roleId="tpee.1068581517665" type="tpee.ExpressionStatement" typeId="tpee.1068580123155" id="7880069565647276448">
              <node role="expression" roleId="tpee.1068580123156" type="tpee.DotExpression" typeId="tpee.1197027756228" id="7880069565647276449">
                <node role="operand" roleId="tpee.1197027771414" type="tpee.ParameterReference" typeId="tpee.1068581242874" id="7880069565647276450">
                  <link role="variableDeclaration" roleId="tpee.1068581517664" targetNodeId="5908258303322131576" resolveInfo="artifacts" />
                </node>
                <node role="operation" roleId="tpee.1197027833540" type="tpee.InstanceMethodCallOperation" typeId="tpee.1202948039474" id="7880069565647276451">
                  <link role="baseMethodDeclaration" roleId="tpee.1068499141037" targetNodeId="o3n2.6520682027041156490" resolveInfo="needsFetch" />
                  <node role="actualArgument" roleId="tpee.1068499141038" type="1i04.ThisNodeExpression" typeId="1i04.1225194691553" id="2569834391839847782" />
                </node>
              </node>
            </node>
          </node>
          <node role="condition" roleId="tpee.1068580123160" type="tpee.LocalVariableReference" typeId="tpee.1068581242866" id="1957532277556971322">
            <link role="variableDeclaration" roleId="tpee.1068581517664" targetNodeId="1957532277556971092" resolveInfo="needsFetch" />
          </node>
        </node>
      </node>
      <node role="parameter" roleId="tpee.1068580123134" type="tpee.ParameterDeclaration" typeId="tpee.1068498886292" id="5908258303322131576">
        <property name="name" nameId="tpck.1169194664001" value="artifacts" />
        <node role="type" roleId="tpee.5680397130376446158" type="tpee.ClassifierType" typeId="tpee.1107535904670" id="5908258303322131577">
          <link role="classifier" roleId="tpee.1107535924139" targetNodeId="o3n2.4701820937132233607" resolveInfo="VisibleArtifacts" />
        </node>
      </node>
      <node role="parameter" roleId="tpee.1068580123134" type="tpee.ParameterDeclaration" typeId="tpee.1068498886292" id="5908258303322131578">
        <property name="name" nameId="tpck.1169194664001" value="builder" />
        <node role="type" roleId="tpee.5680397130376446158" type="tpee.ClassifierType" typeId="tpee.1107535904670" id="5908258303322131579">
          <link role="classifier" roleId="tpee.1107535924139" targetNodeId="o3n2.5908258303322131150" resolveInfo="RequiredDependenciesBuilder" />
        </node>
      </node>
      <node role="returnType" roleId="tpee.1068580123133" type="tpee.VoidType" typeId="tpee.1068581517677" id="5908258303322131580" />
    </node>
  </root>
  <root id="6592112598314855408">
    <node role="method" roleId="1i04.1225194240805" type="1i04.ConceptMethodDeclaration" typeId="1i04.1225194472830" id="1368030936106665643">
      <property name="isAbstract" nameId="1i04.1225194472834" value="false" />
      <property name="name" nameId="tpck.1169194664001" value="appendName" />
      <property name="isVirtual" nameId="1i04.1225194472832" value="false" />
      <link role="overriddenMethod" roleId="1i04.1225194472831" targetNodeId="vbkb.1368030936106665465" resolveInfo="appendName" />
      <node role="visibility" roleId="tpee.1178549979242" type="tpee.PublicVisibility" typeId="tpee.1146644602865" id="1368030936106665644" />
      <node role="body" roleId="tpee.1068580123135" type="tpee.StatementList" typeId="tpee.1068580123136" id="1368030936106665645">
        <node role="statement" roleId="tpee.1068581517665" type="tpee.IfStatement" typeId="tpee.1068580123159" id="1368030936106717053">
          <node role="ifTrue" roleId="tpee.1068580123161" type="tpee.StatementList" typeId="tpee.1068580123136" id="1368030936106717054">
            <node role="statement" roleId="tpee.1068581517665" type="tpee.ExpressionStatement" typeId="tpee.1068580123155" id="1368030936106665746">
              <node role="expression" roleId="tpee.1068580123156" type="tpee.DotExpression" typeId="tpee.1197027756228" id="1368030936106665764">
                <node role="operand" roleId="tpee.1197027771414" type="tpee.ParameterReference" typeId="tpee.1068581242874" id="1368030936106665747">
                  <link role="variableDeclaration" roleId="tpee.1068581517664" targetNodeId="1368030936106665646" resolveInfo="sb" />
                </node>
                <node role="operation" roleId="tpee.1197027833540" type="tpee.InstanceMethodCallOperation" typeId="tpee.1202948039474" id="1368030936106665770">
                  <link role="baseMethodDeclaration" roleId="tpee.1068499141037" targetNodeId="e2lb.~StringBuilder%dappend(java%dlang%dString)%cjava%dlang%dStringBuilder" resolveInfo="append" />
                  <node role="actualArgument" roleId="tpee.1068499141038" type="tpee.StringLiteral" typeId="tpee.1070475926800" id="1368030936106665771">
                    <property name="value" nameId="tpee.1070475926801" value="/" />
                  </node>
                </node>
              </node>
            </node>
          </node>
          <node role="condition" roleId="tpee.1068580123160" type="tpee.DotExpression" typeId="tpee.1197027756228" id="1368030936106717074">
            <node role="operand" roleId="tpee.1197027771414" type="tpee.ParameterReference" typeId="tpee.1068581242874" id="1368030936106717057">
              <link role="variableDeclaration" roleId="tpee.1068581517664" targetNodeId="1368030936106717050" resolveInfo="parent" />
            </node>
            <node role="operation" roleId="tpee.1197027833540" type="tp25.Node_IsInstanceOfOperation" typeId="tp25.1139621453865" id="1368030936106717083">
              <node role="conceptArgument" roleId="tp25.1177027386292" type="tp25.RefConcept_Reference" typeId="tp25.1177026924588" id="1368030936106717085">
                <link role="conceptDeclaration" roleId="tp25.1177026940964" targetNodeId="3ior.4701820937132344003" resolveInfo="BuildLayout_Container" />
              </node>
            </node>
          </node>
        </node>
        <node role="statement" roleId="tpee.1068581517665" type="tpee.ExpressionStatement" typeId="tpee.1068580123155" id="1368030936106665659">
          <node role="expression" roleId="tpee.1068580123156" type="tpee.DotExpression" typeId="tpee.1197027756228" id="1368030936106665677">
            <node role="operand" roleId="tpee.1197027771414" type="tpee.ParameterReference" typeId="tpee.1068581242874" id="1368030936106665660">
              <link role="variableDeclaration" roleId="tpee.1068581517664" targetNodeId="1368030936106665646" resolveInfo="sb" />
            </node>
            <node role="operation" roleId="tpee.1197027833540" type="tpee.InstanceMethodCallOperation" typeId="tpee.1202948039474" id="1368030936106665683">
              <link role="baseMethodDeclaration" roleId="tpee.1068499141037" targetNodeId="e2lb.~StringBuilder%dappend(java%dlang%dString)%cjava%dlang%dStringBuilder" resolveInfo="append" />
              <node role="actualArgument" roleId="tpee.1068499141038" type="tpee.DotExpression" typeId="tpee.1197027756228" id="1368030936106665731">
                <node role="operand" roleId="tpee.1197027771414" type="tpee.DotExpression" typeId="tpee.1197027756228" id="1368030936106665703">
                  <node role="operand" roleId="tpee.1197027771414" type="tpee.DotExpression" typeId="tpee.1197027756228" id="6592112598314855607">
                    <node role="operand" roleId="tpee.1197027771414" type="1i04.ThisNodeExpression" typeId="1i04.1225194691553" id="1368030936106665684" />
                    <node role="operation" roleId="tpee.1197027833540" type="tp25.SLinkAccess" typeId="tp25.1138056143562" id="6592112598314855613">
                      <link role="link" roleId="tp25.1138056516764" targetNodeId="kdzh.6592112598314801433" />
                    </node>
                  </node>
                  <node role="operation" roleId="tpee.1197027833540" type="tp25.SLinkAccess" typeId="tp25.1138056143562" id="6592112598314855619">
                    <link role="link" roleId="tp25.1138056516764" targetNodeId="kdzh.6592112598314855574" />
                  </node>
                </node>
                <node role="operation" roleId="tpee.1197027833540" type="tp25.Node_ConceptMethodCall" typeId="tp25.1179409122411" id="1368030936106665739">
                  <link role="baseMethodDeclaration" roleId="tpee.1068499141037" targetNodeId="vbkb.4380385936562005550" resolveInfo="getText" />
                  <node role="actualArgument" roleId="tpee.1068499141038" type="tpee.NullLiteral" typeId="tpee.1070534058343" id="1368030936106665742" />
                </node>
              </node>
            </node>
          </node>
        </node>
      </node>
      <node role="parameter" roleId="tpee.1068580123134" type="tpee.ParameterDeclaration" typeId="tpee.1068498886292" id="1368030936106717050">
        <property name="name" nameId="tpck.1169194664001" value="parent" />
        <node role="type" roleId="tpee.5680397130376446158" type="tp25.SNodeType" typeId="tp25.1138055754698" id="1368030936106717051">
          <link role="concept" roleId="tp25.1138405853777" targetNodeId="3ior.7128123785277710723" resolveInfo="BuildLayout_PathElement" />
        </node>
      </node>
      <node role="parameter" roleId="tpee.1068580123134" type="tpee.ParameterDeclaration" typeId="tpee.1068498886292" id="1368030936106665646">
        <property name="name" nameId="tpck.1169194664001" value="sb" />
        <node role="type" roleId="tpee.5680397130376446158" type="tpee.ClassifierType" typeId="tpee.1107535904670" id="1368030936106665647">
          <link role="classifier" roleId="tpee.1107535924139" targetNodeId="e2lb.~StringBuilder" resolveInfo="StringBuilder" />
        </node>
      </node>
      <node role="returnType" roleId="tpee.1068580123133" type="tpee.VoidType" typeId="tpee.1068581517677" id="1368030936106665648" />
    </node>
    <node role="method" roleId="1i04.1225194240805" type="1i04.ConceptMethodDeclaration" typeId="1i04.1225194472830" id="7128123785277830863">
      <property name="isAbstract" nameId="1i04.1225194472834" value="false" />
      <property name="name" nameId="tpck.1169194664001" value="unpack" />
      <property name="isVirtual" nameId="1i04.1225194472832" value="false" />
      <link role="overriddenMethod" roleId="1i04.1225194472831" targetNodeId="vbkb.7128123785277710736" resolveInfo="unpack" />
      <node role="visibility" roleId="tpee.1178549979242" type="tpee.PublicVisibility" typeId="tpee.1146644602865" id="7128123785277830864" />
      <node role="body" roleId="tpee.1068580123135" type="tpee.StatementList" typeId="tpee.1068580123136" id="7128123785277830865">
        <node role="statement" roleId="tpee.1068581517665" type="tpee.SingleLineComment" typeId="tpee.6329021646629104954" id="6592112598315357038">
          <node role="commentPart" roleId="tpee.6329021646629175155" type="tpee.TextCommentPart" typeId="tpee.6329021646629104957" id="6592112598315357039">
            <property name="text" nameId="tpee.6329021646629104958" value="TODO extract! (it is a copy of Folder behavior)" />
          </node>
        </node>
        <node role="statement" roleId="tpee.1068581517665" type="tpee.LocalVariableDeclarationStatement" typeId="tpee.1068581242864" id="7128123785277830875">
          <node role="localVariableDeclaration" roleId="tpee.1068581242865" type="tpee.LocalVariableDeclaration" typeId="tpee.1068581242863" id="7128123785277830876">
            <property name="name" nameId="tpck.1169194664001" value="parent" />
            <node role="type" roleId="tpee.5680397130376446158" type="tp25.SNodeType" typeId="tp25.1138055754698" id="7128123785277830877">
              <link role="concept" roleId="tp25.1138405853777" targetNodeId="3ior.7128123785277710723" resolveInfo="BuildLayout_PathElement" />
            </node>
            <node role="initializer" roleId="tpee.1068431790190" type="tpee.DotExpression" typeId="tpee.1197027756228" id="7128123785277830896">
              <node role="operand" roleId="tpee.1197027771414" type="tpee.ParameterReference" typeId="tpee.1068581242874" id="7128123785277830879">
                <link role="variableDeclaration" roleId="tpee.1068581517664" targetNodeId="7128123785277830866" resolveInfo="helper" />
              </node>
              <node role="operation" roleId="tpee.1197027833540" type="tpee.InstanceMethodCallOperation" typeId="tpee.1202948039474" id="7128123785277830901">
                <link role="baseMethodDeclaration" roleId="tpee.1068499141037" targetNodeId="o3n2.7128123785277723728" resolveInfo="parent" />
                <node role="actualArgument" roleId="tpee.1068499141038" type="1i04.ThisNodeExpression" typeId="1i04.1225194691553" id="7128123785277830902" />
              </node>
            </node>
          </node>
        </node>
        <node role="statement" roleId="tpee.1068581517665" type="tpee.LocalVariableDeclarationStatement" typeId="tpee.1068581242864" id="7128123785277840493">
          <node role="localVariableDeclaration" roleId="tpee.1068581242865" type="tpee.LocalVariableDeclaration" typeId="tpee.1068581242863" id="7128123785277840494">
            <property name="name" nameId="tpck.1169194664001" value="parentLocation" />
            <node role="type" roleId="tpee.5680397130376446158" type="tpee.StringType" typeId="tpee.1225271177708" id="7128123785277840495" />
            <node role="initializer" roleId="tpee.1068431790190" type="tpee.DotExpression" typeId="tpee.1197027756228" id="4640279023716692125">
              <node role="operand" roleId="tpee.1197027771414" type="tpee.DotExpression" typeId="tpee.1197027756228" id="4640279023716692102">
                <node role="operand" roleId="tpee.1197027771414" type="tpee.ParameterReference" typeId="tpee.1068581242874" id="7128123785277840497">
                  <link role="variableDeclaration" roleId="tpee.1068581517664" targetNodeId="7128123785277830866" resolveInfo="helper" />
                </node>
                <node role="operation" roleId="tpee.1197027833540" type="tpee.InstanceMethodCallOperation" typeId="tpee.1202948039474" id="4640279023716692108">
                  <link role="baseMethodDeclaration" roleId="tpee.1068499141037" targetNodeId="o3n2.4640279023716660556" resolveInfo="contentLocations" />
                </node>
              </node>
              <node role="operation" roleId="tpee.1197027833540" type="tpee.InstanceMethodCallOperation" typeId="tpee.1202948039474" id="4640279023716692131">
                <link role="baseMethodDeclaration" roleId="tpee.1068499141037" targetNodeId="k7g3.~Map%dget(java%dlang%dObject)%cjava%dlang%dObject" resolveInfo="get" />
                <node role="actualArgument" roleId="tpee.1068499141038" type="tpee.LocalVariableReference" typeId="tpee.1068581242866" id="4640279023716692132">
                  <link role="variableDeclaration" roleId="tpee.1068581517664" targetNodeId="7128123785277830876" resolveInfo="parent" />
                </node>
              </node>
            </node>
          </node>
        </node>
        <node role="statement" roleId="tpee.1068581517665" type="tpee.LocalVariableDeclarationStatement" typeId="tpee.1068581242864" id="6547494638219475173">
          <node role="localVariableDeclaration" roleId="tpee.1068581242865" type="tpee.LocalVariableDeclaration" typeId="tpee.1068581242863" id="6547494638219475174">
            <property name="name" nameId="tpck.1169194664001" value="folderLocation" />
            <node role="type" roleId="tpee.5680397130376446158" type="tpee.StringType" typeId="tpee.1225271177708" id="6547494638219475175" />
            <node role="initializer" roleId="tpee.1068431790190" type="tpee.PlusExpression" typeId="tpee.1068581242875" id="1368030936106771704">
              <node role="leftExpression" roleId="tpee.1081773367580" type="tpee.PlusExpression" typeId="tpee.1068581242875" id="6547494638219475177">
                <node role="leftExpression" roleId="tpee.1081773367580" type="tpee.LocalVariableReference" typeId="tpee.1068581242866" id="6547494638219475178">
                  <link role="variableDeclaration" roleId="tpee.1068581517664" targetNodeId="7128123785277840494" resolveInfo="parentLocation" />
                </node>
                <node role="rightExpression" roleId="tpee.1081773367579" type="tpee.StringLiteral" typeId="tpee.1070475926800" id="6547494638219475179">
                  <property name="value" nameId="tpee.1070475926801" value="/" />
                </node>
              </node>
              <node role="rightExpression" roleId="tpee.1081773367579" type="tpee.DotExpression" typeId="tpee.1197027756228" id="1368030936106771724">
                <node role="operand" roleId="tpee.1197027771414" type="tpee.DotExpression" typeId="tpee.1197027756228" id="6547494638219475183">
                  <node role="operand" roleId="tpee.1197027771414" type="tpee.DotExpression" typeId="tpee.1197027756228" id="6592112598315357021">
                    <node role="operand" roleId="tpee.1197027771414" type="1i04.ThisNodeExpression" typeId="1i04.1225194691553" id="6547494638219475184" />
                    <node role="operation" roleId="tpee.1197027833540" type="tp25.SLinkAccess" typeId="tp25.1138056143562" id="6592112598315357029">
                      <link role="link" roleId="tp25.1138056516764" targetNodeId="kdzh.6592112598314801433" />
                    </node>
                  </node>
                  <node role="operation" roleId="tpee.1197027833540" type="tp25.SLinkAccess" typeId="tp25.1138056143562" id="6592112598315357031">
                    <link role="link" roleId="tp25.1138056516764" targetNodeId="kdzh.6592112598314855574" />
                  </node>
                </node>
                <node role="operation" roleId="tpee.1197027833540" type="tp25.Node_ConceptMethodCall" typeId="tp25.1179409122411" id="1368030936106771730">
                  <link role="baseMethodDeclaration" roleId="tpee.1068499141037" targetNodeId="vbkb.4380385936562005550" resolveInfo="getText" />
                  <node role="actualArgument" roleId="tpee.1068499141038" type="tpee.DotExpression" typeId="tpee.1197027756228" id="1368030936106771748">
                    <node role="operand" roleId="tpee.1197027771414" type="tpee.ParameterReference" typeId="tpee.1068581242874" id="1368030936106771731">
                      <link role="variableDeclaration" roleId="tpee.1068581517664" targetNodeId="7128123785277830866" resolveInfo="helper" />
                    </node>
                    <node role="operation" roleId="tpee.1197027833540" type="tpee.InstanceMethodCallOperation" typeId="tpee.1202948039474" id="1368030936106771753">
                      <link role="baseMethodDeclaration" roleId="tpee.1068499141037" targetNodeId="o3n2.1368030936106771678" resolveInfo="getMacroHelper" />
                    </node>
                  </node>
                </node>
              </node>
            </node>
          </node>
        </node>
        <node role="statement" roleId="tpee.1068581517665" type="tpee.ExpressionStatement" typeId="tpee.1068580123155" id="7128123785277840502">
          <node role="expression" roleId="tpee.1068580123156" type="tpee.DotExpression" typeId="tpee.1197027756228" id="7128123785277840520">
            <node role="operand" roleId="tpee.1197027771414" type="tpee.DotExpression" typeId="tpee.1197027756228" id="4640279023716692247">
              <node role="operand" roleId="tpee.1197027771414" type="tpee.ParameterReference" typeId="tpee.1068581242874" id="7128123785277840503">
                <link role="variableDeclaration" roleId="tpee.1068581517664" targetNodeId="7128123785277830866" resolveInfo="helper" />
              </node>
              <node role="operation" roleId="tpee.1197027833540" type="tpee.InstanceMethodCallOperation" typeId="tpee.1202948039474" id="4640279023716692253">
                <link role="baseMethodDeclaration" roleId="tpee.1068499141037" targetNodeId="o3n2.4640279023716660548" resolveInfo="locations" />
              </node>
            </node>
            <node role="operation" roleId="tpee.1197027833540" type="tpee.InstanceMethodCallOperation" typeId="tpee.1202948039474" id="7128123785277840525">
              <link role="baseMethodDeclaration" roleId="tpee.1068499141037" targetNodeId="k7g3.~Map%dput(java%dlang%dObject,java%dlang%dObject)%cjava%dlang%dObject" resolveInfo="put" />
              <node role="actualArgument" roleId="tpee.1068499141038" type="1i04.ThisNodeExpression" typeId="1i04.1225194691553" id="7128123785277840526" />
              <node role="actualArgument" roleId="tpee.1068499141038" type="tpee.LocalVariableReference" typeId="tpee.1068581242866" id="6547494638219475186">
                <link role="variableDeclaration" roleId="tpee.1068581517664" targetNodeId="6547494638219475174" resolveInfo="folderLocation" />
              </node>
            </node>
          </node>
        </node>
        <node role="statement" roleId="tpee.1068581517665" type="tpee.ExpressionStatement" typeId="tpee.1068580123155" id="6547494638219475187">
          <node role="expression" roleId="tpee.1068580123156" type="tpee.DotExpression" typeId="tpee.1197027756228" id="6547494638219475188">
            <node role="operand" roleId="tpee.1197027771414" type="tpee.DotExpression" typeId="tpee.1197027756228" id="6547494638219475189">
              <node role="operand" roleId="tpee.1197027771414" type="tpee.ParameterReference" typeId="tpee.1068581242874" id="6547494638219475190">
                <link role="variableDeclaration" roleId="tpee.1068581517664" targetNodeId="7128123785277830866" resolveInfo="helper" />
              </node>
              <node role="operation" roleId="tpee.1197027833540" type="tpee.InstanceMethodCallOperation" typeId="tpee.1202948039474" id="6547494638219475191">
                <link role="baseMethodDeclaration" roleId="tpee.1068499141037" targetNodeId="o3n2.4640279023716660556" resolveInfo="contentLocations" />
              </node>
            </node>
            <node role="operation" roleId="tpee.1197027833540" type="tpee.InstanceMethodCallOperation" typeId="tpee.1202948039474" id="6547494638219475192">
              <link role="baseMethodDeclaration" roleId="tpee.1068499141037" targetNodeId="k7g3.~Map%dput(java%dlang%dObject,java%dlang%dObject)%cjava%dlang%dObject" resolveInfo="put" />
              <node role="actualArgument" roleId="tpee.1068499141038" type="1i04.ThisNodeExpression" typeId="1i04.1225194691553" id="6547494638219475193" />
              <node role="actualArgument" roleId="tpee.1068499141038" type="tpee.LocalVariableReference" typeId="tpee.1068581242866" id="6547494638219475194">
                <link role="variableDeclaration" roleId="tpee.1068581517664" targetNodeId="6547494638219475174" resolveInfo="folderLocation" />
              </node>
            </node>
          </node>
        </node>
        <node role="statement" roleId="tpee.1068581517665" type="tp2q.ForEachStatement" typeId="tp2q.1153943597977" id="2219920121494203670">
          <node role="variable" roleId="tp2q.1153944400369" type="tp2q.ForEachVariable" typeId="tp2q.1153944193378" id="2219920121494203671">
            <property name="name" nameId="tpck.1169194664001" value="ic" />
          </node>
          <node role="inputSequence" roleId="tp2q.1153944424730" type="tpee.DotExpression" typeId="tpee.1197027756228" id="2219920121494203946">
            <node role="operand" roleId="tpee.1197027771414" type="tpee.DotExpression" typeId="tpee.1197027756228" id="2219920121494203723">
              <node role="operand" roleId="tpee.1197027771414" type="tpee.DotExpression" typeId="tpee.1197027756228" id="2219920121494203695">
                <node role="operand" roleId="tpee.1197027771414" type="1i04.ThisNodeExpression" typeId="1i04.1225194691553" id="2219920121494203674" />
                <node role="operation" roleId="tpee.1197027833540" type="tp25.SLinkListAccess" typeId="tp25.1138056282393" id="2219920121494203701">
                  <link role="link" roleId="tp25.1138056546658" targetNodeId="3ior.7389400916848037006" />
                </node>
              </node>
              <node role="operation" roleId="tpee.1197027833540" type="tp2q.WhereOperation" typeId="tp2q.1202120902084" id="2219920121494203729">
                <node role="closure" roleId="tp2q.1204796294226" type="tp2c.ClosureLiteral" typeId="tp2c.1199569711397" id="2219920121494203730">
                  <node role="body" roleId="tp2c.1199569916463" type="tpee.StatementList" typeId="tpee.1068580123136" id="2219920121494203731">
                    <node role="statement" roleId="tpee.1068581517665" type="tpee.ExpressionStatement" typeId="tpee.1068580123155" id="2219920121494203734">
                      <node role="expression" roleId="tpee.1068580123156" type="tpee.DotExpression" typeId="tpee.1197027756228" id="2219920121494203756">
                        <node role="operand" roleId="tpee.1197027771414" type="tpee.ParameterReference" typeId="tpee.1068581242874" id="2219920121494203735">
                          <link role="variableDeclaration" roleId="tpee.1068581517664" targetNodeId="2219920121494203732" resolveInfo="it" />
                        </node>
                        <node role="operation" roleId="tpee.1197027833540" type="tp25.Node_IsInstanceOfOperation" typeId="tp25.1139621453865" id="2219920121494203762">
                          <node role="conceptArgument" roleId="tp25.1177027386292" type="tp25.RefConcept_Reference" typeId="tp25.1177026924588" id="2219920121494203764">
                            <link role="conceptDeclaration" roleId="tp25.1177026940964" targetNodeId="3ior.5610619299013057363" resolveInfo="BuildLayout_ImportContent" />
                          </node>
                        </node>
                      </node>
                    </node>
                  </node>
                  <node role="parameter" roleId="tp2c.1199569906740" type="tp2q.SmartClosureParameterDeclaration" typeId="tp2q.1203518072036" id="2219920121494203732">
                    <property name="name" nameId="tpck.1169194664001" value="it" />
                    <node role="type" roleId="tpee.5680397130376446158" type="tpee.UndefinedType" typeId="tpee.4836112446988635817" id="2219920121494203733" />
                  </node>
                </node>
              </node>
            </node>
            <node role="operation" roleId="tpee.1197027833540" type="tp2q.SelectOperation" typeId="tp2q.1202128969694" id="2219920121494203952">
              <node role="closure" roleId="tp2q.1204796294226" type="tp2c.ClosureLiteral" typeId="tp2c.1199569711397" id="2219920121494203953">
                <node role="body" roleId="tp2c.1199569916463" type="tpee.StatementList" typeId="tpee.1068580123136" id="2219920121494203954">
                  <node role="statement" roleId="tpee.1068581517665" type="tpee.ExpressionStatement" typeId="tpee.1068580123155" id="2219920121494203957">
                    <node role="expression" roleId="tpee.1068580123156" type="tp25.SNodeTypeCastExpression" typeId="tp25.1140137987495" id="2219920121494203979">
                      <link role="concept" roleId="tp25.1140138128738" targetNodeId="3ior.5610619299013057363" resolveInfo="BuildLayout_ImportContent" />
                      <node role="leftExpression" roleId="tp25.1140138123956" type="tpee.ParameterReference" typeId="tpee.1068581242874" id="2219920121494203958">
                        <link role="variableDeclaration" roleId="tpee.1068581517664" targetNodeId="2219920121494203955" resolveInfo="it" />
                      </node>
                    </node>
                  </node>
                </node>
                <node role="parameter" roleId="tp2c.1199569906740" type="tp2q.SmartClosureParameterDeclaration" typeId="tp2q.1203518072036" id="2219920121494203955">
                  <property name="name" nameId="tpck.1169194664001" value="it" />
                  <node role="type" roleId="tpee.5680397130376446158" type="tpee.UndefinedType" typeId="tpee.4836112446988635817" id="2219920121494203956" />
                </node>
              </node>
            </node>
          </node>
          <node role="body" roleId="tpee.1154032183016" type="tpee.StatementList" typeId="tpee.1068580123136" id="2219920121494203673">
            <node role="statement" roleId="tpee.1068581517665" type="tpee.LocalVariableDeclarationStatement" typeId="tpee.1068581242864" id="2219920121494213301">
              <node role="localVariableDeclaration" roleId="tpee.1068581242865" type="tpee.LocalVariableDeclaration" typeId="tpee.1068581242863" id="2219920121494213302">
                <property name="name" nameId="tpck.1169194664001" value="node" />
                <node role="type" roleId="tpee.5680397130376446158" type="tp25.SNodeType" typeId="tp25.1138055754698" id="2219920121494213303">
                  <link role="concept" roleId="tp25.1138405853777" targetNodeId="3ior.7128123785277710723" resolveInfo="BuildLayout_PathElement" />
                </node>
                <node role="initializer" roleId="tpee.1068431790190" type="tp25.SNodeTypeCastExpression" typeId="tp25.1140137987495" id="2219920121494213309">
                  <property name="asCast" nameId="tp25.1238684351431" value="true" />
                  <link role="concept" roleId="tp25.1140138128738" targetNodeId="3ior.7128123785277710723" resolveInfo="BuildLayout_PathElement" />
                  <node role="leftExpression" roleId="tp25.1140138123956" type="tpee.DotExpression" typeId="tpee.1197027756228" id="2219920121494213305">
                    <node role="operand" roleId="tpee.1197027771414" type="tp2q.ForEachVariableReference" typeId="tp2q.1153944233411" id="2219920121494213306">
                      <link role="variable" roleId="tp2q.1153944258490" targetNodeId="2219920121494203671" resolveInfo="ic" />
                    </node>
                    <node role="operation" roleId="tpee.1197027833540" type="tp25.SLinkAccess" typeId="tp25.1138056143562" id="2219920121494213307">
                      <link role="link" roleId="tp25.1138056516764" targetNodeId="3ior.5610619299013057365" />
                    </node>
                  </node>
                </node>
              </node>
            </node>
            <node role="statement" roleId="tpee.1068581517665" type="tpee.IfStatement" typeId="tpee.1068580123159" id="2219920121494213312">
              <node role="ifTrue" roleId="tpee.1068580123161" type="tpee.StatementList" typeId="tpee.1068580123136" id="2219920121494213313">
                <node role="statement" roleId="tpee.1068581517665" type="tpee.SingleLineComment" typeId="tpee.6329021646629104954" id="2219920121494318836">
                  <node role="commentPart" roleId="tpee.6329021646629175155" type="tpee.TextCommentPart" typeId="tpee.6329021646629104957" id="2219920121494318837">
                    <property name="text" nameId="tpee.6329021646629104958" value="note: if node is imported directly - do not override its original location" />
                  </node>
                </node>
                <node role="statement" roleId="tpee.1068581517665" type="tpee.IfStatement" typeId="tpee.1068580123159" id="2219920121494318706">
                  <node role="ifTrue" roleId="tpee.1068580123161" type="tpee.StatementList" typeId="tpee.1068580123136" id="2219920121494318707">
                    <node role="statement" roleId="tpee.1068581517665" type="tpee.ExpressionStatement" typeId="tpee.1068580123155" id="2219920121494203985">
                      <node role="expression" roleId="tpee.1068580123156" type="tpee.DotExpression" typeId="tpee.1197027756228" id="2219920121494204033">
                        <node role="operand" roleId="tpee.1197027771414" type="tpee.DotExpression" typeId="tpee.1197027756228" id="2219920121494204007">
                          <node role="operand" roleId="tpee.1197027771414" type="tpee.ParameterReference" typeId="tpee.1068581242874" id="2219920121494203986">
                            <link role="variableDeclaration" roleId="tpee.1068581517664" targetNodeId="7128123785277830866" resolveInfo="helper" />
                          </node>
                          <node role="operation" roleId="tpee.1197027833540" type="tpee.InstanceMethodCallOperation" typeId="tpee.1202948039474" id="2219920121494204012">
                            <link role="baseMethodDeclaration" roleId="tpee.1068499141037" targetNodeId="o3n2.4640279023716660548" resolveInfo="locations" />
                          </node>
                        </node>
                        <node role="operation" roleId="tpee.1197027833540" type="tpee.InstanceMethodCallOperation" typeId="tpee.1202948039474" id="2219920121494204039">
                          <link role="baseMethodDeclaration" roleId="tpee.1068499141037" targetNodeId="k7g3.~Map%dput(java%dlang%dObject,java%dlang%dObject)%cjava%dlang%dObject" resolveInfo="put" />
                          <node role="actualArgument" roleId="tpee.1068499141038" type="tpee.LocalVariableReference" typeId="tpee.1068581242866" id="2219920121494213308">
                            <link role="variableDeclaration" roleId="tpee.1068581517664" targetNodeId="2219920121494213302" resolveInfo="node" />
                          </node>
                          <node role="actualArgument" roleId="tpee.1068499141038" type="tpee.LocalVariableReference" typeId="tpee.1068581242866" id="2219920121494213298">
                            <link role="variableDeclaration" roleId="tpee.1068581517664" targetNodeId="6547494638219475174" resolveInfo="folderLocation" />
                          </node>
                        </node>
                      </node>
                    </node>
                  </node>
                  <node role="condition" roleId="tpee.1068580123160" type="tpee.NotExpression" typeId="tpee.1081516740877" id="2219920121494318766">
                    <node role="expression" roleId="tpee.1081516765348" type="tpee.DotExpression" typeId="tpee.1197027756228" id="2219920121494318767">
                      <node role="operand" roleId="tpee.1197027771414" type="tpee.DotExpression" typeId="tpee.1197027756228" id="2219920121494318768">
                        <node role="operand" roleId="tpee.1197027771414" type="tpee.ParameterReference" typeId="tpee.1068581242874" id="2219920121494318769">
                          <link role="variableDeclaration" roleId="tpee.1068581517664" targetNodeId="7128123785277830866" resolveInfo="helper" />
                        </node>
                        <node role="operation" roleId="tpee.1197027833540" type="tpee.InstanceMethodCallOperation" typeId="tpee.1202948039474" id="2219920121494318770">
                          <link role="baseMethodDeclaration" roleId="tpee.1068499141037" targetNodeId="o3n2.4640279023716660548" resolveInfo="locations" />
                        </node>
                      </node>
                      <node role="operation" roleId="tpee.1197027833540" type="tpee.InstanceMethodCallOperation" typeId="tpee.1202948039474" id="2219920121494318771">
                        <link role="baseMethodDeclaration" roleId="tpee.1068499141037" targetNodeId="k7g3.~Map%dcontainsKey(java%dlang%dObject)%cboolean" resolveInfo="containsKey" />
                        <node role="actualArgument" roleId="tpee.1068499141038" type="tpee.LocalVariableReference" typeId="tpee.1068581242866" id="2219920121494318772">
                          <link role="variableDeclaration" roleId="tpee.1068581517664" targetNodeId="2219920121494213302" resolveInfo="node" />
                        </node>
                      </node>
                    </node>
                  </node>
                </node>
                <node role="statement" roleId="tpee.1068581517665" type="tpee.IfStatement" typeId="tpee.1068580123159" id="2219920121494318774">
                  <node role="ifTrue" roleId="tpee.1068580123161" type="tpee.StatementList" typeId="tpee.1068580123136" id="2219920121494318775">
                    <node role="statement" roleId="tpee.1068581517665" type="tpee.ExpressionStatement" typeId="tpee.1068580123155" id="2219920121494213345">
                      <node role="expression" roleId="tpee.1068580123156" type="tpee.DotExpression" typeId="tpee.1197027756228" id="2219920121494213393">
                        <node role="operand" roleId="tpee.1197027771414" type="tpee.DotExpression" typeId="tpee.1197027756228" id="2219920121494213367">
                          <node role="operand" roleId="tpee.1197027771414" type="tpee.ParameterReference" typeId="tpee.1068581242874" id="2219920121494213346">
                            <link role="variableDeclaration" roleId="tpee.1068581517664" targetNodeId="7128123785277830866" resolveInfo="helper" />
                          </node>
                          <node role="operation" roleId="tpee.1197027833540" type="tpee.InstanceMethodCallOperation" typeId="tpee.1202948039474" id="2219920121494213372">
                            <link role="baseMethodDeclaration" roleId="tpee.1068499141037" targetNodeId="o3n2.4640279023716660556" resolveInfo="contentLocations" />
                          </node>
                        </node>
                        <node role="operation" roleId="tpee.1197027833540" type="tpee.InstanceMethodCallOperation" typeId="tpee.1202948039474" id="2219920121494213398">
                          <link role="baseMethodDeclaration" roleId="tpee.1068499141037" targetNodeId="k7g3.~Map%dput(java%dlang%dObject,java%dlang%dObject)%cjava%dlang%dObject" resolveInfo="put" />
                          <node role="actualArgument" roleId="tpee.1068499141038" type="tpee.LocalVariableReference" typeId="tpee.1068581242866" id="2219920121494213409">
                            <link role="variableDeclaration" roleId="tpee.1068581517664" targetNodeId="2219920121494213302" resolveInfo="node" />
                          </node>
                          <node role="actualArgument" roleId="tpee.1068499141038" type="tpee.LocalVariableReference" typeId="tpee.1068581242866" id="2219920121494213421">
                            <link role="variableDeclaration" roleId="tpee.1068581517664" targetNodeId="6547494638219475174" resolveInfo="folderLocation" />
                          </node>
                        </node>
                      </node>
                    </node>
                  </node>
                  <node role="condition" roleId="tpee.1068580123160" type="tpee.NotExpression" typeId="tpee.1081516740877" id="2219920121494318778">
                    <node role="expression" roleId="tpee.1081516765348" type="tpee.DotExpression" typeId="tpee.1197027756228" id="2219920121494318827">
                      <node role="operand" roleId="tpee.1197027771414" type="tpee.DotExpression" typeId="tpee.1197027756228" id="2219920121494318801">
                        <node role="operand" roleId="tpee.1197027771414" type="tpee.ParameterReference" typeId="tpee.1068581242874" id="2219920121494318780">
                          <link role="variableDeclaration" roleId="tpee.1068581517664" targetNodeId="7128123785277830866" resolveInfo="helper" />
                        </node>
                        <node role="operation" roleId="tpee.1197027833540" type="tpee.InstanceMethodCallOperation" typeId="tpee.1202948039474" id="2219920121494318806">
                          <link role="baseMethodDeclaration" roleId="tpee.1068499141037" targetNodeId="o3n2.4640279023716660556" resolveInfo="contentLocations" />
                        </node>
                      </node>
                      <node role="operation" roleId="tpee.1197027833540" type="tpee.InstanceMethodCallOperation" typeId="tpee.1202948039474" id="2219920121494318833">
                        <link role="baseMethodDeclaration" roleId="tpee.1068499141037" targetNodeId="k7g3.~Map%dcontainsKey(java%dlang%dObject)%cboolean" resolveInfo="containsKey" />
                        <node role="actualArgument" roleId="tpee.1068499141038" type="tpee.LocalVariableReference" typeId="tpee.1068581242866" id="2219920121494318834">
                          <link role="variableDeclaration" roleId="tpee.1068581517664" targetNodeId="2219920121494213302" resolveInfo="node" />
                        </node>
                      </node>
                    </node>
                  </node>
                </node>
              </node>
              <node role="condition" roleId="tpee.1068580123160" type="tpee.DotExpression" typeId="tpee.1197027756228" id="2219920121494213337">
                <node role="operand" roleId="tpee.1197027771414" type="tpee.LocalVariableReference" typeId="tpee.1068581242866" id="2219920121494213316">
                  <link role="variableDeclaration" roleId="tpee.1068581517664" targetNodeId="2219920121494213302" resolveInfo="node" />
                </node>
                <node role="operation" roleId="tpee.1197027833540" type="tp25.Node_IsNotNullOperation" typeId="tp25.1172008320231" id="2219920121494213343" />
              </node>
            </node>
          </node>
        </node>
      </node>
      <node role="parameter" roleId="tpee.1068580123134" type="tpee.ParameterDeclaration" typeId="tpee.1068498886292" id="7128123785277830866">
        <property name="name" nameId="tpck.1169194664001" value="helper" />
        <node role="type" roleId="tpee.5680397130376446158" type="tpee.ClassifierType" typeId="tpee.1107535904670" id="7128123785277830867">
          <link role="classifier" roleId="tpee.1107535924139" targetNodeId="o3n2.2590001334067667566" resolveInfo="UnpackHelper" />
        </node>
      </node>
      <node role="parameter" roleId="tpee.1068580123134" type="tpee.ParameterDeclaration" typeId="tpee.1068498886292" id="2174011193579526257">
        <property name="name" nameId="tpck.1169194664001" value="artifacts" />
        <node role="type" roleId="tpee.5680397130376446158" type="tpee.ClassifierType" typeId="tpee.1107535904670" id="2174011193579526258">
          <link role="classifier" roleId="tpee.1107535924139" targetNodeId="e2lb.~Iterable" resolveInfo="Iterable" />
          <node role="parameter" roleId="tpee.1109201940907" type="tpee.ClassifierType" typeId="tpee.1107535904670" id="2174011193579526259">
            <link role="classifier" roleId="tpee.1107535924139" targetNodeId="e2lb.~Object" resolveInfo="Object" />
          </node>
        </node>
      </node>
      <node role="returnType" roleId="tpee.1068580123133" type="tpee.VoidType" typeId="tpee.1068581517677" id="7128123785277830868" />
    </node>
    <node role="method" roleId="1i04.1225194240805" type="1i04.ConceptMethodDeclaration" typeId="1i04.1225194472830" id="7117056644539913687">
      <property name="isAbstract" nameId="1i04.1225194472834" value="false" />
      <property name="name" nameId="tpck.1169194664001" value="location" />
      <property name="isVirtual" nameId="1i04.1225194472832" value="false" />
      <link role="overriddenMethod" roleId="1i04.1225194472831" targetNodeId="vbkb.7117056644539862594" resolveInfo="location" />
      <node role="visibility" roleId="tpee.1178549979242" type="tpee.PublicVisibility" typeId="tpee.1146644602865" id="7117056644539913688" />
      <node role="body" roleId="tpee.1068580123135" type="tpee.StatementList" typeId="tpee.1068580123136" id="7117056644539913689">
        <node role="statement" roleId="tpee.1068581517665" type="tpee.IfStatement" typeId="tpee.1068580123159" id="7117056644539913754">
          <node role="ifTrue" roleId="tpee.1068580123161" type="tpee.StatementList" typeId="tpee.1068580123136" id="7117056644539913755">
            <node role="statement" roleId="tpee.1068581517665" type="tpee.LocalVariableDeclarationStatement" typeId="tpee.1068581242864" id="7117056644539913756">
              <node role="localVariableDeclaration" roleId="tpee.1068581242865" type="tpee.LocalVariableDeclaration" typeId="tpee.1068581242863" id="7117056644539913757">
                <property name="name" nameId="tpck.1169194664001" value="node" />
                <node role="type" roleId="tpee.5680397130376446158" type="tp25.SNodeType" typeId="tp25.1138055754698" id="7117056644539913758" />
                <node role="initializer" roleId="tpee.1068431790190" type="tpee.CastExpression" typeId="tpee.1070534934090" id="7117056644539913759">
                  <node role="type" roleId="tpee.1070534934091" type="tp25.SNodeType" typeId="tp25.1138055754698" id="7117056644539913760" />
                  <node role="expression" roleId="tpee.1070534934092" type="tpee.ParameterReference" typeId="tpee.1068581242874" id="7117056644539913823">
                    <link role="variableDeclaration" roleId="tpee.1068581517664" targetNodeId="7117056644539913692" resolveInfo="artifactId" />
                  </node>
                </node>
              </node>
            </node>
            <node role="statement" roleId="tpee.1068581517665" type="tpee.IfStatement" typeId="tpee.1068580123159" id="7117056644539913790">
              <node role="ifTrue" roleId="tpee.1068580123161" type="tpee.StatementList" typeId="tpee.1068580123136" id="7117056644539913791">
                <node role="statement" roleId="tpee.1068581517665" type="tpee.LocalVariableDeclarationStatement" typeId="tpee.1068581242864" id="6673387549253676735">
                  <node role="localVariableDeclaration" roleId="tpee.1068581242865" type="tpee.LocalVariableDeclaration" typeId="tpee.1068581242863" id="6673387549253676736">
                    <property name="name" nameId="tpck.1169194664001" value="module" />
                    <node role="type" roleId="tpee.5680397130376446158" type="tp25.SNodeType" typeId="tp25.1138055754698" id="6673387549253676737">
                      <link role="concept" roleId="tp25.1138405853777" targetNodeId="kdzh.322010710375871467" resolveInfo="BuildMps_AbstractModule" />
                    </node>
                    <node role="initializer" roleId="tpee.1068431790190" type="tp25.SNodeTypeCastExpression" typeId="tp25.1140137987495" id="6673387549253676760">
                      <link role="concept" roleId="tp25.1140138128738" targetNodeId="kdzh.322010710375871467" resolveInfo="BuildMps_AbstractModule" />
                      <node role="leftExpression" roleId="tp25.1140138123956" type="tpee.LocalVariableReference" typeId="tpee.1068581242866" id="6673387549253676739">
                        <link role="variableDeclaration" roleId="tpee.1068581517664" targetNodeId="7117056644539913757" resolveInfo="node" />
                      </node>
                    </node>
                  </node>
                </node>
                <node role="statement" roleId="tpee.1068581517665" type="tpee.IfStatement" typeId="tpee.1068580123159" id="7117056644539913865">
                  <node role="ifTrue" roleId="tpee.1068580123161" type="tpee.StatementList" typeId="tpee.1068580123136" id="7117056644539913866">
                    <node role="statement" roleId="tpee.1068581517665" type="tpee.LocalVariableDeclarationStatement" typeId="tpee.1068581242864" id="6673387549253676702">
                      <node role="localVariableDeclaration" roleId="tpee.1068581242865" type="tpee.LocalVariableDeclaration" typeId="tpee.1068581242863" id="6673387549253676703">
                        <property name="name" nameId="tpck.1169194664001" value="group" />
                        <node role="type" roleId="tpee.5680397130376446158" type="tp25.SNodeType" typeId="tp25.1138055754698" id="6673387549253676704">
                          <link role="concept" roleId="tp25.1138405853777" targetNodeId="kdzh.6592112598314586625" resolveInfo="BuildMps_IdeaPluginGroup" />
                        </node>
                        <node role="initializer" roleId="tpee.1068431790190" type="tp25.SNodeTypeCastExpression" typeId="tp25.1140137987495" id="6673387549253676767">
                          <property name="asCast" nameId="tp25.1238684351431" value="true" />
                          <link role="concept" roleId="tp25.1140138128738" targetNodeId="kdzh.6592112598314586625" resolveInfo="BuildMps_IdeaPluginGroup" />
                          <node role="leftExpression" roleId="tp25.1140138123956" type="tpee.DotExpression" typeId="tpee.1197027756228" id="6673387549253676705">
                            <node role="operand" roleId="tpee.1197027771414" type="tpee.DotExpression" typeId="tpee.1197027756228" id="6673387549253676706">
                              <node role="operand" roleId="tpee.1197027771414" type="tpee.DotExpression" typeId="tpee.1197027756228" id="6673387549253676707">
                                <node role="operand" roleId="tpee.1197027771414" type="tpee.DotExpression" typeId="tpee.1197027756228" id="6673387549253676708">
                                  <node role="operand" roleId="tpee.1197027771414" type="1i04.ThisNodeExpression" typeId="1i04.1225194691553" id="6673387549253676709" />
                                  <node role="operation" roleId="tpee.1197027833540" type="tp25.SLinkAccess" typeId="tp25.1138056143562" id="6673387549253676710">
                                    <link role="link" roleId="tp25.1138056516764" targetNodeId="kdzh.6592112598314801433" />
                                  </node>
                                </node>
                                <node role="operation" roleId="tpee.1197027833540" type="tp25.SLinkListAccess" typeId="tp25.1138056282393" id="6673387549253676711">
                                  <link role="link" roleId="tp25.1138056546658" targetNodeId="kdzh.6592112598314499050" />
                                </node>
                              </node>
                              <node role="operation" roleId="tpee.1197027833540" type="tp2q.WhereOperation" typeId="tp2q.1202120902084" id="6673387549253676712">
                                <node role="closure" roleId="tp2q.1204796294226" type="tp2c.ClosureLiteral" typeId="tp2c.1199569711397" id="6673387549253676713">
                                  <node role="body" roleId="tp2c.1199569916463" type="tpee.StatementList" typeId="tpee.1068580123136" id="6673387549253676714">
                                    <node role="statement" roleId="tpee.1068581517665" type="tpee.ExpressionStatement" typeId="tpee.1068580123155" id="6673387549253676715">
                                      <node role="expression" roleId="tpee.1068580123156" type="tpee.AndExpression" typeId="tpee.1080120340718" id="6673387549253676716">
                                        <node role="rightExpression" roleId="tpee.1081773367579" type="tpee.DotExpression" typeId="tpee.1197027756228" id="6673387549253676717">
                                          <node role="operand" roleId="tpee.1197027771414" type="tpee.DotExpression" typeId="tpee.1197027756228" id="6673387549253676718">
                                            <node role="operand" roleId="tpee.1197027771414" type="tpee.DotExpression" typeId="tpee.1197027756228" id="6673387549253676719">
                                              <node role="operand" roleId="tpee.1197027771414" type="tp25.SNodeTypeCastExpression" typeId="tp25.1140137987495" id="6673387549253676720">
                                                <link role="concept" roleId="tp25.1140138128738" targetNodeId="kdzh.6592112598314586625" resolveInfo="BuildMps_IdeaPluginGroup" />
                                                <node role="leftExpression" roleId="tp25.1140138123956" type="tpee.ParameterReference" typeId="tpee.1068581242874" id="6673387549253676721">
                                                  <link role="variableDeclaration" roleId="tpee.1068581517664" targetNodeId="6673387549253676730" resolveInfo="it" />
                                                </node>
                                              </node>
                                              <node role="operation" roleId="tpee.1197027833540" type="tp25.SLinkAccess" typeId="tp25.1138056143562" id="6673387549253676722">
                                                <link role="link" roleId="tp25.1138056516764" targetNodeId="kdzh.6592112598314586626" />
                                              </node>
                                            </node>
                                            <node role="operation" roleId="tpee.1197027833540" type="tp25.SLinkListAccess" typeId="tp25.1138056282393" id="6673387549253676723">
                                              <link role="link" roleId="tp25.1138056546658" targetNodeId="kdzh.1500819558095907806" />
                                            </node>
                                          </node>
                                          <node role="operation" roleId="tpee.1197027833540" type="tp2q.ContainsOperation" typeId="tp2q.1172254888721" id="6673387549253676724">
                                            <node role="argument" roleId="tp2q.1172256416782" type="tpee.LocalVariableReference" typeId="tpee.1068581242866" id="6673387549253676762">
                                              <link role="variableDeclaration" roleId="tpee.1068581517664" targetNodeId="6673387549253676736" resolveInfo="module" />
                                            </node>
                                          </node>
                                        </node>
                                        <node role="leftExpression" roleId="tpee.1081773367580" type="tpee.DotExpression" typeId="tpee.1197027756228" id="6673387549253676726">
                                          <node role="operand" roleId="tpee.1197027771414" type="tpee.ParameterReference" typeId="tpee.1068581242874" id="6673387549253676727">
                                            <link role="variableDeclaration" roleId="tpee.1068581517664" targetNodeId="6673387549253676730" resolveInfo="it" />
                                          </node>
                                          <node role="operation" roleId="tpee.1197027833540" type="tp25.Node_IsInstanceOfOperation" typeId="tp25.1139621453865" id="6673387549253676728">
                                            <node role="conceptArgument" roleId="tp25.1177027386292" type="tp25.RefConcept_Reference" typeId="tp25.1177026924588" id="6673387549253676729">
                                              <link role="conceptDeclaration" roleId="tp25.1177026940964" targetNodeId="kdzh.6592112598314586625" resolveInfo="BuildMps_IdeaPluginGroup" />
                                            </node>
                                          </node>
                                        </node>
                                      </node>
                                    </node>
                                  </node>
                                  <node role="parameter" roleId="tp2c.1199569906740" type="tp2q.SmartClosureParameterDeclaration" typeId="tp2q.1203518072036" id="6673387549253676730">
                                    <property name="name" nameId="tpck.1169194664001" value="it" />
                                    <node role="type" roleId="tpee.5680397130376446158" type="tpee.UndefinedType" typeId="tpee.4836112446988635817" id="6673387549253676731" />
                                  </node>
                                </node>
                              </node>
                            </node>
                            <node role="operation" roleId="tpee.1197027833540" type="tp2q.GetFirstOperation" typeId="tp2q.1165525191778" id="6673387549253676732" />
                          </node>
                        </node>
                      </node>
                    </node>
                    <node role="statement" roleId="tpee.1068581517665" type="tpee.ReturnStatement" typeId="tpee.1068581242878" id="7117056644539913965">
                      <node role="expression" roleId="tpee.1068581517676" type="tpee.PlusExpression" typeId="tpee.1068581242875" id="6673387549253676925">
                        <node role="rightExpression" roleId="tpee.1081773367579" type="tpee.StringLiteral" typeId="tpee.1070475926800" id="7117056644539922575">
                          <property name="value" nameId="tpee.1070475926801" value=".jar" />
                        </node>
                        <node role="leftExpression" roleId="tpee.1081773367580" type="tpee.PlusExpression" typeId="tpee.1068581242875" id="7117056644539922572">
                          <node role="leftExpression" roleId="tpee.1081773367580" type="tpee.PlusExpression" typeId="tpee.1068581242875" id="7117056644539921815">
                            <node role="leftExpression" roleId="tpee.1081773367580" type="tpee.PlusExpression" typeId="tpee.1068581242875" id="7117056644539921778">
                              <node role="leftExpression" roleId="tpee.1081773367580" type="tpee.DotExpression" typeId="tpee.1197027756228" id="7117056644539922579">
                                <node role="operand" roleId="tpee.1197027771414" type="tpee.DotExpression" typeId="tpee.1197027756228" id="7117056644539922580">
                                  <node role="operand" roleId="tpee.1197027771414" type="tpee.ParameterReference" typeId="tpee.1068581242874" id="7117056644539922581">
                                    <link role="variableDeclaration" roleId="tpee.1068581517664" targetNodeId="7117056644539913690" resolveInfo="helper" />
                                  </node>
                                  <node role="operation" roleId="tpee.1197027833540" type="tpee.InstanceMethodCallOperation" typeId="tpee.1202948039474" id="7117056644539922582">
                                    <link role="baseMethodDeclaration" roleId="tpee.1068499141037" targetNodeId="o3n2.4640279023716660548" resolveInfo="locations" />
                                  </node>
                                </node>
                                <node role="operation" roleId="tpee.1197027833540" type="tpee.InstanceMethodCallOperation" typeId="tpee.1202948039474" id="7117056644539922583">
                                  <link role="baseMethodDeclaration" roleId="tpee.1068499141037" targetNodeId="k7g3.~Map%dget(java%dlang%dObject)%cjava%dlang%dObject" resolveInfo="get" />
                                  <node role="actualArgument" roleId="tpee.1068499141038" type="1i04.ThisNodeExpression" typeId="1i04.1225194691553" id="7117056644539922584" />
                                </node>
                              </node>
                              <node role="rightExpression" roleId="tpee.1081773367579" type="tpee.StringLiteral" typeId="tpee.1070475926800" id="7117056644539921781">
                                <property name="value" nameId="tpee.1070475926801" value="/languages/" />
                              </node>
                            </node>
                            <node role="rightExpression" roleId="tpee.1081773367579" type="tpee.ParenthesizedExpression" typeId="tpee.1079359253375" id="6673387549253676770">
                              <node role="expression" roleId="tpee.1079359253376" type="tpee.TernaryOperatorExpression" typeId="tpee.1163668896201" id="6673387549253676819">
                                <node role="ifTrue" roleId="tpee.1163668922816" type="tpee.PlusExpression" typeId="tpee.1068581242875" id="6673387549253676888">
                                  <node role="rightExpression" roleId="tpee.1081773367579" type="tpee.StringLiteral" typeId="tpee.1070475926800" id="6673387549253676891">
                                    <property name="value" nameId="tpee.1070475926801" value="/" />
                                  </node>
                                  <node role="leftExpression" roleId="tpee.1081773367580" type="tpee.DotExpression" typeId="tpee.1197027756228" id="6673387549253676882">
                                    <node role="operand" roleId="tpee.1197027771414" type="tpee.DotExpression" typeId="tpee.1197027756228" id="6673387549253676844">
                                      <node role="operand" roleId="tpee.1197027771414" type="tpee.LocalVariableReference" typeId="tpee.1068581242866" id="6673387549253676823">
                                        <link role="variableDeclaration" roleId="tpee.1068581517664" targetNodeId="6673387549253676703" resolveInfo="group" />
                                      </node>
                                      <node role="operation" roleId="tpee.1197027833540" type="tp25.SLinkAccess" typeId="tp25.1138056143562" id="6673387549253676860">
                                        <link role="link" roleId="tp25.1138056516764" targetNodeId="kdzh.6592112598314586626" />
                                      </node>
                                    </node>
                                    <node role="operation" roleId="tpee.1197027833540" type="tp25.SPropertyAccess" typeId="tp25.1138056022639" id="6673387549253676887">
                                      <link role="property" roleId="tp25.1138056395725" targetNodeId="tpck.1169194664001" resolveInfo="name" />
                                    </node>
                                  </node>
                                </node>
                                <node role="ifFalse" roleId="tpee.1163668934364" type="tpee.StringLiteral" typeId="tpee.1070475926800" id="6673387549253676892">
                                  <property name="value" nameId="tpee.1070475926801" value="" />
                                </node>
                                <node role="condition" roleId="tpee.1163668914799" type="tpee.NotEqualsExpression" typeId="tpee.1073239437375" id="6673387549253676795">
                                  <node role="leftExpression" roleId="tpee.1081773367580" type="tpee.LocalVariableReference" typeId="tpee.1068581242866" id="6673387549253676774">
                                    <link role="variableDeclaration" roleId="tpee.1068581517664" targetNodeId="6673387549253676703" resolveInfo="group" />
                                  </node>
                                  <node role="rightExpression" roleId="tpee.1081773367579" type="tpee.NullLiteral" typeId="tpee.1070534058343" id="6673387549253676798" />
                                </node>
                              </node>
                            </node>
                          </node>
                          <node role="rightExpression" roleId="tpee.1081773367579" type="tpee.DotExpression" typeId="tpee.1197027756228" id="6673387549253823718">
                            <node role="operand" roleId="tpee.1197027771414" type="tpee.LocalVariableReference" typeId="tpee.1068581242866" id="6673387549253823697">
                              <link role="variableDeclaration" roleId="tpee.1068581517664" targetNodeId="6673387549253676736" resolveInfo="module" />
                            </node>
                            <node role="operation" roleId="tpee.1197027833540" type="tp25.SPropertyAccess" typeId="tp25.1138056022639" id="6673387549253823724">
                              <link role="property" roleId="tp25.1138056395725" targetNodeId="tpck.1169194664001" resolveInfo="name" />
                            </node>
                          </node>
                        </node>
                      </node>
                    </node>
                  </node>
                  <node role="condition" roleId="tpee.1068580123160" type="tpee.DotExpression" typeId="tpee.1197027756228" id="7117056644539913793">
                    <node role="operand" roleId="tpee.1197027771414" type="tpee.DotExpression" typeId="tpee.1197027756228" id="7117056644539913794">
                      <node role="operand" roleId="tpee.1197027771414" type="tpee.DotExpression" typeId="tpee.1197027756228" id="7117056644539913795">
                        <node role="operand" roleId="tpee.1197027771414" type="1i04.ThisNodeExpression" typeId="1i04.1225194691553" id="7117056644539913796" />
                        <node role="operation" roleId="tpee.1197027833540" type="tp25.SLinkAccess" typeId="tp25.1138056143562" id="7117056644539913797">
                          <link role="link" roleId="tp25.1138056516764" targetNodeId="kdzh.6592112598314801433" />
                        </node>
                      </node>
                      <node role="operation" roleId="tpee.1197027833540" type="tp25.SLinkListAccess" typeId="tp25.1138056282393" id="7117056644539913798">
                        <link role="link" roleId="tp25.1138056546658" targetNodeId="kdzh.6592112598314499050" />
                      </node>
                    </node>
                    <node role="operation" roleId="tpee.1197027833540" type="tp2q.AnyOperation" typeId="tp2q.1235566554328" id="7117056644539913799">
                      <node role="closure" roleId="tp2q.1204796294226" type="tp2c.ClosureLiteral" typeId="tp2c.1199569711397" id="7117056644539913800">
                        <node role="body" roleId="tp2c.1199569916463" type="tpee.StatementList" typeId="tpee.1068580123136" id="7117056644539913801">
                          <node role="statement" roleId="tpee.1068581517665" type="tpee.ExpressionStatement" typeId="tpee.1068580123155" id="7117056644539913802">
                            <node role="expression" roleId="tpee.1068580123156" type="tpee.DotExpression" typeId="tpee.1197027756228" id="7117056644539913803">
                              <node role="operand" roleId="tpee.1197027771414" type="tpee.ParameterReference" typeId="tpee.1068581242874" id="7117056644539913804">
                                <link role="variableDeclaration" roleId="tpee.1068581517664" targetNodeId="7117056644539913807" resolveInfo="it" />
                              </node>
                              <node role="operation" roleId="tpee.1197027833540" type="tp25.Node_ConceptMethodCall" typeId="tp25.1179409122411" id="7117056644539913805">
                                <link role="baseMethodDeclaration" roleId="tpee.1068499141037" targetNodeId="6547494638219603457" resolveInfo="exports" />
                                <node role="actualArgument" roleId="tpee.1068499141038" type="tpee.ParameterReference" typeId="tpee.1068581242874" id="7117056644539913806">
                                  <link role="variableDeclaration" roleId="tpee.1068581517664" targetNodeId="7117056644539913692" resolveInfo="artifactId" />
                                </node>
                              </node>
                            </node>
                          </node>
                        </node>
                        <node role="parameter" roleId="tp2c.1199569906740" type="tp2q.SmartClosureParameterDeclaration" typeId="tp2q.1203518072036" id="7117056644539913807">
                          <property name="name" nameId="tpck.1169194664001" value="it" />
                          <node role="type" roleId="tpee.5680397130376446158" type="tpee.UndefinedType" typeId="tpee.4836112446988635817" id="7117056644539913808" />
                        </node>
                      </node>
                    </node>
                  </node>
                </node>
                <node role="statement" roleId="tpee.1068581517665" type="tpee.ReturnStatement" typeId="tpee.1068581242878" id="7117056644539913792">
                  <node role="expression" roleId="tpee.1068581517676" type="tpee.NullLiteral" typeId="tpee.1070534058343" id="7117056644539913872" />
                </node>
              </node>
              <node role="condition" roleId="tpee.1068580123160" type="tpee.DotExpression" typeId="tpee.1197027756228" id="7117056644539913809">
                <node role="operand" roleId="tpee.1197027771414" type="tpee.LocalVariableReference" typeId="tpee.1068581242866" id="7117056644539913810">
                  <link role="variableDeclaration" roleId="tpee.1068581517664" targetNodeId="7117056644539913757" resolveInfo="node" />
                </node>
                <node role="operation" roleId="tpee.1197027833540" type="tp25.Node_IsInstanceOfOperation" typeId="tp25.1139621453865" id="7117056644539913811">
                  <node role="conceptArgument" roleId="tp25.1177027386292" type="tp25.RefConcept_Reference" typeId="tp25.1177026924588" id="7117056644539913972">
                    <link role="conceptDeclaration" roleId="tp25.1177026940964" targetNodeId="kdzh.322010710375871467" resolveInfo="BuildMps_AbstractModule" />
                  </node>
                </node>
              </node>
            </node>
          </node>
          <node role="condition" roleId="tpee.1068580123160" type="tpee.InstanceOfExpression" typeId="tpee.1081256982272" id="7117056644539913813">
            <node role="classType" roleId="tpee.1081256993305" type="tpee.ClassifierType" typeId="tpee.1107535904670" id="7117056644539913814">
              <link role="classifier" roleId="tpee.1107535924139" targetNodeId="ec5l.~SNode" resolveInfo="SNode" />
            </node>
            <node role="leftExpression" roleId="tpee.1081256993304" type="tpee.ParameterReference" typeId="tpee.1068581242874" id="7117056644539913817">
              <link role="variableDeclaration" roleId="tpee.1068581517664" targetNodeId="7117056644539913692" resolveInfo="artifactId" />
            </node>
          </node>
        </node>
        <node role="statement" roleId="tpee.1068581517665" type="tpee.ExpressionStatement" typeId="tpee.1068580123155" id="7117056644539913695">
          <node role="expression" roleId="tpee.1068580123156" type="tpee.DotExpression" typeId="tpee.1197027756228" id="7117056644539913696">
            <node role="operand" roleId="tpee.1197027771414" type="1i04.SuperNodeExpression" typeId="1i04.1225194628440" id="7117056644539913697" />
            <node role="operation" roleId="tpee.1197027833540" type="tp25.Node_ConceptMethodCall" typeId="tp25.1179409122411" id="7117056644539913698">
              <link role="baseMethodDeclaration" roleId="tpee.1068499141037" targetNodeId="vbkb.7117056644539862594" resolveInfo="location" />
              <node role="actualArgument" roleId="tpee.1068499141038" type="tpee.ParameterReference" typeId="tpee.1068581242874" id="7117056644539913699">
                <link role="variableDeclaration" roleId="tpee.1068581517664" targetNodeId="7117056644539913690" resolveInfo="helper" />
              </node>
              <node role="actualArgument" roleId="tpee.1068499141038" type="tpee.ParameterReference" typeId="tpee.1068581242874" id="7117056644539913700">
                <link role="variableDeclaration" roleId="tpee.1068581517664" targetNodeId="7117056644539913692" resolveInfo="artifactId" />
              </node>
            </node>
          </node>
        </node>
      </node>
      <node role="parameter" roleId="tpee.1068580123134" type="tpee.ParameterDeclaration" typeId="tpee.1068498886292" id="7117056644539913690">
        <property name="name" nameId="tpck.1169194664001" value="helper" />
        <node role="type" roleId="tpee.5680397130376446158" type="tpee.ClassifierType" typeId="tpee.1107535904670" id="7117056644539913691">
          <link role="classifier" roleId="tpee.1107535924139" targetNodeId="o3n2.4640279023716659260" resolveInfo="DependenciesHelper" />
        </node>
      </node>
      <node role="parameter" roleId="tpee.1068580123134" type="tpee.ParameterDeclaration" typeId="tpee.1068498886292" id="7117056644539913692">
        <property name="name" nameId="tpck.1169194664001" value="artifactId" />
        <node role="type" roleId="tpee.5680397130376446158" type="tpee.ClassifierType" typeId="tpee.1107535904670" id="7117056644539913693">
          <link role="classifier" roleId="tpee.1107535924139" targetNodeId="e2lb.~Object" resolveInfo="Object" />
        </node>
      </node>
      <node role="returnType" roleId="tpee.1068580123133" type="tpee.StringType" typeId="tpee.1225271177708" id="7117056644539913694" />
    </node>
    <node role="method" roleId="1i04.1225194240805" type="1i04.ConceptMethodDeclaration" typeId="1i04.1225194472830" id="7984891866937844932">
      <property name="isAbstract" nameId="1i04.1225194472834" value="false" />
      <property name="name" nameId="tpck.1169194664001" value="exports" />
      <property name="isVirtual" nameId="1i04.1225194472832" value="false" />
      <link role="overriddenMethod" roleId="1i04.1225194472831" targetNodeId="vbkb.6547494638219603457" resolveInfo="exports" />
      <node role="visibility" roleId="tpee.1178549979242" type="tpee.PublicVisibility" typeId="tpee.1146644602865" id="7984891866937844933" />
      <node role="body" roleId="tpee.1068580123135" type="tpee.StatementList" typeId="tpee.1068580123136" id="7984891866937844934">
        <node role="statement" roleId="tpee.1068581517665" type="tpee.SingleLineComment" typeId="tpee.6329021646629104954" id="6592112598315357046">
          <node role="commentPart" roleId="tpee.6329021646629175155" type="tpee.TextCommentPart" typeId="tpee.6329021646629104957" id="6592112598315357047">
            <property name="text" nameId="tpee.6329021646629104958" value="TODO extract! (it is a copy of Folder behavior)" />
          </node>
        </node>
        <node role="statement" roleId="tpee.1068581517665" type="tpee.IfStatement" typeId="tpee.1068580123159" id="7984891866938355071">
          <node role="ifTrue" roleId="tpee.1068580123161" type="tpee.StatementList" typeId="tpee.1068580123136" id="7984891866938355072">
            <node role="statement" roleId="tpee.1068581517665" type="tpee.LocalVariableDeclarationStatement" typeId="tpee.1068581242864" id="7984891866938355130">
              <node role="localVariableDeclaration" roleId="tpee.1068581242865" type="tpee.LocalVariableDeclaration" typeId="tpee.1068581242863" id="7984891866938355131">
                <property name="name" nameId="tpck.1169194664001" value="node" />
                <node role="type" roleId="tpee.5680397130376446158" type="tp25.SNodeType" typeId="tp25.1138055754698" id="7984891866938355132" />
                <node role="initializer" roleId="tpee.1068431790190" type="tpee.CastExpression" typeId="tpee.1070534934090" id="7984891866938355134">
                  <node role="type" roleId="tpee.1070534934091" type="tp25.SNodeType" typeId="tp25.1138055754698" id="7984891866938355135" />
                  <node role="expression" roleId="tpee.1070534934092" type="tpee.ParameterReference" typeId="tpee.1068581242874" id="7984891866938355137">
                    <link role="variableDeclaration" roleId="tpee.1068581517664" targetNodeId="7984891866937844935" resolveInfo="artifactId" />
                  </node>
                </node>
              </node>
            </node>
            <node role="statement" roleId="tpee.1068581517665" type="tpee.IfStatement" typeId="tpee.1068580123159" id="7984891866938355139">
              <node role="ifTrue" roleId="tpee.1068580123161" type="tpee.StatementList" typeId="tpee.1068580123136" id="7984891866938355140">
                <node role="statement" roleId="tpee.1068581517665" type="tpee.ReturnStatement" typeId="tpee.1068581242878" id="7984891866938355176">
                  <node role="expression" roleId="tpee.1068581517676" type="tpee.DotExpression" typeId="tpee.1197027756228" id="7984891866938355227">
                    <node role="operand" roleId="tpee.1197027771414" type="tpee.DotExpression" typeId="tpee.1197027756228" id="7984891866938355199">
                      <node role="operand" roleId="tpee.1197027771414" type="1i04.ThisNodeExpression" typeId="1i04.1225194691553" id="7984891866938355178" />
                      <node role="operation" roleId="tpee.1197027833540" type="tp25.SLinkListAccess" typeId="tp25.1138056282393" id="7984891866938355205">
                        <link role="link" roleId="tp25.1138056546658" targetNodeId="3ior.7389400916848037006" />
                      </node>
                    </node>
                    <node role="operation" roleId="tpee.1197027833540" type="tp2q.AnyOperation" typeId="tp2q.1235566554328" id="7984891866938355233">
                      <node role="closure" roleId="tp2q.1204796294226" type="tp2c.ClosureLiteral" typeId="tp2c.1199569711397" id="7984891866938355234">
                        <node role="body" roleId="tp2c.1199569916463" type="tpee.StatementList" typeId="tpee.1068580123136" id="7984891866938355235">
                          <node role="statement" roleId="tpee.1068581517665" type="tpee.ExpressionStatement" typeId="tpee.1068580123155" id="7984891866938355238">
                            <node role="expression" roleId="tpee.1068580123156" type="tpee.AndExpression" typeId="tpee.1080120340718" id="7984891866938355279">
                              <node role="rightExpression" roleId="tpee.1081773367579" type="tpee.EqualsExpression" typeId="tpee.1068580123152" id="7984891866938355332">
                                <node role="rightExpression" roleId="tpee.1081773367579" type="tpee.LocalVariableReference" typeId="tpee.1068581242866" id="7984891866938355360">
                                  <link role="variableDeclaration" roleId="tpee.1068581517664" targetNodeId="7984891866938355131" resolveInfo="node" />
                                </node>
                                <node role="leftExpression" roleId="tpee.1081773367580" type="tpee.DotExpression" typeId="tpee.1197027756228" id="7984891866938355325">
                                  <node role="operand" roleId="tpee.1197027771414" type="tp25.SNodeTypeCastExpression" typeId="tp25.1140137987495" id="7984891866938355303">
                                    <link role="concept" roleId="tp25.1140138128738" targetNodeId="3ior.5610619299013057363" resolveInfo="BuildLayout_ImportContent" />
                                    <node role="leftExpression" roleId="tp25.1140138123956" type="tpee.ParameterReference" typeId="tpee.1068581242874" id="7984891866938355282">
                                      <link role="variableDeclaration" roleId="tpee.1068581517664" targetNodeId="7984891866938355236" resolveInfo="it" />
                                    </node>
                                  </node>
                                  <node role="operation" roleId="tpee.1197027833540" type="tp25.SLinkAccess" typeId="tp25.1138056143562" id="7984891866938355331">
                                    <link role="link" roleId="tp25.1138056516764" targetNodeId="3ior.5610619299013057365" />
                                  </node>
                                </node>
                              </node>
                              <node role="leftExpression" roleId="tpee.1081773367580" type="tpee.DotExpression" typeId="tpee.1197027756228" id="7984891866938355260">
                                <node role="operand" roleId="tpee.1197027771414" type="tpee.ParameterReference" typeId="tpee.1068581242874" id="7984891866938355239">
                                  <link role="variableDeclaration" roleId="tpee.1068581517664" targetNodeId="7984891866938355236" resolveInfo="it" />
                                </node>
                                <node role="operation" roleId="tpee.1197027833540" type="tp25.Node_IsInstanceOfOperation" typeId="tp25.1139621453865" id="7984891866938355266">
                                  <node role="conceptArgument" roleId="tp25.1177027386292" type="tp25.RefConcept_Reference" typeId="tp25.1177026924588" id="7984891866938355268">
                                    <link role="conceptDeclaration" roleId="tp25.1177026940964" targetNodeId="3ior.5610619299013057363" resolveInfo="BuildLayout_ImportContent" />
                                  </node>
                                </node>
                              </node>
                            </node>
                          </node>
                        </node>
                        <node role="parameter" roleId="tp2c.1199569906740" type="tp2q.SmartClosureParameterDeclaration" typeId="tp2q.1203518072036" id="7984891866938355236">
                          <property name="name" nameId="tpck.1169194664001" value="it" />
                          <node role="type" roleId="tpee.5680397130376446158" type="tpee.UndefinedType" typeId="tpee.4836112446988635817" id="7984891866938355237" />
                        </node>
                      </node>
                    </node>
                  </node>
                </node>
              </node>
              <node role="condition" roleId="tpee.1068580123160" type="tpee.DotExpression" typeId="tpee.1197027756228" id="7984891866938355164">
                <node role="operand" roleId="tpee.1197027771414" type="tpee.LocalVariableReference" typeId="tpee.1068581242866" id="7984891866938355143">
                  <link role="variableDeclaration" roleId="tpee.1068581517664" targetNodeId="7984891866938355131" resolveInfo="node" />
                </node>
                <node role="operation" roleId="tpee.1197027833540" type="tp25.Node_IsInstanceOfOperation" typeId="tp25.1139621453865" id="7984891866938355169">
                  <node role="conceptArgument" roleId="tp25.1177027386292" type="tp25.RefConcept_Reference" typeId="tp25.1177026924588" id="7984891866938355171">
                    <link role="conceptDeclaration" roleId="tp25.1177026940964" targetNodeId="3ior.7389400916848036997" resolveInfo="BuildLayout_Node" />
                  </node>
                </node>
              </node>
            </node>
            <node role="statement" roleId="tpee.1068581517665" type="tpee.IfStatement" typeId="tpee.1068580123159" id="1957532277556926000">
              <node role="ifTrue" roleId="tpee.1068580123161" type="tpee.StatementList" typeId="tpee.1068580123136" id="1957532277556926001">
                <node role="statement" roleId="tpee.1068581517665" type="tpee.ReturnStatement" typeId="tpee.1068581242878" id="1957532277556926047">
                  <node role="expression" roleId="tpee.1068581517676" type="tpee.DotExpression" typeId="tpee.1197027756228" id="1957532277556926126">
                    <node role="operand" roleId="tpee.1197027771414" type="tpee.DotExpression" typeId="tpee.1197027756228" id="1957532277556926098">
                      <node role="operand" roleId="tpee.1197027771414" type="tpee.DotExpression" typeId="tpee.1197027756228" id="1957532277556926070">
                        <node role="operand" roleId="tpee.1197027771414" type="1i04.ThisNodeExpression" typeId="1i04.1225194691553" id="1957532277556926049" />
                        <node role="operation" roleId="tpee.1197027833540" type="tp25.SLinkAccess" typeId="tp25.1138056143562" id="1957532277556926076">
                          <link role="link" roleId="tp25.1138056516764" targetNodeId="kdzh.6592112598314801433" />
                        </node>
                      </node>
                      <node role="operation" roleId="tpee.1197027833540" type="tp25.SLinkListAccess" typeId="tp25.1138056282393" id="1957532277556926104">
                        <link role="link" roleId="tp25.1138056546658" targetNodeId="kdzh.6592112598314499050" />
                      </node>
                    </node>
                    <node role="operation" roleId="tpee.1197027833540" type="tp2q.AnyOperation" typeId="tp2q.1235566554328" id="1957532277556933924">
                      <node role="closure" roleId="tp2q.1204796294226" type="tp2c.ClosureLiteral" typeId="tp2c.1199569711397" id="1957532277556933925">
                        <node role="body" roleId="tp2c.1199569916463" type="tpee.StatementList" typeId="tpee.1068580123136" id="1957532277556933926">
                          <node role="statement" roleId="tpee.1068581517665" type="tpee.ExpressionStatement" typeId="tpee.1068580123155" id="1957532277556933929">
                            <node role="expression" roleId="tpee.1068580123156" type="tpee.DotExpression" typeId="tpee.1197027756228" id="1957532277556933951">
                              <node role="operand" roleId="tpee.1197027771414" type="tpee.ParameterReference" typeId="tpee.1068581242874" id="1957532277556933930">
                                <link role="variableDeclaration" roleId="tpee.1068581517664" targetNodeId="1957532277556933927" resolveInfo="it" />
                              </node>
                              <node role="operation" roleId="tpee.1197027833540" type="tp25.Node_ConceptMethodCall" typeId="tp25.1179409122411" id="1957532277556933957">
                                <link role="baseMethodDeclaration" roleId="tpee.1068499141037" targetNodeId="6547494638219603457" resolveInfo="exports" />
                                <node role="actualArgument" roleId="tpee.1068499141038" type="tpee.ParameterReference" typeId="tpee.1068581242874" id="1957532277556933958">
                                  <link role="variableDeclaration" roleId="tpee.1068581517664" targetNodeId="7984891866937844935" resolveInfo="artifactId" />
                                </node>
                              </node>
                            </node>
                          </node>
                        </node>
                        <node role="parameter" roleId="tp2c.1199569906740" type="tp2q.SmartClosureParameterDeclaration" typeId="tp2q.1203518072036" id="1957532277556933927">
                          <property name="name" nameId="tpck.1169194664001" value="it" />
                          <node role="type" roleId="tpee.5680397130376446158" type="tpee.UndefinedType" typeId="tpee.4836112446988635817" id="1957532277556933928" />
                        </node>
                      </node>
                    </node>
                  </node>
                </node>
              </node>
              <node role="condition" roleId="tpee.1068580123160" type="tpee.DotExpression" typeId="tpee.1197027756228" id="1957532277556926025">
                <node role="operand" roleId="tpee.1197027771414" type="tpee.LocalVariableReference" typeId="tpee.1068581242866" id="1957532277556926004">
                  <link role="variableDeclaration" roleId="tpee.1068581517664" targetNodeId="7984891866938355131" resolveInfo="node" />
                </node>
                <node role="operation" roleId="tpee.1197027833540" type="tp25.Node_IsInstanceOfOperation" typeId="tp25.1139621453865" id="1957532277556926030">
                  <node role="conceptArgument" roleId="tp25.1177027386292" type="tp25.RefConcept_Reference" typeId="tp25.1177026924588" id="7117056644539913975">
                    <link role="conceptDeclaration" roleId="tp25.1177026940964" targetNodeId="kdzh.322010710375871467" resolveInfo="BuildMps_AbstractModule" />
                  </node>
                </node>
              </node>
            </node>
          </node>
          <node role="condition" roleId="tpee.1068580123160" type="tpee.InstanceOfExpression" typeId="tpee.1081256982272" id="7984891866938355121">
            <node role="classType" roleId="tpee.1081256993305" type="tpee.ClassifierType" typeId="tpee.1107535904670" id="7984891866938355124">
              <link role="classifier" roleId="tpee.1107535924139" targetNodeId="ec5l.~SNode" resolveInfo="SNode" />
            </node>
            <node role="leftExpression" roleId="tpee.1081256993304" type="tpee.ParameterReference" typeId="tpee.1068581242874" id="7984891866938355075">
              <link role="variableDeclaration" roleId="tpee.1068581517664" targetNodeId="7984891866937844935" resolveInfo="artifactId" />
            </node>
          </node>
        </node>
        <node role="statement" roleId="tpee.1068581517665" type="tpee.ExpressionStatement" typeId="tpee.1068580123155" id="7984891866937844938">
          <node role="expression" roleId="tpee.1068580123156" type="tpee.DotExpression" typeId="tpee.1197027756228" id="7984891866937844939">
            <node role="operand" roleId="tpee.1197027771414" type="1i04.SuperNodeExpression" typeId="1i04.1225194628440" id="7984891866937844940" />
            <node role="operation" roleId="tpee.1197027833540" type="tp25.Node_ConceptMethodCall" typeId="tp25.1179409122411" id="7984891866937844941">
              <link role="baseMethodDeclaration" roleId="tpee.1068499141037" targetNodeId="vbkb.6547494638219603457" resolveInfo="exports" />
              <node role="actualArgument" roleId="tpee.1068499141038" type="tpee.ParameterReference" typeId="tpee.1068581242874" id="7984891866938355069">
                <link role="variableDeclaration" roleId="tpee.1068581517664" targetNodeId="7984891866937844935" resolveInfo="artifactId" />
              </node>
            </node>
          </node>
        </node>
      </node>
      <node role="parameter" roleId="tpee.1068580123134" type="tpee.ParameterDeclaration" typeId="tpee.1068498886292" id="7984891866937844935">
        <property name="name" nameId="tpck.1169194664001" value="artifactId" />
        <node role="type" roleId="tpee.5680397130376446158" type="tpee.ClassifierType" typeId="tpee.1107535904670" id="7984891866937844936">
          <link role="classifier" roleId="tpee.1107535924139" targetNodeId="e2lb.~Object" resolveInfo="Object" />
        </node>
      </node>
      <node role="returnType" roleId="tpee.1068580123133" type="tpee.BooleanType" typeId="tpee.1070534644030" id="7984891866937844937" />
    </node>
    <node role="method" roleId="1i04.1225194240805" type="1i04.ConceptMethodDeclaration" typeId="1i04.1225194472830" id="5584673629410192576">
      <property name="isAbstract" nameId="1i04.1225194472834" value="false" />
      <property name="name" nameId="tpck.1169194664001" value="getChildrenOutputDir_WithMacro" />
      <property name="isVirtual" nameId="1i04.1225194472832" value="false" />
      <link role="overriddenMethod" roleId="1i04.1225194472831" targetNodeId="vbkb.4701820937132344011" resolveInfo="getChildrenOutputDir_WithMacro" />
      <node role="visibility" roleId="tpee.1178549979242" type="tpee.PublicVisibility" typeId="tpee.1146644602865" id="5584673629410192577" />
      <node role="body" roleId="tpee.1068580123135" type="tpee.StatementList" typeId="tpee.1068580123136" id="5584673629410192578">
        <node role="statement" roleId="tpee.1068581517665" type="tpee.ExpressionStatement" typeId="tpee.1068580123155" id="5584673629410192632">
          <node role="expression" roleId="tpee.1068580123156" type="1i04.LocalBehaviorMethodCall" typeId="1i04.6496299201655527393" id="5584673629410192633">
            <link role="baseMethodDeclaration" roleId="tpee.1068499141037" targetNodeId="280273048052535414" resolveInfo="getOutputPath_WithMacro" />
            <node role="actualArgument" roleId="tpee.1068499141038" type="tpee.ParameterReference" typeId="tpee.1068581242874" id="5584673629410321114">
              <link role="variableDeclaration" roleId="tpee.1068581517664" targetNodeId="5584673629410321118" resolveInfo="context" />
            </node>
          </node>
        </node>
      </node>
      <node role="returnType" roleId="tpee.1068580123133" type="tpee.StringType" typeId="tpee.1225271177708" id="5584673629410192579" />
      <node role="parameter" roleId="tpee.1068580123134" type="tpee.ParameterDeclaration" typeId="tpee.1068498886292" id="5584673629410321118">
        <property name="name" nameId="tpck.1169194664001" value="context" />
        <node role="type" roleId="tpee.5680397130376446158" type="tpee.ClassifierType" typeId="tpee.1107535904670" id="5584673629410321119">
          <link role="classifier" roleId="tpee.1107535924139" targetNodeId="o3n2.4959435991187147167" resolveInfo="Context" />
        </node>
      </node>
    </node>
    <node role="method" roleId="1i04.1225194240805" type="1i04.ConceptMethodDeclaration" typeId="1i04.1225194472830" id="280273048052535414">
      <property name="name" nameId="tpck.1169194664001" value="getOutputPath_WithMacro" />
      <node role="visibility" roleId="tpee.1178549979242" type="tpee.PublicVisibility" typeId="tpee.1146644602865" id="280273048052535415" />
      <node role="returnType" roleId="tpee.1068580123133" type="tpee.StringType" typeId="tpee.1225271177708" id="280273048052535418" />
      <node role="body" roleId="tpee.1068580123135" type="tpee.StatementList" typeId="tpee.1068580123136" id="280273048052535417">
        <node role="statement" roleId="tpee.1068581517665" type="tpee.IfStatement" typeId="tpee.1068580123159" id="5584673629410192636">
          <node role="ifTrue" roleId="tpee.1068580123161" type="tpee.StatementList" typeId="tpee.1068580123136" id="5584673629410192637">
            <node role="statement" roleId="tpee.1068581517665" type="tpee.LocalVariableDeclarationStatement" typeId="tpee.1068581242864" id="4209004860870531459">
              <node role="localVariableDeclaration" roleId="tpee.1068581242865" type="tpee.LocalVariableDeclaration" typeId="tpee.1068581242863" id="4209004860870531460">
                <property name="name" nameId="tpck.1169194664001" value="parentChildrenTargetDir" />
                <node role="type" roleId="tpee.5680397130376446158" type="tpee.StringType" typeId="tpee.1225271177708" id="4209004860870531461" />
                <node role="initializer" roleId="tpee.1068431790190" type="tpee.DotExpression" typeId="tpee.1197027756228" id="4209004860870531462">
                  <node role="operand" roleId="tpee.1197027771414" type="tp25.SNodeTypeCastExpression" typeId="tp25.1140137987495" id="4209004860870531463">
                    <link role="concept" roleId="tp25.1140138128738" targetNodeId="3ior.4701820937132344003" resolveInfo="BuildLayout_Container" />
                    <node role="leftExpression" roleId="tp25.1140138123956" type="tpee.DotExpression" typeId="tpee.1197027756228" id="4209004860870531464">
                      <node role="operand" roleId="tpee.1197027771414" type="1i04.ThisNodeExpression" typeId="1i04.1225194691553" id="4209004860870531465" />
                      <node role="operation" roleId="tpee.1197027833540" type="tp25.Node_GetParentOperation" typeId="tp25.1139613262185" id="4209004860870531466" />
                    </node>
                  </node>
                  <node role="operation" roleId="tpee.1197027833540" type="tp25.Node_ConceptMethodCall" typeId="tp25.1179409122411" id="4209004860870531467">
                    <link role="baseMethodDeclaration" roleId="tpee.1068499141037" targetNodeId="vbkb.4701820937132344011" resolveInfo="getChildrenOutputDir_WithMacro" />
                    <node role="actualArgument" roleId="tpee.1068499141038" type="tpee.ParameterReference" typeId="tpee.1068581242874" id="4209004860870531468">
                      <link role="variableDeclaration" roleId="tpee.1068581517664" targetNodeId="5584673629410321115" resolveInfo="context" />
                    </node>
                  </node>
                </node>
              </node>
            </node>
            <node role="statement" roleId="tpee.1068581517665" type="tpee.ReturnStatement" typeId="tpee.1068581242878" id="5584673629410192686">
              <node role="expression" roleId="tpee.1068581517676" type="tpee.PlusExpression" typeId="tpee.1068581242875" id="4209004860870531441">
                <node role="rightExpression" roleId="tpee.1081773367579" type="tpee.DotExpression" typeId="tpee.1197027756228" id="6520682027041025502">
                  <node role="operand" roleId="tpee.1197027771414" type="tpee.DotExpression" typeId="tpee.1197027756228" id="4209004860870531447">
                    <node role="operand" roleId="tpee.1197027771414" type="tpee.DotExpression" typeId="tpee.1197027756228" id="6592112598314855640">
                      <node role="operand" roleId="tpee.1197027771414" type="1i04.ThisNodeExpression" typeId="1i04.1225194691553" id="4209004860870531444" />
                      <node role="operation" roleId="tpee.1197027833540" type="tp25.SLinkAccess" typeId="tp25.1138056143562" id="6592112598314855645">
                        <link role="link" roleId="tp25.1138056516764" targetNodeId="kdzh.6592112598314801433" />
                      </node>
                    </node>
                    <node role="operation" roleId="tpee.1197027833540" type="tp25.SLinkAccess" typeId="tp25.1138056143562" id="6592112598314855647">
                      <link role="link" roleId="tp25.1138056516764" targetNodeId="kdzh.6592112598314855574" />
                    </node>
                  </node>
                  <node role="operation" roleId="tpee.1197027833540" type="tp25.Node_ConceptMethodCall" typeId="tp25.1179409122411" id="6520682027041025508">
                    <link role="baseMethodDeclaration" roleId="tpee.1068499141037" targetNodeId="vbkb.4380385936562005550" resolveInfo="getText" />
                    <node role="actualArgument" roleId="tpee.1068499141038" type="tpee.DotExpression" typeId="tpee.1197027756228" id="6520682027041027163">
                      <node role="operand" roleId="tpee.1197027771414" type="tpee.ParameterReference" typeId="tpee.1068581242874" id="6520682027041025509">
                        <link role="variableDeclaration" roleId="tpee.1068581517664" targetNodeId="5584673629410321115" resolveInfo="context" />
                      </node>
                      <node role="operation" roleId="tpee.1197027833540" type="tpee.InstanceMethodCallOperation" typeId="tpee.1202948039474" id="6520682027041027169">
                        <link role="baseMethodDeclaration" roleId="tpee.1068499141037" targetNodeId="o3n2.6520682027041026882" resolveInfo="getMacros" />
                        <node role="actualArgument" roleId="tpee.1068499141038" type="1i04.ThisNodeExpression" typeId="1i04.1225194691553" id="6520682027041027170" />
                      </node>
                    </node>
                  </node>
                </node>
                <node role="leftExpression" roleId="tpee.1081773367580" type="tpee.PlusExpression" typeId="tpee.1068581242875" id="4209004860870531455">
                  <node role="rightExpression" roleId="tpee.1081773367579" type="tpee.StringLiteral" typeId="tpee.1070475926800" id="4209004860870531458">
                    <property name="value" nameId="tpee.1070475926801" value="/" />
                  </node>
                  <node role="leftExpression" roleId="tpee.1081773367580" type="tpee.LocalVariableReference" typeId="tpee.1068581242866" id="4209004860870531469">
                    <link role="variableDeclaration" roleId="tpee.1068581517664" targetNodeId="4209004860870531460" resolveInfo="parentChildrenTargetDir" />
                  </node>
                </node>
              </node>
            </node>
          </node>
          <node role="condition" roleId="tpee.1068580123160" type="tpee.AndExpression" typeId="tpee.1080120340718" id="5584673629410192662">
            <node role="rightExpression" roleId="tpee.1081773367579" type="tpee.DotExpression" typeId="tpee.1197027756228" id="5584673629410192677">
              <node role="operand" roleId="tpee.1197027771414" type="tpee.DotExpression" typeId="tpee.1197027756228" id="5584673629410192668">
                <node role="operand" roleId="tpee.1197027771414" type="1i04.ThisNodeExpression" typeId="1i04.1225194691553" id="5584673629410192665" />
                <node role="operation" roleId="tpee.1197027833540" type="tp25.Node_GetParentOperation" typeId="tp25.1139613262185" id="5584673629410192673" />
              </node>
              <node role="operation" roleId="tpee.1197027833540" type="tp25.Node_IsInstanceOfOperation" typeId="tp25.1139621453865" id="5584673629410192683">
                <node role="conceptArgument" roleId="tp25.1177027386292" type="tp25.RefConcept_Reference" typeId="tp25.1177026924588" id="4701820937132344025">
                  <link role="conceptDeclaration" roleId="tp25.1177026940964" targetNodeId="3ior.4701820937132344003" resolveInfo="BuildLayout_Container" />
                </node>
              </node>
            </node>
            <node role="leftExpression" roleId="tpee.1081773367580" type="tpee.DotExpression" typeId="tpee.1197027756228" id="5584673629410192652">
              <node role="operand" roleId="tpee.1197027771414" type="tpee.DotExpression" typeId="tpee.1197027756228" id="5584673629410192643">
                <node role="operand" roleId="tpee.1197027771414" type="1i04.ThisNodeExpression" typeId="1i04.1225194691553" id="5584673629410192640" />
                <node role="operation" roleId="tpee.1197027833540" type="tp25.Node_GetParentOperation" typeId="tp25.1139613262185" id="5584673629410192648" />
              </node>
              <node role="operation" roleId="tpee.1197027833540" type="tp25.Node_IsNotNullOperation" typeId="tp25.1172008320231" id="5584673629410192658" />
            </node>
          </node>
        </node>
        <node role="statement" roleId="tpee.1068581517665" type="tpee.ReturnStatement" typeId="tpee.1068581242878" id="5584673629410192727">
          <node role="expression" roleId="tpee.1068581517676" type="tpee.NullLiteral" typeId="tpee.1070534058343" id="5584673629410192729" />
        </node>
      </node>
      <node role="parameter" roleId="tpee.1068580123134" type="tpee.ParameterDeclaration" typeId="tpee.1068498886292" id="5584673629410321115">
        <property name="name" nameId="tpck.1169194664001" value="context" />
        <node role="type" roleId="tpee.5680397130376446158" type="tpee.ClassifierType" typeId="tpee.1107535904670" id="5584673629410321116">
          <link role="classifier" roleId="tpee.1107535924139" targetNodeId="o3n2.4959435991187147167" resolveInfo="Context" />
        </node>
      </node>
    </node>
    <node role="method" roleId="1i04.1225194240805" type="1i04.ConceptMethodDeclaration" typeId="1i04.1225194472830" id="5610619299014531582">
      <property name="isAbstract" nameId="1i04.1225194472834" value="false" />
      <property name="name" nameId="tpck.1169194664001" value="getApproximateName" />
      <property name="isVirtual" nameId="1i04.1225194472832" value="false" />
      <link role="overriddenMethod" roleId="1i04.1225194472831" targetNodeId="vbkb.5610619299014531547" resolveInfo="getApproximateName" />
      <node role="visibility" roleId="tpee.1178549979242" type="tpee.PublicVisibility" typeId="tpee.1146644602865" id="5610619299014531583" />
      <node role="body" roleId="tpee.1068580123135" type="tpee.StatementList" typeId="tpee.1068580123136" id="5610619299014531584">
        <node role="statement" roleId="tpee.1068581517665" type="tpee.ExpressionStatement" typeId="tpee.1068580123155" id="4380385936562211615">
          <node role="expression" roleId="tpee.1068580123156" type="tpee.DotExpression" typeId="tpee.1197027756228" id="4380385936562211629">
            <node role="operand" roleId="tpee.1197027771414" type="tpee.DotExpression" typeId="tpee.1197027756228" id="4380385936562211619">
              <node role="operand" roleId="tpee.1197027771414" type="tpee.DotExpression" typeId="tpee.1197027756228" id="6592112598314855668">
                <node role="operand" roleId="tpee.1197027771414" type="1i04.ThisNodeExpression" typeId="1i04.1225194691553" id="5610619299014531586" />
                <node role="operation" roleId="tpee.1197027833540" type="tp25.SLinkAccess" typeId="tp25.1138056143562" id="6592112598314855673">
                  <link role="link" roleId="tp25.1138056516764" targetNodeId="kdzh.6592112598314801433" />
                </node>
              </node>
              <node role="operation" roleId="tpee.1197027833540" type="tp25.SLinkAccess" typeId="tp25.1138056143562" id="6592112598314855675">
                <link role="link" roleId="tp25.1138056516764" targetNodeId="kdzh.6592112598314855574" />
              </node>
            </node>
            <node role="operation" roleId="tpee.1197027833540" type="tp25.Node_ConceptMethodCall" typeId="tp25.1179409122411" id="4380385936562211635">
              <link role="baseMethodDeclaration" roleId="tpee.1068499141037" targetNodeId="vbkb.4380385936562005550" resolveInfo="getText" />
              <node role="actualArgument" roleId="tpee.1068499141038" type="tpee.NullLiteral" typeId="tpee.1070534058343" id="6520682027041025473" />
            </node>
          </node>
        </node>
      </node>
      <node role="returnType" roleId="tpee.1068580123133" type="tpee.StringType" typeId="tpee.1225271177708" id="5610619299014531585" />
    </node>
    <node role="method" roleId="1i04.1225194240805" type="1i04.ConceptMethodDeclaration" typeId="1i04.1225194472830" id="6547494638219485314">
      <property name="isAbstract" nameId="1i04.1225194472834" value="false" />
      <property name="name" nameId="tpck.1169194664001" value="isFolder" />
      <property name="isVirtual" nameId="1i04.1225194472832" value="false" />
      <property name="isFinal" nameId="tpee.1181808852946" value="false" />
      <link role="overriddenMethod" roleId="1i04.1225194472831" targetNodeId="vbkb.1368030936106753980" resolveInfo="isFolder" />
      <node role="visibility" roleId="tpee.1178549979242" type="tpee.PublicVisibility" typeId="tpee.1146644602865" id="6547494638219485315" />
      <node role="body" roleId="tpee.1068580123135" type="tpee.StatementList" typeId="tpee.1068580123136" id="6547494638219485316">
        <node role="statement" roleId="tpee.1068581517665" type="tpee.ExpressionStatement" typeId="tpee.1068580123155" id="6547494638219485318">
          <node role="expression" roleId="tpee.1068580123156" type="tpee.BooleanConstant" typeId="tpee.1068580123137" id="6547494638219485323">
            <property name="value" nameId="tpee.1068580123138" value="true" />
          </node>
        </node>
      </node>
      <node role="returnType" roleId="tpee.1068580123133" type="tpee.BooleanType" typeId="tpee.1070534644030" id="6547494638219485317" />
    </node>
    <node role="constructor" roleId="1i04.1225194240801" type="1i04.ConceptConstructorDeclaration" typeId="1i04.1225194413805" id="6592112598314855409">
      <node role="body" roleId="tpee.1137022507850" type="tpee.StatementList" typeId="tpee.1068580123136" id="6592112598314855410" />
    </node>
  </root>
  <root id="6592112598314896727">
    <node role="constructor" roleId="1i04.1225194240801" type="1i04.ConceptConstructorDeclaration" typeId="1i04.1225194413805" id="6592112598314896728">
      <node role="body" roleId="tpee.1137022507850" type="tpee.StatementList" typeId="tpee.1068580123136" id="6592112598314896729" />
    </node>
    <node role="method" roleId="1i04.1225194240805" type="1i04.ConceptMethodDeclaration" typeId="1i04.1225194472830" id="6592112598314896738">
      <property name="isAbstract" nameId="1i04.1225194472834" value="false" />
      <property name="name" nameId="tpck.1169194664001" value="isValidPart" />
      <property name="isVirtual" nameId="1i04.1225194472832" value="false" />
      <link role="overriddenMethod" roleId="1i04.1225194472831" targetNodeId="vbkb.9184644532456897464" resolveInfo="isValidPart" />
      <node role="visibility" roleId="tpee.1178549979242" type="tpee.PublicVisibility" typeId="tpee.1146644602865" id="6592112598314896739" />
      <node role="body" roleId="tpee.1068580123135" type="tpee.StatementList" typeId="tpee.1068580123136" id="6592112598314896740">
        <node role="statement" roleId="tpee.1068581517665" type="tpee.IfStatement" typeId="tpee.1068580123159" id="6592112598314896749">
          <property name="forceMultiLine" nameId="tpee.4467513934994662257" value="true" />
          <property name="forceOneLine" nameId="tpee.4467513934994662256" value="false" />
          <node role="ifTrue" roleId="tpee.1068580123161" type="tpee.StatementList" typeId="tpee.1068580123136" id="6592112598314896750">
            <node role="statement" roleId="tpee.1068581517665" type="tpee.ReturnStatement" typeId="tpee.1068581242878" id="6592112598314896843">
              <node role="expression" roleId="tpee.1068581517676" type="tpee.NotExpression" typeId="tpee.1081516740877" id="9184644532456897442">
                <node role="expression" roleId="tpee.1081516765348" type="tpee.OrExpression" typeId="tpee.1080223426719" id="9184644532456897443">
                  <node role="rightExpression" roleId="tpee.1081773367579" type="tpee.DotExpression" typeId="tpee.1197027756228" id="9184644532456897444">
                    <node role="operand" roleId="tpee.1197027771414" type="tpee.ParameterReference" typeId="tpee.1068581242874" id="9184644532456897761">
                      <link role="variableDeclaration" roleId="tpee.1068581517664" targetNodeId="6592112598314896741" resolveInfo="propertyValue" />
                    </node>
                    <node role="operation" roleId="tpee.1197027833540" type="tpee.InstanceMethodCallOperation" typeId="tpee.1202948039474" id="9184644532456897446">
                      <link role="baseMethodDeclaration" roleId="tpee.1068499141037" targetNodeId="e2lb.~String%dcontains(java%dlang%dCharSequence)%cboolean" resolveInfo="contains" />
                      <node role="actualArgument" roleId="tpee.1068499141038" type="tpee.StringLiteral" typeId="tpee.1070475926800" id="9184644532456897447">
                        <property name="value" nameId="tpee.1070475926801" value="\\" />
                      </node>
                    </node>
                  </node>
                  <node role="leftExpression" roleId="tpee.1081773367580" type="tpee.OrExpression" typeId="tpee.1080223426719" id="9184644532456897448">
                    <node role="leftExpression" roleId="tpee.1081773367580" type="tpee.DotExpression" typeId="tpee.1197027756228" id="9184644532456897449">
                      <node role="operand" roleId="tpee.1197027771414" type="tpee.ParameterReference" typeId="tpee.1068581242874" id="9184644532456897759">
                        <link role="variableDeclaration" roleId="tpee.1068581517664" targetNodeId="6592112598314896741" resolveInfo="propertyValue" />
                      </node>
                      <node role="operation" roleId="tpee.1197027833540" type="tpee.InstanceMethodCallOperation" typeId="tpee.1202948039474" id="9184644532456897451">
                        <link role="baseMethodDeclaration" roleId="tpee.1068499141037" targetNodeId="e2lb.~String%dcontains(java%dlang%dCharSequence)%cboolean" resolveInfo="contains" />
                        <node role="actualArgument" roleId="tpee.1068499141038" type="tpee.StringLiteral" typeId="tpee.1070475926800" id="9184644532456897452">
                          <property name="value" nameId="tpee.1070475926801" value="$" />
                        </node>
                      </node>
                    </node>
                    <node role="rightExpression" roleId="tpee.1081773367579" type="tpee.DotExpression" typeId="tpee.1197027756228" id="9184644532456897453">
                      <node role="operand" roleId="tpee.1197027771414" type="tpee.ParameterReference" typeId="tpee.1068581242874" id="9184644532456897760">
                        <link role="variableDeclaration" roleId="tpee.1068581517664" targetNodeId="6592112598314896741" resolveInfo="propertyValue" />
                      </node>
                      <node role="operation" roleId="tpee.1197027833540" type="tpee.InstanceMethodCallOperation" typeId="tpee.1202948039474" id="9184644532456897455">
                        <link role="baseMethodDeclaration" roleId="tpee.1068499141037" targetNodeId="e2lb.~String%dcontains(java%dlang%dCharSequence)%cboolean" resolveInfo="contains" />
                        <node role="actualArgument" roleId="tpee.1068499141038" type="tpee.StringLiteral" typeId="tpee.1070475926800" id="9184644532456897456">
                          <property name="value" nameId="tpee.1070475926801" value="/" />
                        </node>
                      </node>
                    </node>
                  </node>
                </node>
              </node>
            </node>
          </node>
          <node role="condition" roleId="tpee.1068580123160" type="tpee.DotExpression" typeId="tpee.1197027756228" id="6592112598314896835">
            <node role="operand" roleId="tpee.1197027771414" type="tpee.StringLiteral" typeId="tpee.1070475926800" id="6592112598314896814">
              <property name="value" nameId="tpee.1070475926801" value="containerName" />
            </node>
            <node role="operation" roleId="tpee.1197027833540" type="tpee.InstanceMethodCallOperation" typeId="tpee.1202948039474" id="6592112598314896841">
              <link role="baseMethodDeclaration" roleId="tpee.1068499141037" targetNodeId="e2lb.~String%dequals(java%dlang%dObject)%cboolean" resolveInfo="equals" />
              <node role="actualArgument" roleId="tpee.1068499141038" type="tpee.ParameterReference" typeId="tpee.1068581242874" id="6592112598314896842">
                <link role="variableDeclaration" roleId="tpee.1068581517664" targetNodeId="6592112598314896743" resolveInfo="role" />
              </node>
            </node>
          </node>
        </node>
        <node role="statement" roleId="tpee.1068581517665" type="tpee.ExpressionStatement" typeId="tpee.1068580123155" id="6592112598314896755">
          <node role="expression" roleId="tpee.1068580123156" type="tpee.NotExpression" typeId="tpee.1081516740877" id="6592112598314896756">
            <node role="expression" roleId="tpee.1081516765348" type="tpee.DotExpression" typeId="tpee.1197027756228" id="6592112598314896779">
              <node role="operand" roleId="tpee.1197027771414" type="tpee.ParameterReference" typeId="tpee.1068581242874" id="6592112598314896758">
                <link role="variableDeclaration" roleId="tpee.1068581517664" targetNodeId="6592112598314896741" resolveInfo="propertyValue" />
              </node>
              <node role="operation" roleId="tpee.1197027833540" type="tpee.InstanceMethodCallOperation" typeId="tpee.1202948039474" id="6592112598314896785">
                <link role="baseMethodDeclaration" roleId="tpee.1068499141037" targetNodeId="e2lb.~String%dcontains(java%dlang%dCharSequence)%cboolean" resolveInfo="contains" />
                <node role="actualArgument" roleId="tpee.1068499141038" type="tpee.StringLiteral" typeId="tpee.1070475926800" id="6592112598314896786">
                  <property name="value" nameId="tpee.1070475926801" value="$" />
                </node>
              </node>
            </node>
          </node>
        </node>
      </node>
      <node role="parameter" roleId="tpee.1068580123134" type="tpee.ParameterDeclaration" typeId="tpee.1068498886292" id="6592112598314896741">
        <property name="name" nameId="tpck.1169194664001" value="propertyValue" />
        <node role="type" roleId="tpee.5680397130376446158" type="tpee.StringType" typeId="tpee.1225271177708" id="6592112598314896742" />
      </node>
      <node role="parameter" roleId="tpee.1068580123134" type="tpee.ParameterDeclaration" typeId="tpee.1068498886292" id="6592112598314896743">
        <property name="name" nameId="tpck.1169194664001" value="role" />
        <node role="type" roleId="tpee.5680397130376446158" type="tpee.StringType" typeId="tpee.1225271177708" id="6592112598314896744" />
      </node>
      <node role="returnType" roleId="tpee.1068580123133" type="tpee.BooleanType" typeId="tpee.1070534644030" id="6592112598314896745" />
    </node>
    <node role="method" roleId="1i04.1225194240805" type="1i04.ConceptMethodDeclaration" typeId="1i04.1225194472830" id="1224588814562002122">
      <property name="name" nameId="tpck.1169194664001" value="getProject" />
      <node role="visibility" roleId="tpee.1178549979242" type="tpee.PrivateVisibility" typeId="tpee.1146644623116" id="1224588814562002126" />
      <node role="returnType" roleId="tpee.1068580123133" type="tp25.SNodeType" typeId="tp25.1138055754698" id="1224588814562002127">
        <link role="concept" roleId="tp25.1138405853777" targetNodeId="3ior.5617550519002745363" resolveInfo="BuildProject" />
      </node>
      <node role="body" roleId="tpee.1068580123135" type="tpee.StatementList" typeId="tpee.1068580123136" id="1224588814562002125">
        <node role="statement" roleId="tpee.1068581517665" type="tpee.ExpressionStatement" typeId="tpee.1068580123155" id="1224588814562002252">
          <node role="expression" roleId="tpee.1068580123156" type="tp25.SNodeTypeCastExpression" typeId="tp25.1140137987495" id="1224588814562002249">
            <property name="asCast" nameId="tp25.1238684351431" value="true" />
            <link role="concept" roleId="tp25.1140138128738" targetNodeId="3ior.5617550519002745363" resolveInfo="BuildProject" />
            <node role="leftExpression" roleId="tp25.1140138123956" type="tpee.DotExpression" typeId="tpee.1197027756228" id="1224588814562002160">
              <node role="operand" roleId="tpee.1197027771414" type="1i04.ThisNodeExpression" typeId="1i04.1225194691553" id="1224588814562002161" />
              <node role="operation" roleId="tpee.1197027833540" type="tp25.Node_GetContainingRootOperation" typeId="tp25.1171310072040" id="1224588814562002162" />
            </node>
          </node>
        </node>
      </node>
    </node>
  </root>
  <root id="1224588814561889092">
    <node role="constructor" roleId="1i04.1225194240801" type="1i04.ConceptConstructorDeclaration" typeId="1i04.1225194413805" id="1224588814561889093">
      <node role="body" roleId="tpee.1137022507850" type="tpee.StatementList" typeId="tpee.1068580123136" id="1224588814561889094" />
    </node>
    <node role="method" roleId="1i04.1225194240805" type="1i04.ConceptMethodDeclaration" typeId="1i04.1225194472830" id="1224588814561889095">
      <property name="isAbstract" nameId="1i04.1225194472834" value="false" />
      <property name="name" nameId="tpck.1169194664001" value="getLayoutScope" />
      <property name="isVirtual" nameId="1i04.1225194472832" value="false" />
      <link role="overriddenMethod" roleId="1i04.1225194472831" targetNodeId="vbkb.1224588814561807654" resolveInfo="getLayoutScope" />
      <node role="visibility" roleId="tpee.1178549979242" type="tpee.PublicVisibility" typeId="tpee.1146644602865" id="1224588814561889096" />
      <node role="body" roleId="tpee.1068580123135" type="tpee.StatementList" typeId="tpee.1068580123136" id="1224588814561889097">
        <node role="statement" roleId="tpee.1068581517665" type="tpee.IfStatement" typeId="tpee.1068580123159" id="1224588814561825281">
          <property name="forceMultiLine" nameId="tpee.4467513934994662257" value="true" />
          <property name="forceOneLine" nameId="tpee.4467513934994662256" value="false" />
          <node role="ifTrue" roleId="tpee.1068580123161" type="tpee.StatementList" typeId="tpee.1068580123136" id="1224588814561825283">
            <node role="statement" roleId="tpee.1068581517665" type="tpee.ReturnStatement" typeId="tpee.1068581242878" id="1224588814561866628">
              <node role="expression" roleId="tpee.1068581517676" type="tpee.StaticMethodCall" typeId="tpee.1081236700937" id="1224588814561866631">
                <link role="baseMethodDeclaration" roleId="tpee.1068499141037" targetNodeId="o3n2.1224588814561865363" resolveInfo="forNamedElements" />
                <link role="classConcept" roleId="tpee.1144433194310" targetNodeId="o3n2.1224588814561861367" resolveInfo="DescendantsScope" />
                <node role="actualArgument" roleId="tpee.1068499141038" type="tpee.DotExpression" typeId="tpee.1197027756228" id="1224588814561866653">
                  <node role="operand" roleId="tpee.1197027771414" type="1i04.ThisNodeExpression" typeId="1i04.1225194691553" id="1224588814561866632" />
                  <node role="operation" roleId="tpee.1197027833540" type="tp25.Node_ConceptMethodCall" typeId="tp25.1179409122411" id="1224588814561866695">
                    <link role="baseMethodDeclaration" roleId="tpee.1068499141037" targetNodeId="vbkb.1224588814561866657" resolveInfo="getProject" />
                  </node>
                </node>
                <node role="actualArgument" roleId="tpee.1068499141038" type="tp25.LinkRefExpression" typeId="tp25.1226359078165" id="1224588814561866707">
                  <link role="linkDeclaration" roleId="tp25.1226359192215" targetNodeId="3ior.7389400916848080626" />
                  <link role="conceptDeclaration" roleId="tp25.1226359078166" targetNodeId="3ior.5617550519002745363" resolveInfo="BuildProject" />
                </node>
                <node role="actualArgument" roleId="tpee.1068499141038" type="tpee.ParameterReference" typeId="tpee.1068581242874" id="1224588814561866709">
                  <link role="variableDeclaration" roleId="tpee.1068581517664" targetNodeId="1224588814561889098" resolveInfo="kind" />
                </node>
              </node>
            </node>
          </node>
          <node role="condition" roleId="tpee.1068580123160" type="tpee.OrExpression" typeId="tpee.1080223426719" id="1224588814562005780">
            <node role="leftExpression" roleId="tpee.1081773367580" type="tpee.OrExpression" typeId="tpee.1080223426719" id="1224588814562005721">
              <node role="leftExpression" roleId="tpee.1081773367580" type="tpee.DotExpression" typeId="tpee.1197027756228" id="1224588814561825334">
                <node role="operand" roleId="tpee.1197027771414" type="tpee.ParameterReference" typeId="tpee.1068581242874" id="1224588814561825313">
                  <link role="variableDeclaration" roleId="tpee.1068581517664" targetNodeId="1224588814561889098" resolveInfo="kind" />
                </node>
                <node role="operation" roleId="tpee.1197027833540" type="tp25.Concept_IsSubConceptOfOperation" typeId="tp25.1180031783296" id="1224588814561825340">
                  <node role="conceptArgument" roleId="tp25.1180031783297" type="tp25.RefConcept_Reference" typeId="tp25.1177026924588" id="1224588814561889112">
                    <link role="conceptDeclaration" roleId="tp25.1177026940964" targetNodeId="kdzh.322010710375871467" resolveInfo="BuildMps_AbstractModule" />
                  </node>
                </node>
              </node>
              <node role="rightExpression" roleId="tpee.1081773367579" type="tpee.DotExpression" typeId="tpee.1197027756228" id="1224588814562005745">
                <node role="operand" roleId="tpee.1197027771414" type="tpee.ParameterReference" typeId="tpee.1068581242874" id="1224588814562005724">
                  <link role="variableDeclaration" roleId="tpee.1068581517664" targetNodeId="1224588814561889098" resolveInfo="kind" />
                </node>
                <node role="operation" roleId="tpee.1197027833540" type="tp25.Concept_IsSubConceptOfOperation" typeId="tp25.1180031783296" id="1224588814562005757">
                  <node role="conceptArgument" roleId="tp25.1180031783297" type="tp25.RefConcept_Reference" typeId="tp25.1177026924588" id="1224588814562005759">
                    <link role="conceptDeclaration" roleId="tp25.1177026940964" targetNodeId="kdzh.1500819558095907805" resolveInfo="BuildMps_Group" />
                  </node>
                </node>
              </node>
            </node>
            <node role="rightExpression" roleId="tpee.1081773367579" type="tpee.DotExpression" typeId="tpee.1197027756228" id="1224588814562005783">
              <node role="operand" roleId="tpee.1197027771414" type="tpee.ParameterReference" typeId="tpee.1068581242874" id="1224588814562005784">
                <link role="variableDeclaration" roleId="tpee.1068581517664" targetNodeId="1224588814561889098" resolveInfo="kind" />
              </node>
              <node role="operation" roleId="tpee.1197027833540" type="tp25.Concept_IsSubConceptOfOperation" typeId="tp25.1180031783296" id="1224588814562005785">
                <node role="conceptArgument" roleId="tp25.1180031783297" type="tp25.RefConcept_Reference" typeId="tp25.1177026924588" id="1224588814562005787">
                  <link role="conceptDeclaration" roleId="tp25.1177026940964" targetNodeId="kdzh.6592112598314498932" resolveInfo="BuildMps_IdeaPlugin" />
                </node>
              </node>
            </node>
          </node>
        </node>
        <node role="statement" roleId="tpee.1068581517665" type="tpee.Statement" typeId="tpee.1068580123157" id="1224588814561866710" />
        <node role="statement" roleId="tpee.1068581517665" type="tpee.ExpressionStatement" typeId="tpee.1068580123155" id="1224588814561889110">
          <node role="expression" roleId="tpee.1068580123156" type="tpee.NullLiteral" typeId="tpee.1070534058343" id="1224588814561889111" />
        </node>
      </node>
      <node role="parameter" roleId="tpee.1068580123134" type="tpee.ParameterDeclaration" typeId="tpee.1068498886292" id="1224588814561889098">
        <property name="name" nameId="tpck.1169194664001" value="kind" />
        <node role="type" roleId="tpee.5680397130376446158" type="tp25.SConceptType" typeId="tp25.1172420572800" id="1224588814561889099" />
      </node>
      <node role="returnType" roleId="tpee.1068580123133" type="tpee.ClassifierType" typeId="tpee.1107535904670" id="1224588814561889107">
        <link role="classifier" roleId="tpee.1107535924139" targetNodeId="o8zo.3734116213129862372" resolveInfo="Scope" />
      </node>
    </node>
    <node role="method" roleId="1i04.1225194240805" type="1i04.ConceptMethodDeclaration" typeId="1i04.1225194472830" id="2436117033632110965">
      <property name="isAbstract" nameId="1i04.1225194472834" value="false" />
      <property name="name" nameId="tpck.1169194664001" value="fetchDependencies" />
      <property name="isVirtual" nameId="1i04.1225194472832" value="false" />
      <link role="overriddenMethod" roleId="1i04.1225194472831" targetNodeId="vbkb.5908258303322131137" resolveInfo="fetchDependencies" />
      <node role="visibility" roleId="tpee.1178549979242" type="tpee.PublicVisibility" typeId="tpee.1146644602865" id="2436117033632110966" />
      <node role="body" roleId="tpee.1068580123135" type="tpee.StatementList" typeId="tpee.1068580123136" id="2436117033632110967">
        <node role="statement" roleId="tpee.1068581517665" type="tpee.Statement" typeId="tpee.1068580123157" id="2436117033632110978" />
        <node role="statement" roleId="tpee.1068581517665" type="tpee.LocalVariableDeclarationStatement" typeId="tpee.1068581242864" id="3340252814672915881">
          <node role="localVariableDeclaration" roleId="tpee.1068581242865" type="tpee.LocalVariableDeclaration" typeId="tpee.1068581242863" id="3340252814672915882">
            <property name="name" nameId="tpck.1169194664001" value="project" />
            <node role="type" roleId="tpee.5680397130376446158" type="tp25.SNodeType" typeId="tp25.1138055754698" id="3340252814672915883">
              <link role="concept" roleId="tp25.1138405853777" targetNodeId="3ior.5617550519002745363" resolveInfo="BuildProject" />
            </node>
            <node role="initializer" roleId="tpee.1068431790190" type="tpee.DotExpression" typeId="tpee.1197027756228" id="3340252814672915884">
              <node role="operand" roleId="tpee.1197027771414" type="tpee.ParameterReference" typeId="tpee.1068581242874" id="3340252814672915885">
                <link role="variableDeclaration" roleId="tpee.1068581517664" targetNodeId="2436117033632110968" resolveInfo="artifacts" />
              </node>
              <node role="operation" roleId="tpee.1197027833540" type="tpee.InstanceMethodCallOperation" typeId="tpee.1202948039474" id="3340252814672915886">
                <link role="baseMethodDeclaration" roleId="tpee.1068499141037" targetNodeId="o3n2.2590001334067676256" resolveInfo="getProject" />
              </node>
            </node>
          </node>
        </node>
        <node role="statement" roleId="tpee.1068581517665" type="tpee.LocalVariableDeclarationStatement" typeId="tpee.1068581242864" id="3643570831019325717">
          <node role="localVariableDeclaration" roleId="tpee.1068581242865" type="tpee.LocalVariableDeclaration" typeId="tpee.1068581242863" id="3643570831019325681">
            <property name="name" nameId="tpck.1169194664001" value="helper" />
            <node role="type" roleId="tpee.5680397130376446158" type="tpee.ClassifierType" typeId="tpee.1107535904670" id="3643570831019325718">
              <link role="classifier" roleId="tpee.1107535924139" targetNodeId="o3n2.4640279023716659260" resolveInfo="DependenciesHelper" />
            </node>
            <node role="initializer" roleId="tpee.1068431790190" type="tpee.GenericNewExpression" typeId="tpee.1145552977093" id="3643570831019325719">
              <node role="creator" roleId="tpee.1145553007750" type="tpee.ClassCreator" typeId="tpee.1212685548494" id="3643570831019325720">
                <link role="baseMethodDeclaration" roleId="tpee.1068499141037" targetNodeId="o3n2.4640279023716659262" resolveInfo="DependenciesHelper" />
                <node role="actualArgument" roleId="tpee.1068499141038" type="tpee.DotExpression" typeId="tpee.1197027756228" id="3643570831019325721">
                  <node role="operand" roleId="tpee.1197027771414" type="tpee.ParameterReference" typeId="tpee.1068581242874" id="3643570831019325722">
                    <link role="variableDeclaration" roleId="tpee.1068581517664" targetNodeId="2436117033632110968" resolveInfo="artifacts" />
                  </node>
                  <node role="operation" roleId="tpee.1197027833540" type="tpee.InstanceMethodCallOperation" typeId="tpee.1202948039474" id="3643570831019325723">
                    <link role="baseMethodDeclaration" roleId="tpee.1068499141037" targetNodeId="o3n2.8169228734285515150" resolveInfo="getGenContext" />
                  </node>
                </node>
                <node role="actualArgument" roleId="tpee.1068499141038" type="tpee.DotExpression" typeId="tpee.1197027756228" id="3643570831019325724">
                  <node role="operand" roleId="tpee.1197027771414" type="tpee.ParameterReference" typeId="tpee.1068581242874" id="3643570831019325725">
                    <link role="variableDeclaration" roleId="tpee.1068581517664" targetNodeId="2436117033632110968" resolveInfo="artifacts" />
                  </node>
                  <node role="operation" roleId="tpee.1197027833540" type="tpee.InstanceMethodCallOperation" typeId="tpee.1202948039474" id="3643570831019325726">
                    <link role="baseMethodDeclaration" roleId="tpee.1068499141037" targetNodeId="o3n2.2590001334067676256" resolveInfo="getProject" />
                  </node>
                </node>
              </node>
            </node>
          </node>
        </node>
        <node role="statement" roleId="tpee.1068581517665" type="tpee.LocalVariableDeclarationStatement" typeId="tpee.1068581242864" id="5780287594867972801">
          <node role="localVariableDeclaration" roleId="tpee.1068581242865" type="tpee.LocalVariableDeclaration" typeId="tpee.1068581242863" id="5780287594867972802">
            <property name="name" nameId="tpck.1169194664001" value="visibleModules" />
            <node role="type" roleId="tpee.5680397130376446158" type="tpee.ClassifierType" typeId="tpee.1107535904670" id="5780287594867972803">
              <link role="classifier" roleId="tpee.1107535924139" targetNodeId="tken.5780287594867965268" resolveInfo="VisibleModules" />
            </node>
            <node role="initializer" roleId="tpee.1068431790190" type="tpee.GenericNewExpression" typeId="tpee.1145552977093" id="5780287594867972805">
              <node role="creator" roleId="tpee.1145553007750" type="tpee.ClassCreator" typeId="tpee.1212685548494" id="5780287594867972807">
                <link role="baseMethodDeclaration" roleId="tpee.1068499141037" targetNodeId="tken.5780287594867965270" resolveInfo="VisibleModules" />
                <node role="actualArgument" roleId="tpee.1068499141038" type="tpee.LocalVariableReference" typeId="tpee.1068581242866" id="3340252814672915887">
                  <link role="variableDeclaration" roleId="tpee.1068581517664" targetNodeId="3340252814672915882" resolveInfo="project" />
                </node>
                <node role="actualArgument" roleId="tpee.1068499141038" type="tpee.DotExpression" typeId="tpee.1197027756228" id="2436117033632110800">
                  <node role="operand" roleId="tpee.1197027771414" type="tpee.ParameterReference" typeId="tpee.1068581242874" id="2436117033632110779">
                    <link role="variableDeclaration" roleId="tpee.1068581517664" targetNodeId="2436117033632110968" resolveInfo="artifacts" />
                  </node>
                  <node role="operation" roleId="tpee.1197027833540" type="tpee.InstanceMethodCallOperation" typeId="tpee.1202948039474" id="2436117033632110806">
                    <link role="baseMethodDeclaration" roleId="tpee.1068499141037" targetNodeId="o3n2.8169228734285515150" resolveInfo="getGenContext" />
                  </node>
                </node>
              </node>
            </node>
          </node>
        </node>
        <node role="statement" roleId="tpee.1068581517665" type="tpee.ExpressionStatement" typeId="tpee.1068580123155" id="5780287594867972816">
          <node role="expression" roleId="tpee.1068580123156" type="tpee.DotExpression" typeId="tpee.1197027756228" id="5780287594867972832">
            <node role="operand" roleId="tpee.1197027771414" type="tpee.LocalVariableReference" typeId="tpee.1068581242866" id="5780287594867972817">
              <link role="variableDeclaration" roleId="tpee.1068581517664" targetNodeId="5780287594867972802" resolveInfo="visibleModules" />
            </node>
            <node role="operation" roleId="tpee.1197027833540" type="tpee.InstanceMethodCallOperation" typeId="tpee.1202948039474" id="5780287594867972837">
              <link role="baseMethodDeclaration" roleId="tpee.1068499141037" targetNodeId="tken.5780287594867972812" resolveInfo="collect" />
            </node>
          </node>
        </node>
        <node role="statement" roleId="tpee.1068581517665" type="tpee.ExpressionStatement" typeId="tpee.1068580123155" id="3643570831019325756">
          <node role="expression" roleId="tpee.1068580123156" type="1i04.LocalBehaviorMethodCall" typeId="1i04.6496299201655527393" id="3643570831019325757">
            <link role="baseMethodDeclaration" roleId="tpee.1068499141037" targetNodeId="3643570831019325688" resolveInfo="findModule" />
            <node role="actualArgument" roleId="tpee.1068499141038" type="tpee.LocalVariableReference" typeId="tpee.1068581242866" id="3643570831019325758">
              <link role="variableDeclaration" roleId="tpee.1068581517664" targetNodeId="5780287594867972802" resolveInfo="visibleModules" />
            </node>
            <node role="actualArgument" roleId="tpee.1068499141038" type="tpee.StringLiteral" typeId="tpee.1070475926800" id="3643570831019325764">
              <property name="value" nameId="tpee.1070475926801" value="jetbrains.mps.ant" />
            </node>
            <node role="actualArgument" roleId="tpee.1068499141038" type="tpee.StringLiteral" typeId="tpee.1070475926800" id="3643570831019325763">
              <property name="value" nameId="tpee.1070475926801" value="77c9a130-703f-4530-bf21-6580757768d0" />
            </node>
            <node role="actualArgument" roleId="tpee.1068499141038" type="tpee.ParameterReference" typeId="tpee.1068581242874" id="3643570831019325761">
              <link role="variableDeclaration" roleId="tpee.1068581517664" targetNodeId="2436117033632110968" resolveInfo="artifacts" />
            </node>
            <node role="actualArgument" roleId="tpee.1068499141038" type="tpee.ParameterReference" typeId="tpee.1068581242874" id="3643570831019325762">
              <link role="variableDeclaration" roleId="tpee.1068581517664" targetNodeId="2436117033632110970" resolveInfo="builder" />
            </node>
            <node role="actualArgument" roleId="tpee.1068499141038" type="tpee.LocalVariableReference" typeId="tpee.1068581242866" id="3340252814672948221">
              <link role="variableDeclaration" roleId="tpee.1068581517664" targetNodeId="3643570831019325681" resolveInfo="helper" />
            </node>
          </node>
        </node>
        <node role="statement" roleId="tpee.1068581517665" type="tpee.ExpressionStatement" typeId="tpee.1068580123155" id="3643570831019325765">
          <node role="expression" roleId="tpee.1068580123156" type="1i04.LocalBehaviorMethodCall" typeId="1i04.6496299201655527393" id="3643570831019325766">
            <link role="baseMethodDeclaration" roleId="tpee.1068499141037" targetNodeId="3643570831019325688" resolveInfo="findModule" />
            <node role="actualArgument" roleId="tpee.1068499141038" type="tpee.LocalVariableReference" typeId="tpee.1068581242866" id="3643570831019325767">
              <link role="variableDeclaration" roleId="tpee.1068581517664" targetNodeId="5780287594867972802" resolveInfo="visibleModules" />
            </node>
            <node role="actualArgument" roleId="tpee.1068499141038" type="tpee.StringLiteral" typeId="tpee.1070475926800" id="3643570831019325768">
              <property name="value" nameId="tpee.1070475926801" value="jetbrains.mps.lang.descriptor" />
            </node>
            <node role="actualArgument" roleId="tpee.1068499141038" type="tpee.StringLiteral" typeId="tpee.1070475926800" id="3643570831019325769">
              <property name="value" nameId="tpee.1070475926801" value="f4ad079d-bc71-4ffb-9600-9328705cf998" />
            </node>
            <node role="actualArgument" roleId="tpee.1068499141038" type="tpee.ParameterReference" typeId="tpee.1068581242874" id="3643570831019325770">
              <link role="variableDeclaration" roleId="tpee.1068581517664" targetNodeId="2436117033632110968" resolveInfo="artifacts" />
            </node>
            <node role="actualArgument" roleId="tpee.1068499141038" type="tpee.ParameterReference" typeId="tpee.1068581242874" id="3643570831019325771">
              <link role="variableDeclaration" roleId="tpee.1068581517664" targetNodeId="2436117033632110970" resolveInfo="builder" />
            </node>
            <node role="actualArgument" roleId="tpee.1068499141038" type="tpee.LocalVariableReference" typeId="tpee.1068581242866" id="3340252814672948223">
              <link role="variableDeclaration" roleId="tpee.1068581517664" targetNodeId="3643570831019325681" resolveInfo="helper" />
            </node>
          </node>
        </node>
        <node role="statement" roleId="tpee.1068581517665" type="tpee.Statement" typeId="tpee.1068580123157" id="3340252814672915888" />
        <node role="statement" roleId="tpee.1068581517665" type="tpee.LocalVariableDeclarationStatement" typeId="tpee.1068581242864" id="3340252814673116988">
          <node role="localVariableDeclaration" roleId="tpee.1068581242865" type="tpee.LocalVariableDeclaration" typeId="tpee.1068581242863" id="3340252814673116989">
            <property name="name" nameId="tpck.1169194664001" value="originalProject" />
            <node role="type" roleId="tpee.5680397130376446158" type="tp25.SNodeType" typeId="tp25.1138055754698" id="3340252814673116990">
              <link role="concept" roleId="tp25.1138405853777" targetNodeId="3ior.5617550519002745363" resolveInfo="BuildProject" />
            </node>
            <node role="initializer" roleId="tpee.1068431790190" type="tp25.SNodeTypeCastExpression" typeId="tp25.1140137987495" id="3340252814673117073">
              <property name="asCast" nameId="tp25.1238684351431" value="true" />
              <link role="concept" roleId="tp25.1140138128738" targetNodeId="3ior.5617550519002745363" resolveInfo="BuildProject" />
              <node role="leftExpression" roleId="tp25.1140138123956" type="tpee.StaticMethodCall" typeId="tpee.1081236700937" id="3340252814673117022">
                <link role="baseMethodDeclaration" roleId="tpee.1068499141037" targetNodeId="o3n2.6547494638219491288" resolveInfo="getOriginalNode" />
                <link role="classConcept" roleId="tpee.1144433194310" targetNodeId="o3n2.4640279023716659260" resolveInfo="DependenciesHelper" />
                <node role="actualArgument" roleId="tpee.1068499141038" type="tpee.LocalVariableReference" typeId="tpee.1068581242866" id="3340252814673117023">
                  <link role="variableDeclaration" roleId="tpee.1068581517664" targetNodeId="3340252814672915882" resolveInfo="project" />
                </node>
                <node role="actualArgument" roleId="tpee.1068499141038" type="tpee.DotExpression" typeId="tpee.1197027756228" id="3340252814673117046">
                  <node role="operand" roleId="tpee.1197027771414" type="tpee.ParameterReference" typeId="tpee.1068581242874" id="3340252814673117025">
                    <link role="variableDeclaration" roleId="tpee.1068581517664" targetNodeId="2436117033632110968" resolveInfo="artifacts" />
                  </node>
                  <node role="operation" roleId="tpee.1197027833540" type="tpee.InstanceMethodCallOperation" typeId="tpee.1202948039474" id="3340252814673117052">
                    <link role="baseMethodDeclaration" roleId="tpee.1068499141037" targetNodeId="o3n2.8169228734285515150" resolveInfo="getGenContext" />
                  </node>
                </node>
              </node>
            </node>
          </node>
        </node>
        <node role="statement" roleId="tpee.1068581517665" type="tpee.LocalVariableDeclarationStatement" typeId="tpee.1068581242864" id="3340252814672948083">
          <node role="localVariableDeclaration" roleId="tpee.1068581242865" type="tpee.LocalVariableDeclaration" typeId="tpee.1068581242863" id="3340252814672948084">
            <property name="name" nameId="tpck.1169194664001" value="mpsCoreModule" />
            <node role="type" roleId="tpee.5680397130376446158" type="tp25.SNodeType" typeId="tp25.1138055754698" id="3340252814672948085">
              <link role="concept" roleId="tp25.1138405853777" targetNodeId="3ior.7389400916848073784" resolveInfo="BuildSource_JavaModule" />
            </node>
            <node role="initializer" roleId="tpee.1068431790190" type="tp25.SNodeTypeCastExpression" typeId="tp25.1140137987495" id="3340252814672948336">
              <property name="asCast" nameId="tp25.1238684351431" value="true" />
              <link role="concept" roleId="tp25.1140138128738" targetNodeId="3ior.7389400916848073784" resolveInfo="BuildSource_JavaModule" />
              <node role="leftExpression" roleId="tp25.1140138123956" type="tpee.DotExpression" typeId="tpee.1197027756228" id="3340252814672948086">
                <node role="operand" roleId="tpee.1197027771414" type="tpee.DotExpression" typeId="tpee.1197027756228" id="3340252814672948087">
                  <node role="operand" roleId="tpee.1197027771414" type="tpee.LocalVariableReference" typeId="tpee.1068581242866" id="3340252814673117081">
                    <link role="variableDeclaration" roleId="tpee.1068581517664" targetNodeId="3340252814673116989" resolveInfo="originalProject" />
                  </node>
                  <node role="operation" roleId="tpee.1197027833540" type="tp25.Node_ConceptMethodCall" typeId="tp25.1179409122411" id="3340252814672948089">
                    <link role="baseMethodDeclaration" roleId="tpee.1068499141037" targetNodeId="tpcu.7722139651431880752" resolveInfo="getScope" />
                    <node role="actualArgument" roleId="tpee.1068499141038" type="tp25.ConceptRefExpression" typeId="tp25.1172424058054" id="3340252814672948090">
                      <link role="conceptDeclaration" roleId="tp25.1172424100906" targetNodeId="3ior.7389400916848073784" resolveInfo="BuildSource_JavaModule" />
                    </node>
                    <node role="actualArgument" roleId="tpee.1068499141038" type="tp25.LinkNameRefExpression" typeId="tp25.5253134957341697434" id="1224588814561811050">
                      <link role="linkDeclaration" roleId="tp25.5253134957341833006" targetNodeId="3ior.7389400916848080626" />
                      <link role="conceptDeclaration" roleId="tp25.5253134957341833005" targetNodeId="3ior.5617550519002745363" resolveInfo="BuildProject" />
                    </node>
                    <node role="actualArgument" roleId="tpee.1068499141038" type="tpee.IntegerConstant" typeId="tpee.1068580320020" id="3340252814673108250">
                      <property name="value" nameId="tpee.1068580320021" value="0" />
                    </node>
                  </node>
                </node>
                <node role="operation" roleId="tpee.1197027833540" type="tpee.InstanceMethodCallOperation" typeId="tpee.1202948039474" id="3340252814672948092">
                  <link role="baseMethodDeclaration" roleId="tpee.1068499141037" targetNodeId="o8zo.3734116213129862467" resolveInfo="resolve" />
                  <node role="actualArgument" roleId="tpee.1068499141038" type="tpee.LocalVariableReference" typeId="tpee.1068581242866" id="3340252814673117082">
                    <link role="variableDeclaration" roleId="tpee.1068581517664" targetNodeId="3340252814673116989" resolveInfo="originalProject" />
                  </node>
                  <node role="actualArgument" roleId="tpee.1068499141038" type="tpee.StringLiteral" typeId="tpee.1070475926800" id="3340252814672948094">
                    <property name="value" nameId="tpee.1070475926801" value="mps-core" />
                  </node>
                </node>
              </node>
            </node>
          </node>
        </node>
        <node role="statement" roleId="tpee.1068581517665" type="tpee.IfStatement" typeId="tpee.1068580123159" id="3340252814672948097">
          <node role="ifTrue" roleId="tpee.1068580123161" type="tpee.StatementList" typeId="tpee.1068580123136" id="3340252814672948098">
            <node role="statement" roleId="tpee.1068581517665" type="tpee.LocalVariableDeclarationStatement" typeId="tpee.1068581242864" id="3340252814672948204">
              <node role="localVariableDeclaration" roleId="tpee.1068581242865" type="tpee.LocalVariableDeclaration" typeId="tpee.1068581242863" id="3340252814672948205">
                <property name="name" nameId="tpck.1169194664001" value="mpsCoreJar" />
                <node role="type" roleId="tpee.5680397130376446158" type="tp25.SNodeType" typeId="tp25.1138055754698" id="3340252814672948206">
                  <link role="concept" roleId="tp25.1138405853777" targetNodeId="3ior.7389400916848036997" resolveInfo="BuildLayout_Node" />
                </node>
                <node role="initializer" roleId="tpee.1068431790190" type="tp25.SNodeTypeCastExpression" typeId="tp25.1140137987495" id="3340252814672948207">
                  <property name="asCast" nameId="tp25.1238684351431" value="true" />
                  <link role="concept" roleId="tp25.1140138128738" targetNodeId="3ior.7389400916848036997" resolveInfo="BuildLayout_Node" />
                  <node role="leftExpression" roleId="tp25.1140138123956" type="tpee.DotExpression" typeId="tpee.1197027756228" id="3340252814672948208">
                    <node role="operand" roleId="tpee.1197027771414" type="tpee.ParameterReference" typeId="tpee.1068581242874" id="3340252814672948209">
                      <link role="variableDeclaration" roleId="tpee.1068581517664" targetNodeId="2436117033632110968" resolveInfo="artifacts" />
                    </node>
                    <node role="operation" roleId="tpee.1197027833540" type="tpee.InstanceMethodCallOperation" typeId="tpee.1202948039474" id="3340252814672948210">
                      <link role="baseMethodDeclaration" roleId="tpee.1068499141037" targetNodeId="o3n2.7880069565647244667" resolveInfo="findArtifact" />
                      <node role="actualArgument" roleId="tpee.1068499141038" type="tpee.LocalVariableReference" typeId="tpee.1068581242866" id="3340252814672948211">
                        <link role="variableDeclaration" roleId="tpee.1068581517664" targetNodeId="3340252814672948084" resolveInfo="mpsCoreModule" />
                      </node>
                    </node>
                  </node>
                </node>
              </node>
            </node>
            <node role="statement" roleId="tpee.1068581517665" type="tpee.IfStatement" typeId="tpee.1068580123159" id="3340252814673125821">
              <node role="ifTrue" roleId="tpee.1068580123161" type="tpee.StatementList" typeId="tpee.1068580123136" id="3340252814673125822">
                <node role="statement" roleId="tpee.1068581517665" type="tpee.ExpressionStatement" typeId="tpee.1068580123155" id="3340252814672948224">
                  <node role="expression" roleId="tpee.1068580123156" type="tpee.DotExpression" typeId="tpee.1197027756228" id="3340252814672948273">
                    <node role="operand" roleId="tpee.1197027771414" type="tpee.DotExpression" typeId="tpee.1197027756228" id="3340252814672948246">
                      <node role="operand" roleId="tpee.1197027771414" type="tpee.LocalVariableReference" typeId="tpee.1068581242866" id="3340252814672948225">
                        <link role="variableDeclaration" roleId="tpee.1068581517664" targetNodeId="3643570831019325681" resolveInfo="helper" />
                      </node>
                      <node role="operation" roleId="tpee.1197027833540" type="tpee.InstanceMethodCallOperation" typeId="tpee.1202948039474" id="3340252814672948252">
                        <link role="baseMethodDeclaration" roleId="tpee.1068499141037" targetNodeId="o3n2.6547494638219610796" resolveInfo="artifacts" />
                      </node>
                    </node>
                    <node role="operation" roleId="tpee.1197027833540" type="tpee.InstanceMethodCallOperation" typeId="tpee.1202948039474" id="3340252814672948279">
                      <link role="baseMethodDeclaration" roleId="tpee.1068499141037" targetNodeId="k7g3.~Map%dput(java%dlang%dObject,java%dlang%dObject)%cjava%dlang%dObject" resolveInfo="put" />
                      <node role="actualArgument" roleId="tpee.1068499141038" type="tpee.StringLiteral" typeId="tpee.1070475926800" id="3340252814672948280">
                        <property name="value" nameId="tpee.1070475926801" value="mps-core" />
                      </node>
                      <node role="actualArgument" roleId="tpee.1068499141038" type="tpee.LocalVariableReference" typeId="tpee.1068581242866" id="3340252814672948282">
                        <link role="variableDeclaration" roleId="tpee.1068581517664" targetNodeId="3340252814672948205" resolveInfo="mpsCoreJar" />
                      </node>
                    </node>
                  </node>
                </node>
                <node role="statement" roleId="tpee.1068581517665" type="tpee.ExpressionStatement" typeId="tpee.1068580123155" id="3340252814672948284">
                  <node role="expression" roleId="tpee.1068580123156" type="tpee.DotExpression" typeId="tpee.1197027756228" id="3340252814672948306">
                    <node role="operand" roleId="tpee.1197027771414" type="tpee.ParameterReference" typeId="tpee.1068581242874" id="3340252814672948285">
                      <link role="variableDeclaration" roleId="tpee.1068581517664" targetNodeId="2436117033632110970" resolveInfo="builder" />
                    </node>
                    <node role="operation" roleId="tpee.1197027833540" type="tpee.InstanceMethodCallOperation" typeId="tpee.1202948039474" id="3340252814672948312">
                      <link role="baseMethodDeclaration" roleId="tpee.1068499141037" targetNodeId="o3n2.7117056644539574023" resolveInfo="add" />
                      <node role="actualArgument" roleId="tpee.1068499141038" type="tpee.LocalVariableReference" typeId="tpee.1068581242866" id="3340252814672948313">
                        <link role="variableDeclaration" roleId="tpee.1068581517664" targetNodeId="3340252814672948205" resolveInfo="mpsCoreJar" />
                      </node>
                      <node role="actualArgument" roleId="tpee.1068499141038" type="tpee.LocalVariableReference" typeId="tpee.1068581242866" id="3340252814672948315">
                        <link role="variableDeclaration" roleId="tpee.1068581517664" targetNodeId="3340252814672948084" resolveInfo="mpsCoreModule" />
                      </node>
                    </node>
                  </node>
                </node>
              </node>
              <node role="condition" roleId="tpee.1068580123160" type="tpee.DotExpression" typeId="tpee.1197027756228" id="3340252814673125846">
                <node role="operand" roleId="tpee.1197027771414" type="tpee.LocalVariableReference" typeId="tpee.1068581242866" id="3340252814673125825">
                  <link role="variableDeclaration" roleId="tpee.1068581517664" targetNodeId="3340252814672948205" resolveInfo="mpsCoreJar" />
                </node>
                <node role="operation" roleId="tpee.1197027833540" type="tp25.Node_IsNotNullOperation" typeId="tp25.1172008320231" id="3340252814673125852" />
              </node>
            </node>
            <node role="statement" roleId="tpee.1068581517665" type="tpee.Statement" typeId="tpee.1068580123157" id="5156098378560685778" />
            <node role="statement" roleId="tpee.1068581517665" type="tpee.LocalVariableDeclarationStatement" typeId="tpee.1068581242864" id="5156098378560685879">
              <node role="localVariableDeclaration" roleId="tpee.1068581242865" type="tpee.LocalVariableDeclaration" typeId="tpee.1068581242863" id="5156098378560685880">
                <property name="name" nameId="tpck.1169194664001" value="mpsCore" />
                <node role="type" roleId="tpee.5680397130376446158" type="tp25.SNodeType" typeId="tp25.1138055754698" id="5156098378560685881">
                  <link role="concept" roleId="tp25.1138405853777" targetNodeId="3ior.5617550519002745363" resolveInfo="BuildProject" />
                </node>
                <node role="initializer" roleId="tpee.1068431790190" type="tp25.SNodeTypeCastExpression" typeId="tp25.1140137987495" id="5156098378560685882">
                  <property name="asCast" nameId="tp25.1238684351431" value="true" />
                  <link role="concept" roleId="tp25.1140138128738" targetNodeId="3ior.5617550519002745363" resolveInfo="BuildProject" />
                  <node role="leftExpression" roleId="tp25.1140138123956" type="tpee.DotExpression" typeId="tpee.1197027756228" id="5156098378560685883">
                    <node role="operand" roleId="tpee.1197027771414" type="tpee.LocalVariableReference" typeId="tpee.1068581242866" id="5156098378560685884">
                      <link role="variableDeclaration" roleId="tpee.1068581517664" targetNodeId="3340252814672948084" resolveInfo="mpsCoreModule" />
                    </node>
                    <node role="operation" roleId="tpee.1197027833540" type="tp25.Node_GetContainingRootOperation" typeId="tp25.1171310072040" id="5156098378560685885" />
                  </node>
                </node>
              </node>
            </node>
            <node role="statement" roleId="tpee.1068581517665" type="tpee.LocalVariableDeclarationStatement" typeId="tpee.1068581242864" id="5156098378560685771">
              <node role="localVariableDeclaration" roleId="tpee.1068581242865" type="tpee.LocalVariableDeclaration" typeId="tpee.1068581242863" id="5156098378560685772">
                <property name="name" nameId="tpck.1169194664001" value="visibleJarsScope" />
                <node role="type" roleId="tpee.5680397130376446158" type="tpee.ClassifierType" typeId="tpee.1107535904670" id="5156098378560685773">
                  <link role="classifier" roleId="tpee.1107535924139" targetNodeId="o8zo.3734116213129862372" resolveInfo="Scope" />
                </node>
                <node role="initializer" roleId="tpee.1068431790190" type="tpee.StaticMethodCall" typeId="tpee.1081236700937" id="5156098378560685774">
                  <link role="baseMethodDeclaration" roleId="tpee.1068499141037" targetNodeId="o3n2.6859736767834681198" resolveInfo="getVisibleJarsScope" />
                  <link role="classConcept" roleId="tpee.1144433194310" targetNodeId="o3n2.3767587139141109579" resolveInfo="ScopeUtil" />
                  <node role="actualArgument" roleId="tpee.1068499141038" type="tpee.LocalVariableReference" typeId="tpee.1068581242866" id="5156098378560685886">
                    <link role="variableDeclaration" roleId="tpee.1068581517664" targetNodeId="5156098378560685880" resolveInfo="mpsCore" />
                  </node>
                </node>
              </node>
            </node>
            <node role="statement" roleId="tpee.1068581517665" type="tpee.LocalVariableDeclarationStatement" typeId="tpee.1068581242864" id="3340252814673340787">
              <node role="localVariableDeclaration" roleId="tpee.1068581242865" type="tpee.LocalVariableDeclaration" typeId="tpee.1068581242863" id="3340252814673340788">
                <property name="name" nameId="tpck.1169194664001" value="jdom" />
                <node role="type" roleId="tpee.5680397130376446158" type="tp25.SNodeType" typeId="tp25.1138055754698" id="3340252814673340789" />
                <node role="initializer" roleId="tpee.1068431790190" type="tpee.DotExpression" typeId="tpee.1197027756228" id="3340252814673340790">
                  <node role="operand" roleId="tpee.1197027771414" type="tpee.LocalVariableReference" typeId="tpee.1068581242866" id="5156098378560685776">
                    <link role="variableDeclaration" roleId="tpee.1068581517664" targetNodeId="5156098378560685772" resolveInfo="visibleJarsScope" />
                  </node>
                  <node role="operation" roleId="tpee.1197027833540" type="tpee.InstanceMethodCallOperation" typeId="tpee.1202948039474" id="3340252814673340793">
                    <link role="baseMethodDeclaration" roleId="tpee.1068499141037" targetNodeId="o8zo.3734116213129862467" resolveInfo="resolve" />
                    <node role="actualArgument" roleId="tpee.1068499141038" type="tpee.LocalVariableReference" typeId="tpee.1068581242866" id="5156098378560685889">
                      <link role="variableDeclaration" roleId="tpee.1068581517664" targetNodeId="5156098378560685880" resolveInfo="mpsCore" />
                    </node>
                    <node role="actualArgument" roleId="tpee.1068499141038" type="tpee.StringLiteral" typeId="tpee.1070475926800" id="3340252814673340795">
                      <property name="value" nameId="tpee.1070475926801" value="IDEA::lib/jdom.jar" />
                    </node>
                  </node>
                </node>
              </node>
            </node>
            <node role="statement" roleId="tpee.1068581517665" type="tpee.IfStatement" typeId="tpee.1068580123159" id="3340252814672948353">
              <node role="ifTrue" roleId="tpee.1068580123161" type="tpee.StatementList" typeId="tpee.1068580123136" id="3340252814672948354">
                <node role="statement" roleId="tpee.1068581517665" type="tpee.LocalVariableDeclarationStatement" typeId="tpee.1068581242864" id="3340252814672948355">
                  <node role="localVariableDeclaration" roleId="tpee.1068581242865" type="tpee.LocalVariableDeclaration" typeId="tpee.1068581242863" id="3340252814672948356">
                    <property name="name" nameId="tpck.1169194664001" value="jdomJar" />
                    <node role="type" roleId="tpee.5680397130376446158" type="tp25.SNodeType" typeId="tp25.1138055754698" id="3340252814672948357">
                      <link role="concept" roleId="tp25.1138405853777" targetNodeId="3ior.7389400916848036997" resolveInfo="BuildLayout_Node" />
                    </node>
                    <node role="initializer" roleId="tpee.1068431790190" type="tp25.SNodeTypeCastExpression" typeId="tp25.1140137987495" id="3340252814672948358">
                      <property name="asCast" nameId="tp25.1238684351431" value="true" />
                      <link role="concept" roleId="tp25.1140138128738" targetNodeId="3ior.7389400916848036997" resolveInfo="BuildLayout_Node" />
                      <node role="leftExpression" roleId="tp25.1140138123956" type="tpee.DotExpression" typeId="tpee.1197027756228" id="3340252814672948359">
                        <node role="operand" roleId="tpee.1197027771414" type="tpee.ParameterReference" typeId="tpee.1068581242874" id="3340252814672948360">
                          <link role="variableDeclaration" roleId="tpee.1068581517664" targetNodeId="2436117033632110968" resolveInfo="artifacts" />
                        </node>
                        <node role="operation" roleId="tpee.1197027833540" type="tpee.InstanceMethodCallOperation" typeId="tpee.1202948039474" id="3340252814672948361">
                          <link role="baseMethodDeclaration" roleId="tpee.1068499141037" targetNodeId="o3n2.7880069565647244667" resolveInfo="findArtifact" />
                          <node role="actualArgument" roleId="tpee.1068499141038" type="tpee.LocalVariableReference" typeId="tpee.1068581242866" id="3340252814673340807">
                            <link role="variableDeclaration" roleId="tpee.1068581517664" targetNodeId="3340252814673340788" resolveInfo="jdom" />
                          </node>
                        </node>
                      </node>
                    </node>
                  </node>
                </node>
                <node role="statement" roleId="tpee.1068581517665" type="tpee.IfStatement" typeId="tpee.1068580123159" id="3340252814673125854">
                  <node role="ifTrue" roleId="tpee.1068580123161" type="tpee.StatementList" typeId="tpee.1068580123136" id="3340252814673125855">
                    <node role="statement" roleId="tpee.1068581517665" type="tpee.ExpressionStatement" typeId="tpee.1068580123155" id="3340252814672948363">
                      <node role="expression" roleId="tpee.1068580123156" type="tpee.DotExpression" typeId="tpee.1197027756228" id="3340252814672948364">
                        <node role="operand" roleId="tpee.1197027771414" type="tpee.DotExpression" typeId="tpee.1197027756228" id="3340252814672948365">
                          <node role="operand" roleId="tpee.1197027771414" type="tpee.LocalVariableReference" typeId="tpee.1068581242866" id="3340252814672948366">
                            <link role="variableDeclaration" roleId="tpee.1068581517664" targetNodeId="3643570831019325681" resolveInfo="helper" />
                          </node>
                          <node role="operation" roleId="tpee.1197027833540" type="tpee.InstanceMethodCallOperation" typeId="tpee.1202948039474" id="3340252814672948367">
                            <link role="baseMethodDeclaration" roleId="tpee.1068499141037" targetNodeId="o3n2.6547494638219610796" resolveInfo="artifacts" />
                          </node>
                        </node>
                        <node role="operation" roleId="tpee.1197027833540" type="tpee.InstanceMethodCallOperation" typeId="tpee.1202948039474" id="3340252814672948368">
                          <link role="baseMethodDeclaration" roleId="tpee.1068499141037" targetNodeId="k7g3.~Map%dput(java%dlang%dObject,java%dlang%dObject)%cjava%dlang%dObject" resolveInfo="put" />
                          <node role="actualArgument" roleId="tpee.1068499141038" type="tpee.StringLiteral" typeId="tpee.1070475926800" id="3340252814672948369">
                            <property name="value" nameId="tpee.1070475926801" value="jdom" />
                          </node>
                          <node role="actualArgument" roleId="tpee.1068499141038" type="tpee.LocalVariableReference" typeId="tpee.1068581242866" id="3340252814672948370">
                            <link role="variableDeclaration" roleId="tpee.1068581517664" targetNodeId="3340252814672948356" resolveInfo="jdomJar" />
                          </node>
                        </node>
                      </node>
                    </node>
                    <node role="statement" roleId="tpee.1068581517665" type="tpee.ExpressionStatement" typeId="tpee.1068580123155" id="3340252814672948371">
                      <node role="expression" roleId="tpee.1068580123156" type="tpee.DotExpression" typeId="tpee.1197027756228" id="3340252814672948372">
                        <node role="operand" roleId="tpee.1197027771414" type="tpee.ParameterReference" typeId="tpee.1068581242874" id="3340252814672948373">
                          <link role="variableDeclaration" roleId="tpee.1068581517664" targetNodeId="2436117033632110970" resolveInfo="builder" />
                        </node>
                        <node role="operation" roleId="tpee.1197027833540" type="tpee.InstanceMethodCallOperation" typeId="tpee.1202948039474" id="3340252814672948374">
                          <link role="baseMethodDeclaration" roleId="tpee.1068499141037" targetNodeId="o3n2.7117056644539574023" resolveInfo="add" />
                          <node role="actualArgument" roleId="tpee.1068499141038" type="tpee.LocalVariableReference" typeId="tpee.1068581242866" id="3340252814672948375">
                            <link role="variableDeclaration" roleId="tpee.1068581517664" targetNodeId="3340252814672948356" resolveInfo="jdomJar" />
                          </node>
                          <node role="actualArgument" roleId="tpee.1068499141038" type="tpee.LocalVariableReference" typeId="tpee.1068581242866" id="3340252814673340844">
                            <link role="variableDeclaration" roleId="tpee.1068581517664" targetNodeId="3340252814673340788" resolveInfo="jdom" />
                          </node>
                        </node>
                      </node>
                    </node>
                  </node>
                  <node role="condition" roleId="tpee.1068580123160" type="tpee.DotExpression" typeId="tpee.1197027756228" id="3340252814673125880">
                    <node role="operand" roleId="tpee.1197027771414" type="tpee.LocalVariableReference" typeId="tpee.1068581242866" id="3340252814673125859">
                      <link role="variableDeclaration" roleId="tpee.1068581517664" targetNodeId="3340252814672948356" resolveInfo="jdomJar" />
                    </node>
                    <node role="operation" roleId="tpee.1197027833540" type="tp25.Node_IsNotNullOperation" typeId="tp25.1172008320231" id="3340252814673125886" />
                  </node>
                </node>
              </node>
              <node role="condition" roleId="tpee.1068580123160" type="tpee.DotExpression" typeId="tpee.1197027756228" id="3340252814672948377">
                <node role="operand" roleId="tpee.1197027771414" type="tpee.LocalVariableReference" typeId="tpee.1068581242866" id="3340252814673340806">
                  <link role="variableDeclaration" roleId="tpee.1068581517664" targetNodeId="3340252814673340788" resolveInfo="jdom" />
                </node>
                <node role="operation" roleId="tpee.1197027833540" type="tp25.Node_IsNotNullOperation" typeId="tp25.1172008320231" id="3340252814672948379" />
              </node>
            </node>
            <node role="statement" roleId="tpee.1068581517665" type="tpee.LocalVariableDeclarationStatement" typeId="tpee.1068581242864" id="3340252814673340797">
              <node role="localVariableDeclaration" roleId="tpee.1068581242865" type="tpee.LocalVariableDeclaration" typeId="tpee.1068581242863" id="3340252814673340798">
                <property name="name" nameId="tpck.1169194664001" value="log4j" />
                <node role="type" roleId="tpee.5680397130376446158" type="tp25.SNodeType" typeId="tp25.1138055754698" id="3340252814673340799" />
                <node role="initializer" roleId="tpee.1068431790190" type="tpee.DotExpression" typeId="tpee.1197027756228" id="3340252814673340800">
                  <node role="operand" roleId="tpee.1197027771414" type="tpee.LocalVariableReference" typeId="tpee.1068581242866" id="5156098378560685777">
                    <link role="variableDeclaration" roleId="tpee.1068581517664" targetNodeId="5156098378560685772" resolveInfo="visibleJarsScope" />
                  </node>
                  <node role="operation" roleId="tpee.1197027833540" type="tpee.InstanceMethodCallOperation" typeId="tpee.1202948039474" id="3340252814673340803">
                    <link role="baseMethodDeclaration" roleId="tpee.1068499141037" targetNodeId="o8zo.3734116213129862467" resolveInfo="resolve" />
                    <node role="actualArgument" roleId="tpee.1068499141038" type="tpee.LocalVariableReference" typeId="tpee.1068581242866" id="5156098378560685891">
                      <link role="variableDeclaration" roleId="tpee.1068581517664" targetNodeId="5156098378560685880" resolveInfo="mpsCore" />
                    </node>
                    <node role="actualArgument" roleId="tpee.1068499141038" type="tpee.StringLiteral" typeId="tpee.1070475926800" id="3340252814673340805">
                      <property name="value" nameId="tpee.1070475926801" value="IDEA::lib/log4j.jar" />
                    </node>
                  </node>
                </node>
              </node>
            </node>
            <node role="statement" roleId="tpee.1068581517665" type="tpee.IfStatement" typeId="tpee.1068580123159" id="3340252814673340808">
              <node role="ifTrue" roleId="tpee.1068580123161" type="tpee.StatementList" typeId="tpee.1068580123136" id="3340252814673340809">
                <node role="statement" roleId="tpee.1068581517665" type="tpee.LocalVariableDeclarationStatement" typeId="tpee.1068581242864" id="3340252814673340810">
                  <node role="localVariableDeclaration" roleId="tpee.1068581242865" type="tpee.LocalVariableDeclaration" typeId="tpee.1068581242863" id="3340252814673340811">
                    <property name="name" nameId="tpck.1169194664001" value="log4jJar" />
                    <node role="type" roleId="tpee.5680397130376446158" type="tp25.SNodeType" typeId="tp25.1138055754698" id="3340252814673340812">
                      <link role="concept" roleId="tp25.1138405853777" targetNodeId="3ior.7389400916848036997" resolveInfo="BuildLayout_Node" />
                    </node>
                    <node role="initializer" roleId="tpee.1068431790190" type="tp25.SNodeTypeCastExpression" typeId="tp25.1140137987495" id="3340252814673340813">
                      <property name="asCast" nameId="tp25.1238684351431" value="true" />
                      <link role="concept" roleId="tp25.1140138128738" targetNodeId="3ior.7389400916848036997" resolveInfo="BuildLayout_Node" />
                      <node role="leftExpression" roleId="tp25.1140138123956" type="tpee.DotExpression" typeId="tpee.1197027756228" id="3340252814673340814">
                        <node role="operand" roleId="tpee.1197027771414" type="tpee.ParameterReference" typeId="tpee.1068581242874" id="3340252814673340815">
                          <link role="variableDeclaration" roleId="tpee.1068581517664" targetNodeId="2436117033632110968" resolveInfo="artifacts" />
                        </node>
                        <node role="operation" roleId="tpee.1197027833540" type="tpee.InstanceMethodCallOperation" typeId="tpee.1202948039474" id="3340252814673340816">
                          <link role="baseMethodDeclaration" roleId="tpee.1068499141037" targetNodeId="o3n2.7880069565647244667" resolveInfo="findArtifact" />
                          <node role="actualArgument" roleId="tpee.1068499141038" type="tpee.LocalVariableReference" typeId="tpee.1068581242866" id="3340252814673340842">
                            <link role="variableDeclaration" roleId="tpee.1068581517664" targetNodeId="3340252814673340798" resolveInfo="log4j" />
                          </node>
                        </node>
                      </node>
                    </node>
                  </node>
                </node>
                <node role="statement" roleId="tpee.1068581517665" type="tpee.IfStatement" typeId="tpee.1068580123159" id="3340252814673340818">
                  <node role="ifTrue" roleId="tpee.1068580123161" type="tpee.StatementList" typeId="tpee.1068580123136" id="3340252814673340819">
                    <node role="statement" roleId="tpee.1068581517665" type="tpee.ExpressionStatement" typeId="tpee.1068580123155" id="3340252814673340820">
                      <node role="expression" roleId="tpee.1068580123156" type="tpee.DotExpression" typeId="tpee.1197027756228" id="3340252814673340821">
                        <node role="operand" roleId="tpee.1197027771414" type="tpee.DotExpression" typeId="tpee.1197027756228" id="3340252814673340822">
                          <node role="operand" roleId="tpee.1197027771414" type="tpee.LocalVariableReference" typeId="tpee.1068581242866" id="3340252814673340823">
                            <link role="variableDeclaration" roleId="tpee.1068581517664" targetNodeId="3643570831019325681" resolveInfo="helper" />
                          </node>
                          <node role="operation" roleId="tpee.1197027833540" type="tpee.InstanceMethodCallOperation" typeId="tpee.1202948039474" id="3340252814673340824">
                            <link role="baseMethodDeclaration" roleId="tpee.1068499141037" targetNodeId="o3n2.6547494638219610796" resolveInfo="artifacts" />
                          </node>
                        </node>
                        <node role="operation" roleId="tpee.1197027833540" type="tpee.InstanceMethodCallOperation" typeId="tpee.1202948039474" id="3340252814673340825">
                          <link role="baseMethodDeclaration" roleId="tpee.1068499141037" targetNodeId="k7g3.~Map%dput(java%dlang%dObject,java%dlang%dObject)%cjava%dlang%dObject" resolveInfo="put" />
                          <node role="actualArgument" roleId="tpee.1068499141038" type="tpee.StringLiteral" typeId="tpee.1070475926800" id="3340252814673340826">
                            <property name="value" nameId="tpee.1070475926801" value="log4j" />
                          </node>
                          <node role="actualArgument" roleId="tpee.1068499141038" type="tpee.LocalVariableReference" typeId="tpee.1068581242866" id="3340252814673340827">
                            <link role="variableDeclaration" roleId="tpee.1068581517664" targetNodeId="3340252814673340811" resolveInfo="log4jJar" />
                          </node>
                        </node>
                      </node>
                    </node>
                    <node role="statement" roleId="tpee.1068581517665" type="tpee.ExpressionStatement" typeId="tpee.1068580123155" id="3340252814673340828">
                      <node role="expression" roleId="tpee.1068580123156" type="tpee.DotExpression" typeId="tpee.1197027756228" id="3340252814673340829">
                        <node role="operand" roleId="tpee.1197027771414" type="tpee.ParameterReference" typeId="tpee.1068581242874" id="3340252814673340830">
                          <link role="variableDeclaration" roleId="tpee.1068581517664" targetNodeId="2436117033632110970" resolveInfo="builder" />
                        </node>
                        <node role="operation" roleId="tpee.1197027833540" type="tpee.InstanceMethodCallOperation" typeId="tpee.1202948039474" id="3340252814673340831">
                          <link role="baseMethodDeclaration" roleId="tpee.1068499141037" targetNodeId="o3n2.7117056644539574023" resolveInfo="add" />
                          <node role="actualArgument" roleId="tpee.1068499141038" type="tpee.LocalVariableReference" typeId="tpee.1068581242866" id="3340252814673340832">
                            <link role="variableDeclaration" roleId="tpee.1068581517664" targetNodeId="3340252814673340811" resolveInfo="log4jJar" />
                          </node>
                          <node role="actualArgument" roleId="tpee.1068499141038" type="tpee.LocalVariableReference" typeId="tpee.1068581242866" id="3340252814673340846">
                            <link role="variableDeclaration" roleId="tpee.1068581517664" targetNodeId="3340252814673340798" resolveInfo="log4j" />
                          </node>
                        </node>
                      </node>
                    </node>
                  </node>
                  <node role="condition" roleId="tpee.1068580123160" type="tpee.DotExpression" typeId="tpee.1197027756228" id="3340252814673340834">
                    <node role="operand" roleId="tpee.1197027771414" type="tpee.LocalVariableReference" typeId="tpee.1068581242866" id="3340252814673340835">
                      <link role="variableDeclaration" roleId="tpee.1068581517664" targetNodeId="3340252814673340811" resolveInfo="log4jJar" />
                    </node>
                    <node role="operation" roleId="tpee.1197027833540" type="tp25.Node_IsNotNullOperation" typeId="tp25.1172008320231" id="3340252814673340836" />
                  </node>
                </node>
              </node>
              <node role="condition" roleId="tpee.1068580123160" type="tpee.DotExpression" typeId="tpee.1197027756228" id="3340252814673340837">
                <node role="operand" roleId="tpee.1197027771414" type="tpee.LocalVariableReference" typeId="tpee.1068581242866" id="3340252814673340840">
                  <link role="variableDeclaration" roleId="tpee.1068581517664" targetNodeId="3340252814673340798" resolveInfo="log4j" />
                </node>
                <node role="operation" roleId="tpee.1197027833540" type="tp25.Node_IsNotNullOperation" typeId="tp25.1172008320231" id="3340252814673340839" />
              </node>
            </node>
          </node>
          <node role="condition" roleId="tpee.1068580123160" type="tpee.DotExpression" typeId="tpee.1197027756228" id="3340252814672948122">
            <node role="operand" roleId="tpee.1197027771414" type="tpee.LocalVariableReference" typeId="tpee.1068581242866" id="3340252814672948101">
              <link role="variableDeclaration" roleId="tpee.1068581517664" targetNodeId="3340252814672948084" resolveInfo="mpsCoreModule" />
            </node>
            <node role="operation" roleId="tpee.1197027833540" type="tp25.Node_IsNotNullOperation" typeId="tp25.1172008320231" id="3340252814672948128" />
          </node>
        </node>
        <node role="statement" roleId="tpee.1068581517665" type="tpee.Statement" typeId="tpee.1068580123157" id="3340252814672948338" />
      </node>
      <node role="parameter" roleId="tpee.1068580123134" type="tpee.ParameterDeclaration" typeId="tpee.1068498886292" id="2436117033632110968">
        <property name="name" nameId="tpck.1169194664001" value="artifacts" />
        <node role="type" roleId="tpee.5680397130376446158" type="tpee.ClassifierType" typeId="tpee.1107535904670" id="2436117033632110969">
          <link role="classifier" roleId="tpee.1107535924139" targetNodeId="o3n2.4701820937132233607" resolveInfo="VisibleArtifacts" />
        </node>
      </node>
      <node role="parameter" roleId="tpee.1068580123134" type="tpee.ParameterDeclaration" typeId="tpee.1068498886292" id="2436117033632110970">
        <property name="name" nameId="tpck.1169194664001" value="builder" />
        <node role="type" roleId="tpee.5680397130376446158" type="tpee.ClassifierType" typeId="tpee.1107535904670" id="2436117033632110971">
          <link role="classifier" roleId="tpee.1107535924139" targetNodeId="o3n2.5908258303322131150" resolveInfo="RequiredDependenciesBuilder" />
        </node>
      </node>
      <node role="returnType" roleId="tpee.1068580123133" type="tpee.VoidType" typeId="tpee.1068581517677" id="2436117033632110972" />
    </node>
    <node role="method" roleId="1i04.1225194240805" type="1i04.ConceptMethodDeclaration" typeId="1i04.1225194472830" id="1224588814561913840">
      <property name="isAbstract" nameId="1i04.1225194472834" value="false" />
      <property name="name" nameId="tpck.1169194664001" value="getProjectStructureScope" />
      <property name="isVirtual" nameId="1i04.1225194472832" value="false" />
      <link role="overriddenMethod" roleId="1i04.1225194472831" targetNodeId="vbkb.3734116213129936182" resolveInfo="getProjectStructureScope" />
      <node role="visibility" roleId="tpee.1178549979242" type="tpee.PublicVisibility" typeId="tpee.1146644602865" id="1224588814561913841" />
      <node role="body" roleId="tpee.1068580123135" type="tpee.StatementList" typeId="tpee.1068580123136" id="1224588814561913842">
        <node role="statement" roleId="tpee.1068581517665" type="tpee.IfStatement" typeId="tpee.1068580123159" id="1224588814561913852">
          <property name="forceMultiLine" nameId="tpee.4467513934994662257" value="true" />
          <property name="forceOneLine" nameId="tpee.4467513934994662256" value="false" />
          <node role="ifTrue" roleId="tpee.1068580123161" type="tpee.StatementList" typeId="tpee.1068580123136" id="1224588814561913853">
            <node role="statement" roleId="tpee.1068581517665" type="tpee.ReturnStatement" typeId="tpee.1068581242878" id="1224588814561916391">
              <node role="expression" roleId="tpee.1068581517676" type="tpee.GenericNewExpression" typeId="tpee.1145552977093" id="1224588814561913999">
                <node role="creator" roleId="tpee.1145553007750" type="tpee.ClassCreator" typeId="tpee.1212685548494" id="1224588814561914001">
                  <link role="baseMethodDeclaration" roleId="tpee.1068499141037" targetNodeId="o8zo.8401916545537277023" resolveInfo="CompositeScope" />
                  <node role="actualArgument" roleId="tpee.1068499141038" type="tpee.DotExpression" typeId="tpee.1197027756228" id="1224588814561914023">
                    <node role="operand" roleId="tpee.1197027771414" type="tpee.DotExpression" typeId="tpee.1197027756228" id="1224588814561913983">
                      <node role="operand" roleId="tpee.1197027771414" type="tpee.DotExpression" typeId="tpee.1197027756228" id="1224588814561913942">
                        <node role="operand" roleId="tpee.1197027771414" type="tpee.DotExpression" typeId="tpee.1197027756228" id="1224588814561913914">
                          <node role="operand" roleId="tpee.1197027771414" type="tpee.DotExpression" typeId="tpee.1197027756228" id="1224588814561913887">
                            <node role="operand" roleId="tpee.1197027771414" type="1i04.ThisNodeExpression" typeId="1i04.1225194691553" id="1224588814561913866" />
                            <node role="operation" roleId="tpee.1197027833540" type="tp25.Node_ConceptMethodCall" typeId="tp25.1179409122411" id="1224588814561913893">
                              <link role="baseMethodDeclaration" roleId="tpee.1068499141037" targetNodeId="vbkb.1224588814561866657" resolveInfo="getProject" />
                            </node>
                          </node>
                          <node role="operation" roleId="tpee.1197027833540" type="tp25.Node_ConceptMethodCall" typeId="tp25.1179409122411" id="1224588814561913920">
                            <link role="baseMethodDeclaration" roleId="tpee.1068499141037" targetNodeId="vbkb.1224588814561807665" resolveInfo="getVisibleProjects" />
                            <node role="actualArgument" roleId="tpee.1068499141038" type="tpee.BooleanConstant" typeId="tpee.1068580123137" id="1224588814561913921">
                              <property name="value" nameId="tpee.1068580123138" value="false" />
                            </node>
                          </node>
                        </node>
                        <node role="operation" roleId="tpee.1197027833540" type="tp2q.SelectOperation" typeId="tp2q.1202128969694" id="1224588814561913948">
                          <node role="closure" roleId="tp2q.1204796294226" type="tp2c.ClosureLiteral" typeId="tp2c.1199569711397" id="1224588814561913949">
                            <node role="body" roleId="tp2c.1199569916463" type="tpee.StatementList" typeId="tpee.1068580123136" id="1224588814561913950">
                              <node role="statement" roleId="tpee.1068581517665" type="tpee.ExpressionStatement" typeId="tpee.1068580123155" id="1224588814561913953">
                                <node role="expression" roleId="tpee.1068580123156" type="tpee.StaticMethodCall" typeId="tpee.1081236700937" id="1224588814561913954">
                                  <link role="classConcept" roleId="tpee.1144433194310" targetNodeId="o3n2.1224588814561861367" resolveInfo="DescendantsScope" />
                                  <link role="baseMethodDeclaration" roleId="tpee.1068499141037" targetNodeId="o3n2.1224588814561865363" resolveInfo="forNamedElements" />
                                  <node role="actualArgument" roleId="tpee.1068499141038" type="tpee.ParameterReference" typeId="tpee.1068581242874" id="1224588814561913961">
                                    <link role="variableDeclaration" roleId="tpee.1068581517664" targetNodeId="1224588814561913951" resolveInfo="it" />
                                  </node>
                                  <node role="actualArgument" roleId="tpee.1068499141038" type="tp25.LinkRefExpression" typeId="tp25.1226359078165" id="1224588814561913958">
                                    <link role="linkDeclaration" roleId="tp25.1226359192215" targetNodeId="3ior.7389400916848080626" />
                                    <link role="conceptDeclaration" roleId="tp25.1226359078166" targetNodeId="3ior.5617550519002745363" resolveInfo="BuildProject" />
                                  </node>
                                  <node role="actualArgument" roleId="tpee.1068499141038" type="tpee.ParameterReference" typeId="tpee.1068581242874" id="1224588814561913959">
                                    <link role="variableDeclaration" roleId="tpee.1068581517664" targetNodeId="1224588814561913843" resolveInfo="kind" />
                                  </node>
                                </node>
                              </node>
                            </node>
                            <node role="parameter" roleId="tp2c.1199569906740" type="tp2q.SmartClosureParameterDeclaration" typeId="tp2q.1203518072036" id="1224588814561913951">
                              <property name="name" nameId="tpck.1169194664001" value="it" />
                              <node role="type" roleId="tpee.5680397130376446158" type="tpee.UndefinedType" typeId="tpee.4836112446988635817" id="1224588814561913952" />
                            </node>
                          </node>
                        </node>
                      </node>
                      <node role="operation" roleId="tpee.1197027833540" type="tp2q.ConcatOperation" typeId="tp2q.1180964022718" id="1224588814561913989">
                        <node role="rightExpression" roleId="tp2q.1176906787974" type="tpee.GenericNewExpression" typeId="tpee.1145552977093" id="1224588814561914035">
                          <node role="creator" roleId="tpee.1145553007750" type="tp2q.SingletonSequenceCreator" typeId="tp2q.1235573135402" id="1224588814561916386">
                            <node role="elementType" roleId="tp2q.1235573175711" type="tpee.ClassifierType" typeId="tpee.1107535904670" id="1224588814561916389">
                              <link role="classifier" roleId="tpee.1107535924139" targetNodeId="o3n2.1224588814561861367" resolveInfo="DescendantsScope" />
                            </node>
                            <node role="singletonValue" roleId="tp2q.1235573187520" type="tpee.StaticMethodCall" typeId="tpee.1081236700937" id="1224588814561913991">
                              <link role="classConcept" roleId="tpee.1144433194310" targetNodeId="o3n2.1224588814561861367" resolveInfo="DescendantsScope" />
                              <link role="baseMethodDeclaration" roleId="tpee.1068499141037" targetNodeId="o3n2.1224588814561865363" resolveInfo="forNamedElements" />
                              <node role="actualArgument" roleId="tpee.1068499141038" type="tpee.DotExpression" typeId="tpee.1197027756228" id="1224588814561913992">
                                <node role="operand" roleId="tpee.1197027771414" type="1i04.ThisNodeExpression" typeId="1i04.1225194691553" id="1224588814561913993" />
                                <node role="operation" roleId="tpee.1197027833540" type="tp25.Node_ConceptMethodCall" typeId="tp25.1179409122411" id="1224588814561913994">
                                  <link role="baseMethodDeclaration" roleId="tpee.1068499141037" targetNodeId="vbkb.1224588814561866657" resolveInfo="getProject" />
                                </node>
                              </node>
                              <node role="actualArgument" roleId="tpee.1068499141038" type="tp25.LinkRefExpression" typeId="tp25.1226359078165" id="1224588814561913995">
                                <link role="linkDeclaration" roleId="tp25.1226359192215" targetNodeId="3ior.7389400916848080626" />
                                <link role="conceptDeclaration" roleId="tp25.1226359078166" targetNodeId="3ior.5617550519002745363" resolveInfo="BuildProject" />
                              </node>
                              <node role="actualArgument" roleId="tpee.1068499141038" type="tpee.ParameterReference" typeId="tpee.1068581242874" id="1224588814561913996">
                                <link role="variableDeclaration" roleId="tpee.1068581517664" targetNodeId="1224588814561913843" resolveInfo="kind" />
                              </node>
                            </node>
                          </node>
                        </node>
                      </node>
                    </node>
                    <node role="operation" roleId="tpee.1197027833540" type="tp2q.ToArrayOperation" typeId="tp2q.1184963466173" id="1224588814561914029" />
                  </node>
                </node>
              </node>
            </node>
          </node>
          <node role="condition" roleId="tpee.1068580123160" type="tpee.OrExpression" typeId="tpee.1080223426719" id="4973949960459596624">
            <node role="leftExpression" roleId="tpee.1081773367580" type="tpee.OrExpression" typeId="tpee.1080223426719" id="1224588814562005808">
              <node role="leftExpression" roleId="tpee.1081773367580" type="tpee.DotExpression" typeId="tpee.1197027756228" id="1224588814561913861">
                <node role="operand" roleId="tpee.1197027771414" type="tpee.ParameterReference" typeId="tpee.1068581242874" id="1224588814561913862">
                  <link role="variableDeclaration" roleId="tpee.1068581517664" targetNodeId="1224588814561913843" resolveInfo="kind" />
                </node>
                <node role="operation" roleId="tpee.1197027833540" type="tp25.Concept_IsSubConceptOfOperation" typeId="tp25.1180031783296" id="1224588814561913863">
                  <node role="conceptArgument" roleId="tp25.1180031783297" type="tp25.RefConcept_Reference" typeId="tp25.1177026924588" id="1224588814561913864">
                    <link role="conceptDeclaration" roleId="tp25.1177026940964" targetNodeId="kdzh.322010710375871467" resolveInfo="BuildMps_AbstractModule" />
                  </node>
                </node>
              </node>
              <node role="rightExpression" roleId="tpee.1081773367579" type="tpee.DotExpression" typeId="tpee.1197027756228" id="1224588814562005811">
                <node role="operand" roleId="tpee.1197027771414" type="tpee.ParameterReference" typeId="tpee.1068581242874" id="1224588814562005812">
                  <link role="variableDeclaration" roleId="tpee.1068581517664" targetNodeId="1224588814561913843" resolveInfo="kind" />
                </node>
                <node role="operation" roleId="tpee.1197027833540" type="tp25.Concept_IsSubConceptOfOperation" typeId="tp25.1180031783296" id="1224588814562005813">
                  <node role="conceptArgument" roleId="tp25.1180031783297" type="tp25.RefConcept_Reference" typeId="tp25.1177026924588" id="1224588814562005814">
                    <link role="conceptDeclaration" roleId="tp25.1177026940964" targetNodeId="kdzh.6592112598314498932" resolveInfo="BuildMps_IdeaPlugin" />
                  </node>
                </node>
              </node>
            </node>
            <node role="rightExpression" roleId="tpee.1081773367579" type="tpee.DotExpression" typeId="tpee.1197027756228" id="4973949960459596627">
              <node role="operand" roleId="tpee.1197027771414" type="tpee.ParameterReference" typeId="tpee.1068581242874" id="4973949960459596628">
                <link role="variableDeclaration" roleId="tpee.1068581517664" targetNodeId="1224588814561913843" resolveInfo="kind" />
              </node>
              <node role="operation" roleId="tpee.1197027833540" type="tp25.Concept_IsSubConceptOfOperation" typeId="tp25.1180031783296" id="4973949960459596629">
                <node role="conceptArgument" roleId="tp25.1180031783297" type="tp25.RefConcept_Reference" typeId="tp25.1177026924588" id="4973949960459596631">
                  <link role="conceptDeclaration" roleId="tp25.1177026940964" targetNodeId="kdzh.1500819558095907805" resolveInfo="BuildMps_Group" />
                </node>
              </node>
            </node>
          </node>
        </node>
        <node role="statement" roleId="tpee.1068581517665" type="tpee.ExpressionStatement" typeId="tpee.1068580123155" id="1224588814561914031">
          <node role="expression" roleId="tpee.1068580123156" type="tpee.NullLiteral" typeId="tpee.1070534058343" id="1224588814561914032" />
        </node>
      </node>
      <node role="parameter" roleId="tpee.1068580123134" type="tpee.ParameterDeclaration" typeId="tpee.1068498886292" id="1224588814561913843">
        <property name="name" nameId="tpck.1169194664001" value="kind" />
        <node role="type" roleId="tpee.5680397130376446158" type="tp25.SConceptType" typeId="tp25.1172420572800" id="1224588814561913844" />
      </node>
      <node role="returnType" roleId="tpee.1068580123133" type="tpee.ClassifierType" typeId="tpee.1107535904670" id="1224588814561913845">
        <link role="classifier" roleId="tpee.1107535924139" targetNodeId="o8zo.3734116213129862372" resolveInfo="Scope" />
      </node>
    </node>
    <node role="method" roleId="1i04.1225194240805" type="1i04.ConceptMethodDeclaration" typeId="1i04.1225194472830" id="3643570831019325688">
      <property name="name" nameId="tpck.1169194664001" value="findModule" />
      <node role="visibility" roleId="tpee.1178549979242" type="tpee.PrivateVisibility" typeId="tpee.1146644623116" id="3643570831019325689" />
      <node role="returnType" roleId="tpee.1068580123133" type="tpee.VoidType" typeId="tpee.1068581517677" id="3643570831019325690" />
      <node role="parameter" roleId="tpee.1068580123134" type="tpee.ParameterDeclaration" typeId="tpee.1068498886292" id="3643570831019325683">
        <property name="name" nameId="tpck.1169194664001" value="visibleModules" />
        <node role="type" roleId="tpee.5680397130376446158" type="tpee.ClassifierType" typeId="tpee.1107535904670" id="3643570831019325691">
          <link role="classifier" roleId="tpee.1107535924139" targetNodeId="tken.5780287594867965268" resolveInfo="VisibleModules" />
        </node>
      </node>
      <node role="parameter" roleId="tpee.1068580123134" type="tpee.ParameterDeclaration" typeId="tpee.1068498886292" id="3643570831019325684">
        <property name="name" nameId="tpck.1169194664001" value="fqName" />
        <node role="type" roleId="tpee.5680397130376446158" type="tpee.StringType" typeId="tpee.1225271177708" id="3643570831019325692" />
      </node>
      <node role="parameter" roleId="tpee.1068580123134" type="tpee.ParameterDeclaration" typeId="tpee.1068498886292" id="3643570831019325685">
        <property name="name" nameId="tpck.1169194664001" value="uid" />
        <node role="type" roleId="tpee.5680397130376446158" type="tpee.StringType" typeId="tpee.1225271177708" id="3643570831019325693" />
      </node>
      <node role="parameter" roleId="tpee.1068580123134" type="tpee.ParameterDeclaration" typeId="tpee.1068498886292" id="3643570831019325686">
        <property name="name" nameId="tpck.1169194664001" value="artifacts" />
        <node role="type" roleId="tpee.5680397130376446158" type="tpee.ClassifierType" typeId="tpee.1107535904670" id="3643570831019325694">
          <link role="classifier" roleId="tpee.1107535924139" targetNodeId="o3n2.4701820937132233607" resolveInfo="VisibleArtifacts" />
        </node>
      </node>
      <node role="parameter" roleId="tpee.1068580123134" type="tpee.ParameterDeclaration" typeId="tpee.1068498886292" id="3643570831019325687">
        <property name="name" nameId="tpck.1169194664001" value="builder" />
        <node role="type" roleId="tpee.5680397130376446158" type="tpee.ClassifierType" typeId="tpee.1107535904670" id="3643570831019325695">
          <link role="classifier" roleId="tpee.1107535924139" targetNodeId="o3n2.5908258303322131150" resolveInfo="RequiredDependenciesBuilder" />
        </node>
      </node>
      <node role="parameter" roleId="tpee.1068580123134" type="tpee.ParameterDeclaration" typeId="tpee.1068498886292" id="3340252814672948214">
        <property name="name" nameId="tpck.1169194664001" value="helper" />
        <node role="type" roleId="tpee.5680397130376446158" type="tpee.ClassifierType" typeId="tpee.1107535904670" id="3340252814672948216">
          <link role="classifier" roleId="tpee.1107535924139" targetNodeId="o3n2.4640279023716659260" resolveInfo="DependenciesHelper" />
        </node>
      </node>
      <node role="body" roleId="tpee.1068580123135" type="tpee.StatementList" typeId="tpee.1068580123136" id="3643570831019325696">
        <node role="statement" roleId="tpee.1068581517665" type="tpee.LocalVariableDeclarationStatement" typeId="tpee.1068581242864" id="3643570831019325697">
          <node role="localVariableDeclaration" roleId="tpee.1068581242865" type="tpee.LocalVariableDeclaration" typeId="tpee.1068581242863" id="3643570831019325680">
            <property name="name" nameId="tpck.1169194664001" value="module" />
            <node role="type" roleId="tpee.5680397130376446158" type="tp25.SNodeType" typeId="tp25.1138055754698" id="3643570831019325698">
              <link role="concept" roleId="tp25.1138405853777" targetNodeId="kdzh.322010710375871467" resolveInfo="BuildMps_AbstractModule" />
            </node>
            <node role="initializer" roleId="tpee.1068431790190" type="tpee.DotExpression" typeId="tpee.1197027756228" id="3643570831019325699">
              <node role="operand" roleId="tpee.1197027771414" type="tpee.ParameterReference" typeId="tpee.1068581242874" id="3643570831019325700">
                <link role="variableDeclaration" roleId="tpee.1068581517664" targetNodeId="3643570831019325683" resolveInfo="visibleModules" />
              </node>
              <node role="operation" roleId="tpee.1197027833540" type="tpee.InstanceMethodCallOperation" typeId="tpee.1202948039474" id="3643570831019325701">
                <link role="baseMethodDeclaration" roleId="tpee.1068499141037" targetNodeId="tken.5780287594867972866" resolveInfo="resolve" />
                <node role="actualArgument" roleId="tpee.1068499141038" type="tpee.ParameterReference" typeId="tpee.1068581242874" id="3643570831019325702">
                  <link role="variableDeclaration" roleId="tpee.1068581517664" targetNodeId="3643570831019325684" resolveInfo="fqName" />
                </node>
                <node role="actualArgument" roleId="tpee.1068499141038" type="tpee.ParameterReference" typeId="tpee.1068581242874" id="3643570831019325703">
                  <link role="variableDeclaration" roleId="tpee.1068581517664" targetNodeId="3643570831019325685" resolveInfo="uid" />
                </node>
              </node>
            </node>
          </node>
        </node>
        <node role="statement" roleId="tpee.1068581517665" type="tpee.IfStatement" typeId="tpee.1068580123159" id="3643570831019325704">
          <node role="ifTrue" roleId="tpee.1068580123161" type="tpee.StatementList" typeId="tpee.1068580123136" id="3643570831019325705">
            <node role="statement" roleId="tpee.1068581517665" type="tpee.IfStatement" typeId="tpee.1068580123159" id="3643570831019325706">
              <node role="ifTrue" roleId="tpee.1068580123161" type="tpee.StatementList" typeId="tpee.1068580123136" id="3643570831019325707">
                <node role="statement" roleId="tpee.1068581517665" type="tpee.LocalVariableDeclarationStatement" typeId="tpee.1068581242864" id="3643570831019325708">
                  <node role="localVariableDeclaration" roleId="tpee.1068581242865" type="tpee.LocalVariableDeclaration" typeId="tpee.1068581242863" id="3643570831019325682">
                    <property name="name" nameId="tpck.1169194664001" value="moduleJar" />
                    <node role="type" roleId="tpee.5680397130376446158" type="tp25.SNodeType" typeId="tp25.1138055754698" id="3643570831019325709">
                      <link role="concept" roleId="tp25.1138405853777" targetNodeId="3ior.7389400916848036997" resolveInfo="BuildLayout_Node" />
                    </node>
                    <node role="initializer" roleId="tpee.1068431790190" type="tp25.SNodeTypeCastExpression" typeId="tp25.1140137987495" id="3643570831019325710">
                      <property name="asCast" nameId="tp25.1238684351431" value="true" />
                      <link role="concept" roleId="tp25.1140138128738" targetNodeId="3ior.7389400916848036997" resolveInfo="BuildLayout_Node" />
                      <node role="leftExpression" roleId="tp25.1140138123956" type="tpee.DotExpression" typeId="tpee.1197027756228" id="3643570831019325711">
                        <node role="operand" roleId="tpee.1197027771414" type="tpee.ParameterReference" typeId="tpee.1068581242874" id="3643570831019325712">
                          <link role="variableDeclaration" roleId="tpee.1068581517664" targetNodeId="3643570831019325686" resolveInfo="artifacts" />
                        </node>
                        <node role="operation" roleId="tpee.1197027833540" type="tpee.InstanceMethodCallOperation" typeId="tpee.1202948039474" id="3643570831019325713">
                          <link role="baseMethodDeclaration" roleId="tpee.1068499141037" targetNodeId="o3n2.7880069565647244667" resolveInfo="findArtifact" />
                          <node role="actualArgument" roleId="tpee.1068499141038" type="tpee.LocalVariableReference" typeId="tpee.1068581242866" id="3643570831019325714">
                            <link role="variableDeclaration" roleId="tpee.1068581517664" targetNodeId="3643570831019325680" resolveInfo="module" />
                          </node>
                        </node>
                      </node>
                    </node>
                  </node>
                </node>
                <node role="statement" roleId="tpee.1068581517665" type="tpee.IfStatement" typeId="tpee.1068580123159" id="3643570831019325715">
                  <node role="ifTrue" roleId="tpee.1068580123161" type="tpee.StatementList" typeId="tpee.1068580123136" id="3643570831019325716">
                    <node role="statement" roleId="tpee.1068581517665" type="tpee.ExpressionStatement" typeId="tpee.1068580123155" id="3643570831019325727">
                      <node role="expression" roleId="tpee.1068580123156" type="tpee.DotExpression" typeId="tpee.1197027756228" id="3643570831019325728">
                        <node role="operand" roleId="tpee.1197027771414" type="tpee.DotExpression" typeId="tpee.1197027756228" id="3643570831019325729">
                          <node role="operand" roleId="tpee.1197027771414" type="tpee.ParameterReference" typeId="tpee.1068581242874" id="3340252814672948219">
                            <link role="variableDeclaration" roleId="tpee.1068581517664" targetNodeId="3340252814672948214" resolveInfo="helper" />
                          </node>
                          <node role="operation" roleId="tpee.1197027833540" type="tpee.InstanceMethodCallOperation" typeId="tpee.1202948039474" id="3643570831019325731">
                            <link role="baseMethodDeclaration" roleId="tpee.1068499141037" targetNodeId="o3n2.6547494638219610796" resolveInfo="artifacts" />
                          </node>
                        </node>
                        <node role="operation" roleId="tpee.1197027833540" type="tpee.InstanceMethodCallOperation" typeId="tpee.1202948039474" id="3643570831019325732">
                          <link role="baseMethodDeclaration" roleId="tpee.1068499141037" targetNodeId="k7g3.~Map%dput(java%dlang%dObject,java%dlang%dObject)%cjava%dlang%dObject" resolveInfo="put" />
                          <node role="actualArgument" roleId="tpee.1068499141038" type="tpee.DotExpression" typeId="tpee.1197027756228" id="3643570831019325733">
                            <node role="operand" roleId="tpee.1197027771414" type="tpee.LocalVariableReference" typeId="tpee.1068581242866" id="3643570831019325734">
                              <link role="variableDeclaration" roleId="tpee.1068581517664" targetNodeId="3643570831019325680" resolveInfo="module" />
                            </node>
                            <node role="operation" roleId="tpee.1197027833540" type="tp25.SPropertyAccess" typeId="tp25.1138056022639" id="3643570831019325735">
                              <link role="property" roleId="tp25.1138056395725" targetNodeId="kdzh.322010710375892619" resolveInfo="uuid" />
                            </node>
                          </node>
                          <node role="actualArgument" roleId="tpee.1068499141038" type="tpee.LocalVariableReference" typeId="tpee.1068581242866" id="3643570831019325736">
                            <link role="variableDeclaration" roleId="tpee.1068581517664" targetNodeId="3643570831019325682" resolveInfo="moduleJar" />
                          </node>
                        </node>
                      </node>
                    </node>
                    <node role="statement" roleId="tpee.1068581517665" type="tpee.ExpressionStatement" typeId="tpee.1068580123155" id="3643570831019325737">
                      <node role="expression" roleId="tpee.1068580123156" type="tpee.DotExpression" typeId="tpee.1197027756228" id="3643570831019325738">
                        <node role="operand" roleId="tpee.1197027771414" type="tpee.ParameterReference" typeId="tpee.1068581242874" id="3643570831019325739">
                          <link role="variableDeclaration" roleId="tpee.1068581517664" targetNodeId="3643570831019325687" resolveInfo="builder" />
                        </node>
                        <node role="operation" roleId="tpee.1197027833540" type="tpee.InstanceMethodCallOperation" typeId="tpee.1202948039474" id="3643570831019325740">
                          <link role="baseMethodDeclaration" roleId="tpee.1068499141037" targetNodeId="o3n2.7117056644539574023" resolveInfo="add" />
                          <node role="actualArgument" roleId="tpee.1068499141038" type="tpee.LocalVariableReference" typeId="tpee.1068581242866" id="3643570831019325741">
                            <link role="variableDeclaration" roleId="tpee.1068581517664" targetNodeId="3643570831019325682" resolveInfo="moduleJar" />
                          </node>
                          <node role="actualArgument" roleId="tpee.1068499141038" type="tpee.LocalVariableReference" typeId="tpee.1068581242866" id="3643570831019325742">
                            <link role="variableDeclaration" roleId="tpee.1068581517664" targetNodeId="3643570831019325680" resolveInfo="module" />
                          </node>
                        </node>
                      </node>
                    </node>
                  </node>
                  <node role="condition" roleId="tpee.1068580123160" type="tpee.NotEqualsExpression" typeId="tpee.1073239437375" id="3643570831019325743">
                    <node role="rightExpression" roleId="tpee.1081773367579" type="tpee.NullLiteral" typeId="tpee.1070534058343" id="3643570831019325744" />
                    <node role="leftExpression" roleId="tpee.1081773367580" type="tpee.LocalVariableReference" typeId="tpee.1068581242866" id="3643570831019325745">
                      <link role="variableDeclaration" roleId="tpee.1068581517664" targetNodeId="3643570831019325682" resolveInfo="moduleJar" />
                    </node>
                  </node>
                </node>
              </node>
              <node role="condition" roleId="tpee.1068580123160" type="tpee.NotEqualsExpression" typeId="tpee.1073239437375" id="3643570831019325746">
                <node role="leftExpression" roleId="tpee.1081773367580" type="tpee.DotExpression" typeId="tpee.1197027756228" id="3643570831019325747">
                  <node role="operation" roleId="tpee.1197027833540" type="tp25.Node_GetContainingRootOperation" typeId="tp25.1171310072040" id="3643570831019325748" />
                  <node role="operand" roleId="tpee.1197027771414" type="tpee.LocalVariableReference" typeId="tpee.1068581242866" id="3643570831019325749">
                    <link role="variableDeclaration" roleId="tpee.1068581517664" targetNodeId="3643570831019325680" resolveInfo="module" />
                  </node>
                </node>
                <node role="rightExpression" roleId="tpee.1081773367579" type="tpee.DotExpression" typeId="tpee.1197027756228" id="3643570831019325750">
                  <node role="operand" roleId="tpee.1197027771414" type="1i04.ThisNodeExpression" typeId="1i04.1225194691553" id="3643570831019325751" />
                  <node role="operation" roleId="tpee.1197027833540" type="tp25.Node_GetContainingRootOperation" typeId="tp25.1171310072040" id="3643570831019325752" />
                </node>
              </node>
            </node>
          </node>
          <node role="condition" roleId="tpee.1068580123160" type="tpee.DotExpression" typeId="tpee.1197027756228" id="3643570831019325753">
            <node role="operand" roleId="tpee.1197027771414" type="tpee.LocalVariableReference" typeId="tpee.1068581242866" id="3643570831019325754">
              <link role="variableDeclaration" roleId="tpee.1068581517664" targetNodeId="3643570831019325680" resolveInfo="module" />
            </node>
            <node role="operation" roleId="tpee.1197027833540" type="tp25.Node_IsNotNullOperation" typeId="tp25.1172008320231" id="3643570831019325755" />
          </node>
        </node>
      </node>
    </node>
  </root>
  <root id="1957532277556926137">
    <node role="method" roleId="1i04.1225194240805" type="1i04.ConceptMethodDeclaration" typeId="1i04.1225194472830" id="6547494638219603457">
      <property name="name" nameId="tpck.1169194664001" value="exports" />
      <property name="isVirtual" nameId="1i04.1225194472832" value="true" />
      <node role="visibility" roleId="tpee.1178549979242" type="tpee.PublicVisibility" typeId="tpee.1146644602865" id="6547494638219603458" />
      <node role="body" roleId="tpee.1068580123135" type="tpee.StatementList" typeId="tpee.1068580123136" id="6547494638219603460">
        <node role="statement" roleId="tpee.1068581517665" type="tpee.ExpressionStatement" typeId="tpee.1068580123155" id="6547494638219603464">
          <node role="expression" roleId="tpee.1068580123156" type="tpee.BooleanConstant" typeId="tpee.1068580123137" id="6547494638219603465">
            <property name="value" nameId="tpee.1068580123138" value="false" />
          </node>
        </node>
      </node>
      <node role="returnType" roleId="tpee.1068580123133" type="tpee.BooleanType" typeId="tpee.1070534644030" id="6547494638219603461" />
      <node role="parameter" roleId="tpee.1068580123134" type="tpee.ParameterDeclaration" typeId="tpee.1068498886292" id="6547494638219603462">
        <property name="name" nameId="tpck.1169194664001" value="object" />
        <node role="type" roleId="tpee.5680397130376446158" type="tpee.ClassifierType" typeId="tpee.1107535904670" id="6547494638219603463">
          <link role="classifier" roleId="tpee.1107535924139" targetNodeId="e2lb.~Object" resolveInfo="Object" />
        </node>
      </node>
    </node>
    <node role="constructor" roleId="1i04.1225194240801" type="1i04.ConceptConstructorDeclaration" typeId="1i04.1225194413805" id="1957532277556926138">
      <node role="body" roleId="tpee.1137022507850" type="tpee.StatementList" typeId="tpee.1068580123136" id="1957532277556926139" />
    </node>
  </root>
  <root id="1957532277556933961">
    <node role="constructor" roleId="1i04.1225194240801" type="1i04.ConceptConstructorDeclaration" typeId="1i04.1225194413805" id="1957532277556933962">
      <node role="body" roleId="tpee.1137022507850" type="tpee.StatementList" typeId="tpee.1068580123136" id="1957532277556933963" />
    </node>
    <node role="method" roleId="1i04.1225194240805" type="1i04.ConceptMethodDeclaration" typeId="1i04.1225194472830" id="1957532277556933964">
      <property name="isAbstract" nameId="1i04.1225194472834" value="false" />
      <property name="name" nameId="tpck.1169194664001" value="exports" />
      <property name="isVirtual" nameId="1i04.1225194472832" value="false" />
      <link role="overriddenMethod" roleId="1i04.1225194472831" targetNodeId="6547494638219603457" resolveInfo="exports" />
      <node role="visibility" roleId="tpee.1178549979242" type="tpee.PublicVisibility" typeId="tpee.1146644602865" id="1957532277556933965" />
      <node role="body" roleId="tpee.1068580123135" type="tpee.StatementList" typeId="tpee.1068580123136" id="1957532277556933966">
        <node role="statement" roleId="tpee.1068581517665" type="tpee.IfStatement" typeId="tpee.1068580123159" id="1957532277556933976">
          <node role="ifTrue" roleId="tpee.1068580123161" type="tpee.StatementList" typeId="tpee.1068580123136" id="1957532277556933977">
            <node role="statement" roleId="tpee.1068581517665" type="tpee.LocalVariableDeclarationStatement" typeId="tpee.1068581242864" id="1957532277556933978">
              <node role="localVariableDeclaration" roleId="tpee.1068581242865" type="tpee.LocalVariableDeclaration" typeId="tpee.1068581242863" id="1957532277556933979">
                <property name="name" nameId="tpck.1169194664001" value="node" />
                <node role="type" roleId="tpee.5680397130376446158" type="tp25.SNodeType" typeId="tp25.1138055754698" id="1957532277556933980" />
                <node role="initializer" roleId="tpee.1068431790190" type="tpee.CastExpression" typeId="tpee.1070534934090" id="1957532277556933981">
                  <node role="type" roleId="tpee.1070534934091" type="tp25.SNodeType" typeId="tp25.1138055754698" id="1957532277556933982" />
                  <node role="expression" roleId="tpee.1070534934092" type="tpee.ParameterReference" typeId="tpee.1068581242874" id="1957532277556933983">
                    <link role="variableDeclaration" roleId="tpee.1068581517664" targetNodeId="1957532277556933967" resolveInfo="object" />
                  </node>
                </node>
              </node>
            </node>
            <node role="statement" roleId="tpee.1068581517665" type="tpee.IfStatement" typeId="tpee.1068580123159" id="1957532277556934012">
              <property name="forceMultiLine" nameId="tpee.4467513934994662257" value="true" />
              <property name="forceOneLine" nameId="tpee.4467513934994662256" value="false" />
              <node role="ifTrue" roleId="tpee.1068580123161" type="tpee.StatementList" typeId="tpee.1068580123136" id="1957532277556934013">
                <node role="statement" roleId="tpee.1068581517665" type="tpee.ReturnStatement" typeId="tpee.1068581242878" id="1957532277556934014">
                  <node role="expression" roleId="tpee.1068581517676" type="tpee.EqualsExpression" typeId="tpee.1068580123152" id="1957532277556934097">
                    <node role="rightExpression" roleId="tpee.1081773367579" type="tpee.LocalVariableReference" typeId="tpee.1068581242866" id="1957532277556934100">
                      <link role="variableDeclaration" roleId="tpee.1068581517664" targetNodeId="1957532277556933979" resolveInfo="node" />
                    </node>
                    <node role="leftExpression" roleId="tpee.1081773367580" type="tpee.DotExpression" typeId="tpee.1197027756228" id="1957532277556934062">
                      <node role="operand" roleId="tpee.1197027771414" type="1i04.ThisNodeExpression" typeId="1i04.1225194691553" id="1957532277556934041" />
                      <node role="operation" roleId="tpee.1197027833540" type="tp25.SLinkAccess" typeId="tp25.1138056143562" id="1957532277556934071">
                        <link role="link" roleId="tp25.1138056516764" targetNodeId="kdzh.6592112598314499037" />
                      </node>
                    </node>
                  </node>
                </node>
              </node>
              <node role="condition" roleId="tpee.1068580123160" type="tpee.DotExpression" typeId="tpee.1197027756228" id="1957532277556934031">
                <node role="operand" roleId="tpee.1197027771414" type="tpee.LocalVariableReference" typeId="tpee.1068581242866" id="1957532277556934032">
                  <link role="variableDeclaration" roleId="tpee.1068581517664" targetNodeId="1957532277556933979" resolveInfo="node" />
                </node>
                <node role="operation" roleId="tpee.1197027833540" type="tp25.Node_IsInstanceOfOperation" typeId="tp25.1139621453865" id="1957532277556934033">
                  <node role="conceptArgument" roleId="tp25.1177027386292" type="tp25.RefConcept_Reference" typeId="tp25.1177026924588" id="1957532277556934069">
                    <link role="conceptDeclaration" roleId="tp25.1177026940964" targetNodeId="kdzh.322010710375871467" resolveInfo="BuildMps_AbstractModule" />
                  </node>
                </node>
              </node>
            </node>
          </node>
          <node role="condition" roleId="tpee.1068580123160" type="tpee.InstanceOfExpression" typeId="tpee.1081256982272" id="1957532277556934035">
            <node role="classType" roleId="tpee.1081256993305" type="tpee.ClassifierType" typeId="tpee.1107535904670" id="1957532277556934036">
              <link role="classifier" roleId="tpee.1107535924139" targetNodeId="ec5l.~SNode" resolveInfo="SNode" />
            </node>
            <node role="leftExpression" roleId="tpee.1081256993304" type="tpee.ParameterReference" typeId="tpee.1068581242874" id="1957532277556934037">
              <link role="variableDeclaration" roleId="tpee.1068581517664" targetNodeId="1957532277556933967" resolveInfo="object" />
            </node>
          </node>
        </node>
        <node role="statement" roleId="tpee.1068581517665" type="tpee.ExpressionStatement" typeId="tpee.1068580123155" id="1957532277556933970">
          <node role="expression" roleId="tpee.1068580123156" type="tpee.DotExpression" typeId="tpee.1197027756228" id="1957532277556933971">
            <node role="operand" roleId="tpee.1197027771414" type="1i04.SuperNodeExpression" typeId="1i04.1225194628440" id="1957532277556933972" />
            <node role="operation" roleId="tpee.1197027833540" type="tp25.Node_ConceptMethodCall" typeId="tp25.1179409122411" id="1957532277556933973">
              <link role="baseMethodDeclaration" roleId="tpee.1068499141037" targetNodeId="6547494638219603457" resolveInfo="exports" />
              <node role="actualArgument" roleId="tpee.1068499141038" type="tpee.ParameterReference" typeId="tpee.1068581242874" id="1957532277556933974">
                <link role="variableDeclaration" roleId="tpee.1068581517664" targetNodeId="1957532277556933967" resolveInfo="object" />
              </node>
            </node>
          </node>
        </node>
      </node>
      <node role="parameter" roleId="tpee.1068580123134" type="tpee.ParameterDeclaration" typeId="tpee.1068498886292" id="1957532277556933967">
        <property name="name" nameId="tpck.1169194664001" value="object" />
        <node role="type" roleId="tpee.5680397130376446158" type="tpee.ClassifierType" typeId="tpee.1107535904670" id="1957532277556933968">
          <link role="classifier" roleId="tpee.1107535924139" targetNodeId="e2lb.~Object" resolveInfo="Object" />
        </node>
      </node>
      <node role="returnType" roleId="tpee.1068580123133" type="tpee.BooleanType" typeId="tpee.1070534644030" id="1957532277556933969" />
    </node>
  </root>
  <root id="1957532277556934103">
    <node role="constructor" roleId="1i04.1225194240801" type="1i04.ConceptConstructorDeclaration" typeId="1i04.1225194413805" id="1957532277556934104">
      <node role="body" roleId="tpee.1137022507850" type="tpee.StatementList" typeId="tpee.1068580123136" id="1957532277556934105" />
    </node>
    <node role="method" roleId="1i04.1225194240805" type="1i04.ConceptMethodDeclaration" typeId="1i04.1225194472830" id="1957532277556934106">
      <property name="isAbstract" nameId="1i04.1225194472834" value="false" />
      <property name="name" nameId="tpck.1169194664001" value="exports" />
      <property name="isVirtual" nameId="1i04.1225194472832" value="false" />
      <link role="overriddenMethod" roleId="1i04.1225194472831" targetNodeId="6547494638219603457" resolveInfo="exports" />
      <node role="visibility" roleId="tpee.1178549979242" type="tpee.PublicVisibility" typeId="tpee.1146644602865" id="1957532277556934107" />
      <node role="body" roleId="tpee.1068580123135" type="tpee.StatementList" typeId="tpee.1068580123136" id="1957532277556934108">
        <node role="statement" roleId="tpee.1068581517665" type="tpee.IfStatement" typeId="tpee.1068580123159" id="1957532277556934118">
          <node role="ifTrue" roleId="tpee.1068580123161" type="tpee.StatementList" typeId="tpee.1068580123136" id="1957532277556934119">
            <node role="statement" roleId="tpee.1068581517665" type="tpee.LocalVariableDeclarationStatement" typeId="tpee.1068581242864" id="1957532277556934120">
              <node role="localVariableDeclaration" roleId="tpee.1068581242865" type="tpee.LocalVariableDeclaration" typeId="tpee.1068581242863" id="1957532277556934121">
                <property name="name" nameId="tpck.1169194664001" value="node" />
                <node role="type" roleId="tpee.5680397130376446158" type="tp25.SNodeType" typeId="tp25.1138055754698" id="1957532277556934122" />
                <node role="initializer" roleId="tpee.1068431790190" type="tpee.CastExpression" typeId="tpee.1070534934090" id="1957532277556934123">
                  <node role="type" roleId="tpee.1070534934091" type="tp25.SNodeType" typeId="tp25.1138055754698" id="1957532277556934124" />
                  <node role="expression" roleId="tpee.1070534934092" type="tpee.ParameterReference" typeId="tpee.1068581242874" id="1957532277556934125">
                    <link role="variableDeclaration" roleId="tpee.1068581517664" targetNodeId="1957532277556934109" resolveInfo="object" />
                  </node>
                </node>
              </node>
            </node>
            <node role="statement" roleId="tpee.1068581517665" type="tpee.IfStatement" typeId="tpee.1068580123159" id="1957532277556934126">
              <property name="forceMultiLine" nameId="tpee.4467513934994662257" value="true" />
              <property name="forceOneLine" nameId="tpee.4467513934994662256" value="false" />
              <node role="ifTrue" roleId="tpee.1068580123161" type="tpee.StatementList" typeId="tpee.1068580123136" id="1957532277556934127">
                <node role="statement" roleId="tpee.1068581517665" type="tpee.ReturnStatement" typeId="tpee.1068581242878" id="1957532277556934128">
                  <node role="expression" roleId="tpee.1068581517676" type="tpee.DotExpression" typeId="tpee.1197027756228" id="1957532277556934193">
                    <node role="operand" roleId="tpee.1197027771414" type="tpee.DotExpression" typeId="tpee.1197027756228" id="1957532277556934165">
                      <node role="operand" roleId="tpee.1197027771414" type="tpee.DotExpression" typeId="tpee.1197027756228" id="1957532277556934131">
                        <node role="operand" roleId="tpee.1197027771414" type="1i04.ThisNodeExpression" typeId="1i04.1225194691553" id="1957532277556934132" />
                        <node role="operation" roleId="tpee.1197027833540" type="tp25.SLinkAccess" typeId="tp25.1138056143562" id="1957532277556934143">
                          <link role="link" roleId="tp25.1138056516764" targetNodeId="kdzh.6592112598314586626" />
                        </node>
                      </node>
                      <node role="operation" roleId="tpee.1197027833540" type="tp25.SLinkListAccess" typeId="tp25.1138056282393" id="1957532277556934171">
                        <link role="link" roleId="tp25.1138056546658" targetNodeId="kdzh.1500819558095907806" />
                      </node>
                    </node>
                    <node role="operation" roleId="tpee.1197027833540" type="tp2q.ContainsOperation" typeId="tp2q.1172254888721" id="1957532277556934199">
                      <node role="argument" roleId="tp2q.1172256416782" type="tp25.SNodeTypeCastExpression" typeId="tp25.1140137987495" id="1957532277556934202">
                        <link role="concept" roleId="tp25.1140138128738" targetNodeId="kdzh.322010710375871467" resolveInfo="BuildMps_AbstractModule" />
                        <node role="leftExpression" roleId="tp25.1140138123956" type="tpee.LocalVariableReference" typeId="tpee.1068581242866" id="1957532277556934201">
                          <link role="variableDeclaration" roleId="tpee.1068581517664" targetNodeId="1957532277556934121" resolveInfo="node" />
                        </node>
                      </node>
                    </node>
                  </node>
                </node>
              </node>
              <node role="condition" roleId="tpee.1068580123160" type="tpee.DotExpression" typeId="tpee.1197027756228" id="1957532277556934134">
                <node role="operand" roleId="tpee.1197027771414" type="tpee.LocalVariableReference" typeId="tpee.1068581242866" id="1957532277556934135">
                  <link role="variableDeclaration" roleId="tpee.1068581517664" targetNodeId="1957532277556934121" resolveInfo="node" />
                </node>
                <node role="operation" roleId="tpee.1197027833540" type="tp25.Node_IsInstanceOfOperation" typeId="tp25.1139621453865" id="1957532277556934136">
                  <node role="conceptArgument" roleId="tp25.1177027386292" type="tp25.RefConcept_Reference" typeId="tp25.1177026924588" id="1957532277556934137">
                    <link role="conceptDeclaration" roleId="tp25.1177026940964" targetNodeId="kdzh.322010710375871467" resolveInfo="BuildMps_AbstractModule" />
                  </node>
                </node>
              </node>
            </node>
          </node>
          <node role="condition" roleId="tpee.1068580123160" type="tpee.InstanceOfExpression" typeId="tpee.1081256982272" id="1957532277556934138">
            <node role="classType" roleId="tpee.1081256993305" type="tpee.ClassifierType" typeId="tpee.1107535904670" id="1957532277556934139">
              <link role="classifier" roleId="tpee.1107535924139" targetNodeId="ec5l.~SNode" resolveInfo="SNode" />
            </node>
            <node role="leftExpression" roleId="tpee.1081256993304" type="tpee.ParameterReference" typeId="tpee.1068581242874" id="1957532277556934140">
              <link role="variableDeclaration" roleId="tpee.1068581517664" targetNodeId="1957532277556934109" resolveInfo="object" />
            </node>
          </node>
        </node>
        <node role="statement" roleId="tpee.1068581517665" type="tpee.ExpressionStatement" typeId="tpee.1068580123155" id="1957532277556934112">
          <node role="expression" roleId="tpee.1068580123156" type="tpee.DotExpression" typeId="tpee.1197027756228" id="1957532277556934113">
            <node role="operand" roleId="tpee.1197027771414" type="1i04.SuperNodeExpression" typeId="1i04.1225194628440" id="1957532277556934114" />
            <node role="operation" roleId="tpee.1197027833540" type="tp25.Node_ConceptMethodCall" typeId="tp25.1179409122411" id="1957532277556934115">
              <link role="baseMethodDeclaration" roleId="tpee.1068499141037" targetNodeId="6547494638219603457" resolveInfo="exports" />
              <node role="actualArgument" roleId="tpee.1068499141038" type="tpee.ParameterReference" typeId="tpee.1068581242874" id="1957532277556934116">
                <link role="variableDeclaration" roleId="tpee.1068581517664" targetNodeId="1957532277556934109" resolveInfo="object" />
              </node>
            </node>
          </node>
        </node>
      </node>
      <node role="parameter" roleId="tpee.1068580123134" type="tpee.ParameterDeclaration" typeId="tpee.1068498886292" id="1957532277556934109">
        <property name="name" nameId="tpck.1169194664001" value="object" />
        <node role="type" roleId="tpee.5680397130376446158" type="tpee.ClassifierType" typeId="tpee.1107535904670" id="1957532277556934110">
          <link role="classifier" roleId="tpee.1107535924139" targetNodeId="e2lb.~Object" resolveInfo="Object" />
        </node>
      </node>
      <node role="returnType" roleId="tpee.1068580123133" type="tpee.BooleanType" typeId="tpee.1070534644030" id="1957532277556934111" />
    </node>
  </root>
  <root id="5970181360961361219">
    <node role="constructor" roleId="1i04.1225194240801" type="1i04.ConceptConstructorDeclaration" typeId="1i04.1225194413805" id="5970181360961361220">
      <node role="body" roleId="tpee.1137022507850" type="tpee.StatementList" typeId="tpee.1068580123136" id="5970181360961361221" />
    </node>
    <node role="method" roleId="1i04.1225194240805" type="1i04.ConceptMethodDeclaration" typeId="1i04.1225194472830" id="5970181360961361222">
      <property name="isAbstract" nameId="1i04.1225194472834" value="false" />
      <property name="name" nameId="tpck.1169194664001" value="reexportsFromJar" />
      <property name="isVirtual" nameId="1i04.1225194472832" value="false" />
      <link role="overriddenMethod" roleId="1i04.1225194472831" targetNodeId="vbkb.5970181360961342219" resolveInfo="reexportsFromJar" />
      <node role="visibility" roleId="tpee.1178549979242" type="tpee.PublicVisibility" typeId="tpee.1146644602865" id="5970181360961361223" />
      <node role="body" roleId="tpee.1068580123135" type="tpee.StatementList" typeId="tpee.1068580123136" id="5970181360961361224">
        <node role="statement" roleId="tpee.1068581517665" type="tpee.ExpressionStatement" typeId="tpee.1068580123155" id="5970181360961361231">
          <node role="expression" roleId="tpee.1068580123156" type="tpee.EqualsExpression" typeId="tpee.1068580123152" id="5970181360961361233">
            <node role="leftExpression" roleId="tpee.1081773367580" type="tpee.ParameterReference" typeId="tpee.1068581242874" id="5970181360961361232">
              <link role="variableDeclaration" roleId="tpee.1068581517664" targetNodeId="5970181360961361225" resolveInfo="o" />
            </node>
            <node role="rightExpression" roleId="tpee.1081773367579" type="tpee.DotExpression" typeId="tpee.1197027756228" id="5970181360961361286">
              <node role="operand" roleId="tpee.1197027771414" type="1i04.ThisNodeExpression" typeId="1i04.1225194691553" id="5970181360961361265" />
              <node role="operation" roleId="tpee.1197027833540" type="tp25.SLinkAccess" typeId="tp25.1138056143562" id="5970181360961361292">
                <link role="link" roleId="tp25.1138056516764" targetNodeId="kdzh.1692280246134781713" />
              </node>
            </node>
          </node>
        </node>
      </node>
      <node role="parameter" roleId="tpee.1068580123134" type="tpee.ParameterDeclaration" typeId="tpee.1068498886292" id="5970181360961361225">
        <property name="name" nameId="tpck.1169194664001" value="o" />
        <node role="type" roleId="tpee.5680397130376446158" type="tpee.ClassifierType" typeId="tpee.1107535904670" id="5970181360961361226">
          <link role="classifier" roleId="tpee.1107535924139" targetNodeId="e2lb.~Object" resolveInfo="Object" />
        </node>
      </node>
      <node role="returnType" roleId="tpee.1068580123133" type="tpee.BooleanType" typeId="tpee.1070534644030" id="5970181360961361227" />
    </node>
  </root>
  <root id="5970181360961361293">
    <node role="constructor" roleId="1i04.1225194240801" type="1i04.ConceptConstructorDeclaration" typeId="1i04.1225194413805" id="5970181360961361294">
      <node role="body" roleId="tpee.1137022507850" type="tpee.StatementList" typeId="tpee.1068580123136" id="5970181360961361295" />
    </node>
    <node role="method" roleId="1i04.1225194240805" type="1i04.ConceptMethodDeclaration" typeId="1i04.1225194472830" id="5970181360961361296">
      <property name="isAbstract" nameId="1i04.1225194472834" value="false" />
      <property name="name" nameId="tpck.1169194664001" value="reexportsFromJar" />
      <property name="isVirtual" nameId="1i04.1225194472832" value="false" />
      <link role="overriddenMethod" roleId="1i04.1225194472831" targetNodeId="vbkb.5970181360961342219" resolveInfo="reexportsFromJar" />
      <node role="visibility" roleId="tpee.1178549979242" type="tpee.PublicVisibility" typeId="tpee.1146644602865" id="5970181360961361297" />
      <node role="body" roleId="tpee.1068580123135" type="tpee.StatementList" typeId="tpee.1068580123136" id="5970181360961361298">
        <node role="statement" roleId="tpee.1068581517665" type="tpee.ExpressionStatement" typeId="tpee.1068580123155" id="5970181360961361305">
          <node role="expression" roleId="tpee.1068580123156" type="tpee.EqualsExpression" typeId="tpee.1068580123152" id="5970181360961361327">
            <node role="rightExpression" roleId="tpee.1081773367579" type="tpee.DotExpression" typeId="tpee.1197027756228" id="5970181360961361351">
              <node role="operand" roleId="tpee.1197027771414" type="1i04.ThisNodeExpression" typeId="1i04.1225194691553" id="5970181360961361330" />
              <node role="operation" roleId="tpee.1197027833540" type="tp25.SLinkAccess" typeId="tp25.1138056143562" id="5970181360961361357">
                <link role="link" roleId="tp25.1138056516764" targetNodeId="kdzh.1692280246134781713" />
              </node>
            </node>
            <node role="leftExpression" roleId="tpee.1081773367580" type="tpee.ParameterReference" typeId="tpee.1068581242874" id="5970181360961361306">
              <link role="variableDeclaration" roleId="tpee.1068581517664" targetNodeId="5970181360961361299" resolveInfo="o" />
            </node>
          </node>
        </node>
      </node>
      <node role="parameter" roleId="tpee.1068580123134" type="tpee.ParameterDeclaration" typeId="tpee.1068498886292" id="5970181360961361299">
        <property name="name" nameId="tpck.1169194664001" value="o" />
        <node role="type" roleId="tpee.5680397130376446158" type="tpee.ClassifierType" typeId="tpee.1107535904670" id="5970181360961361300">
          <link role="classifier" roleId="tpee.1107535924139" targetNodeId="e2lb.~Object" resolveInfo="Object" />
        </node>
      </node>
      <node role="returnType" roleId="tpee.1068580123133" type="tpee.BooleanType" typeId="tpee.1070534644030" id="5970181360961361301" />
    </node>
  </root>
</model>
<|MERGE_RESOLUTION|>--- conflicted
+++ resolved
@@ -14,11 +14,8 @@
   <import index="vbkb" modelUID="r:08f2b659-8469-4592-93bf-a6edb46ec86d(jetbrains.mps.build.behavior)" version="0" />
   <import index="o8zo" modelUID="r:314576fc-3aee-4386-a0a5-a38348ac317d(jetbrains.mps.scope)" version="-1" />
   <import index="e2lb" modelUID="f:java_stub#6354ebe7-c22a-4a0f-ac54-50b52ab9b065#java.lang(JDK/java.lang@java_stub)" version="-1" />
-<<<<<<< HEAD
   <import index="ec5l" modelUID="f:java_stub#8865b7a8-5271-43d3-884c-6fd1d9cfdd34#org.jetbrains.mps.openapi.model(MPS.OpenAPI/org.jetbrains.mps.openapi.model@java_stub)" version="-1" />
-=======
   <import index="tpcu" modelUID="r:00000000-0000-4000-0000-011c89590282(jetbrains.mps.lang.core.behavior)" version="-1" />
->>>>>>> d844504b
   <import index="tpck" modelUID="r:00000000-0000-4000-0000-011c89590288(jetbrains.mps.lang.core.structure)" version="0" implicit="yes" />
   <import index="tp25" modelUID="r:00000000-0000-4000-0000-011c89590301(jetbrains.mps.lang.smodel.structure)" version="16" implicit="yes" />
   <import index="tpee" modelUID="r:00000000-0000-4000-0000-011c895902ca(jetbrains.mps.baseLanguage.structure)" version="4" implicit="yes" />
@@ -128,8 +125,8 @@
   <root id="1265949165890654187">
     <node role="method" roleId="1i04.1225194240805" type="1i04.ConceptMethodDeclaration" typeId="1i04.1225194472830" id="8252715012761463066">
       <property name="isAbstract" nameId="1i04.1225194472834" value="false" />
+      <property name="isVirtual" nameId="1i04.1225194472832" value="false" />
       <property name="name" nameId="tpck.1169194664001" value="unpack" />
-      <property name="isVirtual" nameId="1i04.1225194472832" value="false" />
       <link role="overriddenMethod" roleId="1i04.1225194472831" targetNodeId="vbkb.7128123785277710736" resolveInfo="unpack" />
       <node role="visibility" roleId="tpee.1178549979242" type="tpee.PublicVisibility" typeId="tpee.1146644602865" id="8252715012761463067" />
       <node role="body" roleId="tpee.1068580123135" type="tpee.StatementList" typeId="tpee.1068580123136" id="8252715012761463068">
@@ -242,9 +239,9 @@
       <node role="returnType" roleId="tpee.1068580123133" type="tpee.VoidType" typeId="tpee.1068581517677" id="8252715012761463071" />
     </node>
     <node role="method" roleId="1i04.1225194240805" type="1i04.ConceptMethodDeclaration" typeId="1i04.1225194472830" id="8252715012761463054">
-      <property name="isAbstract" nameId="1i04.1225194472834" value="false" />
       <property name="name" nameId="tpck.1169194664001" value="exports" />
       <property name="isVirtual" nameId="1i04.1225194472832" value="false" />
+      <property name="isAbstract" nameId="1i04.1225194472834" value="false" />
       <link role="overriddenMethod" roleId="1i04.1225194472831" targetNodeId="vbkb.6547494638219603457" resolveInfo="exports" />
       <node role="visibility" roleId="tpee.1178549979242" type="tpee.PublicVisibility" typeId="tpee.1146644602865" id="8252715012761463055" />
       <node role="body" roleId="tpee.1068580123135" type="tpee.StatementList" typeId="tpee.1068580123136" id="8252715012761463056">
@@ -342,8 +339,8 @@
     </node>
     <node role="method" roleId="1i04.1225194240805" type="1i04.ConceptMethodDeclaration" typeId="1i04.1225194472830" id="5908258303322131573">
       <property name="isAbstract" nameId="1i04.1225194472834" value="false" />
+      <property name="isVirtual" nameId="1i04.1225194472832" value="false" />
       <property name="name" nameId="tpck.1169194664001" value="fetchDependencies" />
-      <property name="isVirtual" nameId="1i04.1225194472832" value="false" />
       <link role="overriddenMethod" roleId="1i04.1225194472831" targetNodeId="vbkb.5908258303322131137" resolveInfo="fetchDependencies" />
       <node role="visibility" roleId="tpee.1178549979242" type="tpee.PublicVisibility" typeId="tpee.1146644602865" id="5908258303322131574" />
       <node role="body" roleId="tpee.1068580123135" type="tpee.StatementList" typeId="tpee.1068580123136" id="5908258303322131575">
@@ -1473,8 +1470,8 @@
   <root id="6592112598314855408">
     <node role="method" roleId="1i04.1225194240805" type="1i04.ConceptMethodDeclaration" typeId="1i04.1225194472830" id="1368030936106665643">
       <property name="isAbstract" nameId="1i04.1225194472834" value="false" />
+      <property name="isVirtual" nameId="1i04.1225194472832" value="false" />
       <property name="name" nameId="tpck.1169194664001" value="appendName" />
-      <property name="isVirtual" nameId="1i04.1225194472832" value="false" />
       <link role="overriddenMethod" roleId="1i04.1225194472831" targetNodeId="vbkb.1368030936106665465" resolveInfo="appendName" />
       <node role="visibility" roleId="tpee.1178549979242" type="tpee.PublicVisibility" typeId="tpee.1146644602865" id="1368030936106665644" />
       <node role="body" roleId="tpee.1068580123135" type="tpee.StatementList" typeId="tpee.1068580123136" id="1368030936106665645">
@@ -1549,8 +1546,8 @@
     </node>
     <node role="method" roleId="1i04.1225194240805" type="1i04.ConceptMethodDeclaration" typeId="1i04.1225194472830" id="7128123785277830863">
       <property name="isAbstract" nameId="1i04.1225194472834" value="false" />
+      <property name="isVirtual" nameId="1i04.1225194472832" value="false" />
       <property name="name" nameId="tpck.1169194664001" value="unpack" />
-      <property name="isVirtual" nameId="1i04.1225194472832" value="false" />
       <link role="overriddenMethod" roleId="1i04.1225194472831" targetNodeId="vbkb.7128123785277710736" resolveInfo="unpack" />
       <node role="visibility" roleId="tpee.1178549979242" type="tpee.PublicVisibility" typeId="tpee.1146644602865" id="7128123785277830864" />
       <node role="body" roleId="tpee.1068580123135" type="tpee.StatementList" typeId="tpee.1068580123136" id="7128123785277830865">
@@ -1874,8 +1871,8 @@
     </node>
     <node role="method" roleId="1i04.1225194240805" type="1i04.ConceptMethodDeclaration" typeId="1i04.1225194472830" id="7117056644539913687">
       <property name="isAbstract" nameId="1i04.1225194472834" value="false" />
+      <property name="isVirtual" nameId="1i04.1225194472832" value="false" />
       <property name="name" nameId="tpck.1169194664001" value="location" />
-      <property name="isVirtual" nameId="1i04.1225194472832" value="false" />
       <link role="overriddenMethod" roleId="1i04.1225194472831" targetNodeId="vbkb.7117056644539862594" resolveInfo="location" />
       <node role="visibility" roleId="tpee.1178549979242" type="tpee.PublicVisibility" typeId="tpee.1146644602865" id="7117056644539913688" />
       <node role="body" roleId="tpee.1068580123135" type="tpee.StatementList" typeId="tpee.1068580123136" id="7117056644539913689">
@@ -2148,9 +2145,9 @@
       <node role="returnType" roleId="tpee.1068580123133" type="tpee.StringType" typeId="tpee.1225271177708" id="7117056644539913694" />
     </node>
     <node role="method" roleId="1i04.1225194240805" type="1i04.ConceptMethodDeclaration" typeId="1i04.1225194472830" id="7984891866937844932">
-      <property name="isAbstract" nameId="1i04.1225194472834" value="false" />
       <property name="name" nameId="tpck.1169194664001" value="exports" />
       <property name="isVirtual" nameId="1i04.1225194472832" value="false" />
+      <property name="isAbstract" nameId="1i04.1225194472834" value="false" />
       <link role="overriddenMethod" roleId="1i04.1225194472831" targetNodeId="vbkb.6547494638219603457" resolveInfo="exports" />
       <node role="visibility" roleId="tpee.1178549979242" type="tpee.PublicVisibility" typeId="tpee.1146644602865" id="7984891866937844933" />
       <node role="body" roleId="tpee.1068580123135" type="tpee.StatementList" typeId="tpee.1068580123136" id="7984891866937844934">
@@ -2320,9 +2317,9 @@
       <node role="returnType" roleId="tpee.1068580123133" type="tpee.BooleanType" typeId="tpee.1070534644030" id="7984891866937844937" />
     </node>
     <node role="method" roleId="1i04.1225194240805" type="1i04.ConceptMethodDeclaration" typeId="1i04.1225194472830" id="5584673629410192576">
-      <property name="isAbstract" nameId="1i04.1225194472834" value="false" />
       <property name="name" nameId="tpck.1169194664001" value="getChildrenOutputDir_WithMacro" />
       <property name="isVirtual" nameId="1i04.1225194472832" value="false" />
+      <property name="isAbstract" nameId="1i04.1225194472834" value="false" />
       <link role="overriddenMethod" roleId="1i04.1225194472831" targetNodeId="vbkb.4701820937132344011" resolveInfo="getChildrenOutputDir_WithMacro" />
       <node role="visibility" roleId="tpee.1178549979242" type="tpee.PublicVisibility" typeId="tpee.1146644602865" id="5584673629410192577" />
       <node role="body" roleId="tpee.1068580123135" type="tpee.StatementList" typeId="tpee.1068580123136" id="5584673629410192578">
@@ -2443,8 +2440,8 @@
     </node>
     <node role="method" roleId="1i04.1225194240805" type="1i04.ConceptMethodDeclaration" typeId="1i04.1225194472830" id="5610619299014531582">
       <property name="isAbstract" nameId="1i04.1225194472834" value="false" />
+      <property name="isVirtual" nameId="1i04.1225194472832" value="false" />
       <property name="name" nameId="tpck.1169194664001" value="getApproximateName" />
-      <property name="isVirtual" nameId="1i04.1225194472832" value="false" />
       <link role="overriddenMethod" roleId="1i04.1225194472831" targetNodeId="vbkb.5610619299014531547" resolveInfo="getApproximateName" />
       <node role="visibility" roleId="tpee.1178549979242" type="tpee.PublicVisibility" typeId="tpee.1146644602865" id="5610619299014531583" />
       <node role="body" roleId="tpee.1068580123135" type="tpee.StatementList" typeId="tpee.1068580123136" id="5610619299014531584">
@@ -2471,10 +2468,10 @@
       <node role="returnType" roleId="tpee.1068580123133" type="tpee.StringType" typeId="tpee.1225271177708" id="5610619299014531585" />
     </node>
     <node role="method" roleId="1i04.1225194240805" type="1i04.ConceptMethodDeclaration" typeId="1i04.1225194472830" id="6547494638219485314">
+      <property name="name" nameId="tpck.1169194664001" value="isFolder" />
+      <property name="isFinal" nameId="tpee.1181808852946" value="false" />
+      <property name="isVirtual" nameId="1i04.1225194472832" value="false" />
       <property name="isAbstract" nameId="1i04.1225194472834" value="false" />
-      <property name="name" nameId="tpck.1169194664001" value="isFolder" />
-      <property name="isVirtual" nameId="1i04.1225194472832" value="false" />
-      <property name="isFinal" nameId="tpee.1181808852946" value="false" />
       <link role="overriddenMethod" roleId="1i04.1225194472831" targetNodeId="vbkb.1368030936106753980" resolveInfo="isFolder" />
       <node role="visibility" roleId="tpee.1178549979242" type="tpee.PublicVisibility" typeId="tpee.1146644602865" id="6547494638219485315" />
       <node role="body" roleId="tpee.1068580123135" type="tpee.StatementList" typeId="tpee.1068580123136" id="6547494638219485316">
@@ -2496,8 +2493,8 @@
     </node>
     <node role="method" roleId="1i04.1225194240805" type="1i04.ConceptMethodDeclaration" typeId="1i04.1225194472830" id="6592112598314896738">
       <property name="isAbstract" nameId="1i04.1225194472834" value="false" />
+      <property name="isVirtual" nameId="1i04.1225194472832" value="false" />
       <property name="name" nameId="tpck.1169194664001" value="isValidPart" />
-      <property name="isVirtual" nameId="1i04.1225194472832" value="false" />
       <link role="overriddenMethod" roleId="1i04.1225194472831" targetNodeId="vbkb.9184644532456897464" resolveInfo="isValidPart" />
       <node role="visibility" roleId="tpee.1178549979242" type="tpee.PublicVisibility" typeId="tpee.1146644602865" id="6592112598314896739" />
       <node role="body" roleId="tpee.1068580123135" type="tpee.StatementList" typeId="tpee.1068580123136" id="6592112598314896740">
@@ -2611,8 +2608,8 @@
     </node>
     <node role="method" roleId="1i04.1225194240805" type="1i04.ConceptMethodDeclaration" typeId="1i04.1225194472830" id="1224588814561889095">
       <property name="isAbstract" nameId="1i04.1225194472834" value="false" />
+      <property name="isVirtual" nameId="1i04.1225194472832" value="false" />
       <property name="name" nameId="tpck.1169194664001" value="getLayoutScope" />
-      <property name="isVirtual" nameId="1i04.1225194472832" value="false" />
       <link role="overriddenMethod" roleId="1i04.1225194472831" targetNodeId="vbkb.1224588814561807654" resolveInfo="getLayoutScope" />
       <node role="visibility" roleId="tpee.1178549979242" type="tpee.PublicVisibility" typeId="tpee.1146644602865" id="1224588814561889096" />
       <node role="body" roleId="tpee.1068580123135" type="tpee.StatementList" typeId="tpee.1068580123136" id="1224588814561889097">
@@ -2690,8 +2687,8 @@
     </node>
     <node role="method" roleId="1i04.1225194240805" type="1i04.ConceptMethodDeclaration" typeId="1i04.1225194472830" id="2436117033632110965">
       <property name="isAbstract" nameId="1i04.1225194472834" value="false" />
+      <property name="isVirtual" nameId="1i04.1225194472832" value="false" />
       <property name="name" nameId="tpck.1169194664001" value="fetchDependencies" />
-      <property name="isVirtual" nameId="1i04.1225194472832" value="false" />
       <link role="overriddenMethod" roleId="1i04.1225194472831" targetNodeId="vbkb.5908258303322131137" resolveInfo="fetchDependencies" />
       <node role="visibility" roleId="tpee.1178549979242" type="tpee.PublicVisibility" typeId="tpee.1146644602865" id="2436117033632110966" />
       <node role="body" roleId="tpee.1068580123135" type="tpee.StatementList" typeId="tpee.1068580123136" id="2436117033632110967">
@@ -3222,8 +3219,8 @@
     </node>
     <node role="method" roleId="1i04.1225194240805" type="1i04.ConceptMethodDeclaration" typeId="1i04.1225194472830" id="1224588814561913840">
       <property name="isAbstract" nameId="1i04.1225194472834" value="false" />
+      <property name="isVirtual" nameId="1i04.1225194472832" value="false" />
       <property name="name" nameId="tpck.1169194664001" value="getProjectStructureScope" />
-      <property name="isVirtual" nameId="1i04.1225194472832" value="false" />
       <link role="overriddenMethod" roleId="1i04.1225194472831" targetNodeId="vbkb.3734116213129936182" resolveInfo="getProjectStructureScope" />
       <node role="visibility" roleId="tpee.1178549979242" type="tpee.PublicVisibility" typeId="tpee.1146644602865" id="1224588814561913841" />
       <node role="body" roleId="tpee.1068580123135" type="tpee.StatementList" typeId="tpee.1068580123136" id="1224588814561913842">
@@ -3551,9 +3548,9 @@
       <node role="body" roleId="tpee.1137022507850" type="tpee.StatementList" typeId="tpee.1068580123136" id="1957532277556933963" />
     </node>
     <node role="method" roleId="1i04.1225194240805" type="1i04.ConceptMethodDeclaration" typeId="1i04.1225194472830" id="1957532277556933964">
-      <property name="isAbstract" nameId="1i04.1225194472834" value="false" />
       <property name="name" nameId="tpck.1169194664001" value="exports" />
       <property name="isVirtual" nameId="1i04.1225194472832" value="false" />
+      <property name="isAbstract" nameId="1i04.1225194472834" value="false" />
       <link role="overriddenMethod" roleId="1i04.1225194472831" targetNodeId="6547494638219603457" resolveInfo="exports" />
       <node role="visibility" roleId="tpee.1178549979242" type="tpee.PublicVisibility" typeId="tpee.1146644602865" id="1957532277556933965" />
       <node role="body" roleId="tpee.1068580123135" type="tpee.StatementList" typeId="tpee.1068580123136" id="1957532277556933966">
@@ -3636,9 +3633,9 @@
       <node role="body" roleId="tpee.1137022507850" type="tpee.StatementList" typeId="tpee.1068580123136" id="1957532277556934105" />
     </node>
     <node role="method" roleId="1i04.1225194240805" type="1i04.ConceptMethodDeclaration" typeId="1i04.1225194472830" id="1957532277556934106">
-      <property name="isAbstract" nameId="1i04.1225194472834" value="false" />
       <property name="name" nameId="tpck.1169194664001" value="exports" />
       <property name="isVirtual" nameId="1i04.1225194472832" value="false" />
+      <property name="isAbstract" nameId="1i04.1225194472834" value="false" />
       <link role="overriddenMethod" roleId="1i04.1225194472831" targetNodeId="6547494638219603457" resolveInfo="exports" />
       <node role="visibility" roleId="tpee.1178549979242" type="tpee.PublicVisibility" typeId="tpee.1146644602865" id="1957532277556934107" />
       <node role="body" roleId="tpee.1068580123135" type="tpee.StatementList" typeId="tpee.1068580123136" id="1957532277556934108">
@@ -3732,8 +3729,8 @@
     </node>
     <node role="method" roleId="1i04.1225194240805" type="1i04.ConceptMethodDeclaration" typeId="1i04.1225194472830" id="5970181360961361222">
       <property name="isAbstract" nameId="1i04.1225194472834" value="false" />
+      <property name="isVirtual" nameId="1i04.1225194472832" value="false" />
       <property name="name" nameId="tpck.1169194664001" value="reexportsFromJar" />
-      <property name="isVirtual" nameId="1i04.1225194472832" value="false" />
       <link role="overriddenMethod" roleId="1i04.1225194472831" targetNodeId="vbkb.5970181360961342219" resolveInfo="reexportsFromJar" />
       <node role="visibility" roleId="tpee.1178549979242" type="tpee.PublicVisibility" typeId="tpee.1146644602865" id="5970181360961361223" />
       <node role="body" roleId="tpee.1068580123135" type="tpee.StatementList" typeId="tpee.1068580123136" id="5970181360961361224">
@@ -3766,8 +3763,8 @@
     </node>
     <node role="method" roleId="1i04.1225194240805" type="1i04.ConceptMethodDeclaration" typeId="1i04.1225194472830" id="5970181360961361296">
       <property name="isAbstract" nameId="1i04.1225194472834" value="false" />
+      <property name="isVirtual" nameId="1i04.1225194472832" value="false" />
       <property name="name" nameId="tpck.1169194664001" value="reexportsFromJar" />
-      <property name="isVirtual" nameId="1i04.1225194472832" value="false" />
       <link role="overriddenMethod" roleId="1i04.1225194472831" targetNodeId="vbkb.5970181360961342219" resolveInfo="reexportsFromJar" />
       <node role="visibility" roleId="tpee.1178549979242" type="tpee.PublicVisibility" typeId="tpee.1146644602865" id="5970181360961361297" />
       <node role="body" roleId="tpee.1068580123135" type="tpee.StatementList" typeId="tpee.1068580123136" id="5970181360961361298">
