--- conflicted
+++ resolved
@@ -66,15 +66,13 @@
       <property name="virtualPackage" nameId="tpck.1193676396447" value="Layout" />
       <link role="concept" roleId="1i04.1225194240799" targetNodeId="kdzh.1692280246134781712" resolveInfo="BuildMpsLayout_ModuleSources" />
     </node>
-<<<<<<< HEAD
     <node type="1i04.ConceptBehavior" typeId="1i04.1225194240794" id="8301447434615522451">
       <property name="virtualPackage" nameId="tpck.1193676396447" value="Layout" />
       <link role="concept" roleId="1i04.1225194240799" targetNodeId="kdzh.6592112598314795900" resolveInfo="BuildMpsLayout_PluginDescriptor" />
-=======
+    </node>
     <node type="1i04.ConceptBehavior" typeId="1i04.1225194240794" id="7391870795496918760">
       <property name="virtualPackage" nameId="tpck.1193676396447" value="Project" />
       <link role="concept" roleId="1i04.1225194240799" targetNodeId="kdzh.322010710375794190" resolveInfo="BuildMps_DevKit" />
->>>>>>> 7a293e40
     </node>
   </roots>
   <root id="8369506495128693727">
@@ -1364,11 +1362,11 @@
             <property name="name" nameId="tpck.1169194664001" value="m" />
           </node>
           <node role="inputSequence" roleId="tp2q.1153944424730" type="tpee.DotExpression" typeId="tpee.1197027756228" id="5970181360961823986">
+            <node role="operation" roleId="tpee.1197027833540" type="tpee.InstanceMethodCallOperation" typeId="tpee.1202948039474" id="7391870795496533172">
+              <link role="baseMethodDeclaration" roleId="tpee.1068499141037" targetNodeId="tken.2761855734069038629" resolveInfo="getAllModules" />
+            </node>
             <node role="operand" roleId="tpee.1197027771414" type="tpee.LocalVariableReference" typeId="tpee.1068581242866" id="5970181360961824137">
               <link role="variableDeclaration" roleId="tpee.1068581517664" targetNodeId="5970181360961823934" resolveInfo="genClosure" />
-            </node>
-            <node role="operation" roleId="tpee.1197027833540" type="tpee.InstanceMethodCallOperation" typeId="tpee.1202948039474" id="7391870795496533172">
-              <link role="baseMethodDeclaration" roleId="tpee.1068499141037" targetNodeId="tken.2761855734069038629" resolveInfo="getAllModules" />
             </node>
           </node>
           <node role="body" roleId="tpee.1154032183016" type="tpee.StatementList" typeId="tpee.1068580123136" id="5970181360961823989">
@@ -1953,14 +1951,14 @@
                     <node role="statement" roleId="tpee.1068581517665" type="tpee.LocalVariableDeclarationStatement" typeId="tpee.1068581242864" id="6673387549253676702">
                       <node role="localVariableDeclaration" roleId="tpee.1068581242865" type="tpee.LocalVariableDeclaration" typeId="tpee.1068581242863" id="6673387549253676703">
                         <property name="name" nameId="tpck.1169194664001" value="group" />
-                        <node role="type" roleId="tpee.5680397130376446158" type="tp25.SNodeType" typeId="tp25.1138055754698" id="6673387549253676704">
-                          <link role="concept" roleId="tp25.1138405853777" targetNodeId="kdzh.6592112598314586625" resolveInfo="BuildMps_IdeaPluginGroup" />
-                        </node>
                         <node role="initializer" roleId="tpee.1068431790190" type="1i04.LocalBehaviorMethodCall" typeId="1i04.6496299201655527393" id="8301447434616448074">
                           <link role="baseMethodDeclaration" roleId="tpee.1068499141037" targetNodeId="8301447434616448040" resolveInfo="findGroup" />
                           <node role="actualArgument" roleId="tpee.1068499141038" type="tpee.LocalVariableReference" typeId="tpee.1068581242866" id="8301447434616448075">
                             <link role="variableDeclaration" roleId="tpee.1068581517664" targetNodeId="6673387549253676736" resolveInfo="module" />
                           </node>
+                        </node>
+                        <node role="type" roleId="tpee.5680397130376446158" type="tp25.SNodeType" typeId="tp25.1138055754698" id="6673387549253676704">
+                          <link role="concept" roleId="tp25.1138405853777" targetNodeId="kdzh.6592112598314586625" resolveInfo="BuildMps_IdeaPluginGroup" />
                         </node>
                       </node>
                     </node>
@@ -2603,9 +2601,6 @@
       </node>
       <node role="returnType" roleId="tpee.1068580123133" type="tpee.BooleanType" typeId="tpee.1070534644030" id="6547494638219485317" />
     </node>
-    <node role="constructor" roleId="1i04.1225194240801" type="1i04.ConceptConstructorDeclaration" typeId="1i04.1225194413805" id="6592112598314855409">
-      <node role="body" roleId="tpee.1137022507850" type="tpee.StatementList" typeId="tpee.1068580123136" id="6592112598314855410" />
-    </node>
     <node role="method" roleId="1i04.1225194240805" type="1i04.ConceptMethodDeclaration" typeId="1i04.1225194472830" id="8301447434616448040">
       <property name="name" nameId="tpck.1169194664001" value="findGroup" />
       <node role="visibility" roleId="tpee.1178549979242" type="tpee.PrivateVisibility" typeId="tpee.1146644623116" id="8301447434616448041" />
@@ -2689,6 +2684,9 @@
           </node>
         </node>
       </node>
+    </node>
+    <node role="constructor" roleId="1i04.1225194240801" type="1i04.ConceptConstructorDeclaration" typeId="1i04.1225194413805" id="6592112598314855409">
+      <node role="body" roleId="tpee.1137022507850" type="tpee.StatementList" typeId="tpee.1068580123136" id="6592112598314855410" />
     </node>
   </root>
   <root id="6592112598314896727">
@@ -4196,7 +4194,6 @@
       <node role="returnType" roleId="tpee.1068580123133" type="tpee.BooleanType" typeId="tpee.1070534644030" id="5970181360961361301" />
     </node>
   </root>
-<<<<<<< HEAD
   <root id="8301447434615522451">
     <node role="constructor" roleId="1i04.1225194240801" type="1i04.ConceptConstructorDeclaration" typeId="1i04.1225194413805" id="8301447434615522452">
       <node role="body" roleId="tpee.1137022507850" type="tpee.StatementList" typeId="tpee.1068580123136" id="8301447434615522453" />
@@ -4296,7 +4293,85 @@
                   <node role="type" roleId="tpee.1070534934091" type="tp25.SNodeType" typeId="tp25.1138055754698" id="8301447434615533689" />
                   <node role="expression" roleId="tpee.1070534934092" type="tpee.ParameterReference" typeId="tpee.1068581242874" id="8301447434615533690">
                     <link role="variableDeclaration" roleId="tpee.1068581517664" targetNodeId="8301447434615522470" resolveInfo="artifactId" />
-=======
+                  </node>
+                </node>
+              </node>
+            </node>
+            <node role="statement" roleId="tpee.1068581517665" type="tpee.IfStatement" typeId="tpee.1068580123159" id="8301447434615533783">
+              <node role="ifTrue" roleId="tpee.1068580123161" type="tpee.StatementList" typeId="tpee.1068580123136" id="8301447434615533784">
+                <node role="statement" roleId="tpee.1068581517665" type="tpee.ReturnStatement" typeId="tpee.1068581242878" id="8301447434615533785">
+                  <node role="expression" roleId="tpee.1068581517676" type="tpee.PlusExpression" typeId="tpee.1068581242875" id="8301447434615533819">
+                    <node role="rightExpression" roleId="tpee.1081773367579" type="tpee.StringLiteral" typeId="tpee.1070475926800" id="8301447434615533822">
+                      <property name="value" nameId="tpee.1070475926801" value="/../../.." />
+                    </node>
+                    <node role="leftExpression" roleId="tpee.1081773367580" type="tpee.DotExpression" typeId="tpee.1197027756228" id="8301447434615533786">
+                      <node role="operand" roleId="tpee.1197027771414" type="tpee.DotExpression" typeId="tpee.1197027756228" id="8301447434615533787">
+                        <node role="operand" roleId="tpee.1197027771414" type="tpee.ParameterReference" typeId="tpee.1068581242874" id="8301447434615533788">
+                          <link role="variableDeclaration" roleId="tpee.1068581517664" targetNodeId="8301447434615522468" resolveInfo="helper" />
+                        </node>
+                        <node role="operation" roleId="tpee.1197027833540" type="tpee.InstanceMethodCallOperation" typeId="tpee.1202948039474" id="8301447434615533789">
+                          <link role="baseMethodDeclaration" roleId="tpee.1068499141037" targetNodeId="o3n2.4640279023716660548" resolveInfo="locations" />
+                        </node>
+                      </node>
+                      <node role="operation" roleId="tpee.1197027833540" type="tpee.InstanceMethodCallOperation" typeId="tpee.1202948039474" id="8301447434615533790">
+                        <link role="baseMethodDeclaration" roleId="tpee.1068499141037" targetNodeId="k7g3.~Map%dget(java%dlang%dObject)%cjava%dlang%dObject" resolveInfo="get" />
+                        <node role="actualArgument" roleId="tpee.1068499141038" type="1i04.ThisNodeExpression" typeId="1i04.1225194691553" id="8301447434615533791" />
+                      </node>
+                    </node>
+                  </node>
+                </node>
+              </node>
+              <node role="condition" roleId="tpee.1068580123160" type="tpee.DotExpression" typeId="tpee.1197027756228" id="8301447434615533792">
+                <node role="operand" roleId="tpee.1197027771414" type="tpee.LocalVariableReference" typeId="tpee.1068581242866" id="8301447434615533793">
+                  <link role="variableDeclaration" roleId="tpee.1068581517664" targetNodeId="8301447434615533686" resolveInfo="node" />
+                </node>
+                <node role="operation" roleId="tpee.1197027833540" type="tp25.Node_IsInstanceOfOperation" typeId="tp25.1139621453865" id="8301447434615533794">
+                  <node role="conceptArgument" roleId="tp25.1177027386292" type="tp25.RefConcept_Reference" typeId="tp25.1177026924588" id="8301447434615533795">
+                    <link role="conceptDeclaration" roleId="tp25.1177026940964" targetNodeId="kdzh.6592112598314498932" resolveInfo="BuildMps_IdeaPlugin" />
+                  </node>
+                </node>
+              </node>
+            </node>
+          </node>
+          <node role="condition" roleId="tpee.1068580123160" type="tpee.InstanceOfExpression" typeId="tpee.1081256982272" id="8301447434615533796">
+            <node role="classType" roleId="tpee.1081256993305" type="tpee.ClassifierType" typeId="tpee.1107535904670" id="8301447434615533797">
+              <link role="classifier" roleId="tpee.1107535924139" targetNodeId="cu2c.~SNode" resolveInfo="SNode" />
+            </node>
+            <node role="leftExpression" roleId="tpee.1081256993304" type="tpee.ParameterReference" typeId="tpee.1068581242874" id="8301447434615533798">
+              <link role="variableDeclaration" roleId="tpee.1068581517664" targetNodeId="8301447434615522470" resolveInfo="artifactId" />
+            </node>
+          </node>
+        </node>
+        <node role="statement" roleId="tpee.1068581517665" type="tpee.ExpressionStatement" typeId="tpee.1068580123155" id="8301447434615522473">
+          <node role="expression" roleId="tpee.1068580123156" type="tpee.DotExpression" typeId="tpee.1197027756228" id="8301447434615522474">
+            <node role="operand" roleId="tpee.1197027771414" type="1i04.SuperNodeExpression" typeId="1i04.1225194628440" id="8301447434615522475" />
+            <node role="operation" roleId="tpee.1197027833540" type="tp25.Node_ConceptMethodCall" typeId="tp25.1179409122411" id="8301447434615522476">
+              <link role="baseMethodDeclaration" roleId="tpee.1068499141037" targetNodeId="vbkb.7117056644539862594" resolveInfo="location" />
+              <node role="actualArgument" roleId="tpee.1068499141038" type="tpee.ParameterReference" typeId="tpee.1068581242874" id="8301447434615522477">
+                <link role="variableDeclaration" roleId="tpee.1068581517664" targetNodeId="8301447434615522468" resolveInfo="helper" />
+              </node>
+              <node role="actualArgument" roleId="tpee.1068499141038" type="tpee.ParameterReference" typeId="tpee.1068581242874" id="8301447434615522478">
+                <link role="variableDeclaration" roleId="tpee.1068581517664" targetNodeId="8301447434615522470" resolveInfo="artifactId" />
+              </node>
+            </node>
+          </node>
+        </node>
+      </node>
+      <node role="parameter" roleId="tpee.1068580123134" type="tpee.ParameterDeclaration" typeId="tpee.1068498886292" id="8301447434615522468">
+        <property name="name" nameId="tpck.1169194664001" value="helper" />
+        <node role="type" roleId="tpee.5680397130376446158" type="tpee.ClassifierType" typeId="tpee.1107535904670" id="8301447434615522469">
+          <link role="classifier" roleId="tpee.1107535924139" targetNodeId="o3n2.4640279023716659260" resolveInfo="DependenciesHelper" />
+        </node>
+      </node>
+      <node role="parameter" roleId="tpee.1068580123134" type="tpee.ParameterDeclaration" typeId="tpee.1068498886292" id="8301447434615522470">
+        <property name="name" nameId="tpck.1169194664001" value="artifactId" />
+        <node role="type" roleId="tpee.5680397130376446158" type="tpee.ClassifierType" typeId="tpee.1107535904670" id="8301447434615522471">
+          <link role="classifier" roleId="tpee.1107535924139" targetNodeId="e2lb.~Object" resolveInfo="Object" />
+        </node>
+      </node>
+      <node role="returnType" roleId="tpee.1068580123133" type="tpee.StringType" typeId="tpee.1225271177708" id="8301447434615522472" />
+    </node>
+  </root>
   <root id="7391870795496918760">
     <node role="method" roleId="1i04.1225194240805" type="1i04.ConceptMethodDeclaration" typeId="1i04.1225194472830" id="7391870795496918763">
       <property name="name" nameId="tpck.1169194664001" value="getExportedModules" />
@@ -4360,32 +4435,10 @@
                   <node role="parameter" roleId="tp2c.1199569906740" type="tp2q.SmartClosureParameterDeclaration" typeId="tp2q.1203518072036" id="7391870795496918904">
                     <property name="name" nameId="tpck.1169194664001" value="it" />
                     <node role="type" roleId="tpee.5680397130376446158" type="tpee.UndefinedType" typeId="tpee.4836112446988635817" id="7391870795496918905" />
->>>>>>> 7a293e40
-                  </node>
-                </node>
-              </node>
-            </node>
-<<<<<<< HEAD
-            <node role="statement" roleId="tpee.1068581517665" type="tpee.IfStatement" typeId="tpee.1068580123159" id="8301447434615533783">
-              <node role="ifTrue" roleId="tpee.1068580123161" type="tpee.StatementList" typeId="tpee.1068580123136" id="8301447434615533784">
-                <node role="statement" roleId="tpee.1068581517665" type="tpee.ReturnStatement" typeId="tpee.1068581242878" id="8301447434615533785">
-                  <node role="expression" roleId="tpee.1068581517676" type="tpee.PlusExpression" typeId="tpee.1068581242875" id="8301447434615533819">
-                    <node role="rightExpression" roleId="tpee.1081773367579" type="tpee.StringLiteral" typeId="tpee.1070475926800" id="8301447434615533822">
-                      <property name="value" nameId="tpee.1070475926801" value="/../../.." />
-                    </node>
-                    <node role="leftExpression" roleId="tpee.1081773367580" type="tpee.DotExpression" typeId="tpee.1197027756228" id="8301447434615533786">
-                      <node role="operand" roleId="tpee.1197027771414" type="tpee.DotExpression" typeId="tpee.1197027756228" id="8301447434615533787">
-                        <node role="operand" roleId="tpee.1197027771414" type="tpee.ParameterReference" typeId="tpee.1068581242874" id="8301447434615533788">
-                          <link role="variableDeclaration" roleId="tpee.1068581517664" targetNodeId="8301447434615522468" resolveInfo="helper" />
-                        </node>
-                        <node role="operation" roleId="tpee.1197027833540" type="tpee.InstanceMethodCallOperation" typeId="tpee.1202948039474" id="8301447434615533789">
-                          <link role="baseMethodDeclaration" roleId="tpee.1068499141037" targetNodeId="o3n2.4640279023716660548" resolveInfo="locations" />
-                        </node>
-                      </node>
-                      <node role="operation" roleId="tpee.1197027833540" type="tpee.InstanceMethodCallOperation" typeId="tpee.1202948039474" id="8301447434615533790">
-                        <link role="baseMethodDeclaration" roleId="tpee.1068499141037" targetNodeId="k7g3.~Map%dget(java%dlang%dObject)%cjava%dlang%dObject" resolveInfo="get" />
-                        <node role="actualArgument" roleId="tpee.1068499141038" type="1i04.ThisNodeExpression" typeId="1i04.1225194691553" id="8301447434615533791" />
-=======
+                  </node>
+                </node>
+              </node>
+            </node>
             <node role="operation" roleId="tpee.1197027833540" type="tp2q.ConcatOperation" typeId="tp2q.1180964022718" id="7391870795496919035">
               <node role="rightExpression" roleId="tp2q.1176906787974" type="tpee.DotExpression" typeId="tpee.1197027756228" id="7391870795496919037">
                 <node role="operand" roleId="tpee.1197027771414" type="tpee.DotExpression" typeId="tpee.1197027756228" id="7391870795496919038">
@@ -4414,21 +4467,10 @@
                       <node role="parameter" roleId="tp2c.1199569906740" type="tp2q.SmartClosureParameterDeclaration" typeId="tp2q.1203518072036" id="7391870795496919050">
                         <property name="name" nameId="tpck.1169194664001" value="it" />
                         <node role="type" roleId="tpee.5680397130376446158" type="tpee.UndefinedType" typeId="tpee.4836112446988635817" id="7391870795496919051" />
->>>>>>> 7a293e40
-                      </node>
-                    </node>
-                  </node>
-                </node>
-<<<<<<< HEAD
-              </node>
-              <node role="condition" roleId="tpee.1068580123160" type="tpee.DotExpression" typeId="tpee.1197027756228" id="8301447434615533792">
-                <node role="operand" roleId="tpee.1197027771414" type="tpee.LocalVariableReference" typeId="tpee.1068581242866" id="8301447434615533793">
-                  <link role="variableDeclaration" roleId="tpee.1068581517664" targetNodeId="8301447434615533686" resolveInfo="node" />
-                </node>
-                <node role="operation" roleId="tpee.1197027833540" type="tp25.Node_IsInstanceOfOperation" typeId="tp25.1139621453865" id="8301447434615533794">
-                  <node role="conceptArgument" roleId="tp25.1177027386292" type="tp25.RefConcept_Reference" typeId="tp25.1177026924588" id="8301447434615533795">
-                    <link role="conceptDeclaration" roleId="tp25.1177026940964" targetNodeId="kdzh.6592112598314498932" resolveInfo="BuildMps_IdeaPlugin" />
-=======
+                      </node>
+                    </node>
+                  </node>
+                </node>
                 <node role="operation" roleId="tpee.1197027833540" type="tp2q.SelectOperation" typeId="tp2q.1202128969694" id="7391870795496919052">
                   <node role="closure" roleId="tp2q.1204796294226" type="tp2c.ClosureLiteral" typeId="tp2c.1199569711397" id="7391870795496919053">
                     <node role="body" roleId="tp2c.1199569916463" type="tpee.StatementList" typeId="tpee.1068580123136" id="7391870795496919054">
@@ -4450,57 +4492,16 @@
                       <property name="name" nameId="tpck.1169194664001" value="it" />
                       <node role="type" roleId="tpee.5680397130376446158" type="tpee.UndefinedType" typeId="tpee.4836112446988635817" id="7391870795496919061" />
                     </node>
->>>>>>> 7a293e40
-                  </node>
-                </node>
-              </node>
-            </node>
-          </node>
-<<<<<<< HEAD
-          <node role="condition" roleId="tpee.1068580123160" type="tpee.InstanceOfExpression" typeId="tpee.1081256982272" id="8301447434615533796">
-            <node role="classType" roleId="tpee.1081256993305" type="tpee.ClassifierType" typeId="tpee.1107535904670" id="8301447434615533797">
-              <link role="classifier" roleId="tpee.1107535924139" targetNodeId="cu2c.~SNode" resolveInfo="SNode" />
-            </node>
-            <node role="leftExpression" roleId="tpee.1081256993304" type="tpee.ParameterReference" typeId="tpee.1068581242874" id="8301447434615533798">
-              <link role="variableDeclaration" roleId="tpee.1068581517664" targetNodeId="8301447434615522470" resolveInfo="artifactId" />
-            </node>
-          </node>
-        </node>
-        <node role="statement" roleId="tpee.1068581517665" type="tpee.ExpressionStatement" typeId="tpee.1068580123155" id="8301447434615522473">
-          <node role="expression" roleId="tpee.1068580123156" type="tpee.DotExpression" typeId="tpee.1197027756228" id="8301447434615522474">
-            <node role="operand" roleId="tpee.1197027771414" type="1i04.SuperNodeExpression" typeId="1i04.1225194628440" id="8301447434615522475" />
-            <node role="operation" roleId="tpee.1197027833540" type="tp25.Node_ConceptMethodCall" typeId="tp25.1179409122411" id="8301447434615522476">
-              <link role="baseMethodDeclaration" roleId="tpee.1068499141037" targetNodeId="vbkb.7117056644539862594" resolveInfo="location" />
-              <node role="actualArgument" roleId="tpee.1068499141038" type="tpee.ParameterReference" typeId="tpee.1068581242874" id="8301447434615522477">
-                <link role="variableDeclaration" roleId="tpee.1068581517664" targetNodeId="8301447434615522468" resolveInfo="helper" />
-              </node>
-              <node role="actualArgument" roleId="tpee.1068499141038" type="tpee.ParameterReference" typeId="tpee.1068581242874" id="8301447434615522478">
-                <link role="variableDeclaration" roleId="tpee.1068581517664" targetNodeId="8301447434615522470" resolveInfo="artifactId" />
-              </node>
-            </node>
-          </node>
-        </node>
-      </node>
-      <node role="parameter" roleId="tpee.1068580123134" type="tpee.ParameterDeclaration" typeId="tpee.1068498886292" id="8301447434615522468">
-        <property name="name" nameId="tpck.1169194664001" value="helper" />
-        <node role="type" roleId="tpee.5680397130376446158" type="tpee.ClassifierType" typeId="tpee.1107535904670" id="8301447434615522469">
-          <link role="classifier" roleId="tpee.1107535924139" targetNodeId="o3n2.4640279023716659260" resolveInfo="DependenciesHelper" />
-        </node>
-      </node>
-      <node role="parameter" roleId="tpee.1068580123134" type="tpee.ParameterDeclaration" typeId="tpee.1068498886292" id="8301447434615522470">
-        <property name="name" nameId="tpck.1169194664001" value="artifactId" />
-        <node role="type" roleId="tpee.5680397130376446158" type="tpee.ClassifierType" typeId="tpee.1107535904670" id="8301447434615522471">
-          <link role="classifier" roleId="tpee.1107535924139" targetNodeId="e2lb.~Object" resolveInfo="Object" />
-        </node>
-      </node>
-      <node role="returnType" roleId="tpee.1068580123133" type="tpee.StringType" typeId="tpee.1225271177708" id="8301447434615522472" />
-=======
+                  </node>
+                </node>
+              </node>
+            </node>
+          </node>
         </node>
       </node>
     </node>
     <node role="constructor" roleId="1i04.1225194240801" type="1i04.ConceptConstructorDeclaration" typeId="1i04.1225194413805" id="7391870795496918761">
       <node role="body" roleId="tpee.1137022507850" type="tpee.StatementList" typeId="tpee.1068580123136" id="7391870795496918762" />
->>>>>>> 7a293e40
     </node>
   </root>
 </model>
