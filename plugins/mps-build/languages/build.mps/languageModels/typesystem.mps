<?xml version="1.0" encoding="UTF-8"?>
<model modelUID="r:473be7a1-ec10-4475-89b9-397d2558ecb0(jetbrains.mps.build.mps.typesystem)">
  <persistence version="7" />
  <language namespace="7a5dda62-9140-4668-ab76-d5ed1746f2b2(jetbrains.mps.lang.typesystem)" />
  <devkit namespace="fbc25dd2-5da4-483a-8b19-70928e1b62d7(jetbrains.mps.devkit.general-purpose)" />
  <import index="kdzh" modelUID="r:0353b795-df17-4050-9687-ee47eeb7094f(jetbrains.mps.build.mps.structure)" version="1" />
  <import index="tken" modelUID="r:38bad86e-d92c-4ea7-ad52-a111dc6c2457(jetbrains.mps.build.mps.util)" version="-1" />
  <import index="vbkb" modelUID="r:08f2b659-8469-4592-93bf-a6edb46ec86d(jetbrains.mps.build.behavior)" version="0" />
  <import index="o3n2" modelUID="r:26eadcf0-f275-4e90-be37-e4432772a74d(jetbrains.mps.build.util)" version="0" />
  <import index="3ior" modelUID="r:e9081cad-d8c3-45f2-b4ad-1dabd5ff82af(jetbrains.mps.build.structure)" version="2" />
  <import index="cu2c" modelUID="f:java_stub#6ed54515-acc8-4d1e-a16c-9fd6cfe951ea#jetbrains.mps.smodel(MPS.Core/jetbrains.mps.smodel@java_stub)" version="-1" />
  <import index="k7g3" modelUID="f:java_stub#6354ebe7-c22a-4a0f-ac54-50b52ab9b065#java.util(JDK/java.util@java_stub)" version="-1" />
  <import index="e2lb" modelUID="f:java_stub#6354ebe7-c22a-4a0f-ac54-50b52ab9b065#java.lang(JDK/java.lang@java_stub)" version="-1" />
  <import index="tpck" modelUID="r:00000000-0000-4000-0000-011c89590288(jetbrains.mps.lang.core.structure)" version="0" implicit="yes" />
  <import index="tp25" modelUID="r:00000000-0000-4000-0000-011c89590301(jetbrains.mps.lang.smodel.structure)" version="16" implicit="yes" />
  <import index="tpee" modelUID="r:00000000-0000-4000-0000-011c895902ca(jetbrains.mps.baseLanguage.structure)" version="4" implicit="yes" />
  <import index="tpd4" modelUID="r:00000000-0000-4000-0000-011c895902b4(jetbrains.mps.lang.typesystem.structure)" version="3" implicit="yes" />
  <import index="tp2c" modelUID="r:00000000-0000-4000-0000-011c89590338(jetbrains.mps.baseLanguage.closures.structure)" version="3" implicit="yes" />
  <import index="tp2q" modelUID="r:00000000-0000-4000-0000-011c8959032e(jetbrains.mps.baseLanguage.collections.structure)" version="7" implicit="yes" />
  <import index="tpib" modelUID="r:00000000-0000-4000-0000-011c8959057f(jetbrains.mps.baseLanguage.logging.structure)" version="0" implicit="yes" />
  <roots>
    <node type="tpd4.NonTypesystemRule" typeId="tpd4.1195214364922" id="4278635856200804509">
      <property name="name" nameId="tpck.1169194664001" value="check_BuildMps_ModuleJarRuntime" />
      <property name="virtualPackage" nameId="tpck.1193676396447" value="Project.Runtime" />
    </node>
    <node type="tpd4.NonTypesystemRule" typeId="tpd4.1195214364922" id="4278635856200826398">
      <property name="name" nameId="tpck.1169194664001" value="check_BuildMps_ModuleDependencyJar" />
      <property name="virtualPackage" nameId="tpck.1193676396447" value="Project.Deps" />
    </node>
    <node type="tpd4.NonTypesystemRule" typeId="tpd4.1195214364922" id="2531699772406302326">
      <property name="name" nameId="tpck.1169194664001" value="check_ModulesImport" />
    </node>
    <node type="tpd4.TypesystemQuickFix" typeId="tpd4.1216383170661" id="2531699772406320928">
      <property name="name" nameId="tpck.1169194664001" value="ReloadRequired" />
    </node>
    <node type="tpd4.NonTypesystemRule" typeId="tpd4.1195214364922" id="1392391688313307201">
      <property name="name" nameId="tpck.1169194664001" value="check_IdeaPlugin_Dependencies" />
      <property name="virtualPackage" nameId="tpck.1193676396447" value="Project.Plugin" />
    </node>
    <node type="tpee.ClassConcept" typeId="tpee.1068390468198" id="1392391688313307204">
      <property name="name" nameId="tpck.1169194664001" value="IdeaPluginDependenciesHelper" />
      <property name="virtualPackage" nameId="tpck.1193676396447" value="Project.Plugin" />
    </node>
  </roots>
  <root id="4278635856200804509">
    <node role="body" roleId="tpd4.1195213635060" type="tpee.StatementList" typeId="tpee.1068580123136" id="4278635856200804510">
      <node role="statement" roleId="tpee.1068581517665" type="tpee.LocalVariableDeclarationStatement" typeId="tpee.1068581242864" id="1258644073389052168">
        <node role="localVariableDeclaration" roleId="tpee.1068581242865" type="tpee.LocalVariableDeclaration" typeId="tpee.1068581242863" id="1258644073389052169">
          <property name="name" nameId="tpck.1169194664001" value="relativePath" />
          <node role="type" roleId="tpee.5680397130376446158" type="tpee.StringType" typeId="tpee.1225271177708" id="1258644073389052170" />
          <node role="initializer" roleId="tpee.1068431790190" type="tpee.DotExpression" typeId="tpee.1197027756228" id="1258644073389052171">
            <node role="operand" roleId="tpee.1197027771414" type="tpee.DotExpression" typeId="tpee.1197027756228" id="1258644073389052172">
              <node role="operand" roleId="tpee.1197027771414" type="tpd4.ApplicableNodeReference" typeId="tpd4.1174650418652" id="4278635856200804512">
                <link role="applicableNode" roleId="tpd4.1174650432090" targetNodeId="4278635856200804511" resolveInfo="jarEntry" />
              </node>
              <node role="operation" roleId="tpee.1197027833540" type="tp25.SLinkAccess" typeId="tp25.1138056143562" id="4278635856200804515">
                <link role="link" roleId="tp25.1138056516764" targetNodeId="kdzh.4278635856200804500" />
              </node>
            </node>
            <node role="operation" roleId="tpee.1197027833540" type="tp25.Node_ConceptMethodCall" typeId="tp25.1179409122411" id="1258644073389052175">
              <link role="baseMethodDeclaration" roleId="tpee.1068499141037" targetNodeId="vbkb.5481553824944787371" resolveInfo="getRelativePath" />
            </node>
          </node>
        </node>
      </node>
      <node role="statement" roleId="tpee.1068581517665" type="tpee.IfStatement" typeId="tpee.1068580123159" id="1258644073389052178">
        <node role="ifTrue" roleId="tpee.1068580123161" type="tpee.StatementList" typeId="tpee.1068580123136" id="1258644073389052179">
          <node role="statement" roleId="tpee.1068581517665" type="tpd4.ReportErrorStatement" typeId="tpd4.1175517767210" id="1258644073389052213">
            <node role="errorString" roleId="tpd4.1175517851849" type="tpee.StringLiteral" typeId="tpee.1070475926800" id="1258644073389052216">
              <property name="value" nameId="tpee.1070475926801" value="should end with .jar (or macro)" />
            </node>
            <node role="nodeToReport" roleId="tpd4.1227096802790" type="tpd4.ApplicableNodeReference" typeId="tpd4.1174650418652" id="4278635856200804513">
              <link role="applicableNode" roleId="tpd4.1174650432090" targetNodeId="4278635856200804511" resolveInfo="jarEntry" />
            </node>
          </node>
        </node>
        <node role="condition" roleId="tpee.1068580123160" type="tpee.AndExpression" typeId="tpee.1080120340718" id="1258644073389052198">
          <node role="rightExpression" roleId="tpee.1081773367579" type="tpee.NotExpression" typeId="tpee.1081516740877" id="1258644073389052201">
            <node role="expression" roleId="tpee.1081516765348" type="tpee.DotExpression" typeId="tpee.1197027756228" id="1258644073389052206">
              <node role="operand" roleId="tpee.1197027771414" type="tpee.LocalVariableReference" typeId="tpee.1068581242866" id="1258644073389052203">
                <link role="variableDeclaration" roleId="tpee.1068581517664" targetNodeId="1258644073389052169" resolveInfo="relativePath" />
              </node>
              <node role="operation" roleId="tpee.1197027833540" type="tpee.InstanceMethodCallOperation" typeId="tpee.1202948039474" id="1258644073389052211">
                <link role="baseMethodDeclaration" roleId="tpee.1068499141037" targetNodeId="e2lb.~String%dendsWith(java%dlang%dString)%cboolean" resolveInfo="endsWith" />
                <node role="actualArgument" roleId="tpee.1068499141038" type="tpee.StringLiteral" typeId="tpee.1070475926800" id="1258644073389052212">
                  <property name="value" nameId="tpee.1070475926801" value=".jar" />
                </node>
              </node>
            </node>
          </node>
          <node role="leftExpression" roleId="tpee.1081773367580" type="tpee.NotExpression" typeId="tpee.1081516740877" id="1258644073389052182">
            <node role="expression" roleId="tpee.1081516765348" type="tpee.DotExpression" typeId="tpee.1197027756228" id="1258644073389052187">
              <node role="operand" roleId="tpee.1197027771414" type="tpee.LocalVariableReference" typeId="tpee.1068581242866" id="1258644073389052184">
                <link role="variableDeclaration" roleId="tpee.1068581517664" targetNodeId="1258644073389052169" resolveInfo="relativePath" />
              </node>
              <node role="operation" roleId="tpee.1197027833540" type="tpee.InstanceMethodCallOperation" typeId="tpee.1202948039474" id="1258644073389052192">
                <link role="baseMethodDeclaration" roleId="tpee.1068499141037" targetNodeId="e2lb.~String%dendsWith(java%dlang%dString)%cboolean" resolveInfo="endsWith" />
                <node role="actualArgument" roleId="tpee.1068499141038" type="tpee.StringLiteral" typeId="tpee.1070475926800" id="1258644073389052195">
                  <property name="value" nameId="tpee.1070475926801" value="}" />
                </node>
              </node>
            </node>
          </node>
        </node>
      </node>
    </node>
    <node role="applicableNode" roleId="tpd4.1174648101952" type="tpd4.ConceptReference" typeId="tpd4.1174642788531" id="4278635856200804511">
      <property name="name" nameId="tpck.1169194664001" value="jarEntry" />
      <link role="concept" roleId="tpd4.1174642800329" targetNodeId="kdzh.4278635856200804496" resolveInfo="BuildMps_ModuleJarRuntime" />
    </node>
  </root>
  <root id="4278635856200826398">
    <node role="body" roleId="tpd4.1195213635060" type="tpee.StatementList" typeId="tpee.1068580123136" id="4278635856200826399">
      <node role="statement" roleId="tpee.1068581517665" type="tpee.LocalVariableDeclarationStatement" typeId="tpee.1068581242864" id="4278635856200826401">
        <node role="localVariableDeclaration" roleId="tpee.1068581242865" type="tpee.LocalVariableDeclaration" typeId="tpee.1068581242863" id="4278635856200826402">
          <property name="name" nameId="tpck.1169194664001" value="relativePath" />
          <node role="type" roleId="tpee.5680397130376446158" type="tpee.StringType" typeId="tpee.1225271177708" id="4278635856200826403" />
          <node role="initializer" roleId="tpee.1068431790190" type="tpee.DotExpression" typeId="tpee.1197027756228" id="4278635856200826404">
            <node role="operand" roleId="tpee.1197027771414" type="tpee.DotExpression" typeId="tpee.1197027756228" id="4278635856200826405">
              <node role="operand" roleId="tpee.1197027771414" type="tpd4.ApplicableNodeReference" typeId="tpd4.1174650418652" id="4278635856200826406">
                <link role="applicableNode" roleId="tpd4.1174650432090" targetNodeId="4278635856200826400" resolveInfo="jarEntry" />
              </node>
              <node role="operation" roleId="tpee.1197027833540" type="tp25.SLinkAccess" typeId="tp25.1138056143562" id="4278635856200826426">
                <link role="link" roleId="tp25.1138056516764" targetNodeId="kdzh.4278635856200826394" />
              </node>
            </node>
            <node role="operation" roleId="tpee.1197027833540" type="tp25.Node_ConceptMethodCall" typeId="tp25.1179409122411" id="4278635856200826408">
              <link role="baseMethodDeclaration" roleId="tpee.1068499141037" targetNodeId="vbkb.5481553824944787371" resolveInfo="getRelativePath" />
            </node>
          </node>
        </node>
      </node>
      <node role="statement" roleId="tpee.1068581517665" type="tpee.IfStatement" typeId="tpee.1068580123159" id="4278635856200826409">
        <node role="ifTrue" roleId="tpee.1068580123161" type="tpee.StatementList" typeId="tpee.1068580123136" id="4278635856200826410">
          <node role="statement" roleId="tpee.1068581517665" type="tpd4.ReportErrorStatement" typeId="tpd4.1175517767210" id="4278635856200826411">
            <node role="errorString" roleId="tpd4.1175517851849" type="tpee.StringLiteral" typeId="tpee.1070475926800" id="4278635856200826412">
              <property name="value" nameId="tpee.1070475926801" value="should end with .jar (or macro)" />
            </node>
            <node role="nodeToReport" roleId="tpd4.1227096802790" type="tpd4.ApplicableNodeReference" typeId="tpd4.1174650418652" id="4278635856200826413">
              <link role="applicableNode" roleId="tpd4.1174650432090" targetNodeId="4278635856200826400" resolveInfo="jarEntry" />
            </node>
          </node>
        </node>
        <node role="condition" roleId="tpee.1068580123160" type="tpee.AndExpression" typeId="tpee.1080120340718" id="4278635856200826414">
          <node role="rightExpression" roleId="tpee.1081773367579" type="tpee.NotExpression" typeId="tpee.1081516740877" id="4278635856200826415">
            <node role="expression" roleId="tpee.1081516765348" type="tpee.DotExpression" typeId="tpee.1197027756228" id="4278635856200826416">
              <node role="operand" roleId="tpee.1197027771414" type="tpee.LocalVariableReference" typeId="tpee.1068581242866" id="4278635856200826417">
                <link role="variableDeclaration" roleId="tpee.1068581517664" targetNodeId="4278635856200826402" resolveInfo="relativePath" />
              </node>
              <node role="operation" roleId="tpee.1197027833540" type="tpee.InstanceMethodCallOperation" typeId="tpee.1202948039474" id="4278635856200826418">
                <link role="baseMethodDeclaration" roleId="tpee.1068499141037" targetNodeId="e2lb.~String%dendsWith(java%dlang%dString)%cboolean" resolveInfo="endsWith" />
                <node role="actualArgument" roleId="tpee.1068499141038" type="tpee.StringLiteral" typeId="tpee.1070475926800" id="4278635856200826419">
                  <property name="value" nameId="tpee.1070475926801" value=".jar" />
                </node>
              </node>
            </node>
          </node>
          <node role="leftExpression" roleId="tpee.1081773367580" type="tpee.NotExpression" typeId="tpee.1081516740877" id="4278635856200826420">
            <node role="expression" roleId="tpee.1081516765348" type="tpee.DotExpression" typeId="tpee.1197027756228" id="4278635856200826421">
              <node role="operand" roleId="tpee.1197027771414" type="tpee.LocalVariableReference" typeId="tpee.1068581242866" id="4278635856200826422">
                <link role="variableDeclaration" roleId="tpee.1068581517664" targetNodeId="4278635856200826402" resolveInfo="relativePath" />
              </node>
              <node role="operation" roleId="tpee.1197027833540" type="tpee.InstanceMethodCallOperation" typeId="tpee.1202948039474" id="4278635856200826423">
                <link role="baseMethodDeclaration" roleId="tpee.1068499141037" targetNodeId="e2lb.~String%dendsWith(java%dlang%dString)%cboolean" resolveInfo="endsWith" />
                <node role="actualArgument" roleId="tpee.1068499141038" type="tpee.StringLiteral" typeId="tpee.1070475926800" id="4278635856200826424">
                  <property name="value" nameId="tpee.1070475926801" value="}" />
                </node>
              </node>
            </node>
          </node>
        </node>
      </node>
    </node>
    <node role="applicableNode" roleId="tpd4.1174648101952" type="tpd4.ConceptReference" typeId="tpd4.1174642788531" id="4278635856200826400">
      <property name="name" nameId="tpck.1169194664001" value="jarEntry" />
      <link role="concept" roleId="tpd4.1174642800329" targetNodeId="kdzh.4278635856200826393" resolveInfo="BuildMps_ModuleDependencyJar" />
    </node>
  </root>
  <root id="2531699772406302326">
    <node role="body" roleId="tpd4.1195213635060" type="tpee.StatementList" typeId="tpee.1068580123136" id="2531699772406302327">
      <node role="statement" roleId="tpee.1068581517665" type="tpee.IfStatement" typeId="tpee.1068580123159" id="8757919848289155923">
        <node role="ifTrue" roleId="tpee.1068580123161" type="tpee.StatementList" typeId="tpee.1068580123136" id="8757919848289155924">
          <node role="statement" roleId="tpee.1068581517665" type="tpee.ReturnStatement" typeId="tpee.1068581242878" id="8757919848289156012" />
        </node>
        <node role="condition" roleId="tpee.1068580123160" type="tpee.OrExpression" typeId="tpee.1080223426719" id="2755237150521880197">
          <node role="rightExpression" roleId="tpee.1081773367579" type="tpee.NotExpression" typeId="tpee.1081516740877" id="2755237150521916041">
            <node role="expression" roleId="tpee.1081516765348" type="tpee.DotExpression" typeId="tpee.1197027756228" id="2755237150521916042">
              <node role="operand" roleId="tpee.1197027771414" type="tpee.DotExpression" typeId="tpee.1197027756228" id="2755237150521916043">
                <node role="operand" roleId="tpee.1197027771414" type="tp25.SemanticDowncastExpression" typeId="tp25.1145404486709" id="2755237150521916044">
                  <node role="leftExpression" roleId="tp25.1145404616321" type="tpee.DotExpression" typeId="tpee.1197027756228" id="2755237150521916045">
                    <node role="operand" roleId="tpee.1197027771414" type="tpd4.ApplicableNodeReference" typeId="tpd4.1174650418652" id="2755237150521916046">
                      <link role="applicableNode" roleId="tpd4.1174650432090" targetNodeId="2531699772406302329" resolveInfo="buildProject" />
                    </node>
                    <node role="operation" roleId="tpee.1197027833540" type="tp25.Node_GetModelOperation" typeId="tp25.1143234257716" id="2755237150521916047" />
                  </node>
                </node>
                <node role="operation" roleId="tpee.1197027833540" type="tpee.InstanceMethodCallOperation" typeId="tpee.1202948039474" id="2755237150521916048">
                  <link role="baseMethodDeclaration" roleId="tpee.1068499141037" targetNodeId="cu2c.~SModel%dgetModelDescriptor()%cjetbrains%dmps%dsmodel%dSModelDescriptor" resolveInfo="getModelDescriptor" />
                </node>
              </node>
              <node role="operation" roleId="tpee.1197027833540" type="tpee.InstanceMethodCallOperation" typeId="tpee.1202948039474" id="2755237150521916049">
                <link role="baseMethodDeclaration" roleId="tpee.1068499141037" targetNodeId="cu2c.~SModelDescriptor%disGeneratable()%cboolean" resolveInfo="isGeneratable" />
              </node>
            </node>
          </node>
          <node role="leftExpression" roleId="tpee.1081773367580" type="tpee.OrExpression" typeId="tpee.1080223426719" id="4643216374596212395">
            <node role="leftExpression" roleId="tpee.1081773367580" type="tpee.DotExpression" typeId="tpee.1197027756228" id="8757919848289156006">
              <node role="operand" roleId="tpee.1197027771414" type="tp25.SemanticDowncastExpression" typeId="tp25.1145404486709" id="8757919848289155988">
                <node role="leftExpression" roleId="tp25.1145404616321" type="tpee.DotExpression" typeId="tpee.1197027756228" id="8757919848289155944">
                  <node role="operand" roleId="tpee.1197027771414" type="tpd4.ApplicableNodeReference" typeId="tpd4.1174650418652" id="8757919848289155927">
                    <link role="applicableNode" roleId="tpd4.1174650432090" targetNodeId="2531699772406302329" resolveInfo="buildProject" />
                  </node>
                  <node role="operation" roleId="tpee.1197027833540" type="tp25.Node_GetModelOperation" typeId="tp25.1143234257716" id="8757919848289155949" />
                </node>
              </node>
              <node role="operation" roleId="tpee.1197027833540" type="tpee.InstanceMethodCallOperation" typeId="tpee.1202948039474" id="8757919848289156011">
                <link role="baseMethodDeclaration" roleId="tpee.1068499141037" targetNodeId="cu2c.~SModel%disTransient()%cboolean" resolveInfo="isTransient" />
              </node>
            </node>
            <node role="rightExpression" roleId="tpee.1081773367579" type="tpee.StaticMethodCall" typeId="tpee.1081236700937" id="4643216374596212400">
              <link role="baseMethodDeclaration" roleId="tpee.1068499141037" targetNodeId="cu2c.~SModelStereotype%disGeneratorModel(jetbrains%dmps%dsmodel%dSModel)%cboolean" resolveInfo="isGeneratorModel" />
              <link role="classConcept" roleId="tpee.1144433194310" targetNodeId="cu2c.~SModelStereotype" resolveInfo="SModelStereotype" />
              <node role="actualArgument" roleId="tpee.1068499141038" type="tpee.DotExpression" typeId="tpee.1197027756228" id="4643216374596212420">
                <node role="operand" roleId="tpee.1197027771414" type="tpd4.ApplicableNodeReference" typeId="tpd4.1174650418652" id="4643216374596212401">
                  <link role="applicableNode" roleId="tpd4.1174650432090" targetNodeId="2531699772406302329" resolveInfo="buildProject" />
                </node>
                <node role="operation" roleId="tpee.1197027833540" type="tp25.Node_GetModelOperation" typeId="tp25.1143234257716" id="4643216374596212428" />
              </node>
            </node>
          </node>
        </node>
      </node>
      <node role="statement" roleId="tpee.1068581517665" type="tpee.Statement" typeId="tpee.1068580123157" id="8757919848289156013" />
      <node role="statement" roleId="tpee.1068581517665" type="tpee.LocalVariableDeclarationStatement" typeId="tpee.1068581242864" id="2531699772406302612">
        <node role="localVariableDeclaration" roleId="tpee.1068581242865" type="tpee.LocalVariableDeclaration" typeId="tpee.1068581242863" id="2531699772406302613">
          <property name="name" nameId="tpck.1169194664001" value="visible" />
          <node role="type" roleId="tpee.5680397130376446158" type="tpee.ClassifierType" typeId="tpee.1107535904670" id="2531699772406302614">
            <link role="classifier" roleId="tpee.1107535924139" targetNodeId="tken.5780287594867965268" resolveInfo="VisibleModules" />
          </node>
          <node role="initializer" roleId="tpee.1068431790190" type="tpee.NullLiteral" typeId="tpee.1070534058343" id="2531699772406302616" />
        </node>
      </node>
      <node role="statement" roleId="tpee.1068581517665" type="tpee.LocalVariableDeclarationStatement" typeId="tpee.1068581242864" id="2531699772406302696">
        <node role="localVariableDeclaration" roleId="tpee.1068581242865" type="tpee.LocalVariableDeclaration" typeId="tpee.1068581242863" id="2531699772406302697">
          <property name="name" nameId="tpck.1169194664001" value="workingDir" />
          <node role="type" roleId="tpee.5680397130376446158" type="tpee.StringType" typeId="tpee.1225271177708" id="2531699772406302698" />
          <node role="initializer" roleId="tpee.1068431790190" type="tpee.NullLiteral" typeId="tpee.1070534058343" id="2531699772406302700" />
        </node>
      </node>
      <node role="statement" roleId="tpee.1068581517665" type="tpee.ForeachStatement" typeId="tpee.1144226303539" id="2531699772406302527">
        <node role="body" roleId="tpee.1154032183016" type="tpee.StatementList" typeId="tpee.1068580123136" id="2531699772406302528">
          <node role="statement" roleId="tpee.1068581517665" type="tpee.IfStatement" typeId="tpee.1068580123159" id="2531699772406302618">
            <node role="ifTrue" roleId="tpee.1068580123161" type="tpee.StatementList" typeId="tpee.1068580123136" id="2531699772406302619">
              <node role="statement" roleId="tpee.1068581517665" type="tpee.ExpressionStatement" typeId="tpee.1068580123155" id="2531699772406302641">
                <node role="expression" roleId="tpee.1068580123156" type="tpee.AssignmentExpression" typeId="tpee.1068498886294" id="2531699772406302643">
                  <node role="lValue" roleId="tpee.1068498886295" type="tpee.LocalVariableReference" typeId="tpee.1068581242866" id="2531699772406302642">
                    <link role="variableDeclaration" roleId="tpee.1068581517664" targetNodeId="2531699772406302613" resolveInfo="visible" />
                  </node>
                  <node role="rValue" roleId="tpee.1068498886297" type="tpee.GenericNewExpression" typeId="tpee.1145552977093" id="2531699772406302646">
                    <node role="creator" roleId="tpee.1145553007750" type="tpee.ClassCreator" typeId="tpee.1212685548494" id="2531699772406302650">
                      <link role="baseMethodDeclaration" roleId="tpee.1068499141037" targetNodeId="tken.5780287594867965270" resolveInfo="VisibleModules" />
                      <node role="actualArgument" roleId="tpee.1068499141038" type="tpd4.ApplicableNodeReference" typeId="tpd4.1174650418652" id="2531699772406302651">
                        <link role="applicableNode" roleId="tpd4.1174650432090" targetNodeId="2531699772406302329" resolveInfo="buildProject" />
                      </node>
                      <node role="actualArgument" roleId="tpee.1068499141038" type="tpee.NullLiteral" typeId="tpee.1070534058343" id="2531699772406302668" />
                    </node>
                  </node>
                </node>
              </node>
              <node role="statement" roleId="tpee.1068581517665" type="tpee.ExpressionStatement" typeId="tpee.1068580123155" id="2531699772406302671">
                <node role="expression" roleId="tpee.1068580123156" type="tpee.DotExpression" typeId="tpee.1197027756228" id="2531699772406302687">
                  <node role="operand" roleId="tpee.1197027771414" type="tpee.LocalVariableReference" typeId="tpee.1068581242866" id="2531699772406302672">
                    <link role="variableDeclaration" roleId="tpee.1068581517664" targetNodeId="2531699772406302613" resolveInfo="visible" />
                  </node>
                  <node role="operation" roleId="tpee.1197027833540" type="tpee.InstanceMethodCallOperation" typeId="tpee.1202948039474" id="2531699772406302692">
                    <link role="baseMethodDeclaration" roleId="tpee.1068499141037" targetNodeId="tken.5780287594867972812" resolveInfo="collect" />
                  </node>
                </node>
              </node>
              <node role="statement" roleId="tpee.1068581517665" type="tpee.ExpressionStatement" typeId="tpee.1068580123155" id="2531699772406302702">
                <node role="expression" roleId="tpee.1068580123156" type="tpee.AssignmentExpression" typeId="tpee.1068498886294" id="2531699772406302705">
                  <node role="lValue" roleId="tpee.1068498886295" type="tpee.LocalVariableReference" typeId="tpee.1068581242866" id="2531699772406302703">
                    <link role="variableDeclaration" roleId="tpee.1068581517664" targetNodeId="2531699772406302697" resolveInfo="workingDir" />
                  </node>
                  <node role="rValue" roleId="tpee.1068498886297" type="tpee.DotExpression" typeId="tpee.1197027756228" id="2531699772406302723">
                    <node role="operand" roleId="tpee.1197027771414" type="tpd4.ApplicableNodeReference" typeId="tpd4.1174650418652" id="2531699772406302708">
                      <link role="applicableNode" roleId="tpd4.1174650432090" targetNodeId="2531699772406302329" resolveInfo="buildProject" />
                    </node>
                    <node role="operation" roleId="tpee.1197027833540" type="tp25.Node_ConceptMethodCall" typeId="tp25.1179409122411" id="2531699772406302729">
                      <link role="baseMethodDeclaration" roleId="tpee.1068499141037" targetNodeId="vbkb.4959435991187146924" resolveInfo="getBasePath" />
                      <node role="actualArgument" roleId="tpee.1068499141038" type="tpee.StaticMethodCall" typeId="tpee.1081236700937" id="3189788309732166655">
                        <link role="classConcept" roleId="tpee.1144433194310" targetNodeId="o3n2.4959435991187147167" resolveInfo="Context" />
                        <link role="baseMethodDeclaration" roleId="tpee.1068499141037" targetNodeId="o3n2.4959435991187166413" resolveInfo="defaultContext" />
                      </node>
                    </node>
                  </node>
                </node>
              </node>
              <node role="statement" roleId="tpee.1068581517665" type="tpee.IfStatement" typeId="tpee.1068580123159" id="3189788309732166659">
                <node role="ifTrue" roleId="tpee.1068580123161" type="tpee.StatementList" typeId="tpee.1068580123136" id="3189788309732166660">
                  <node role="statement" roleId="tpee.1068581517665" type="tpd4.ReportErrorStatement" typeId="tpd4.1175517767210" id="2531699772406302731">
                    <node role="errorString" roleId="tpd4.1175517851849" type="tpee.StringLiteral" typeId="tpee.1070475926800" id="2531699772406302734">
                      <property name="value" nameId="tpee.1070475926801" value="working directory is unavailable" />
                    </node>
                    <node role="nodeToReport" roleId="tpd4.1227096802790" type="tpd4.ApplicableNodeReference" typeId="tpd4.1174650418652" id="2531699772406302735">
                      <link role="applicableNode" roleId="tpd4.1174650432090" targetNodeId="2531699772406302329" resolveInfo="buildProject" />
                    </node>
                  </node>
                  <node role="statement" roleId="tpee.1068581517665" type="tpee.ReturnStatement" typeId="tpee.1068581242878" id="2531699772406302745" />
                </node>
                <node role="condition" roleId="tpee.1068580123160" type="tpee.DotExpression" typeId="tpee.1197027756228" id="3189788309732166678">
                  <node role="operand" roleId="tpee.1197027771414" type="tpee.LocalVariableReference" typeId="tpee.1068581242866" id="3189788309732166663">
                    <link role="variableDeclaration" roleId="tpee.1068581517664" targetNodeId="2531699772406302697" resolveInfo="workingDir" />
                  </node>
                  <node role="operation" roleId="tpee.1197027833540" type="tpee.IsEmptyOperation" typeId="tpee.1225271369338" id="3189788309732166684" />
                </node>
              </node>
            </node>
            <node role="condition" roleId="tpee.1068580123160" type="tpee.EqualsExpression" typeId="tpee.1068580123152" id="2531699772406302637">
              <node role="rightExpression" roleId="tpee.1081773367579" type="tpee.NullLiteral" typeId="tpee.1070534058343" id="2531699772406302640" />
              <node role="leftExpression" roleId="tpee.1081773367580" type="tpee.LocalVariableReference" typeId="tpee.1068581242866" id="2531699772406302622">
                <link role="variableDeclaration" roleId="tpee.1068581517664" targetNodeId="2531699772406302613" resolveInfo="visible" />
              </node>
            </node>
          </node>
          <node role="statement" roleId="tpee.1068581517665" type="tpee.LocalVariableDeclarationStatement" typeId="tpee.1068581242864" id="2531699772406321080">
            <node role="localVariableDeclaration" roleId="tpee.1068581242865" type="tpee.LocalVariableDeclaration" typeId="tpee.1068581242863" id="2531699772406321081">
              <property name="name" nameId="tpck.1169194664001" value="messages" />
              <property name="isFinal" nameId="tpee.1176718929932" value="true" />
              <node role="type" roleId="tpee.5680397130376446158" type="tpee.ClassifierType" typeId="tpee.1107535904670" id="2531699772406321082">
                <link role="classifier" roleId="tpee.1107535924139" targetNodeId="e2lb.~StringBuilder" resolveInfo="StringBuilder" />
              </node>
              <node role="initializer" roleId="tpee.1068431790190" type="tpee.GenericNewExpression" typeId="tpee.1145552977093" id="2531699772406321085">
                <node role="creator" roleId="tpee.1145553007750" type="tpee.ClassCreator" typeId="tpee.1212685548494" id="2531699772406321767">
                  <link role="baseMethodDeclaration" roleId="tpee.1068499141037" targetNodeId="e2lb.~StringBuilder%d&lt;init&gt;()" resolveInfo="StringBuilder" />
                </node>
              </node>
            </node>
          </node>
          <node role="statement" roleId="tpee.1068581517665" type="tpee.ExpressionStatement" typeId="tpee.1068580123155" id="4278635856200775519">
            <node role="expression" roleId="tpee.1068580123156" type="tpee.DotExpression" typeId="tpee.1197027756228" id="4278635856200790780">
              <node role="operand" roleId="tpee.1197027771414" type="tpee.GenericNewExpression" typeId="tpee.1145552977093" id="4278635856200775520">
                <node role="creator" roleId="tpee.1145553007750" type="tpee.AnonymousClassCreator" typeId="tpee.1182160077978" id="2531699772406302830">
                  <node role="cls" roleId="tpee.1182160096073" type="tpee.AnonymousClass" typeId="tpee.1170345865475" id="2531699772406302831">
                    <property name="nonStatic" nameId="tpee.521412098689998745" value="true" />
                    <link role="classifier" roleId="tpee.1170346070688" targetNodeId="tken.4278635856200768111" resolveInfo="ModuleLoader" />
                    <link role="baseMethodDeclaration" roleId="tpee.1068499141037" targetNodeId="tken.4278635856200768451" resolveInfo="ModuleLoader" />
<<<<<<< HEAD
                    <node role="visibility" roleId="tpee.1178549979242" type="tpee.PublicVisibility" typeId="tpee.1146644602865" id="2531699772406302832" />
                    <node role="actualArgument" roleId="tpee.1068499141038" type="tpee.LocalVariableReference" typeId="tpee.1068581242866" id="2531699772406302747">
                      <link role="variableDeclaration" roleId="tpee.1068581517664" targetNodeId="2531699772406302529" resolveInfo="module" />
                    </node>
                    <node role="actualArgument" roleId="tpee.1068499141038" type="tpee.LocalVariableReference" typeId="tpee.1068581242866" id="5780287594867972925">
                      <link role="variableDeclaration" roleId="tpee.1068581517664" targetNodeId="2531699772406302613" resolveInfo="visible" />
                    </node>
                    <node role="actualArgument" roleId="tpee.1068499141038" type="tpee.GenericNewExpression" typeId="tpee.1145552977093" id="2617896750899013248">
                      <node role="creator" roleId="tpee.1145553007750" type="tpee.ClassCreator" typeId="tpee.1212685548494" id="2617896750899013250">
                        <link role="baseMethodDeclaration" roleId="tpee.1068499141037" targetNodeId="tken.2617896750899006654" resolveInfo="PathConverter" />
                        <node role="actualArgument" roleId="tpee.1068499141038" type="tpd4.ApplicableNodeReference" typeId="tpd4.1174650418652" id="8757919848289155921">
                          <link role="applicableNode" roleId="tpd4.1174650432090" targetNodeId="2531699772406302329" resolveInfo="buildProject" />
                        </node>
                      </node>
                    </node>
                    <node role="actualArgument" roleId="tpee.1068499141038" type="tpee.NullLiteral" typeId="tpee.1070534058343" id="4278635856200790765" />
=======
>>>>>>> 9161bcdd
                    <node role="member" roleId="tpee.5375687026011219971" type="tpee.InstanceMethodDeclaration" typeId="tpee.1068580123165" id="2531699772406302895">
                      <property name="isAbstract" nameId="tpee.1178608670077" value="false" />
                      <property name="name" nameId="tpck.1169194664001" value="report" />
                      <node role="returnType" roleId="tpee.1068580123133" type="tpee.VoidType" typeId="tpee.1068581517677" id="2531699772406302896" />
                      <node role="visibility" roleId="tpee.1178549979242" type="tpee.ProtectedVisibility" typeId="tpee.1146644641414" id="2531699772406302897" />
                      <node role="parameter" roleId="tpee.1068580123134" type="tpee.ParameterDeclaration" typeId="tpee.1068498886292" id="2531699772406302898">
                        <property name="name" nameId="tpck.1169194664001" value="message" />
                        <node role="type" roleId="tpee.5680397130376446158" type="tpee.StringType" typeId="tpee.1225271177708" id="2531699772406302899" />
                      </node>
                      <node role="parameter" roleId="tpee.1068580123134" type="tpee.ParameterDeclaration" typeId="tpee.1068498886292" id="2531699772406302900">
                        <property name="name" nameId="tpck.1169194664001" value="node" />
                        <node role="type" roleId="tpee.5680397130376446158" type="tp25.SNodeType" typeId="tp25.1138055754698" id="2531699772406302901" />
                      </node>
                      <node role="parameter" roleId="tpee.1068580123134" type="tpee.ParameterDeclaration" typeId="tpee.1068498886292" id="259899023428432479">
                        <property name="name" nameId="tpck.1169194664001" value="cause" />
                        <node role="type" roleId="tpee.5680397130376446158" type="tpee.ClassifierType" typeId="tpee.1107535904670" id="259899023428432481">
                          <link role="classifier" roleId="tpee.1107535924139" targetNodeId="e2lb.~Exception" resolveInfo="Exception" />
                        </node>
                      </node>
                      <node role="body" roleId="tpee.1068580123135" type="tpee.StatementList" typeId="tpee.1068580123136" id="2531699772406302902">
                        <node role="statement" roleId="tpee.1068581517665" type="tpee.IfStatement" typeId="tpee.1068580123159" id="2531699772406321798">
                          <node role="ifTrue" roleId="tpee.1068580123161" type="tpee.StatementList" typeId="tpee.1068580123136" id="2531699772406321799">
                            <node role="statement" roleId="tpee.1068581517665" type="tpee.ExpressionStatement" typeId="tpee.1068580123155" id="2531699772406321849">
                              <node role="expression" roleId="tpee.1068580123156" type="tpee.DotExpression" typeId="tpee.1197027756228" id="2531699772406321865">
                                <node role="operand" roleId="tpee.1197027771414" type="tpee.LocalVariableReference" typeId="tpee.1068581242866" id="2531699772406321850">
                                  <link role="variableDeclaration" roleId="tpee.1068581517664" targetNodeId="2531699772406321081" resolveInfo="messages" />
                                </node>
                                <node role="operation" roleId="tpee.1197027833540" type="tpee.InstanceMethodCallOperation" typeId="tpee.1202948039474" id="2531699772406321871">
                                  <link role="baseMethodDeclaration" roleId="tpee.1068499141037" targetNodeId="e2lb.~StringBuilder%dappend(java%dlang%dString)%cjava%dlang%dStringBuilder" resolveInfo="append" />
                                  <node role="actualArgument" roleId="tpee.1068499141038" type="tpee.StringLiteral" typeId="tpee.1070475926800" id="2531699772406321873">
                                    <property name="value" nameId="tpee.1070475926801" value="\n" />
                                  </node>
                                </node>
                              </node>
                            </node>
                          </node>
                          <node role="condition" roleId="tpee.1068580123160" type="tpee.GreaterThanExpression" typeId="tpee.1081506762703" id="2531699772406321844">
                            <node role="leftExpression" roleId="tpee.1081773367580" type="tpee.DotExpression" typeId="tpee.1197027756228" id="2531699772406321845">
                              <node role="operand" roleId="tpee.1197027771414" type="tpee.LocalVariableReference" typeId="tpee.1068581242866" id="2531699772406321846">
                                <link role="variableDeclaration" roleId="tpee.1068581517664" targetNodeId="2531699772406321081" resolveInfo="messages" />
                              </node>
                              <node role="operation" roleId="tpee.1197027833540" type="tpee.InstanceMethodCallOperation" typeId="tpee.1202948039474" id="2531699772406321847">
                                <link role="baseMethodDeclaration" roleId="tpee.1068499141037" targetNodeId="e2lb.~AbstractStringBuilder%dlength()%cint" resolveInfo="length" />
                              </node>
                            </node>
                            <node role="rightExpression" roleId="tpee.1081773367579" type="tpee.IntegerConstant" typeId="tpee.1068580320020" id="2531699772406321848">
                              <property name="value" nameId="tpee.1068580320021" value="0" />
                            </node>
                          </node>
                        </node>
                        <node role="statement" roleId="tpee.1068581517665" type="tpee.ExpressionStatement" typeId="tpee.1068580123155" id="2531699772406321769">
                          <node role="expression" roleId="tpee.1068580123156" type="tpee.DotExpression" typeId="tpee.1197027756228" id="2531699772406321785">
                            <node role="operand" roleId="tpee.1197027771414" type="tpee.LocalVariableReference" typeId="tpee.1068581242866" id="2531699772406321770">
                              <link role="variableDeclaration" roleId="tpee.1068581517664" targetNodeId="2531699772406321081" resolveInfo="messages" />
                            </node>
                            <node role="operation" roleId="tpee.1197027833540" type="tpee.InstanceMethodCallOperation" typeId="tpee.1202948039474" id="2531699772406321791">
                              <link role="baseMethodDeclaration" roleId="tpee.1068499141037" targetNodeId="e2lb.~StringBuilder%dappend(java%dlang%dString)%cjava%dlang%dStringBuilder" resolveInfo="append" />
                              <node role="actualArgument" roleId="tpee.1068499141038" type="tpee.ParameterReference" typeId="tpee.1068581242874" id="2531699772406321793">
                                <link role="variableDeclaration" roleId="tpee.1068581517664" targetNodeId="2531699772406302898" resolveInfo="message" />
                              </node>
                            </node>
                          </node>
                        </node>
                      </node>
                      <node role="annotation" roleId="tpee.1188208488637" type="tpee.AnnotationInstance" typeId="tpee.1188207840427" id="2531699772406302903">
                        <link role="annotation" roleId="tpee.1188208074048" targetNodeId="e2lb.~Override" resolveInfo="Override" />
                      </node>
                    </node>
                    <node role="visibility" roleId="tpee.1178549979242" type="tpee.PublicVisibility" typeId="tpee.1146644602865" id="2531699772406302832" />
                    <node role="actualArgument" roleId="tpee.1068499141038" type="tpee.LocalVariableReference" typeId="tpee.1068581242866" id="2531699772406302747">
                      <link role="variableDeclaration" roleId="tpee.1068581517664" targetNodeId="2531699772406302529" resolveInfo="module" />
                    </node>
                    <node role="actualArgument" roleId="tpee.1068499141038" type="tpee.LocalVariableReference" typeId="tpee.1068581242866" id="5780287594867972925">
                      <link role="variableDeclaration" roleId="tpee.1068581517664" targetNodeId="2531699772406302613" resolveInfo="visible" />
                    </node>
                    <node role="actualArgument" roleId="tpee.1068499141038" type="tpee.GenericNewExpression" typeId="tpee.1145552977093" id="2617896750899013248">
                      <node role="creator" roleId="tpee.1145553007750" type="tpee.ClassCreator" typeId="tpee.1212685548494" id="2617896750899013250">
                        <link role="baseMethodDeclaration" roleId="tpee.1068499141037" targetNodeId="tken.2617896750899006654" resolveInfo="PathConverter" />
                        <node role="actualArgument" roleId="tpee.1068499141038" type="tpd4.ApplicableNodeReference" typeId="tpd4.1174650418652" id="8757919848289155921">
                          <link role="applicableNode" roleId="tpd4.1174650432090" targetNodeId="2531699772406302329" resolveInfo="buildProject" />
                        </node>
                      </node>
                    </node>
                    <node role="actualArgument" roleId="tpee.1068499141038" type="tpee.NullLiteral" typeId="tpee.1070534058343" id="4278635856200790765" />
                  </node>
                </node>
              </node>
              <node role="operation" roleId="tpee.1197027833540" type="tpee.InstanceMethodCallOperation" typeId="tpee.1202948039474" id="4278635856200790786">
                <link role="baseMethodDeclaration" roleId="tpee.1068499141037" targetNodeId="tken.2531699772406302752" resolveInfo="checkModule" />
              </node>
            </node>
          </node>
          <node role="statement" roleId="tpee.1068581517665" type="tpee.IfStatement" typeId="tpee.1068580123159" id="2531699772406321879">
            <node role="ifTrue" roleId="tpee.1068580123161" type="tpee.StatementList" typeId="tpee.1068580123136" id="2531699772406321880">
              <node role="statement" roleId="tpee.1068581517665" type="tpd4.ReportErrorStatement" typeId="tpd4.1175517767210" id="2531699772406302922">
                <node role="errorString" roleId="tpd4.1175517851849" type="tpee.DotExpression" typeId="tpee.1197027756228" id="2531699772406321940">
                  <node role="operand" roleId="tpee.1197027771414" type="tpee.LocalVariableReference" typeId="tpee.1068581242866" id="2531699772406321925">
                    <link role="variableDeclaration" roleId="tpee.1068581517664" targetNodeId="2531699772406321081" resolveInfo="messages" />
                  </node>
                  <node role="operation" roleId="tpee.1197027833540" type="tpee.InstanceMethodCallOperation" typeId="tpee.1202948039474" id="2531699772406321945">
                    <link role="baseMethodDeclaration" roleId="tpee.1068499141037" targetNodeId="e2lb.~StringBuilder%dtoString()%cjava%dlang%dString" resolveInfo="toString" />
                  </node>
                </node>
                <node role="nodeToReport" roleId="tpd4.1227096802790" type="tpee.LocalVariableReference" typeId="tpee.1068581242866" id="2531699772406321061">
                  <link role="variableDeclaration" roleId="tpee.1068581517664" targetNodeId="2531699772406302529" resolveInfo="module" />
                </node>
                <node role="helginsIntention" roleId="tpd4.1227096802791" type="tpd4.TypesystemIntention" typeId="tpd4.1210784285454" id="2531699772406320931">
                  <link role="quickFix" roleId="tpd4.1216388525179" targetNodeId="2531699772406320928" resolveInfo="ReloadRequired" />
                </node>
              </node>
            </node>
            <node role="condition" roleId="tpee.1068580123160" type="tpee.GreaterThanExpression" typeId="tpee.1081506762703" id="2531699772406321921">
              <node role="rightExpression" roleId="tpee.1081773367579" type="tpee.IntegerConstant" typeId="tpee.1068580320020" id="2531699772406321924">
                <property name="value" nameId="tpee.1068580320021" value="0" />
              </node>
              <node role="leftExpression" roleId="tpee.1081773367580" type="tpee.DotExpression" typeId="tpee.1197027756228" id="2531699772406321898">
                <node role="operand" roleId="tpee.1197027771414" type="tpee.LocalVariableReference" typeId="tpee.1068581242866" id="2531699772406321883">
                  <link role="variableDeclaration" roleId="tpee.1068581517664" targetNodeId="2531699772406321081" resolveInfo="messages" />
                </node>
                <node role="operation" roleId="tpee.1197027833540" type="tpee.InstanceMethodCallOperation" typeId="tpee.1202948039474" id="2531699772406321906">
                  <link role="baseMethodDeclaration" roleId="tpee.1068499141037" targetNodeId="e2lb.~AbstractStringBuilder%dlength()%cint" resolveInfo="length" />
                </node>
              </node>
            </node>
          </node>
        </node>
        <node role="variable" roleId="tpee.1144230900587" type="tpee.LocalVariableDeclaration" typeId="tpee.1068581242863" id="2531699772406302529">
          <property name="name" nameId="tpck.1169194664001" value="module" />
          <property name="isFinal" nameId="tpee.1176718929932" value="true" />
          <node role="type" roleId="tpee.5680397130376446158" type="tp25.SNodeType" typeId="tp25.1138055754698" id="2531699772406302530">
            <link role="concept" roleId="tp25.1138405853777" targetNodeId="kdzh.322010710375871467" resolveInfo="BuildMps_AbstractModule" />
          </node>
        </node>
        <node role="iterable" roleId="tpee.1144226360166" type="tpee.DotExpression" typeId="tpee.1197027756228" id="1500819558096418869">
          <node role="operand" roleId="tpee.1197027771414" type="tpee.DotExpression" typeId="tpee.1197027756228" id="1500819558096418870">
            <node role="operand" roleId="tpee.1197027771414" type="tpd4.ApplicableNodeReference" typeId="tpd4.1174650418652" id="1500819558096418871">
              <link role="applicableNode" roleId="tpd4.1174650432090" targetNodeId="2531699772406302329" resolveInfo="buildProject" />
            </node>
            <node role="operation" roleId="tpee.1197027833540" type="tp25.Node_GetDescendantsOperation" typeId="tp25.1171305280644" id="1500819558096418872">
              <node role="parameter" roleId="tp25.1144104376918" type="tp25.OperationParm_Concept" typeId="tp25.1144101972840" id="1500819558096418873">
                <node role="conceptArgument" roleId="tp25.1207343664468" type="tp25.RefConcept_Reference" typeId="tp25.1177026924588" id="1500819558096418874">
                  <link role="conceptDeclaration" roleId="tp25.1177026940964" targetNodeId="kdzh.322010710375871467" resolveInfo="BuildMps_AbstractModule" />
                </node>
              </node>
            </node>
          </node>
          <node role="operation" roleId="tpee.1197027833540" type="tp2q.WhereOperation" typeId="tp2q.1202120902084" id="1500819558096418875">
            <node role="closure" roleId="tp2q.1204796294226" type="tp2c.ClosureLiteral" typeId="tp2c.1199569711397" id="1500819558096418876">
              <node role="body" roleId="tp2c.1199569916463" type="tpee.StatementList" typeId="tpee.1068580123136" id="1500819558096418877">
                <node role="statement" roleId="tpee.1068581517665" type="tpee.ExpressionStatement" typeId="tpee.1068580123155" id="1500819558096418878">
                  <node role="expression" roleId="tpee.1068580123156" type="tpee.DotExpression" typeId="tpee.1197027756228" id="1500819558096418879">
                    <node role="operand" roleId="tpee.1197027771414" type="tpee.DotExpression" typeId="tpee.1197027756228" id="1500819558096418880">
                      <node role="operand" roleId="tpee.1197027771414" type="tpee.ParameterReference" typeId="tpee.1068581242874" id="1500819558096418881">
                        <link role="variableDeclaration" roleId="tpee.1068581517664" targetNodeId="1500819558096418884" resolveInfo="it" />
                      </node>
                      <node role="operation" roleId="tpee.1197027833540" type="tp25.SLinkAccess" typeId="tp25.1138056143562" id="1500819558096418882">
                        <link role="link" roleId="tp25.1138056516764" targetNodeId="kdzh.322010710375956261" />
                      </node>
                    </node>
                    <node role="operation" roleId="tpee.1197027833540" type="tp25.Node_IsNotNullOperation" typeId="tp25.1172008320231" id="1500819558096418883" />
                  </node>
                </node>
              </node>
              <node role="parameter" roleId="tp2c.1199569906740" type="tp2q.SmartClosureParameterDeclaration" typeId="tp2q.1203518072036" id="1500819558096418884">
                <property name="name" nameId="tpck.1169194664001" value="it" />
                <node role="type" roleId="tpee.5680397130376446158" type="tpee.UndefinedType" typeId="tpee.4836112446988635817" id="1500819558096418885" />
              </node>
            </node>
          </node>
        </node>
      </node>
    </node>
    <node role="applicableNode" roleId="tpd4.1174648101952" type="tpd4.ConceptReference" typeId="tpd4.1174642788531" id="2531699772406302329">
      <property name="name" nameId="tpck.1169194664001" value="buildProject" />
      <link role="concept" roleId="tpd4.1174642800329" targetNodeId="3ior.5617550519002745363" resolveInfo="BuildProject" />
    </node>
  </root>
  <root id="2531699772406320928">
    <node role="executeBlock" roleId="tpd4.1216383424566" type="tpd4.QuickFixExecuteBlock" typeId="tpd4.1216383287005" id="2531699772406320929">
      <node role="body" roleId="tpee.1137022507850" type="tpee.StatementList" typeId="tpee.1068580123136" id="2531699772406320930">
        <node role="statement" roleId="tpee.1068581517665" type="tpee.LocalVariableDeclarationStatement" typeId="tpee.1068581242864" id="2531699772406320953">
          <node role="localVariableDeclaration" roleId="tpee.1068581242865" type="tpee.LocalVariableDeclaration" typeId="tpee.1068581242863" id="2531699772406320954">
            <property name="name" nameId="tpck.1169194664001" value="module" />
            <node role="type" roleId="tpee.5680397130376446158" type="tp25.SNodeType" typeId="tp25.1138055754698" id="2531699772406320955">
              <link role="concept" roleId="tp25.1138405853777" targetNodeId="kdzh.322010710375871467" resolveInfo="BuildMps_AbstractModule" />
            </node>
            <node role="initializer" roleId="tpee.1068431790190" type="tp25.SNodeTypeCastExpression" typeId="tp25.1140137987495" id="2531699772406320972">
              <property name="asCast" nameId="tp25.1238684351431" value="true" />
              <link role="concept" roleId="tp25.1140138128738" targetNodeId="kdzh.322010710375871467" resolveInfo="BuildMps_AbstractModule" />
              <node role="leftExpression" roleId="tp25.1140138123956" type="tpd4.ConceptFunctionParameter_node" typeId="tpd4.1216383337216" id="2531699772406320957" />
            </node>
          </node>
        </node>
        <node role="statement" roleId="tpee.1068581517665" type="tpee.IfStatement" typeId="tpee.1068580123159" id="2531699772406321037">
          <node role="ifTrue" roleId="tpee.1068580123161" type="tpee.StatementList" typeId="tpee.1068580123136" id="2531699772406321038">
            <node role="statement" roleId="tpee.1068581517665" type="tpee.ReturnStatement" typeId="tpee.1068581242878" id="2531699772406321060" />
          </node>
          <node role="condition" roleId="tpee.1068580123160" type="tpee.EqualsExpression" typeId="tpee.1068580123152" id="2531699772406321056">
            <node role="leftExpression" roleId="tpee.1081773367580" type="tpee.LocalVariableReference" typeId="tpee.1068581242866" id="2531699772406321041">
              <link role="variableDeclaration" roleId="tpee.1068581517664" targetNodeId="2531699772406320954" resolveInfo="module" />
            </node>
            <node role="rightExpression" roleId="tpee.1081773367579" type="tpee.NullLiteral" typeId="tpee.1070534058343" id="2531699772406321059" />
          </node>
        </node>
        <node role="statement" roleId="tpee.1068581517665" type="tpee.Statement" typeId="tpee.1068580123157" id="2531699772406321035" />
        <node role="statement" roleId="tpee.1068581517665" type="tpee.LocalVariableDeclarationStatement" typeId="tpee.1068581242864" id="4278635856200790049">
          <node role="localVariableDeclaration" roleId="tpee.1068581242865" type="tpee.LocalVariableDeclaration" typeId="tpee.1068581242863" id="4278635856200790050">
            <property name="name" nameId="tpck.1169194664001" value="project" />
            <node role="type" roleId="tpee.5680397130376446158" type="tp25.SNodeType" typeId="tp25.1138055754698" id="4278635856200790051">
              <link role="concept" roleId="tp25.1138405853777" targetNodeId="3ior.5617550519002745363" resolveInfo="BuildProject" />
            </node>
            <node role="initializer" roleId="tpee.1068431790190" type="tp25.SNodeTypeCastExpression" typeId="tp25.1140137987495" id="4278635856200790147">
              <property name="asCast" nameId="tp25.1238684351431" value="true" />
              <link role="concept" roleId="tp25.1140138128738" targetNodeId="3ior.5617550519002745363" resolveInfo="BuildProject" />
              <node role="leftExpression" roleId="tp25.1140138123956" type="tpee.DotExpression" typeId="tpee.1197027756228" id="4278635856200790121">
                <node role="operand" roleId="tpee.1197027771414" type="tpd4.ConceptFunctionParameter_node" typeId="tpd4.1216383337216" id="2531699772406320949" />
                <node role="operation" roleId="tpee.1197027833540" type="tp25.Node_GetContainingRootOperation" typeId="tp25.1171310072040" id="4278635856200790127" />
              </node>
            </node>
          </node>
        </node>
        <node role="statement" roleId="tpee.1068581517665" type="tpee.IfStatement" typeId="tpee.1068580123159" id="4278635856200790150">
          <node role="ifTrue" roleId="tpee.1068580123161" type="tpee.StatementList" typeId="tpee.1068580123136" id="4278635856200790151">
            <node role="statement" roleId="tpee.1068581517665" type="tpee.ReturnStatement" typeId="tpee.1068581242878" id="4278635856200790176" />
          </node>
          <node role="condition" roleId="tpee.1068580123160" type="tpee.DotExpression" typeId="tpee.1197027756228" id="4278635856200790169">
            <node role="operand" roleId="tpee.1197027771414" type="tpee.LocalVariableReference" typeId="tpee.1068581242866" id="4278635856200790154">
              <link role="variableDeclaration" roleId="tpee.1068581517664" targetNodeId="4278635856200790050" resolveInfo="project" />
            </node>
            <node role="operation" roleId="tpee.1197027833540" type="tp25.Node_IsNullOperation" typeId="tp25.1171999116870" id="4278635856200790175" />
          </node>
        </node>
        <node role="statement" roleId="tpee.1068581517665" type="tpee.Statement" typeId="tpee.1068580123157" id="4278635856200790177" />
        <node role="statement" roleId="tpee.1068581517665" type="tpee.LocalVariableDeclarationStatement" typeId="tpee.1068581242864" id="2617896750899013085">
          <node role="localVariableDeclaration" roleId="tpee.1068581242865" type="tpee.LocalVariableDeclaration" typeId="tpee.1068581242863" id="2617896750899013086">
            <property name="name" nameId="tpck.1169194664001" value="pathConverter" />
            <node role="type" roleId="tpee.5680397130376446158" type="tpee.ClassifierType" typeId="tpee.1107535904670" id="2617896750899013087">
              <link role="classifier" roleId="tpee.1107535924139" targetNodeId="tken.2617896750899006652" resolveInfo="PathConverter" />
            </node>
            <node role="initializer" roleId="tpee.1068431790190" type="tpee.GenericNewExpression" typeId="tpee.1145552977093" id="2617896750899013090">
              <node role="creator" roleId="tpee.1145553007750" type="tpee.ClassCreator" typeId="tpee.1212685548494" id="2617896750899013092">
                <link role="baseMethodDeclaration" roleId="tpee.1068499141037" targetNodeId="tken.2617896750899006654" resolveInfo="PathConverter" />
                <node role="actualArgument" roleId="tpee.1068499141038" type="tpee.LocalVariableReference" typeId="tpee.1068581242866" id="8757919848289128920">
                  <link role="variableDeclaration" roleId="tpee.1068581517664" targetNodeId="4278635856200790050" resolveInfo="project" />
                </node>
              </node>
            </node>
          </node>
        </node>
        <node role="statement" roleId="tpee.1068581517665" type="tpee.Statement" typeId="tpee.1068580123157" id="4278635856200790048" />
        <node role="statement" roleId="tpee.1068581517665" type="tpee.TryCatchStatement" typeId="tpee.1164879751025" id="5780287594867796919">
          <node role="body" roleId="tpee.1164879758292" type="tpee.StatementList" typeId="tpee.1068580123136" id="5780287594867796920">
            <node role="statement" roleId="tpee.1068581517665" type="tpee.LocalVariableDeclarationStatement" typeId="tpee.1068581242864" id="5780287594867972891">
              <node role="localVariableDeclaration" roleId="tpee.1068581242865" type="tpee.LocalVariableDeclaration" typeId="tpee.1068581242863" id="5780287594867972892">
                <property name="name" nameId="tpck.1169194664001" value="visible" />
                <node role="type" roleId="tpee.5680397130376446158" type="tpee.ClassifierType" typeId="tpee.1107535904670" id="5780287594867972893">
                  <link role="classifier" roleId="tpee.1107535924139" targetNodeId="tken.5780287594867965268" resolveInfo="VisibleModules" />
                </node>
                <node role="initializer" roleId="tpee.1068431790190" type="tpee.GenericNewExpression" typeId="tpee.1145552977093" id="5780287594867972895">
                  <node role="creator" roleId="tpee.1145553007750" type="tpee.ClassCreator" typeId="tpee.1212685548494" id="5780287594867972897">
                    <link role="baseMethodDeclaration" roleId="tpee.1068499141037" targetNodeId="tken.5780287594867965270" resolveInfo="VisibleModules" />
                    <node role="actualArgument" roleId="tpee.1068499141038" type="tpee.LocalVariableReference" typeId="tpee.1068581242866" id="5780287594867972898">
                      <link role="variableDeclaration" roleId="tpee.1068581517664" targetNodeId="4278635856200790050" resolveInfo="project" />
                    </node>
                    <node role="actualArgument" roleId="tpee.1068499141038" type="tpee.NullLiteral" typeId="tpee.1070534058343" id="5780287594867972900" />
                  </node>
                </node>
              </node>
            </node>
            <node role="statement" roleId="tpee.1068581517665" type="tpee.ExpressionStatement" typeId="tpee.1068580123155" id="5780287594867972902">
              <node role="expression" roleId="tpee.1068580123156" type="tpee.DotExpression" typeId="tpee.1197027756228" id="5780287594867972918">
                <node role="operand" roleId="tpee.1197027771414" type="tpee.LocalVariableReference" typeId="tpee.1068581242866" id="5780287594867972903">
                  <link role="variableDeclaration" roleId="tpee.1068581517664" targetNodeId="5780287594867972892" resolveInfo="visible" />
                </node>
                <node role="operation" roleId="tpee.1197027833540" type="tpee.InstanceMethodCallOperation" typeId="tpee.1202948039474" id="5780287594867972923">
                  <link role="baseMethodDeclaration" roleId="tpee.1068499141037" targetNodeId="tken.5780287594867972812" resolveInfo="collect" />
                </node>
              </node>
            </node>
            <node role="statement" roleId="tpee.1068581517665" type="tpee.ExpressionStatement" typeId="tpee.1068580123155" id="2531699772406320942">
              <node role="expression" roleId="tpee.1068580123156" type="tpee.DotExpression" typeId="tpee.1197027756228" id="2531699772406320943">
                <node role="operand" roleId="tpee.1197027771414" type="tpee.GenericNewExpression" typeId="tpee.1145552977093" id="2531699772406320944">
                  <node role="creator" roleId="tpee.1145553007750" type="tpee.ClassCreator" typeId="tpee.1212685548494" id="4278635856200789748">
                    <link role="baseMethodDeclaration" roleId="tpee.1068499141037" targetNodeId="tken.4278635856200768451" resolveInfo="ModuleLoader" />
                    <node role="actualArgument" roleId="tpee.1068499141038" type="tpee.LocalVariableReference" typeId="tpee.1068581242866" id="2531699772406321949">
                      <link role="variableDeclaration" roleId="tpee.1068581517664" targetNodeId="2531699772406320954" resolveInfo="module" />
                    </node>
                    <node role="actualArgument" roleId="tpee.1068499141038" type="tpee.LocalVariableReference" typeId="tpee.1068581242866" id="2531699772406320945">
                      <link role="variableDeclaration" roleId="tpee.1068581517664" targetNodeId="5780287594867972892" resolveInfo="visible" />
                    </node>
                    <node role="actualArgument" roleId="tpee.1068499141038" type="tpee.LocalVariableReference" typeId="tpee.1068581242866" id="2617896750899013094">
                      <link role="variableDeclaration" roleId="tpee.1068581517664" targetNodeId="2617896750899013086" resolveInfo="pathConverter" />
                    </node>
                    <node role="actualArgument" roleId="tpee.1068499141038" type="tpee.NullLiteral" typeId="tpee.1070534058343" id="2531699772406320947" />
                  </node>
                </node>
                <node role="operation" roleId="tpee.1197027833540" type="tpee.InstanceMethodCallOperation" typeId="tpee.1202948039474" id="2531699772406320948">
                  <link role="baseMethodDeclaration" roleId="tpee.1068499141037" targetNodeId="tken.4278635856200774633" resolveInfo="importRequired" />
                </node>
              </node>
            </node>
          </node>
          <node role="catchClause" roleId="tpee.1164903496223" type="tpee.CatchClause" typeId="tpee.1164903280175" id="5780287594867796922">
            <node role="throwable" roleId="tpee.1164903359217" type="tpee.LocalVariableDeclaration" typeId="tpee.1068581242863" id="5780287594867796923">
              <property name="name" nameId="tpck.1169194664001" value="ex" />
              <node role="type" roleId="tpee.5680397130376446158" type="tpee.ClassifierType" typeId="tpee.1107535904670" id="5780287594867850299">
                <link role="classifier" roleId="tpee.1107535924139" targetNodeId="tken.4278635856200774921" resolveInfo="ModuleLoader.ModuleLoaderException" />
              </node>
            </node>
            <node role="catchBody" roleId="tpee.1164903359218" type="tpee.StatementList" typeId="tpee.1068580123136" id="5780287594867796925">
              <node role="statement" roleId="tpee.1068581517665" type="tpib.LogStatement" typeId="tpib.1167227138527" id="5780287594867850303">
                <property name="severity" nameId="tpib.1167245565795" value="error" />
                <property name="hasException" nameId="tpib.1167228628751" value="true" />
                <node role="logExpression" roleId="tpib.1167227463056" type="tpee.DotExpression" typeId="tpee.1197027756228" id="5780287594867850322">
                  <node role="operand" roleId="tpee.1197027771414" type="tpee.LocalVariableReference" typeId="tpee.1068581242866" id="5780287594867850307">
                    <link role="variableDeclaration" roleId="tpee.1068581517664" targetNodeId="5780287594867796923" resolveInfo="ex" />
                  </node>
                  <node role="operation" roleId="tpee.1197027833540" type="tpee.InstanceMethodCallOperation" typeId="tpee.1202948039474" id="5780287594867851521">
                    <link role="baseMethodDeclaration" roleId="tpee.1068499141037" targetNodeId="e2lb.~Throwable%dgetMessage()%cjava%dlang%dString" resolveInfo="getMessage" />
                  </node>
                </node>
                <node role="exception" roleId="tpib.1167227561449" type="tpee.LocalVariableReference" typeId="tpee.1068581242866" id="259899023428394091">
                  <link role="variableDeclaration" roleId="tpee.1068581517664" targetNodeId="5780287594867796923" resolveInfo="ex" />
                </node>
              </node>
              <node role="statement" roleId="tpee.1068581517665" type="tpee.SingleLineComment" typeId="tpee.6329021646629104954" id="5780287594867850300">
                <node role="commentPart" roleId="tpee.6329021646629175155" type="tpee.TextCommentPart" typeId="tpee.6329021646629104957" id="5780287594867850301">
                  <property name="text" nameId="tpee.6329021646629104958" value="TODO report?" />
                </node>
              </node>
            </node>
          </node>
        </node>
      </node>
    </node>
    <node role="descriptionBlock" roleId="tpd4.1216391046856" type="tpd4.QuickFixDescriptionBlock" typeId="tpd4.1216390987552" id="2531699772406320932">
      <node role="body" roleId="tpee.1137022507850" type="tpee.StatementList" typeId="tpee.1068580123136" id="2531699772406320933">
        <node role="statement" roleId="tpee.1068581517665" type="tpee.ExpressionStatement" typeId="tpee.1068580123155" id="2531699772406320934">
          <node role="expression" roleId="tpee.1068580123156" type="tpee.StringLiteral" typeId="tpee.1070475926800" id="2531699772406320935">
            <property name="value" nameId="tpee.1070475926801" value="Load required information from file" />
          </node>
        </node>
      </node>
    </node>
  </root>
  <root id="1392391688313307201">
    <node role="body" roleId="tpd4.1195213635060" type="tpee.StatementList" typeId="tpee.1068580123136" id="1392391688313307202">
      <node role="statement" roleId="tpee.1068581517665" type="tpee.LocalVariableDeclarationStatement" typeId="tpee.1068581242864" id="1392391688313307240">
        <node role="localVariableDeclaration" roleId="tpee.1068581242865" type="tpee.LocalVariableDeclaration" typeId="tpee.1068581242863" id="1392391688313307241">
          <property name="name" nameId="tpck.1169194664001" value="helper" />
          <node role="type" roleId="tpee.5680397130376446158" type="tpee.ClassifierType" typeId="tpee.1107535904670" id="1392391688313307242">
            <link role="classifier" roleId="tpee.1107535924139" targetNodeId="1392391688313307204" resolveInfo="IdeaPluginDependenciesHelper" />
          </node>
          <node role="initializer" roleId="tpee.1068431790190" type="tpee.GenericNewExpression" typeId="tpee.1145552977093" id="1392391688313307243">
            <node role="creator" roleId="tpee.1145553007750" type="tpee.ClassCreator" typeId="tpee.1212685548494" id="1392391688313307244">
              <link role="baseMethodDeclaration" roleId="tpee.1068499141037" targetNodeId="1392391688313307206" resolveInfo="IdeaPluginDependenciesHelper" />
              <node role="actualArgument" roleId="tpee.1068499141038" type="tpd4.ApplicableNodeReference" typeId="tpd4.1174650418652" id="1392391688313307245">
                <link role="applicableNode" roleId="tpd4.1174650432090" targetNodeId="1392391688313307203" resolveInfo="plugin" />
              </node>
            </node>
          </node>
        </node>
      </node>
      <node role="statement" roleId="tpee.1068581517665" type="tp2q.ForEachStatement" typeId="tp2q.1153943597977" id="1392391688313364564">
        <node role="variable" roleId="tp2q.1153944400369" type="tp2q.ForEachVariable" typeId="tp2q.1153944193378" id="1392391688313364565">
          <property name="name" nameId="tpck.1169194664001" value="module" />
        </node>
        <node role="body" roleId="tpee.1154032183016" type="tpee.StatementList" typeId="tpee.1068580123136" id="1392391688313364567">
          <node role="statement" roleId="tpee.1068581517665" type="tpee.LocalVariableDeclarationStatement" typeId="tpee.1068581242864" id="1392391688313365259">
            <node role="localVariableDeclaration" roleId="tpee.1068581242865" type="tpee.LocalVariableDeclaration" typeId="tpee.1068581242863" id="1392391688313365260">
              <property name="name" nameId="tpck.1169194664001" value="sb" />
              <node role="type" roleId="tpee.5680397130376446158" type="tpee.ClassifierType" typeId="tpee.1107535904670" id="1392391688313365261">
                <link role="classifier" roleId="tpee.1107535924139" targetNodeId="e2lb.~StringBuilder" resolveInfo="StringBuilder" />
              </node>
              <node role="initializer" roleId="tpee.1068431790190" type="tpee.GenericNewExpression" typeId="tpee.1145552977093" id="1392391688313365262">
                <node role="creator" roleId="tpee.1145553007750" type="tpee.ClassCreator" typeId="tpee.1212685548494" id="1392391688313365263">
                  <link role="baseMethodDeclaration" roleId="tpee.1068499141037" targetNodeId="e2lb.~StringBuilder%d&lt;init&gt;()" resolveInfo="StringBuilder" />
                </node>
              </node>
            </node>
          </node>
          <node role="statement" roleId="tpee.1068581517665" type="tpee.ExpressionStatement" typeId="tpee.1068580123155" id="1392391688313365251">
            <node role="expression" roleId="tpee.1068580123156" type="tpee.DotExpression" typeId="tpee.1197027756228" id="1392391688313365252">
              <node role="operand" roleId="tpee.1197027771414" type="tpee.LocalVariableReference" typeId="tpee.1068581242866" id="1392391688313365253">
                <link role="variableDeclaration" roleId="tpee.1068581517664" targetNodeId="1392391688313307241" resolveInfo="helper" />
              </node>
              <node role="operation" roleId="tpee.1197027833540" type="tpee.InstanceMethodCallOperation" typeId="tpee.1202948039474" id="1392391688313365254">
                <link role="baseMethodDeclaration" roleId="tpee.1068499141037" targetNodeId="1392391688313364710" resolveInfo="printUnsatisfiedDependencies" />
                <node role="actualArgument" roleId="tpee.1068499141038" type="tpee.LocalVariableReference" typeId="tpee.1068581242866" id="1392391688313365279">
                  <link role="variableDeclaration" roleId="tpee.1068581517664" targetNodeId="1392391688313365260" resolveInfo="sb" />
                </node>
                <node role="actualArgument" roleId="tpee.1068499141038" type="tpee.DotExpression" typeId="tpee.1197027756228" id="1392391688313365307">
                  <node role="operand" roleId="tpee.1197027771414" type="tp2q.ForEachVariableReference" typeId="tp2q.1153944233411" id="1392391688313365280">
                    <link role="variable" roleId="tp2q.1153944258490" targetNodeId="1392391688313364565" resolveInfo="module" />
                  </node>
                  <node role="operation" roleId="tpee.1197027833540" type="tp25.SLinkAccess" typeId="tp25.1138056143562" id="1392391688313365312">
                    <link role="link" roleId="tp25.1138056516764" targetNodeId="kdzh.6592112598314499037" />
                  </node>
                </node>
                <node role="actualArgument" roleId="tpee.1068499141038" type="tpee.BooleanConstant" typeId="tpee.1068580123137" id="1392391688313365257" />
              </node>
            </node>
          </node>
          <node role="statement" roleId="tpee.1068581517665" type="tpee.IfStatement" typeId="tpee.1068580123159" id="1392391688313365265">
            <node role="ifTrue" roleId="tpee.1068580123161" type="tpee.StatementList" typeId="tpee.1068580123136" id="1392391688313365266">
              <node role="statement" roleId="tpee.1068581517665" type="tpd4.ReportErrorStatement" typeId="tpd4.1175517767210" id="1392391688313365267">
                <node role="errorString" roleId="tpd4.1175517851849" type="tpee.DotExpression" typeId="tpee.1197027756228" id="1392391688313365268">
                  <node role="operand" roleId="tpee.1197027771414" type="tpee.LocalVariableReference" typeId="tpee.1068581242866" id="1392391688313365269">
                    <link role="variableDeclaration" roleId="tpee.1068581517664" targetNodeId="1392391688313365260" resolveInfo="sb" />
                  </node>
                  <node role="operation" roleId="tpee.1197027833540" type="tpee.InstanceMethodCallOperation" typeId="tpee.1202948039474" id="1392391688313365270">
                    <link role="baseMethodDeclaration" roleId="tpee.1068499141037" targetNodeId="e2lb.~StringBuilder%dtoString()%cjava%dlang%dString" resolveInfo="toString" />
                  </node>
                </node>
                <node role="nodeToReport" roleId="tpd4.1227096802790" type="tp2q.ForEachVariableReference" typeId="tp2q.1153944233411" id="1392391688313365282">
                  <link role="variable" roleId="tp2q.1153944258490" targetNodeId="1392391688313364565" resolveInfo="module" />
                </node>
                <node role="messageTarget" roleId="tpd4.1227096836496" type="tpd4.ReferenceMessageTarget" typeId="tpd4.1227096620180" id="1392391688313365315">
                  <link role="linkDeclaration" roleId="tpd4.1227096645744" targetNodeId="kdzh.6592112598314499037" />
                </node>
              </node>
            </node>
            <node role="condition" roleId="tpee.1068580123160" type="tpee.GreaterThanExpression" typeId="tpee.1081506762703" id="1392391688313365274">
              <node role="leftExpression" roleId="tpee.1081773367580" type="tpee.DotExpression" typeId="tpee.1197027756228" id="1392391688313365275">
                <node role="operand" roleId="tpee.1197027771414" type="tpee.LocalVariableReference" typeId="tpee.1068581242866" id="1392391688313365276">
                  <link role="variableDeclaration" roleId="tpee.1068581517664" targetNodeId="1392391688313365260" resolveInfo="sb" />
                </node>
                <node role="operation" roleId="tpee.1197027833540" type="tpee.InstanceMethodCallOperation" typeId="tpee.1202948039474" id="1392391688313365277">
                  <link role="baseMethodDeclaration" roleId="tpee.1068499141037" targetNodeId="e2lb.~AbstractStringBuilder%dlength()%cint" resolveInfo="length" />
                </node>
              </node>
              <node role="rightExpression" roleId="tpee.1081773367579" type="tpee.IntegerConstant" typeId="tpee.1068580320020" id="1392391688313365278">
                <property name="value" nameId="tpee.1068580320021" value="0" />
              </node>
            </node>
          </node>
        </node>
        <node role="inputSequence" roleId="tp2q.1153944424730" type="tpee.DotExpression" typeId="tpee.1197027756228" id="1392391688313364568">
          <node role="operand" roleId="tpee.1197027771414" type="tpee.DotExpression" typeId="tpee.1197027756228" id="1392391688313364569">
            <node role="operand" roleId="tpee.1197027771414" type="tpee.DotExpression" typeId="tpee.1197027756228" id="1392391688313364570">
              <node role="operand" roleId="tpee.1197027771414" type="tpd4.ApplicableNodeReference" typeId="tpd4.1174650418652" id="1392391688313364593">
                <link role="applicableNode" roleId="tpd4.1174650432090" targetNodeId="1392391688313307203" resolveInfo="plugin" />
              </node>
              <node role="operation" roleId="tpee.1197027833540" type="tp25.SLinkListAccess" typeId="tp25.1138056282393" id="1392391688313364572">
                <link role="link" roleId="tp25.1138056546658" targetNodeId="kdzh.6592112598314499050" />
              </node>
            </node>
            <node role="operation" roleId="tpee.1197027833540" type="tp2q.WhereOperation" typeId="tp2q.1202120902084" id="1392391688313364573">
              <node role="closure" roleId="tp2q.1204796294226" type="tp2c.ClosureLiteral" typeId="tp2c.1199569711397" id="1392391688313364574">
                <node role="body" roleId="tp2c.1199569916463" type="tpee.StatementList" typeId="tpee.1068580123136" id="1392391688313364575">
                  <node role="statement" roleId="tpee.1068581517665" type="tpee.ExpressionStatement" typeId="tpee.1068580123155" id="1392391688313364576">
                    <node role="expression" roleId="tpee.1068580123156" type="tpee.DotExpression" typeId="tpee.1197027756228" id="1392391688313364577">
                      <node role="operand" roleId="tpee.1197027771414" type="tpee.ParameterReference" typeId="tpee.1068581242874" id="1392391688313364578">
                        <link role="variableDeclaration" roleId="tpee.1068581517664" targetNodeId="1392391688313364581" resolveInfo="it" />
                      </node>
                      <node role="operation" roleId="tpee.1197027833540" type="tp25.Node_IsInstanceOfOperation" typeId="tp25.1139621453865" id="1392391688313364579">
                        <node role="conceptArgument" roleId="tp25.1177027386292" type="tp25.RefConcept_Reference" typeId="tp25.1177026924588" id="1392391688313364580">
                          <link role="conceptDeclaration" roleId="tp25.1177026940964" targetNodeId="kdzh.6592112598314499036" resolveInfo="BuildMps_IdeaPluginModule" />
                        </node>
                      </node>
                    </node>
                  </node>
                </node>
                <node role="parameter" roleId="tp2c.1199569906740" type="tp2q.SmartClosureParameterDeclaration" typeId="tp2q.1203518072036" id="1392391688313364581">
                  <property name="name" nameId="tpck.1169194664001" value="it" />
                  <node role="type" roleId="tpee.5680397130376446158" type="tpee.UndefinedType" typeId="tpee.4836112446988635817" id="1392391688313364582" />
                </node>
              </node>
            </node>
          </node>
          <node role="operation" roleId="tpee.1197027833540" type="tp2q.SelectOperation" typeId="tp2q.1202128969694" id="1392391688313364583">
            <node role="closure" roleId="tp2q.1204796294226" type="tp2c.ClosureLiteral" typeId="tp2c.1199569711397" id="1392391688313364584">
              <node role="body" roleId="tp2c.1199569916463" type="tpee.StatementList" typeId="tpee.1068580123136" id="1392391688313364585">
                <node role="statement" roleId="tpee.1068581517665" type="tpee.ExpressionStatement" typeId="tpee.1068580123155" id="1392391688313364586">
                  <node role="expression" roleId="tpee.1068580123156" type="tp25.SNodeTypeCastExpression" typeId="tp25.1140137987495" id="1392391688313364588">
                    <link role="concept" roleId="tp25.1140138128738" targetNodeId="kdzh.6592112598314499036" resolveInfo="BuildMps_IdeaPluginModule" />
                    <node role="leftExpression" roleId="tp25.1140138123956" type="tpee.ParameterReference" typeId="tpee.1068581242874" id="1392391688313364589">
                      <link role="variableDeclaration" roleId="tpee.1068581517664" targetNodeId="1392391688313364591" resolveInfo="it" />
                    </node>
                  </node>
                </node>
              </node>
              <node role="parameter" roleId="tp2c.1199569906740" type="tp2q.SmartClosureParameterDeclaration" typeId="tp2q.1203518072036" id="1392391688313364591">
                <property name="name" nameId="tpck.1169194664001" value="it" />
                <node role="type" roleId="tpee.5680397130376446158" type="tpee.UndefinedType" typeId="tpee.4836112446988635817" id="1392391688313364592" />
              </node>
            </node>
          </node>
        </node>
      </node>
      <node role="statement" roleId="tpee.1068581517665" type="tp2q.ForEachStatement" typeId="tp2q.1153943597977" id="1392391688313364600">
        <node role="variable" roleId="tp2q.1153944400369" type="tp2q.ForEachVariable" typeId="tp2q.1153944193378" id="1392391688313364601">
          <property name="name" nameId="tpck.1169194664001" value="group" />
        </node>
        <node role="body" roleId="tpee.1154032183016" type="tpee.StatementList" typeId="tpee.1068580123136" id="1392391688313364603">
          <node role="statement" roleId="tpee.1068581517665" type="tpee.LocalVariableDeclarationStatement" typeId="tpee.1068581242864" id="1392391688313364654">
            <node role="localVariableDeclaration" roleId="tpee.1068581242865" type="tpee.LocalVariableDeclaration" typeId="tpee.1068581242863" id="1392391688313364655">
              <property name="name" nameId="tpck.1169194664001" value="sb" />
              <node role="type" roleId="tpee.5680397130376446158" type="tpee.ClassifierType" typeId="tpee.1107535904670" id="1392391688313364656">
                <link role="classifier" roleId="tpee.1107535924139" targetNodeId="e2lb.~StringBuilder" resolveInfo="StringBuilder" />
              </node>
              <node role="initializer" roleId="tpee.1068431790190" type="tpee.GenericNewExpression" typeId="tpee.1145552977093" id="1392391688313364658">
                <node role="creator" roleId="tpee.1145553007750" type="tpee.ClassCreator" typeId="tpee.1212685548494" id="1392391688313364660">
                  <link role="baseMethodDeclaration" roleId="tpee.1068499141037" targetNodeId="e2lb.~StringBuilder%d&lt;init&gt;()" resolveInfo="StringBuilder" />
                </node>
              </node>
            </node>
          </node>
          <node role="statement" roleId="tpee.1068581517665" type="tpee.ForeachStatement" typeId="tpee.1144226303539" id="1392391688313364665">
            <node role="body" roleId="tpee.1154032183016" type="tpee.StatementList" typeId="tpee.1068580123136" id="1392391688313364666">
              <node role="statement" roleId="tpee.1068581517665" type="tpee.ExpressionStatement" typeId="tpee.1068580123155" id="1392391688313364680">
                <node role="expression" roleId="tpee.1068580123156" type="tpee.DotExpression" typeId="tpee.1197027756228" id="1392391688313364702">
                  <node role="operand" roleId="tpee.1197027771414" type="tpee.LocalVariableReference" typeId="tpee.1068581242866" id="1392391688313364681">
                    <link role="variableDeclaration" roleId="tpee.1068581517664" targetNodeId="1392391688313307241" resolveInfo="helper" />
                  </node>
                  <node role="operation" roleId="tpee.1197027833540" type="tpee.InstanceMethodCallOperation" typeId="tpee.1202948039474" id="1392391688313365016">
                    <link role="baseMethodDeclaration" roleId="tpee.1068499141037" targetNodeId="1392391688313364710" resolveInfo="printUnsatisfiedDependencies" />
                    <node role="actualArgument" roleId="tpee.1068499141038" type="tpee.LocalVariableReference" typeId="tpee.1068581242866" id="1392391688313365017">
                      <link role="variableDeclaration" roleId="tpee.1068581517664" targetNodeId="1392391688313364655" resolveInfo="sb" />
                    </node>
                    <node role="actualArgument" roleId="tpee.1068499141038" type="tpee.LocalVariableReference" typeId="tpee.1068581242866" id="1392391688313365091">
                      <link role="variableDeclaration" roleId="tpee.1068581517664" targetNodeId="1392391688313364667" resolveInfo="module" />
                    </node>
                    <node role="actualArgument" roleId="tpee.1068499141038" type="tpee.BooleanConstant" typeId="tpee.1068580123137" id="1392391688313365090">
                      <property name="value" nameId="tpee.1068580123138" value="true" />
                    </node>
                  </node>
                </node>
              </node>
            </node>
            <node role="variable" roleId="tpee.1144230900587" type="tpee.LocalVariableDeclaration" typeId="tpee.1068581242863" id="1392391688313364667">
              <property name="name" nameId="tpck.1169194664001" value="module" />
              <node role="type" roleId="tpee.5680397130376446158" type="tp25.SNodeType" typeId="tp25.1138055754698" id="1392391688313364675">
                <link role="concept" roleId="tp25.1138405853777" targetNodeId="kdzh.322010710375871467" resolveInfo="BuildMps_AbstractModule" />
              </node>
            </node>
            <node role="iterable" roleId="tpee.1144226360166" type="tpee.DotExpression" typeId="tpee.1197027756228" id="1392391688313364669">
              <node role="operand" roleId="tpee.1197027771414" type="tpee.DotExpression" typeId="tpee.1197027756228" id="1392391688313364670">
                <node role="operand" roleId="tpee.1197027771414" type="tp25.SNodeTypeCastExpression" typeId="tp25.1140137987495" id="1392391688313364671">
                  <link role="concept" roleId="tp25.1140138128738" targetNodeId="kdzh.6592112598314586625" resolveInfo="BuildMps_IdeaPluginGroup" />
                  <node role="leftExpression" roleId="tp25.1140138123956" type="tp2q.ForEachVariableReference" typeId="tp2q.1153944233411" id="1392391688313364672">
                    <link role="variable" roleId="tp2q.1153944258490" targetNodeId="1392391688313364601" resolveInfo="group" />
                  </node>
                </node>
                <node role="operation" roleId="tpee.1197027833540" type="tp25.SLinkAccess" typeId="tp25.1138056143562" id="1392391688313364673">
                  <link role="link" roleId="tp25.1138056516764" targetNodeId="kdzh.6592112598314586626" />
                </node>
              </node>
              <node role="operation" roleId="tpee.1197027833540" type="tp25.SLinkListAccess" typeId="tp25.1138056282393" id="1392391688313364674">
                <link role="link" roleId="tp25.1138056546658" targetNodeId="kdzh.1500819558095907806" />
              </node>
            </node>
          </node>
          <node role="statement" roleId="tpee.1068581517665" type="tpee.IfStatement" typeId="tpee.1068580123159" id="1392391688313365099">
            <node role="ifTrue" roleId="tpee.1068580123161" type="tpee.StatementList" typeId="tpee.1068580123136" id="1392391688313365100">
              <node role="statement" roleId="tpee.1068581517665" type="tpd4.ReportErrorStatement" typeId="tpd4.1175517767210" id="1392391688313365157">
                <node role="errorString" roleId="tpd4.1175517851849" type="tpee.DotExpression" typeId="tpee.1197027756228" id="1392391688313365183">
                  <node role="operand" roleId="tpee.1197027771414" type="tpee.LocalVariableReference" typeId="tpee.1068581242866" id="1392391688313365162">
                    <link role="variableDeclaration" roleId="tpee.1068581517664" targetNodeId="1392391688313364655" resolveInfo="sb" />
                  </node>
                  <node role="operation" roleId="tpee.1197027833540" type="tpee.InstanceMethodCallOperation" typeId="tpee.1202948039474" id="1392391688313365188">
                    <link role="baseMethodDeclaration" roleId="tpee.1068499141037" targetNodeId="e2lb.~StringBuilder%dtoString()%cjava%dlang%dString" resolveInfo="toString" />
                  </node>
                </node>
                <node role="nodeToReport" roleId="tpd4.1227096802790" type="tp25.SNodeTypeCastExpression" typeId="tp25.1140137987495" id="1392391688313365245">
                  <link role="concept" roleId="tp25.1140138128738" targetNodeId="kdzh.6592112598314586625" resolveInfo="BuildMps_IdeaPluginGroup" />
                  <node role="leftExpression" roleId="tp25.1140138123956" type="tp2q.ForEachVariableReference" typeId="tp2q.1153944233411" id="1392391688313365189">
                    <link role="variable" roleId="tp2q.1153944258490" targetNodeId="1392391688313364601" resolveInfo="group" />
                  </node>
                </node>
                <node role="messageTarget" roleId="tpd4.1227096836496" type="tpd4.ReferenceMessageTarget" typeId="tpd4.1227096620180" id="1392391688313365250">
                  <link role="linkDeclaration" roleId="tpd4.1227096645744" targetNodeId="kdzh.6592112598314586626" />
                </node>
              </node>
            </node>
            <node role="condition" roleId="tpee.1068580123160" type="tpee.GreaterThanExpression" typeId="tpee.1081506762703" id="1392391688313365153">
              <node role="leftExpression" roleId="tpee.1081773367580" type="tpee.DotExpression" typeId="tpee.1197027756228" id="1392391688313365124">
                <node role="operand" roleId="tpee.1197027771414" type="tpee.LocalVariableReference" typeId="tpee.1068581242866" id="1392391688313365103">
                  <link role="variableDeclaration" roleId="tpee.1068581517664" targetNodeId="1392391688313364655" resolveInfo="sb" />
                </node>
                <node role="operation" roleId="tpee.1197027833540" type="tpee.InstanceMethodCallOperation" typeId="tpee.1202948039474" id="1392391688313365132">
                  <link role="baseMethodDeclaration" roleId="tpee.1068499141037" targetNodeId="e2lb.~AbstractStringBuilder%dlength()%cint" resolveInfo="length" />
                </node>
              </node>
              <node role="rightExpression" roleId="tpee.1081773367579" type="tpee.IntegerConstant" typeId="tpee.1068580320020" id="1392391688313365156">
                <property name="value" nameId="tpee.1068580320021" value="0" />
              </node>
            </node>
          </node>
        </node>
        <node role="inputSequence" roleId="tp2q.1153944424730" type="tpee.DotExpression" typeId="tpee.1197027756228" id="1392391688313364605">
          <node role="operand" roleId="tpee.1197027771414" type="tpee.DotExpression" typeId="tpee.1197027756228" id="1392391688313364606">
            <node role="operand" roleId="tpee.1197027771414" type="tpd4.ApplicableNodeReference" typeId="tpd4.1174650418652" id="1392391688313364631">
              <link role="applicableNode" roleId="tpd4.1174650432090" targetNodeId="1392391688313307203" resolveInfo="plugin" />
            </node>
            <node role="operation" roleId="tpee.1197027833540" type="tp25.SLinkListAccess" typeId="tp25.1138056282393" id="1392391688313364608">
              <link role="link" roleId="tp25.1138056546658" targetNodeId="kdzh.6592112598314499050" />
            </node>
          </node>
          <node role="operation" roleId="tpee.1197027833540" type="tp2q.WhereOperation" typeId="tp2q.1202120902084" id="1392391688313364609">
            <node role="closure" roleId="tp2q.1204796294226" type="tp2c.ClosureLiteral" typeId="tp2c.1199569711397" id="1392391688313364610">
              <node role="body" roleId="tp2c.1199569916463" type="tpee.StatementList" typeId="tpee.1068580123136" id="1392391688313364611">
                <node role="statement" roleId="tpee.1068581517665" type="tpee.ExpressionStatement" typeId="tpee.1068580123155" id="1392391688313364612">
                  <node role="expression" roleId="tpee.1068580123156" type="tpee.DotExpression" typeId="tpee.1197027756228" id="1392391688313364613">
                    <node role="operand" roleId="tpee.1197027771414" type="tpee.ParameterReference" typeId="tpee.1068581242874" id="1392391688313364614">
                      <link role="variableDeclaration" roleId="tpee.1068581517664" targetNodeId="1392391688313364617" resolveInfo="it" />
                    </node>
                    <node role="operation" roleId="tpee.1197027833540" type="tp25.Node_IsInstanceOfOperation" typeId="tp25.1139621453865" id="1392391688313364615">
                      <node role="conceptArgument" roleId="tp25.1177027386292" type="tp25.RefConcept_Reference" typeId="tp25.1177026924588" id="1392391688313364616">
                        <link role="conceptDeclaration" roleId="tp25.1177026940964" targetNodeId="kdzh.6592112598314586625" resolveInfo="BuildMps_IdeaPluginGroup" />
                      </node>
                    </node>
                  </node>
                </node>
              </node>
              <node role="parameter" roleId="tp2c.1199569906740" type="tp2q.SmartClosureParameterDeclaration" typeId="tp2q.1203518072036" id="1392391688313364617">
                <property name="name" nameId="tpck.1169194664001" value="it" />
                <node role="type" roleId="tpee.5680397130376446158" type="tpee.UndefinedType" typeId="tpee.4836112446988635817" id="1392391688313364618" />
              </node>
            </node>
          </node>
        </node>
      </node>
    </node>
    <node role="applicableNode" roleId="tpd4.1174648101952" type="tpd4.ConceptReference" typeId="tpd4.1174642788531" id="1392391688313307203">
      <property name="name" nameId="tpck.1169194664001" value="plugin" />
      <link role="concept" roleId="tpd4.1174642800329" targetNodeId="kdzh.6592112598314498932" resolveInfo="BuildMps_IdeaPlugin" />
    </node>
  </root>
  <root id="1392391688313307204">
<<<<<<< HEAD
    <node role="visibility" roleId="tpee.1178549979242" type="tpee.PublicVisibility" typeId="tpee.1146644602865" id="1392391688313307205" />
=======
>>>>>>> 9161bcdd
    <node role="member" roleId="tpee.5375687026011219971" type="tpee.FieldDeclaration" typeId="tpee.1068390468200" id="1392391688313307212">
      <property name="name" nameId="tpck.1169194664001" value="plugin" />
      <node role="visibility" roleId="tpee.1178549979242" type="tpee.PrivateVisibility" typeId="tpee.1146644623116" id="1392391688313307213" />
      <node role="type" roleId="tpee.5680397130376446158" type="tp25.SNodeType" typeId="tp25.1138055754698" id="1392391688313307214">
        <link role="concept" roleId="tp25.1138405853777" targetNodeId="kdzh.6592112598314498932" resolveInfo="BuildMps_IdeaPlugin" />
      </node>
    </node>
    <node role="member" roleId="tpee.5375687026011219971" type="tpee.FieldDeclaration" typeId="tpee.1068390468200" id="1392391688313350425">
      <property name="name" nameId="tpck.1169194664001" value="visible" />
      <node role="visibility" roleId="tpee.1178549979242" type="tpee.PrivateVisibility" typeId="tpee.1146644623116" id="1392391688313350426" />
      <node role="type" roleId="tpee.5680397130376446158" type="tpee.ClassifierType" typeId="tpee.1107535904670" id="1392391688313350428">
        <link role="classifier" roleId="tpee.1107535924139" targetNodeId="k7g3.~Set" resolveInfo="Set" />
        <node role="parameter" roleId="tpee.1109201940907" type="tp25.SNodeType" typeId="tp25.1138055754698" id="1392391688313350430">
          <link role="concept" roleId="tp25.1138405853777" targetNodeId="kdzh.322010710375871467" resolveInfo="BuildMps_AbstractModule" />
        </node>
      </node>
    </node>
    <node role="member" roleId="tpee.5375687026011219971" type="tpee.ConstructorDeclaration" typeId="tpee.1068580123140" id="1392391688313307206">
      <node role="returnType" roleId="tpee.1068580123133" type="tpee.VoidType" typeId="tpee.1068581517677" id="1392391688313307207" />
      <node role="visibility" roleId="tpee.1178549979242" type="tpee.PublicVisibility" typeId="tpee.1146644602865" id="1392391688313307208" />
      <node role="body" roleId="tpee.1068580123135" type="tpee.StatementList" typeId="tpee.1068580123136" id="1392391688313307209">
        <node role="statement" roleId="tpee.1068581517665" type="tpee.ExpressionStatement" typeId="tpee.1068580123155" id="1392391688313307215">
          <node role="expression" roleId="tpee.1068580123156" type="tpee.AssignmentExpression" typeId="tpee.1068498886294" id="1392391688313307216">
            <node role="lValue" roleId="tpee.1068498886295" type="tpee.DotExpression" typeId="tpee.1197027756228" id="1392391688313307217">
              <node role="operand" roleId="tpee.1197027771414" type="tpee.ThisExpression" typeId="tpee.1070475354124" id="1392391688313307218" />
              <node role="operation" roleId="tpee.1197027833540" type="tpee.FieldReferenceOperation" typeId="tpee.1197029447546" id="1392391688313307219">
                <link role="fieldDeclaration" roleId="tpee.1197029500499" targetNodeId="1392391688313307212" resolveInfo="plugin" />
              </node>
            </node>
            <node role="rValue" roleId="tpee.1068498886297" type="tpee.ParameterReference" typeId="tpee.1068581242874" id="1392391688313307220">
              <link role="variableDeclaration" roleId="tpee.1068581517664" targetNodeId="1392391688313307210" resolveInfo="plugin" />
            </node>
          </node>
        </node>
      </node>
      <node role="parameter" roleId="tpee.1068580123134" type="tpee.ParameterDeclaration" typeId="tpee.1068498886292" id="1392391688313307210">
        <property name="name" nameId="tpck.1169194664001" value="plugin" />
        <node role="type" roleId="tpee.5680397130376446158" type="tp25.SNodeType" typeId="tp25.1138055754698" id="1392391688313307211">
          <link role="concept" roleId="tp25.1138405853777" targetNodeId="kdzh.6592112598314498932" resolveInfo="BuildMps_IdeaPlugin" />
        </node>
      </node>
    </node>
    <node role="member" roleId="tpee.5375687026011219971" type="tpee.InstanceMethodDeclaration" typeId="tpee.1068580123165" id="1392391688313307221">
      <property name="name" nameId="tpck.1169194664001" value="buildVisible" />
      <node role="returnType" roleId="tpee.1068580123133" type="tpee.VoidType" typeId="tpee.1068581517677" id="1392391688313350432" />
      <node role="visibility" roleId="tpee.1178549979242" type="tpee.PrivateVisibility" typeId="tpee.1146644623116" id="1392391688313363974" />
      <node role="body" roleId="tpee.1068580123135" type="tpee.StatementList" typeId="tpee.1068580123136" id="1392391688313307224">
        <node role="statement" roleId="tpee.1068581517665" type="tpee.ExpressionStatement" typeId="tpee.1068580123155" id="1392391688313363935">
          <node role="expression" roleId="tpee.1068580123156" type="tpee.AssignmentExpression" typeId="tpee.1068498886294" id="1392391688313363957">
            <node role="lValue" roleId="tpee.1068498886295" type="tpee.LocalInstanceFieldReference" typeId="tpee.7785501532031639928" id="1392391688313363936">
              <link role="variableDeclaration" roleId="tpee.1068581517664" targetNodeId="1392391688313350425" resolveInfo="visible" />
            </node>
            <node role="rValue" roleId="tpee.1068498886297" type="tpee.GenericNewExpression" typeId="tpee.1145552977093" id="1392391688313363960">
              <node role="creator" roleId="tpee.1145553007750" type="tpee.ClassCreator" typeId="tpee.1212685548494" id="1392391688313363964">
                <link role="baseMethodDeclaration" roleId="tpee.1068499141037" targetNodeId="k7g3.~HashSet%d&lt;init&gt;()" resolveInfo="HashSet" />
                <node role="typeParameter" roleId="tpee.1212687122400" type="tp25.SNodeType" typeId="tp25.1138055754698" id="1392391688313363966">
                  <link role="concept" roleId="tp25.1138405853777" targetNodeId="kdzh.322010710375871467" resolveInfo="BuildMps_AbstractModule" />
                </node>
              </node>
            </node>
          </node>
        </node>
        <node role="statement" roleId="tpee.1068581517665" type="tpee.LocalVariableDeclarationStatement" typeId="tpee.1068581242864" id="1392391688313364145">
          <node role="localVariableDeclaration" roleId="tpee.1068581242865" type="tpee.LocalVariableDeclaration" typeId="tpee.1068581242863" id="1392391688313364146">
            <property name="name" nameId="tpck.1169194664001" value="seenPlugins" />
            <node role="type" roleId="tpee.5680397130376446158" type="tpee.ClassifierType" typeId="tpee.1107535904670" id="1392391688313364147">
              <link role="classifier" roleId="tpee.1107535924139" targetNodeId="k7g3.~Set" resolveInfo="Set" />
              <node role="parameter" roleId="tpee.1109201940907" type="tp25.SNodeType" typeId="tp25.1138055754698" id="1392391688313364149">
                <link role="concept" roleId="tp25.1138405853777" targetNodeId="kdzh.6592112598314498932" resolveInfo="BuildMps_IdeaPlugin" />
              </node>
            </node>
            <node role="initializer" roleId="tpee.1068431790190" type="tpee.GenericNewExpression" typeId="tpee.1145552977093" id="1392391688313364151">
              <node role="creator" roleId="tpee.1145553007750" type="tpee.ClassCreator" typeId="tpee.1212685548494" id="1392391688313364153">
                <link role="baseMethodDeclaration" roleId="tpee.1068499141037" targetNodeId="k7g3.~HashSet%d&lt;init&gt;()" resolveInfo="HashSet" />
                <node role="typeParameter" roleId="tpee.1212687122400" type="tp25.SNodeType" typeId="tp25.1138055754698" id="1392391688313364155">
                  <link role="concept" roleId="tp25.1138405853777" targetNodeId="kdzh.6592112598314498932" resolveInfo="BuildMps_IdeaPlugin" />
                </node>
              </node>
            </node>
          </node>
        </node>
        <node role="statement" roleId="tpee.1068581517665" type="tpee.ExpressionStatement" typeId="tpee.1068580123155" id="1392391688313363978">
          <node role="expression" roleId="tpee.1068580123156" type="tpee.LocalInstanceMethodCall" typeId="tpee.3066917033203108594" id="1392391688313363979">
            <link role="baseMethodDeclaration" roleId="tpee.1068499141037" targetNodeId="1392391688313363968" resolveInfo="collectVisible" />
            <node role="actualArgument" roleId="tpee.1068499141038" type="tpee.LocalInstanceFieldReference" typeId="tpee.7785501532031639928" id="1392391688313363980">
              <link role="variableDeclaration" roleId="tpee.1068581517664" targetNodeId="1392391688313307212" resolveInfo="plugin" />
            </node>
            <node role="actualArgument" roleId="tpee.1068499141038" type="tpee.LocalVariableReference" typeId="tpee.1068581242866" id="1392391688313364157">
              <link role="variableDeclaration" roleId="tpee.1068581517664" targetNodeId="1392391688313364146" resolveInfo="seenPlugins" />
            </node>
          </node>
        </node>
      </node>
    </node>
    <node role="member" roleId="tpee.5375687026011219971" type="tpee.InstanceMethodDeclaration" typeId="tpee.1068580123165" id="1392391688313363968">
      <property name="name" nameId="tpck.1169194664001" value="collectVisible" />
      <node role="returnType" roleId="tpee.1068580123133" type="tpee.VoidType" typeId="tpee.1068581517677" id="1392391688313363969" />
      <node role="visibility" roleId="tpee.1178549979242" type="tpee.PrivateVisibility" typeId="tpee.1146644623116" id="1392391688313363975" />
      <node role="body" roleId="tpee.1068580123135" type="tpee.StatementList" typeId="tpee.1068580123136" id="1392391688313363971">
        <node role="statement" roleId="tpee.1068581517665" type="tpee.IfStatement" typeId="tpee.1068580123159" id="1392391688313364159">
          <node role="ifTrue" roleId="tpee.1068580123161" type="tpee.StatementList" typeId="tpee.1068580123136" id="1392391688313364160">
            <node role="statement" roleId="tpee.1068581517665" type="tpee.ReturnStatement" typeId="tpee.1068581242878" id="1392391688313364210" />
          </node>
          <node role="condition" roleId="tpee.1068580123160" type="tpee.NotExpression" typeId="tpee.1081516740877" id="1392391688313364205">
            <node role="expression" roleId="tpee.1081516765348" type="tpee.DotExpression" typeId="tpee.1197027756228" id="1392391688313364206">
              <node role="operand" roleId="tpee.1197027771414" type="tpee.ParameterReference" typeId="tpee.1068581242874" id="1392391688313364207">
                <link role="variableDeclaration" roleId="tpee.1068581517664" targetNodeId="1392391688313364163" resolveInfo="seen" />
              </node>
              <node role="operation" roleId="tpee.1197027833540" type="tpee.InstanceMethodCallOperation" typeId="tpee.1202948039474" id="1392391688313364208">
                <link role="baseMethodDeclaration" roleId="tpee.1068499141037" targetNodeId="k7g3.~Set%dadd(java%dlang%dObject)%cboolean" resolveInfo="add" />
                <node role="actualArgument" roleId="tpee.1068499141038" type="tpee.ParameterReference" typeId="tpee.1068581242874" id="1392391688313364209">
                  <link role="variableDeclaration" roleId="tpee.1068581517664" targetNodeId="1392391688313363976" resolveInfo="plugin" />
                </node>
              </node>
            </node>
          </node>
        </node>
        <node role="statement" roleId="tpee.1068581517665" type="tpee.Statement" typeId="tpee.1068580123157" id="1392391688313364211" />
        <node role="statement" roleId="tpee.1068581517665" type="tpee.ExpressionStatement" typeId="tpee.1068580123155" id="1392391688313364338">
          <node role="expression" roleId="tpee.1068580123156" type="tpee.DotExpression" typeId="tpee.1197027756228" id="1392391688313364360">
            <node role="operand" roleId="tpee.1197027771414" type="tpee.LocalInstanceFieldReference" typeId="tpee.7785501532031639928" id="1392391688313364339">
              <link role="variableDeclaration" roleId="tpee.1068581517664" targetNodeId="1392391688313350425" resolveInfo="visible" />
            </node>
            <node role="operation" roleId="tpee.1197027833540" type="tpee.InstanceMethodCallOperation" typeId="tpee.1202948039474" id="1392391688313364365">
              <link role="baseMethodDeclaration" roleId="tpee.1068499141037" targetNodeId="k7g3.~Set%daddAll(java%dutil%dCollection)%cboolean" resolveInfo="addAll" />
              <node role="actualArgument" roleId="tpee.1068499141038" type="tpee.DotExpression" typeId="tpee.1197027756228" id="1392391688313364389">
                <node role="operand" roleId="tpee.1197027771414" type="tpee.DotExpression" typeId="tpee.1197027756228" id="1392391688313364271">
                  <node role="operand" roleId="tpee.1197027771414" type="tpee.DotExpression" typeId="tpee.1197027756228" id="1392391688313364094">
                    <node role="operand" roleId="tpee.1197027771414" type="tpee.DotExpression" typeId="tpee.1197027756228" id="1392391688313364066">
                      <node role="operand" roleId="tpee.1197027771414" type="tpee.ParameterReference" typeId="tpee.1068581242874" id="1392391688313364045">
                        <link role="variableDeclaration" roleId="tpee.1068581517664" targetNodeId="1392391688313363976" resolveInfo="plugin" />
                      </node>
                      <node role="operation" roleId="tpee.1197027833540" type="tp25.SLinkListAccess" typeId="tp25.1138056282393" id="1392391688313364072">
                        <link role="link" roleId="tp25.1138056546658" targetNodeId="kdzh.6592112598314499050" />
                      </node>
                    </node>
                    <node role="operation" roleId="tpee.1197027833540" type="tp2q.WhereOperation" typeId="tp2q.1202120902084" id="1392391688313364214">
                      <node role="closure" roleId="tp2q.1204796294226" type="tp2c.ClosureLiteral" typeId="tp2c.1199569711397" id="1392391688313364215">
                        <node role="body" roleId="tp2c.1199569916463" type="tpee.StatementList" typeId="tpee.1068580123136" id="1392391688313364216">
                          <node role="statement" roleId="tpee.1068581517665" type="tpee.ExpressionStatement" typeId="tpee.1068580123155" id="1392391688313364219">
                            <node role="expression" roleId="tpee.1068580123156" type="tpee.DotExpression" typeId="tpee.1197027756228" id="1392391688313364241">
                              <node role="operand" roleId="tpee.1197027771414" type="tpee.ParameterReference" typeId="tpee.1068581242874" id="1392391688313364220">
                                <link role="variableDeclaration" roleId="tpee.1068581517664" targetNodeId="1392391688313364217" resolveInfo="it" />
                              </node>
                              <node role="operation" roleId="tpee.1197027833540" type="tp25.Node_IsInstanceOfOperation" typeId="tp25.1139621453865" id="1392391688313364247">
                                <node role="conceptArgument" roleId="tp25.1177027386292" type="tp25.RefConcept_Reference" typeId="tp25.1177026924588" id="1392391688313364249">
                                  <link role="conceptDeclaration" roleId="tp25.1177026940964" targetNodeId="kdzh.6592112598314499036" resolveInfo="BuildMps_IdeaPluginModule" />
                                </node>
                              </node>
                            </node>
                          </node>
                        </node>
                        <node role="parameter" roleId="tp2c.1199569906740" type="tp2q.SmartClosureParameterDeclaration" typeId="tp2q.1203518072036" id="1392391688313364217">
                          <property name="name" nameId="tpck.1169194664001" value="it" />
                          <node role="type" roleId="tpee.5680397130376446158" type="tpee.UndefinedType" typeId="tpee.4836112446988635817" id="1392391688313364218" />
                        </node>
                      </node>
                    </node>
                  </node>
                  <node role="operation" roleId="tpee.1197027833540" type="tp2q.SelectOperation" typeId="tp2q.1202128969694" id="1392391688313364277">
                    <node role="closure" roleId="tp2q.1204796294226" type="tp2c.ClosureLiteral" typeId="tp2c.1199569711397" id="1392391688313364278">
                      <node role="body" roleId="tp2c.1199569916463" type="tpee.StatementList" typeId="tpee.1068580123136" id="1392391688313364279">
                        <node role="statement" roleId="tpee.1068581517665" type="tpee.ExpressionStatement" typeId="tpee.1068580123155" id="1392391688313364282">
                          <node role="expression" roleId="tpee.1068580123156" type="tpee.DotExpression" typeId="tpee.1197027756228" id="1392391688313364326">
                            <node role="operand" roleId="tpee.1197027771414" type="tp25.SNodeTypeCastExpression" typeId="tp25.1140137987495" id="1392391688313364304">
                              <link role="concept" roleId="tp25.1140138128738" targetNodeId="kdzh.6592112598314499036" resolveInfo="BuildMps_IdeaPluginModule" />
                              <node role="leftExpression" roleId="tp25.1140138123956" type="tpee.ParameterReference" typeId="tpee.1068581242874" id="1392391688313364283">
                                <link role="variableDeclaration" roleId="tpee.1068581517664" targetNodeId="1392391688313364280" resolveInfo="it" />
                              </node>
                            </node>
                            <node role="operation" roleId="tpee.1197027833540" type="tp25.SLinkAccess" typeId="tp25.1138056143562" id="1392391688313364332">
                              <link role="link" roleId="tp25.1138056516764" targetNodeId="kdzh.6592112598314499037" />
                            </node>
                          </node>
                        </node>
                      </node>
                      <node role="parameter" roleId="tp2c.1199569906740" type="tp2q.SmartClosureParameterDeclaration" typeId="tp2q.1203518072036" id="1392391688313364280">
                        <property name="name" nameId="tpck.1169194664001" value="it" />
                        <node role="type" roleId="tpee.5680397130376446158" type="tpee.UndefinedType" typeId="tpee.4836112446988635817" id="1392391688313364281" />
                      </node>
                    </node>
                  </node>
                </node>
                <node role="operation" roleId="tpee.1197027833540" type="tp2q.ToListOperation" typeId="tp2q.1151702311717" id="1392391688313364395" />
              </node>
            </node>
          </node>
        </node>
        <node role="statement" roleId="tpee.1068581517665" type="tpee.ExpressionStatement" typeId="tpee.1068580123155" id="1392391688313364396">
          <node role="expression" roleId="tpee.1068580123156" type="tpee.DotExpression" typeId="tpee.1197027756228" id="1392391688313364397">
            <node role="operand" roleId="tpee.1197027771414" type="tpee.LocalInstanceFieldReference" typeId="tpee.7785501532031639928" id="1392391688313364398">
              <link role="variableDeclaration" roleId="tpee.1068581517664" targetNodeId="1392391688313350425" resolveInfo="visible" />
            </node>
            <node role="operation" roleId="tpee.1197027833540" type="tpee.InstanceMethodCallOperation" typeId="tpee.1202948039474" id="1392391688313364399">
              <link role="baseMethodDeclaration" roleId="tpee.1068499141037" targetNodeId="k7g3.~Set%daddAll(java%dutil%dCollection)%cboolean" resolveInfo="addAll" />
              <node role="actualArgument" roleId="tpee.1068499141038" type="tpee.DotExpression" typeId="tpee.1197027756228" id="1392391688313364400">
                <node role="operand" roleId="tpee.1197027771414" type="tpee.DotExpression" typeId="tpee.1197027756228" id="1392391688313364401">
                  <node role="operand" roleId="tpee.1197027771414" type="tpee.DotExpression" typeId="tpee.1197027756228" id="1392391688313364402">
                    <node role="operand" roleId="tpee.1197027771414" type="tpee.DotExpression" typeId="tpee.1197027756228" id="1392391688313364403">
                      <node role="operand" roleId="tpee.1197027771414" type="tpee.ParameterReference" typeId="tpee.1068581242874" id="1392391688313364404">
                        <link role="variableDeclaration" roleId="tpee.1068581517664" targetNodeId="1392391688313363976" resolveInfo="plugin" />
                      </node>
                      <node role="operation" roleId="tpee.1197027833540" type="tp25.SLinkListAccess" typeId="tp25.1138056282393" id="1392391688313364405">
                        <link role="link" roleId="tp25.1138056546658" targetNodeId="kdzh.6592112598314499050" />
                      </node>
                    </node>
                    <node role="operation" roleId="tpee.1197027833540" type="tp2q.WhereOperation" typeId="tp2q.1202120902084" id="1392391688313364406">
                      <node role="closure" roleId="tp2q.1204796294226" type="tp2c.ClosureLiteral" typeId="tp2c.1199569711397" id="1392391688313364407">
                        <node role="body" roleId="tp2c.1199569916463" type="tpee.StatementList" typeId="tpee.1068580123136" id="1392391688313364408">
                          <node role="statement" roleId="tpee.1068581517665" type="tpee.ExpressionStatement" typeId="tpee.1068580123155" id="1392391688313364409">
                            <node role="expression" roleId="tpee.1068580123156" type="tpee.DotExpression" typeId="tpee.1197027756228" id="1392391688313364410">
                              <node role="operand" roleId="tpee.1197027771414" type="tpee.ParameterReference" typeId="tpee.1068581242874" id="1392391688313364411">
                                <link role="variableDeclaration" roleId="tpee.1068581517664" targetNodeId="1392391688313364414" resolveInfo="it" />
                              </node>
                              <node role="operation" roleId="tpee.1197027833540" type="tp25.Node_IsInstanceOfOperation" typeId="tp25.1139621453865" id="1392391688313364412">
                                <node role="conceptArgument" roleId="tp25.1177027386292" type="tp25.RefConcept_Reference" typeId="tp25.1177026924588" id="1392391688313364427">
                                  <link role="conceptDeclaration" roleId="tp25.1177026940964" targetNodeId="kdzh.6592112598314586625" resolveInfo="BuildMps_IdeaPluginGroup" />
                                </node>
                              </node>
                            </node>
                          </node>
                        </node>
                        <node role="parameter" roleId="tp2c.1199569906740" type="tp2q.SmartClosureParameterDeclaration" typeId="tp2q.1203518072036" id="1392391688313364414">
                          <property name="name" nameId="tpck.1169194664001" value="it" />
                          <node role="type" roleId="tpee.5680397130376446158" type="tpee.UndefinedType" typeId="tpee.4836112446988635817" id="1392391688313364415" />
                        </node>
                      </node>
                    </node>
                  </node>
                  <node role="operation" roleId="tpee.1197027833540" type="tp2q.TranslateOperation" typeId="tp2q.1201792049884" id="1392391688313364479">
                    <node role="closure" roleId="tp2q.1204796294226" type="tp2c.ClosureLiteral" typeId="tp2c.1199569711397" id="1392391688313364480">
                      <node role="body" roleId="tp2c.1199569916463" type="tpee.StatementList" typeId="tpee.1068580123136" id="1392391688313364481">
                        <node role="statement" roleId="tpee.1068581517665" type="tpee.ExpressionStatement" typeId="tpee.1068580123155" id="1392391688313364482">
                          <node role="expression" roleId="tpee.1068580123156" type="tpee.DotExpression" typeId="tpee.1197027756228" id="1392391688313364483">
                            <node role="operand" roleId="tpee.1197027771414" type="tpee.DotExpression" typeId="tpee.1197027756228" id="1392391688313364484">
                              <node role="operand" roleId="tpee.1197027771414" type="tp25.SNodeTypeCastExpression" typeId="tp25.1140137987495" id="1392391688313364485">
                                <link role="concept" roleId="tp25.1140138128738" targetNodeId="kdzh.6592112598314586625" resolveInfo="BuildMps_IdeaPluginGroup" />
                                <node role="leftExpression" roleId="tp25.1140138123956" type="tpee.ParameterReference" typeId="tpee.1068581242874" id="1392391688313364486">
                                  <link role="variableDeclaration" roleId="tpee.1068581517664" targetNodeId="1392391688313364489" resolveInfo="it" />
                                </node>
                              </node>
                              <node role="operation" roleId="tpee.1197027833540" type="tp25.SLinkAccess" typeId="tp25.1138056143562" id="1392391688313364487">
                                <link role="link" roleId="tp25.1138056516764" targetNodeId="kdzh.6592112598314586626" />
                              </node>
                            </node>
                            <node role="operation" roleId="tpee.1197027833540" type="tp25.SLinkListAccess" typeId="tp25.1138056282393" id="1392391688313364488">
                              <link role="link" roleId="tp25.1138056546658" targetNodeId="kdzh.1500819558095907806" />
                            </node>
                          </node>
                        </node>
                      </node>
                      <node role="parameter" roleId="tp2c.1199569906740" type="tp2q.SmartClosureParameterDeclaration" typeId="tp2q.1203518072036" id="1392391688313364489">
                        <property name="name" nameId="tpck.1169194664001" value="it" />
                        <node role="type" roleId="tpee.5680397130376446158" type="tpee.UndefinedType" typeId="tpee.4836112446988635817" id="1392391688313364490" />
                      </node>
                    </node>
                  </node>
                </node>
                <node role="operation" roleId="tpee.1197027833540" type="tp2q.ToListOperation" typeId="tp2q.1151702311717" id="1392391688313364426" />
              </node>
            </node>
          </node>
        </node>
        <node role="statement" roleId="tpee.1068581517665" type="tp2q.ForEachStatement" typeId="tp2q.1153943597977" id="1392391688313364492">
          <node role="variable" roleId="tp2q.1153944400369" type="tp2q.ForEachVariable" typeId="tp2q.1153944193378" id="1392391688313364493">
            <property name="name" nameId="tpck.1169194664001" value="dep" />
          </node>
          <node role="inputSequence" roleId="tp2q.1153944424730" type="tpee.DotExpression" typeId="tpee.1197027756228" id="1392391688313364517">
            <node role="operand" roleId="tpee.1197027771414" type="tpee.ParameterReference" typeId="tpee.1068581242874" id="1392391688313364496">
              <link role="variableDeclaration" roleId="tpee.1068581517664" targetNodeId="1392391688313363976" resolveInfo="plugin" />
            </node>
            <node role="operation" roleId="tpee.1197027833540" type="tp25.SLinkListAccess" typeId="tp25.1138056282393" id="1392391688313364523">
              <link role="link" roleId="tp25.1138056546658" targetNodeId="kdzh.6592112598314499028" />
            </node>
          </node>
          <node role="body" roleId="tpee.1154032183016" type="tpee.StatementList" typeId="tpee.1068580123136" id="1392391688313364495">
            <node role="statement" roleId="tpee.1068581517665" type="tpee.ExpressionStatement" typeId="tpee.1068580123155" id="1392391688313364524">
              <node role="expression" roleId="tpee.1068580123156" type="tpee.LocalInstanceMethodCall" typeId="tpee.3066917033203108594" id="1392391688313364525">
                <link role="baseMethodDeclaration" roleId="tpee.1068499141037" targetNodeId="1392391688313363968" resolveInfo="collectVisible" />
                <node role="actualArgument" roleId="tpee.1068499141038" type="tpee.DotExpression" typeId="tpee.1197027756228" id="1392391688313364547">
                  <node role="operand" roleId="tpee.1197027771414" type="tp2q.ForEachVariableReference" typeId="tp2q.1153944233411" id="1392391688313364526">
                    <link role="variable" roleId="tp2q.1153944258490" targetNodeId="1392391688313364493" resolveInfo="dep" />
                  </node>
                  <node role="operation" roleId="tpee.1197027833540" type="tp25.SLinkAccess" typeId="tp25.1138056143562" id="1392391688313364553">
                    <link role="link" roleId="tp25.1138056516764" targetNodeId="kdzh.6592112598314499066" />
                  </node>
                </node>
                <node role="actualArgument" roleId="tpee.1068499141038" type="tpee.ParameterReference" typeId="tpee.1068581242874" id="1392391688313364555">
                  <link role="variableDeclaration" roleId="tpee.1068581517664" targetNodeId="1392391688313364163" resolveInfo="seen" />
                </node>
              </node>
            </node>
          </node>
        </node>
      </node>
      <node role="parameter" roleId="tpee.1068580123134" type="tpee.ParameterDeclaration" typeId="tpee.1068498886292" id="1392391688313363976">
        <property name="name" nameId="tpck.1169194664001" value="plugin" />
        <node role="type" roleId="tpee.5680397130376446158" type="tp25.SNodeType" typeId="tp25.1138055754698" id="1392391688313363977">
          <link role="concept" roleId="tp25.1138405853777" targetNodeId="kdzh.6592112598314498932" resolveInfo="BuildMps_IdeaPlugin" />
        </node>
      </node>
      <node role="parameter" roleId="tpee.1068580123134" type="tpee.ParameterDeclaration" typeId="tpee.1068498886292" id="1392391688313364163">
        <property name="name" nameId="tpck.1169194664001" value="seen" />
        <node role="type" roleId="tpee.5680397130376446158" type="tpee.ClassifierType" typeId="tpee.1107535904670" id="1392391688313364196">
          <link role="classifier" roleId="tpee.1107535924139" targetNodeId="k7g3.~Set" resolveInfo="Set" />
          <node role="parameter" roleId="tpee.1109201940907" type="tp25.SNodeType" typeId="tp25.1138055754698" id="1392391688313364199">
            <link role="concept" roleId="tp25.1138405853777" targetNodeId="kdzh.6592112598314498932" resolveInfo="BuildMps_IdeaPlugin" />
          </node>
        </node>
      </node>
    </node>
    <node role="member" roleId="tpee.5375687026011219971" type="tpee.InstanceMethodDeclaration" typeId="tpee.1068580123165" id="1392391688313307228">
      <property name="name" nameId="tpck.1169194664001" value="getUnsatisfiedDependencies" />
      <node role="returnType" roleId="tpee.1068580123133" type="tp2q.SequenceType" typeId="tp2q.1151689724996" id="1392391688313307232">
        <node role="elementType" roleId="tp2q.1151689745422" type="tp25.SNodeType" typeId="tp25.1138055754698" id="1392391688313307234">
          <link role="concept" roleId="tp25.1138405853777" targetNodeId="kdzh.322010710375871467" resolveInfo="BuildMps_AbstractModule" />
        </node>
      </node>
      <node role="visibility" roleId="tpee.1178549979242" type="tpee.PublicVisibility" typeId="tpee.1146644602865" id="1392391688313307230" />
      <node role="body" roleId="tpee.1068580123135" type="tpee.StatementList" typeId="tpee.1068580123136" id="1392391688313307231">
        <node role="statement" roleId="tpee.1068581517665" type="tpee.IfStatement" typeId="tpee.1068580123159" id="1392391688313350434">
          <node role="ifTrue" roleId="tpee.1068580123161" type="tpee.StatementList" typeId="tpee.1068580123136" id="1392391688313350435">
            <node role="statement" roleId="tpee.1068581517665" type="tpee.ExpressionStatement" typeId="tpee.1068580123155" id="1392391688313350463">
              <node role="expression" roleId="tpee.1068580123156" type="tpee.LocalInstanceMethodCall" typeId="tpee.3066917033203108594" id="1392391688313350464">
                <link role="baseMethodDeclaration" roleId="tpee.1068499141037" targetNodeId="1392391688313307221" resolveInfo="buildVisible" />
              </node>
            </node>
          </node>
          <node role="condition" roleId="tpee.1068580123160" type="tpee.EqualsExpression" typeId="tpee.1068580123152" id="1392391688313350459">
            <node role="rightExpression" roleId="tpee.1081773367579" type="tpee.NullLiteral" typeId="tpee.1070534058343" id="1392391688313350462" />
            <node role="leftExpression" roleId="tpee.1081773367580" type="tpee.LocalInstanceFieldReference" typeId="tpee.7785501532031639928" id="1392391688313350438">
              <link role="variableDeclaration" roleId="tpee.1068581517664" targetNodeId="1392391688313350425" resolveInfo="visible" />
            </node>
          </node>
        </node>
        <node role="statement" roleId="tpee.1068581517665" type="tpee.IfStatement" typeId="tpee.1068580123159" id="1392391688313318494">
          <node role="ifTrue" roleId="tpee.1068580123161" type="tpee.StatementList" typeId="tpee.1068580123136" id="1392391688313318495">
            <node role="statement" roleId="tpee.1068581517665" type="tpee.LocalVariableDeclarationStatement" typeId="tpee.1068581242864" id="1392391688313350144">
              <node role="localVariableDeclaration" roleId="tpee.1068581242865" type="tpee.LocalVariableDeclaration" typeId="tpee.1068581242863" id="1392391688313350145">
                <property name="name" nameId="tpck.1169194664001" value="runtimeDependencies" />
                <node role="type" roleId="tpee.5680397130376446158" type="tpee.ClassifierType" typeId="tpee.1107535904670" id="1392391688313350146">
                  <link role="classifier" roleId="tpee.1107535924139" targetNodeId="tken.1500819558096511845" resolveInfo="MPSModulesClosure" />
                </node>
                <node role="initializer" roleId="tpee.1068431790190" type="tpee.DotExpression" typeId="tpee.1197027756228" id="1392391688313350147">
                  <node role="operand" roleId="tpee.1197027771414" type="tpee.DotExpression" typeId="tpee.1197027756228" id="1392391688313350148">
                    <node role="operand" roleId="tpee.1197027771414" type="tpee.GenericNewExpression" typeId="tpee.1145552977093" id="1392391688313350149">
                      <node role="creator" roleId="tpee.1145553007750" type="tpee.ClassCreator" typeId="tpee.1212685548494" id="1392391688313350150">
                        <link role="baseMethodDeclaration" roleId="tpee.1068499141037" targetNodeId="tken.1500819558096511847" resolveInfo="MPSModulesClosure" />
                        <node role="actualArgument" roleId="tpee.1068499141038" type="tpee.NullLiteral" typeId="tpee.1070534058343" id="1392391688313350151" />
                        <node role="actualArgument" roleId="tpee.1068499141038" type="tp25.SNodeTypeCastExpression" typeId="tp25.1140137987495" id="1392391688313350152">
                          <link role="concept" roleId="tp25.1140138128738" targetNodeId="kdzh.5253498789149381388" resolveInfo="BuildMps_Module" />
                          <node role="leftExpression" roleId="tp25.1140138123956" type="tpee.ParameterReference" typeId="tpee.1068581242874" id="1392391688313350153">
                            <link role="variableDeclaration" roleId="tpee.1068581517664" targetNodeId="1392391688313307348" resolveInfo="module" />
                          </node>
                        </node>
                      </node>
                    </node>
                    <node role="operation" roleId="tpee.1197027833540" type="tpee.InstanceMethodCallOperation" typeId="tpee.1202948039474" id="1392391688313350154">
                      <link role="baseMethodDeclaration" roleId="tpee.1068499141037" targetNodeId="tken.7525356604723806859" resolveInfo="closure" />
                    </node>
                  </node>
                  <node role="operation" roleId="tpee.1197027833540" type="tpee.InstanceMethodCallOperation" typeId="tpee.1202948039474" id="1392391688313350155">
                    <link role="baseMethodDeclaration" roleId="tpee.1068499141037" targetNodeId="tken.4643216374596368714" resolveInfo="runtimeDependencies" />
                  </node>
                </node>
              </node>
            </node>
            <node role="statement" roleId="tpee.1068581517665" type="tpee.LocalVariableDeclarationStatement" typeId="tpee.1068581242864" id="1392391688313350276">
              <node role="localVariableDeclaration" roleId="tpee.1068581242865" type="tpee.LocalVariableDeclaration" typeId="tpee.1068581242863" id="1392391688313350277">
                <property name="name" nameId="tpck.1169194664001" value="seq" />
                <node role="type" roleId="tpee.5680397130376446158" type="tp2q.SequenceType" typeId="tp2q.1151689724996" id="1392391688313350278">
                  <node role="elementType" roleId="tp2q.1151689745422" type="tp25.SNodeType" typeId="tp25.1138055754698" id="1392391688313350279">
                    <link role="concept" roleId="tp25.1138405853777" targetNodeId="kdzh.5253498789149381388" resolveInfo="BuildMps_Module" />
                  </node>
                </node>
                <node role="initializer" roleId="tpee.1068431790190" type="tpee.DotExpression" typeId="tpee.1197027756228" id="1392391688313350334">
                  <node role="operand" roleId="tpee.1197027771414" type="tpee.DotExpression" typeId="tpee.1197027756228" id="1392391688313350280">
                    <node role="operand" roleId="tpee.1197027771414" type="tpee.DotExpression" typeId="tpee.1197027756228" id="1392391688313350281">
                      <node role="operand" roleId="tpee.1197027771414" type="tpee.LocalVariableReference" typeId="tpee.1068581242866" id="1392391688313350282">
                        <link role="variableDeclaration" roleId="tpee.1068581517664" targetNodeId="1392391688313350145" resolveInfo="runtimeDependencies" />
                      </node>
                      <node role="operation" roleId="tpee.1197027833540" type="tpee.InstanceMethodCallOperation" typeId="tpee.1202948039474" id="1392391688313350283">
                        <link role="baseMethodDeclaration" roleId="tpee.1068499141037" targetNodeId="tken.7525356604723806912" resolveInfo="getModules" />
                      </node>
                    </node>
                    <node role="operation" roleId="tpee.1197027833540" type="tp2q.ConcatOperation" typeId="tp2q.1180964022718" id="1392391688313350284">
                      <node role="rightExpression" roleId="tp2q.1176906787974" type="tpee.DotExpression" typeId="tpee.1197027756228" id="1392391688313350285">
                        <node role="operand" roleId="tpee.1197027771414" type="tpee.LocalVariableReference" typeId="tpee.1068581242866" id="1392391688313350286">
                          <link role="variableDeclaration" roleId="tpee.1068581517664" targetNodeId="1392391688313350145" resolveInfo="runtimeDependencies" />
                        </node>
                        <node role="operation" roleId="tpee.1197027833540" type="tpee.InstanceMethodCallOperation" typeId="tpee.1202948039474" id="1392391688313350287">
                          <link role="baseMethodDeclaration" roleId="tpee.1068499141037" targetNodeId="tken.7525356604723806919" resolveInfo="getLanguagesWithRuntime" />
                        </node>
                      </node>
                    </node>
                  </node>
                  <node role="operation" roleId="tpee.1197027833540" type="tp2q.WhereOperation" typeId="tp2q.1202120902084" id="1392391688313350339">
                    <node role="closure" roleId="tp2q.1204796294226" type="tp2c.ClosureLiteral" typeId="tp2c.1199569711397" id="1392391688313350340">
                      <node role="body" roleId="tp2c.1199569916463" type="tpee.StatementList" typeId="tpee.1068580123136" id="1392391688313350341">
                        <node role="statement" roleId="tpee.1068581517665" type="tpee.ExpressionStatement" typeId="tpee.1068580123155" id="1392391688313350344">
                          <node role="expression" roleId="tpee.1068580123156" type="tpee.NotExpression" typeId="tpee.1081516740877" id="1392391688313350466">
                            <node role="expression" roleId="tpee.1081516765348" type="tpee.DotExpression" typeId="tpee.1197027756228" id="1392391688313350496">
                              <node role="operand" roleId="tpee.1197027771414" type="tpee.LocalInstanceFieldReference" typeId="tpee.7785501532031639928" id="1392391688313350475">
                                <link role="variableDeclaration" roleId="tpee.1068581517664" targetNodeId="1392391688313350425" resolveInfo="visible" />
                              </node>
                              <node role="operation" roleId="tpee.1197027833540" type="tpee.InstanceMethodCallOperation" typeId="tpee.1202948039474" id="1392391688313350502">
                                <link role="baseMethodDeclaration" roleId="tpee.1068499141037" targetNodeId="k7g3.~Set%dcontains(java%dlang%dObject)%cboolean" resolveInfo="contains" />
                                <node role="actualArgument" roleId="tpee.1068499141038" type="tpee.ParameterReference" typeId="tpee.1068581242874" id="1392391688313350503">
                                  <link role="variableDeclaration" roleId="tpee.1068581517664" targetNodeId="1392391688313350342" resolveInfo="it" />
                                </node>
                              </node>
                            </node>
                          </node>
                        </node>
                      </node>
                      <node role="parameter" roleId="tp2c.1199569906740" type="tp2q.SmartClosureParameterDeclaration" typeId="tp2q.1203518072036" id="1392391688313350342">
                        <property name="name" nameId="tpck.1169194664001" value="it" />
                        <node role="type" roleId="tpee.5680397130376446158" type="tpee.UndefinedType" typeId="tpee.4836112446988635817" id="1392391688313350343" />
                      </node>
                    </node>
                  </node>
                </node>
              </node>
            </node>
            <node role="statement" roleId="tpee.1068581517665" type="tpee.ReturnStatement" typeId="tpee.1068581242878" id="1392391688313350505">
              <node role="expression" roleId="tpee.1068581517676" type="tpee.LocalVariableReference" typeId="tpee.1068581242866" id="1392391688313350506">
                <link role="variableDeclaration" roleId="tpee.1068581517664" targetNodeId="1392391688313350277" resolveInfo="seq" />
              </node>
            </node>
          </node>
          <node role="condition" roleId="tpee.1068580123160" type="tpee.DotExpression" typeId="tpee.1197027756228" id="1392391688313318519">
            <node role="operand" roleId="tpee.1197027771414" type="tpee.ParameterReference" typeId="tpee.1068581242874" id="1392391688313318498">
              <link role="variableDeclaration" roleId="tpee.1068581517664" targetNodeId="1392391688313307348" resolveInfo="module" />
            </node>
            <node role="operation" roleId="tpee.1197027833540" type="tp25.Node_IsInstanceOfOperation" typeId="tp25.1139621453865" id="1392391688313350053">
              <node role="conceptArgument" roleId="tp25.1177027386292" type="tp25.RefConcept_Reference" typeId="tp25.1177026924588" id="1392391688313350056">
                <link role="conceptDeclaration" roleId="tp25.1177026940964" targetNodeId="kdzh.5253498789149381388" resolveInfo="BuildMps_Module" />
              </node>
            </node>
          </node>
        </node>
        <node role="statement" roleId="tpee.1068581517665" type="tpee.ExpressionStatement" typeId="tpee.1068580123155" id="1392391688313350508">
          <node role="expression" roleId="tpee.1068580123156" type="tpee.GenericNewExpression" typeId="tpee.1145552977093" id="1392391688313350509">
            <node role="creator" roleId="tpee.1145553007750" type="tp2q.SequenceCreator" typeId="tp2q.1224414427926" id="1392391688313363928">
              <node role="elementType" roleId="tp2q.1224414456414" type="tp25.SNodeType" typeId="tp25.1138055754698" id="1392391688313370229">
                <link role="concept" roleId="tp25.1138405853777" targetNodeId="kdzh.322010710375871467" resolveInfo="BuildMps_AbstractModule" />
              </node>
            </node>
          </node>
        </node>
      </node>
      <node role="parameter" roleId="tpee.1068580123134" type="tpee.ParameterDeclaration" typeId="tpee.1068498886292" id="1392391688313307348">
        <property name="name" nameId="tpck.1169194664001" value="module" />
        <node role="type" roleId="tpee.5680397130376446158" type="tp25.SNodeType" typeId="tp25.1138055754698" id="1392391688313307349">
          <link role="concept" roleId="tp25.1138405853777" targetNodeId="kdzh.322010710375871467" resolveInfo="BuildMps_AbstractModule" />
        </node>
      </node>
    </node>
    <node role="member" roleId="tpee.5375687026011219971" type="tpee.InstanceMethodDeclaration" typeId="tpee.1068580123165" id="1392391688313364710">
      <property name="name" nameId="tpck.1169194664001" value="printUnsatisfiedDependencies" />
      <node role="returnType" roleId="tpee.1068580123133" type="tpee.VoidType" typeId="tpee.1068581517677" id="1392391688313364711" />
      <node role="visibility" roleId="tpee.1178549979242" type="tpee.PublicVisibility" typeId="tpee.1146644602865" id="1392391688313364712" />
      <node role="body" roleId="tpee.1068580123135" type="tpee.StatementList" typeId="tpee.1068580123136" id="1392391688313364713">
        <node role="statement" roleId="tpee.1068581517665" type="tpee.ForeachStatement" typeId="tpee.1144226303539" id="1392391688313364739">
          <node role="body" roleId="tpee.1154032183016" type="tpee.StatementList" typeId="tpee.1068580123136" id="1392391688313364740">
            <node role="statement" roleId="tpee.1068581517665" type="tpee.IfStatement" typeId="tpee.1068580123159" id="1392391688313364745">
              <node role="condition" roleId="tpee.1068580123160" type="tpee.ParameterReference" typeId="tpee.1068581242874" id="1392391688313364748">
                <link role="variableDeclaration" roleId="tpee.1068581517664" targetNodeId="1392391688313364719" resolveInfo="includeModuleName" />
              </node>
              <node role="ifTrue" roleId="tpee.1068580123161" type="tpee.StatementList" typeId="tpee.1068580123136" id="1392391688313364747">
                <node role="statement" roleId="tpee.1068581517665" type="tpee.ExpressionStatement" typeId="tpee.1068580123155" id="1392391688313364749">
                  <node role="expression" roleId="tpee.1068580123156" type="tpee.DotExpression" typeId="tpee.1197027756228" id="1392391688313364771">
                    <node role="operand" roleId="tpee.1197027771414" type="tpee.ParameterReference" typeId="tpee.1068581242874" id="1392391688313364750">
                      <link role="variableDeclaration" roleId="tpee.1068581517664" targetNodeId="1392391688313364714" resolveInfo="sb" />
                    </node>
                    <node role="operation" roleId="tpee.1197027833540" type="tpee.InstanceMethodCallOperation" typeId="tpee.1202948039474" id="1392391688313364776">
                      <link role="baseMethodDeclaration" roleId="tpee.1068499141037" targetNodeId="e2lb.~StringBuilder%dappend(java%dlang%dString)%cjava%dlang%dStringBuilder" resolveInfo="append" />
                      <node role="actualArgument" roleId="tpee.1068499141038" type="tpee.PlusExpression" typeId="tpee.1068581242875" id="1392391688313364848">
                        <node role="leftExpression" roleId="tpee.1081773367580" type="tpee.PlusExpression" typeId="tpee.1068581242875" id="1392391688313364829">
                          <node role="leftExpression" roleId="tpee.1081773367580" type="tpee.PlusExpression" typeId="tpee.1068581242875" id="1392391688313364791">
                            <node role="leftExpression" roleId="tpee.1081773367580" type="tpee.StringLiteral" typeId="tpee.1070475926800" id="1392391688313364777">
                              <property name="value" nameId="tpee.1070475926801" value="unsatisfied dependency: module " />
                            </node>
                            <node role="rightExpression" roleId="tpee.1081773367579" type="tpee.DotExpression" typeId="tpee.1197027756228" id="1392391688313364820">
                              <node role="operand" roleId="tpee.1197027771414" type="tpee.ParameterReference" typeId="tpee.1068581242874" id="1392391688313364798">
                                <link role="variableDeclaration" roleId="tpee.1068581517664" targetNodeId="1392391688313364716" resolveInfo="module" />
                              </node>
                              <node role="operation" roleId="tpee.1197027833540" type="tp25.SPropertyAccess" typeId="tp25.1138056022639" id="1392391688313364827">
                                <link role="property" roleId="tp25.1138056395725" targetNodeId="tpck.1169194664001" resolveInfo="name" />
                              </node>
                            </node>
                          </node>
                          <node role="rightExpression" roleId="tpee.1081773367579" type="tpee.StringLiteral" typeId="tpee.1070475926800" id="1392391688313364836">
                            <property name="value" nameId="tpee.1070475926801" value=" requires " />
                          </node>
                        </node>
                        <node role="rightExpression" roleId="tpee.1081773367579" type="tpee.DotExpression" typeId="tpee.1197027756228" id="1392391688313364877">
                          <node role="operand" roleId="tpee.1197027771414" type="tpee.LocalVariableReference" typeId="tpee.1068581242866" id="1392391688313364856">
                            <link role="variableDeclaration" roleId="tpee.1068581517664" targetNodeId="1392391688313364741" resolveInfo="uns" />
                          </node>
                          <node role="operation" roleId="tpee.1197027833540" type="tp25.SPropertyAccess" typeId="tp25.1138056022639" id="1392391688313364884">
                            <link role="property" roleId="tp25.1138056395725" targetNodeId="tpck.1169194664001" resolveInfo="name" />
                          </node>
                        </node>
                      </node>
                    </node>
                  </node>
                </node>
                <node role="statement" roleId="tpee.1068581517665" type="tpee.ExpressionStatement" typeId="tpee.1068580123155" id="1392391688313364972">
                  <node role="expression" roleId="tpee.1068580123156" type="tpee.DotExpression" typeId="tpee.1197027756228" id="1392391688313364994">
                    <node role="operand" roleId="tpee.1197027771414" type="tpee.ParameterReference" typeId="tpee.1068581242874" id="1392391688313364973">
                      <link role="variableDeclaration" roleId="tpee.1068581517664" targetNodeId="1392391688313364714" resolveInfo="sb" />
                    </node>
                    <node role="operation" roleId="tpee.1197027833540" type="tpee.InstanceMethodCallOperation" typeId="tpee.1202948039474" id="1392391688313364999">
                      <link role="baseMethodDeclaration" roleId="tpee.1068499141037" targetNodeId="e2lb.~StringBuilder%dappend(char)%cjava%dlang%dStringBuilder" resolveInfo="append" />
                      <node role="actualArgument" roleId="tpee.1068499141038" type="tpee.CharConstant" typeId="tpee.1200397529627" id="1392391688313365000">
                        <property name="charConstant" nameId="tpee.1200397540847" value="\n" />
                      </node>
                    </node>
                  </node>
                </node>
              </node>
              <node role="ifFalseStatement" roleId="tpee.1082485599094" type="tpee.BlockStatement" typeId="tpee.1082485599095" id="1392391688313364886">
                <node role="statements" roleId="tpee.1082485599096" type="tpee.StatementList" typeId="tpee.1068580123136" id="1392391688313364887">
                  <node role="statement" roleId="tpee.1068581517665" type="tpee.ExpressionStatement" typeId="tpee.1068580123155" id="1392391688313364888">
                    <node role="expression" roleId="tpee.1068580123156" type="tpee.DotExpression" typeId="tpee.1197027756228" id="1392391688313364910">
                      <node role="operand" roleId="tpee.1197027771414" type="tpee.ParameterReference" typeId="tpee.1068581242874" id="1392391688313364889">
                        <link role="variableDeclaration" roleId="tpee.1068581517664" targetNodeId="1392391688313364714" resolveInfo="sb" />
                      </node>
                      <node role="operation" roleId="tpee.1197027833540" type="tpee.InstanceMethodCallOperation" typeId="tpee.1202948039474" id="1392391688313364915">
                        <link role="baseMethodDeclaration" roleId="tpee.1068499141037" targetNodeId="e2lb.~StringBuilder%dappend(java%dlang%dString)%cjava%dlang%dStringBuilder" resolveInfo="append" />
                        <node role="actualArgument" roleId="tpee.1068499141038" type="tpee.PlusExpression" typeId="tpee.1068581242875" id="1392391688313364930">
                          <node role="leftExpression" roleId="tpee.1081773367580" type="tpee.StringLiteral" typeId="tpee.1070475926800" id="1392391688313364916">
                            <property name="value" nameId="tpee.1070475926801" value="unsatisfied dependency on " />
                          </node>
                          <node role="rightExpression" roleId="tpee.1081773367579" type="tpee.DotExpression" typeId="tpee.1197027756228" id="1392391688313364958">
                            <node role="operand" roleId="tpee.1197027771414" type="tpee.LocalVariableReference" typeId="tpee.1068581242866" id="1392391688313364937">
                              <link role="variableDeclaration" roleId="tpee.1068581517664" targetNodeId="1392391688313364741" resolveInfo="uns" />
                            </node>
                            <node role="operation" roleId="tpee.1197027833540" type="tp25.SPropertyAccess" typeId="tp25.1138056022639" id="1392391688313364963">
                              <link role="property" roleId="tp25.1138056395725" targetNodeId="tpck.1169194664001" resolveInfo="name" />
                            </node>
                          </node>
                        </node>
                      </node>
                    </node>
                  </node>
                </node>
              </node>
            </node>
          </node>
          <node role="variable" roleId="tpee.1144230900587" type="tpee.LocalVariableDeclaration" typeId="tpee.1068581242863" id="1392391688313364741">
            <property name="name" nameId="tpck.1169194664001" value="uns" />
            <node role="type" roleId="tpee.5680397130376446158" type="tp25.SNodeType" typeId="tp25.1138055754698" id="1392391688313364742">
              <link role="concept" roleId="tp25.1138405853777" targetNodeId="kdzh.322010710375871467" resolveInfo="BuildMps_AbstractModule" />
            </node>
          </node>
          <node role="iterable" roleId="tpee.1144226360166" type="tpee.LocalInstanceMethodCall" typeId="tpee.3066917033203108594" id="1392391688313364743">
            <link role="baseMethodDeclaration" roleId="tpee.1068499141037" targetNodeId="1392391688313307228" resolveInfo="getUnsatisfiedDependencies" />
            <node role="actualArgument" roleId="tpee.1068499141038" type="tpee.ParameterReference" typeId="tpee.1068581242874" id="1392391688313364744">
              <link role="variableDeclaration" roleId="tpee.1068581517664" targetNodeId="1392391688313364716" resolveInfo="module" />
            </node>
          </node>
        </node>
      </node>
      <node role="parameter" roleId="tpee.1068580123134" type="tpee.ParameterDeclaration" typeId="tpee.1068498886292" id="1392391688313364714">
        <property name="name" nameId="tpck.1169194664001" value="sb" />
        <node role="type" roleId="tpee.5680397130376446158" type="tpee.ClassifierType" typeId="tpee.1107535904670" id="1392391688313364715">
          <link role="classifier" roleId="tpee.1107535924139" targetNodeId="e2lb.~StringBuilder" resolveInfo="StringBuilder" />
        </node>
      </node>
      <node role="parameter" roleId="tpee.1068580123134" type="tpee.ParameterDeclaration" typeId="tpee.1068498886292" id="1392391688313364716">
        <property name="name" nameId="tpck.1169194664001" value="module" />
        <node role="type" roleId="tpee.5680397130376446158" type="tp25.SNodeType" typeId="tp25.1138055754698" id="1392391688313364718">
          <link role="concept" roleId="tp25.1138405853777" targetNodeId="kdzh.322010710375871467" resolveInfo="BuildMps_AbstractModule" />
        </node>
      </node>
      <node role="parameter" roleId="tpee.1068580123134" type="tpee.ParameterDeclaration" typeId="tpee.1068498886292" id="1392391688313364719">
        <property name="name" nameId="tpck.1169194664001" value="includeModuleName" />
        <node role="type" roleId="tpee.5680397130376446158" type="tpee.BooleanType" typeId="tpee.1070534644030" id="1392391688313364721" />
      </node>
    </node>
<<<<<<< HEAD
=======
    <node role="visibility" roleId="tpee.1178549979242" type="tpee.PublicVisibility" typeId="tpee.1146644602865" id="1392391688313307205" />
>>>>>>> 9161bcdd
  </root>
</model>
<|MERGE_RESOLUTION|>--- conflicted
+++ resolved
@@ -38,8 +38,8 @@
       <property name="virtualPackage" nameId="tpck.1193676396447" value="Project.Plugin" />
     </node>
     <node type="tpee.ClassConcept" typeId="tpee.1068390468198" id="1392391688313307204">
+      <property name="virtualPackage" nameId="tpck.1193676396447" value="Project.Plugin" />
       <property name="name" nameId="tpck.1169194664001" value="IdeaPluginDependenciesHelper" />
-      <property name="virtualPackage" nameId="tpck.1193676396447" value="Project.Plugin" />
     </node>
   </roots>
   <root id="4278635856200804509">
@@ -345,25 +345,6 @@
                     <property name="nonStatic" nameId="tpee.521412098689998745" value="true" />
                     <link role="classifier" roleId="tpee.1170346070688" targetNodeId="tken.4278635856200768111" resolveInfo="ModuleLoader" />
                     <link role="baseMethodDeclaration" roleId="tpee.1068499141037" targetNodeId="tken.4278635856200768451" resolveInfo="ModuleLoader" />
-<<<<<<< HEAD
-                    <node role="visibility" roleId="tpee.1178549979242" type="tpee.PublicVisibility" typeId="tpee.1146644602865" id="2531699772406302832" />
-                    <node role="actualArgument" roleId="tpee.1068499141038" type="tpee.LocalVariableReference" typeId="tpee.1068581242866" id="2531699772406302747">
-                      <link role="variableDeclaration" roleId="tpee.1068581517664" targetNodeId="2531699772406302529" resolveInfo="module" />
-                    </node>
-                    <node role="actualArgument" roleId="tpee.1068499141038" type="tpee.LocalVariableReference" typeId="tpee.1068581242866" id="5780287594867972925">
-                      <link role="variableDeclaration" roleId="tpee.1068581517664" targetNodeId="2531699772406302613" resolveInfo="visible" />
-                    </node>
-                    <node role="actualArgument" roleId="tpee.1068499141038" type="tpee.GenericNewExpression" typeId="tpee.1145552977093" id="2617896750899013248">
-                      <node role="creator" roleId="tpee.1145553007750" type="tpee.ClassCreator" typeId="tpee.1212685548494" id="2617896750899013250">
-                        <link role="baseMethodDeclaration" roleId="tpee.1068499141037" targetNodeId="tken.2617896750899006654" resolveInfo="PathConverter" />
-                        <node role="actualArgument" roleId="tpee.1068499141038" type="tpd4.ApplicableNodeReference" typeId="tpd4.1174650418652" id="8757919848289155921">
-                          <link role="applicableNode" roleId="tpd4.1174650432090" targetNodeId="2531699772406302329" resolveInfo="buildProject" />
-                        </node>
-                      </node>
-                    </node>
-                    <node role="actualArgument" roleId="tpee.1068499141038" type="tpee.NullLiteral" typeId="tpee.1070534058343" id="4278635856200790765" />
-=======
->>>>>>> 9161bcdd
                     <node role="member" roleId="tpee.5375687026011219971" type="tpee.InstanceMethodDeclaration" typeId="tpee.1068580123165" id="2531699772406302895">
                       <property name="isAbstract" nameId="tpee.1178608670077" value="false" />
                       <property name="name" nameId="tpck.1169194664001" value="report" />
@@ -994,10 +975,6 @@
     </node>
   </root>
   <root id="1392391688313307204">
-<<<<<<< HEAD
-    <node role="visibility" roleId="tpee.1178549979242" type="tpee.PublicVisibility" typeId="tpee.1146644602865" id="1392391688313307205" />
-=======
->>>>>>> 9161bcdd
     <node role="member" roleId="tpee.5375687026011219971" type="tpee.FieldDeclaration" typeId="tpee.1068390468200" id="1392391688313307212">
       <property name="name" nameId="tpck.1169194664001" value="plugin" />
       <node role="visibility" roleId="tpee.1178549979242" type="tpee.PrivateVisibility" typeId="tpee.1146644623116" id="1392391688313307213" />
@@ -1580,9 +1557,6 @@
         <node role="type" roleId="tpee.5680397130376446158" type="tpee.BooleanType" typeId="tpee.1070534644030" id="1392391688313364721" />
       </node>
     </node>
-<<<<<<< HEAD
-=======
     <node role="visibility" roleId="tpee.1178549979242" type="tpee.PublicVisibility" typeId="tpee.1146644602865" id="1392391688313307205" />
->>>>>>> 9161bcdd
   </root>
 </model>
