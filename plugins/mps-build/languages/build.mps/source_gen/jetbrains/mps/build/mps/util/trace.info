<?xml version="1.0" encoding="UTF-8"?>
<debug-info>
  <concept fqn="jetbrains.mps.baseLanguage.structure.BlockStatement" />
  <concept fqn="jetbrains.mps.baseLanguage.structure.BreakStatement" />
  <concept fqn="jetbrains.mps.baseLanguage.structure.ConstructorDeclaration" />
  <concept fqn="jetbrains.mps.baseLanguage.structure.ContinueStatement" />
  <concept fqn="jetbrains.mps.baseLanguage.structure.ExpressionStatement" />
  <concept fqn="jetbrains.mps.baseLanguage.structure.FieldDeclaration" />
  <concept fqn="jetbrains.mps.baseLanguage.structure.ForStatement" />
  <concept fqn="jetbrains.mps.baseLanguage.structure.ForeachStatement" />
  <concept fqn="jetbrains.mps.baseLanguage.structure.IfStatement" />
  <concept fqn="jetbrains.mps.baseLanguage.structure.InstanceMethodDeclaration" />
  <concept fqn="jetbrains.mps.baseLanguage.structure.LocalVariableDeclarationStatement" />
  <concept fqn="jetbrains.mps.baseLanguage.structure.ReturnStatement" />
  <concept fqn="jetbrains.mps.baseLanguage.structure.SingleLineComment" />
  <concept fqn="jetbrains.mps.baseLanguage.structure.Statement" />
  <concept fqn="jetbrains.mps.baseLanguage.structure.StaticFieldDeclaration" />
  <concept fqn="jetbrains.mps.baseLanguage.structure.StaticMethodDeclaration" />
  <concept fqn="jetbrains.mps.baseLanguage.structure.SuperConstructorInvocation" />
  <concept fqn="jetbrains.mps.baseLanguage.structure.ThisConstructorInvocation" />
  <concept fqn="jetbrains.mps.baseLanguage.structure.ThrowStatement" />
  <concept fqn="jetbrains.mps.baseLanguage.structure.TryCatchStatement" />
  <concept fqn="jetbrains.mps.baseLanguage.structure.WhileStatement" />
  <root nodeRef="r:38bad86e-d92c-4ea7-ad52-a111dc6c2457(jetbrains.mps.build.mps.util)/1500819558096511845">
    <file name="MPSModulesClosure.java">
      <node id="7525356604723806817" at="26,0,27,0" concept="5" trace="modules" />
      <node id="7391870795496531176" at="27,0,28,0" concept="5" trace="devkits" />
      <node id="7525356604723806836" at="28,0,29,0" concept="5" trace="languagesWithRuntime" />
      <node id="2761855734068903495" at="29,0,30,0" concept="5" trace="initialModules" />
      <node id="8845345751178265809" at="30,0,31,0" concept="5" trace="skipExternalModules" />
      <node id="7391870795496512360" at="31,0,32,0" concept="5" trace="trackDevkits" />
      <node id="4868576097550536527" at="32,49,33,67" concept="4" />
      <node id="2761855734068903462" at="35,60,36,214" concept="4" />
      <node id="2761855734068903714" at="36,214,37,108" concept="10" />
      <node id="2761855734068903723" at="39,67,40,87" concept="18" />
      <node id="8169228734285515015" at="45,23,46,18" concept="11" />
      <node id="8169228734285514975" at="48,134,49,18" concept="11" />
      <node id="8845345751178265903" at="51,30,52,18" concept="11" />
      <node id="4893243730870592528" at="53,5,54,16" concept="11" />
      <node id="4868576097550570596" at="58,37,59,30" concept="11" />
      <node id="4868576097550570635" at="62,39,63,26" concept="11" />
      <node id="4868576097550570731" at="69,37,70,198" concept="11" />
      <node id="4868576097550570739" at="73,39,74,26" concept="11" />
      <node id="7259033139236375656" at="80,37,81,575" concept="11" />
      <node id="1500819558096520632" at="87,39,88,198" concept="11" />
      <node id="4267986820121093139" at="91,37,92,175" concept="11" />
      <node id="1692280246134543070" at="94,7,95,0" concept="13" />
      <node id="1692280246134543075" at="95,0,96,26" concept="12" />
      <node id="1692280246134543140" at="98,37,99,177" concept="11" />
      <node id="1509505007519824687" at="101,8,102,0" concept="13" />
      <node id="1509505007519824683" at="103,23,104,38" concept="11" />
      <node id="1509505007519824686" at="105,5,106,0" concept="13" />
      <node id="7391870795496540931" at="106,0,107,113" concept="10" />
      <node id="7391870795496540855" at="108,23,109,83" concept="4" />
      <node id="4267986820121124876" at="114,42,115,180" concept="11" />
      <node id="4267986820121125014" at="119,7,120,58" concept="12" />
      <node id="4267986820121125000" at="120,58,121,101" concept="11" />
      <node id="4267986820121125040" at="125,37,126,177" concept="11" />
      <node id="4267986820121125090" at="128,7,129,0" concept="13" />
      <node id="7391870795496540943" at="129,0,130,113" concept="10" />
      <node id="7391870795496540954" at="131,23,132,83" concept="4" />
      <node id="4267986820121125119" at="137,42,138,180" concept="11" />
      <node id="4267986820121125050" at="142,7,143,0" concept="13" />
      <node id="4267986820121125132" at="143,0,144,62" concept="12" />
      <node id="4868576097550570778" at="144,62,145,108" concept="11" />
      <node id="1500819558096512017" at="149,37,150,173" concept="11" />
      <node id="1500819558096520559" at="159,43,160,187" concept="11" />
      <node id="1500819558096520559" at="163,41,164,177" concept="11" />
      <node id="1500819558096520353" at="175,41,176,181" concept="11" />
      <node id="4893243730880707943" at="186,43,187,189" concept="11" />
      <node id="4893243730880707943" at="190,41,191,179" concept="11" />
      <node id="2942692392082327375" at="198,52,199,13" concept="11" />
      <node id="4893243730877698475" at="200,5,201,72" concept="10" />
      <node id="4893243730877706387" at="202,58,203,114" concept="4" />
      <node id="3793839030892188518" at="204,5,205,83" concept="4" />
      <node id="4893243730877761227" at="205,83,206,33" concept="4" />
      <node id="4893243730877655140" at="206,33,207,52" concept="4" />
      <node id="2942692392082315858" at="210,52,211,13" concept="11" />
      <node id="4893243730876773175" at="212,5,213,65" concept="10" />
      <node id="4893243730876773182" at="213,65,214,69" concept="10" />
      <node id="4893243730876779691" at="215,58,216,57" concept="4" />
      <node id="7398453181930820744" at="217,5,218,80" concept="4" />
      <node id="4893243730876786978" at="218,80,219,30" concept="4" />
      <node id="4893243730876810451" at="219,30,220,39" concept="4" />
      <node id="4893243730876905228" at="220,39,221,62" concept="4" />
      <node id="4893243730876911512" at="221,62,222,78" concept="4" />
      <node id="2942692392082350896" at="225,53,226,13" concept="11" />
      <node id="4893243730881109077" at="227,5,228,70" concept="10" />
      <node id="4893243730881069273" at="230,39,231,190" concept="11" />
      <node id="4893243730881069273" at="234,37,235,180" concept="11" />
      <node id="4893243730881080325" at="238,22,239,17" concept="3" />
      <node id="4893243730881077590" at="242,41,243,187" concept="11" />
      <node id="4893243730881077590" at="246,39,247,177" concept="11" />
<<<<<<< HEAD
      <node id="4893243730881698942" at="249,9,250,149" concept="12" />
      <node id="4893243730881172764" at="252,39,253,92" concept="11" />
      <node id="4893243730881255317" at="256,41,257,28" concept="11" />
      <node id="4893243730881731944" at="259,10,260,74" concept="12" />
      <node id="4893243730881113980" at="260,74,261,254" concept="4" />
      <node id="2095312795163452805" at="261,254,262,242" concept="4" />
      <node id="4893243730881313486" at="263,5,264,81" concept="4" />
      <node id="4893243730881090437" at="264,81,265,31" concept="4" />
      <node id="4893243730881353343" at="265,31,266,49" concept="4" />
      <node id="1769291957183032431" at="268,36,269,20" concept="4" />
      <node id="1769291957183032460" at="269,20,270,33" concept="4" />
      <node id="7391870795496572824" at="270,33,271,41" concept="4" />
      <node id="7391870795496572853" at="271,41,272,32" concept="4" />
      <node id="7391870795496572860" at="272,32,273,25" concept="4" />
      <node id="7391870795496572879" at="273,25,274,16" concept="11" />
      <node id="4893243730878298418" at="276,38,277,88" concept="12" />
      <node id="4893243730876989500" at="277,88,278,65" concept="10" />
      <node id="4893243730876989507" at="278,65,279,69" concept="10" />
      <node id="4893243730878256144" at="279,69,280,0" concept="13" />
      <node id="2501482786963857156" at="281,64,282,106" concept="10" />
      <node id="4893243730875873881" at="282,106,283,48" concept="4" />
      <node id="4893243730876989514" at="283,48,284,57" concept="4" />
      <node id="2501482786963815011" at="284,57,285,37" concept="4" />
      <node id="4893243730876993938" at="286,5,287,30" concept="4" />
      <node id="4893243730877016136" at="287,30,288,39" concept="4" />
      <node id="4893243730877051230" at="288,39,289,61" concept="4" />
      <node id="7525356604723806888" at="289,61,290,78" concept="4" />
      <node id="7525356604723806906" at="290,78,291,16" concept="11" />
      <node id="4893243730878101996" at="293,45,294,47" concept="4" />
      <node id="4893243730878107921" at="294,47,295,63" concept="4" />
      <node id="2761855734068903895" at="295,63,296,78" concept="4" />
      <node id="5980151377255999946" at="296,78,297,16" concept="11" />
      <node id="4893243730878310246" at="299,48,300,90" concept="12" />
      <node id="4893243730878116403" at="300,90,301,47" concept="4" />
      <node id="4893243730878116407" at="301,47,302,63" concept="4" />
      <node id="4893243730878125041" at="303,59,304,58" concept="10" />
      <node id="4893243730878131057" at="304,58,305,48" concept="4" />
      <node id="4893243730875834763" at="305,48,306,64" concept="4" />
      <node id="6543819241325746223" at="306,64,307,76" concept="4" />
      <node id="8958973293689137069" at="308,5,309,78" concept="4" />
      <node id="8958973293689137076" at="309,78,310,16" concept="11" />
      <node id="4893243730878315510" at="312,60,313,118" concept="12" />
      <node id="4893243730878146159" at="314,59,315,58" concept="10" />
      <node id="4893243730878147732" at="315,58,316,48" concept="4" />
      <node id="4893243730878147736" at="316,48,317,64" concept="4" />
      <node id="4893243730881372296" at="317,64,318,76" concept="4" />
      <node id="4893243730881396983" at="318,76,319,54" concept="4" />
      <node id="6503355885715499707" at="320,5,321,16" concept="11" />
      <node id="4893243730878321114" at="323,50,324,64" concept="12" />
      <node id="2761855734068904010" at="325,61,326,95" concept="18" />
      <node id="2761855734068903925" at="327,5,328,0" concept="13" />
      <node id="2761855734068903927" at="328,0,329,66" concept="10" />
      <node id="4893243730876672620" at="329,66,330,65" concept="10" />
      <node id="4893243730876698229" at="330,65,331,69" concept="10" />
      <node id="4893243730876662763" at="331,69,332,56" concept="4" />
      <node id="4893243730876710025" at="332,56,333,30" concept="4" />
      <node id="4893243730876735352" at="333,30,334,39" concept="4" />
      <node id="4643216374596368740" at="334,39,335,16" concept="11" />
      <node id="4893243730876595160" at="338,48,339,33" concept="10" />
      <node id="4893243730876595173" at="341,213,342,28" concept="4" />
      <node id="4893243730876595177" at="342,28,343,19" concept="3" />
      <node id="4893243730876595178" at="344,9,345,559" concept="10" />
      <node id="4893243730876595189" at="346,38,347,76" concept="4" />
      <node id="4893243730876595204" at="350,23,351,67" concept="4" />
      <node id="7525356604724002267" at="359,43,360,575" concept="11" />
      <node id="7525356604724002282" at="363,41,364,369" concept="11" />
      <node id="7525356604724002291" at="368,7,369,72" concept="10" />
      <node id="7525356604724002300" at="370,56,371,56" concept="4" />
      <node id="7525356604724002308" at="372,5,373,0" concept="13" />
      <node id="2761855734068904105" at="375,50,376,185" concept="11" />
      <node id="7525356604724002331" at="379,37,380,175" concept="11" />
      <node id="7525356604724002338" at="382,7,383,166" concept="11" />
      <node id="7525356604723806917" at="385,39,386,19" concept="11" />
      <node id="7525356604723806924" at="388,52,389,32" concept="11" />
      <node id="2761855734069038643" at="391,42,392,189" concept="11" />
      <node id="8252715012761560320" at="394,29,395,57" concept="11" />
      <node id="8845345751178265829" at="397,50,398,36" concept="4" />
      <node id="8845345751178265849" at="398,36,399,16" concept="11" />
      <node id="7391870795496531079" at="401,43,402,29" concept="4" />
      <node id="7391870795496531142" at="402,29,403,16" concept="11" />
      <node id="8169228734285862686" at="406,0,407,0" concept="5" trace="modules" />
      <node id="8169228734285862691" at="407,0,408,0" concept="5" trace="reexported" />
      <node id="8169228734285862704" at="408,80,409,29" concept="4" />
      <node id="8169228734285862714" at="409,29,410,35" concept="4" />
      <node id="8169228734285862726" at="412,41,413,21" concept="11" />
      <node id="8169228734285862733" at="415,44,416,59" concept="11" />
=======
      <node id="8886979122628505895" at="251,41,252,189" concept="11" />
      <node id="8886979122628505895" at="255,39,256,179" concept="11" />
      <node id="8886979122628376333" at="258,9,259,0" concept="13" />
      <node id="4893243730881698942" at="259,0,260,84" concept="12" />
      <node id="8886979122629006222" at="260,84,261,73" concept="12" />
      <node id="4893243730881172764" at="263,39,264,92" concept="11" />
      <node id="4893243730881255317" at="267,41,268,28" concept="11" />
      <node id="4893243730881731944" at="270,10,271,74" concept="12" />
      <node id="4893243730881113980" at="271,74,272,254" concept="4" />
      <node id="8886979122629181511" at="272,254,273,84" concept="4" />
      <node id="4893243730881313486" at="274,5,275,81" concept="4" />
      <node id="4893243730881090437" at="275,81,276,31" concept="4" />
      <node id="4893243730881353343" at="276,31,277,49" concept="4" />
      <node id="1769291957183032431" at="279,36,280,20" concept="4" />
      <node id="1769291957183032460" at="280,20,281,33" concept="4" />
      <node id="7391870795496572824" at="281,33,282,41" concept="4" />
      <node id="7391870795496572853" at="282,41,283,32" concept="4" />
      <node id="7391870795496572860" at="283,32,284,25" concept="4" />
      <node id="7391870795496572879" at="284,25,285,16" concept="11" />
      <node id="4893243730878298418" at="287,38,288,88" concept="12" />
      <node id="4893243730876989500" at="288,88,289,65" concept="10" />
      <node id="4893243730876989507" at="289,65,290,69" concept="10" />
      <node id="4893243730878256144" at="290,69,291,0" concept="13" />
      <node id="2501482786963857156" at="292,64,293,106" concept="10" />
      <node id="4893243730875873881" at="293,106,294,48" concept="4" />
      <node id="4893243730876989514" at="294,48,295,57" concept="4" />
      <node id="2501482786963815011" at="295,57,296,37" concept="4" />
      <node id="4893243730876993938" at="297,5,298,30" concept="4" />
      <node id="4893243730877016136" at="298,30,299,39" concept="4" />
      <node id="4893243730877051230" at="299,39,300,61" concept="4" />
      <node id="7525356604723806888" at="300,61,301,78" concept="4" />
      <node id="7525356604723806906" at="301,78,302,16" concept="11" />
      <node id="4893243730878101996" at="304,45,305,47" concept="4" />
      <node id="4893243730878107921" at="305,47,306,63" concept="4" />
      <node id="2761855734068903895" at="306,63,307,78" concept="4" />
      <node id="5980151377255999946" at="307,78,308,16" concept="11" />
      <node id="4893243730878310246" at="310,48,311,90" concept="12" />
      <node id="4893243730878116403" at="311,90,312,47" concept="4" />
      <node id="4893243730878116407" at="312,47,313,63" concept="4" />
      <node id="4893243730878125041" at="314,59,315,58" concept="10" />
      <node id="4893243730878131057" at="315,58,316,48" concept="4" />
      <node id="4893243730875834763" at="316,48,317,64" concept="4" />
      <node id="6543819241325746223" at="317,64,318,76" concept="4" />
      <node id="8958973293689137069" at="319,5,320,78" concept="4" />
      <node id="8958973293689137076" at="320,78,321,16" concept="11" />
      <node id="4893243730878315510" at="323,60,324,118" concept="12" />
      <node id="4893243730878146159" at="325,59,326,58" concept="10" />
      <node id="4893243730878147732" at="326,58,327,48" concept="4" />
      <node id="4893243730878147736" at="327,48,328,64" concept="4" />
      <node id="4893243730881372296" at="328,64,329,76" concept="4" />
      <node id="4893243730881396983" at="329,76,330,54" concept="4" />
      <node id="6503355885715499707" at="331,5,332,16" concept="11" />
      <node id="4893243730878321114" at="334,50,335,64" concept="12" />
      <node id="2761855734068904010" at="336,61,337,95" concept="18" />
      <node id="2761855734068903925" at="338,5,339,0" concept="13" />
      <node id="2761855734068903927" at="339,0,340,66" concept="10" />
      <node id="4893243730876672620" at="340,66,341,65" concept="10" />
      <node id="4893243730876698229" at="341,65,342,69" concept="10" />
      <node id="4893243730876662763" at="342,69,343,56" concept="4" />
      <node id="4893243730876710025" at="343,56,344,30" concept="4" />
      <node id="4893243730876735352" at="344,30,345,39" concept="4" />
      <node id="4643216374596368740" at="345,39,346,16" concept="11" />
      <node id="4893243730876595160" at="349,48,350,33" concept="10" />
      <node id="4893243730876595173" at="352,213,353,28" concept="4" />
      <node id="4893243730876595177" at="353,28,354,19" concept="3" />
      <node id="4893243730876595178" at="355,9,356,559" concept="10" />
      <node id="4893243730876595189" at="357,38,358,76" concept="4" />
      <node id="4893243730876595204" at="361,23,362,67" concept="4" />
      <node id="7525356604724002267" at="370,43,371,575" concept="11" />
      <node id="7525356604724002282" at="374,41,375,369" concept="11" />
      <node id="7525356604724002291" at="379,7,380,72" concept="10" />
      <node id="7525356604724002300" at="381,56,382,56" concept="4" />
      <node id="7525356604724002308" at="383,5,384,0" concept="13" />
      <node id="2761855734068904105" at="386,50,387,185" concept="11" />
      <node id="7525356604724002331" at="390,37,391,175" concept="11" />
      <node id="7525356604724002338" at="393,7,394,166" concept="11" />
      <node id="7525356604723806917" at="396,39,397,19" concept="11" />
      <node id="7525356604723806924" at="399,52,400,32" concept="11" />
      <node id="2761855734069038643" at="402,42,403,189" concept="11" />
      <node id="8252715012761560320" at="405,29,406,57" concept="11" />
      <node id="8845345751178265829" at="408,50,409,36" concept="4" />
      <node id="8845345751178265849" at="409,36,410,16" concept="11" />
      <node id="7391870795496531079" at="412,43,413,29" concept="4" />
      <node id="7391870795496531142" at="413,29,414,16" concept="11" />
      <node id="8169228734285862686" at="417,0,418,0" concept="5" trace="modules" />
      <node id="8169228734285862691" at="418,0,419,0" concept="5" trace="reexported" />
      <node id="8169228734285862704" at="419,80,420,29" concept="4" />
      <node id="8169228734285862714" at="420,29,421,35" concept="4" />
      <node id="8169228734285862726" at="423,41,424,21" concept="11" />
      <node id="8169228734285862733" at="426,44,427,59" concept="11" />
>>>>>>> 147c6185
      <node id="1500819558096511847" at="32,0,35,0" concept="2" trace="MPSModulesClosure#(Lorg/jetbrains/mps/openapi/model/SNode;)V" />
      <node id="2761855734068903623" at="38,59,41,7" concept="8" />
      <node id="8169228734285514986" at="44,40,47,5" concept="8" />
      <node id="8169228734285514891" at="47,5,50,5" concept="8" />
      <node id="8845345751178265898" at="50,5,53,5" concept="8" />
      <node id="4868576097550570592" at="58,0,61,0" concept="9" trace="select#(Lorg/jetbrains/mps/openapi/model/SNode;)Lorg/jetbrains/mps/openapi/model/SNode;" />
      <node id="4868576097550570631" at="62,0,65,0" concept="9" trace="accept#(Lorg/jetbrains/mps/openapi/model/SNode;)Z" />
      <node id="4868576097550570729" at="69,0,72,0" concept="9" trace="select#(Lorg/jetbrains/mps/openapi/model/SNode;)Lorg/jetbrains/mps/openapi/model/SNode;" />
      <node id="4868576097550570737" at="73,0,76,0" concept="9" trace="accept#(Lorg/jetbrains/mps/openapi/model/SNode;)Z" />
      <node id="7259033139236375652" at="80,0,83,0" concept="9" trace="select#(Lorg/jetbrains/mps/openapi/model/SNode;)Lorg/jetbrains/mps/openapi/model/SNode;" />
      <node id="1500819558096520628" at="87,0,90,0" concept="9" trace="accept#(Lorg/jetbrains/mps/openapi/model/SNode;)Z" />
      <node id="4267986820121093135" at="91,0,94,0" concept="9" trace="select#(Lorg/jetbrains/mps/openapi/model/SNode;)Lorg/jetbrains/mps/openapi/model/SNode;" />
      <node id="1692280246134543138" at="98,0,101,0" concept="9" trace="select#(Lorg/jetbrains/mps/openapi/model/SNode;)Lorg/jetbrains/mps/openapi/model/SNode;" />
      <node id="1509505007519824678" at="102,0,105,5" concept="8" />
      <node id="7391870795496540817" at="107,113,110,5" concept="8" />
      <node id="4267986820121124872" at="114,0,117,0" concept="9" trace="select#(Lorg/jetbrains/mps/openapi/model/SNode;)Lorg/jetbrains/mps/openapi/model/SNode;" />
      <node id="4267986820121125038" at="125,0,128,0" concept="9" trace="select#(Lorg/jetbrains/mps/openapi/model/SNode;)Lorg/jetbrains/mps/openapi/model/SNode;" />
      <node id="7391870795496540952" at="130,113,133,5" concept="8" />
      <node id="4267986820121125117" at="137,0,140,0" concept="9" trace="select#(Lorg/jetbrains/mps/openapi/model/SNode;)Lorg/jetbrains/mps/openapi/model/SNode;" />
      <node id="1500819558096512013" at="149,0,152,0" concept="9" trace="select#(Lorg/jetbrains/mps/openapi/model/SNode;)Lorg/jetbrains/mps/openapi/model/SNode;" />
      <node id="1500819558096520559" at="159,0,162,0" concept="9" trace="accept#(Lorg/jetbrains/mps/openapi/model/SNode;)Z" />
      <node id="1500819558096520559" at="163,0,166,0" concept="9" trace="select#(Lorg/jetbrains/mps/openapi/model/SNode;)Lorg/jetbrains/mps/openapi/model/SNode;" />
      <node id="1500819558096520349" at="175,0,178,0" concept="9" trace="select#(Lorg/jetbrains/mps/openapi/model/SNode;)Lorg/jetbrains/mps/openapi/model/SNode;" />
      <node id="4893243730880707943" at="186,0,189,0" concept="9" trace="accept#(Lorg/jetbrains/mps/openapi/model/SNode;)Z" />
      <node id="4893243730880707943" at="190,0,193,0" concept="9" trace="select#(Lorg/jetbrains/mps/openapi/model/SNode;)Lorg/jetbrains/mps/openapi/model/SNode;" />
      <node id="2942692392082327373" at="197,84,200,5" concept="8" />
      <node id="4893243730877526756" at="201,72,204,5" concept="7" />
      <node id="2942692392082295707" at="209,85,212,5" concept="8" />
      <node id="4893243730878014741" at="214,69,217,5" concept="7" />
      <node id="2942692392082350894" at="224,76,227,5" concept="8" />
      <node id="4893243730881069273" at="230,0,233,0" concept="9" trace="accept#(Lorg/jetbrains/mps/openapi/model/SNode;)Z" />
      <node id="4893243730881069273" at="234,0,237,0" concept="9" trace="select#(Lorg/jetbrains/mps/openapi/model/SNode;)Lorg/jetbrains/mps/openapi/model/SNode;" />
      <node id="4893243730881079419" at="237,9,240,7" concept="8" />
      <node id="4893243730881077590" at="242,0,245,0" concept="9" trace="accept#(Lorg/jetbrains/mps/openapi/model/SNode;)Z" />
      <node id="4893243730881077590" at="246,0,249,0" concept="9" trace="select#(Lorg/jetbrains/mps/openapi/model/SNode;)Lorg/jetbrains/mps/openapi/model/SNode;" />
<<<<<<< HEAD
      <node id="4893243730881166262" at="252,0,255,0" concept="9" trace="select#(Lorg/jetbrains/mps/openapi/model/SNode;)Lorg/jetbrains/mps/openapi/model/SNode;" />
      <node id="4893243730881251230" at="256,0,259,0" concept="9" trace="accept#(Lorg/jetbrains/mps/openapi/model/SNode;)Z" />
      <node id="2761855734068903921" at="324,64,327,5" concept="8" />
      <node id="4893243730876595187" at="345,559,348,9" concept="8" />
      <node id="4893243730876595202" at="349,7,352,7" concept="8" />
      <node id="7525356604724002265" at="359,0,362,0" concept="9" trace="accept#(Lorg/jetbrains/mps/openapi/model/SNode;)Z" />
      <node id="7525356604724002280" at="363,0,366,0" concept="9" trace="select#(Lorg/jetbrains/mps/openapi/model/SNode;)Lorg/jetbrains/mps/openapi/model/SNode;" />
      <node id="7525356604724002298" at="369,72,372,5" concept="7" />
      <node id="2761855734068904103" at="375,0,378,0" concept="9" trace="translate#(Lorg/jetbrains/mps/openapi/model/SNode;)Ljava/lang/Iterable;" />
      <node id="7525356604724002329" at="379,0,382,0" concept="9" trace="select#(Lorg/jetbrains/mps/openapi/model/SNode;)Lorg/jetbrains/mps/openapi/model/SNode;" />
      <node id="7525356604723806912" at="385,0,388,0" concept="9" trace="getModules#()Ljava/lang/Iterable;" />
      <node id="7525356604723806919" at="388,0,391,0" concept="9" trace="getLanguagesWithRuntime#()Ljava/lang/Iterable;" />
      <node id="2761855734069038629" at="391,0,394,0" concept="9" trace="getAllModules#()Ljava/lang/Iterable;" />
      <node id="8252715012761560316" at="394,0,397,0" concept="9" trace="getInitial#()Lorg/jetbrains/mps/openapi/model/SNode;" />
      <node id="8169228734285862721" at="412,0,415,0" concept="9" trace="getModules#()Ljava/lang/Iterable;" />
      <node id="8169228734285862728" at="415,0,418,0" concept="9" trace="isReexported#(Lorg/jetbrains/mps/openapi/model/SNode;)Z" />
      <node id="4893243730876595166" at="340,197,344,9" concept="8" />
      <node id="8845345751178265825" at="397,0,401,0" concept="9" trace="skipExternalModules#()Ljetbrains/mps/build/mps/util/MPSModulesClosure;" />
      <node id="7391870795496531062" at="401,0,405,0" concept="9" trace="trackDevkits#()Ljetbrains/mps/build/mps/util/MPSModulesClosure;" />
      <node id="8169228734285862696" at="408,0,412,0" concept="2" trace="RequiredJavaModules#(Ljava/lang/Iterable;Ljava/util/Set;)V" />
=======
      <node id="8886979122628505895" at="251,0,254,0" concept="9" trace="accept#(Lorg/jetbrains/mps/openapi/model/SNode;)Z" />
      <node id="8886979122628505895" at="255,0,258,0" concept="9" trace="select#(Lorg/jetbrains/mps/openapi/model/SNode;)Lorg/jetbrains/mps/openapi/model/SNode;" />
      <node id="4893243730881166262" at="263,0,266,0" concept="9" trace="select#(Lorg/jetbrains/mps/openapi/model/SNode;)Lorg/jetbrains/mps/openapi/model/SNode;" />
      <node id="4893243730881251230" at="267,0,270,0" concept="9" trace="accept#(Lorg/jetbrains/mps/openapi/model/SNode;)Z" />
      <node id="2761855734068903921" at="335,64,338,5" concept="8" />
      <node id="4893243730876595187" at="356,559,359,9" concept="8" />
      <node id="4893243730876595202" at="360,7,363,7" concept="8" />
      <node id="7525356604724002265" at="370,0,373,0" concept="9" trace="accept#(Lorg/jetbrains/mps/openapi/model/SNode;)Z" />
      <node id="7525356604724002280" at="374,0,377,0" concept="9" trace="select#(Lorg/jetbrains/mps/openapi/model/SNode;)Lorg/jetbrains/mps/openapi/model/SNode;" />
      <node id="7525356604724002298" at="380,72,383,5" concept="7" />
      <node id="2761855734068904103" at="386,0,389,0" concept="9" trace="translate#(Lorg/jetbrains/mps/openapi/model/SNode;)Ljava/lang/Iterable;" />
      <node id="7525356604724002329" at="390,0,393,0" concept="9" trace="select#(Lorg/jetbrains/mps/openapi/model/SNode;)Lorg/jetbrains/mps/openapi/model/SNode;" />
      <node id="7525356604723806912" at="396,0,399,0" concept="9" trace="getModules#()Ljava/lang/Iterable;" />
      <node id="7525356604723806919" at="399,0,402,0" concept="9" trace="getLanguagesWithRuntime#()Ljava/lang/Iterable;" />
      <node id="2761855734069038629" at="402,0,405,0" concept="9" trace="getAllModules#()Ljava/lang/Iterable;" />
      <node id="8252715012761560316" at="405,0,408,0" concept="9" trace="getInitial#()Lorg/jetbrains/mps/openapi/model/SNode;" />
      <node id="8169228734285862721" at="423,0,426,0" concept="9" trace="getModules#()Ljava/lang/Iterable;" />
      <node id="8169228734285862728" at="426,0,429,0" concept="9" trace="isReexported#(Lorg/jetbrains/mps/openapi/model/SNode;)Z" />
      <node id="4893243730876595166" at="351,197,355,9" concept="8" />
      <node id="8845345751178265825" at="408,0,412,0" concept="9" trace="skipExternalModules#()Ljetbrains/mps/build/mps/util/MPSModulesClosure;" />
      <node id="7391870795496531062" at="412,0,416,0" concept="9" trace="trackDevkits#()Ljetbrains/mps/build/mps/util/MPSModulesClosure;" />
      <node id="8169228734285862696" at="419,0,423,0" concept="2" trace="RequiredJavaModules#(Ljava/lang/Iterable;Ljava/util/Set;)V" />
>>>>>>> 147c6185
      <node id="2761855734068903618" at="37,108,42,5" concept="7" />
      <node id="7259033139236375620" at="78,54,83,7" concept="11" />
      <node id="1692280246134543072" at="96,26,101,8" concept="4" />
      <node id="4267986820121124743" at="112,50,117,11" concept="11" />
      <node id="4267986820121125016" at="123,58,128,7" concept="10" />
      <node id="4267986820121125100" at="135,50,140,11" concept="11" />
      <node id="1500819558096511881" at="147,53,152,7" concept="11" />
      <node id="1500819558096520227" at="173,54,178,22" concept="11" />
<<<<<<< HEAD
      <node id="2761855734068903850" at="280,0,286,5" concept="7" />
      <node id="5980151377255999917" at="293,0,299,0" concept="9" trace="runtimeClosure#()Ljetbrains/mps/build/mps/util/MPSModulesClosure;" />
      <node id="8958973293689137060" at="302,63,308,5" concept="7" />
=======
      <node id="2761855734068903850" at="291,0,297,5" concept="7" />
      <node id="5980151377255999917" at="304,0,310,0" concept="9" trace="runtimeClosure#()Ljetbrains/mps/build/mps/util/MPSModulesClosure;" />
      <node id="8958973293689137060" at="313,63,319,5" concept="7" />
>>>>>>> 147c6185
      <node id="7525356604723796228" at="78,0,85,0" concept="9" trace="dependencies#(Lorg/jetbrains/mps/openapi/model/SNode;)Ljava/lang/Iterable;" />
      <node id="4267986820121124739" at="112,0,119,0" concept="9" trace="translate#(Lorg/jetbrains/mps/openapi/model/SNode;)Ljava/lang/Iterable;" />
      <node id="4267986820121125098" at="135,0,142,0" concept="9" trace="translate#(Lorg/jetbrains/mps/openapi/model/SNode;)Ljava/lang/Iterable;" />
      <node id="7525356604723796244" at="147,0,154,0" concept="9" trace="usedDevkits#(Lorg/jetbrains/mps/openapi/model/SNode;)Ljava/lang/Iterable;" />
<<<<<<< HEAD
      <node id="2761855734068903903" at="313,118,320,5" concept="7" />
      <node id="1500819558096520170" at="172,0,180,0" concept="9" trace="children#(Lorg/jetbrains/mps/openapi/model/SNode;)Ljava/util/Iterator;" />
      <node id="1769291957183032387" at="268,0,276,0" concept="9" trace="reset#()Ljetbrains/mps/build/mps/util/MPSModulesClosure;" />
=======
      <node id="2761855734068903903" at="324,118,331,5" concept="7" />
      <node id="1500819558096520170" at="172,0,180,0" concept="9" trace="children#(Lorg/jetbrains/mps/openapi/model/SNode;)Ljava/util/Iterator;" />
      <node id="1769291957183032387" at="279,0,287,0" concept="9" trace="reset#()Ljetbrains/mps/build/mps/util/MPSModulesClosure;" />
>>>>>>> 147c6185
      <node id="2761855734068903452" at="35,0,44,0" concept="2" trace="MPSModulesClosure#(Ljava/lang/Iterable;)V" />
      <node id="4868576097550570533" at="56,63,65,7" concept="11" />
      <node id="4868576097550570724" at="67,66,76,7" concept="11" />
      <node id="1500819558096520565" at="85,85,94,7" concept="10" />
      <node id="4267986820121124694" at="110,5,119,7" concept="10" />
      <node id="4267986820121125061" at="133,5,142,7" concept="10" />
      <node id="1500819558096520479" at="157,54,166,22" concept="11" />
      <node id="4893243730880761085" at="184,59,193,173" concept="11" />
      <node id="4893243730881077588" at="240,7,249,9" concept="10" />
<<<<<<< HEAD
      <node id="4893243730881139916" at="250,149,259,10" concept="4" />
      <node id="7525356604724002258" at="357,51,366,11" concept="11" />
      <node id="7525356604724002309" at="373,0,382,7" concept="10" />
      <node id="1500819558096519952" at="170,77,180,6" concept="11" />
      <node id="4893243730876595164" at="339,33,349,7" concept="7" />
      <node id="4868576097550570523" at="56,0,67,0" concept="9" trace="toOriginal#(Ljava/lang/Iterable;)Ljava/lang/Iterable;" />
      <node id="4868576097550570718" at="67,0,78,0" concept="9" trace="toOriginalLangs#(Ljava/lang/Iterable;)Ljava/lang/Iterable;" />
      <node id="4893243730879768516" at="184,0,195,0" concept="9" trace="children#(Lorg/jetbrains/mps/openapi/model/SNode;)Ljava/util/Iterator;" />
      <node id="6503355885715499627" at="312,0,323,0" concept="9" trace="generationDependenciesClosure#()Ljetbrains/mps/build/mps/util/MPSModulesClosure;" />
      <node id="7525356604724002256" at="357,0,368,0" concept="9" trace="translate#(Lorg/jetbrains/mps/openapi/model/SNode;)Ljava/lang/Iterable;" />
=======
      <node id="8886979122628376811" at="249,9,258,9" concept="10" />
      <node id="4893243730881139916" at="261,73,270,10" concept="4" />
      <node id="7525356604724002258" at="368,51,377,11" concept="11" />
      <node id="7525356604724002309" at="384,0,393,7" concept="10" />
      <node id="1500819558096519952" at="170,77,180,6" concept="11" />
      <node id="4893243730876595164" at="350,33,360,7" concept="7" />
      <node id="4868576097550570523" at="56,0,67,0" concept="9" trace="toOriginal#(Ljava/lang/Iterable;)Ljava/lang/Iterable;" />
      <node id="4868576097550570718" at="67,0,78,0" concept="9" trace="toOriginalLangs#(Ljava/lang/Iterable;)Ljava/lang/Iterable;" />
      <node id="4893243730879768516" at="184,0,195,0" concept="9" trace="children#(Lorg/jetbrains/mps/openapi/model/SNode;)Ljava/util/Iterator;" />
      <node id="6503355885715499627" at="323,0,334,0" concept="9" trace="generationDependenciesClosure#()Ljetbrains/mps/build/mps/util/MPSModulesClosure;" />
      <node id="7525356604724002256" at="368,0,379,0" concept="9" trace="translate#(Lorg/jetbrains/mps/openapi/model/SNode;)Ljava/lang/Iterable;" />
>>>>>>> 147c6185
      <node id="8169228734285514773" at="44,0,56,0" concept="9" trace="toOriginal#(Lorg/jetbrains/mps/openapi/model/SNode;)Lorg/jetbrains/mps/openapi/model/SNode;" />
      <node id="1500819558096520437" at="156,0,168,0" concept="9" trace="children#(Lorg/jetbrains/mps/openapi/model/SNode;)Ljava/util/Iterator;" />
      <node id="7525356604723796252" at="170,0,182,0" concept="9" trace="includingExtendedLanguages#(Ljava/lang/Iterable;)Ljava/lang/Iterable;" />
      <node id="4893243730875197974" at="197,0,209,0" concept="9" trace="collectDependencies#(Ljava/lang/Iterable;Z)V" />
      <node id="4893243730879718707" at="182,70,195,6" concept="11" />
<<<<<<< HEAD
      <node id="8958973293689137056" at="299,0,312,0" concept="9" trace="designtimeClosure#()Ljetbrains/mps/build/mps/util/MPSModulesClosure;" />
      <node id="7525356604724002243" at="355,66,368,7" concept="10" />
      <node id="1500819558096520432" at="154,70,168,6" concept="11" />
      <node id="4643216374596368714" at="323,0,337,0" concept="9" trace="runtimeDependencies#()Ljetbrains/mps/build/mps/util/MPSModulesClosure;" />
      <node id="4893243730879010516" at="182,0,197,0" concept="9" trace="usedGenerators#(Ljava/lang/Iterable;)Ljava/lang/Iterable;" />
      <node id="4893243730874505455" at="209,0,224,0" concept="9" trace="collectAllUsedLanguageRuntimesAndTheirDeps#(Ljava/lang/Iterable;)V" />
      <node id="7525356604723796248" at="154,0,170,0" concept="9" trace="includingExtended#(Ljava/lang/Iterable;)Ljava/lang/Iterable;" />
      <node id="4893243730876595158" at="337,108,353,5" concept="7" />
      <node id="7525356604723806859" at="276,0,293,0" concept="9" trace="closure#()Ljetbrains/mps/build/mps/util/MPSModulesClosure;" />
      <node id="4893243730876079611" at="337,0,355,0" concept="9" trace="fillUsedLanguageRuntimes#(Lorg/jetbrains/mps/openapi/model/SNode;Ljava/util/Set;Ljava/util/Set;)V" />
      <node id="7525356604723796240" at="123,0,147,0" concept="9" trace="getUsedLanguages#(Lorg/jetbrains/mps/openapi/model/SNode;)Ljava/lang/Iterable;" />
      <node id="7525356604724002228" at="355,0,385,0" concept="9" trace="getRequiredJava#()Ljetbrains/mps/build/mps/util/MPSModulesClosure/RequiredJavaModules;" />
      <node id="4893243730881069263" at="228,70,263,5" concept="7" />
      <node id="7525356604723796232" at="85,0,123,0" concept="9" trace="getDependencies#(Lorg/jetbrains/mps/openapi/model/SNode;Z)Ljava/lang/Iterable;" />
      <node id="4893243730878377955" at="224,0,268,0" concept="9" trace="collectGeneratorsDependendencies#(Ljava/lang/Iterable;)V" />
=======
      <node id="8958973293689137056" at="310,0,323,0" concept="9" trace="designtimeClosure#()Ljetbrains/mps/build/mps/util/MPSModulesClosure;" />
      <node id="7525356604724002243" at="366,66,379,7" concept="10" />
      <node id="1500819558096520432" at="154,70,168,6" concept="11" />
      <node id="4643216374596368714" at="334,0,348,0" concept="9" trace="runtimeDependencies#()Ljetbrains/mps/build/mps/util/MPSModulesClosure;" />
      <node id="4893243730879010516" at="182,0,197,0" concept="9" trace="usedGenerators#(Ljava/lang/Iterable;)Ljava/lang/Iterable;" />
      <node id="4893243730874505455" at="209,0,224,0" concept="9" trace="collectAllUsedLanguageRuntimesAndTheirDeps#(Ljava/lang/Iterable;)V" />
      <node id="7525356604723796248" at="154,0,170,0" concept="9" trace="includingExtended#(Ljava/lang/Iterable;)Ljava/lang/Iterable;" />
      <node id="4893243730876595158" at="348,108,364,5" concept="7" />
      <node id="7525356604723806859" at="287,0,304,0" concept="9" trace="closure#()Ljetbrains/mps/build/mps/util/MPSModulesClosure;" />
      <node id="4893243730876079611" at="348,0,366,0" concept="9" trace="fillUsedLanguageRuntimes#(Lorg/jetbrains/mps/openapi/model/SNode;Ljava/util/Set;Ljava/util/Set;)V" />
      <node id="7525356604723796240" at="123,0,147,0" concept="9" trace="getUsedLanguages#(Lorg/jetbrains/mps/openapi/model/SNode;)Ljava/lang/Iterable;" />
      <node id="7525356604724002228" at="366,0,396,0" concept="9" trace="getRequiredJava#()Ljetbrains/mps/build/mps/util/MPSModulesClosure/RequiredJavaModules;" />
      <node id="7525356604723796232" at="85,0,123,0" concept="9" trace="getDependencies#(Lorg/jetbrains/mps/openapi/model/SNode;Z)Ljava/lang/Iterable;" />
      <node id="4893243730881069263" at="228,70,274,5" concept="7" />
      <node id="4893243730878377955" at="224,0,279,0" concept="9" trace="collectGeneratorsDependendencies#(Ljava/lang/Iterable;)V" />
>>>>>>> 147c6185
      <scope id="1500819558096511850" at="32,49,33,67" />
      <scope id="2761855734068903625" at="39,67,40,87" />
      <scope id="8169228734285514987" at="45,23,46,18" />
      <scope id="8169228734285514892" at="48,134,49,18" />
      <scope id="8845345751178265899" at="51,30,52,18" />
      <scope id="4868576097550570593" at="58,37,59,30" />
      <scope id="4868576097550570632" at="62,39,63,26" />
      <scope id="4868576097550570730" at="69,37,70,198" />
      <scope id="4868576097550570738" at="73,39,74,26" />
      <scope id="7259033139236375653" at="80,37,81,575" />
      <scope id="1500819558096520629" at="87,39,88,198" />
      <scope id="4267986820121093136" at="91,37,92,175" />
      <scope id="1692280246134543139" at="98,37,99,177" />
      <scope id="1509505007519824679" at="103,23,104,38" />
      <scope id="7391870795496540818" at="108,23,109,83" />
      <scope id="4267986820121124873" at="114,42,115,180" />
      <scope id="4267986820121125039" at="125,37,126,177" />
      <scope id="7391870795496540953" at="131,23,132,83" />
      <scope id="4267986820121125118" at="137,42,138,180" />
      <scope id="1500819558096512014" at="149,37,150,173" />
      <scope id="1500819558096520559" at="159,43,160,187" />
      <scope id="1500819558096520559" at="163,41,164,177" />
      <scope id="1500819558096520350" at="175,41,176,181" />
      <scope id="4893243730880707943" at="186,43,187,189" />
      <scope id="4893243730880707943" at="190,41,191,179" />
      <scope id="2942692392082327374" at="198,52,199,13" />
      <scope id="4893243730877526762" at="202,58,203,114" />
      <scope id="2942692392082295710" at="210,52,211,13" />
      <scope id="4893243730878014747" at="215,58,216,57" />
      <scope id="2942692392082350895" at="225,53,226,13" />
      <scope id="4893243730881069273" at="230,39,231,190" />
      <scope id="4893243730881069273" at="234,37,235,180" />
      <scope id="4893243730881079422" at="238,22,239,17" />
      <scope id="4893243730881077590" at="242,41,243,187" />
      <scope id="4893243730881077590" at="246,39,247,177" />
<<<<<<< HEAD
      <scope id="4893243730881166263" at="252,39,253,92" />
      <scope id="4893243730881251231" at="256,41,257,28" />
      <scope id="2761855734068903922" at="325,61,326,95" />
      <scope id="4893243730876595188" at="346,38,347,76" />
      <scope id="4893243730876595203" at="350,23,351,67" />
      <scope id="7525356604724002266" at="359,43,360,575" />
      <scope id="7525356604724002281" at="363,41,364,369" />
      <scope id="7525356604724002299" at="370,56,371,56" />
      <scope id="2761855734068904104" at="375,50,376,185" />
      <scope id="7525356604724002330" at="379,37,380,175" />
      <scope id="7525356604723806916" at="385,39,386,19" />
      <scope id="7525356604723806923" at="388,52,389,32" />
      <scope id="2761855734069038633" at="391,42,392,189" />
      <scope id="8252715012761560319" at="394,29,395,57" />
      <scope id="8169228734285862725" at="412,41,413,21" />
      <scope id="8169228734285862732" at="415,44,416,59" />
      <scope id="4893243730876595172" at="341,213,343,19" />
      <scope id="8845345751178265828" at="397,50,399,16" />
      <scope id="7391870795496531065" at="401,43,403,16" />
      <scope id="8169228734285862700" at="408,80,410,35" />
=======
      <scope id="8886979122628505895" at="251,41,252,189" />
      <scope id="8886979122628505895" at="255,39,256,179" />
      <scope id="4893243730881166263" at="263,39,264,92" />
      <scope id="4893243730881251231" at="267,41,268,28" />
      <scope id="2761855734068903922" at="336,61,337,95" />
      <scope id="4893243730876595188" at="357,38,358,76" />
      <scope id="4893243730876595203" at="361,23,362,67" />
      <scope id="7525356604724002266" at="370,43,371,575" />
      <scope id="7525356604724002281" at="374,41,375,369" />
      <scope id="7525356604724002299" at="381,56,382,56" />
      <scope id="2761855734068904104" at="386,50,387,185" />
      <scope id="7525356604724002330" at="390,37,391,175" />
      <scope id="7525356604723806916" at="396,39,397,19" />
      <scope id="7525356604723806923" at="399,52,400,32" />
      <scope id="2761855734069038633" at="402,42,403,189" />
      <scope id="8252715012761560319" at="405,29,406,57" />
      <scope id="8169228734285862725" at="423,41,424,21" />
      <scope id="8169228734285862732" at="426,44,427,59" />
      <scope id="4893243730876595172" at="352,213,354,19" />
      <scope id="8845345751178265828" at="408,50,410,16" />
      <scope id="7391870795496531065" at="412,43,414,16" />
      <scope id="8169228734285862700" at="419,80,421,35" />
>>>>>>> 147c6185
      <scope id="1500819558096511847" at="32,0,35,0">
        <var name="initialModule" id="7525356604723806863" />
      </scope>
      <scope id="2761855734068903621" at="38,59,41,7" />
      <scope id="4868576097550570592" at="58,0,61,0">
        <var name="it" id="4868576097550570592" />
      </scope>
      <scope id="4868576097550570631" at="62,0,65,0">
        <var name="it" id="4868576097550570631" />
      </scope>
      <scope id="4868576097550570729" at="69,0,72,0">
        <var name="it" id="4868576097550570729" />
      </scope>
      <scope id="4868576097550570737" at="73,0,76,0">
        <var name="it" id="4868576097550570737" />
      </scope>
      <scope id="7259033139236375652" at="80,0,83,0">
        <var name="it" id="7259033139236375652" />
      </scope>
      <scope id="1500819558096520628" at="87,0,90,0">
        <var name="it" id="1500819558096520628" />
      </scope>
      <scope id="4267986820121093135" at="91,0,94,0">
        <var name="it" id="4267986820121093135" />
      </scope>
      <scope id="1692280246134543138" at="98,0,101,0">
        <var name="it" id="1692280246134543138" />
      </scope>
      <scope id="4267986820121124872" at="114,0,117,0">
        <var name="iit" id="4267986820121124872" />
      </scope>
      <scope id="4267986820121125038" at="125,0,128,0">
        <var name="it" id="4267986820121125038" />
      </scope>
      <scope id="4267986820121125117" at="137,0,140,0">
        <var name="iit" id="4267986820121125117" />
      </scope>
      <scope id="1500819558096512013" at="149,0,152,0">
        <var name="it" id="1500819558096512013" />
      </scope>
      <scope id="1500819558096520559" at="159,0,162,0">
        <var name="it" id="1500819558096520559" />
      </scope>
      <scope id="1500819558096520559" at="163,0,166,0">
        <var name="it" id="1500819558096520559" />
      </scope>
      <scope id="1500819558096520349" at="175,0,178,0">
        <var name="it" id="1500819558096520349" />
      </scope>
      <scope id="4893243730880707943" at="186,0,189,0">
        <var name="it" id="4893243730880707943" />
      </scope>
      <scope id="4893243730880707943" at="190,0,193,0">
        <var name="it" id="4893243730880707943" />
      </scope>
      <scope id="4893243730877526756" at="201,72,204,5">
        <var name="module" id="4893243730877526758" />
      </scope>
      <scope id="4893243730878014741" at="214,69,217,5">
        <var name="module" id="4893243730878014743" />
      </scope>
      <scope id="4893243730881069273" at="230,0,233,0">
        <var name="it" id="4893243730881069273" />
      </scope>
      <scope id="4893243730881069273" at="234,0,237,0">
        <var name="it" id="4893243730881069273" />
      </scope>
      <scope id="4893243730881077590" at="242,0,245,0">
        <var name="it" id="4893243730881077590" />
      </scope>
      <scope id="4893243730881077590" at="246,0,249,0">
        <var name="it" id="4893243730881077590" />
      </scope>
      <scope id="8886979122628505895" at="251,0,254,0">
        <var name="it" id="8886979122628505895" />
      </scope>
      <scope id="8886979122628505895" at="255,0,258,0">
        <var name="it" id="8886979122628505895" />
      </scope>
      <scope id="4893243730881166262" at="263,0,266,0">
        <var name="it" id="4893243730881166262" />
      </scope>
      <scope id="4893243730881251230" at="267,0,270,0">
        <var name="it" id="4893243730881251230" />
      </scope>
<<<<<<< HEAD
      <scope id="7525356604724002265" at="359,0,362,0">
        <var name="it" id="7525356604724002265" />
      </scope>
      <scope id="7525356604724002280" at="363,0,366,0">
        <var name="it" id="7525356604724002280" />
      </scope>
      <scope id="7525356604724002298" at="369,72,372,5">
        <var name="mod" id="7525356604724002305" />
      </scope>
      <scope id="2761855734068904103" at="375,0,378,0">
        <var name="it" id="2761855734068904103" />
      </scope>
      <scope id="7525356604724002329" at="379,0,382,0">
        <var name="it" id="7525356604724002329" />
      </scope>
      <scope id="7525356604723806912" at="385,0,388,0" />
      <scope id="7525356604723806919" at="388,0,391,0" />
      <scope id="2761855734069038629" at="391,0,394,0" />
      <scope id="8252715012761560316" at="394,0,397,0" />
      <scope id="8169228734285862721" at="412,0,415,0" />
      <scope id="8169228734285862728" at="415,0,418,0">
        <var name="mod" id="8169228734285862900" />
      </scope>
      <scope id="2761855734068903853" at="281,64,285,37">
        <var name="firstLevelDeps" id="2501482786963857157" />
      </scope>
      <scope id="5980151377255999920" at="293,45,297,16" />
      <scope id="8958973293689137063" at="303,59,307,76">
        <var name="usedLanguages" id="4893243730878125042" />
      </scope>
      <scope id="8845345751178265825" at="397,0,401,0" />
      <scope id="7391870795496531062" at="401,0,405,0" />
      <scope id="8169228734285862696" at="408,0,412,0">
=======
      <scope id="7525356604724002265" at="370,0,373,0">
        <var name="it" id="7525356604724002265" />
      </scope>
      <scope id="7525356604724002280" at="374,0,377,0">
        <var name="it" id="7525356604724002280" />
      </scope>
      <scope id="7525356604724002298" at="380,72,383,5">
        <var name="mod" id="7525356604724002305" />
      </scope>
      <scope id="2761855734068904103" at="386,0,389,0">
        <var name="it" id="2761855734068904103" />
      </scope>
      <scope id="7525356604724002329" at="390,0,393,0">
        <var name="it" id="7525356604724002329" />
      </scope>
      <scope id="7525356604723806912" at="396,0,399,0" />
      <scope id="7525356604723806919" at="399,0,402,0" />
      <scope id="2761855734069038629" at="402,0,405,0" />
      <scope id="8252715012761560316" at="405,0,408,0" />
      <scope id="8169228734285862721" at="423,0,426,0" />
      <scope id="8169228734285862728" at="426,0,429,0">
        <var name="mod" id="8169228734285862900" />
      </scope>
      <scope id="2761855734068903853" at="292,64,296,37">
        <var name="firstLevelDeps" id="2501482786963857157" />
      </scope>
      <scope id="5980151377255999920" at="304,45,308,16" />
      <scope id="8958973293689137063" at="314,59,318,76">
        <var name="usedLanguages" id="4893243730878125042" />
      </scope>
      <scope id="8845345751178265825" at="408,0,412,0" />
      <scope id="7391870795496531062" at="412,0,416,0" />
      <scope id="8169228734285862696" at="419,0,423,0">
>>>>>>> 147c6185
        <var name="modules" id="8169228734285862701" />
        <var name="reexported" id="8169228734285862711" />
      </scope>
      <scope id="2761855734068903618" at="37,108,42,5">
        <var name="m" id="2761855734068903619" />
      </scope>
      <scope id="7259033139236375613" at="78,54,83,7" />
      <scope id="4267986820121124740" at="112,50,117,11" />
      <scope id="4267986820121125099" at="135,50,140,11" />
      <scope id="1500819558096511872" at="147,53,152,7" />
      <scope id="1500819558096520176" at="173,54,178,22" />
<<<<<<< HEAD
      <scope id="2761855734068903906" at="314,59,319,54">
        <var name="usedLanguages" id="4893243730878146160" />
      </scope>
      <scope id="1769291957183032390" at="268,36,274,16" />
      <scope id="2761855734068903850" at="280,0,286,5">
        <var name="module" id="2761855734068903851" />
      </scope>
      <scope id="5980151377255999917" at="293,0,299,0" />
      <scope id="8958973293689137060" at="302,63,308,5">
=======
      <scope id="2761855734068903906" at="325,59,330,54">
        <var name="usedLanguages" id="4893243730878146160" />
      </scope>
      <scope id="1769291957183032390" at="279,36,285,16" />
      <scope id="2761855734068903850" at="291,0,297,5">
        <var name="module" id="2761855734068903851" />
      </scope>
      <scope id="5980151377255999917" at="304,0,310,0" />
      <scope id="8958973293689137060" at="313,63,319,5">
>>>>>>> 147c6185
        <var name="m" id="8958973293689137061" />
      </scope>
      <scope id="2761855734068903455" at="35,60,42,5">
        <var name="containingRoot" id="2761855734068903715" />
      </scope>
      <scope id="7525356604723796228" at="78,0,85,0">
        <var name="module" id="7259033139236375618" />
      </scope>
      <scope id="4267986820121124739" at="112,0,119,0">
        <var name="it" id="4267986820121124739" />
      </scope>
      <scope id="4267986820121125098" at="135,0,142,0">
        <var name="it" id="4267986820121125098" />
      </scope>
      <scope id="7525356604723796244" at="147,0,154,0">
        <var name="module" id="1500819558096511876" />
      </scope>
<<<<<<< HEAD
      <scope id="2761855734068903903" at="313,118,320,5">
=======
      <scope id="2761855734068903903" at="324,118,331,5">
>>>>>>> 147c6185
        <var name="m" id="2761855734068903904" />
      </scope>
      <scope id="1500819558096520170" at="172,0,180,0">
        <var name="node" id="1500819558096520174" />
      </scope>
<<<<<<< HEAD
      <scope id="1769291957183032387" at="268,0,276,0" />
      <scope id="4893243730876595165" at="340,197,348,9">
=======
      <scope id="1769291957183032387" at="279,0,287,0" />
      <scope id="4893243730876595165" at="351,197,359,9">
>>>>>>> 147c6185
        <var name="runtimeSolution" id="4893243730876595179" />
      </scope>
      <scope id="2761855734068903452" at="35,0,44,0">
        <var name="initialModules" id="2761855734068903470" />
      </scope>
      <scope id="4868576097550570526" at="56,63,65,7" />
      <scope id="4868576097550570723" at="67,66,76,7" />
      <scope id="1500819558096520441" at="157,54,166,22" />
      <scope id="4893243730879768523" at="184,59,193,173" />
<<<<<<< HEAD
      <scope id="6503355885715499630" at="312,60,321,16" />
      <scope id="7525356604724002257" at="357,51,366,11" />
=======
      <scope id="6503355885715499630" at="323,60,332,16" />
      <scope id="7525356604724002257" at="368,51,377,11" />
>>>>>>> 147c6185
      <scope id="8169228734285514776" at="44,40,54,16" />
      <scope id="1500819558096519945" at="170,77,180,6" />
      <scope id="4893243730875197978" at="197,84,207,52">
        <var name="dependencies" id="4893243730877698478" />
      </scope>
<<<<<<< HEAD
      <scope id="4893243730876595164" at="339,33,349,7">
=======
      <scope id="4893243730876595164" at="350,33,360,7">
>>>>>>> 147c6185
        <var name="rdep" id="4893243730876595197" />
      </scope>
      <scope id="4868576097550570523" at="56,0,67,0">
        <var name="modules" id="4868576097550570529" />
      </scope>
      <scope id="4868576097550570718" at="67,0,78,0">
        <var name="langs" id="4868576097550570719" />
      </scope>
      <scope id="4893243730879768516" at="184,0,195,0">
        <var name="generator" id="4893243730879768521" />
      </scope>
<<<<<<< HEAD
      <scope id="8958973293689137059" at="299,48,310,16" />
      <scope id="6503355885715499627" at="312,0,323,0" />
      <scope id="7525356604724002256" at="357,0,368,0">
=======
      <scope id="8958973293689137059" at="310,48,321,16" />
      <scope id="6503355885715499627" at="323,0,334,0" />
      <scope id="7525356604724002256" at="368,0,379,0">
>>>>>>> 147c6185
        <var name="mod" id="7525356604724002256" />
      </scope>
      <scope id="8169228734285514773" at="44,0,56,0">
        <var name="node" id="8169228734285514781" />
      </scope>
      <scope id="1500819558096520437" at="156,0,168,0">
        <var name="node" id="1500819558096520439" />
      </scope>
      <scope id="7525356604723796252" at="170,0,182,0">
        <var name="langs" id="1500819558096519950" />
      </scope>
      <scope id="4893243730875197974" at="197,0,209,0">
        <var name="reexportOnly" id="4893243730875724282" />
        <var name="sequence" id="4893243730875724280" />
      </scope>
<<<<<<< HEAD
      <scope id="4643216374596368717" at="323,50,335,16">
=======
      <scope id="4643216374596368717" at="334,50,346,16">
>>>>>>> 147c6185
        <var name="initial" id="2761855734068903928" />
        <var name="langs" id="4893243730876672623" />
        <var name="solutions" id="4893243730876698232" />
      </scope>
      <scope id="4893243730879010520" at="182,70,195,6" />
      <scope id="4893243730874505459" at="209,85,222,78">
        <var name="langs" id="4893243730876773176" />
        <var name="solutions" id="4893243730876773183" />
      </scope>
<<<<<<< HEAD
      <scope id="8958973293689137056" at="299,0,312,0" />
      <scope id="1500819558096512124" at="154,70,168,6" />
      <scope id="4643216374596368714" at="323,0,337,0" />
      <scope id="4893243730876595159" at="338,48,352,7">
=======
      <scope id="8958973293689137056" at="310,0,323,0" />
      <scope id="1500819558096512124" at="154,70,168,6" />
      <scope id="4643216374596368714" at="334,0,348,0" />
      <scope id="4893243730876595159" at="349,48,363,7">
>>>>>>> 147c6185
        <var name="hasRuntime" id="4893243730876595161" />
      </scope>
      <scope id="4893243730879010516" at="182,0,197,0">
        <var name="generators" id="4893243730879669303" />
      </scope>
      <scope id="4893243730874505455" at="209,0,224,0">
        <var name="sequence" id="4893243730877937795" />
      </scope>
<<<<<<< HEAD
      <scope id="7525356604723806862" at="276,38,291,16">
=======
      <scope id="7525356604723806862" at="287,38,302,16">
>>>>>>> 147c6185
        <var name="langs" id="4893243730876989501" />
        <var name="solutions" id="4893243730876989508" />
      </scope>
      <scope id="7525356604723796248" at="154,0,170,0">
        <var name="devkits" id="1500819558096512127" />
      </scope>
<<<<<<< HEAD
      <scope id="4893243730876079616" at="337,108,353,5" />
      <scope id="4893243730876595158" at="337,108,353,5">
        <var name="language" id="4893243730876595210" />
      </scope>
      <scope id="7525356604723806859" at="276,0,293,0" />
      <scope id="4893243730876079611" at="337,0,355,0">
=======
      <scope id="4893243730876079616" at="348,108,364,5" />
      <scope id="4893243730876595158" at="348,108,364,5">
        <var name="language" id="4893243730876595210" />
      </scope>
      <scope id="7525356604723806859" at="287,0,304,0" />
      <scope id="4893243730876079611" at="348,0,366,0">
>>>>>>> 147c6185
        <var name="m" id="4893243730876161873" />
        <var name="runtimeLanguages" id="4893243730876199848" />
        <var name="runtimeSolutions" id="4893243730876243926" />
      </scope>
      <scope id="1500819558096511864" at="123,58,145,108">
        <var name="languagesFromDevkits" id="4267986820121125062" />
        <var name="usedDevkits" id="7391870795496540944" />
        <var name="usedLangs" id="4267986820121125017" />
      </scope>
      <scope id="7525356604723796240" at="123,0,147,0">
        <var name="module" id="1500819558096511867" />
      </scope>
<<<<<<< HEAD
      <scope id="4893243730881069264" at="237,9,262,242">
        <var name="deps" id="4893243730881077589" />
      </scope>
      <scope id="7525356604724002231" at="355,66,383,166">
=======
      <scope id="7525356604724002231" at="366,66,394,166">
>>>>>>> 147c6185
        <var name="directDeps" id="7525356604724002310" />
        <var name="reexportMods" id="7525356604724002292" />
        <var name="reexportedFromModuleDependencies" id="7525356604724002244" />
      </scope>
<<<<<<< HEAD
      <scope id="7525356604724002228" at="355,0,385,0" />
      <scope id="4893243730881069263" at="228,70,263,5">
        <var name="g" id="4893243730881069267" />
      </scope>
=======
      <scope id="7525356604724002228" at="366,0,396,0" />
>>>>>>> 147c6185
      <scope id="1500819558096511854" at="85,85,121,101">
        <var name="dependencies" id="1500819558096520566" />
        <var name="solutionsFromDevkits" id="4267986820121124695" />
        <var name="usedDevkits" id="7391870795496540932" />
      </scope>
      <scope id="4893243730881069264" at="237,9,273,84">
        <var name="deps" id="4893243730881077589" />
        <var name="usedLangs" id="8886979122628376812" />
      </scope>
      <scope id="7525356604723796232" at="85,0,123,0">
        <var name="module" id="1500819558096511858" />
        <var name="reexportOnly" id="1509505007519824674" />
      </scope>
<<<<<<< HEAD
      <scope id="4893243730878377959" at="224,76,266,49">
        <var name="extraLangs" id="4893243730881109080" />
      </scope>
      <scope id="4893243730878377955" at="224,0,268,0">
=======
      <scope id="4893243730881069263" at="228,70,274,5">
        <var name="g" id="4893243730881069267" />
      </scope>
      <scope id="4893243730878377959" at="224,76,277,49">
        <var name="extraLangs" id="4893243730881109080" />
      </scope>
      <scope id="4893243730878377955" at="224,0,279,0">
>>>>>>> 147c6185
        <var name="languages" id="4893243730878816849" />
      </scope>
      <unit id="4868576097550570592" at="57,53,61,5" name="jetbrains.mps.build.mps.util.MPSModulesClosure$1" />
      <unit id="4868576097550570631" at="61,17,65,5" name="jetbrains.mps.build.mps.util.MPSModulesClosure$2" />
      <unit id="4868576097550570729" at="68,51,72,5" name="jetbrains.mps.build.mps.util.MPSModulesClosure$3" />
      <unit id="4868576097550570737" at="72,17,76,5" name="jetbrains.mps.build.mps.util.MPSModulesClosure$4" />
      <unit id="7259033139236375652" at="79,219,83,5" name="jetbrains.mps.build.mps.util.MPSModulesClosure$5" />
      <unit id="1500819558096520628" at="86,280,90,5" name="jetbrains.mps.build.mps.util.MPSModulesClosure$6" />
      <unit id="4267986820121093135" at="90,18,94,5" name="jetbrains.mps.build.mps.util.MPSModulesClosure$7" />
      <unit id="1692280246134543138" at="97,314,101,5" name="jetbrains.mps.build.mps.util.MPSModulesClosure$8" />
      <unit id="4267986820121124872" at="113,398,117,9" name="jetbrains.mps.build.mps.util.MPSModulesClosure$10" />
      <unit id="4267986820121125038" at="124,281,128,5" name="jetbrains.mps.build.mps.util.MPSModulesClosure$10" />
      <unit id="4267986820121125117" at="136,398,140,9" name="jetbrains.mps.build.mps.util.MPSModulesClosure$12" />
      <unit id="1500819558096512013" at="148,256,152,5" name="jetbrains.mps.build.mps.util.MPSModulesClosure$12" />
      <unit id="1500819558096520559" at="158,213,162,9" name="jetbrains.mps.build.mps.util.MPSModulesClosure$14" />
      <unit id="1500819558096520559" at="162,22,166,9" name="jetbrains.mps.build.mps.util.MPSModulesClosure$14" />
      <unit id="1500819558096520349" at="174,265,178,9" name="jetbrains.mps.build.mps.util.MPSModulesClosure$15" />
      <unit id="4893243730880707943" at="185,311,189,9" name="jetbrains.mps.build.mps.util.MPSModulesClosure$16" />
      <unit id="4893243730880707943" at="189,22,193,9" name="jetbrains.mps.build.mps.util.MPSModulesClosure$16" />
      <unit id="4893243730881069273" at="229,62,233,5" name="jetbrains.mps.build.mps.util.MPSModulesClosure$22" />
      <unit id="4893243730881069273" at="233,18,237,5" name="jetbrains.mps.build.mps.util.MPSModulesClosure$23" />
      <unit id="4893243730881077590" at="241,269,245,7" name="jetbrains.mps.build.mps.util.MPSModulesClosure$16" />
      <unit id="4893243730881077590" at="245,20,249,7" name="jetbrains.mps.build.mps.util.MPSModulesClosure$17" />
<<<<<<< HEAD
      <unit id="4893243730881166262" at="251,265,255,7" name="jetbrains.mps.build.mps.util.MPSModulesClosure$18" />
      <unit id="4893243730881251230" at="255,19,259,7" name="jetbrains.mps.build.mps.util.MPSModulesClosure$19" />
      <unit id="7525356604724002265" at="358,219,362,9" name="jetbrains.mps.build.mps.util.MPSModulesClosure$23" />
      <unit id="7525356604724002280" at="362,22,366,9" name="jetbrains.mps.build.mps.util.MPSModulesClosure$23" />
      <unit id="2761855734068904103" at="374,133,378,5" name="jetbrains.mps.build.mps.util.MPSModulesClosure$23" />
      <unit id="7525356604724002329" at="378,188,382,5" name="jetbrains.mps.build.mps.util.MPSModulesClosure$24" />
=======
      <unit id="8886979122628505895" at="250,277,254,7" name="jetbrains.mps.build.mps.util.MPSModulesClosure$18" />
      <unit id="8886979122628505895" at="254,20,258,7" name="jetbrains.mps.build.mps.util.MPSModulesClosure$19" />
      <unit id="4893243730881166262" at="262,265,266,7" name="jetbrains.mps.build.mps.util.MPSModulesClosure$20" />
      <unit id="4893243730881251230" at="266,19,270,7" name="jetbrains.mps.build.mps.util.MPSModulesClosure$21" />
      <unit id="7525356604724002265" at="369,219,373,9" name="jetbrains.mps.build.mps.util.MPSModulesClosure$25" />
      <unit id="7525356604724002280" at="373,22,377,9" name="jetbrains.mps.build.mps.util.MPSModulesClosure$25" />
      <unit id="2761855734068904103" at="385,133,389,5" name="jetbrains.mps.build.mps.util.MPSModulesClosure$25" />
      <unit id="7525356604724002329" at="389,188,393,5" name="jetbrains.mps.build.mps.util.MPSModulesClosure$26" />
>>>>>>> 147c6185
      <unit id="4267986820121124739" at="111,92,119,5" name="jetbrains.mps.build.mps.util.MPSModulesClosure$9" />
      <unit id="4267986820121125098" at="134,92,142,5" name="jetbrains.mps.build.mps.util.MPSModulesClosure$11" />
      <unit id="1500819558096520168" at="171,15,180,5" name="jetbrains.mps.build.mps.util.MPSModulesClosure$14" />
      <unit id="4893243730879768514" at="183,15,195,5" name="jetbrains.mps.build.mps.util.MPSModulesClosure$15" />
<<<<<<< HEAD
      <unit id="7525356604724002256" at="356,151,368,5" name="jetbrains.mps.build.mps.util.MPSModulesClosure$22" />
      <unit id="1500819558096520435" at="155,15,168,5" name="jetbrains.mps.build.mps.util.MPSModulesClosure$13" />
      <unit id="8169228734285862680" at="405,0,419,0" name="jetbrains.mps.build.mps.util.MPSModulesClosure$RequiredJavaModules" />
      <unit id="1500819558096511845" at="25,0,420,0" name="jetbrains.mps.build.mps.util.MPSModulesClosure" />
=======
      <unit id="7525356604724002256" at="367,151,379,5" name="jetbrains.mps.build.mps.util.MPSModulesClosure$24" />
      <unit id="1500819558096520435" at="155,15,168,5" name="jetbrains.mps.build.mps.util.MPSModulesClosure$13" />
      <unit id="8169228734285862680" at="416,0,430,0" name="jetbrains.mps.build.mps.util.MPSModulesClosure$RequiredJavaModules" />
      <unit id="1500819558096511845" at="25,0,431,0" name="jetbrains.mps.build.mps.util.MPSModulesClosure" />
>>>>>>> 147c6185
    </file>
  </root>
  <root nodeRef="r:38bad86e-d92c-4ea7-ad52-a111dc6c2457(jetbrains.mps.build.mps.util)/2617896750899006652">
    <file name="PathConverter.java">
      <node id="2617896750899006862" at="28,0,29,0" concept="5" trace="workingDirectory" />
      <node id="5551764612445810672" at="29,0,30,0" concept="5" trace="macros" />
      <node id="259899023428632433" at="30,0,31,0" concept="5" trace="macrosWithoutPath" />
      <node id="3189788309732166627" at="31,39,32,118" concept="10" />
      <node id="2617896750899006865" at="32,118,33,60" concept="4" />
      <node id="5551764612445856227" at="33,60,34,0" concept="13" />
      <node id="5551764612445856235" at="34,0,35,115" concept="10" />
      <node id="259899023428632452" at="35,115,36,82" concept="10" />
      <node id="5551764612445842268" at="38,39,39,192" concept="11" />
      <node id="5551764612445844715" at="42,35,43,299" concept="10" />
      <node id="5551764612445855822" at="44,48,45,258" concept="4" />
      <node id="259899023428632466" at="46,16,47,226" concept="4" />
      <node id="5551764612445856041" at="50,7,51,113" concept="4" />
      <node id="5551764612445856304" at="53,58,54,66" concept="11" />
      <node id="259899023428632521" at="56,14,57,36" concept="4" />
      <node id="259899023428632544" at="59,75,60,18" concept="10" />
      <node id="259899023428632549" at="61,24,62,253" concept="4" />
      <node id="259899023428632562" at="63,12,64,251" concept="4" />
      <node id="259899023428632568" at="64,251,65,356" concept="4" />
      <node id="259899023428632577" at="66,5,67,49" concept="4" />
      <node id="259899023428632585" at="67,49,68,19" concept="11" />
      <node id="2617896750899006727" at="70,103,71,38" concept="4" />
      <node id="5551764612445857050" at="71,38,72,49" concept="10" />
      <node id="5551764612445857096" at="72,49,73,48" concept="10" />
      <node id="5551764612445857064" at="74,70,75,238" concept="10" />
      <node id="5551764612445857279" at="75,238,76,75" concept="10" />
      <node id="259899023428624111" at="76,75,77,0" concept="13" />
      <node id="2617896750899006769" at="78,38,79,53" concept="4" />
      <node id="259899023428606801" at="80,14,81,17" concept="3" />
      <node id="5551764612445857393" at="82,7,83,87" concept="4" />
      <node id="259899023428632637" at="85,62,86,181" concept="10" />
      <node id="259899023428632663" at="86,181,87,75" concept="10" />
      <node id="259899023428632696" at="88,38,89,53" concept="4" />
      <node id="259899023428632711" at="90,14,91,17" concept="3" />
      <node id="259899023428632712" at="92,7,93,82" concept="4" />
      <node id="2617896750899006930" at="95,50,96,175" concept="18" />
      <node id="5551764612445857110" at="96,175,97,0" concept="13" />
      <node id="5551764612445857105" at="98,5,99,18" concept="11" />
      <node id="5551764612445855946" at="101,76,102,22" concept="10" />
      <node id="5551764612445855954" at="104,50,105,247" concept="10" />
      <node id="5551764612445855960" at="105,247,106,170" concept="4" />
      <node id="5551764612445855968" at="107,27,108,191" concept="4" />
      <node id="5551764612445855979" at="109,16,110,180" concept="4" />
      <node id="5551764612445855985" at="111,9,112,21" concept="4" />
      <node id="5551764612445891513" at="117,63,118,18" concept="11" />
      <node id="2617896750899006678" at="120,9,121,80" concept="4" />
      <node id="2617896750899006668" at="121,80,122,37" concept="4" />
      <node id="2617896750899006690" at="123,34,124,16" concept="12" />
      <node id="2617896750899006694" at="126,44,127,24" concept="4" />
      <node id="2617896750899006707" at="128,5,129,16" concept="11" />
      <node id="2617896750899012778" at="132,49,133,21" concept="16" />
      <node id="259899023428632449" at="46,14,48,9" concept="0" />
      <node id="259899023428606799" at="80,12,82,7" concept="0" />
      <node id="259899023428632709" at="90,12,92,7" concept="0" />
      <node id="5551764612445855977" at="109,14,111,9" concept="0" />
      <node id="5551764612445842264" at="38,0,41,0" concept="9" trace="accept#(Lorg/jetbrains/mps/openapi/model/SNode;)Z" />
      <node id="5551764612445856299" at="53,0,56,0" concept="9" trace="select#(Ljetbrains/mps/baseLanguage/tuples/runtime/Tuples/_2;)Ljava/lang/Integer;" />
      <node id="259899023428632560" at="63,10,66,5" concept="0" />
      <node id="5551764612445891453" at="116,70,119,5" concept="8" />
      <node id="2617896750899006692" at="125,5,128,5" concept="8" />
      <node id="2617896750899006912" at="132,0,135,0" concept="2" trace="PathConvertException#(Ljava/lang/String;)V" />
      <node id="5551764612445857108" at="94,5,98,5" concept="8" />
      <node id="5551764612445855880" at="43,299,48,9" concept="8" />
      <node id="5551764612445856290" at="51,113,56,14" concept="4" />
      <node id="259899023428606766" at="77,0,82,7" concept="8" />
      <node id="259899023428632694" at="87,75,92,7" concept="8" />
      <node id="5551764612445855966" at="106,170,111,9" concept="8" />
      <node id="259899023428632547" at="60,18,66,5" concept="8" />
      <node id="2617896750899006676" at="119,5,125,5" concept="19" />
      <node id="5551764612445844596" at="42,0,50,0" concept="9" trace="visit#(Lorg/jetbrains/mps/openapi/model/SNode;)V" />
      <node id="259899023428632528" at="84,5,94,5" concept="7" />
      <node id="5551764612445855952" at="103,42,113,7" concept="8" />
      <node id="259899023428632533" at="59,0,70,0" concept="9" trace="buildRelative#(Ljava/lang/String;Lorg/jetbrains/mps/openapi/model/SNode;Lorg/jetbrains/mps/openapi/model/SModel;)Lorg/jetbrains/mps/openapi/model/SNode;" />
      <node id="5551764612445857059" at="73,48,84,5" concept="7" />
      <node id="5551764612445855950" at="102,22,114,5" concept="7" />
      <node id="5551764612445810679" at="36,82,50,7" concept="4" />
      <node id="5551764612445855935" at="101,0,116,0" concept="9" trace="buildCompositePath#(Lorg/jetbrains/mps/openapi/model/SNode;Ljava/lang/String;Lorg/jetbrains/mps/openapi/model/SModel;)V" />
      <node id="2617896750899006664" at="116,0,131,0" concept="15" trace="normalizePath#(Ljava/lang/String;Z)Ljava/lang/String;" />
      <node id="2617896750899006654" at="31,0,59,0" concept="2" trace="PathConverter#(Lorg/jetbrains/mps/openapi/model/SNode;)V" />
      <node id="2617896750899006723" at="70,0,101,0" concept="9" trace="convertPath#(Ljava/lang/String;Lorg/jetbrains/mps/openapi/model/SModel;)Ljava/util/List;" />
      <scope id="5551764612445842265" at="38,39,39,192" />
      <scope id="5551764612445855881" at="44,48,45,258" />
      <scope id="259899023428632450" at="46,16,47,226" />
      <scope id="5551764612445856300" at="53,58,54,66" />
      <scope id="259899023428632548" at="61,24,62,253" />
      <scope id="259899023428606767" at="78,38,79,53" />
      <scope id="259899023428606800" at="80,14,81,17" />
      <scope id="259899023428632695" at="88,38,89,53" />
      <scope id="259899023428632710" at="90,14,91,17" />
      <scope id="5551764612445855967" at="107,27,108,191" />
      <scope id="5551764612445855978" at="109,16,110,180" />
      <scope id="5551764612445891454" at="117,63,118,18" />
      <scope id="2617896750899006686" at="123,0,124,16">
        <var name="ignore" id="2617896750899006687" />
      </scope>
      <scope id="2617896750899006689" at="123,34,124,16" />
      <scope id="2617896750899006693" at="126,44,127,24" />
      <scope id="2617896750899006915" at="132,49,133,21" />
      <scope id="259899023428632561" at="63,12,65,356" />
      <scope id="5551764612445857109" at="95,50,97,0" />
      <scope id="2617896750899006677" at="120,9,122,37" />
      <scope id="5551764612445842264" at="38,0,41,0">
        <var name="it" id="5551764612445842264" />
      </scope>
      <scope id="5551764612445856299" at="53,0,56,0">
        <var name="it" id="5551764612445856299" />
      </scope>
      <scope id="2617896750899006912" at="132,0,135,0">
        <var name="message" id="2617896750899006916" />
      </scope>
      <scope id="5551764612445844597" at="42,35,48,9">
        <var name="path" id="5551764612445844716" />
      </scope>
      <scope id="5551764612445844596" at="42,0,50,0">
        <var name="it" id="5551764612445844596" />
      </scope>
      <scope id="259899023428632531" at="85,62,93,82">
        <var name="currPath" id="259899023428632664" />
        <var name="mdir" id="259899023428632638" />
      </scope>
      <scope id="5551764612445855953" at="104,50,112,21">
        <var name="npath" id="5551764612445855955" />
      </scope>
      <scope id="259899023428632536" at="59,75,68,19">
        <var name="relPath" id="259899023428632545" />
      </scope>
      <scope id="5551764612445857062" at="74,70,83,87">
        <var name="currPath" id="5551764612445857280" />
        <var name="mdir" id="5551764612445857065" />
      </scope>
      <scope id="259899023428632528" at="84,5,94,5">
        <var name="m" id="259899023428632529" />
      </scope>
      <scope id="5551764612445855951" at="103,42,113,7" />
      <scope id="259899023428632533" at="59,0,70,0">
        <var name="currPath" id="259899023428632538" />
        <var name="macro" id="259899023428632540" />
        <var name="model" id="259899023428632587" />
      </scope>
      <scope id="5551764612445857059" at="73,48,84,5">
        <var name="m" id="5551764612445857060" />
      </scope>
      <scope id="5551764612445855950" at="102,22,114,5">
        <var name="fname" id="5551764612445855992" />
      </scope>
      <scope id="5551764612445855938" at="101,76,114,5">
        <var name="last" id="5551764612445855947" />
      </scope>
      <scope id="2617896750899006667" at="116,70,129,16" />
      <scope id="5551764612445855935" at="101,0,116,0">
        <var name="model" id="5551764612445856009" />
        <var name="path" id="5551764612445856006" />
        <var name="result" id="5551764612445856000" />
      </scope>
      <scope id="2617896750899006664" at="116,0,131,0">
        <var name="addSlash" id="2617896750899006711" />
        <var name="path" id="2617896750899006709" />
      </scope>
      <scope id="2617896750899006657" at="31,39,57,36">
        <var name="result" id="5551764612445856236" />
        <var name="withoutPath" id="259899023428632453" />
        <var name="workingDir" id="3189788309732166628" />
      </scope>
      <scope id="2617896750899006654" at="31,0,59,0">
        <var name="project" id="8757919848289127733" />
      </scope>
      <scope id="2617896750899006726" at="70,103,99,18">
        <var name="result" id="5551764612445857097" />
        <var name="withSlash" id="5551764612445857051" />
      </scope>
      <scope id="2617896750899006723" at="70,0,101,0">
        <var name="model" id="2617896750899006939" />
        <var name="path" id="2617896750899006842" />
      </scope>
      <unit id="5551764612445842264" at="37,207,41,5" name="jetbrains.mps.build.mps.util.PathConverter$1" />
      <unit id="5551764612445856299" at="52,52,56,5" name="jetbrains.mps.build.mps.util.PathConverter$3" />
      <unit id="2617896750899006910" at="131,0,136,0" name="jetbrains.mps.build.mps.util.PathConverter$PathConvertException" />
      <unit id="5551764612445844596" at="41,20,50,5" name="jetbrains.mps.build.mps.util.PathConverter$2" />
      <unit id="2617896750899006652" at="27,0,137,0" name="jetbrains.mps.build.mps.util.PathConverter" />
    </file>
  </root>
  <root nodeRef="r:38bad86e-d92c-4ea7-ad52-a111dc6c2457(jetbrains.mps.build.mps.util)/2761855734069308238">
    <file name="MPSModulesPartitioner.java">
      <node id="2761855734069308310" at="30,0,31,0" concept="5" trace="project" />
      <node id="2761855734069308304" at="31,0,32,0" concept="5" trace="modules" />
      <node id="8845345751178211217" at="32,0,33,0" concept="5" trace="chunks" />
      <node id="4753432221828813335" at="33,0,34,0" concept="5" trace="useMeta" />
      <node id="5970181360960744876" at="34,0,35,0" concept="5" trace="external" />
      <node id="624983197652069604" at="37,38,38,163" concept="11" />
      <node id="7459197473279966059" at="42,68,43,27" concept="4" />
      <node id="7459197473279966065" at="43,27,44,27" concept="4" />
      <node id="8845345751178211676" at="46,29,47,86" concept="10" />
      <node id="8845345751178211681" at="47,86,48,110" concept="10" />
      <node id="8845345751178211697" at="49,34,50,84" concept="10" />
      <node id="8845345751178211704" at="50,84,51,33" concept="4" />
      <node id="8845345751178211710" at="51,33,52,27" concept="4" />
      <node id="8845345751178211722" at="54,61,55,21" concept="4" />
      <node id="4753432221828813862" at="56,5,57,84" concept="10" />
      <node id="4753432221828865947" at="57,84,58,20" concept="4" />
      <node id="4753432221828865938" at="58,20,59,72" concept="10" />
      <node id="4753432221828865957" at="59,72,60,19" concept="4" />
      <node id="4753432221828865984" at="60,19,61,74" concept="10" />
      <node id="4753432221828866004" at="61,74,62,75" concept="10" />
      <node id="4753432221828866194" at="62,75,63,0" concept="13" />
      <node id="8845345751178266389" at="63,0,64,86" concept="4" />
      <node id="4753432221828866132" at="65,47,66,66" concept="10" />
      <node id="4753432221828866165" at="66,66,67,32" concept="10" />
      <node id="4753432221828866302" at="67,32,68,39" concept="10" />
      <node id="4753432221828866317" at="69,24,70,29" concept="4" />
      <node id="4753432221828866423" at="72,63,73,84" concept="4" />
      <node id="4753432221828866457" at="74,7,75,103" concept="4" />
      <node id="4753432221828866545" at="76,24,77,79" concept="4" />
      <node id="7391870795497065513" at="82,60,83,29" concept="11" />
      <node id="7391870795497065617" at="87,120,88,39" concept="4" />
      <node id="5970181360960744942" at="95,39,96,126" concept="11" />
      <node id="8845345751178266055" at="100,56,101,18" concept="11" />
      <node id="5970181360960745055" at="103,40,104,20" concept="11" />
      <node id="2761855734069038041" at="108,50,109,180" concept="11" />
      <node id="2761855734069308500" at="114,0,115,0" concept="5" trace="module" />
      <node id="8845345751178265730" at="115,0,116,0" concept="5" trace="dependencyNodes" />
      <node id="624983197652069642" at="116,0,117,0" concept="5" trace="metaDependencies" />
      <node id="2761855734069308519" at="117,31,118,27" concept="4" />
      <node id="4753432221828866202" at="121,46,122,60" concept="11" />
      <node id="624983197652037784" at="125,195,126,288" concept="10" />
      <node id="4753432221828866242" at="127,72,128,55" concept="10" />
      <node id="4753432221828866251" at="129,29,130,67" concept="4" />
      <node id="624983197652037836" at="132,9,133,49" concept="4" />
      <node id="8845345751178265636" at="134,72,135,55" concept="10" />
      <node id="8845345751178265747" at="136,29,137,66" concept="4" />
      <node id="7391870795496919110" at="140,201,141,197" concept="10" />
      <node id="8567544756204742053" at="143,43,144,187" concept="11" />
      <node id="8567544756204742053" at="147,41,148,177" concept="11" />
      <node id="7391870795496918677" at="151,165,152,55" concept="10" />
      <node id="7391870795496918686" at="153,29,154,66" concept="4" />
      <node id="2761855734069308486" at="161,0,162,0" concept="5" trace="modules" />
      <node id="5970181360960156106" at="162,0,163,0" concept="5" trace="conflicting" />
      <node id="8845345751178198211" at="163,20,164,69" concept="4" />
      <node id="5970181360960156112" at="164,69,165,67" concept="4" />
      <node id="8845345751178285127" at="167,36,168,21" concept="11" />
      <node id="5970181360960288069" at="170,40,171,25" concept="11" />
      <node id="5970181360960156216" at="173,45,174,60" concept="11" />
      <node id="7391870795497041695" at="176,34,177,59" concept="11" />
      <node id="5970181360960156171" at="180,17,181,60" concept="4" />
      <node id="7391870795497041744" at="182,14,183,63" concept="4" />
      <node id="7391870795497041742" at="182,12,184,7" concept="0" />
      <node id="624983197652069599" at="37,0,40,0" concept="9" trace="select#(Lorg/jetbrains/mps/openapi/model/SNode;)Ljava/lang/String;" />
      <node id="8845345751178211715" at="53,5,56,5" concept="7" />
      <node id="4753432221828866312" at="68,39,71,7" concept="8" />
      <node id="4753432221828866362" at="71,7,74,7" concept="20" />
      <node id="4753432221828866540" at="75,103,78,7" concept="8" />
      <node id="7391870795497065509" at="82,0,85,0" concept="9" trace="select#(Lorg/jetbrains/mps/openapi/model/SNode;)Ljetbrains/mps/build/mps/util/MPSModulesPartitioner/Node;" />
      <node id="7391870795497065613" at="86,103,89,9" concept="8" />
      <node id="5970181360960744938" at="95,0,98,0" concept="9" trace="accept#(Lorg/jetbrains/mps/openapi/model/SNode;)Z" />
      <node id="8845345751178266050" at="100,0,103,0" concept="9" trace="getChunks#()Ljava/util/List;" />
      <node id="5970181360960745050" at="103,0,106,0" concept="9" trace="getExternal#()Ljava/lang/Iterable;" />
      <node id="2761855734069038033" at="108,0,111,0" concept="9" trace="translate#(Lorg/jetbrains/mps/openapi/model/SNode;)Ljava/lang/Iterable;" />
      <node id="2761855734069308512" at="117,0,120,0" concept="2" trace="Node#(Lorg/jetbrains/mps/openapi/model/SNode;)V" />
      <node id="4753432221828866249" at="128,55,131,11" concept="8" />
      <node id="8845345751178265645" at="135,55,138,11" concept="8" />
      <node id="8567544756204742053" at="143,0,146,0" concept="9" trace="accept#(Lorg/jetbrains/mps/openapi/model/SNode;)Z" />
      <node id="8567544756204742053" at="147,0,150,0" concept="9" trace="select#(Lorg/jetbrains/mps/openapi/model/SNode;)Lorg/jetbrains/mps/openapi/model/SNode;" />
      <node id="7391870795496918684" at="152,55,155,11" concept="8" />
      <node id="8845345751178285122" at="167,0,170,0" concept="9" trace="getModules#()Ljava/util/Set;" />
      <node id="5970181360960288064" at="170,0,173,0" concept="9" trace="getConflicting#()Ljava/util/Set;" />
      <node id="5970181360960156201" at="173,0,176,0" concept="9" trace="isConflicting#(Lorg/jetbrains/mps/openapi/model/SNode;)Z" />
      <node id="8845345751178285135" at="176,0,179,0" concept="9" trace="isBootstrap#()Z" />
      <node id="7459197473279966049" at="42,0,46,0" concept="2" trace="MPSModulesPartitioner#(Lorg/jetbrains/mps/openapi/model/SNode;Ljava/util/List;)V" />
      <node id="2761855734069309077" at="120,0,124,0" concept="9" trace="getNexts#()Ljava/util/Set;" />
      <node id="8845345751178198203" at="163,0,167,0" concept="2" trace="Chunk#()V" />
      <node id="7459197473280105295" at="35,47,40,49" concept="17" />
      <node id="8845345751178211692" at="48,110,53,5" concept="7" />
      <node id="7391870795497041820" at="80,50,85,10" concept="10" />
      <node id="7391870795497078309" at="85,10,90,7" concept="7" />
      <node id="5970181360960744880" at="93,43,98,7" concept="4" />
      <node id="2761855734069308303" at="106,59,111,387" concept="11" />
      <node id="7391870795497041737" at="179,58,184,7" concept="8" />
      <node id="4753432221828866239" at="126,288,132,9" concept="7" />
      <node id="8845345751178265566" at="133,49,139,9" concept="7" />
      <node id="7391870795496918674" at="150,11,156,9" concept="7" />
      <node id="2761855734069308240" at="35,0,42,0" concept="2" trace="MPSModulesPartitioner#(Lorg/jetbrains/mps/openapi/model/SNode;)V" />
      <node id="5970181360960729852" at="93,0,100,0" concept="9" trace="buildExternalDependencies#()V" />
      <node id="2761855734069308293" at="106,0,113,0" concept="15" trace="getModules#(Lorg/jetbrains/mps/openapi/model/SNode;)Ljava/lang/Iterable;" />
      <node id="4753432221828866280" at="179,0,186,0" concept="9" trace="setBootstrap#(Lorg/jetbrains/mps/openapi/model/SNode;Z)V" />
      <node id="8567544756204742051" at="141,197,150,11" concept="10" />
      <node id="7391870795497041582" at="79,5,91,5" concept="7" />
      <node id="4753432221828866023" at="64,86,79,5" concept="6" />
      <node id="7391870795496541144" at="124,66,157,7" concept="8" />
      <node id="8845345751178264256" at="124,0,159,0" concept="9" trace="fill#(Ljava/util/Map;)V" />
      <node id="8845345751178211227" at="46,0,93,0" concept="9" trace="buildChunks#()V" />
      <scope id="624983197652069600" at="37,38,38,163" />
      <scope id="8845345751178211721" at="54,61,55,21" />
      <scope id="4753432221828866313" at="69,24,70,29" />
      <scope id="4753432221828866364" at="72,63,73,84" />
      <scope id="4753432221828866541" at="76,24,77,79" />
      <scope id="7391870795497065510" at="82,60,83,29" />
      <scope id="7391870795497065615" at="87,120,88,39" />
      <scope id="5970181360960744939" at="95,39,96,126" />
      <scope id="8845345751178266054" at="100,56,101,18" />
      <scope id="5970181360960745054" at="103,40,104,20" />
      <scope id="2761855734069038034" at="108,50,109,180" />
      <scope id="2761855734069308516" at="117,31,118,27" />
      <scope id="2761855734069309082" at="121,46,122,60" />
      <scope id="4753432221828866250" at="129,29,130,67" />
      <scope id="8845345751178265646" at="136,29,137,66" />
      <scope id="8567544756204742053" at="143,43,144,187" />
      <scope id="8567544756204742053" at="147,41,148,177" />
      <scope id="7391870795496918685" at="153,29,154,66" />
      <scope id="8845345751178285126" at="167,36,168,21" />
      <scope id="5970181360960288068" at="170,40,171,25" />
      <scope id="5970181360960156204" at="173,45,174,60" />
      <scope id="8845345751178285138" at="176,34,177,59" />
      <scope id="7391870795497041738" at="180,17,181,60" />
      <scope id="7391870795497041743" at="182,14,183,63" />
      <scope id="7459197473279966052" at="42,68,44,27" />
      <scope id="8845345751178198207" at="163,20,165,67" />
      <scope id="624983197652069599" at="37,0,40,0">
        <var name="it" id="624983197652069599" />
      </scope>
      <scope id="8845345751178211696" at="49,34,52,27">
        <var name="decorator" id="8845345751178211698" />
      </scope>
      <scope id="8845345751178211715" at="53,5,56,5">
        <var name="node" id="8845345751178211719" />
      </scope>
      <scope id="7391870795497065509" at="82,0,85,0">
        <var name="it" id="7391870795497065509" />
      </scope>
      <scope id="7391870795497078310" at="86,103,89,9" />
      <scope id="5970181360960744938" at="95,0,98,0">
        <var name="it" id="5970181360960744938" />
      </scope>
      <scope id="8845345751178266050" at="100,0,103,0" />
      <scope id="5970181360960745050" at="103,0,106,0" />
      <scope id="2761855734069038033" at="108,0,111,0">
        <var name="it" id="2761855734069038033" />
      </scope>
      <scope id="2761855734069308512" at="117,0,120,0">
        <var name="module" id="2761855734069308517" />
      </scope>
      <scope id="8567544756204742053" at="143,0,146,0">
        <var name="it" id="8567544756204742053" />
      </scope>
      <scope id="8567544756204742053" at="147,0,150,0">
        <var name="it" id="8567544756204742053" />
      </scope>
      <scope id="8845345751178285122" at="167,0,170,0" />
      <scope id="5970181360960288064" at="170,0,173,0" />
      <scope id="5970181360960156201" at="173,0,176,0">
        <var name="mod" id="5970181360960156210" />
      </scope>
      <scope id="8845345751178285135" at="176,0,179,0" />
      <scope id="7459197473279966049" at="42,0,46,0">
        <var name="modules" id="7459197473280007882" />
        <var name="project" id="7459197473280049236" />
      </scope>
      <scope id="2761855734069309077" at="120,0,124,0" />
      <scope id="4753432221828866241" at="127,72,131,11">
        <var name="node" id="4753432221828866243" />
      </scope>
      <scope id="8845345751178265569" at="134,72,138,11">
        <var name="node" id="8845345751178265637" />
      </scope>
      <scope id="7391870795496918676" at="151,165,155,11">
        <var name="node" id="7391870795496918678" />
      </scope>
      <scope id="8845345751178198203" at="163,0,167,0" />
      <scope id="2761855734069308243" at="35,47,40,49" />
      <scope id="8845345751178211692" at="48,110,53,5">
        <var name="module" id="8845345751178211694" />
      </scope>
      <scope id="7391870795497078309" at="85,10,90,7">
        <var name="confl" id="7391870795497078312" />
      </scope>
      <scope id="5970181360960729855" at="93,43,98,7" />
      <scope id="2761855734069308296" at="106,59,111,387" />
      <scope id="4753432221828866283" at="179,58,184,7" />
      <scope id="4753432221828866239" at="126,288,132,9">
        <var name="q" id="4753432221828866240" />
      </scope>
      <scope id="8845345751178265566" at="133,49,139,9">
        <var name="q" id="8845345751178265567" />
      </scope>
      <scope id="7391870795496918674" at="150,11,156,9">
        <var name="q" id="7391870795496918675" />
      </scope>
      <scope id="2761855734069308240" at="35,0,42,0">
        <var name="project" id="2761855734069308244" />
      </scope>
      <scope id="5970181360960729852" at="93,0,100,0" />
      <scope id="2761855734069308293" at="106,0,113,0">
        <var name="project" id="2761855734069308301" />
      </scope>
      <scope id="4753432221828866280" at="179,0,186,0">
        <var name="flag" id="7391870795497041725" />
        <var name="module" id="5970181360960156099" />
      </scope>
      <scope id="7391870795497041583" at="80,50,90,7">
        <var name="chunkNodes" id="7391870795497041821" />
      </scope>
      <scope id="7391870795497041582" at="79,5,91,5">
        <var name="c" id="7391870795497041585" />
      </scope>
      <scope id="4753432221828866024" at="65,47,78,7">
        <var name="conflicting" id="4753432221828866303" />
        <var name="m" id="4753432221828866133" />
        <var name="pindex" id="4753432221828866166" />
      </scope>
      <scope id="7391870795496541145" at="125,195,139,9">
        <var name="closure" id="624983197652037785" />
      </scope>
      <scope id="4753432221828866023" at="64,86,79,5">
        <var name="i" id="4753432221828866031" />
      </scope>
      <scope id="7391870795496918643" at="140,201,156,9">
        <var name="devkit" id="7391870795496919111" />
        <var name="extended" id="8567544756204742052" />
      </scope>
      <scope id="8845345751178264259" at="124,66,157,7" />
      <scope id="8845345751178264256" at="124,0,159,0">
        <var name="map" id="8845345751178264260" />
      </scope>
      <scope id="8845345751178211230" at="46,29,91,5">
        <var name="graph" id="8845345751178211677" />
        <var name="greater_or_eq" id="4753432221828865939" />
        <var name="map" id="8845345751178211682" />
        <var name="partition" id="4753432221828866005" />
        <var name="strictly_greater" id="4753432221828865985" />
        <var name="vertices" id="4753432221828813863" />
      </scope>
      <scope id="8845345751178211227" at="46,0,93,0" />
      <unit id="624983197652069599" at="36,92,40,5" name="jetbrains.mps.build.mps.util.MPSModulesPartitioner$1" />
      <unit id="7391870795497065509" at="81,171,85,7" name="jetbrains.mps.build.mps.util.MPSModulesPartitioner$2" />
      <unit id="5970181360960744938" at="94,164,98,5" name="jetbrains.mps.build.mps.util.MPSModulesPartitioner$3" />
      <unit id="2761855734069038033" at="107,389,111,5" name="jetbrains.mps.build.mps.util.MPSModulesPartitioner$4" />
      <unit id="8567544756204742053" at="142,235,146,9" name="jetbrains.mps.build.mps.util.MPSModulesPartitioner$1" />
      <unit id="8567544756204742053" at="146,22,150,9" name="jetbrains.mps.build.mps.util.MPSModulesPartitioner$2" />
      <unit id="2761855734069308480" at="160,0,187,0" name="jetbrains.mps.build.mps.util.MPSModulesPartitioner$Chunk" />
      <unit id="2761855734069308494" at="113,0,160,0" name="jetbrains.mps.build.mps.util.MPSModulesPartitioner$Node" />
      <unit id="2761855734069308238" at="29,0,188,0" name="jetbrains.mps.build.mps.util.MPSModulesPartitioner" />
    </file>
  </root>
  <root nodeRef="r:38bad86e-d92c-4ea7-ad52-a111dc6c2457(jetbrains.mps.build.mps.util)/2887318893673144002">
    <file name="ModuleFinder.java">
      <node id="6984624797025347718" at="22,127,23,228" concept="10" />
      <node id="2887318893675885989" at="24,26,25,70" concept="4" />
      <node id="2887318893675885993" at="25,70,26,59" concept="11" />
      <node id="2887318893675598968" at="27,5,28,0" concept="13" />
      <node id="6984624797025347740" at="28,0,29,82" concept="10" />
      <node id="6984624797025347781" at="31,42,32,254" concept="10" />
      <node id="6984624797025347788" at="32,254,33,61" concept="10" />
      <node id="6984624797025347799" at="34,221,35,379" concept="4" />
      <node id="6984624797025347822" at="37,33,38,412" concept="4" />
      <node id="6984624797025347840" at="38,412,39,22" concept="11" />
      <node id="6984624797025347845" at="40,9,41,153" concept="10" />
      <node id="6984624797025347855" at="42,26,43,227" concept="4" />
      <node id="6984624797025347865" at="43,227,44,22" concept="11" />
      <node id="6984624797025347870" at="45,9,46,19" concept="11" />
      <node id="2887318893676402568" at="49,40,50,26" concept="11" />
      <node id="2887318893676493518" at="53,39,54,18" concept="11" />
      <node id="6984624797025347753" at="57,38,58,67" concept="11" />
      <node id="6984624797025347754" at="62,83,63,63" concept="10" />
      <node id="6984624797025347754" at="63,63,64,233" concept="10" />
      <node id="6984624797025347754" at="64,233,65,160" concept="0" />
      <node id="6984624797025347754" at="64,233,65,160" concept="4" />
      <node id="6984624797025347754" at="65,160,66,14" concept="11" />
      <node id="6984624797025347797" at="33,61,36,9" concept="8" />
      <node id="2887318893676393411" at="49,0,52,0" concept="9" trace="accept#(Ljava/lang/String;)Z" />
      <node id="2887318893676484798" at="53,0,56,0" concept="9" trace="select#(Ljava/lang/String;)Ljava/lang/String;" />
      <node id="2887318893676526563" at="57,0,60,0" concept="9" trace="select#(Ljava/lang/String;)Lorg/jetbrains/mps/openapi/model/SNode;" />
      <node id="2887318893675885987" at="23,228,27,5" concept="8" />
      <node id="6984624797025347820" at="36,9,40,9" concept="8" />
      <node id="6984624797025347853" at="41,153,45,9" concept="8" />
      <node id="6984624797025347754" at="62,0,68,0" concept="15" trace="createGeneratorInternal_String_8pqt49_a0a0a0e0a#(Ljava/lang/Object;)Lorg/jetbrains/mps/openapi/model/SNode;" />
      <node id="6984624797025347779" at="31,0,48,0" concept="9" trace="select#(Lorg/jetbrains/mps/openapi/model/SNode;)Ljava/lang/String;" />
      <node id="2887318893675599483" at="29,82,60,7" concept="11" />
      <node id="2887318893681862312" at="22,0,62,0" concept="15" trace="findModules#(Ljava/lang/Iterable;Ljetbrains/mps/generator/template/TemplateQueryContext;Lorg/jetbrains/mps/openapi/model/SNode;)Ljava/lang/Iterable;" />
      <scope id="6984624797025347798" at="34,221,35,379" />
      <scope id="2887318893676393412" at="49,40,50,26" />
      <scope id="2887318893676484799" at="53,39,54,18" />
      <scope id="2887318893676526564" at="57,38,58,67" />
      <scope id="6984624797025347754" at="64,233,65,160" />
      <scope id="2887318893675885988" at="24,26,26,59" />
      <scope id="6984624797025347821" at="37,33,39,22" />
      <scope id="6984624797025347854" at="42,26,44,22" />
      <scope id="2887318893676393411" at="49,0,52,0">
        <var name="it" id="2887318893676393411" />
      </scope>
      <scope id="2887318893676484798" at="53,0,56,0">
        <var name="it" id="2887318893676484798" />
      </scope>
      <scope id="2887318893676526563" at="57,0,60,0">
        <var name="it" id="2887318893676526563" />
      </scope>
      <scope id="6984624797025347754" at="62,83,66,14">
        <var name="facade" id="6984624797025347754" />
        <var name="n1" id="6984624797025347754" />
      </scope>
      <scope id="6984624797025347754" at="62,0,68,0">
        <var name="p0" id="6984624797025347754" />
      </scope>
      <scope id="6984624797025347780" at="31,42,46,19">
        <var name="layoutNode" id="6984624797025347789" />
        <var name="mpsModule" id="6984624797025347782" />
        <var name="val" id="6984624797025347846" />
      </scope>
      <scope id="6984624797025347779" at="31,0,48,0">
        <var name="module" id="6984624797025347779" />
      </scope>
      <scope id="2887318893673158622" at="22,127,60,7">
        <var name="helper" id="6984624797025347741" />
        <var name="project" id="6984624797025347719" />
      </scope>
      <scope id="2887318893681862312" at="22,0,62,0">
        <var name="genContext" id="2887318893675097001" />
        <var name="modules" id="2887318893675096949" />
        <var name="node" id="2887318893675375069" />
      </scope>
      <unit id="2887318893676393411" at="48,17,52,5" name="jetbrains.mps.build.mps.util.ModuleFinder$2" />
      <unit id="2887318893676484798" at="52,16,56,5" name="jetbrains.mps.build.mps.util.ModuleFinder$3" />
      <unit id="2887318893676526563" at="56,35,60,5" name="jetbrains.mps.build.mps.util.ModuleFinder$4" />
      <unit id="6984624797025347779" at="30,53,48,5" name="jetbrains.mps.build.mps.util.ModuleFinder$1" />
      <unit id="2887318893673144002" at="21,0,69,0" name="jetbrains.mps.build.mps.util.ModuleFinder" />
    </file>
  </root>
  <root nodeRef="r:38bad86e-d92c-4ea7-ad52-a111dc6c2457(jetbrains.mps.build.mps.util)/4278635856200768111">
    <file name="ModuleLoader.java">
      <node id="7444640161795094318" at="19,184,20,83" concept="10" />
      <node id="7444640161795230493" at="20,83,21,0" concept="13" />
      <node id="4278635856200768116" at="21,0,22,382" concept="10" />
      <node id="4579351749504554529" at="23,33,24,619" concept="4" />
      <node id="4579351749504554546" at="24,619,25,113" concept="11" />
      <node id="4579351749504554585" at="26,5,27,0" concept="13" />
      <node id="4278635856200768128" at="28,9,29,67" concept="4" />
      <node id="4278635856200768140" at="30,30,31,16" concept="12" />
      <node id="7444640161797781518" at="32,5,33,0" concept="13" />
      <node id="4278635856200768142" at="33,0,34,72" concept="10" />
      <node id="7444640161795799098" at="35,27,36,282" concept="4" />
      <node id="7444640161797742996" at="36,282,37,113" concept="11" />
      <node id="7444640161795836940" at="39,29,40,283" concept="4" />
      <node id="7444640161797763289" at="40,283,41,113" concept="11" />
      <node id="4278635856200768204" at="42,5,43,0" concept="13" />
      <node id="7444640161797342358" at="43,0,44,31" concept="10" />
      <node id="7444640161797353462" at="45,9,46,94" concept="4" />
      <node id="7444640161796784397" at="47,42,48,289" concept="4" />
      <node id="7444640161796832036" at="50,28,51,266" concept="4" />
      <node id="8757919848289116194" at="51,266,52,37" concept="4" />
      <node id="7444640161797270346" at="53,5,54,0" concept="13" />
      <node id="7444640161797288703" at="54,0,55,121" concept="11" />
      <node id="7444640161798303146" at="57,118,58,103" concept="11" />
      <node id="4278635856200768214" at="46,94,49,7" concept="8" />
      <node id="7444640161798163517" at="57,0,60,0" concept="15" trace="createModuleChecker#(Lorg/jetbrains/mps/openapi/model/SNode;Ljetbrains/mps/build/mps/util/VisibleModules;Ljetbrains/mps/build/mps/util/PathConverter;)Ljetbrains/mps/build/mps/util/ModuleChecker;" />
      <node id="4579351749504550522" at="22,382,26,5" concept="8" />
      <node id="4278635856200768149" at="34,72,38,5" concept="8" />
      <node id="3183586291405056250" at="38,5,42,5" concept="8" />
      <node id="4278635856200768126" at="27,0,32,5" concept="19" />
      <node id="4278635856200768205" at="44,31,53,5" concept="19" />
      <node id="7444640161795068886" at="19,0,57,0" concept="15" trace="createModuleChecker#(Lorg/jetbrains/mps/openapi/model/SNode;Ljetbrains/mps/build/mps/util/VisibleModules;Ljetbrains/mps/build/mps/util/PathConverter;Ljetbrains/mps/generator/template/TemplateQueryContext;Ljetbrains/mps/build/mps/util/ModuleChecker/Reporter;)Ljetbrains/mps/build/mps/util/ModuleChecker;" />
      <scope id="4278635856200768127" at="28,9,29,67" />
      <scope id="4278635856200768136" at="30,0,31,16">
        <var name="ex" id="4278635856200768137" />
      </scope>
      <scope id="4278635856200768139" at="30,30,31,16" />
      <scope id="4278635856200768215" at="47,42,48,289" />
      <scope id="7444640161798163528" at="57,118,58,103" />
      <scope id="4579351749504550525" at="23,33,25,113" />
      <scope id="4278635856200768150" at="35,27,37,113" />
      <scope id="3183586291405056251" at="39,29,41,113" />
      <scope id="4278635856200768251" at="50,0,52,37">
        <var name="ex" id="4278635856200768252" />
      </scope>
      <scope id="4278635856200768254" at="50,28,52,37" />
      <scope id="7444640161798163517" at="57,0,60,0">
        <var name="module" id="7444640161798163518" />
        <var name="pathConverter" id="7444640161798295545" />
        <var name="visible" id="7444640161798288102" />
      </scope>
      <scope id="4278635856200768206" at="45,9,49,7" />
      <scope id="7444640161795068889" at="19,184,55,121">
        <var name="file" id="4278635856200768143" />
        <var name="md" id="7444640161797342359" />
        <var name="moduleFilePath" id="4278635856200768117" />
        <var name="originalModule" id="7444640161795094321" />
      </scope>
      <scope id="7444640161795068886" at="19,0,57,0">
        <var name="genContext" id="7444640161795079749" />
        <var name="module" id="7444640161795079699" />
        <var name="pathConverter" id="7444640161795079731" />
        <var name="reporter" id="7444640161795383174" />
        <var name="visible" id="7444640161795079713" />
      </scope>
      <unit id="4278635856200768111" at="18,0,61,0" name="jetbrains.mps.build.mps.util.ModuleLoader" />
    </file>
  </root>
  <root nodeRef="r:38bad86e-d92c-4ea7-ad52-a111dc6c2457(jetbrains.mps.build.mps.util)/5780287594867965268">
    <file name="VisibleModules.java">
      <node id="5780287594867973564" at="30,0,31,0" concept="5" trace="allModules" />
      <node id="5780287594867973635" at="31,0,32,0" concept="5" trace="moduleByName" />
      <node id="5780287594867976511" at="32,0,33,0" concept="5" trace="moduleById" />
      <node id="5780287594867972937" at="33,0,34,0" concept="5" trace="project" />
      <node id="5780287594867972940" at="34,40,35,27" concept="4" />
      <node id="5780287594867972978" at="37,25,38,74" concept="10" />
      <node id="5780287594867972997" at="38,74,39,59" concept="4" />
      <node id="5780287594867973036" at="39,59,40,64" concept="10" />
      <node id="5780287594867973133" at="41,57,42,74" concept="10" />
      <node id="4701820937132233468" at="43,201,44,208" concept="10" />
      <node id="4701820937132233505" at="45,40,46,19" concept="3" />
      <node id="5780287594867973225" at="47,9,48,0" concept="13" />
      <node id="5780287594867973275" at="48,0,49,200" concept="10" />
      <node id="8410106375083930527" at="50,32,51,206" concept="10" />
      <node id="8410106375083847905" at="51,206,52,189" concept="4" />
      <node id="5780287594867973530" at="54,51,55,65" concept="4" />
      <node id="5780287594867973568" at="57,7,58,306" concept="4" />
      <node id="7398453181926390418" at="60,37,61,217" concept="10" />
      <node id="7398453181926339566" at="62,195,63,197" concept="10" />
      <node id="7398453181926406797" at="63,197,64,219" concept="10" />
      <node id="5780287594867976683" at="64,219,65,633" concept="4" />
      <node id="5780287594867976826" at="66,7,67,189" concept="4" />
      <node id="7398453181926359455" at="68,190,69,192" concept="10" />
      <node id="7398453181926415120" at="69,192,70,219" concept="10" />
      <node id="5300408928159351486" at="70,219,71,641" concept="4" />
      <node id="5780287594867977009" at="72,7,73,184" concept="4" />
      <node id="7398453181928224183" at="76,55,77,110" concept="12" />
      <node id="7398453181926278358" at="78,40,79,25" concept="4" />
      <node id="4893243730864899525" at="82,52,83,50" concept="10" />
      <node id="4893243730864969768" at="83,50,84,72" concept="11" />
      <node id="5780287594867977053" at="86,60,87,24" concept="10" />
      <node id="5780287594867977058" at="88,27,89,40" concept="4" />
      <node id="5780287594867977226" at="91,47,92,44" concept="4" />
      <node id="5780287594867977292" at="93,5,94,18" concept="11" />
      <node id="5780287594867965268" at="96,0,97,0" concept="14" trace="LOG" />
      <node id="6852586464624102707" at="98,36,99,46" concept="11" />
      <node id="6852586464624102707" at="100,5,101,16" concept="11" />
      <node id="5780287594867965270" at="34,0,37,0" concept="2" trace="VisibleModules#(Lorg/jetbrains/mps/openapi/model/SNode;)V" />
      <node id="4701820937132233476" at="44,208,47,9" concept="8" />
      <node id="5780287594867973286" at="53,9,56,9" concept="8" />
      <node id="7398453181926278358" at="77,110,80,5" concept="0" />
      <node id="7398453181926278358" at="77,110,80,5" concept="8" />
      <node id="5780287594867977023" at="87,24,90,5" concept="8" />
      <node id="5780287594867977124" at="90,5,93,5" concept="8" />
      <node id="6852586464624102707" at="97,86,100,5" concept="8" />
      <node id="8410106375083751341" at="49,200,53,9" concept="8" />
      <node id="4893243730864744061" at="82,0,86,0" concept="9" trace="resolve#(Lorg/jetbrains/mps/openapi/module/SModuleReference;)Lorg/jetbrains/mps/openapi/model/SNode;" />
      <node id="5780287594867976590" at="61,217,66,7" concept="8" />
      <node id="5780287594867976935" at="67,189,72,7" concept="8" />
      <node id="5780287594867976622" at="76,0,82,0" concept="9" trace="report#(Ljava/lang/String;Lorg/jetbrains/mps/openapi/model/SNode;)V" />
      <node id="6852586464624102707" at="97,0,103,0" concept="15" trace="check_xuwpka_a0a1a4a1a3a5#(Lorg/jetbrains/mps/openapi/model/SModelReference;)Ljava/lang/String;" />
      <node id="5780287594867972866" at="86,0,96,0" concept="9" trace="resolve#(Ljava/lang/String;Ljava/lang/String;)Lorg/jetbrains/mps/openapi/model/SNode;" />
      <node id="5780287594867973184" at="42,74,57,7" concept="7" />
      <node id="5780287594867976554" at="59,5,74,5" concept="7" />
      <node id="5780287594867973031" at="40,64,59,5" concept="20" />
      <node id="5780287594867972812" at="37,0,76,0" concept="9" trace="collect#()V" />
      <scope id="5780287594867965273" at="34,40,35,27" />
      <scope id="4701820937132233477" at="45,40,46,19" />
      <scope id="5780287594867973287" at="54,51,55,65" />
      <scope id="7398453181926278358" at="78,40,79,25" />
      <scope id="5780287594867977024" at="88,27,89,40" />
      <scope id="5780287594867977125" at="91,47,92,44" />
      <scope id="6852586464624102707" at="98,36,99,46" />
      <scope id="8410106375083751344" at="50,32,52,189">
        <var name="ref" id="8410106375083930530" />
      </scope>
      <scope id="4893243730864744065" at="82,52,84,72">
        <var name="targetName" id="4893243730864899526" />
      </scope>
      <scope id="5780287594867965270" at="34,0,37,0">
        <var name="project" id="5745174517193855241" />
      </scope>
      <scope id="5780287594867976591" at="62,195,65,633">
        <var name="other" id="7398453181926339567" />
        <var name="otherProj" id="7398453181926406798" />
      </scope>
      <scope id="5780287594867976936" at="68,190,71,641">
        <var name="other" id="7398453181926359456" />
        <var name="otherProj" id="7398453181926415121" />
      </scope>
      <scope id="7398453181926278358" at="77,110,80,5" />
      <scope id="5780287594867976625" at="76,55,80,5" />
      <scope id="4893243730864744061" at="82,0,86,0">
        <var name="moduleRef" id="4893243730864816744" />
      </scope>
      <scope id="6852586464624102707" at="97,86,101,16" />
      <scope id="5780287594867976622" at="76,0,82,0">
        <var name="anchor" id="5780287594867976628" />
        <var name="message" id="5780287594867976626" />
      </scope>
      <scope id="6852586464624102707" at="97,0,103,0">
        <var name="checkedDotOperand" id="6852586464624102707" />
      </scope>
      <scope id="5780287594867972869" at="86,60,94,18">
        <var name="result" id="5780287594867977054" />
      </scope>
      <scope id="5780287594867972866" at="86,0,96,0">
        <var name="moduleId" id="5780287594867972873" />
        <var name="moduleName" id="5780287594867972871" />
      </scope>
      <scope id="5780287594867973185" at="43,201,56,9">
        <var name="depproj" id="5780287594867973276" />
        <var name="projectDependency" id="4701820937132233469" />
      </scope>
      <scope id="5780287594867976555" at="60,37,73,184">
        <var name="currProj" id="7398453181926390419" />
      </scope>
      <scope id="5780287594867973184" at="42,74,57,7">
        <var name="dep" id="5780287594867973186" />
      </scope>
      <scope id="5780287594867976554" at="59,5,74,5">
        <var name="module" id="5780287594867976556" />
      </scope>
      <scope id="5780287594867973033" at="41,57,58,306">
        <var name="project" id="5780287594867973134" />
      </scope>
      <scope id="5780287594867972815" at="37,25,74,5">
        <var name="queue" id="5780287594867972979" />
        <var name="seen" id="5780287594867973037" />
      </scope>
      <scope id="5780287594867972812" at="37,0,76,0" />
      <unit id="5780287594867965268" at="29,0,104,0" name="jetbrains.mps.build.mps.util.VisibleModules" />
    </file>
  </root>
  <root nodeRef="r:38bad86e-d92c-4ea7-ad52-a111dc6c2457(jetbrains.mps.build.mps.util)/609978641554545960">
    <file name="ArtifactsRelativePathHelper.java">
      <node id="609978641554578995" at="23,0,24,0" concept="5" trace="artifacts" />
      <node id="4321656770473396439" at="24,0,25,0" concept="5" trace="prefixes" />
      <node id="609978641554578998" at="25,77,26,28" concept="4" />
      <node id="4321656770473396248" at="26,28,27,0" concept="13" />
      <node id="4321656770473396250" at="27,0,28,84" concept="10" />
      <node id="4321656770473396338" at="28,84,29,43" concept="10" />
      <node id="4321656770473396489" at="30,34,31,69" concept="4" />
      <node id="4012382313839842803" at="34,43,35,590" concept="11" />
      <node id="4012382313839843204" at="38,41,39,190" concept="11" />
      <node id="4012382313839843103" at="41,13,42,68" concept="4" />
      <node id="4321656770473396386" at="44,7,45,49" concept="4" />
      <node id="4321656770473396456" at="45,49,46,23" concept="4" />
      <node id="4321656770473396605" at="49,102,50,44" concept="10" />
      <node id="4321656770473396873" at="50,44,51,21" concept="4" />
      <node id="4321656770473396572" at="51,21,52,42" concept="10" />
      <node id="4321656770473415342" at="54,62,55,14" concept="1" />
      <node id="4321656770473415270" at="56,7,57,25" concept="4" />
      <node id="4321656770473415216" at="57,25,58,40" concept="4" />
      <node id="4321656770473415379" at="60,25,61,86" concept="18" />
      <node id="4321656770473415389" at="62,5,63,88" concept="10" />
      <node id="4321656770473415856" at="64,32,65,31" concept="10" />
      <node id="4321656770473415869" at="65,31,66,44" concept="10" />
      <node id="4321656770473423372" at="67,207,68,17" concept="3" />
      <node id="4321656770473415878" at="69,7,70,52" concept="4" />
      <node id="4321656770473415961" at="71,27,72,27" concept="4" />
      <node id="4321656770473396905" at="74,5,75,29" concept="11" />
      <node id="4321656770473416146" at="78,191,79,364" concept="11" />
      <node id="4321656770473416369" at="80,206,81,354" concept="10" />
      <node id="4321656770473423322" at="82,198,83,465" concept="11" />
      <node id="4321656770473416450" at="84,14,85,311" concept="18" />
      <node id="3558796834797339848" at="87,206,88,456" concept="11" />
      <node id="4321656770473416181" at="89,5,90,290" concept="18" />
      <node id="4321656770473396828" at="94,39,95,198" concept="11" />
      <node id="4321656770473396864" at="97,9,98,92" concept="18" />
      <node id="4321656770473416056" at="101,38,102,342" concept="11" />
      <node id="4012382313839843061" at="107,78,108,19" concept="11" />
      <node id="4012382313839843321" at="111,39,112,195" concept="11" />
      <node id="4012382313839843467" at="115,39,116,195" concept="11" />
      <node id="4012382313839843478" at="118,9,119,334" concept="11" />
      <node id="4012382313839843476" at="120,5,121,17" concept="11" />
      <node id="609978641554579097" at="124,45,125,16" concept="16" />
      <node id="4012382313839843538" at="128,64,129,46" concept="11" />
      <node id="4321656770473416448" at="84,12,86,7" concept="0" />
      <node id="4012382313839842799" at="34,0,37,0" concept="9" trace="accept#(Lorg/jetbrains/mps/openapi/model/SNode;)Z" />
      <node id="4012382313839843200" at="38,0,41,0" concept="9" trace="select#(Lorg/jetbrains/mps/openapi/model/SNode;)Lorg/jetbrains/mps/openapi/model/SNode;" />
      <node id="4321656770473415306" at="53,28,56,7" concept="8" />
      <node id="4321656770473415350" at="59,5,62,5" concept="8" />
      <node id="4321656770473423332" at="66,44,69,7" concept="8" />
      <node id="4321656770473415953" at="70,52,73,7" concept="8" />
      <node id="4321656770473396824" at="94,0,97,0" concept="9" trace="accept#(Lorg/jetbrains/mps/openapi/model/SNode;)Z" />
      <node id="4321656770473416052" at="101,0,104,0" concept="9" trace="select#(Lorg/jetbrains/mps/openapi/model/SNode;)Ljava/lang/String;" />
      <node id="4012382313839842980" at="106,57,109,5" concept="8" />
      <node id="4012382313839843317" at="111,0,114,0" concept="9" trace="accept#(Lorg/jetbrains/mps/openapi/model/SNode;)Z" />
      <node id="4012382313839843463" at="115,0,118,0" concept="9" trace="accept#(Lorg/jetbrains/mps/openapi/model/SNode;)Z" />
      <node id="609978641554579092" at="124,0,127,0" concept="2" trace="RelativePathException#(Ljava/lang/String;)V" />
      <node id="4012382313839843538" at="128,0,131,0" concept="15" trace="eq_fa9ylc_a0a0b0g#(Ljava/lang/Object;Ljava/lang/Object;)Z" />
      <node id="4321656770473416378" at="81,354,86,7" concept="8" />
      <node id="4321656770473415994" at="99,5,104,13" concept="11" />
      <node id="4321656770473415186" at="52,42,59,5" concept="20" />
      <node id="4321656770473396765" at="92,99,99,5" concept="8" />
      <node id="4012382313839842739" at="32,201,43,9" concept="7" />
      <node id="4321656770473415820" at="63,88,74,5" concept="20" />
      <node id="4012382313839843229" at="109,5,120,5" concept="8" />
      <node id="4321656770473396626" at="77,115,89,5" concept="8" />
      <node id="4012382313839811177" at="31,69,44,7" concept="8" />
      <node id="4321656770473396745" at="92,0,106,0" concept="9" trace="getBSName#(Lorg/jetbrains/mps/openapi/model/SNode;)Ljava/lang/String;" />
      <node id="4321656770473396618" at="77,0,92,0" concept="9" trace="getNodeName#(Lorg/jetbrains/mps/openapi/model/SNode;Z)Ljava/lang/String;" />
      <node id="4012382313839842955" at="106,0,123,0" concept="9" trace="equalFolders#(Lorg/jetbrains/mps/openapi/model/SNode;Lorg/jetbrains/mps/openapi/model/SNode;)Z" />
      <node id="4321656770473396346" at="29,43,47,5" concept="20" />
      <node id="609978641554545962" at="25,0,49,0" concept="2" trace="ArtifactsRelativePathHelper#(Ljetbrains/mps/build/util/VisibleArtifacts;Lorg/jetbrains/mps/openapi/model/SNode;)V" />
      <node id="609978641554579013" at="49,0,77,0" concept="9" trace="getRelativePath#(Lorg/jetbrains/mps/openapi/model/SNode;)Ljava/lang/String;" />
      <scope id="4012382313839842800" at="34,43,35,590" />
      <scope id="4012382313839843201" at="38,41,39,190" />
      <scope id="4012382313839842742" at="41,13,42,68" />
      <scope id="4321656770473415307" at="54,62,55,14" />
      <scope id="4321656770473415351" at="60,25,61,86" />
      <scope id="4321656770473423333" at="67,207,68,17" />
      <scope id="4321656770473415954" at="71,27,72,27" />
      <scope id="4321656770473396628" at="78,191,79,364" />
      <scope id="4321656770473416379" at="82,198,83,465" />
      <scope id="4321656770473416449" at="84,14,85,311" />
      <scope id="3558796834797339793" at="87,206,88,456" />
      <scope id="4321656770473396825" at="94,39,95,198" />
      <scope id="4321656770473396766" at="97,9,98,92" />
      <scope id="4321656770473416053" at="101,38,102,342" />
      <scope id="4012382313839842982" at="107,78,108,19" />
      <scope id="4012382313839843318" at="111,39,112,195" />
      <scope id="4012382313839843464" at="115,39,116,195" />
      <scope id="4012382313839843230" at="118,9,119,334" />
      <scope id="609978641554579096" at="124,45,125,16" />
      <scope id="4012382313839843538" at="128,64,129,46" />
      <scope id="4012382313839842799" at="34,0,37,0">
        <var name="it" id="4012382313839842799" />
      </scope>
      <scope id="4012382313839843200" at="38,0,41,0">
        <var name="it" id="4012382313839843200" />
      </scope>
      <scope id="4321656770473396824" at="94,0,97,0">
        <var name="it" id="4321656770473396824" />
      </scope>
      <scope id="4321656770473416052" at="101,0,104,0">
        <var name="it" id="4321656770473416052" />
      </scope>
      <scope id="4012382313839843317" at="111,0,114,0">
        <var name="it" id="4012382313839843317" />
      </scope>
      <scope id="4012382313839843463" at="115,0,118,0">
        <var name="it" id="4012382313839843463" />
      </scope>
      <scope id="609978641554579092" at="124,0,127,0">
        <var name="p0" id="609978641554579098" />
      </scope>
      <scope id="4012382313839843538" at="128,0,131,0">
        <var name="a" id="4012382313839843538" />
        <var name="b" id="4012382313839843538" />
      </scope>
      <scope id="4321656770473415188" at="53,28,58,40" />
      <scope id="4321656770473416151" at="80,206,86,7">
        <var name="fileset" id="4321656770473416370" />
      </scope>
      <scope id="4321656770473415822" at="64,32,73,7">
        <var name="elem" id="4321656770473415440" />
        <var name="lastElement" id="4321656770473415870" />
      </scope>
      <scope id="4012382313839811178" at="32,201,43,9" />
      <scope id="4012382313839842739" at="32,201,43,9">
        <var name="sfolder" id="4012382313839842740" />
      </scope>
      <scope id="4321656770473396748" at="92,99,104,13" />
      <scope id="4321656770473396621" at="77,115,90,290" />
      <scope id="4321656770473396745" at="92,0,106,0">
        <var name="string" id="4321656770473396751" />
      </scope>
      <scope id="4321656770473396618" at="77,0,92,0">
        <var name="isLast" id="4321656770473415776" />
        <var name="node" id="4321656770473396624" />
      </scope>
      <scope id="4012382313839842958" at="106,57,121,17" />
      <scope id="4321656770473396348" at="30,34,46,23" />
      <scope id="4012382313839842955" at="106,0,123,0">
        <var name="left" id="4012382313839842969" />
        <var name="right" id="4012382313839842974" />
      </scope>
      <scope id="609978641554545965" at="25,77,47,5">
        <var name="parent" id="4321656770473396251" />
        <var name="sb" id="4321656770473396339" />
      </scope>
      <scope id="609978641554545962" at="25,0,49,0">
        <var name="anchor" id="609978641554578990" />
        <var name="output" id="609978641554578988" />
      </scope>
      <scope id="609978641554579016" at="49,102,75,29">
        <var name="names" id="4321656770473396606" />
        <var name="parent" id="4321656770473396573" />
        <var name="result" id="4321656770473415390" />
      </scope>
      <scope id="609978641554579013" at="49,0,77,0">
        <var name="node" id="609978641554579017" />
      </scope>
      <unit id="4012382313839842799" at="33,114,37,9" name="jetbrains.mps.build.mps.util.ArtifactsRelativePathHelper$1" />
      <unit id="4012382313839843200" at="37,22,41,9" name="jetbrains.mps.build.mps.util.ArtifactsRelativePathHelper$2" />
      <unit id="4321656770473396824" at="93,207,97,5" name="jetbrains.mps.build.mps.util.ArtifactsRelativePathHelper$3" />
      <unit id="4321656770473416052" at="100,232,104,5" name="jetbrains.mps.build.mps.util.ArtifactsRelativePathHelper$4" />
      <unit id="4012382313839843317" at="110,372,114,5" name="jetbrains.mps.build.mps.util.ArtifactsRelativePathHelper$6" />
      <unit id="4012382313839843463" at="114,375,118,5" name="jetbrains.mps.build.mps.util.ArtifactsRelativePathHelper$5" />
      <unit id="609978641554579085" at="123,0,128,0" name="jetbrains.mps.build.mps.util.ArtifactsRelativePathHelper$RelativePathException" />
      <unit id="609978641554545960" at="22,0,132,0" name="jetbrains.mps.build.mps.util.ArtifactsRelativePathHelper" />
    </file>
  </root>
  <root nodeRef="r:38bad86e-d92c-4ea7-ad52-a111dc6c2457(jetbrains.mps.build.mps.util)/7316240245138541278">
    <file name="ModuleChecker.java">
      <node id="7316240245138667084" at="51,0,52,0" concept="5" trace="myGenContext" />
      <node id="7316240245138667087" at="52,0,53,0" concept="5" trace="myModule" />
      <node id="7316240245138667090" at="53,0,54,0" concept="5" trace="myOriginalModule" />
      <node id="7316240245138667093" at="54,0,55,0" concept="5" trace="myModuleDescriptor" />
      <node id="7316240245138667096" at="55,0,56,0" concept="5" trace="myModuleSourceDir" />
      <node id="7316240245138667099" at="56,0,57,0" concept="5" trace="myVisibleModules" />
      <node id="7316240245138667102" at="57,0,58,0" concept="5" trace="myPathConverter" />
      <node id="7316240245138667105" at="58,0,59,0" concept="5" trace="myReporter" />
      <node id="7316240245138667113" at="60,237,61,30" concept="4" />
      <node id="7316240245138667117" at="61,30,62,22" concept="4" />
      <node id="7316240245138667121" at="62,22,63,38" concept="4" />
      <node id="7316240245138667125" at="63,38,64,31" concept="4" />
      <node id="7316240245138667129" at="64,31,65,36" concept="4" />
      <node id="7316240245138667133" at="65,36,66,40" concept="4" />
      <node id="7316240245138667137" at="66,40,67,42" concept="4" />
      <node id="7316240245138667141" at="67,42,68,26" concept="4" />
      <node id="7316240245171532409" at="72,28,73,179" concept="4" />
      <node id="7316240245171191339" at="74,5,75,0" concept="13" />
      <node id="7316240245140175891" at="76,37,77,213" concept="4" />
      <node id="7316240245140175994" at="77,213,78,13" concept="11" />
      <node id="7316240245140802311" at="79,5,80,0" concept="13" />
      <node id="7316240245141535265" at="81,40,82,13" concept="11" />
      <node id="7316240245144784451" at="83,5,84,0" concept="13" />
      <node id="7316240245171243241" at="86,62,87,228" concept="4" />
      <node id="7316240245171243249" at="87,228,88,15" concept="11" />
      <node id="7316240245148707024" at="89,7,90,24" concept="4" />
      <node id="7316240245161652964" at="91,5,92,0" concept="13" />
      <node id="7316240245161673230" at="93,195,94,24" concept="4" />
      <node id="7316240245171956447" at="100,64,101,230" concept="4" />
      <node id="7316240245171956455" at="101,230,102,15" concept="11" />
      <node id="7316240245171956477" at="106,64,107,230" concept="4" />
      <node id="7316240245171956485" at="107,230,108,15" concept="11" />
      <node id="7316240245171956213" at="110,5,111,0" concept="13" />
      <node id="7316240245161718926" at="111,0,112,196" concept="10" />
      <node id="7316240245161718757" at="112,196,113,0" concept="13" />
      <node id="7316240245138667430" at="113,0,114,433" concept="10" />
      <node id="7316240245138667460" at="114,433,115,0" concept="13" />
      <node id="7316240245138667522" at="115,0,116,40" concept="4" />
      <node id="7316240245163367420" at="116,40,117,0" concept="13" />
      <node id="7316240245171243269" at="118,28,119,33" concept="4" />
      <node id="7316240245172392731" at="120,5,121,0" concept="13" />
      <node id="7316240245149494911" at="122,195,123,36" concept="4" />
      <node id="7316240245149667692" at="124,5,125,0" concept="13" />
      <node id="7316240245160272039" at="125,0,126,25" concept="4" />
      <node id="7316240245150488042" at="126,25,127,0" concept="13" />
      <node id="7316240245138667483" at="128,31,129,251" concept="4" />
      <node id="7316240245172587209" at="130,5,131,0" concept="13" />
      <node id="7316240245171243276" at="132,28,133,21" concept="4" />
      <node id="7316240245138668043" at="137,69,138,79" concept="10" />
      <node id="7316240245143318850" at="138,79,139,0" concept="13" />
      <node id="7316240245143328978" at="139,0,140,64" concept="10" />
      <node id="9200313594503949665" at="141,198,142,88" concept="4" />
      <node id="7316240245138668058" at="144,222,145,272" concept="4" />
      <node id="7316240245141724396" at="145,272,146,19" concept="11" />
      <node id="7316240245142732709" at="148,31,149,174" concept="4" />
      <node id="7316240245142541893" at="150,5,151,0" concept="13" />
      <node id="7316240245143737013" at="151,0,152,73" concept="10" />
      <node id="7316240245138668078" at="153,227,154,299" concept="4" />
      <node id="7316240245141725087" at="154,299,155,19" concept="11" />
      <node id="7316240245143071509" at="157,31,158,203" concept="4" />
      <node id="7316240245143992711" at="159,5,160,0" concept="13" />
      <node id="7316240245141725300" at="160,0,161,16" concept="11" />
      <node id="7316240245138668342" at="164,57,165,72" concept="10" />
      <node id="7316240245138668349" at="165,72,166,195" concept="10" />
      <node id="7316240245145177767" at="166,195,167,0" concept="13" />
      <node id="7316240245138668355" at="167,0,168,250" concept="10" />
      <node id="7316240245138668365" at="168,250,169,250" concept="10" />
      <node id="7316240245146111233" at="169,250,170,0" concept="13" />
      <node id="7316240245138668378" at="171,69,172,227" concept="10" />
      <node id="7316240245138668398" at="173,29,174,90" concept="4" />
      <node id="7316240245138668406" at="174,90,175,17" concept="3" />
      <node id="7316240245138668407" at="176,7,177,0" concept="13" />
      <node id="7316240245138668172" at="179,41,180,187" concept="11" />
      <node id="7316240245138668181" at="182,12,183,122" concept="4" />
      <node id="7316240245147286023" at="184,7,185,0" concept="13" />
      <node id="7316240245138668415" at="188,43,189,189" concept="11" />
      <node id="7316240245138668426" at="192,25,193,269" concept="4" />
      <node id="7316240245138668432" at="193,269,194,178" concept="4" />
      <node id="7316240245138668438" at="194,178,195,215" concept="4" />
      <node id="7316240245138668450" at="196,16,197,59" concept="4" />
      <node id="7316240245147455159" at="200,5,201,0" concept="13" />
      <node id="7316240245138668467" at="202,71,203,230" concept="10" />
      <node id="7316240245138668487" at="204,29,205,102" concept="4" />
      <node id="7316240245138668495" at="205,102,206,17" concept="3" />
      <node id="7316240245147829400" at="207,7,208,0" concept="13" />
      <node id="7316240245138668251" at="210,41,211,189" concept="11" />
      <node id="7316240245138668232" at="213,12,214,123" concept="4" />
      <node id="7316240245147829492" at="215,7,216,0" concept="13" />
      <node id="7316240245138668503" at="219,43,220,191" concept="11" />
      <node id="7398453181928394174" at="223,25,224,280" concept="4" />
      <node id="7316240245138668527" at="224,280,225,180" concept="4" />
      <node id="7316240245138668533" at="225,180,226,215" concept="4" />
      <node id="7316240245138668545" at="227,16,228,59" concept="4" />
      <node id="7316240245146294801" at="231,5,232,0" concept="13" />
      <node id="7316240245144805068" at="232,0,233,21" concept="12" />
      <node id="7316240245138668557" at="234,71,235,230" concept="10" />
      <node id="7316240245138668574" at="236,29,237,101" concept="4" />
      <node id="7316240245138668582" at="237,101,238,17" concept="3" />
      <node id="7316240245148206977" at="239,7,240,0" concept="13" />
      <node id="7316240245138668316" at="242,41,243,189" concept="11" />
      <node id="7316240245138668301" at="245,12,246,123" concept="4" />
      <node id="7316240245148207066" at="247,7,248,0" concept="13" />
      <node id="7316240245138668595" at="251,43,252,191" concept="11" />
      <node id="7398453181928401727" at="255,25,256,280" concept="4" />
      <node id="7316240245138668627" at="256,280,257,180" concept="4" />
      <node id="7316240245138668633" at="257,180,258,215" concept="4" />
      <node id="7316240245138668612" at="259,16,260,59" concept="4" />
      <node id="7316240245147920162" at="263,5,264,0" concept="13" />
      <node id="7316240245138668640" at="265,31,266,243" concept="4" />
      <node id="7316240245138668647" at="266,243,267,243" concept="4" />
      <node id="7316240245151887045" at="271,81,272,23" concept="4" />
      <node id="7316240245154781584" at="272,23,273,38" concept="4" />
      <node id="9200313594499958164" at="273,38,274,26" concept="4" />
      <node id="7316240245138669168" at="277,58,278,76" concept="10" />
      <node id="7316240245152843263" at="278,76,279,198" concept="10" />
      <node id="7316240245152842988" at="279,198,280,0" concept="13" />
      <node id="7316240245138669062" at="280,0,281,253" concept="10" />
      <node id="7316240245153031184" at="281,253,282,0" concept="13" />
      <node id="7316240245138669180" at="283,75,284,237" concept="10" />
      <node id="7316240245138669197" at="285,29,286,107" concept="4" />
      <node id="7316240245138669205" at="286,107,287,17" concept="3" />
      <node id="7316240245153537793" at="288,7,289,0" concept="13" />
      <node id="7316240245138669219" at="291,41,292,191" concept="11" />
      <node id="7316240245138669236" at="294,12,295,120" concept="4" />
      <node id="7316240245153686785" at="296,7,297,0" concept="13" />
      <node id="7316240245138669119" at="300,43,301,193" concept="11" />
      <node id="7398453181928406235" at="304,25,305,284" concept="4" />
      <node id="7316240245138669152" at="305,284,306,182" concept="4" />
      <node id="7316240245138669158" at="306,182,307,389" concept="4" />
      <node id="7316240245138669137" at="308,16,309,60" concept="4" />
      <node id="7316240245138668780" at="315,85,316,76" concept="10" />
      <node id="7316240245157174123" at="316,76,317,200" concept="10" />
      <node id="7316240245155071049" at="317,200,318,0" concept="13" />
      <node id="7316240245138668787" at="318,0,319,32" concept="10" />
      <node id="7316240245138668791" at="319,32,320,38" concept="10" />
      <node id="7316240245138668809" at="322,88,323,27" concept="4" />
      <node id="7316240245138668815" at="325,100,326,33" concept="4" />
      <node id="7316240245155812602" at="327,7,328,0" concept="13" />
      <node id="7316240245138668829" at="328,0,329,236" concept="10" />
      <node id="7316240245138668846" at="330,29,331,107" concept="4" />
      <node id="7316240245138668854" at="331,107,332,17" concept="3" />
      <node id="7316240245156493672" at="333,7,334,0" concept="13" />
      <node id="7316240245138668868" at="336,41,337,209" concept="10" />
      <node id="7316240245138668873" at="337,209,338,929" concept="11" />
      <node id="7316240245138668898" at="340,12,341,130" concept="4" />
      <node id="7316240245156652012" at="342,7,343,0" concept="13" />
      <node id="7316240245138668715" at="346,43,347,917" concept="11" />
      <node id="7398453181928414165" at="350,26,351,289" concept="4" />
      <node id="7316240245138668742" at="351,289,352,299" concept="10" />
      <node id="7316240245138668748" at="352,299,353,182" concept="4" />
      <node id="7316240245138668754" at="353,182,354,181" concept="4" />
      <node id="7316240245138668760" at="354,181,355,225" concept="4" />
      <node id="7316240245138668770" at="356,16,357,61" concept="4" />
      <node id="7316240245155382007" at="360,5,361,0" concept="13" />
      <node id="7316240245138668918" at="362,46,363,254" concept="10" />
      <node id="7316240245138668928" at="364,29,365,250" concept="4" />
      <node id="7316240245138668941" at="366,14,367,297" concept="10" />
      <node id="7316240245138668947" at="367,297,368,180" concept="4" />
      <node id="7316240245138668953" at="368,180,369,390" concept="4" />
      <node id="7316240245138668963" at="372,52,373,260" concept="10" />
      <node id="7316240245138668973" at="374,29,375,256" concept="4" />
      <node id="7316240245138668986" at="376,14,377,294" concept="10" />
      <node id="7316240245138668992" at="377,294,378,180" concept="4" />
      <node id="7316240245138668998" at="378,180,379,390" concept="4" />
      <node id="7316240245138670232" at="384,60,385,196" concept="10" />
      <node id="7316240245138670237" at="385,196,386,92" concept="10" />
      <node id="7316240245138670244" at="386,92,387,30" concept="10" />
      <node id="7316240245138670259" at="389,92,390,17" concept="3" />
      <node id="7316240245138670260" at="391,7,392,0" concept="13" />
      <node id="7316240245138670261" at="392,0,393,51" concept="10" />
      <node id="7316240245138670266" at="393,51,394,48" concept="4" />
      <node id="7316240245138670284" at="396,27,397,19" concept="3" />
      <node id="7316240245138670285" at="398,9,399,67" concept="10" />
      <node id="7316240245138670295" at="400,24,401,19" concept="3" />
      <node id="7316240245138670299" at="402,9,403,0" concept="13" />
      <node id="7316240245138670304" at="404,32,405,285" concept="10" />
      <node id="7316240245138670310" at="405,285,406,178" concept="4" />
      <node id="7316240245138670317" at="406,178,407,220" concept="4" />
      <node id="7316240245138670324" at="408,9,409,25" concept="4" />
      <node id="7316240245161056159" at="411,5,412,0" concept="13" />
      <node id="7316240245138670334" at="412,0,413,47" concept="10" />
      <node id="7316240245138670343" at="414,59,415,18" concept="4" />
      <node id="7316240245138670353" at="416,5,417,26" concept="10" />
      <node id="8048982266961285500" at="418,461,419,104" concept="10" />
      <node id="8048982266961285513" at="420,32,421,40" concept="4" />
      <node id="8048982266961285519" at="421,40,422,25" concept="4" />
      <node id="8048982266961399283" at="424,5,425,0" concept="13" />
      <node id="7487902802323897518" at="425,0,426,12" concept="12" />
      <node id="7487902802322424861" at="426,12,427,381" concept="10" />
      <node id="8048982266961398870" at="427,381,428,27" concept="10" />
      <node id="8048982266961398838" at="429,28,430,137" concept="10" />
      <node id="8048982266961398858" at="430,137,431,463" concept="10" />
      <node id="8048982266961398881" at="432,43,433,62" concept="10" />
      <node id="8048982266961398892" at="434,36,435,45" concept="4" />
      <node id="7316240245138670388" at="438,5,439,0" concept="13" />
      <node id="7316240245138670389" at="439,0,440,211" concept="10" />
      <node id="7316240245138670411" at="441,212,442,271" concept="4" />
      <node id="7316240245138670432" at="444,31,445,190" concept="4" />
      <node id="7316240245138670439" at="446,5,447,0" concept="13" />
      <node id="7316240245138670448" at="449,31,450,67" concept="10" />
      <node id="7316240245138670458" at="451,24,452,19" concept="3" />
      <node id="7316240245138670462" at="453,9,454,289" concept="10" />
      <node id="7316240245138670468" at="454,289,455,435" concept="4" />
      <node id="7316240245138670476" at="455,435,456,511" concept="4" />
      <node id="7316240245138670486" at="456,511,457,203" concept="4" />
      <node id="7316240245138670495" at="457,203,458,223" concept="4" />
      <node id="8048982266961481131" at="459,7,460,0" concept="13" />
      <node id="8048982266961481424" at="461,29,462,71" concept="10" />
      <node id="8048982266961481437" at="463,24,464,291" concept="10" />
      <node id="8048982266961481443" at="464,291,465,437" concept="4" />
      <node id="8048982266961481451" at="465,437,466,513" concept="4" />
      <node id="8048982266961481461" at="466,513,467,189" concept="4" />
      <node id="8048982266961481467" at="467,189,468,225" concept="4" />
      <node id="7316240245138669382" at="474,87,475,196" concept="10" />
      <node id="7316240245163636688" at="475,196,476,0" concept="13" />
      <node id="7316240245138669387" at="476,0,477,72" concept="10" />
      <node id="7316240245138669396" at="477,72,478,57" concept="10" />
      <node id="7316240245138669407" at="479,197,480,32" concept="10" />
      <node id="7316240245138669417" at="481,211,482,368" concept="4" />
      <node id="7316240245138669424" at="482,368,483,25" concept="4" />
      <node id="7316240245138669434" at="485,210,486,215" concept="10" />
      <node id="7316240245138669439" at="486,215,487,721" concept="10" />
      <node id="7316240245138669460" at="487,721,488,526" concept="4" />
      <node id="7316240245138669477" at="489,24,490,350" concept="4" />
      <node id="7316240245138669489" at="493,5,494,0" concept="13" />
      <node id="7316240245138669890" at="494,0,495,57" concept="10" />
      <node id="7316240245164079377" at="495,57,496,0" concept="13" />
      <node id="910113892395658660" at="496,0,497,162" concept="12" />
      <node id="910113892395719765" at="497,162,498,170" concept="12" />
      <node id="910113892395748460" at="498,170,499,172" concept="12" />
      <node id="910113892395775006" at="499,172,500,149" concept="12" />
      <node id="910113892395688480" at="500,149,501,182" concept="12" />
      <node id="910113892395976372" at="501,182,502,122" concept="12" />
      <node id="910113892395610921" at="504,44,505,56" concept="11" />
      <node id="1517654889515049208" at="507,7,508,0" concept="13" />
      <node id="1517654889515050681" at="508,0,509,18" concept="12" />
      <node id="1517654889516546909" at="511,200,512,703" concept="4" />
      <node id="7316240245138669502" at="516,50,517,63" concept="10" />
      <node id="7316240245138669510" at="518,54,519,128" concept="4" />
      <node id="7316240245138669526" at="522,5,523,0" concept="13" />
      <node id="7316240245138669527" at="523,0,524,32" concept="12" />
      <node id="7316240245138669529" at="524,32,525,77" concept="10" />
      <node id="7316240245138669549" at="526,41,527,54" concept="10" />
      <node id="7316240245138669555" at="527,54,528,231" concept="10" />
      <node id="7316240245138669615" at="529,29,530,132" concept="4" />
      <node id="7316240245138669625" at="530,132,531,17" concept="3" />
      <node id="7316240245138669632" at="532,7,533,0" concept="13" />
      <node id="7316240245138669633" at="533,0,534,61" concept="10" />
      <node id="7316240245138669642" at="535,70,536,17" concept="3" />
      <node id="7316240245138669543" at="537,7,538,42" concept="10" />
      <node id="7316240245138669650" at="538,42,539,45" concept="4" />
      <node id="7316240245164101259" at="539,45,540,0" concept="13" />
      <node id="7316240245164101576" at="540,0,541,25" concept="12" />
      <node id="7316240245138669995" at="542,33,543,40" concept="10" />
      <node id="7316240245138670007" at="545,25,546,182" concept="4" />
      <node id="7316240245138670013" at="547,11,548,19" concept="3" />
      <node id="7316240245138670017" at="549,9,550,0" concept="13" />
      <node id="7316240245138670026" at="552,43,553,903" concept="11" />
      <node id="7316240245138670044" at="555,11,556,0" concept="13" />
      <node id="7316240245138670047" at="557,27,558,250" concept="4" />
      <node id="7316240245138670053" at="558,250,559,292" concept="10" />
      <node id="7316240245138670059" at="559,292,560,183" concept="4" />
      <node id="7316240245138670065" at="560,183,561,181" concept="4" />
      <node id="7316240245138670071" at="561,181,562,224" concept="4" />
      <node id="7316240245138670083" at="563,16,564,62" concept="4" />
      <node id="7316240245138670088" at="565,9,566,382" concept="4" />
      <node id="7316240245138670097" at="566,382,567,531" concept="4" />
      <node id="7316240245138669656" at="569,5,570,0" concept="13" />
      <node id="7316240245138669657" at="570,0,571,22" concept="12" />
      <node id="7316240245138669668" at="573,73,574,40" concept="10" />
      <node id="7316240245138669674" at="574,40,575,59" concept="10" />
      <node id="7316240245138669682" at="575,59,576,0" concept="13" />
      <node id="7316240245138669683" at="576,0,577,30" concept="10" />
      <node id="7316240245166697704" at="577,30,578,0" concept="13" />
      <node id="7316240245138669695" at="579,202,580,23" concept="4" />
      <node id="7316240245138669699" at="580,23,581,214" concept="10" />
      <node id="7316240245138669720" at="582,249,583,255" concept="4" />
      <node id="7316240245138669728" at="585,9,586,0" concept="13" />
      <node id="7316240245138669738" at="587,221,588,247" concept="4" />
      <node id="7316240245166588078" at="589,9,590,0" concept="13" />
      <node id="7316240245138669753" at="591,44,592,292" concept="10" />
      <node id="7316240245138669759" at="592,292,593,181" concept="4" />
      <node id="7316240245138669765" at="593,181,594,183" concept="4" />
      <node id="7316240245138669771" at="594,183,595,223" concept="4" />
      <node id="7316240245138669780" at="598,5,599,0" concept="13" />
      <node id="7316240245138669781" at="599,0,600,24" concept="12" />
      <node id="7316240245138669787" at="601,73,602,71" concept="10" />
      <node id="7316240245138669797" at="603,22,604,17" concept="3" />
      <node id="7316240245138669801" at="605,7,606,0" concept="13" />
      <node id="7316240245138669812" at="608,27,609,146" concept="10" />
      <node id="7316240245138669829" at="611,45,612,586" concept="10" />
      <node id="7316240245138669842" at="612,586,613,714" concept="11" />
      <node id="7316240245138669857" at="615,16,616,107" concept="4" />
      <node id="7316240245165239641" at="618,9,619,0" concept="13" />
      <node id="7316240245138670135" at="622,45,623,1143" concept="11" />
      <node id="7316240245138670158" at="625,13,626,0" concept="13" />
      <node id="7316240245138670161" at="627,29,628,252" concept="4" />
      <node id="7316240245138670167" at="628,252,629,289" concept="10" />
      <node id="7316240245138670173" at="629,289,630,176" concept="4" />
      <node id="7316240245138670180" at="630,176,631,185" concept="4" />
      <node id="7316240245138670186" at="631,185,632,226" concept="4" />
      <node id="7316240245138670195" at="633,18,634,64" concept="4" />
      <node id="7316240245138669805" at="637,14,638,90" concept="4" />
      <node id="9200313594501286637" at="643,62,644,200" concept="10" />
      <node id="7444640161773576628" at="644,200,645,84" concept="10" />
      <node id="1685677789892838177" at="645,84,646,78" concept="10" />
      <node id="7444640161774117231" at="646,78,647,0" concept="13" />
      <node id="7444640161774001514" at="648,56,649,90" concept="4" />
      <node id="9200313594500230552" at="649,90,650,13" concept="11" />
      <node id="9200313594500752232" at="653,209,654,94" concept="4" />
      <node id="9200313594501048069" at="656,33,657,185" concept="4" />
      <node id="7444640161774487240" at="658,7,659,13" concept="11" />
      <node id="7444640161773576536" at="660,5,661,0" concept="13" />
      <node id="7444640161774488621" at="661,0,662,88" concept="10" />
      <node id="1685677789892838082" at="662,88,663,65" concept="10" />
      <node id="1685677789892838315" at="664,79,665,118" concept="4" />
      <node id="9200313594501225987" at="665,118,666,13" concept="11" />
      <node id="7444640161773162473" at="667,5,668,0" concept="13" />
      <node id="9200313594501865717" at="669,207,670,96" concept="4" />
      <node id="9200313594502480437" at="670,96,671,13" concept="11" />
      <node id="9200313594502253268" at="673,214,674,435" concept="4" />
      <node id="9200313594503654659" at="675,5,676,0" concept="13" />
      <node id="432909593272589921" at="676,0,677,509" concept="10" />
      <node id="432909593272603948" at="677,509,678,42" concept="4" />
      <node id="1166006460406784968" at="679,28,680,100" concept="12" />
      <node id="1788666650097044284" at="680,100,681,107" concept="12" />
      <node id="1788666650097050040" at="681,107,682,38" concept="12" />
      <node id="4231547634860045610" at="682,38,683,63" concept="10" />
      <node id="4231547634863017338" at="683,63,684,62" concept="4" />
      <node id="1166006460408568311" at="684,62,685,225" concept="10" />
      <node id="1788666650096076231" at="686,39,687,29" concept="10" />
      <node id="1788666650097041157" at="688,197,689,106" concept="12" />
      <node id="1788666650096077367" at="689,106,690,360" concept="4" />
      <node id="1788666650095964109" at="692,68,693,19" concept="3" />
      <node id="1166006460408585453" at="694,9,695,295" concept="10" />
      <node id="1166006460408647710" at="695,295,696,182" concept="4" />
      <node id="4231547634859930845" at="696,182,697,226" concept="4" />
      <node id="1788666650097023753" at="697,226,698,64" concept="4" />
      <node id="1166006460406734854" at="702,63,703,92" concept="12" />
      <node id="1166006460406534105" at="703,92,704,416" concept="10" />
      <node id="1166006460407397046" at="704,416,705,78" concept="10" />
      <node id="1166006460407397053" at="705,78,706,254" concept="4" />
      <node id="1166006460407397060" at="706,254,707,111" concept="4" />
      <node id="1166006460407397068" at="709,39,710,191" concept="11" />
      <node id="1166006460407397068" at="713,37,714,181" concept="11" />
      <node id="1166006460407886634" at="718,39,719,185" concept="11" />
      <node id="1166006460407886634" at="722,37,723,175" concept="11" />
      <node id="7259033139236409000" at="727,31,728,196" concept="10" />
      <node id="7259033139236411795" at="728,196,729,254" concept="10" />
      <node id="7259033139236412002" at="729,254,730,81" concept="10" />
      <node id="7259033139236412901" at="730,81,731,79" concept="10" />
      <node id="7259033139236456744" at="731,79,732,75" concept="10" />
      <node id="7259033139236412219" at="733,36,734,605" concept="10" />
      <node id="7259033139236412449" at="735,210,736,218" concept="10" />
      <node id="7259033139236412543" at="736,218,737,343" concept="10" />
      <node id="7259033139236412603" at="738,59,739,577" concept="4" />
      <node id="7259033139236412755" at="739,577,740,50" concept="4" />
      <node id="7259033139236412877" at="740,50,741,19" concept="3" />
      <node id="7259033139236412801" at="742,9,743,58" concept="4" />
      <node id="7259033139236413019" at="744,223,745,220" concept="10" />
      <node id="7259033139236413099" at="745,220,746,341" concept="10" />
      <node id="7259033139236413246" at="747,68,748,50" concept="4" />
      <node id="7259033139236413297" at="748,50,749,19" concept="3" />
      <node id="7259033139236413307" at="750,9,751,64" concept="4" />
      <node id="7259033139236456769" at="752,220,753,217" concept="10" />
      <node id="7259033139236456774" at="753,217,754,341" concept="10" />
      <node id="7259033139236456784" at="755,64,756,50" concept="4" />
      <node id="7259033139236456788" at="756,50,757,19" concept="3" />
      <node id="7259033139236456793" at="758,9,759,60" concept="4" />
      <node id="7259033139236419289" at="763,211,764,403" concept="4" />
      <node id="322010710375989285" at="768,43,769,196" concept="10" />
      <node id="3717132724153238690" at="769,196,770,85" concept="10" />
      <node id="3717132724153238836" at="770,85,771,81" concept="10" />
      <node id="3717132724153238725" at="771,81,772,0" concept="13" />
      <node id="2531699772406165642" at="773,49,774,222" concept="10" />
      <node id="2531699772406165706" at="775,29,776,95" concept="4" />
      <node id="2531699772406165696" at="776,95,777,17" concept="3" />
      <node id="2531699772406165820" at="778,7,779,290" concept="10" />
      <node id="2531699772406165872" at="779,290,780,178" concept="4" />
      <node id="2531699772406197868" at="780,178,781,218" concept="4" />
      <node id="322010710376057590" at="783,49,784,221" concept="10" />
      <node id="322010710376057607" at="785,29,786,95" concept="4" />
      <node id="322010710376057615" at="786,95,787,17" concept="3" />
      <node id="322010710376057619" at="788,7,789,286" concept="10" />
      <node id="322010710376057625" at="789,286,790,174" concept="4" />
      <node id="322010710376057631" at="790,174,791,218" concept="4" />
      <node id="7398453181928911459" at="796,9,797,190" concept="12" />
      <node id="7316240245138670516" at="797,190,798,83" concept="11" />
      <node id="7316240245138670526" at="799,53,800,52" concept="4" />
      <node id="7316240245138670533" at="800,52,801,18" concept="11" />
      <node id="7316240245138670545" at="804,51,805,43" concept="4" />
      <node id="7316240245138670557" at="807,68,808,44" concept="4" />
      <node id="7316240245142028758" at="816,0,817,0" concept="5" trace="doCheck" />
      <node id="7316240245142028790" at="817,0,818,0" concept="5" trace="doPartialImport" />
      <node id="7316240245142028831" at="818,0,819,0" concept="5" trace="doFullImport" />
      <node id="7316240245142182599" at="819,79,820,29" concept="4" />
      <node id="7316240245142203791" at="820,29,821,45" concept="4" />
      <node id="7316240245142234145" at="821,45,822,39" concept="4" />
      <node id="7444640161794047000" at="826,0,827,0" concept="5" trace="myGenContext" />
      <node id="7444640161794047191" at="827,54,828,32" concept="4" />
      <node id="259899023428432405" at="831,33,832,62" concept="18" />
      <node id="259899023428432413" at="833,7,834,0" concept="13" />
      <node id="259899023428432414" at="834,0,835,51" concept="4" />
      <node id="1517654889516720083" at="838,95,839,63" concept="10" />
      <node id="1517654889516720083" at="839,63,840,243" concept="10" />
      <node id="1517654889516720083" at="840,243,841,158" concept="4" />
      <node id="1517654889516720083" at="841,158,842,168" concept="4" />
      <node id="1517654889516720083" at="842,168,843,14" concept="11" />
      <node id="7316240245143632476" at="845,65,846,51" concept="11" />
      <node id="7316240245138668098" at="848,65,849,51" concept="11" />
      <node id="7316240245138669848" at="851,80,852,46" concept="11" />
      <node id="7316240245138670143" at="854,80,855,46" concept="11" />
      <node id="7316240245138668448" at="196,14,198,9" concept="0" />
      <node id="7316240245138668543" at="227,14,229,9" concept="0" />
      <node id="7316240245138668610" at="259,14,261,9" concept="0" />
      <node id="7316240245138669135" at="308,14,310,9" concept="0" />
      <node id="7316240245138668768" at="356,14,358,9" concept="0" />
      <node id="7316240245138670081" at="563,14,565,9" concept="0" />
      <node id="7316240245138670193" at="633,16,635,11" concept="0" />
      <node id="7316240245138669803" at="637,12,639,7" concept="0" />
      <node id="1517654889516720083" at="840,243,842,168" concept="0" />
      <node id="7316240245171192654" at="71,51,74,5" concept="8" />
      <node id="7316240245141000904" at="80,0,83,5" concept="8" />
      <node id="7316240245149217046" at="92,0,95,5" concept="8" />
      <node id="7316240245172393001" at="117,0,120,5" concept="8" />
      <node id="7316240245138667464" at="121,0,124,5" concept="8" />
      <node id="7316240245150576569" at="127,0,130,5" concept="8" />
      <node id="7316240245172587495" at="131,0,134,5" concept="8" />
      <node id="9200313594503767798" at="140,64,143,5" concept="8" />
      <node id="7316240245142666475" at="147,5,150,5" concept="8" />
      <node id="7316240245143004884" at="156,5,159,5" concept="8" />
      <node id="7316240245138668168" at="179,0,182,0" concept="9" trace="accept#(Lorg/jetbrains/mps/openapi/model/SNode;)Z" />
      <node id="7316240245138668413" at="188,0,191,0" concept="9" trace="accept#(Lorg/jetbrains/mps/openapi/model/SNode;)Z" />
      <node id="7316240245138668247" at="210,0,213,0" concept="9" trace="accept#(Lorg/jetbrains/mps/openapi/model/SNode;)Z" />
      <node id="7316240245138668501" at="219,0,222,0" concept="9" trace="accept#(Lorg/jetbrains/mps/openapi/model/SNode;)Z" />
      <node id="7316240245138668312" at="242,0,245,0" concept="9" trace="accept#(Lorg/jetbrains/mps/openapi/model/SNode;)Z" />
      <node id="7316240245138668593" at="251,0,254,0" concept="9" trace="accept#(Lorg/jetbrains/mps/openapi/model/SNode;)Z" />
      <node id="7316240245138669217" at="291,0,294,0" concept="9" trace="accept#(Lorg/jetbrains/mps/openapi/model/SNode;)Z" />
      <node id="7316240245138669117" at="300,0,303,0" concept="9" trace="accept#(Lorg/jetbrains/mps/openapi/model/SNode;)Z" />
      <node id="7316240245138668797" at="321,77,324,7" concept="8" />
      <node id="7316240245138668813" at="324,7,327,7" concept="8" />
      <node id="7316240245138668711" at="346,0,349,0" concept="9" trace="accept#(Lorg/jetbrains/mps/openapi/model/SNode;)Z" />
      <node id="7316240245138670250" at="388,64,391,7" concept="8" />
      <node id="7316240245138670279" at="395,70,398,9" concept="8" />
      <node id="7316240245138670293" at="399,67,402,9" concept="8" />
      <node id="7316240245138670341" at="413,47,416,5" concept="7" />
      <node id="8048982266961398887" at="433,62,436,9" concept="8" />
      <node id="7316240245160797660" at="440,211,443,5" concept="8" />
      <node id="7316240245138670408" at="443,5,446,5" concept="8" />
      <node id="7316240245138670456" at="450,67,453,9" concept="8" />
      <node id="7316240245138669474" at="488,526,491,9" concept="8" />
      <node id="5636412444187832281" at="504,0,507,0" concept="9" trace="accept#(Ljetbrains/mps/project/structure/modules/Dependency;)Z" />
      <node id="1517654889517302028" at="510,28,513,7" concept="8" />
      <node id="7316240245138669508" at="517,63,520,9" concept="8" />
      <node id="7316240245138669640" at="534,61,537,7" concept="8" />
      <node id="7316240245138670004" at="544,27,547,11" concept="8" />
      <node id="7316240245138670024" at="552,0,555,0" concept="9" trace="accept#(Lorg/jetbrains/mps/openapi/model/SNode;)Z" />
      <node id="7316240245138669708" at="581,214,584,11" concept="8" />
      <node id="7316240245138669729" at="586,0,589,9" concept="8" />
      <node id="7316240245138669795" at="602,71,605,7" concept="8" />
      <node id="7316240245138670133" at="622,0,625,0" concept="9" trace="accept#(Lorg/jetbrains/mps/openapi/model/SNode;)Z" />
      <node id="9200313594500508926" at="652,55,655,7" concept="8" />
      <node id="9200313594500981517" at="655,7,658,7" concept="8" />
      <node id="9200313594501925931" at="672,5,675,5" concept="8" />
      <node id="1788666650095952569" at="691,9,694,9" concept="8" />
      <node id="1166006460407397068" at="709,0,712,0" concept="9" trace="accept#(Lorg/jetbrains/mps/openapi/model/SNode;)Z" />
      <node id="1166006460407397068" at="713,0,716,0" concept="9" trace="select#(Lorg/jetbrains/mps/openapi/model/SNode;)Lorg/jetbrains/mps/openapi/model/SNode;" />
      <node id="1166006460407886634" at="718,0,721,0" concept="9" trace="accept#(Lorg/jetbrains/mps/openapi/model/SNode;)Z" />
      <node id="1166006460407886634" at="722,0,725,0" concept="9" trace="select#(Lorg/jetbrains/mps/openapi/model/SNode;)Lorg/jetbrains/mps/openapi/model/SNode;" />
      <node id="7259033139236419269" at="762,254,765,7" concept="8" />
      <node id="7316240245138670539" at="804,0,807,0" concept="9" trace="report#(Ljava/lang/String;Lorg/jetbrains/mps/openapi/model/SNode;)V" />
      <node id="7316240245138670554" at="807,0,810,0" concept="9" trace="report#(Ljava/lang/String;Lorg/jetbrains/mps/openapi/model/SNode;Ljava/lang/Exception;)V" />
      <node id="7444640161793851734" at="827,0,830,0" concept="2" trace="Reporter#(Ljetbrains/mps/generator/template/TemplateQueryContext;)V" />
      <node id="259899023428432403" at="830,69,833,7" concept="8" />
      <node id="7316240245143632476" at="845,0,848,0" concept="15" trace="neq_yr5c5g_a0a0e0p#(Ljava/lang/Object;Ljava/lang/Object;)Z" />
      <node id="7316240245138668098" at="848,0,851,0" concept="15" trace="neq_yr5c5g_a0a8a51#(Ljava/lang/Object;Ljava/lang/Object;)Z" />
      <node id="7316240245138669848" at="851,0,854,0" concept="15" trace="eq_yr5c5g_a0a1a0a0a0a0b0a0d0cb0bb#(Ljava/lang/Object;Ljava/lang/Object;)Z" />
      <node id="7316240245138670143" at="854,0,857,0" concept="15" trace="eq_yr5c5g_a0a0a0a0a0a0a0c0d0cb0bb#(Ljava/lang/Object;Ljava/lang/Object;)Z" />
      <node id="7316240245140129307" at="75,0,79,5" concept="8" />
      <node id="7316240245171243235" at="85,194,89,7" concept="8" />
      <node id="7316240245171956445" at="99,197,103,7" concept="8" />
      <node id="7316240245171956475" at="105,197,109,7" concept="8" />
      <node id="7316240245138668049" at="143,5,147,5" concept="8" />
      <node id="7316240245138668076" at="152,73,156,5" concept="8" />
      <node id="7316240245138668393" at="172,227,176,7" concept="8" />
      <node id="7316240245138668482" at="203,230,207,7" concept="8" />
      <node id="7316240245138668572" at="235,230,239,7" concept="8" />
      <node id="7316240245147921152" at="264,0,268,5" concept="8" />
      <node id="7316240245138669195" at="284,237,288,7" concept="8" />
      <node id="7316240245138668844" at="329,236,333,7" concept="8" />
      <node id="7316240245138668866" at="336,0,340,0" concept="9" trace="accept#(Lorg/jetbrains/mps/openapi/model/SNode;)Z" />
      <node id="7316240245138668939" at="366,12,370,7" concept="0" />
      <node id="7316240245138668984" at="376,12,380,7" concept="0" />
      <node id="8048982266961285508" at="419,104,423,7" concept="8" />
      <node id="7316240245138669411" at="480,32,484,7" concept="8" />
      <node id="7316240245138669613" at="528,231,532,7" concept="8" />
      <node id="7316240245138669825" at="611,0,615,0" concept="9" trace="accept#(Lorg/jetbrains/mps/openapi/model/SNode;)Z" />
      <node id="7444640161773865384" at="647,0,651,5" concept="8" />
      <node id="1685677789892837746" at="663,65,667,5" concept="8" />
      <node id="9200313594501240345" at="668,0,672,5" concept="8" />
      <node id="1788666650095964952" at="687,29,691,9" concept="8" />
      <node id="7259033139236413192" at="746,341,750,9" concept="8" />
      <node id="7259033139236456782" at="754,341,758,9" concept="8" />
      <node id="2531699772406165671" at="774,222,778,7" concept="8" />
      <node id="322010710376057605" at="784,221,788,7" concept="8" />
      <node id="7316240245138668408" at="186,33,191,11" concept="10" />
      <node id="7316240245138668496" at="217,33,222,11" concept="10" />
      <node id="7316240245138668586" at="249,33,254,11" concept="10" />
      <node id="7316240245149397099" at="271,0,276,0" concept="9" trace="checkLanguage#(Ljetbrains/mps/build/mps/util/ModuleChecker/CheckType;Ljava/util/List;)V" />
      <node id="7316240245138669111" at="298,33,303,11" concept="10" />
      <node id="7316240245138668705" at="344,33,349,11" concept="10" />
      <node id="7316240245138670300" at="403,0,408,9" concept="8" />
      <node id="7316240245138669490" at="502,122,507,7" concept="10" />
      <node id="1517654889515979065" at="509,18,514,5" concept="8" />
      <node id="7316240245138670018" at="550,0,555,11" concept="10" />
      <node id="7316240245138670128" at="620,35,625,13" concept="10" />
      <node id="7259033139236412311" at="737,343,742,9" concept="8" />
      <node id="7259033139236419247" at="761,5,766,5" concept="7" />
      <node id="7316240245141175967" at="819,0,824,0" concept="2" trace="CheckType#(ZZZ)V" />
      <node id="7316240245171956443" at="98,58,104,5" concept="8" />
      <node id="7316240245172259347" at="104,5,110,5" concept="8" />
      <node id="8048982266961398874" at="431,463,437,7" concept="8" />
      <node id="7316240245138669497" at="515,201,521,7" concept="7" />
      <node id="7316240245138670002" at="543,40,549,9" concept="8" />
      <node id="7316240245138669746" at="590,0,596,9" concept="8" />
      <node id="7316240245144704573" at="84,0,91,5" concept="8" />
      <node id="7316240245138668160" at="177,0,184,7" concept="8" />
      <node id="7316240245138668424" at="191,11,198,9" concept="8" />
      <node id="7316240245138668229" at="208,0,215,7" concept="8" />
      <node id="7316240245138668519" at="222,11,229,9" concept="8" />
      <node id="7316240245138668298" at="240,0,247,7" concept="8" />
      <node id="7316240245138668609" at="254,11,261,9" concept="8" />
      <node id="7316240245138669209" at="289,0,296,7" concept="8" />
      <node id="7316240245138669134" at="303,11,310,9" concept="8" />
      <node id="7316240245138668926" at="363,254,370,7" concept="8" />
      <node id="7316240245138668971" at="373,260,380,7" concept="8" />
      <node id="8048982266961285498" at="417,26,424,5" concept="8" />
      <node id="8048982266961481432" at="462,71,469,9" concept="8" />
      <node id="7316240245138669687" at="578,0,585,9" concept="8" />
      <node id="7316240245138670514" at="795,48,802,5" concept="19" />
      <node id="259899023428432005" at="830,0,837,0" concept="9" trace="report#(Ljava/lang/String;Lorg/jetbrains/mps/openapi/model/SNode;Ljava/lang/Exception;)V" />
      <node id="1517654889516720083" at="838,0,845,0" concept="15" trace="createBuildMps_ModuleDependencyOnModule_yr5c5g_a0a0a0a71a72#(Ljava/lang/Object;)Lorg/jetbrains/mps/openapi/model/SNode;" />
      <node id="7316240245138668858" at="334,0,342,7" concept="8" />
      <node id="7316240245138669428" at="484,7,492,7" concept="8" />
      <node id="4893243730864525204" at="514,5,522,5" concept="8" />
      <node id="7316240245138669818" at="609,146,617,11" concept="8" />
      <node id="7316240245138668731" at="349,11,358,9" concept="8" />
      <node id="7316240245138670045" at="556,0,565,9" concept="8" />
      <node id="7316240245138670159" at="626,0,635,11" concept="8" />
      <node id="7444640161774294260" at="651,5,660,5" concept="8" />
      <node id="1166006460407397065" at="707,111,716,8" concept="4" />
      <node id="1166006460407975168" at="716,8,725,8" concept="11" />
      <node id="7316240245138670507" at="795,0,804,0" concept="9" trace="convertPath#(Ljava/lang/String;)Ljava/util/List;" />
      <node id="7316240245138667109" at="60,0,70,0" concept="2" trace="ModuleChecker#(Lorg/jetbrains/mps/openapi/model/SNode;Lorg/jetbrains/mps/openapi/model/SNode;Ljetbrains/mps/build/mps/util/VisibleModules;Ljetbrains/mps/build/mps/util/PathConverter;Ljetbrains/mps/generator/template/TemplateQueryContext;Ljetbrains/mps/vfs/IFile;Ljetbrains/mps/project/structure/modules/ModuleDescriptor;Ljetbrains/mps/build/mps/util/ModuleChecker/Reporter;)V" />
      <node id="7316240245138668911" at="361,0,371,5" concept="8" />
      <node id="7316240245138668961" at="371,5,381,5" concept="8" />
      <node id="7487902802322425792" at="428,27,438,5" concept="8" />
      <node id="8048982266961481419" at="460,0,470,7" concept="8" />
      <node id="5780287594867964815" at="772,0,782,5" concept="7" />
      <node id="322010710376057588" at="782,5,792,5" concept="7" />
      <node id="7316240245138670446" at="448,28,459,7" concept="7" />
      <node id="7316240245165686533" at="607,34,618,9" concept="8" />
      <node id="7316240245147296423" at="185,0,199,7" concept="8" />
      <node id="7316240245147830075" at="216,0,230,7" concept="8" />
      <node id="7316240245148207640" at="248,0,262,7" concept="8" />
      <node id="7316240245153687129" at="297,0,311,7" concept="8" />
      <node id="4231547634859882644" at="685,225,699,7" concept="7" />
      <node id="7316240245138669403" at="478,57,493,5" concept="7" />
      <node id="7316240245156652488" at="343,0,359,7" concept="8" />
      <node id="7316240245138670273" at="394,48,410,7" concept="7" />
      <node id="7316240245165895161" at="619,0,636,9" concept="8" />
      <node id="4231547634859820796" at="678,42,700,5" concept="8" />
      <node id="7316240245138670248" at="387,30,411,5" concept="7" />
      <node id="7316240245160024584" at="447,0,471,5" concept="8" />
      <node id="7316240245138669659" at="572,44,597,7" concept="7" />
      <node id="1166006460408321080" at="702,0,727,0" concept="15" trace="unwrapExtractedDeps#(Lorg/jetbrains/mps/openapi/model/SNode;)Ljava/util/Set;" />
      <node id="7316240245140094601" at="71,0,97,0" concept="9" trace="check#(Ljetbrains/mps/build/mps/util/ModuleChecker/CheckType;)V" />
      <node id="7316240245138668037" at="137,0,163,0" concept="9" trace="checkModuleReference#(Ljetbrains/mps/build/mps/util/ModuleChecker/CheckType;)Z" />
      <node id="7259033139236412113" at="734,605,760,7" concept="8" />
      <node id="322010710375757325" at="768,0,794,0" concept="9" trace="collectLocalDependencies#()V" />
      <node id="7316240245166998012" at="541,25,568,7" concept="8" />
      <node id="7316240245166218258" at="571,22,598,5" concept="8" />
      <node id="7259033139236412082" at="732,75,761,5" concept="7" />
      <node id="7316240245138668376" at="170,0,200,5" concept="7" />
      <node id="7316240245138668460" at="201,0,231,5" concept="7" />
      <node id="7316240245138668550" at="233,21,263,5" concept="7" />
      <node id="7316240245138669175" at="282,0,312,5" concept="7" />
      <node id="7316240245138669802" at="606,0,639,7" concept="8" />
      <node id="7316240245151874496" at="277,0,314,0" concept="9" trace="checkRuntime#(Ljetbrains/mps/build/mps/util/ModuleChecker/CheckType;)V" />
      <node id="7316240245161630854" at="98,0,136,0" concept="9" trace="checkModule#(Ljetbrains/mps/build/mps/util/ModuleChecker/CheckType;)V" />
      <node id="7316240245138668795" at="320,38,360,5" concept="7" />
      <node id="7316240245138669783" at="600,24,640,5" concept="7" />
      <node id="7259033139236408868" at="727,0,768,0" concept="9" trace="optimizeDeps#()V" />
      <node id="7316240245138669538" at="525,77,569,5" concept="7" />
      <node id="868963075226863451" at="643,0,702,0" concept="9" trace="checkGenerators#(Ljetbrains/mps/build/mps/util/ModuleChecker/CheckType;)V" />
      <node id="7316240245154389158" at="315,0,383,0" concept="9" trace="checkLanguageDeps#(Ljetbrains/mps/build/mps/util/ModuleChecker/CheckType;Ljava/util/List;)V" />
      <node id="7316240245138670224" at="384,0,473,0" concept="9" trace="collectSources#(Ljetbrains/mps/build/mps/util/ModuleChecker/CheckType;)V" />
      <node id="7316240245144691940" at="164,0,270,0" concept="9" trace="checkDevkit#(Ljetbrains/mps/build/mps/util/ModuleChecker/CheckType;)V" />
      <node id="7316240245138669378" at="474,0,642,0" concept="9" trace="collectDependencies#(Ljetbrains/mps/build/mps/util/ModuleChecker/CheckType;Ljava/util/List;)V" />
      <scope id="7316240245171192657" at="72,28,73,179" />
      <scope id="7316240245141000907" at="81,40,82,13" />
      <scope id="7316240245149217049" at="93,195,94,24" />
      <scope id="7316240245172393004" at="118,28,119,33" />
      <scope id="7316240245138667465" at="122,195,123,36" />
      <scope id="7316240245150576572" at="128,31,129,251" />
      <scope id="7316240245172587498" at="132,28,133,21" />
      <scope id="9200313594503767801" at="141,198,142,88" />
      <scope id="7316240245142666478" at="148,31,149,174" />
      <scope id="7316240245143004887" at="157,31,158,203" />
      <scope id="7316240245138668171" at="179,41,180,187" />
      <scope id="7316240245138668179" at="182,12,183,122" />
      <scope id="7316240245138668414" at="188,43,189,189" />
      <scope id="7316240245138668449" at="196,16,197,59" />
      <scope id="7316240245138668250" at="210,41,211,189" />
      <scope id="7316240245138668230" at="213,12,214,123" />
      <scope id="7316240245138668502" at="219,43,220,191" />
      <scope id="7316240245138668544" at="227,16,228,59" />
      <scope id="7316240245138668315" at="242,41,243,189" />
      <scope id="7316240245138668299" at="245,12,246,123" />
      <scope id="7316240245138668594" at="251,43,252,191" />
      <scope id="7316240245138668611" at="259,16,260,59" />
      <scope id="7316240245138669218" at="291,41,292,191" />
      <scope id="7316240245138669234" at="294,12,295,120" />
      <scope id="7316240245138669118" at="300,43,301,193" />
      <scope id="7316240245138669136" at="308,16,309,60" />
      <scope id="7316240245138668808" at="322,88,323,27" />
      <scope id="7316240245138668814" at="325,100,326,33" />
      <scope id="7316240245138668896" at="340,12,341,130" />
      <scope id="7316240245138668714" at="346,43,347,917" />
      <scope id="7316240245138668769" at="356,16,357,61" />
      <scope id="7316240245138668927" at="364,29,365,250" />
      <scope id="7316240245138668972" at="374,29,375,256" />
      <scope id="7316240245138670258" at="389,92,390,17" />
      <scope id="7316240245138670283" at="396,27,397,19" />
      <scope id="7316240245138670294" at="400,24,401,19" />
      <scope id="7316240245138670342" at="414,59,415,18" />
      <scope id="8048982266961398891" at="434,36,435,45" />
      <scope id="7316240245160797663" at="441,212,442,271" />
      <scope id="7316240245138670431" at="444,31,445,190" />
      <scope id="7316240245138670457" at="451,24,452,19" />
      <scope id="7316240245138669476" at="489,24,490,350" />
      <scope id="5636412444187832282" at="504,44,505,56" />
      <scope id="1517654889517302031" at="511,200,512,703" />
      <scope id="7316240245138669509" at="518,54,519,128" />
      <scope id="7316240245138669641" at="535,70,536,17" />
      <scope id="7316240245138670006" at="545,25,546,182" />
      <scope id="7316240245138670025" at="552,43,553,903" />
      <scope id="7316240245138670082" at="563,16,564,62" />
      <scope id="7316240245138669719" at="582,249,583,255" />
      <scope id="7316240245138669737" at="587,221,588,247" />
      <scope id="7316240245138669796" at="603,22,604,17" />
      <scope id="7316240245138669856" at="615,16,616,107" />
      <scope id="7316240245138670134" at="622,45,623,1143" />
      <scope id="7316240245138670194" at="633,18,634,64" />
      <scope id="7316240245138669804" at="637,14,638,90" />
      <scope id="9200313594500508929" at="653,209,654,94" />
      <scope id="9200313594500981520" at="656,33,657,185" />
      <scope id="9200313594501925934" at="673,214,674,435" />
      <scope id="1788666650095952572" at="692,68,693,19" />
      <scope id="1166006460407397068" at="709,39,710,191" />
      <scope id="1166006460407397068" at="713,37,714,181" />
      <scope id="1166006460407886634" at="718,39,719,185" />
      <scope id="1166006460407886634" at="722,37,723,175" />
      <scope id="7259033139236419271" at="763,211,764,403" />
      <scope id="7316240245138670544" at="804,51,805,43" />
      <scope id="7316240245138670556" at="807,68,808,44" />
      <scope id="7444640161793851738" at="827,54,828,32" />
      <scope id="259899023428432404" at="831,33,832,62" />
      <scope id="7316240245143632476" at="845,65,846,51" />
      <scope id="7316240245138668098" at="848,65,849,51" />
      <scope id="7316240245138669848" at="851,80,852,46" />
      <scope id="7316240245138670143" at="854,80,855,46" />
      <scope id="7316240245140129308" at="76,37,78,13" />
      <scope id="7316240245171243240" at="86,62,88,15" />
      <scope id="7316240245171956446" at="100,64,102,15" />
      <scope id="7316240245171956476" at="106,64,108,15" />
      <scope id="7316240245138668057" at="144,222,146,19" />
      <scope id="7316240245138668077" at="153,227,155,19" />
      <scope id="7316240245138668397" at="173,29,175,17" />
      <scope id="7316240245138668486" at="204,29,206,17" />
      <scope id="7316240245138668573" at="236,29,238,17" />
      <scope id="7316240245147921155" at="265,31,267,243" />
      <scope id="7316240245138669196" at="285,29,287,17" />
      <scope id="7316240245138668845" at="330,29,332,17" />
      <scope id="7316240245138668867" at="336,41,338,929">
        <var name="em" id="7316240245138668869" />
      </scope>
      <scope id="8048982266961285512" at="420,32,422,25" />
      <scope id="7316240245138669416" at="481,211,483,25" />
      <scope id="7316240245138669614" at="529,29,531,17" />
      <scope id="7316240245138669828" at="611,45,613,714">
        <var name="dep" id="7316240245138669830" />
      </scope>
      <scope id="7444640161773865387" at="648,56,650,13" />
      <scope id="1685677789892837748" at="664,79,666,13" />
      <scope id="9200313594501240348" at="669,207,671,13" />
      <scope id="1788666650095964955" at="688,197,690,360" />
      <scope id="7259033139236413193" at="747,68,749,19" />
      <scope id="7259033139236456783" at="755,64,757,19" />
      <scope id="2531699772406165672" at="775,29,777,17" />
      <scope id="322010710376057606" at="785,29,787,17" />
      <scope id="7316240245138670515" at="796,9,798,83" />
      <scope id="7316240245138670524" at="799,0,801,18">
        <var name="ex" id="7316240245138670535" />
      </scope>
      <scope id="7316240245138670525" at="799,53,801,18" />
      <scope id="1517654889516720083" at="840,243,842,168" />
      <scope id="7316240245138668168" at="179,0,182,0">
        <var name="it" id="7316240245138668168" />
      </scope>
      <scope id="7316240245138668413" at="188,0,191,0">
        <var name="it" id="7316240245138668413" />
      </scope>
      <scope id="7316240245138668425" at="192,25,195,215" />
      <scope id="7316240245138668247" at="210,0,213,0">
        <var name="it" id="7316240245138668247" />
      </scope>
      <scope id="7316240245138668501" at="219,0,222,0">
        <var name="it" id="7316240245138668501" />
      </scope>
      <scope id="7316240245138668520" at="223,25,226,215" />
      <scope id="7316240245138668312" at="242,0,245,0">
        <var name="it" id="7316240245138668312" />
      </scope>
      <scope id="7316240245138668593" at="251,0,254,0">
        <var name="it" id="7316240245138668593" />
      </scope>
      <scope id="7316240245138668620" at="255,25,258,215" />
      <scope id="7316240245149397102" at="271,81,274,26" />
      <scope id="7316240245138669217" at="291,0,294,0">
        <var name="it" id="7316240245138669217" />
      </scope>
      <scope id="7316240245138669117" at="300,0,303,0">
        <var name="it" id="7316240245138669117" />
      </scope>
      <scope id="7316240245138669145" at="304,25,307,389" />
      <scope id="7316240245138668711" at="346,0,349,0">
        <var name="it" id="7316240245138668711" />
      </scope>
      <scope id="7316240245138668940" at="366,14,369,390">
        <var name="ul" id="7316240245138668942" />
      </scope>
      <scope id="7316240245138668985" at="376,14,379,390">
        <var name="ul" id="7316240245138668987" />
      </scope>
      <scope id="7316240245138670303" at="404,32,407,220">
        <var name="mroot" id="7316240245138670305" />
      </scope>
      <scope id="7316240245138670341" at="413,47,416,5">
        <var name="sp" id="7316240245138670348" />
      </scope>
      <scope id="5636412444187832281" at="504,0,507,0">
        <var name="it" id="5636412444187832281" />
      </scope>
      <scope id="1517654889515979068" at="510,28,513,7" />
      <scope id="7316240245138670024" at="552,0,555,0">
        <var name="it" id="7316240245138670024" />
      </scope>
      <scope id="7316240245138670133" at="622,0,625,0">
        <var name="it" id="7316240245138670133" />
      </scope>
      <scope id="1166006460407397068" at="709,0,712,0">
        <var name="it" id="1166006460407397068" />
      </scope>
      <scope id="1166006460407397068" at="713,0,716,0">
        <var name="it" id="1166006460407397068" />
      </scope>
      <scope id="1166006460407886634" at="718,0,721,0">
        <var name="it" id="1166006460407886634" />
      </scope>
      <scope id="1166006460407886634" at="722,0,725,0">
        <var name="it" id="1166006460407886634" />
      </scope>
      <scope id="7259033139236412312" at="738,59,741,19" />
      <scope id="7259033139236419248" at="762,254,765,7" />
      <scope id="7316240245138670539" at="804,0,807,0">
        <var name="message" id="7316240245138670541" />
        <var name="node" id="7316240245138670552" />
      </scope>
      <scope id="7316240245138670554" at="807,0,810,0">
        <var name="cause" id="7316240245138670569" />
        <var name="message" id="7316240245138670565" />
        <var name="node" id="7316240245138670567" />
      </scope>
      <scope id="7316240245141175970" at="819,79,822,39" />
      <scope id="7444640161793851734" at="827,0,830,0">
        <var name="genContext" id="7444640161794046797" />
      </scope>
      <scope id="7316240245143632476" at="845,0,848,0">
        <var name="a" id="7316240245143632476" />
        <var name="b" id="7316240245143632476" />
      </scope>
      <scope id="7316240245138668098" at="848,0,851,0">
        <var name="a" id="7316240245138668098" />
        <var name="b" id="7316240245138668098" />
      </scope>
      <scope id="7316240245138669848" at="851,0,854,0">
        <var name="a" id="7316240245138669848" />
        <var name="b" id="7316240245138669848" />
      </scope>
      <scope id="7316240245138670143" at="854,0,857,0">
        <var name="a" id="7316240245138670143" />
        <var name="b" id="7316240245138670143" />
      </scope>
      <scope id="7316240245171956444" at="99,197,103,7" />
      <scope id="7316240245172259350" at="105,197,109,7" />
      <scope id="7316240245138668866" at="336,0,340,0">
        <var name="it" id="7316240245138668866" />
      </scope>
      <scope id="8048982266961398880" at="432,43,436,9">
        <var name="testsPathFile" id="8048982266961398882" />
      </scope>
      <scope id="7316240245138669501" at="516,50,520,9">
        <var name="moduleRef" id="7316240245138669503" />
      </scope>
      <scope id="7316240245138670003" at="544,27,548,19" />
      <scope id="7316240245138669747" at="591,44,595,223">
        <var name="res" id="7316240245138669754" />
      </scope>
      <scope id="7316240245138669825" at="611,0,615,0">
        <var name="it" id="7316240245138669825" />
      </scope>
      <scope id="7316240245144704576" at="85,194,90,24" />
      <scope id="7316240245149397099" at="271,0,276,0">
        <var name="previous" id="7316240245150019479" />
        <var name="type" id="7316240245149399725" />
      </scope>
      <scope id="7316240245138668735" at="350,26,355,225">
        <var name="ul" id="7316240245138668743" />
      </scope>
      <scope id="8048982266961285499" at="418,461,423,7">
        <var name="genPathFile" id="8048982266961285501" />
      </scope>
      <scope id="8048982266961481436" at="463,24,468,225">
        <var name="testSource" id="8048982266961481438" />
      </scope>
      <scope id="7316240245138670046" at="557,27,562,224">
        <var name="res" id="7316240245138670054" />
      </scope>
      <scope id="7316240245138669694" at="579,202,584,11">
        <var name="foundReexport" id="7316240245138669700" />
      </scope>
      <scope id="7316240245138670160" at="627,29,632,226">
        <var name="jar" id="7316240245138670168" />
      </scope>
      <scope id="7259033139236419247" at="761,5,766,5">
        <var name="dep" id="7259033139236419249" />
      </scope>
      <scope id="7316240245141175967" at="819,0,824,0">
        <var name="doCheck" id="7316240245142172681" />
        <var name="doFullImport" id="7316240245142172694" />
        <var name="doPartialImport" id="7316240245142172685" />
      </scope>
      <scope id="259899023428432008" at="830,69,835,51" />
      <scope id="1517654889516720083" at="838,95,843,14">
        <var name="facade" id="1517654889516720083" />
        <var name="n1" id="1517654889516720083" />
      </scope>
      <scope id="7316240245138669433" at="485,210,491,9">
        <var name="existing" id="7316240245138669440" />
        <var name="onModule" id="7316240245138669435" />
      </scope>
      <scope id="4893243730864525207" at="515,201,521,7" />
      <scope id="7316240245138669497" at="515,201,521,7">
        <var name="dependency" id="7316240245138669499" />
      </scope>
      <scope id="7444640161774294263" at="652,55,659,13" />
      <scope id="7259033139236412958" at="744,223,751,64">
        <var name="extLang" id="7259033139236413020" />
        <var name="uuid" id="7259033139236413100" />
      </scope>
      <scope id="7259033139236456768" at="752,220,759,60">
        <var name="extLang" id="7259033139236456770" />
        <var name="uuid" id="7259033139236456775" />
      </scope>
      <scope id="7316240245138670513" at="795,48,802,5" />
      <scope id="259899023428432005" at="830,0,837,0">
        <var name="cause" id="259899023428432395" />
        <var name="message" id="259899023428432050" />
        <var name="node" id="259899023428432052" />
      </scope>
      <scope id="1517654889516720083" at="838,0,845,0">
        <var name="p0" id="1517654889516720083" />
      </scope>
      <scope id="7316240245138667112" at="60,237,68,26" />
      <scope id="7316240245138668917" at="362,46,370,7">
        <var name="resolved" id="7316240245138668919" />
      </scope>
      <scope id="7316240245138668962" at="372,52,380,7">
        <var name="resolved" id="7316240245138668964" />
      </scope>
      <scope id="7487902802322425795" at="429,28,437,7">
        <var name="hasTests" id="8048982266961398859" />
        <var name="testsFacet" id="8048982266961398839" />
      </scope>
      <scope id="8048982266961481423" at="461,29,469,9">
        <var name="p" id="8048982266961481425" />
      </scope>
      <scope id="7259033139236412114" at="735,210,743,58">
        <var name="depOnModule" id="7259033139236412450" />
        <var name="uuid" id="7259033139236412544" />
      </scope>
      <scope id="5780287594867964816" at="773,49,781,218">
        <var name="resolved" id="2531699772406165643" />
        <var name="ul" id="2531699772406165821" />
      </scope>
      <scope id="322010710376057589" at="783,49,791,218">
        <var name="resolved" id="322010710376057591" />
        <var name="ud" id="322010710376057620" />
      </scope>
      <scope id="7316240245138670447" at="449,31,458,223">
        <var name="javaSource" id="7316240245138670463" />
        <var name="p" id="7316240245138670449" />
      </scope>
      <scope id="7316240245165686536" at="608,27,617,11">
        <var name="relPath" id="7316240245138669813" />
      </scope>
      <scope id="7316240245138670507" at="795,0,804,0">
        <var name="path" id="7316240245138670509" />
      </scope>
      <scope id="7316240245138667109" at="60,0,70,0">
        <var name="genContext" id="7316240245138667153" />
        <var name="module" id="7316240245138667145" />
        <var name="moduleDescriptor" id="7316240245138667157" />
        <var name="moduleSourceDir" id="7316240245138667155" />
        <var name="originalModule" id="7316240245138667147" />
        <var name="pathConverter" id="7316240245138667151" />
        <var name="reporter" id="7316240245138667159" />
        <var name="visible" id="7316240245138667149" />
      </scope>
      <scope id="5780287594867964815" at="772,0,782,5">
        <var name="lang" id="5780287594867964817" />
      </scope>
      <scope id="322010710376057588" at="782,5,792,5">
        <var name="devkit" id="322010710376057638" />
      </scope>
      <scope id="7316240245138670446" at="448,28,459,7">
        <var name="path" id="7316240245138670502" />
      </scope>
      <scope id="7316240245147296426" at="186,33,198,9">
        <var name="ul" id="7316240245138668409" />
      </scope>
      <scope id="7316240245147830078" at="217,33,229,9">
        <var name="ul" id="7316240245138668497" />
      </scope>
      <scope id="7316240245148207643" at="249,33,261,9">
        <var name="ul" id="7316240245138668587" />
      </scope>
      <scope id="7316240245153687132" at="298,33,310,9">
        <var name="ul" id="7316240245138669112" />
      </scope>
      <scope id="4231547634859882645" at="686,39,698,64">
        <var name="extraDep" id="1788666650096076234" />
        <var name="newDep" id="1166006460408585456" />
      </scope>
      <scope id="7316240245138669406" at="479,197,492,7">
        <var name="extracted" id="7316240245138669408" />
      </scope>
      <scope id="7316240245156652491" at="344,33,358,9">
        <var name="res" id="7316240245138668706" />
      </scope>
      <scope id="7316240245138670278" at="395,70,409,25">
        <var name="p" id="7316240245138670286" />
      </scope>
      <scope id="4231547634859882644" at="685,225,699,7">
        <var name="dep" id="4231547634859882648" />
      </scope>
      <scope id="7316240245138669403" at="478,57,493,5">
        <var name="dep" id="7316240245138669404" />
      </scope>
      <scope id="7316240245165895164" at="620,35,635,11">
        <var name="extr" id="7316240245138670129" />
      </scope>
      <scope id="7316240245138670273" at="394,48,410,7">
        <var name="path" id="7316240245138670329" />
      </scope>
      <scope id="4231547634859820799" at="679,28,699,7">
        <var name="alreadyInDeps" id="4231547634860045613" />
        <var name="generatorDeps" id="1166006460408568314" />
      </scope>
      <scope id="7316240245138670249" at="388,64,410,7">
        <var name="mr" id="7316240245138670262" />
      </scope>
      <scope id="7316240245160024587" at="448,28,470,7" />
      <scope id="7316240245138669667" at="573,73,596,9">
        <var name="found" id="7316240245138669684" />
        <var name="reexport" id="7316240245138669675" />
        <var name="resolved" id="7316240245138669669" />
      </scope>
      <scope id="1166006460406950044" at="702,63,725,8">
        <var name="moduleDependencies" id="1166006460407397047" />
        <var name="moduleExtractedDependencies" id="1166006460406534108" />
      </scope>
      <scope id="7316240245140094604" at="71,51,95,5" />
      <scope id="7316240245138668038" at="137,69,161,16">
        <var name="expectedModuleName" id="7316240245143328981" />
        <var name="expectedModuleUUID" id="7316240245143737016" />
        <var name="moduleReference" id="7316240245138668044" />
      </scope>
      <scope id="7316240245138670248" at="387,30,411,5">
        <var name="modelRootDescriptor" id="7316240245138670332" />
      </scope>
      <scope id="322010710375757328" at="768,43,792,5">
        <var name="module" id="322010710375989286" />
        <var name="usedDevkits" id="3717132724153238837" />
        <var name="usedLanguages" id="3717132724153238691" />
      </scope>
      <scope id="7316240245166998015" at="542,33,567,531">
        <var name="extr" id="7316240245138670019" />
        <var name="prev" id="7316240245138669996" />
      </scope>
      <scope id="7316240245138669659" at="572,44,597,7">
        <var name="entry" id="7316240245138669663" />
      </scope>
      <scope id="7316240245166218261" at="572,44,597,7" />
      <scope id="1166006460408321080" at="702,0,727,0">
        <var name="module" id="1166006460407365242" />
      </scope>
      <scope id="7316240245140094601" at="71,0,97,0">
        <var name="type" id="7316240245140107039" />
      </scope>
      <scope id="7316240245138668037" at="137,0,163,0">
        <var name="type" id="7316240245141110534" />
      </scope>
      <scope id="322010710375757325" at="768,0,794,0" />
      <scope id="7259033139236412083" at="733,36,760,7">
        <var name="dep" id="7259033139236412220" />
      </scope>
      <scope id="7316240245138668377" at="171,69,199,7">
        <var name="resolved" id="7316240245138668379" />
      </scope>
      <scope id="7316240245138668466" at="202,71,230,7">
        <var name="resolved" id="7316240245138668468" />
      </scope>
      <scope id="7316240245138668556" at="234,71,262,7">
        <var name="resolved" id="7316240245138668558" />
      </scope>
      <scope id="7316240245138669179" at="283,75,311,7">
        <var name="resolved" id="7316240245138669181" />
      </scope>
      <scope id="7316240245138669811" at="607,34,636,9" />
      <scope id="7259033139236412082" at="732,75,761,5">
        <var name="originalDep" id="7259033139236412085" />
      </scope>
      <scope id="7316240245138668376" at="170,0,200,5">
        <var name="module" id="7316240245138668455" />
      </scope>
      <scope id="7316240245138668460" at="201,0,231,5">
        <var name="module" id="7316240245138668464" />
      </scope>
      <scope id="7316240245138668550" at="233,21,263,5">
        <var name="module" id="7316240245138668554" />
      </scope>
      <scope id="7316240245138669175" at="282,0,312,5">
        <var name="runtimeModule" id="7316240245138669244" />
      </scope>
      <scope id="7316240245151874499" at="277,58,312,5">
        <var name="descriptor" id="7316240245138669169" />
        <var name="module" id="7316240245152843266" />
        <var name="previous" id="7316240245138669063" />
      </scope>
      <scope id="7316240245161630857" at="98,58,134,5">
        <var name="module" id="7316240245161718929" />
        <var name="previous" id="7316240245138667431" />
      </scope>
      <scope id="7316240245151874496" at="277,0,314,0">
        <var name="type" id="7316240245151877162" />
      </scope>
      <scope id="7316240245161630854" at="98,0,136,0">
        <var name="type" id="7316240245161643136" />
      </scope>
      <scope id="7316240245138668796" at="321,77,359,7">
        <var name="resolved" id="7316240245138668830" />
      </scope>
      <scope id="7316240245138669786" at="601,73,639,7">
        <var name="p" id="7316240245138669788" />
      </scope>
      <scope id="7259033139236408871" at="727,31,766,5">
        <var name="deps" id="7259033139236411796" />
        <var name="extendedLanguages" id="7259033139236412902" />
        <var name="module" id="7259033139236409001" />
        <var name="ndeps" id="7259033139236412003" />
        <var name="usedLanguages" id="7259033139236456745" />
      </scope>
      <scope id="7316240245138668795" at="320,38,360,5">
        <var name="extendedLang" id="7316240245138668909" />
      </scope>
      <scope id="7316240245138669783" at="600,24,640,5">
        <var name="path" id="7316240245138669784" />
      </scope>
      <scope id="7259033139236408868" at="727,0,768,0" />
      <scope id="7316240245138669542" at="526,41,568,7">
        <var name="alreadyReexport" id="7316240245138669634" />
        <var name="moduleRef" id="7316240245138669550" />
        <var name="reexport" id="7316240245138669544" />
        <var name="resolved" id="7316240245138669556" />
      </scope>
      <scope id="7316240245138669538" at="525,77,569,5">
        <var name="dep" id="7316240245138669540" />
      </scope>
      <scope id="868963075226863454" at="643,62,700,5">
        <var name="generatorDescriptor" id="7444640161774488622" />
        <var name="generatorName" id="1685677789892838083" />
        <var name="langName" id="1685677789892838178" />
        <var name="language" id="9200313594501286640" />
        <var name="languageDescriptor" id="7444640161773576629" />
        <var name="moduleCheckerForGenerator" id="432909593272589922" />
      </scope>
      <scope id="868963075226863451" at="643,0,702,0">
        <var name="type" id="9200313594499944254" />
      </scope>
      <scope id="7316240245154389161" at="315,85,381,5">
        <var name="descriptor" id="7316240245138668781" />
        <var name="importsCore" id="7316240245138668788" />
        <var name="importsDescriptor" id="7316240245138668792" />
        <var name="language" id="7316240245157174126" />
      </scope>
      <scope id="7316240245154389158" at="315,0,383,0">
        <var name="previous" id="7316240245154411330" />
        <var name="type" id="7316240245154391790" />
      </scope>
      <scope id="7316240245138670231" at="384,60,471,5">
        <var name="doNotCompile" id="7316240245138670390" />
        <var name="genPath" id="7316240245138670354" />
        <var name="hasModels" id="7316240245138670245" />
        <var name="localPath" id="7487902802322424862" />
        <var name="modelRoots" id="7316240245138670238" />
        <var name="module" id="7316240245138670233" />
        <var name="res" id="7316240245138670335" />
        <var name="testPath" id="8048982266961398871" />
      </scope>
      <scope id="7316240245138670224" at="384,0,473,0">
        <var name="type" id="7316240245158987914" />
      </scope>
      <scope id="7316240245144691943" at="164,57,268,5">
        <var name="descriptor" id="7316240245138668343" />
        <var name="devKit" id="7316240245138668350" />
        <var name="prevExp" id="7316240245138668366" />
        <var name="prevExt" id="7316240245138668356" />
      </scope>
      <scope id="7316240245144691940" at="164,0,270,0">
        <var name="type" id="7316240245144694670" />
      </scope>
      <scope id="7316240245138669381" at="474,87,640,5">
        <var name="dependencies" id="7316240245138669491" />
        <var name="depsToReexport" id="7316240245138669530" />
        <var name="extractedModules" id="7316240245138669397" />
        <var name="module" id="7316240245138669383" />
        <var name="seen" id="7316240245138669891" />
        <var name="usedModuleIds" id="7316240245138669388" />
      </scope>
      <scope id="7316240245138669378" at="474,0,642,0">
        <var name="previous" id="7316240245162703580" />
        <var name="type" id="7316240245162703576" />
      </scope>
      <unit id="7316240245138668168" at="178,395,182,7" name="jetbrains.mps.build.mps.util.ModuleChecker$1" />
      <unit id="7316240245138668413" at="187,64,191,9" name="jetbrains.mps.build.mps.util.ModuleChecker$2" />
      <unit id="7316240245138668247" at="209,581,213,7" name="jetbrains.mps.build.mps.util.ModuleChecker$3" />
      <unit id="7316240245138668501" at="218,250,222,9" name="jetbrains.mps.build.mps.util.ModuleChecker$4" />
      <unit id="7316240245138668312" at="241,581,245,7" name="jetbrains.mps.build.mps.util.ModuleChecker$5" />
      <unit id="7316240245138668593" at="250,250,254,9" name="jetbrains.mps.build.mps.util.ModuleChecker$6" />
      <unit id="7316240245138669217" at="290,588,294,7" name="jetbrains.mps.build.mps.util.ModuleChecker$7" />
      <unit id="7316240245138669117" at="299,253,303,9" name="jetbrains.mps.build.mps.util.ModuleChecker$8" />
      <unit id="7316240245138668711" at="345,66,349,9" name="jetbrains.mps.build.mps.util.ModuleChecker$10" />
      <unit id="5636412444187832281" at="503,166,507,5" name="jetbrains.mps.build.mps.util.ModuleChecker$11" />
      <unit id="7316240245138670024" at="551,67,555,9" name="jetbrains.mps.build.mps.util.ModuleChecker$12" />
      <unit id="7316240245138670133" at="621,69,625,11" name="jetbrains.mps.build.mps.util.ModuleChecker$14" />
      <unit id="1166006460407397068" at="708,117,712,5" name="jetbrains.mps.build.mps.util.ModuleChecker$15" />
      <unit id="1166006460407397068" at="712,18,716,5" name="jetbrains.mps.build.mps.util.ModuleChecker$16" />
      <unit id="1166006460407886634" at="717,306,721,5" name="jetbrains.mps.build.mps.util.ModuleChecker$17" />
      <unit id="1166006460407886634" at="721,18,725,5" name="jetbrains.mps.build.mps.util.ModuleChecker$18" />
      <unit id="7316240245138668866" at="335,235,340,7" name="jetbrains.mps.build.mps.util.ModuleChecker$9" />
      <unit id="7316240245138669825" at="610,221,615,11" name="jetbrains.mps.build.mps.util.ModuleChecker$13" />
      <unit id="7444640161793833418" at="825,0,838,0" name="jetbrains.mps.build.mps.util.ModuleChecker$Reporter" />
      <unit id="7316240245139988047" at="811,0,825,0" name="jetbrains.mps.build.mps.util.ModuleChecker$CheckType" />
      <unit id="7316240245138541278" at="50,0,858,0" name="jetbrains.mps.build.mps.util.ModuleChecker" />
    </file>
  </root>
  <root nodeRef="r:38bad86e-d92c-4ea7-ad52-a111dc6c2457(jetbrains.mps.build.mps.util)/7444640161784526376">
    <file name="ModuleLoaderUtils.java">
      <node id="7444640161784518623" at="27,88,28,248" concept="10" />
      <node id="7444640161784553201" at="28,248,29,62" concept="11" />
      <node id="8757919848289091331" at="32,171,33,137" concept="10" />
      <node id="8757919848289091451" at="33,137,34,49" concept="10" />
      <node id="5177508097213614199" at="35,52,36,96" concept="11" />
      <node id="5177508097213614205" at="37,59,38,96" concept="11" />
      <node id="5177508097213614211" at="39,57,40,84" concept="11" />
      <node id="8757919848289107317" at="41,5,42,87" concept="18" />
      <node id="8757919848289100437" at="46,0,47,0" concept="5" trace="moduleSourceDir" />
      <node id="7444640161785085582" at="47,0,48,0" concept="5" trace="genContext" />
      <node id="7444640161785461140" at="48,0,49,0" concept="5" trace="originalModule" />
      <node id="7444640161786483110" at="49,0,50,0" concept="5" trace="reporter" />
      <node id="8757919848289117892" at="50,141,51,45" concept="4" />
      <node id="7444640161785085853" at="51,45,52,35" concept="4" />
      <node id="7444640161785466352" at="52,35,53,43" concept="4" />
      <node id="7444640161786616226" at="53,43,54,31" concept="4" />
      <node id="8757919848289101907" at="58,25,59,20" concept="11" />
      <node id="8757919848289101918" at="60,7,61,0" concept="13" />
      <node id="8757919848289100561" at="64,39,65,67" concept="10" />
      <node id="8757919848289100445" at="65,67,66,87" concept="11" />
      <node id="8757919848289100836" at="70,34,71,38" concept="10" />
      <node id="7444640161786541615" at="72,26,73,73" concept="4" />
      <node id="8757919848289101230" at="73,73,74,22" concept="11" />
      <node id="8757919848289101207" at="75,9,76,0" concept="13" />
      <node id="8757919848289101213" at="76,0,77,52" concept="10" />
      <node id="8757919848289101683" at="77,52,78,27" concept="10" />
      <node id="8757919848289101668" at="80,199,81,21" concept="3" />
      <node id="8757919848289101673" at="82,11,83,0" concept="13" />
      <node id="8757919848289101712" at="84,200,85,192" concept="4" />
      <node id="8757919848289101739" at="85,192,86,18" concept="1" />
      <node id="7444640161786567941" at="89,28,90,88" concept="4" />
      <node id="8757919848289102079" at="90,88,91,22" concept="11" />
      <node id="8757919848289102089" at="92,9,93,0" concept="13" />
      <node id="8757919848289102215" at="93,0,94,390" concept="10" />
      <node id="259899023428602342" at="96,35,97,120" concept="4" />
      <node id="259899023428453013" at="98,11,99,22" concept="11" />
      <node id="259899023428452953" at="100,9,101,0" concept="13" />
      <node id="8757919848289102247" at="101,0,102,51" concept="10" />
      <node id="8757919848289102259" at="102,51,103,117" concept="11" />
      <node id="8757919848289100767" at="104,7,105,18" concept="11" />
      <node id="8757919848289095101" at="108,55,109,63" concept="18" />
      <node id="8757919848289101595" at="111,69,112,48" concept="11" />
      <node id="8757919848289101823" at="57,53,60,7" concept="8" />
      <node id="8757919848289101612" at="79,393,82,11" concept="8" />
      <node id="259899023428602261" at="95,32,98,11" concept="8" />
      <node id="8757919848289101595" at="111,0,114,0" concept="15" trace="eq_krgnbt_a0c0f0d0f4#(Ljava/lang/Object;Ljava/lang/Object;)Z" />
      <node id="7444640161784210672" at="27,0,31,0" concept="15" trace="getOriginalModule#(Lorg/jetbrains/mps/openapi/model/SNode;Ljetbrains/mps/generator/template/TemplateQueryContext;)Lorg/jetbrains/mps/openapi/model/SNode;" />
      <node id="4503196329129498807" at="63,56,67,11" concept="8" />
      <node id="8757919848289100918" at="71,38,75,9" concept="8" />
      <node id="8757919848289101495" at="83,0,87,11" concept="8" />
      <node id="8757919848289101758" at="88,9,92,9" concept="8" />
      <node id="8757919848289095087" at="107,0,111,0" concept="9" trace="shrinkPath#(Ljava/lang/String;)Ljava/lang/String;" />
      <node id="8757919848289095060" at="50,0,56,0" concept="2" trace="ModuleMacroHelper#(Ljetbrains/mps/vfs/IFile;Ljetbrains/mps/generator/template/TemplateQueryContext;Lorg/jetbrains/mps/openapi/model/SNode;Ljetbrains/mps/build/mps/util/ModuleChecker/Reporter;)V" />
      <node id="4503196329129498799" at="62,36,68,9" concept="7" />
      <node id="259899023428452958" at="94,390,100,9" concept="8" />
      <node id="5177508097213611961" at="34,49,41,5" concept="8" />
      <node id="8757919848289100183" at="61,0,69,7" concept="8" />
      <node id="8757919848289101462" at="78,27,88,9" concept="7" />
      <node id="7444640161786702254" at="32,0,44,0" concept="15" trace="loadModuleDescriptor#(Ljetbrains/mps/vfs/IFile;Ljetbrains/mps/generator/template/TemplateQueryContext;Lorg/jetbrains/mps/openapi/model/SNode;Ljetbrains/mps/build/mps/util/ModuleChecker/Reporter;)Ljetbrains/mps/project/structure/modules/ModuleDescriptor;" />
      <node id="8757919848289100782" at="69,7,104,7" concept="8" />
      <node id="8757919848289095078" at="56,0,107,0" concept="9" trace="expandPath#(Ljava/lang/String;)Ljava/lang/String;" />
      <scope id="5177508097213611963" at="35,52,36,96" />
      <scope id="5177508097213611986" at="37,59,38,96" />
      <scope id="5177508097213611993" at="39,57,40,84" />
      <scope id="8757919848289101824" at="58,25,59,20" />
      <scope id="8757919848289101613" at="80,199,81,21" />
      <scope id="259899023428602262" at="96,35,97,120" />
      <scope id="8757919848289095093" at="108,55,109,63" />
      <scope id="8757919848289101595" at="111,69,112,48" />
      <scope id="7444640161784210675" at="27,88,29,62">
        <var name="originalModule" id="7444640161784518626" />
      </scope>
      <scope id="4503196329129498809" at="64,39,66,87">
        <var name="relPath" id="8757919848289100562" />
      </scope>
      <scope id="8757919848289100919" at="72,26,74,22" />
      <scope id="8757919848289101497" at="84,200,86,18" />
      <scope id="8757919848289101759" at="89,28,91,22" />
      <scope id="8757919848289101595" at="111,0,114,0">
        <var name="a" id="8757919848289101595" />
        <var name="b" id="8757919848289101595" />
      </scope>
      <scope id="7444640161784210672" at="27,0,31,0">
        <var name="genContext" id="7444640161784519209" />
        <var name="module" id="7444640161784519202" />
      </scope>
      <scope id="8757919848289095063" at="50,141,54,31" />
      <scope id="4503196329129498802" at="63,56,67,11" />
      <scope id="259899023428452959" at="95,32,99,22" />
      <scope id="8757919848289095087" at="107,0,111,0">
        <var name="string" id="8757919848289095090" />
      </scope>
      <scope id="8757919848289095060" at="50,0,56,0">
        <var name="genContext" id="7444640161785085096" />
        <var name="moduleSourceDir" id="8757919848289117844" />
        <var name="originalModule" id="7444640161785466302" />
        <var name="reporter" id="7444640161786616170" />
      </scope>
      <scope id="4503196329129498799" at="62,36,68,9">
        <var name="macro" id="4503196329129498800" />
      </scope>
      <scope id="8757919848289100184" at="62,36,68,9" />
      <scope id="8757919848289101463" at="79,393,87,11" />
      <scope id="7444640161786702257" at="32,171,42,87">
        <var name="helper" id="8757919848289091332" />
        <var name="path" id="8757919848289091452" />
      </scope>
      <scope id="8757919848289101462" at="78,27,88,9">
        <var name="macro" id="8757919848289101464" />
      </scope>
      <scope id="7444640161786702254" at="32,0,44,0">
        <var name="genContext" id="7444640161786731508" />
        <var name="moduleDescriptorFile" id="7444640161786702627" />
        <var name="originalModule" id="7444640161786738683" />
        <var name="reporter" id="7444640161786702631" />
      </scope>
      <scope id="8757919848289100783" at="70,34,103,117">
        <var name="found" id="8757919848289101684" />
        <var name="index" id="8757919848289100837" />
        <var name="localPath" id="8757919848289102216" />
        <var name="macroName" id="8757919848289101214" />
        <var name="relPath" id="8757919848289102248" />
      </scope>
      <scope id="8757919848289095084" at="57,53,105,18" />
      <scope id="8757919848289095078" at="56,0,107,0">
        <var name="path" id="8757919848289095081" />
      </scope>
      <unit id="8757919848289095058" at="45,0,115,0" name="jetbrains.mps.build.mps.util.ModuleLoaderUtils$ModuleMacroHelper" />
      <unit id="7444640161784526376" at="26,0,116,0" name="jetbrains.mps.build.mps.util.ModuleLoaderUtils" />
    </file>
  </root>
  <root nodeRef="r:38bad86e-d92c-4ea7-ad52-a111dc6c2457(jetbrains.mps.build.mps.util)/7444640161787506934">
    <file name="ModuleLoaderException.java">
      <node id="4278635856200774934" at="8,0,9,0" concept="5" trace="node" />
      <node id="259899023428432501" at="9,77,10,26" concept="16" />
      <node id="259899023428432503" at="10,26,11,21" concept="4" />
      <node id="4278635856200774947" at="13,26,14,16" concept="11" />
      <node id="4278635856200774943" at="13,0,16,0" concept="9" trace="getNode#()Lorg/jetbrains/mps/openapi/model/SNode;" />
      <node id="259899023428432497" at="9,0,13,0" concept="2" trace="ModuleLoaderException#(Ljava/lang/String;Lorg/jetbrains/mps/openapi/model/SNode;Ljava/lang/Throwable;)V" />
      <scope id="4278635856200774946" at="13,26,14,16" />
      <scope id="259899023428432500" at="9,77,11,21" />
      <scope id="4278635856200774943" at="13,0,16,0" />
      <scope id="259899023428432497" at="9,0,13,0">
        <var name="cause" id="259899023428432522" />
        <var name="message" id="259899023428432509" />
        <var name="node" id="259899023428432511" />
      </scope>
      <unit id="7444640161787506934" at="7,0,17,0" name="jetbrains.mps.build.mps.util.ModuleLoaderException" />
    </file>
  </root>
  <root nodeRef="r:38bad86e-d92c-4ea7-ad52-a111dc6c2457(jetbrains.mps.build.mps.util)/8301447434615549803">
    <file name="RequiredPlugins.java">
      <node id="5905179409467957754" at="24,0,25,0" concept="14" trace="KEY" />
      <node id="8301447434615549848" at="25,0,26,0" concept="5" trace="myContext" />
      <node id="8301447434615549943" at="26,0,27,0" concept="5" trace="myDependency" />
      <node id="5905179409467589075" at="27,0,28,0" concept="5" trace="myRoot" />
      <node id="8301447434615573479" at="28,0,29,0" concept="5" trace="myPlugins" />
      <node id="5905179409467589018" at="29,74,30,27" concept="4" />
      <node id="5905179409467589045" at="30,27,31,300" concept="4" />
      <node id="5905179409467589080" at="31,300,32,21" concept="4" />
      <node id="5905179409467662078" at="32,21,33,81" concept="4" />
      <node id="8301447434616559046" at="35,80,36,27" concept="4" />
      <node id="8301447434616559050" at="36,27,37,63" concept="4" />
      <node id="5905179409467589107" at="37,63,38,62" concept="4" />
      <node id="5905179409467676886" at="38,62,39,240" concept="4" />
      <node id="7459197473290853923" at="41,103,42,27" concept="4" />
      <node id="7459197473290853927" at="42,27,43,88" concept="4" />
      <node id="3944198881073004312" at="43,88,44,18" concept="4" />
      <node id="7459197473290853938" at="44,18,45,240" concept="4" />
      <node id="8301447434615573830" at="47,37,48,73" concept="10" />
      <node id="8301447434615573822" at="49,59,50,43" concept="4" />
      <node id="8301447434615581151" at="53,39,54,28" concept="11" />
      <node id="3944198881080946984" at="58,47,59,73" concept="10" />
      <node id="3944198881080946995" at="60,59,61,43" concept="4" />
      <node id="3944198881081000592" at="64,39,65,28" concept="11" />
      <node id="8301447434615573636" at="69,70,70,52" concept="4" />
      <node id="5905179409467943815" at="71,227,72,199" concept="10" />
      <node id="5905179409467943888" at="73,74,74,261" concept="4" />
      <node id="5905179409467943970" at="75,39,76,19" concept="3" />
      <node id="8301447434615573766" at="79,71,80,55" concept="4" />
      <node id="8301447434615573477" at="84,42,85,24" concept="11" />
      <node id="8818093970829531608" at="87,55,88,21" concept="11" />
      <node id="8301447434615573817" at="48,73,51,5" concept="7" />
      <node id="8301447434615581147" at="53,0,56,0" concept="9" trace="accept#(Lorg/jetbrains/mps/openapi/model/SNode;)Z" />
      <node id="3944198881080946991" at="59,73,62,5" concept="7" />
      <node id="3944198881081000590" at="64,0,67,0" concept="9" trace="accept#(Lorg/jetbrains/mps/openapi/model/SNode;)Z" />
      <node id="5905179409467943931" at="74,261,77,9" concept="8" />
      <node id="8301447434615573704" at="78,7,81,7" concept="8" />
      <node id="8301447434615549933" at="84,0,87,0" concept="9" trace="getDependency#()Ljava/lang/Iterable;" />
      <node id="7459197473275242513" at="87,0,90,0" concept="9" trace="getDependencyInsideCurrent#()Ljava/lang/Iterable;" />
      <node id="8301447434615573841" at="51,5,56,25" concept="4" />
      <node id="3944198881081217398" at="62,5,67,24" concept="11" />
      <node id="8301447434615549813" at="29,0,35,0" concept="2" trace="RequiredPlugins#(Lorg/jetbrains/mps/openapi/model/SNode;Ljetbrains/mps/generator/template/TemplateQueryContext;)V" />
      <node id="8301447434616559038" at="35,0,41,0" concept="2" trace="RequiredPlugins#(Ljetbrains/mps/generator/template/TemplateQueryContext;Lorg/jetbrains/mps/openapi/model/SNode;)V" />
      <node id="7459197473290853915" at="41,0,47,0" concept="2" trace="RequiredPlugins#(Ljetbrains/mps/generator/template/TemplateQueryContext;Lorg/jetbrains/mps/openapi/model/SNode;Ljava/lang/Iterable;)V" />
      <node id="5905179409467943824" at="72,199,78,7" concept="8" />
      <node id="8301447434615573584" at="47,0,58,0" concept="9" trace="collectDependencies#()V" />
      <node id="3944198881080946980" at="58,0,69,0" concept="9" trace="returnDependencies#()Ljava/lang/Iterable;" />
      <node id="8301447434615573672" at="70,52,82,5" concept="7" />
      <node id="8301447434615573621" at="69,0,84,0" concept="9" trace="collectDependencies#(Lorg/jetbrains/mps/openapi/model/SNode;Ljava/util/Set;)V" />
      <scope id="8301447434615573820" at="49,59,50,43" />
      <scope id="8301447434615581148" at="53,39,54,28" />
      <scope id="3944198881080946994" at="60,59,61,43" />
      <scope id="3944198881081000591" at="64,39,65,28" />
      <scope id="5905179409467943932" at="75,39,76,19" />
      <scope id="8301447434615573706" at="79,71,80,55" />
      <scope id="8301447434615549936" at="84,42,85,24" />
      <scope id="7459197473275242515" at="87,55,88,21" />
      <scope id="8301447434615573817" at="48,73,51,5">
        <var name="plugin" id="8301447434615573818" />
      </scope>
      <scope id="8301447434615581147" at="53,0,56,0">
        <var name="it" id="8301447434615581147" />
      </scope>
      <scope id="3944198881080946991" at="59,73,62,5">
        <var name="plugin" id="3944198881080946992" />
      </scope>
      <scope id="3944198881081000590" at="64,0,67,0">
        <var name="it" id="3944198881081000590" />
      </scope>
      <scope id="8301447434615549933" at="84,0,87,0" />
      <scope id="7459197473275242513" at="87,0,90,0" />
      <scope id="8301447434615549816" at="29,74,33,81" />
      <scope id="8301447434616559045" at="35,80,39,240" />
      <scope id="7459197473290853922" at="41,103,45,240" />
      <scope id="5905179409467943825" at="73,74,77,9" />
      <scope id="8301447434615549813" at="29,0,35,0">
        <var name="genContext" id="8301447434615549817" />
        <var name="project" id="8301447434615549821" />
      </scope>
      <scope id="8301447434616559038" at="35,0,41,0">
        <var name="genContext" id="8301447434616559039" />
        <var name="initialPlugin" id="8301447434616559041" />
      </scope>
      <scope id="7459197473290853915" at="41,0,47,0">
        <var name="genContext" id="7459197473290853916" />
        <var name="initialPlugins" id="7459197473290853918" />
        <var name="root" id="3944198881072995750" />
      </scope>
      <scope id="8301447434615573587" at="47,37,56,25">
        <var name="visited" id="8301447434615573831" />
      </scope>
      <scope id="3944198881080946983" at="58,47,67,24">
        <var name="visited" id="3944198881080946985" />
      </scope>
      <scope id="8301447434615573675" at="71,227,81,7">
        <var name="dependencyPlugin" id="5905179409467943816" />
      </scope>
      <scope id="8301447434615573584" at="47,0,58,0" />
      <scope id="3944198881080946980" at="58,0,69,0" />
      <scope id="8301447434615573672" at="70,52,82,5">
        <var name="dependency" id="8301447434615573673" />
      </scope>
      <scope id="8301447434615573624" at="69,70,82,5" />
      <scope id="8301447434615573621" at="69,0,84,0">
        <var name="plugin" id="8301447434615573626" />
        <var name="visited" id="8301447434615573631" />
      </scope>
      <unit id="8301447434615581147" at="52,106,56,5" name="jetbrains.mps.build.mps.util.RequiredPlugins$1" />
      <unit id="3944198881081000590" at="63,93,67,5" name="jetbrains.mps.build.mps.util.RequiredPlugins$2" />
      <unit id="8301447434615549803" at="23,0,91,0" name="jetbrains.mps.build.mps.util.RequiredPlugins" />
    </file>
  </root>
</debug-info>
<|MERGE_RESOLUTION|>--- conflicted
+++ resolved
@@ -91,94 +91,6 @@
       <node id="4893243730881080325" at="238,22,239,17" concept="3" />
       <node id="4893243730881077590" at="242,41,243,187" concept="11" />
       <node id="4893243730881077590" at="246,39,247,177" concept="11" />
-<<<<<<< HEAD
-      <node id="4893243730881698942" at="249,9,250,149" concept="12" />
-      <node id="4893243730881172764" at="252,39,253,92" concept="11" />
-      <node id="4893243730881255317" at="256,41,257,28" concept="11" />
-      <node id="4893243730881731944" at="259,10,260,74" concept="12" />
-      <node id="4893243730881113980" at="260,74,261,254" concept="4" />
-      <node id="2095312795163452805" at="261,254,262,242" concept="4" />
-      <node id="4893243730881313486" at="263,5,264,81" concept="4" />
-      <node id="4893243730881090437" at="264,81,265,31" concept="4" />
-      <node id="4893243730881353343" at="265,31,266,49" concept="4" />
-      <node id="1769291957183032431" at="268,36,269,20" concept="4" />
-      <node id="1769291957183032460" at="269,20,270,33" concept="4" />
-      <node id="7391870795496572824" at="270,33,271,41" concept="4" />
-      <node id="7391870795496572853" at="271,41,272,32" concept="4" />
-      <node id="7391870795496572860" at="272,32,273,25" concept="4" />
-      <node id="7391870795496572879" at="273,25,274,16" concept="11" />
-      <node id="4893243730878298418" at="276,38,277,88" concept="12" />
-      <node id="4893243730876989500" at="277,88,278,65" concept="10" />
-      <node id="4893243730876989507" at="278,65,279,69" concept="10" />
-      <node id="4893243730878256144" at="279,69,280,0" concept="13" />
-      <node id="2501482786963857156" at="281,64,282,106" concept="10" />
-      <node id="4893243730875873881" at="282,106,283,48" concept="4" />
-      <node id="4893243730876989514" at="283,48,284,57" concept="4" />
-      <node id="2501482786963815011" at="284,57,285,37" concept="4" />
-      <node id="4893243730876993938" at="286,5,287,30" concept="4" />
-      <node id="4893243730877016136" at="287,30,288,39" concept="4" />
-      <node id="4893243730877051230" at="288,39,289,61" concept="4" />
-      <node id="7525356604723806888" at="289,61,290,78" concept="4" />
-      <node id="7525356604723806906" at="290,78,291,16" concept="11" />
-      <node id="4893243730878101996" at="293,45,294,47" concept="4" />
-      <node id="4893243730878107921" at="294,47,295,63" concept="4" />
-      <node id="2761855734068903895" at="295,63,296,78" concept="4" />
-      <node id="5980151377255999946" at="296,78,297,16" concept="11" />
-      <node id="4893243730878310246" at="299,48,300,90" concept="12" />
-      <node id="4893243730878116403" at="300,90,301,47" concept="4" />
-      <node id="4893243730878116407" at="301,47,302,63" concept="4" />
-      <node id="4893243730878125041" at="303,59,304,58" concept="10" />
-      <node id="4893243730878131057" at="304,58,305,48" concept="4" />
-      <node id="4893243730875834763" at="305,48,306,64" concept="4" />
-      <node id="6543819241325746223" at="306,64,307,76" concept="4" />
-      <node id="8958973293689137069" at="308,5,309,78" concept="4" />
-      <node id="8958973293689137076" at="309,78,310,16" concept="11" />
-      <node id="4893243730878315510" at="312,60,313,118" concept="12" />
-      <node id="4893243730878146159" at="314,59,315,58" concept="10" />
-      <node id="4893243730878147732" at="315,58,316,48" concept="4" />
-      <node id="4893243730878147736" at="316,48,317,64" concept="4" />
-      <node id="4893243730881372296" at="317,64,318,76" concept="4" />
-      <node id="4893243730881396983" at="318,76,319,54" concept="4" />
-      <node id="6503355885715499707" at="320,5,321,16" concept="11" />
-      <node id="4893243730878321114" at="323,50,324,64" concept="12" />
-      <node id="2761855734068904010" at="325,61,326,95" concept="18" />
-      <node id="2761855734068903925" at="327,5,328,0" concept="13" />
-      <node id="2761855734068903927" at="328,0,329,66" concept="10" />
-      <node id="4893243730876672620" at="329,66,330,65" concept="10" />
-      <node id="4893243730876698229" at="330,65,331,69" concept="10" />
-      <node id="4893243730876662763" at="331,69,332,56" concept="4" />
-      <node id="4893243730876710025" at="332,56,333,30" concept="4" />
-      <node id="4893243730876735352" at="333,30,334,39" concept="4" />
-      <node id="4643216374596368740" at="334,39,335,16" concept="11" />
-      <node id="4893243730876595160" at="338,48,339,33" concept="10" />
-      <node id="4893243730876595173" at="341,213,342,28" concept="4" />
-      <node id="4893243730876595177" at="342,28,343,19" concept="3" />
-      <node id="4893243730876595178" at="344,9,345,559" concept="10" />
-      <node id="4893243730876595189" at="346,38,347,76" concept="4" />
-      <node id="4893243730876595204" at="350,23,351,67" concept="4" />
-      <node id="7525356604724002267" at="359,43,360,575" concept="11" />
-      <node id="7525356604724002282" at="363,41,364,369" concept="11" />
-      <node id="7525356604724002291" at="368,7,369,72" concept="10" />
-      <node id="7525356604724002300" at="370,56,371,56" concept="4" />
-      <node id="7525356604724002308" at="372,5,373,0" concept="13" />
-      <node id="2761855734068904105" at="375,50,376,185" concept="11" />
-      <node id="7525356604724002331" at="379,37,380,175" concept="11" />
-      <node id="7525356604724002338" at="382,7,383,166" concept="11" />
-      <node id="7525356604723806917" at="385,39,386,19" concept="11" />
-      <node id="7525356604723806924" at="388,52,389,32" concept="11" />
-      <node id="2761855734069038643" at="391,42,392,189" concept="11" />
-      <node id="8252715012761560320" at="394,29,395,57" concept="11" />
-      <node id="8845345751178265829" at="397,50,398,36" concept="4" />
-      <node id="8845345751178265849" at="398,36,399,16" concept="11" />
-      <node id="7391870795496531079" at="401,43,402,29" concept="4" />
-      <node id="7391870795496531142" at="402,29,403,16" concept="11" />
-      <node id="8169228734285862686" at="406,0,407,0" concept="5" trace="modules" />
-      <node id="8169228734285862691" at="407,0,408,0" concept="5" trace="reexported" />
-      <node id="8169228734285862704" at="408,80,409,29" concept="4" />
-      <node id="8169228734285862714" at="409,29,410,35" concept="4" />
-      <node id="8169228734285862726" at="412,41,413,21" concept="11" />
-      <node id="8169228734285862733" at="415,44,416,59" concept="11" />
-=======
       <node id="8886979122628505895" at="251,41,252,189" concept="11" />
       <node id="8886979122628505895" at="255,39,256,179" concept="11" />
       <node id="8886979122628376333" at="258,9,259,0" concept="13" />
@@ -189,87 +101,87 @@
       <node id="4893243730881731944" at="270,10,271,74" concept="12" />
       <node id="4893243730881113980" at="271,74,272,254" concept="4" />
       <node id="8886979122629181511" at="272,254,273,84" concept="4" />
-      <node id="4893243730881313486" at="274,5,275,81" concept="4" />
-      <node id="4893243730881090437" at="275,81,276,31" concept="4" />
-      <node id="4893243730881353343" at="276,31,277,49" concept="4" />
-      <node id="1769291957183032431" at="279,36,280,20" concept="4" />
-      <node id="1769291957183032460" at="280,20,281,33" concept="4" />
-      <node id="7391870795496572824" at="281,33,282,41" concept="4" />
-      <node id="7391870795496572853" at="282,41,283,32" concept="4" />
-      <node id="7391870795496572860" at="283,32,284,25" concept="4" />
-      <node id="7391870795496572879" at="284,25,285,16" concept="11" />
-      <node id="4893243730878298418" at="287,38,288,88" concept="12" />
-      <node id="4893243730876989500" at="288,88,289,65" concept="10" />
-      <node id="4893243730876989507" at="289,65,290,69" concept="10" />
-      <node id="4893243730878256144" at="290,69,291,0" concept="13" />
-      <node id="2501482786963857156" at="292,64,293,106" concept="10" />
-      <node id="4893243730875873881" at="293,106,294,48" concept="4" />
-      <node id="4893243730876989514" at="294,48,295,57" concept="4" />
-      <node id="2501482786963815011" at="295,57,296,37" concept="4" />
-      <node id="4893243730876993938" at="297,5,298,30" concept="4" />
-      <node id="4893243730877016136" at="298,30,299,39" concept="4" />
-      <node id="4893243730877051230" at="299,39,300,61" concept="4" />
-      <node id="7525356604723806888" at="300,61,301,78" concept="4" />
-      <node id="7525356604723806906" at="301,78,302,16" concept="11" />
-      <node id="4893243730878101996" at="304,45,305,47" concept="4" />
-      <node id="4893243730878107921" at="305,47,306,63" concept="4" />
-      <node id="2761855734068903895" at="306,63,307,78" concept="4" />
-      <node id="5980151377255999946" at="307,78,308,16" concept="11" />
-      <node id="4893243730878310246" at="310,48,311,90" concept="12" />
-      <node id="4893243730878116403" at="311,90,312,47" concept="4" />
-      <node id="4893243730878116407" at="312,47,313,63" concept="4" />
-      <node id="4893243730878125041" at="314,59,315,58" concept="10" />
-      <node id="4893243730878131057" at="315,58,316,48" concept="4" />
-      <node id="4893243730875834763" at="316,48,317,64" concept="4" />
-      <node id="6543819241325746223" at="317,64,318,76" concept="4" />
-      <node id="8958973293689137069" at="319,5,320,78" concept="4" />
-      <node id="8958973293689137076" at="320,78,321,16" concept="11" />
-      <node id="4893243730878315510" at="323,60,324,118" concept="12" />
-      <node id="4893243730878146159" at="325,59,326,58" concept="10" />
-      <node id="4893243730878147732" at="326,58,327,48" concept="4" />
-      <node id="4893243730878147736" at="327,48,328,64" concept="4" />
-      <node id="4893243730881372296" at="328,64,329,76" concept="4" />
-      <node id="4893243730881396983" at="329,76,330,54" concept="4" />
-      <node id="6503355885715499707" at="331,5,332,16" concept="11" />
-      <node id="4893243730878321114" at="334,50,335,64" concept="12" />
-      <node id="2761855734068904010" at="336,61,337,95" concept="18" />
-      <node id="2761855734068903925" at="338,5,339,0" concept="13" />
-      <node id="2761855734068903927" at="339,0,340,66" concept="10" />
-      <node id="4893243730876672620" at="340,66,341,65" concept="10" />
-      <node id="4893243730876698229" at="341,65,342,69" concept="10" />
-      <node id="4893243730876662763" at="342,69,343,56" concept="4" />
-      <node id="4893243730876710025" at="343,56,344,30" concept="4" />
-      <node id="4893243730876735352" at="344,30,345,39" concept="4" />
-      <node id="4643216374596368740" at="345,39,346,16" concept="11" />
-      <node id="4893243730876595160" at="349,48,350,33" concept="10" />
-      <node id="4893243730876595173" at="352,213,353,28" concept="4" />
-      <node id="4893243730876595177" at="353,28,354,19" concept="3" />
-      <node id="4893243730876595178" at="355,9,356,559" concept="10" />
-      <node id="4893243730876595189" at="357,38,358,76" concept="4" />
-      <node id="4893243730876595204" at="361,23,362,67" concept="4" />
-      <node id="7525356604724002267" at="370,43,371,575" concept="11" />
-      <node id="7525356604724002282" at="374,41,375,369" concept="11" />
-      <node id="7525356604724002291" at="379,7,380,72" concept="10" />
-      <node id="7525356604724002300" at="381,56,382,56" concept="4" />
-      <node id="7525356604724002308" at="383,5,384,0" concept="13" />
-      <node id="2761855734068904105" at="386,50,387,185" concept="11" />
-      <node id="7525356604724002331" at="390,37,391,175" concept="11" />
-      <node id="7525356604724002338" at="393,7,394,166" concept="11" />
-      <node id="7525356604723806917" at="396,39,397,19" concept="11" />
-      <node id="7525356604723806924" at="399,52,400,32" concept="11" />
-      <node id="2761855734069038643" at="402,42,403,189" concept="11" />
-      <node id="8252715012761560320" at="405,29,406,57" concept="11" />
-      <node id="8845345751178265829" at="408,50,409,36" concept="4" />
-      <node id="8845345751178265849" at="409,36,410,16" concept="11" />
-      <node id="7391870795496531079" at="412,43,413,29" concept="4" />
-      <node id="7391870795496531142" at="413,29,414,16" concept="11" />
-      <node id="8169228734285862686" at="417,0,418,0" concept="5" trace="modules" />
-      <node id="8169228734285862691" at="418,0,419,0" concept="5" trace="reexported" />
-      <node id="8169228734285862704" at="419,80,420,29" concept="4" />
-      <node id="8169228734285862714" at="420,29,421,35" concept="4" />
-      <node id="8169228734285862726" at="423,41,424,21" concept="11" />
-      <node id="8169228734285862733" at="426,44,427,59" concept="11" />
->>>>>>> 147c6185
+      <node id="2095312795163452805" at="273,84,274,242" concept="4" />
+      <node id="4893243730881313486" at="275,5,276,81" concept="4" />
+      <node id="4893243730881090437" at="276,81,277,31" concept="4" />
+      <node id="4893243730881353343" at="277,31,278,49" concept="4" />
+      <node id="1769291957183032431" at="280,36,281,20" concept="4" />
+      <node id="1769291957183032460" at="281,20,282,33" concept="4" />
+      <node id="7391870795496572824" at="282,33,283,41" concept="4" />
+      <node id="7391870795496572853" at="283,41,284,32" concept="4" />
+      <node id="7391870795496572860" at="284,32,285,25" concept="4" />
+      <node id="7391870795496572879" at="285,25,286,16" concept="11" />
+      <node id="4893243730878298418" at="288,38,289,88" concept="12" />
+      <node id="4893243730876989500" at="289,88,290,65" concept="10" />
+      <node id="4893243730876989507" at="290,65,291,69" concept="10" />
+      <node id="4893243730878256144" at="291,69,292,0" concept="13" />
+      <node id="2501482786963857156" at="293,64,294,106" concept="10" />
+      <node id="4893243730875873881" at="294,106,295,48" concept="4" />
+      <node id="4893243730876989514" at="295,48,296,57" concept="4" />
+      <node id="2501482786963815011" at="296,57,297,37" concept="4" />
+      <node id="4893243730876993938" at="298,5,299,30" concept="4" />
+      <node id="4893243730877016136" at="299,30,300,39" concept="4" />
+      <node id="4893243730877051230" at="300,39,301,61" concept="4" />
+      <node id="7525356604723806888" at="301,61,302,78" concept="4" />
+      <node id="7525356604723806906" at="302,78,303,16" concept="11" />
+      <node id="4893243730878101996" at="305,45,306,47" concept="4" />
+      <node id="4893243730878107921" at="306,47,307,63" concept="4" />
+      <node id="2761855734068903895" at="307,63,308,78" concept="4" />
+      <node id="5980151377255999946" at="308,78,309,16" concept="11" />
+      <node id="4893243730878310246" at="311,48,312,90" concept="12" />
+      <node id="4893243730878116403" at="312,90,313,47" concept="4" />
+      <node id="4893243730878116407" at="313,47,314,63" concept="4" />
+      <node id="4893243730878125041" at="315,59,316,58" concept="10" />
+      <node id="4893243730878131057" at="316,58,317,48" concept="4" />
+      <node id="4893243730875834763" at="317,48,318,64" concept="4" />
+      <node id="6543819241325746223" at="318,64,319,76" concept="4" />
+      <node id="8958973293689137069" at="320,5,321,78" concept="4" />
+      <node id="8958973293689137076" at="321,78,322,16" concept="11" />
+      <node id="4893243730878315510" at="324,60,325,118" concept="12" />
+      <node id="4893243730878146159" at="326,59,327,58" concept="10" />
+      <node id="4893243730878147732" at="327,58,328,48" concept="4" />
+      <node id="4893243730878147736" at="328,48,329,64" concept="4" />
+      <node id="4893243730881372296" at="329,64,330,76" concept="4" />
+      <node id="4893243730881396983" at="330,76,331,54" concept="4" />
+      <node id="6503355885715499707" at="332,5,333,16" concept="11" />
+      <node id="4893243730878321114" at="335,50,336,64" concept="12" />
+      <node id="2761855734068904010" at="337,61,338,95" concept="18" />
+      <node id="2761855734068903925" at="339,5,340,0" concept="13" />
+      <node id="2761855734068903927" at="340,0,341,66" concept="10" />
+      <node id="4893243730876672620" at="341,66,342,65" concept="10" />
+      <node id="4893243730876698229" at="342,65,343,69" concept="10" />
+      <node id="4893243730876662763" at="343,69,344,56" concept="4" />
+      <node id="4893243730876710025" at="344,56,345,30" concept="4" />
+      <node id="4893243730876735352" at="345,30,346,39" concept="4" />
+      <node id="4643216374596368740" at="346,39,347,16" concept="11" />
+      <node id="4893243730876595160" at="350,48,351,33" concept="10" />
+      <node id="4893243730876595173" at="353,213,354,28" concept="4" />
+      <node id="4893243730876595177" at="354,28,355,19" concept="3" />
+      <node id="4893243730876595178" at="356,9,357,559" concept="10" />
+      <node id="4893243730876595189" at="358,38,359,76" concept="4" />
+      <node id="4893243730876595204" at="362,23,363,67" concept="4" />
+      <node id="7525356604724002267" at="371,43,372,575" concept="11" />
+      <node id="7525356604724002282" at="375,41,376,369" concept="11" />
+      <node id="7525356604724002291" at="380,7,381,72" concept="10" />
+      <node id="7525356604724002300" at="382,56,383,56" concept="4" />
+      <node id="7525356604724002308" at="384,5,385,0" concept="13" />
+      <node id="2761855734068904105" at="387,50,388,185" concept="11" />
+      <node id="7525356604724002331" at="391,37,392,175" concept="11" />
+      <node id="7525356604724002338" at="394,7,395,166" concept="11" />
+      <node id="7525356604723806917" at="397,39,398,19" concept="11" />
+      <node id="7525356604723806924" at="400,52,401,32" concept="11" />
+      <node id="2761855734069038643" at="403,42,404,189" concept="11" />
+      <node id="8252715012761560320" at="406,29,407,57" concept="11" />
+      <node id="8845345751178265829" at="409,50,410,36" concept="4" />
+      <node id="8845345751178265849" at="410,36,411,16" concept="11" />
+      <node id="7391870795496531079" at="413,43,414,29" concept="4" />
+      <node id="7391870795496531142" at="414,29,415,16" concept="11" />
+      <node id="8169228734285862686" at="418,0,419,0" concept="5" trace="modules" />
+      <node id="8169228734285862691" at="419,0,420,0" concept="5" trace="reexported" />
+      <node id="8169228734285862704" at="420,80,421,29" concept="4" />
+      <node id="8169228734285862714" at="421,29,422,35" concept="4" />
+      <node id="8169228734285862726" at="424,41,425,21" concept="11" />
+      <node id="8169228734285862733" at="427,44,428,59" concept="11" />
       <node id="1500819558096511847" at="32,0,35,0" concept="2" trace="MPSModulesClosure#(Lorg/jetbrains/mps/openapi/model/SNode;)V" />
       <node id="2761855734068903623" at="38,59,41,7" concept="8" />
       <node id="8169228734285514986" at="44,40,47,5" concept="8" />
@@ -305,51 +217,28 @@
       <node id="4893243730881079419" at="237,9,240,7" concept="8" />
       <node id="4893243730881077590" at="242,0,245,0" concept="9" trace="accept#(Lorg/jetbrains/mps/openapi/model/SNode;)Z" />
       <node id="4893243730881077590" at="246,0,249,0" concept="9" trace="select#(Lorg/jetbrains/mps/openapi/model/SNode;)Lorg/jetbrains/mps/openapi/model/SNode;" />
-<<<<<<< HEAD
-      <node id="4893243730881166262" at="252,0,255,0" concept="9" trace="select#(Lorg/jetbrains/mps/openapi/model/SNode;)Lorg/jetbrains/mps/openapi/model/SNode;" />
-      <node id="4893243730881251230" at="256,0,259,0" concept="9" trace="accept#(Lorg/jetbrains/mps/openapi/model/SNode;)Z" />
-      <node id="2761855734068903921" at="324,64,327,5" concept="8" />
-      <node id="4893243730876595187" at="345,559,348,9" concept="8" />
-      <node id="4893243730876595202" at="349,7,352,7" concept="8" />
-      <node id="7525356604724002265" at="359,0,362,0" concept="9" trace="accept#(Lorg/jetbrains/mps/openapi/model/SNode;)Z" />
-      <node id="7525356604724002280" at="363,0,366,0" concept="9" trace="select#(Lorg/jetbrains/mps/openapi/model/SNode;)Lorg/jetbrains/mps/openapi/model/SNode;" />
-      <node id="7525356604724002298" at="369,72,372,5" concept="7" />
-      <node id="2761855734068904103" at="375,0,378,0" concept="9" trace="translate#(Lorg/jetbrains/mps/openapi/model/SNode;)Ljava/lang/Iterable;" />
-      <node id="7525356604724002329" at="379,0,382,0" concept="9" trace="select#(Lorg/jetbrains/mps/openapi/model/SNode;)Lorg/jetbrains/mps/openapi/model/SNode;" />
-      <node id="7525356604723806912" at="385,0,388,0" concept="9" trace="getModules#()Ljava/lang/Iterable;" />
-      <node id="7525356604723806919" at="388,0,391,0" concept="9" trace="getLanguagesWithRuntime#()Ljava/lang/Iterable;" />
-      <node id="2761855734069038629" at="391,0,394,0" concept="9" trace="getAllModules#()Ljava/lang/Iterable;" />
-      <node id="8252715012761560316" at="394,0,397,0" concept="9" trace="getInitial#()Lorg/jetbrains/mps/openapi/model/SNode;" />
-      <node id="8169228734285862721" at="412,0,415,0" concept="9" trace="getModules#()Ljava/lang/Iterable;" />
-      <node id="8169228734285862728" at="415,0,418,0" concept="9" trace="isReexported#(Lorg/jetbrains/mps/openapi/model/SNode;)Z" />
-      <node id="4893243730876595166" at="340,197,344,9" concept="8" />
-      <node id="8845345751178265825" at="397,0,401,0" concept="9" trace="skipExternalModules#()Ljetbrains/mps/build/mps/util/MPSModulesClosure;" />
-      <node id="7391870795496531062" at="401,0,405,0" concept="9" trace="trackDevkits#()Ljetbrains/mps/build/mps/util/MPSModulesClosure;" />
-      <node id="8169228734285862696" at="408,0,412,0" concept="2" trace="RequiredJavaModules#(Ljava/lang/Iterable;Ljava/util/Set;)V" />
-=======
       <node id="8886979122628505895" at="251,0,254,0" concept="9" trace="accept#(Lorg/jetbrains/mps/openapi/model/SNode;)Z" />
       <node id="8886979122628505895" at="255,0,258,0" concept="9" trace="select#(Lorg/jetbrains/mps/openapi/model/SNode;)Lorg/jetbrains/mps/openapi/model/SNode;" />
       <node id="4893243730881166262" at="263,0,266,0" concept="9" trace="select#(Lorg/jetbrains/mps/openapi/model/SNode;)Lorg/jetbrains/mps/openapi/model/SNode;" />
       <node id="4893243730881251230" at="267,0,270,0" concept="9" trace="accept#(Lorg/jetbrains/mps/openapi/model/SNode;)Z" />
-      <node id="2761855734068903921" at="335,64,338,5" concept="8" />
-      <node id="4893243730876595187" at="356,559,359,9" concept="8" />
-      <node id="4893243730876595202" at="360,7,363,7" concept="8" />
-      <node id="7525356604724002265" at="370,0,373,0" concept="9" trace="accept#(Lorg/jetbrains/mps/openapi/model/SNode;)Z" />
-      <node id="7525356604724002280" at="374,0,377,0" concept="9" trace="select#(Lorg/jetbrains/mps/openapi/model/SNode;)Lorg/jetbrains/mps/openapi/model/SNode;" />
-      <node id="7525356604724002298" at="380,72,383,5" concept="7" />
-      <node id="2761855734068904103" at="386,0,389,0" concept="9" trace="translate#(Lorg/jetbrains/mps/openapi/model/SNode;)Ljava/lang/Iterable;" />
-      <node id="7525356604724002329" at="390,0,393,0" concept="9" trace="select#(Lorg/jetbrains/mps/openapi/model/SNode;)Lorg/jetbrains/mps/openapi/model/SNode;" />
-      <node id="7525356604723806912" at="396,0,399,0" concept="9" trace="getModules#()Ljava/lang/Iterable;" />
-      <node id="7525356604723806919" at="399,0,402,0" concept="9" trace="getLanguagesWithRuntime#()Ljava/lang/Iterable;" />
-      <node id="2761855734069038629" at="402,0,405,0" concept="9" trace="getAllModules#()Ljava/lang/Iterable;" />
-      <node id="8252715012761560316" at="405,0,408,0" concept="9" trace="getInitial#()Lorg/jetbrains/mps/openapi/model/SNode;" />
-      <node id="8169228734285862721" at="423,0,426,0" concept="9" trace="getModules#()Ljava/lang/Iterable;" />
-      <node id="8169228734285862728" at="426,0,429,0" concept="9" trace="isReexported#(Lorg/jetbrains/mps/openapi/model/SNode;)Z" />
-      <node id="4893243730876595166" at="351,197,355,9" concept="8" />
-      <node id="8845345751178265825" at="408,0,412,0" concept="9" trace="skipExternalModules#()Ljetbrains/mps/build/mps/util/MPSModulesClosure;" />
-      <node id="7391870795496531062" at="412,0,416,0" concept="9" trace="trackDevkits#()Ljetbrains/mps/build/mps/util/MPSModulesClosure;" />
-      <node id="8169228734285862696" at="419,0,423,0" concept="2" trace="RequiredJavaModules#(Ljava/lang/Iterable;Ljava/util/Set;)V" />
->>>>>>> 147c6185
+      <node id="2761855734068903921" at="336,64,339,5" concept="8" />
+      <node id="4893243730876595187" at="357,559,360,9" concept="8" />
+      <node id="4893243730876595202" at="361,7,364,7" concept="8" />
+      <node id="7525356604724002265" at="371,0,374,0" concept="9" trace="accept#(Lorg/jetbrains/mps/openapi/model/SNode;)Z" />
+      <node id="7525356604724002280" at="375,0,378,0" concept="9" trace="select#(Lorg/jetbrains/mps/openapi/model/SNode;)Lorg/jetbrains/mps/openapi/model/SNode;" />
+      <node id="7525356604724002298" at="381,72,384,5" concept="7" />
+      <node id="2761855734068904103" at="387,0,390,0" concept="9" trace="translate#(Lorg/jetbrains/mps/openapi/model/SNode;)Ljava/lang/Iterable;" />
+      <node id="7525356604724002329" at="391,0,394,0" concept="9" trace="select#(Lorg/jetbrains/mps/openapi/model/SNode;)Lorg/jetbrains/mps/openapi/model/SNode;" />
+      <node id="7525356604723806912" at="397,0,400,0" concept="9" trace="getModules#()Ljava/lang/Iterable;" />
+      <node id="7525356604723806919" at="400,0,403,0" concept="9" trace="getLanguagesWithRuntime#()Ljava/lang/Iterable;" />
+      <node id="2761855734069038629" at="403,0,406,0" concept="9" trace="getAllModules#()Ljava/lang/Iterable;" />
+      <node id="8252715012761560316" at="406,0,409,0" concept="9" trace="getInitial#()Lorg/jetbrains/mps/openapi/model/SNode;" />
+      <node id="8169228734285862721" at="424,0,427,0" concept="9" trace="getModules#()Ljava/lang/Iterable;" />
+      <node id="8169228734285862728" at="427,0,430,0" concept="9" trace="isReexported#(Lorg/jetbrains/mps/openapi/model/SNode;)Z" />
+      <node id="4893243730876595166" at="352,197,356,9" concept="8" />
+      <node id="8845345751178265825" at="409,0,413,0" concept="9" trace="skipExternalModules#()Ljetbrains/mps/build/mps/util/MPSModulesClosure;" />
+      <node id="7391870795496531062" at="413,0,417,0" concept="9" trace="trackDevkits#()Ljetbrains/mps/build/mps/util/MPSModulesClosure;" />
+      <node id="8169228734285862696" at="420,0,424,0" concept="2" trace="RequiredJavaModules#(Ljava/lang/Iterable;Ljava/util/Set;)V" />
       <node id="2761855734068903618" at="37,108,42,5" concept="7" />
       <node id="7259033139236375620" at="78,54,83,7" concept="11" />
       <node id="1692280246134543072" at="96,26,101,8" concept="4" />
@@ -358,28 +247,16 @@
       <node id="4267986820121125100" at="135,50,140,11" concept="11" />
       <node id="1500819558096511881" at="147,53,152,7" concept="11" />
       <node id="1500819558096520227" at="173,54,178,22" concept="11" />
-<<<<<<< HEAD
-      <node id="2761855734068903850" at="280,0,286,5" concept="7" />
-      <node id="5980151377255999917" at="293,0,299,0" concept="9" trace="runtimeClosure#()Ljetbrains/mps/build/mps/util/MPSModulesClosure;" />
-      <node id="8958973293689137060" at="302,63,308,5" concept="7" />
-=======
-      <node id="2761855734068903850" at="291,0,297,5" concept="7" />
-      <node id="5980151377255999917" at="304,0,310,0" concept="9" trace="runtimeClosure#()Ljetbrains/mps/build/mps/util/MPSModulesClosure;" />
-      <node id="8958973293689137060" at="313,63,319,5" concept="7" />
->>>>>>> 147c6185
+      <node id="2761855734068903850" at="292,0,298,5" concept="7" />
+      <node id="5980151377255999917" at="305,0,311,0" concept="9" trace="runtimeClosure#()Ljetbrains/mps/build/mps/util/MPSModulesClosure;" />
+      <node id="8958973293689137060" at="314,63,320,5" concept="7" />
       <node id="7525356604723796228" at="78,0,85,0" concept="9" trace="dependencies#(Lorg/jetbrains/mps/openapi/model/SNode;)Ljava/lang/Iterable;" />
       <node id="4267986820121124739" at="112,0,119,0" concept="9" trace="translate#(Lorg/jetbrains/mps/openapi/model/SNode;)Ljava/lang/Iterable;" />
       <node id="4267986820121125098" at="135,0,142,0" concept="9" trace="translate#(Lorg/jetbrains/mps/openapi/model/SNode;)Ljava/lang/Iterable;" />
       <node id="7525356604723796244" at="147,0,154,0" concept="9" trace="usedDevkits#(Lorg/jetbrains/mps/openapi/model/SNode;)Ljava/lang/Iterable;" />
-<<<<<<< HEAD
-      <node id="2761855734068903903" at="313,118,320,5" concept="7" />
+      <node id="2761855734068903903" at="325,118,332,5" concept="7" />
       <node id="1500819558096520170" at="172,0,180,0" concept="9" trace="children#(Lorg/jetbrains/mps/openapi/model/SNode;)Ljava/util/Iterator;" />
-      <node id="1769291957183032387" at="268,0,276,0" concept="9" trace="reset#()Ljetbrains/mps/build/mps/util/MPSModulesClosure;" />
-=======
-      <node id="2761855734068903903" at="324,118,331,5" concept="7" />
-      <node id="1500819558096520170" at="172,0,180,0" concept="9" trace="children#(Lorg/jetbrains/mps/openapi/model/SNode;)Ljava/util/Iterator;" />
-      <node id="1769291957183032387" at="279,0,287,0" concept="9" trace="reset#()Ljetbrains/mps/build/mps/util/MPSModulesClosure;" />
->>>>>>> 147c6185
+      <node id="1769291957183032387" at="280,0,288,0" concept="9" trace="reset#()Ljetbrains/mps/build/mps/util/MPSModulesClosure;" />
       <node id="2761855734068903452" at="35,0,44,0" concept="2" trace="MPSModulesClosure#(Ljava/lang/Iterable;)V" />
       <node id="4868576097550570533" at="56,63,65,7" concept="11" />
       <node id="4868576097550570724" at="67,66,76,7" concept="11" />
@@ -389,68 +266,37 @@
       <node id="1500819558096520479" at="157,54,166,22" concept="11" />
       <node id="4893243730880761085" at="184,59,193,173" concept="11" />
       <node id="4893243730881077588" at="240,7,249,9" concept="10" />
-<<<<<<< HEAD
-      <node id="4893243730881139916" at="250,149,259,10" concept="4" />
-      <node id="7525356604724002258" at="357,51,366,11" concept="11" />
-      <node id="7525356604724002309" at="373,0,382,7" concept="10" />
+      <node id="8886979122628376811" at="249,9,258,9" concept="10" />
+      <node id="4893243730881139916" at="261,73,270,10" concept="4" />
+      <node id="7525356604724002258" at="369,51,378,11" concept="11" />
+      <node id="7525356604724002309" at="385,0,394,7" concept="10" />
       <node id="1500819558096519952" at="170,77,180,6" concept="11" />
-      <node id="4893243730876595164" at="339,33,349,7" concept="7" />
+      <node id="4893243730876595164" at="351,33,361,7" concept="7" />
       <node id="4868576097550570523" at="56,0,67,0" concept="9" trace="toOriginal#(Ljava/lang/Iterable;)Ljava/lang/Iterable;" />
       <node id="4868576097550570718" at="67,0,78,0" concept="9" trace="toOriginalLangs#(Ljava/lang/Iterable;)Ljava/lang/Iterable;" />
       <node id="4893243730879768516" at="184,0,195,0" concept="9" trace="children#(Lorg/jetbrains/mps/openapi/model/SNode;)Ljava/util/Iterator;" />
-      <node id="6503355885715499627" at="312,0,323,0" concept="9" trace="generationDependenciesClosure#()Ljetbrains/mps/build/mps/util/MPSModulesClosure;" />
-      <node id="7525356604724002256" at="357,0,368,0" concept="9" trace="translate#(Lorg/jetbrains/mps/openapi/model/SNode;)Ljava/lang/Iterable;" />
-=======
-      <node id="8886979122628376811" at="249,9,258,9" concept="10" />
-      <node id="4893243730881139916" at="261,73,270,10" concept="4" />
-      <node id="7525356604724002258" at="368,51,377,11" concept="11" />
-      <node id="7525356604724002309" at="384,0,393,7" concept="10" />
-      <node id="1500819558096519952" at="170,77,180,6" concept="11" />
-      <node id="4893243730876595164" at="350,33,360,7" concept="7" />
-      <node id="4868576097550570523" at="56,0,67,0" concept="9" trace="toOriginal#(Ljava/lang/Iterable;)Ljava/lang/Iterable;" />
-      <node id="4868576097550570718" at="67,0,78,0" concept="9" trace="toOriginalLangs#(Ljava/lang/Iterable;)Ljava/lang/Iterable;" />
-      <node id="4893243730879768516" at="184,0,195,0" concept="9" trace="children#(Lorg/jetbrains/mps/openapi/model/SNode;)Ljava/util/Iterator;" />
-      <node id="6503355885715499627" at="323,0,334,0" concept="9" trace="generationDependenciesClosure#()Ljetbrains/mps/build/mps/util/MPSModulesClosure;" />
-      <node id="7525356604724002256" at="368,0,379,0" concept="9" trace="translate#(Lorg/jetbrains/mps/openapi/model/SNode;)Ljava/lang/Iterable;" />
->>>>>>> 147c6185
+      <node id="6503355885715499627" at="324,0,335,0" concept="9" trace="generationDependenciesClosure#()Ljetbrains/mps/build/mps/util/MPSModulesClosure;" />
+      <node id="7525356604724002256" at="369,0,380,0" concept="9" trace="translate#(Lorg/jetbrains/mps/openapi/model/SNode;)Ljava/lang/Iterable;" />
       <node id="8169228734285514773" at="44,0,56,0" concept="9" trace="toOriginal#(Lorg/jetbrains/mps/openapi/model/SNode;)Lorg/jetbrains/mps/openapi/model/SNode;" />
       <node id="1500819558096520437" at="156,0,168,0" concept="9" trace="children#(Lorg/jetbrains/mps/openapi/model/SNode;)Ljava/util/Iterator;" />
       <node id="7525356604723796252" at="170,0,182,0" concept="9" trace="includingExtendedLanguages#(Ljava/lang/Iterable;)Ljava/lang/Iterable;" />
       <node id="4893243730875197974" at="197,0,209,0" concept="9" trace="collectDependencies#(Ljava/lang/Iterable;Z)V" />
       <node id="4893243730879718707" at="182,70,195,6" concept="11" />
-<<<<<<< HEAD
-      <node id="8958973293689137056" at="299,0,312,0" concept="9" trace="designtimeClosure#()Ljetbrains/mps/build/mps/util/MPSModulesClosure;" />
-      <node id="7525356604724002243" at="355,66,368,7" concept="10" />
+      <node id="8958973293689137056" at="311,0,324,0" concept="9" trace="designtimeClosure#()Ljetbrains/mps/build/mps/util/MPSModulesClosure;" />
+      <node id="7525356604724002243" at="367,66,380,7" concept="10" />
       <node id="1500819558096520432" at="154,70,168,6" concept="11" />
-      <node id="4643216374596368714" at="323,0,337,0" concept="9" trace="runtimeDependencies#()Ljetbrains/mps/build/mps/util/MPSModulesClosure;" />
+      <node id="4643216374596368714" at="335,0,349,0" concept="9" trace="runtimeDependencies#()Ljetbrains/mps/build/mps/util/MPSModulesClosure;" />
       <node id="4893243730879010516" at="182,0,197,0" concept="9" trace="usedGenerators#(Ljava/lang/Iterable;)Ljava/lang/Iterable;" />
       <node id="4893243730874505455" at="209,0,224,0" concept="9" trace="collectAllUsedLanguageRuntimesAndTheirDeps#(Ljava/lang/Iterable;)V" />
       <node id="7525356604723796248" at="154,0,170,0" concept="9" trace="includingExtended#(Ljava/lang/Iterable;)Ljava/lang/Iterable;" />
-      <node id="4893243730876595158" at="337,108,353,5" concept="7" />
-      <node id="7525356604723806859" at="276,0,293,0" concept="9" trace="closure#()Ljetbrains/mps/build/mps/util/MPSModulesClosure;" />
-      <node id="4893243730876079611" at="337,0,355,0" concept="9" trace="fillUsedLanguageRuntimes#(Lorg/jetbrains/mps/openapi/model/SNode;Ljava/util/Set;Ljava/util/Set;)V" />
+      <node id="4893243730876595158" at="349,108,365,5" concept="7" />
+      <node id="7525356604723806859" at="288,0,305,0" concept="9" trace="closure#()Ljetbrains/mps/build/mps/util/MPSModulesClosure;" />
+      <node id="4893243730876079611" at="349,0,367,0" concept="9" trace="fillUsedLanguageRuntimes#(Lorg/jetbrains/mps/openapi/model/SNode;Ljava/util/Set;Ljava/util/Set;)V" />
       <node id="7525356604723796240" at="123,0,147,0" concept="9" trace="getUsedLanguages#(Lorg/jetbrains/mps/openapi/model/SNode;)Ljava/lang/Iterable;" />
-      <node id="7525356604724002228" at="355,0,385,0" concept="9" trace="getRequiredJava#()Ljetbrains/mps/build/mps/util/MPSModulesClosure/RequiredJavaModules;" />
-      <node id="4893243730881069263" at="228,70,263,5" concept="7" />
+      <node id="7525356604724002228" at="367,0,397,0" concept="9" trace="getRequiredJava#()Ljetbrains/mps/build/mps/util/MPSModulesClosure/RequiredJavaModules;" />
       <node id="7525356604723796232" at="85,0,123,0" concept="9" trace="getDependencies#(Lorg/jetbrains/mps/openapi/model/SNode;Z)Ljava/lang/Iterable;" />
-      <node id="4893243730878377955" at="224,0,268,0" concept="9" trace="collectGeneratorsDependendencies#(Ljava/lang/Iterable;)V" />
-=======
-      <node id="8958973293689137056" at="310,0,323,0" concept="9" trace="designtimeClosure#()Ljetbrains/mps/build/mps/util/MPSModulesClosure;" />
-      <node id="7525356604724002243" at="366,66,379,7" concept="10" />
-      <node id="1500819558096520432" at="154,70,168,6" concept="11" />
-      <node id="4643216374596368714" at="334,0,348,0" concept="9" trace="runtimeDependencies#()Ljetbrains/mps/build/mps/util/MPSModulesClosure;" />
-      <node id="4893243730879010516" at="182,0,197,0" concept="9" trace="usedGenerators#(Ljava/lang/Iterable;)Ljava/lang/Iterable;" />
-      <node id="4893243730874505455" at="209,0,224,0" concept="9" trace="collectAllUsedLanguageRuntimesAndTheirDeps#(Ljava/lang/Iterable;)V" />
-      <node id="7525356604723796248" at="154,0,170,0" concept="9" trace="includingExtended#(Ljava/lang/Iterable;)Ljava/lang/Iterable;" />
-      <node id="4893243730876595158" at="348,108,364,5" concept="7" />
-      <node id="7525356604723806859" at="287,0,304,0" concept="9" trace="closure#()Ljetbrains/mps/build/mps/util/MPSModulesClosure;" />
-      <node id="4893243730876079611" at="348,0,366,0" concept="9" trace="fillUsedLanguageRuntimes#(Lorg/jetbrains/mps/openapi/model/SNode;Ljava/util/Set;Ljava/util/Set;)V" />
-      <node id="7525356604723796240" at="123,0,147,0" concept="9" trace="getUsedLanguages#(Lorg/jetbrains/mps/openapi/model/SNode;)Ljava/lang/Iterable;" />
-      <node id="7525356604724002228" at="366,0,396,0" concept="9" trace="getRequiredJava#()Ljetbrains/mps/build/mps/util/MPSModulesClosure/RequiredJavaModules;" />
-      <node id="7525356604723796232" at="85,0,123,0" concept="9" trace="getDependencies#(Lorg/jetbrains/mps/openapi/model/SNode;Z)Ljava/lang/Iterable;" />
-      <node id="4893243730881069263" at="228,70,274,5" concept="7" />
-      <node id="4893243730878377955" at="224,0,279,0" concept="9" trace="collectGeneratorsDependendencies#(Ljava/lang/Iterable;)V" />
->>>>>>> 147c6185
+      <node id="4893243730881069263" at="228,70,275,5" concept="7" />
+      <node id="4893243730878377955" at="224,0,280,0" concept="9" trace="collectGeneratorsDependendencies#(Ljava/lang/Iterable;)V" />
       <scope id="1500819558096511850" at="32,49,33,67" />
       <scope id="2761855734068903625" at="39,67,40,87" />
       <scope id="8169228734285514987" at="45,23,46,18" />
@@ -486,51 +332,28 @@
       <scope id="4893243730881079422" at="238,22,239,17" />
       <scope id="4893243730881077590" at="242,41,243,187" />
       <scope id="4893243730881077590" at="246,39,247,177" />
-<<<<<<< HEAD
-      <scope id="4893243730881166263" at="252,39,253,92" />
-      <scope id="4893243730881251231" at="256,41,257,28" />
-      <scope id="2761855734068903922" at="325,61,326,95" />
-      <scope id="4893243730876595188" at="346,38,347,76" />
-      <scope id="4893243730876595203" at="350,23,351,67" />
-      <scope id="7525356604724002266" at="359,43,360,575" />
-      <scope id="7525356604724002281" at="363,41,364,369" />
-      <scope id="7525356604724002299" at="370,56,371,56" />
-      <scope id="2761855734068904104" at="375,50,376,185" />
-      <scope id="7525356604724002330" at="379,37,380,175" />
-      <scope id="7525356604723806916" at="385,39,386,19" />
-      <scope id="7525356604723806923" at="388,52,389,32" />
-      <scope id="2761855734069038633" at="391,42,392,189" />
-      <scope id="8252715012761560319" at="394,29,395,57" />
-      <scope id="8169228734285862725" at="412,41,413,21" />
-      <scope id="8169228734285862732" at="415,44,416,59" />
-      <scope id="4893243730876595172" at="341,213,343,19" />
-      <scope id="8845345751178265828" at="397,50,399,16" />
-      <scope id="7391870795496531065" at="401,43,403,16" />
-      <scope id="8169228734285862700" at="408,80,410,35" />
-=======
       <scope id="8886979122628505895" at="251,41,252,189" />
       <scope id="8886979122628505895" at="255,39,256,179" />
       <scope id="4893243730881166263" at="263,39,264,92" />
       <scope id="4893243730881251231" at="267,41,268,28" />
-      <scope id="2761855734068903922" at="336,61,337,95" />
-      <scope id="4893243730876595188" at="357,38,358,76" />
-      <scope id="4893243730876595203" at="361,23,362,67" />
-      <scope id="7525356604724002266" at="370,43,371,575" />
-      <scope id="7525356604724002281" at="374,41,375,369" />
-      <scope id="7525356604724002299" at="381,56,382,56" />
-      <scope id="2761855734068904104" at="386,50,387,185" />
-      <scope id="7525356604724002330" at="390,37,391,175" />
-      <scope id="7525356604723806916" at="396,39,397,19" />
-      <scope id="7525356604723806923" at="399,52,400,32" />
-      <scope id="2761855734069038633" at="402,42,403,189" />
-      <scope id="8252715012761560319" at="405,29,406,57" />
-      <scope id="8169228734285862725" at="423,41,424,21" />
-      <scope id="8169228734285862732" at="426,44,427,59" />
-      <scope id="4893243730876595172" at="352,213,354,19" />
-      <scope id="8845345751178265828" at="408,50,410,16" />
-      <scope id="7391870795496531065" at="412,43,414,16" />
-      <scope id="8169228734285862700" at="419,80,421,35" />
->>>>>>> 147c6185
+      <scope id="2761855734068903922" at="337,61,338,95" />
+      <scope id="4893243730876595188" at="358,38,359,76" />
+      <scope id="4893243730876595203" at="362,23,363,67" />
+      <scope id="7525356604724002266" at="371,43,372,575" />
+      <scope id="7525356604724002281" at="375,41,376,369" />
+      <scope id="7525356604724002299" at="382,56,383,56" />
+      <scope id="2761855734068904104" at="387,50,388,185" />
+      <scope id="7525356604724002330" at="391,37,392,175" />
+      <scope id="7525356604723806916" at="397,39,398,19" />
+      <scope id="7525356604723806923" at="400,52,401,32" />
+      <scope id="2761855734069038633" at="403,42,404,189" />
+      <scope id="8252715012761560319" at="406,29,407,57" />
+      <scope id="8169228734285862725" at="424,41,425,21" />
+      <scope id="8169228734285862732" at="427,44,428,59" />
+      <scope id="4893243730876595172" at="353,213,355,19" />
+      <scope id="8845345751178265828" at="409,50,411,16" />
+      <scope id="7391870795496531065" at="413,43,415,16" />
+      <scope id="8169228734285862700" at="420,80,422,35" />
       <scope id="1500819558096511847" at="32,0,35,0">
         <var name="initialModule" id="7525356604723806863" />
       </scope>
@@ -616,75 +439,39 @@
       <scope id="4893243730881251230" at="267,0,270,0">
         <var name="it" id="4893243730881251230" />
       </scope>
-<<<<<<< HEAD
-      <scope id="7525356604724002265" at="359,0,362,0">
+      <scope id="7525356604724002265" at="371,0,374,0">
         <var name="it" id="7525356604724002265" />
       </scope>
-      <scope id="7525356604724002280" at="363,0,366,0">
+      <scope id="7525356604724002280" at="375,0,378,0">
         <var name="it" id="7525356604724002280" />
       </scope>
-      <scope id="7525356604724002298" at="369,72,372,5">
+      <scope id="7525356604724002298" at="381,72,384,5">
         <var name="mod" id="7525356604724002305" />
       </scope>
-      <scope id="2761855734068904103" at="375,0,378,0">
+      <scope id="2761855734068904103" at="387,0,390,0">
         <var name="it" id="2761855734068904103" />
       </scope>
-      <scope id="7525356604724002329" at="379,0,382,0">
+      <scope id="7525356604724002329" at="391,0,394,0">
         <var name="it" id="7525356604724002329" />
       </scope>
-      <scope id="7525356604723806912" at="385,0,388,0" />
-      <scope id="7525356604723806919" at="388,0,391,0" />
-      <scope id="2761855734069038629" at="391,0,394,0" />
-      <scope id="8252715012761560316" at="394,0,397,0" />
-      <scope id="8169228734285862721" at="412,0,415,0" />
-      <scope id="8169228734285862728" at="415,0,418,0">
+      <scope id="7525356604723806912" at="397,0,400,0" />
+      <scope id="7525356604723806919" at="400,0,403,0" />
+      <scope id="2761855734069038629" at="403,0,406,0" />
+      <scope id="8252715012761560316" at="406,0,409,0" />
+      <scope id="8169228734285862721" at="424,0,427,0" />
+      <scope id="8169228734285862728" at="427,0,430,0">
         <var name="mod" id="8169228734285862900" />
       </scope>
-      <scope id="2761855734068903853" at="281,64,285,37">
+      <scope id="2761855734068903853" at="293,64,297,37">
         <var name="firstLevelDeps" id="2501482786963857157" />
       </scope>
-      <scope id="5980151377255999920" at="293,45,297,16" />
-      <scope id="8958973293689137063" at="303,59,307,76">
+      <scope id="5980151377255999920" at="305,45,309,16" />
+      <scope id="8958973293689137063" at="315,59,319,76">
         <var name="usedLanguages" id="4893243730878125042" />
       </scope>
-      <scope id="8845345751178265825" at="397,0,401,0" />
-      <scope id="7391870795496531062" at="401,0,405,0" />
-      <scope id="8169228734285862696" at="408,0,412,0">
-=======
-      <scope id="7525356604724002265" at="370,0,373,0">
-        <var name="it" id="7525356604724002265" />
-      </scope>
-      <scope id="7525356604724002280" at="374,0,377,0">
-        <var name="it" id="7525356604724002280" />
-      </scope>
-      <scope id="7525356604724002298" at="380,72,383,5">
-        <var name="mod" id="7525356604724002305" />
-      </scope>
-      <scope id="2761855734068904103" at="386,0,389,0">
-        <var name="it" id="2761855734068904103" />
-      </scope>
-      <scope id="7525356604724002329" at="390,0,393,0">
-        <var name="it" id="7525356604724002329" />
-      </scope>
-      <scope id="7525356604723806912" at="396,0,399,0" />
-      <scope id="7525356604723806919" at="399,0,402,0" />
-      <scope id="2761855734069038629" at="402,0,405,0" />
-      <scope id="8252715012761560316" at="405,0,408,0" />
-      <scope id="8169228734285862721" at="423,0,426,0" />
-      <scope id="8169228734285862728" at="426,0,429,0">
-        <var name="mod" id="8169228734285862900" />
-      </scope>
-      <scope id="2761855734068903853" at="292,64,296,37">
-        <var name="firstLevelDeps" id="2501482786963857157" />
-      </scope>
-      <scope id="5980151377255999920" at="304,45,308,16" />
-      <scope id="8958973293689137063" at="314,59,318,76">
-        <var name="usedLanguages" id="4893243730878125042" />
-      </scope>
-      <scope id="8845345751178265825" at="408,0,412,0" />
-      <scope id="7391870795496531062" at="412,0,416,0" />
-      <scope id="8169228734285862696" at="419,0,423,0">
->>>>>>> 147c6185
+      <scope id="8845345751178265825" at="409,0,413,0" />
+      <scope id="7391870795496531062" at="413,0,417,0" />
+      <scope id="8169228734285862696" at="420,0,424,0">
         <var name="modules" id="8169228734285862701" />
         <var name="reexported" id="8169228734285862711" />
       </scope>
@@ -696,27 +483,15 @@
       <scope id="4267986820121125099" at="135,50,140,11" />
       <scope id="1500819558096511872" at="147,53,152,7" />
       <scope id="1500819558096520176" at="173,54,178,22" />
-<<<<<<< HEAD
-      <scope id="2761855734068903906" at="314,59,319,54">
+      <scope id="2761855734068903906" at="326,59,331,54">
         <var name="usedLanguages" id="4893243730878146160" />
       </scope>
-      <scope id="1769291957183032390" at="268,36,274,16" />
-      <scope id="2761855734068903850" at="280,0,286,5">
+      <scope id="1769291957183032390" at="280,36,286,16" />
+      <scope id="2761855734068903850" at="292,0,298,5">
         <var name="module" id="2761855734068903851" />
       </scope>
-      <scope id="5980151377255999917" at="293,0,299,0" />
-      <scope id="8958973293689137060" at="302,63,308,5">
-=======
-      <scope id="2761855734068903906" at="325,59,330,54">
-        <var name="usedLanguages" id="4893243730878146160" />
-      </scope>
-      <scope id="1769291957183032390" at="279,36,285,16" />
-      <scope id="2761855734068903850" at="291,0,297,5">
-        <var name="module" id="2761855734068903851" />
-      </scope>
-      <scope id="5980151377255999917" at="304,0,310,0" />
-      <scope id="8958973293689137060" at="313,63,319,5">
->>>>>>> 147c6185
+      <scope id="5980151377255999917" at="305,0,311,0" />
+      <scope id="8958973293689137060" at="314,63,320,5">
         <var name="m" id="8958973293689137061" />
       </scope>
       <scope id="2761855734068903455" at="35,60,42,5">
@@ -734,23 +509,14 @@
       <scope id="7525356604723796244" at="147,0,154,0">
         <var name="module" id="1500819558096511876" />
       </scope>
-<<<<<<< HEAD
-      <scope id="2761855734068903903" at="313,118,320,5">
-=======
-      <scope id="2761855734068903903" at="324,118,331,5">
->>>>>>> 147c6185
+      <scope id="2761855734068903903" at="325,118,332,5">
         <var name="m" id="2761855734068903904" />
       </scope>
       <scope id="1500819558096520170" at="172,0,180,0">
         <var name="node" id="1500819558096520174" />
       </scope>
-<<<<<<< HEAD
-      <scope id="1769291957183032387" at="268,0,276,0" />
-      <scope id="4893243730876595165" at="340,197,348,9">
-=======
-      <scope id="1769291957183032387" at="279,0,287,0" />
-      <scope id="4893243730876595165" at="351,197,359,9">
->>>>>>> 147c6185
+      <scope id="1769291957183032387" at="280,0,288,0" />
+      <scope id="4893243730876595165" at="352,197,360,9">
         <var name="runtimeSolution" id="4893243730876595179" />
       </scope>
       <scope id="2761855734068903452" at="35,0,44,0">
@@ -760,23 +526,14 @@
       <scope id="4868576097550570723" at="67,66,76,7" />
       <scope id="1500819558096520441" at="157,54,166,22" />
       <scope id="4893243730879768523" at="184,59,193,173" />
-<<<<<<< HEAD
-      <scope id="6503355885715499630" at="312,60,321,16" />
-      <scope id="7525356604724002257" at="357,51,366,11" />
-=======
-      <scope id="6503355885715499630" at="323,60,332,16" />
-      <scope id="7525356604724002257" at="368,51,377,11" />
->>>>>>> 147c6185
+      <scope id="6503355885715499630" at="324,60,333,16" />
+      <scope id="7525356604724002257" at="369,51,378,11" />
       <scope id="8169228734285514776" at="44,40,54,16" />
       <scope id="1500819558096519945" at="170,77,180,6" />
       <scope id="4893243730875197978" at="197,84,207,52">
         <var name="dependencies" id="4893243730877698478" />
       </scope>
-<<<<<<< HEAD
-      <scope id="4893243730876595164" at="339,33,349,7">
-=======
-      <scope id="4893243730876595164" at="350,33,360,7">
->>>>>>> 147c6185
+      <scope id="4893243730876595164" at="351,33,361,7">
         <var name="rdep" id="4893243730876595197" />
       </scope>
       <scope id="4868576097550570523" at="56,0,67,0">
@@ -788,15 +545,9 @@
       <scope id="4893243730879768516" at="184,0,195,0">
         <var name="generator" id="4893243730879768521" />
       </scope>
-<<<<<<< HEAD
-      <scope id="8958973293689137059" at="299,48,310,16" />
-      <scope id="6503355885715499627" at="312,0,323,0" />
-      <scope id="7525356604724002256" at="357,0,368,0">
-=======
-      <scope id="8958973293689137059" at="310,48,321,16" />
-      <scope id="6503355885715499627" at="323,0,334,0" />
-      <scope id="7525356604724002256" at="368,0,379,0">
->>>>>>> 147c6185
+      <scope id="8958973293689137059" at="311,48,322,16" />
+      <scope id="6503355885715499627" at="324,0,335,0" />
+      <scope id="7525356604724002256" at="369,0,380,0">
         <var name="mod" id="7525356604724002256" />
       </scope>
       <scope id="8169228734285514773" at="44,0,56,0">
@@ -812,11 +563,7 @@
         <var name="reexportOnly" id="4893243730875724282" />
         <var name="sequence" id="4893243730875724280" />
       </scope>
-<<<<<<< HEAD
-      <scope id="4643216374596368717" at="323,50,335,16">
-=======
-      <scope id="4643216374596368717" at="334,50,346,16">
->>>>>>> 147c6185
+      <scope id="4643216374596368717" at="335,50,347,16">
         <var name="initial" id="2761855734068903928" />
         <var name="langs" id="4893243730876672623" />
         <var name="solutions" id="4893243730876698232" />
@@ -826,17 +573,10 @@
         <var name="langs" id="4893243730876773176" />
         <var name="solutions" id="4893243730876773183" />
       </scope>
-<<<<<<< HEAD
-      <scope id="8958973293689137056" at="299,0,312,0" />
+      <scope id="8958973293689137056" at="311,0,324,0" />
       <scope id="1500819558096512124" at="154,70,168,6" />
-      <scope id="4643216374596368714" at="323,0,337,0" />
-      <scope id="4893243730876595159" at="338,48,352,7">
-=======
-      <scope id="8958973293689137056" at="310,0,323,0" />
-      <scope id="1500819558096512124" at="154,70,168,6" />
-      <scope id="4643216374596368714" at="334,0,348,0" />
-      <scope id="4893243730876595159" at="349,48,363,7">
->>>>>>> 147c6185
+      <scope id="4643216374596368714" at="335,0,349,0" />
+      <scope id="4893243730876595159" at="350,48,364,7">
         <var name="hasRuntime" id="4893243730876595161" />
       </scope>
       <scope id="4893243730879010516" at="182,0,197,0">
@@ -845,32 +585,19 @@
       <scope id="4893243730874505455" at="209,0,224,0">
         <var name="sequence" id="4893243730877937795" />
       </scope>
-<<<<<<< HEAD
-      <scope id="7525356604723806862" at="276,38,291,16">
-=======
-      <scope id="7525356604723806862" at="287,38,302,16">
->>>>>>> 147c6185
+      <scope id="7525356604723806862" at="288,38,303,16">
         <var name="langs" id="4893243730876989501" />
         <var name="solutions" id="4893243730876989508" />
       </scope>
       <scope id="7525356604723796248" at="154,0,170,0">
         <var name="devkits" id="1500819558096512127" />
       </scope>
-<<<<<<< HEAD
-      <scope id="4893243730876079616" at="337,108,353,5" />
-      <scope id="4893243730876595158" at="337,108,353,5">
+      <scope id="4893243730876079616" at="349,108,365,5" />
+      <scope id="4893243730876595158" at="349,108,365,5">
         <var name="language" id="4893243730876595210" />
       </scope>
-      <scope id="7525356604723806859" at="276,0,293,0" />
-      <scope id="4893243730876079611" at="337,0,355,0">
-=======
-      <scope id="4893243730876079616" at="348,108,364,5" />
-      <scope id="4893243730876595158" at="348,108,364,5">
-        <var name="language" id="4893243730876595210" />
-      </scope>
-      <scope id="7525356604723806859" at="287,0,304,0" />
-      <scope id="4893243730876079611" at="348,0,366,0">
->>>>>>> 147c6185
+      <scope id="7525356604723806859" at="288,0,305,0" />
+      <scope id="4893243730876079611" at="349,0,367,0">
         <var name="m" id="4893243730876161873" />
         <var name="runtimeLanguages" id="4893243730876199848" />
         <var name="runtimeSolutions" id="4893243730876243926" />
@@ -883,32 +610,18 @@
       <scope id="7525356604723796240" at="123,0,147,0">
         <var name="module" id="1500819558096511867" />
       </scope>
-<<<<<<< HEAD
-      <scope id="4893243730881069264" at="237,9,262,242">
-        <var name="deps" id="4893243730881077589" />
-      </scope>
-      <scope id="7525356604724002231" at="355,66,383,166">
-=======
-      <scope id="7525356604724002231" at="366,66,394,166">
->>>>>>> 147c6185
+      <scope id="7525356604724002231" at="367,66,395,166">
         <var name="directDeps" id="7525356604724002310" />
         <var name="reexportMods" id="7525356604724002292" />
         <var name="reexportedFromModuleDependencies" id="7525356604724002244" />
       </scope>
-<<<<<<< HEAD
-      <scope id="7525356604724002228" at="355,0,385,0" />
-      <scope id="4893243730881069263" at="228,70,263,5">
-        <var name="g" id="4893243730881069267" />
-      </scope>
-=======
-      <scope id="7525356604724002228" at="366,0,396,0" />
->>>>>>> 147c6185
+      <scope id="7525356604724002228" at="367,0,397,0" />
       <scope id="1500819558096511854" at="85,85,121,101">
         <var name="dependencies" id="1500819558096520566" />
         <var name="solutionsFromDevkits" id="4267986820121124695" />
         <var name="usedDevkits" id="7391870795496540932" />
       </scope>
-      <scope id="4893243730881069264" at="237,9,273,84">
+      <scope id="4893243730881069264" at="237,9,274,242">
         <var name="deps" id="4893243730881077589" />
         <var name="usedLangs" id="8886979122628376812" />
       </scope>
@@ -916,20 +629,13 @@
         <var name="module" id="1500819558096511858" />
         <var name="reexportOnly" id="1509505007519824674" />
       </scope>
-<<<<<<< HEAD
-      <scope id="4893243730878377959" at="224,76,266,49">
+      <scope id="4893243730881069263" at="228,70,275,5">
+        <var name="g" id="4893243730881069267" />
+      </scope>
+      <scope id="4893243730878377959" at="224,76,278,49">
         <var name="extraLangs" id="4893243730881109080" />
       </scope>
-      <scope id="4893243730878377955" at="224,0,268,0">
-=======
-      <scope id="4893243730881069263" at="228,70,274,5">
-        <var name="g" id="4893243730881069267" />
-      </scope>
-      <scope id="4893243730878377959" at="224,76,277,49">
-        <var name="extraLangs" id="4893243730881109080" />
-      </scope>
-      <scope id="4893243730878377955" at="224,0,279,0">
->>>>>>> 147c6185
+      <scope id="4893243730878377955" at="224,0,280,0">
         <var name="languages" id="4893243730878816849" />
       </scope>
       <unit id="4868576097550570592" at="57,53,61,5" name="jetbrains.mps.build.mps.util.MPSModulesClosure$1" />
@@ -953,38 +659,22 @@
       <unit id="4893243730881069273" at="233,18,237,5" name="jetbrains.mps.build.mps.util.MPSModulesClosure$23" />
       <unit id="4893243730881077590" at="241,269,245,7" name="jetbrains.mps.build.mps.util.MPSModulesClosure$16" />
       <unit id="4893243730881077590" at="245,20,249,7" name="jetbrains.mps.build.mps.util.MPSModulesClosure$17" />
-<<<<<<< HEAD
-      <unit id="4893243730881166262" at="251,265,255,7" name="jetbrains.mps.build.mps.util.MPSModulesClosure$18" />
-      <unit id="4893243730881251230" at="255,19,259,7" name="jetbrains.mps.build.mps.util.MPSModulesClosure$19" />
-      <unit id="7525356604724002265" at="358,219,362,9" name="jetbrains.mps.build.mps.util.MPSModulesClosure$23" />
-      <unit id="7525356604724002280" at="362,22,366,9" name="jetbrains.mps.build.mps.util.MPSModulesClosure$23" />
-      <unit id="2761855734068904103" at="374,133,378,5" name="jetbrains.mps.build.mps.util.MPSModulesClosure$23" />
-      <unit id="7525356604724002329" at="378,188,382,5" name="jetbrains.mps.build.mps.util.MPSModulesClosure$24" />
-=======
       <unit id="8886979122628505895" at="250,277,254,7" name="jetbrains.mps.build.mps.util.MPSModulesClosure$18" />
       <unit id="8886979122628505895" at="254,20,258,7" name="jetbrains.mps.build.mps.util.MPSModulesClosure$19" />
       <unit id="4893243730881166262" at="262,265,266,7" name="jetbrains.mps.build.mps.util.MPSModulesClosure$20" />
       <unit id="4893243730881251230" at="266,19,270,7" name="jetbrains.mps.build.mps.util.MPSModulesClosure$21" />
-      <unit id="7525356604724002265" at="369,219,373,9" name="jetbrains.mps.build.mps.util.MPSModulesClosure$25" />
-      <unit id="7525356604724002280" at="373,22,377,9" name="jetbrains.mps.build.mps.util.MPSModulesClosure$25" />
-      <unit id="2761855734068904103" at="385,133,389,5" name="jetbrains.mps.build.mps.util.MPSModulesClosure$25" />
-      <unit id="7525356604724002329" at="389,188,393,5" name="jetbrains.mps.build.mps.util.MPSModulesClosure$26" />
->>>>>>> 147c6185
+      <unit id="7525356604724002265" at="370,219,374,9" name="jetbrains.mps.build.mps.util.MPSModulesClosure$25" />
+      <unit id="7525356604724002280" at="374,22,378,9" name="jetbrains.mps.build.mps.util.MPSModulesClosure$25" />
+      <unit id="2761855734068904103" at="386,133,390,5" name="jetbrains.mps.build.mps.util.MPSModulesClosure$25" />
+      <unit id="7525356604724002329" at="390,188,394,5" name="jetbrains.mps.build.mps.util.MPSModulesClosure$26" />
       <unit id="4267986820121124739" at="111,92,119,5" name="jetbrains.mps.build.mps.util.MPSModulesClosure$9" />
       <unit id="4267986820121125098" at="134,92,142,5" name="jetbrains.mps.build.mps.util.MPSModulesClosure$11" />
       <unit id="1500819558096520168" at="171,15,180,5" name="jetbrains.mps.build.mps.util.MPSModulesClosure$14" />
       <unit id="4893243730879768514" at="183,15,195,5" name="jetbrains.mps.build.mps.util.MPSModulesClosure$15" />
-<<<<<<< HEAD
-      <unit id="7525356604724002256" at="356,151,368,5" name="jetbrains.mps.build.mps.util.MPSModulesClosure$22" />
+      <unit id="7525356604724002256" at="368,151,380,5" name="jetbrains.mps.build.mps.util.MPSModulesClosure$24" />
       <unit id="1500819558096520435" at="155,15,168,5" name="jetbrains.mps.build.mps.util.MPSModulesClosure$13" />
-      <unit id="8169228734285862680" at="405,0,419,0" name="jetbrains.mps.build.mps.util.MPSModulesClosure$RequiredJavaModules" />
-      <unit id="1500819558096511845" at="25,0,420,0" name="jetbrains.mps.build.mps.util.MPSModulesClosure" />
-=======
-      <unit id="7525356604724002256" at="367,151,379,5" name="jetbrains.mps.build.mps.util.MPSModulesClosure$24" />
-      <unit id="1500819558096520435" at="155,15,168,5" name="jetbrains.mps.build.mps.util.MPSModulesClosure$13" />
-      <unit id="8169228734285862680" at="416,0,430,0" name="jetbrains.mps.build.mps.util.MPSModulesClosure$RequiredJavaModules" />
-      <unit id="1500819558096511845" at="25,0,431,0" name="jetbrains.mps.build.mps.util.MPSModulesClosure" />
->>>>>>> 147c6185
+      <unit id="8169228734285862680" at="417,0,431,0" name="jetbrains.mps.build.mps.util.MPSModulesClosure$RequiredJavaModules" />
+      <unit id="1500819558096511845" at="25,0,432,0" name="jetbrains.mps.build.mps.util.MPSModulesClosure" />
     </file>
   </root>
   <root nodeRef="r:38bad86e-d92c-4ea7-ad52-a111dc6c2457(jetbrains.mps.build.mps.util)/2617896750899006652">
