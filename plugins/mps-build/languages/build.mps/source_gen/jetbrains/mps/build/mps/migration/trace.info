--- conflicted
+++ resolved
@@ -15,24 +15,8 @@
   <root nodeRef="r:6b4c7cba-3f3c-4384-aa02-e68ac5ea8ee8(jetbrains.mps.build.mps.migration)/7498587351967223969">
     <file name="BuildJavaVersionMigration.java">
       <node id="7498587351967223969" at="23,30,24,88" concept="5" />
-<<<<<<< HEAD
-      <node id="7498587351967112028" at="26,41,27,44" concept="4" />
-      <node id="7498587351967182278" at="29,54,30,196" concept="5" />
-      <node id="4806800680213258574" at="34,39,35,88" concept="5" />
-      <node id="7498587351967542211" at="40,41,41,195" concept="5" />
-      <node id="7498587351967710038" at="45,388,46,427" concept="0" />
-      <node id="7498587351967608832" at="47,9,48,245" concept="4" />
-      <node id="7498587351967611350" at="48,245,49,179" concept="0" />
-      <node id="7498587351967625956" at="49,179,50,223" concept="0" />
-      <node id="7498587351967624108" at="51,205,52,180" concept="0" />
-      <node id="4806800680213267235" at="55,59,56,385" concept="4" />
-      <node id="4806800680213295721" at="58,200,59,182" concept="0" />
-      <node id="7498587351967223969" at="62,5,63,16" concept="5" />
-      <node id="7498587351967223969" at="65,51,66,143" concept="5" />
-      <node id="7498587351967542216" at="69,52,70,44" concept="5" />
-=======
       <node id="7498587351967223969" at="27,33,28,17" concept="5" />
-      <node id="7498587351967112028" at="30,35,31,44" concept="4" />
+      <node id="7498587351967112028" at="30,41,31,44" concept="4" />
       <node id="7498587351967182278" at="33,54,34,196" concept="5" />
       <node id="4806800680213258574" at="38,39,39,88" concept="5" />
       <node id="7498587351967542211" at="44,41,45,195" concept="5" />
@@ -46,7 +30,6 @@
       <node id="7498587351967223969" at="66,5,67,16" concept="5" />
       <node id="7498587351967223969" at="69,51,70,143" concept="5" />
       <node id="7498587351967542216" at="73,52,74,44" concept="5" />
->>>>>>> 736921de
       <node id="7498587351967223969" at="23,0,26,0" concept="3" trace="getCaption#()Ljava/lang/String;" />
       <node id="7498587351967182276" at="33,0,36,0" concept="3" trace="translate#(Lorg/jetbrains/mps/openapi/model/SModel;)Ljava/lang/Iterable;" />
       <node id="4806800680213258572" at="38,0,41,0" concept="3" trace="accept#(Lorg/jetbrains/mps/openapi/model/SNode;)Z" />
@@ -108,11 +91,7 @@
       <scope id="7498587351967527673" at="41,7,58,5">
         <var name="project" id="7498587351967527675" />
       </scope>
-<<<<<<< HEAD
-      <scope id="7498587351967223969" at="26,41,63,16">
-=======
-      <scope id="7498587351967223969" at="30,35,67,16">
->>>>>>> 736921de
+      <scope id="7498587351967223969" at="30,41,67,16">
         <var name="javaProjects" id="4806800680213258568" />
         <var name="models" id="7498587351967112029" />
         <var name="projects" id="7498587351967182272" />
