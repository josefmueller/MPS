--- conflicted
+++ resolved
@@ -15,11 +15,7 @@
   <concept fqn="jetbrains.mps.baseLanguage.structure.WhileStatement" />
   <root>
     <file name="QueriesGenerated.java">
-<<<<<<< HEAD
-      <unit at="59,0,1623,0" name="jetbrains.mps.build.mps.generator.template.main.QueriesGenerated" />
-=======
-      <unit at="59,0,1609,0" name="jetbrains.mps.build.mps.generator.template.main.QueriesGenerated" />
->>>>>>> 6b45df02
+      <unit at="59,0,1632,0" name="jetbrains.mps.build.mps.generator.template.main.QueriesGenerated" />
     </file>
   </root>
   <root nodeRef="r:54537613-52b5-40a8-b223-e87f0960b04f(jetbrains.mps.build.mps.generator.template.main@generator)/1265949165890610447">
@@ -28,176 +24,95 @@
       <node id="9200313594511245390" at="203,112,204,351" concept="7" />
       <node id="7918752904810573907" at="206,112,207,200" concept="7" />
       <node id="2540145662854694193" at="209,112,210,345" concept="7" />
-<<<<<<< HEAD
       <node id="4643216374596368395" at="524,109,525,187" concept="7" />
       <node id="4643216374596212172" at="527,109,528,229" concept="7" />
       <node id="1517654889520202460" at="530,109,531,390" concept="7" />
       <node id="1517654889523632485" at="533,109,534,187" concept="7" />
       <node id="7454762407074000899" at="573,94,574,295" concept="7" />
       <node id="2540145662854694257" at="576,94,577,352" concept="7" />
-      <node id="5527932458964922749" at="579,94,580,40" concept="8" />
-      <node id="9200313594511302830" at="580,40,581,755" concept="7" />
-      <node id="2540145662854694301" at="583,94,584,352" concept="7" />
-      <node id="2540145662854694244" at="762,108,763,472" concept="7" />
-      <node id="2540145662854694676" at="765,108,766,347" concept="7" />
-      <node id="4356762679305730908" at="1069,120,1070,197" concept="7" />
-      <node id="1517654889523644403" at="1072,120,1073,67" concept="6" />
-      <node id="2540145662854694655" at="1075,39,1076,204" concept="7" />
-      <node id="2540145662854694665" at="1079,37,1080,196" concept="7" />
-      <node id="1517654889523980921" at="1082,8,1083,0" concept="9" />
-      <node id="1517654889523669058" at="1086,41,1087,206" concept="7" />
-      <node id="1517654889523669068" at="1090,39,1091,198" concept="7" />
-      <node id="1517654889523981012" at="1094,5,1095,0" concept="9" />
-      <node id="2033967228288523089" at="1097,38,1098,446" concept="7" />
-      <node id="2540145662854694653" at="1075,0,1078,0" concept="5" trace="accept#(Lorg/jetbrains/mps/openapi/model/SNode;)Z" />
-      <node id="2540145662854694663" at="1079,0,1082,0" concept="5" trace="select#(Lorg/jetbrains/mps/openapi/model/SNode;)Lorg/jetbrains/mps/openapi/model/SNode;" />
-      <node id="1517654889523669056" at="1086,0,1089,0" concept="5" trace="accept#(Lorg/jetbrains/mps/openapi/model/SNode;)Z" />
-      <node id="1517654889523669066" at="1090,0,1093,0" concept="5" trace="select#(Lorg/jetbrains/mps/openapi/model/SNode;)Lorg/jetbrains/mps/openapi/model/SNode;" />
-      <node id="2033967228288523077" at="1097,0,1100,0" concept="5" trace="select#(Lorg/jetbrains/mps/openapi/model/SNode;)Ljava/lang/String;" />
-      <node id="1517654889523724903" at="1095,0,1100,13" concept="7" />
-      <node id="1517654889523651796" at="1073,67,1082,8" concept="2" />
-      <node id="1517654889523707313" at="1084,364,1093,10" concept="2" />
-      <node id="1517654889523701807" at="1083,0,1094,5" concept="4" />
-=======
-      <node id="4643216374596368395" at="512,109,513,187" concept="7" />
-      <node id="4643216374596212172" at="515,109,516,229" concept="7" />
-      <node id="1517654889520202460" at="518,109,519,390" concept="7" />
-      <node id="1517654889523632485" at="521,109,522,187" concept="7" />
-      <node id="7454762407074000899" at="561,94,562,295" concept="7" />
-      <node id="2540145662854694257" at="564,94,565,352" concept="7" />
-      <node id="230419292059619679" at="567,93,568,352" concept="7" />
-      <node id="5527932458964922749" at="570,94,571,40" concept="8" />
-      <node id="9200313594511302830" at="571,40,572,755" concept="7" />
-      <node id="2540145662854694301" at="574,94,575,352" concept="7" />
-      <node id="230419292059351210" at="735,107,736,472" concept="7" />
-      <node id="230419292059619667" at="738,107,739,347" concept="7" />
-      <node id="2540145662854694676" at="741,108,742,347" concept="7" />
-      <node id="4356762679305730908" at="1055,120,1056,197" concept="7" />
-      <node id="230419292059631172" at="1058,119,1059,532" concept="7" />
-      <node id="1517654889523644403" at="1061,120,1062,67" concept="6" />
-      <node id="2540145662854694655" at="1064,39,1065,204" concept="7" />
-      <node id="2540145662854694665" at="1068,37,1069,196" concept="7" />
-      <node id="1517654889523980921" at="1071,8,1072,0" concept="9" />
-      <node id="1517654889523669058" at="1075,41,1076,206" concept="7" />
-      <node id="1517654889523669068" at="1079,39,1080,198" concept="7" />
-      <node id="1517654889523981012" at="1083,5,1084,0" concept="9" />
-      <node id="2033967228288523089" at="1086,38,1087,446" concept="7" />
-      <node id="2540145662854694653" at="1064,0,1067,0" concept="5" trace="accept#(Lorg/jetbrains/mps/openapi/model/SNode;)Z" />
-      <node id="2540145662854694663" at="1068,0,1071,0" concept="5" trace="select#(Lorg/jetbrains/mps/openapi/model/SNode;)Lorg/jetbrains/mps/openapi/model/SNode;" />
-      <node id="1517654889523669056" at="1075,0,1078,0" concept="5" trace="accept#(Lorg/jetbrains/mps/openapi/model/SNode;)Z" />
-      <node id="1517654889523669066" at="1079,0,1082,0" concept="5" trace="select#(Lorg/jetbrains/mps/openapi/model/SNode;)Lorg/jetbrains/mps/openapi/model/SNode;" />
-      <node id="2033967228288523077" at="1086,0,1089,0" concept="5" trace="select#(Lorg/jetbrains/mps/openapi/model/SNode;)Ljava/lang/String;" />
-      <node id="1517654889523724903" at="1084,0,1089,13" concept="7" />
-      <node id="1517654889523651796" at="1062,67,1071,8" concept="2" />
-      <node id="1517654889523707313" at="1073,364,1082,10" concept="2" />
-      <node id="1517654889523701807" at="1072,0,1083,5" concept="4" />
->>>>>>> 6b45df02
+      <node id="230419292059619679" at="579,93,580,352" concept="7" />
+      <node id="5527932458964922749" at="582,94,583,40" concept="8" />
+      <node id="9200313594511302830" at="583,40,584,755" concept="7" />
+      <node id="2540145662854694301" at="586,94,587,352" concept="7" />
+      <node id="230419292059351210" at="765,107,766,472" concept="7" />
+      <node id="230419292059619667" at="768,107,769,347" concept="7" />
+      <node id="2540145662854694676" at="771,108,772,347" concept="7" />
+      <node id="4356762679305730908" at="1075,120,1076,197" concept="7" />
+      <node id="230419292059631172" at="1078,119,1079,532" concept="7" />
+      <node id="1517654889523644403" at="1081,120,1082,67" concept="6" />
+      <node id="2540145662854694655" at="1084,39,1085,204" concept="7" />
+      <node id="2540145662854694665" at="1088,37,1089,196" concept="7" />
+      <node id="1517654889523980921" at="1091,8,1092,0" concept="9" />
+      <node id="1517654889523669058" at="1095,41,1096,206" concept="7" />
+      <node id="1517654889523669068" at="1099,39,1100,198" concept="7" />
+      <node id="1517654889523981012" at="1103,5,1104,0" concept="9" />
+      <node id="2033967228288523089" at="1106,38,1107,446" concept="7" />
+      <node id="2540145662854694653" at="1084,0,1087,0" concept="5" trace="accept#(Lorg/jetbrains/mps/openapi/model/SNode;)Z" />
+      <node id="2540145662854694663" at="1088,0,1091,0" concept="5" trace="select#(Lorg/jetbrains/mps/openapi/model/SNode;)Lorg/jetbrains/mps/openapi/model/SNode;" />
+      <node id="1517654889523669056" at="1095,0,1098,0" concept="5" trace="accept#(Lorg/jetbrains/mps/openapi/model/SNode;)Z" />
+      <node id="1517654889523669066" at="1099,0,1102,0" concept="5" trace="select#(Lorg/jetbrains/mps/openapi/model/SNode;)Lorg/jetbrains/mps/openapi/model/SNode;" />
+      <node id="2033967228288523077" at="1106,0,1109,0" concept="5" trace="select#(Lorg/jetbrains/mps/openapi/model/SNode;)Ljava/lang/String;" />
+      <node id="1517654889523724903" at="1104,0,1109,13" concept="7" />
+      <node id="1517654889523651796" at="1082,67,1091,8" concept="2" />
+      <node id="1517654889523707313" at="1093,364,1102,10" concept="2" />
+      <node id="1517654889523701807" at="1092,0,1103,5" concept="4" />
       <scope id="2540145662854694141" at="200,112,201,341" />
       <scope id="9200313594511245389" at="203,112,204,351" />
       <scope id="7918752904810572711" at="206,112,207,200" />
       <scope id="2540145662854694192" at="209,112,210,345" />
-<<<<<<< HEAD
       <scope id="4643216374596368394" at="524,109,525,187" />
       <scope id="2591537044436106599" at="527,109,528,229" />
       <scope id="9200313594511245342" at="530,109,531,390" />
       <scope id="1517654889523632484" at="533,109,534,187" />
       <scope id="2794582399917924016" at="573,94,574,295" />
       <scope id="2540145662854694256" at="576,94,577,352" />
-      <scope id="2540145662854694314" at="583,94,584,352" />
-      <scope id="2540145662854694243" at="762,108,763,472" />
-      <scope id="2540145662854694675" at="765,108,766,347" />
-      <scope id="4356762679305730695" at="1069,120,1070,197" />
-      <scope id="2540145662854694654" at="1075,39,1076,204" />
-      <scope id="2540145662854694664" at="1079,37,1080,196" />
-      <scope id="1517654889523669057" at="1086,41,1087,206" />
-      <scope id="1517654889523669067" at="1090,39,1091,198" />
-      <scope id="2033967228288523078" at="1097,38,1098,446" />
-      <scope id="9200313594511302823" at="579,94,581,755" />
-      <scope id="2540145662854694653" at="1075,0,1078,0">
+      <scope id="230419292059619678" at="579,93,580,352" />
+      <scope id="2540145662854694314" at="586,94,587,352" />
+      <scope id="230419292059351209" at="765,107,766,472" />
+      <scope id="230419292059619666" at="768,107,769,347" />
+      <scope id="2540145662854694675" at="771,108,772,347" />
+      <scope id="4356762679305730695" at="1075,120,1076,197" />
+      <scope id="230419292059623321" at="1078,119,1079,532" />
+      <scope id="2540145662854694654" at="1084,39,1085,204" />
+      <scope id="2540145662854694664" at="1088,37,1089,196" />
+      <scope id="1517654889523669057" at="1095,41,1096,206" />
+      <scope id="1517654889523669067" at="1099,39,1100,198" />
+      <scope id="2033967228288523078" at="1106,38,1107,446" />
+      <scope id="9200313594511302823" at="582,94,584,755" />
+      <scope id="2540145662854694653" at="1084,0,1087,0">
         <var name="it" id="2540145662854694653" />
       </scope>
-      <scope id="2540145662854694663" at="1079,0,1082,0">
+      <scope id="2540145662854694663" at="1088,0,1091,0">
         <var name="it" id="2540145662854694663" />
       </scope>
-      <scope id="1517654889523669056" at="1086,0,1089,0">
+      <scope id="1517654889523669056" at="1095,0,1098,0">
         <var name="it" id="1517654889523669056" />
       </scope>
-      <scope id="1517654889523669066" at="1090,0,1093,0">
+      <scope id="1517654889523669066" at="1099,0,1102,0">
         <var name="it" id="1517654889523669066" />
       </scope>
-      <scope id="2033967228288523077" at="1097,0,1100,0">
+      <scope id="2033967228288523077" at="1106,0,1109,0">
         <var name="it" id="2033967228288523077" />
       </scope>
-      <scope id="1517654889523701810" at="1084,364,1093,10" />
-      <scope id="2540145662854694643" at="1072,120,1100,13">
+      <scope id="1517654889523701810" at="1093,364,1102,10" />
+      <scope id="2540145662854694643" at="1081,120,1109,13">
         <var name="sources" id="1517654889523644406" />
       </scope>
-      <unit id="2540145662854694653" at="1074,416,1078,5" name="jetbrains.mps.build.mps.generator.template.main.QueriesGenerated$42" />
-      <unit id="2540145662854694663" at="1078,18,1082,5" name="jetbrains.mps.build.mps.generator.template.main.QueriesGenerated$43" />
-      <unit id="1517654889523669056" at="1085,654,1089,7" name="jetbrains.mps.build.mps.generator.template.main.QueriesGenerated$44" />
-      <unit id="1517654889523669066" at="1089,20,1093,7" name="jetbrains.mps.build.mps.generator.template.main.QueriesGenerated$45" />
-      <unit id="2033967228288523077" at="1096,49,1100,5" name="jetbrains.mps.build.mps.generator.template.main.QueriesGenerated$46" />
-=======
-      <scope id="4643216374596368394" at="512,109,513,187" />
-      <scope id="2591537044436106599" at="515,109,516,229" />
-      <scope id="9200313594511245342" at="518,109,519,390" />
-      <scope id="1517654889523632484" at="521,109,522,187" />
-      <scope id="2794582399917924016" at="561,94,562,295" />
-      <scope id="2540145662854694256" at="564,94,565,352" />
-      <scope id="230419292059619678" at="567,93,568,352" />
-      <scope id="2540145662854694314" at="574,94,575,352" />
-      <scope id="230419292059351209" at="735,107,736,472" />
-      <scope id="230419292059619666" at="738,107,739,347" />
-      <scope id="2540145662854694675" at="741,108,742,347" />
-      <scope id="4356762679305730695" at="1055,120,1056,197" />
-      <scope id="230419292059623321" at="1058,119,1059,532" />
-      <scope id="2540145662854694654" at="1064,39,1065,204" />
-      <scope id="2540145662854694664" at="1068,37,1069,196" />
-      <scope id="1517654889523669057" at="1075,41,1076,206" />
-      <scope id="1517654889523669067" at="1079,39,1080,198" />
-      <scope id="2033967228288523078" at="1086,38,1087,446" />
-      <scope id="9200313594511302823" at="570,94,572,755" />
-      <scope id="2540145662854694653" at="1064,0,1067,0">
-        <var name="it" id="2540145662854694653" />
-      </scope>
-      <scope id="2540145662854694663" at="1068,0,1071,0">
-        <var name="it" id="2540145662854694663" />
-      </scope>
-      <scope id="1517654889523669056" at="1075,0,1078,0">
-        <var name="it" id="1517654889523669056" />
-      </scope>
-      <scope id="1517654889523669066" at="1079,0,1082,0">
-        <var name="it" id="1517654889523669066" />
-      </scope>
-      <scope id="2033967228288523077" at="1086,0,1089,0">
-        <var name="it" id="2033967228288523077" />
-      </scope>
-      <scope id="1517654889523701810" at="1073,364,1082,10" />
-      <scope id="2540145662854694643" at="1061,120,1089,13">
-        <var name="sources" id="1517654889523644406" />
-      </scope>
-      <unit id="2540145662854694653" at="1063,416,1067,5" name="jetbrains.mps.build.mps.generator.template.main.QueriesGenerated$46" />
-      <unit id="2540145662854694663" at="1067,18,1071,5" name="jetbrains.mps.build.mps.generator.template.main.QueriesGenerated$47" />
-      <unit id="1517654889523669056" at="1074,654,1078,7" name="jetbrains.mps.build.mps.generator.template.main.QueriesGenerated$48" />
-      <unit id="1517654889523669066" at="1078,20,1082,7" name="jetbrains.mps.build.mps.generator.template.main.QueriesGenerated$49" />
-      <unit id="2033967228288523077" at="1085,49,1089,5" name="jetbrains.mps.build.mps.generator.template.main.QueriesGenerated$50" />
->>>>>>> 6b45df02
+      <unit id="2540145662854694653" at="1083,416,1087,5" name="jetbrains.mps.build.mps.generator.template.main.QueriesGenerated$42" />
+      <unit id="2540145662854694663" at="1087,18,1091,5" name="jetbrains.mps.build.mps.generator.template.main.QueriesGenerated$43" />
+      <unit id="1517654889523669056" at="1094,654,1098,7" name="jetbrains.mps.build.mps.generator.template.main.QueriesGenerated$44" />
+      <unit id="1517654889523669066" at="1098,20,1102,7" name="jetbrains.mps.build.mps.generator.template.main.QueriesGenerated$45" />
+      <unit id="2033967228288523077" at="1105,49,1109,5" name="jetbrains.mps.build.mps.generator.template.main.QueriesGenerated$46" />
     </file>
   </root>
   <root nodeRef="r:54537613-52b5-40a8-b223-e87f0960b04f(jetbrains.mps.build.mps.generator.template.main@generator)/185021013914641136">
     <file name="QueriesGenerated.java">
-<<<<<<< HEAD
-      <node id="185021013914641222" at="1121,119,1122,57" concept="7" />
-      <scope id="185021013914641149" at="1121,119,1122,57" />
-=======
-      <node id="185021013914641222" at="1107,119,1108,57" concept="7" />
-      <scope id="185021013914641149" at="1107,119,1108,57" />
->>>>>>> 6b45df02
+      <node id="185021013914641222" at="1130,119,1131,57" concept="7" />
+      <scope id="185021013914641149" at="1130,119,1131,57" />
     </file>
   </root>
   <root nodeRef="r:54537613-52b5-40a8-b223-e87f0960b04f(jetbrains.mps.build.mps.generator.template.main@generator)/185021013914641150">
     <file name="QueriesGenerated.java">
-<<<<<<< HEAD
       <node id="3340252814672974419" at="382,78,383,63" concept="7" />
       <node id="3340252814672974426" at="384,5,385,39" concept="7" />
       <node id="3340252814673340980" at="388,72,389,57" concept="7" />
@@ -250,144 +165,144 @@
       <node id="7795397664372773548" at="494,39,495,193" concept="7" />
       <node id="5970181360963004537" at="499,112,500,326" concept="7" />
       <node id="6354776497085480732" at="502,112,503,185" concept="7" />
-      <node id="288299486408320781" at="670,93,671,63" concept="7" />
-      <node id="8301447434615581301" at="673,94,674,79" concept="7" />
-      <node id="4297162197631112056" at="676,94,677,219" concept="7" />
-      <node id="3733986151372083983" at="679,94,680,307" concept="7" />
-      <node id="5970181360960165101" at="682,94,683,91" concept="7" />
-      <node id="5970181360960165172" at="685,94,686,111" concept="7" />
-      <node id="353547257300597780" at="688,93,689,576" concept="7" />
-      <node id="398731435601473232" at="691,93,692,123" concept="7" />
-      <node id="6886349771916699408" at="694,94,695,320" concept="7" />
-      <node id="1787667533297288935" at="699,39,700,193" concept="7" />
-      <node id="1787667533297118841" at="702,7,703,376" concept="7" />
-      <node id="3239569521490197882" at="705,94,706,79" concept="7" />
-      <node id="353547257301863305" at="708,93,709,576" concept="7" />
-      <node id="5002485985634208508" at="713,39,714,193" concept="7" />
-      <node id="5002485985634230623" at="717,23,718,19" concept="7" />
-      <node id="5002485985634250193" at="719,5,720,357" concept="7" />
-      <node id="3239569521490198043" at="722,94,723,123" concept="7" />
-      <node id="4101476690154933503" at="727,39,728,437" concept="7" />
-      <node id="6354776497085480791" at="732,94,733,102" concept="7" />
-      <node id="978600701690073051" at="1126,38,1127,68" concept="7" />
-      <node id="3749662389731418659" at="1131,120,1132,143" concept="7" />
-      <node id="8845345751178284886" at="1136,59,1137,262" concept="6" />
-      <node id="8845345751178284894" at="1137,262,1138,44" concept="2" />
-      <node id="8845345751178284918" at="1138,44,1139,24" concept="7" />
-      <node id="5970181360960843999" at="1145,38,1146,163" concept="7" />
-      <node id="6033050450523080916" at="1149,39,1150,200" concept="7" />
-      <node id="5002485985642076386" at="1156,39,1157,192" concept="7" />
-      <node id="3239569521490197903" at="1163,38,1164,68" concept="7" />
-      <node id="8986357566212775176" at="1168,120,1169,77" concept="7" />
-      <node id="1374711517443103068" at="1173,72,1174,31" concept="7" />
-      <node id="1374711517443116344" at="1177,39,1178,200" concept="7" />
-      <node id="1374711517443137349" at="1181,38,1182,163" concept="7" />
-      <node id="5002485985642145977" at="1188,39,1189,192" concept="7" />
-      <node id="7354447573577595470" at="1195,61,1196,35" concept="7" />
-      <node id="7354447573577595480" at="1199,72,1200,31" concept="7" />
-      <node id="7354447573577595489" at="1203,39,1204,194" concept="7" />
-      <node id="7354447573577595499" at="1207,37,1208,186" concept="7" />
-      <node id="7354447573577628662" at="1210,7,1211,0" concept="9" />
-      <node id="7354447573577627075" at="1215,43,1216,554" concept="7" />
-      <node id="7354447573577627092" at="1221,37,1222,355" concept="7" />
-      <node id="7354447573577628497" at="1228,43,1229,554" concept="7" />
-      <node id="7354447573577628514" at="1234,37,1235,355" concept="7" />
-      <node id="7354447573577628803" at="1237,7,1238,0" concept="9" />
-      <node id="5970181360963001900" at="1238,0,1239,84" concept="7" />
-      <node id="6354776497113986528" at="1241,120,1242,66" concept="7" />
-      <node id="288299486409087332" at="1400,62,1401,57" concept="7" />
-      <node id="3340252814672973529" at="1402,5,1403,85" concept="6" />
-      <node id="3340252814672973536" at="1403,85,1404,32" concept="6" />
-      <node id="3340252814672973540" at="1404,32,1405,54" concept="6" />
-      <node id="3340252814672973622" at="1406,29,1407,142" concept="7" />
-      <node id="3340252814672973602" at="1410,39,1411,528" concept="7" />
-      <node id="3340252814672973589" at="1413,10,1414,97" concept="2" />
-      <node id="3340252814672973703" at="1415,5,1416,16" concept="7" />
-      <node id="3340252814673340858" at="1418,102,1419,85" concept="6" />
-      <node id="3340252814673340865" at="1419,85,1420,29" concept="6" />
-      <node id="3340252814673340869" at="1420,29,1421,49" concept="6" />
-      <node id="3340252814673340880" at="1422,24,1423,137" concept="7" />
-      <node id="3340252814673340904" at="1426,39,1427,528" concept="7" />
-      <node id="3340252814673340891" at="1429,10,1430,97" concept="2" />
-      <node id="3340252814673340919" at="1431,5,1432,16" concept="7" />
-      <node id="3340252814673341017" at="1434,102,1435,85" concept="6" />
-      <node id="3340252814673341024" at="1435,85,1436,30" concept="6" />
-      <node id="3340252814673341028" at="1436,30,1437,49" concept="6" />
-      <node id="3340252814673341039" at="1438,24,1439,137" concept="7" />
-      <node id="3340252814673341063" at="1442,39,1443,528" concept="7" />
-      <node id="3340252814673341050" at="1445,10,1446,97" concept="2" />
-      <node id="3340252814673341078" at="1447,5,1448,16" concept="7" />
-      <node id="288299486408964809" at="1450,101,1451,315" concept="7" />
-      <node id="4297162197628719164" at="1455,39,1456,204" concept="7" />
-      <node id="4297162197628723157" at="1459,31,1460,204" concept="7" />
-      <node id="4297162197628724874" at="1461,12,1462,247" concept="6" />
-      <node id="4297162197628740778" at="1462,247,1463,180" concept="2" />
-      <node id="4297162197629594973" at="1463,180,1464,72" concept="8" />
-      <node id="4297162197628923504" at="1464,72,1465,184" concept="2" />
-      <node id="4297162197628749231" at="1465,184,1466,178" concept="2" />
-      <node id="4297162197628917485" at="1466,178,1467,180" concept="2" />
-      <node id="3938719774425413411" at="1467,180,1468,185" concept="2" />
-      <node id="6535001758417087858" at="1468,185,1469,188" concept="2" />
-      <node id="4297162197628736291" at="1469,188,1470,22" concept="7" />
-      <node id="2402740824034685335" at="1475,39,1476,193" concept="7" />
-      <node id="8301447434615581532" at="1480,102,1481,91" concept="6" />
-      <node id="8301447434615581597" at="1483,38,1484,54" concept="6" />
-      <node id="8301447434615672717" at="1485,35,1486,20" concept="8" />
-      <node id="8301447434615581682" at="1486,20,1487,22" concept="7" />
-      <node id="8301447434615581786" at="1488,9,1489,146" concept="6" />
-      <node id="8301447434615672719" at="1490,26,1491,20" concept="8" />
-      <node id="8301447434615581806" at="1491,20,1492,22" concept="7" />
-      <node id="8301447434615581811" at="1493,9,1494,19" concept="7" />
-      <node id="8301447434615581946" at="1497,40,1498,47" concept="7" />
-      <node id="5905179409467964103" at="1501,39,1502,18" concept="7" />
-      <node id="5970181360960165010" at="1506,102,1507,83" concept="7" />
-      <node id="3239569521490197771" at="1509,102,1510,91" concept="6" />
-      <node id="3239569521490197792" at="1512,38,1513,54" concept="6" />
-      <node id="3239569521490197803" at="1514,35,1515,20" concept="8" />
-      <node id="3239569521490197823" at="1515,20,1516,22" concept="7" />
-      <node id="3239569521490197828" at="1517,9,1518,146" concept="6" />
-      <node id="3239569521490197838" at="1519,26,1520,20" concept="8" />
-      <node id="3239569521490197850" at="1520,20,1521,22" concept="7" />
-      <node id="3239569521490197855" at="1522,9,1523,19" concept="7" />
-      <node id="3239569521490197862" at="1526,40,1527,47" concept="7" />
-      <node id="3239569521490197871" at="1530,39,1531,18" concept="7" />
-      <node id="8986357566212685835" at="1535,102,1536,75" concept="6" />
-      <node id="8986357566212685841" at="1536,75,1537,29" concept="2" />
-      <node id="8986357566212685845" at="1537,29,1538,113" concept="6" />
-      <node id="8986357566212685853" at="1538,113,1539,231" concept="6" />
-      <node id="8986357566212685860" at="1539,231,1540,268" concept="6" />
-      <node id="8986357566212773837" at="1540,268,1541,78" concept="7" />
-      <node id="6354776497085480750" at="1543,102,1544,142" concept="6" />
-      <node id="6354776497085480771" at="1546,56,1547,95" concept="7" />
-      <node id="8845345751178284737" at="1551,102,1552,86" concept="6" />
-      <node id="8845345751178284730" at="1552,86,1553,30" concept="2" />
-      <node id="5970181360960745161" at="1553,30,1554,44" concept="2" />
-      <node id="5970181360960256009" at="1556,61,1557,32" concept="7" />
-      <node id="5970181360960287740" at="1560,39,1561,526" concept="7" />
-      <node id="5970181360960411046" at="1565,63,1566,34" concept="7" />
-      <node id="7391870795497191286" at="1569,74,1570,37" concept="7" />
-      <node id="7391870795497191382" at="1573,39,1574,239" concept="7" />
-      <node id="7391870795497191417" at="1577,41,1578,196" concept="7" />
-      <node id="5970181360960287858" at="1580,9,1581,211" concept="2" />
-      <node id="7391870795497191475" at="1582,54,1583,280" concept="2" />
-      <node id="8845345751178284772" at="1585,5,1586,23" concept="7" />
-      <node id="978600701690073067" at="1600,84,1601,63" concept="6" />
-      <node id="978600701690073067" at="1601,63,1602,233" concept="6" />
-      <node id="978600701690073067" at="1602,233,1603,160" concept="0" />
-      <node id="978600701690073067" at="1602,233,1603,160" concept="2" />
-      <node id="978600701690073067" at="1603,160,1604,14" concept="7" />
-      <node id="3239569521490197904" at="1606,84,1607,63" concept="6" />
-      <node id="3239569521490197904" at="1607,63,1608,233" concept="6" />
-      <node id="3239569521490197904" at="1608,233,1609,160" concept="0" />
-      <node id="3239569521490197904" at="1608,233,1609,160" concept="2" />
-      <node id="3239569521490197904" at="1609,160,1610,14" concept="7" />
-      <node id="2402740824034685341" at="1612,52,1613,44" concept="7" />
-      <node id="6354776497085480772" at="1615,108,1616,63" concept="6" />
-      <node id="6354776497085480772" at="1616,63,1617,242" concept="6" />
-      <node id="6354776497085480772" at="1617,242,1618,163" concept="2" />
-      <node id="6354776497085480772" at="1618,163,1619,170" concept="2" />
-      <node id="6354776497085480772" at="1619,170,1620,14" concept="7" />
-      <node id="6354776497085480772" at="1617,242,1619,170" concept="0" />
+      <node id="288299486408320781" at="673,93,674,63" concept="7" />
+      <node id="8301447434615581301" at="676,94,677,79" concept="7" />
+      <node id="4297162197631112056" at="679,94,680,219" concept="7" />
+      <node id="3733986151372083983" at="682,94,683,307" concept="7" />
+      <node id="5970181360960165101" at="685,94,686,91" concept="7" />
+      <node id="5970181360960165172" at="688,94,689,111" concept="7" />
+      <node id="353547257300597780" at="691,93,692,576" concept="7" />
+      <node id="398731435601473232" at="694,93,695,123" concept="7" />
+      <node id="6886349771916699408" at="697,94,698,320" concept="7" />
+      <node id="1787667533297288935" at="702,39,703,193" concept="7" />
+      <node id="1787667533297118841" at="705,7,706,376" concept="7" />
+      <node id="3239569521490197882" at="708,94,709,79" concept="7" />
+      <node id="353547257301863305" at="711,93,712,576" concept="7" />
+      <node id="5002485985634208508" at="716,39,717,193" concept="7" />
+      <node id="5002485985634230623" at="720,23,721,19" concept="7" />
+      <node id="5002485985634250193" at="722,5,723,357" concept="7" />
+      <node id="3239569521490198043" at="725,94,726,123" concept="7" />
+      <node id="4101476690154933503" at="730,39,731,437" concept="7" />
+      <node id="6354776497085480791" at="735,94,736,102" concept="7" />
+      <node id="978600701690073051" at="1135,38,1136,68" concept="7" />
+      <node id="3749662389731418659" at="1140,120,1141,143" concept="7" />
+      <node id="8845345751178284886" at="1145,59,1146,262" concept="6" />
+      <node id="8845345751178284894" at="1146,262,1147,44" concept="2" />
+      <node id="8845345751178284918" at="1147,44,1148,24" concept="7" />
+      <node id="5970181360960843999" at="1154,38,1155,163" concept="7" />
+      <node id="6033050450523080916" at="1158,39,1159,200" concept="7" />
+      <node id="5002485985642076386" at="1165,39,1166,192" concept="7" />
+      <node id="3239569521490197903" at="1172,38,1173,68" concept="7" />
+      <node id="8986357566212775176" at="1177,120,1178,77" concept="7" />
+      <node id="1374711517443103068" at="1182,72,1183,31" concept="7" />
+      <node id="1374711517443116344" at="1186,39,1187,200" concept="7" />
+      <node id="1374711517443137349" at="1190,38,1191,163" concept="7" />
+      <node id="5002485985642145977" at="1197,39,1198,192" concept="7" />
+      <node id="7354447573577595470" at="1204,61,1205,35" concept="7" />
+      <node id="7354447573577595480" at="1208,72,1209,31" concept="7" />
+      <node id="7354447573577595489" at="1212,39,1213,194" concept="7" />
+      <node id="7354447573577595499" at="1216,37,1217,186" concept="7" />
+      <node id="7354447573577628662" at="1219,7,1220,0" concept="9" />
+      <node id="7354447573577627075" at="1224,43,1225,554" concept="7" />
+      <node id="7354447573577627092" at="1230,37,1231,355" concept="7" />
+      <node id="7354447573577628497" at="1237,43,1238,554" concept="7" />
+      <node id="7354447573577628514" at="1243,37,1244,355" concept="7" />
+      <node id="7354447573577628803" at="1246,7,1247,0" concept="9" />
+      <node id="5970181360963001900" at="1247,0,1248,84" concept="7" />
+      <node id="6354776497113986528" at="1250,120,1251,66" concept="7" />
+      <node id="288299486409087332" at="1409,62,1410,57" concept="7" />
+      <node id="3340252814672973529" at="1411,5,1412,85" concept="6" />
+      <node id="3340252814672973536" at="1412,85,1413,32" concept="6" />
+      <node id="3340252814672973540" at="1413,32,1414,54" concept="6" />
+      <node id="3340252814672973622" at="1415,29,1416,142" concept="7" />
+      <node id="3340252814672973602" at="1419,39,1420,528" concept="7" />
+      <node id="3340252814672973589" at="1422,10,1423,97" concept="2" />
+      <node id="3340252814672973703" at="1424,5,1425,16" concept="7" />
+      <node id="3340252814673340858" at="1427,102,1428,85" concept="6" />
+      <node id="3340252814673340865" at="1428,85,1429,29" concept="6" />
+      <node id="3340252814673340869" at="1429,29,1430,49" concept="6" />
+      <node id="3340252814673340880" at="1431,24,1432,137" concept="7" />
+      <node id="3340252814673340904" at="1435,39,1436,528" concept="7" />
+      <node id="3340252814673340891" at="1438,10,1439,97" concept="2" />
+      <node id="3340252814673340919" at="1440,5,1441,16" concept="7" />
+      <node id="3340252814673341017" at="1443,102,1444,85" concept="6" />
+      <node id="3340252814673341024" at="1444,85,1445,30" concept="6" />
+      <node id="3340252814673341028" at="1445,30,1446,49" concept="6" />
+      <node id="3340252814673341039" at="1447,24,1448,137" concept="7" />
+      <node id="3340252814673341063" at="1451,39,1452,528" concept="7" />
+      <node id="3340252814673341050" at="1454,10,1455,97" concept="2" />
+      <node id="3340252814673341078" at="1456,5,1457,16" concept="7" />
+      <node id="288299486408964809" at="1459,101,1460,315" concept="7" />
+      <node id="4297162197628719164" at="1464,39,1465,204" concept="7" />
+      <node id="4297162197628723157" at="1468,31,1469,204" concept="7" />
+      <node id="4297162197628724874" at="1470,12,1471,247" concept="6" />
+      <node id="4297162197628740778" at="1471,247,1472,180" concept="2" />
+      <node id="4297162197629594973" at="1472,180,1473,72" concept="8" />
+      <node id="4297162197628923504" at="1473,72,1474,184" concept="2" />
+      <node id="4297162197628749231" at="1474,184,1475,178" concept="2" />
+      <node id="4297162197628917485" at="1475,178,1476,180" concept="2" />
+      <node id="3938719774425413411" at="1476,180,1477,185" concept="2" />
+      <node id="6535001758417087858" at="1477,185,1478,188" concept="2" />
+      <node id="4297162197628736291" at="1478,188,1479,22" concept="7" />
+      <node id="2402740824034685335" at="1484,39,1485,193" concept="7" />
+      <node id="8301447434615581532" at="1489,102,1490,91" concept="6" />
+      <node id="8301447434615581597" at="1492,38,1493,54" concept="6" />
+      <node id="8301447434615672717" at="1494,35,1495,20" concept="8" />
+      <node id="8301447434615581682" at="1495,20,1496,22" concept="7" />
+      <node id="8301447434615581786" at="1497,9,1498,146" concept="6" />
+      <node id="8301447434615672719" at="1499,26,1500,20" concept="8" />
+      <node id="8301447434615581806" at="1500,20,1501,22" concept="7" />
+      <node id="8301447434615581811" at="1502,9,1503,19" concept="7" />
+      <node id="8301447434615581946" at="1506,40,1507,47" concept="7" />
+      <node id="5905179409467964103" at="1510,39,1511,18" concept="7" />
+      <node id="5970181360960165010" at="1515,102,1516,83" concept="7" />
+      <node id="3239569521490197771" at="1518,102,1519,91" concept="6" />
+      <node id="3239569521490197792" at="1521,38,1522,54" concept="6" />
+      <node id="3239569521490197803" at="1523,35,1524,20" concept="8" />
+      <node id="3239569521490197823" at="1524,20,1525,22" concept="7" />
+      <node id="3239569521490197828" at="1526,9,1527,146" concept="6" />
+      <node id="3239569521490197838" at="1528,26,1529,20" concept="8" />
+      <node id="3239569521490197850" at="1529,20,1530,22" concept="7" />
+      <node id="3239569521490197855" at="1531,9,1532,19" concept="7" />
+      <node id="3239569521490197862" at="1535,40,1536,47" concept="7" />
+      <node id="3239569521490197871" at="1539,39,1540,18" concept="7" />
+      <node id="8986357566212685835" at="1544,102,1545,75" concept="6" />
+      <node id="8986357566212685841" at="1545,75,1546,29" concept="2" />
+      <node id="8986357566212685845" at="1546,29,1547,113" concept="6" />
+      <node id="8986357566212685853" at="1547,113,1548,231" concept="6" />
+      <node id="8986357566212685860" at="1548,231,1549,268" concept="6" />
+      <node id="8986357566212773837" at="1549,268,1550,78" concept="7" />
+      <node id="6354776497085480750" at="1552,102,1553,142" concept="6" />
+      <node id="6354776497085480771" at="1555,56,1556,95" concept="7" />
+      <node id="8845345751178284737" at="1560,102,1561,86" concept="6" />
+      <node id="8845345751178284730" at="1561,86,1562,30" concept="2" />
+      <node id="5970181360960745161" at="1562,30,1563,44" concept="2" />
+      <node id="5970181360960256009" at="1565,61,1566,32" concept="7" />
+      <node id="5970181360960287740" at="1569,39,1570,526" concept="7" />
+      <node id="5970181360960411046" at="1574,63,1575,34" concept="7" />
+      <node id="7391870795497191286" at="1578,74,1579,37" concept="7" />
+      <node id="7391870795497191382" at="1582,39,1583,239" concept="7" />
+      <node id="7391870795497191417" at="1586,41,1587,196" concept="7" />
+      <node id="5970181360960287858" at="1589,9,1590,211" concept="2" />
+      <node id="7391870795497191475" at="1591,54,1592,280" concept="2" />
+      <node id="8845345751178284772" at="1594,5,1595,23" concept="7" />
+      <node id="978600701690073067" at="1609,84,1610,63" concept="6" />
+      <node id="978600701690073067" at="1610,63,1611,233" concept="6" />
+      <node id="978600701690073067" at="1611,233,1612,160" concept="0" />
+      <node id="978600701690073067" at="1611,233,1612,160" concept="2" />
+      <node id="978600701690073067" at="1612,160,1613,14" concept="7" />
+      <node id="3239569521490197904" at="1615,84,1616,63" concept="6" />
+      <node id="3239569521490197904" at="1616,63,1617,233" concept="6" />
+      <node id="3239569521490197904" at="1617,233,1618,160" concept="0" />
+      <node id="3239569521490197904" at="1617,233,1618,160" concept="2" />
+      <node id="3239569521490197904" at="1618,160,1619,14" concept="7" />
+      <node id="2402740824034685341" at="1621,52,1622,44" concept="7" />
+      <node id="6354776497085480772" at="1624,108,1625,63" concept="6" />
+      <node id="6354776497085480772" at="1625,63,1626,242" concept="6" />
+      <node id="6354776497085480772" at="1626,242,1627,163" concept="2" />
+      <node id="6354776497085480772" at="1627,163,1628,170" concept="2" />
+      <node id="6354776497085480772" at="1628,170,1629,14" concept="7" />
+      <node id="6354776497085480772" at="1626,242,1628,170" concept="0" />
       <node id="3340252814672973705" at="381,112,384,5" concept="4" />
       <node id="3340252814673340922" at="387,112,390,5" concept="4" />
       <node id="3340252814673341081" at="393,112,396,5" concept="4" />
@@ -395,91 +310,91 @@
       <node id="9076354678697240074" at="440,10,443,5" concept="0" />
       <node id="8702237507672319080" at="474,10,477,5" concept="0" />
       <node id="7795397664372773546" at="494,0,497,0" concept="5" trace="accept#(Lorg/jetbrains/mps/openapi/model/SNode;)Z" />
-      <node id="1787667533297288933" at="699,0,702,0" concept="5" trace="accept#(Lorg/jetbrains/mps/openapi/model/SNode;)Z" />
-      <node id="5002485985634208506" at="713,0,716,0" concept="5" trace="accept#(Lorg/jetbrains/mps/openapi/model/SNode;)Z" />
-      <node id="5002485985634215291" at="716,7,719,5" concept="4" />
-      <node id="4101476690154933501" at="727,0,730,0" concept="5" trace="accept#(Lorg/jetbrains/mps/openapi/model/SNode;)Z" />
-      <node id="978600701690073047" at="1126,0,1129,0" concept="5" trace="select#(Ljava/lang/String;)Lorg/jetbrains/mps/openapi/model/SNode;" />
-      <node id="5970181360960843992" at="1145,0,1148,0" concept="5" trace="select#(Lorg/jetbrains/mps/openapi/model/SNode;)Ljava/lang/String;" />
-      <node id="6033050450523075625" at="1149,0,1152,0" concept="5" trace="accept#(Lorg/jetbrains/mps/openapi/model/SNode;)Z" />
-      <node id="5002485985642072390" at="1156,0,1159,0" concept="5" trace="accept#(Lorg/jetbrains/mps/openapi/model/SNode;)Z" />
-      <node id="3239569521490197901" at="1163,0,1166,0" concept="5" trace="select#(Ljava/lang/String;)Lorg/jetbrains/mps/openapi/model/SNode;" />
-      <node id="1374711517443095552" at="1173,0,1176,0" concept="5" trace="translate#(Ljetbrains/mps/build/mps/util/MPSModulesPartitioner/Chunk;)Ljava/lang/Iterable;" />
-      <node id="1374711517443116342" at="1177,0,1180,0" concept="5" trace="accept#(Lorg/jetbrains/mps/openapi/model/SNode;)Z" />
-      <node id="1374711517443137337" at="1181,0,1184,0" concept="5" trace="select#(Lorg/jetbrains/mps/openapi/model/SNode;)Ljava/lang/String;" />
-      <node id="5002485985642145975" at="1188,0,1191,0" concept="5" trace="accept#(Lorg/jetbrains/mps/openapi/model/SNode;)Z" />
-      <node id="7354447573577595468" at="1195,0,1198,0" concept="5" trace="accept#(Ljetbrains/mps/build/mps/util/MPSModulesPartitioner/Chunk;)Z" />
-      <node id="7354447573577595478" at="1199,0,1202,0" concept="5" trace="translate#(Ljetbrains/mps/build/mps/util/MPSModulesPartitioner/Chunk;)Ljava/lang/Iterable;" />
-      <node id="7354447573577595487" at="1203,0,1206,0" concept="5" trace="accept#(Lorg/jetbrains/mps/openapi/model/SNode;)Z" />
-      <node id="7354447573577595497" at="1207,0,1210,0" concept="5" trace="select#(Lorg/jetbrains/mps/openapi/model/SNode;)Lorg/jetbrains/mps/openapi/model/SNode;" />
-      <node id="7354447573577627073" at="1215,0,1218,0" concept="5" trace="accept#(Lorg/jetbrains/mps/openapi/model/SNode;)Z" />
-      <node id="7354447573577627090" at="1221,0,1224,0" concept="5" trace="select#(Lorg/jetbrains/mps/openapi/model/SNode;)Lorg/jetbrains/mps/openapi/model/SNode;" />
-      <node id="7354447573577628495" at="1228,0,1231,0" concept="5" trace="accept#(Lorg/jetbrains/mps/openapi/model/SNode;)Z" />
-      <node id="7354447573577628512" at="1234,0,1237,0" concept="5" trace="select#(Lorg/jetbrains/mps/openapi/model/SNode;)Lorg/jetbrains/mps/openapi/model/SNode;" />
-      <node id="288299486409052749" at="1399,102,1402,5" concept="4" />
-      <node id="3340252814672973549" at="1405,54,1408,5" concept="4" />
-      <node id="3340252814672973600" at="1410,0,1413,0" concept="5" trace="accept#(Lorg/jetbrains/mps/openapi/model/SNode;)Z" />
-      <node id="3340252814673340878" at="1421,49,1424,5" concept="4" />
-      <node id="3340252814673340902" at="1426,0,1429,0" concept="5" trace="accept#(Lorg/jetbrains/mps/openapi/model/SNode;)Z" />
-      <node id="3340252814673341037" at="1437,49,1440,5" concept="4" />
-      <node id="3340252814673341061" at="1442,0,1445,0" concept="5" trace="accept#(Lorg/jetbrains/mps/openapi/model/SNode;)Z" />
-      <node id="4297162197628719162" at="1455,0,1458,0" concept="5" trace="accept#(Lorg/jetbrains/mps/openapi/model/SNode;)Z" />
-      <node id="2402740824034672788" at="1475,0,1478,0" concept="5" trace="accept#(Lorg/jetbrains/mps/openapi/model/SNode;)Z" />
-      <node id="8301447434615581942" at="1497,0,1500,0" concept="5" trace="accept#(Ljava/lang/String;)Z" />
-      <node id="5905179409467964098" at="1501,0,1504,0" concept="5" trace="select#(Ljava/lang/String;)Ljava/lang/String;" />
-      <node id="3239569521490197860" at="1526,0,1529,0" concept="5" trace="accept#(Ljava/lang/String;)Z" />
-      <node id="3239569521490197869" at="1530,0,1533,0" concept="5" trace="select#(Ljava/lang/String;)Ljava/lang/String;" />
-      <node id="6354776497085480769" at="1546,0,1549,0" concept="5" trace="select#(Ljetbrains/mps/baseLanguage/tuples/runtime/Tuples/_2;)Lorg/jetbrains/mps/openapi/model/SNode;" />
-      <node id="5970181360960256005" at="1556,0,1559,0" concept="5" trace="accept#(Ljetbrains/mps/build/mps/util/MPSModulesPartitioner/Chunk;)Z" />
-      <node id="5970181360960287736" at="1560,0,1563,0" concept="5" trace="accept#(Lorg/jetbrains/mps/openapi/model/SNode;)Z" />
-      <node id="5970181360960411044" at="1565,0,1568,0" concept="5" trace="accept#(Ljetbrains/mps/build/mps/util/MPSModulesPartitioner/Chunk;)Z" />
-      <node id="7391870795497191282" at="1569,0,1572,0" concept="5" trace="translate#(Ljetbrains/mps/build/mps/util/MPSModulesPartitioner/Chunk;)Ljava/lang/Iterable;" />
-      <node id="7391870795497191378" at="1573,0,1576,0" concept="5" trace="select#(Lorg/jetbrains/mps/openapi/model/SNode;)Lorg/jetbrains/mps/openapi/model/SNode;" />
-      <node id="7391870795497191413" at="1577,0,1580,0" concept="5" trace="accept#(Lorg/jetbrains/mps/openapi/model/SNode;)Z" />
-      <node id="7391870795497191469" at="1581,211,1584,7" concept="3" />
-      <node id="2402740824034685341" at="1612,0,1615,0" concept="10" trace="isEmptyString#(Ljava/lang/String;)Z" />
-      <node id="8301447434615581617" at="1484,54,1488,9" concept="4" />
-      <node id="8301447434615581794" at="1489,146,1493,9" concept="4" />
-      <node id="3239569521490197801" at="1513,54,1517,9" concept="4" />
-      <node id="3239569521490197836" at="1518,146,1522,9" concept="4" />
+      <node id="1787667533297288933" at="702,0,705,0" concept="5" trace="accept#(Lorg/jetbrains/mps/openapi/model/SNode;)Z" />
+      <node id="5002485985634208506" at="716,0,719,0" concept="5" trace="accept#(Lorg/jetbrains/mps/openapi/model/SNode;)Z" />
+      <node id="5002485985634215291" at="719,7,722,5" concept="4" />
+      <node id="4101476690154933501" at="730,0,733,0" concept="5" trace="accept#(Lorg/jetbrains/mps/openapi/model/SNode;)Z" />
+      <node id="978600701690073047" at="1135,0,1138,0" concept="5" trace="select#(Ljava/lang/String;)Lorg/jetbrains/mps/openapi/model/SNode;" />
+      <node id="5970181360960843992" at="1154,0,1157,0" concept="5" trace="select#(Lorg/jetbrains/mps/openapi/model/SNode;)Ljava/lang/String;" />
+      <node id="6033050450523075625" at="1158,0,1161,0" concept="5" trace="accept#(Lorg/jetbrains/mps/openapi/model/SNode;)Z" />
+      <node id="5002485985642072390" at="1165,0,1168,0" concept="5" trace="accept#(Lorg/jetbrains/mps/openapi/model/SNode;)Z" />
+      <node id="3239569521490197901" at="1172,0,1175,0" concept="5" trace="select#(Ljava/lang/String;)Lorg/jetbrains/mps/openapi/model/SNode;" />
+      <node id="1374711517443095552" at="1182,0,1185,0" concept="5" trace="translate#(Ljetbrains/mps/build/mps/util/MPSModulesPartitioner/Chunk;)Ljava/lang/Iterable;" />
+      <node id="1374711517443116342" at="1186,0,1189,0" concept="5" trace="accept#(Lorg/jetbrains/mps/openapi/model/SNode;)Z" />
+      <node id="1374711517443137337" at="1190,0,1193,0" concept="5" trace="select#(Lorg/jetbrains/mps/openapi/model/SNode;)Ljava/lang/String;" />
+      <node id="5002485985642145975" at="1197,0,1200,0" concept="5" trace="accept#(Lorg/jetbrains/mps/openapi/model/SNode;)Z" />
+      <node id="7354447573577595468" at="1204,0,1207,0" concept="5" trace="accept#(Ljetbrains/mps/build/mps/util/MPSModulesPartitioner/Chunk;)Z" />
+      <node id="7354447573577595478" at="1208,0,1211,0" concept="5" trace="translate#(Ljetbrains/mps/build/mps/util/MPSModulesPartitioner/Chunk;)Ljava/lang/Iterable;" />
+      <node id="7354447573577595487" at="1212,0,1215,0" concept="5" trace="accept#(Lorg/jetbrains/mps/openapi/model/SNode;)Z" />
+      <node id="7354447573577595497" at="1216,0,1219,0" concept="5" trace="select#(Lorg/jetbrains/mps/openapi/model/SNode;)Lorg/jetbrains/mps/openapi/model/SNode;" />
+      <node id="7354447573577627073" at="1224,0,1227,0" concept="5" trace="accept#(Lorg/jetbrains/mps/openapi/model/SNode;)Z" />
+      <node id="7354447573577627090" at="1230,0,1233,0" concept="5" trace="select#(Lorg/jetbrains/mps/openapi/model/SNode;)Lorg/jetbrains/mps/openapi/model/SNode;" />
+      <node id="7354447573577628495" at="1237,0,1240,0" concept="5" trace="accept#(Lorg/jetbrains/mps/openapi/model/SNode;)Z" />
+      <node id="7354447573577628512" at="1243,0,1246,0" concept="5" trace="select#(Lorg/jetbrains/mps/openapi/model/SNode;)Lorg/jetbrains/mps/openapi/model/SNode;" />
+      <node id="288299486409052749" at="1408,102,1411,5" concept="4" />
+      <node id="3340252814672973549" at="1414,54,1417,5" concept="4" />
+      <node id="3340252814672973600" at="1419,0,1422,0" concept="5" trace="accept#(Lorg/jetbrains/mps/openapi/model/SNode;)Z" />
+      <node id="3340252814673340878" at="1430,49,1433,5" concept="4" />
+      <node id="3340252814673340902" at="1435,0,1438,0" concept="5" trace="accept#(Lorg/jetbrains/mps/openapi/model/SNode;)Z" />
+      <node id="3340252814673341037" at="1446,49,1449,5" concept="4" />
+      <node id="3340252814673341061" at="1451,0,1454,0" concept="5" trace="accept#(Lorg/jetbrains/mps/openapi/model/SNode;)Z" />
+      <node id="4297162197628719162" at="1464,0,1467,0" concept="5" trace="accept#(Lorg/jetbrains/mps/openapi/model/SNode;)Z" />
+      <node id="2402740824034672788" at="1484,0,1487,0" concept="5" trace="accept#(Lorg/jetbrains/mps/openapi/model/SNode;)Z" />
+      <node id="8301447434615581942" at="1506,0,1509,0" concept="5" trace="accept#(Ljava/lang/String;)Z" />
+      <node id="5905179409467964098" at="1510,0,1513,0" concept="5" trace="select#(Ljava/lang/String;)Ljava/lang/String;" />
+      <node id="3239569521490197860" at="1535,0,1538,0" concept="5" trace="accept#(Ljava/lang/String;)Z" />
+      <node id="3239569521490197869" at="1539,0,1542,0" concept="5" trace="select#(Ljava/lang/String;)Ljava/lang/String;" />
+      <node id="6354776497085480769" at="1555,0,1558,0" concept="5" trace="select#(Ljetbrains/mps/baseLanguage/tuples/runtime/Tuples/_2;)Lorg/jetbrains/mps/openapi/model/SNode;" />
+      <node id="5970181360960256005" at="1565,0,1568,0" concept="5" trace="accept#(Ljetbrains/mps/build/mps/util/MPSModulesPartitioner/Chunk;)Z" />
+      <node id="5970181360960287736" at="1569,0,1572,0" concept="5" trace="accept#(Lorg/jetbrains/mps/openapi/model/SNode;)Z" />
+      <node id="5970181360960411044" at="1574,0,1577,0" concept="5" trace="accept#(Ljetbrains/mps/build/mps/util/MPSModulesPartitioner/Chunk;)Z" />
+      <node id="7391870795497191282" at="1578,0,1581,0" concept="5" trace="translate#(Ljetbrains/mps/build/mps/util/MPSModulesPartitioner/Chunk;)Ljava/lang/Iterable;" />
+      <node id="7391870795497191378" at="1582,0,1585,0" concept="5" trace="select#(Lorg/jetbrains/mps/openapi/model/SNode;)Lorg/jetbrains/mps/openapi/model/SNode;" />
+      <node id="7391870795497191413" at="1586,0,1589,0" concept="5" trace="accept#(Lorg/jetbrains/mps/openapi/model/SNode;)Z" />
+      <node id="7391870795497191469" at="1590,211,1593,7" concept="3" />
+      <node id="2402740824034685341" at="1621,0,1624,0" concept="10" trace="isEmptyString#(Ljava/lang/String;)Z" />
+      <node id="8301447434615581617" at="1493,54,1497,9" concept="4" />
+      <node id="8301447434615581794" at="1498,146,1502,9" concept="4" />
+      <node id="3239569521490197801" at="1522,54,1526,9" concept="4" />
+      <node id="3239569521490197836" at="1527,146,1531,9" concept="4" />
       <node id="7795397664372773541" at="492,112,497,281" concept="7" />
-      <node id="1787667533297288929" at="697,94,702,7" concept="6" />
-      <node id="5002485985634208502" at="711,94,716,7" concept="6" />
-      <node id="4101476690147164906" at="725,94,730,15" concept="7" />
-      <node id="978600701690072962" at="1124,119,1129,7" concept="7" />
-      <node id="8845345751178284864" at="1136,0,1141,0" concept="5" trace="select#(Ljetbrains/mps/build/mps/util/MPSModulesPartitioner/Chunk;)Lorg/jetbrains/mps/openapi/model/SNode;" />
-      <node id="5002485985636840980" at="1154,120,1159,7" concept="7" />
-      <node id="3239569521490197893" at="1161,120,1166,7" concept="7" />
-      <node id="5002485985642145969" at="1186,120,1191,7" concept="7" />
-      <node id="7354447573577627067" at="1213,50,1218,11" concept="7" />
-      <node id="7354447573577628489" at="1226,50,1231,11" concept="7" />
-      <node id="4297162197628719154" at="1453,102,1458,15" concept="6" />
-      <node id="6536521488243341287" at="1473,102,1478,7" concept="7" />
-      <node id="6354776497085480764" at="1544,142,1549,24" concept="7" />
+      <node id="1787667533297288929" at="700,94,705,7" concept="6" />
+      <node id="5002485985634208502" at="714,94,719,7" concept="6" />
+      <node id="4101476690147164906" at="728,94,733,15" concept="7" />
+      <node id="978600701690072962" at="1133,119,1138,7" concept="7" />
+      <node id="8845345751178284864" at="1145,0,1150,0" concept="5" trace="select#(Ljetbrains/mps/build/mps/util/MPSModulesPartitioner/Chunk;)Lorg/jetbrains/mps/openapi/model/SNode;" />
+      <node id="5002485985636840980" at="1163,120,1168,7" concept="7" />
+      <node id="3239569521490197893" at="1170,120,1175,7" concept="7" />
+      <node id="5002485985642145969" at="1195,120,1200,7" concept="7" />
+      <node id="7354447573577627067" at="1222,50,1227,11" concept="7" />
+      <node id="7354447573577628489" at="1235,50,1240,11" concept="7" />
+      <node id="4297162197628719154" at="1462,102,1467,15" concept="6" />
+      <node id="6536521488243341287" at="1482,102,1487,7" concept="7" />
+      <node id="6354776497085480764" at="1553,142,1558,24" concept="7" />
       <node id="9076354678697016618" at="437,69,443,5" concept="4" />
       <node id="8702237507672319060" at="471,69,477,5" concept="4" />
-      <node id="978600701690073067" at="1600,0,1606,0" concept="10" trace="createGeneratorInternal_String_x583g4_a0a0a0a0mi#(Ljava/lang/Object;)Lorg/jetbrains/mps/openapi/model/SNode;" />
-      <node id="3239569521490197904" at="1606,0,1612,0" concept="10" trace="createGeneratorInternal_String_x583g4_a0a0a0a0ri#(Ljava/lang/Object;)Lorg/jetbrains/mps/openapi/model/SNode;" />
-      <node id="8845345751178284780" at="1134,120,1141,7" concept="7" />
-      <node id="7354447573577627065" at="1213,0,1220,0" concept="5" trace="translate#(Lorg/jetbrains/mps/openapi/model/SNode;)Ljava/lang/Iterable;" />
-      <node id="7354447573577628487" at="1226,0,1233,0" concept="5" trace="translate#(Lorg/jetbrains/mps/openapi/model/SNode;)Ljava/lang/Iterable;" />
-      <node id="3340252814672973587" at="1408,5,1415,5" concept="4" />
-      <node id="3340252814673340889" at="1424,5,1431,5" concept="4" />
-      <node id="3340252814673341048" at="1440,5,1447,5" concept="4" />
-      <node id="6354776497085480772" at="1615,0,1622,0" concept="10" trace="createGeneratorInternal_ProjectDependency_x583g4_a0a0a0a1a052#(Ljava/lang/Object;Ljava/lang/Object;)Lorg/jetbrains/mps/openapi/model/SNode;" />
-      <node id="8845345751178284921" at="1143,120,1152,7" concept="7" />
-      <node id="4297162197628722891" at="1461,10,1471,5" concept="0" />
-      <node id="3239569521490197951" at="1171,120,1184,13" concept="7" />
-      <node id="7354447573577627059" at="1211,0,1224,7" concept="6" />
-      <node id="7354447573577628481" at="1224,7,1237,7" concept="6" />
-      <node id="4297162197628721080" at="1458,15,1471,5" concept="4" />
-      <node id="8301447434615581504" at="1483,0,1496,0" concept="5" trace="select#(Lorg/jetbrains/mps/openapi/model/SNode;)Ljava/lang/String;" />
-      <node id="3239569521490197790" at="1512,0,1525,0" concept="5" trace="select#(Lorg/jetbrains/mps/openapi/model/SNode;)Ljava/lang/String;" />
-      <node id="7354447573577595456" at="1193,120,1210,7" concept="6" />
-      <node id="5970181360960411033" at="1563,10,1580,9" concept="6" />
-      <node id="8301447434615581420" at="1481,91,1504,42" concept="7" />
-      <node id="3239569521490197778" at="1510,91,1533,42" concept="7" />
-      <node id="5970181360960255920" at="1554,44,1585,5" concept="4" />
+      <node id="978600701690073067" at="1609,0,1615,0" concept="10" trace="createGeneratorInternal_String_x583g4_a0a0a0a0pi#(Ljava/lang/Object;)Lorg/jetbrains/mps/openapi/model/SNode;" />
+      <node id="3239569521490197904" at="1615,0,1621,0" concept="10" trace="createGeneratorInternal_String_x583g4_a0a0a0a0ui#(Ljava/lang/Object;)Lorg/jetbrains/mps/openapi/model/SNode;" />
+      <node id="8845345751178284780" at="1143,120,1150,7" concept="7" />
+      <node id="7354447573577627065" at="1222,0,1229,0" concept="5" trace="translate#(Lorg/jetbrains/mps/openapi/model/SNode;)Ljava/lang/Iterable;" />
+      <node id="7354447573577628487" at="1235,0,1242,0" concept="5" trace="translate#(Lorg/jetbrains/mps/openapi/model/SNode;)Ljava/lang/Iterable;" />
+      <node id="3340252814672973587" at="1417,5,1424,5" concept="4" />
+      <node id="3340252814673340889" at="1433,5,1440,5" concept="4" />
+      <node id="3340252814673341048" at="1449,5,1456,5" concept="4" />
+      <node id="6354776497085480772" at="1624,0,1631,0" concept="10" trace="createGeneratorInternal_ProjectDependency_x583g4_a0a0a0a1a352#(Ljava/lang/Object;Ljava/lang/Object;)Lorg/jetbrains/mps/openapi/model/SNode;" />
+      <node id="8845345751178284921" at="1152,120,1161,7" concept="7" />
+      <node id="4297162197628722891" at="1470,10,1480,5" concept="0" />
+      <node id="3239569521490197951" at="1180,120,1193,13" concept="7" />
+      <node id="7354447573577627059" at="1220,0,1233,7" concept="6" />
+      <node id="7354447573577628481" at="1233,7,1246,7" concept="6" />
+      <node id="4297162197628721080" at="1467,15,1480,5" concept="4" />
+      <node id="8301447434615581504" at="1492,0,1505,0" concept="5" trace="select#(Lorg/jetbrains/mps/openapi/model/SNode;)Ljava/lang/String;" />
+      <node id="3239569521490197790" at="1521,0,1534,0" concept="5" trace="select#(Lorg/jetbrains/mps/openapi/model/SNode;)Ljava/lang/String;" />
+      <node id="7354447573577595456" at="1202,120,1219,7" concept="6" />
+      <node id="5970181360960411033" at="1572,10,1589,9" concept="6" />
+      <node id="8301447434615581420" at="1490,91,1513,42" concept="7" />
+      <node id="3239569521490197778" at="1519,91,1542,42" concept="7" />
+      <node id="5970181360960255920" at="1563,44,1594,5" concept="4" />
       <scope id="3340252814672973707" at="382,78,383,63" />
       <scope id="3340252814673340924" at="388,72,389,57" />
       <scope id="3340252814673341083" at="394,73,395,58" />
@@ -505,465 +420,81 @@
       <scope id="7795397664372773547" at="494,39,495,193" />
       <scope id="5970181360963002107" at="499,112,500,326" />
       <scope id="6354776497085480731" at="502,112,503,185" />
-      <scope id="288299486408319668" at="670,93,671,63" />
-      <scope id="8301447434615581272" at="673,94,674,79" />
-      <scope id="4297162197631063252" at="676,94,677,219" />
-      <scope id="3733986151372083096" at="679,94,680,307" />
-      <scope id="8845345751178285145" at="682,94,683,91" />
-      <scope id="5970181360960165171" at="685,94,686,111" />
-      <scope id="353547257300591825" at="688,93,689,576" />
-      <scope id="398731435601112754" at="691,93,692,123" />
-      <scope id="6886349771916699401" at="694,94,695,320" />
-      <scope id="1787667533297288934" at="699,39,700,193" />
-      <scope id="3239569521490197881" at="705,94,706,79" />
-      <scope id="353547257301863304" at="708,93,709,576" />
-      <scope id="5002485985634208507" at="713,39,714,193" />
-      <scope id="5002485985634215294" at="717,23,718,19" />
-      <scope id="3239569521490198042" at="722,94,723,123" />
-      <scope id="4101476690154933502" at="727,39,728,437" />
-      <scope id="6354776497085480790" at="732,94,733,102" />
-      <scope id="978600701690073048" at="1126,38,1127,68" />
-      <scope id="5970181360960745074" at="1131,120,1132,143" />
-      <scope id="5970181360960843993" at="1145,38,1146,163" />
-      <scope id="6033050450523075626" at="1149,39,1150,200" />
-      <scope id="5002485985642072391" at="1156,39,1157,192" />
-      <scope id="3239569521490197902" at="1163,38,1164,68" />
-      <scope id="8986357566212684077" at="1168,120,1169,77" />
-      <scope id="1374711517443095553" at="1173,72,1174,31" />
-      <scope id="1374711517443116343" at="1177,39,1178,200" />
-      <scope id="1374711517443137338" at="1181,38,1182,163" />
-      <scope id="5002485985642145976" at="1188,39,1189,192" />
-      <scope id="7354447573577595469" at="1195,61,1196,35" />
-      <scope id="7354447573577595479" at="1199,72,1200,31" />
-      <scope id="7354447573577595488" at="1203,39,1204,194" />
-      <scope id="7354447573577595498" at="1207,37,1208,186" />
-      <scope id="7354447573577627074" at="1215,43,1216,554" />
-      <scope id="7354447573577627091" at="1221,37,1222,355" />
-      <scope id="7354447573577628496" at="1228,43,1229,554" />
-      <scope id="7354447573577628513" at="1234,37,1235,355" />
-      <scope id="6354776497113862140" at="1241,120,1242,66" />
-      <scope id="288299486409052751" at="1400,62,1401,57" />
-      <scope id="3340252814672973550" at="1406,29,1407,142" />
-      <scope id="3340252814672973601" at="1410,39,1411,528" />
-      <scope id="3340252814672973588" at="1413,10,1414,97" />
-      <scope id="3340252814673340879" at="1422,24,1423,137" />
-      <scope id="3340252814673340903" at="1426,39,1427,528" />
-      <scope id="3340252814673340890" at="1429,10,1430,97" />
-      <scope id="3340252814673341038" at="1438,24,1439,137" />
-      <scope id="3340252814673341062" at="1442,39,1443,528" />
-      <scope id="3340252814673341049" at="1445,10,1446,97" />
-      <scope id="288299486408963764" at="1450,101,1451,315" />
-      <scope id="4297162197628719163" at="1455,39,1456,204" />
-      <scope id="4297162197628721083" at="1459,31,1460,204" />
-      <scope id="2402740824034672789" at="1475,39,1476,193" />
-      <scope id="8301447434615581943" at="1497,40,1498,47" />
-      <scope id="5905179409467964099" at="1501,39,1502,18" />
-      <scope id="5970181360960164994" at="1506,102,1507,83" />
-      <scope id="3239569521490197861" at="1526,40,1527,47" />
-      <scope id="3239569521490197870" at="1530,39,1531,18" />
-      <scope id="6354776497085480770" at="1546,56,1547,95" />
-      <scope id="5970181360960256006" at="1556,61,1557,32" />
-      <scope id="5970181360960287737" at="1560,39,1561,526" />
-      <scope id="5970181360960411045" at="1565,63,1566,34" />
-      <scope id="7391870795497191283" at="1569,74,1570,37" />
-      <scope id="7391870795497191379" at="1573,39,1574,239" />
-      <scope id="7391870795497191414" at="1577,41,1578,196" />
-      <scope id="7391870795497191472" at="1582,54,1583,280" />
-      <scope id="978600701690073067" at="1602,233,1603,160" />
-      <scope id="3239569521490197904" at="1608,233,1609,160" />
-      <scope id="2402740824034685341" at="1612,52,1613,44" />
+      <scope id="288299486408319668" at="673,93,674,63" />
+      <scope id="8301447434615581272" at="676,94,677,79" />
+      <scope id="4297162197631063252" at="679,94,680,219" />
+      <scope id="3733986151372083096" at="682,94,683,307" />
+      <scope id="8845345751178285145" at="685,94,686,91" />
+      <scope id="5970181360960165171" at="688,94,689,111" />
+      <scope id="353547257300591825" at="691,93,692,576" />
+      <scope id="398731435601112754" at="694,93,695,123" />
+      <scope id="6886349771916699401" at="697,94,698,320" />
+      <scope id="1787667533297288934" at="702,39,703,193" />
+      <scope id="3239569521490197881" at="708,94,709,79" />
+      <scope id="353547257301863304" at="711,93,712,576" />
+      <scope id="5002485985634208507" at="716,39,717,193" />
+      <scope id="5002485985634215294" at="720,23,721,19" />
+      <scope id="3239569521490198042" at="725,94,726,123" />
+      <scope id="4101476690154933502" at="730,39,731,437" />
+      <scope id="6354776497085480790" at="735,94,736,102" />
+      <scope id="978600701690073048" at="1135,38,1136,68" />
+      <scope id="5970181360960745074" at="1140,120,1141,143" />
+      <scope id="5970181360960843993" at="1154,38,1155,163" />
+      <scope id="6033050450523075626" at="1158,39,1159,200" />
+      <scope id="5002485985642072391" at="1165,39,1166,192" />
+      <scope id="3239569521490197902" at="1172,38,1173,68" />
+      <scope id="8986357566212684077" at="1177,120,1178,77" />
+      <scope id="1374711517443095553" at="1182,72,1183,31" />
+      <scope id="1374711517443116343" at="1186,39,1187,200" />
+      <scope id="1374711517443137338" at="1190,38,1191,163" />
+      <scope id="5002485985642145976" at="1197,39,1198,192" />
+      <scope id="7354447573577595469" at="1204,61,1205,35" />
+      <scope id="7354447573577595479" at="1208,72,1209,31" />
+      <scope id="7354447573577595488" at="1212,39,1213,194" />
+      <scope id="7354447573577595498" at="1216,37,1217,186" />
+      <scope id="7354447573577627074" at="1224,43,1225,554" />
+      <scope id="7354447573577627091" at="1230,37,1231,355" />
+      <scope id="7354447573577628496" at="1237,43,1238,554" />
+      <scope id="7354447573577628513" at="1243,37,1244,355" />
+      <scope id="6354776497113862140" at="1250,120,1251,66" />
+      <scope id="288299486409052751" at="1409,62,1410,57" />
+      <scope id="3340252814672973550" at="1415,29,1416,142" />
+      <scope id="3340252814672973601" at="1419,39,1420,528" />
+      <scope id="3340252814672973588" at="1422,10,1423,97" />
+      <scope id="3340252814673340879" at="1431,24,1432,137" />
+      <scope id="3340252814673340903" at="1435,39,1436,528" />
+      <scope id="3340252814673340890" at="1438,10,1439,97" />
+      <scope id="3340252814673341038" at="1447,24,1448,137" />
+      <scope id="3340252814673341062" at="1451,39,1452,528" />
+      <scope id="3340252814673341049" at="1454,10,1455,97" />
+      <scope id="288299486408963764" at="1459,101,1460,315" />
+      <scope id="4297162197628719163" at="1464,39,1465,204" />
+      <scope id="4297162197628721083" at="1468,31,1469,204" />
+      <scope id="2402740824034672789" at="1484,39,1485,193" />
+      <scope id="8301447434615581943" at="1506,40,1507,47" />
+      <scope id="5905179409467964099" at="1510,39,1511,18" />
+      <scope id="5970181360960164994" at="1515,102,1516,83" />
+      <scope id="3239569521490197861" at="1535,40,1536,47" />
+      <scope id="3239569521490197870" at="1539,39,1540,18" />
+      <scope id="6354776497085480770" at="1555,56,1556,95" />
+      <scope id="5970181360960256006" at="1565,61,1566,32" />
+      <scope id="5970181360960287737" at="1569,39,1570,526" />
+      <scope id="5970181360960411045" at="1574,63,1575,34" />
+      <scope id="7391870795497191283" at="1578,74,1579,37" />
+      <scope id="7391870795497191379" at="1582,39,1583,239" />
+      <scope id="7391870795497191414" at="1586,41,1587,196" />
+      <scope id="7391870795497191472" at="1591,54,1592,280" />
+      <scope id="978600701690073067" at="1611,233,1612,160" />
+      <scope id="3239569521490197904" at="1617,233,1618,160" />
+      <scope id="2402740824034685341" at="1621,52,1622,44" />
       <scope id="9076354678697240075" at="440,12,442,21" />
       <scope id="8702237507672319081" at="474,12,476,21" />
-      <scope id="8301447434615581618" at="1485,35,1487,22" />
-      <scope id="8301447434615581795" at="1490,26,1492,22" />
-      <scope id="3239569521490197802" at="1514,35,1516,22" />
-      <scope id="3239569521490197837" at="1519,26,1521,22" />
-      <scope id="6354776497085480772" at="1617,242,1619,170" />
+      <scope id="8301447434615581618" at="1494,35,1496,22" />
+      <scope id="8301447434615581795" at="1499,26,1501,22" />
+      <scope id="3239569521490197802" at="1523,35,1525,22" />
+      <scope id="3239569521490197837" at="1528,26,1530,22" />
+      <scope id="6354776497085480772" at="1626,242,1628,170" />
       <scope id="353547257300549688" at="447,111,450,43">
-=======
-      <node id="3340252814672974419" at="370,78,371,63" concept="7" />
-      <node id="3340252814672974426" at="372,5,373,39" concept="7" />
-      <node id="3340252814673340980" at="376,72,377,57" concept="7" />
-      <node id="3340252814673341010" at="378,5,379,39" concept="7" />
-      <node id="3340252814673341140" at="382,73,383,58" concept="7" />
-      <node id="3340252814673341171" at="384,5,385,39" concept="7" />
-      <node id="4297162197629739573" at="387,112,388,235" concept="7" />
-      <node id="978600701690073085" at="390,111,391,182" concept="7" />
-      <node id="3749662389731725744" at="393,112,394,182" concept="7" />
-      <node id="4297162197629608486" at="396,112,397,237" concept="7" />
-      <node id="4297162197630920174" at="399,112,400,229" concept="6" />
-      <node id="4297162197631055452" at="401,19,402,14" concept="2" />
-      <node id="4297162197630908954" at="403,5,404,33" concept="7" />
-      <node id="4297162197629870106" at="406,112,407,236" concept="7" />
-      <node id="3938719774425519663" at="409,112,410,241" concept="7" />
-      <node id="6535001758417115273" at="412,112,413,245" concept="7" />
-      <node id="3733986151372088513" at="415,112,416,224" concept="7" />
-      <node id="8845345751178380250" at="418,112,419,323" concept="7" />
-      <node id="9076354678697146042" at="421,112,422,407" concept="6" />
-      <node id="9076354678697482803" at="422,407,423,0" concept="9" />
-      <node id="9076354678697019754" at="423,0,424,17" concept="6" />
-      <node id="9076354678697317676" at="424,17,425,69" concept="8" />
-      <node id="9076354678697242887" at="426,219,427,203" concept="2" />
-      <node id="9076354678697292260" at="428,12,429,22" concept="8" />
-      <node id="9076354678697273093" at="429,22,430,21" concept="2" />
-      <node id="9076354678697001650" at="431,5,432,0" concept="9" />
-      <node id="9076354678696953776" at="432,0,433,35" concept="7" />
-      <node id="353547257300550587" at="435,111,436,46" concept="8" />
-      <node id="353547257300550584" at="436,46,437,575" concept="6" />
-      <node id="353547257300554826" at="437,575,438,43" concept="7" />
-      <node id="5002485985636847459" at="440,112,441,175" concept="7" />
-      <node id="5002485985636866326" at="443,112,444,188" concept="7" />
-      <node id="3239569521490197764" at="446,112,447,182" concept="7" />
-      <node id="8986357566212561517" at="449,112,450,182" concept="7" />
-      <node id="1374711517443210442" at="452,112,453,323" concept="7" />
-      <node id="8702237507672319036" at="455,112,456,407" concept="6" />
-      <node id="8702237507672319054" at="456,407,457,0" concept="9" />
-      <node id="8702237507672319055" at="457,0,458,17" concept="6" />
-      <node id="8702237507672319058" at="458,17,459,69" concept="8" />
-      <node id="8702237507672319062" at="460,219,461,203" concept="2" />
-      <node id="8702237507672319082" at="462,12,463,22" concept="8" />
-      <node id="8702237507672319084" at="463,22,464,21" concept="2" />
-      <node id="8702237507672319088" at="465,5,466,0" concept="9" />
-      <node id="8702237507672319089" at="466,0,467,35" concept="7" />
-      <node id="353547257301863281" at="469,111,470,46" concept="8" />
-      <node id="353547257301863283" at="470,46,471,575" concept="6" />
-      <node id="353547257301863296" at="471,575,472,43" concept="7" />
-      <node id="5002485985637417297" at="474,112,475,175" concept="7" />
-      <node id="5002485985637417306" at="477,112,478,188" concept="7" />
-      <node id="7795397664372773548" at="482,39,483,193" concept="7" />
-      <node id="5970181360963004537" at="487,112,488,326" concept="7" />
-      <node id="6354776497085480732" at="490,112,491,185" concept="7" />
-      <node id="288299486408320781" at="643,93,644,63" concept="7" />
-      <node id="8301447434615581301" at="646,94,647,79" concept="7" />
-      <node id="4297162197631112056" at="649,94,650,219" concept="7" />
-      <node id="3733986151372083983" at="652,94,653,307" concept="7" />
-      <node id="5970181360960165101" at="655,94,656,91" concept="7" />
-      <node id="5970181360960165172" at="658,94,659,111" concept="7" />
-      <node id="353547257300597780" at="661,93,662,576" concept="7" />
-      <node id="398731435601473232" at="664,93,665,123" concept="7" />
-      <node id="6886349771916699408" at="667,94,668,320" concept="7" />
-      <node id="1787667533297288935" at="672,39,673,193" concept="7" />
-      <node id="1787667533297118841" at="675,7,676,376" concept="7" />
-      <node id="3239569521490197882" at="678,94,679,79" concept="7" />
-      <node id="353547257301863305" at="681,93,682,576" concept="7" />
-      <node id="5002485985634208508" at="686,39,687,193" concept="7" />
-      <node id="5002485985634230623" at="690,23,691,19" concept="7" />
-      <node id="5002485985634250193" at="692,5,693,357" concept="7" />
-      <node id="3239569521490198043" at="695,94,696,123" concept="7" />
-      <node id="4101476690154933503" at="700,39,701,458" concept="7" />
-      <node id="6354776497085480791" at="705,94,706,102" concept="7" />
-      <node id="978600701690073051" at="1112,38,1113,68" concept="7" />
-      <node id="3749662389731418659" at="1117,120,1118,143" concept="7" />
-      <node id="8845345751178284886" at="1122,59,1123,262" concept="6" />
-      <node id="8845345751178284894" at="1123,262,1124,44" concept="2" />
-      <node id="8845345751178284918" at="1124,44,1125,24" concept="7" />
-      <node id="5970181360960843999" at="1131,38,1132,163" concept="7" />
-      <node id="6033050450523080916" at="1135,39,1136,200" concept="7" />
-      <node id="5002485985642076386" at="1142,39,1143,192" concept="7" />
-      <node id="3239569521490197903" at="1149,38,1150,68" concept="7" />
-      <node id="8986357566212775176" at="1154,120,1155,77" concept="7" />
-      <node id="1374711517443103068" at="1159,72,1160,31" concept="7" />
-      <node id="1374711517443116344" at="1163,39,1164,200" concept="7" />
-      <node id="1374711517443137349" at="1167,38,1168,163" concept="7" />
-      <node id="5002485985642145977" at="1174,39,1175,192" concept="7" />
-      <node id="7354447573577595470" at="1181,61,1182,35" concept="7" />
-      <node id="7354447573577595480" at="1185,72,1186,31" concept="7" />
-      <node id="7354447573577595489" at="1189,39,1190,194" concept="7" />
-      <node id="7354447573577595499" at="1193,37,1194,186" concept="7" />
-      <node id="7354447573577628662" at="1196,7,1197,0" concept="9" />
-      <node id="7354447573577627075" at="1201,43,1202,554" concept="7" />
-      <node id="7354447573577627092" at="1207,37,1208,355" concept="7" />
-      <node id="7354447573577628497" at="1214,43,1215,554" concept="7" />
-      <node id="7354447573577628514" at="1220,37,1221,355" concept="7" />
-      <node id="7354447573577628803" at="1223,7,1224,0" concept="9" />
-      <node id="5970181360963001900" at="1224,0,1225,84" concept="7" />
-      <node id="6354776497113986528" at="1227,120,1228,66" concept="7" />
-      <node id="288299486409087332" at="1386,62,1387,57" concept="7" />
-      <node id="3340252814672973529" at="1388,5,1389,85" concept="6" />
-      <node id="3340252814672973536" at="1389,85,1390,32" concept="6" />
-      <node id="3340252814672973540" at="1390,32,1391,54" concept="6" />
-      <node id="3340252814672973622" at="1392,29,1393,142" concept="7" />
-      <node id="3340252814672973602" at="1396,39,1397,528" concept="7" />
-      <node id="3340252814672973589" at="1399,10,1400,97" concept="2" />
-      <node id="3340252814672973703" at="1401,5,1402,16" concept="7" />
-      <node id="3340252814673340858" at="1404,102,1405,85" concept="6" />
-      <node id="3340252814673340865" at="1405,85,1406,29" concept="6" />
-      <node id="3340252814673340869" at="1406,29,1407,49" concept="6" />
-      <node id="3340252814673340880" at="1408,24,1409,137" concept="7" />
-      <node id="3340252814673340904" at="1412,39,1413,528" concept="7" />
-      <node id="3340252814673340891" at="1415,10,1416,97" concept="2" />
-      <node id="3340252814673340919" at="1417,5,1418,16" concept="7" />
-      <node id="3340252814673341017" at="1420,102,1421,85" concept="6" />
-      <node id="3340252814673341024" at="1421,85,1422,30" concept="6" />
-      <node id="3340252814673341028" at="1422,30,1423,49" concept="6" />
-      <node id="3340252814673341039" at="1424,24,1425,137" concept="7" />
-      <node id="3340252814673341063" at="1428,39,1429,528" concept="7" />
-      <node id="3340252814673341050" at="1431,10,1432,97" concept="2" />
-      <node id="3340252814673341078" at="1433,5,1434,16" concept="7" />
-      <node id="288299486408964809" at="1436,101,1437,315" concept="7" />
-      <node id="4297162197628719164" at="1441,39,1442,204" concept="7" />
-      <node id="4297162197628723157" at="1445,31,1446,204" concept="7" />
-      <node id="4297162197628724874" at="1447,12,1448,247" concept="6" />
-      <node id="4297162197628740778" at="1448,247,1449,180" concept="2" />
-      <node id="4297162197629594973" at="1449,180,1450,72" concept="8" />
-      <node id="4297162197628923504" at="1450,72,1451,184" concept="2" />
-      <node id="4297162197628749231" at="1451,184,1452,178" concept="2" />
-      <node id="4297162197628917485" at="1452,178,1453,180" concept="2" />
-      <node id="3938719774425413411" at="1453,180,1454,185" concept="2" />
-      <node id="6535001758417087858" at="1454,185,1455,188" concept="2" />
-      <node id="4297162197628736291" at="1455,188,1456,22" concept="7" />
-      <node id="2402740824034685335" at="1461,39,1462,193" concept="7" />
-      <node id="8301447434615581532" at="1466,102,1467,91" concept="6" />
-      <node id="8301447434615581597" at="1469,38,1470,54" concept="6" />
-      <node id="8301447434615672717" at="1471,35,1472,20" concept="8" />
-      <node id="8301447434615581682" at="1472,20,1473,22" concept="7" />
-      <node id="8301447434615581786" at="1474,9,1475,146" concept="6" />
-      <node id="8301447434615672719" at="1476,26,1477,20" concept="8" />
-      <node id="8301447434615581806" at="1477,20,1478,22" concept="7" />
-      <node id="8301447434615581811" at="1479,9,1480,19" concept="7" />
-      <node id="8301447434615581946" at="1483,40,1484,47" concept="7" />
-      <node id="5905179409467964103" at="1487,39,1488,18" concept="7" />
-      <node id="5970181360960165010" at="1492,102,1493,83" concept="7" />
-      <node id="3239569521490197771" at="1495,102,1496,91" concept="6" />
-      <node id="3239569521490197792" at="1498,38,1499,54" concept="6" />
-      <node id="3239569521490197803" at="1500,35,1501,20" concept="8" />
-      <node id="3239569521490197823" at="1501,20,1502,22" concept="7" />
-      <node id="3239569521490197828" at="1503,9,1504,146" concept="6" />
-      <node id="3239569521490197838" at="1505,26,1506,20" concept="8" />
-      <node id="3239569521490197850" at="1506,20,1507,22" concept="7" />
-      <node id="3239569521490197855" at="1508,9,1509,19" concept="7" />
-      <node id="3239569521490197862" at="1512,40,1513,47" concept="7" />
-      <node id="3239569521490197871" at="1516,39,1517,18" concept="7" />
-      <node id="8986357566212685835" at="1521,102,1522,75" concept="6" />
-      <node id="8986357566212685841" at="1522,75,1523,29" concept="2" />
-      <node id="8986357566212685845" at="1523,29,1524,113" concept="6" />
-      <node id="8986357566212685853" at="1524,113,1525,231" concept="6" />
-      <node id="8986357566212685860" at="1525,231,1526,268" concept="6" />
-      <node id="8986357566212773837" at="1526,268,1527,78" concept="7" />
-      <node id="6354776497085480750" at="1529,102,1530,142" concept="6" />
-      <node id="6354776497085480771" at="1532,56,1533,95" concept="7" />
-      <node id="8845345751178284737" at="1537,102,1538,86" concept="6" />
-      <node id="8845345751178284730" at="1538,86,1539,30" concept="2" />
-      <node id="5970181360960745161" at="1539,30,1540,44" concept="2" />
-      <node id="5970181360960256009" at="1542,61,1543,32" concept="7" />
-      <node id="5970181360960287740" at="1546,39,1547,526" concept="7" />
-      <node id="5970181360960411046" at="1551,63,1552,34" concept="7" />
-      <node id="7391870795497191286" at="1555,74,1556,37" concept="7" />
-      <node id="7391870795497191382" at="1559,39,1560,239" concept="7" />
-      <node id="7391870795497191417" at="1563,41,1564,196" concept="7" />
-      <node id="5970181360960287858" at="1566,9,1567,211" concept="2" />
-      <node id="7391870795497191475" at="1568,54,1569,280" concept="2" />
-      <node id="8845345751178284772" at="1571,5,1572,23" concept="7" />
-      <node id="978600701690073067" at="1586,84,1587,63" concept="6" />
-      <node id="978600701690073067" at="1587,63,1588,233" concept="6" />
-      <node id="978600701690073067" at="1588,233,1589,160" concept="0" />
-      <node id="978600701690073067" at="1588,233,1589,160" concept="2" />
-      <node id="978600701690073067" at="1589,160,1590,14" concept="7" />
-      <node id="3239569521490197904" at="1592,84,1593,63" concept="6" />
-      <node id="3239569521490197904" at="1593,63,1594,233" concept="6" />
-      <node id="3239569521490197904" at="1594,233,1595,160" concept="0" />
-      <node id="3239569521490197904" at="1594,233,1595,160" concept="2" />
-      <node id="3239569521490197904" at="1595,160,1596,14" concept="7" />
-      <node id="2402740824034685341" at="1598,52,1599,44" concept="7" />
-      <node id="6354776497085480772" at="1601,108,1602,63" concept="6" />
-      <node id="6354776497085480772" at="1602,63,1603,242" concept="6" />
-      <node id="6354776497085480772" at="1603,242,1604,163" concept="2" />
-      <node id="6354776497085480772" at="1604,163,1605,170" concept="2" />
-      <node id="6354776497085480772" at="1605,170,1606,14" concept="7" />
-      <node id="6354776497085480772" at="1603,242,1605,170" concept="0" />
-      <node id="3340252814672973705" at="369,112,372,5" concept="4" />
-      <node id="3340252814673340922" at="375,112,378,5" concept="4" />
-      <node id="3340252814673341081" at="381,112,384,5" concept="4" />
-      <node id="4297162197630924317" at="400,229,403,5" concept="4" />
-      <node id="9076354678697240074" at="428,10,431,5" concept="0" />
-      <node id="8702237507672319080" at="462,10,465,5" concept="0" />
-      <node id="7795397664372773546" at="482,0,485,0" concept="5" trace="accept#(Lorg/jetbrains/mps/openapi/model/SNode;)Z" />
-      <node id="1787667533297288933" at="672,0,675,0" concept="5" trace="accept#(Lorg/jetbrains/mps/openapi/model/SNode;)Z" />
-      <node id="5002485985634208506" at="686,0,689,0" concept="5" trace="accept#(Lorg/jetbrains/mps/openapi/model/SNode;)Z" />
-      <node id="5002485985634215291" at="689,7,692,5" concept="4" />
-      <node id="4101476690154933501" at="700,0,703,0" concept="5" trace="accept#(Lorg/jetbrains/mps/openapi/model/SNode;)Z" />
-      <node id="978600701690073047" at="1112,0,1115,0" concept="5" trace="select#(Ljava/lang/String;)Lorg/jetbrains/mps/openapi/model/SNode;" />
-      <node id="5970181360960843992" at="1131,0,1134,0" concept="5" trace="select#(Lorg/jetbrains/mps/openapi/model/SNode;)Ljava/lang/String;" />
-      <node id="6033050450523075625" at="1135,0,1138,0" concept="5" trace="accept#(Lorg/jetbrains/mps/openapi/model/SNode;)Z" />
-      <node id="5002485985642072390" at="1142,0,1145,0" concept="5" trace="accept#(Lorg/jetbrains/mps/openapi/model/SNode;)Z" />
-      <node id="3239569521490197901" at="1149,0,1152,0" concept="5" trace="select#(Ljava/lang/String;)Lorg/jetbrains/mps/openapi/model/SNode;" />
-      <node id="1374711517443095552" at="1159,0,1162,0" concept="5" trace="translate#(Ljetbrains/mps/build/mps/util/MPSModulesPartitioner/Chunk;)Ljava/lang/Iterable;" />
-      <node id="1374711517443116342" at="1163,0,1166,0" concept="5" trace="accept#(Lorg/jetbrains/mps/openapi/model/SNode;)Z" />
-      <node id="1374711517443137337" at="1167,0,1170,0" concept="5" trace="select#(Lorg/jetbrains/mps/openapi/model/SNode;)Ljava/lang/String;" />
-      <node id="5002485985642145975" at="1174,0,1177,0" concept="5" trace="accept#(Lorg/jetbrains/mps/openapi/model/SNode;)Z" />
-      <node id="7354447573577595468" at="1181,0,1184,0" concept="5" trace="accept#(Ljetbrains/mps/build/mps/util/MPSModulesPartitioner/Chunk;)Z" />
-      <node id="7354447573577595478" at="1185,0,1188,0" concept="5" trace="translate#(Ljetbrains/mps/build/mps/util/MPSModulesPartitioner/Chunk;)Ljava/lang/Iterable;" />
-      <node id="7354447573577595487" at="1189,0,1192,0" concept="5" trace="accept#(Lorg/jetbrains/mps/openapi/model/SNode;)Z" />
-      <node id="7354447573577595497" at="1193,0,1196,0" concept="5" trace="select#(Lorg/jetbrains/mps/openapi/model/SNode;)Lorg/jetbrains/mps/openapi/model/SNode;" />
-      <node id="7354447573577627073" at="1201,0,1204,0" concept="5" trace="accept#(Lorg/jetbrains/mps/openapi/model/SNode;)Z" />
-      <node id="7354447573577627090" at="1207,0,1210,0" concept="5" trace="select#(Lorg/jetbrains/mps/openapi/model/SNode;)Lorg/jetbrains/mps/openapi/model/SNode;" />
-      <node id="7354447573577628495" at="1214,0,1217,0" concept="5" trace="accept#(Lorg/jetbrains/mps/openapi/model/SNode;)Z" />
-      <node id="7354447573577628512" at="1220,0,1223,0" concept="5" trace="select#(Lorg/jetbrains/mps/openapi/model/SNode;)Lorg/jetbrains/mps/openapi/model/SNode;" />
-      <node id="288299486409052749" at="1385,102,1388,5" concept="4" />
-      <node id="3340252814672973549" at="1391,54,1394,5" concept="4" />
-      <node id="3340252814672973600" at="1396,0,1399,0" concept="5" trace="accept#(Lorg/jetbrains/mps/openapi/model/SNode;)Z" />
-      <node id="3340252814673340878" at="1407,49,1410,5" concept="4" />
-      <node id="3340252814673340902" at="1412,0,1415,0" concept="5" trace="accept#(Lorg/jetbrains/mps/openapi/model/SNode;)Z" />
-      <node id="3340252814673341037" at="1423,49,1426,5" concept="4" />
-      <node id="3340252814673341061" at="1428,0,1431,0" concept="5" trace="accept#(Lorg/jetbrains/mps/openapi/model/SNode;)Z" />
-      <node id="4297162197628719162" at="1441,0,1444,0" concept="5" trace="accept#(Lorg/jetbrains/mps/openapi/model/SNode;)Z" />
-      <node id="2402740824034672788" at="1461,0,1464,0" concept="5" trace="accept#(Lorg/jetbrains/mps/openapi/model/SNode;)Z" />
-      <node id="8301447434615581942" at="1483,0,1486,0" concept="5" trace="accept#(Ljava/lang/String;)Z" />
-      <node id="5905179409467964098" at="1487,0,1490,0" concept="5" trace="select#(Ljava/lang/String;)Ljava/lang/String;" />
-      <node id="3239569521490197860" at="1512,0,1515,0" concept="5" trace="accept#(Ljava/lang/String;)Z" />
-      <node id="3239569521490197869" at="1516,0,1519,0" concept="5" trace="select#(Ljava/lang/String;)Ljava/lang/String;" />
-      <node id="6354776497085480769" at="1532,0,1535,0" concept="5" trace="select#(Ljetbrains/mps/baseLanguage/tuples/runtime/Tuples/_2;)Lorg/jetbrains/mps/openapi/model/SNode;" />
-      <node id="5970181360960256005" at="1542,0,1545,0" concept="5" trace="accept#(Ljetbrains/mps/build/mps/util/MPSModulesPartitioner/Chunk;)Z" />
-      <node id="5970181360960287736" at="1546,0,1549,0" concept="5" trace="accept#(Lorg/jetbrains/mps/openapi/model/SNode;)Z" />
-      <node id="5970181360960411044" at="1551,0,1554,0" concept="5" trace="accept#(Ljetbrains/mps/build/mps/util/MPSModulesPartitioner/Chunk;)Z" />
-      <node id="7391870795497191282" at="1555,0,1558,0" concept="5" trace="translate#(Ljetbrains/mps/build/mps/util/MPSModulesPartitioner/Chunk;)Ljava/lang/Iterable;" />
-      <node id="7391870795497191378" at="1559,0,1562,0" concept="5" trace="select#(Lorg/jetbrains/mps/openapi/model/SNode;)Lorg/jetbrains/mps/openapi/model/SNode;" />
-      <node id="7391870795497191413" at="1563,0,1566,0" concept="5" trace="accept#(Lorg/jetbrains/mps/openapi/model/SNode;)Z" />
-      <node id="7391870795497191469" at="1567,211,1570,7" concept="3" />
-      <node id="2402740824034685341" at="1598,0,1601,0" concept="10" trace="isEmptyString#(Ljava/lang/String;)Z" />
-      <node id="8301447434615581617" at="1470,54,1474,9" concept="4" />
-      <node id="8301447434615581794" at="1475,146,1479,9" concept="4" />
-      <node id="3239569521490197801" at="1499,54,1503,9" concept="4" />
-      <node id="3239569521490197836" at="1504,146,1508,9" concept="4" />
-      <node id="7795397664372773541" at="480,112,485,281" concept="7" />
-      <node id="1787667533297288929" at="670,94,675,7" concept="6" />
-      <node id="5002485985634208502" at="684,94,689,7" concept="6" />
-      <node id="4101476690147164906" at="698,94,703,15" concept="7" />
-      <node id="978600701690072962" at="1110,119,1115,7" concept="7" />
-      <node id="8845345751178284864" at="1122,0,1127,0" concept="5" trace="select#(Ljetbrains/mps/build/mps/util/MPSModulesPartitioner/Chunk;)Lorg/jetbrains/mps/openapi/model/SNode;" />
-      <node id="5002485985636840980" at="1140,120,1145,7" concept="7" />
-      <node id="3239569521490197893" at="1147,120,1152,7" concept="7" />
-      <node id="5002485985642145969" at="1172,120,1177,7" concept="7" />
-      <node id="7354447573577627067" at="1199,50,1204,11" concept="7" />
-      <node id="7354447573577628489" at="1212,50,1217,11" concept="7" />
-      <node id="4297162197628719154" at="1439,102,1444,15" concept="6" />
-      <node id="6536521488243341287" at="1459,102,1464,7" concept="7" />
-      <node id="6354776497085480764" at="1530,142,1535,24" concept="7" />
-      <node id="9076354678697016618" at="425,69,431,5" concept="4" />
-      <node id="8702237507672319060" at="459,69,465,5" concept="4" />
-      <node id="978600701690073067" at="1586,0,1592,0" concept="10" trace="createGeneratorInternal_String_x583g4_a0a0a0a0ci#(Ljava/lang/Object;)Lorg/jetbrains/mps/openapi/model/SNode;" />
-      <node id="3239569521490197904" at="1592,0,1598,0" concept="10" trace="createGeneratorInternal_String_x583g4_a0a0a0a0hi#(Ljava/lang/Object;)Lorg/jetbrains/mps/openapi/model/SNode;" />
-      <node id="8845345751178284780" at="1120,120,1127,7" concept="7" />
-      <node id="7354447573577627065" at="1199,0,1206,0" concept="5" trace="translate#(Lorg/jetbrains/mps/openapi/model/SNode;)Ljava/lang/Iterable;" />
-      <node id="7354447573577628487" at="1212,0,1219,0" concept="5" trace="translate#(Lorg/jetbrains/mps/openapi/model/SNode;)Ljava/lang/Iterable;" />
-      <node id="3340252814672973587" at="1394,5,1401,5" concept="4" />
-      <node id="3340252814673340889" at="1410,5,1417,5" concept="4" />
-      <node id="3340252814673341048" at="1426,5,1433,5" concept="4" />
-      <node id="6354776497085480772" at="1601,0,1608,0" concept="10" trace="createGeneratorInternal_ProjectDependency_x583g4_a0a0a0a1a042#(Ljava/lang/Object;Ljava/lang/Object;)Lorg/jetbrains/mps/openapi/model/SNode;" />
-      <node id="8845345751178284921" at="1129,120,1138,7" concept="7" />
-      <node id="4297162197628722891" at="1447,10,1457,5" concept="0" />
-      <node id="3239569521490197951" at="1157,120,1170,13" concept="7" />
-      <node id="7354447573577627059" at="1197,0,1210,7" concept="6" />
-      <node id="7354447573577628481" at="1210,7,1223,7" concept="6" />
-      <node id="4297162197628721080" at="1444,15,1457,5" concept="4" />
-      <node id="8301447434615581504" at="1469,0,1482,0" concept="5" trace="select#(Lorg/jetbrains/mps/openapi/model/SNode;)Ljava/lang/String;" />
-      <node id="3239569521490197790" at="1498,0,1511,0" concept="5" trace="select#(Lorg/jetbrains/mps/openapi/model/SNode;)Ljava/lang/String;" />
-      <node id="7354447573577595456" at="1179,120,1196,7" concept="6" />
-      <node id="5970181360960411033" at="1549,10,1566,9" concept="6" />
-      <node id="8301447434615581420" at="1467,91,1490,42" concept="7" />
-      <node id="3239569521490197778" at="1496,91,1519,42" concept="7" />
-      <node id="5970181360960255920" at="1540,44,1571,5" concept="4" />
-      <scope id="3340252814672973707" at="370,78,371,63" />
-      <scope id="3340252814673340924" at="376,72,377,57" />
-      <scope id="3340252814673341083" at="382,73,383,58" />
-      <scope id="4297162197629738844" at="387,112,388,235" />
-      <scope id="978600701690073084" at="390,111,391,182" />
-      <scope id="5970181360960745174" at="393,112,394,182" />
-      <scope id="4297162197629596073" at="396,112,397,237" />
-      <scope id="4297162197630924320" at="401,19,402,14" />
-      <scope id="4297162197629869375" at="406,112,407,236" />
-      <scope id="3938719774425518973" at="409,112,410,241" />
-      <scope id="6535001758417114443" at="412,112,413,245" />
-      <scope id="3733986151372087667" at="415,112,416,224" />
-      <scope id="8845345751178380249" at="418,112,419,323" />
-      <scope id="9076354678697016621" at="426,219,427,203" />
-      <scope id="5002485985636846576" at="440,112,441,175" />
-      <scope id="5002485985636839432" at="443,112,444,188" />
-      <scope id="3239569521490197763" at="446,112,447,182" />
-      <scope id="8986357566212561516" at="449,112,450,182" />
-      <scope id="1374711517443210410" at="452,112,453,323" />
-      <scope id="8702237507672319061" at="460,219,461,203" />
-      <scope id="5002485985637417296" at="474,112,475,175" />
-      <scope id="5002485985637417305" at="477,112,478,188" />
-      <scope id="7795397664372773547" at="482,39,483,193" />
-      <scope id="5970181360963002107" at="487,112,488,326" />
-      <scope id="6354776497085480731" at="490,112,491,185" />
-      <scope id="288299486408319668" at="643,93,644,63" />
-      <scope id="8301447434615581272" at="646,94,647,79" />
-      <scope id="4297162197631063252" at="649,94,650,219" />
-      <scope id="3733986151372083096" at="652,94,653,307" />
-      <scope id="8845345751178285145" at="655,94,656,91" />
-      <scope id="5970181360960165171" at="658,94,659,111" />
-      <scope id="353547257300591825" at="661,93,662,576" />
-      <scope id="398731435601112754" at="664,93,665,123" />
-      <scope id="6886349771916699401" at="667,94,668,320" />
-      <scope id="1787667533297288934" at="672,39,673,193" />
-      <scope id="3239569521490197881" at="678,94,679,79" />
-      <scope id="353547257301863304" at="681,93,682,576" />
-      <scope id="5002485985634208507" at="686,39,687,193" />
-      <scope id="5002485985634215294" at="690,23,691,19" />
-      <scope id="3239569521490198042" at="695,94,696,123" />
-      <scope id="4101476690154933502" at="700,39,701,458" />
-      <scope id="6354776497085480790" at="705,94,706,102" />
-      <scope id="978600701690073048" at="1112,38,1113,68" />
-      <scope id="5970181360960745074" at="1117,120,1118,143" />
-      <scope id="5970181360960843993" at="1131,38,1132,163" />
-      <scope id="6033050450523075626" at="1135,39,1136,200" />
-      <scope id="5002485985642072391" at="1142,39,1143,192" />
-      <scope id="3239569521490197902" at="1149,38,1150,68" />
-      <scope id="8986357566212684077" at="1154,120,1155,77" />
-      <scope id="1374711517443095553" at="1159,72,1160,31" />
-      <scope id="1374711517443116343" at="1163,39,1164,200" />
-      <scope id="1374711517443137338" at="1167,38,1168,163" />
-      <scope id="5002485985642145976" at="1174,39,1175,192" />
-      <scope id="7354447573577595469" at="1181,61,1182,35" />
-      <scope id="7354447573577595479" at="1185,72,1186,31" />
-      <scope id="7354447573577595488" at="1189,39,1190,194" />
-      <scope id="7354447573577595498" at="1193,37,1194,186" />
-      <scope id="7354447573577627074" at="1201,43,1202,554" />
-      <scope id="7354447573577627091" at="1207,37,1208,355" />
-      <scope id="7354447573577628496" at="1214,43,1215,554" />
-      <scope id="7354447573577628513" at="1220,37,1221,355" />
-      <scope id="6354776497113862140" at="1227,120,1228,66" />
-      <scope id="288299486409052751" at="1386,62,1387,57" />
-      <scope id="3340252814672973550" at="1392,29,1393,142" />
-      <scope id="3340252814672973601" at="1396,39,1397,528" />
-      <scope id="3340252814672973588" at="1399,10,1400,97" />
-      <scope id="3340252814673340879" at="1408,24,1409,137" />
-      <scope id="3340252814673340903" at="1412,39,1413,528" />
-      <scope id="3340252814673340890" at="1415,10,1416,97" />
-      <scope id="3340252814673341038" at="1424,24,1425,137" />
-      <scope id="3340252814673341062" at="1428,39,1429,528" />
-      <scope id="3340252814673341049" at="1431,10,1432,97" />
-      <scope id="288299486408963764" at="1436,101,1437,315" />
-      <scope id="4297162197628719163" at="1441,39,1442,204" />
-      <scope id="4297162197628721083" at="1445,31,1446,204" />
-      <scope id="2402740824034672789" at="1461,39,1462,193" />
-      <scope id="8301447434615581943" at="1483,40,1484,47" />
-      <scope id="5905179409467964099" at="1487,39,1488,18" />
-      <scope id="5970181360960164994" at="1492,102,1493,83" />
-      <scope id="3239569521490197861" at="1512,40,1513,47" />
-      <scope id="3239569521490197870" at="1516,39,1517,18" />
-      <scope id="6354776497085480770" at="1532,56,1533,95" />
-      <scope id="5970181360960256006" at="1542,61,1543,32" />
-      <scope id="5970181360960287737" at="1546,39,1547,526" />
-      <scope id="5970181360960411045" at="1551,63,1552,34" />
-      <scope id="7391870795497191283" at="1555,74,1556,37" />
-      <scope id="7391870795497191379" at="1559,39,1560,239" />
-      <scope id="7391870795497191414" at="1563,41,1564,196" />
-      <scope id="7391870795497191472" at="1568,54,1569,280" />
-      <scope id="978600701690073067" at="1588,233,1589,160" />
-      <scope id="3239569521490197904" at="1594,233,1595,160" />
-      <scope id="2402740824034685341" at="1598,52,1599,44" />
-      <scope id="9076354678697240075" at="428,12,430,21" />
-      <scope id="8702237507672319081" at="462,12,464,21" />
-      <scope id="8301447434615581618" at="1471,35,1473,22" />
-      <scope id="8301447434615581795" at="1476,26,1478,22" />
-      <scope id="3239569521490197802" at="1500,35,1502,22" />
-      <scope id="3239569521490197837" at="1505,26,1507,22" />
-      <scope id="6354776497085480772" at="1603,242,1605,170" />
-      <scope id="353547257300549688" at="435,111,438,43">
->>>>>>> 6b45df02
         <var name="size" id="353547257300550585" />
       </scope>
       <scope id="353547257301863280" at="481,111,484,43">
@@ -972,380 +503,194 @@
       <scope id="7795397664372773546" at="494,0,497,0">
         <var name="it" id="7795397664372773546" />
       </scope>
-<<<<<<< HEAD
-      <scope id="1787667533297288933" at="699,0,702,0">
+      <scope id="1787667533297288933" at="702,0,705,0">
         <var name="it" id="1787667533297288933" />
       </scope>
-      <scope id="5002485985634208506" at="713,0,716,0">
+      <scope id="5002485985634208506" at="716,0,719,0">
         <var name="it" id="5002485985634208506" />
       </scope>
-      <scope id="4101476690154933501" at="727,0,730,0">
+      <scope id="4101476690154933501" at="730,0,733,0">
         <var name="it" id="4101476690154933501" />
       </scope>
-      <scope id="978600701690073047" at="1126,0,1129,0">
+      <scope id="978600701690073047" at="1135,0,1138,0">
         <var name="it" id="978600701690073047" />
       </scope>
-      <scope id="8845345751178284865" at="1136,59,1139,24">
+      <scope id="8845345751178284865" at="1145,59,1148,24">
         <var name="loopnode" id="8845345751178284887" />
       </scope>
-      <scope id="5970181360960843992" at="1145,0,1148,0">
+      <scope id="5970181360960843992" at="1154,0,1157,0">
         <var name="it" id="5970181360960843992" />
       </scope>
-      <scope id="6033050450523075625" at="1149,0,1152,0">
+      <scope id="6033050450523075625" at="1158,0,1161,0">
         <var name="it" id="6033050450523075625" />
       </scope>
-      <scope id="5002485985642072390" at="1156,0,1159,0">
+      <scope id="5002485985642072390" at="1165,0,1168,0">
         <var name="it" id="5002485985642072390" />
       </scope>
-      <scope id="3239569521490197901" at="1163,0,1166,0">
+      <scope id="3239569521490197901" at="1172,0,1175,0">
         <var name="it" id="3239569521490197901" />
       </scope>
-      <scope id="1374711517443095552" at="1173,0,1176,0">
+      <scope id="1374711517443095552" at="1182,0,1185,0">
         <var name="it" id="1374711517443095552" />
       </scope>
-      <scope id="1374711517443116342" at="1177,0,1180,0">
+      <scope id="1374711517443116342" at="1186,0,1189,0">
         <var name="it" id="1374711517443116342" />
       </scope>
-      <scope id="1374711517443137337" at="1181,0,1184,0">
+      <scope id="1374711517443137337" at="1190,0,1193,0">
         <var name="it" id="1374711517443137337" />
       </scope>
-      <scope id="5002485985642145975" at="1188,0,1191,0">
+      <scope id="5002485985642145975" at="1197,0,1200,0">
         <var name="it" id="5002485985642145975" />
       </scope>
-      <scope id="7354447573577595468" at="1195,0,1198,0">
+      <scope id="7354447573577595468" at="1204,0,1207,0">
         <var name="it" id="7354447573577595468" />
       </scope>
-      <scope id="7354447573577595478" at="1199,0,1202,0">
+      <scope id="7354447573577595478" at="1208,0,1211,0">
         <var name="it" id="7354447573577595478" />
       </scope>
-      <scope id="7354447573577595487" at="1203,0,1206,0">
+      <scope id="7354447573577595487" at="1212,0,1215,0">
         <var name="it" id="7354447573577595487" />
       </scope>
-      <scope id="7354447573577595497" at="1207,0,1210,0">
+      <scope id="7354447573577595497" at="1216,0,1219,0">
         <var name="it" id="7354447573577595497" />
       </scope>
-      <scope id="7354447573577627073" at="1215,0,1218,0">
+      <scope id="7354447573577627073" at="1224,0,1227,0">
         <var name="it" id="7354447573577627073" />
       </scope>
-      <scope id="7354447573577627090" at="1221,0,1224,0">
+      <scope id="7354447573577627090" at="1230,0,1233,0">
         <var name="it" id="7354447573577627090" />
       </scope>
-      <scope id="7354447573577628495" at="1228,0,1231,0">
+      <scope id="7354447573577628495" at="1237,0,1240,0">
         <var name="it" id="7354447573577628495" />
       </scope>
-      <scope id="7354447573577628512" at="1234,0,1237,0">
+      <scope id="7354447573577628512" at="1243,0,1246,0">
         <var name="it" id="7354447573577628512" />
       </scope>
-      <scope id="3340252814672973600" at="1410,0,1413,0">
+      <scope id="3340252814672973600" at="1419,0,1422,0">
         <var name="it" id="3340252814672973600" />
       </scope>
-      <scope id="3340252814673340902" at="1426,0,1429,0">
+      <scope id="3340252814673340902" at="1435,0,1438,0">
         <var name="it" id="3340252814673340902" />
       </scope>
-      <scope id="3340252814673341061" at="1442,0,1445,0">
+      <scope id="3340252814673341061" at="1451,0,1454,0">
         <var name="it" id="3340252814673341061" />
       </scope>
-      <scope id="4297162197628719162" at="1455,0,1458,0">
+      <scope id="4297162197628719162" at="1464,0,1467,0">
         <var name="it" id="4297162197628719162" />
       </scope>
-      <scope id="2402740824034672788" at="1475,0,1478,0">
+      <scope id="2402740824034672788" at="1484,0,1487,0">
         <var name="it" id="2402740824034672788" />
       </scope>
-      <scope id="8301447434615581942" at="1497,0,1500,0">
+      <scope id="8301447434615581942" at="1506,0,1509,0">
         <var name="it" id="8301447434615581942" />
       </scope>
-      <scope id="5905179409467964098" at="1501,0,1504,0">
+      <scope id="5905179409467964098" at="1510,0,1513,0">
         <var name="it" id="5905179409467964098" />
       </scope>
-      <scope id="3239569521490197860" at="1526,0,1529,0">
+      <scope id="3239569521490197860" at="1535,0,1538,0">
         <var name="it" id="3239569521490197860" />
       </scope>
-      <scope id="3239569521490197869" at="1530,0,1533,0">
+      <scope id="3239569521490197869" at="1539,0,1542,0">
         <var name="it" id="3239569521490197869" />
       </scope>
-      <scope id="6354776497085480769" at="1546,0,1549,0">
+      <scope id="6354776497085480769" at="1555,0,1558,0">
         <var name="it" id="6354776497085480769" />
       </scope>
-      <scope id="5970181360960256005" at="1556,0,1559,0">
+      <scope id="5970181360960256005" at="1565,0,1568,0">
         <var name="it" id="5970181360960256005" />
       </scope>
-      <scope id="5970181360960287736" at="1560,0,1563,0">
+      <scope id="5970181360960287736" at="1569,0,1572,0">
         <var name="it" id="5970181360960287736" />
       </scope>
-      <scope id="5970181360960411044" at="1565,0,1568,0">
+      <scope id="5970181360960411044" at="1574,0,1577,0">
         <var name="it" id="5970181360960411044" />
       </scope>
-      <scope id="7391870795497191282" at="1569,0,1572,0">
+      <scope id="7391870795497191282" at="1578,0,1581,0">
         <var name="it" id="7391870795497191282" />
       </scope>
-      <scope id="7391870795497191378" at="1573,0,1576,0">
+      <scope id="7391870795497191378" at="1582,0,1585,0">
         <var name="it" id="7391870795497191378" />
       </scope>
-      <scope id="7391870795497191413" at="1577,0,1580,0">
+      <scope id="7391870795497191413" at="1586,0,1589,0">
         <var name="it" id="7391870795497191413" />
       </scope>
-      <scope id="7391870795497191469" at="1581,211,1584,7">
+      <scope id="7391870795497191469" at="1590,211,1593,7">
         <var name="c" id="7391870795497191470" />
       </scope>
-      <scope id="2402740824034685341" at="1612,0,1615,0">
+      <scope id="2402740824034685341" at="1621,0,1624,0">
         <var name="str" id="2402740824034685341" />
       </scope>
       <scope id="2436117033632111131" at="381,112,385,39" />
       <scope id="2436117033632111188" at="387,112,391,39" />
       <scope id="2436117033632111197" at="393,112,397,39" />
-      <scope id="978600701690073067" at="1600,84,1604,14">
+      <scope id="978600701690073067" at="1609,84,1613,14">
         <var name="facade" id="978600701690073067" />
         <var name="n1" id="978600701690073067" />
       </scope>
-      <scope id="3239569521490197904" at="1606,84,1610,14">
-=======
-      <scope id="1787667533297288933" at="672,0,675,0">
-        <var name="it" id="1787667533297288933" />
-      </scope>
-      <scope id="5002485985634208506" at="686,0,689,0">
-        <var name="it" id="5002485985634208506" />
-      </scope>
-      <scope id="4101476690154933501" at="700,0,703,0">
-        <var name="it" id="4101476690154933501" />
-      </scope>
-      <scope id="978600701690073047" at="1112,0,1115,0">
-        <var name="it" id="978600701690073047" />
-      </scope>
-      <scope id="8845345751178284865" at="1122,59,1125,24">
-        <var name="loopnode" id="8845345751178284887" />
-      </scope>
-      <scope id="5970181360960843992" at="1131,0,1134,0">
-        <var name="it" id="5970181360960843992" />
-      </scope>
-      <scope id="6033050450523075625" at="1135,0,1138,0">
-        <var name="it" id="6033050450523075625" />
-      </scope>
-      <scope id="5002485985642072390" at="1142,0,1145,0">
-        <var name="it" id="5002485985642072390" />
-      </scope>
-      <scope id="3239569521490197901" at="1149,0,1152,0">
-        <var name="it" id="3239569521490197901" />
-      </scope>
-      <scope id="1374711517443095552" at="1159,0,1162,0">
-        <var name="it" id="1374711517443095552" />
-      </scope>
-      <scope id="1374711517443116342" at="1163,0,1166,0">
-        <var name="it" id="1374711517443116342" />
-      </scope>
-      <scope id="1374711517443137337" at="1167,0,1170,0">
-        <var name="it" id="1374711517443137337" />
-      </scope>
-      <scope id="5002485985642145975" at="1174,0,1177,0">
-        <var name="it" id="5002485985642145975" />
-      </scope>
-      <scope id="7354447573577595468" at="1181,0,1184,0">
-        <var name="it" id="7354447573577595468" />
-      </scope>
-      <scope id="7354447573577595478" at="1185,0,1188,0">
-        <var name="it" id="7354447573577595478" />
-      </scope>
-      <scope id="7354447573577595487" at="1189,0,1192,0">
-        <var name="it" id="7354447573577595487" />
-      </scope>
-      <scope id="7354447573577595497" at="1193,0,1196,0">
-        <var name="it" id="7354447573577595497" />
-      </scope>
-      <scope id="7354447573577627073" at="1201,0,1204,0">
-        <var name="it" id="7354447573577627073" />
-      </scope>
-      <scope id="7354447573577627090" at="1207,0,1210,0">
-        <var name="it" id="7354447573577627090" />
-      </scope>
-      <scope id="7354447573577628495" at="1214,0,1217,0">
-        <var name="it" id="7354447573577628495" />
-      </scope>
-      <scope id="7354447573577628512" at="1220,0,1223,0">
-        <var name="it" id="7354447573577628512" />
-      </scope>
-      <scope id="3340252814672973600" at="1396,0,1399,0">
-        <var name="it" id="3340252814672973600" />
-      </scope>
-      <scope id="3340252814673340902" at="1412,0,1415,0">
-        <var name="it" id="3340252814673340902" />
-      </scope>
-      <scope id="3340252814673341061" at="1428,0,1431,0">
-        <var name="it" id="3340252814673341061" />
-      </scope>
-      <scope id="4297162197628719162" at="1441,0,1444,0">
-        <var name="it" id="4297162197628719162" />
-      </scope>
-      <scope id="2402740824034672788" at="1461,0,1464,0">
-        <var name="it" id="2402740824034672788" />
-      </scope>
-      <scope id="8301447434615581942" at="1483,0,1486,0">
-        <var name="it" id="8301447434615581942" />
-      </scope>
-      <scope id="5905179409467964098" at="1487,0,1490,0">
-        <var name="it" id="5905179409467964098" />
-      </scope>
-      <scope id="3239569521490197860" at="1512,0,1515,0">
-        <var name="it" id="3239569521490197860" />
-      </scope>
-      <scope id="3239569521490197869" at="1516,0,1519,0">
-        <var name="it" id="3239569521490197869" />
-      </scope>
-      <scope id="6354776497085480769" at="1532,0,1535,0">
-        <var name="it" id="6354776497085480769" />
-      </scope>
-      <scope id="5970181360960256005" at="1542,0,1545,0">
-        <var name="it" id="5970181360960256005" />
-      </scope>
-      <scope id="5970181360960287736" at="1546,0,1549,0">
-        <var name="it" id="5970181360960287736" />
-      </scope>
-      <scope id="5970181360960411044" at="1551,0,1554,0">
-        <var name="it" id="5970181360960411044" />
-      </scope>
-      <scope id="7391870795497191282" at="1555,0,1558,0">
-        <var name="it" id="7391870795497191282" />
-      </scope>
-      <scope id="7391870795497191378" at="1559,0,1562,0">
-        <var name="it" id="7391870795497191378" />
-      </scope>
-      <scope id="7391870795497191413" at="1563,0,1566,0">
-        <var name="it" id="7391870795497191413" />
-      </scope>
-      <scope id="7391870795497191469" at="1567,211,1570,7">
-        <var name="c" id="7391870795497191470" />
-      </scope>
-      <scope id="2402740824034685341" at="1598,0,1601,0">
-        <var name="str" id="2402740824034685341" />
-      </scope>
-      <scope id="2436117033632111131" at="369,112,373,39" />
-      <scope id="2436117033632111188" at="375,112,379,39" />
-      <scope id="2436117033632111197" at="381,112,385,39" />
-      <scope id="978600701690073067" at="1586,84,1590,14">
-        <var name="facade" id="978600701690073067" />
-        <var name="n1" id="978600701690073067" />
-      </scope>
-      <scope id="3239569521490197904" at="1592,84,1596,14">
->>>>>>> 6b45df02
+      <scope id="3239569521490197904" at="1615,84,1619,14">
         <var name="facade" id="3239569521490197904" />
         <var name="n1" id="3239569521490197904" />
       </scope>
       <scope id="4297162197630908241" at="411,112,416,33">
         <var name="thc" id="4297162197630920175" />
       </scope>
-<<<<<<< HEAD
       <scope id="7795397664372773540" at="492,112,497,281" />
-      <scope id="4101476690146989265" at="725,94,730,15" />
-      <scope id="978600701690054687" at="1124,119,1129,7" />
-      <scope id="8845345751178284864" at="1136,0,1141,0">
+      <scope id="4101476690146989265" at="728,94,733,15" />
+      <scope id="978600701690054687" at="1133,119,1138,7" />
+      <scope id="8845345751178284864" at="1145,0,1150,0">
         <var name="it" id="8845345751178284864" />
       </scope>
-      <scope id="5002485985636840320" at="1154,120,1159,7" />
-      <scope id="3239569521490197892" at="1161,120,1166,7" />
-      <scope id="5002485985637417316" at="1186,120,1191,7" />
-      <scope id="7354447573577627066" at="1213,50,1218,11" />
-      <scope id="7354447573577628488" at="1226,50,1231,11" />
-      <scope id="3733986151371807580" at="1473,102,1478,7" />
-      <scope id="6354776497085480772" at="1615,108,1620,14">
+      <scope id="5002485985636840320" at="1163,120,1168,7" />
+      <scope id="3239569521490197892" at="1170,120,1175,7" />
+      <scope id="5002485985637417316" at="1195,120,1200,7" />
+      <scope id="7354447573577627066" at="1222,50,1227,11" />
+      <scope id="7354447573577628488" at="1235,50,1240,11" />
+      <scope id="3733986151371807580" at="1482,102,1487,7" />
+      <scope id="6354776497085480772" at="1624,108,1629,14">
         <var name="facade" id="6354776497085480772" />
         <var name="n1" id="6354776497085480772" />
       </scope>
-      <scope id="1787667533297084984" at="697,94,703,376">
+      <scope id="1787667533297084984" at="700,94,706,376">
         <var name="mpsAspect" id="1787667533297288930" />
       </scope>
-      <scope id="8986357566212610612" at="1535,102,1541,78">
-=======
-      <scope id="7795397664372773540" at="480,112,485,281" />
-      <scope id="4101476690146989265" at="698,94,703,15" />
-      <scope id="978600701690054687" at="1110,119,1115,7" />
-      <scope id="8845345751178284864" at="1122,0,1127,0">
-        <var name="it" id="8845345751178284864" />
-      </scope>
-      <scope id="5002485985636840320" at="1140,120,1145,7" />
-      <scope id="3239569521490197892" at="1147,120,1152,7" />
-      <scope id="5002485985637417316" at="1172,120,1177,7" />
-      <scope id="7354447573577627066" at="1199,50,1204,11" />
-      <scope id="7354447573577628488" at="1212,50,1217,11" />
-      <scope id="3733986151371807580" at="1459,102,1464,7" />
-      <scope id="6354776497085480772" at="1601,108,1606,14">
-        <var name="facade" id="6354776497085480772" />
-        <var name="n1" id="6354776497085480772" />
-      </scope>
-      <scope id="1787667533297084984" at="670,94,676,376">
-        <var name="mpsAspect" id="1787667533297288930" />
-      </scope>
-      <scope id="8986357566212610612" at="1521,102,1527,78">
->>>>>>> 6b45df02
+      <scope id="8986357566212610612" at="1544,102,1550,78">
         <var name="allModules" id="8986357566212685861" />
         <var name="closure" id="8986357566212685854" />
         <var name="gentest" id="8986357566212685846" />
         <var name="visibleModules" id="8986357566212685836" />
       </scope>
-<<<<<<< HEAD
-      <scope id="6354776497085480749" at="1543,102,1549,24">
+      <scope id="6354776497085480749" at="1552,102,1558,24">
         <var name="dependencies" id="6354776497085480751" />
       </scope>
-      <scope id="978600701690073067" at="1600,0,1606,0">
+      <scope id="978600701690073067" at="1609,0,1615,0">
         <var name="p0" id="978600701690073067" />
       </scope>
-      <scope id="3239569521490197904" at="1606,0,1612,0">
+      <scope id="3239569521490197904" at="1615,0,1621,0">
         <var name="p0" id="3239569521490197904" />
       </scope>
-      <scope id="8845345751178284779" at="1134,120,1141,7" />
-      <scope id="7354447573577627065" at="1213,0,1220,0">
+      <scope id="8845345751178284779" at="1143,120,1150,7" />
+      <scope id="7354447573577627065" at="1222,0,1229,0">
         <var name="it" id="7354447573577627065" />
       </scope>
-      <scope id="7354447573577628487" at="1226,0,1233,0">
+      <scope id="7354447573577628487" at="1235,0,1242,0">
         <var name="it" id="7354447573577628487" />
       </scope>
-      <scope id="6354776497085480772" at="1615,0,1622,0">
+      <scope id="6354776497085480772" at="1624,0,1631,0">
         <var name="p0" id="6354776497085480772" />
         <var name="p1" id="6354776497085480772" />
       </scope>
-      <scope id="5002485985634204068" at="711,94,720,357">
+      <scope id="5002485985634204068" at="714,94,723,357">
         <var name="ba" id="5002485985634208503" />
       </scope>
-      <scope id="8845345751178284915" at="1143,120,1152,7" />
-      <scope id="4297162197628722892" at="1461,12,1470,22">
+      <scope id="8845345751178284915" at="1152,120,1161,7" />
+      <scope id="4297162197628722892" at="1470,12,1479,22">
         <var name="defaults" id="4297162197628724877" />
       </scope>
-      <scope id="8301447434615581505" at="1483,38,1494,19">
+      <scope id="8301447434615581505" at="1492,38,1503,19">
         <var name="layoutNode" id="8301447434615581598" />
         <var name="val" id="8301447434615581787" />
       </scope>
-      <scope id="3239569521490197791" at="1512,38,1523,19">
-=======
-      <scope id="6354776497085480749" at="1529,102,1535,24">
-        <var name="dependencies" id="6354776497085480751" />
-      </scope>
-      <scope id="978600701690073067" at="1586,0,1592,0">
-        <var name="p0" id="978600701690073067" />
-      </scope>
-      <scope id="3239569521490197904" at="1592,0,1598,0">
-        <var name="p0" id="3239569521490197904" />
-      </scope>
-      <scope id="8845345751178284779" at="1120,120,1127,7" />
-      <scope id="7354447573577627065" at="1199,0,1206,0">
-        <var name="it" id="7354447573577627065" />
-      </scope>
-      <scope id="7354447573577628487" at="1212,0,1219,0">
-        <var name="it" id="7354447573577628487" />
-      </scope>
-      <scope id="6354776497085480772" at="1601,0,1608,0">
-        <var name="p0" id="6354776497085480772" />
-        <var name="p1" id="6354776497085480772" />
-      </scope>
-      <scope id="5002485985634204068" at="684,94,693,357">
-        <var name="ba" id="5002485985634208503" />
-      </scope>
-      <scope id="8845345751178284915" at="1129,120,1138,7" />
-      <scope id="4297162197628722892" at="1447,12,1456,22">
-        <var name="defaults" id="4297162197628724877" />
-      </scope>
-      <scope id="8301447434615581505" at="1469,38,1480,19">
-        <var name="layoutNode" id="8301447434615581598" />
-        <var name="val" id="8301447434615581787" />
-      </scope>
-      <scope id="3239569521490197791" at="1498,38,1509,19">
->>>>>>> 6b45df02
+      <scope id="3239569521490197791" at="1521,38,1532,19">
         <var name="layoutNode" id="3239569521490197793" />
         <var name="val" id="3239569521490197829" />
       </scope>
@@ -1357,173 +702,90 @@
         <var name="heapSize" id="8702237507672319056" />
         <var name="mpsAspect" id="8702237507672319037" />
       </scope>
-<<<<<<< HEAD
-      <scope id="3239569521490197950" at="1171,120,1184,13" />
-      <scope id="8301447434615581504" at="1483,0,1496,0">
+      <scope id="3239569521490197950" at="1180,120,1193,13" />
+      <scope id="8301447434615581504" at="1492,0,1505,0">
         <var name="it" id="8301447434615581504" />
       </scope>
-      <scope id="3239569521490197790" at="1512,0,1525,0">
+      <scope id="3239569521490197790" at="1521,0,1534,0">
         <var name="it" id="3239569521490197790" />
       </scope>
-      <scope id="3340252814673340856" at="1418,102,1432,16">
-=======
-      <scope id="3239569521490197950" at="1157,120,1170,13" />
-      <scope id="8301447434615581504" at="1469,0,1482,0">
-        <var name="it" id="8301447434615581504" />
-      </scope>
-      <scope id="3239569521490197790" at="1498,0,1511,0">
-        <var name="it" id="3239569521490197790" />
-      </scope>
-      <scope id="3340252814673340856" at="1404,102,1418,16">
->>>>>>> 6b45df02
+      <scope id="3340252814673340856" at="1427,102,1441,16">
         <var name="artifact" id="3340252814673340866" />
         <var name="helper" id="3340252814673340859" />
         <var name="jar" id="3340252814673340870" />
       </scope>
-<<<<<<< HEAD
-      <scope id="3340252814673341015" at="1434,102,1448,16">
-=======
-      <scope id="3340252814673341015" at="1420,102,1434,16">
->>>>>>> 6b45df02
+      <scope id="3340252814673341015" at="1443,102,1457,16">
         <var name="artifact" id="3340252814673341025" />
         <var name="helper" id="3340252814673341018" />
         <var name="jar" id="3340252814673341029" />
       </scope>
-<<<<<<< HEAD
-      <scope id="3340252814672973527" at="1399,102,1416,16">
-=======
-      <scope id="3340252814672973527" at="1385,102,1402,16">
->>>>>>> 6b45df02
+      <scope id="3340252814672973527" at="1408,102,1425,16">
         <var name="artifact" id="3340252814672973537" />
         <var name="helper" id="3340252814672973530" />
         <var name="jmAntJar" id="3340252814672973541" />
       </scope>
-<<<<<<< HEAD
-      <scope id="4297162197626782017" at="1453,102,1471,5">
+      <scope id="4297162197626782017" at="1462,102,1480,5">
         <var name="firstGenOpts" id="4297162197628719155" />
       </scope>
-      <scope id="5970181360960255921" at="1563,10,1584,7">
+      <scope id="5970181360960255921" at="1572,10,1593,7">
         <var name="samples" id="5970181360960411034" />
       </scope>
-      <scope id="8301447434615581219" at="1480,102,1504,42">
+      <scope id="8301447434615581219" at="1489,102,1513,42">
         <var name="helper" id="8301447434615581533" />
       </scope>
-      <scope id="3239569521490197770" at="1509,102,1533,42">
+      <scope id="3239569521490197770" at="1518,102,1542,42">
         <var name="helper" id="3239569521490197772" />
       </scope>
-      <scope id="5970181360963001550" at="1551,102,1586,23">
+      <scope id="5970181360963001550" at="1560,102,1595,23">
         <var name="partitioner" id="8845345751178284738" />
       </scope>
-      <scope id="5970181360963002104" at="1193,120,1239,84">
-=======
-      <scope id="4297162197626782017" at="1439,102,1457,5">
-        <var name="firstGenOpts" id="4297162197628719155" />
-      </scope>
-      <scope id="5970181360960255921" at="1549,10,1570,7">
-        <var name="samples" id="5970181360960411034" />
-      </scope>
-      <scope id="8301447434615581219" at="1466,102,1490,42">
-        <var name="helper" id="8301447434615581533" />
-      </scope>
-      <scope id="3239569521490197770" at="1495,102,1519,42">
-        <var name="helper" id="3239569521490197772" />
-      </scope>
-      <scope id="5970181360963001550" at="1537,102,1572,23">
-        <var name="partitioner" id="8845345751178284738" />
-      </scope>
-      <scope id="5970181360963002104" at="1179,120,1225,84">
->>>>>>> 6b45df02
+      <scope id="5970181360963002104" at="1202,120,1248,84">
         <var name="modules" id="7354447573577595457" />
         <var name="sources" id="7354447573577627060" />
         <var name="testSources" id="7354447573577628482" />
       </scope>
-<<<<<<< HEAD
       <unit id="7795397664372773546" at="493,281,497,5" name="jetbrains.mps.build.mps.generator.template.main.QueriesGenerated$6" />
-      <unit id="1787667533297288933" at="698,241,702,5" name="jetbrains.mps.build.mps.generator.template.main.QueriesGenerated$7" />
-      <unit id="5002485985634208506" at="712,234,716,5" name="jetbrains.mps.build.mps.generator.template.main.QueriesGenerated$8" />
-      <unit id="4101476690154933501" at="726,389,730,5" name="jetbrains.mps.build.mps.generator.template.main.QueriesGenerated$9" />
-      <unit id="978600701690073047" at="1125,122,1129,5" name="jetbrains.mps.build.mps.generator.template.main.QueriesGenerated$48" />
-      <unit id="5970181360960843992" at="1144,120,1148,5" name="jetbrains.mps.build.mps.generator.template.main.QueriesGenerated$50" />
-      <unit id="6033050450523075625" at="1148,23,1152,5" name="jetbrains.mps.build.mps.generator.template.main.QueriesGenerated$51" />
-      <unit id="5002485985642072390" at="1155,225,1159,5" name="jetbrains.mps.build.mps.generator.template.main.QueriesGenerated$52" />
-      <unit id="3239569521490197901" at="1162,122,1166,5" name="jetbrains.mps.build.mps.generator.template.main.QueriesGenerated$53" />
-      <unit id="1374711517443095552" at="1172,122,1176,5" name="jetbrains.mps.build.mps.generator.template.main.QueriesGenerated$54" />
-      <unit id="1374711517443116342" at="1176,17,1180,5" name="jetbrains.mps.build.mps.generator.template.main.QueriesGenerated$55" />
-      <unit id="1374711517443137337" at="1180,16,1184,5" name="jetbrains.mps.build.mps.generator.template.main.QueriesGenerated$56" />
-      <unit id="5002485985642145975" at="1187,225,1191,5" name="jetbrains.mps.build.mps.generator.template.main.QueriesGenerated$57" />
-      <unit id="7354447573577595468" at="1194,137,1198,5" name="jetbrains.mps.build.mps.generator.template.main.QueriesGenerated$58" />
-      <unit id="7354447573577595478" at="1198,21,1202,5" name="jetbrains.mps.build.mps.generator.template.main.QueriesGenerated$59" />
-      <unit id="7354447573577595487" at="1202,17,1206,5" name="jetbrains.mps.build.mps.generator.template.main.QueriesGenerated$60" />
-      <unit id="7354447573577595497" at="1206,18,1210,5" name="jetbrains.mps.build.mps.generator.template.main.QueriesGenerated$61" />
-      <unit id="7354447573577627073" at="1214,213,1218,9" name="jetbrains.mps.build.mps.generator.template.main.QueriesGenerated$63" />
-      <unit id="7354447573577627090" at="1220,18,1224,5" name="jetbrains.mps.build.mps.generator.template.main.QueriesGenerated$63" />
-      <unit id="7354447573577628495" at="1227,213,1231,9" name="jetbrains.mps.build.mps.generator.template.main.QueriesGenerated$65" />
-      <unit id="7354447573577628512" at="1233,18,1237,5" name="jetbrains.mps.build.mps.generator.template.main.QueriesGenerated$65" />
-      <unit id="3340252814672973600" at="1409,222,1413,5" name="jetbrains.mps.build.mps.generator.template.main.QueriesGenerated$75" />
-      <unit id="3340252814673340902" at="1425,222,1429,5" name="jetbrains.mps.build.mps.generator.template.main.QueriesGenerated$76" />
-      <unit id="3340252814673341061" at="1441,222,1445,5" name="jetbrains.mps.build.mps.generator.template.main.QueriesGenerated$77" />
-      <unit id="4297162197628719162" at="1454,238,1458,5" name="jetbrains.mps.build.mps.generator.template.main.QueriesGenerated$78" />
-      <unit id="2402740824034672788" at="1474,405,1478,5" name="jetbrains.mps.build.mps.generator.template.main.QueriesGenerated$79" />
-      <unit id="8301447434615581942" at="1496,17,1500,5" name="jetbrains.mps.build.mps.generator.template.main.QueriesGenerated$81" />
-      <unit id="5905179409467964098" at="1500,16,1504,5" name="jetbrains.mps.build.mps.generator.template.main.QueriesGenerated$82" />
-      <unit id="3239569521490197860" at="1525,17,1529,5" name="jetbrains.mps.build.mps.generator.template.main.QueriesGenerated$84" />
-      <unit id="3239569521490197869" at="1529,16,1533,5" name="jetbrains.mps.build.mps.generator.template.main.QueriesGenerated$85" />
-      <unit id="6354776497085480769" at="1545,58,1549,5" name="jetbrains.mps.build.mps.generator.template.main.QueriesGenerated$86" />
-      <unit id="5970181360960256005" at="1555,63,1559,5" name="jetbrains.mps.build.mps.generator.template.main.QueriesGenerated$92" />
-      <unit id="5970181360960287736" at="1559,225,1563,5" name="jetbrains.mps.build.mps.generator.template.main.QueriesGenerated$91" />
-      <unit id="5970181360960411044" at="1564,89,1568,7" name="jetbrains.mps.build.mps.generator.template.main.QueriesGenerated$87" />
-      <unit id="7391870795497191282" at="1568,23,1572,7" name="jetbrains.mps.build.mps.generator.template.main.QueriesGenerated$88" />
-      <unit id="7391870795497191378" at="1572,20,1576,7" name="jetbrains.mps.build.mps.generator.template.main.QueriesGenerated$89" />
-      <unit id="7391870795497191413" at="1576,19,1580,7" name="jetbrains.mps.build.mps.generator.template.main.QueriesGenerated$90" />
-      <unit id="8845345751178284864" at="1135,119,1141,5" name="jetbrains.mps.build.mps.generator.template.main.QueriesGenerated$49" />
-      <unit id="7354447573577627065" at="1212,75,1220,5" name="jetbrains.mps.build.mps.generator.template.main.QueriesGenerated$62" />
-      <unit id="7354447573577628487" at="1225,79,1233,5" name="jetbrains.mps.build.mps.generator.template.main.QueriesGenerated$64" />
-      <unit id="8301447434615581504" at="1482,111,1496,5" name="jetbrains.mps.build.mps.generator.template.main.QueriesGenerated$80" />
-      <unit id="3239569521490197790" at="1511,111,1525,5" name="jetbrains.mps.build.mps.generator.template.main.QueriesGenerated$83" />
-=======
-      <unit id="7795397664372773546" at="481,281,485,5" name="jetbrains.mps.build.mps.generator.template.main.QueriesGenerated$6" />
-      <unit id="1787667533297288933" at="671,241,675,5" name="jetbrains.mps.build.mps.generator.template.main.QueriesGenerated$7" />
-      <unit id="5002485985634208506" at="685,234,689,5" name="jetbrains.mps.build.mps.generator.template.main.QueriesGenerated$8" />
-      <unit id="4101476690154933501" at="699,389,703,5" name="jetbrains.mps.build.mps.generator.template.main.QueriesGenerated$9" />
-      <unit id="978600701690073047" at="1111,122,1115,5" name="jetbrains.mps.build.mps.generator.template.main.QueriesGenerated$52" />
-      <unit id="5970181360960843992" at="1130,120,1134,5" name="jetbrains.mps.build.mps.generator.template.main.QueriesGenerated$54" />
-      <unit id="6033050450523075625" at="1134,23,1138,5" name="jetbrains.mps.build.mps.generator.template.main.QueriesGenerated$55" />
-      <unit id="5002485985642072390" at="1141,225,1145,5" name="jetbrains.mps.build.mps.generator.template.main.QueriesGenerated$56" />
-      <unit id="3239569521490197901" at="1148,122,1152,5" name="jetbrains.mps.build.mps.generator.template.main.QueriesGenerated$57" />
-      <unit id="1374711517443095552" at="1158,122,1162,5" name="jetbrains.mps.build.mps.generator.template.main.QueriesGenerated$58" />
-      <unit id="1374711517443116342" at="1162,17,1166,5" name="jetbrains.mps.build.mps.generator.template.main.QueriesGenerated$59" />
-      <unit id="1374711517443137337" at="1166,16,1170,5" name="jetbrains.mps.build.mps.generator.template.main.QueriesGenerated$60" />
-      <unit id="5002485985642145975" at="1173,225,1177,5" name="jetbrains.mps.build.mps.generator.template.main.QueriesGenerated$61" />
-      <unit id="7354447573577595468" at="1180,137,1184,5" name="jetbrains.mps.build.mps.generator.template.main.QueriesGenerated$62" />
-      <unit id="7354447573577595478" at="1184,21,1188,5" name="jetbrains.mps.build.mps.generator.template.main.QueriesGenerated$63" />
-      <unit id="7354447573577595487" at="1188,17,1192,5" name="jetbrains.mps.build.mps.generator.template.main.QueriesGenerated$64" />
-      <unit id="7354447573577595497" at="1192,18,1196,5" name="jetbrains.mps.build.mps.generator.template.main.QueriesGenerated$65" />
-      <unit id="7354447573577627073" at="1200,213,1204,9" name="jetbrains.mps.build.mps.generator.template.main.QueriesGenerated$67" />
-      <unit id="7354447573577627090" at="1206,18,1210,5" name="jetbrains.mps.build.mps.generator.template.main.QueriesGenerated$67" />
-      <unit id="7354447573577628495" at="1213,213,1217,9" name="jetbrains.mps.build.mps.generator.template.main.QueriesGenerated$69" />
-      <unit id="7354447573577628512" at="1219,18,1223,5" name="jetbrains.mps.build.mps.generator.template.main.QueriesGenerated$69" />
-      <unit id="3340252814672973600" at="1395,222,1399,5" name="jetbrains.mps.build.mps.generator.template.main.QueriesGenerated$79" />
-      <unit id="3340252814673340902" at="1411,222,1415,5" name="jetbrains.mps.build.mps.generator.template.main.QueriesGenerated$80" />
-      <unit id="3340252814673341061" at="1427,222,1431,5" name="jetbrains.mps.build.mps.generator.template.main.QueriesGenerated$81" />
-      <unit id="4297162197628719162" at="1440,238,1444,5" name="jetbrains.mps.build.mps.generator.template.main.QueriesGenerated$82" />
-      <unit id="2402740824034672788" at="1460,405,1464,5" name="jetbrains.mps.build.mps.generator.template.main.QueriesGenerated$83" />
-      <unit id="8301447434615581942" at="1482,17,1486,5" name="jetbrains.mps.build.mps.generator.template.main.QueriesGenerated$85" />
-      <unit id="5905179409467964098" at="1486,16,1490,5" name="jetbrains.mps.build.mps.generator.template.main.QueriesGenerated$86" />
-      <unit id="3239569521490197860" at="1511,17,1515,5" name="jetbrains.mps.build.mps.generator.template.main.QueriesGenerated$88" />
-      <unit id="3239569521490197869" at="1515,16,1519,5" name="jetbrains.mps.build.mps.generator.template.main.QueriesGenerated$89" />
-      <unit id="6354776497085480769" at="1531,58,1535,5" name="jetbrains.mps.build.mps.generator.template.main.QueriesGenerated$90" />
-      <unit id="5970181360960256005" at="1541,63,1545,5" name="jetbrains.mps.build.mps.generator.template.main.QueriesGenerated$96" />
-      <unit id="5970181360960287736" at="1545,225,1549,5" name="jetbrains.mps.build.mps.generator.template.main.QueriesGenerated$95" />
-      <unit id="5970181360960411044" at="1550,89,1554,7" name="jetbrains.mps.build.mps.generator.template.main.QueriesGenerated$91" />
-      <unit id="7391870795497191282" at="1554,23,1558,7" name="jetbrains.mps.build.mps.generator.template.main.QueriesGenerated$92" />
-      <unit id="7391870795497191378" at="1558,20,1562,7" name="jetbrains.mps.build.mps.generator.template.main.QueriesGenerated$93" />
-      <unit id="7391870795497191413" at="1562,19,1566,7" name="jetbrains.mps.build.mps.generator.template.main.QueriesGenerated$94" />
-      <unit id="8845345751178284864" at="1121,119,1127,5" name="jetbrains.mps.build.mps.generator.template.main.QueriesGenerated$53" />
-      <unit id="7354447573577627065" at="1198,75,1206,5" name="jetbrains.mps.build.mps.generator.template.main.QueriesGenerated$66" />
-      <unit id="7354447573577628487" at="1211,79,1219,5" name="jetbrains.mps.build.mps.generator.template.main.QueriesGenerated$68" />
-      <unit id="8301447434615581504" at="1468,111,1482,5" name="jetbrains.mps.build.mps.generator.template.main.QueriesGenerated$84" />
-      <unit id="3239569521490197790" at="1497,111,1511,5" name="jetbrains.mps.build.mps.generator.template.main.QueriesGenerated$87" />
->>>>>>> 6b45df02
+      <unit id="1787667533297288933" at="701,241,705,5" name="jetbrains.mps.build.mps.generator.template.main.QueriesGenerated$7" />
+      <unit id="5002485985634208506" at="715,234,719,5" name="jetbrains.mps.build.mps.generator.template.main.QueriesGenerated$8" />
+      <unit id="4101476690154933501" at="729,389,733,5" name="jetbrains.mps.build.mps.generator.template.main.QueriesGenerated$9" />
+      <unit id="978600701690073047" at="1134,122,1138,5" name="jetbrains.mps.build.mps.generator.template.main.QueriesGenerated$48" />
+      <unit id="5970181360960843992" at="1153,120,1157,5" name="jetbrains.mps.build.mps.generator.template.main.QueriesGenerated$50" />
+      <unit id="6033050450523075625" at="1157,23,1161,5" name="jetbrains.mps.build.mps.generator.template.main.QueriesGenerated$51" />
+      <unit id="5002485985642072390" at="1164,225,1168,5" name="jetbrains.mps.build.mps.generator.template.main.QueriesGenerated$52" />
+      <unit id="3239569521490197901" at="1171,122,1175,5" name="jetbrains.mps.build.mps.generator.template.main.QueriesGenerated$53" />
+      <unit id="1374711517443095552" at="1181,122,1185,5" name="jetbrains.mps.build.mps.generator.template.main.QueriesGenerated$54" />
+      <unit id="1374711517443116342" at="1185,17,1189,5" name="jetbrains.mps.build.mps.generator.template.main.QueriesGenerated$55" />
+      <unit id="1374711517443137337" at="1189,16,1193,5" name="jetbrains.mps.build.mps.generator.template.main.QueriesGenerated$56" />
+      <unit id="5002485985642145975" at="1196,225,1200,5" name="jetbrains.mps.build.mps.generator.template.main.QueriesGenerated$57" />
+      <unit id="7354447573577595468" at="1203,137,1207,5" name="jetbrains.mps.build.mps.generator.template.main.QueriesGenerated$58" />
+      <unit id="7354447573577595478" at="1207,21,1211,5" name="jetbrains.mps.build.mps.generator.template.main.QueriesGenerated$59" />
+      <unit id="7354447573577595487" at="1211,17,1215,5" name="jetbrains.mps.build.mps.generator.template.main.QueriesGenerated$60" />
+      <unit id="7354447573577595497" at="1215,18,1219,5" name="jetbrains.mps.build.mps.generator.template.main.QueriesGenerated$61" />
+      <unit id="7354447573577627073" at="1223,213,1227,9" name="jetbrains.mps.build.mps.generator.template.main.QueriesGenerated$63" />
+      <unit id="7354447573577627090" at="1229,18,1233,5" name="jetbrains.mps.build.mps.generator.template.main.QueriesGenerated$63" />
+      <unit id="7354447573577628495" at="1236,213,1240,9" name="jetbrains.mps.build.mps.generator.template.main.QueriesGenerated$65" />
+      <unit id="7354447573577628512" at="1242,18,1246,5" name="jetbrains.mps.build.mps.generator.template.main.QueriesGenerated$65" />
+      <unit id="3340252814672973600" at="1418,222,1422,5" name="jetbrains.mps.build.mps.generator.template.main.QueriesGenerated$75" />
+      <unit id="3340252814673340902" at="1434,222,1438,5" name="jetbrains.mps.build.mps.generator.template.main.QueriesGenerated$76" />
+      <unit id="3340252814673341061" at="1450,222,1454,5" name="jetbrains.mps.build.mps.generator.template.main.QueriesGenerated$77" />
+      <unit id="4297162197628719162" at="1463,238,1467,5" name="jetbrains.mps.build.mps.generator.template.main.QueriesGenerated$78" />
+      <unit id="2402740824034672788" at="1483,405,1487,5" name="jetbrains.mps.build.mps.generator.template.main.QueriesGenerated$79" />
+      <unit id="8301447434615581942" at="1505,17,1509,5" name="jetbrains.mps.build.mps.generator.template.main.QueriesGenerated$81" />
+      <unit id="5905179409467964098" at="1509,16,1513,5" name="jetbrains.mps.build.mps.generator.template.main.QueriesGenerated$82" />
+      <unit id="3239569521490197860" at="1534,17,1538,5" name="jetbrains.mps.build.mps.generator.template.main.QueriesGenerated$84" />
+      <unit id="3239569521490197869" at="1538,16,1542,5" name="jetbrains.mps.build.mps.generator.template.main.QueriesGenerated$85" />
+      <unit id="6354776497085480769" at="1554,58,1558,5" name="jetbrains.mps.build.mps.generator.template.main.QueriesGenerated$86" />
+      <unit id="5970181360960256005" at="1564,63,1568,5" name="jetbrains.mps.build.mps.generator.template.main.QueriesGenerated$92" />
+      <unit id="5970181360960287736" at="1568,225,1572,5" name="jetbrains.mps.build.mps.generator.template.main.QueriesGenerated$91" />
+      <unit id="5970181360960411044" at="1573,89,1577,7" name="jetbrains.mps.build.mps.generator.template.main.QueriesGenerated$87" />
+      <unit id="7391870795497191282" at="1577,23,1581,7" name="jetbrains.mps.build.mps.generator.template.main.QueriesGenerated$88" />
+      <unit id="7391870795497191378" at="1581,20,1585,7" name="jetbrains.mps.build.mps.generator.template.main.QueriesGenerated$89" />
+      <unit id="7391870795497191413" at="1585,19,1589,7" name="jetbrains.mps.build.mps.generator.template.main.QueriesGenerated$90" />
+      <unit id="8845345751178284864" at="1144,119,1150,5" name="jetbrains.mps.build.mps.generator.template.main.QueriesGenerated$49" />
+      <unit id="7354447573577627065" at="1221,75,1229,5" name="jetbrains.mps.build.mps.generator.template.main.QueriesGenerated$62" />
+      <unit id="7354447573577628487" at="1234,79,1242,5" name="jetbrains.mps.build.mps.generator.template.main.QueriesGenerated$64" />
+      <unit id="8301447434615581504" at="1491,111,1505,5" name="jetbrains.mps.build.mps.generator.template.main.QueriesGenerated$80" />
+      <unit id="3239569521490197790" at="1520,111,1534,5" name="jetbrains.mps.build.mps.generator.template.main.QueriesGenerated$83" />
     </file>
   </root>
   <root nodeRef="r:54537613-52b5-40a8-b223-e87f0960b04f(jetbrains.mps.build.mps.generator.template.main@generator)/2105528055260559263">
@@ -1534,126 +796,52 @@
       <node id="8654221991637292822" at="193,7,194,22" concept="7" />
       <node id="8654221991637292824" at="195,51,196,261" concept="2" />
       <node id="8654221991637292868" at="196,261,197,19" concept="7" />
-<<<<<<< HEAD
       <node id="8369506495128850765" at="564,94,565,352" concept="7" />
       <node id="8654221991637237396" at="567,94,568,538" concept="7" />
       <node id="8654221991637263565" at="570,94,571,352" concept="7" />
-      <node id="8369506495128850712" at="753,108,754,342" concept="7" />
-      <node id="8654221991637237319" at="756,108,757,472" concept="7" />
-      <node id="8654221991637263397" at="759,108,760,189" concept="7" />
-      <node id="1517654889523732819" at="1055,120,1056,70" concept="6" />
-      <node id="1517654889523778939" at="1056,70,1057,592" concept="2" />
-      <node id="1517654889523986612" at="1057,592,1058,0" concept="9" />
-      <node id="1517654889523808870" at="1059,364,1060,830" concept="2" />
-      <node id="1517654889523986980" at="1061,5,1062,0" concept="9" />
-      <node id="2033967228288414326" at="1064,38,1065,288" concept="7" />
-      <node id="8654221991637263644" at="1355,102,1356,506" concept="7" />
-      <node id="7918752904809458130" at="1358,102,1359,30" concept="7" />
+      <node id="8369506495128850712" at="756,108,757,342" concept="7" />
+      <node id="8654221991637237319" at="759,108,760,472" concept="7" />
+      <node id="8654221991637263397" at="762,108,763,189" concept="7" />
+      <node id="1517654889523732819" at="1061,120,1062,70" concept="6" />
+      <node id="1517654889523778939" at="1062,70,1063,592" concept="2" />
+      <node id="1517654889523986612" at="1063,592,1064,0" concept="9" />
+      <node id="1517654889523808870" at="1065,364,1066,830" concept="2" />
+      <node id="1517654889523986980" at="1067,5,1068,0" concept="9" />
+      <node id="2033967228288414326" at="1070,38,1071,288" concept="7" />
+      <node id="8654221991637263644" at="1364,102,1365,506" concept="7" />
+      <node id="7918752904809458130" at="1367,102,1368,30" concept="7" />
       <node id="8654221991637263799" at="190,418,193,7" concept="4" />
-      <node id="1517654889523808746" at="1058,0,1061,5" concept="4" />
-      <node id="2033967228288414314" at="1064,0,1067,0" concept="5" trace="select#(Lorg/jetbrains/mps/openapi/model/SNode;)Ljava/lang/String;" />
-      <node id="1517654889523792259" at="1062,0,1067,13" concept="7" />
+      <node id="1517654889523808746" at="1064,0,1067,5" concept="4" />
+      <node id="2033967228288414314" at="1070,0,1073,0" concept="5" trace="select#(Lorg/jetbrains/mps/openapi/model/SNode;)Ljava/lang/String;" />
+      <node id="1517654889523792259" at="1068,0,1073,13" concept="7" />
       <node id="8654221991637287860" at="188,112,198,5" concept="11" />
       <scope id="7918752904809327285" at="185,112,186,230" />
       <scope id="8654221991637263800" at="191,29,192,557" />
       <scope id="8369506495128850764" at="564,94,565,352" />
       <scope id="8654221991637237395" at="567,94,568,538" />
       <scope id="8654221991637263559" at="570,94,571,352" />
-      <scope id="8369506495128850711" at="753,108,754,342" />
-      <scope id="8654221991637113347" at="756,108,757,472" />
-      <scope id="8654221991637263396" at="759,108,760,189" />
-      <scope id="1517654889523808749" at="1059,364,1060,830" />
-      <scope id="2033967228288414315" at="1064,38,1065,288" />
-      <scope id="8654221991637263464" at="1355,102,1356,506" />
-      <scope id="7918752904809369313" at="1358,102,1359,30" />
-=======
-      <node id="8369506495128850765" at="552,94,553,352" concept="7" />
-      <node id="8654221991637237396" at="555,94,556,538" concept="7" />
-      <node id="8654221991637263565" at="558,94,559,352" concept="7" />
-      <node id="8369506495128850712" at="726,108,727,342" concept="7" />
-      <node id="8654221991637237319" at="729,108,730,472" concept="7" />
-      <node id="8654221991637263397" at="732,108,733,189" concept="7" />
-      <node id="1517654889523732819" at="1025,120,1026,70" concept="6" />
-      <node id="8654221991637263261" at="1028,39,1029,203" concept="7" />
-      <node id="8654221991637263338" at="1032,37,1033,195" concept="7" />
-      <node id="1517654889523986612" at="1035,8,1036,0" concept="9" />
-      <node id="1517654889523827933" at="1039,41,1040,205" concept="7" />
-      <node id="1517654889523827943" at="1043,39,1044,197" concept="7" />
-      <node id="1517654889523986980" at="1047,5,1048,0" concept="9" />
-      <node id="2033967228288414326" at="1050,38,1051,288" concept="7" />
-      <node id="8654221991637263644" at="1341,102,1342,506" concept="7" />
-      <node id="7918752904809458130" at="1344,102,1345,30" concept="7" />
-      <node id="8654221991637263799" at="190,418,193,7" concept="4" />
-      <node id="8654221991637263257" at="1028,0,1031,0" concept="5" trace="accept#(Lorg/jetbrains/mps/openapi/model/SNode;)Z" />
-      <node id="8654221991637263334" at="1032,0,1035,0" concept="5" trace="select#(Lorg/jetbrains/mps/openapi/model/SNode;)Lorg/jetbrains/mps/openapi/model/SNode;" />
-      <node id="1517654889523827931" at="1039,0,1042,0" concept="5" trace="accept#(Lorg/jetbrains/mps/openapi/model/SNode;)Z" />
-      <node id="1517654889523827941" at="1043,0,1046,0" concept="5" trace="select#(Lorg/jetbrains/mps/openapi/model/SNode;)Lorg/jetbrains/mps/openapi/model/SNode;" />
-      <node id="2033967228288414314" at="1050,0,1053,0" concept="5" trace="select#(Lorg/jetbrains/mps/openapi/model/SNode;)Ljava/lang/String;" />
-      <node id="1517654889523792259" at="1048,0,1053,13" concept="7" />
-      <node id="1517654889523778939" at="1026,70,1035,8" concept="2" />
-      <node id="1517654889523808870" at="1037,364,1046,10" concept="2" />
-      <node id="8654221991637287860" at="188,112,198,5" concept="11" />
-      <node id="1517654889523808746" at="1036,0,1047,5" concept="4" />
-      <scope id="7918752904809327285" at="185,112,186,230" />
-      <scope id="8654221991637263800" at="191,29,192,557" />
-      <scope id="8369506495128850764" at="552,94,553,352" />
-      <scope id="8654221991637237395" at="555,94,556,538" />
-      <scope id="8654221991637263559" at="558,94,559,352" />
-      <scope id="8369506495128850711" at="726,108,727,342" />
-      <scope id="8654221991637113347" at="729,108,730,472" />
-      <scope id="8654221991637263396" at="732,108,733,189" />
-      <scope id="8654221991637263258" at="1028,39,1029,203" />
-      <scope id="8654221991637263335" at="1032,37,1033,195" />
-      <scope id="1517654889523827932" at="1039,41,1040,205" />
-      <scope id="1517654889523827942" at="1043,39,1044,197" />
-      <scope id="2033967228288414315" at="1050,38,1051,288" />
-      <scope id="8654221991637263464" at="1341,102,1342,506" />
-      <scope id="7918752904809369313" at="1344,102,1345,30" />
->>>>>>> 6b45df02
+      <scope id="8369506495128850711" at="756,108,757,342" />
+      <scope id="8654221991637113347" at="759,108,760,472" />
+      <scope id="8654221991637263396" at="762,108,763,189" />
+      <scope id="1517654889523808749" at="1065,364,1066,830" />
+      <scope id="2033967228288414315" at="1070,38,1071,288" />
+      <scope id="8654221991637263464" at="1364,102,1365,506" />
+      <scope id="7918752904809369313" at="1367,102,1368,30" />
       <scope id="8654221991637287863" at="195,0,197,19">
         <var name="ex" id="8654221991637287864" />
       </scope>
       <scope id="8654221991637287866" at="195,51,197,19" />
-<<<<<<< HEAD
-      <scope id="2033967228288414314" at="1064,0,1067,0">
-=======
-      <scope id="8654221991637263257" at="1028,0,1031,0">
-        <var name="it" id="8654221991637263257" />
-      </scope>
-      <scope id="8654221991637263334" at="1032,0,1035,0">
-        <var name="it" id="8654221991637263334" />
-      </scope>
-      <scope id="1517654889523827931" at="1039,0,1042,0">
-        <var name="it" id="1517654889523827931" />
-      </scope>
-      <scope id="1517654889523827941" at="1043,0,1046,0">
-        <var name="it" id="1517654889523827941" />
-      </scope>
-      <scope id="2033967228288414314" at="1050,0,1053,0">
->>>>>>> 6b45df02
+      <scope id="2033967228288414314" at="1070,0,1073,0">
         <var name="it" id="2033967228288414314" />
       </scope>
       <scope id="8654221991637287861" at="189,9,194,22">
         <var name="relative" id="8654221991637263782" />
       </scope>
-<<<<<<< HEAD
       <scope id="8654221991637263446" at="188,112,198,5" />
-      <scope id="8654221991637263184" at="1055,120,1067,13">
+      <scope id="8654221991637263184" at="1061,120,1073,13">
         <var name="modelRoots" id="1517654889523732822" />
       </scope>
-      <unit id="2033967228288414314" at="1063,52,1067,5" name="jetbrains.mps.build.mps.generator.template.main.QueriesGenerated$41" />
-=======
-      <scope id="1517654889523808749" at="1037,364,1046,10" />
-      <scope id="8654221991637263446" at="188,112,198,5" />
-      <scope id="8654221991637263184" at="1025,120,1053,13">
-        <var name="modelRoots" id="1517654889523732822" />
-      </scope>
-      <unit id="8654221991637263257" at="1027,419,1031,5" name="jetbrains.mps.build.mps.generator.template.main.QueriesGenerated$41" />
-      <unit id="8654221991637263334" at="1031,18,1035,5" name="jetbrains.mps.build.mps.generator.template.main.QueriesGenerated$42" />
-      <unit id="1517654889523827931" at="1038,657,1042,7" name="jetbrains.mps.build.mps.generator.template.main.QueriesGenerated$43" />
-      <unit id="1517654889523827941" at="1042,20,1046,7" name="jetbrains.mps.build.mps.generator.template.main.QueriesGenerated$44" />
-      <unit id="2033967228288414314" at="1049,52,1053,5" name="jetbrains.mps.build.mps.generator.template.main.QueriesGenerated$45" />
->>>>>>> 6b45df02
+      <unit id="2033967228288414314" at="1069,52,1073,5" name="jetbrains.mps.build.mps.generator.template.main.QueriesGenerated$41" />
     </file>
   </root>
   <root nodeRef="r:54537613-52b5-40a8-b223-e87f0960b04f(jetbrains.mps.build.mps.generator.template.main@generator)/3189788309732033980">
@@ -1706,203 +894,103 @@
       <node id="6742269484291367259" at="175,123,176,16" concept="7" />
       <node id="4743026300739110534" at="179,112,180,345" concept="7" />
       <node id="4743026300739110636" at="182,112,183,514" concept="7" />
-<<<<<<< HEAD
       <node id="7259033139236507289" at="514,109,515,208" concept="6" />
       <node id="868032131020828198" at="515,208,516,169" concept="7" />
       <node id="202934866058978719" at="518,108,519,192" concept="7" />
       <node id="1692280246134778979" at="521,109,522,420" concept="7" />
       <node id="4743026300739110565" at="561,94,562,352" concept="7" />
-      <node id="2303926226081111384" at="741,108,742,189" concept="7" />
-      <node id="1065091787225360806" at="744,108,745,347" concept="7" />
-      <node id="8252715012761560426" at="747,108,748,80" concept="7" />
-      <node id="6859736767834858757" at="750,108,751,80" concept="7" />
-      <node id="8252715012761547210" at="816,103,817,193" concept="7" />
-      <node id="6859736767834858858" at="819,103,820,191" concept="7" />
-      <node id="2303926226081111360" at="825,120,826,375" concept="7" />
-      <node id="2389279258789752833" at="828,120,829,375" concept="7" />
-      <node id="4267986820121150718" at="831,120,832,48" concept="6" />
-      <node id="7454762407075016968" at="834,39,835,126" concept="7" />
-      <node id="4267986820121169061" at="838,38,839,163" concept="7" />
-      <node id="1196351886820" at="841,15,842,286" concept="6" />
-      <node id="4964617264469340629" at="842,286,843,183" concept="2" />
-      <node id="1196351886838" at="843,183,844,57" concept="2" />
-      <node id="4267986820121150822" at="845,5,846,18" concept="7" />
-      <node id="8169228734285862847" at="848,120,849,135" concept="6" />
-      <node id="7259033139236584408" at="849,135,850,48" concept="6" />
-      <node id="5211621695190628360" at="852,38,853,163" concept="7" />
-      <node id="7259033139236584968" at="855,15,856,290" concept="6" />
-      <node id="4964617264469120493" at="856,290,857,184" concept="2" />
-      <node id="4964617264469120570" at="857,184,858,217" concept="2" />
-      <node id="7259033139236584984" at="858,217,859,57" concept="2" />
-      <node id="7259033139236584415" at="860,5,861,18" concept="7" />
-      <node id="3717132724153192093" at="863,120,864,48" concept="6" />
-      <node id="3717132724153192134" at="866,39,867,110" concept="7" />
-      <node id="3717132724153192157" at="870,38,871,163" concept="7" />
-      <node id="3717132724153193249" at="875,211,876,19" concept="1" />
-      <node id="202934866058978385" at="877,9,878,207" concept="6" />
-      <node id="202934866058978392" at="879,196,880,240" concept="2" />
-      <node id="202934866058978384" at="881,9,882,0" concept="9" />
-      <node id="4421917191016394871" at="886,39,887,110" concept="7" />
-      <node id="4421917191016394884" at="890,38,891,163" concept="7" />
-      <node id="4421917191016427036" at="895,41,896,573" concept="7" />
-      <node id="4421917191016427007" at="899,39,900,384" concept="7" />
-      <node id="3717132724153192164" at="903,5,904,18" concept="7" />
-      <node id="6859736767834855057" at="906,120,907,48" concept="6" />
-      <node id="6859736767834855102" at="909,39,910,110" concept="7" />
-      <node id="6859736767834855115" at="913,38,914,163" concept="7" />
-      <node id="6859736767834855074" at="918,211,919,19" concept="1" />
-      <node id="202934866058978134" at="920,9,921,207" concept="6" />
-      <node id="6859736767834858258" at="922,196,923,214" concept="2" />
-      <node id="4421917191016427184" at="928,39,929,110" concept="7" />
-      <node id="4421917191016427197" at="932,38,933,163" concept="7" />
-      <node id="7259033139236375656" at="937,39,938,577" concept="7" />
-      <node id="4421917191016427155" at="941,41,942,573" concept="7" />
-      <node id="4421917191016860830" at="945,39,946,358" concept="7" />
-      <node id="4421917191016860795" at="951,37,952,288" concept="6" />
-      <node id="4964617264469629058" at="952,288,953,182" concept="2" />
-      <node id="4421917191016860847" at="953,182,954,24" concept="7" />
-      <node id="202934866058978496" at="958,119,959,48" concept="6" />
-      <node id="202934866058978563" at="961,38,962,163" concept="7" />
-      <node id="202934866058978513" at="966,211,967,19" concept="1" />
-      <node id="202934866058978514" at="968,9,969,207" concept="6" />
-      <node id="202934866058978521" at="970,196,971,224" concept="2" />
-      <node id="202934866058978650" at="976,38,977,163" concept="7" />
-      <node id="202934866058978585" at="981,39,982,577" concept="7" />
-      <node id="202934866058978601" at="985,41,986,573" concept="7" />
-      <node id="202934866058978618" at="989,39,990,368" concept="7" />
-      <node id="202934866058978665" at="995,37,996,292" concept="6" />
-      <node id="4964617264469340442" at="996,292,997,338" concept="2" />
-      <node id="202934866058978681" at="997,338,998,24" concept="7" />
-      <node id="1500819558096263529" at="1002,120,1003,192" concept="7" />
-      <node id="4743026300738934522" at="1007,38,1008,163" concept="7" />
-      <node id="4743026300739042938" at="1012,120,1013,361" concept="6" />
-      <node id="4743026300739043005" at="1014,23,1015,37" concept="7" />
-      <node id="4743026300739043083" at="1018,39,1019,204" concept="7" />
-      <node id="4743026300739052250" at="1022,37,1023,353" concept="7" />
-      <node id="4743026300739052514" at="1026,37,1027,288" concept="6" />
-      <node id="4964617264469340778" at="1027,288,1028,182" concept="2" />
-      <node id="4743026300739052530" at="1028,182,1029,24" concept="7" />
-      <node id="4743026300739042906" at="1031,7,1032,0" concept="9" />
-      <node id="4743026300739027034" at="1036,37,1037,575" concept="7" />
-      <node id="4743026300739027050" at="1040,39,1041,207" concept="7" />
-      <node id="4743026300739052323" at="1044,37,1045,356" concept="7" />
-      <node id="4743026300739052467" at="1048,37,1049,288" concept="6" />
-      <node id="4964617264469340938" at="1049,288,1050,182" concept="2" />
-      <node id="4743026300739052483" at="1050,182,1051,24" concept="7" />
-      <node id="8252715012761560348" at="1332,102,1333,63" concept="7" />
-      <node id="609978641554545752" at="1335,101,1336,226" concept="6" />
-      <node id="609978641554545762" at="1337,26,1338,82" concept="2" />
-      <node id="609978641554545768" at="1338,82,1339,18" concept="7" />
-      <node id="609978641554577634" at="1340,5,1341,0" concept="9" />
-      <node id="609978641554545969" at="1341,0,1342,65" concept="6" />
-      <node id="609978641554577572" at="1343,196,1344,49" concept="2" />
-      <node id="609978641554578761" at="1346,193,1347,108" concept="2" />
-      <node id="609978641554578748" at="1347,108,1348,18" concept="7" />
-      <node id="609978641554577636" at="1349,5,1350,0" concept="9" />
-      <node id="609978641554542801" at="1350,0,1351,66" concept="6" />
-      <node id="609978641554543867" at="1351,66,1352,36" concept="2" />
-      <node id="609978641554578752" at="1352,36,1353,256" concept="7" />
-      <node id="4356762679305801135" at="1588,74,1589,46" concept="7" />
-      <node id="4356762679305801270" at="1591,74,1592,46" concept="7" />
-=======
-      <node id="7259033139236507289" at="502,109,503,208" concept="6" />
-      <node id="868032131020828198" at="503,208,504,169" concept="7" />
-      <node id="202934866058978719" at="506,108,507,192" concept="7" />
-      <node id="1692280246134778979" at="509,109,510,420" concept="7" />
-      <node id="4743026300739110565" at="549,94,550,352" concept="7" />
-      <node id="2303926226081111384" at="714,108,715,189" concept="7" />
-      <node id="1065091787225360806" at="717,108,718,347" concept="7" />
-      <node id="8252715012761560426" at="720,108,721,80" concept="7" />
-      <node id="6859736767834858757" at="723,108,724,80" concept="7" />
-      <node id="8252715012761547210" at="786,103,787,193" concept="7" />
-      <node id="6859736767834858858" at="789,103,790,191" concept="7" />
-      <node id="2303926226081111360" at="795,120,796,375" concept="7" />
-      <node id="2389279258789752833" at="798,120,799,375" concept="7" />
-      <node id="4267986820121150718" at="801,120,802,48" concept="6" />
-      <node id="7454762407075016968" at="804,39,805,126" concept="7" />
-      <node id="4267986820121169061" at="808,38,809,163" concept="7" />
-      <node id="1196351886820" at="811,15,812,286" concept="6" />
-      <node id="4964617264469340629" at="812,286,813,183" concept="2" />
-      <node id="1196351886838" at="813,183,814,57" concept="2" />
-      <node id="4267986820121150822" at="815,5,816,18" concept="7" />
-      <node id="8169228734285862847" at="818,120,819,135" concept="6" />
-      <node id="7259033139236584408" at="819,135,820,48" concept="6" />
-      <node id="5211621695190628360" at="822,38,823,163" concept="7" />
-      <node id="7259033139236584968" at="825,15,826,290" concept="6" />
-      <node id="4964617264469120493" at="826,290,827,184" concept="2" />
-      <node id="4964617264469120570" at="827,184,828,217" concept="2" />
-      <node id="7259033139236584984" at="828,217,829,57" concept="2" />
-      <node id="7259033139236584415" at="830,5,831,18" concept="7" />
-      <node id="3717132724153192093" at="833,120,834,48" concept="6" />
-      <node id="3717132724153192134" at="836,39,837,110" concept="7" />
-      <node id="3717132724153192157" at="840,38,841,163" concept="7" />
-      <node id="3717132724153193249" at="845,211,846,19" concept="1" />
-      <node id="202934866058978385" at="847,9,848,207" concept="6" />
-      <node id="202934866058978392" at="849,196,850,240" concept="2" />
-      <node id="202934866058978384" at="851,9,852,0" concept="9" />
-      <node id="4421917191016394871" at="856,39,857,110" concept="7" />
-      <node id="4421917191016394884" at="860,38,861,163" concept="7" />
-      <node id="4421917191016427036" at="865,41,866,573" concept="7" />
-      <node id="4421917191016427007" at="869,39,870,384" concept="7" />
-      <node id="3717132724153192164" at="873,5,874,18" concept="7" />
-      <node id="6859736767834855057" at="876,120,877,48" concept="6" />
-      <node id="6859736767834855102" at="879,39,880,110" concept="7" />
-      <node id="6859736767834855115" at="883,38,884,163" concept="7" />
-      <node id="6859736767834855074" at="888,211,889,19" concept="1" />
-      <node id="202934866058978134" at="890,9,891,207" concept="6" />
-      <node id="6859736767834858258" at="892,196,893,214" concept="2" />
-      <node id="4421917191016427184" at="898,39,899,110" concept="7" />
-      <node id="4421917191016427197" at="902,38,903,163" concept="7" />
-      <node id="7259033139236375656" at="907,39,908,577" concept="7" />
-      <node id="4421917191016427155" at="911,41,912,573" concept="7" />
-      <node id="4421917191016860830" at="915,39,916,358" concept="7" />
-      <node id="4421917191016860795" at="921,37,922,288" concept="6" />
-      <node id="4964617264469629058" at="922,288,923,182" concept="2" />
-      <node id="4421917191016860847" at="923,182,924,24" concept="7" />
-      <node id="202934866058978496" at="928,119,929,48" concept="6" />
-      <node id="202934866058978563" at="931,38,932,163" concept="7" />
-      <node id="202934866058978513" at="936,211,937,19" concept="1" />
-      <node id="202934866058978514" at="938,9,939,207" concept="6" />
-      <node id="202934866058978521" at="940,196,941,224" concept="2" />
-      <node id="202934866058978650" at="946,38,947,163" concept="7" />
-      <node id="202934866058978585" at="951,39,952,577" concept="7" />
-      <node id="202934866058978601" at="955,41,956,573" concept="7" />
-      <node id="202934866058978618" at="959,39,960,368" concept="7" />
-      <node id="202934866058978665" at="965,37,966,292" concept="6" />
-      <node id="4964617264469340442" at="966,292,967,338" concept="2" />
-      <node id="202934866058978681" at="967,338,968,24" concept="7" />
-      <node id="1500819558096263529" at="972,120,973,192" concept="7" />
-      <node id="4743026300738934522" at="977,38,978,163" concept="7" />
-      <node id="4743026300739042938" at="982,120,983,361" concept="6" />
-      <node id="4743026300739043005" at="984,23,985,37" concept="7" />
-      <node id="4743026300739043083" at="988,39,989,204" concept="7" />
-      <node id="4743026300739052250" at="992,37,993,353" concept="7" />
-      <node id="4743026300739052514" at="996,37,997,288" concept="6" />
-      <node id="4964617264469340778" at="997,288,998,182" concept="2" />
-      <node id="4743026300739052530" at="998,182,999,24" concept="7" />
-      <node id="4743026300739042906" at="1001,7,1002,0" concept="9" />
-      <node id="4743026300739027034" at="1006,37,1007,575" concept="7" />
-      <node id="4743026300739027050" at="1010,39,1011,207" concept="7" />
-      <node id="4743026300739052323" at="1014,37,1015,356" concept="7" />
-      <node id="4743026300739052467" at="1018,37,1019,288" concept="6" />
-      <node id="4964617264469340938" at="1019,288,1020,182" concept="2" />
-      <node id="4743026300739052483" at="1020,182,1021,24" concept="7" />
-      <node id="8252715012761560348" at="1318,102,1319,63" concept="7" />
-      <node id="609978641554545752" at="1321,101,1322,226" concept="6" />
-      <node id="609978641554545762" at="1323,26,1324,82" concept="2" />
-      <node id="609978641554545768" at="1324,82,1325,18" concept="7" />
-      <node id="609978641554577634" at="1326,5,1327,0" concept="9" />
-      <node id="609978641554545969" at="1327,0,1328,65" concept="6" />
-      <node id="609978641554577572" at="1329,196,1330,49" concept="2" />
-      <node id="609978641554578761" at="1332,193,1333,108" concept="2" />
-      <node id="609978641554578748" at="1333,108,1334,18" concept="7" />
-      <node id="609978641554577636" at="1335,5,1336,0" concept="9" />
-      <node id="609978641554542801" at="1336,0,1337,66" concept="6" />
-      <node id="609978641554543867" at="1337,66,1338,36" concept="2" />
-      <node id="609978641554578752" at="1338,36,1339,256" concept="7" />
-      <node id="4356762679305801135" at="1574,74,1575,46" concept="7" />
-      <node id="4356762679305801270" at="1577,74,1578,46" concept="7" />
->>>>>>> 6b45df02
+      <node id="2303926226081111384" at="744,108,745,189" concept="7" />
+      <node id="1065091787225360806" at="747,108,748,347" concept="7" />
+      <node id="8252715012761560426" at="750,108,751,80" concept="7" />
+      <node id="6859736767834858757" at="753,108,754,80" concept="7" />
+      <node id="8252715012761547210" at="822,103,823,193" concept="7" />
+      <node id="6859736767834858858" at="825,103,826,191" concept="7" />
+      <node id="2303926226081111360" at="831,120,832,375" concept="7" />
+      <node id="2389279258789752833" at="834,120,835,375" concept="7" />
+      <node id="4267986820121150718" at="837,120,838,48" concept="6" />
+      <node id="7454762407075016968" at="840,39,841,126" concept="7" />
+      <node id="4267986820121169061" at="844,38,845,163" concept="7" />
+      <node id="1196351886820" at="847,15,848,286" concept="6" />
+      <node id="4964617264469340629" at="848,286,849,183" concept="2" />
+      <node id="1196351886838" at="849,183,850,57" concept="2" />
+      <node id="4267986820121150822" at="851,5,852,18" concept="7" />
+      <node id="8169228734285862847" at="854,120,855,135" concept="6" />
+      <node id="7259033139236584408" at="855,135,856,48" concept="6" />
+      <node id="5211621695190628360" at="858,38,859,163" concept="7" />
+      <node id="7259033139236584968" at="861,15,862,290" concept="6" />
+      <node id="4964617264469120493" at="862,290,863,184" concept="2" />
+      <node id="4964617264469120570" at="863,184,864,217" concept="2" />
+      <node id="7259033139236584984" at="864,217,865,57" concept="2" />
+      <node id="7259033139236584415" at="866,5,867,18" concept="7" />
+      <node id="3717132724153192093" at="869,120,870,48" concept="6" />
+      <node id="3717132724153192134" at="872,39,873,110" concept="7" />
+      <node id="3717132724153192157" at="876,38,877,163" concept="7" />
+      <node id="3717132724153193249" at="881,211,882,19" concept="1" />
+      <node id="202934866058978385" at="883,9,884,207" concept="6" />
+      <node id="202934866058978392" at="885,196,886,240" concept="2" />
+      <node id="202934866058978384" at="887,9,888,0" concept="9" />
+      <node id="4421917191016394871" at="892,39,893,110" concept="7" />
+      <node id="4421917191016394884" at="896,38,897,163" concept="7" />
+      <node id="4421917191016427036" at="901,41,902,573" concept="7" />
+      <node id="4421917191016427007" at="905,39,906,384" concept="7" />
+      <node id="3717132724153192164" at="909,5,910,18" concept="7" />
+      <node id="6859736767834855057" at="912,120,913,48" concept="6" />
+      <node id="6859736767834855102" at="915,39,916,110" concept="7" />
+      <node id="6859736767834855115" at="919,38,920,163" concept="7" />
+      <node id="6859736767834855074" at="924,211,925,19" concept="1" />
+      <node id="202934866058978134" at="926,9,927,207" concept="6" />
+      <node id="6859736767834858258" at="928,196,929,214" concept="2" />
+      <node id="4421917191016427184" at="934,39,935,110" concept="7" />
+      <node id="4421917191016427197" at="938,38,939,163" concept="7" />
+      <node id="7259033139236375656" at="943,39,944,577" concept="7" />
+      <node id="4421917191016427155" at="947,41,948,573" concept="7" />
+      <node id="4421917191016860830" at="951,39,952,358" concept="7" />
+      <node id="4421917191016860795" at="957,37,958,288" concept="6" />
+      <node id="4964617264469629058" at="958,288,959,182" concept="2" />
+      <node id="4421917191016860847" at="959,182,960,24" concept="7" />
+      <node id="202934866058978496" at="964,119,965,48" concept="6" />
+      <node id="202934866058978563" at="967,38,968,163" concept="7" />
+      <node id="202934866058978513" at="972,211,973,19" concept="1" />
+      <node id="202934866058978514" at="974,9,975,207" concept="6" />
+      <node id="202934866058978521" at="976,196,977,224" concept="2" />
+      <node id="202934866058978650" at="982,38,983,163" concept="7" />
+      <node id="202934866058978585" at="987,39,988,577" concept="7" />
+      <node id="202934866058978601" at="991,41,992,573" concept="7" />
+      <node id="202934866058978618" at="995,39,996,368" concept="7" />
+      <node id="202934866058978665" at="1001,37,1002,292" concept="6" />
+      <node id="4964617264469340442" at="1002,292,1003,338" concept="2" />
+      <node id="202934866058978681" at="1003,338,1004,24" concept="7" />
+      <node id="1500819558096263529" at="1008,120,1009,192" concept="7" />
+      <node id="4743026300738934522" at="1013,38,1014,163" concept="7" />
+      <node id="4743026300739042938" at="1018,120,1019,361" concept="6" />
+      <node id="4743026300739043005" at="1020,23,1021,37" concept="7" />
+      <node id="4743026300739043083" at="1024,39,1025,204" concept="7" />
+      <node id="4743026300739052250" at="1028,37,1029,353" concept="7" />
+      <node id="4743026300739052514" at="1032,37,1033,288" concept="6" />
+      <node id="4964617264469340778" at="1033,288,1034,182" concept="2" />
+      <node id="4743026300739052530" at="1034,182,1035,24" concept="7" />
+      <node id="4743026300739042906" at="1037,7,1038,0" concept="9" />
+      <node id="4743026300739027034" at="1042,37,1043,575" concept="7" />
+      <node id="4743026300739027050" at="1046,39,1047,207" concept="7" />
+      <node id="4743026300739052323" at="1050,37,1051,356" concept="7" />
+      <node id="4743026300739052467" at="1054,37,1055,288" concept="6" />
+      <node id="4964617264469340938" at="1055,288,1056,182" concept="2" />
+      <node id="4743026300739052483" at="1056,182,1057,24" concept="7" />
+      <node id="8252715012761560348" at="1341,102,1342,63" concept="7" />
+      <node id="609978641554545752" at="1344,101,1345,226" concept="6" />
+      <node id="609978641554545762" at="1346,26,1347,82" concept="2" />
+      <node id="609978641554545768" at="1347,82,1348,18" concept="7" />
+      <node id="609978641554577634" at="1349,5,1350,0" concept="9" />
+      <node id="609978641554545969" at="1350,0,1351,65" concept="6" />
+      <node id="609978641554577572" at="1352,196,1353,49" concept="2" />
+      <node id="609978641554578761" at="1355,193,1356,108" concept="2" />
+      <node id="609978641554578748" at="1356,108,1357,18" concept="7" />
+      <node id="609978641554577636" at="1358,5,1359,0" concept="9" />
+      <node id="609978641554542801" at="1359,0,1360,66" concept="6" />
+      <node id="609978641554543867" at="1360,66,1361,36" concept="2" />
+      <node id="609978641554578752" at="1361,36,1362,256" concept="7" />
+      <node id="4356762679305801135" at="1597,74,1598,46" concept="7" />
+      <node id="4356762679305801270" at="1600,74,1601,46" concept="7" />
       <node id="609978641554578771" at="108,112,111,5" concept="4" />
       <node id="4356762679305801065" at="115,0,118,0" concept="5" trace="accept#(Lorg/jetbrains/mps/openapi/model/SNode;)Z" />
       <node id="4356762679305801163" at="119,0,122,0" concept="5" trace="select#(Lorg/jetbrains/mps/openapi/model/SNode;)Ljava/lang/String;" />
@@ -1911,145 +999,74 @@
       <node id="4356762679305801267" at="151,0,154,0" concept="5" trace="accept#(Lorg/jetbrains/mps/openapi/model/SNode;)Z" />
       <node id="4356762679305801280" at="155,0,158,0" concept="5" trace="select#(Lorg/jetbrains/mps/openapi/model/SNode;)Ljava/lang/String;" />
       <node id="4356762679305801289" at="158,15,161,5" concept="4" />
-<<<<<<< HEAD
-      <node id="4267986820121150744" at="834,0,837,0" concept="5" trace="accept#(Lorg/jetbrains/mps/openapi/model/SNode;)Z" />
-      <node id="4267986820121169055" at="838,0,841,0" concept="5" trace="select#(Lorg/jetbrains/mps/openapi/model/SNode;)Ljava/lang/String;" />
-      <node id="5211621695190625722" at="852,0,855,0" concept="5" trace="select#(Lorg/jetbrains/mps/openapi/model/SNode;)Ljava/lang/String;" />
-      <node id="3717132724153192132" at="866,0,869,0" concept="5" trace="accept#(Lorg/jetbrains/mps/openapi/model/SNode;)Z" />
-      <node id="3717132724153192155" at="870,0,873,0" concept="5" trace="select#(Lorg/jetbrains/mps/openapi/model/SNode;)Ljava/lang/String;" />
-      <node id="3717132724153192339" at="874,196,877,9" concept="4" />
-      <node id="202934866058978390" at="878,207,881,9" concept="4" />
-      <node id="4421917191016394869" at="886,0,889,0" concept="5" trace="accept#(Lorg/jetbrains/mps/openapi/model/SNode;)Z" />
-      <node id="4421917191016394882" at="890,0,893,0" concept="5" trace="select#(Lorg/jetbrains/mps/openapi/model/SNode;)Ljava/lang/String;" />
-      <node id="4421917191016427034" at="895,0,898,0" concept="5" trace="accept#(Lorg/jetbrains/mps/openapi/model/SNode;)Z" />
-      <node id="4421917191016427002" at="899,0,902,0" concept="5" trace="select#(Lorg/jetbrains/mps/openapi/model/SNode;)Lorg/jetbrains/mps/openapi/model/SNode;" />
-      <node id="6859736767834855100" at="909,0,912,0" concept="5" trace="accept#(Lorg/jetbrains/mps/openapi/model/SNode;)Z" />
-      <node id="6859736767834855113" at="913,0,916,0" concept="5" trace="select#(Lorg/jetbrains/mps/openapi/model/SNode;)Ljava/lang/String;" />
-      <node id="6859736767834855067" at="917,196,920,9" concept="4" />
-      <node id="202934866058978145" at="921,207,924,9" concept="4" />
-      <node id="4421917191016427182" at="928,0,931,0" concept="5" trace="accept#(Lorg/jetbrains/mps/openapi/model/SNode;)Z" />
-      <node id="4421917191016427195" at="932,0,935,0" concept="5" trace="select#(Lorg/jetbrains/mps/openapi/model/SNode;)Ljava/lang/String;" />
-      <node id="7259033139236375652" at="937,0,940,0" concept="5" trace="select#(Lorg/jetbrains/mps/openapi/model/SNode;)Lorg/jetbrains/mps/openapi/model/SNode;" />
-      <node id="4421917191016427153" at="941,0,944,0" concept="5" trace="accept#(Lorg/jetbrains/mps/openapi/model/SNode;)Z" />
-      <node id="4421917191016427163" at="945,0,948,0" concept="5" trace="select#(Lorg/jetbrains/mps/openapi/model/SNode;)Lorg/jetbrains/mps/openapi/model/SNode;" />
-      <node id="202934866058978561" at="961,0,964,0" concept="5" trace="select#(Lorg/jetbrains/mps/openapi/model/SNode;)Ljava/lang/String;" />
-      <node id="202934866058978506" at="965,196,968,9" concept="4" />
-      <node id="202934866058978519" at="969,207,972,9" concept="4" />
-      <node id="202934866058978648" at="976,0,979,0" concept="5" trace="select#(Lorg/jetbrains/mps/openapi/model/SNode;)Ljava/lang/String;" />
-      <node id="202934866058978583" at="981,0,984,0" concept="5" trace="select#(Lorg/jetbrains/mps/openapi/model/SNode;)Lorg/jetbrains/mps/openapi/model/SNode;" />
-      <node id="202934866058978599" at="985,0,988,0" concept="5" trace="accept#(Lorg/jetbrains/mps/openapi/model/SNode;)Z" />
-      <node id="202934866058978616" at="989,0,992,0" concept="5" trace="select#(Lorg/jetbrains/mps/openapi/model/SNode;)Lorg/jetbrains/mps/openapi/model/SNode;" />
-      <node id="4743026300738934516" at="1007,0,1010,0" concept="5" trace="select#(Lorg/jetbrains/mps/openapi/model/SNode;)Ljava/lang/String;" />
-      <node id="4743026300739042980" at="1013,361,1016,5" concept="4" />
-      <node id="4743026300739043079" at="1018,0,1021,0" concept="5" trace="accept#(Lorg/jetbrains/mps/openapi/model/SNode;)Z" />
-      <node id="4743026300739052246" at="1022,0,1025,0" concept="5" trace="select#(Lorg/jetbrains/mps/openapi/model/SNode;)Lorg/jetbrains/mps/openapi/model/SNode;" />
-      <node id="4743026300739027032" at="1036,0,1039,0" concept="5" trace="select#(Lorg/jetbrains/mps/openapi/model/SNode;)Lorg/jetbrains/mps/openapi/model/SNode;" />
-      <node id="4743026300739027048" at="1040,0,1043,0" concept="5" trace="accept#(Lorg/jetbrains/mps/openapi/model/SNode;)Z" />
-      <node id="4743026300739052319" at="1044,0,1047,0" concept="5" trace="select#(Lorg/jetbrains/mps/openapi/model/SNode;)Lorg/jetbrains/mps/openapi/model/SNode;" />
-      <node id="609978641554577544" at="1342,65,1345,5" concept="12" />
-      <node id="4356762679305801135" at="1588,0,1591,0" concept="10" trace="eq_x583g4_a0a0a0a0a0a0a3a51#(Ljava/lang/Object;Ljava/lang/Object;)Z" />
-      <node id="4356762679305801270" at="1591,0,1594,0" concept="10" trace="eq_x583g4_a0a0a0a0a0a0a3a61#(Ljava/lang/Object;Ljava/lang/Object;)Z" />
-      <node id="609978641554545760" at="1336,226,1340,5" concept="4" />
-      <node id="609978641554577601" at="1345,5,1349,5" concept="4" />
+      <node id="4267986820121150744" at="840,0,843,0" concept="5" trace="accept#(Lorg/jetbrains/mps/openapi/model/SNode;)Z" />
+      <node id="4267986820121169055" at="844,0,847,0" concept="5" trace="select#(Lorg/jetbrains/mps/openapi/model/SNode;)Ljava/lang/String;" />
+      <node id="5211621695190625722" at="858,0,861,0" concept="5" trace="select#(Lorg/jetbrains/mps/openapi/model/SNode;)Ljava/lang/String;" />
+      <node id="3717132724153192132" at="872,0,875,0" concept="5" trace="accept#(Lorg/jetbrains/mps/openapi/model/SNode;)Z" />
+      <node id="3717132724153192155" at="876,0,879,0" concept="5" trace="select#(Lorg/jetbrains/mps/openapi/model/SNode;)Ljava/lang/String;" />
+      <node id="3717132724153192339" at="880,196,883,9" concept="4" />
+      <node id="202934866058978390" at="884,207,887,9" concept="4" />
+      <node id="4421917191016394869" at="892,0,895,0" concept="5" trace="accept#(Lorg/jetbrains/mps/openapi/model/SNode;)Z" />
+      <node id="4421917191016394882" at="896,0,899,0" concept="5" trace="select#(Lorg/jetbrains/mps/openapi/model/SNode;)Ljava/lang/String;" />
+      <node id="4421917191016427034" at="901,0,904,0" concept="5" trace="accept#(Lorg/jetbrains/mps/openapi/model/SNode;)Z" />
+      <node id="4421917191016427002" at="905,0,908,0" concept="5" trace="select#(Lorg/jetbrains/mps/openapi/model/SNode;)Lorg/jetbrains/mps/openapi/model/SNode;" />
+      <node id="6859736767834855100" at="915,0,918,0" concept="5" trace="accept#(Lorg/jetbrains/mps/openapi/model/SNode;)Z" />
+      <node id="6859736767834855113" at="919,0,922,0" concept="5" trace="select#(Lorg/jetbrains/mps/openapi/model/SNode;)Ljava/lang/String;" />
+      <node id="6859736767834855067" at="923,196,926,9" concept="4" />
+      <node id="202934866058978145" at="927,207,930,9" concept="4" />
+      <node id="4421917191016427182" at="934,0,937,0" concept="5" trace="accept#(Lorg/jetbrains/mps/openapi/model/SNode;)Z" />
+      <node id="4421917191016427195" at="938,0,941,0" concept="5" trace="select#(Lorg/jetbrains/mps/openapi/model/SNode;)Ljava/lang/String;" />
+      <node id="7259033139236375652" at="943,0,946,0" concept="5" trace="select#(Lorg/jetbrains/mps/openapi/model/SNode;)Lorg/jetbrains/mps/openapi/model/SNode;" />
+      <node id="4421917191016427153" at="947,0,950,0" concept="5" trace="accept#(Lorg/jetbrains/mps/openapi/model/SNode;)Z" />
+      <node id="4421917191016427163" at="951,0,954,0" concept="5" trace="select#(Lorg/jetbrains/mps/openapi/model/SNode;)Lorg/jetbrains/mps/openapi/model/SNode;" />
+      <node id="202934866058978561" at="967,0,970,0" concept="5" trace="select#(Lorg/jetbrains/mps/openapi/model/SNode;)Ljava/lang/String;" />
+      <node id="202934866058978506" at="971,196,974,9" concept="4" />
+      <node id="202934866058978519" at="975,207,978,9" concept="4" />
+      <node id="202934866058978648" at="982,0,985,0" concept="5" trace="select#(Lorg/jetbrains/mps/openapi/model/SNode;)Ljava/lang/String;" />
+      <node id="202934866058978583" at="987,0,990,0" concept="5" trace="select#(Lorg/jetbrains/mps/openapi/model/SNode;)Lorg/jetbrains/mps/openapi/model/SNode;" />
+      <node id="202934866058978599" at="991,0,994,0" concept="5" trace="accept#(Lorg/jetbrains/mps/openapi/model/SNode;)Z" />
+      <node id="202934866058978616" at="995,0,998,0" concept="5" trace="select#(Lorg/jetbrains/mps/openapi/model/SNode;)Lorg/jetbrains/mps/openapi/model/SNode;" />
+      <node id="4743026300738934516" at="1013,0,1016,0" concept="5" trace="select#(Lorg/jetbrains/mps/openapi/model/SNode;)Ljava/lang/String;" />
+      <node id="4743026300739042980" at="1019,361,1022,5" concept="4" />
+      <node id="4743026300739043079" at="1024,0,1027,0" concept="5" trace="accept#(Lorg/jetbrains/mps/openapi/model/SNode;)Z" />
+      <node id="4743026300739052246" at="1028,0,1031,0" concept="5" trace="select#(Lorg/jetbrains/mps/openapi/model/SNode;)Lorg/jetbrains/mps/openapi/model/SNode;" />
+      <node id="4743026300739027032" at="1042,0,1045,0" concept="5" trace="select#(Lorg/jetbrains/mps/openapi/model/SNode;)Lorg/jetbrains/mps/openapi/model/SNode;" />
+      <node id="4743026300739027048" at="1046,0,1049,0" concept="5" trace="accept#(Lorg/jetbrains/mps/openapi/model/SNode;)Z" />
+      <node id="4743026300739052319" at="1050,0,1053,0" concept="5" trace="select#(Lorg/jetbrains/mps/openapi/model/SNode;)Lorg/jetbrains/mps/openapi/model/SNode;" />
+      <node id="609978641554577544" at="1351,65,1354,5" concept="12" />
+      <node id="4356762679305801135" at="1597,0,1600,0" concept="10" trace="eq_x583g4_a0a0a0a0a0a0a3a51#(Ljava/lang/Object;Ljava/lang/Object;)Z" />
+      <node id="4356762679305801270" at="1600,0,1603,0" concept="10" trace="eq_x583g4_a0a0a0a0a0a0a3a61#(Ljava/lang/Object;Ljava/lang/Object;)Z" />
+      <node id="609978641554545760" at="1345,226,1349,5" concept="4" />
+      <node id="609978641554577601" at="1354,5,1358,5" concept="4" />
       <node id="8706695667515545370" at="128,70,133,5" concept="4" />
       <node id="6742269484291367188" at="164,70,169,5" concept="4" />
-      <node id="4421917191016860790" at="951,0,956,0" concept="5" trace="select#(Lorg/jetbrains/mps/openapi/model/SNode;)Lorg/jetbrains/mps/openapi/model/SNode;" />
-      <node id="202934866058978663" at="995,0,1000,0" concept="5" trace="select#(Lorg/jetbrains/mps/openapi/model/SNode;)Lorg/jetbrains/mps/openapi/model/SNode;" />
-      <node id="4743026300739052370" at="1005,120,1010,13" concept="7" />
-      <node id="4743026300739052510" at="1026,0,1031,0" concept="5" trace="select#(Lorg/jetbrains/mps/openapi/model/SNode;)Lorg/jetbrains/mps/openapi/model/SNode;" />
-      <node id="4743026300739052454" at="1048,0,1053,0" concept="5" trace="select#(Lorg/jetbrains/mps/openapi/model/SNode;)Lorg/jetbrains/mps/openapi/model/SNode;" />
+      <node id="4421917191016860790" at="957,0,962,0" concept="5" trace="select#(Lorg/jetbrains/mps/openapi/model/SNode;)Lorg/jetbrains/mps/openapi/model/SNode;" />
+      <node id="202934866058978663" at="1001,0,1006,0" concept="5" trace="select#(Lorg/jetbrains/mps/openapi/model/SNode;)Lorg/jetbrains/mps/openapi/model/SNode;" />
+      <node id="4743026300739052370" at="1011,120,1016,13" concept="7" />
+      <node id="4743026300739052510" at="1032,0,1037,0" concept="5" trace="select#(Lorg/jetbrains/mps/openapi/model/SNode;)Lorg/jetbrains/mps/openapi/model/SNode;" />
+      <node id="4743026300739052454" at="1054,0,1059,0" concept="5" trace="select#(Lorg/jetbrains/mps/openapi/model/SNode;)Lorg/jetbrains/mps/openapi/model/SNode;" />
       <node id="8706695667515545408" at="134,105,141,5" concept="11" />
       <node id="6742269484291367224" at="170,105,177,5" concept="11" />
-      <node id="6859736767834855122" at="949,5,956,7" concept="7" />
-      <node id="202934866058978657" at="993,5,1000,7" concept="7" />
+      <node id="6859736767834855122" at="955,5,962,7" concept="7" />
+      <node id="202934866058978657" at="999,5,1006,7" concept="7" />
       <node id="4356762679305793839" at="113,144,122,15" concept="6" />
       <node id="4356762679305801253" at="149,144,158,15" concept="6" />
-      <node id="4421917191016427109" at="893,15,902,10" concept="2" />
-      <node id="6859736767834855065" at="916,15,925,7" concept="3" />
-      <node id="202934866058978504" at="964,15,973,7" concept="3" />
-      <node id="7259033139236584509" at="850,48,860,5" concept="3" />
-      <node id="3717132724153192331" at="873,15,883,7" concept="3" />
-      <node id="4267986820121150733" at="832,48,845,5" concept="3" />
-      <node id="4421917191016427143" at="935,15,948,10" concept="2" />
-      <node id="202934866058978572" at="979,15,992,10" concept="2" />
-      <node id="202934866058978502" at="959,48,974,5" concept="3" />
-      <node id="4743026300739043009" at="1016,5,1031,7" concept="7" />
-      <node id="4421917191016394832" at="884,5,903,5" concept="3" />
-      <node id="6859736767834855063" at="907,48,926,5" concept="3" />
-      <node id="202934866058978570" at="974,5,993,5" concept="3" />
-      <node id="4743026300739027023" at="1034,120,1053,7" concept="7" />
-      <node id="3717132724153192099" at="864,48,884,5" concept="3" />
-      <node id="4421917191016427141" at="926,5,949,5" concept="3" />
-=======
-      <node id="4267986820121150744" at="804,0,807,0" concept="5" trace="accept#(Lorg/jetbrains/mps/openapi/model/SNode;)Z" />
-      <node id="4267986820121169055" at="808,0,811,0" concept="5" trace="select#(Lorg/jetbrains/mps/openapi/model/SNode;)Ljava/lang/String;" />
-      <node id="5211621695190625722" at="822,0,825,0" concept="5" trace="select#(Lorg/jetbrains/mps/openapi/model/SNode;)Ljava/lang/String;" />
-      <node id="3717132724153192132" at="836,0,839,0" concept="5" trace="accept#(Lorg/jetbrains/mps/openapi/model/SNode;)Z" />
-      <node id="3717132724153192155" at="840,0,843,0" concept="5" trace="select#(Lorg/jetbrains/mps/openapi/model/SNode;)Ljava/lang/String;" />
-      <node id="3717132724153192339" at="844,196,847,9" concept="4" />
-      <node id="202934866058978390" at="848,207,851,9" concept="4" />
-      <node id="4421917191016394869" at="856,0,859,0" concept="5" trace="accept#(Lorg/jetbrains/mps/openapi/model/SNode;)Z" />
-      <node id="4421917191016394882" at="860,0,863,0" concept="5" trace="select#(Lorg/jetbrains/mps/openapi/model/SNode;)Ljava/lang/String;" />
-      <node id="4421917191016427034" at="865,0,868,0" concept="5" trace="accept#(Lorg/jetbrains/mps/openapi/model/SNode;)Z" />
-      <node id="4421917191016427002" at="869,0,872,0" concept="5" trace="select#(Lorg/jetbrains/mps/openapi/model/SNode;)Lorg/jetbrains/mps/openapi/model/SNode;" />
-      <node id="6859736767834855100" at="879,0,882,0" concept="5" trace="accept#(Lorg/jetbrains/mps/openapi/model/SNode;)Z" />
-      <node id="6859736767834855113" at="883,0,886,0" concept="5" trace="select#(Lorg/jetbrains/mps/openapi/model/SNode;)Ljava/lang/String;" />
-      <node id="6859736767834855067" at="887,196,890,9" concept="4" />
-      <node id="202934866058978145" at="891,207,894,9" concept="4" />
-      <node id="4421917191016427182" at="898,0,901,0" concept="5" trace="accept#(Lorg/jetbrains/mps/openapi/model/SNode;)Z" />
-      <node id="4421917191016427195" at="902,0,905,0" concept="5" trace="select#(Lorg/jetbrains/mps/openapi/model/SNode;)Ljava/lang/String;" />
-      <node id="7259033139236375652" at="907,0,910,0" concept="5" trace="select#(Lorg/jetbrains/mps/openapi/model/SNode;)Lorg/jetbrains/mps/openapi/model/SNode;" />
-      <node id="4421917191016427153" at="911,0,914,0" concept="5" trace="accept#(Lorg/jetbrains/mps/openapi/model/SNode;)Z" />
-      <node id="4421917191016427163" at="915,0,918,0" concept="5" trace="select#(Lorg/jetbrains/mps/openapi/model/SNode;)Lorg/jetbrains/mps/openapi/model/SNode;" />
-      <node id="202934866058978561" at="931,0,934,0" concept="5" trace="select#(Lorg/jetbrains/mps/openapi/model/SNode;)Ljava/lang/String;" />
-      <node id="202934866058978506" at="935,196,938,9" concept="4" />
-      <node id="202934866058978519" at="939,207,942,9" concept="4" />
-      <node id="202934866058978648" at="946,0,949,0" concept="5" trace="select#(Lorg/jetbrains/mps/openapi/model/SNode;)Ljava/lang/String;" />
-      <node id="202934866058978583" at="951,0,954,0" concept="5" trace="select#(Lorg/jetbrains/mps/openapi/model/SNode;)Lorg/jetbrains/mps/openapi/model/SNode;" />
-      <node id="202934866058978599" at="955,0,958,0" concept="5" trace="accept#(Lorg/jetbrains/mps/openapi/model/SNode;)Z" />
-      <node id="202934866058978616" at="959,0,962,0" concept="5" trace="select#(Lorg/jetbrains/mps/openapi/model/SNode;)Lorg/jetbrains/mps/openapi/model/SNode;" />
-      <node id="4743026300738934516" at="977,0,980,0" concept="5" trace="select#(Lorg/jetbrains/mps/openapi/model/SNode;)Ljava/lang/String;" />
-      <node id="4743026300739042980" at="983,361,986,5" concept="4" />
-      <node id="4743026300739043079" at="988,0,991,0" concept="5" trace="accept#(Lorg/jetbrains/mps/openapi/model/SNode;)Z" />
-      <node id="4743026300739052246" at="992,0,995,0" concept="5" trace="select#(Lorg/jetbrains/mps/openapi/model/SNode;)Lorg/jetbrains/mps/openapi/model/SNode;" />
-      <node id="4743026300739027032" at="1006,0,1009,0" concept="5" trace="select#(Lorg/jetbrains/mps/openapi/model/SNode;)Lorg/jetbrains/mps/openapi/model/SNode;" />
-      <node id="4743026300739027048" at="1010,0,1013,0" concept="5" trace="accept#(Lorg/jetbrains/mps/openapi/model/SNode;)Z" />
-      <node id="4743026300739052319" at="1014,0,1017,0" concept="5" trace="select#(Lorg/jetbrains/mps/openapi/model/SNode;)Lorg/jetbrains/mps/openapi/model/SNode;" />
-      <node id="609978641554577544" at="1328,65,1331,5" concept="12" />
-      <node id="4356762679305801135" at="1574,0,1577,0" concept="10" trace="eq_x583g4_a0a0a0a0a0a0a3a51#(Ljava/lang/Object;Ljava/lang/Object;)Z" />
-      <node id="4356762679305801270" at="1577,0,1580,0" concept="10" trace="eq_x583g4_a0a0a0a0a0a0a3a61#(Ljava/lang/Object;Ljava/lang/Object;)Z" />
-      <node id="609978641554545760" at="1322,226,1326,5" concept="4" />
-      <node id="609978641554577601" at="1331,5,1335,5" concept="4" />
-      <node id="8706695667515545370" at="128,70,133,5" concept="4" />
-      <node id="6742269484291367188" at="164,70,169,5" concept="4" />
-      <node id="4421917191016860790" at="921,0,926,0" concept="5" trace="select#(Lorg/jetbrains/mps/openapi/model/SNode;)Lorg/jetbrains/mps/openapi/model/SNode;" />
-      <node id="202934866058978663" at="965,0,970,0" concept="5" trace="select#(Lorg/jetbrains/mps/openapi/model/SNode;)Lorg/jetbrains/mps/openapi/model/SNode;" />
-      <node id="4743026300739052370" at="975,120,980,13" concept="7" />
-      <node id="4743026300739052510" at="996,0,1001,0" concept="5" trace="select#(Lorg/jetbrains/mps/openapi/model/SNode;)Lorg/jetbrains/mps/openapi/model/SNode;" />
-      <node id="4743026300739052454" at="1018,0,1023,0" concept="5" trace="select#(Lorg/jetbrains/mps/openapi/model/SNode;)Lorg/jetbrains/mps/openapi/model/SNode;" />
-      <node id="8706695667515545408" at="134,105,141,5" concept="11" />
-      <node id="6742269484291367224" at="170,105,177,5" concept="11" />
-      <node id="6859736767834855122" at="919,5,926,7" concept="7" />
-      <node id="202934866058978657" at="963,5,970,7" concept="7" />
-      <node id="4356762679305793839" at="113,144,122,15" concept="6" />
-      <node id="4356762679305801253" at="149,144,158,15" concept="6" />
-      <node id="4421917191016427109" at="863,15,872,10" concept="2" />
-      <node id="6859736767834855065" at="886,15,895,7" concept="3" />
-      <node id="202934866058978504" at="934,15,943,7" concept="3" />
-      <node id="7259033139236584509" at="820,48,830,5" concept="3" />
-      <node id="3717132724153192331" at="843,15,853,7" concept="3" />
-      <node id="4267986820121150733" at="802,48,815,5" concept="3" />
-      <node id="4421917191016427143" at="905,15,918,10" concept="2" />
-      <node id="202934866058978572" at="949,15,962,10" concept="2" />
-      <node id="202934866058978502" at="929,48,944,5" concept="3" />
-      <node id="4743026300739043009" at="986,5,1001,7" concept="7" />
-      <node id="4421917191016394832" at="854,5,873,5" concept="3" />
-      <node id="6859736767834855063" at="877,48,896,5" concept="3" />
-      <node id="202934866058978570" at="944,5,963,5" concept="3" />
-      <node id="4743026300739027023" at="1004,120,1023,7" concept="7" />
-      <node id="3717132724153192099" at="834,48,854,5" concept="3" />
-      <node id="4421917191016427141" at="896,5,919,5" concept="3" />
->>>>>>> 6b45df02
+      <node id="4421917191016427109" at="899,15,908,10" concept="2" />
+      <node id="6859736767834855065" at="922,15,931,7" concept="3" />
+      <node id="202934866058978504" at="970,15,979,7" concept="3" />
+      <node id="7259033139236584509" at="856,48,866,5" concept="3" />
+      <node id="3717132724153192331" at="879,15,889,7" concept="3" />
+      <node id="4267986820121150733" at="838,48,851,5" concept="3" />
+      <node id="4421917191016427143" at="941,15,954,10" concept="2" />
+      <node id="202934866058978572" at="985,15,998,10" concept="2" />
+      <node id="202934866058978502" at="965,48,980,5" concept="3" />
+      <node id="4743026300739043009" at="1022,5,1037,7" concept="7" />
+      <node id="4421917191016394832" at="890,5,909,5" concept="3" />
+      <node id="6859736767834855063" at="913,48,932,5" concept="3" />
+      <node id="202934866058978570" at="980,5,999,5" concept="3" />
+      <node id="4743026300739027023" at="1040,120,1059,7" concept="7" />
+      <node id="3717132724153192099" at="870,48,890,5" concept="3" />
+      <node id="4421917191016427141" at="932,5,955,5" concept="3" />
       <scope id="185021013914732023" at="62,109,63,281" />
       <scope id="1500819558096430321" at="65,110,66,138" />
       <scope id="2591537044436204157" at="68,110,69,364" />
@@ -2073,119 +1090,61 @@
       <scope id="6742269484291367225" at="171,9,172,282" />
       <scope id="4743026300739110533" at="179,112,180,345" />
       <scope id="4743026300739110548" at="182,112,183,514" />
-<<<<<<< HEAD
       <scope id="202934866058978112" at="518,108,519,192" />
       <scope id="2591537044436106588" at="521,109,522,420" />
       <scope id="4743026300739110564" at="561,94,562,352" />
-      <scope id="2303926226081111359" at="741,108,742,189" />
-      <scope id="1065091787225169768" at="744,108,745,347" />
-      <scope id="8252715012761560261" at="747,108,748,80" />
-      <scope id="6859736767834858756" at="750,108,751,80" />
-      <scope id="8252715012761547167" at="816,103,817,193" />
-      <scope id="6859736767834858804" at="819,103,820,191" />
-      <scope id="2303926226081111355" at="825,120,826,375" />
-      <scope id="2389279258789752326" at="828,120,829,375" />
-      <scope id="4267986820121150745" at="834,39,835,126" />
-      <scope id="4267986820121169056" at="838,38,839,163" />
-      <scope id="5211621695190625723" at="852,38,853,163" />
-      <scope id="3717132724153192133" at="866,39,867,110" />
-      <scope id="3717132724153192156" at="870,38,871,163" />
-      <scope id="3717132724153192341" at="875,211,876,19" />
-      <scope id="202934866058978391" at="879,196,880,240" />
-      <scope id="4421917191016394870" at="886,39,887,110" />
-      <scope id="4421917191016394883" at="890,38,891,163" />
-      <scope id="4421917191016427035" at="895,41,896,573" />
-      <scope id="4421917191016427003" at="899,39,900,384" />
-      <scope id="6859736767834855101" at="909,39,910,110" />
-      <scope id="6859736767834855114" at="913,38,914,163" />
-      <scope id="6859736767834855073" at="918,211,919,19" />
-      <scope id="202934866058978146" at="922,196,923,214" />
-      <scope id="4421917191016427183" at="928,39,929,110" />
-      <scope id="4421917191016427196" at="932,38,933,163" />
-      <scope id="7259033139236375653" at="937,39,938,577" />
-      <scope id="4421917191016427154" at="941,41,942,573" />
-      <scope id="4421917191016427164" at="945,39,946,358" />
-      <scope id="202934866058978562" at="961,38,962,163" />
-      <scope id="202934866058978512" at="966,211,967,19" />
-      <scope id="202934866058978520" at="970,196,971,224" />
-      <scope id="202934866058978649" at="976,38,977,163" />
-      <scope id="202934866058978584" at="981,39,982,577" />
-      <scope id="202934866058978600" at="985,41,986,573" />
-      <scope id="202934866058978617" at="989,39,990,368" />
-      <scope id="1500819558096263528" at="1002,120,1003,192" />
-      <scope id="4743026300738934517" at="1007,38,1008,163" />
-      <scope id="4743026300739042981" at="1014,23,1015,37" />
-      <scope id="4743026300739043080" at="1018,39,1019,204" />
-      <scope id="4743026300739052247" at="1022,37,1023,353" />
-      <scope id="4743026300739027033" at="1036,37,1037,575" />
-      <scope id="4743026300739027049" at="1040,39,1041,207" />
-      <scope id="4743026300739052320" at="1044,37,1045,356" />
-      <scope id="4267986820121148966" at="1332,102,1333,63" />
-      <scope id="609978641554577546" at="1343,196,1344,49" />
-      <scope id="4356762679305801135" at="1588,74,1589,46" />
-      <scope id="4356762679305801270" at="1591,74,1592,46" />
+      <scope id="2303926226081111359" at="744,108,745,189" />
+      <scope id="1065091787225169768" at="747,108,748,347" />
+      <scope id="8252715012761560261" at="750,108,751,80" />
+      <scope id="6859736767834858756" at="753,108,754,80" />
+      <scope id="8252715012761547167" at="822,103,823,193" />
+      <scope id="6859736767834858804" at="825,103,826,191" />
+      <scope id="2303926226081111355" at="831,120,832,375" />
+      <scope id="2389279258789752326" at="834,120,835,375" />
+      <scope id="4267986820121150745" at="840,39,841,126" />
+      <scope id="4267986820121169056" at="844,38,845,163" />
+      <scope id="5211621695190625723" at="858,38,859,163" />
+      <scope id="3717132724153192133" at="872,39,873,110" />
+      <scope id="3717132724153192156" at="876,38,877,163" />
+      <scope id="3717132724153192341" at="881,211,882,19" />
+      <scope id="202934866058978391" at="885,196,886,240" />
+      <scope id="4421917191016394870" at="892,39,893,110" />
+      <scope id="4421917191016394883" at="896,38,897,163" />
+      <scope id="4421917191016427035" at="901,41,902,573" />
+      <scope id="4421917191016427003" at="905,39,906,384" />
+      <scope id="6859736767834855101" at="915,39,916,110" />
+      <scope id="6859736767834855114" at="919,38,920,163" />
+      <scope id="6859736767834855073" at="924,211,925,19" />
+      <scope id="202934866058978146" at="928,196,929,214" />
+      <scope id="4421917191016427183" at="934,39,935,110" />
+      <scope id="4421917191016427196" at="938,38,939,163" />
+      <scope id="7259033139236375653" at="943,39,944,577" />
+      <scope id="4421917191016427154" at="947,41,948,573" />
+      <scope id="4421917191016427164" at="951,39,952,358" />
+      <scope id="202934866058978562" at="967,38,968,163" />
+      <scope id="202934866058978512" at="972,211,973,19" />
+      <scope id="202934866058978520" at="976,196,977,224" />
+      <scope id="202934866058978649" at="982,38,983,163" />
+      <scope id="202934866058978584" at="987,39,988,577" />
+      <scope id="202934866058978600" at="991,41,992,573" />
+      <scope id="202934866058978617" at="995,39,996,368" />
+      <scope id="1500819558096263528" at="1008,120,1009,192" />
+      <scope id="4743026300738934517" at="1013,38,1014,163" />
+      <scope id="4743026300739042981" at="1020,23,1021,37" />
+      <scope id="4743026300739043080" at="1024,39,1025,204" />
+      <scope id="4743026300739052247" at="1028,37,1029,353" />
+      <scope id="4743026300739027033" at="1042,37,1043,575" />
+      <scope id="4743026300739027049" at="1046,39,1047,207" />
+      <scope id="4743026300739052320" at="1050,37,1051,356" />
+      <scope id="4267986820121148966" at="1341,102,1342,63" />
+      <scope id="609978641554577546" at="1352,196,1353,49" />
+      <scope id="4356762679305801135" at="1597,74,1598,46" />
+      <scope id="4356762679305801270" at="1600,74,1601,46" />
       <scope id="7259033139236507288" at="514,109,516,169">
         <var name="targetModule" id="7259033139236507290" />
       </scope>
-      <scope id="609978641554545761" at="1337,26,1339,18" />
-      <scope id="609978641554577602" at="1346,193,1348,18" />
-=======
-      <scope id="202934866058978112" at="506,108,507,192" />
-      <scope id="2591537044436106588" at="509,109,510,420" />
-      <scope id="4743026300739110564" at="549,94,550,352" />
-      <scope id="2303926226081111359" at="714,108,715,189" />
-      <scope id="1065091787225169768" at="717,108,718,347" />
-      <scope id="8252715012761560261" at="720,108,721,80" />
-      <scope id="6859736767834858756" at="723,108,724,80" />
-      <scope id="8252715012761547167" at="786,103,787,193" />
-      <scope id="6859736767834858804" at="789,103,790,191" />
-      <scope id="2303926226081111355" at="795,120,796,375" />
-      <scope id="2389279258789752326" at="798,120,799,375" />
-      <scope id="4267986820121150745" at="804,39,805,126" />
-      <scope id="4267986820121169056" at="808,38,809,163" />
-      <scope id="5211621695190625723" at="822,38,823,163" />
-      <scope id="3717132724153192133" at="836,39,837,110" />
-      <scope id="3717132724153192156" at="840,38,841,163" />
-      <scope id="3717132724153192341" at="845,211,846,19" />
-      <scope id="202934866058978391" at="849,196,850,240" />
-      <scope id="4421917191016394870" at="856,39,857,110" />
-      <scope id="4421917191016394883" at="860,38,861,163" />
-      <scope id="4421917191016427035" at="865,41,866,573" />
-      <scope id="4421917191016427003" at="869,39,870,384" />
-      <scope id="6859736767834855101" at="879,39,880,110" />
-      <scope id="6859736767834855114" at="883,38,884,163" />
-      <scope id="6859736767834855073" at="888,211,889,19" />
-      <scope id="202934866058978146" at="892,196,893,214" />
-      <scope id="4421917191016427183" at="898,39,899,110" />
-      <scope id="4421917191016427196" at="902,38,903,163" />
-      <scope id="7259033139236375653" at="907,39,908,577" />
-      <scope id="4421917191016427154" at="911,41,912,573" />
-      <scope id="4421917191016427164" at="915,39,916,358" />
-      <scope id="202934866058978562" at="931,38,932,163" />
-      <scope id="202934866058978512" at="936,211,937,19" />
-      <scope id="202934866058978520" at="940,196,941,224" />
-      <scope id="202934866058978649" at="946,38,947,163" />
-      <scope id="202934866058978584" at="951,39,952,577" />
-      <scope id="202934866058978600" at="955,41,956,573" />
-      <scope id="202934866058978617" at="959,39,960,368" />
-      <scope id="1500819558096263528" at="972,120,973,192" />
-      <scope id="4743026300738934517" at="977,38,978,163" />
-      <scope id="4743026300739042981" at="984,23,985,37" />
-      <scope id="4743026300739043080" at="988,39,989,204" />
-      <scope id="4743026300739052247" at="992,37,993,353" />
-      <scope id="4743026300739027033" at="1006,37,1007,575" />
-      <scope id="4743026300739027049" at="1010,39,1011,207" />
-      <scope id="4743026300739052320" at="1014,37,1015,356" />
-      <scope id="4267986820121148966" at="1318,102,1319,63" />
-      <scope id="609978641554577546" at="1329,196,1330,49" />
-      <scope id="4356762679305801135" at="1574,74,1575,46" />
-      <scope id="4356762679305801270" at="1577,74,1578,46" />
-      <scope id="7259033139236507288" at="502,109,504,169">
-        <var name="targetModule" id="7259033139236507290" />
-      </scope>
-      <scope id="609978641554545761" at="1323,26,1325,18" />
-      <scope id="609978641554577602" at="1332,193,1334,18" />
->>>>>>> 6b45df02
+      <scope id="609978641554545761" at="1346,26,1348,18" />
+      <scope id="609978641554577602" at="1355,193,1357,18" />
       <scope id="4356762679305801065" at="115,0,118,0">
         <var name="it" id="4356762679305801065" />
       </scope>
@@ -2216,372 +1175,188 @@
       <scope id="6742269484291367238" at="173,68,176,16">
         <var name="jarName" id="6742269484291367240" />
       </scope>
-<<<<<<< HEAD
-      <scope id="4267986820121150744" at="834,0,837,0">
+      <scope id="4267986820121150744" at="840,0,843,0">
         <var name="it" id="4267986820121150744" />
       </scope>
-      <scope id="4267986820121169055" at="838,0,841,0">
+      <scope id="4267986820121169055" at="844,0,847,0">
         <var name="it" id="4267986820121169055" />
       </scope>
-      <scope id="4267986820121150734" at="841,15,844,57">
+      <scope id="4267986820121150734" at="847,15,850,57">
         <var name="loopnode" id="1196351886821" />
       </scope>
-      <scope id="5211621695190625722" at="852,0,855,0">
+      <scope id="5211621695190625722" at="858,0,861,0">
         <var name="it" id="5211621695190625722" />
       </scope>
-      <scope id="3717132724153192132" at="866,0,869,0">
+      <scope id="3717132724153192132" at="872,0,875,0">
         <var name="it" id="3717132724153192132" />
       </scope>
-      <scope id="3717132724153192155" at="870,0,873,0">
+      <scope id="3717132724153192155" at="876,0,879,0">
         <var name="it" id="3717132724153192155" />
       </scope>
-      <scope id="4421917191016394869" at="886,0,889,0">
+      <scope id="4421917191016394869" at="892,0,895,0">
         <var name="it" id="4421917191016394869" />
       </scope>
-      <scope id="4421917191016394882" at="890,0,893,0">
+      <scope id="4421917191016394882" at="896,0,899,0">
         <var name="it" id="4421917191016394882" />
       </scope>
-      <scope id="4421917191016427034" at="895,0,898,0">
+      <scope id="4421917191016427034" at="901,0,904,0">
         <var name="it" id="4421917191016427034" />
       </scope>
-      <scope id="4421917191016427002" at="899,0,902,0">
+      <scope id="4421917191016427002" at="905,0,908,0">
         <var name="it" id="4421917191016427002" />
       </scope>
-      <scope id="6859736767834855100" at="909,0,912,0">
+      <scope id="6859736767834855100" at="915,0,918,0">
         <var name="it" id="6859736767834855100" />
       </scope>
-      <scope id="6859736767834855113" at="913,0,916,0">
+      <scope id="6859736767834855113" at="919,0,922,0">
         <var name="it" id="6859736767834855113" />
       </scope>
-      <scope id="4421917191016427182" at="928,0,931,0">
+      <scope id="4421917191016427182" at="934,0,937,0">
         <var name="it" id="4421917191016427182" />
       </scope>
-      <scope id="4421917191016427195" at="932,0,935,0">
+      <scope id="4421917191016427195" at="938,0,941,0">
         <var name="it" id="4421917191016427195" />
       </scope>
-      <scope id="7259033139236375652" at="937,0,940,0">
+      <scope id="7259033139236375652" at="943,0,946,0">
         <var name="it" id="7259033139236375652" />
       </scope>
-      <scope id="4421917191016427153" at="941,0,944,0">
+      <scope id="4421917191016427153" at="947,0,950,0">
         <var name="it" id="4421917191016427153" />
       </scope>
-      <scope id="4421917191016427163" at="945,0,948,0">
+      <scope id="4421917191016427163" at="951,0,954,0">
         <var name="it" id="4421917191016427163" />
       </scope>
-      <scope id="4421917191016860791" at="951,37,954,24">
+      <scope id="4421917191016860791" at="957,37,960,24">
         <var name="loopnode" id="4421917191016860796" />
       </scope>
-      <scope id="202934866058978561" at="961,0,964,0">
+      <scope id="202934866058978561" at="967,0,970,0">
         <var name="it" id="202934866058978561" />
       </scope>
-      <scope id="202934866058978648" at="976,0,979,0">
+      <scope id="202934866058978648" at="982,0,985,0">
         <var name="it" id="202934866058978648" />
       </scope>
-      <scope id="202934866058978583" at="981,0,984,0">
+      <scope id="202934866058978583" at="987,0,990,0">
         <var name="it" id="202934866058978583" />
       </scope>
-      <scope id="202934866058978599" at="985,0,988,0">
+      <scope id="202934866058978599" at="991,0,994,0">
         <var name="it" id="202934866058978599" />
       </scope>
-      <scope id="202934866058978616" at="989,0,992,0">
+      <scope id="202934866058978616" at="995,0,998,0">
         <var name="it" id="202934866058978616" />
       </scope>
-      <scope id="202934866058978664" at="995,37,998,24">
+      <scope id="202934866058978664" at="1001,37,1004,24">
         <var name="loopnode" id="202934866058978666" />
       </scope>
-      <scope id="4743026300738934516" at="1007,0,1010,0">
+      <scope id="4743026300738934516" at="1013,0,1016,0">
         <var name="it" id="4743026300738934516" />
       </scope>
-      <scope id="4743026300739043079" at="1018,0,1021,0">
+      <scope id="4743026300739043079" at="1024,0,1027,0">
         <var name="it" id="4743026300739043079" />
       </scope>
-      <scope id="4743026300739052246" at="1022,0,1025,0">
+      <scope id="4743026300739052246" at="1028,0,1031,0">
         <var name="it" id="4743026300739052246" />
       </scope>
-      <scope id="4743026300739052511" at="1026,37,1029,24">
+      <scope id="4743026300739052511" at="1032,37,1035,24">
         <var name="loopnode" id="4743026300739052515" />
       </scope>
-      <scope id="4743026300739027032" at="1036,0,1039,0">
+      <scope id="4743026300739027032" at="1042,0,1045,0">
         <var name="it" id="4743026300739027032" />
       </scope>
-      <scope id="4743026300739027048" at="1040,0,1043,0">
+      <scope id="4743026300739027048" at="1046,0,1049,0">
         <var name="it" id="4743026300739027048" />
       </scope>
-      <scope id="4743026300739052319" at="1044,0,1047,0">
+      <scope id="4743026300739052319" at="1050,0,1053,0">
         <var name="it" id="4743026300739052319" />
       </scope>
-      <scope id="4743026300739052455" at="1048,37,1051,24">
+      <scope id="4743026300739052455" at="1054,37,1057,24">
         <var name="loopnode" id="4743026300739052468" />
       </scope>
-      <scope id="4356762679305801135" at="1588,0,1591,0">
+      <scope id="4356762679305801135" at="1597,0,1600,0">
         <var name="a" id="4356762679305801135" />
         <var name="b" id="4356762679305801135" />
       </scope>
-      <scope id="4356762679305801270" at="1591,0,1594,0">
+      <scope id="4356762679305801270" at="1600,0,1603,0">
         <var name="a" id="4356762679305801270" />
         <var name="b" id="4356762679305801270" />
       </scope>
-      <scope id="7259033139236584510" at="855,15,859,57">
+      <scope id="7259033139236584510" at="861,15,865,57">
         <var name="loopnode" id="7259033139236584969" />
       </scope>
-      <scope id="4421917191016860790" at="951,0,956,0">
+      <scope id="4421917191016860790" at="957,0,962,0">
         <var name="it" id="4421917191016860790" />
       </scope>
-      <scope id="202934866058978663" at="995,0,1000,0">
+      <scope id="202934866058978663" at="1001,0,1006,0">
         <var name="it" id="202934866058978663" />
       </scope>
-      <scope id="4643216374596368655" at="1005,120,1010,13" />
-      <scope id="4743026300739052510" at="1026,0,1031,0">
+      <scope id="4643216374596368655" at="1011,120,1016,13" />
+      <scope id="4743026300739052510" at="1032,0,1037,0">
         <var name="it" id="4743026300739052510" />
       </scope>
-      <scope id="4743026300739052454" at="1048,0,1053,0">
+      <scope id="4743026300739052454" at="1054,0,1059,0">
         <var name="it" id="4743026300739052454" />
       </scope>
-      <scope id="6859736767834855066" at="917,196,924,9">
+      <scope id="6859736767834855066" at="923,196,930,9">
         <var name="rdep" id="202934866058978135" />
       </scope>
-      <scope id="202934866058978505" at="965,196,972,9">
+      <scope id="202934866058978505" at="971,196,978,9">
         <var name="rdep" id="202934866058978515" />
       </scope>
-      <scope id="3717132724153192332" at="874,196,882,0">
+      <scope id="3717132724153192332" at="880,196,888,0">
         <var name="rdep" id="202934866058978386" />
       </scope>
-      <scope id="4421917191016394833" at="893,15,902,10" />
-      <scope id="6859736767834855064" at="916,15,925,7" />
-      <scope id="6859736767834855065" at="916,15,925,7">
+      <scope id="4421917191016394833" at="899,15,908,10" />
+      <scope id="6859736767834855064" at="922,15,931,7" />
+      <scope id="6859736767834855065" at="922,15,931,7">
         <var name="runtime" id="6859736767834855085" />
       </scope>
-      <scope id="202934866058978503" at="964,15,973,7" />
-      <scope id="202934866058978504" at="964,15,973,7">
+      <scope id="202934866058978503" at="970,15,979,7" />
+      <scope id="202934866058978504" at="970,15,979,7">
         <var name="runtime" id="202934866058978533" />
       </scope>
-      <scope id="7259033139236584509" at="850,48,860,5">
+      <scope id="7259033139236584509" at="856,48,866,5">
         <var name="mod" id="7259033139236584512" />
       </scope>
-      <scope id="3717132724153192100" at="873,15,883,7" />
-      <scope id="3717132724153192331" at="873,15,883,7">
+      <scope id="3717132724153192100" at="879,15,889,7" />
+      <scope id="3717132724153192331" at="879,15,889,7">
         <var name="runtime" id="3717132724153192333" />
       </scope>
-      <scope id="4267986820121150733" at="832,48,845,5">
+      <scope id="4267986820121150733" at="838,48,851,5">
         <var name="mod" id="4267986820121150735" />
       </scope>
-      <scope id="7259033139236497712" at="848,120,861,18">
+      <scope id="7259033139236497712" at="854,120,867,18">
         <var name="requiredAndReexp" id="8169228734285862848" />
         <var name="result" id="7259033139236584409" />
       </scope>
-      <scope id="4421917191016427142" at="935,15,948,10" />
-      <scope id="202934866058978571" at="979,15,992,10" />
-      <scope id="4267986820121149057" at="831,120,846,18">
+      <scope id="4421917191016427142" at="941,15,954,10" />
+      <scope id="202934866058978571" at="985,15,998,10" />
+      <scope id="4267986820121149057" at="837,120,852,18">
         <var name="result" id="4267986820121150719" />
       </scope>
-      <scope id="202934866058978502" at="959,48,974,5">
+      <scope id="202934866058978502" at="965,48,980,5">
         <var name="lang" id="202934866058978538" />
       </scope>
-      <scope id="609978641554543026" at="1335,101,1353,256">
-=======
-      <scope id="4267986820121150744" at="804,0,807,0">
-        <var name="it" id="4267986820121150744" />
-      </scope>
-      <scope id="4267986820121169055" at="808,0,811,0">
-        <var name="it" id="4267986820121169055" />
-      </scope>
-      <scope id="4267986820121150734" at="811,15,814,57">
-        <var name="loopnode" id="1196351886821" />
-      </scope>
-      <scope id="5211621695190625722" at="822,0,825,0">
-        <var name="it" id="5211621695190625722" />
-      </scope>
-      <scope id="3717132724153192132" at="836,0,839,0">
-        <var name="it" id="3717132724153192132" />
-      </scope>
-      <scope id="3717132724153192155" at="840,0,843,0">
-        <var name="it" id="3717132724153192155" />
-      </scope>
-      <scope id="4421917191016394869" at="856,0,859,0">
-        <var name="it" id="4421917191016394869" />
-      </scope>
-      <scope id="4421917191016394882" at="860,0,863,0">
-        <var name="it" id="4421917191016394882" />
-      </scope>
-      <scope id="4421917191016427034" at="865,0,868,0">
-        <var name="it" id="4421917191016427034" />
-      </scope>
-      <scope id="4421917191016427002" at="869,0,872,0">
-        <var name="it" id="4421917191016427002" />
-      </scope>
-      <scope id="6859736767834855100" at="879,0,882,0">
-        <var name="it" id="6859736767834855100" />
-      </scope>
-      <scope id="6859736767834855113" at="883,0,886,0">
-        <var name="it" id="6859736767834855113" />
-      </scope>
-      <scope id="4421917191016427182" at="898,0,901,0">
-        <var name="it" id="4421917191016427182" />
-      </scope>
-      <scope id="4421917191016427195" at="902,0,905,0">
-        <var name="it" id="4421917191016427195" />
-      </scope>
-      <scope id="7259033139236375652" at="907,0,910,0">
-        <var name="it" id="7259033139236375652" />
-      </scope>
-      <scope id="4421917191016427153" at="911,0,914,0">
-        <var name="it" id="4421917191016427153" />
-      </scope>
-      <scope id="4421917191016427163" at="915,0,918,0">
-        <var name="it" id="4421917191016427163" />
-      </scope>
-      <scope id="4421917191016860791" at="921,37,924,24">
-        <var name="loopnode" id="4421917191016860796" />
-      </scope>
-      <scope id="202934866058978561" at="931,0,934,0">
-        <var name="it" id="202934866058978561" />
-      </scope>
-      <scope id="202934866058978648" at="946,0,949,0">
-        <var name="it" id="202934866058978648" />
-      </scope>
-      <scope id="202934866058978583" at="951,0,954,0">
-        <var name="it" id="202934866058978583" />
-      </scope>
-      <scope id="202934866058978599" at="955,0,958,0">
-        <var name="it" id="202934866058978599" />
-      </scope>
-      <scope id="202934866058978616" at="959,0,962,0">
-        <var name="it" id="202934866058978616" />
-      </scope>
-      <scope id="202934866058978664" at="965,37,968,24">
-        <var name="loopnode" id="202934866058978666" />
-      </scope>
-      <scope id="4743026300738934516" at="977,0,980,0">
-        <var name="it" id="4743026300738934516" />
-      </scope>
-      <scope id="4743026300739043079" at="988,0,991,0">
-        <var name="it" id="4743026300739043079" />
-      </scope>
-      <scope id="4743026300739052246" at="992,0,995,0">
-        <var name="it" id="4743026300739052246" />
-      </scope>
-      <scope id="4743026300739052511" at="996,37,999,24">
-        <var name="loopnode" id="4743026300739052515" />
-      </scope>
-      <scope id="4743026300739027032" at="1006,0,1009,0">
-        <var name="it" id="4743026300739027032" />
-      </scope>
-      <scope id="4743026300739027048" at="1010,0,1013,0">
-        <var name="it" id="4743026300739027048" />
-      </scope>
-      <scope id="4743026300739052319" at="1014,0,1017,0">
-        <var name="it" id="4743026300739052319" />
-      </scope>
-      <scope id="4743026300739052455" at="1018,37,1021,24">
-        <var name="loopnode" id="4743026300739052468" />
-      </scope>
-      <scope id="4356762679305801135" at="1574,0,1577,0">
-        <var name="a" id="4356762679305801135" />
-        <var name="b" id="4356762679305801135" />
-      </scope>
-      <scope id="4356762679305801270" at="1577,0,1580,0">
-        <var name="a" id="4356762679305801270" />
-        <var name="b" id="4356762679305801270" />
-      </scope>
-      <scope id="7259033139236584510" at="825,15,829,57">
-        <var name="loopnode" id="7259033139236584969" />
-      </scope>
-      <scope id="4421917191016860790" at="921,0,926,0">
-        <var name="it" id="4421917191016860790" />
-      </scope>
-      <scope id="202934866058978663" at="965,0,970,0">
-        <var name="it" id="202934866058978663" />
-      </scope>
-      <scope id="4643216374596368655" at="975,120,980,13" />
-      <scope id="4743026300739052510" at="996,0,1001,0">
-        <var name="it" id="4743026300739052510" />
-      </scope>
-      <scope id="4743026300739052454" at="1018,0,1023,0">
-        <var name="it" id="4743026300739052454" />
-      </scope>
-      <scope id="6859736767834855066" at="887,196,894,9">
-        <var name="rdep" id="202934866058978135" />
-      </scope>
-      <scope id="202934866058978505" at="935,196,942,9">
-        <var name="rdep" id="202934866058978515" />
-      </scope>
-      <scope id="3717132724153192332" at="844,196,852,0">
-        <var name="rdep" id="202934866058978386" />
-      </scope>
-      <scope id="4421917191016394833" at="863,15,872,10" />
-      <scope id="6859736767834855064" at="886,15,895,7" />
-      <scope id="6859736767834855065" at="886,15,895,7">
-        <var name="runtime" id="6859736767834855085" />
-      </scope>
-      <scope id="202934866058978503" at="934,15,943,7" />
-      <scope id="202934866058978504" at="934,15,943,7">
-        <var name="runtime" id="202934866058978533" />
-      </scope>
-      <scope id="7259033139236584509" at="820,48,830,5">
-        <var name="mod" id="7259033139236584512" />
-      </scope>
-      <scope id="3717132724153192100" at="843,15,853,7" />
-      <scope id="3717132724153192331" at="843,15,853,7">
-        <var name="runtime" id="3717132724153192333" />
-      </scope>
-      <scope id="4267986820121150733" at="802,48,815,5">
-        <var name="mod" id="4267986820121150735" />
-      </scope>
-      <scope id="7259033139236497712" at="818,120,831,18">
-        <var name="requiredAndReexp" id="8169228734285862848" />
-        <var name="result" id="7259033139236584409" />
-      </scope>
-      <scope id="4421917191016427142" at="905,15,918,10" />
-      <scope id="202934866058978571" at="949,15,962,10" />
-      <scope id="4267986820121149057" at="801,120,816,18">
-        <var name="result" id="4267986820121150719" />
-      </scope>
-      <scope id="202934866058978502" at="929,48,944,5">
-        <var name="lang" id="202934866058978538" />
-      </scope>
-      <scope id="609978641554543026" at="1321,101,1339,256">
->>>>>>> 6b45df02
+      <scope id="609978641554543026" at="1344,101,1362,256">
         <var name="output" id="609978641554542802" />
         <var name="parent" id="609978641554545970" />
         <var name="project" id="609978641554545753" />
       </scope>
-<<<<<<< HEAD
-      <scope id="4421917191016394832" at="884,5,903,5">
+      <scope id="4421917191016394832" at="890,5,909,5">
         <var name="module" id="4421917191016394859" />
       </scope>
-      <scope id="6859736767834855063" at="907,48,926,5">
+      <scope id="6859736767834855063" at="913,48,932,5">
         <var name="lang" id="6859736767834855090" />
       </scope>
-      <scope id="202934866058978570" at="974,5,993,5">
+      <scope id="202934866058978570" at="980,5,999,5">
         <var name="module" id="202934866058978625" />
       </scope>
-      <scope id="4743026300739026815" at="1034,120,1053,7" />
-      <scope id="3717132724153192099" at="864,48,884,5">
+      <scope id="4743026300739026815" at="1040,120,1059,7" />
+      <scope id="3717132724153192099" at="870,48,890,5">
         <var name="lang" id="3717132724153192122" />
       </scope>
-      <scope id="4743026300739026812" at="1012,120,1032,0">
+      <scope id="4743026300739026812" at="1018,120,1038,0">
         <var name="lang" id="4743026300739042939" />
       </scope>
-      <scope id="4421917191016427141" at="926,5,949,5">
-=======
-      <scope id="4421917191016394832" at="854,5,873,5">
-        <var name="module" id="4421917191016394859" />
-      </scope>
-      <scope id="6859736767834855063" at="877,48,896,5">
-        <var name="lang" id="6859736767834855090" />
-      </scope>
-      <scope id="202934866058978570" at="944,5,963,5">
-        <var name="module" id="202934866058978625" />
-      </scope>
-      <scope id="4743026300739026815" at="1004,120,1023,7" />
-      <scope id="3717132724153192099" at="834,48,854,5">
-        <var name="lang" id="3717132724153192122" />
-      </scope>
-      <scope id="4743026300739026812" at="982,120,1002,0">
-        <var name="lang" id="4743026300739042939" />
-      </scope>
-      <scope id="4421917191016427141" at="896,5,919,5">
->>>>>>> 6b45df02
+      <scope id="4421917191016427141" at="932,5,955,5">
         <var name="module" id="4421917191016427172" />
       </scope>
       <scope id="4743026300739052427" at="144,112,177,5">
@@ -2600,237 +1375,122 @@
         <var name="pathText" id="4356762679305787605" />
         <var name="result" id="4356762679305793840" />
       </scope>
-<<<<<<< HEAD
-      <scope id="3717132724153192092" at="863,120,904,18">
+      <scope id="3717132724153192092" at="869,120,910,18">
         <var name="result" id="3717132724153192094" />
       </scope>
-      <scope id="202934866058978116" at="958,119,1000,7">
+      <scope id="202934866058978116" at="964,119,1006,7">
         <var name="result" id="202934866058978497" />
       </scope>
-      <scope id="6859736767834858212" at="906,120,956,7">
-=======
-      <scope id="3717132724153192092" at="833,120,874,18">
-        <var name="result" id="3717132724153192094" />
-      </scope>
-      <scope id="202934866058978116" at="928,119,970,7">
-        <var name="result" id="202934866058978497" />
-      </scope>
-      <scope id="6859736767834858212" at="876,120,926,7">
->>>>>>> 6b45df02
+      <scope id="6859736767834858212" at="912,120,962,7">
         <var name="result" id="6859736767834855058" />
       </scope>
       <unit id="4356762679305801065" at="114,303,118,5" name="jetbrains.mps.build.mps.generator.template.main.QueriesGenerated$2" />
       <unit id="4356762679305801163" at="118,18,122,5" name="jetbrains.mps.build.mps.generator.template.main.QueriesGenerated$3" />
       <unit id="4356762679305801267" at="150,303,154,5" name="jetbrains.mps.build.mps.generator.template.main.QueriesGenerated$4" />
       <unit id="4356762679305801280" at="154,18,158,5" name="jetbrains.mps.build.mps.generator.template.main.QueriesGenerated$5" />
-<<<<<<< HEAD
-      <unit id="4267986820121150744" at="833,123,837,5" name="jetbrains.mps.build.mps.generator.template.main.QueriesGenerated$10" />
-      <unit id="4267986820121169055" at="837,16,841,5" name="jetbrains.mps.build.mps.generator.template.main.QueriesGenerated$11" />
-      <unit id="5211621695190625722" at="851,83,855,5" name="jetbrains.mps.build.mps.generator.template.main.QueriesGenerated$12" />
-      <unit id="3717132724153192132" at="865,137,869,5" name="jetbrains.mps.build.mps.generator.template.main.QueriesGenerated$13" />
-      <unit id="3717132724153192155" at="869,16,873,5" name="jetbrains.mps.build.mps.generator.template.main.QueriesGenerated$14" />
-      <unit id="4421917191016394869" at="885,253,889,5" name="jetbrains.mps.build.mps.generator.template.main.QueriesGenerated$17" />
-      <unit id="4421917191016394882" at="889,16,893,5" name="jetbrains.mps.build.mps.generator.template.main.QueriesGenerated$18" />
-      <unit id="4421917191016427034" at="894,255,898,7" name="jetbrains.mps.build.mps.generator.template.main.QueriesGenerated$15" />
-      <unit id="4421917191016427002" at="898,20,902,7" name="jetbrains.mps.build.mps.generator.template.main.QueriesGenerated$16" />
-      <unit id="6859736767834855100" at="908,137,912,5" name="jetbrains.mps.build.mps.generator.template.main.QueriesGenerated$19" />
-      <unit id="6859736767834855113" at="912,16,916,5" name="jetbrains.mps.build.mps.generator.template.main.QueriesGenerated$20" />
-      <unit id="4421917191016427182" at="927,126,931,5" name="jetbrains.mps.build.mps.generator.template.main.QueriesGenerated$24" />
-      <unit id="4421917191016427195" at="931,16,935,5" name="jetbrains.mps.build.mps.generator.template.main.QueriesGenerated$25" />
-      <unit id="7259033139236375652" at="936,256,940,7" name="jetbrains.mps.build.mps.generator.template.main.QueriesGenerated$21" />
-      <unit id="4421917191016427153" at="940,19,944,7" name="jetbrains.mps.build.mps.generator.template.main.QueriesGenerated$22" />
-      <unit id="4421917191016427163" at="944,20,948,7" name="jetbrains.mps.build.mps.generator.template.main.QueriesGenerated$23" />
-      <unit id="202934866058978561" at="960,136,964,5" name="jetbrains.mps.build.mps.generator.template.main.QueriesGenerated$27" />
-      <unit id="202934866058978648" at="975,125,979,5" name="jetbrains.mps.build.mps.generator.template.main.QueriesGenerated$31" />
-      <unit id="202934866058978583" at="980,256,984,7" name="jetbrains.mps.build.mps.generator.template.main.QueriesGenerated$28" />
-      <unit id="202934866058978599" at="984,19,988,7" name="jetbrains.mps.build.mps.generator.template.main.QueriesGenerated$29" />
-      <unit id="202934866058978616" at="988,20,992,7" name="jetbrains.mps.build.mps.generator.template.main.QueriesGenerated$30" />
-      <unit id="4743026300738934516" at="1006,277,1010,5" name="jetbrains.mps.build.mps.generator.template.main.QueriesGenerated$33" />
-      <unit id="4743026300739043079" at="1017,211,1021,5" name="jetbrains.mps.build.mps.generator.template.main.QueriesGenerated$34" />
-      <unit id="4743026300739052246" at="1021,18,1025,5" name="jetbrains.mps.build.mps.generator.template.main.QueriesGenerated$35" />
-      <unit id="4743026300739027032" at="1035,388,1039,5" name="jetbrains.mps.build.mps.generator.template.main.QueriesGenerated$37" />
-      <unit id="4743026300739027048" at="1039,17,1043,5" name="jetbrains.mps.build.mps.generator.template.main.QueriesGenerated$38" />
-      <unit id="4743026300739052319" at="1043,18,1047,5" name="jetbrains.mps.build.mps.generator.template.main.QueriesGenerated$39" />
-      <unit id="4421917191016860790" at="950,63,956,5" name="jetbrains.mps.build.mps.generator.template.main.QueriesGenerated$26" />
-      <unit id="202934866058978663" at="994,63,1000,5" name="jetbrains.mps.build.mps.generator.template.main.QueriesGenerated$32" />
-      <unit id="4743026300739052510" at="1025,18,1031,5" name="jetbrains.mps.build.mps.generator.template.main.QueriesGenerated$36" />
-      <unit id="4743026300739052454" at="1047,18,1053,5" name="jetbrains.mps.build.mps.generator.template.main.QueriesGenerated$40" />
-=======
-      <unit id="4267986820121150744" at="803,123,807,5" name="jetbrains.mps.build.mps.generator.template.main.QueriesGenerated$10" />
-      <unit id="4267986820121169055" at="807,16,811,5" name="jetbrains.mps.build.mps.generator.template.main.QueriesGenerated$11" />
-      <unit id="5211621695190625722" at="821,83,825,5" name="jetbrains.mps.build.mps.generator.template.main.QueriesGenerated$12" />
-      <unit id="3717132724153192132" at="835,137,839,5" name="jetbrains.mps.build.mps.generator.template.main.QueriesGenerated$13" />
-      <unit id="3717132724153192155" at="839,16,843,5" name="jetbrains.mps.build.mps.generator.template.main.QueriesGenerated$14" />
-      <unit id="4421917191016394869" at="855,253,859,5" name="jetbrains.mps.build.mps.generator.template.main.QueriesGenerated$17" />
-      <unit id="4421917191016394882" at="859,16,863,5" name="jetbrains.mps.build.mps.generator.template.main.QueriesGenerated$18" />
-      <unit id="4421917191016427034" at="864,255,868,7" name="jetbrains.mps.build.mps.generator.template.main.QueriesGenerated$15" />
-      <unit id="4421917191016427002" at="868,20,872,7" name="jetbrains.mps.build.mps.generator.template.main.QueriesGenerated$16" />
-      <unit id="6859736767834855100" at="878,137,882,5" name="jetbrains.mps.build.mps.generator.template.main.QueriesGenerated$19" />
-      <unit id="6859736767834855113" at="882,16,886,5" name="jetbrains.mps.build.mps.generator.template.main.QueriesGenerated$20" />
-      <unit id="4421917191016427182" at="897,126,901,5" name="jetbrains.mps.build.mps.generator.template.main.QueriesGenerated$24" />
-      <unit id="4421917191016427195" at="901,16,905,5" name="jetbrains.mps.build.mps.generator.template.main.QueriesGenerated$25" />
-      <unit id="7259033139236375652" at="906,256,910,7" name="jetbrains.mps.build.mps.generator.template.main.QueriesGenerated$21" />
-      <unit id="4421917191016427153" at="910,19,914,7" name="jetbrains.mps.build.mps.generator.template.main.QueriesGenerated$22" />
-      <unit id="4421917191016427163" at="914,20,918,7" name="jetbrains.mps.build.mps.generator.template.main.QueriesGenerated$23" />
-      <unit id="202934866058978561" at="930,136,934,5" name="jetbrains.mps.build.mps.generator.template.main.QueriesGenerated$27" />
-      <unit id="202934866058978648" at="945,125,949,5" name="jetbrains.mps.build.mps.generator.template.main.QueriesGenerated$31" />
-      <unit id="202934866058978583" at="950,256,954,7" name="jetbrains.mps.build.mps.generator.template.main.QueriesGenerated$28" />
-      <unit id="202934866058978599" at="954,19,958,7" name="jetbrains.mps.build.mps.generator.template.main.QueriesGenerated$29" />
-      <unit id="202934866058978616" at="958,20,962,7" name="jetbrains.mps.build.mps.generator.template.main.QueriesGenerated$30" />
-      <unit id="4743026300738934516" at="976,277,980,5" name="jetbrains.mps.build.mps.generator.template.main.QueriesGenerated$33" />
-      <unit id="4743026300739043079" at="987,211,991,5" name="jetbrains.mps.build.mps.generator.template.main.QueriesGenerated$34" />
-      <unit id="4743026300739052246" at="991,18,995,5" name="jetbrains.mps.build.mps.generator.template.main.QueriesGenerated$35" />
-      <unit id="4743026300739027032" at="1005,388,1009,5" name="jetbrains.mps.build.mps.generator.template.main.QueriesGenerated$37" />
-      <unit id="4743026300739027048" at="1009,17,1013,5" name="jetbrains.mps.build.mps.generator.template.main.QueriesGenerated$38" />
-      <unit id="4743026300739052319" at="1013,18,1017,5" name="jetbrains.mps.build.mps.generator.template.main.QueriesGenerated$39" />
-      <unit id="4421917191016860790" at="920,63,926,5" name="jetbrains.mps.build.mps.generator.template.main.QueriesGenerated$26" />
-      <unit id="202934866058978663" at="964,63,970,5" name="jetbrains.mps.build.mps.generator.template.main.QueriesGenerated$32" />
-      <unit id="4743026300739052510" at="995,18,1001,5" name="jetbrains.mps.build.mps.generator.template.main.QueriesGenerated$36" />
-      <unit id="4743026300739052454" at="1017,18,1023,5" name="jetbrains.mps.build.mps.generator.template.main.QueriesGenerated$40" />
->>>>>>> 6b45df02
+      <unit id="4267986820121150744" at="839,123,843,5" name="jetbrains.mps.build.mps.generator.template.main.QueriesGenerated$10" />
+      <unit id="4267986820121169055" at="843,16,847,5" name="jetbrains.mps.build.mps.generator.template.main.QueriesGenerated$11" />
+      <unit id="5211621695190625722" at="857,83,861,5" name="jetbrains.mps.build.mps.generator.template.main.QueriesGenerated$12" />
+      <unit id="3717132724153192132" at="871,137,875,5" name="jetbrains.mps.build.mps.generator.template.main.QueriesGenerated$13" />
+      <unit id="3717132724153192155" at="875,16,879,5" name="jetbrains.mps.build.mps.generator.template.main.QueriesGenerated$14" />
+      <unit id="4421917191016394869" at="891,253,895,5" name="jetbrains.mps.build.mps.generator.template.main.QueriesGenerated$17" />
+      <unit id="4421917191016394882" at="895,16,899,5" name="jetbrains.mps.build.mps.generator.template.main.QueriesGenerated$18" />
+      <unit id="4421917191016427034" at="900,255,904,7" name="jetbrains.mps.build.mps.generator.template.main.QueriesGenerated$15" />
+      <unit id="4421917191016427002" at="904,20,908,7" name="jetbrains.mps.build.mps.generator.template.main.QueriesGenerated$16" />
+      <unit id="6859736767834855100" at="914,137,918,5" name="jetbrains.mps.build.mps.generator.template.main.QueriesGenerated$19" />
+      <unit id="6859736767834855113" at="918,16,922,5" name="jetbrains.mps.build.mps.generator.template.main.QueriesGenerated$20" />
+      <unit id="4421917191016427182" at="933,126,937,5" name="jetbrains.mps.build.mps.generator.template.main.QueriesGenerated$24" />
+      <unit id="4421917191016427195" at="937,16,941,5" name="jetbrains.mps.build.mps.generator.template.main.QueriesGenerated$25" />
+      <unit id="7259033139236375652" at="942,256,946,7" name="jetbrains.mps.build.mps.generator.template.main.QueriesGenerated$21" />
+      <unit id="4421917191016427153" at="946,19,950,7" name="jetbrains.mps.build.mps.generator.template.main.QueriesGenerated$22" />
+      <unit id="4421917191016427163" at="950,20,954,7" name="jetbrains.mps.build.mps.generator.template.main.QueriesGenerated$23" />
+      <unit id="202934866058978561" at="966,136,970,5" name="jetbrains.mps.build.mps.generator.template.main.QueriesGenerated$27" />
+      <unit id="202934866058978648" at="981,125,985,5" name="jetbrains.mps.build.mps.generator.template.main.QueriesGenerated$31" />
+      <unit id="202934866058978583" at="986,256,990,7" name="jetbrains.mps.build.mps.generator.template.main.QueriesGenerated$28" />
+      <unit id="202934866058978599" at="990,19,994,7" name="jetbrains.mps.build.mps.generator.template.main.QueriesGenerated$29" />
+      <unit id="202934866058978616" at="994,20,998,7" name="jetbrains.mps.build.mps.generator.template.main.QueriesGenerated$30" />
+      <unit id="4743026300738934516" at="1012,277,1016,5" name="jetbrains.mps.build.mps.generator.template.main.QueriesGenerated$33" />
+      <unit id="4743026300739043079" at="1023,211,1027,5" name="jetbrains.mps.build.mps.generator.template.main.QueriesGenerated$34" />
+      <unit id="4743026300739052246" at="1027,18,1031,5" name="jetbrains.mps.build.mps.generator.template.main.QueriesGenerated$35" />
+      <unit id="4743026300739027032" at="1041,388,1045,5" name="jetbrains.mps.build.mps.generator.template.main.QueriesGenerated$37" />
+      <unit id="4743026300739027048" at="1045,17,1049,5" name="jetbrains.mps.build.mps.generator.template.main.QueriesGenerated$38" />
+      <unit id="4743026300739052319" at="1049,18,1053,5" name="jetbrains.mps.build.mps.generator.template.main.QueriesGenerated$39" />
+      <unit id="4421917191016860790" at="956,63,962,5" name="jetbrains.mps.build.mps.generator.template.main.QueriesGenerated$26" />
+      <unit id="202934866058978663" at="1000,63,1006,5" name="jetbrains.mps.build.mps.generator.template.main.QueriesGenerated$32" />
+      <unit id="4743026300739052510" at="1031,18,1037,5" name="jetbrains.mps.build.mps.generator.template.main.QueriesGenerated$36" />
+      <unit id="4743026300739052454" at="1053,18,1059,5" name="jetbrains.mps.build.mps.generator.template.main.QueriesGenerated$40" />
     </file>
   </root>
   <root nodeRef="r:54537613-52b5-40a8-b223-e87f0960b04f(jetbrains.mps.build.mps.generator.template.main@generator)/3189788309732145594">
     <file name="QueriesGenerated.java">
-<<<<<<< HEAD
-      <node id="3189788309732145688" at="1278,41,1279,17" concept="1" />
-      <node id="3189788309732166476" at="1280,7,1281,0" concept="9" />
-      <node id="8757919848289128998" at="1281,0,1282,235" concept="6" />
-      <node id="3189788309732166685" at="1283,38,1284,235" concept="2" />
-      <node id="3189788309732166744" at="1284,235,1285,17" concept="1" />
-      <node id="2617896750899013085" at="1286,7,1287,71" concept="6" />
-      <node id="5780287594867972797" at="1287,71,1288,0" concept="9" />
-      <node id="5780287594867972801" at="1288,0,1289,66" concept="6" />
-      <node id="5780287594867972816" at="1289,66,1290,31" concept="2" />
-      <node id="868963075224008968" at="1290,31,1291,0" concept="9" />
-      <node id="6556864167901660530" at="1291,0,1292,77" concept="6" />
-      <node id="6556864167901660865" at="1292,77,1293,0" concept="9" />
-      <node id="1500819558096130914" at="1293,0,1294,199" concept="6" />
-      <node id="1500819558096131106" at="1296,41,1297,195" concept="7" />
-      <node id="1500819558096131048" at="1300,52,1301,349" concept="7" />
-      <node id="6556864167901660019" at="1303,62,1304,0" concept="9" />
-      <node id="3189788309732166548" at="1306,205,1307,19" concept="1" />
-      <node id="868963075224015116" at="1308,9,1309,0" concept="9" />
-      <node id="3189788309732166551" at="1309,0,1310,203" concept="6" />
-      <node id="3189788309732166624" at="1311,186,1312,19" concept="1" />
-      <node id="2531699772406154694" at="1313,9,1314,0" concept="9" />
-      <node id="6556864167901610014" at="1314,0,1315,140" concept="2" />
-      <node id="9200313594508492433" at="1316,7,1317,0" concept="9" />
-      <node id="9200313594508498782" at="1317,0,1318,42" concept="8" />
-      <node id="9200313594508569780" at="1320,52,1321,238" concept="7" />
-      <node id="9200313594508590598" at="1325,229,1326,392" concept="2" />
-      <node id="9200313594508724859" at="1326,392,1327,98" concept="2" />
-      <node id="3189788309732145631" at="1277,211,1280,7" concept="4" />
-      <node id="1500819558096131104" at="1296,0,1299,0" concept="5" trace="accept#(Lorg/jetbrains/mps/openapi/model/SNode;)Z" />
-      <node id="1500819558096131044" at="1300,0,1303,0" concept="5" trace="translate#(Lorg/jetbrains/mps/openapi/model/SNode;)Ljava/lang/Iterable;" />
-      <node id="3189788309732166513" at="1305,32,1308,9" concept="4" />
-      <node id="3189788309732166573" at="1310,203,1313,9" concept="4" />
-      <node id="9200313594508569778" at="1320,0,1323,0" concept="5" trace="translate#(Lorg/jetbrains/mps/openapi/model/SNode;)Ljava/lang/Iterable;" />
-      <node id="3189788309732166659" at="1282,235,1286,7" concept="4" />
-      <node id="9200313594509171735" at="1324,42,1328,9" concept="4" />
-      <node id="9200313594508514380" at="1318,42,1323,26" concept="6" />
-      <node id="9200313594508585292" at="1323,26,1329,7" concept="3" />
-      <node id="1500819558096130926" at="1294,199,1303,62" concept="2" />
-      <node id="3189788309732166504" at="1304,0,1316,7" concept="3" />
-      <node id="3189788309732145597" at="1276,103,1330,5" concept="3" />
-      <scope id="3189788309732145632" at="1278,41,1279,17" />
-      <scope id="1500819558096131105" at="1296,41,1297,195" />
-      <scope id="1500819558096131045" at="1300,52,1301,349" />
-      <scope id="3189788309732166514" at="1306,205,1307,19" />
-      <scope id="3189788309732166574" at="1311,186,1312,19" />
-      <scope id="9200313594508569779" at="1320,52,1321,238" />
-      <scope id="3189788309732166660" at="1283,38,1285,17" />
-      <scope id="9200313594509171738" at="1325,229,1327,98" />
-      <scope id="1500819558096131104" at="1296,0,1299,0">
+      <node id="3189788309732145688" at="1287,41,1288,17" concept="1" />
+      <node id="3189788309732166476" at="1289,7,1290,0" concept="9" />
+      <node id="8757919848289128998" at="1290,0,1291,235" concept="6" />
+      <node id="3189788309732166685" at="1292,38,1293,235" concept="2" />
+      <node id="3189788309732166744" at="1293,235,1294,17" concept="1" />
+      <node id="2617896750899013085" at="1295,7,1296,71" concept="6" />
+      <node id="5780287594867972797" at="1296,71,1297,0" concept="9" />
+      <node id="5780287594867972801" at="1297,0,1298,66" concept="6" />
+      <node id="5780287594867972816" at="1298,66,1299,31" concept="2" />
+      <node id="868963075224008968" at="1299,31,1300,0" concept="9" />
+      <node id="6556864167901660530" at="1300,0,1301,77" concept="6" />
+      <node id="6556864167901660865" at="1301,77,1302,0" concept="9" />
+      <node id="1500819558096130914" at="1302,0,1303,199" concept="6" />
+      <node id="1500819558096131106" at="1305,41,1306,195" concept="7" />
+      <node id="1500819558096131048" at="1309,52,1310,349" concept="7" />
+      <node id="6556864167901660019" at="1312,62,1313,0" concept="9" />
+      <node id="3189788309732166548" at="1315,205,1316,19" concept="1" />
+      <node id="868963075224015116" at="1317,9,1318,0" concept="9" />
+      <node id="3189788309732166551" at="1318,0,1319,203" concept="6" />
+      <node id="3189788309732166624" at="1320,186,1321,19" concept="1" />
+      <node id="2531699772406154694" at="1322,9,1323,0" concept="9" />
+      <node id="6556864167901610014" at="1323,0,1324,140" concept="2" />
+      <node id="9200313594508492433" at="1325,7,1326,0" concept="9" />
+      <node id="9200313594508498782" at="1326,0,1327,42" concept="8" />
+      <node id="9200313594508569780" at="1329,52,1330,238" concept="7" />
+      <node id="9200313594508590598" at="1334,229,1335,392" concept="2" />
+      <node id="9200313594508724859" at="1335,392,1336,98" concept="2" />
+      <node id="3189788309732145631" at="1286,211,1289,7" concept="4" />
+      <node id="1500819558096131104" at="1305,0,1308,0" concept="5" trace="accept#(Lorg/jetbrains/mps/openapi/model/SNode;)Z" />
+      <node id="1500819558096131044" at="1309,0,1312,0" concept="5" trace="translate#(Lorg/jetbrains/mps/openapi/model/SNode;)Ljava/lang/Iterable;" />
+      <node id="3189788309732166513" at="1314,32,1317,9" concept="4" />
+      <node id="3189788309732166573" at="1319,203,1322,9" concept="4" />
+      <node id="9200313594508569778" at="1329,0,1332,0" concept="5" trace="translate#(Lorg/jetbrains/mps/openapi/model/SNode;)Ljava/lang/Iterable;" />
+      <node id="3189788309732166659" at="1291,235,1295,7" concept="4" />
+      <node id="9200313594509171735" at="1333,42,1337,9" concept="4" />
+      <node id="9200313594508514380" at="1327,42,1332,26" concept="6" />
+      <node id="9200313594508585292" at="1332,26,1338,7" concept="3" />
+      <node id="1500819558096130926" at="1303,199,1312,62" concept="2" />
+      <node id="3189788309732166504" at="1313,0,1325,7" concept="3" />
+      <node id="3189788309732145597" at="1285,103,1339,5" concept="3" />
+      <scope id="3189788309732145632" at="1287,41,1288,17" />
+      <scope id="1500819558096131105" at="1305,41,1306,195" />
+      <scope id="1500819558096131045" at="1309,52,1310,349" />
+      <scope id="3189788309732166514" at="1315,205,1316,19" />
+      <scope id="3189788309732166574" at="1320,186,1321,19" />
+      <scope id="9200313594508569779" at="1329,52,1330,238" />
+      <scope id="3189788309732166660" at="1292,38,1294,17" />
+      <scope id="9200313594509171738" at="1334,229,1336,98" />
+      <scope id="1500819558096131104" at="1305,0,1308,0">
         <var name="it" id="1500819558096131104" />
       </scope>
-      <scope id="1500819558096131044" at="1300,0,1303,0">
+      <scope id="1500819558096131044" at="1309,0,1312,0">
         <var name="it" id="1500819558096131044" />
       </scope>
-      <scope id="9200313594508569778" at="1320,0,1323,0">
+      <scope id="9200313594508569778" at="1329,0,1332,0">
         <var name="it" id="9200313594508569778" />
       </scope>
-      <scope id="9200313594508585295" at="1324,42,1328,9" />
-      <scope id="9200313594508585292" at="1323,26,1329,7">
+      <scope id="9200313594508585295" at="1333,42,1337,9" />
+      <scope id="9200313594508585292" at="1332,26,1338,7">
         <var name="generator" id="9200313594508585298" />
       </scope>
-      <scope id="3189788309732166505" at="1305,32,1315,140">
+      <scope id="3189788309732166505" at="1314,32,1324,140">
         <var name="module" id="3189788309732166552" />
       </scope>
-      <scope id="3189788309732166504" at="1304,0,1316,7">
+      <scope id="3189788309732166504" at="1313,0,1325,7">
         <var name="part" id="3189788309732166506" />
       </scope>
-      <scope id="3189788309732145600" at="1277,211,1329,7">
-=======
-      <node id="3189788309732145688" at="1264,41,1265,17" concept="1" />
-      <node id="3189788309732166476" at="1266,7,1267,0" concept="9" />
-      <node id="8757919848289128998" at="1267,0,1268,235" concept="6" />
-      <node id="3189788309732166685" at="1269,38,1270,235" concept="2" />
-      <node id="3189788309732166744" at="1270,235,1271,17" concept="1" />
-      <node id="2617896750899013085" at="1272,7,1273,71" concept="6" />
-      <node id="5780287594867972797" at="1273,71,1274,0" concept="9" />
-      <node id="5780287594867972801" at="1274,0,1275,66" concept="6" />
-      <node id="5780287594867972816" at="1275,66,1276,31" concept="2" />
-      <node id="868963075224008968" at="1276,31,1277,0" concept="9" />
-      <node id="6556864167901660530" at="1277,0,1278,77" concept="6" />
-      <node id="6556864167901660865" at="1278,77,1279,0" concept="9" />
-      <node id="1500819558096130914" at="1279,0,1280,199" concept="6" />
-      <node id="1500819558096131106" at="1282,41,1283,195" concept="7" />
-      <node id="1500819558096131048" at="1286,52,1287,349" concept="7" />
-      <node id="6556864167901660019" at="1289,62,1290,0" concept="9" />
-      <node id="3189788309732166548" at="1292,205,1293,19" concept="1" />
-      <node id="868963075224015116" at="1294,9,1295,0" concept="9" />
-      <node id="3189788309732166551" at="1295,0,1296,203" concept="6" />
-      <node id="3189788309732166624" at="1297,186,1298,19" concept="1" />
-      <node id="2531699772406154694" at="1299,9,1300,0" concept="9" />
-      <node id="6556864167901610014" at="1300,0,1301,140" concept="2" />
-      <node id="9200313594508492433" at="1302,7,1303,0" concept="9" />
-      <node id="9200313594508498782" at="1303,0,1304,42" concept="8" />
-      <node id="9200313594508569780" at="1306,52,1307,238" concept="7" />
-      <node id="9200313594508590598" at="1311,229,1312,392" concept="2" />
-      <node id="9200313594508724859" at="1312,392,1313,98" concept="2" />
-      <node id="3189788309732145631" at="1263,211,1266,7" concept="4" />
-      <node id="1500819558096131104" at="1282,0,1285,0" concept="5" trace="accept#(Lorg/jetbrains/mps/openapi/model/SNode;)Z" />
-      <node id="1500819558096131044" at="1286,0,1289,0" concept="5" trace="translate#(Lorg/jetbrains/mps/openapi/model/SNode;)Ljava/lang/Iterable;" />
-      <node id="3189788309732166513" at="1291,32,1294,9" concept="4" />
-      <node id="3189788309732166573" at="1296,203,1299,9" concept="4" />
-      <node id="9200313594508569778" at="1306,0,1309,0" concept="5" trace="translate#(Lorg/jetbrains/mps/openapi/model/SNode;)Ljava/lang/Iterable;" />
-      <node id="3189788309732166659" at="1268,235,1272,7" concept="4" />
-      <node id="9200313594509171735" at="1310,42,1314,9" concept="4" />
-      <node id="9200313594508514380" at="1304,42,1309,26" concept="6" />
-      <node id="9200313594508585292" at="1309,26,1315,7" concept="3" />
-      <node id="1500819558096130926" at="1280,199,1289,62" concept="2" />
-      <node id="3189788309732166504" at="1290,0,1302,7" concept="3" />
-      <node id="3189788309732145597" at="1262,103,1316,5" concept="3" />
-      <scope id="3189788309732145632" at="1264,41,1265,17" />
-      <scope id="1500819558096131105" at="1282,41,1283,195" />
-      <scope id="1500819558096131045" at="1286,52,1287,349" />
-      <scope id="3189788309732166514" at="1292,205,1293,19" />
-      <scope id="3189788309732166574" at="1297,186,1298,19" />
-      <scope id="9200313594508569779" at="1306,52,1307,238" />
-      <scope id="3189788309732166660" at="1269,38,1271,17" />
-      <scope id="9200313594509171738" at="1311,229,1313,98" />
-      <scope id="1500819558096131104" at="1282,0,1285,0">
-        <var name="it" id="1500819558096131104" />
-      </scope>
-      <scope id="1500819558096131044" at="1286,0,1289,0">
-        <var name="it" id="1500819558096131044" />
-      </scope>
-      <scope id="9200313594508569778" at="1306,0,1309,0">
-        <var name="it" id="9200313594508569778" />
-      </scope>
-      <scope id="9200313594508585295" at="1310,42,1314,9" />
-      <scope id="9200313594508585292" at="1309,26,1315,7">
-        <var name="generator" id="9200313594508585298" />
-      </scope>
-      <scope id="3189788309732166505" at="1291,32,1301,140">
-        <var name="module" id="3189788309732166552" />
-      </scope>
-      <scope id="3189788309732166504" at="1290,0,1302,7">
-        <var name="part" id="3189788309732166506" />
-      </scope>
-      <scope id="3189788309732145600" at="1263,211,1315,7">
->>>>>>> 6b45df02
+      <scope id="3189788309732145600" at="1286,211,1338,7">
         <var name="generators" id="9200313594508514383" />
         <var name="originalProject" id="8757919848289128999" />
         <var name="parts" id="1500819558096130915" />
@@ -2838,170 +1498,89 @@
         <var name="reporter" id="6556864167901660531" />
         <var name="visibleModules" id="5780287594867972802" />
       </scope>
-<<<<<<< HEAD
-      <scope id="3189788309732145596" at="1276,103,1330,5" />
-      <scope id="3189788309732145597" at="1276,103,1330,5">
+      <scope id="3189788309732145596" at="1285,103,1339,5" />
+      <scope id="3189788309732145597" at="1285,103,1339,5">
         <var name="project" id="3189788309732145598" />
       </scope>
-      <unit id="1500819558096131104" at="1295,53,1299,7" name="jetbrains.mps.build.mps.generator.template.main.QueriesGenerated$72" />
-      <unit id="1500819558096131044" at="1299,23,1303,7" name="jetbrains.mps.build.mps.generator.template.main.QueriesGenerated$73" />
-      <unit id="9200313594508569778" at="1319,74,1323,7" name="jetbrains.mps.build.mps.generator.template.main.QueriesGenerated$74" />
-=======
-      <scope id="3189788309732145596" at="1262,103,1316,5" />
-      <scope id="3189788309732145597" at="1262,103,1316,5">
-        <var name="project" id="3189788309732145598" />
-      </scope>
-      <unit id="1500819558096131104" at="1281,53,1285,7" name="jetbrains.mps.build.mps.generator.template.main.QueriesGenerated$76" />
-      <unit id="1500819558096131044" at="1285,23,1289,7" name="jetbrains.mps.build.mps.generator.template.main.QueriesGenerated$77" />
-      <unit id="9200313594508569778" at="1305,74,1309,7" name="jetbrains.mps.build.mps.generator.template.main.QueriesGenerated$78" />
->>>>>>> 6b45df02
+      <unit id="1500819558096131104" at="1304,53,1308,7" name="jetbrains.mps.build.mps.generator.template.main.QueriesGenerated$72" />
+      <unit id="1500819558096131044" at="1308,23,1312,7" name="jetbrains.mps.build.mps.generator.template.main.QueriesGenerated$73" />
+      <unit id="9200313594508569778" at="1328,74,1332,7" name="jetbrains.mps.build.mps.generator.template.main.QueriesGenerated$74" />
     </file>
   </root>
   <root nodeRef="r:54537613-52b5-40a8-b223-e87f0960b04f(jetbrains.mps.build.mps.generator.template.main@generator)/3389822811994116526">
     <file name="QueriesGenerated.java">
       <node id="3389822811994148470" at="81,110,82,196" concept="7" />
-<<<<<<< HEAD
       <node id="3389822811994148437" at="505,112,506,229" concept="7" />
       <node id="3389822811994291047" at="508,112,509,331" concept="7" />
       <node id="3389822811994291131" at="511,112,512,229" concept="7" />
       <node id="3389822811994148418" at="555,109,556,355" concept="7" />
       <node id="3389822811994291113" at="558,109,559,193" concept="7" />
-      <node id="3389822811994148408" at="735,94,736,363" concept="7" />
-      <node id="3389822811994148459" at="738,94,739,362" concept="7" />
-      <node id="3389822811994148448" at="813,108,814,368" concept="7" />
-      <node id="3389822811994291066" at="1246,39,1247,185" concept="7" />
-      <node id="3389822811994291066" at="1250,37,1251,175" concept="7" />
-      <node id="3389822811994291075" at="1254,39,1255,382" concept="7" />
-      <node id="3389822811994291091" at="1258,37,1259,288" concept="6" />
-      <node id="3389822811994291099" at="1259,288,1260,184" concept="2" />
-      <node id="3389822811994291106" at="1260,184,1261,24" concept="7" />
-      <node id="3389822811994291154" at="1267,39,1268,364" concept="7" />
-      <node id="3389822811994291170" at="1271,37,1272,199" concept="7" />
-      <node id="3389822811994291066" at="1246,0,1249,0" concept="5" trace="accept#(Lorg/jetbrains/mps/openapi/model/SNode;)Z" />
-      <node id="3389822811994291066" at="1250,0,1253,0" concept="5" trace="select#(Lorg/jetbrains/mps/openapi/model/SNode;)Lorg/jetbrains/mps/openapi/model/SNode;" />
-      <node id="3389822811994291073" at="1254,0,1257,0" concept="5" trace="accept#(Lorg/jetbrains/mps/openapi/model/SNode;)Z" />
-      <node id="3389822811994291152" at="1267,0,1270,0" concept="5" trace="accept#(Lorg/jetbrains/mps/openapi/model/SNode;)Z" />
-      <node id="3389822811994291168" at="1271,0,1274,0" concept="5" trace="select#(Lorg/jetbrains/mps/openapi/model/SNode;)Lorg/jetbrains/mps/openapi/model/SNode;" />
-      <node id="3389822811994291089" at="1258,0,1263,0" concept="5" trace="select#(Lorg/jetbrains/mps/openapi/model/SNode;)Lorg/jetbrains/mps/openapi/model/SNode;" />
-      <node id="3389822811994291143" at="1265,120,1274,7" concept="7" />
-      <node id="3389822811994291057" at="1244,120,1263,7" concept="7" />
+      <node id="3389822811994148408" at="738,94,739,363" concept="7" />
+      <node id="3389822811994148459" at="741,94,742,362" concept="7" />
+      <node id="3389822811994148448" at="819,108,820,368" concept="7" />
+      <node id="3389822811994291066" at="1255,39,1256,185" concept="7" />
+      <node id="3389822811994291066" at="1259,37,1260,175" concept="7" />
+      <node id="3389822811994291075" at="1263,39,1264,382" concept="7" />
+      <node id="3389822811994291091" at="1267,37,1268,288" concept="6" />
+      <node id="3389822811994291099" at="1268,288,1269,184" concept="2" />
+      <node id="3389822811994291106" at="1269,184,1270,24" concept="7" />
+      <node id="3389822811994291154" at="1276,39,1277,364" concept="7" />
+      <node id="3389822811994291170" at="1280,37,1281,199" concept="7" />
+      <node id="3389822811994291066" at="1255,0,1258,0" concept="5" trace="accept#(Lorg/jetbrains/mps/openapi/model/SNode;)Z" />
+      <node id="3389822811994291066" at="1259,0,1262,0" concept="5" trace="select#(Lorg/jetbrains/mps/openapi/model/SNode;)Lorg/jetbrains/mps/openapi/model/SNode;" />
+      <node id="3389822811994291073" at="1263,0,1266,0" concept="5" trace="accept#(Lorg/jetbrains/mps/openapi/model/SNode;)Z" />
+      <node id="3389822811994291152" at="1276,0,1279,0" concept="5" trace="accept#(Lorg/jetbrains/mps/openapi/model/SNode;)Z" />
+      <node id="3389822811994291168" at="1280,0,1283,0" concept="5" trace="select#(Lorg/jetbrains/mps/openapi/model/SNode;)Lorg/jetbrains/mps/openapi/model/SNode;" />
+      <node id="3389822811994291089" at="1267,0,1272,0" concept="5" trace="select#(Lorg/jetbrains/mps/openapi/model/SNode;)Lorg/jetbrains/mps/openapi/model/SNode;" />
+      <node id="3389822811994291143" at="1274,120,1283,7" concept="7" />
+      <node id="3389822811994291057" at="1253,120,1272,7" concept="7" />
       <scope id="3389822811994148469" at="81,110,82,196" />
       <scope id="3389822811994148425" at="505,112,506,229" />
       <scope id="3389822811994291046" at="508,112,509,331" />
       <scope id="3389822811994291119" at="511,112,512,229" />
       <scope id="3389822811994148417" at="555,109,556,355" />
       <scope id="3389822811994291112" at="558,109,559,193" />
-      <scope id="3389822811994148407" at="735,94,736,363" />
-      <scope id="3389822811994148458" at="738,94,739,362" />
-      <scope id="3389822811994148447" at="813,108,814,368" />
-      <scope id="3389822811994291066" at="1246,39,1247,185" />
-      <scope id="3389822811994291066" at="1250,37,1251,175" />
-      <scope id="3389822811994291074" at="1254,39,1255,382" />
-      <scope id="3389822811994291153" at="1267,39,1268,364" />
-      <scope id="3389822811994291169" at="1271,37,1272,199" />
-      <scope id="3389822811994291066" at="1246,0,1249,0">
+      <scope id="3389822811994148407" at="738,94,739,363" />
+      <scope id="3389822811994148458" at="741,94,742,362" />
+      <scope id="3389822811994148447" at="819,108,820,368" />
+      <scope id="3389822811994291066" at="1255,39,1256,185" />
+      <scope id="3389822811994291066" at="1259,37,1260,175" />
+      <scope id="3389822811994291074" at="1263,39,1264,382" />
+      <scope id="3389822811994291153" at="1276,39,1277,364" />
+      <scope id="3389822811994291169" at="1280,37,1281,199" />
+      <scope id="3389822811994291066" at="1255,0,1258,0">
         <var name="it" id="3389822811994291066" />
       </scope>
-      <scope id="3389822811994291066" at="1250,0,1253,0">
+      <scope id="3389822811994291066" at="1259,0,1262,0">
         <var name="it" id="3389822811994291066" />
       </scope>
-      <scope id="3389822811994291073" at="1254,0,1257,0">
+      <scope id="3389822811994291073" at="1263,0,1266,0">
         <var name="it" id="3389822811994291073" />
       </scope>
-      <scope id="3389822811994291090" at="1258,37,1261,24">
+      <scope id="3389822811994291090" at="1267,37,1270,24">
         <var name="loopnode" id="3389822811994291092" />
       </scope>
-      <scope id="3389822811994291152" at="1267,0,1270,0">
+      <scope id="3389822811994291152" at="1276,0,1279,0">
         <var name="it" id="3389822811994291152" />
       </scope>
-      <scope id="3389822811994291168" at="1271,0,1274,0">
+      <scope id="3389822811994291168" at="1280,0,1283,0">
         <var name="it" id="3389822811994291168" />
       </scope>
-      <scope id="3389822811994291089" at="1258,0,1263,0">
+      <scope id="3389822811994291089" at="1267,0,1272,0">
         <var name="it" id="3389822811994291089" />
       </scope>
-      <scope id="3389822811994291142" at="1265,120,1274,7" />
-      <scope id="3389822811994291056" at="1244,120,1263,7" />
-      <unit id="3389822811994291066" at="1245,602,1249,5" name="jetbrains.mps.build.mps.generator.template.main.QueriesGenerated$66" />
-      <unit id="3389822811994291066" at="1249,18,1253,5" name="jetbrains.mps.build.mps.generator.template.main.QueriesGenerated$67" />
-      <unit id="3389822811994291073" at="1253,18,1257,5" name="jetbrains.mps.build.mps.generator.template.main.QueriesGenerated$68" />
-      <unit id="3389822811994291152" at="1266,381,1270,5" name="jetbrains.mps.build.mps.generator.template.main.QueriesGenerated$70" />
-      <unit id="3389822811994291168" at="1270,18,1274,5" name="jetbrains.mps.build.mps.generator.template.main.QueriesGenerated$71" />
-      <unit id="3389822811994291089" at="1257,18,1263,5" name="jetbrains.mps.build.mps.generator.template.main.QueriesGenerated$69" />
-=======
-      <node id="3389822811994148437" at="493,112,494,229" concept="7" />
-      <node id="3389822811994291047" at="496,112,497,331" concept="7" />
-      <node id="3389822811994291131" at="499,112,500,229" concept="7" />
-      <node id="3389822811994148418" at="543,109,544,355" concept="7" />
-      <node id="3389822811994291113" at="546,109,547,193" concept="7" />
-      <node id="3389822811994148408" at="708,94,709,363" concept="7" />
-      <node id="3389822811994148459" at="711,94,712,362" concept="7" />
-      <node id="3389822811994148448" at="783,108,784,368" concept="7" />
-      <node id="3389822811994291066" at="1232,39,1233,185" concept="7" />
-      <node id="3389822811994291066" at="1236,37,1237,175" concept="7" />
-      <node id="3389822811994291075" at="1240,39,1241,382" concept="7" />
-      <node id="3389822811994291091" at="1244,37,1245,288" concept="6" />
-      <node id="3389822811994291099" at="1245,288,1246,184" concept="2" />
-      <node id="3389822811994291106" at="1246,184,1247,24" concept="7" />
-      <node id="3389822811994291154" at="1253,39,1254,364" concept="7" />
-      <node id="3389822811994291170" at="1257,37,1258,199" concept="7" />
-      <node id="3389822811994291066" at="1232,0,1235,0" concept="5" trace="accept#(Lorg/jetbrains/mps/openapi/model/SNode;)Z" />
-      <node id="3389822811994291066" at="1236,0,1239,0" concept="5" trace="select#(Lorg/jetbrains/mps/openapi/model/SNode;)Lorg/jetbrains/mps/openapi/model/SNode;" />
-      <node id="3389822811994291073" at="1240,0,1243,0" concept="5" trace="accept#(Lorg/jetbrains/mps/openapi/model/SNode;)Z" />
-      <node id="3389822811994291152" at="1253,0,1256,0" concept="5" trace="accept#(Lorg/jetbrains/mps/openapi/model/SNode;)Z" />
-      <node id="3389822811994291168" at="1257,0,1260,0" concept="5" trace="select#(Lorg/jetbrains/mps/openapi/model/SNode;)Lorg/jetbrains/mps/openapi/model/SNode;" />
-      <node id="3389822811994291089" at="1244,0,1249,0" concept="5" trace="select#(Lorg/jetbrains/mps/openapi/model/SNode;)Lorg/jetbrains/mps/openapi/model/SNode;" />
-      <node id="3389822811994291143" at="1251,120,1260,7" concept="7" />
-      <node id="3389822811994291057" at="1230,120,1249,7" concept="7" />
-      <scope id="3389822811994148469" at="81,110,82,196" />
-      <scope id="3389822811994148425" at="493,112,494,229" />
-      <scope id="3389822811994291046" at="496,112,497,331" />
-      <scope id="3389822811994291119" at="499,112,500,229" />
-      <scope id="3389822811994148417" at="543,109,544,355" />
-      <scope id="3389822811994291112" at="546,109,547,193" />
-      <scope id="3389822811994148407" at="708,94,709,363" />
-      <scope id="3389822811994148458" at="711,94,712,362" />
-      <scope id="3389822811994148447" at="783,108,784,368" />
-      <scope id="3389822811994291066" at="1232,39,1233,185" />
-      <scope id="3389822811994291066" at="1236,37,1237,175" />
-      <scope id="3389822811994291074" at="1240,39,1241,382" />
-      <scope id="3389822811994291153" at="1253,39,1254,364" />
-      <scope id="3389822811994291169" at="1257,37,1258,199" />
-      <scope id="3389822811994291066" at="1232,0,1235,0">
-        <var name="it" id="3389822811994291066" />
-      </scope>
-      <scope id="3389822811994291066" at="1236,0,1239,0">
-        <var name="it" id="3389822811994291066" />
-      </scope>
-      <scope id="3389822811994291073" at="1240,0,1243,0">
-        <var name="it" id="3389822811994291073" />
-      </scope>
-      <scope id="3389822811994291090" at="1244,37,1247,24">
-        <var name="loopnode" id="3389822811994291092" />
-      </scope>
-      <scope id="3389822811994291152" at="1253,0,1256,0">
-        <var name="it" id="3389822811994291152" />
-      </scope>
-      <scope id="3389822811994291168" at="1257,0,1260,0">
-        <var name="it" id="3389822811994291168" />
-      </scope>
-      <scope id="3389822811994291089" at="1244,0,1249,0">
-        <var name="it" id="3389822811994291089" />
-      </scope>
-      <scope id="3389822811994291142" at="1251,120,1260,7" />
-      <scope id="3389822811994291056" at="1230,120,1249,7" />
-      <unit id="3389822811994291066" at="1231,602,1235,5" name="jetbrains.mps.build.mps.generator.template.main.QueriesGenerated$70" />
-      <unit id="3389822811994291066" at="1235,18,1239,5" name="jetbrains.mps.build.mps.generator.template.main.QueriesGenerated$71" />
-      <unit id="3389822811994291073" at="1239,18,1243,5" name="jetbrains.mps.build.mps.generator.template.main.QueriesGenerated$72" />
-      <unit id="3389822811994291152" at="1252,381,1256,5" name="jetbrains.mps.build.mps.generator.template.main.QueriesGenerated$74" />
-      <unit id="3389822811994291168" at="1256,18,1260,5" name="jetbrains.mps.build.mps.generator.template.main.QueriesGenerated$75" />
-      <unit id="3389822811994291089" at="1243,18,1249,5" name="jetbrains.mps.build.mps.generator.template.main.QueriesGenerated$73" />
->>>>>>> 6b45df02
+      <scope id="3389822811994291142" at="1274,120,1283,7" />
+      <scope id="3389822811994291056" at="1253,120,1272,7" />
+      <unit id="3389822811994291066" at="1254,602,1258,5" name="jetbrains.mps.build.mps.generator.template.main.QueriesGenerated$66" />
+      <unit id="3389822811994291066" at="1258,18,1262,5" name="jetbrains.mps.build.mps.generator.template.main.QueriesGenerated$67" />
+      <unit id="3389822811994291073" at="1262,18,1266,5" name="jetbrains.mps.build.mps.generator.template.main.QueriesGenerated$68" />
+      <unit id="3389822811994291152" at="1275,381,1279,5" name="jetbrains.mps.build.mps.generator.template.main.QueriesGenerated$70" />
+      <unit id="3389822811994291168" at="1279,18,1283,5" name="jetbrains.mps.build.mps.generator.template.main.QueriesGenerated$71" />
+      <unit id="3389822811994291089" at="1266,18,1272,5" name="jetbrains.mps.build.mps.generator.template.main.QueriesGenerated$69" />
     </file>
   </root>
   <root nodeRef="r:54537613-52b5-40a8-b223-e87f0960b04f(jetbrains.mps.build.mps.generator.template.main@generator)/6592112598314985825">
     <file name="QueriesGenerated.java">
-<<<<<<< HEAD
       <node id="6592112598314984959" at="356,112,357,339" concept="7" />
       <node id="6592112598314985025" at="359,112,360,463" concept="7" />
       <node id="2172791612911014885" at="362,112,363,470" concept="7" />
@@ -3011,16 +1590,16 @@
       <node id="7832771629085266372" at="372,513,373,196" concept="7" />
       <node id="7832771629085133856" at="375,112,376,500" concept="7" />
       <node id="6592112598314985449" at="378,112,379,339" concept="7" />
-      <node id="2172791612910917528" at="655,94,656,361" concept="7" />
-      <node id="7832771629085134031" at="658,94,659,517" concept="7" />
-      <node id="7832771629085133813" at="661,94,662,515" concept="7" />
-      <node id="7832771629085133715" at="664,94,665,866" concept="7" />
-      <node id="2339934328870304193" at="667,94,668,359" concept="7" />
-      <node id="2339934328870356489" at="810,108,811,375" concept="7" />
-      <node id="6592112598314985388" at="1113,37,1114,44" concept="7" />
-      <node id="1359186315027134101" at="1118,120,1119,345" concept="7" />
-      <node id="6592112598314985384" at="1113,0,1116,0" concept="5" trace="select#(Lorg/jetbrains/mps/openapi/model/SNode;)Lorg/jetbrains/mps/openapi/model/SNode;" />
-      <node id="6592112598314985298" at="1111,120,1116,7" concept="7" />
+      <node id="2172791612910917528" at="658,94,659,361" concept="7" />
+      <node id="7832771629085134031" at="661,94,662,517" concept="7" />
+      <node id="7832771629085133813" at="664,94,665,515" concept="7" />
+      <node id="7832771629085133715" at="667,94,668,866" concept="7" />
+      <node id="2339934328870304193" at="670,94,671,359" concept="7" />
+      <node id="2339934328870356489" at="816,108,817,375" concept="7" />
+      <node id="6592112598314985388" at="1122,37,1123,44" concept="7" />
+      <node id="1359186315027134101" at="1127,120,1128,345" concept="7" />
+      <node id="6592112598314985384" at="1122,0,1125,0" concept="5" trace="select#(Lorg/jetbrains/mps/openapi/model/SNode;)Lorg/jetbrains/mps/openapi/model/SNode;" />
+      <node id="6592112598314985298" at="1120,120,1125,7" concept="7" />
       <scope id="6592112598314984958" at="356,112,357,339" />
       <scope id="6592112598314985024" at="359,112,360,463" />
       <scope id="2172791612911012487" at="362,112,363,470" />
@@ -3028,171 +1607,76 @@
       <scope id="7832771629085133942" at="368,112,369,499" />
       <scope id="7832771629085133855" at="375,112,376,500" />
       <scope id="6592112598314985448" at="378,112,379,339" />
-      <scope id="2172791612910915665" at="655,94,656,361" />
-      <scope id="7832771629085134030" at="658,94,659,517" />
-      <scope id="7832771629085133812" at="661,94,662,515" />
-      <scope id="7832771629085133714" at="664,94,665,866" />
-      <scope id="2339934328870304026" at="667,94,668,359" />
-      <scope id="2339934328870356488" at="810,108,811,375" />
-      <scope id="6592112598314985385" at="1113,37,1114,44" />
-      <scope id="1359186315027134100" at="1118,120,1119,345" />
+      <scope id="2172791612910915665" at="658,94,659,361" />
+      <scope id="7832771629085134030" at="661,94,662,517" />
+      <scope id="7832771629085133812" at="664,94,665,515" />
+      <scope id="7832771629085133714" at="667,94,668,866" />
+      <scope id="2339934328870304026" at="670,94,671,359" />
+      <scope id="2339934328870356488" at="816,108,817,375" />
+      <scope id="6592112598314985385" at="1122,37,1123,44" />
+      <scope id="1359186315027134100" at="1127,120,1128,345" />
       <scope id="7832771629085134958" at="371,112,373,196">
         <var name="icon16" id="7832771629085135071" />
       </scope>
-      <scope id="6592112598314985384" at="1113,0,1116,0">
+      <scope id="6592112598314985384" at="1122,0,1125,0">
         <var name="it" id="6592112598314985384" />
       </scope>
-      <scope id="6592112598314985297" at="1111,120,1116,7" />
-      <unit id="6592112598314985384" at="1112,388,1116,5" name="jetbrains.mps.build.mps.generator.template.main.QueriesGenerated$47" />
-=======
-      <node id="6592112598314984959" at="344,112,345,339" concept="7" />
-      <node id="6592112598314985025" at="347,112,348,463" concept="7" />
-      <node id="2172791612911014885" at="350,112,351,470" concept="7" />
-      <node id="6592112598314985146" at="353,112,354,466" concept="7" />
-      <node id="7832771629085133943" at="356,112,357,499" concept="7" />
-      <node id="7832771629085135070" at="359,112,360,513" concept="6" />
-      <node id="7832771629085266372" at="360,513,361,196" concept="7" />
-      <node id="7832771629085133856" at="363,112,364,500" concept="7" />
-      <node id="6592112598314985449" at="366,112,367,339" concept="7" />
-      <node id="2172791612910917528" at="628,94,629,361" concept="7" />
-      <node id="7832771629085134031" at="631,94,632,517" concept="7" />
-      <node id="7832771629085133813" at="634,94,635,515" concept="7" />
-      <node id="7832771629085133715" at="637,94,638,866" concept="7" />
-      <node id="2339934328870304193" at="640,94,641,359" concept="7" />
-      <node id="2339934328870356489" at="780,108,781,375" concept="7" />
-      <node id="6592112598314985388" at="1099,37,1100,44" concept="7" />
-      <node id="1359186315027134101" at="1104,120,1105,345" concept="7" />
-      <node id="6592112598314985384" at="1099,0,1102,0" concept="5" trace="select#(Lorg/jetbrains/mps/openapi/model/SNode;)Lorg/jetbrains/mps/openapi/model/SNode;" />
-      <node id="6592112598314985298" at="1097,120,1102,7" concept="7" />
-      <scope id="6592112598314984958" at="344,112,345,339" />
-      <scope id="6592112598314985024" at="347,112,348,463" />
-      <scope id="2172791612911012487" at="350,112,351,470" />
-      <scope id="6592112598314985145" at="353,112,354,466" />
-      <scope id="7832771629085133942" at="356,112,357,499" />
-      <scope id="7832771629085133855" at="363,112,364,500" />
-      <scope id="6592112598314985448" at="366,112,367,339" />
-      <scope id="2172791612910915665" at="628,94,629,361" />
-      <scope id="7832771629085134030" at="631,94,632,517" />
-      <scope id="7832771629085133812" at="634,94,635,515" />
-      <scope id="7832771629085133714" at="637,94,638,866" />
-      <scope id="2339934328870304026" at="640,94,641,359" />
-      <scope id="2339934328870356488" at="780,108,781,375" />
-      <scope id="6592112598314985385" at="1099,37,1100,44" />
-      <scope id="1359186315027134100" at="1104,120,1105,345" />
-      <scope id="7832771629085134958" at="359,112,361,196">
-        <var name="icon16" id="7832771629085135071" />
-      </scope>
-      <scope id="6592112598314985384" at="1099,0,1102,0">
-        <var name="it" id="6592112598314985384" />
-      </scope>
-      <scope id="6592112598314985297" at="1097,120,1102,7" />
-      <unit id="6592112598314985384" at="1098,388,1102,5" name="jetbrains.mps.build.mps.generator.template.main.QueriesGenerated$51" />
->>>>>>> 6b45df02
+      <scope id="6592112598314985297" at="1120,120,1125,7" />
+      <unit id="6592112598314985384" at="1121,388,1125,5" name="jetbrains.mps.build.mps.generator.template.main.QueriesGenerated$47" />
     </file>
   </root>
   <root nodeRef="r:54537613-52b5-40a8-b223-e87f0960b04f(jetbrains.mps.build.mps.generator.template.main@generator)/6859736767834858391">
     <file name="QueriesGenerated.java">
       <node id="5680938682774241789" at="232,112,233,80" concept="7" />
-<<<<<<< HEAD
       <node id="5680938682774241870" at="543,109,544,263" concept="7" />
       <node id="6859736767834869984" at="546,109,547,246" concept="7" />
-      <node id="476726057775118867" at="589,94,590,348" concept="7" />
-      <node id="476726057775157321" at="592,94,593,350" concept="7" />
-      <node id="6859736767834858559" at="1361,102,1362,225" concept="6" />
-      <node id="6859736767834858569" at="1363,26,1364,82" concept="2" />
-      <node id="6859736767834858575" at="1364,82,1365,18" concept="7" />
-      <node id="6859736767834858580" at="1366,5,1367,74" concept="6" />
-      <node id="5680938682774241505" at="1367,74,1368,273" concept="6" />
-      <node id="6859736767834858587" at="1368,273,1369,52" concept="6" />
-      <node id="5680938682774241679" at="1369,52,1370,0" concept="9" />
-      <node id="8706695667515547271" at="1371,29,1372,49" concept="6" />
-      <node id="8706695667515546432" at="1372,49,1373,192" concept="6" />
-      <node id="8706695667515547279" at="1374,28,1375,154" concept="2" />
-      <node id="8706695667515546474" at="1375,154,1376,321" concept="2" />
-      <node id="8706695667515547199" at="1377,7,1378,69" concept="6" />
-      <node id="5680938682774242053" at="1379,31,1380,214" concept="6" />
-      <node id="8706695667515554155" at="1381,26,1382,237" concept="7" />
-      <node id="8706695667515546520" at="1383,9,1384,0" concept="9" />
-      <node id="8706695667515554221" at="1384,0,1385,163" concept="2" />
-      <node id="8706695667515546522" at="1385,163,1386,321" concept="2" />
-      <node id="5680938682774241681" at="1388,5,1389,0" concept="9" />
-      <node id="6859736767834858602" at="1390,220,1391,252" concept="2" />
-      <node id="6859736767834858616" at="1391,252,1392,18" concept="7" />
-      <node id="5680938682774241642" at="1393,5,1394,225" concept="7" />
-      <node id="8706695667515546529" at="1380,214,1383,9" concept="4" />
-      <node id="6859736767834858567" at="1362,225,1366,5" concept="4" />
-      <node id="8706695667515546465" at="1373,192,1377,7" concept="4" />
-      <node id="6859736767834858600" at="1389,0,1393,5" concept="4" />
-      <node id="8706695667515546440" at="1378,69,1387,7" concept="12" />
-      <node id="5680938682774241650" at="1370,0,1388,5" concept="4" />
+      <node id="476726057775118867" at="592,94,593,348" concept="7" />
+      <node id="476726057775157321" at="595,94,596,350" concept="7" />
+      <node id="6859736767834858559" at="1370,102,1371,225" concept="6" />
+      <node id="6859736767834858569" at="1372,26,1373,82" concept="2" />
+      <node id="6859736767834858575" at="1373,82,1374,18" concept="7" />
+      <node id="6859736767834858580" at="1375,5,1376,74" concept="6" />
+      <node id="5680938682774241505" at="1376,74,1377,273" concept="6" />
+      <node id="6859736767834858587" at="1377,273,1378,52" concept="6" />
+      <node id="5680938682774241679" at="1378,52,1379,0" concept="9" />
+      <node id="8706695667515547271" at="1380,29,1381,49" concept="6" />
+      <node id="8706695667515546432" at="1381,49,1382,192" concept="6" />
+      <node id="8706695667515547279" at="1383,28,1384,154" concept="2" />
+      <node id="8706695667515546474" at="1384,154,1385,321" concept="2" />
+      <node id="8706695667515547199" at="1386,7,1387,69" concept="6" />
+      <node id="5680938682774242053" at="1388,31,1389,214" concept="6" />
+      <node id="8706695667515554155" at="1390,26,1391,237" concept="7" />
+      <node id="8706695667515546520" at="1392,9,1393,0" concept="9" />
+      <node id="8706695667515554221" at="1393,0,1394,163" concept="2" />
+      <node id="8706695667515546522" at="1394,163,1395,321" concept="2" />
+      <node id="5680938682774241681" at="1397,5,1398,0" concept="9" />
+      <node id="6859736767834858602" at="1399,220,1400,252" concept="2" />
+      <node id="6859736767834858616" at="1400,252,1401,18" concept="7" />
+      <node id="5680938682774241642" at="1402,5,1403,225" concept="7" />
+      <node id="8706695667515546529" at="1389,214,1392,9" concept="4" />
+      <node id="6859736767834858567" at="1371,225,1375,5" concept="4" />
+      <node id="8706695667515546465" at="1382,192,1386,7" concept="4" />
+      <node id="6859736767834858600" at="1398,0,1402,5" concept="4" />
+      <node id="8706695667515546440" at="1387,69,1396,7" concept="12" />
+      <node id="5680938682774241650" at="1379,0,1397,5" concept="4" />
       <scope id="5680938682774241503" at="232,112,233,80" />
       <scope id="5680938682774241500" at="543,109,544,263" />
       <scope id="5610619299014362267" at="546,109,547,246" />
-      <scope id="6859736767834870009" at="589,94,590,348" />
-      <scope id="5680938682774241705" at="592,94,593,350" />
-      <scope id="8706695667515546530" at="1381,26,1382,237" />
-      <scope id="6859736767834858568" at="1363,26,1365,18" />
-      <scope id="8706695667515546466" at="1374,28,1376,321" />
-      <scope id="6859736767834858601" at="1390,220,1392,18" />
-      <scope id="8706695667515546442" at="1379,31,1386,321">
+      <scope id="6859736767834870009" at="592,94,593,348" />
+      <scope id="5680938682774241705" at="595,94,596,350" />
+      <scope id="8706695667515546530" at="1390,26,1391,237" />
+      <scope id="6859736767834858568" at="1372,26,1374,18" />
+      <scope id="8706695667515546466" at="1383,28,1385,321" />
+      <scope id="6859736767834858601" at="1399,220,1401,18" />
+      <scope id="8706695667515546442" at="1388,31,1395,321">
         <var name="res" id="5680938682774242054" />
       </scope>
-      <scope id="5680938682774241651" at="1371,29,1387,7">
-=======
-      <node id="5680938682774241870" at="531,109,532,263" concept="7" />
-      <node id="6859736767834869984" at="534,109,535,246" concept="7" />
-      <node id="476726057775118867" at="580,94,581,348" concept="7" />
-      <node id="476726057775157321" at="583,94,584,350" concept="7" />
-      <node id="6859736767834858559" at="1347,102,1348,225" concept="6" />
-      <node id="6859736767834858569" at="1349,26,1350,82" concept="2" />
-      <node id="6859736767834858575" at="1350,82,1351,18" concept="7" />
-      <node id="6859736767834858580" at="1352,5,1353,74" concept="6" />
-      <node id="5680938682774241505" at="1353,74,1354,273" concept="6" />
-      <node id="6859736767834858587" at="1354,273,1355,52" concept="6" />
-      <node id="5680938682774241679" at="1355,52,1356,0" concept="9" />
-      <node id="8706695667515547271" at="1357,29,1358,49" concept="6" />
-      <node id="8706695667515546432" at="1358,49,1359,192" concept="6" />
-      <node id="8706695667515547279" at="1360,28,1361,154" concept="2" />
-      <node id="8706695667515546474" at="1361,154,1362,321" concept="2" />
-      <node id="8706695667515547199" at="1363,7,1364,69" concept="6" />
-      <node id="5680938682774242053" at="1365,31,1366,214" concept="6" />
-      <node id="8706695667515554155" at="1367,26,1368,237" concept="7" />
-      <node id="8706695667515546520" at="1369,9,1370,0" concept="9" />
-      <node id="8706695667515554221" at="1370,0,1371,163" concept="2" />
-      <node id="8706695667515546522" at="1371,163,1372,321" concept="2" />
-      <node id="5680938682774241681" at="1374,5,1375,0" concept="9" />
-      <node id="6859736767834858602" at="1376,220,1377,252" concept="2" />
-      <node id="6859736767834858616" at="1377,252,1378,18" concept="7" />
-      <node id="5680938682774241642" at="1379,5,1380,225" concept="7" />
-      <node id="8706695667515546529" at="1366,214,1369,9" concept="4" />
-      <node id="6859736767834858567" at="1348,225,1352,5" concept="4" />
-      <node id="8706695667515546465" at="1359,192,1363,7" concept="4" />
-      <node id="6859736767834858600" at="1375,0,1379,5" concept="4" />
-      <node id="8706695667515546440" at="1364,69,1373,7" concept="12" />
-      <node id="5680938682774241650" at="1356,0,1374,5" concept="4" />
-      <scope id="5680938682774241503" at="232,112,233,80" />
-      <scope id="5680938682774241500" at="531,109,532,263" />
-      <scope id="5610619299014362267" at="534,109,535,246" />
-      <scope id="6859736767834870009" at="580,94,581,348" />
-      <scope id="5680938682774241705" at="583,94,584,350" />
-      <scope id="8706695667515546530" at="1367,26,1368,237" />
-      <scope id="6859736767834858568" at="1349,26,1351,18" />
-      <scope id="8706695667515546466" at="1360,28,1362,321" />
-      <scope id="6859736767834858601" at="1376,220,1378,18" />
-      <scope id="8706695667515546442" at="1365,31,1372,321">
-        <var name="res" id="5680938682774242054" />
-      </scope>
-      <scope id="5680938682774241651" at="1357,29,1373,7">
->>>>>>> 6b45df02
+      <scope id="5680938682774241651" at="1380,29,1396,7">
         <var name="containingRoot" id="8706695667515547200" />
         <var name="current" id="8706695667515546433" />
         <var name="suffix" id="8706695667515547272" />
       </scope>
-<<<<<<< HEAD
-      <scope id="6859736767834869982" at="1361,102,1394,225">
-=======
-      <scope id="6859736767834869982" at="1347,102,1380,225">
->>>>>>> 6b45df02
+      <scope id="6859736767834869982" at="1370,102,1403,225">
         <var name="helper" id="6859736767834858581" />
         <var name="layoutNode" id="6859736767834858588" />
         <var name="path" id="5680938682774241506" />
@@ -3206,54 +1690,30 @@
       <node id="7753544965996882287" at="78,110,79,367" concept="7" />
       <node id="7918752904810510576" at="235,112,236,200" concept="7" />
       <node id="1238980147630114299" at="238,112,239,341" concept="7" />
-<<<<<<< HEAD
       <node id="1238980147630114397" at="549,109,550,187" concept="7" />
       <node id="6592112598314985690" at="552,109,553,187" concept="7" />
-      <node id="7832771629085272623" at="595,94,596,515" concept="7" />
-      <node id="6592112598314985662" at="768,108,769,379" concept="7" />
-      <node id="7832771629085272501" at="771,108,772,531" concept="7" />
-      <node id="7753544965996903197" at="822,103,823,359" concept="7" />
-      <node id="3389822811994256075" at="1102,120,1103,349" concept="7" />
-      <node id="6673387549253815205" at="1105,120,1106,194" concept="7" />
-      <node id="3389822811994156205" at="1396,102,1397,30" concept="7" />
-=======
-      <node id="1238980147630114397" at="537,109,538,187" concept="7" />
-      <node id="6592112598314985690" at="540,109,541,187" concept="7" />
-      <node id="7832771629085272623" at="586,94,587,515" concept="7" />
-      <node id="6592112598314985662" at="744,108,745,379" concept="7" />
-      <node id="7832771629085272501" at="747,108,748,531" concept="7" />
-      <node id="7753544965996903197" at="792,103,793,359" concept="7" />
-      <node id="3389822811994256075" at="1091,120,1092,349" concept="7" />
-      <node id="6673387549253815205" at="1094,120,1095,194" concept="7" />
-      <node id="3389822811994156205" at="1382,102,1383,30" concept="7" />
->>>>>>> 6b45df02
+      <node id="7832771629085272623" at="598,94,599,515" concept="7" />
+      <node id="6592112598314985662" at="774,108,775,379" concept="7" />
+      <node id="7832771629085272501" at="777,108,778,531" concept="7" />
+      <node id="7753544965996903197" at="828,103,829,359" concept="7" />
+      <node id="3389822811994256075" at="1111,120,1112,349" concept="7" />
+      <node id="6673387549253815205" at="1114,120,1115,194" concept="7" />
+      <node id="3389822811994156205" at="1405,102,1406,30" concept="7" />
       <node id="1238980147630210654" at="73,0,76,0" concept="5" trace="accept#(Lorg/jetbrains/mps/openapi/model/SNode;)Z" />
       <node id="1238980147630210468" at="71,110,76,7" concept="7" />
       <scope id="1238980147630210655" at="73,39,74,210" />
       <scope id="7753544965996882286" at="78,110,79,367" />
       <scope id="7918752904810509380" at="235,112,236,200" />
       <scope id="1238980147630114298" at="238,112,239,341" />
-<<<<<<< HEAD
       <scope id="1238980147630114396" at="549,109,550,187" />
       <scope id="6592112598314985689" at="552,109,553,187" />
-      <scope id="7832771629085272621" at="595,94,596,515" />
-      <scope id="6592112598314985661" at="768,108,769,379" />
-      <scope id="7832771629085272500" at="771,108,772,531" />
-      <scope id="7753544965996903196" at="822,103,823,359" />
-      <scope id="3389822811994255068" at="1102,120,1103,349" />
-      <scope id="6673387549253815204" at="1105,120,1106,194" />
-      <scope id="3389822811994156024" at="1396,102,1397,30" />
-=======
-      <scope id="1238980147630114396" at="537,109,538,187" />
-      <scope id="6592112598314985689" at="540,109,541,187" />
-      <scope id="7832771629085272621" at="586,94,587,515" />
-      <scope id="6592112598314985661" at="744,108,745,379" />
-      <scope id="7832771629085272500" at="747,108,748,531" />
-      <scope id="7753544965996903196" at="792,103,793,359" />
-      <scope id="3389822811994255068" at="1091,120,1092,349" />
-      <scope id="6673387549253815204" at="1094,120,1095,194" />
-      <scope id="3389822811994156024" at="1382,102,1383,30" />
->>>>>>> 6b45df02
+      <scope id="7832771629085272621" at="598,94,599,515" />
+      <scope id="6592112598314985661" at="774,108,775,379" />
+      <scope id="7832771629085272500" at="777,108,778,531" />
+      <scope id="7753544965996903196" at="828,103,829,359" />
+      <scope id="3389822811994255068" at="1111,120,1112,349" />
+      <scope id="6673387549253815204" at="1114,120,1115,194" />
+      <scope id="3389822811994156024" at="1405,102,1406,30" />
       <scope id="1238980147630210654" at="73,0,76,0">
         <var name="it" id="1238980147630210654" />
       </scope>
@@ -3291,7 +1751,6 @@
       <node id="1462305029084462433" at="314,112,315,359" concept="7" />
       <node id="1462305029084462455" at="317,112,318,358" concept="7" />
       <node id="772379520212879623" at="320,111,321,419" concept="7" />
-<<<<<<< HEAD
       <node id="1462305029084452950" at="323,112,324,423" concept="7" />
       <node id="1462305029084461754" at="326,112,327,422" concept="7" />
       <node id="1462305029084461926" at="329,112,330,524" concept="7" />
@@ -3303,80 +1762,43 @@
       <node id="8877724874822463484" at="347,112,348,238" concept="7" />
       <node id="781140262678258844" at="350,111,351,513" concept="7" />
       <node id="781140262678264113" at="353,111,354,512" concept="7" />
-      <node id="7753544965996885488" at="598,94,599,618" concept="7" />
-      <node id="1462305029084462175" at="601,94,602,226" concept="7" />
-      <node id="6845119683729348833" at="604,94,605,230" concept="7" />
-      <node id="6845119683729381207" at="607,94,608,226" concept="7" />
-      <node id="1462305029084462386" at="610,94,611,229" concept="7" />
-      <node id="6845119683730300746" at="613,94,614,231" concept="7" />
-      <node id="781140262677966748" at="616,93,617,223" concept="7" />
-      <node id="6845119683729389724" at="619,94,620,221" concept="7" />
-      <node id="781140262678085922" at="622,93,623,223" concept="7" />
-      <node id="781140262678142589" at="625,93,626,223" concept="7" />
-      <node id="781140262678204261" at="628,93,629,224" concept="7" />
-      <node id="1462305029084461975" at="631,94,632,230" concept="7" />
-      <node id="1462305029084452925" at="634,94,635,220" concept="7" />
-      <node id="8877724874822463467" at="637,94,638,228" concept="7" />
-      <node id="781140262678250055" at="640,93,641,221" concept="7" />
-      <node id="1462305029084461837" at="643,94,644,886" concept="7" />
-      <node id="781140262679960796" at="646,93,647,223" concept="7" />
-      <node id="6845119683731096027" at="649,94,650,221" concept="7" />
-      <node id="6845119683731099316" at="652,94,653,231" concept="7" />
-      <node id="7753544965996885760" at="774,108,775,213" concept="7" />
-      <node id="7753544965996885823" at="777,108,778,213" concept="7" />
-      <node id="7753544965996885837" at="780,108,781,219" concept="7" />
-      <node id="781140262679960786" at="783,107,784,213" concept="7" />
-      <node id="6845119683731096017" at="786,108,787,211" concept="7" />
-      <node id="6845119683731099306" at="789,108,790,221" concept="7" />
-      <node id="1462305029084461778" at="792,108,793,221" concept="7" />
-      <node id="1462305029084461795" at="795,108,796,220" concept="7" />
-      <node id="772379520212560180" at="798,107,799,217" concept="7" />
-      <node id="1462305029084462286" at="801,108,802,219" concept="7" />
-      <node id="1462305029084462300" at="804,108,805,218" concept="7" />
-      <node id="8108467228800460415" at="807,108,808,218" concept="7" />
-      <node id="6845119683729436306" at="1108,120,1109,225" concept="7" />
-      <node id="4237758264767304746" at="1594,55,1595,43" concept="7" />
-      <node id="5996470108026587132" at="1597,66,1598,51" concept="7" />
+      <node id="7753544965996885488" at="601,94,602,618" concept="7" />
+      <node id="1462305029084462175" at="604,94,605,226" concept="7" />
+      <node id="6845119683729348833" at="607,94,608,230" concept="7" />
+      <node id="6845119683729381207" at="610,94,611,226" concept="7" />
+      <node id="1462305029084462386" at="613,94,614,229" concept="7" />
+      <node id="6845119683730300746" at="616,94,617,231" concept="7" />
+      <node id="781140262677966748" at="619,93,620,223" concept="7" />
+      <node id="6845119683729389724" at="622,94,623,221" concept="7" />
+      <node id="781140262678085922" at="625,93,626,223" concept="7" />
+      <node id="781140262678142589" at="628,93,629,223" concept="7" />
+      <node id="781140262678204261" at="631,93,632,224" concept="7" />
+      <node id="1462305029084461975" at="634,94,635,230" concept="7" />
+      <node id="1462305029084452925" at="637,94,638,220" concept="7" />
+      <node id="8877724874822463467" at="640,94,641,228" concept="7" />
+      <node id="781140262678250055" at="643,93,644,221" concept="7" />
+      <node id="1462305029084461837" at="646,94,647,886" concept="7" />
+      <node id="781140262679960796" at="649,93,650,223" concept="7" />
+      <node id="6845119683731096027" at="652,94,653,221" concept="7" />
+      <node id="6845119683731099316" at="655,94,656,231" concept="7" />
+      <node id="7753544965996885760" at="780,108,781,213" concept="7" />
+      <node id="7753544965996885823" at="783,108,784,213" concept="7" />
+      <node id="7753544965996885837" at="786,108,787,219" concept="7" />
+      <node id="781140262679960786" at="789,107,790,213" concept="7" />
+      <node id="6845119683731096017" at="792,108,793,211" concept="7" />
+      <node id="6845119683731099306" at="795,108,796,221" concept="7" />
+      <node id="1462305029084461778" at="798,108,799,221" concept="7" />
+      <node id="1462305029084461795" at="801,108,802,220" concept="7" />
+      <node id="772379520212560180" at="804,107,805,217" concept="7" />
+      <node id="1462305029084462286" at="807,108,808,219" concept="7" />
+      <node id="1462305029084462300" at="810,108,811,218" concept="7" />
+      <node id="8108467228800460415" at="813,108,814,218" concept="7" />
+      <node id="6845119683729436306" at="1117,120,1118,225" concept="7" />
+      <node id="4237758264767304746" at="1603,55,1604,43" concept="7" />
+      <node id="5996470108026587132" at="1606,66,1607,51" concept="7" />
       <node id="4237758264767301188" at="248,237,251,5" concept="4" />
-      <node id="4237758264767304746" at="1594,0,1597,0" concept="10" trace="isNotEmptyString#(Ljava/lang/String;)Z" />
-      <node id="5996470108026587132" at="1597,0,1600,0" concept="10" trace="neq_x583g4_a0a0a541#(Ljava/lang/Object;Ljava/lang/Object;)Z" />
-=======
-      <node id="1462305029084452902" at="323,112,324,509" concept="7" />
-      <node id="1462305029084452880" at="326,112,327,509" concept="7" />
-      <node id="1462305029084452756" at="329,112,330,508" concept="7" />
-      <node id="8877724874822463403" at="332,112,333,361" concept="7" />
-      <node id="8877724874822463484" at="335,112,336,238" concept="7" />
-      <node id="781140262678258844" at="338,111,339,513" concept="7" />
-      <node id="781140262678264113" at="341,111,342,512" concept="7" />
-      <node id="7753544965996885488" at="589,94,590,618" concept="7" />
-      <node id="1462305029084462175" at="592,94,593,226" concept="7" />
-      <node id="1462305029084462386" at="595,94,596,229" concept="7" />
-      <node id="781140262677966748" at="598,93,599,223" concept="7" />
-      <node id="781140262678085922" at="601,93,602,223" concept="7" />
-      <node id="781140262678142589" at="604,93,605,223" concept="7" />
-      <node id="781140262678204261" at="607,93,608,224" concept="7" />
-      <node id="1462305029084461975" at="610,94,611,230" concept="7" />
-      <node id="1462305029084452925" at="613,94,614,220" concept="7" />
-      <node id="8877724874822463467" at="616,94,617,228" concept="7" />
-      <node id="781140262678250055" at="619,93,620,221" concept="7" />
-      <node id="1462305029084461837" at="622,94,623,886" concept="7" />
-      <node id="781140262679960796" at="625,93,626,223" concept="7" />
-      <node id="7753544965996885760" at="750,108,751,213" concept="7" />
-      <node id="7753544965996885823" at="753,108,754,213" concept="7" />
-      <node id="7753544965996885837" at="756,108,757,219" concept="7" />
-      <node id="781140262679960786" at="759,107,760,213" concept="7" />
-      <node id="1462305029084461778" at="762,108,763,221" concept="7" />
-      <node id="1462305029084461795" at="765,108,766,220" concept="7" />
-      <node id="772379520212560180" at="768,107,769,217" concept="7" />
-      <node id="1462305029084462286" at="771,108,772,219" concept="7" />
-      <node id="1462305029084462300" at="774,108,775,218" concept="7" />
-      <node id="8108467228800460415" at="777,108,778,218" concept="7" />
-      <node id="4237758264767304746" at="1580,55,1581,43" concept="7" />
-      <node id="5996470108026587132" at="1583,66,1584,51" concept="7" />
-      <node id="4237758264767301188" at="248,237,251,5" concept="4" />
-      <node id="4237758264767304746" at="1580,0,1583,0" concept="10" trace="isNotEmptyString#(Ljava/lang/String;)Z" />
-      <node id="5996470108026587132" at="1583,0,1586,0" concept="10" trace="neq_x583g4_a0a0a831#(Ljava/lang/Object;Ljava/lang/Object;)Z" />
->>>>>>> 6b45df02
+      <node id="4237758264767304746" at="1603,0,1606,0" concept="10" trace="isNotEmptyString#(Ljava/lang/String;)Z" />
+      <node id="5996470108026587132" at="1606,0,1609,0" concept="10" trace="neq_x583g4_a0a0a641#(Ljava/lang/Object;Ljava/lang/Object;)Z" />
       <scope id="7753544965996882381" at="241,112,242,358" />
       <scope id="7753544965996883335" at="244,112,245,228" />
       <scope id="4237758264767301190" at="249,229,250,223" />
@@ -3403,7 +1825,6 @@
       <scope id="1462305029084462432" at="314,112,315,359" />
       <scope id="1462305029084462454" at="317,112,318,358" />
       <scope id="772379520212879622" at="320,111,321,419" />
-<<<<<<< HEAD
       <scope id="1462305029084452949" at="323,112,324,423" />
       <scope id="1462305029084461753" at="326,112,327,422" />
       <scope id="1462305029084461925" at="329,112,330,524" />
@@ -3415,82 +1836,44 @@
       <scope id="8877724874822463479" at="347,112,348,238" />
       <scope id="781140262678258089" at="350,111,351,513" />
       <scope id="781140262678263357" at="353,111,354,512" />
-      <scope id="7753544965996885487" at="598,94,599,618" />
-      <scope id="1462305029084462174" at="601,94,602,226" />
-      <scope id="6845119683729348503" at="604,94,605,230" />
-      <scope id="6845119683729380884" at="607,94,608,226" />
-      <scope id="1462305029084462385" at="610,94,611,229" />
-      <scope id="6845119683730300416" at="613,94,614,231" />
-      <scope id="781140262677966747" at="616,93,617,223" />
-      <scope id="6845119683729389266" at="619,94,620,221" />
-      <scope id="781140262678082423" at="622,93,623,223" />
-      <scope id="781140262678141914" at="625,93,626,223" />
-      <scope id="781140262678203507" at="628,93,629,224" />
-      <scope id="1462305029084461974" at="631,94,632,230" />
-      <scope id="1462305029084452924" at="634,94,635,220" />
-      <scope id="8877724874822463466" at="637,94,638,228" />
-      <scope id="781140262678249382" at="640,93,641,221" />
-      <scope id="1462305029084461807" at="643,94,644,886" />
-      <scope id="781140262679960795" at="646,93,647,223" />
-      <scope id="6845119683731096026" at="649,94,650,221" />
-      <scope id="6845119683731099315" at="652,94,653,231" />
-      <scope id="7753544965996885759" at="774,108,775,213" />
-      <scope id="7753544965996885822" at="777,108,778,213" />
-      <scope id="7753544965996885836" at="780,108,781,219" />
-      <scope id="781140262679960785" at="783,107,784,213" />
-      <scope id="6845119683731096016" at="786,108,787,211" />
-      <scope id="6845119683731099305" at="789,108,790,221" />
-      <scope id="1462305029084461777" at="792,108,793,221" />
-      <scope id="1462305029084461794" at="795,108,796,220" />
-      <scope id="772379520212560179" at="798,107,799,217" />
-      <scope id="1462305029084462285" at="801,108,802,219" />
-      <scope id="1462305029084462299" at="804,108,805,218" />
-      <scope id="8108467228800460414" at="807,108,808,218" />
-      <scope id="6845119683729431099" at="1108,120,1109,225" />
-      <scope id="4237758264767304746" at="1594,55,1595,43" />
-      <scope id="5996470108026587132" at="1597,66,1598,51" />
-      <scope id="4237758264767304746" at="1594,0,1597,0">
+      <scope id="7753544965996885487" at="601,94,602,618" />
+      <scope id="1462305029084462174" at="604,94,605,226" />
+      <scope id="6845119683729348503" at="607,94,608,230" />
+      <scope id="6845119683729380884" at="610,94,611,226" />
+      <scope id="1462305029084462385" at="613,94,614,229" />
+      <scope id="6845119683730300416" at="616,94,617,231" />
+      <scope id="781140262677966747" at="619,93,620,223" />
+      <scope id="6845119683729389266" at="622,94,623,221" />
+      <scope id="781140262678082423" at="625,93,626,223" />
+      <scope id="781140262678141914" at="628,93,629,223" />
+      <scope id="781140262678203507" at="631,93,632,224" />
+      <scope id="1462305029084461974" at="634,94,635,230" />
+      <scope id="1462305029084452924" at="637,94,638,220" />
+      <scope id="8877724874822463466" at="640,94,641,228" />
+      <scope id="781140262678249382" at="643,93,644,221" />
+      <scope id="1462305029084461807" at="646,94,647,886" />
+      <scope id="781140262679960795" at="649,93,650,223" />
+      <scope id="6845119683731096026" at="652,94,653,221" />
+      <scope id="6845119683731099315" at="655,94,656,231" />
+      <scope id="7753544965996885759" at="780,108,781,213" />
+      <scope id="7753544965996885822" at="783,108,784,213" />
+      <scope id="7753544965996885836" at="786,108,787,219" />
+      <scope id="781140262679960785" at="789,107,790,213" />
+      <scope id="6845119683731096016" at="792,108,793,211" />
+      <scope id="6845119683731099305" at="795,108,796,221" />
+      <scope id="1462305029084461777" at="798,108,799,221" />
+      <scope id="1462305029084461794" at="801,108,802,220" />
+      <scope id="772379520212560179" at="804,107,805,217" />
+      <scope id="1462305029084462285" at="807,108,808,219" />
+      <scope id="1462305029084462299" at="810,108,811,218" />
+      <scope id="8108467228800460414" at="813,108,814,218" />
+      <scope id="6845119683729431099" at="1117,120,1118,225" />
+      <scope id="4237758264767304746" at="1603,55,1604,43" />
+      <scope id="5996470108026587132" at="1606,66,1607,51" />
+      <scope id="4237758264767304746" at="1603,0,1606,0">
         <var name="str" id="4237758264767304746" />
       </scope>
-      <scope id="5996470108026587132" at="1597,0,1600,0">
-=======
-      <scope id="1462305029084452901" at="323,112,324,509" />
-      <scope id="1462305029084452879" at="326,112,327,509" />
-      <scope id="1462305029084421198" at="329,112,330,508" />
-      <scope id="8877724874822463402" at="332,112,333,361" />
-      <scope id="8877724874822463479" at="335,112,336,238" />
-      <scope id="781140262678258089" at="338,111,339,513" />
-      <scope id="781140262678263357" at="341,111,342,512" />
-      <scope id="7753544965996885487" at="589,94,590,618" />
-      <scope id="1462305029084462174" at="592,94,593,226" />
-      <scope id="1462305029084462385" at="595,94,596,229" />
-      <scope id="781140262677966747" at="598,93,599,223" />
-      <scope id="781140262678082423" at="601,93,602,223" />
-      <scope id="781140262678141914" at="604,93,605,223" />
-      <scope id="781140262678203507" at="607,93,608,224" />
-      <scope id="1462305029084461974" at="610,94,611,230" />
-      <scope id="1462305029084452924" at="613,94,614,220" />
-      <scope id="8877724874822463466" at="616,94,617,228" />
-      <scope id="781140262678249382" at="619,93,620,221" />
-      <scope id="1462305029084461807" at="622,94,623,886" />
-      <scope id="781140262679960795" at="625,93,626,223" />
-      <scope id="7753544965996885759" at="750,108,751,213" />
-      <scope id="7753544965996885822" at="753,108,754,213" />
-      <scope id="7753544965996885836" at="756,108,757,219" />
-      <scope id="781140262679960785" at="759,107,760,213" />
-      <scope id="1462305029084461777" at="762,108,763,221" />
-      <scope id="1462305029084461794" at="765,108,766,220" />
-      <scope id="772379520212560179" at="768,107,769,217" />
-      <scope id="1462305029084462285" at="771,108,772,219" />
-      <scope id="1462305029084462299" at="774,108,775,218" />
-      <scope id="8108467228800460414" at="777,108,778,218" />
-      <scope id="4237758264767304746" at="1580,55,1581,43" />
-      <scope id="5996470108026587132" at="1583,66,1584,51" />
-      <scope id="4237758264767304746" at="1580,0,1583,0">
-        <var name="str" id="4237758264767304746" />
-      </scope>
-      <scope id="5996470108026587132" at="1583,0,1586,0">
->>>>>>> 6b45df02
+      <scope id="5996470108026587132" at="1606,0,1609,0">
         <var name="a" id="5996470108026587132" />
         <var name="b" id="5996470108026587132" />
       </scope>
@@ -3513,29 +1896,16 @@
       <node id="4821808014881207580" at="226,22,227,272" concept="2" />
       <node id="4821808014881207592" at="227,272,228,19" concept="7" />
       <node id="4821808014881207597" at="229,5,230,15" concept="7" />
-<<<<<<< HEAD
       <node id="8252715012761547091" at="536,109,537,124" concept="6" />
       <node id="8252715012761547100" at="538,25,539,125" concept="2" />
       <node id="8252715012761547117" at="540,5,541,18" concept="7" />
-      <node id="4821808014881207405" at="586,94,587,144" concept="7" />
+      <node id="4821808014881207405" at="589,94,590,144" concept="7" />
       <node id="8252715012761547098" at="537,124,540,5" concept="4" />
       <node id="4821808014881207515" at="213,226,217,5" concept="4" />
       <node id="4821808014881207548" at="220,56,224,5" concept="4" />
       <node id="4821808014881207578" at="225,148,229,5" concept="4" />
       <scope id="8252715012761547099" at="538,25,539,125" />
-      <scope id="8252715012761547080" at="586,94,587,144" />
-=======
-      <node id="8252715012761547091" at="524,109,525,124" concept="6" />
-      <node id="8252715012761547100" at="526,25,527,125" concept="2" />
-      <node id="8252715012761547117" at="528,5,529,18" concept="7" />
-      <node id="4821808014881207405" at="577,94,578,144" concept="7" />
-      <node id="8252715012761547098" at="525,124,528,5" concept="4" />
-      <node id="4821808014881207515" at="213,226,217,5" concept="4" />
-      <node id="4821808014881207548" at="220,56,224,5" concept="4" />
-      <node id="4821808014881207578" at="225,148,229,5" concept="4" />
-      <scope id="8252715012761547099" at="526,25,527,125" />
-      <scope id="8252715012761547080" at="577,94,578,144" />
->>>>>>> 6b45df02
+      <scope id="8252715012761547080" at="589,94,590,144" />
       <scope id="4821808014881207516" at="214,26,216,19" />
       <scope id="4821808014881207549" at="221,29,223,19" />
       <scope id="4821808014881207579" at="226,22,228,19" />
