<?xml version="1.0" encoding="UTF-8"?>
<model ref="r:707b7eb5-6dae-4291-ab4d-8d1bac7cbc86(jetbrains.mps.build.mps.tests.generator.template.main@generator)">
  <persistence version="9" />
  <languages>
    <use id="798100da-4f0a-421a-b991-71f8c50ce5d2" name="jetbrains.mps.build" version="0" />
    <use id="698a8d22-a104-47a0-ba8d-10e3ec237f13" name="jetbrains.mps.build.workflow" version="0" />
    <use id="479c7a8c-02f9-43b5-9139-d910cb22f298" name="jetbrains.mps.core.xml" version="0" />
    <use id="b401a680-8325-4110-8fd3-84331ff25bef" name="jetbrains.mps.lang.generator" version="0" />
    <use id="d7706f63-9be2-479c-a3da-ae92af1e64d5" name="jetbrains.mps.lang.generator.generationContext" version="0" />
    <use id="ceab5195-25ea-4f22-9b92-103b95ca8c0c" name="jetbrains.mps.lang.core" version="1" />
    <use id="0cf935df-4699-4e9c-a132-fa109541cba3" name="jetbrains.mps.build.mps" version="1" />
    <devkit ref="fbc25dd2-5da4-483a-8b19-70928e1b62d7(jetbrains.mps.devkit.general-purpose)" />
  </languages>
  <imports>
    <import index="tpck" ref="r:00000000-0000-4000-0000-011c89590288(jetbrains.mps.lang.core.structure)" />
    <import index="tken" ref="r:38bad86e-d92c-4ea7-ad52-a111dc6c2457(jetbrains.mps.build.mps.util)" />
    <import index="33ny" ref="6354ebe7-c22a-4a0f-ac54-50b52ab9b065/java:java.util(JDK/)" />
    <import index="vbkb" ref="r:08f2b659-8469-4592-93bf-a6edb46ec86d(jetbrains.mps.build.behavior)" />
    <import index="3ior" ref="r:e9081cad-d8c3-45f2-b4ad-1dabd5ff82af(jetbrains.mps.build.structure)" />
    <import index="kdzh" ref="r:0353b795-df17-4050-9687-ee47eeb7094f(jetbrains.mps.build.mps.structure)" />
    <import index="o3n2" ref="r:26eadcf0-f275-4e90-be37-e4432772a74d(jetbrains.mps.build.util)" />
    <import index="5tjl" ref="r:5315d75f-2eea-4bf2-899f-f3d94810cea5(jetbrains.mps.build.mps.tests.structure)" />
    <import index="7f1d" ref="r:7bb3f1f1-7557-4f02-8802-5f9a48253a88(jetbrains.mps.build.mps.tests.behavior)" />
    <import index="g07" ref="r:fdebfc98-bbd7-4c50-8a8d-eda16da9406e(jetbrains.mps.build.generator.template.main@generator)" />
    <import index="54mp" ref="r:e6234636-faf1-4112-be6c-55df7ec7314a(jetbrains.mps.build.mps.tests.accessories)" />
    <import index="arit" ref="r:0d66e868-9778-4307-b6f9-4795c00f662f(jetbrains.mps.build.workflow.preset.general)" implicit="true" />
    <import index="wyt6" ref="6354ebe7-c22a-4a0f-ac54-50b52ab9b065/java:java.lang(JDK/)" implicit="true" />
  </imports>
  <registry>
    <language id="f3061a53-9226-4cc5-a443-f952ceaf5816" name="jetbrains.mps.baseLanguage">
      <concept id="4836112446988635817" name="jetbrains.mps.baseLanguage.structure.UndefinedType" flags="in" index="2jxLKc" />
      <concept id="1202948039474" name="jetbrains.mps.baseLanguage.structure.InstanceMethodCallOperation" flags="nn" index="liA8E" />
      <concept id="2820489544401957797" name="jetbrains.mps.baseLanguage.structure.DefaultClassCreator" flags="nn" index="HV5vD">
        <reference id="2820489544401957798" name="classifier" index="HV5vE" />
      </concept>
      <concept id="1197027756228" name="jetbrains.mps.baseLanguage.structure.DotExpression" flags="nn" index="2OqwBi">
        <child id="1197027771414" name="operand" index="2Oq$k0" />
        <child id="1197027833540" name="operation" index="2OqNvi" />
      </concept>
      <concept id="1145552977093" name="jetbrains.mps.baseLanguage.structure.GenericNewExpression" flags="nn" index="2ShNRf">
        <child id="1145553007750" name="creator" index="2ShVmc" />
      </concept>
      <concept id="1137021947720" name="jetbrains.mps.baseLanguage.structure.ConceptFunction" flags="in" index="2VMwT0">
        <child id="1137022507850" name="body" index="2VODD2" />
      </concept>
      <concept id="1070475926800" name="jetbrains.mps.baseLanguage.structure.StringLiteral" flags="nn" index="Xl_RD">
        <property id="1070475926801" name="value" index="Xl_RC" />
      </concept>
      <concept id="1081236700937" name="jetbrains.mps.baseLanguage.structure.StaticMethodCall" flags="nn" index="2YIFZM">
        <reference id="1144433194310" name="classConcept" index="1Pybhc" />
      </concept>
      <concept id="1070534058343" name="jetbrains.mps.baseLanguage.structure.NullLiteral" flags="nn" index="10Nm6u" />
      <concept id="1070534760951" name="jetbrains.mps.baseLanguage.structure.ArrayType" flags="in" index="10Q1$e">
        <child id="1070534760952" name="componentType" index="10Q1$1" />
      </concept>
      <concept id="1068431474542" name="jetbrains.mps.baseLanguage.structure.VariableDeclaration" flags="ng" index="33uBYm">
        <child id="1068431790190" name="initializer" index="33vP2m" />
      </concept>
      <concept id="1068498886296" name="jetbrains.mps.baseLanguage.structure.VariableReference" flags="nn" index="37vLTw">
        <reference id="1068581517664" name="variableDeclaration" index="3cqZAo" />
      </concept>
      <concept id="1225271177708" name="jetbrains.mps.baseLanguage.structure.StringType" flags="in" index="17QB3L" />
      <concept id="4972933694980447171" name="jetbrains.mps.baseLanguage.structure.BaseVariableDeclaration" flags="ng" index="19Szcq">
        <child id="5680397130376446158" name="type" index="1tU5fm" />
      </concept>
      <concept id="1068580123152" name="jetbrains.mps.baseLanguage.structure.EqualsExpression" flags="nn" index="3clFbC" />
      <concept id="1068580123155" name="jetbrains.mps.baseLanguage.structure.ExpressionStatement" flags="nn" index="3clFbF">
        <child id="1068580123156" name="expression" index="3clFbG" />
      </concept>
      <concept id="1068580123159" name="jetbrains.mps.baseLanguage.structure.IfStatement" flags="nn" index="3clFbJ">
        <child id="1068580123160" name="condition" index="3clFbw" />
        <child id="1068580123161" name="ifTrue" index="3clFbx" />
      </concept>
      <concept id="1068580123136" name="jetbrains.mps.baseLanguage.structure.StatementList" flags="sn" stub="5293379017992965193" index="3clFbS">
        <child id="1068581517665" name="statement" index="3cqZAp" />
      </concept>
      <concept id="1068581242875" name="jetbrains.mps.baseLanguage.structure.PlusExpression" flags="nn" index="3cpWs3" />
      <concept id="1068581242878" name="jetbrains.mps.baseLanguage.structure.ReturnStatement" flags="nn" index="3cpWs6">
        <child id="1068581517676" name="expression" index="3cqZAk" />
      </concept>
      <concept id="1068581242864" name="jetbrains.mps.baseLanguage.structure.LocalVariableDeclarationStatement" flags="nn" index="3cpWs8">
        <child id="1068581242865" name="localVariableDeclaration" index="3cpWs9" />
      </concept>
      <concept id="1068581242863" name="jetbrains.mps.baseLanguage.structure.LocalVariableDeclaration" flags="nr" index="3cpWsn" />
      <concept id="1081516740877" name="jetbrains.mps.baseLanguage.structure.NotExpression" flags="nn" index="3fqX7Q">
        <child id="1081516765348" name="expression" index="3fr31v" />
      </concept>
      <concept id="1204053956946" name="jetbrains.mps.baseLanguage.structure.IMethodCall" flags="ng" index="1ndlxa">
        <reference id="1068499141037" name="baseMethodDeclaration" index="37wK5l" />
        <child id="1068499141038" name="actualArgument" index="37wK5m" />
      </concept>
      <concept id="1212685548494" name="jetbrains.mps.baseLanguage.structure.ClassCreator" flags="nn" index="1pGfFk" />
      <concept id="1107535904670" name="jetbrains.mps.baseLanguage.structure.ClassifierType" flags="in" index="3uibUv">
        <reference id="1107535924139" name="classifier" index="3uigEE" />
      </concept>
      <concept id="1081773326031" name="jetbrains.mps.baseLanguage.structure.BinaryOperation" flags="nn" index="3uHJSO">
        <child id="1081773367579" name="rightExpression" index="3uHU7w" />
        <child id="1081773367580" name="leftExpression" index="3uHU7B" />
      </concept>
    </language>
    <language id="698a8d22-a104-47a0-ba8d-10e3ec237f13" name="jetbrains.mps.build.workflow">
      <concept id="7306485738221471031" name="jetbrains.mps.build.workflow.structure.BwfTaskLibraryDependency" flags="ng" index="ygXWA">
        <reference id="7306485738221471032" name="target" index="ygXWD" />
      </concept>
      <concept id="2769948622284574294" name="jetbrains.mps.build.workflow.structure.BwfTaskDependency" flags="ng" index="2VaxJe">
        <reference id="2769948622284574295" name="target" index="2VaxJf" />
      </concept>
      <concept id="2769948622284546675" name="jetbrains.mps.build.workflow.structure.BwfTask" flags="ng" index="2VaFvF">
        <child id="2769948622284546679" name="subTasks" index="2VaFvJ" />
      </concept>
      <concept id="2769948622284546677" name="jetbrains.mps.build.workflow.structure.BwfSubTask" flags="ng" index="2VaFvH">
        <child id="2769948622284606050" name="statements" index="2VaTZU" />
      </concept>
      <concept id="2769948622284768359" name="jetbrains.mps.build.workflow.structure.BwfAntStatement" flags="ng" index="2Vbh7Z">
        <child id="2769948622284768360" name="element" index="2Vbh7K" />
      </concept>
      <concept id="3961775458390032824" name="jetbrains.mps.build.workflow.structure.BwfTaskPart" flags="ng" index="3bMsLL">
        <reference id="3961775458390032825" name="task" index="3bMsLK" />
        <child id="3961775458390352322" name="additionalDependencies" index="3bNaKb" />
      </concept>
    </language>
    <language id="479c7a8c-02f9-43b5-9139-d910cb22f298" name="jetbrains.mps.core.xml">
      <concept id="6666499814681541919" name="jetbrains.mps.core.xml.structure.XmlTextValue" flags="ng" index="2pMdtt">
        <property id="6666499814681541920" name="text" index="2pMdty" />
      </concept>
      <concept id="6666499814681415858" name="jetbrains.mps.core.xml.structure.XmlElement" flags="ng" index="2pNNFK">
        <property id="6666499814681415862" name="tagName" index="2pNNFO" />
        <property id="6999033275467544021" name="shortEmptyNotation" index="qg3DV" />
        <child id="6666499814681415861" name="attributes" index="2pNNFR" />
        <child id="1622293396948928802" name="content" index="3o6s8t" />
      </concept>
      <concept id="6666499814681447923" name="jetbrains.mps.core.xml.structure.XmlAttribute" flags="ng" index="2pNUuL">
        <property id="6666499814681447926" name="attrName" index="2pNUuO" />
        <child id="6666499814681541918" name="value" index="2pMdts" />
      </concept>
      <concept id="1622293396948952339" name="jetbrains.mps.core.xml.structure.XmlText" flags="nn" index="3o6iSG" />
    </language>
    <language id="b401a680-8325-4110-8fd3-84331ff25bef" name="jetbrains.mps.lang.generator">
      <concept id="1095416546421" name="jetbrains.mps.lang.generator.structure.MappingConfiguration" flags="ig" index="bUwia">
        <child id="1167328349397" name="reductionMappingRule" index="3acgRq" />
      </concept>
      <concept id="1177093525992" name="jetbrains.mps.lang.generator.structure.InlineTemplate_RuleConsequence" flags="lg" index="gft3U">
        <child id="1177093586806" name="templateNode" index="gfFT$" />
      </concept>
      <concept id="5015072279636464462" name="jetbrains.mps.lang.generator.structure.VarMacro" flags="lg" index="2jeGV$">
        <child id="5015072279636624635" name="type" index="2jfP_h" />
        <child id="5015072279636624596" name="value" index="2jfP_Y" />
      </concept>
      <concept id="5015072279636592410" name="jetbrains.mps.lang.generator.structure.VarMacro_ValueQuery" flags="in" index="2jfdEK" />
      <concept id="1168559333462" name="jetbrains.mps.lang.generator.structure.TemplateDeclarationReference" flags="ln" index="j$656" />
      <concept id="1112730859144" name="jetbrains.mps.lang.generator.structure.TemplateSwitch" flags="ig" index="jVnub">
        <reference id="1112820671508" name="modifiedSwitch" index="phYkn" />
        <child id="1167340453568" name="reductionMappingRule" index="3aUrZf" />
      </concept>
      <concept id="1095672379244" name="jetbrains.mps.lang.generator.structure.TemplateFragment" flags="ng" index="raruj" />
      <concept id="1722980698497626400" name="jetbrains.mps.lang.generator.structure.ITemplateCall" flags="ng" index="v9R3L">
        <reference id="1722980698497626483" name="template" index="v9R2y" />
      </concept>
      <concept id="1167169188348" name="jetbrains.mps.lang.generator.structure.TemplateFunctionParameter_sourceNode" flags="nn" index="30H73N" />
      <concept id="1167169308231" name="jetbrains.mps.lang.generator.structure.BaseMappingRule" flags="ng" index="30H$t8">
        <reference id="1167169349424" name="applicableConcept" index="30HIoZ" />
      </concept>
      <concept id="1092059087312" name="jetbrains.mps.lang.generator.structure.TemplateDeclaration" flags="ig" index="13MO4I">
        <reference id="1168285871518" name="applicableConcept" index="3gUMe" />
        <child id="1092060348987" name="contentNode" index="13RCb5" />
      </concept>
      <concept id="1087833241328" name="jetbrains.mps.lang.generator.structure.PropertyMacro" flags="ln" index="17Uvod">
        <child id="1167756362303" name="propertyValueFunction" index="3zH0cK" />
      </concept>
      <concept id="1167327847730" name="jetbrains.mps.lang.generator.structure.Reduction_MappingRule" flags="lg" index="3aamgX">
        <child id="1169672767469" name="ruleConsequence" index="1lVwrX" />
      </concept>
      <concept id="1167756080639" name="jetbrains.mps.lang.generator.structure.PropertyMacro_GetPropertyValue" flags="in" index="3zFVjK" />
      <concept id="1167756221419" name="jetbrains.mps.lang.generator.structure.TemplateFunctionParameter_templatePropertyValue" flags="nn" index="3zGtF$" />
      <concept id="1167945743726" name="jetbrains.mps.lang.generator.structure.IfMacro_Condition" flags="in" index="3IZrLx" />
      <concept id="1167951910403" name="jetbrains.mps.lang.generator.structure.SourceSubstituteMacro_SourceNodesQuery" flags="in" index="3JmXsc" />
      <concept id="1118773211870" name="jetbrains.mps.lang.generator.structure.IfMacro" flags="ln" index="1W57fq">
        <child id="1194989344771" name="alternativeConsequence" index="UU_$l" />
        <child id="1167945861827" name="conditionFunction" index="3IZSJc" />
      </concept>
      <concept id="1118786554307" name="jetbrains.mps.lang.generator.structure.LoopMacro" flags="ln" index="1WS0z7">
        <child id="1167952069335" name="sourceNodesQuery" index="3Jn$fo" />
      </concept>
    </language>
    <language id="fd392034-7849-419d-9071-12563d152375" name="jetbrains.mps.baseLanguage.closures">
      <concept id="1199569711397" name="jetbrains.mps.baseLanguage.closures.structure.ClosureLiteral" flags="nn" index="1bVj0M">
        <child id="1199569906740" name="parameter" index="1bW2Oz" />
        <child id="1199569916463" name="body" index="1bW5cS" />
      </concept>
    </language>
    <language id="d7706f63-9be2-479c-a3da-ae92af1e64d5" name="jetbrains.mps.lang.generator.generationContext">
      <concept id="1217960179967" name="jetbrains.mps.lang.generator.generationContext.structure.GenerationContextOp_ShowErrorMessage" flags="nn" index="2k5nB$" />
      <concept id="1217960314443" name="jetbrains.mps.lang.generator.generationContext.structure.GenerationContextOp_ShowMessageBase" flags="nn" index="2k5Stg">
        <child id="1217960314448" name="messageText" index="2k5Stb" />
        <child id="1217960407512" name="referenceNode" index="2k6f33" />
      </concept>
      <concept id="2721957369897614808" name="jetbrains.mps.lang.generator.generationContext.structure.GenerationContextOp_VarRef" flags="nn" index="1bhEwm">
        <reference id="2721957369897614810" name="varmacro" index="1bhEwk" />
      </concept>
      <concept id="1216860049635" name="jetbrains.mps.lang.generator.generationContext.structure.TemplateFunctionParameter_generationContext" flags="nn" index="1iwH7S" />
    </language>
    <language id="3a13115c-633c-4c5c-bbcc-75c4219e9555" name="jetbrains.mps.lang.quotation">
      <concept id="5455284157993911077" name="jetbrains.mps.lang.quotation.structure.NodeBuilderInitProperty" flags="ng" index="2pJxcG">
        <reference id="5455284157993911078" name="property" index="2pJxcJ" />
      </concept>
      <concept id="5455284157993911097" name="jetbrains.mps.lang.quotation.structure.NodeBuilderInitPart" flags="ng" index="2pJxcK">
        <child id="5455284157993911094" name="expression" index="2pJxcZ" />
      </concept>
      <concept id="5455284157993863837" name="jetbrains.mps.lang.quotation.structure.NodeBuilder" flags="nn" index="2pJPEk">
        <child id="5455284157993863838" name="quotedNode" index="2pJPEn" />
      </concept>
      <concept id="5455284157993863840" name="jetbrains.mps.lang.quotation.structure.NodeBuilderNode" flags="nn" index="2pJPED">
        <reference id="5455284157993910961" name="concept" index="2pJxaS" />
        <child id="5455284157993911099" name="values" index="2pJxcM" />
      </concept>
    </language>
    <language id="798100da-4f0a-421a-b991-71f8c50ce5d2" name="jetbrains.mps.build">
      <concept id="5617550519002745364" name="jetbrains.mps.build.structure.BuildLayout" flags="ng" index="1l3spV" />
      <concept id="5617550519002745363" name="jetbrains.mps.build.structure.BuildProject" flags="ng" index="1l3spW">
        <child id="3542413272732620719" name="aspects" index="1hWBAP" />
        <child id="5617550519002745372" name="layout" index="1l3spN" />
      </concept>
      <concept id="4701820937132281259" name="jetbrains.mps.build.structure.BuildCustomWorkflow" flags="ng" index="1y0Vig">
        <child id="4701820937132281260" name="parts" index="1y0Vin" />
      </concept>
    </language>
    <language id="7866978e-a0f0-4cc7-81bc-4d213d9375e1" name="jetbrains.mps.lang.smodel">
      <concept id="1177026924588" name="jetbrains.mps.lang.smodel.structure.RefConcept_Reference" flags="nn" index="chp4Y">
        <reference id="1177026940964" name="conceptDeclaration" index="cht4Q" />
      </concept>
      <concept id="1179409122411" name="jetbrains.mps.lang.smodel.structure.Node_ConceptMethodCall" flags="nn" index="2qgKlT" />
      <concept id="2396822768958367367" name="jetbrains.mps.lang.smodel.structure.AbstractTypeCastExpression" flags="nn" index="$5XWr">
        <reference id="6733348108486823428" name="concept" index="1m5ApE" />
        <child id="6733348108486823193" name="leftExpression" index="1m5AlR" />
      </concept>
      <concept id="1171310072040" name="jetbrains.mps.lang.smodel.structure.Node_GetContainingRootOperation" flags="nn" index="2Rxl7S" />
      <concept id="1139613262185" name="jetbrains.mps.lang.smodel.structure.Node_GetParentOperation" flags="nn" index="1mfA1w" />
      <concept id="1139621453865" name="jetbrains.mps.lang.smodel.structure.Node_IsInstanceOfOperation" flags="nn" index="1mIQ4w">
        <child id="1177027386292" name="conceptArgument" index="cj9EA" />
      </concept>
      <concept id="1171999116870" name="jetbrains.mps.lang.smodel.structure.Node_IsNullOperation" flags="nn" index="3w_OXm" />
      <concept id="1172008320231" name="jetbrains.mps.lang.smodel.structure.Node_IsNotNullOperation" flags="nn" index="3x8VRR" />
      <concept id="1140137987495" name="jetbrains.mps.lang.smodel.structure.SNodeTypeCastExpression" flags="nn" index="1PxgMI" />
      <concept id="1138055754698" name="jetbrains.mps.lang.smodel.structure.SNodeType" flags="in" index="3Tqbb2">
        <reference id="1138405853777" name="concept" index="ehGHo" />
      </concept>
      <concept id="1138056022639" name="jetbrains.mps.lang.smodel.structure.SPropertyAccess" flags="nn" index="3TrcHB">
        <reference id="1138056395725" name="property" index="3TsBF5" />
      </concept>
      <concept id="1138056143562" name="jetbrains.mps.lang.smodel.structure.SLinkAccess" flags="nn" index="3TrEf2">
        <reference id="1138056516764" name="link" index="3Tt5mk" />
      </concept>
      <concept id="1138056282393" name="jetbrains.mps.lang.smodel.structure.SLinkListAccess" flags="nn" index="3Tsc0h">
        <reference id="1138056546658" name="link" index="3TtcxE" />
      </concept>
    </language>
    <language id="ceab5195-25ea-4f22-9b92-103b95ca8c0c" name="jetbrains.mps.lang.core">
      <concept id="1133920641626" name="jetbrains.mps.lang.core.structure.BaseConcept" flags="ng" index="2VYdi">
        <child id="5169995583184591170" name="smodelAttribute" index="lGtFl" />
      </concept>
      <concept id="3364660638048049750" name="jetbrains.mps.lang.core.structure.PropertyAttribute" flags="ng" index="A9Btg">
        <property id="1757699476691236117" name="propertyName" index="2qtEX9" />
        <property id="1341860900487648621" name="propertyId" index="P4ACc" />
      </concept>
      <concept id="1169194658468" name="jetbrains.mps.lang.core.structure.INamedConcept" flags="ng" index="TrEIO">
        <property id="1169194664001" name="name" index="TrG5h" />
      </concept>
    </language>
    <language id="83888646-71ce-4f1c-9c53-c54016f6ad4f" name="jetbrains.mps.baseLanguage.collections">
      <concept id="1204796164442" name="jetbrains.mps.baseLanguage.collections.structure.InternalSequenceOperation" flags="nn" index="23sCx2">
        <child id="1204796294226" name="closure" index="23t8la" />
      </concept>
      <concept id="1151689724996" name="jetbrains.mps.baseLanguage.collections.structure.SequenceType" flags="in" index="A3Dl8">
        <child id="1151689745422" name="elementType" index="A3Ik2" />
      </concept>
      <concept id="1203518072036" name="jetbrains.mps.baseLanguage.collections.structure.SmartClosureParameterDeclaration" flags="ig" index="Rh6nW" />
      <concept id="1240325842691" name="jetbrains.mps.baseLanguage.collections.structure.AsSequenceOperation" flags="nn" index="39bAoz" />
      <concept id="1201792049884" name="jetbrains.mps.baseLanguage.collections.structure.TranslateOperation" flags="nn" index="3goQfb" />
      <concept id="1202120902084" name="jetbrains.mps.baseLanguage.collections.structure.WhereOperation" flags="nn" index="3zZkjj" />
      <concept id="1202128969694" name="jetbrains.mps.baseLanguage.collections.structure.SelectOperation" flags="nn" index="3$u5V9" />
      <concept id="1176501494711" name="jetbrains.mps.baseLanguage.collections.structure.IsNotEmptyOperation" flags="nn" index="3GX2aA" />
    </language>
  </registry>
  <node concept="13MO4I" id="9doRgNsoyX">
    <property role="TrG5h" value="reduce_TestModules" />
    <ref role="3gUMe" to="5tjl:3X9rC2XzJdH" resolve="BuildMpsLayout_TestModules" />
    <node concept="1l3spW" id="9doRgNso$C" role="13RCb5">
      <property role="TrG5h" value="_project" />
      <node concept="1l3spV" id="9doRgNso$E" role="1l3spN" />
      <node concept="1y0Vig" id="6u4p9jnUK5x" role="1hWBAP">
        <node concept="3bMsLL" id="3umvbTCChZz" role="1y0Vin">
          <ref role="3bMsLK" to="54mp:3umvbTBOJMd" resolve="module-tests" />
          <node concept="2VaxJe" id="3umvbTCClmk" role="3bNaKb">
            <ref role="2VaxJf" node="3umvbTC_mkG" resolve="test" />
          </node>
        </node>
        <node concept="3bMsLL" id="1077Sy52OBP" role="1y0Vin">
          <ref role="3bMsLK" node="3umvbTC_mkG" resolve="test" />
          <node concept="2VaxJe" id="5T0KicgXbu4" role="3bNaKb">
            <ref role="2VaxJf" to="arit:450ejGzgRPq" resolve="assemble" />
          </node>
        </node>
        <node concept="2VaFvF" id="3umvbTC_mkG" role="1y0Vin">
          <property role="TrG5h" value="test" />
          <node concept="2VaFvH" id="6u4p9jnUKiJ" role="2VaFvJ">
            <property role="TrG5h" value="runModuleTestSuite" />
            <node concept="2Vbh7Z" id="3ZNuxuVIBgI" role="2VaTZU">
              <node concept="2pNNFK" id="3ZNuxuVIDOk" role="2Vbh7K">
                <property role="2pNNFO" value="path" />
                <node concept="2jeGV$" id="3ZNuxuVIEgM" role="lGtFl">
                  <property role="TrG5h" value="modules" />
                  <node concept="2jfdEK" id="3ZNuxuVIEgO" role="2jfP_Y">
                    <node concept="3clFbS" id="3ZNuxuVIEgQ" role="2VODD2">
                      <node concept="3clFbF" id="3qWAZKI1bqU" role="3cqZAp">
                        <node concept="2OqwBi" id="4F_fjXK1Ax2" role="3clFbG">
                          <node concept="3$u5V9" id="4F_fjXK1CDY" role="2OqNvi">
                            <node concept="1bVj0M" id="4F_fjXK1CE0" role="23t8la">
                              <node concept="3clFbS" id="4F_fjXK1CE1" role="1bW5cS">
                                <node concept="3clFbF" id="4F_fjXK1X9T" role="3cqZAp">
                                  <node concept="1PxgMI" id="4F_fjXK24Cx" role="3clFbG">
                                    <ref role="1m5ApE" to="kdzh:hS0KzPONfF" resolve="BuildMps_AbstractModule" />
                                    <node concept="2YIFZM" id="4F_fjXK1Xvf" role="1m5AlR">
                                      <ref role="37wK5l" to="o3n2:5FtnUVJQfvo" resolve="getOriginalNode" />
                                      <ref role="1Pybhc" to="o3n2:41__iZjkZ0W" resolve="DependenciesHelper" />
                                      <node concept="37vLTw" id="4F_fjXK1XPu" role="37wK5m">
                                        <ref role="3cqZAo" node="4F_fjXK1CE2" resolve="it" />
                                      </node>
                                      <node concept="1iwH7S" id="4F_fjXK1Z4i" role="37wK5m" />
                                    </node>
                                  </node>
                                </node>
                              </node>
                              <node concept="Rh6nW" id="4F_fjXK1CE2" role="1bW2Oz">
                                <property role="TrG5h" value="it" />
                                <node concept="2jxLKc" id="4F_fjXK1CE3" role="1tU5fm" />
                              </node>
                            </node>
                          </node>
                          <node concept="2OqwBi" id="3qWAZKI1oln" role="2Oq$k0">
                            <node concept="liA8E" id="3qWAZKI1pr$" role="2OqNvi">
                              <ref role="37wK5l" to="tken:2pk5iwY3SS_" resolve="getAllModules" />
                            </node>
                            <node concept="2OqwBi" id="3qWAZKI1bJO" role="2Oq$k0">
                              <node concept="1bhEwm" id="3umvbTCBDJT" role="2OqNvi">
                                <ref role="1bhEwk" node="3umvbTCAhQA" resolve="closure" />
                              </node>
                              <node concept="1iwH7S" id="3qWAZKI1bqT" role="2Oq$k0" />
                            </node>
                          </node>
                        </node>
                      </node>
                    </node>
                  </node>
                  <node concept="A3Dl8" id="3ZNuxuVSq0L" role="2jfP_h">
                    <node concept="3Tqbb2" id="3ZNuxuVSq0M" role="A3Ik2">
                      <ref role="ehGHo" to="kdzh:hS0KzPONfF" resolve="BuildMps_AbstractModule" />
                    </node>
                  </node>
                </node>
                <node concept="2pNNFK" id="3ZNuxuVIDXO" role="3o6s8t">
                  <property role="qg3DV" value="true" />
                  <property role="2pNNFO" value="pathelement" />
                  <node concept="1WS0z7" id="3ZNuxuVINDG" role="lGtFl">
                    <node concept="3JmXsc" id="3ZNuxuVINDI" role="3Jn$fo">
                      <node concept="3clFbS" id="3ZNuxuVINDK" role="2VODD2">
                        <node concept="3clFbF" id="2whOjLNHiCQ" role="3cqZAp">
                          <node concept="2YIFZM" id="2whOjLNHjbL" role="3clFbG">
                            <ref role="37wK5l" to="tken:2whOjLNbAqC" resolve="findModules" />
                            <ref role="1Pybhc" to="tken:2whOjLMElV2" resolve="ModuleFinder" />
                            <node concept="2OqwBi" id="3ZNuxuVJtXt" role="37wK5m">
                              <node concept="1bhEwm" id="3ZNuxuVS6iG" role="2OqNvi">
                                <ref role="1bhEwk" node="3ZNuxuVIEgM" resolve="modules" />
                              </node>
                              <node concept="1iwH7S" id="3ZNuxuVRZCo" role="2Oq$k0" />
                            </node>
                            <node concept="1iwH7S" id="2whOjLNHl1p" role="37wK5m" />
                            <node concept="30H73N" id="2whOjLNHmck" role="37wK5m" />
                          </node>
                        </node>
                      </node>
                    </node>
                  </node>
                  <node concept="2pNUuL" id="3ZNuxuVIEgD" role="2pNNFR">
                    <property role="2pNUuO" value="location" />
                    <node concept="2pMdtt" id="3ZNuxuVIEgF" role="2pMdts">
                      <property role="2pMdty" value="lib.module.location" />
                      <node concept="17Uvod" id="3ZNuxuVUmbe" role="lGtFl">
                        <property role="2qtEX9" value="text" />
                        <property role="P4ACc" value="479c7a8c-02f9-43b5-9139-d910cb22f298/6666499814681541919/6666499814681541920" />
                        <node concept="3zFVjK" id="3ZNuxuVUmbf" role="3zH0cK">
                          <node concept="3clFbS" id="3ZNuxuVUmbg" role="2VODD2">
                            <node concept="3clFbF" id="3ZNuxuVUmrQ" role="3cqZAp">
                              <node concept="2OqwBi" id="3ZNuxuVUpdQ" role="3clFbG">
                                <node concept="30H73N" id="3ZNuxuVUmrP" role="2Oq$k0" />
                                <node concept="3TrcHB" id="3ZNuxuVVPqm" role="2OqNvi">
                                  <ref role="3TsBF5" to="kdzh:QkG2t1bKwB" resolve="path" />
                                </node>
                              </node>
                            </node>
                          </node>
                        </node>
                      </node>
                    </node>
                  </node>
                </node>
                <node concept="2pNUuL" id="3ZNuxuVIDXF" role="2pNNFR">
                  <property role="2pNUuO" value="id" />
                  <node concept="2pMdtt" id="3ZNuxuVIDXH" role="2pMdts">
                    <property role="2pMdty" value="mps.libraries.path" />
                  </node>
                </node>
              </node>
            </node>
            <node concept="2Vbh7Z" id="3ZNuxuVTgS5" role="2VaTZU">
              <node concept="2pNNFK" id="3ZNuxuVTyU3" role="2Vbh7K">
                <property role="qg3DV" value="true" />
                <property role="2pNNFO" value="pathconvert" />
                <node concept="2pNUuL" id="3ZNuxuVTz6L" role="2pNNFR">
                  <property role="2pNUuO" value="pathsep" />
                  <node concept="2pMdtt" id="3ZNuxuVTz6N" role="2pMdts">
                    <property role="2pMdty" value="${path.separator}" />
                  </node>
                </node>
                <node concept="2pNUuL" id="3ZNuxuVTzwh" role="2pNNFR">
                  <property role="2pNUuO" value="property" />
                  <node concept="2pMdtt" id="3ZNuxuVTzwl" role="2pMdts">
                    <property role="2pMdty" value="mps.libraries.path.string" />
                  </node>
                </node>
                <node concept="2pNUuL" id="3ZNuxuVTzwt" role="2pNNFR">
                  <property role="2pNUuO" value="refid" />
                  <node concept="2pMdtt" id="3ZNuxuVTzHk" role="2pMdts">
                    <property role="2pMdty" value="mps.libraries.path" />
                  </node>
                </node>
              </node>
            </node>
            <node concept="2Vbh7Z" id="3qWAZKHuZUQ" role="2VaTZU">
              <node concept="2pNNFK" id="3qWAZKHv2Ov" role="2Vbh7K">
                <property role="2pNNFO" value="path" />
                <node concept="2pNNFK" id="3qWAZKHv2OE" role="3o6s8t">
                  <property role="qg3DV" value="true" />
                  <property role="2pNNFO" value="pathelement" />
                  <node concept="1WS0z7" id="3qWAZKHv2OO" role="lGtFl">
                    <node concept="3JmXsc" id="3qWAZKHv2OQ" role="3Jn$fo">
                      <node concept="3clFbS" id="3qWAZKHv2OS" role="2VODD2">
                        <node concept="3clFbF" id="3qWAZKHxzEz" role="3cqZAp">
                          <node concept="2OqwBi" id="3qWAZKHygWw" role="3clFbG">
                            <node concept="3$u5V9" id="3qWAZKHyiZk" role="2OqNvi">
                              <node concept="1bVj0M" id="3qWAZKHyiZm" role="23t8la">
                                <node concept="3clFbS" id="3qWAZKHyiZn" role="1bW5cS">
                                  <node concept="3clFbF" id="3qWAZKHyjj0" role="3cqZAp">
                                    <node concept="2pJPEk" id="3qWAZKHyjiY" role="3clFbG">
                                      <node concept="2pJPED" id="3qWAZKHyjAu" role="2pJPEn">
                                        <ref role="2pJxaS" to="kdzh:QkG2t1bKw$" resolve="GeneratorInternal_String" />
                                        <node concept="2pJxcG" id="3qWAZKHyjUa" role="2pJxcM">
                                          <ref role="2pJxcJ" to="kdzh:QkG2t1bKwB" resolve="path" />
                                          <node concept="37vLTw" id="3qWAZKHykdY" role="2pJxcZ">
                                            <ref role="3cqZAo" node="3qWAZKHyiZo" resolve="it" />
                                          </node>
                                        </node>
                                      </node>
                                    </node>
                                  </node>
                                </node>
                                <node concept="Rh6nW" id="3qWAZKHyiZo" role="1bW2Oz">
                                  <property role="TrG5h" value="it" />
                                  <node concept="2jxLKc" id="3qWAZKHyiZp" role="1tU5fm" />
                                </node>
                              </node>
                            </node>
                            <node concept="2OqwBi" id="3qWAZKHxAgJ" role="2Oq$k0">
                              <node concept="39bAoz" id="3qWAZKHy2ha" role="2OqNvi" />
                              <node concept="2OqwBi" id="3qWAZKHxzUV" role="2Oq$k0">
                                <node concept="1bhEwm" id="3umvbTCBFW7" role="2OqNvi">
                                  <ref role="1bhEwk" node="3umvbTCAhz6" resolve="requiredPlugins" />
                                </node>
                                <node concept="1iwH7S" id="3qWAZKHxzEy" role="2Oq$k0" />
                              </node>
                            </node>
                          </node>
                        </node>
                      </node>
                    </node>
                  </node>
                  <node concept="2pNUuL" id="3qWAZKHv2OI" role="2pNNFR">
                    <property role="2pNUuO" value="location" />
                    <node concept="2pMdtt" id="3qWAZKHv2OK" role="2pMdts">
                      <property role="2pMdty" value="plugin.location" />
                      <node concept="17Uvod" id="3qWAZKHykyj" role="lGtFl">
                        <property role="2qtEX9" value="text" />
                        <property role="P4ACc" value="479c7a8c-02f9-43b5-9139-d910cb22f298/6666499814681541919/6666499814681541920" />
                        <node concept="3zFVjK" id="3qWAZKHykym" role="3zH0cK">
                          <node concept="3clFbS" id="3qWAZKHykyn" role="2VODD2">
                            <node concept="3clFbF" id="3qWAZKHykyt" role="3cqZAp">
                              <node concept="2OqwBi" id="3qWAZKHykyo" role="3clFbG">
                                <node concept="3TrcHB" id="3qWAZKHykyr" role="2OqNvi">
                                  <ref role="3TsBF5" to="kdzh:QkG2t1bKwB" resolve="path" />
                                </node>
                                <node concept="30H73N" id="3qWAZKHykys" role="2Oq$k0" />
                              </node>
                            </node>
                          </node>
                        </node>
                      </node>
                    </node>
                  </node>
                </node>
                <node concept="2pNUuL" id="3qWAZKHv2Ox" role="2pNNFR">
                  <property role="2pNUuO" value="id" />
                  <node concept="2pMdtt" id="3qWAZKHv2Oz" role="2pMdts">
                    <property role="2pMdty" value="mps.plugins.path" />
                  </node>
                </node>
              </node>
            </node>
            <node concept="2Vbh7Z" id="3qWAZKHyBgg" role="2VaTZU">
              <node concept="2pNNFK" id="3qWAZKHyH_m" role="2Vbh7K">
                <property role="qg3DV" value="true" />
                <property role="2pNNFO" value="pathconvert" />
                <node concept="2pNUuL" id="3qWAZKHyH_o" role="2pNNFR">
                  <property role="2pNUuO" value="pathsep" />
                  <node concept="2pMdtt" id="3qWAZKHyHKh" role="2pMdts">
                    <property role="2pMdty" value="${path.separator}" />
                  </node>
                </node>
                <node concept="2pNUuL" id="3qWAZKHyHKn" role="2pNNFR">
                  <property role="2pNUuO" value="property" />
                  <node concept="2pMdtt" id="3qWAZKHyHKr" role="2pMdts">
                    <property role="2pMdty" value="mps.plugins.path.string" />
                  </node>
                </node>
                <node concept="2pNUuL" id="3qWAZKHyHKt" role="2pNNFR">
                  <property role="2pNUuO" value="refid" />
                  <node concept="2pMdtt" id="3qWAZKHyHKz" role="2pMdts">
                    <property role="2pMdty" value="mps.plugins.path" />
                  </node>
                </node>
              </node>
            </node>
            <node concept="2Vbh7Z" id="3ZNuxuVTOqB" role="2VaTZU">
              <node concept="2pNNFK" id="3ZNuxuVU3oF" role="2Vbh7K">
                <property role="2pNNFO" value="path" />
                <node concept="2pNNFK" id="3ZNuxuVU3oQ" role="3o6s8t">
                  <property role="qg3DV" value="true" />
                  <property role="2pNNFO" value="pathelement" />
                  <node concept="2pNUuL" id="3ZNuxuVVQNR" role="2pNNFR">
                    <property role="2pNUuO" value="location" />
                    <node concept="2pMdtt" id="3ZNuxuVVRAq" role="2pMdts">
                      <property role="2pMdty" value="test.module.location" />
                      <node concept="17Uvod" id="3ZNuxuVVRAs" role="lGtFl">
                        <property role="2qtEX9" value="text" />
                        <property role="P4ACc" value="479c7a8c-02f9-43b5-9139-d910cb22f298/6666499814681541919/6666499814681541920" />
                        <node concept="3zFVjK" id="3ZNuxuVVRAv" role="3zH0cK">
                          <node concept="3clFbS" id="3ZNuxuVVRAw" role="2VODD2">
                            <node concept="3clFbF" id="3ZNuxuVVRAA" role="3cqZAp">
                              <node concept="2OqwBi" id="3ZNuxuVVRAx" role="3clFbG">
                                <node concept="3TrcHB" id="2whOjLNbWo_" role="2OqNvi">
                                  <ref role="3TsBF5" to="kdzh:QkG2t1bKwB" resolve="path" />
                                </node>
                                <node concept="30H73N" id="3ZNuxuVVRA_" role="2Oq$k0" />
                              </node>
                            </node>
                          </node>
                        </node>
                      </node>
                    </node>
                  </node>
                  <node concept="1WS0z7" id="3ZNuxuVU3oW" role="lGtFl">
                    <node concept="3JmXsc" id="3ZNuxuVU3oY" role="3Jn$fo">
                      <node concept="3clFbS" id="3ZNuxuVU3p0" role="2VODD2">
                        <node concept="3clFbF" id="2whOjLNbvuw" role="3cqZAp">
                          <node concept="2YIFZM" id="2whOjLNbFEX" role="3clFbG">
                            <ref role="37wK5l" to="tken:2whOjLNbAqC" resolve="findModules" />
                            <ref role="1Pybhc" to="tken:2whOjLMElV2" resolve="ModuleFinder" />
                            <node concept="2OqwBi" id="3ZNuxuVU3FR" role="37wK5m">
                              <node concept="3goQfb" id="3ZNuxuVU3FS" role="2OqNvi">
                                <node concept="1bVj0M" id="3ZNuxuVU3FT" role="23t8la">
                                  <node concept="3clFbS" id="3ZNuxuVU3FU" role="1bW5cS">
                                    <node concept="3clFbF" id="3ZNuxuVU3FV" role="3cqZAp">
                                      <node concept="2OqwBi" id="3ZNuxuVU3FW" role="3clFbG">
                                        <node concept="37vLTw" id="2whOjLN90$V" role="2Oq$k0">
                                          <ref role="3cqZAo" node="3ZNuxuVU3G2" resolve="it" />
                                        </node>
                                        <node concept="2qgKlT" id="3ZNuxuVU3FX" role="2OqNvi">
                                          <ref role="37wK5l" to="7f1d:3X9rC2XzJij" resolve="getModules" />
                                        </node>
                                      </node>
                                    </node>
                                  </node>
                                  <node concept="Rh6nW" id="3ZNuxuVU3G2" role="1bW2Oz">
                                    <property role="TrG5h" value="it" />
                                    <node concept="2jxLKc" id="3ZNuxuVU3G3" role="1tU5fm" />
                                  </node>
                                </node>
                              </node>
                              <node concept="2OqwBi" id="3ZNuxuVU3G4" role="2Oq$k0">
                                <node concept="3Tsc0h" id="3ZNuxuVU3G5" role="2OqNvi">
                                  <ref role="3TtcxE" to="5tjl:3X9rC2XzJdK" />
                                </node>
                                <node concept="30H73N" id="3ZNuxuVU3G6" role="2Oq$k0" />
                              </node>
                            </node>
                            <node concept="1iwH7S" id="2whOjLNbLKx" role="37wK5m" />
                            <node concept="30H73N" id="2whOjLNbNMU" role="37wK5m" />
                          </node>
                        </node>
                      </node>
                    </node>
                  </node>
                </node>
                <node concept="2pNUuL" id="3ZNuxuVU3oH" role="2pNNFR">
                  <property role="2pNUuO" value="id" />
                  <node concept="2pMdtt" id="3ZNuxuVU3oJ" role="2pMdts">
                    <property role="2pMdty" value="mps.tests.path" />
                  </node>
                </node>
              </node>
            </node>
            <node concept="2Vbh7Z" id="3ZNuxuVVS5s" role="2VaTZU">
              <node concept="2pNNFK" id="3ZNuxuVVS5t" role="2Vbh7K">
                <property role="qg3DV" value="true" />
                <property role="2pNNFO" value="pathconvert" />
                <node concept="2pNUuL" id="3ZNuxuVVS5u" role="2pNNFR">
                  <property role="2pNUuO" value="pathsep" />
                  <node concept="2pMdtt" id="3ZNuxuVVS5v" role="2pMdts">
                    <property role="2pMdty" value="${path.separator}" />
                  </node>
                </node>
                <node concept="2pNUuL" id="3ZNuxuVVS5w" role="2pNNFR">
                  <property role="2pNUuO" value="property" />
                  <node concept="2pMdtt" id="3ZNuxuVVS5x" role="2pMdts">
                    <property role="2pMdty" value="mps.tests.path.string" />
                  </node>
                </node>
                <node concept="2pNUuL" id="3ZNuxuVVS5y" role="2pNNFR">
                  <property role="2pNUuO" value="refid" />
                  <node concept="2pMdtt" id="3ZNuxuVVS5z" role="2pMdts">
                    <property role="2pMdty" value="mps.tests.path" />
                  </node>
                </node>
              </node>
            </node>
            <node concept="2Vbh7Z" id="2qD8WtnEBsM" role="2VaTZU">
              <node concept="2pNNFK" id="2qD8WtnEC4W" role="2Vbh7K">
                <property role="2pNNFO" value="path" />
                <node concept="2pNUuL" id="2qD8WtnEF0g" role="2pNNFR">
                  <property role="2pNUuO" value="id" />
                  <node concept="2pMdtt" id="2qD8WtnEF0u" role="2pMdts">
                    <property role="2pMdty" value="long.class.path" />
                  </node>
                </node>
                <node concept="2pNNFK" id="6u4p9jnZetp" role="3o6s8t">
                  <property role="2pNNFO" value="fileset" />
                  <node concept="1WS0z7" id="6u4p9jo9gma" role="lGtFl">
                    <node concept="3JmXsc" id="6u4p9jo9gmc" role="3Jn$fo">
                      <node concept="3clFbS" id="6u4p9jo9gme" role="2VODD2">
                        <node concept="3clFbF" id="6u4p9jo9gS0" role="3cqZAp">
                          <node concept="2OqwBi" id="6u4p9jo9gS1" role="3clFbG">
                            <node concept="2OqwBi" id="6u4p9jo9gS2" role="2Oq$k0">
                              <node concept="2OqwBi" id="6u4p9jo9gS3" role="2Oq$k0">
                                <node concept="1bhEwm" id="3umvbTCBKge" role="2OqNvi">
                                  <ref role="1bhEwk" node="3umvbTCAhz6" resolve="requiredPlugins" />
                                </node>
                                <node concept="1iwH7S" id="6u4p9jo9gS4" role="2Oq$k0" />
                              </node>
                              <node concept="39bAoz" id="6u4p9jo9gS6" role="2OqNvi" />
                            </node>
                            <node concept="3$u5V9" id="6u4p9jo9gS7" role="2OqNvi">
                              <node concept="1bVj0M" id="6u4p9jo9gS8" role="23t8la">
                                <node concept="3clFbS" id="6u4p9jo9gS9" role="1bW5cS">
                                  <node concept="3clFbF" id="6u4p9jo9gSa" role="3cqZAp">
                                    <node concept="2pJPEk" id="6u4p9jo9gSb" role="3clFbG">
                                      <node concept="2pJPED" id="6u4p9jo9gSc" role="2pJPEn">
                                        <ref role="2pJxaS" to="kdzh:QkG2t1bKw$" resolve="GeneratorInternal_String" />
                                        <node concept="2pJxcG" id="6u4p9jo9gSd" role="2pJxcM">
                                          <ref role="2pJxcJ" to="kdzh:QkG2t1bKwB" resolve="path" />
                                          <node concept="37vLTw" id="2BHiRxgm0hX" role="2pJxcZ">
                                            <ref role="3cqZAo" node="6u4p9jo9gSf" resolve="it" />
                                          </node>
                                        </node>
                                      </node>
                                    </node>
                                  </node>
                                </node>
                                <node concept="Rh6nW" id="6u4p9jo9gSf" role="1bW2Oz">
                                  <property role="TrG5h" value="it" />
                                  <node concept="2jxLKc" id="6u4p9jo9gSg" role="1tU5fm" />
                                </node>
                              </node>
                            </node>
                          </node>
                        </node>
                      </node>
                    </node>
                  </node>
                  <node concept="1W57fq" id="6u4p9jo9kQx" role="lGtFl">
                    <node concept="3IZrLx" id="6u4p9jo9kQz" role="3IZSJc">
                      <node concept="3clFbS" id="6u4p9jo9kQ_" role="2VODD2">
                        <node concept="3clFbF" id="6u4p9jo9lym" role="3cqZAp">
                          <node concept="3fqX7Q" id="6u4p9jo9Fhs" role="3clFbG">
                            <node concept="2OqwBi" id="6u4p9jo9Fhu" role="3fr31v">
                              <node concept="liA8E" id="6u4p9jo9Fhv" role="2OqNvi">
                                <ref role="37wK5l" to="wyt6:~String.endsWith(java.lang.String):boolean" resolve="endsWith" />
                                <node concept="Xl_RD" id="6u4p9jo9Fhw" role="37wK5m">
                                  <property role="Xl_RC" value=".jar" />
                                </node>
                              </node>
                              <node concept="2OqwBi" id="6u4p9jo9Fhx" role="2Oq$k0">
                                <node concept="3TrcHB" id="6u4p9jo9Fhy" role="2OqNvi">
                                  <ref role="3TsBF5" to="kdzh:QkG2t1bKwB" resolve="path" />
                                </node>
                                <node concept="30H73N" id="6u4p9jo9Fhz" role="2Oq$k0" />
                              </node>
                            </node>
                          </node>
                        </node>
                      </node>
                    </node>
                    <node concept="gft3U" id="6u4p9jo9Soc" role="UU_$l">
                      <node concept="2pNNFK" id="6u4p9jo9ZgM" role="gfFT$">
                        <property role="qg3DV" value="true" />
                        <property role="2pNNFO" value="fileset" />
                        <node concept="2pNUuL" id="6u4p9joaoHq" role="2pNNFR">
                          <property role="2pNUuO" value="file" />
                          <node concept="2pMdtt" id="6u4p9joaquO" role="2pMdts">
                            <property role="2pMdty" value="plugin.jar.path" />
                            <node concept="17Uvod" id="6u4p9joautW" role="lGtFl">
                              <property role="2qtEX9" value="text" />
                              <property role="P4ACc" value="479c7a8c-02f9-43b5-9139-d910cb22f298/6666499814681541919/6666499814681541920" />
                              <node concept="3zFVjK" id="6u4p9joautX" role="3zH0cK">
                                <node concept="3clFbS" id="6u4p9joautY" role="2VODD2">
                                  <node concept="3clFbF" id="6u4p9joawwi" role="3cqZAp">
                                    <node concept="2OqwBi" id="6u4p9joaxkQ" role="3clFbG">
                                      <node concept="3TrcHB" id="6u4p9joa_2v" role="2OqNvi">
                                        <ref role="3TsBF5" to="kdzh:QkG2t1bKwB" resolve="path" />
                                      </node>
                                      <node concept="30H73N" id="6u4p9joawwh" role="2Oq$k0" />
                                    </node>
                                  </node>
                                </node>
                              </node>
                            </node>
                          </node>
                        </node>
                      </node>
                    </node>
                  </node>
                  <node concept="2pNUuL" id="6u4p9jnZgZI" role="2pNNFR">
                    <property role="2pNUuO" value="dir" />
                    <node concept="2pMdtt" id="6u4p9jo9H6b" role="2pMdts">
                      <property role="2pMdty" value="plugin.dir" />
                      <node concept="17Uvod" id="6u4p9jo9H6d" role="lGtFl">
                        <property role="2qtEX9" value="text" />
                        <property role="P4ACc" value="479c7a8c-02f9-43b5-9139-d910cb22f298/6666499814681541919/6666499814681541920" />
                        <node concept="3zFVjK" id="6u4p9jo9H6e" role="3zH0cK">
                          <node concept="3clFbS" id="6u4p9jo9H6f" role="2VODD2">
                            <node concept="3clFbF" id="6u4p9jo9HwM" role="3cqZAp">
                              <node concept="2OqwBi" id="6u4p9jo9Ilm" role="3clFbG">
                                <node concept="3TrcHB" id="6u4p9jo9M2Z" role="2OqNvi">
                                  <ref role="3TsBF5" to="kdzh:QkG2t1bKwB" resolve="path" />
                                </node>
                                <node concept="30H73N" id="6u4p9jo9HwL" role="2Oq$k0" />
                              </node>
                            </node>
                          </node>
                        </node>
                      </node>
                    </node>
                  </node>
                  <node concept="2pNNFK" id="6u4p9jnZjyd" role="3o6s8t">
                    <property role="qg3DV" value="true" />
                    <property role="2pNNFO" value="include" />
                    <node concept="2pNUuL" id="6u4p9jnZkNr" role="2pNNFR">
                      <property role="2pNUuO" value="name" />
                      <node concept="2pMdtt" id="6u4p9jnZm4D" role="2pMdts">
                        <property role="2pMdty" value="lib/**/*.jar" />
                      </node>
                    </node>
                  </node>
                  <node concept="2pNNFK" id="5QGPY0GdXPO" role="3o6s8t">
                    <property role="qg3DV" value="true" />
                    <property role="2pNNFO" value="include" />
                    <node concept="2pNUuL" id="5QGPY0GdXPP" role="2pNNFR">
                      <property role="2pNUuO" value="name" />
                      <node concept="2pMdtt" id="5QGPY0GdXPQ" role="2pMdts">
                        <property role="2pMdty" value="languages/**/*.jar" />
                      </node>
                    </node>
                  </node>
                </node>
                <node concept="2pNNFK" id="3qWAZKHyqw6" role="3o6s8t">
                  <property role="2pNNFO" value="fileset" />
                  <node concept="2pNNFK" id="3qWAZKHywqh" role="3o6s8t">
                    <property role="qg3DV" value="true" />
                    <property role="2pNNFO" value="include" />
                    <node concept="2pNUuL" id="3qWAZKHywql" role="2pNNFR">
                      <property role="2pNUuO" value="name" />
                      <node concept="2pMdtt" id="3qWAZKHywqn" role="2pMdts">
                        <property role="2pMdty" value="**/*.jar" />
                      </node>
                    </node>
                  </node>
                  <node concept="2pNUuL" id="3qWAZKHywfp" role="2pNNFR">
                    <property role="2pNUuO" value="dir" />
                    <node concept="2pMdtt" id="3qWAZKHywfr" role="2pMdts">
                      <property role="2pMdty" value="${artifacts.mps}/lib" />
                      <node concept="17Uvod" id="akLgX4d$C0" role="lGtFl">
                        <property role="2qtEX9" value="text" />
                        <property role="P4ACc" value="479c7a8c-02f9-43b5-9139-d910cb22f298/6666499814681541919/6666499814681541920" />
                        <node concept="3zFVjK" id="akLgX4d$DE" role="3zH0cK">
                          <node concept="3clFbS" id="akLgX4d$DF" role="2VODD2">
                            <node concept="3cpWs8" id="akLgX4mIZa" role="3cqZAp">
                              <node concept="3cpWsn" id="63InNWG5ay7" role="3cpWs9">
                                <property role="TrG5h" value="project" />
                                <node concept="1PxgMI" id="63InNWG5ay8" role="33vP2m">
                                  <ref role="1PxNhF" to="3ior:4RPz6WoY4Cj" resolve="BuildProject" />
                                  <node concept="2OqwBi" id="63InNWG5ay9" role="1PxMeX">
                                    <node concept="30H73N" id="akLgX4n9r4" role="2Oq$k0" />
                                    <node concept="2Rxl7S" id="63InNWG5aya" role="2OqNvi" />
                                  </node>
                                </node>
                                <node concept="3Tqbb2" id="63InNWG5ayc" role="1tU5fm">
                                  <ref role="ehGHo" to="3ior:4RPz6WoY4Cj" resolve="BuildProject" />
                                </node>
                              </node>
                            </node>
                            <node concept="3clFbJ" id="akLgX4mJ1l" role="3cqZAp">
                              <node concept="3clFbC" id="akLgX4mLaI" role="3clFbw">
                                <node concept="10Nm6u" id="akLgX4mLlV" role="3uHU7w" />
                                <node concept="37vLTw" id="akLgX4mL3a" role="3uHU7B">
                                  <ref role="3cqZAo" node="63InNWG5ay7" resolve="project" />
                                </node>
                              </node>
                              <node concept="3clFbS" id="akLgX4mJ1o" role="3clFbx">
                                <node concept="3clFbF" id="akLgX4mLxy" role="3cqZAp">
                                  <node concept="2OqwBi" id="akLgX4mL_e" role="3clFbG">
                                    <node concept="2k5nB$" id="akLgX4mM5e" role="2OqNvi">
                                      <node concept="Xl_RD" id="akLgX4mMgU" role="2k5Stb">
                                        <property role="Xl_RC" value="Context project is null" />
                                      </node>
                                      <node concept="37vLTw" id="akLgX4mOit" role="2k6f33">
                                        <ref role="3cqZAo" node="63InNWG5ay7" resolve="project" />
                                      </node>
                                    </node>
                                    <node concept="1iwH7S" id="akLgX4mLxx" role="2Oq$k0" />
                                  </node>
                                </node>
                                <node concept="3cpWs6" id="akLgX4mOuu" role="3cqZAp">
                                  <node concept="3zGtF$" id="akLgX4mOEh" role="3cqZAk" />
                                </node>
                              </node>
                            </node>
                            <node concept="3cpWs8" id="2TqXzNe_cVp" role="3cqZAp">
                              <node concept="3cpWsn" id="2TqXzNe_cVq" role="3cpWs9">
                                <property role="TrG5h" value="helper" />
                                <node concept="3uibUv" id="2TqXzNe_cVr" role="1tU5fm">
                                  <ref role="3uigEE" to="o3n2:41__iZjkZ0W" resolve="DependenciesHelper" />
                                </node>
                                <node concept="2ShNRf" id="2TqXzNe_cVs" role="33vP2m">
                                  <node concept="1pGfFk" id="2TqXzNe_cVt" role="2ShVmc">
                                    <ref role="37wK5l" to="o3n2:41__iZjkZ0Y" resolve="DependenciesHelper" />
                                    <node concept="1iwH7S" id="2TqXzNe_cVu" role="37wK5m" />
                                    <node concept="37vLTw" id="akLgX4mP8t" role="37wK5m">
                                      <ref role="3cqZAo" node="63InNWG5ay7" resolve="project" />
                                    </node>
                                  </node>
                                </node>
                              </node>
                            </node>
                            <node concept="3cpWs8" id="2TqXzNe_cVw" role="3cqZAp">
                              <node concept="3cpWsn" id="2TqXzNe_cVx" role="3cpWs9">
                                <property role="TrG5h" value="artifact" />
                                <node concept="17QB3L" id="2TqXzNe_cVy" role="1tU5fm" />
                                <node concept="Xl_RD" id="2TqXzNe_cVz" role="33vP2m">
                                  <property role="Xl_RC" value="mps-test-folder" />
                                </node>
                              </node>
                            </node>
                            <node concept="3cpWs8" id="2TqXzNe_cV$" role="3cqZAp">
                              <node concept="3cpWsn" id="2TqXzNe_cV_" role="3cpWs9">
                                <property role="TrG5h" value="mpsTestJar" />
                                <node concept="3Tqbb2" id="2TqXzNe_cVA" role="1tU5fm">
                                  <ref role="ehGHo" to="3ior:6bGbH3Svq63" resolve="BuildLayout_PathElement" />
                                </node>
                                <node concept="2OqwBi" id="2TqXzNe_cVB" role="33vP2m">
                                  <node concept="2OqwBi" id="2TqXzNe_cVC" role="2Oq$k0">
                                    <node concept="37vLTw" id="3GM_nagTAJ$" role="2Oq$k0">
                                      <ref role="3cqZAo" node="2TqXzNe_cVq" resolve="helper" />
                                    </node>
                                    <node concept="liA8E" id="2TqXzNe_cVE" role="2OqNvi">
                                      <ref role="37wK5l" to="o3n2:5FtnUVJQGEG" resolve="artifacts" />
                                    </node>
                                  </node>
                                  <node concept="liA8E" id="2TqXzNe_cVF" role="2OqNvi">
                                    <ref role="37wK5l" to="33ny:~Map.get(java.lang.Object):java.lang.Object" resolve="get" />
                                    <node concept="37vLTw" id="3GM_nagTxWS" role="37wK5m">
                                      <ref role="3cqZAo" node="2TqXzNe_cVx" resolve="artifact" />
                                    </node>
                                  </node>
                                </node>
                              </node>
                            </node>
                            <node concept="3clFbJ" id="2TqXzNe_cVH" role="3cqZAp">
                              <node concept="3clFbS" id="2TqXzNe_cVI" role="3clFbx">
                                <node concept="3cpWs6" id="2TqXzNe_cWQ" role="3cqZAp">
                                  <node concept="2OqwBi" id="2TqXzNe_cVM" role="3cqZAk">
                                    <node concept="37vLTw" id="3GM_nagTzqG" role="2Oq$k0">
                                      <ref role="3cqZAo" node="2TqXzNe_cV_" resolve="mpsTestJar" />
                                    </node>
                                    <node concept="2qgKlT" id="2TqXzNe_cVO" role="2OqNvi">
                                      <ref role="37wK5l" to="vbkb:6b4RkXS8sT2" resolve="location" />
                                      <node concept="37vLTw" id="3GM_nagTrMr" role="37wK5m">
                                        <ref role="3cqZAo" node="2TqXzNe_cVq" resolve="helper" />
                                      </node>
                                      <node concept="37vLTw" id="3GM_nagTx3M" role="37wK5m">
                                        <ref role="3cqZAo" node="2TqXzNe_cVx" resolve="artifact" />
                                      </node>
                                    </node>
                                  </node>
                                </node>
                              </node>
                              <node concept="2OqwBi" id="2TqXzNe_cWg" role="3clFbw">
                                <node concept="37vLTw" id="3GM_nagTsL$" role="2Oq$k0">
                                  <ref role="3cqZAo" node="2TqXzNe_cV_" resolve="mpsTestJar" />
                                </node>
                                <node concept="3x8VRR" id="2TqXzNe_cWi" role="2OqNvi" />
                              </node>
                            </node>
                            <node concept="3clFbF" id="akLgX4dBGf" role="3cqZAp">
                              <node concept="3zGtF$" id="akLgX4dBGd" role="3clFbG" />
                            </node>
                          </node>
                        </node>
                      </node>
                    </node>
                  </node>
                </node>
                <node concept="2pNNFK" id="1f3F5o$Wn2q" role="3o6s8t">
                  <property role="2pNNFO" value="pathelement" />
                  <property role="qg3DV" value="true" />
                  <node concept="2pNUuL" id="1f3F5o$Wnby" role="2pNNFR">
                    <property role="2pNUuO" value="path" />
                    <node concept="2pMdtt" id="1f3F5o$Wnb$" role="2pMdts">
                      <property role="2pMdty" value="${jdk.home}/lib/tools.jar" />
                    </node>
                  </node>
                </node>
              </node>
            </node>
            <node concept="2Vbh7Z" id="2qD8WtnEKEJ" role="2VaTZU">
              <node concept="2pNNFK" id="2qD8WtnELj1" role="2Vbh7K">
                <property role="2pNNFO" value="pathconvert" />
                <node concept="2pNNFK" id="2qD8WtnELo3" role="3o6s8t">
                  <property role="2pNNFO" value="path" />
                  <property role="qg3DV" value="true" />
                  <node concept="2pNUuL" id="2qD8WtnELpA" role="2pNNFR">
                    <property role="2pNUuO" value="refid" />
                    <node concept="2pMdtt" id="2qD8WtnELpG" role="2pMdts">
                      <property role="2pMdty" value="long.class.path" />
                    </node>
                  </node>
                </node>
                <node concept="2pNUuL" id="2qD8WtnELns" role="2pNNFR">
                  <property role="2pNUuO" value="pathsep" />
                  <node concept="2pMdtt" id="2qD8WtnELnu" role="2pMdts">
                    <property role="2pMdty" value=" " />
                  </node>
                </node>
                <node concept="2pNUuL" id="2qD8WtnELny" role="2pNNFR">
                  <property role="2pNUuO" value="targetos" />
                  <node concept="2pMdtt" id="2qD8WtnELnA" role="2pMdts">
                    <property role="2pMdty" value="unix" />
                  </node>
                </node>
                <node concept="2pNUuL" id="2qD8WtnELnI" role="2pNNFR">
                  <property role="2pNUuO" value="property" />
                  <node concept="2pMdtt" id="2qD8WtnELnO" role="2pMdts">
                    <property role="2pMdty" value="manifest.classpath" />
                  </node>
                </node>
                <node concept="2pNNFK" id="2qD8WtnELju" role="3o6s8t">
                  <property role="2pNNFO" value="chainedmapper" />
                  <node concept="2pNNFK" id="49qUoEeplmk" role="3o6s8t">
                    <property role="2pNNFO" value="filtermapper" />
                    <node concept="2pNNFK" id="2qD8WtnELk7" role="3o6s8t">
                      <property role="2pNNFO" value="replacestring" />
                      <property role="qg3DV" value="true" />
                      <node concept="2pNUuL" id="2qD8WtnELkf" role="2pNNFR">
                        <property role="2pNUuO" value="from" />
                        <node concept="2pMdtt" id="2qD8WtnELkh" role="2pMdts">
                          <property role="2pMdty" value=" " />
                        </node>
                      </node>
                      <node concept="2pNUuL" id="2qD8WtnELkl" role="2pNNFR">
                        <property role="2pNUuO" value="to" />
                        <node concept="2pMdtt" id="2qD8WtnELkp" role="2pMdts">
                          <property role="2pMdty" value="%20" />
                        </node>
                      </node>
                    </node>
                  </node>
                  <node concept="2pNNFK" id="2qD8WtnELk$" role="3o6s8t">
                    <property role="2pNNFO" value="globmapper" />
                    <property role="qg3DV" value="true" />
                    <node concept="2pNUuL" id="2qD8WtnELk_" role="2pNNFR">
                      <property role="2pNUuO" value="from" />
                      <node concept="2pMdtt" id="2qD8WtnELkA" role="2pMdts">
                        <property role="2pMdty" value="*" />
                      </node>
                    </node>
                    <node concept="2pNUuL" id="2qD8WtnELkB" role="2pNNFR">
                      <property role="2pNUuO" value="to" />
                      <node concept="2pMdtt" id="2qD8WtnELkC" role="2pMdts">
                        <property role="2pMdty" value="file:///*" />
                      </node>
                    </node>
                  </node>
                </node>
              </node>
            </node>
            <node concept="2Vbh7Z" id="2qD8WtnEM11" role="2VaTZU">
              <node concept="2pNNFK" id="2qD8WtnEME1" role="2Vbh7K">
                <property role="2pNNFO" value="jar" />
                <node concept="2pNUuL" id="2qD8WtnEMEa" role="2pNNFR">
                  <property role="2pNUuO" value="jarfile" />
                  <node concept="2pMdtt" id="2qD8WtnEMEc" role="2pMdts">
                    <property role="2pMdty" value="${build.tmp}/mps.class.path.jar" />
                  </node>
                </node>
                <node concept="2pNNFK" id="2qD8WtnFf3Z" role="3o6s8t">
                  <property role="2pNNFO" value="manifest" />
                  <node concept="2pNNFK" id="2qD8WtnFf4c" role="3o6s8t">
                    <property role="2pNNFO" value="attribute" />
                    <property role="qg3DV" value="true" />
                    <node concept="2pNUuL" id="2qD8WtnFf4k" role="2pNNFR">
                      <property role="2pNUuO" value="name" />
                      <node concept="2pMdtt" id="2qD8WtnFf4m" role="2pMdts">
                        <property role="2pMdty" value="Class-Path" />
                      </node>
                    </node>
                    <node concept="2pNUuL" id="2qD8WtnFf4q" role="2pNNFR">
                      <property role="2pNUuO" value="value" />
                      <node concept="2pMdtt" id="2qD8WtnFf4u" role="2pMdts">
                        <property role="2pMdty" value="${manifest.classpath}" />
                      </node>
                    </node>
                  </node>
                </node>
              </node>
            </node>
            <node concept="2Vbh7Z" id="6u4p9jnUOcS" role="2VaTZU">
              <node concept="2pNNFK" id="6u4p9jnUOcW" role="2Vbh7K">
                <property role="2pNNFO" value="junit" />
                <node concept="2pNUuL" id="6u4p9jnVijr" role="2pNNFR">
                  <property role="2pNUuO" value="showoutput" />
                  <node concept="2pMdtt" id="6u4p9jnVijv" role="2pMdts">
                    <property role="2pMdty" value="true" />
                  </node>
                </node>
                <node concept="2pNUuL" id="6u4p9jnVj$p" role="2pNNFR">
                  <property role="2pNUuO" value="fork" />
                  <node concept="2pMdtt" id="6u4p9jnVj$v" role="2pMdts">
                    <property role="2pMdty" value="true" />
                  </node>
                </node>
                <node concept="2pNUuL" id="2_mwjmp6U4q" role="2pNNFR">
                  <property role="2pNUuO" value="haltonfailure" />
                  <node concept="2pMdtt" id="2_mwjmp6V1S" role="2pMdts">
                    <property role="2pMdty" value="${mps.junit.haltonfailure}" />
                    <node concept="17Uvod" id="6g2MV4s7Xrj" role="lGtFl">
                      <property role="2qtEX9" value="text" />
                      <property role="P4ACc" value="479c7a8c-02f9-43b5-9139-d910cb22f298/6666499814681541919/6666499814681541920" />
                      <node concept="3zFVjK" id="6g2MV4s7Xrk" role="3zH0cK">
                        <node concept="3clFbS" id="6g2MV4s7Xrl" role="2VODD2">
                          <node concept="3cpWs8" id="6g2MV4s7TUw" role="3cqZAp">
                            <node concept="3cpWsn" id="6g2MV4s7TUx" role="3cpWs9">
                              <property role="TrG5h" value="project" />
                              <node concept="3Tqbb2" id="6g2MV4s7TUy" role="1tU5fm">
                                <ref role="ehGHo" to="3ior:4RPz6WoY4Cj" resolve="BuildProject" />
                              </node>
                              <node concept="1PxgMI" id="6g2MV4s7TUz" role="33vP2m">
                                <ref role="1m5ApE" to="3ior:4RPz6WoY4Cj" resolve="BuildProject" />
                                <node concept="2OqwBi" id="6g2MV4s7TU$" role="1m5AlR">
                                  <node concept="2Rxl7S" id="6g2MV4s7TU_" role="2OqNvi" />
                                  <node concept="30H73N" id="6g2MV4s7TUA" role="2Oq$k0" />
                                </node>
                              </node>
                            </node>
                          </node>
                          <node concept="3cpWs8" id="6g2MV4s7FbO" role="3cqZAp">
                            <node concept="3cpWsn" id="6g2MV4s7FbP" role="3cpWs9">
                              <property role="TrG5h" value="macroHelper" />
                              <node concept="3uibUv" id="6g2MV4s7FbI" role="1tU5fm">
                                <ref role="3uigEE" to="o3n2:5FtnUVJR86u" resolve="MacroHelper" />
                              </node>
                              <node concept="2OqwBi" id="6g2MV4s7FbQ" role="33vP2m">
                                <node concept="2ShNRf" id="6g2MV4s7FbR" role="2Oq$k0">
                                  <node concept="1pGfFk" id="6g2MV4s7FbS" role="2ShVmc">
                                    <ref role="37wK5l" to="o3n2:5DY7s5F2Pa1" resolve="MacroHelper.MacroContext" />
                                    <node concept="37vLTw" id="6g2MV4s7UGl" role="37wK5m">
                                      <ref role="3cqZAo" node="6g2MV4s7TUx" resolve="project" />
                                    </node>
                                    <node concept="1iwH7S" id="6g2MV4s7FbU" role="37wK5m" />
                                  </node>
                                </node>
                                <node concept="liA8E" id="6g2MV4s7FbV" role="2OqNvi">
                                  <ref role="37wK5l" to="o3n2:5DY7s5F2PaT" resolve="getMacros" />
                                  <node concept="37vLTw" id="7MPX9wYFVht" role="37wK5m">
                                    <ref role="3cqZAo" node="6g2MV4s7TUx" resolve="project" />
                                  </node>
                                </node>
                              </node>
                            </node>
                          </node>
                          <node concept="3clFbJ" id="1CnLp85qwba" role="3cqZAp">
                            <node concept="3clFbS" id="1CnLp85qwbd" role="3clFbx">
                              <node concept="3cpWs6" id="1CnLp85qylb" role="3cqZAp">
                                <node concept="Xl_RD" id="1CnLp85q$fN" role="3cqZAk">
                                  <property role="Xl_RC" value="false" />
                                </node>
                              </node>
                            </node>
                            <node concept="2OqwBi" id="1CnLp85qxsB" role="3clFbw">
                              <node concept="2OqwBi" id="1CnLp85qwya" role="2Oq$k0">
                                <node concept="30H73N" id="1CnLp85qwqM" role="2Oq$k0" />
                                <node concept="3TrEf2" id="1CnLp85qwXp" role="2OqNvi">
                                  <ref role="3Tt5mk" to="5tjl:6g2MV4s4KuI" />
                                </node>
                              </node>
                              <node concept="3w_OXm" id="1CnLp85qy5A" role="2OqNvi" />
                            </node>
                          </node>
                          <node concept="3clFbF" id="6g2MV4s53NM" role="3cqZAp">
                            <node concept="2OqwBi" id="6g2MV4s6lfG" role="3clFbG">
                              <node concept="2OqwBi" id="6g2MV4s53R8" role="2Oq$k0">
                                <node concept="30H73N" id="6g2MV4s53NL" role="2Oq$k0" />
                                <node concept="3TrEf2" id="6g2MV4s54pK" role="2OqNvi">
                                  <ref role="3Tt5mk" to="5tjl:6g2MV4s4KuI" />
                                </node>
                              </node>
                              <node concept="2qgKlT" id="6g2MV4s6rGs" role="2OqNvi">
                                <ref role="37wK5l" to="vbkb:3NagsOfTioI" resolve="getText" />
                                <node concept="37vLTw" id="6g2MV4s7Gcy" role="37wK5m">
                                  <ref role="3cqZAo" node="6g2MV4s7FbP" resolve="macroHelper" />
                                </node>
                              </node>
                            </node>
                          </node>
                        </node>
                      </node>
                    </node>
                  </node>
                </node>
                <node concept="2pNNFK" id="6u4p9jnVkPy" role="3o6s8t">
                  <property role="qg3DV" value="true" />
                  <property role="2pNNFO" value="jvmarg" />
                  <node concept="2pNUuL" id="6u4p9jnVm6x" role="2pNNFR">
                    <property role="2pNUuO" value="value" />
                    <node concept="2pMdtt" id="6u4p9jnVm6z" role="2pMdts">
                      <property role="2pMdty" value="-ea" />
                    </node>
                  </node>
                </node>
                <node concept="2pNNFK" id="6u4p9jnVoCo" role="3o6s8t">
                  <property role="qg3DV" value="true" />
                  <property role="2pNNFO" value="jvmarg" />
                  <node concept="2pNUuL" id="6u4p9jnVoCp" role="2pNNFR">
                    <property role="2pNUuO" value="value" />
                    <node concept="2pMdtt" id="6u4p9jnVoCq" role="2pMdts">
                      <property role="2pMdty" value="-Xss1024k" />
                    </node>
                  </node>
                </node>
                <node concept="2pNNFK" id="6u4p9jnVoCy" role="3o6s8t">
                  <property role="qg3DV" value="true" />
                  <property role="2pNNFO" value="jvmarg" />
                  <node concept="2pNUuL" id="6u4p9jnVoCz" role="2pNNFR">
                    <property role="2pNUuO" value="value" />
                    <node concept="2pMdtt" id="6u4p9jnVoC$" role="2pMdts">
                      <property role="2pMdty" value="-Xmx1024m" />
                    </node>
                  </node>
                </node>
                <node concept="2pNNFK" id="6u4p9jnVoCJ" role="3o6s8t">
                  <property role="qg3DV" value="true" />
                  <property role="2pNNFO" value="jvmarg" />
                  <node concept="2pNUuL" id="6u4p9jnVoCK" role="2pNNFR">
                    <property role="2pNUuO" value="value" />
                    <node concept="2pMdtt" id="6u4p9jnVoCL" role="2pMdts">
                      <property role="2pMdty" value="-XX:MaxPermSize=256m" />
                    </node>
                  </node>
                </node>
                <node concept="2pNNFK" id="6u4p9jnVoCZ" role="3o6s8t">
                  <property role="qg3DV" value="true" />
                  <property role="2pNNFO" value="jvmarg" />
                  <node concept="2pNUuL" id="6u4p9jnVoD0" role="2pNNFR">
                    <property role="2pNUuO" value="value" />
                    <node concept="2pMdtt" id="6u4p9jnVoD1" role="2pMdts">
                      <property role="2pMdty" value="-XX:+HeapDumpOnOutOfMemoryError" />
                    </node>
                  </node>
                </node>
                <node concept="3o6iSG" id="6u4p9jnVkPu" role="3o6s8t" />
                <node concept="2pNNFK" id="6u4p9jnVOKa" role="3o6s8t">
                  <property role="2pNNFO" value="classpath" />
<<<<<<< HEAD
                  <node concept="2pNNFK" id="3qWAZKHyqw6" role="3o6s8t">
                    <property role="2pNNFO" value="fileset" />
                    <node concept="2pNNFK" id="3qWAZKHywqh" role="3o6s8t">
                      <property role="qg3DV" value="true" />
                      <property role="2pNNFO" value="include" />
                      <node concept="2pNUuL" id="3qWAZKHywql" role="2pNNFR">
                        <property role="2pNUuO" value="name" />
                        <node concept="2pMdtt" id="3qWAZKHywqn" role="2pMdts">
                          <property role="2pMdty" value="**/*.jar" />
                        </node>
                      </node>
                    </node>
                    <node concept="2pNUuL" id="3qWAZKHywfp" role="2pNNFR">
                      <property role="2pNUuO" value="dir" />
                      <node concept="2pMdtt" id="3qWAZKHywfr" role="2pMdts">
                        <property role="2pMdty" value="${artifacts.mps}/lib" />
                        <node concept="17Uvod" id="akLgX4d$C0" role="lGtFl">
                          <property role="2qtEX9" value="text" />
                          <property role="P4ACc" value="479c7a8c-02f9-43b5-9139-d910cb22f298/6666499814681541919/6666499814681541920" />
                          <node concept="3zFVjK" id="akLgX4d$DE" role="3zH0cK">
                            <node concept="3clFbS" id="akLgX4d$DF" role="2VODD2">
                              <node concept="3cpWs8" id="akLgX4mIZa" role="3cqZAp">
                                <node concept="3cpWsn" id="63InNWG5ay7" role="3cpWs9">
                                  <property role="TrG5h" value="project" />
                                  <node concept="1PxgMI" id="63InNWG5ay8" role="33vP2m">
                                    <ref role="1m5ApE" to="3ior:4RPz6WoY4Cj" resolve="BuildProject" />
                                    <node concept="2OqwBi" id="63InNWG5ay9" role="1m5AlR">
                                      <node concept="30H73N" id="akLgX4n9r4" role="2Oq$k0" />
                                      <node concept="2Rxl7S" id="63InNWG5aya" role="2OqNvi" />
                                    </node>
                                  </node>
                                  <node concept="3Tqbb2" id="63InNWG5ayc" role="1tU5fm">
                                    <ref role="ehGHo" to="3ior:4RPz6WoY4Cj" resolve="BuildProject" />
                                  </node>
                                </node>
                              </node>
                              <node concept="3clFbJ" id="akLgX4mJ1l" role="3cqZAp">
                                <node concept="3clFbC" id="akLgX4mLaI" role="3clFbw">
                                  <node concept="10Nm6u" id="akLgX4mLlV" role="3uHU7w" />
                                  <node concept="37vLTw" id="akLgX4mL3a" role="3uHU7B">
                                    <ref role="3cqZAo" node="63InNWG5ay7" resolve="project" />
                                  </node>
                                </node>
                                <node concept="3clFbS" id="akLgX4mJ1o" role="3clFbx">
                                  <node concept="3clFbF" id="akLgX4mLxy" role="3cqZAp">
                                    <node concept="2OqwBi" id="akLgX4mL_e" role="3clFbG">
                                      <node concept="2k5nB$" id="akLgX4mM5e" role="2OqNvi">
                                        <node concept="Xl_RD" id="akLgX4mMgU" role="2k5Stb">
                                          <property role="Xl_RC" value="Context project is null" />
                                        </node>
                                        <node concept="37vLTw" id="akLgX4mOit" role="2k6f33">
                                          <ref role="3cqZAo" node="63InNWG5ay7" resolve="project" />
                                        </node>
                                      </node>
                                      <node concept="1iwH7S" id="akLgX4mLxx" role="2Oq$k0" />
                                    </node>
                                  </node>
                                  <node concept="3cpWs6" id="akLgX4mOuu" role="3cqZAp">
                                    <node concept="3zGtF$" id="akLgX4mOEh" role="3cqZAk" />
                                  </node>
                                </node>
                              </node>
                              <node concept="3cpWs8" id="2TqXzNe_cVp" role="3cqZAp">
                                <node concept="3cpWsn" id="2TqXzNe_cVq" role="3cpWs9">
                                  <property role="TrG5h" value="helper" />
                                  <node concept="3uibUv" id="2TqXzNe_cVr" role="1tU5fm">
                                    <ref role="3uigEE" to="o3n2:41__iZjkZ0W" resolve="DependenciesHelper" />
                                  </node>
                                  <node concept="2ShNRf" id="2TqXzNe_cVs" role="33vP2m">
                                    <node concept="1pGfFk" id="2TqXzNe_cVt" role="2ShVmc">
                                      <ref role="37wK5l" to="o3n2:41__iZjkZ0Y" resolve="DependenciesHelper" />
                                      <node concept="1iwH7S" id="2TqXzNe_cVu" role="37wK5m" />
                                      <node concept="37vLTw" id="akLgX4mP8t" role="37wK5m">
                                        <ref role="3cqZAo" node="63InNWG5ay7" resolve="project" />
                                      </node>
                                    </node>
                                  </node>
                                </node>
                              </node>
                              <node concept="3cpWs8" id="2TqXzNe_cVw" role="3cqZAp">
                                <node concept="3cpWsn" id="2TqXzNe_cVx" role="3cpWs9">
                                  <property role="TrG5h" value="artifact" />
                                  <node concept="17QB3L" id="2TqXzNe_cVy" role="1tU5fm" />
                                  <node concept="Xl_RD" id="2TqXzNe_cVz" role="33vP2m">
                                    <property role="Xl_RC" value="mps-test-folder" />
                                  </node>
                                </node>
                              </node>
                              <node concept="3cpWs8" id="2TqXzNe_cV$" role="3cqZAp">
                                <node concept="3cpWsn" id="2TqXzNe_cV_" role="3cpWs9">
                                  <property role="TrG5h" value="mpsTestJar" />
                                  <node concept="3Tqbb2" id="2TqXzNe_cVA" role="1tU5fm">
                                    <ref role="ehGHo" to="3ior:6bGbH3Svq63" resolve="BuildLayout_PathElement" />
                                  </node>
                                  <node concept="2OqwBi" id="2TqXzNe_cVB" role="33vP2m">
                                    <node concept="2OqwBi" id="2TqXzNe_cVC" role="2Oq$k0">
                                      <node concept="37vLTw" id="3GM_nagTAJ$" role="2Oq$k0">
                                        <ref role="3cqZAo" node="2TqXzNe_cVq" resolve="helper" />
                                      </node>
                                      <node concept="liA8E" id="2TqXzNe_cVE" role="2OqNvi">
                                        <ref role="37wK5l" to="o3n2:5FtnUVJQGEG" resolve="artifacts" />
                                      </node>
                                    </node>
                                    <node concept="liA8E" id="2TqXzNe_cVF" role="2OqNvi">
                                      <ref role="37wK5l" to="33ny:~Map.get(java.lang.Object):java.lang.Object" resolve="get" />
                                      <node concept="37vLTw" id="3GM_nagTxWS" role="37wK5m">
                                        <ref role="3cqZAo" node="2TqXzNe_cVx" resolve="artifact" />
                                      </node>
                                    </node>
                                  </node>
                                </node>
                              </node>
                              <node concept="3clFbJ" id="2TqXzNe_cVH" role="3cqZAp">
                                <node concept="3clFbS" id="2TqXzNe_cVI" role="3clFbx">
                                  <node concept="3cpWs6" id="2TqXzNe_cWQ" role="3cqZAp">
                                    <node concept="2OqwBi" id="2TqXzNe_cVM" role="3cqZAk">
                                      <node concept="37vLTw" id="3GM_nagTzqG" role="2Oq$k0">
                                        <ref role="3cqZAo" node="2TqXzNe_cV_" resolve="mpsTestJar" />
                                      </node>
                                      <node concept="2qgKlT" id="2TqXzNe_cVO" role="2OqNvi">
                                        <ref role="37wK5l" to="vbkb:6b4RkXS8sT2" resolve="location" />
                                        <node concept="37vLTw" id="3GM_nagTrMr" role="37wK5m">
                                          <ref role="3cqZAo" node="2TqXzNe_cVq" resolve="helper" />
                                        </node>
                                        <node concept="37vLTw" id="3GM_nagTx3M" role="37wK5m">
                                          <ref role="3cqZAo" node="2TqXzNe_cVx" resolve="artifact" />
                                        </node>
                                      </node>
                                    </node>
                                  </node>
                                </node>
                                <node concept="2OqwBi" id="2TqXzNe_cWg" role="3clFbw">
                                  <node concept="37vLTw" id="3GM_nagTsL$" role="2Oq$k0">
                                    <ref role="3cqZAo" node="2TqXzNe_cV_" resolve="mpsTestJar" />
                                  </node>
                                  <node concept="3x8VRR" id="2TqXzNe_cWi" role="2OqNvi" />
                                </node>
                              </node>
                              <node concept="3clFbF" id="akLgX4dBGf" role="3cqZAp">
                                <node concept="3zGtF$" id="akLgX4dBGd" role="3clFbG" />
                              </node>
                            </node>
                          </node>
                        </node>
                      </node>
                    </node>
                  </node>
                  <node concept="2pNNFK" id="1f3F5o$Wn2q" role="3o6s8t">
                    <property role="2pNNFO" value="pathelement" />
                    <property role="qg3DV" value="true" />
                    <node concept="2pNUuL" id="1f3F5o$Wnby" role="2pNNFR">
                      <property role="2pNUuO" value="path" />
                      <node concept="2pMdtt" id="1f3F5o$Wnb$" role="2pMdts">
                        <property role="2pMdty" value="${jdk.home}/lib/tools.jar" />
                      </node>
                    </node>
                  </node>
=======
>>>>>>> 48cbadaa
                  <node concept="2pNNFK" id="2qD8WtnFfaE" role="3o6s8t">
                    <property role="2pNNFO" value="fileset" />
                    <node concept="2pNNFK" id="2qD8WtnFfaF" role="3o6s8t">
                      <property role="qg3DV" value="true" />
                      <property role="2pNNFO" value="include" />
                      <node concept="2pNUuL" id="2qD8WtnFfaG" role="2pNNFR">
                        <property role="2pNUuO" value="name" />
                        <node concept="2pMdtt" id="2qD8WtnFfaH" role="2pMdts">
                          <property role="2pMdty" value="mps.class.path.jar" />
                        </node>
                      </node>
                    </node>
                    <node concept="2pNUuL" id="2qD8WtnFfaI" role="2pNNFR">
                      <property role="2pNUuO" value="dir" />
                      <node concept="2pMdtt" id="2qD8WtnFg0_" role="2pMdts">
                        <property role="2pMdty" value="${build.tmp}" />
                      </node>
                    </node>
                  </node>
                </node>
                <node concept="3o6iSG" id="6u4p9jnVOJO" role="3o6s8t" />
                <node concept="2pNNFK" id="6u4p9joaOrP" role="3o6s8t">
                  <property role="qg3DV" value="true" />
                  <property role="2pNNFO" value="sysproperty" />
                  <node concept="2pNUuL" id="6u4p9joaR74" role="2pNNFR">
                    <property role="2pNUuO" value="key" />
                    <node concept="2pMdtt" id="6u4p9joaTac" role="2pMdts">
                      <property role="2pMdty" value="plugin.path" />
                    </node>
                  </node>
                  <node concept="2pNUuL" id="6u4p9joaTae" role="2pNNFR">
                    <property role="2pNUuO" value="value" />
                    <node concept="2pMdtt" id="3ZNuxuVT_s0" role="2pMdts">
                      <property role="2pMdty" value="${mps.plugins.path.string}" />
                    </node>
                  </node>
                </node>
                <node concept="2pNNFK" id="3qWAZKHym_G" role="3o6s8t">
                  <property role="qg3DV" value="true" />
                  <property role="2pNNFO" value="sysproperty" />
                  <node concept="2pNUuL" id="3qWAZKHym_H" role="2pNNFR">
                    <property role="2pNUuO" value="key" />
                    <node concept="2pMdtt" id="3qWAZKHym_I" role="2pMdts">
                      <property role="2pMdty" value="mps.libraries" />
                    </node>
                  </node>
                  <node concept="2pNUuL" id="3qWAZKHym_J" role="2pNNFR">
                    <property role="2pNUuO" value="value" />
                    <node concept="2pMdtt" id="3qWAZKHym_K" role="2pMdts">
                      <property role="2pMdty" value="${mps.libraries.path.string}" />
                    </node>
                  </node>
                </node>
                <node concept="2pNNFK" id="6u4p9joaTaq" role="3o6s8t">
                  <property role="qg3DV" value="true" />
                  <property role="2pNNFO" value="sysproperty" />
                  <node concept="2pNUuL" id="6u4p9joaTar" role="2pNNFR">
                    <property role="2pNUuO" value="key" />
                    <node concept="2pMdtt" id="6u4p9joaTas" role="2pMdts">
                      <property role="2pMdty" value="mps.test.modules" />
                    </node>
                  </node>
                  <node concept="2pNUuL" id="6u4p9joaTat" role="2pNNFR">
                    <property role="2pNUuO" value="value" />
                    <node concept="2pMdtt" id="6u4p9jovyeh" role="2pMdts">
                      <property role="2pMdty" value="${mps.tests.path.string}" />
                    </node>
                  </node>
                </node>
                <node concept="2pNNFK" id="8knae4_ekT" role="3o6s8t">
                  <property role="2pNNFO" value="sysproperty" />
                  <property role="qg3DV" value="true" />
                  <node concept="2pNUuL" id="8knae4_ogY" role="2pNNFR">
                    <property role="2pNUuO" value="key" />
                    <node concept="2pMdtt" id="8knae4_p7W" role="2pMdts">
                      <property role="2pMdty" value="mps.macro" />
                      <node concept="17Uvod" id="8knae4Cd7p" role="lGtFl">
                        <property role="2qtEX9" value="text" />
                        <property role="P4ACc" value="479c7a8c-02f9-43b5-9139-d910cb22f298/6666499814681541919/6666499814681541920" />
                        <node concept="3zFVjK" id="8knae4Cd7q" role="3zH0cK">
                          <node concept="3clFbS" id="8knae4Cd7r" role="2VODD2">
                            <node concept="3clFbF" id="8knae4Cx3r" role="3cqZAp">
                              <node concept="2OqwBi" id="8knae4CfM2" role="3clFbG">
                                <node concept="30H73N" id="8knae4Cdkh" role="2Oq$k0" />
                                <node concept="3TrcHB" id="8knae4Cwb$" role="2OqNvi">
                                  <ref role="3TsBF5" to="tpck:h0TrG11" resolve="name" />
                                </node>
                              </node>
                            </node>
                          </node>
                        </node>
                      </node>
                    </node>
                  </node>
                  <node concept="2pNUuL" id="8knae4_p7Y" role="2pNNFR">
                    <property role="2pNUuO" value="value" />
                    <node concept="2pMdtt" id="8knae4_pYY" role="2pMdts">
                      <property role="2pMdty" value="mps.macro.value" />
                      <node concept="17Uvod" id="8knae4Euur" role="lGtFl">
                        <property role="2qtEX9" value="text" />
                        <property role="P4ACc" value="479c7a8c-02f9-43b5-9139-d910cb22f298/6666499814681541919/6666499814681541920" />
                        <node concept="3zFVjK" id="8knae4Euus" role="3zH0cK">
                          <node concept="3clFbS" id="8knae4Euut" role="2VODD2">
                            <node concept="3clFbF" id="8knae4EuFC" role="3cqZAp">
                              <node concept="2OqwBi" id="Y2EImGI7uY" role="3clFbG">
                                <node concept="2qgKlT" id="7ro1Zztzfsl" role="2OqNvi">
                                  <ref role="37wK5l" to="vbkb:7ro1ZztyOh5" resolve="getAntPath" />
                                  <node concept="2YIFZM" id="7ro1Zztzfsm" role="37wK5m">
                                    <ref role="1Pybhc" to="o3n2:4jjtc7WZOAv" resolve="Context" />
                                    <ref role="37wK5l" to="o3n2:19KdqCVerNJ" resolve="defaultContext" />
                                    <node concept="1iwH7S" id="7ro1Zztzfsn" role="37wK5m" />
                                  </node>
                                </node>
                                <node concept="2OqwBi" id="Y2EImGI7uO" role="2Oq$k0">
                                  <node concept="30H73N" id="Y2EImGI7uC" role="2Oq$k0" />
                                  <node concept="3TrEf2" id="Y2EImGI7uU" role="2OqNvi">
                                    <ref role="3Tt5mk" to="3ior:6qcrfIJFv3E" />
                                  </node>
                                </node>
                              </node>
                            </node>
                          </node>
                        </node>
                      </node>
                    </node>
                  </node>
                  <node concept="1WS0z7" id="8knae4_Vv0" role="lGtFl">
                    <node concept="3JmXsc" id="8knae4_Vv2" role="3Jn$fo">
                      <node concept="3clFbS" id="8knae4_Vv4" role="2VODD2">
                        <node concept="3clFbF" id="8knae4_WUS" role="3cqZAp">
                          <node concept="2OqwBi" id="8knae4GIWq" role="3clFbG">
                            <node concept="2OqwBi" id="8knae4BPGV" role="2Oq$k0">
                              <node concept="2OqwBi" id="8knae4B24p" role="2Oq$k0">
                                <node concept="2OqwBi" id="8knae4AMxt" role="2Oq$k0">
                                  <node concept="1PxgMI" id="8knae4ALQy" role="2Oq$k0">
                                    <ref role="1m5ApE" to="3ior:4RPz6WoY4Cj" resolve="BuildProject" />
                                    <node concept="2OqwBi" id="8knae4_X6c" role="1m5AlR">
                                      <node concept="30H73N" id="8knae4_WUR" role="2Oq$k0" />
                                      <node concept="1mfA1w" id="8knae4AJWv" role="2OqNvi" />
                                    </node>
                                  </node>
                                  <node concept="3Tsc0h" id="8knae4AZfL" role="2OqNvi">
                                    <ref role="3TtcxE" to="3ior:4RPz6WoY4Cy" />
                                  </node>
                                </node>
                                <node concept="3zZkjj" id="8knae4BebS" role="2OqNvi">
                                  <node concept="1bVj0M" id="8knae4BebU" role="23t8la">
                                    <node concept="3clFbS" id="8knae4BebV" role="1bW5cS">
                                      <node concept="3clFbF" id="8knae4BeIn" role="3cqZAp">
                                        <node concept="2OqwBi" id="8knae4Bf_h" role="3clFbG">
                                          <node concept="37vLTw" id="8knae4BeIm" role="2Oq$k0">
                                            <ref role="3cqZAo" node="8knae4BebW" resolve="it" />
                                          </node>
                                          <node concept="1mIQ4w" id="8knae4Bihc" role="2OqNvi">
                                            <node concept="chp4Y" id="8knae4BztO" role="cj9EA">
                                              <ref role="cht4Q" to="3ior:6qcrfIJFt02" resolve="BuildFolderMacro" />
                                            </node>
                                          </node>
                                        </node>
                                      </node>
                                    </node>
                                    <node concept="Rh6nW" id="8knae4BebW" role="1bW2Oz">
                                      <property role="TrG5h" value="it" />
                                      <node concept="2jxLKc" id="8knae4BebX" role="1tU5fm" />
                                    </node>
                                  </node>
                                </node>
                              </node>
                              <node concept="3$u5V9" id="8knae4BSAT" role="2OqNvi">
                                <node concept="1bVj0M" id="8knae4BSAV" role="23t8la">
                                  <node concept="3clFbS" id="8knae4BSAW" role="1bW5cS">
                                    <node concept="3clFbF" id="8knae4BTcf" role="3cqZAp">
                                      <node concept="1PxgMI" id="8knae4BUO5" role="3clFbG">
                                        <ref role="1m5ApE" to="3ior:6qcrfIJFt02" resolve="BuildFolderMacro" />
                                        <node concept="37vLTw" id="8knae4BTce" role="1m5AlR">
                                          <ref role="3cqZAo" node="8knae4BSAX" resolve="it" />
                                        </node>
                                      </node>
                                    </node>
                                  </node>
                                  <node concept="Rh6nW" id="8knae4BSAX" role="1bW2Oz">
                                    <property role="TrG5h" value="it" />
                                    <node concept="2jxLKc" id="8knae4BSAY" role="1tU5fm" />
                                  </node>
                                </node>
                              </node>
                            </node>
                            <node concept="3zZkjj" id="8knae4GLx5" role="2OqNvi">
                              <node concept="1bVj0M" id="8knae4GLx7" role="23t8la">
                                <node concept="3clFbS" id="8knae4GLx8" role="1bW5cS">
                                  <node concept="3clFbF" id="8knae4GMQv" role="3cqZAp">
                                    <node concept="2OqwBi" id="8knae4GVBr" role="3clFbG">
                                      <node concept="2OqwBi" id="8knae4GODj" role="2Oq$k0">
                                        <node concept="37vLTw" id="8knae4GMQu" role="2Oq$k0">
                                          <ref role="3cqZAo" node="8knae4GLx9" resolve="it" />
                                        </node>
                                        <node concept="3TrcHB" id="8knae4GRF6" role="2OqNvi">
                                          <ref role="3TsBF5" to="tpck:h0TrG11" resolve="name" />
                                        </node>
                                      </node>
                                      <node concept="liA8E" id="8knae4H70v" role="2OqNvi">
                                        <ref role="37wK5l" to="wyt6:~String.startsWith(java.lang.String):boolean" resolve="startsWith" />
                                        <node concept="Xl_RD" id="8knae4H7U9" role="37wK5m">
                                          <property role="Xl_RC" value="mps.macro." />
                                        </node>
                                      </node>
                                    </node>
                                  </node>
                                </node>
                                <node concept="Rh6nW" id="8knae4GLx9" role="1bW2Oz">
                                  <property role="TrG5h" value="it" />
                                  <node concept="2jxLKc" id="8knae4GLxa" role="1tU5fm" />
                                </node>
                              </node>
                            </node>
                          </node>
                        </node>
                      </node>
                    </node>
                  </node>
                </node>
                <node concept="3o6iSG" id="6u4p9joaLHw" role="3o6s8t" />
                <node concept="2pNNFK" id="6u4p9jnVuYD" role="3o6s8t">
                  <property role="qg3DV" value="true" />
                  <property role="2pNNFO" value="test" />
                  <node concept="2pNUuL" id="6u4p9jnVuYV" role="2pNNFR">
                    <property role="2pNUuO" value="name" />
                    <node concept="2pMdtt" id="6u4p9jnVNup" role="2pMdts">
                      <property role="2pMdty" value="jetbrains.mps.testbench.junit.suites.AntModuleTestSuite" />
                    </node>
                  </node>
                  <node concept="2pNUuL" id="7rCBBnnOsw2" role="2pNNFR">
                    <property role="2pNUuO" value="outfile" />
                    <node concept="2pMdtt" id="7rCBBnnOwd9" role="2pMdts">
                      <property role="2pMdty" value="TEST-jetbrains.mps.testbench.junit.suites.AntModuleTestSuite" />
                      <node concept="17Uvod" id="7rCBBnnOwdd" role="lGtFl">
                        <property role="2qtEX9" value="text" />
                        <property role="P4ACc" value="479c7a8c-02f9-43b5-9139-d910cb22f298/6666499814681541919/6666499814681541920" />
                        <node concept="3zFVjK" id="7rCBBnnOwde" role="3zH0cK">
                          <node concept="3clFbS" id="7rCBBnnOwdf" role="2VODD2">
                            <node concept="3clFbF" id="7rCBBnnO$2G" role="3cqZAp">
                              <node concept="3cpWs3" id="7rCBBnnOMaE" role="3clFbG">
                                <node concept="3cpWs3" id="7rCBBnnP0dj" role="3uHU7B">
                                  <node concept="Xl_RD" id="7rCBBnnP0do" role="3uHU7w">
                                    <property role="Xl_RC" value="-" />
                                  </node>
                                  <node concept="3zGtF$" id="7rCBBnnO$2F" role="3uHU7B" />
                                </node>
                                <node concept="2OqwBi" id="7rCBBnnOMjJ" role="3uHU7w">
                                  <node concept="3TrcHB" id="7rCBBnnOZOt" role="2OqNvi">
                                    <ref role="3TsBF5" to="tpck:h0TrG11" resolve="name" />
                                  </node>
                                  <node concept="30H73N" id="7rCBBnnOMaN" role="2Oq$k0" />
                                </node>
                              </node>
                            </node>
                          </node>
                        </node>
                      </node>
                    </node>
                  </node>
                </node>
                <node concept="2pNNFK" id="6u4p9joaHif" role="3o6s8t">
                  <property role="qg3DV" value="true" />
                  <property role="2pNNFO" value="formatter" />
                  <node concept="2pNUuL" id="6u4p9joaIDm" role="2pNNFR">
                    <property role="2pNUuO" value="type" />
                    <node concept="2pMdtt" id="6u4p9joaIDo" role="2pMdts">
                      <property role="2pMdty" value="xml" />
                    </node>
                  </node>
                </node>
              </node>
            </node>
          </node>
          <node concept="17Uvod" id="3umvbTC_psd" role="lGtFl">
            <property role="2qtEX9" value="name" />
            <property role="P4ACc" value="ceab5195-25ea-4f22-9b92-103b95ca8c0c/1169194658468/1169194664001" />
            <node concept="3zFVjK" id="3umvbTC_pse" role="3zH0cK">
              <node concept="3clFbS" id="3umvbTC_psf" role="2VODD2">
                <node concept="3clFbF" id="3umvbTC_q3W" role="3cqZAp">
                  <node concept="3cpWs3" id="3umvbTC_snY" role="3clFbG">
                    <node concept="2OqwBi" id="3umvbTC_wHh" role="3uHU7w">
                      <node concept="30H73N" id="3umvbTC_v1O" role="2Oq$k0" />
                      <node concept="3TrcHB" id="3umvbTC__nP" role="2OqNvi">
                        <ref role="3TsBF5" to="tpck:h0TrG11" resolve="name" />
                      </node>
                    </node>
                    <node concept="3cpWs3" id="3umvbTC_qQd" role="3uHU7B">
                      <node concept="3zGtF$" id="3umvbTC_q3V" role="3uHU7B" />
                      <node concept="Xl_RD" id="3umvbTC_qQi" role="3uHU7w">
                        <property role="Xl_RC" value="." />
                      </node>
                    </node>
                  </node>
                </node>
              </node>
            </node>
          </node>
          <node concept="2jeGV$" id="3umvbTCAhQA" role="lGtFl">
            <property role="TrG5h" value="closure" />
            <node concept="2jfdEK" id="3umvbTCAhQC" role="2jfP_Y">
              <node concept="3clFbS" id="3umvbTCAhQE" role="2VODD2">
                <node concept="3clFbF" id="3ZNuxuVIKrm" role="3cqZAp">
                  <node concept="2OqwBi" id="3ZNuxuVIKro" role="3clFbG">
                    <node concept="2ShNRf" id="3ZNuxuVIKrq" role="2Oq$k0">
                      <node concept="1pGfFk" id="3ZNuxuVIKrr" role="2ShVmc">
                        <ref role="37wK5l" to="tken:2pk5iwY3nSs" resolve="MPSModulesClosure" />
                        <node concept="2OqwBi" id="3ZNuxuVIKrt" role="37wK5m">
                          <node concept="3goQfb" id="3ZNuxuVIKru" role="2OqNvi">
                            <node concept="1bVj0M" id="3ZNuxuVIKrv" role="23t8la">
                              <node concept="3clFbS" id="3ZNuxuVIKrw" role="1bW5cS">
                                <node concept="3clFbF" id="3ZNuxuVIKrx" role="3cqZAp">
                                  <node concept="2OqwBi" id="3ZNuxuVIKry" role="3clFbG">
                                    <node concept="2qgKlT" id="3ZNuxuVIKrz" role="2OqNvi">
                                      <ref role="37wK5l" to="7f1d:3X9rC2XzJij" resolve="getModules" />
                                    </node>
                                    <node concept="37vLTw" id="4F_fjXJZvXD" role="2Oq$k0">
                                      <ref role="3cqZAo" node="3ZNuxuVIKrC" resolve="it" />
                                    </node>
                                  </node>
                                </node>
                              </node>
                              <node concept="Rh6nW" id="3ZNuxuVIKrC" role="1bW2Oz">
                                <property role="TrG5h" value="it" />
                                <node concept="2jxLKc" id="3ZNuxuVIKrD" role="1tU5fm" />
                              </node>
                            </node>
                          </node>
                          <node concept="2OqwBi" id="3ZNuxuVIKrE" role="2Oq$k0">
                            <node concept="3Tsc0h" id="3ZNuxuVIKrF" role="2OqNvi">
                              <ref role="3TtcxE" to="5tjl:3X9rC2XzJdK" />
                            </node>
                            <node concept="30H73N" id="3ZNuxuVIKrG" role="2Oq$k0" />
                          </node>
                        </node>
                        <node concept="2OqwBi" id="7QNcMbqvBYM" role="37wK5m">
                          <node concept="2ShNRf" id="7QNcMbqvBCO" role="2Oq$k0">
                            <node concept="HV5vD" id="7QNcMbqvBSx" role="2ShVmc">
                              <ref role="HV5vE" to="tken:ECLZhkrFpC" resolve="MPSModulesClosure.ModuleDependenciesOptions" />
                            </node>
                          </node>
                          <node concept="liA8E" id="7QNcMbqvC4O" role="2OqNvi">
                            <ref role="37wK5l" to="tken:6qlcPcv9UhQ" resolve="trackDevkits" />
                          </node>
                        </node>
                      </node>
                    </node>
                    <node concept="liA8E" id="3ZNuxuVIKrI" role="2OqNvi">
                      <ref role="37wK5l" to="tken:7LkEFTMzmuw" resolve="designtimeClosure" />
                    </node>
                  </node>
                </node>
              </node>
            </node>
            <node concept="3uibUv" id="3umvbTCB2Wj" role="2jfP_h">
              <ref role="3uigEE" to="tken:1jjYQYSjid_" resolve="MPSModulesClosure" />
            </node>
          </node>
          <node concept="2jeGV$" id="3umvbTCAhz6" role="lGtFl">
            <property role="TrG5h" value="requiredPlugins" />
            <node concept="10Q1$e" id="3umvbTCARch" role="2jfP_h">
              <node concept="17QB3L" id="3umvbTCAMoQ" role="10Q1$1" />
            </node>
            <node concept="2jfdEK" id="3umvbTCAhz8" role="2jfP_Y">
              <node concept="3clFbS" id="3umvbTCAhza" role="2VODD2">
                <node concept="3clFbF" id="3pzPpUGgDUg" role="3cqZAp">
                  <node concept="2OqwBi" id="3pzPpUGgFyt" role="3clFbG">
                    <node concept="liA8E" id="3pzPpUGgG1O" role="2OqNvi">
                      <ref role="37wK5l" to="tken:3pzPpUFQH5V" resolve="getPluginPaths" />
                    </node>
                    <node concept="2ShNRf" id="3pzPpUGgK72" role="2Oq$k0">
                      <node concept="1pGfFk" id="3pzPpUGgK73" role="2ShVmc">
                        <ref role="37wK5l" to="tken:3pzPpUFO9wL" resolve="ModulePlugins" />
                        <node concept="1PxgMI" id="3pzPpUGgKnY" role="37wK5m">
                          <ref role="1m5ApE" to="3ior:4RPz6WoY4Cj" resolve="BuildProject" />
                          <node concept="2OqwBi" id="3pzPpUGgKnZ" role="1m5AlR">
                            <node concept="2Rxl7S" id="3pzPpUGgKo0" role="2OqNvi" />
                            <node concept="30H73N" id="3pzPpUGgKo1" role="2Oq$k0" />
                          </node>
                        </node>
                        <node concept="1iwH7S" id="3pzPpUGgK75" role="37wK5m" />
                      </node>
                    </node>
                  </node>
                </node>
              </node>
            </node>
          </node>
        </node>
        <node concept="raruj" id="6u4p9jnUKiF" role="lGtFl" />
        <node concept="1W57fq" id="6u4p9jovCnP" role="lGtFl">
          <node concept="3IZrLx" id="6u4p9jovCnR" role="3IZSJc">
            <node concept="3clFbS" id="6u4p9jovCnT" role="2VODD2">
              <node concept="3clFbF" id="6u4p9jovH9V" role="3cqZAp">
                <node concept="2OqwBi" id="6u4p9jovNBa" role="3clFbG">
                  <node concept="3GX2aA" id="6u4p9jovY4k" role="2OqNvi" />
                  <node concept="2OqwBi" id="6u4p9jovHgh" role="2Oq$k0">
                    <node concept="3Tsc0h" id="3X9rC2XBgI3" role="2OqNvi">
                      <ref role="3TtcxE" to="5tjl:3X9rC2XzJdK" />
                    </node>
                    <node concept="30H73N" id="6u4p9jovH9U" role="2Oq$k0" />
                  </node>
                </node>
              </node>
            </node>
          </node>
        </node>
      </node>
    </node>
  </node>
  <node concept="bUwia" id="9doRgOjHX1">
    <property role="TrG5h" value="tests" />
    <node concept="3aamgX" id="2HnWMReJtMg" role="3acgRq">
      <ref role="30HIoZ" to="5tjl:3X9rC2XzJdH" resolve="BuildMpsLayout_TestModules" />
      <node concept="j$656" id="3umvbTBu2DR" role="1lVwrX">
        <ref role="v9R2y" node="9doRgNsoyX" resolve="reduce_TestModules" />
      </node>
    </node>
  </node>
  <node concept="jVnub" id="3umvbTBQCMr">
    <property role="TrG5h" value="reduce_ModuleTestsLibraryImport" />
    <ref role="phYkn" to="g07:5KZfyKsVsFI" resolve="reduce_PluginToImport" />
    <node concept="3aamgX" id="3umvbTBQDiX" role="3aUrZf">
      <ref role="30HIoZ" to="5tjl:3umvbTBQuM$" resolve="BuildModuleTestsPlugin" />
      <node concept="gft3U" id="3umvbTBQDCv" role="1lVwrX">
        <node concept="ygXWA" id="3umvbTBQDDr" role="gfFT$">
          <ref role="ygXWD" to="54mp:m8_23bzloH" resolve="module-tests" />
        </node>
      </node>
    </node>
  </node>
</model>
<|MERGE_RESOLUTION|>--- conflicted
+++ resolved
@@ -240,7 +240,10 @@
       </concept>
       <concept id="1171999116870" name="jetbrains.mps.lang.smodel.structure.Node_IsNullOperation" flags="nn" index="3w_OXm" />
       <concept id="1172008320231" name="jetbrains.mps.lang.smodel.structure.Node_IsNotNullOperation" flags="nn" index="3x8VRR" />
-      <concept id="1140137987495" name="jetbrains.mps.lang.smodel.structure.SNodeTypeCastExpression" flags="nn" index="1PxgMI" />
+      <concept id="1140137987495" name="jetbrains.mps.lang.smodel.structure.SNodeTypeCastExpression" flags="nn" index="1PxgMI">
+        <reference id="1140138128738" name="concept_old" index="1PxNhF" />
+        <child id="1140138123956" name="leftExpression_old" index="1PxMeX" />
+      </concept>
       <concept id="1138055754698" name="jetbrains.mps.lang.smodel.structure.SNodeType" flags="in" index="3Tqbb2">
         <reference id="1138405853777" name="concept" index="ehGHo" />
       </concept>
@@ -815,9 +818,14 @@
                                 <property role="TrG5h" value="project" />
                                 <node concept="1PxgMI" id="63InNWG5ay8" role="33vP2m">
                                   <ref role="1PxNhF" to="3ior:4RPz6WoY4Cj" resolve="BuildProject" />
+                                  <ref role="1m5ApE" to="3ior:4RPz6WoY4Cj" resolve="BuildProject" />
                                   <node concept="2OqwBi" id="63InNWG5ay9" role="1PxMeX">
                                     <node concept="30H73N" id="akLgX4n9r4" role="2Oq$k0" />
                                     <node concept="2Rxl7S" id="63InNWG5aya" role="2OqNvi" />
+                                  </node>
+                                  <node concept="2OqwBi" id="2YdNGB0T7FC" role="1m5AlR">
+                                    <node concept="30H73N" id="2YdNGB0T7on" role="2Oq$k0" />
+                                    <node concept="2Rxl7S" id="2YdNGB0T9NU" role="2OqNvi" />
                                   </node>
                                 </node>
                                 <node concept="3Tqbb2" id="63InNWG5ayc" role="1tU5fm">
@@ -1205,166 +1213,6 @@
                 <node concept="3o6iSG" id="6u4p9jnVkPu" role="3o6s8t" />
                 <node concept="2pNNFK" id="6u4p9jnVOKa" role="3o6s8t">
                   <property role="2pNNFO" value="classpath" />
-<<<<<<< HEAD
-                  <node concept="2pNNFK" id="3qWAZKHyqw6" role="3o6s8t">
-                    <property role="2pNNFO" value="fileset" />
-                    <node concept="2pNNFK" id="3qWAZKHywqh" role="3o6s8t">
-                      <property role="qg3DV" value="true" />
-                      <property role="2pNNFO" value="include" />
-                      <node concept="2pNUuL" id="3qWAZKHywql" role="2pNNFR">
-                        <property role="2pNUuO" value="name" />
-                        <node concept="2pMdtt" id="3qWAZKHywqn" role="2pMdts">
-                          <property role="2pMdty" value="**/*.jar" />
-                        </node>
-                      </node>
-                    </node>
-                    <node concept="2pNUuL" id="3qWAZKHywfp" role="2pNNFR">
-                      <property role="2pNUuO" value="dir" />
-                      <node concept="2pMdtt" id="3qWAZKHywfr" role="2pMdts">
-                        <property role="2pMdty" value="${artifacts.mps}/lib" />
-                        <node concept="17Uvod" id="akLgX4d$C0" role="lGtFl">
-                          <property role="2qtEX9" value="text" />
-                          <property role="P4ACc" value="479c7a8c-02f9-43b5-9139-d910cb22f298/6666499814681541919/6666499814681541920" />
-                          <node concept="3zFVjK" id="akLgX4d$DE" role="3zH0cK">
-                            <node concept="3clFbS" id="akLgX4d$DF" role="2VODD2">
-                              <node concept="3cpWs8" id="akLgX4mIZa" role="3cqZAp">
-                                <node concept="3cpWsn" id="63InNWG5ay7" role="3cpWs9">
-                                  <property role="TrG5h" value="project" />
-                                  <node concept="1PxgMI" id="63InNWG5ay8" role="33vP2m">
-                                    <ref role="1m5ApE" to="3ior:4RPz6WoY4Cj" resolve="BuildProject" />
-                                    <node concept="2OqwBi" id="63InNWG5ay9" role="1m5AlR">
-                                      <node concept="30H73N" id="akLgX4n9r4" role="2Oq$k0" />
-                                      <node concept="2Rxl7S" id="63InNWG5aya" role="2OqNvi" />
-                                    </node>
-                                  </node>
-                                  <node concept="3Tqbb2" id="63InNWG5ayc" role="1tU5fm">
-                                    <ref role="ehGHo" to="3ior:4RPz6WoY4Cj" resolve="BuildProject" />
-                                  </node>
-                                </node>
-                              </node>
-                              <node concept="3clFbJ" id="akLgX4mJ1l" role="3cqZAp">
-                                <node concept="3clFbC" id="akLgX4mLaI" role="3clFbw">
-                                  <node concept="10Nm6u" id="akLgX4mLlV" role="3uHU7w" />
-                                  <node concept="37vLTw" id="akLgX4mL3a" role="3uHU7B">
-                                    <ref role="3cqZAo" node="63InNWG5ay7" resolve="project" />
-                                  </node>
-                                </node>
-                                <node concept="3clFbS" id="akLgX4mJ1o" role="3clFbx">
-                                  <node concept="3clFbF" id="akLgX4mLxy" role="3cqZAp">
-                                    <node concept="2OqwBi" id="akLgX4mL_e" role="3clFbG">
-                                      <node concept="2k5nB$" id="akLgX4mM5e" role="2OqNvi">
-                                        <node concept="Xl_RD" id="akLgX4mMgU" role="2k5Stb">
-                                          <property role="Xl_RC" value="Context project is null" />
-                                        </node>
-                                        <node concept="37vLTw" id="akLgX4mOit" role="2k6f33">
-                                          <ref role="3cqZAo" node="63InNWG5ay7" resolve="project" />
-                                        </node>
-                                      </node>
-                                      <node concept="1iwH7S" id="akLgX4mLxx" role="2Oq$k0" />
-                                    </node>
-                                  </node>
-                                  <node concept="3cpWs6" id="akLgX4mOuu" role="3cqZAp">
-                                    <node concept="3zGtF$" id="akLgX4mOEh" role="3cqZAk" />
-                                  </node>
-                                </node>
-                              </node>
-                              <node concept="3cpWs8" id="2TqXzNe_cVp" role="3cqZAp">
-                                <node concept="3cpWsn" id="2TqXzNe_cVq" role="3cpWs9">
-                                  <property role="TrG5h" value="helper" />
-                                  <node concept="3uibUv" id="2TqXzNe_cVr" role="1tU5fm">
-                                    <ref role="3uigEE" to="o3n2:41__iZjkZ0W" resolve="DependenciesHelper" />
-                                  </node>
-                                  <node concept="2ShNRf" id="2TqXzNe_cVs" role="33vP2m">
-                                    <node concept="1pGfFk" id="2TqXzNe_cVt" role="2ShVmc">
-                                      <ref role="37wK5l" to="o3n2:41__iZjkZ0Y" resolve="DependenciesHelper" />
-                                      <node concept="1iwH7S" id="2TqXzNe_cVu" role="37wK5m" />
-                                      <node concept="37vLTw" id="akLgX4mP8t" role="37wK5m">
-                                        <ref role="3cqZAo" node="63InNWG5ay7" resolve="project" />
-                                      </node>
-                                    </node>
-                                  </node>
-                                </node>
-                              </node>
-                              <node concept="3cpWs8" id="2TqXzNe_cVw" role="3cqZAp">
-                                <node concept="3cpWsn" id="2TqXzNe_cVx" role="3cpWs9">
-                                  <property role="TrG5h" value="artifact" />
-                                  <node concept="17QB3L" id="2TqXzNe_cVy" role="1tU5fm" />
-                                  <node concept="Xl_RD" id="2TqXzNe_cVz" role="33vP2m">
-                                    <property role="Xl_RC" value="mps-test-folder" />
-                                  </node>
-                                </node>
-                              </node>
-                              <node concept="3cpWs8" id="2TqXzNe_cV$" role="3cqZAp">
-                                <node concept="3cpWsn" id="2TqXzNe_cV_" role="3cpWs9">
-                                  <property role="TrG5h" value="mpsTestJar" />
-                                  <node concept="3Tqbb2" id="2TqXzNe_cVA" role="1tU5fm">
-                                    <ref role="ehGHo" to="3ior:6bGbH3Svq63" resolve="BuildLayout_PathElement" />
-                                  </node>
-                                  <node concept="2OqwBi" id="2TqXzNe_cVB" role="33vP2m">
-                                    <node concept="2OqwBi" id="2TqXzNe_cVC" role="2Oq$k0">
-                                      <node concept="37vLTw" id="3GM_nagTAJ$" role="2Oq$k0">
-                                        <ref role="3cqZAo" node="2TqXzNe_cVq" resolve="helper" />
-                                      </node>
-                                      <node concept="liA8E" id="2TqXzNe_cVE" role="2OqNvi">
-                                        <ref role="37wK5l" to="o3n2:5FtnUVJQGEG" resolve="artifacts" />
-                                      </node>
-                                    </node>
-                                    <node concept="liA8E" id="2TqXzNe_cVF" role="2OqNvi">
-                                      <ref role="37wK5l" to="33ny:~Map.get(java.lang.Object):java.lang.Object" resolve="get" />
-                                      <node concept="37vLTw" id="3GM_nagTxWS" role="37wK5m">
-                                        <ref role="3cqZAo" node="2TqXzNe_cVx" resolve="artifact" />
-                                      </node>
-                                    </node>
-                                  </node>
-                                </node>
-                              </node>
-                              <node concept="3clFbJ" id="2TqXzNe_cVH" role="3cqZAp">
-                                <node concept="3clFbS" id="2TqXzNe_cVI" role="3clFbx">
-                                  <node concept="3cpWs6" id="2TqXzNe_cWQ" role="3cqZAp">
-                                    <node concept="2OqwBi" id="2TqXzNe_cVM" role="3cqZAk">
-                                      <node concept="37vLTw" id="3GM_nagTzqG" role="2Oq$k0">
-                                        <ref role="3cqZAo" node="2TqXzNe_cV_" resolve="mpsTestJar" />
-                                      </node>
-                                      <node concept="2qgKlT" id="2TqXzNe_cVO" role="2OqNvi">
-                                        <ref role="37wK5l" to="vbkb:6b4RkXS8sT2" resolve="location" />
-                                        <node concept="37vLTw" id="3GM_nagTrMr" role="37wK5m">
-                                          <ref role="3cqZAo" node="2TqXzNe_cVq" resolve="helper" />
-                                        </node>
-                                        <node concept="37vLTw" id="3GM_nagTx3M" role="37wK5m">
-                                          <ref role="3cqZAo" node="2TqXzNe_cVx" resolve="artifact" />
-                                        </node>
-                                      </node>
-                                    </node>
-                                  </node>
-                                </node>
-                                <node concept="2OqwBi" id="2TqXzNe_cWg" role="3clFbw">
-                                  <node concept="37vLTw" id="3GM_nagTsL$" role="2Oq$k0">
-                                    <ref role="3cqZAo" node="2TqXzNe_cV_" resolve="mpsTestJar" />
-                                  </node>
-                                  <node concept="3x8VRR" id="2TqXzNe_cWi" role="2OqNvi" />
-                                </node>
-                              </node>
-                              <node concept="3clFbF" id="akLgX4dBGf" role="3cqZAp">
-                                <node concept="3zGtF$" id="akLgX4dBGd" role="3clFbG" />
-                              </node>
-                            </node>
-                          </node>
-                        </node>
-                      </node>
-                    </node>
-                  </node>
-                  <node concept="2pNNFK" id="1f3F5o$Wn2q" role="3o6s8t">
-                    <property role="2pNNFO" value="pathelement" />
-                    <property role="qg3DV" value="true" />
-                    <node concept="2pNUuL" id="1f3F5o$Wnby" role="2pNNFR">
-                      <property role="2pNUuO" value="path" />
-                      <node concept="2pMdtt" id="1f3F5o$Wnb$" role="2pMdts">
-                        <property role="2pMdty" value="${jdk.home}/lib/tools.jar" />
-                      </node>
-                    </node>
-                  </node>
-=======
->>>>>>> 48cbadaa
                   <node concept="2pNNFK" id="2qD8WtnFfaE" role="3o6s8t">
                     <property role="2pNNFO" value="fileset" />
                     <node concept="2pNNFK" id="2qD8WtnFfaF" role="3o6s8t">
