<?xml version="1.0" encoding="UTF-8"?>
<model ref="r:707b7eb5-6dae-4291-ab4d-8d1bac7cbc86(jetbrains.mps.build.mps.tests.generator.template.main@generator)">
  <persistence version="9" />
  <languages>
    <use id="798100da-4f0a-421a-b991-71f8c50ce5d2" name="jetbrains.mps.build" version="-1" />
    <use id="698a8d22-a104-47a0-ba8d-10e3ec237f13" name="jetbrains.mps.build.workflow" version="-1" />
    <use id="479c7a8c-02f9-43b5-9139-d910cb22f298" name="jetbrains.mps.core.xml" version="-1" />
    <use id="b401a680-8325-4110-8fd3-84331ff25bef" name="jetbrains.mps.lang.generator" version="-1" />
    <use id="d7706f63-9be2-479c-a3da-ae92af1e64d5" name="jetbrains.mps.lang.generator.generationContext" version="-1" />
    <use id="ceab5195-25ea-4f22-9b92-103b95ca8c0c" name="jetbrains.mps.lang.core" version="1" />
    <use id="0cf935df-4699-4e9c-a132-fa109541cba3" name="jetbrains.mps.build.mps" version="1" />
    <devkit ref="fbc25dd2-5da4-483a-8b19-70928e1b62d7(jetbrains.mps.devkit.general-purpose)" />
  </languages>
  <imports>
    <import index="tpck" ref="r:00000000-0000-4000-0000-011c89590288(jetbrains.mps.lang.core.structure)" />
    <import index="tken" ref="r:38bad86e-d92c-4ea7-ad52-a111dc6c2457(jetbrains.mps.build.mps.util)" />
    <import index="33ny" ref="6354ebe7-c22a-4a0f-ac54-50b52ab9b065/java:java.util(JDK/)" />
    <import index="vbkb" ref="r:08f2b659-8469-4592-93bf-a6edb46ec86d(jetbrains.mps.build.behavior)" />
    <import index="3ior" ref="r:e9081cad-d8c3-45f2-b4ad-1dabd5ff82af(jetbrains.mps.build.structure)" />
    <import index="kdzh" ref="r:0353b795-df17-4050-9687-ee47eeb7094f(jetbrains.mps.build.mps.structure)" />
    <import index="o3n2" ref="r:26eadcf0-f275-4e90-be37-e4432772a74d(jetbrains.mps.build.util)" />
    <import index="5tjl" ref="r:5315d75f-2eea-4bf2-899f-f3d94810cea5(jetbrains.mps.build.mps.tests.structure)" />
    <import index="7f1d" ref="r:7bb3f1f1-7557-4f02-8802-5f9a48253a88(jetbrains.mps.build.mps.tests.behavior)" />
    <import index="g07" ref="r:fdebfc98-bbd7-4c50-8a8d-eda16da9406e(jetbrains.mps.build.generator.template.main@generator)" />
    <import index="54mp" ref="r:e6234636-faf1-4112-be6c-55df7ec7314a(jetbrains.mps.build.mps.tests.accessories)" />
    <import index="arit" ref="r:0d66e868-9778-4307-b6f9-4795c00f662f(jetbrains.mps.build.workflow.preset.general)" implicit="true" />
    <import index="wyt6" ref="6354ebe7-c22a-4a0f-ac54-50b52ab9b065/java:java.lang(JDK/)" implicit="true" />
  </imports>
  <registry>
    <language id="f3061a53-9226-4cc5-a443-f952ceaf5816" name="jetbrains.mps.baseLanguage">
      <concept id="4836112446988635817" name="jetbrains.mps.baseLanguage.structure.UndefinedType" flags="in" index="2jxLKc" />
      <concept id="1202948039474" name="jetbrains.mps.baseLanguage.structure.InstanceMethodCallOperation" flags="nn" index="liA8E" />
      <concept id="2820489544401957797" name="jetbrains.mps.baseLanguage.structure.DefaultClassCreator" flags="nn" index="HV5vD">
        <reference id="2820489544401957798" name="classifier" index="HV5vE" />
      </concept>
      <concept id="1197027756228" name="jetbrains.mps.baseLanguage.structure.DotExpression" flags="nn" index="2OqwBi">
        <child id="1197027771414" name="operand" index="2Oq$k0" />
        <child id="1197027833540" name="operation" index="2OqNvi" />
      </concept>
      <concept id="1145552977093" name="jetbrains.mps.baseLanguage.structure.GenericNewExpression" flags="nn" index="2ShNRf">
        <child id="1145553007750" name="creator" index="2ShVmc" />
      </concept>
      <concept id="1137021947720" name="jetbrains.mps.baseLanguage.structure.ConceptFunction" flags="in" index="2VMwT0">
        <child id="1137022507850" name="body" index="2VODD2" />
      </concept>
      <concept id="1070475926800" name="jetbrains.mps.baseLanguage.structure.StringLiteral" flags="nn" index="Xl_RD">
        <property id="1070475926801" name="value" index="Xl_RC" />
      </concept>
      <concept id="1081236700937" name="jetbrains.mps.baseLanguage.structure.StaticMethodCall" flags="nn" index="2YIFZM">
        <reference id="1144433194310" name="classConcept" index="1Pybhc" />
      </concept>
      <concept id="1070534058343" name="jetbrains.mps.baseLanguage.structure.NullLiteral" flags="nn" index="10Nm6u" />
      <concept id="1070534760951" name="jetbrains.mps.baseLanguage.structure.ArrayType" flags="in" index="10Q1$e">
        <child id="1070534760952" name="componentType" index="10Q1$1" />
      </concept>
      <concept id="1068431474542" name="jetbrains.mps.baseLanguage.structure.VariableDeclaration" flags="ng" index="33uBYm">
        <child id="1068431790190" name="initializer" index="33vP2m" />
      </concept>
      <concept id="1068498886296" name="jetbrains.mps.baseLanguage.structure.VariableReference" flags="nn" index="37vLTw">
        <reference id="1068581517664" name="variableDeclaration" index="3cqZAo" />
      </concept>
      <concept id="1225271177708" name="jetbrains.mps.baseLanguage.structure.StringType" flags="in" index="17QB3L" />
      <concept id="4972933694980447171" name="jetbrains.mps.baseLanguage.structure.BaseVariableDeclaration" flags="ng" index="19Szcq">
        <child id="5680397130376446158" name="type" index="1tU5fm" />
      </concept>
      <concept id="1068580123152" name="jetbrains.mps.baseLanguage.structure.EqualsExpression" flags="nn" index="3clFbC" />
      <concept id="1068580123155" name="jetbrains.mps.baseLanguage.structure.ExpressionStatement" flags="nn" index="3clFbF">
        <child id="1068580123156" name="expression" index="3clFbG" />
      </concept>
      <concept id="1068580123159" name="jetbrains.mps.baseLanguage.structure.IfStatement" flags="nn" index="3clFbJ">
        <child id="1068580123160" name="condition" index="3clFbw" />
        <child id="1068580123161" name="ifTrue" index="3clFbx" />
      </concept>
      <concept id="1068580123136" name="jetbrains.mps.baseLanguage.structure.StatementList" flags="sn" stub="5293379017992965193" index="3clFbS">
        <child id="1068581517665" name="statement" index="3cqZAp" />
      </concept>
      <concept id="1068581242875" name="jetbrains.mps.baseLanguage.structure.PlusExpression" flags="nn" index="3cpWs3" />
      <concept id="1068581242878" name="jetbrains.mps.baseLanguage.structure.ReturnStatement" flags="nn" index="3cpWs6">
        <child id="1068581517676" name="expression" index="3cqZAk" />
      </concept>
      <concept id="1068581242864" name="jetbrains.mps.baseLanguage.structure.LocalVariableDeclarationStatement" flags="nn" index="3cpWs8">
        <child id="1068581242865" name="localVariableDeclaration" index="3cpWs9" />
      </concept>
      <concept id="1068581242863" name="jetbrains.mps.baseLanguage.structure.LocalVariableDeclaration" flags="nr" index="3cpWsn" />
      <concept id="1081516740877" name="jetbrains.mps.baseLanguage.structure.NotExpression" flags="nn" index="3fqX7Q">
        <child id="1081516765348" name="expression" index="3fr31v" />
      </concept>
      <concept id="1204053956946" name="jetbrains.mps.baseLanguage.structure.IMethodCall" flags="ng" index="1ndlxa">
        <reference id="1068499141037" name="baseMethodDeclaration" index="37wK5l" />
        <child id="1068499141038" name="actualArgument" index="37wK5m" />
      </concept>
      <concept id="1212685548494" name="jetbrains.mps.baseLanguage.structure.ClassCreator" flags="nn" index="1pGfFk" />
      <concept id="1107535904670" name="jetbrains.mps.baseLanguage.structure.ClassifierType" flags="in" index="3uibUv">
        <reference id="1107535924139" name="classifier" index="3uigEE" />
      </concept>
      <concept id="1081773326031" name="jetbrains.mps.baseLanguage.structure.BinaryOperation" flags="nn" index="3uHJSO">
        <child id="1081773367579" name="rightExpression" index="3uHU7w" />
        <child id="1081773367580" name="leftExpression" index="3uHU7B" />
      </concept>
    </language>
    <language id="698a8d22-a104-47a0-ba8d-10e3ec237f13" name="jetbrains.mps.build.workflow">
      <concept id="7306485738221471031" name="jetbrains.mps.build.workflow.structure.BwfTaskLibraryDependency" flags="ng" index="ygXWA">
        <reference id="7306485738221471032" name="target" index="ygXWD" />
      </concept>
      <concept id="2769948622284574294" name="jetbrains.mps.build.workflow.structure.BwfTaskDependency" flags="ng" index="2VaxJe">
        <reference id="2769948622284574295" name="target" index="2VaxJf" />
      </concept>
      <concept id="2769948622284546675" name="jetbrains.mps.build.workflow.structure.BwfTask" flags="ng" index="2VaFvF">
        <child id="2769948622284546679" name="subTasks" index="2VaFvJ" />
      </concept>
      <concept id="2769948622284546677" name="jetbrains.mps.build.workflow.structure.BwfSubTask" flags="ng" index="2VaFvH">
        <child id="2769948622284606050" name="statements" index="2VaTZU" />
      </concept>
      <concept id="2769948622284768359" name="jetbrains.mps.build.workflow.structure.BwfAntStatement" flags="ng" index="2Vbh7Z">
        <child id="2769948622284768360" name="element" index="2Vbh7K" />
      </concept>
      <concept id="3961775458390032824" name="jetbrains.mps.build.workflow.structure.BwfTaskPart" flags="ng" index="3bMsLL">
        <reference id="3961775458390032825" name="task" index="3bMsLK" />
        <child id="3961775458390352322" name="additionalDependencies" index="3bNaKb" />
      </concept>
    </language>
    <language id="479c7a8c-02f9-43b5-9139-d910cb22f298" name="jetbrains.mps.core.xml">
      <concept id="6666499814681541919" name="jetbrains.mps.core.xml.structure.XmlTextValue" flags="ng" index="2pMdtt">
        <property id="6666499814681541920" name="text" index="2pMdty" />
      </concept>
      <concept id="6666499814681415858" name="jetbrains.mps.core.xml.structure.XmlElement" flags="ng" index="2pNNFK">
        <property id="6666499814681415862" name="tagName" index="2pNNFO" />
        <property id="6999033275467544021" name="shortEmptyNotation" index="qg3DV" />
        <child id="6666499814681415861" name="attributes" index="2pNNFR" />
        <child id="1622293396948928802" name="content" index="3o6s8t" />
      </concept>
      <concept id="6666499814681447923" name="jetbrains.mps.core.xml.structure.XmlAttribute" flags="ng" index="2pNUuL">
        <property id="6666499814681447926" name="attrName" index="2pNUuO" />
        <child id="6666499814681541918" name="value" index="2pMdts" />
      </concept>
      <concept id="1622293396948952339" name="jetbrains.mps.core.xml.structure.XmlText" flags="nn" index="3o6iSG" />
    </language>
    <language id="b401a680-8325-4110-8fd3-84331ff25bef" name="jetbrains.mps.lang.generator">
      <concept id="1095416546421" name="jetbrains.mps.lang.generator.structure.MappingConfiguration" flags="ig" index="bUwia">
        <child id="1167328349397" name="reductionMappingRule" index="3acgRq" />
      </concept>
      <concept id="1177093525992" name="jetbrains.mps.lang.generator.structure.InlineTemplate_RuleConsequence" flags="lg" index="gft3U">
        <child id="1177093586806" name="templateNode" index="gfFT$" />
      </concept>
      <concept id="5015072279636464462" name="jetbrains.mps.lang.generator.structure.VarMacro" flags="lg" index="2jeGV$">
        <child id="5015072279636624635" name="type" index="2jfP_h" />
        <child id="5015072279636624596" name="value" index="2jfP_Y" />
      </concept>
      <concept id="5015072279636592410" name="jetbrains.mps.lang.generator.structure.VarMacro_ValueQuery" flags="in" index="2jfdEK" />
      <concept id="1168559333462" name="jetbrains.mps.lang.generator.structure.TemplateDeclarationReference" flags="ln" index="j$656" />
      <concept id="1112730859144" name="jetbrains.mps.lang.generator.structure.TemplateSwitch" flags="ig" index="jVnub">
        <reference id="1112820671508" name="modifiedSwitch" index="phYkn" />
        <child id="1167340453568" name="reductionMappingRule" index="3aUrZf" />
      </concept>
      <concept id="1095672379244" name="jetbrains.mps.lang.generator.structure.TemplateFragment" flags="ng" index="raruj" />
      <concept id="1722980698497626400" name="jetbrains.mps.lang.generator.structure.ITemplateCall" flags="ng" index="v9R3L">
        <reference id="1722980698497626483" name="template" index="v9R2y" />
      </concept>
      <concept id="1167169188348" name="jetbrains.mps.lang.generator.structure.TemplateFunctionParameter_sourceNode" flags="nn" index="30H73N" />
      <concept id="1167169308231" name="jetbrains.mps.lang.generator.structure.BaseMappingRule" flags="ng" index="30H$t8">
        <reference id="1167169349424" name="applicableConcept" index="30HIoZ" />
      </concept>
      <concept id="1092059087312" name="jetbrains.mps.lang.generator.structure.TemplateDeclaration" flags="ig" index="13MO4I">
        <reference id="1168285871518" name="applicableConcept" index="3gUMe" />
        <child id="1092060348987" name="contentNode" index="13RCb5" />
      </concept>
      <concept id="1087833241328" name="jetbrains.mps.lang.generator.structure.PropertyMacro" flags="ln" index="17Uvod">
        <child id="1167756362303" name="propertyValueFunction" index="3zH0cK" />
      </concept>
      <concept id="1167327847730" name="jetbrains.mps.lang.generator.structure.Reduction_MappingRule" flags="lg" index="3aamgX">
        <child id="1169672767469" name="ruleConsequence" index="1lVwrX" />
      </concept>
      <concept id="1167756080639" name="jetbrains.mps.lang.generator.structure.PropertyMacro_GetPropertyValue" flags="in" index="3zFVjK" />
      <concept id="1167756221419" name="jetbrains.mps.lang.generator.structure.TemplateFunctionParameter_templatePropertyValue" flags="nn" index="3zGtF$" />
      <concept id="1167945743726" name="jetbrains.mps.lang.generator.structure.IfMacro_Condition" flags="in" index="3IZrLx" />
      <concept id="1167951910403" name="jetbrains.mps.lang.generator.structure.SourceSubstituteMacro_SourceNodesQuery" flags="in" index="3JmXsc" />
      <concept id="1118773211870" name="jetbrains.mps.lang.generator.structure.IfMacro" flags="ln" index="1W57fq">
        <child id="1194989344771" name="alternativeConsequence" index="UU_$l" />
        <child id="1167945861827" name="conditionFunction" index="3IZSJc" />
      </concept>
      <concept id="1118786554307" name="jetbrains.mps.lang.generator.structure.LoopMacro" flags="ln" index="1WS0z7">
        <child id="1167952069335" name="sourceNodesQuery" index="3Jn$fo" />
      </concept>
    </language>
    <language id="fd392034-7849-419d-9071-12563d152375" name="jetbrains.mps.baseLanguage.closures">
      <concept id="1199569711397" name="jetbrains.mps.baseLanguage.closures.structure.ClosureLiteral" flags="nn" index="1bVj0M">
        <child id="1199569906740" name="parameter" index="1bW2Oz" />
        <child id="1199569916463" name="body" index="1bW5cS" />
      </concept>
    </language>
    <language id="d7706f63-9be2-479c-a3da-ae92af1e64d5" name="jetbrains.mps.lang.generator.generationContext">
      <concept id="1217960179967" name="jetbrains.mps.lang.generator.generationContext.structure.GenerationContextOp_ShowErrorMessage" flags="nn" index="2k5nB$" />
      <concept id="1217960314443" name="jetbrains.mps.lang.generator.generationContext.structure.GenerationContextOp_ShowMessageBase" flags="nn" index="2k5Stg">
        <child id="1217960314448" name="messageText" index="2k5Stb" />
        <child id="1217960407512" name="referenceNode" index="2k6f33" />
      </concept>
      <concept id="2721957369897614808" name="jetbrains.mps.lang.generator.generationContext.structure.GenerationContextOp_VarRef" flags="nn" index="1bhEwm">
        <reference id="2721957369897614810" name="varmacro" index="1bhEwk" />
      </concept>
      <concept id="1216860049635" name="jetbrains.mps.lang.generator.generationContext.structure.TemplateFunctionParameter_generationContext" flags="nn" index="1iwH7S" />
    </language>
    <language id="3a13115c-633c-4c5c-bbcc-75c4219e9555" name="jetbrains.mps.lang.quotation">
      <concept id="5455284157993911077" name="jetbrains.mps.lang.quotation.structure.NodeBuilderInitProperty" flags="ng" index="2pJxcG">
        <reference id="5455284157993911078" name="property" index="2pJxcJ" />
      </concept>
      <concept id="5455284157993911097" name="jetbrains.mps.lang.quotation.structure.NodeBuilderInitPart" flags="ng" index="2pJxcK">
        <child id="5455284157993911094" name="expression" index="2pJxcZ" />
      </concept>
      <concept id="5455284157993863837" name="jetbrains.mps.lang.quotation.structure.NodeBuilder" flags="nn" index="2pJPEk">
        <child id="5455284157993863838" name="quotedNode" index="2pJPEn" />
      </concept>
      <concept id="5455284157993863840" name="jetbrains.mps.lang.quotation.structure.NodeBuilderNode" flags="nn" index="2pJPED">
        <reference id="5455284157993910961" name="concept" index="2pJxaS" />
        <child id="5455284157993911099" name="values" index="2pJxcM" />
      </concept>
    </language>
    <language id="798100da-4f0a-421a-b991-71f8c50ce5d2" name="jetbrains.mps.build">
      <concept id="5617550519002745364" name="jetbrains.mps.build.structure.BuildLayout" flags="ng" index="1l3spV" />
      <concept id="5617550519002745363" name="jetbrains.mps.build.structure.BuildProject" flags="ng" index="1l3spW">
        <child id="3542413272732620719" name="aspects" index="1hWBAP" />
        <child id="5617550519002745372" name="layout" index="1l3spN" />
      </concept>
      <concept id="4701820937132281259" name="jetbrains.mps.build.structure.BuildCustomWorkflow" flags="ng" index="1y0Vig">
        <child id="4701820937132281260" name="parts" index="1y0Vin" />
      </concept>
    </language>
    <language id="7866978e-a0f0-4cc7-81bc-4d213d9375e1" name="jetbrains.mps.lang.smodel">
      <concept id="1177026924588" name="jetbrains.mps.lang.smodel.structure.RefConcept_Reference" flags="nn" index="chp4Y">
        <reference id="1177026940964" name="conceptDeclaration" index="cht4Q" />
      </concept>
      <concept id="1179409122411" name="jetbrains.mps.lang.smodel.structure.Node_ConceptMethodCall" flags="nn" index="2qgKlT" />
      <concept id="1171310072040" name="jetbrains.mps.lang.smodel.structure.Node_GetContainingRootOperation" flags="nn" index="2Rxl7S" />
      <concept id="1139613262185" name="jetbrains.mps.lang.smodel.structure.Node_GetParentOperation" flags="nn" index="1mfA1w" />
      <concept id="1139621453865" name="jetbrains.mps.lang.smodel.structure.Node_IsInstanceOfOperation" flags="nn" index="1mIQ4w">
        <child id="1177027386292" name="conceptArgument" index="cj9EA" />
      </concept>
      <concept id="1171999116870" name="jetbrains.mps.lang.smodel.structure.Node_IsNullOperation" flags="nn" index="3w_OXm" />
      <concept id="1172008320231" name="jetbrains.mps.lang.smodel.structure.Node_IsNotNullOperation" flags="nn" index="3x8VRR" />
      <concept id="1140137987495" name="jetbrains.mps.lang.smodel.structure.SNodeTypeCastExpression" flags="nn" index="1PxgMI">
        <reference id="1140138128738" name="concept" index="1PxNhF" />
        <child id="1140138123956" name="leftExpression" index="1PxMeX" />
      </concept>
      <concept id="1138055754698" name="jetbrains.mps.lang.smodel.structure.SNodeType" flags="in" index="3Tqbb2">
        <reference id="1138405853777" name="concept" index="ehGHo" />
      </concept>
      <concept id="1138056022639" name="jetbrains.mps.lang.smodel.structure.SPropertyAccess" flags="nn" index="3TrcHB">
        <reference id="1138056395725" name="property" index="3TsBF5" />
      </concept>
      <concept id="1138056143562" name="jetbrains.mps.lang.smodel.structure.SLinkAccess" flags="nn" index="3TrEf2">
        <reference id="1138056516764" name="link" index="3Tt5mk" />
      </concept>
      <concept id="1138056282393" name="jetbrains.mps.lang.smodel.structure.SLinkListAccess" flags="nn" index="3Tsc0h">
        <reference id="1138056546658" name="link" index="3TtcxE" />
      </concept>
    </language>
    <language id="ceab5195-25ea-4f22-9b92-103b95ca8c0c" name="jetbrains.mps.lang.core">
      <concept id="1133920641626" name="jetbrains.mps.lang.core.structure.BaseConcept" flags="ng" index="2VYdi">
        <child id="5169995583184591170" name="smodelAttribute" index="lGtFl" />
      </concept>
      <concept id="3364660638048049750" name="jetbrains.mps.lang.core.structure.PropertyAttribute" flags="ng" index="A9Btg">
        <property id="1757699476691236117" name="propertyName" index="2qtEX9" />
        <property id="1341860900487648621" name="propertyId" index="P4ACc" />
      </concept>
      <concept id="1169194658468" name="jetbrains.mps.lang.core.structure.INamedConcept" flags="ng" index="TrEIO">
        <property id="1169194664001" name="name" index="TrG5h" />
      </concept>
    </language>
    <language id="83888646-71ce-4f1c-9c53-c54016f6ad4f" name="jetbrains.mps.baseLanguage.collections">
      <concept id="1204796164442" name="jetbrains.mps.baseLanguage.collections.structure.InternalSequenceOperation" flags="nn" index="23sCx2">
        <child id="1204796294226" name="closure" index="23t8la" />
      </concept>
      <concept id="1151689724996" name="jetbrains.mps.baseLanguage.collections.structure.SequenceType" flags="in" index="A3Dl8">
        <child id="1151689745422" name="elementType" index="A3Ik2" />
      </concept>
      <concept id="1203518072036" name="jetbrains.mps.baseLanguage.collections.structure.SmartClosureParameterDeclaration" flags="ig" index="Rh6nW" />
      <concept id="1240325842691" name="jetbrains.mps.baseLanguage.collections.structure.AsSequenceOperation" flags="nn" index="39bAoz" />
      <concept id="1201792049884" name="jetbrains.mps.baseLanguage.collections.structure.TranslateOperation" flags="nn" index="3goQfb" />
      <concept id="1202120902084" name="jetbrains.mps.baseLanguage.collections.structure.WhereOperation" flags="nn" index="3zZkjj" />
      <concept id="1202128969694" name="jetbrains.mps.baseLanguage.collections.structure.SelectOperation" flags="nn" index="3$u5V9" />
      <concept id="1176501494711" name="jetbrains.mps.baseLanguage.collections.structure.IsNotEmptyOperation" flags="nn" index="3GX2aA" />
    </language>
  </registry>
  <node concept="13MO4I" id="9doRgNsoyX">
    <property role="TrG5h" value="reduce_TestModules" />
    <ref role="3gUMe" to="5tjl:3X9rC2XzJdH" resolve="BuildMpsLayout_TestModules" />
    <node concept="1l3spW" id="9doRgNso$C" role="13RCb5">
      <property role="TrG5h" value="_project" />
      <node concept="1l3spV" id="9doRgNso$E" role="1l3spN" />
      <node concept="1y0Vig" id="6u4p9jnUK5x" role="1hWBAP">
        <node concept="3bMsLL" id="3umvbTCChZz" role="1y0Vin">
          <ref role="3bMsLK" to="54mp:3umvbTBOJMd" resolve="module-tests" />
          <node concept="2VaxJe" id="3umvbTCClmk" role="3bNaKb">
            <ref role="2VaxJf" node="3umvbTC_mkG" resolve="test" />
          </node>
        </node>
        <node concept="3bMsLL" id="1077Sy52OBP" role="1y0Vin">
          <ref role="3bMsLK" node="3umvbTC_mkG" resolve="test" />
          <node concept="2VaxJe" id="5T0KicgXbu4" role="3bNaKb">
            <ref role="2VaxJf" to="arit:450ejGzgRPq" resolve="assemble" />
          </node>
        </node>
        <node concept="2VaFvF" id="3umvbTC_mkG" role="1y0Vin">
          <property role="TrG5h" value="test" />
          <node concept="2VaFvH" id="6u4p9jnUKiJ" role="2VaFvJ">
            <property role="TrG5h" value="runModuleTestSuite" />
            <node concept="2Vbh7Z" id="3ZNuxuVIBgI" role="2VaTZU">
              <node concept="2pNNFK" id="3ZNuxuVIDOk" role="2Vbh7K">
                <property role="2pNNFO" value="path" />
                <node concept="2jeGV$" id="3ZNuxuVIEgM" role="lGtFl">
                  <property role="TrG5h" value="modules" />
                  <node concept="2jfdEK" id="3ZNuxuVIEgO" role="2jfP_Y">
                    <node concept="3clFbS" id="3ZNuxuVIEgQ" role="2VODD2">
                      <node concept="3clFbF" id="3qWAZKI1bqU" role="3cqZAp">
                        <node concept="2OqwBi" id="4F_fjXK1Ax2" role="3clFbG">
                          <node concept="3$u5V9" id="4F_fjXK1CDY" role="2OqNvi">
                            <node concept="1bVj0M" id="4F_fjXK1CE0" role="23t8la">
                              <node concept="3clFbS" id="4F_fjXK1CE1" role="1bW5cS">
                                <node concept="3clFbF" id="4F_fjXK1X9T" role="3cqZAp">
                                  <node concept="1PxgMI" id="4F_fjXK24Cx" role="3clFbG">
                                    <ref role="1PxNhF" to="kdzh:hS0KzPONfF" resolve="BuildMps_AbstractModule" />
                                    <node concept="2YIFZM" id="4F_fjXK1Xvf" role="1PxMeX">
                                      <ref role="37wK5l" to="o3n2:5FtnUVJQfvo" resolve="getOriginalNode" />
                                      <ref role="1Pybhc" to="o3n2:41__iZjkZ0W" resolve="DependenciesHelper" />
                                      <node concept="37vLTw" id="4F_fjXK1XPu" role="37wK5m">
                                        <ref role="3cqZAo" node="4F_fjXK1CE2" resolve="it" />
                                      </node>
                                      <node concept="1iwH7S" id="4F_fjXK1Z4i" role="37wK5m" />
                                    </node>
                                  </node>
                                </node>
                              </node>
                              <node concept="Rh6nW" id="4F_fjXK1CE2" role="1bW2Oz">
                                <property role="TrG5h" value="it" />
                                <node concept="2jxLKc" id="4F_fjXK1CE3" role="1tU5fm" />
                              </node>
                            </node>
                          </node>
                          <node concept="2OqwBi" id="3qWAZKI1oln" role="2Oq$k0">
                            <node concept="liA8E" id="3qWAZKI1pr$" role="2OqNvi">
                              <ref role="37wK5l" to="tken:2pk5iwY3SS_" resolve="getAllModules" />
                            </node>
                            <node concept="2OqwBi" id="3qWAZKI1bJO" role="2Oq$k0">
                              <node concept="1bhEwm" id="3umvbTCBDJT" role="2OqNvi">
                                <ref role="1bhEwk" node="3umvbTCAhQA" resolve="closure" />
                              </node>
                              <node concept="1iwH7S" id="3qWAZKI1bqT" role="2Oq$k0" />
                            </node>
                          </node>
                        </node>
                      </node>
                    </node>
                  </node>
                  <node concept="A3Dl8" id="3ZNuxuVSq0L" role="2jfP_h">
                    <node concept="3Tqbb2" id="3ZNuxuVSq0M" role="A3Ik2">
                      <ref role="ehGHo" to="kdzh:hS0KzPONfF" resolve="BuildMps_AbstractModule" />
                    </node>
                  </node>
                </node>
                <node concept="2pNNFK" id="3ZNuxuVIDXO" role="3o6s8t">
                  <property role="qg3DV" value="true" />
                  <property role="2pNNFO" value="pathelement" />
                  <node concept="1WS0z7" id="3ZNuxuVINDG" role="lGtFl">
                    <node concept="3JmXsc" id="3ZNuxuVINDI" role="3Jn$fo">
                      <node concept="3clFbS" id="3ZNuxuVINDK" role="2VODD2">
                        <node concept="3clFbF" id="2whOjLNHiCQ" role="3cqZAp">
                          <node concept="2YIFZM" id="2whOjLNHjbL" role="3clFbG">
                            <ref role="37wK5l" to="tken:2whOjLNbAqC" resolve="findModules" />
                            <ref role="1Pybhc" to="tken:2whOjLMElV2" resolve="ModuleFinder" />
                            <node concept="2OqwBi" id="3ZNuxuVJtXt" role="37wK5m">
                              <node concept="1bhEwm" id="3ZNuxuVS6iG" role="2OqNvi">
                                <ref role="1bhEwk" node="3ZNuxuVIEgM" resolve="modules" />
                              </node>
                              <node concept="1iwH7S" id="3ZNuxuVRZCo" role="2Oq$k0" />
                            </node>
                            <node concept="1iwH7S" id="2whOjLNHl1p" role="37wK5m" />
                            <node concept="30H73N" id="2whOjLNHmck" role="37wK5m" />
                          </node>
                        </node>
                      </node>
                    </node>
                  </node>
                  <node concept="2pNUuL" id="3ZNuxuVIEgD" role="2pNNFR">
                    <property role="2pNUuO" value="location" />
                    <node concept="2pMdtt" id="3ZNuxuVIEgF" role="2pMdts">
                      <property role="2pMdty" value="lib.module.location" />
                      <node concept="17Uvod" id="3ZNuxuVUmbe" role="lGtFl">
                        <property role="2qtEX9" value="text" />
                        <property role="P4ACc" value="479c7a8c-02f9-43b5-9139-d910cb22f298/6666499814681541919/6666499814681541920" />
                        <node concept="3zFVjK" id="3ZNuxuVUmbf" role="3zH0cK">
                          <node concept="3clFbS" id="3ZNuxuVUmbg" role="2VODD2">
                            <node concept="3clFbF" id="3ZNuxuVUmrQ" role="3cqZAp">
                              <node concept="2OqwBi" id="3ZNuxuVUpdQ" role="3clFbG">
                                <node concept="30H73N" id="3ZNuxuVUmrP" role="2Oq$k0" />
                                <node concept="3TrcHB" id="3ZNuxuVVPqm" role="2OqNvi">
                                  <ref role="3TsBF5" to="kdzh:QkG2t1bKwB" resolve="path" />
                                </node>
                              </node>
                            </node>
                          </node>
                        </node>
                      </node>
                    </node>
                  </node>
                </node>
                <node concept="2pNUuL" id="3ZNuxuVIDXF" role="2pNNFR">
                  <property role="2pNUuO" value="id" />
                  <node concept="2pMdtt" id="3ZNuxuVIDXH" role="2pMdts">
                    <property role="2pMdty" value="mps.libraries.path" />
                  </node>
                </node>
              </node>
            </node>
            <node concept="2Vbh7Z" id="3ZNuxuVTgS5" role="2VaTZU">
              <node concept="2pNNFK" id="3ZNuxuVTyU3" role="2Vbh7K">
                <property role="qg3DV" value="true" />
                <property role="2pNNFO" value="pathconvert" />
                <node concept="2pNUuL" id="3ZNuxuVTz6L" role="2pNNFR">
                  <property role="2pNUuO" value="pathsep" />
                  <node concept="2pMdtt" id="3ZNuxuVTz6N" role="2pMdts">
                    <property role="2pMdty" value="${path.separator}" />
                  </node>
                </node>
                <node concept="2pNUuL" id="3ZNuxuVTzwh" role="2pNNFR">
                  <property role="2pNUuO" value="property" />
                  <node concept="2pMdtt" id="3ZNuxuVTzwl" role="2pMdts">
                    <property role="2pMdty" value="mps.libraries.path.string" />
                  </node>
                </node>
                <node concept="2pNUuL" id="3ZNuxuVTzwt" role="2pNNFR">
                  <property role="2pNUuO" value="refid" />
                  <node concept="2pMdtt" id="3ZNuxuVTzHk" role="2pMdts">
                    <property role="2pMdty" value="mps.libraries.path" />
                  </node>
                </node>
              </node>
            </node>
            <node concept="2Vbh7Z" id="3qWAZKHuZUQ" role="2VaTZU">
              <node concept="2pNNFK" id="3qWAZKHv2Ov" role="2Vbh7K">
                <property role="2pNNFO" value="path" />
                <node concept="2pNNFK" id="3qWAZKHv2OE" role="3o6s8t">
                  <property role="qg3DV" value="true" />
                  <property role="2pNNFO" value="pathelement" />
                  <node concept="1WS0z7" id="3qWAZKHv2OO" role="lGtFl">
                    <node concept="3JmXsc" id="3qWAZKHv2OQ" role="3Jn$fo">
                      <node concept="3clFbS" id="3qWAZKHv2OS" role="2VODD2">
                        <node concept="3clFbF" id="3qWAZKHxzEz" role="3cqZAp">
                          <node concept="2OqwBi" id="3qWAZKHygWw" role="3clFbG">
                            <node concept="3$u5V9" id="3qWAZKHyiZk" role="2OqNvi">
                              <node concept="1bVj0M" id="3qWAZKHyiZm" role="23t8la">
                                <node concept="3clFbS" id="3qWAZKHyiZn" role="1bW5cS">
                                  <node concept="3clFbF" id="3qWAZKHyjj0" role="3cqZAp">
                                    <node concept="2pJPEk" id="3qWAZKHyjiY" role="3clFbG">
                                      <node concept="2pJPED" id="3qWAZKHyjAu" role="2pJPEn">
                                        <ref role="2pJxaS" to="kdzh:QkG2t1bKw$" resolve="GeneratorInternal_String" />
                                        <node concept="2pJxcG" id="3qWAZKHyjUa" role="2pJxcM">
                                          <ref role="2pJxcJ" to="kdzh:QkG2t1bKwB" resolve="path" />
                                          <node concept="37vLTw" id="3qWAZKHykdY" role="2pJxcZ">
                                            <ref role="3cqZAo" node="3qWAZKHyiZo" resolve="it" />
                                          </node>
                                        </node>
                                      </node>
                                    </node>
                                  </node>
                                </node>
                                <node concept="Rh6nW" id="3qWAZKHyiZo" role="1bW2Oz">
                                  <property role="TrG5h" value="it" />
                                  <node concept="2jxLKc" id="3qWAZKHyiZp" role="1tU5fm" />
                                </node>
                              </node>
                            </node>
                            <node concept="2OqwBi" id="3qWAZKHxAgJ" role="2Oq$k0">
                              <node concept="39bAoz" id="3qWAZKHy2ha" role="2OqNvi" />
                              <node concept="2OqwBi" id="3qWAZKHxzUV" role="2Oq$k0">
                                <node concept="1bhEwm" id="3umvbTCBFW7" role="2OqNvi">
                                  <ref role="1bhEwk" node="3umvbTCAhz6" resolve="requiredPlugins" />
                                </node>
                                <node concept="1iwH7S" id="3qWAZKHxzEy" role="2Oq$k0" />
                              </node>
                            </node>
                          </node>
                        </node>
                      </node>
                    </node>
                  </node>
                  <node concept="2pNUuL" id="3qWAZKHv2OI" role="2pNNFR">
                    <property role="2pNUuO" value="location" />
                    <node concept="2pMdtt" id="3qWAZKHv2OK" role="2pMdts">
                      <property role="2pMdty" value="plugin.location" />
                      <node concept="17Uvod" id="3qWAZKHykyj" role="lGtFl">
                        <property role="2qtEX9" value="text" />
                        <property role="P4ACc" value="479c7a8c-02f9-43b5-9139-d910cb22f298/6666499814681541919/6666499814681541920" />
                        <node concept="3zFVjK" id="3qWAZKHykym" role="3zH0cK">
                          <node concept="3clFbS" id="3qWAZKHykyn" role="2VODD2">
                            <node concept="3clFbF" id="3qWAZKHykyt" role="3cqZAp">
                              <node concept="2OqwBi" id="3qWAZKHykyo" role="3clFbG">
                                <node concept="3TrcHB" id="3qWAZKHykyr" role="2OqNvi">
                                  <ref role="3TsBF5" to="kdzh:QkG2t1bKwB" resolve="path" />
                                </node>
                                <node concept="30H73N" id="3qWAZKHykys" role="2Oq$k0" />
                              </node>
                            </node>
                          </node>
                        </node>
                      </node>
                    </node>
                  </node>
                </node>
                <node concept="2pNUuL" id="3qWAZKHv2Ox" role="2pNNFR">
                  <property role="2pNUuO" value="id" />
                  <node concept="2pMdtt" id="3qWAZKHv2Oz" role="2pMdts">
                    <property role="2pMdty" value="mps.plugins.path" />
                  </node>
                </node>
              </node>
            </node>
            <node concept="2Vbh7Z" id="3qWAZKHyBgg" role="2VaTZU">
              <node concept="2pNNFK" id="3qWAZKHyH_m" role="2Vbh7K">
                <property role="qg3DV" value="true" />
                <property role="2pNNFO" value="pathconvert" />
                <node concept="2pNUuL" id="3qWAZKHyH_o" role="2pNNFR">
                  <property role="2pNUuO" value="pathsep" />
                  <node concept="2pMdtt" id="3qWAZKHyHKh" role="2pMdts">
                    <property role="2pMdty" value="${path.separator}" />
                  </node>
                </node>
                <node concept="2pNUuL" id="3qWAZKHyHKn" role="2pNNFR">
                  <property role="2pNUuO" value="property" />
                  <node concept="2pMdtt" id="3qWAZKHyHKr" role="2pMdts">
                    <property role="2pMdty" value="mps.plugins.path.string" />
                  </node>
                </node>
                <node concept="2pNUuL" id="3qWAZKHyHKt" role="2pNNFR">
                  <property role="2pNUuO" value="refid" />
                  <node concept="2pMdtt" id="3qWAZKHyHKz" role="2pMdts">
                    <property role="2pMdty" value="mps.plugins.path" />
                  </node>
                </node>
              </node>
            </node>
            <node concept="2Vbh7Z" id="3ZNuxuVTOqB" role="2VaTZU">
              <node concept="2pNNFK" id="3ZNuxuVU3oF" role="2Vbh7K">
                <property role="2pNNFO" value="path" />
                <node concept="2pNNFK" id="3ZNuxuVU3oQ" role="3o6s8t">
                  <property role="qg3DV" value="true" />
                  <property role="2pNNFO" value="pathelement" />
                  <node concept="2pNUuL" id="3ZNuxuVVQNR" role="2pNNFR">
                    <property role="2pNUuO" value="location" />
                    <node concept="2pMdtt" id="3ZNuxuVVRAq" role="2pMdts">
                      <property role="2pMdty" value="test.module.location" />
                      <node concept="17Uvod" id="3ZNuxuVVRAs" role="lGtFl">
                        <property role="2qtEX9" value="text" />
                        <property role="P4ACc" value="479c7a8c-02f9-43b5-9139-d910cb22f298/6666499814681541919/6666499814681541920" />
                        <node concept="3zFVjK" id="3ZNuxuVVRAv" role="3zH0cK">
                          <node concept="3clFbS" id="3ZNuxuVVRAw" role="2VODD2">
                            <node concept="3clFbF" id="3ZNuxuVVRAA" role="3cqZAp">
                              <node concept="2OqwBi" id="3ZNuxuVVRAx" role="3clFbG">
                                <node concept="3TrcHB" id="2whOjLNbWo_" role="2OqNvi">
                                  <ref role="3TsBF5" to="kdzh:QkG2t1bKwB" resolve="path" />
                                </node>
                                <node concept="30H73N" id="3ZNuxuVVRA_" role="2Oq$k0" />
                              </node>
                            </node>
                          </node>
                        </node>
                      </node>
                    </node>
                  </node>
                  <node concept="1WS0z7" id="3ZNuxuVU3oW" role="lGtFl">
                    <node concept="3JmXsc" id="3ZNuxuVU3oY" role="3Jn$fo">
                      <node concept="3clFbS" id="3ZNuxuVU3p0" role="2VODD2">
                        <node concept="3clFbF" id="2whOjLNbvuw" role="3cqZAp">
                          <node concept="2YIFZM" id="2whOjLNbFEX" role="3clFbG">
                            <ref role="37wK5l" to="tken:2whOjLNbAqC" resolve="findModules" />
                            <ref role="1Pybhc" to="tken:2whOjLMElV2" resolve="ModuleFinder" />
                            <node concept="2OqwBi" id="3ZNuxuVU3FR" role="37wK5m">
                              <node concept="3goQfb" id="3ZNuxuVU3FS" role="2OqNvi">
                                <node concept="1bVj0M" id="3ZNuxuVU3FT" role="23t8la">
                                  <node concept="3clFbS" id="3ZNuxuVU3FU" role="1bW5cS">
                                    <node concept="3clFbF" id="3ZNuxuVU3FV" role="3cqZAp">
                                      <node concept="2OqwBi" id="3ZNuxuVU3FW" role="3clFbG">
                                        <node concept="37vLTw" id="2whOjLN90$V" role="2Oq$k0">
                                          <ref role="3cqZAo" node="3ZNuxuVU3G2" resolve="it" />
                                        </node>
                                        <node concept="2qgKlT" id="3ZNuxuVU3FX" role="2OqNvi">
                                          <ref role="37wK5l" to="7f1d:3X9rC2XzJij" resolve="getModules" />
                                        </node>
                                      </node>
                                    </node>
                                  </node>
                                  <node concept="Rh6nW" id="3ZNuxuVU3G2" role="1bW2Oz">
                                    <property role="TrG5h" value="it" />
                                    <node concept="2jxLKc" id="3ZNuxuVU3G3" role="1tU5fm" />
                                  </node>
                                </node>
                              </node>
                              <node concept="2OqwBi" id="3ZNuxuVU3G4" role="2Oq$k0">
                                <node concept="3Tsc0h" id="3ZNuxuVU3G5" role="2OqNvi">
                                  <ref role="3TtcxE" to="5tjl:3X9rC2XzJdK" />
                                </node>
                                <node concept="30H73N" id="3ZNuxuVU3G6" role="2Oq$k0" />
                              </node>
                            </node>
                            <node concept="1iwH7S" id="2whOjLNbLKx" role="37wK5m" />
                            <node concept="30H73N" id="2whOjLNbNMU" role="37wK5m" />
                          </node>
                        </node>
                      </node>
                    </node>
                  </node>
                </node>
                <node concept="2pNUuL" id="3ZNuxuVU3oH" role="2pNNFR">
                  <property role="2pNUuO" value="id" />
                  <node concept="2pMdtt" id="3ZNuxuVU3oJ" role="2pMdts">
                    <property role="2pMdty" value="mps.tests.path" />
                  </node>
                </node>
              </node>
            </node>
            <node concept="2Vbh7Z" id="3ZNuxuVVS5s" role="2VaTZU">
              <node concept="2pNNFK" id="3ZNuxuVVS5t" role="2Vbh7K">
                <property role="qg3DV" value="true" />
                <property role="2pNNFO" value="pathconvert" />
                <node concept="2pNUuL" id="3ZNuxuVVS5u" role="2pNNFR">
                  <property role="2pNUuO" value="pathsep" />
                  <node concept="2pMdtt" id="3ZNuxuVVS5v" role="2pMdts">
                    <property role="2pMdty" value="${path.separator}" />
                  </node>
                </node>
                <node concept="2pNUuL" id="3ZNuxuVVS5w" role="2pNNFR">
                  <property role="2pNUuO" value="property" />
                  <node concept="2pMdtt" id="3ZNuxuVVS5x" role="2pMdts">
                    <property role="2pMdty" value="mps.tests.path.string" />
                  </node>
                </node>
                <node concept="2pNUuL" id="3ZNuxuVVS5y" role="2pNNFR">
                  <property role="2pNUuO" value="refid" />
                  <node concept="2pMdtt" id="3ZNuxuVVS5z" role="2pMdts">
                    <property role="2pMdty" value="mps.tests.path" />
                  </node>
                </node>
              </node>
            </node>
            <node concept="2Vbh7Z" id="2qD8WtnEBsM" role="2VaTZU">
              <node concept="2pNNFK" id="2qD8WtnEC4W" role="2Vbh7K">
                <property role="2pNNFO" value="path" />
                <node concept="2pNUuL" id="2qD8WtnEF0g" role="2pNNFR">
                  <property role="2pNUuO" value="id" />
                  <node concept="2pMdtt" id="2qD8WtnEF0u" role="2pMdts">
                    <property role="2pMdty" value="long.class.path" />
                  </node>
                </node>
                <node concept="2pNNFK" id="6u4p9jnZetp" role="3o6s8t">
                  <property role="2pNNFO" value="fileset" />
                  <node concept="1WS0z7" id="6u4p9jo9gma" role="lGtFl">
                    <node concept="3JmXsc" id="6u4p9jo9gmc" role="3Jn$fo">
                      <node concept="3clFbS" id="6u4p9jo9gme" role="2VODD2">
                        <node concept="3clFbF" id="6u4p9jo9gS0" role="3cqZAp">
                          <node concept="2OqwBi" id="6u4p9jo9gS1" role="3clFbG">
                            <node concept="2OqwBi" id="6u4p9jo9gS2" role="2Oq$k0">
                              <node concept="2OqwBi" id="6u4p9jo9gS3" role="2Oq$k0">
                                <node concept="1bhEwm" id="3umvbTCBKge" role="2OqNvi">
                                  <ref role="1bhEwk" node="3umvbTCAhz6" resolve="requiredPlugins" />
                                </node>
                                <node concept="1iwH7S" id="6u4p9jo9gS4" role="2Oq$k0" />
                              </node>
                              <node concept="39bAoz" id="6u4p9jo9gS6" role="2OqNvi" />
                            </node>
                            <node concept="3$u5V9" id="6u4p9jo9gS7" role="2OqNvi">
                              <node concept="1bVj0M" id="6u4p9jo9gS8" role="23t8la">
                                <node concept="3clFbS" id="6u4p9jo9gS9" role="1bW5cS">
                                  <node concept="3clFbF" id="6u4p9jo9gSa" role="3cqZAp">
                                    <node concept="2pJPEk" id="6u4p9jo9gSb" role="3clFbG">
                                      <node concept="2pJPED" id="6u4p9jo9gSc" role="2pJPEn">
                                        <ref role="2pJxaS" to="kdzh:QkG2t1bKw$" resolve="GeneratorInternal_String" />
                                        <node concept="2pJxcG" id="6u4p9jo9gSd" role="2pJxcM">
                                          <ref role="2pJxcJ" to="kdzh:QkG2t1bKwB" resolve="path" />
                                          <node concept="37vLTw" id="2BHiRxgm0hX" role="2pJxcZ">
                                            <ref role="3cqZAo" node="6u4p9jo9gSf" resolve="it" />
                                          </node>
                                        </node>
                                      </node>
                                    </node>
                                  </node>
                                </node>
                                <node concept="Rh6nW" id="6u4p9jo9gSf" role="1bW2Oz">
                                  <property role="TrG5h" value="it" />
                                  <node concept="2jxLKc" id="6u4p9jo9gSg" role="1tU5fm" />
                                </node>
                              </node>
                            </node>
                          </node>
                        </node>
                      </node>
                    </node>
                  </node>
                  <node concept="1W57fq" id="6u4p9jo9kQx" role="lGtFl">
                    <node concept="3IZrLx" id="6u4p9jo9kQz" role="3IZSJc">
                      <node concept="3clFbS" id="6u4p9jo9kQ_" role="2VODD2">
                        <node concept="3clFbF" id="6u4p9jo9lym" role="3cqZAp">
                          <node concept="3fqX7Q" id="6u4p9jo9Fhs" role="3clFbG">
                            <node concept="2OqwBi" id="6u4p9jo9Fhu" role="3fr31v">
                              <node concept="liA8E" id="6u4p9jo9Fhv" role="2OqNvi">
                                <ref role="37wK5l" to="wyt6:~String.endsWith(java.lang.String):boolean" resolve="endsWith" />
                                <node concept="Xl_RD" id="6u4p9jo9Fhw" role="37wK5m">
                                  <property role="Xl_RC" value=".jar" />
                                </node>
                              </node>
                              <node concept="2OqwBi" id="6u4p9jo9Fhx" role="2Oq$k0">
                                <node concept="3TrcHB" id="6u4p9jo9Fhy" role="2OqNvi">
                                  <ref role="3TsBF5" to="kdzh:QkG2t1bKwB" resolve="path" />
                                </node>
                                <node concept="30H73N" id="6u4p9jo9Fhz" role="2Oq$k0" />
                              </node>
                            </node>
                          </node>
                        </node>
                      </node>
                    </node>
                    <node concept="gft3U" id="6u4p9jo9Soc" role="UU_$l">
                      <node concept="2pNNFK" id="6u4p9jo9ZgM" role="gfFT$">
                        <property role="qg3DV" value="true" />
                        <property role="2pNNFO" value="fileset" />
                        <node concept="2pNUuL" id="6u4p9joaoHq" role="2pNNFR">
                          <property role="2pNUuO" value="file" />
                          <node concept="2pMdtt" id="6u4p9joaquO" role="2pMdts">
                            <property role="2pMdty" value="plugin.jar.path" />
                            <node concept="17Uvod" id="6u4p9joautW" role="lGtFl">
                              <property role="2qtEX9" value="text" />
                              <property role="P4ACc" value="479c7a8c-02f9-43b5-9139-d910cb22f298/6666499814681541919/6666499814681541920" />
                              <node concept="3zFVjK" id="6u4p9joautX" role="3zH0cK">
                                <node concept="3clFbS" id="6u4p9joautY" role="2VODD2">
                                  <node concept="3clFbF" id="6u4p9joawwi" role="3cqZAp">
                                    <node concept="2OqwBi" id="6u4p9joaxkQ" role="3clFbG">
                                      <node concept="3TrcHB" id="6u4p9joa_2v" role="2OqNvi">
                                        <ref role="3TsBF5" to="kdzh:QkG2t1bKwB" resolve="path" />
                                      </node>
                                      <node concept="30H73N" id="6u4p9joawwh" role="2Oq$k0" />
                                    </node>
                                  </node>
                                </node>
                              </node>
                            </node>
                          </node>
                        </node>
                      </node>
                    </node>
                  </node>
                  <node concept="2pNUuL" id="6u4p9jnZgZI" role="2pNNFR">
                    <property role="2pNUuO" value="dir" />
                    <node concept="2pMdtt" id="6u4p9jo9H6b" role="2pMdts">
                      <property role="2pMdty" value="plugin.dir" />
                      <node concept="17Uvod" id="6u4p9jo9H6d" role="lGtFl">
                        <property role="2qtEX9" value="text" />
                        <property role="P4ACc" value="479c7a8c-02f9-43b5-9139-d910cb22f298/6666499814681541919/6666499814681541920" />
                        <node concept="3zFVjK" id="6u4p9jo9H6e" role="3zH0cK">
                          <node concept="3clFbS" id="6u4p9jo9H6f" role="2VODD2">
                            <node concept="3clFbF" id="6u4p9jo9HwM" role="3cqZAp">
                              <node concept="2OqwBi" id="6u4p9jo9Ilm" role="3clFbG">
                                <node concept="3TrcHB" id="6u4p9jo9M2Z" role="2OqNvi">
                                  <ref role="3TsBF5" to="kdzh:QkG2t1bKwB" resolve="path" />
                                </node>
                                <node concept="30H73N" id="6u4p9jo9HwL" role="2Oq$k0" />
                              </node>
                            </node>
                          </node>
                        </node>
                      </node>
                    </node>
                  </node>
                  <node concept="2pNNFK" id="6u4p9jnZjyd" role="3o6s8t">
                    <property role="qg3DV" value="true" />
                    <property role="2pNNFO" value="include" />
                    <node concept="2pNUuL" id="6u4p9jnZkNr" role="2pNNFR">
                      <property role="2pNUuO" value="name" />
                      <node concept="2pMdtt" id="6u4p9jnZm4D" role="2pMdts">
                        <property role="2pMdty" value="lib/**/*.jar" />
                      </node>
                    </node>
                  </node>
                  <node concept="2pNNFK" id="5QGPY0GdXPO" role="3o6s8t">
                    <property role="qg3DV" value="true" />
                    <property role="2pNNFO" value="include" />
                    <node concept="2pNUuL" id="5QGPY0GdXPP" role="2pNNFR">
                      <property role="2pNUuO" value="name" />
                      <node concept="2pMdtt" id="5QGPY0GdXPQ" role="2pMdts">
                        <property role="2pMdty" value="languages/**/*.jar" />
                      </node>
                    </node>
                  </node>
                </node>
              </node>
            </node>
            <node concept="2Vbh7Z" id="2qD8WtnEKEJ" role="2VaTZU">
              <node concept="2pNNFK" id="2qD8WtnELj1" role="2Vbh7K">
                <property role="2pNNFO" value="pathconvert" />
                <node concept="2pNNFK" id="2qD8WtnELo3" role="3o6s8t">
                  <property role="2pNNFO" value="path" />
                  <property role="qg3DV" value="true" />
                  <node concept="2pNUuL" id="2qD8WtnELpA" role="2pNNFR">
                    <property role="2pNUuO" value="refid" />
                    <node concept="2pMdtt" id="2qD8WtnELpG" role="2pMdts">
                      <property role="2pMdty" value="long.class.path" />
                    </node>
                  </node>
                </node>
                <node concept="2pNUuL" id="2qD8WtnELns" role="2pNNFR">
                  <property role="2pNUuO" value="pathsep" />
                  <node concept="2pMdtt" id="2qD8WtnELnu" role="2pMdts">
                    <property role="2pMdty" value=" " />
                  </node>
                </node>
                <node concept="2pNUuL" id="2qD8WtnELny" role="2pNNFR">
                  <property role="2pNUuO" value="targetos" />
                  <node concept="2pMdtt" id="2qD8WtnELnA" role="2pMdts">
                    <property role="2pMdty" value="unix" />
                  </node>
                </node>
                <node concept="2pNUuL" id="2qD8WtnELnI" role="2pNNFR">
                  <property role="2pNUuO" value="property" />
                  <node concept="2pMdtt" id="2qD8WtnELnO" role="2pMdts">
                    <property role="2pMdty" value="manifest.classpath" />
                  </node>
                </node>
                <node concept="2pNNFK" id="2qD8WtnELju" role="3o6s8t">
                  <property role="2pNNFO" value="chainedmapper" />
                  <node concept="2pNNFK" id="2qD8WtnELk7" role="3o6s8t">
                    <property role="2pNNFO" value="regexpmapper" />
                    <property role="qg3DV" value="true" />
                    <node concept="2pNUuL" id="2qD8WtnELkf" role="2pNNFR">
                      <property role="2pNUuO" value="from" />
                      <node concept="2pMdtt" id="2qD8WtnELkh" role="2pMdts">
                        <property role="2pMdty" value="(.*) (.*)" />
                      </node>
                    </node>
                    <node concept="2pNUuL" id="2qD8WtnELkl" role="2pNNFR">
                      <property role="2pNUuO" value="to" />
                      <node concept="2pMdtt" id="2qD8WtnELkp" role="2pMdts">
                        <property role="2pMdty" value="\1%20\2" />
                      </node>
                    </node>
                  </node>
                  <node concept="2pNNFK" id="2qD8WtnELk$" role="3o6s8t">
                    <property role="2pNNFO" value="globmapper" />
                    <property role="qg3DV" value="true" />
                    <node concept="2pNUuL" id="2qD8WtnELk_" role="2pNNFR">
                      <property role="2pNUuO" value="from" />
                      <node concept="2pMdtt" id="2qD8WtnELkA" role="2pMdts">
                        <property role="2pMdty" value="*" />
                      </node>
                    </node>
                    <node concept="2pNUuL" id="2qD8WtnELkB" role="2pNNFR">
                      <property role="2pNUuO" value="to" />
                      <node concept="2pMdtt" id="2qD8WtnELkC" role="2pMdts">
                        <property role="2pMdty" value="file:///*" />
                      </node>
                    </node>
                  </node>
                </node>
              </node>
            </node>
            <node concept="2Vbh7Z" id="2qD8WtnEM11" role="2VaTZU">
              <node concept="2pNNFK" id="2qD8WtnEME1" role="2Vbh7K">
                <property role="2pNNFO" value="jar" />
                <node concept="2pNUuL" id="2qD8WtnEMEa" role="2pNNFR">
                  <property role="2pNUuO" value="jarfile" />
                  <node concept="2pMdtt" id="2qD8WtnEMEc" role="2pMdts">
                    <property role="2pMdty" value="${build.tmp}/mps.class.path.jar" />
                  </node>
                </node>
                <node concept="2pNNFK" id="2qD8WtnFf3Z" role="3o6s8t">
                  <property role="2pNNFO" value="manifest" />
                  <node concept="2pNNFK" id="2qD8WtnFf4c" role="3o6s8t">
                    <property role="2pNNFO" value="attribute" />
                    <property role="qg3DV" value="true" />
                    <node concept="2pNUuL" id="2qD8WtnFf4k" role="2pNNFR">
                      <property role="2pNUuO" value="name" />
                      <node concept="2pMdtt" id="2qD8WtnFf4m" role="2pMdts">
                        <property role="2pMdty" value="Class-Path" />
                      </node>
                    </node>
                    <node concept="2pNUuL" id="2qD8WtnFf4q" role="2pNNFR">
                      <property role="2pNUuO" value="value" />
                      <node concept="2pMdtt" id="2qD8WtnFf4u" role="2pMdts">
                        <property role="2pMdty" value="${manifest.classpath}" />
                      </node>
                    </node>
                  </node>
                </node>
              </node>
            </node>
            <node concept="2Vbh7Z" id="6u4p9jnUOcS" role="2VaTZU">
              <node concept="2pNNFK" id="6u4p9jnUOcW" role="2Vbh7K">
                <property role="2pNNFO" value="junit" />
                <node concept="2pNUuL" id="6u4p9jnVijr" role="2pNNFR">
                  <property role="2pNUuO" value="showoutput" />
                  <node concept="2pMdtt" id="6u4p9jnVijv" role="2pMdts">
                    <property role="2pMdty" value="true" />
                  </node>
                </node>
                <node concept="2pNUuL" id="6u4p9jnVj$p" role="2pNNFR">
                  <property role="2pNUuO" value="fork" />
                  <node concept="2pMdtt" id="6u4p9jnVj$v" role="2pMdts">
                    <property role="2pMdty" value="true" />
                  </node>
                </node>
                <node concept="2pNUuL" id="2_mwjmp6U4q" role="2pNNFR">
                  <property role="2pNUuO" value="haltonfailure" />
                  <node concept="2pMdtt" id="2_mwjmp6V1S" role="2pMdts">
                    <property role="2pMdty" value="${mps.junit.haltonfailure}" />
                    <node concept="17Uvod" id="6g2MV4s7Xrj" role="lGtFl">
                      <property role="2qtEX9" value="text" />
                      <property role="P4ACc" value="479c7a8c-02f9-43b5-9139-d910cb22f298/6666499814681541919/6666499814681541920" />
                      <node concept="3zFVjK" id="6g2MV4s7Xrk" role="3zH0cK">
                        <node concept="3clFbS" id="6g2MV4s7Xrl" role="2VODD2">
                          <node concept="3cpWs8" id="6g2MV4s7TUw" role="3cqZAp">
                            <node concept="3cpWsn" id="6g2MV4s7TUx" role="3cpWs9">
                              <property role="TrG5h" value="project" />
                              <node concept="3Tqbb2" id="6g2MV4s7TUy" role="1tU5fm">
                                <ref role="ehGHo" to="3ior:4RPz6WoY4Cj" resolve="BuildProject" />
                              </node>
                              <node concept="1PxgMI" id="6g2MV4s7TUz" role="33vP2m">
                                <ref role="1PxNhF" to="3ior:4RPz6WoY4Cj" resolve="BuildProject" />
                                <node concept="2OqwBi" id="6g2MV4s7TU$" role="1PxMeX">
                                  <node concept="2Rxl7S" id="6g2MV4s7TU_" role="2OqNvi" />
                                  <node concept="30H73N" id="6g2MV4s7TUA" role="2Oq$k0" />
                                </node>
                              </node>
                            </node>
                          </node>
                          <node concept="3cpWs8" id="6g2MV4s7FbO" role="3cqZAp">
                            <node concept="3cpWsn" id="6g2MV4s7FbP" role="3cpWs9">
                              <property role="TrG5h" value="macroHelper" />
                              <node concept="3uibUv" id="6g2MV4s7FbI" role="1tU5fm">
                                <ref role="3uigEE" to="o3n2:5FtnUVJR86u" resolve="MacroHelper" />
                              </node>
                              <node concept="2OqwBi" id="6g2MV4s7FbQ" role="33vP2m">
                                <node concept="2ShNRf" id="6g2MV4s7FbR" role="2Oq$k0">
                                  <node concept="1pGfFk" id="6g2MV4s7FbS" role="2ShVmc">
                                    <ref role="37wK5l" to="o3n2:5DY7s5F2Pa1" resolve="MacroHelper.MacroContext" />
                                    <node concept="37vLTw" id="6g2MV4s7UGl" role="37wK5m">
                                      <ref role="3cqZAo" node="6g2MV4s7TUx" resolve="project" />
                                    </node>
                                    <node concept="1iwH7S" id="6g2MV4s7FbU" role="37wK5m" />
                                  </node>
                                </node>
                                <node concept="liA8E" id="6g2MV4s7FbV" role="2OqNvi">
                                  <ref role="37wK5l" to="o3n2:5DY7s5F2PaT" resolve="getMacros" />
                                  <node concept="37vLTw" id="7MPX9wYFVht" role="37wK5m">
                                    <ref role="3cqZAo" node="6g2MV4s7TUx" resolve="project" />
                                  </node>
                                </node>
                              </node>
                            </node>
                          </node>
                          <node concept="3clFbJ" id="1CnLp85qwba" role="3cqZAp">
                            <node concept="3clFbS" id="1CnLp85qwbd" role="3clFbx">
                              <node concept="3cpWs6" id="1CnLp85qylb" role="3cqZAp">
                                <node concept="Xl_RD" id="1CnLp85q$fN" role="3cqZAk">
                                  <property role="Xl_RC" value="false" />
                                </node>
                              </node>
                            </node>
                            <node concept="2OqwBi" id="1CnLp85qxsB" role="3clFbw">
                              <node concept="2OqwBi" id="1CnLp85qwya" role="2Oq$k0">
                                <node concept="30H73N" id="1CnLp85qwqM" role="2Oq$k0" />
                                <node concept="3TrEf2" id="1CnLp85qwXp" role="2OqNvi">
                                  <ref role="3Tt5mk" to="5tjl:6g2MV4s4KuI" />
                                </node>
                              </node>
                              <node concept="3w_OXm" id="1CnLp85qy5A" role="2OqNvi" />
                            </node>
                          </node>
                          <node concept="3clFbF" id="6g2MV4s53NM" role="3cqZAp">
                            <node concept="2OqwBi" id="6g2MV4s6lfG" role="3clFbG">
                              <node concept="2OqwBi" id="6g2MV4s53R8" role="2Oq$k0">
                                <node concept="30H73N" id="6g2MV4s53NL" role="2Oq$k0" />
                                <node concept="3TrEf2" id="6g2MV4s54pK" role="2OqNvi">
                                  <ref role="3Tt5mk" to="5tjl:6g2MV4s4KuI" />
                                </node>
                              </node>
                              <node concept="2qgKlT" id="6g2MV4s6rGs" role="2OqNvi">
                                <ref role="37wK5l" to="vbkb:3NagsOfTioI" resolve="getText" />
                                <node concept="37vLTw" id="6g2MV4s7Gcy" role="37wK5m">
                                  <ref role="3cqZAo" node="6g2MV4s7FbP" resolve="macroHelper" />
                                </node>
                              </node>
                            </node>
                          </node>
                        </node>
                      </node>
                    </node>
                  </node>
                </node>
                <node concept="2pNNFK" id="6u4p9jnVkPy" role="3o6s8t">
                  <property role="qg3DV" value="true" />
                  <property role="2pNNFO" value="jvmarg" />
                  <node concept="2pNUuL" id="6u4p9jnVm6x" role="2pNNFR">
                    <property role="2pNUuO" value="value" />
                    <node concept="2pMdtt" id="6u4p9jnVm6z" role="2pMdts">
                      <property role="2pMdty" value="-ea" />
                    </node>
                  </node>
                </node>
                <node concept="2pNNFK" id="6u4p9jnVoCo" role="3o6s8t">
                  <property role="qg3DV" value="true" />
                  <property role="2pNNFO" value="jvmarg" />
                  <node concept="2pNUuL" id="6u4p9jnVoCp" role="2pNNFR">
                    <property role="2pNUuO" value="value" />
                    <node concept="2pMdtt" id="6u4p9jnVoCq" role="2pMdts">
                      <property role="2pMdty" value="-Xss1024k" />
                    </node>
                  </node>
                </node>
                <node concept="2pNNFK" id="6u4p9jnVoCy" role="3o6s8t">
                  <property role="qg3DV" value="true" />
                  <property role="2pNNFO" value="jvmarg" />
                  <node concept="2pNUuL" id="6u4p9jnVoCz" role="2pNNFR">
                    <property role="2pNUuO" value="value" />
                    <node concept="2pMdtt" id="6u4p9jnVoC$" role="2pMdts">
                      <property role="2pMdty" value="-Xmx1024m" />
                    </node>
                  </node>
                </node>
                <node concept="2pNNFK" id="6u4p9jnVoCJ" role="3o6s8t">
                  <property role="qg3DV" value="true" />
                  <property role="2pNNFO" value="jvmarg" />
                  <node concept="2pNUuL" id="6u4p9jnVoCK" role="2pNNFR">
                    <property role="2pNUuO" value="value" />
                    <node concept="2pMdtt" id="6u4p9jnVoCL" role="2pMdts">
                      <property role="2pMdty" value="-XX:MaxPermSize=256m" />
                    </node>
                  </node>
                </node>
                <node concept="2pNNFK" id="6u4p9jnVoCZ" role="3o6s8t">
                  <property role="qg3DV" value="true" />
                  <property role="2pNNFO" value="jvmarg" />
                  <node concept="2pNUuL" id="6u4p9jnVoD0" role="2pNNFR">
                    <property role="2pNUuO" value="value" />
                    <node concept="2pMdtt" id="6u4p9jnVoD1" role="2pMdts">
                      <property role="2pMdty" value="-XX:+HeapDumpOnOutOfMemoryError" />
                    </node>
                  </node>
                </node>
                <node concept="3o6iSG" id="6u4p9jnVkPu" role="3o6s8t" />
                <node concept="2pNNFK" id="6u4p9jnVOKa" role="3o6s8t">
                  <property role="2pNNFO" value="classpath" />
                  <node concept="2pNNFK" id="3qWAZKHyqw6" role="3o6s8t">
                    <property role="2pNNFO" value="fileset" />
                    <node concept="2pNNFK" id="3qWAZKHywqh" role="3o6s8t">
                      <property role="qg3DV" value="true" />
                      <property role="2pNNFO" value="include" />
                      <node concept="2pNUuL" id="3qWAZKHywql" role="2pNNFR">
                        <property role="2pNUuO" value="name" />
                        <node concept="2pMdtt" id="3qWAZKHywqn" role="2pMdts">
                          <property role="2pMdty" value="**/*.jar" />
                        </node>
                      </node>
                    </node>
                    <node concept="2pNUuL" id="3qWAZKHywfp" role="2pNNFR">
                      <property role="2pNUuO" value="dir" />
                      <node concept="2pMdtt" id="3qWAZKHywfr" role="2pMdts">
                        <property role="2pMdty" value="${artifacts.mps}/lib" />
                        <node concept="17Uvod" id="akLgX4d$C0" role="lGtFl">
                          <property role="2qtEX9" value="text" />
                          <property role="P4ACc" value="479c7a8c-02f9-43b5-9139-d910cb22f298/6666499814681541919/6666499814681541920" />
                          <node concept="3zFVjK" id="akLgX4d$DE" role="3zH0cK">
                            <node concept="3clFbS" id="akLgX4d$DF" role="2VODD2">
                              <node concept="3cpWs8" id="akLgX4mIZa" role="3cqZAp">
                                <node concept="3cpWsn" id="63InNWG5ay7" role="3cpWs9">
                                  <property role="TrG5h" value="project" />
                                  <node concept="1PxgMI" id="63InNWG5ay8" role="33vP2m">
                                    <ref role="1PxNhF" to="3ior:4RPz6WoY4Cj" resolve="BuildProject" />
                                    <node concept="2OqwBi" id="63InNWG5ay9" role="1PxMeX">
                                      <node concept="30H73N" id="akLgX4n9r4" role="2Oq$k0" />
                                      <node concept="2Rxl7S" id="63InNWG5aya" role="2OqNvi" />
                                    </node>
                                  </node>
                                  <node concept="3Tqbb2" id="63InNWG5ayc" role="1tU5fm">
                                    <ref role="ehGHo" to="3ior:4RPz6WoY4Cj" resolve="BuildProject" />
                                  </node>
                                </node>
                              </node>
                              <node concept="3clFbJ" id="akLgX4mJ1l" role="3cqZAp">
                                <node concept="3clFbC" id="akLgX4mLaI" role="3clFbw">
                                  <node concept="10Nm6u" id="akLgX4mLlV" role="3uHU7w" />
                                  <node concept="37vLTw" id="akLgX4mL3a" role="3uHU7B">
                                    <ref role="3cqZAo" node="63InNWG5ay7" resolve="project" />
                                  </node>
                                </node>
                                <node concept="3clFbS" id="akLgX4mJ1o" role="3clFbx">
                                  <node concept="3clFbF" id="akLgX4mLxy" role="3cqZAp">
                                    <node concept="2OqwBi" id="akLgX4mL_e" role="3clFbG">
                                      <node concept="2k5nB$" id="akLgX4mM5e" role="2OqNvi">
                                        <node concept="Xl_RD" id="akLgX4mMgU" role="2k5Stb">
                                          <property role="Xl_RC" value="Context project is null" />
                                        </node>
                                        <node concept="37vLTw" id="akLgX4mOit" role="2k6f33">
                                          <ref role="3cqZAo" node="63InNWG5ay7" resolve="project" />
                                        </node>
                                      </node>
                                      <node concept="1iwH7S" id="akLgX4mLxx" role="2Oq$k0" />
                                    </node>
                                  </node>
                                  <node concept="3cpWs6" id="akLgX4mOuu" role="3cqZAp">
                                    <node concept="3zGtF$" id="akLgX4mOEh" role="3cqZAk" />
                                  </node>
                                </node>
                              </node>
                              <node concept="3cpWs8" id="2TqXzNe_cVp" role="3cqZAp">
                                <node concept="3cpWsn" id="2TqXzNe_cVq" role="3cpWs9">
                                  <property role="TrG5h" value="helper" />
                                  <node concept="3uibUv" id="2TqXzNe_cVr" role="1tU5fm">
                                    <ref role="3uigEE" to="o3n2:41__iZjkZ0W" resolve="DependenciesHelper" />
                                  </node>
                                  <node concept="2ShNRf" id="2TqXzNe_cVs" role="33vP2m">
                                    <node concept="1pGfFk" id="2TqXzNe_cVt" role="2ShVmc">
                                      <ref role="37wK5l" to="o3n2:41__iZjkZ0Y" resolve="DependenciesHelper" />
                                      <node concept="1iwH7S" id="2TqXzNe_cVu" role="37wK5m" />
                                      <node concept="37vLTw" id="akLgX4mP8t" role="37wK5m">
                                        <ref role="3cqZAo" node="63InNWG5ay7" resolve="project" />
                                      </node>
                                    </node>
                                  </node>
                                </node>
                              </node>
                              <node concept="3cpWs8" id="2TqXzNe_cVw" role="3cqZAp">
                                <node concept="3cpWsn" id="2TqXzNe_cVx" role="3cpWs9">
                                  <property role="TrG5h" value="artifact" />
                                  <node concept="17QB3L" id="2TqXzNe_cVy" role="1tU5fm" />
                                  <node concept="Xl_RD" id="2TqXzNe_cVz" role="33vP2m">
                                    <property role="Xl_RC" value="mps-test-folder" />
                                  </node>
                                </node>
                              </node>
                              <node concept="3cpWs8" id="2TqXzNe_cV$" role="3cqZAp">
                                <node concept="3cpWsn" id="2TqXzNe_cV_" role="3cpWs9">
                                  <property role="TrG5h" value="mpsTestJar" />
                                  <node concept="3Tqbb2" id="2TqXzNe_cVA" role="1tU5fm">
                                    <ref role="ehGHo" to="3ior:6bGbH3Svq63" resolve="BuildLayout_PathElement" />
                                  </node>
                                  <node concept="2OqwBi" id="2TqXzNe_cVB" role="33vP2m">
                                    <node concept="2OqwBi" id="2TqXzNe_cVC" role="2Oq$k0">
                                      <node concept="37vLTw" id="3GM_nagTAJ$" role="2Oq$k0">
                                        <ref role="3cqZAo" node="2TqXzNe_cVq" resolve="helper" />
                                      </node>
                                      <node concept="liA8E" id="2TqXzNe_cVE" role="2OqNvi">
                                        <ref role="37wK5l" to="o3n2:5FtnUVJQGEG" resolve="artifacts" />
                                      </node>
                                    </node>
                                    <node concept="liA8E" id="2TqXzNe_cVF" role="2OqNvi">
                                      <ref role="37wK5l" to="33ny:~Map.get(java.lang.Object):java.lang.Object" resolve="get" />
                                      <node concept="37vLTw" id="3GM_nagTxWS" role="37wK5m">
                                        <ref role="3cqZAo" node="2TqXzNe_cVx" resolve="artifact" />
                                      </node>
                                    </node>
                                  </node>
                                </node>
                              </node>
                              <node concept="3clFbJ" id="2TqXzNe_cVH" role="3cqZAp">
                                <node concept="3clFbS" id="2TqXzNe_cVI" role="3clFbx">
                                  <node concept="3cpWs6" id="2TqXzNe_cWQ" role="3cqZAp">
                                    <node concept="2OqwBi" id="2TqXzNe_cVM" role="3cqZAk">
                                      <node concept="37vLTw" id="3GM_nagTzqG" role="2Oq$k0">
                                        <ref role="3cqZAo" node="2TqXzNe_cV_" resolve="mpsTestJar" />
                                      </node>
                                      <node concept="2qgKlT" id="2TqXzNe_cVO" role="2OqNvi">
                                        <ref role="37wK5l" to="vbkb:6b4RkXS8sT2" resolve="location" />
                                        <node concept="37vLTw" id="3GM_nagTrMr" role="37wK5m">
                                          <ref role="3cqZAo" node="2TqXzNe_cVq" resolve="helper" />
                                        </node>
                                        <node concept="37vLTw" id="3GM_nagTx3M" role="37wK5m">
                                          <ref role="3cqZAo" node="2TqXzNe_cVx" resolve="artifact" />
                                        </node>
                                      </node>
                                    </node>
                                  </node>
                                </node>
                                <node concept="2OqwBi" id="2TqXzNe_cWg" role="3clFbw">
                                  <node concept="37vLTw" id="3GM_nagTsL$" role="2Oq$k0">
                                    <ref role="3cqZAo" node="2TqXzNe_cV_" resolve="mpsTestJar" />
                                  </node>
                                  <node concept="3x8VRR" id="2TqXzNe_cWi" role="2OqNvi" />
                                </node>
                              </node>
                              <node concept="3clFbF" id="akLgX4dBGf" role="3cqZAp">
                                <node concept="3zGtF$" id="akLgX4dBGd" role="3clFbG" />
                              </node>
                            </node>
                          </node>
                        </node>
                      </node>
                    </node>
                  </node>
<<<<<<< HEAD
                  <node concept="2pNNFK" id="1f3F5o$Wn2q" role="3o6s8t">
                    <property role="2pNNFO" value="pathelement" />
                    <property role="qg3DV" value="true" />
                    <node concept="2pNUuL" id="1f3F5o$Wnby" role="2pNNFR">
                      <property role="2pNUuO" value="path" />
                      <node concept="2pMdtt" id="1f3F5o$Wnb$" role="2pMdts">
                        <property role="2pMdty" value="${jdk.home}/lib/tools.jar" />
                      </node>
                    </node>
                  </node>
                  <node concept="2pNNFK" id="6u4p9jnZetp" role="3o6s8t">
=======
                  <node concept="2pNNFK" id="2qD8WtnFfaE" role="3o6s8t">
>>>>>>> c28d773b
                    <property role="2pNNFO" value="fileset" />
                    <node concept="2pNNFK" id="2qD8WtnFfaF" role="3o6s8t">
                      <property role="qg3DV" value="true" />
                      <property role="2pNNFO" value="include" />
                      <node concept="2pNUuL" id="2qD8WtnFfaG" role="2pNNFR">
                        <property role="2pNUuO" value="name" />
                        <node concept="2pMdtt" id="2qD8WtnFfaH" role="2pMdts">
                          <property role="2pMdty" value="mps.class.path.jar" />
                        </node>
                      </node>
                    </node>
                    <node concept="2pNUuL" id="2qD8WtnFfaI" role="2pNNFR">
                      <property role="2pNUuO" value="dir" />
                      <node concept="2pMdtt" id="2qD8WtnFg0_" role="2pMdts">
                        <property role="2pMdty" value="${build.tmp}" />
                      </node>
                    </node>
                  </node>
                </node>
                <node concept="3o6iSG" id="6u4p9jnVOJO" role="3o6s8t" />
                <node concept="2pNNFK" id="6u4p9joaOrP" role="3o6s8t">
                  <property role="qg3DV" value="true" />
                  <property role="2pNNFO" value="sysproperty" />
                  <node concept="2pNUuL" id="6u4p9joaR74" role="2pNNFR">
                    <property role="2pNUuO" value="key" />
                    <node concept="2pMdtt" id="6u4p9joaTac" role="2pMdts">
                      <property role="2pMdty" value="plugin.path" />
                    </node>
                  </node>
                  <node concept="2pNUuL" id="6u4p9joaTae" role="2pNNFR">
                    <property role="2pNUuO" value="value" />
                    <node concept="2pMdtt" id="3ZNuxuVT_s0" role="2pMdts">
                      <property role="2pMdty" value="${mps.plugins.path.string}" />
                    </node>
                  </node>
                </node>
                <node concept="2pNNFK" id="3qWAZKHym_G" role="3o6s8t">
                  <property role="qg3DV" value="true" />
                  <property role="2pNNFO" value="sysproperty" />
                  <node concept="2pNUuL" id="3qWAZKHym_H" role="2pNNFR">
                    <property role="2pNUuO" value="key" />
                    <node concept="2pMdtt" id="3qWAZKHym_I" role="2pMdts">
                      <property role="2pMdty" value="mps.libraries" />
                    </node>
                  </node>
                  <node concept="2pNUuL" id="3qWAZKHym_J" role="2pNNFR">
                    <property role="2pNUuO" value="value" />
                    <node concept="2pMdtt" id="3qWAZKHym_K" role="2pMdts">
                      <property role="2pMdty" value="${mps.libraries.path.string}" />
                    </node>
                  </node>
                </node>
                <node concept="2pNNFK" id="6u4p9joaTaq" role="3o6s8t">
                  <property role="qg3DV" value="true" />
                  <property role="2pNNFO" value="sysproperty" />
                  <node concept="2pNUuL" id="6u4p9joaTar" role="2pNNFR">
                    <property role="2pNUuO" value="key" />
                    <node concept="2pMdtt" id="6u4p9joaTas" role="2pMdts">
                      <property role="2pMdty" value="mps.test.modules" />
                    </node>
                  </node>
                  <node concept="2pNUuL" id="6u4p9joaTat" role="2pNNFR">
                    <property role="2pNUuO" value="value" />
                    <node concept="2pMdtt" id="6u4p9jovyeh" role="2pMdts">
                      <property role="2pMdty" value="${mps.tests.path.string}" />
                    </node>
                  </node>
                </node>
                <node concept="2pNNFK" id="8knae4_ekT" role="3o6s8t">
                  <property role="2pNNFO" value="sysproperty" />
                  <property role="qg3DV" value="true" />
                  <node concept="2pNUuL" id="8knae4_ogY" role="2pNNFR">
                    <property role="2pNUuO" value="key" />
                    <node concept="2pMdtt" id="8knae4_p7W" role="2pMdts">
                      <property role="2pMdty" value="mps.macro" />
                      <node concept="17Uvod" id="8knae4Cd7p" role="lGtFl">
                        <property role="2qtEX9" value="text" />
                        <property role="P4ACc" value="479c7a8c-02f9-43b5-9139-d910cb22f298/6666499814681541919/6666499814681541920" />
                        <node concept="3zFVjK" id="8knae4Cd7q" role="3zH0cK">
                          <node concept="3clFbS" id="8knae4Cd7r" role="2VODD2">
                            <node concept="3clFbF" id="8knae4Cx3r" role="3cqZAp">
                              <node concept="2OqwBi" id="8knae4CfM2" role="3clFbG">
                                <node concept="30H73N" id="8knae4Cdkh" role="2Oq$k0" />
                                <node concept="3TrcHB" id="8knae4Cwb$" role="2OqNvi">
                                  <ref role="3TsBF5" to="tpck:h0TrG11" resolve="name" />
                                </node>
                              </node>
                            </node>
                          </node>
                        </node>
                      </node>
                    </node>
                  </node>
                  <node concept="2pNUuL" id="8knae4_p7Y" role="2pNNFR">
                    <property role="2pNUuO" value="value" />
                    <node concept="2pMdtt" id="8knae4_pYY" role="2pMdts">
                      <property role="2pMdty" value="mps.macro.value" />
                      <node concept="17Uvod" id="8knae4Euur" role="lGtFl">
                        <property role="2qtEX9" value="text" />
                        <property role="P4ACc" value="479c7a8c-02f9-43b5-9139-d910cb22f298/6666499814681541919/6666499814681541920" />
                        <node concept="3zFVjK" id="8knae4Euus" role="3zH0cK">
                          <node concept="3clFbS" id="8knae4Euut" role="2VODD2">
                            <node concept="3clFbF" id="8knae4EuFC" role="3cqZAp">
                              <node concept="2OqwBi" id="Y2EImGI7uY" role="3clFbG">
                                <node concept="2qgKlT" id="7ro1Zztzfsl" role="2OqNvi">
                                  <ref role="37wK5l" to="vbkb:7ro1ZztyOh5" resolve="getAntPath" />
                                  <node concept="2YIFZM" id="7ro1Zztzfsm" role="37wK5m">
                                    <ref role="1Pybhc" to="o3n2:4jjtc7WZOAv" resolve="Context" />
                                    <ref role="37wK5l" to="o3n2:19KdqCVerNJ" resolve="defaultContext" />
                                    <node concept="1iwH7S" id="7ro1Zztzfsn" role="37wK5m" />
                                  </node>
                                </node>
                                <node concept="2OqwBi" id="Y2EImGI7uO" role="2Oq$k0">
                                  <node concept="30H73N" id="Y2EImGI7uC" role="2Oq$k0" />
                                  <node concept="3TrEf2" id="Y2EImGI7uU" role="2OqNvi">
                                    <ref role="3Tt5mk" to="3ior:6qcrfIJFv3E" />
                                  </node>
                                </node>
                              </node>
                            </node>
                          </node>
                        </node>
                      </node>
                    </node>
                  </node>
                  <node concept="1WS0z7" id="8knae4_Vv0" role="lGtFl">
                    <node concept="3JmXsc" id="8knae4_Vv2" role="3Jn$fo">
                      <node concept="3clFbS" id="8knae4_Vv4" role="2VODD2">
                        <node concept="3clFbF" id="8knae4_WUS" role="3cqZAp">
                          <node concept="2OqwBi" id="8knae4GIWq" role="3clFbG">
                            <node concept="2OqwBi" id="8knae4BPGV" role="2Oq$k0">
                              <node concept="2OqwBi" id="8knae4B24p" role="2Oq$k0">
                                <node concept="2OqwBi" id="8knae4AMxt" role="2Oq$k0">
                                  <node concept="1PxgMI" id="8knae4ALQy" role="2Oq$k0">
                                    <ref role="1PxNhF" to="3ior:4RPz6WoY4Cj" resolve="BuildProject" />
                                    <node concept="2OqwBi" id="8knae4_X6c" role="1PxMeX">
                                      <node concept="30H73N" id="8knae4_WUR" role="2Oq$k0" />
                                      <node concept="1mfA1w" id="8knae4AJWv" role="2OqNvi" />
                                    </node>
                                  </node>
                                  <node concept="3Tsc0h" id="8knae4AZfL" role="2OqNvi">
                                    <ref role="3TtcxE" to="3ior:4RPz6WoY4Cy" />
                                  </node>
                                </node>
                                <node concept="3zZkjj" id="8knae4BebS" role="2OqNvi">
                                  <node concept="1bVj0M" id="8knae4BebU" role="23t8la">
                                    <node concept="3clFbS" id="8knae4BebV" role="1bW5cS">
                                      <node concept="3clFbF" id="8knae4BeIn" role="3cqZAp">
                                        <node concept="2OqwBi" id="8knae4Bf_h" role="3clFbG">
                                          <node concept="37vLTw" id="8knae4BeIm" role="2Oq$k0">
                                            <ref role="3cqZAo" node="8knae4BebW" resolve="it" />
                                          </node>
                                          <node concept="1mIQ4w" id="8knae4Bihc" role="2OqNvi">
                                            <node concept="chp4Y" id="8knae4BztO" role="cj9EA">
                                              <ref role="cht4Q" to="3ior:6qcrfIJFt02" resolve="BuildFolderMacro" />
                                            </node>
                                          </node>
                                        </node>
                                      </node>
                                    </node>
                                    <node concept="Rh6nW" id="8knae4BebW" role="1bW2Oz">
                                      <property role="TrG5h" value="it" />
                                      <node concept="2jxLKc" id="8knae4BebX" role="1tU5fm" />
                                    </node>
                                  </node>
                                </node>
                              </node>
                              <node concept="3$u5V9" id="8knae4BSAT" role="2OqNvi">
                                <node concept="1bVj0M" id="8knae4BSAV" role="23t8la">
                                  <node concept="3clFbS" id="8knae4BSAW" role="1bW5cS">
                                    <node concept="3clFbF" id="8knae4BTcf" role="3cqZAp">
                                      <node concept="1PxgMI" id="8knae4BUO5" role="3clFbG">
                                        <ref role="1PxNhF" to="3ior:6qcrfIJFt02" resolve="BuildFolderMacro" />
                                        <node concept="37vLTw" id="8knae4BTce" role="1PxMeX">
                                          <ref role="3cqZAo" node="8knae4BSAX" resolve="it" />
                                        </node>
                                      </node>
                                    </node>
                                  </node>
                                  <node concept="Rh6nW" id="8knae4BSAX" role="1bW2Oz">
                                    <property role="TrG5h" value="it" />
                                    <node concept="2jxLKc" id="8knae4BSAY" role="1tU5fm" />
                                  </node>
                                </node>
                              </node>
                            </node>
                            <node concept="3zZkjj" id="8knae4GLx5" role="2OqNvi">
                              <node concept="1bVj0M" id="8knae4GLx7" role="23t8la">
                                <node concept="3clFbS" id="8knae4GLx8" role="1bW5cS">
                                  <node concept="3clFbF" id="8knae4GMQv" role="3cqZAp">
                                    <node concept="2OqwBi" id="8knae4GVBr" role="3clFbG">
                                      <node concept="2OqwBi" id="8knae4GODj" role="2Oq$k0">
                                        <node concept="37vLTw" id="8knae4GMQu" role="2Oq$k0">
                                          <ref role="3cqZAo" node="8knae4GLx9" resolve="it" />
                                        </node>
                                        <node concept="3TrcHB" id="8knae4GRF6" role="2OqNvi">
                                          <ref role="3TsBF5" to="tpck:h0TrG11" resolve="name" />
                                        </node>
                                      </node>
                                      <node concept="liA8E" id="8knae4H70v" role="2OqNvi">
                                        <ref role="37wK5l" to="wyt6:~String.startsWith(java.lang.String):boolean" resolve="startsWith" />
                                        <node concept="Xl_RD" id="8knae4H7U9" role="37wK5m">
                                          <property role="Xl_RC" value="mps.macro." />
                                        </node>
                                      </node>
                                    </node>
                                  </node>
                                </node>
                                <node concept="Rh6nW" id="8knae4GLx9" role="1bW2Oz">
                                  <property role="TrG5h" value="it" />
                                  <node concept="2jxLKc" id="8knae4GLxa" role="1tU5fm" />
                                </node>
                              </node>
                            </node>
                          </node>
                        </node>
                      </node>
                    </node>
                  </node>
                </node>
                <node concept="3o6iSG" id="6u4p9joaLHw" role="3o6s8t" />
                <node concept="2pNNFK" id="6u4p9jnVuYD" role="3o6s8t">
                  <property role="qg3DV" value="true" />
                  <property role="2pNNFO" value="test" />
                  <node concept="2pNUuL" id="6u4p9jnVuYV" role="2pNNFR">
                    <property role="2pNUuO" value="name" />
                    <node concept="2pMdtt" id="6u4p9jnVNup" role="2pMdts">
                      <property role="2pMdty" value="jetbrains.mps.testbench.junit.suites.AntModuleTestSuite" />
                    </node>
                  </node>
                  <node concept="2pNUuL" id="7rCBBnnOsw2" role="2pNNFR">
                    <property role="2pNUuO" value="outfile" />
                    <node concept="2pMdtt" id="7rCBBnnOwd9" role="2pMdts">
                      <property role="2pMdty" value="TEST-jetbrains.mps.testbench.junit.suites.AntModuleTestSuite" />
                      <node concept="17Uvod" id="7rCBBnnOwdd" role="lGtFl">
                        <property role="2qtEX9" value="text" />
                        <property role="P4ACc" value="479c7a8c-02f9-43b5-9139-d910cb22f298/6666499814681541919/6666499814681541920" />
                        <node concept="3zFVjK" id="7rCBBnnOwde" role="3zH0cK">
                          <node concept="3clFbS" id="7rCBBnnOwdf" role="2VODD2">
                            <node concept="3clFbF" id="7rCBBnnO$2G" role="3cqZAp">
                              <node concept="3cpWs3" id="7rCBBnnOMaE" role="3clFbG">
                                <node concept="3cpWs3" id="7rCBBnnP0dj" role="3uHU7B">
                                  <node concept="Xl_RD" id="7rCBBnnP0do" role="3uHU7w">
                                    <property role="Xl_RC" value="-" />
                                  </node>
                                  <node concept="3zGtF$" id="7rCBBnnO$2F" role="3uHU7B" />
                                </node>
                                <node concept="2OqwBi" id="7rCBBnnOMjJ" role="3uHU7w">
                                  <node concept="3TrcHB" id="7rCBBnnOZOt" role="2OqNvi">
                                    <ref role="3TsBF5" to="tpck:h0TrG11" resolve="name" />
                                  </node>
                                  <node concept="30H73N" id="7rCBBnnOMaN" role="2Oq$k0" />
                                </node>
                              </node>
                            </node>
                          </node>
                        </node>
                      </node>
                    </node>
                  </node>
                </node>
                <node concept="2pNNFK" id="6u4p9joaHif" role="3o6s8t">
                  <property role="qg3DV" value="true" />
                  <property role="2pNNFO" value="formatter" />
                  <node concept="2pNUuL" id="6u4p9joaIDm" role="2pNNFR">
                    <property role="2pNUuO" value="type" />
                    <node concept="2pMdtt" id="6u4p9joaIDo" role="2pMdts">
                      <property role="2pMdty" value="xml" />
                    </node>
                  </node>
                </node>
              </node>
            </node>
          </node>
          <node concept="17Uvod" id="3umvbTC_psd" role="lGtFl">
            <property role="2qtEX9" value="name" />
            <property role="P4ACc" value="ceab5195-25ea-4f22-9b92-103b95ca8c0c/1169194658468/1169194664001" />
            <node concept="3zFVjK" id="3umvbTC_pse" role="3zH0cK">
              <node concept="3clFbS" id="3umvbTC_psf" role="2VODD2">
                <node concept="3clFbF" id="3umvbTC_q3W" role="3cqZAp">
                  <node concept="3cpWs3" id="3umvbTC_snY" role="3clFbG">
                    <node concept="2OqwBi" id="3umvbTC_wHh" role="3uHU7w">
                      <node concept="30H73N" id="3umvbTC_v1O" role="2Oq$k0" />
                      <node concept="3TrcHB" id="3umvbTC__nP" role="2OqNvi">
                        <ref role="3TsBF5" to="tpck:h0TrG11" resolve="name" />
                      </node>
                    </node>
                    <node concept="3cpWs3" id="3umvbTC_qQd" role="3uHU7B">
                      <node concept="3zGtF$" id="3umvbTC_q3V" role="3uHU7B" />
                      <node concept="Xl_RD" id="3umvbTC_qQi" role="3uHU7w">
                        <property role="Xl_RC" value="." />
                      </node>
                    </node>
                  </node>
                </node>
              </node>
            </node>
          </node>
          <node concept="2jeGV$" id="3umvbTCAhQA" role="lGtFl">
            <property role="TrG5h" value="closure" />
            <node concept="2jfdEK" id="3umvbTCAhQC" role="2jfP_Y">
              <node concept="3clFbS" id="3umvbTCAhQE" role="2VODD2">
                <node concept="3clFbF" id="3ZNuxuVIKrm" role="3cqZAp">
                  <node concept="2OqwBi" id="3ZNuxuVIKro" role="3clFbG">
                    <node concept="2ShNRf" id="3ZNuxuVIKrq" role="2Oq$k0">
                      <node concept="1pGfFk" id="3ZNuxuVIKrr" role="2ShVmc">
                        <ref role="37wK5l" to="tken:2pk5iwY3nSs" resolve="MPSModulesClosure" />
                        <node concept="2OqwBi" id="3ZNuxuVIKrt" role="37wK5m">
                          <node concept="3goQfb" id="3ZNuxuVIKru" role="2OqNvi">
                            <node concept="1bVj0M" id="3ZNuxuVIKrv" role="23t8la">
                              <node concept="3clFbS" id="3ZNuxuVIKrw" role="1bW5cS">
                                <node concept="3clFbF" id="3ZNuxuVIKrx" role="3cqZAp">
                                  <node concept="2OqwBi" id="3ZNuxuVIKry" role="3clFbG">
                                    <node concept="2qgKlT" id="3ZNuxuVIKrz" role="2OqNvi">
                                      <ref role="37wK5l" to="7f1d:3X9rC2XzJij" resolve="getModules" />
                                    </node>
                                    <node concept="37vLTw" id="4F_fjXJZvXD" role="2Oq$k0">
                                      <ref role="3cqZAo" node="3ZNuxuVIKrC" resolve="it" />
                                    </node>
                                  </node>
                                </node>
                              </node>
                              <node concept="Rh6nW" id="3ZNuxuVIKrC" role="1bW2Oz">
                                <property role="TrG5h" value="it" />
                                <node concept="2jxLKc" id="3ZNuxuVIKrD" role="1tU5fm" />
                              </node>
                            </node>
                          </node>
                          <node concept="2OqwBi" id="3ZNuxuVIKrE" role="2Oq$k0">
                            <node concept="3Tsc0h" id="3ZNuxuVIKrF" role="2OqNvi">
                              <ref role="3TtcxE" to="5tjl:3X9rC2XzJdK" />
                            </node>
                            <node concept="30H73N" id="3ZNuxuVIKrG" role="2Oq$k0" />
                          </node>
                        </node>
                        <node concept="2OqwBi" id="7QNcMbqvBYM" role="37wK5m">
                          <node concept="2ShNRf" id="7QNcMbqvBCO" role="2Oq$k0">
                            <node concept="HV5vD" id="7QNcMbqvBSx" role="2ShVmc">
                              <ref role="HV5vE" to="tken:ECLZhkrFpC" resolve="MPSModulesClosure.ModuleDependenciesOptions" />
                            </node>
                          </node>
                          <node concept="liA8E" id="7QNcMbqvC4O" role="2OqNvi">
                            <ref role="37wK5l" to="tken:6qlcPcv9UhQ" resolve="trackDevkits" />
                          </node>
                        </node>
                      </node>
                    </node>
                    <node concept="liA8E" id="3ZNuxuVIKrI" role="2OqNvi">
                      <ref role="37wK5l" to="tken:7LkEFTMzmuw" resolve="designtimeClosure" />
                    </node>
                  </node>
                </node>
              </node>
            </node>
            <node concept="3uibUv" id="3umvbTCB2Wj" role="2jfP_h">
              <ref role="3uigEE" to="tken:1jjYQYSjid_" resolve="MPSModulesClosure" />
            </node>
          </node>
          <node concept="2jeGV$" id="3umvbTCAhz6" role="lGtFl">
            <property role="TrG5h" value="requiredPlugins" />
            <node concept="10Q1$e" id="3umvbTCARch" role="2jfP_h">
              <node concept="17QB3L" id="3umvbTCAMoQ" role="10Q1$1" />
            </node>
            <node concept="2jfdEK" id="3umvbTCAhz8" role="2jfP_Y">
              <node concept="3clFbS" id="3umvbTCAhza" role="2VODD2">
                <node concept="3clFbF" id="3pzPpUGgDUg" role="3cqZAp">
                  <node concept="2OqwBi" id="3pzPpUGgFyt" role="3clFbG">
                    <node concept="liA8E" id="3pzPpUGgG1O" role="2OqNvi">
                      <ref role="37wK5l" to="tken:3pzPpUFQH5V" resolve="getPluginPaths" />
                    </node>
                    <node concept="2ShNRf" id="3pzPpUGgK72" role="2Oq$k0">
                      <node concept="1pGfFk" id="3pzPpUGgK73" role="2ShVmc">
                        <ref role="37wK5l" to="tken:3pzPpUFO9wL" resolve="ModulePlugins" />
                        <node concept="1PxgMI" id="3pzPpUGgKnY" role="37wK5m">
                          <ref role="1PxNhF" to="3ior:4RPz6WoY4Cj" resolve="BuildProject" />
                          <node concept="2OqwBi" id="3pzPpUGgKnZ" role="1PxMeX">
                            <node concept="2Rxl7S" id="3pzPpUGgKo0" role="2OqNvi" />
                            <node concept="30H73N" id="3pzPpUGgKo1" role="2Oq$k0" />
                          </node>
                        </node>
                        <node concept="1iwH7S" id="3pzPpUGgK75" role="37wK5m" />
                      </node>
                    </node>
                  </node>
                </node>
              </node>
            </node>
          </node>
        </node>
        <node concept="raruj" id="6u4p9jnUKiF" role="lGtFl" />
        <node concept="1W57fq" id="6u4p9jovCnP" role="lGtFl">
          <node concept="3IZrLx" id="6u4p9jovCnR" role="3IZSJc">
            <node concept="3clFbS" id="6u4p9jovCnT" role="2VODD2">
              <node concept="3clFbF" id="6u4p9jovH9V" role="3cqZAp">
                <node concept="2OqwBi" id="6u4p9jovNBa" role="3clFbG">
                  <node concept="3GX2aA" id="6u4p9jovY4k" role="2OqNvi" />
                  <node concept="2OqwBi" id="6u4p9jovHgh" role="2Oq$k0">
                    <node concept="3Tsc0h" id="3X9rC2XBgI3" role="2OqNvi">
                      <ref role="3TtcxE" to="5tjl:3X9rC2XzJdK" />
                    </node>
                    <node concept="30H73N" id="6u4p9jovH9U" role="2Oq$k0" />
                  </node>
                </node>
              </node>
            </node>
          </node>
        </node>
      </node>
    </node>
  </node>
  <node concept="bUwia" id="9doRgOjHX1">
    <property role="TrG5h" value="tests" />
    <node concept="3aamgX" id="2HnWMReJtMg" role="3acgRq">
      <ref role="30HIoZ" to="5tjl:3X9rC2XzJdH" resolve="BuildMpsLayout_TestModules" />
      <node concept="j$656" id="3umvbTBu2DR" role="1lVwrX">
        <ref role="v9R2y" node="9doRgNsoyX" resolve="reduce_TestModules" />
      </node>
    </node>
  </node>
  <node concept="jVnub" id="3umvbTBQCMr">
    <property role="TrG5h" value="reduce_ModuleTestsLibraryImport" />
    <ref role="phYkn" to="g07:5KZfyKsVsFI" resolve="reduce_PluginToImport" />
    <node concept="3aamgX" id="3umvbTBQDiX" role="3aUrZf">
      <ref role="30HIoZ" to="5tjl:3umvbTBQuM$" resolve="BuildModuleTestsPlugin" />
      <node concept="gft3U" id="3umvbTBQDCv" role="1lVwrX">
        <node concept="ygXWA" id="3umvbTBQDDr" role="gfFT$">
          <ref role="ygXWD" to="54mp:m8_23bzloH" resolve="module-tests" />
        </node>
      </node>
    </node>
  </node>
</model>
<|MERGE_RESOLUTION|>--- conflicted
+++ resolved
@@ -2,11 +2,11 @@
 <model ref="r:707b7eb5-6dae-4291-ab4d-8d1bac7cbc86(jetbrains.mps.build.mps.tests.generator.template.main@generator)">
   <persistence version="9" />
   <languages>
-    <use id="798100da-4f0a-421a-b991-71f8c50ce5d2" name="jetbrains.mps.build" version="-1" />
-    <use id="698a8d22-a104-47a0-ba8d-10e3ec237f13" name="jetbrains.mps.build.workflow" version="-1" />
-    <use id="479c7a8c-02f9-43b5-9139-d910cb22f298" name="jetbrains.mps.core.xml" version="-1" />
-    <use id="b401a680-8325-4110-8fd3-84331ff25bef" name="jetbrains.mps.lang.generator" version="-1" />
-    <use id="d7706f63-9be2-479c-a3da-ae92af1e64d5" name="jetbrains.mps.lang.generator.generationContext" version="-1" />
+    <use id="798100da-4f0a-421a-b991-71f8c50ce5d2" name="jetbrains.mps.build" version="0" />
+    <use id="698a8d22-a104-47a0-ba8d-10e3ec237f13" name="jetbrains.mps.build.workflow" version="0" />
+    <use id="479c7a8c-02f9-43b5-9139-d910cb22f298" name="jetbrains.mps.core.xml" version="0" />
+    <use id="b401a680-8325-4110-8fd3-84331ff25bef" name="jetbrains.mps.lang.generator" version="0" />
+    <use id="d7706f63-9be2-479c-a3da-ae92af1e64d5" name="jetbrains.mps.lang.generator.generationContext" version="0" />
     <use id="ceab5195-25ea-4f22-9b92-103b95ca8c0c" name="jetbrains.mps.lang.core" version="1" />
     <use id="0cf935df-4699-4e9c-a132-fa109541cba3" name="jetbrains.mps.build.mps" version="1" />
     <devkit ref="fbc25dd2-5da4-483a-8b19-70928e1b62d7(jetbrains.mps.devkit.general-purpose)" />
@@ -1191,7 +1191,6 @@
                       </node>
                     </node>
                   </node>
-<<<<<<< HEAD
                   <node concept="2pNNFK" id="1f3F5o$Wn2q" role="3o6s8t">
                     <property role="2pNNFO" value="pathelement" />
                     <property role="qg3DV" value="true" />
@@ -1202,10 +1201,7 @@
                       </node>
                     </node>
                   </node>
-                  <node concept="2pNNFK" id="6u4p9jnZetp" role="3o6s8t">
-=======
                   <node concept="2pNNFK" id="2qD8WtnFfaE" role="3o6s8t">
->>>>>>> c28d773b
                     <property role="2pNNFO" value="fileset" />
                     <node concept="2pNNFK" id="2qD8WtnFfaF" role="3o6s8t">
                       <property role="qg3DV" value="true" />
