<?xml version="1.0" encoding="UTF-8"?>
<debug-info>
  <concept fqn="jetbrains.mps.baseLanguage.structure.BlockStatement" />
  <concept fqn="jetbrains.mps.baseLanguage.structure.ExpressionStatement" />
  <concept fqn="jetbrains.mps.baseLanguage.structure.IfStatement" />
  <concept fqn="jetbrains.mps.baseLanguage.structure.InstanceMethodDeclaration" />
  <concept fqn="jetbrains.mps.baseLanguage.structure.LocalVariableDeclarationStatement" />
  <concept fqn="jetbrains.mps.baseLanguage.structure.ReturnStatement" />
  <concept fqn="jetbrains.mps.baseLanguage.structure.SingleLineComment" />
  <concept fqn="jetbrains.mps.baseLanguage.structure.Statement" />
  <concept fqn="jetbrains.mps.baseLanguage.structure.StaticMethodDeclaration" />
  <root>
    <file name="QueriesGenerated.java">
<<<<<<< HEAD
      <unit at="30,0,210,0" name="jetbrains.mps.build.mps.tests.generator.template.main.QueriesGenerated" />
=======
      <unit at="31,0,197,0" name="jetbrains.mps.build.mps.tests.generator.template.main.QueriesGenerated" />
>>>>>>> 6c87b587
    </file>
  </root>
  <root nodeRef="r:707b7eb5-6dae-4291-ab4d-8d1bac7cbc86(jetbrains.mps.build.mps.tests.generator.template.main@generator)/165898112013011133">
    <file name="QueriesGenerated.java">
<<<<<<< HEAD
      <node id="4608161086085621494" at="34,112,35,69" concept="5" />
      <node id="3944198881067747485" at="38,112,39,69" concept="5" />
      <node id="4608161086086019494" at="42,112,43,69" concept="5" />
=======
      <node id="4608161086085621494" at="37,112,38,69" concept="5" />
      <node id="3944198881067747485" at="40,112,41,69" concept="5" />
      <node id="4608161086086019494" at="43,112,44,69" concept="5" />
>>>>>>> 6c87b587
      <node id="7206546315287699104" at="46,112,47,142" concept="4" />
      <node id="7206546315287638772" at="47,142,48,103" concept="4" />
      <node id="1880188600397210955" at="49,89,50,21" concept="5" />
      <node id="7206546315286953202" at="51,5,52,143" concept="5" />
<<<<<<< HEAD
      <node id="185990153991024586" at="55,111,56,142" concept="4" />
      <node id="185990153991034978" at="57,26,58,68" concept="1" />
      <node id="185990153991047070" at="58,68,59,41" concept="5" />
      <node id="3340252814672973529" at="60,5,61,74" concept="4" />
      <node id="3340252814672973536" at="61,74,62,40" concept="4" />
      <node id="3340252814672973540" at="62,40,63,56" concept="4" />
      <node id="3340252814672973622" at="64,31,65,144" concept="5" />
      <node id="185990153988635407" at="66,5,67,39" concept="5" />
      <node id="7459197473276954642" at="70,112,71,69" concept="5" />
      <node id="7459197473276745778" at="74,112,75,69" concept="5" />
      <node id="149846544984707291" at="78,111,79,69" concept="5" />
      <node id="149846544985221864" at="82,111,83,216" concept="5" />
      <node id="8568272520041611436" at="86,112,87,105" concept="5" />
      <node id="4005526075832901884" at="90,112,91,105" concept="5" />
      <node id="7459197473276647574" at="94,94,95,89" concept="5" />
      <node id="7459197473282511483" at="98,94,99,111" concept="5" />
      <node id="2887318893690694198" at="102,120,103,123" concept="5" />
      <node id="3944198881067742400" at="108,38,109,67" concept="5" />
      <node id="4608161086085544699" at="116,50,117,159" concept="5" />
      <node id="7459197473276628490" at="124,38,125,67" concept="5" />
      <node id="149846544984370071" at="132,39,133,98" concept="5" />
      <node id="149846544984544015" at="136,37,137,90" concept="5" />
      <node id="149846544985828767" at="140,39,141,82" concept="5" />
      <node id="5396787071145202297" at="148,37,149,147" concept="5" />
      <node id="4608161086082582241" at="156,50,157,257" concept="5" />
      <node id="7459197473274928364" at="162,102,163,142" concept="4" />
      <node id="7459197473274278022" at="163,142,164,80" concept="4" />
      <node id="3944198881075320432" at="164,80,165,0" concept="7" />
      <node id="3944198881081718700" at="165,0,166,65" concept="4" />
      <node id="8574011380868890591" at="168,37,169,64" concept="5" />
      <node id="7459197473274278043" at="172,38,173,54" concept="4" />
      <node id="7459197473274278054" at="174,35,175,20" concept="6" />
      <node id="7459197473274278074" at="175,20,176,22" concept="5" />
      <node id="7459197473274278079" at="177,9,178,146" concept="4" />
      <node id="7459197473274278089" at="179,26,180,20" concept="6" />
      <node id="7459197473274278101" at="180,20,181,22" concept="5" />
      <node id="7459197473274278106" at="182,9,183,19" concept="5" />
      <node id="7459197473274278113" at="186,40,187,47" concept="5" />
      <node id="7459197473274278122" at="190,39,191,18" concept="5" />
      <node id="3944198881067742398" at="196,83,197,63" concept="4" />
      <node id="3944198881067742398" at="197,63,198,135" concept="4" />
      <node id="3944198881067742398" at="198,135,199,47" concept="0" />
      <node id="3944198881067742398" at="198,135,199,47" concept="1" />
      <node id="3944198881067742398" at="199,47,200,14" concept="5" />
      <node id="7459197473276628491" at="203,83,204,63" concept="4" />
      <node id="7459197473276628491" at="204,63,205,135" concept="4" />
      <node id="7459197473276628491" at="205,135,206,47" concept="0" />
      <node id="7459197473276628491" at="205,135,206,47" concept="1" />
      <node id="7459197473276628491" at="206,47,207,14" concept="5" />
      <node id="1880188600397202122" at="48,103,51,5" concept="2" />
      <node id="3340252814672973549" at="63,56,66,5" concept="2" />
      <node id="3944198881067741142" at="108,0,111,0" concept="3" trace="select#(Ljava/lang/String;)Lorg/jetbrains/mps/openapi/model/SNode;" />
      <node id="4608161086085544697" at="116,0,119,0" concept="3" trace="translate#(Lorg/jetbrains/mps/openapi/model/SNode;)Ljava/lang/Iterable;" />
      <node id="7459197473276628488" at="124,0,127,0" concept="3" trace="select#(Ljava/lang/String;)Lorg/jetbrains/mps/openapi/model/SNode;" />
      <node id="149846544984367866" at="132,0,135,0" concept="3" trace="accept#(Lorg/jetbrains/mps/openapi/model/SNode;)Z" />
      <node id="149846544984541627" at="136,0,139,0" concept="3" trace="select#(Lorg/jetbrains/mps/openapi/model/SNode;)Lorg/jetbrains/mps/openapi/model/SNode;" />
      <node id="149846544985823303" at="140,0,143,0" concept="3" trace="accept#(Lorg/jetbrains/mps/openapi/model/SNode;)Z" />
      <node id="5396787071145118336" at="148,0,151,0" concept="3" trace="select#(Lorg/jetbrains/mps/openapi/model/SNode;)Lorg/jetbrains/mps/openapi/model/SNode;" />
      <node id="4608161086082582239" at="156,0,159,0" concept="3" trace="translate#(Lorg/jetbrains/mps/openapi/model/SNode;)Ljava/lang/Iterable;" />
      <node id="8574011380868881304" at="168,0,171,0" concept="3" trace="select#(Lorg/jetbrains/mps/openapi/model/SNode;)Lorg/jetbrains/mps/openapi/model/SNode;" />
      <node id="7459197473274278111" at="186,0,189,0" concept="3" trace="accept#(Ljava/lang/String;)Z" />
      <node id="7459197473274278120" at="190,0,193,0" concept="3" trace="select#(Ljava/lang/String;)Ljava/lang/String;" />
      <node id="185990153991024725" at="56,142,60,5" concept="2" />
      <node id="7459197473274278052" at="173,54,177,9" concept="2" />
      <node id="7459197473274278087" at="178,146,182,9" concept="2" />
      <node id="3944198881067547299" at="106,120,111,7" concept="5" />
      <node id="2887318893681833888" at="114,120,119,38" concept="5" />
      <node id="7459197473276628480" at="122,120,127,7" concept="5" />
      <node id="3944198881075836602" at="146,102,151,7" concept="5" />
      <node id="4608161086082582230" at="154,102,159,43" concept="5" />
      <node id="3944198881067742398" at="196,0,202,0" concept="8" trace="createGeneratorInternal_String_x583g4_a0a0a0a0p#(Ljava/lang/Object;)Lorg/jetbrains/mps/openapi/model/SNode;" />
      <node id="7459197473276628491" at="203,0,209,0" concept="8" trace="createGeneratorInternal_String_x583g4_a0a0a0a0r#(Ljava/lang/Object;)Lorg/jetbrains/mps/openapi/model/SNode;" />
      <node id="149846544984035000" at="130,119,143,7" concept="5" />
      <node id="7459197473274278041" at="172,0,185,0" concept="3" trace="select#(Lorg/jetbrains/mps/openapi/model/SNode;)Ljava/lang/String;" />
      <node id="7459197473274278029" at="166,65,193,42" concept="5" />
      <scope id="4608161086085620432" at="34,112,35,69" />
      <scope id="3944198881067747479" at="38,112,39,69" />
      <scope id="4608161086086019488" at="42,112,43,69" />
      <scope id="1880188600397202125" at="49,89,50,21" />
      <scope id="3340252814672973550" at="64,31,65,144" />
      <scope id="7459197473276946302" at="70,112,71,69" />
      <scope id="7459197473276744079" at="74,112,75,69" />
      <scope id="149846544984625627" at="78,111,79,69" />
      <scope id="149846544985221021" at="82,111,83,216" />
      <scope id="8568272520041595727" at="86,112,87,105" />
      <scope id="4005526075832899343" at="90,112,91,105" />
      <scope id="7459197473276644773" at="94,94,95,89" />
      <scope id="7459197473282491897" at="98,94,99,111" />
      <scope id="4608161086082595440" at="102,120,103,123" />
      <scope id="3944198881067741143" at="108,38,109,67" />
      <scope id="4608161086085544698" at="116,50,117,159" />
      <scope id="7459197473276628489" at="124,38,125,67" />
      <scope id="149846544984367867" at="132,39,133,98" />
      <scope id="149846544984541628" at="136,37,137,90" />
      <scope id="149846544985823304" at="140,39,141,82" />
      <scope id="5396787071145118337" at="148,37,149,147" />
      <scope id="4608161086082582240" at="156,50,157,257" />
      <scope id="8574011380868881305" at="168,37,169,64" />
      <scope id="7459197473274278112" at="186,40,187,47" />
      <scope id="7459197473274278121" at="190,39,191,18" />
      <scope id="3944198881067742398" at="198,135,199,47" />
      <scope id="7459197473276628491" at="205,135,206,47" />
      <scope id="185990153991024728" at="57,26,59,41" />
      <scope id="7459197473274278053" at="174,35,176,22" />
      <scope id="7459197473274278088" at="179,26,181,22" />
      <scope id="3944198881067741142" at="108,0,111,0">
        <var name="it" id="3944198881067741142" />
      </scope>
      <scope id="4608161086085544697" at="116,0,119,0">
        <var name="it" id="4608161086085544697" />
      </scope>
      <scope id="7459197473276628488" at="124,0,127,0">
        <var name="it" id="7459197473276628488" />
      </scope>
      <scope id="149846544984367866" at="132,0,135,0">
        <var name="it" id="149846544984367866" />
      </scope>
      <scope id="149846544984541627" at="136,0,139,0">
        <var name="it" id="149846544984541627" />
      </scope>
      <scope id="149846544985823303" at="140,0,143,0">
        <var name="it" id="149846544985823303" />
      </scope>
      <scope id="5396787071145118336" at="148,0,151,0">
        <var name="it" id="5396787071145118336" />
      </scope>
      <scope id="4608161086082582239" at="156,0,159,0">
        <var name="it" id="4608161086082582239" />
      </scope>
      <scope id="8574011380868881304" at="168,0,171,0">
        <var name="it" id="8574011380868881304" />
      </scope>
      <scope id="7459197473274278111" at="186,0,189,0">
        <var name="it" id="7459197473274278111" />
      </scope>
      <scope id="7459197473274278120" at="190,0,193,0">
        <var name="it" id="7459197473274278120" />
      </scope>
      <scope id="3944198881067742398" at="196,83,200,14">
        <var name="facade" id="3944198881067742398" />
        <var name="n1" id="3944198881067742398" />
      </scope>
      <scope id="7459197473276628491" at="203,83,207,14">
        <var name="facade" id="7459197473276628491" />
        <var name="n1" id="7459197473276628491" />
      </scope>
      <scope id="3944198881066888504" at="106,120,111,7" />
      <scope id="4608161086085543488" at="114,120,119,38" />
      <scope id="7459197473276626318" at="122,120,127,7" />
      <scope id="4608161086082556982" at="146,102,151,7" />
      <scope id="4005526075833130410" at="154,102,159,43" />
=======
      <node id="185990153991024586" at="54,111,55,142" concept="4" />
      <node id="185990153991034978" at="56,26,57,68" concept="1" />
      <node id="185990153991047070" at="57,68,58,41" concept="5" />
      <node id="3340252814672973529" at="59,5,60,74" concept="4" />
      <node id="3340252814672973536" at="60,74,61,40" concept="4" />
      <node id="3340252814672973540" at="61,40,62,56" concept="4" />
      <node id="3340252814672973622" at="63,31,64,144" concept="5" />
      <node id="185990153988635407" at="65,5,66,39" concept="5" />
      <node id="7459197473276954642" at="68,112,69,69" concept="5" />
      <node id="7459197473276745778" at="71,112,72,69" concept="5" />
      <node id="149846544984707291" at="74,111,75,69" concept="5" />
      <node id="149846544985221864" at="77,111,78,216" concept="5" />
      <node id="8568272520041611436" at="80,112,81,105" concept="5" />
      <node id="4005526075832901884" at="83,112,84,105" concept="5" />
      <node id="7459197473276647574" at="86,94,87,89" concept="5" />
      <node id="7459197473282511483" at="89,94,90,111" concept="5" />
      <node id="2887318893690694198" at="92,120,93,123" concept="5" />
      <node id="3944198881067742400" at="97,38,98,67" concept="5" />
      <node id="4608161086085544699" at="104,50,105,159" concept="5" />
      <node id="7459197473276628490" at="111,38,112,67" concept="5" />
      <node id="149846544984370071" at="118,39,119,98" concept="5" />
      <node id="149846544984544015" at="122,37,123,90" concept="5" />
      <node id="149846544985828767" at="126,39,127,82" concept="5" />
      <node id="5396787071145202297" at="133,37,134,147" concept="5" />
      <node id="4608161086082582241" at="140,50,141,257" concept="5" />
      <node id="7459197473274928364" at="145,102,146,142" concept="4" />
      <node id="7459197473274278022" at="146,142,147,80" concept="4" />
      <node id="3944198881075320432" at="147,80,148,0" concept="7" />
      <node id="3944198881081718700" at="148,0,149,65" concept="4" />
      <node id="8574011380868890591" at="151,37,152,64" concept="5" />
      <node id="7459197473274278043" at="155,38,156,54" concept="4" />
      <node id="7459197473274278054" at="157,35,158,20" concept="6" />
      <node id="7459197473274278074" at="158,20,159,22" concept="5" />
      <node id="7459197473274278079" at="160,9,161,146" concept="4" />
      <node id="7459197473274278089" at="162,26,163,20" concept="6" />
      <node id="7459197473274278101" at="163,20,164,22" concept="5" />
      <node id="7459197473274278106" at="165,9,166,19" concept="5" />
      <node id="7459197473274278113" at="169,40,170,47" concept="5" />
      <node id="7459197473274278122" at="173,39,174,18" concept="5" />
      <node id="3944198881067742398" at="178,83,179,63" concept="4" />
      <node id="3944198881067742398" at="179,63,180,135" concept="4" />
      <node id="3944198881067742398" at="180,135,181,47" concept="0" />
      <node id="3944198881067742398" at="180,135,181,47" concept="1" />
      <node id="3944198881067742398" at="181,47,182,14" concept="5" />
      <node id="7459197473276628491" at="184,83,185,63" concept="4" />
      <node id="7459197473276628491" at="185,63,186,135" concept="4" />
      <node id="7459197473276628491" at="186,135,187,47" concept="0" />
      <node id="7459197473276628491" at="186,135,187,47" concept="1" />
      <node id="7459197473276628491" at="187,47,188,14" concept="5" />
      <node id="1880188600397202122" at="48,103,51,5" concept="2" />
      <node id="3340252814672973549" at="62,56,65,5" concept="2" />
      <node id="3944198881067741142" at="97,0,100,0" concept="3" trace="select#(Ljava/lang/String;)Lorg/jetbrains/mps/openapi/model/SNode;" />
      <node id="4608161086085544697" at="104,0,107,0" concept="3" trace="translate#(Lorg/jetbrains/mps/openapi/model/SNode;)Ljava/lang/Iterable;" />
      <node id="7459197473276628488" at="111,0,114,0" concept="3" trace="select#(Ljava/lang/String;)Lorg/jetbrains/mps/openapi/model/SNode;" />
      <node id="149846544984367866" at="118,0,121,0" concept="3" trace="accept#(Lorg/jetbrains/mps/openapi/model/SNode;)Z" />
      <node id="149846544984541627" at="122,0,125,0" concept="3" trace="select#(Lorg/jetbrains/mps/openapi/model/SNode;)Lorg/jetbrains/mps/openapi/model/SNode;" />
      <node id="149846544985823303" at="126,0,129,0" concept="3" trace="accept#(Lorg/jetbrains/mps/openapi/model/SNode;)Z" />
      <node id="5396787071145118336" at="133,0,136,0" concept="3" trace="select#(Lorg/jetbrains/mps/openapi/model/SNode;)Lorg/jetbrains/mps/openapi/model/SNode;" />
      <node id="4608161086082582239" at="140,0,143,0" concept="3" trace="translate#(Lorg/jetbrains/mps/openapi/model/SNode;)Ljava/lang/Iterable;" />
      <node id="8574011380868881304" at="151,0,154,0" concept="3" trace="select#(Lorg/jetbrains/mps/openapi/model/SNode;)Lorg/jetbrains/mps/openapi/model/SNode;" />
      <node id="7459197473274278111" at="169,0,172,0" concept="3" trace="accept#(Ljava/lang/String;)Z" />
      <node id="7459197473274278120" at="173,0,176,0" concept="3" trace="select#(Ljava/lang/String;)Ljava/lang/String;" />
      <node id="185990153991024725" at="55,142,59,5" concept="2" />
      <node id="7459197473274278052" at="156,54,160,9" concept="2" />
      <node id="7459197473274278087" at="161,146,165,9" concept="2" />
      <node id="3944198881067547299" at="95,120,100,7" concept="5" />
      <node id="2887318893681833888" at="102,120,107,38" concept="5" />
      <node id="7459197473276628480" at="109,120,114,7" concept="5" />
      <node id="3944198881075836602" at="131,102,136,7" concept="5" />
      <node id="4608161086082582230" at="138,102,143,43" concept="5" />
      <node id="3944198881067742398" at="178,0,184,0" concept="8" trace="createGeneratorInternal_String_x583g4_a0a0a0a0q#(Ljava/lang/Object;)Lorg/jetbrains/mps/openapi/model/SNode;" />
      <node id="7459197473276628491" at="184,0,190,0" concept="8" trace="createGeneratorInternal_String_x583g4_a0a0a0a0s#(Ljava/lang/Object;)Lorg/jetbrains/mps/openapi/model/SNode;" />
      <node id="149846544984035000" at="116,119,129,7" concept="5" />
      <node id="7459197473274278041" at="155,0,168,0" concept="3" trace="select#(Lorg/jetbrains/mps/openapi/model/SNode;)Ljava/lang/String;" />
      <node id="7459197473274278029" at="149,65,176,42" concept="5" />
      <scope id="4608161086085620432" at="37,112,38,69" />
      <scope id="3944198881067747479" at="40,112,41,69" />
      <scope id="4608161086086019488" at="43,112,44,69" />
      <scope id="1880188600397202125" at="49,89,50,21" />
      <scope id="3340252814672973550" at="63,31,64,144" />
      <scope id="7459197473276946302" at="68,112,69,69" />
      <scope id="7459197473276744079" at="71,112,72,69" />
      <scope id="149846544984625627" at="74,111,75,69" />
      <scope id="149846544985221021" at="77,111,78,216" />
      <scope id="8568272520041595727" at="80,112,81,105" />
      <scope id="4005526075832899343" at="83,112,84,105" />
      <scope id="7459197473276644773" at="86,94,87,89" />
      <scope id="7459197473282491897" at="89,94,90,111" />
      <scope id="4608161086082595440" at="92,120,93,123" />
      <scope id="3944198881067741143" at="97,38,98,67" />
      <scope id="4608161086085544698" at="104,50,105,159" />
      <scope id="7459197473276628489" at="111,38,112,67" />
      <scope id="149846544984367867" at="118,39,119,98" />
      <scope id="149846544984541628" at="122,37,123,90" />
      <scope id="149846544985823304" at="126,39,127,82" />
      <scope id="5396787071145118337" at="133,37,134,147" />
      <scope id="4608161086082582240" at="140,50,141,257" />
      <scope id="8574011380868881305" at="151,37,152,64" />
      <scope id="7459197473274278112" at="169,40,170,47" />
      <scope id="7459197473274278121" at="173,39,174,18" />
      <scope id="3944198881067742398" at="180,135,181,47" />
      <scope id="7459197473276628491" at="186,135,187,47" />
      <scope id="185990153991024728" at="56,26,58,41" />
      <scope id="7459197473274278053" at="157,35,159,22" />
      <scope id="7459197473274278088" at="162,26,164,22" />
      <scope id="3944198881067741142" at="97,0,100,0">
        <var name="it" id="3944198881067741142" />
      </scope>
      <scope id="4608161086085544697" at="104,0,107,0">
        <var name="it" id="4608161086085544697" />
      </scope>
      <scope id="7459197473276628488" at="111,0,114,0">
        <var name="it" id="7459197473276628488" />
      </scope>
      <scope id="149846544984367866" at="118,0,121,0">
        <var name="it" id="149846544984367866" />
      </scope>
      <scope id="149846544984541627" at="122,0,125,0">
        <var name="it" id="149846544984541627" />
      </scope>
      <scope id="149846544985823303" at="126,0,129,0">
        <var name="it" id="149846544985823303" />
      </scope>
      <scope id="5396787071145118336" at="133,0,136,0">
        <var name="it" id="5396787071145118336" />
      </scope>
      <scope id="4608161086082582239" at="140,0,143,0">
        <var name="it" id="4608161086082582239" />
      </scope>
      <scope id="8574011380868881304" at="151,0,154,0">
        <var name="it" id="8574011380868881304" />
      </scope>
      <scope id="7459197473274278111" at="169,0,172,0">
        <var name="it" id="7459197473274278111" />
      </scope>
      <scope id="7459197473274278120" at="173,0,176,0">
        <var name="it" id="7459197473274278120" />
      </scope>
      <scope id="3944198881067742398" at="178,83,182,14">
        <var name="facade" id="3944198881067742398" />
        <var name="n1" id="3944198881067742398" />
      </scope>
      <scope id="7459197473276628491" at="184,83,188,14">
        <var name="facade" id="7459197473276628491" />
        <var name="n1" id="7459197473276628491" />
      </scope>
      <scope id="3944198881066888504" at="95,120,100,7" />
      <scope id="4608161086085543488" at="102,120,107,38" />
      <scope id="7459197473276626318" at="109,120,114,7" />
      <scope id="4608161086082556982" at="131,102,136,7" />
      <scope id="4005526075833130410" at="138,102,143,43" />
>>>>>>> 6c87b587
      <scope id="7206546315287713493" at="46,112,52,143">
        <var name="macros" id="7206546315287638773" />
        <var name="project" id="7206546315287699105" />
      </scope>
<<<<<<< HEAD
      <scope id="3944198881067742398" at="196,0,202,0">
        <var name="p0" id="3944198881067742398" />
      </scope>
      <scope id="7459197473276628491" at="203,0,209,0">
        <var name="p0" id="7459197473276628491" />
      </scope>
      <scope id="7459197473274278042" at="172,38,183,19">
        <var name="layoutNode" id="7459197473274278044" />
        <var name="val" id="7459197473274278080" />
      </scope>
      <scope id="185990153988622955" at="55,111,67,39">
=======
      <scope id="3944198881067742398" at="178,0,184,0">
        <var name="p0" id="3944198881067742398" />
      </scope>
      <scope id="7459197473276628491" at="184,0,190,0">
        <var name="p0" id="7459197473276628491" />
      </scope>
      <scope id="7459197473274278042" at="155,38,166,19">
        <var name="layoutNode" id="7459197473274278044" />
        <var name="val" id="7459197473274278080" />
      </scope>
      <scope id="185990153988622955" at="54,111,66,39">
>>>>>>> 6c87b587
        <var name="artifact" id="3340252814672973537" />
        <var name="helper" id="3340252814672973530" />
        <var name="mpsTestJar" id="3340252814672973541" />
        <var name="project" id="6984624797025347719" />
      </scope>
<<<<<<< HEAD
      <scope id="149846544984029124" at="130,119,143,7" />
      <scope id="7459197473274278041" at="172,0,185,0">
        <var name="it" id="7459197473274278041" />
      </scope>
      <scope id="4005526075833129162" at="162,102,193,42">
=======
      <scope id="149846544984029124" at="116,119,129,7" />
      <scope id="7459197473274278041" at="155,0,168,0">
        <var name="it" id="7459197473274278041" />
      </scope>
      <scope id="4005526075833129162" at="145,102,176,42">
>>>>>>> 6c87b587
        <var name="helper" id="7459197473274278023" />
        <var name="plugins" id="3944198881081718701" />
        <var name="project" id="7459197473274928365" />
      </scope>
<<<<<<< HEAD
      <unit id="3944198881067741142" at="107,122,111,5" name="jetbrains.mps.build.mps.tests.generator.template.main.QueriesGenerated$1" />
      <unit id="4608161086085544697" at="115,137,119,5" name="jetbrains.mps.build.mps.tests.generator.template.main.QueriesGenerated$2" />
      <unit id="7459197473276628488" at="123,122,127,5" name="jetbrains.mps.build.mps.tests.generator.template.main.QueriesGenerated$3" />
      <unit id="149846544984367866" at="131,202,135,5" name="jetbrains.mps.build.mps.tests.generator.template.main.QueriesGenerated$4" />
      <unit id="149846544984541627" at="135,18,139,5" name="jetbrains.mps.build.mps.tests.generator.template.main.QueriesGenerated$5" />
      <unit id="149846544985823303" at="139,17,143,5" name="jetbrains.mps.build.mps.tests.generator.template.main.QueriesGenerated$6" />
      <unit id="5396787071145118336" at="147,119,151,5" name="jetbrains.mps.build.mps.tests.generator.template.main.QueriesGenerated$7" />
      <unit id="4608161086082582239" at="155,134,159,5" name="jetbrains.mps.build.mps.tests.generator.template.main.QueriesGenerated$8" />
      <unit id="8574011380868881304" at="167,69,171,5" name="jetbrains.mps.build.mps.tests.generator.template.main.QueriesGenerated$9" />
      <unit id="7459197473274278111" at="185,17,189,5" name="jetbrains.mps.build.mps.tests.generator.template.main.QueriesGenerated$11" />
      <unit id="7459197473274278120" at="189,16,193,5" name="jetbrains.mps.build.mps.tests.generator.template.main.QueriesGenerated$12" />
      <unit id="7459197473274278041" at="171,18,185,5" name="jetbrains.mps.build.mps.tests.generator.template.main.QueriesGenerated$10" />
=======
      <unit id="3944198881067741142" at="96,122,100,5" name="jetbrains.mps.build.mps.tests.generator.template.main.QueriesGenerated$1" />
      <unit id="4608161086085544697" at="103,137,107,5" name="jetbrains.mps.build.mps.tests.generator.template.main.QueriesGenerated$2" />
      <unit id="7459197473276628488" at="110,122,114,5" name="jetbrains.mps.build.mps.tests.generator.template.main.QueriesGenerated$3" />
      <unit id="149846544984367866" at="117,202,121,5" name="jetbrains.mps.build.mps.tests.generator.template.main.QueriesGenerated$4" />
      <unit id="149846544984541627" at="121,18,125,5" name="jetbrains.mps.build.mps.tests.generator.template.main.QueriesGenerated$5" />
      <unit id="149846544985823303" at="125,17,129,5" name="jetbrains.mps.build.mps.tests.generator.template.main.QueriesGenerated$6" />
      <unit id="5396787071145118336" at="132,119,136,5" name="jetbrains.mps.build.mps.tests.generator.template.main.QueriesGenerated$7" />
      <unit id="4608161086082582239" at="139,134,143,5" name="jetbrains.mps.build.mps.tests.generator.template.main.QueriesGenerated$8" />
      <unit id="8574011380868881304" at="150,69,154,5" name="jetbrains.mps.build.mps.tests.generator.template.main.QueriesGenerated$9" />
      <unit id="7459197473274278111" at="168,17,172,5" name="jetbrains.mps.build.mps.tests.generator.template.main.QueriesGenerated$11" />
      <unit id="7459197473274278120" at="172,16,176,5" name="jetbrains.mps.build.mps.tests.generator.template.main.QueriesGenerated$12" />
      <unit id="7459197473274278041" at="154,18,168,5" name="jetbrains.mps.build.mps.tests.generator.template.main.QueriesGenerated$10" />
    </file>
  </root>
  <root nodeRef="r:707b7eb5-6dae-4291-ab4d-8d1bac7cbc86(jetbrains.mps.build.mps.tests.generator.template.main@generator)/4005526075822445737">
    <file name="QueriesGenerated.java">
      <node id="6354776497032588006" at="34,110,35,192" concept="5" />
      <node id="6354776497032790894" at="190,64,191,49" concept="5" />
      <node id="6354776497032771333" at="193,66,194,49" concept="5" />
      <node id="6354776497032790894" at="190,0,193,0" concept="8" trace="neq_x583g4_a0a0a1#(Ljava/lang/Object;Ljava/lang/Object;)Z" />
      <node id="6354776497032771333" at="193,0,196,0" concept="8" trace="neq_x583g4_a0a0a1_0#(Ljava/lang/Object;Ljava/lang/Object;)Z" />
      <scope id="6354776497032587572" at="34,110,35,192" />
      <scope id="6354776497032790894" at="190,64,191,49" />
      <scope id="6354776497032771333" at="193,66,194,49" />
      <scope id="6354776497032790894" at="190,0,193,0">
        <var name="a" id="6354776497032790894" />
        <var name="b" id="6354776497032790894" />
      </scope>
      <scope id="6354776497032771333" at="193,0,196,0">
        <var name="a" id="6354776497032771333" />
        <var name="b" id="6354776497032771333" />
      </scope>
>>>>>>> 6c87b587
    </file>
  </root>
</debug-info>
<|MERGE_RESOLUTION|>--- conflicted
+++ resolved
@@ -11,431 +11,210 @@
   <concept fqn="jetbrains.mps.baseLanguage.structure.StaticMethodDeclaration" />
   <root>
     <file name="QueriesGenerated.java">
-<<<<<<< HEAD
-      <unit at="30,0,210,0" name="jetbrains.mps.build.mps.tests.generator.template.main.QueriesGenerated" />
-=======
-      <unit at="31,0,197,0" name="jetbrains.mps.build.mps.tests.generator.template.main.QueriesGenerated" />
->>>>>>> 6c87b587
+      <unit at="30,0,187,0" name="jetbrains.mps.build.mps.tests.generator.template.main.QueriesGenerated" />
     </file>
   </root>
   <root nodeRef="r:707b7eb5-6dae-4291-ab4d-8d1bac7cbc86(jetbrains.mps.build.mps.tests.generator.template.main@generator)/165898112013011133">
     <file name="QueriesGenerated.java">
-<<<<<<< HEAD
-      <node id="4608161086085621494" at="34,112,35,69" concept="5" />
-      <node id="3944198881067747485" at="38,112,39,69" concept="5" />
-      <node id="4608161086086019494" at="42,112,43,69" concept="5" />
-=======
-      <node id="4608161086085621494" at="37,112,38,69" concept="5" />
-      <node id="3944198881067747485" at="40,112,41,69" concept="5" />
-      <node id="4608161086086019494" at="43,112,44,69" concept="5" />
->>>>>>> 6c87b587
-      <node id="7206546315287699104" at="46,112,47,142" concept="4" />
-      <node id="7206546315287638772" at="47,142,48,103" concept="4" />
-      <node id="1880188600397210955" at="49,89,50,21" concept="5" />
-      <node id="7206546315286953202" at="51,5,52,143" concept="5" />
-<<<<<<< HEAD
-      <node id="185990153991024586" at="55,111,56,142" concept="4" />
-      <node id="185990153991034978" at="57,26,58,68" concept="1" />
-      <node id="185990153991047070" at="58,68,59,41" concept="5" />
-      <node id="3340252814672973529" at="60,5,61,74" concept="4" />
-      <node id="3340252814672973536" at="61,74,62,40" concept="4" />
-      <node id="3340252814672973540" at="62,40,63,56" concept="4" />
-      <node id="3340252814672973622" at="64,31,65,144" concept="5" />
-      <node id="185990153988635407" at="66,5,67,39" concept="5" />
-      <node id="7459197473276954642" at="70,112,71,69" concept="5" />
-      <node id="7459197473276745778" at="74,112,75,69" concept="5" />
-      <node id="149846544984707291" at="78,111,79,69" concept="5" />
-      <node id="149846544985221864" at="82,111,83,216" concept="5" />
-      <node id="8568272520041611436" at="86,112,87,105" concept="5" />
-      <node id="4005526075832901884" at="90,112,91,105" concept="5" />
-      <node id="7459197473276647574" at="94,94,95,89" concept="5" />
-      <node id="7459197473282511483" at="98,94,99,111" concept="5" />
-      <node id="2887318893690694198" at="102,120,103,123" concept="5" />
-      <node id="3944198881067742400" at="108,38,109,67" concept="5" />
-      <node id="4608161086085544699" at="116,50,117,159" concept="5" />
-      <node id="7459197473276628490" at="124,38,125,67" concept="5" />
-      <node id="149846544984370071" at="132,39,133,98" concept="5" />
-      <node id="149846544984544015" at="136,37,137,90" concept="5" />
-      <node id="149846544985828767" at="140,39,141,82" concept="5" />
-      <node id="5396787071145202297" at="148,37,149,147" concept="5" />
-      <node id="4608161086082582241" at="156,50,157,257" concept="5" />
-      <node id="7459197473274928364" at="162,102,163,142" concept="4" />
-      <node id="7459197473274278022" at="163,142,164,80" concept="4" />
-      <node id="3944198881075320432" at="164,80,165,0" concept="7" />
-      <node id="3944198881081718700" at="165,0,166,65" concept="4" />
-      <node id="8574011380868890591" at="168,37,169,64" concept="5" />
-      <node id="7459197473274278043" at="172,38,173,54" concept="4" />
-      <node id="7459197473274278054" at="174,35,175,20" concept="6" />
-      <node id="7459197473274278074" at="175,20,176,22" concept="5" />
-      <node id="7459197473274278079" at="177,9,178,146" concept="4" />
-      <node id="7459197473274278089" at="179,26,180,20" concept="6" />
-      <node id="7459197473274278101" at="180,20,181,22" concept="5" />
-      <node id="7459197473274278106" at="182,9,183,19" concept="5" />
-      <node id="7459197473274278113" at="186,40,187,47" concept="5" />
-      <node id="7459197473274278122" at="190,39,191,18" concept="5" />
-      <node id="3944198881067742398" at="196,83,197,63" concept="4" />
-      <node id="3944198881067742398" at="197,63,198,135" concept="4" />
-      <node id="3944198881067742398" at="198,135,199,47" concept="0" />
-      <node id="3944198881067742398" at="198,135,199,47" concept="1" />
-      <node id="3944198881067742398" at="199,47,200,14" concept="5" />
-      <node id="7459197473276628491" at="203,83,204,63" concept="4" />
-      <node id="7459197473276628491" at="204,63,205,135" concept="4" />
-      <node id="7459197473276628491" at="205,135,206,47" concept="0" />
-      <node id="7459197473276628491" at="205,135,206,47" concept="1" />
-      <node id="7459197473276628491" at="206,47,207,14" concept="5" />
-      <node id="1880188600397202122" at="48,103,51,5" concept="2" />
-      <node id="3340252814672973549" at="63,56,66,5" concept="2" />
-      <node id="3944198881067741142" at="108,0,111,0" concept="3" trace="select#(Ljava/lang/String;)Lorg/jetbrains/mps/openapi/model/SNode;" />
-      <node id="4608161086085544697" at="116,0,119,0" concept="3" trace="translate#(Lorg/jetbrains/mps/openapi/model/SNode;)Ljava/lang/Iterable;" />
-      <node id="7459197473276628488" at="124,0,127,0" concept="3" trace="select#(Ljava/lang/String;)Lorg/jetbrains/mps/openapi/model/SNode;" />
-      <node id="149846544984367866" at="132,0,135,0" concept="3" trace="accept#(Lorg/jetbrains/mps/openapi/model/SNode;)Z" />
-      <node id="149846544984541627" at="136,0,139,0" concept="3" trace="select#(Lorg/jetbrains/mps/openapi/model/SNode;)Lorg/jetbrains/mps/openapi/model/SNode;" />
-      <node id="149846544985823303" at="140,0,143,0" concept="3" trace="accept#(Lorg/jetbrains/mps/openapi/model/SNode;)Z" />
-      <node id="5396787071145118336" at="148,0,151,0" concept="3" trace="select#(Lorg/jetbrains/mps/openapi/model/SNode;)Lorg/jetbrains/mps/openapi/model/SNode;" />
-      <node id="4608161086082582239" at="156,0,159,0" concept="3" trace="translate#(Lorg/jetbrains/mps/openapi/model/SNode;)Ljava/lang/Iterable;" />
-      <node id="8574011380868881304" at="168,0,171,0" concept="3" trace="select#(Lorg/jetbrains/mps/openapi/model/SNode;)Lorg/jetbrains/mps/openapi/model/SNode;" />
-      <node id="7459197473274278111" at="186,0,189,0" concept="3" trace="accept#(Ljava/lang/String;)Z" />
-      <node id="7459197473274278120" at="190,0,193,0" concept="3" trace="select#(Ljava/lang/String;)Ljava/lang/String;" />
-      <node id="185990153991024725" at="56,142,60,5" concept="2" />
-      <node id="7459197473274278052" at="173,54,177,9" concept="2" />
-      <node id="7459197473274278087" at="178,146,182,9" concept="2" />
-      <node id="3944198881067547299" at="106,120,111,7" concept="5" />
-      <node id="2887318893681833888" at="114,120,119,38" concept="5" />
-      <node id="7459197473276628480" at="122,120,127,7" concept="5" />
-      <node id="3944198881075836602" at="146,102,151,7" concept="5" />
-      <node id="4608161086082582230" at="154,102,159,43" concept="5" />
-      <node id="3944198881067742398" at="196,0,202,0" concept="8" trace="createGeneratorInternal_String_x583g4_a0a0a0a0p#(Ljava/lang/Object;)Lorg/jetbrains/mps/openapi/model/SNode;" />
-      <node id="7459197473276628491" at="203,0,209,0" concept="8" trace="createGeneratorInternal_String_x583g4_a0a0a0a0r#(Ljava/lang/Object;)Lorg/jetbrains/mps/openapi/model/SNode;" />
-      <node id="149846544984035000" at="130,119,143,7" concept="5" />
-      <node id="7459197473274278041" at="172,0,185,0" concept="3" trace="select#(Lorg/jetbrains/mps/openapi/model/SNode;)Ljava/lang/String;" />
-      <node id="7459197473274278029" at="166,65,193,42" concept="5" />
-      <scope id="4608161086085620432" at="34,112,35,69" />
-      <scope id="3944198881067747479" at="38,112,39,69" />
-      <scope id="4608161086086019488" at="42,112,43,69" />
-      <scope id="1880188600397202125" at="49,89,50,21" />
-      <scope id="3340252814672973550" at="64,31,65,144" />
-      <scope id="7459197473276946302" at="70,112,71,69" />
-      <scope id="7459197473276744079" at="74,112,75,69" />
-      <scope id="149846544984625627" at="78,111,79,69" />
-      <scope id="149846544985221021" at="82,111,83,216" />
-      <scope id="8568272520041595727" at="86,112,87,105" />
-      <scope id="4005526075832899343" at="90,112,91,105" />
-      <scope id="7459197473276644773" at="94,94,95,89" />
-      <scope id="7459197473282491897" at="98,94,99,111" />
-      <scope id="4608161086082595440" at="102,120,103,123" />
-      <scope id="3944198881067741143" at="108,38,109,67" />
-      <scope id="4608161086085544698" at="116,50,117,159" />
-      <scope id="7459197473276628489" at="124,38,125,67" />
-      <scope id="149846544984367867" at="132,39,133,98" />
-      <scope id="149846544984541628" at="136,37,137,90" />
-      <scope id="149846544985823304" at="140,39,141,82" />
-      <scope id="5396787071145118337" at="148,37,149,147" />
-      <scope id="4608161086082582240" at="156,50,157,257" />
-      <scope id="8574011380868881305" at="168,37,169,64" />
-      <scope id="7459197473274278112" at="186,40,187,47" />
-      <scope id="7459197473274278121" at="190,39,191,18" />
-      <scope id="3944198881067742398" at="198,135,199,47" />
-      <scope id="7459197473276628491" at="205,135,206,47" />
-      <scope id="185990153991024728" at="57,26,59,41" />
-      <scope id="7459197473274278053" at="174,35,176,22" />
-      <scope id="7459197473274278088" at="179,26,181,22" />
-      <scope id="3944198881067741142" at="108,0,111,0">
+      <node id="4608161086085621494" at="33,112,34,69" concept="5" />
+      <node id="3944198881067747485" at="36,112,37,69" concept="5" />
+      <node id="4608161086086019494" at="39,112,40,69" concept="5" />
+      <node id="7206546315287699104" at="42,112,43,142" concept="4" />
+      <node id="7206546315287638772" at="43,142,44,103" concept="4" />
+      <node id="1880188600397210955" at="45,89,46,21" concept="5" />
+      <node id="7206546315286953202" at="47,5,48,143" concept="5" />
+      <node id="185990153991024586" at="50,111,51,142" concept="4" />
+      <node id="185990153991034978" at="52,26,53,68" concept="1" />
+      <node id="185990153991047070" at="53,68,54,41" concept="5" />
+      <node id="3340252814672973529" at="55,5,56,74" concept="4" />
+      <node id="3340252814672973536" at="56,74,57,40" concept="4" />
+      <node id="3340252814672973540" at="57,40,58,56" concept="4" />
+      <node id="3340252814672973622" at="59,31,60,144" concept="5" />
+      <node id="185990153988635407" at="61,5,62,39" concept="5" />
+      <node id="7459197473276954642" at="64,112,65,69" concept="5" />
+      <node id="7459197473276745778" at="67,112,68,69" concept="5" />
+      <node id="149846544984707291" at="70,111,71,69" concept="5" />
+      <node id="149846544985221864" at="73,111,74,216" concept="5" />
+      <node id="8568272520041611436" at="76,112,77,105" concept="5" />
+      <node id="4005526075832901884" at="79,112,80,105" concept="5" />
+      <node id="7459197473276647574" at="82,94,83,89" concept="5" />
+      <node id="7459197473282511483" at="85,94,86,111" concept="5" />
+      <node id="2887318893690694198" at="88,120,89,123" concept="5" />
+      <node id="3944198881067742400" at="93,38,94,67" concept="5" />
+      <node id="4608161086085544699" at="100,50,101,159" concept="5" />
+      <node id="7459197473276628490" at="107,38,108,67" concept="5" />
+      <node id="149846544984370071" at="114,39,115,98" concept="5" />
+      <node id="149846544984544015" at="118,37,119,90" concept="5" />
+      <node id="149846544985828767" at="122,39,123,82" concept="5" />
+      <node id="5396787071145202297" at="129,37,130,147" concept="5" />
+      <node id="4608161086082582241" at="136,50,137,257" concept="5" />
+      <node id="7459197473274928364" at="141,102,142,142" concept="4" />
+      <node id="7459197473274278022" at="142,142,143,80" concept="4" />
+      <node id="3944198881075320432" at="143,80,144,0" concept="7" />
+      <node id="3944198881081718700" at="144,0,145,65" concept="4" />
+      <node id="8574011380868890591" at="147,37,148,64" concept="5" />
+      <node id="7459197473274278043" at="151,38,152,54" concept="4" />
+      <node id="7459197473274278054" at="153,35,154,20" concept="6" />
+      <node id="7459197473274278074" at="154,20,155,22" concept="5" />
+      <node id="7459197473274278079" at="156,9,157,146" concept="4" />
+      <node id="7459197473274278089" at="158,26,159,20" concept="6" />
+      <node id="7459197473274278101" at="159,20,160,22" concept="5" />
+      <node id="7459197473274278106" at="161,9,162,19" concept="5" />
+      <node id="7459197473274278113" at="165,40,166,47" concept="5" />
+      <node id="7459197473274278122" at="169,39,170,18" concept="5" />
+      <node id="3944198881067742398" at="174,83,175,63" concept="4" />
+      <node id="3944198881067742398" at="175,63,176,135" concept="4" />
+      <node id="3944198881067742398" at="176,135,177,47" concept="0" />
+      <node id="3944198881067742398" at="176,135,177,47" concept="1" />
+      <node id="3944198881067742398" at="177,47,178,14" concept="5" />
+      <node id="7459197473276628491" at="180,83,181,63" concept="4" />
+      <node id="7459197473276628491" at="181,63,182,135" concept="4" />
+      <node id="7459197473276628491" at="182,135,183,47" concept="0" />
+      <node id="7459197473276628491" at="182,135,183,47" concept="1" />
+      <node id="7459197473276628491" at="183,47,184,14" concept="5" />
+      <node id="1880188600397202122" at="44,103,47,5" concept="2" />
+      <node id="3340252814672973549" at="58,56,61,5" concept="2" />
+      <node id="3944198881067741142" at="93,0,96,0" concept="3" trace="select#(Ljava/lang/String;)Lorg/jetbrains/mps/openapi/model/SNode;" />
+      <node id="4608161086085544697" at="100,0,103,0" concept="3" trace="translate#(Lorg/jetbrains/mps/openapi/model/SNode;)Ljava/lang/Iterable;" />
+      <node id="7459197473276628488" at="107,0,110,0" concept="3" trace="select#(Ljava/lang/String;)Lorg/jetbrains/mps/openapi/model/SNode;" />
+      <node id="149846544984367866" at="114,0,117,0" concept="3" trace="accept#(Lorg/jetbrains/mps/openapi/model/SNode;)Z" />
+      <node id="149846544984541627" at="118,0,121,0" concept="3" trace="select#(Lorg/jetbrains/mps/openapi/model/SNode;)Lorg/jetbrains/mps/openapi/model/SNode;" />
+      <node id="149846544985823303" at="122,0,125,0" concept="3" trace="accept#(Lorg/jetbrains/mps/openapi/model/SNode;)Z" />
+      <node id="5396787071145118336" at="129,0,132,0" concept="3" trace="select#(Lorg/jetbrains/mps/openapi/model/SNode;)Lorg/jetbrains/mps/openapi/model/SNode;" />
+      <node id="4608161086082582239" at="136,0,139,0" concept="3" trace="translate#(Lorg/jetbrains/mps/openapi/model/SNode;)Ljava/lang/Iterable;" />
+      <node id="8574011380868881304" at="147,0,150,0" concept="3" trace="select#(Lorg/jetbrains/mps/openapi/model/SNode;)Lorg/jetbrains/mps/openapi/model/SNode;" />
+      <node id="7459197473274278111" at="165,0,168,0" concept="3" trace="accept#(Ljava/lang/String;)Z" />
+      <node id="7459197473274278120" at="169,0,172,0" concept="3" trace="select#(Ljava/lang/String;)Ljava/lang/String;" />
+      <node id="185990153991024725" at="51,142,55,5" concept="2" />
+      <node id="7459197473274278052" at="152,54,156,9" concept="2" />
+      <node id="7459197473274278087" at="157,146,161,9" concept="2" />
+      <node id="3944198881067547299" at="91,120,96,7" concept="5" />
+      <node id="2887318893681833888" at="98,120,103,38" concept="5" />
+      <node id="7459197473276628480" at="105,120,110,7" concept="5" />
+      <node id="3944198881075836602" at="127,102,132,7" concept="5" />
+      <node id="4608161086082582230" at="134,102,139,43" concept="5" />
+      <node id="3944198881067742398" at="174,0,180,0" concept="8" trace="createGeneratorInternal_String_x583g4_a0a0a0a0p#(Ljava/lang/Object;)Lorg/jetbrains/mps/openapi/model/SNode;" />
+      <node id="7459197473276628491" at="180,0,186,0" concept="8" trace="createGeneratorInternal_String_x583g4_a0a0a0a0r#(Ljava/lang/Object;)Lorg/jetbrains/mps/openapi/model/SNode;" />
+      <node id="149846544984035000" at="112,119,125,7" concept="5" />
+      <node id="7459197473274278041" at="151,0,164,0" concept="3" trace="select#(Lorg/jetbrains/mps/openapi/model/SNode;)Ljava/lang/String;" />
+      <node id="7459197473274278029" at="145,65,172,42" concept="5" />
+      <scope id="4608161086085620432" at="33,112,34,69" />
+      <scope id="3944198881067747479" at="36,112,37,69" />
+      <scope id="4608161086086019488" at="39,112,40,69" />
+      <scope id="1880188600397202125" at="45,89,46,21" />
+      <scope id="3340252814672973550" at="59,31,60,144" />
+      <scope id="7459197473276946302" at="64,112,65,69" />
+      <scope id="7459197473276744079" at="67,112,68,69" />
+      <scope id="149846544984625627" at="70,111,71,69" />
+      <scope id="149846544985221021" at="73,111,74,216" />
+      <scope id="8568272520041595727" at="76,112,77,105" />
+      <scope id="4005526075832899343" at="79,112,80,105" />
+      <scope id="7459197473276644773" at="82,94,83,89" />
+      <scope id="7459197473282491897" at="85,94,86,111" />
+      <scope id="4608161086082595440" at="88,120,89,123" />
+      <scope id="3944198881067741143" at="93,38,94,67" />
+      <scope id="4608161086085544698" at="100,50,101,159" />
+      <scope id="7459197473276628489" at="107,38,108,67" />
+      <scope id="149846544984367867" at="114,39,115,98" />
+      <scope id="149846544984541628" at="118,37,119,90" />
+      <scope id="149846544985823304" at="122,39,123,82" />
+      <scope id="5396787071145118337" at="129,37,130,147" />
+      <scope id="4608161086082582240" at="136,50,137,257" />
+      <scope id="8574011380868881305" at="147,37,148,64" />
+      <scope id="7459197473274278112" at="165,40,166,47" />
+      <scope id="7459197473274278121" at="169,39,170,18" />
+      <scope id="3944198881067742398" at="176,135,177,47" />
+      <scope id="7459197473276628491" at="182,135,183,47" />
+      <scope id="185990153991024728" at="52,26,54,41" />
+      <scope id="7459197473274278053" at="153,35,155,22" />
+      <scope id="7459197473274278088" at="158,26,160,22" />
+      <scope id="3944198881067741142" at="93,0,96,0">
         <var name="it" id="3944198881067741142" />
       </scope>
-      <scope id="4608161086085544697" at="116,0,119,0">
+      <scope id="4608161086085544697" at="100,0,103,0">
         <var name="it" id="4608161086085544697" />
       </scope>
-      <scope id="7459197473276628488" at="124,0,127,0">
+      <scope id="7459197473276628488" at="107,0,110,0">
         <var name="it" id="7459197473276628488" />
       </scope>
-      <scope id="149846544984367866" at="132,0,135,0">
+      <scope id="149846544984367866" at="114,0,117,0">
         <var name="it" id="149846544984367866" />
       </scope>
-      <scope id="149846544984541627" at="136,0,139,0">
+      <scope id="149846544984541627" at="118,0,121,0">
         <var name="it" id="149846544984541627" />
       </scope>
-      <scope id="149846544985823303" at="140,0,143,0">
+      <scope id="149846544985823303" at="122,0,125,0">
         <var name="it" id="149846544985823303" />
       </scope>
-      <scope id="5396787071145118336" at="148,0,151,0">
+      <scope id="5396787071145118336" at="129,0,132,0">
         <var name="it" id="5396787071145118336" />
       </scope>
-      <scope id="4608161086082582239" at="156,0,159,0">
+      <scope id="4608161086082582239" at="136,0,139,0">
         <var name="it" id="4608161086082582239" />
       </scope>
-      <scope id="8574011380868881304" at="168,0,171,0">
+      <scope id="8574011380868881304" at="147,0,150,0">
         <var name="it" id="8574011380868881304" />
       </scope>
-      <scope id="7459197473274278111" at="186,0,189,0">
+      <scope id="7459197473274278111" at="165,0,168,0">
         <var name="it" id="7459197473274278111" />
       </scope>
-      <scope id="7459197473274278120" at="190,0,193,0">
+      <scope id="7459197473274278120" at="169,0,172,0">
         <var name="it" id="7459197473274278120" />
       </scope>
-      <scope id="3944198881067742398" at="196,83,200,14">
+      <scope id="3944198881067742398" at="174,83,178,14">
         <var name="facade" id="3944198881067742398" />
         <var name="n1" id="3944198881067742398" />
       </scope>
-      <scope id="7459197473276628491" at="203,83,207,14">
+      <scope id="7459197473276628491" at="180,83,184,14">
         <var name="facade" id="7459197473276628491" />
         <var name="n1" id="7459197473276628491" />
       </scope>
-      <scope id="3944198881066888504" at="106,120,111,7" />
-      <scope id="4608161086085543488" at="114,120,119,38" />
-      <scope id="7459197473276626318" at="122,120,127,7" />
-      <scope id="4608161086082556982" at="146,102,151,7" />
-      <scope id="4005526075833130410" at="154,102,159,43" />
-=======
-      <node id="185990153991024586" at="54,111,55,142" concept="4" />
-      <node id="185990153991034978" at="56,26,57,68" concept="1" />
-      <node id="185990153991047070" at="57,68,58,41" concept="5" />
-      <node id="3340252814672973529" at="59,5,60,74" concept="4" />
-      <node id="3340252814672973536" at="60,74,61,40" concept="4" />
-      <node id="3340252814672973540" at="61,40,62,56" concept="4" />
-      <node id="3340252814672973622" at="63,31,64,144" concept="5" />
-      <node id="185990153988635407" at="65,5,66,39" concept="5" />
-      <node id="7459197473276954642" at="68,112,69,69" concept="5" />
-      <node id="7459197473276745778" at="71,112,72,69" concept="5" />
-      <node id="149846544984707291" at="74,111,75,69" concept="5" />
-      <node id="149846544985221864" at="77,111,78,216" concept="5" />
-      <node id="8568272520041611436" at="80,112,81,105" concept="5" />
-      <node id="4005526075832901884" at="83,112,84,105" concept="5" />
-      <node id="7459197473276647574" at="86,94,87,89" concept="5" />
-      <node id="7459197473282511483" at="89,94,90,111" concept="5" />
-      <node id="2887318893690694198" at="92,120,93,123" concept="5" />
-      <node id="3944198881067742400" at="97,38,98,67" concept="5" />
-      <node id="4608161086085544699" at="104,50,105,159" concept="5" />
-      <node id="7459197473276628490" at="111,38,112,67" concept="5" />
-      <node id="149846544984370071" at="118,39,119,98" concept="5" />
-      <node id="149846544984544015" at="122,37,123,90" concept="5" />
-      <node id="149846544985828767" at="126,39,127,82" concept="5" />
-      <node id="5396787071145202297" at="133,37,134,147" concept="5" />
-      <node id="4608161086082582241" at="140,50,141,257" concept="5" />
-      <node id="7459197473274928364" at="145,102,146,142" concept="4" />
-      <node id="7459197473274278022" at="146,142,147,80" concept="4" />
-      <node id="3944198881075320432" at="147,80,148,0" concept="7" />
-      <node id="3944198881081718700" at="148,0,149,65" concept="4" />
-      <node id="8574011380868890591" at="151,37,152,64" concept="5" />
-      <node id="7459197473274278043" at="155,38,156,54" concept="4" />
-      <node id="7459197473274278054" at="157,35,158,20" concept="6" />
-      <node id="7459197473274278074" at="158,20,159,22" concept="5" />
-      <node id="7459197473274278079" at="160,9,161,146" concept="4" />
-      <node id="7459197473274278089" at="162,26,163,20" concept="6" />
-      <node id="7459197473274278101" at="163,20,164,22" concept="5" />
-      <node id="7459197473274278106" at="165,9,166,19" concept="5" />
-      <node id="7459197473274278113" at="169,40,170,47" concept="5" />
-      <node id="7459197473274278122" at="173,39,174,18" concept="5" />
-      <node id="3944198881067742398" at="178,83,179,63" concept="4" />
-      <node id="3944198881067742398" at="179,63,180,135" concept="4" />
-      <node id="3944198881067742398" at="180,135,181,47" concept="0" />
-      <node id="3944198881067742398" at="180,135,181,47" concept="1" />
-      <node id="3944198881067742398" at="181,47,182,14" concept="5" />
-      <node id="7459197473276628491" at="184,83,185,63" concept="4" />
-      <node id="7459197473276628491" at="185,63,186,135" concept="4" />
-      <node id="7459197473276628491" at="186,135,187,47" concept="0" />
-      <node id="7459197473276628491" at="186,135,187,47" concept="1" />
-      <node id="7459197473276628491" at="187,47,188,14" concept="5" />
-      <node id="1880188600397202122" at="48,103,51,5" concept="2" />
-      <node id="3340252814672973549" at="62,56,65,5" concept="2" />
-      <node id="3944198881067741142" at="97,0,100,0" concept="3" trace="select#(Ljava/lang/String;)Lorg/jetbrains/mps/openapi/model/SNode;" />
-      <node id="4608161086085544697" at="104,0,107,0" concept="3" trace="translate#(Lorg/jetbrains/mps/openapi/model/SNode;)Ljava/lang/Iterable;" />
-      <node id="7459197473276628488" at="111,0,114,0" concept="3" trace="select#(Ljava/lang/String;)Lorg/jetbrains/mps/openapi/model/SNode;" />
-      <node id="149846544984367866" at="118,0,121,0" concept="3" trace="accept#(Lorg/jetbrains/mps/openapi/model/SNode;)Z" />
-      <node id="149846544984541627" at="122,0,125,0" concept="3" trace="select#(Lorg/jetbrains/mps/openapi/model/SNode;)Lorg/jetbrains/mps/openapi/model/SNode;" />
-      <node id="149846544985823303" at="126,0,129,0" concept="3" trace="accept#(Lorg/jetbrains/mps/openapi/model/SNode;)Z" />
-      <node id="5396787071145118336" at="133,0,136,0" concept="3" trace="select#(Lorg/jetbrains/mps/openapi/model/SNode;)Lorg/jetbrains/mps/openapi/model/SNode;" />
-      <node id="4608161086082582239" at="140,0,143,0" concept="3" trace="translate#(Lorg/jetbrains/mps/openapi/model/SNode;)Ljava/lang/Iterable;" />
-      <node id="8574011380868881304" at="151,0,154,0" concept="3" trace="select#(Lorg/jetbrains/mps/openapi/model/SNode;)Lorg/jetbrains/mps/openapi/model/SNode;" />
-      <node id="7459197473274278111" at="169,0,172,0" concept="3" trace="accept#(Ljava/lang/String;)Z" />
-      <node id="7459197473274278120" at="173,0,176,0" concept="3" trace="select#(Ljava/lang/String;)Ljava/lang/String;" />
-      <node id="185990153991024725" at="55,142,59,5" concept="2" />
-      <node id="7459197473274278052" at="156,54,160,9" concept="2" />
-      <node id="7459197473274278087" at="161,146,165,9" concept="2" />
-      <node id="3944198881067547299" at="95,120,100,7" concept="5" />
-      <node id="2887318893681833888" at="102,120,107,38" concept="5" />
-      <node id="7459197473276628480" at="109,120,114,7" concept="5" />
-      <node id="3944198881075836602" at="131,102,136,7" concept="5" />
-      <node id="4608161086082582230" at="138,102,143,43" concept="5" />
-      <node id="3944198881067742398" at="178,0,184,0" concept="8" trace="createGeneratorInternal_String_x583g4_a0a0a0a0q#(Ljava/lang/Object;)Lorg/jetbrains/mps/openapi/model/SNode;" />
-      <node id="7459197473276628491" at="184,0,190,0" concept="8" trace="createGeneratorInternal_String_x583g4_a0a0a0a0s#(Ljava/lang/Object;)Lorg/jetbrains/mps/openapi/model/SNode;" />
-      <node id="149846544984035000" at="116,119,129,7" concept="5" />
-      <node id="7459197473274278041" at="155,0,168,0" concept="3" trace="select#(Lorg/jetbrains/mps/openapi/model/SNode;)Ljava/lang/String;" />
-      <node id="7459197473274278029" at="149,65,176,42" concept="5" />
-      <scope id="4608161086085620432" at="37,112,38,69" />
-      <scope id="3944198881067747479" at="40,112,41,69" />
-      <scope id="4608161086086019488" at="43,112,44,69" />
-      <scope id="1880188600397202125" at="49,89,50,21" />
-      <scope id="3340252814672973550" at="63,31,64,144" />
-      <scope id="7459197473276946302" at="68,112,69,69" />
-      <scope id="7459197473276744079" at="71,112,72,69" />
-      <scope id="149846544984625627" at="74,111,75,69" />
-      <scope id="149846544985221021" at="77,111,78,216" />
-      <scope id="8568272520041595727" at="80,112,81,105" />
-      <scope id="4005526075832899343" at="83,112,84,105" />
-      <scope id="7459197473276644773" at="86,94,87,89" />
-      <scope id="7459197473282491897" at="89,94,90,111" />
-      <scope id="4608161086082595440" at="92,120,93,123" />
-      <scope id="3944198881067741143" at="97,38,98,67" />
-      <scope id="4608161086085544698" at="104,50,105,159" />
-      <scope id="7459197473276628489" at="111,38,112,67" />
-      <scope id="149846544984367867" at="118,39,119,98" />
-      <scope id="149846544984541628" at="122,37,123,90" />
-      <scope id="149846544985823304" at="126,39,127,82" />
-      <scope id="5396787071145118337" at="133,37,134,147" />
-      <scope id="4608161086082582240" at="140,50,141,257" />
-      <scope id="8574011380868881305" at="151,37,152,64" />
-      <scope id="7459197473274278112" at="169,40,170,47" />
-      <scope id="7459197473274278121" at="173,39,174,18" />
-      <scope id="3944198881067742398" at="180,135,181,47" />
-      <scope id="7459197473276628491" at="186,135,187,47" />
-      <scope id="185990153991024728" at="56,26,58,41" />
-      <scope id="7459197473274278053" at="157,35,159,22" />
-      <scope id="7459197473274278088" at="162,26,164,22" />
-      <scope id="3944198881067741142" at="97,0,100,0">
-        <var name="it" id="3944198881067741142" />
-      </scope>
-      <scope id="4608161086085544697" at="104,0,107,0">
-        <var name="it" id="4608161086085544697" />
-      </scope>
-      <scope id="7459197473276628488" at="111,0,114,0">
-        <var name="it" id="7459197473276628488" />
-      </scope>
-      <scope id="149846544984367866" at="118,0,121,0">
-        <var name="it" id="149846544984367866" />
-      </scope>
-      <scope id="149846544984541627" at="122,0,125,0">
-        <var name="it" id="149846544984541627" />
-      </scope>
-      <scope id="149846544985823303" at="126,0,129,0">
-        <var name="it" id="149846544985823303" />
-      </scope>
-      <scope id="5396787071145118336" at="133,0,136,0">
-        <var name="it" id="5396787071145118336" />
-      </scope>
-      <scope id="4608161086082582239" at="140,0,143,0">
-        <var name="it" id="4608161086082582239" />
-      </scope>
-      <scope id="8574011380868881304" at="151,0,154,0">
-        <var name="it" id="8574011380868881304" />
-      </scope>
-      <scope id="7459197473274278111" at="169,0,172,0">
-        <var name="it" id="7459197473274278111" />
-      </scope>
-      <scope id="7459197473274278120" at="173,0,176,0">
-        <var name="it" id="7459197473274278120" />
-      </scope>
-      <scope id="3944198881067742398" at="178,83,182,14">
-        <var name="facade" id="3944198881067742398" />
-        <var name="n1" id="3944198881067742398" />
-      </scope>
-      <scope id="7459197473276628491" at="184,83,188,14">
-        <var name="facade" id="7459197473276628491" />
-        <var name="n1" id="7459197473276628491" />
-      </scope>
-      <scope id="3944198881066888504" at="95,120,100,7" />
-      <scope id="4608161086085543488" at="102,120,107,38" />
-      <scope id="7459197473276626318" at="109,120,114,7" />
-      <scope id="4608161086082556982" at="131,102,136,7" />
-      <scope id="4005526075833130410" at="138,102,143,43" />
->>>>>>> 6c87b587
-      <scope id="7206546315287713493" at="46,112,52,143">
+      <scope id="3944198881066888504" at="91,120,96,7" />
+      <scope id="4608161086085543488" at="98,120,103,38" />
+      <scope id="7459197473276626318" at="105,120,110,7" />
+      <scope id="4608161086082556982" at="127,102,132,7" />
+      <scope id="4005526075833130410" at="134,102,139,43" />
+      <scope id="7206546315287713493" at="42,112,48,143">
         <var name="macros" id="7206546315287638773" />
         <var name="project" id="7206546315287699105" />
       </scope>
-<<<<<<< HEAD
-      <scope id="3944198881067742398" at="196,0,202,0">
+      <scope id="3944198881067742398" at="174,0,180,0">
         <var name="p0" id="3944198881067742398" />
       </scope>
-      <scope id="7459197473276628491" at="203,0,209,0">
+      <scope id="7459197473276628491" at="180,0,186,0">
         <var name="p0" id="7459197473276628491" />
       </scope>
-      <scope id="7459197473274278042" at="172,38,183,19">
+      <scope id="7459197473274278042" at="151,38,162,19">
         <var name="layoutNode" id="7459197473274278044" />
         <var name="val" id="7459197473274278080" />
       </scope>
-      <scope id="185990153988622955" at="55,111,67,39">
-=======
-      <scope id="3944198881067742398" at="178,0,184,0">
-        <var name="p0" id="3944198881067742398" />
-      </scope>
-      <scope id="7459197473276628491" at="184,0,190,0">
-        <var name="p0" id="7459197473276628491" />
-      </scope>
-      <scope id="7459197473274278042" at="155,38,166,19">
-        <var name="layoutNode" id="7459197473274278044" />
-        <var name="val" id="7459197473274278080" />
-      </scope>
-      <scope id="185990153988622955" at="54,111,66,39">
->>>>>>> 6c87b587
+      <scope id="185990153988622955" at="50,111,62,39">
         <var name="artifact" id="3340252814672973537" />
         <var name="helper" id="3340252814672973530" />
         <var name="mpsTestJar" id="3340252814672973541" />
         <var name="project" id="6984624797025347719" />
       </scope>
-<<<<<<< HEAD
-      <scope id="149846544984029124" at="130,119,143,7" />
-      <scope id="7459197473274278041" at="172,0,185,0">
+      <scope id="149846544984029124" at="112,119,125,7" />
+      <scope id="7459197473274278041" at="151,0,164,0">
         <var name="it" id="7459197473274278041" />
       </scope>
-      <scope id="4005526075833129162" at="162,102,193,42">
-=======
-      <scope id="149846544984029124" at="116,119,129,7" />
-      <scope id="7459197473274278041" at="155,0,168,0">
-        <var name="it" id="7459197473274278041" />
-      </scope>
-      <scope id="4005526075833129162" at="145,102,176,42">
->>>>>>> 6c87b587
+      <scope id="4005526075833129162" at="141,102,172,42">
         <var name="helper" id="7459197473274278023" />
         <var name="plugins" id="3944198881081718701" />
         <var name="project" id="7459197473274928365" />
       </scope>
-<<<<<<< HEAD
-      <unit id="3944198881067741142" at="107,122,111,5" name="jetbrains.mps.build.mps.tests.generator.template.main.QueriesGenerated$1" />
-      <unit id="4608161086085544697" at="115,137,119,5" name="jetbrains.mps.build.mps.tests.generator.template.main.QueriesGenerated$2" />
-      <unit id="7459197473276628488" at="123,122,127,5" name="jetbrains.mps.build.mps.tests.generator.template.main.QueriesGenerated$3" />
-      <unit id="149846544984367866" at="131,202,135,5" name="jetbrains.mps.build.mps.tests.generator.template.main.QueriesGenerated$4" />
-      <unit id="149846544984541627" at="135,18,139,5" name="jetbrains.mps.build.mps.tests.generator.template.main.QueriesGenerated$5" />
-      <unit id="149846544985823303" at="139,17,143,5" name="jetbrains.mps.build.mps.tests.generator.template.main.QueriesGenerated$6" />
-      <unit id="5396787071145118336" at="147,119,151,5" name="jetbrains.mps.build.mps.tests.generator.template.main.QueriesGenerated$7" />
-      <unit id="4608161086082582239" at="155,134,159,5" name="jetbrains.mps.build.mps.tests.generator.template.main.QueriesGenerated$8" />
-      <unit id="8574011380868881304" at="167,69,171,5" name="jetbrains.mps.build.mps.tests.generator.template.main.QueriesGenerated$9" />
-      <unit id="7459197473274278111" at="185,17,189,5" name="jetbrains.mps.build.mps.tests.generator.template.main.QueriesGenerated$11" />
-      <unit id="7459197473274278120" at="189,16,193,5" name="jetbrains.mps.build.mps.tests.generator.template.main.QueriesGenerated$12" />
-      <unit id="7459197473274278041" at="171,18,185,5" name="jetbrains.mps.build.mps.tests.generator.template.main.QueriesGenerated$10" />
-=======
-      <unit id="3944198881067741142" at="96,122,100,5" name="jetbrains.mps.build.mps.tests.generator.template.main.QueriesGenerated$1" />
-      <unit id="4608161086085544697" at="103,137,107,5" name="jetbrains.mps.build.mps.tests.generator.template.main.QueriesGenerated$2" />
-      <unit id="7459197473276628488" at="110,122,114,5" name="jetbrains.mps.build.mps.tests.generator.template.main.QueriesGenerated$3" />
-      <unit id="149846544984367866" at="117,202,121,5" name="jetbrains.mps.build.mps.tests.generator.template.main.QueriesGenerated$4" />
-      <unit id="149846544984541627" at="121,18,125,5" name="jetbrains.mps.build.mps.tests.generator.template.main.QueriesGenerated$5" />
-      <unit id="149846544985823303" at="125,17,129,5" name="jetbrains.mps.build.mps.tests.generator.template.main.QueriesGenerated$6" />
-      <unit id="5396787071145118336" at="132,119,136,5" name="jetbrains.mps.build.mps.tests.generator.template.main.QueriesGenerated$7" />
-      <unit id="4608161086082582239" at="139,134,143,5" name="jetbrains.mps.build.mps.tests.generator.template.main.QueriesGenerated$8" />
-      <unit id="8574011380868881304" at="150,69,154,5" name="jetbrains.mps.build.mps.tests.generator.template.main.QueriesGenerated$9" />
-      <unit id="7459197473274278111" at="168,17,172,5" name="jetbrains.mps.build.mps.tests.generator.template.main.QueriesGenerated$11" />
-      <unit id="7459197473274278120" at="172,16,176,5" name="jetbrains.mps.build.mps.tests.generator.template.main.QueriesGenerated$12" />
-      <unit id="7459197473274278041" at="154,18,168,5" name="jetbrains.mps.build.mps.tests.generator.template.main.QueriesGenerated$10" />
-    </file>
-  </root>
-  <root nodeRef="r:707b7eb5-6dae-4291-ab4d-8d1bac7cbc86(jetbrains.mps.build.mps.tests.generator.template.main@generator)/4005526075822445737">
-    <file name="QueriesGenerated.java">
-      <node id="6354776497032588006" at="34,110,35,192" concept="5" />
-      <node id="6354776497032790894" at="190,64,191,49" concept="5" />
-      <node id="6354776497032771333" at="193,66,194,49" concept="5" />
-      <node id="6354776497032790894" at="190,0,193,0" concept="8" trace="neq_x583g4_a0a0a1#(Ljava/lang/Object;Ljava/lang/Object;)Z" />
-      <node id="6354776497032771333" at="193,0,196,0" concept="8" trace="neq_x583g4_a0a0a1_0#(Ljava/lang/Object;Ljava/lang/Object;)Z" />
-      <scope id="6354776497032587572" at="34,110,35,192" />
-      <scope id="6354776497032790894" at="190,64,191,49" />
-      <scope id="6354776497032771333" at="193,66,194,49" />
-      <scope id="6354776497032790894" at="190,0,193,0">
-        <var name="a" id="6354776497032790894" />
-        <var name="b" id="6354776497032790894" />
-      </scope>
-      <scope id="6354776497032771333" at="193,0,196,0">
-        <var name="a" id="6354776497032771333" />
-        <var name="b" id="6354776497032771333" />
-      </scope>
->>>>>>> 6c87b587
+      <unit id="3944198881067741142" at="92,122,96,5" name="jetbrains.mps.build.mps.tests.generator.template.main.QueriesGenerated$1" />
+      <unit id="4608161086085544697" at="99,137,103,5" name="jetbrains.mps.build.mps.tests.generator.template.main.QueriesGenerated$2" />
+      <unit id="7459197473276628488" at="106,122,110,5" name="jetbrains.mps.build.mps.tests.generator.template.main.QueriesGenerated$3" />
+      <unit id="149846544984367866" at="113,202,117,5" name="jetbrains.mps.build.mps.tests.generator.template.main.QueriesGenerated$4" />
+      <unit id="149846544984541627" at="117,18,121,5" name="jetbrains.mps.build.mps.tests.generator.template.main.QueriesGenerated$5" />
+      <unit id="149846544985823303" at="121,17,125,5" name="jetbrains.mps.build.mps.tests.generator.template.main.QueriesGenerated$6" />
+      <unit id="5396787071145118336" at="128,119,132,5" name="jetbrains.mps.build.mps.tests.generator.template.main.QueriesGenerated$7" />
+      <unit id="4608161086082582239" at="135,134,139,5" name="jetbrains.mps.build.mps.tests.generator.template.main.QueriesGenerated$8" />
+      <unit id="8574011380868881304" at="146,69,150,5" name="jetbrains.mps.build.mps.tests.generator.template.main.QueriesGenerated$9" />
+      <unit id="7459197473274278111" at="164,17,168,5" name="jetbrains.mps.build.mps.tests.generator.template.main.QueriesGenerated$11" />
+      <unit id="7459197473274278120" at="168,16,172,5" name="jetbrains.mps.build.mps.tests.generator.template.main.QueriesGenerated$12" />
+      <unit id="7459197473274278041" at="150,18,164,5" name="jetbrains.mps.build.mps.tests.generator.template.main.QueriesGenerated$10" />
     </file>
   </root>
 </debug-info>
