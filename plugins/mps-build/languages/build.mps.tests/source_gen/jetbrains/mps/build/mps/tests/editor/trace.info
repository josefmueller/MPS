<?xml version="1.0" encoding="UTF-8"?>
<debug-info version="2">
  <concept fqn="c:f3061a53-9226-4cc5-a443-f952ceaf5816/1068580123140:jetbrains.mps.baseLanguage.structure.ConstructorDeclaration" />
  <concept fqn="c:f3061a53-9226-4cc5-a443-f952ceaf5816/1068580123155:jetbrains.mps.baseLanguage.structure.ExpressionStatement" />
  <concept fqn="c:f3061a53-9226-4cc5-a443-f952ceaf5816/1068390468200:jetbrains.mps.baseLanguage.structure.FieldDeclaration" />
  <concept fqn="c:f3061a53-9226-4cc5-a443-f952ceaf5816/1068580123159:jetbrains.mps.baseLanguage.structure.IfStatement" />
  <concept fqn="c:f3061a53-9226-4cc5-a443-f952ceaf5816/1068580123165:jetbrains.mps.baseLanguage.structure.InstanceMethodDeclaration" />
  <concept fqn="c:f3061a53-9226-4cc5-a443-f952ceaf5816/1068581242864:jetbrains.mps.baseLanguage.structure.LocalVariableDeclarationStatement" />
  <concept fqn="c:f3061a53-9226-4cc5-a443-f952ceaf5816/1068581242878:jetbrains.mps.baseLanguage.structure.ReturnStatement" />
  <concept fqn="c:f3061a53-9226-4cc5-a443-f952ceaf5816/6329021646629104954:jetbrains.mps.baseLanguage.structure.SingleLineComment" />
  <concept fqn="c:f3061a53-9226-4cc5-a443-f952ceaf5816/1068580123157:jetbrains.mps.baseLanguage.structure.Statement" />
  <concept fqn="c:f3061a53-9226-4cc5-a443-f952ceaf5816/1070475587102:jetbrains.mps.baseLanguage.structure.SuperConstructorInvocation" />
  <root>
    <file name="EditorAspectDescriptorImpl.java">
      <unit at="15,0,37,0" name="jetbrains.mps.build.mps.tests.editor.EditorAspectDescriptorImpl" />
    </file>
  </root>
  <root nodeRef="r:6f104b69-0cfd-4b06-895f-bc1a1b43170f(jetbrains.mps.build.mps.tests.editor)/4005526075820601542">
    <file name="BuildModuleTestsPlugin_Editor.java">
      <node id="4005526075820601542" at="11,79,12,88" concept="6" />
      <node id="4005526075820601542" at="11,0,14,0" concept="4" trace="createEditorCell#(Ljetbrains/mps/openapi/editor/EditorContext;Lorg/jetbrains/mps/openapi/model/SNode;)Ljetbrains/mps/openapi/editor/cells/EditorCell;" />
      <scope id="4005526075820601542" at="11,79,12,88" />
      <scope id="4005526075820601542" at="11,0,14,0">
        <var name="editorContext" id="4005526075820601542" />
        <var name="node" id="4005526075820601542" />
      </scope>
      <unit id="4005526075820601542" at="10,0,15,0" name="jetbrains.mps.build.mps.tests.editor.BuildModuleTestsPlugin_Editor" />
    </file>
    <file name="BuildModuleTestsPlugin_EditorBuilder_a.java">
      <node id="4005526075820601542" at="20,102,21,19" concept="9" />
      <node id="4005526075820601542" at="21,19,22,18" concept="1" />
      <node id="4005526075820601542" at="27,26,28,18" concept="6" />
      <node id="4005526075820601542" at="31,39,32,39" concept="6" />
      <node id="4005526075820601542" at="35,50,36,103" concept="5" />
      <node id="4005526075820601542" at="36,103,37,48" concept="1" />
      <node id="4005526075820601542" at="37,48,38,28" concept="1" />
      <node id="4005526075820601542" at="38,28,39,65" concept="1" />
      <node id="4005526075820601542" at="39,65,40,57" concept="1" />
      <node id="4005526075820601542" at="40,57,41,22" concept="6" />
      <node id="6647099934206700655" at="43,49,44,105" concept="5" />
      <node id="6647099934206700655" at="44,105,45,47" concept="1" />
      <node id="6647099934206700655" at="45,47,46,34" concept="5" />
      <node id="6647099934206700655" at="46,34,47,81" concept="1" />
      <node id="6647099934206700655" at="47,81,48,40" concept="1" />
      <node id="6647099934206700655" at="48,40,49,34" concept="1" />
      <node id="6647099934206700655" at="49,34,50,22" concept="6" />
      <node id="4005526075820601542" at="17,0,19,0" concept="2" trace="myNode" />
      <node id="4005526075820601542" at="31,0,34,0" concept="4" trace="createCell#()Ljetbrains/mps/openapi/editor/cells/EditorCell;" />
      <node id="4005526075820601542" at="20,0,24,0" concept="0" trace="BuildModuleTestsPlugin_EditorBuilder_a#(Ljetbrains/mps/openapi/editor/EditorContext;Lorg/jetbrains/mps/openapi/model/SNode;)V" />
      <node id="4005526075820601542" at="25,0,30,0" concept="4" trace="getNode#()Lorg/jetbrains/mps/openapi/model/SNode;" />
      <node id="4005526075820601542" at="35,0,43,0" concept="4" trace="createCollection_a2ysah_a#()Ljetbrains/mps/openapi/editor/cells/EditorCell;" />
      <node id="6647099934206700655" at="43,0,52,0" concept="4" trace="createConstant_a2ysah_a0#()Ljetbrains/mps/openapi/editor/cells/EditorCell;" />
      <scope id="4005526075820601542" at="27,26,28,18" />
      <scope id="4005526075820601542" at="31,39,32,39" />
      <scope id="4005526075820601542" at="20,102,22,18" />
      <scope id="4005526075820601542" at="31,0,34,0" />
      <scope id="4005526075820601542" at="20,0,24,0">
        <var name="context" id="4005526075820601542" />
        <var name="node" id="4005526075820601542" />
      </scope>
      <scope id="4005526075820601542" at="25,0,30,0" />
      <scope id="4005526075820601542" at="35,50,41,22">
        <var name="editorCell" id="4005526075820601542" />
      </scope>
      <scope id="6647099934206700655" at="43,49,50,22">
        <var name="editorCell" id="6647099934206700655" />
        <var name="style" id="6647099934206700655" />
      </scope>
      <scope id="4005526075820601542" at="35,0,43,0" />
      <scope id="6647099934206700655" at="43,0,52,0" />
      <unit id="4005526075820601542" at="16,0,53,0" name="jetbrains.mps.build.mps.tests.editor.BuildModuleTestsPlugin_EditorBuilder_a" />
    </file>
  </root>
  <root nodeRef="r:6f104b69-0cfd-4b06-895f-bc1a1b43170f(jetbrains.mps.build.mps.tests.editor)/4560297596904469714">
    <file name="BuildMpsLayout_TestModule_Editor.java">
<<<<<<< HEAD
      <node id="4560297596904469714" at="11,79,12,91" concept="6" />
      <node id="4560297596904469714" at="11,0,14,0" concept="4" trace="createEditorCell#(Ljetbrains/mps/openapi/editor/EditorContext;Lorg/jetbrains/mps/openapi/model/SNode;)Ljetbrains/mps/openapi/editor/cells/EditorCell;" />
      <scope id="4560297596904469714" at="11,79,12,91" />
      <scope id="4560297596904469714" at="11,0,14,0">
        <var name="editorContext" id="4560297596904469714" />
        <var name="node" id="4560297596904469714" />
      </scope>
      <unit id="4560297596904469714" at="10,0,15,0" name="jetbrains.mps.build.mps.tests.editor.BuildMpsLayout_TestModule_Editor" />
    </file>
    <file name="BuildMpsLayout_TestModule_EditorBuilder_a.java">
      <node id="4560297596904469714" at="25,105,26,19" concept="9" />
      <node id="4560297596904469714" at="26,19,27,18" concept="1" />
      <node id="4560297596904469714" at="32,26,33,18" concept="6" />
      <node id="4560297596904469714" at="36,39,37,39" concept="6" />
      <node id="4560297596904469714" at="40,50,41,103" concept="5" />
      <node id="4560297596904469714" at="41,103,42,48" concept="1" />
      <node id="4560297596904469714" at="42,48,43,28" concept="1" />
      <node id="4560297596904469714" at="43,28,44,65" concept="1" />
      <node id="4560297596904469714" at="44,65,45,56" concept="1" />
      <node id="4560297596904469714" at="45,56,46,22" concept="6" />
      <node id="4560297596904469714" at="48,48,49,88" concept="5" />
      <node id="4560297596904469714" at="49,88,50,31" concept="1" />
      <node id="4560297596904469714" at="50,31,51,44" concept="1" />
      <node id="4560297596904469714" at="51,44,52,26" concept="5" />
      <node id="4560297596904469714" at="52,26,53,106" concept="1" />
      <node id="4560297596904469714" at="53,106,54,63" concept="1" />
      <node id="4560297596904469714" at="55,39,56,40" concept="1" />
      <node id="4560297596904469714" at="56,40,57,35" concept="1" />
      <node id="4560297596904469714" at="58,5,59,73" concept="1" />
      <node id="4560297596904469714" at="59,73,60,57" concept="5" />
      <node id="4560297596904469714" at="60,57,61,59" concept="5" />
      <node id="4560297596904469714" at="62,35,63,87" concept="5" />
      <node id="4560297596904469714" at="63,87,64,94" concept="6" />
      <node id="4560297596904469714" at="65,10,66,22" concept="6" />
      <node id="4560297596904469714" at="69,33,70,14" concept="9" />
      <node id="4560297596904469714" at="72,69,73,57" concept="6" />
      <node id="4560297596904469714" at="75,81,76,41" concept="7" />
      <node id="4560297596904469714" at="76,41,77,133" concept="6" />
      <node id="4560297596904469714" at="83,0,84,0" concept="2" trace="myReferencingNode" />
      <node id="4560297596904469714" at="85,119,86,21" concept="9" />
      <node id="4560297596904469714" at="86,21,87,42" concept="1" />
      <node id="4560297596904469714" at="87,42,88,20" concept="1" />
      <node id="4560297596904469714" at="91,41,92,55" concept="6" />
      <node id="4560297596904469714" at="97,28,98,20" concept="6" />
      <node id="4560297596904469718" at="101,66,102,130" concept="5" />
      <node id="4560297596904469718" at="102,130,103,64" concept="1" />
      <node id="4560297596904469718" at="103,64,104,36" concept="5" />
      <node id="4560297596904469718" at="104,36,105,55" concept="1" />
      <node id="4560297596904469718" at="105,55,106,42" concept="1" />
      <node id="4560297596904469718" at="106,42,107,24" concept="6" />
      <node id="4560297596904469714" at="22,0,24,0" concept="2" trace="myNode" />
      <node id="4560297596904469714" at="81,0,83,0" concept="2" trace="myNode" />
      <node id="4560297596904469714" at="36,0,39,0" concept="4" trace="createCell#()Ljetbrains/mps/openapi/editor/cells/EditorCell;" />
      <node id="4560297596904469714" at="69,0,72,0" concept="0" trace="_Inline_jhv8ot_a0a#()V" />
      <node id="4560297596904469714" at="72,0,75,0" concept="4" trace="createEditorCell#(Ljetbrains/mps/openapi/editor/EditorContext;)Ljetbrains/mps/openapi/editor/cells/EditorCell;" />
      <node id="4560297596904469714" at="91,0,94,0" concept="4" trace="createCell#()Ljetbrains/mps/openapi/editor/cells/EditorCell;" />
      <node id="4560297596904469714" at="25,0,29,0" concept="0" trace="BuildMpsLayout_TestModule_EditorBuilder_a#(Ljetbrains/mps/openapi/editor/EditorContext;Lorg/jetbrains/mps/openapi/model/SNode;)V" />
      <node id="4560297596904469714" at="54,63,58,5" concept="3" />
      <node id="4560297596904469714" at="75,0,79,0" concept="4" trace="createEditorCell#(Ljetbrains/mps/openapi/editor/EditorContext;Lorg/jetbrains/mps/openapi/model/SNode;)Ljetbrains/mps/openapi/editor/cells/EditorCell;" />
      <node id="4560297596904469714" at="30,0,35,0" concept="4" trace="getNode#()Lorg/jetbrains/mps/openapi/model/SNode;" />
      <node id="4560297596904469714" at="61,59,66,22" concept="3" />
      <node id="4560297596904469714" at="85,0,90,0" concept="0" trace="Inline_Builder_jhv8ot_a0a#(Ljetbrains/mps/openapi/editor/EditorContext;Lorg/jetbrains/mps/openapi/model/SNode;Lorg/jetbrains/mps/openapi/model/SNode;)V" />
      <node id="4560297596904469714" at="95,0,100,0" concept="4" trace="getNode#()Lorg/jetbrains/mps/openapi/model/SNode;" />
      <node id="4560297596904469714" at="40,0,48,0" concept="4" trace="createCollection_jhv8ot_a#()Ljetbrains/mps/openapi/editor/cells/EditorCell;" />
      <node id="4560297596904469718" at="101,0,109,0" concept="4" trace="createReferencePresentation_jhv8ot_a0a0#()Ljetbrains/mps/openapi/editor/cells/EditorCell;" />
      <node id="4560297596904469714" at="48,0,68,0" concept="4" trace="createRefCell_jhv8ot_a0#()Ljetbrains/mps/openapi/editor/cells/EditorCell;" />
      <scope id="4560297596904469714" at="32,26,33,18" />
      <scope id="4560297596904469714" at="36,39,37,39" />
      <scope id="4560297596904469714" at="69,33,70,14" />
      <scope id="4560297596904469714" at="72,69,73,57" />
      <scope id="4560297596904469714" at="91,41,92,55" />
      <scope id="4560297596904469714" at="97,28,98,20" />
      <scope id="4560297596904469714" at="25,105,27,18" />
      <scope id="4560297596904469714" at="55,39,57,35" />
      <scope id="4560297596904469714" at="62,35,64,94">
=======
      <node id="4560297596904469714" at="21,79,22,63" concept="5" />
      <node id="4560297596904469714" at="24,89,25,96" concept="4" />
      <node id="4560297596904469714" at="25,96,26,48" concept="1" />
      <node id="4560297596904469714" at="26,48,27,28" concept="1" />
      <node id="4560297596904469714" at="27,28,28,80" concept="1" />
      <node id="4560297596904469714" at="28,80,29,22" concept="5" />
      <node id="4560297596904469714" at="31,87,32,81" concept="4" />
      <node id="4560297596904469714" at="32,81,33,31" concept="1" />
      <node id="4560297596904469714" at="33,31,34,44" concept="1" />
      <node id="4560297596904469714" at="34,44,35,26" concept="4" />
      <node id="4560297596904469714" at="35,26,36,97" concept="1" />
      <node id="4560297596904469714" at="36,97,37,58" concept="1" />
      <node id="4560297596904469714" at="38,39,39,40" concept="1" />
      <node id="4560297596904469714" at="39,40,40,35" concept="1" />
      <node id="4560297596904469714" at="41,5,42,73" concept="1" />
      <node id="4560297596904469714" at="42,73,43,57" concept="4" />
      <node id="4560297596904469714" at="44,35,45,82" concept="4" />
      <node id="4560297596904469714" at="45,82,46,112" concept="5" />
      <node id="4560297596904469714" at="47,10,48,22" concept="5" />
      <node id="4560297596904469717" at="51,33,52,14" concept="7" />
      <node id="4560297596904469717" at="54,69,55,67" concept="5" />
      <node id="4560297596904469717" at="57,81,58,79" concept="5" />
      <node id="4560297596904469718" at="60,105,61,123" concept="4" />
      <node id="4560297596904469718" at="61,123,62,64" concept="1" />
      <node id="4560297596904469718" at="62,64,63,36" concept="4" />
      <node id="4560297596904469718" at="63,36,64,58" concept="1" />
      <node id="4560297596904469718" at="64,58,65,42" concept="1" />
      <node id="4560297596904469718" at="65,42,66,24" concept="5" />
      <node id="4560297596904469714" at="21,0,24,0" concept="3" trace="createEditorCell#(Ljetbrains/mps/openapi/editor/EditorContext;Lorg/jetbrains/mps/openapi/model/SNode;)Ljetbrains/mps/openapi/editor/cells/EditorCell;" />
      <node id="4560297596904469717" at="51,0,54,0" concept="0" trace="_Inline_jhv8ot_a0a#()V" />
      <node id="4560297596904469717" at="54,0,57,0" concept="3" trace="createEditorCell#(Ljetbrains/mps/openapi/editor/EditorContext;)Ljetbrains/mps/openapi/editor/cells/EditorCell;" />
      <node id="4560297596904469717" at="57,0,60,0" concept="3" trace="createEditorCell#(Ljetbrains/mps/openapi/editor/EditorContext;Lorg/jetbrains/mps/openapi/model/SNode;)Ljetbrains/mps/openapi/editor/cells/EditorCell;" />
      <node id="4560297596904469714" at="37,58,41,5" concept="2" />
      <node id="4560297596904469714" at="43,57,48,22" concept="2" />
      <node id="4560297596904469714" at="24,0,31,0" concept="3" trace="createCollection_jhv8ot_a#(Ljetbrains/mps/openapi/editor/EditorContext;Lorg/jetbrains/mps/openapi/model/SNode;)Ljetbrains/mps/openapi/editor/cells/EditorCell;" />
      <node id="4560297596904469718" at="60,0,68,0" concept="3" trace="createReferencePresentation_jhv8ot_a0a0#(Ljetbrains/mps/openapi/editor/EditorContext;Lorg/jetbrains/mps/openapi/model/SNode;)Ljetbrains/mps/openapi/editor/cells/EditorCell;" />
      <node id="4560297596904469714" at="31,0,50,0" concept="3" trace="createRefCell_jhv8ot_a0#(Ljetbrains/mps/openapi/editor/EditorContext;Lorg/jetbrains/mps/openapi/model/SNode;)Ljetbrains/mps/openapi/editor/cells/EditorCell;" />
      <scope id="4560297596904469714" at="21,79,22,63" />
      <scope id="4560297596904469717" at="51,33,52,14" />
      <scope id="4560297596904469717" at="54,69,55,67" />
      <scope id="4560297596904469717" at="57,81,58,79" />
      <scope id="4560297596904469714" at="38,39,40,35" />
      <scope id="4560297596904469714" at="44,35,46,112">
>>>>>>> bd830ede
        <var name="manager" id="4560297596904469714" />
      </scope>
      <scope id="4560297596904469714" at="75,81,77,133" />
      <scope id="4560297596904469714" at="36,0,39,0" />
      <scope id="4560297596904469714" at="69,0,72,0" />
      <scope id="4560297596904469714" at="72,0,75,0">
        <var name="editorContext" id="4560297596904469714" />
      </scope>
      <scope id="4560297596904469714" at="85,119,88,20" />
      <scope id="4560297596904469714" at="91,0,94,0" />
      <scope id="4560297596904469714" at="25,0,29,0">
        <var name="context" id="4560297596904469714" />
        <var name="node" id="4560297596904469714" />
      </scope>
<<<<<<< HEAD
      <scope id="4560297596904469714" at="75,0,79,0">
        <var name="editorContext" id="4560297596904469714" />
        <var name="node" id="4560297596904469714" />
      </scope>
      <scope id="4560297596904469714" at="30,0,35,0" />
      <scope id="4560297596904469714" at="85,0,90,0">
        <var name="context" id="4560297596904469714" />
        <var name="node" id="4560297596904469714" />
        <var name="referencingNode" id="4560297596904469714" />
=======
      <scope id="4560297596904469717" at="51,0,54,0" />
      <scope id="4560297596904469717" at="54,0,57,0">
        <var name="editorContext" id="4560297596904469717" />
      </scope>
      <scope id="4560297596904469717" at="57,0,60,0">
        <var name="editorContext" id="4560297596904469717" />
        <var name="node" id="4560297596904469717" />
>>>>>>> bd830ede
      </scope>
      <scope id="4560297596904469714" at="95,0,100,0" />
      <scope id="4560297596904469714" at="40,50,46,22">
        <var name="editorCell" id="4560297596904469714" />
      </scope>
<<<<<<< HEAD
      <scope id="4560297596904469718" at="101,66,107,24">
        <var name="editorCell" id="4560297596904469718" />
        <var name="style" id="4560297596904469718" />
      </scope>
      <scope id="4560297596904469714" at="40,0,48,0" />
      <scope id="4560297596904469718" at="101,0,109,0" />
      <scope id="4560297596904469714" at="48,48,66,22">
=======
      <scope id="4560297596904469718" at="60,105,66,24">
        <var name="editorCell" id="4560297596904469718" />
        <var name="style" id="4560297596904469718" />
      </scope>
      <scope id="4560297596904469714" at="24,0,31,0">
        <var name="editorContext" id="4560297596904469714" />
        <var name="node" id="4560297596904469714" />
      </scope>
      <scope id="4560297596904469718" at="60,0,68,0">
        <var name="editorContext" id="4560297596904469718" />
        <var name="node" id="4560297596904469718" />
      </scope>
      <scope id="4560297596904469714" at="31,87,48,22">
>>>>>>> bd830ede
        <var name="attributeConcept" id="4560297596904469714" />
        <var name="editorCell" id="4560297596904469714" />
        <var name="provider" id="4560297596904469714" />
      </scope>
<<<<<<< HEAD
      <scope id="4560297596904469714" at="48,0,68,0" />
      <unit id="4560297596904469714" at="68,0,80,0" name="jetbrains.mps.build.mps.tests.editor.BuildMpsLayout_TestModule_EditorBuilder_a$_Inline_jhv8ot_a0a" />
      <unit id="4560297596904469714" at="80,0,110,0" name="jetbrains.mps.build.mps.tests.editor.BuildMpsLayout_TestModule_EditorBuilder_a$Inline_Builder_jhv8ot_a0a" />
      <unit id="4560297596904469714" at="21,0,111,0" name="jetbrains.mps.build.mps.tests.editor.BuildMpsLayout_TestModule_EditorBuilder_a" />
=======
      <scope id="4560297596904469714" at="31,0,50,0">
        <var name="editorContext" id="4560297596904469714" />
        <var name="node" id="4560297596904469714" />
      </scope>
      <unit id="4560297596904469717" at="50,0,69,0" name="jetbrains.mps.build.mps.tests.editor.BuildMpsLayout_TestModule_Editor$_Inline_jhv8ot_a0a" />
      <unit id="4560297596904469714" at="20,0,70,0" name="jetbrains.mps.build.mps.tests.editor.BuildMpsLayout_TestModule_Editor" />
>>>>>>> bd830ede
    </file>
  </root>
  <root nodeRef="r:6f104b69-0cfd-4b06-895f-bc1a1b43170f(jetbrains.mps.build.mps.tests.editor)/4560297596904469720">
    <file name="BuildMpsLayout_TestModules_Editor.java">
<<<<<<< HEAD
      <node id="4560297596904469720" at="11,79,12,92" concept="6" />
      <node id="4560297596904469720" at="14,82,15,95" concept="6" />
      <node id="4560297596904469720" at="11,0,14,0" concept="4" trace="createEditorCell#(Ljetbrains/mps/openapi/editor/EditorContext;Lorg/jetbrains/mps/openapi/model/SNode;)Ljetbrains/mps/openapi/editor/cells/EditorCell;" />
      <node id="4560297596904469720" at="14,0,17,0" concept="4" trace="createInspectedCell#(Ljetbrains/mps/openapi/editor/EditorContext;Lorg/jetbrains/mps/openapi/model/SNode;)Ljetbrains/mps/openapi/editor/cells/EditorCell;" />
      <scope id="4560297596904469720" at="11,79,12,92" />
      <scope id="4560297596904469720" at="14,82,15,95" />
      <scope id="4560297596904469720" at="11,0,14,0">
=======
      <node id="4560297596904469720" at="34,79,35,63" concept="5" />
      <node id="4560297596904469720" at="37,82,38,65" concept="5" />
      <node id="4560297596904469720" at="40,89,41,96" concept="4" />
      <node id="4560297596904469720" at="41,96,42,48" concept="1" />
      <node id="4560297596904469720" at="42,48,43,28" concept="1" />
      <node id="4560297596904469720" at="43,28,44,81" concept="1" />
      <node id="4560297596904469720" at="44,81,45,81" concept="1" />
      <node id="4560297596904469720" at="45,81,46,83" concept="1" />
      <node id="4560297596904469720" at="46,83,47,81" concept="1" />
      <node id="4560297596904469720" at="47,81,48,22" concept="5" />
      <node id="4560297596904469722" at="50,88,51,112" concept="4" />
      <node id="4560297596904469722" at="51,112,52,47" concept="1" />
      <node id="4560297596904469722" at="52,47,53,34" concept="4" />
      <node id="4560297596904469722" at="53,34,54,71" concept="1" />
      <node id="4560297596904469722" at="54,71,55,40" concept="1" />
      <node id="4560297596904469722" at="55,40,56,34" concept="1" />
      <node id="4560297596904469722" at="56,34,57,22" concept="5" />
      <node id="8574011380878860401" at="59,88,60,82" concept="4" />
      <node id="8574011380878860401" at="60,82,61,29" concept="1" />
      <node id="8574011380878860401" at="61,29,62,42" concept="1" />
      <node id="8574011380878860401" at="62,42,63,26" concept="4" />
      <node id="8574011380878860401" at="63,26,64,58" concept="1" />
      <node id="8574011380878860401" at="64,58,65,42" concept="1" />
      <node id="8574011380878860401" at="65,42,66,34" concept="4" />
      <node id="8574011380878860401" at="66,34,67,63" concept="1" />
      <node id="8574011380878860401" at="67,63,68,40" concept="1" />
      <node id="8574011380878860401" at="68,40,69,73" concept="1" />
      <node id="8574011380878860401" at="69,73,70,57" concept="4" />
      <node id="8574011380878860401" at="71,35,72,82" concept="4" />
      <node id="8574011380878860401" at="72,82,73,112" concept="5" />
      <node id="8574011380878860401" at="74,10,75,22" concept="5" />
      <node id="4560297596904469720" at="77,90,78,96" concept="4" />
      <node id="4560297596904469720" at="78,96,79,49" concept="1" />
      <node id="4560297596904469720" at="79,49,80,34" concept="4" />
      <node id="4560297596904469720" at="80,34,81,52" concept="1" />
      <node id="4560297596904469720" at="81,52,82,61" concept="1" />
      <node id="4560297596904469720" at="82,61,83,40" concept="1" />
      <node id="4560297596904469720" at="83,40,84,85" concept="1" />
      <node id="4560297596904469720" at="84,85,85,22" concept="5" />
      <node id="4560297596904469720" at="87,92,88,138" concept="4" />
      <node id="4560297596904469720" at="88,138,89,106" concept="4" />
      <node id="4560297596904469720" at="89,106,90,48" concept="1" />
      <node id="4560297596904469720" at="90,48,91,34" concept="4" />
      <node id="4560297596904469720" at="91,34,92,71" concept="1" />
      <node id="4560297596904469720" at="92,71,93,40" concept="1" />
      <node id="4560297596904469720" at="93,40,94,49" concept="1" />
      <node id="4560297596904469720" at="94,49,95,22" concept="5" />
      <node id="4560297596904469720" at="98,100,99,50" concept="7" />
      <node id="4560297596904469720" at="101,66,102,41" concept="4" />
      <node id="4560297596904469720" at="102,41,103,93" concept="5" />
      <node id="4560297596904469720" at="105,86,106,80" concept="4" />
      <node id="4560297596904469720" at="106,80,107,95" concept="1" />
      <node id="4560297596904469720" at="107,95,108,25" concept="5" />
      <node id="4560297596904469720" at="110,68,111,34" concept="4" />
      <node id="4560297596904469720" at="111,34,112,55" concept="1" />
      <node id="4560297596904469720" at="112,55,113,87" concept="1" />
      <node id="4560297596904469720" at="113,87,114,23" concept="5" />
      <node id="4560297596904469720" at="117,96,118,134" concept="1" />
      <node id="4560297596904469720" at="119,34,120,142" concept="1" />
      <node id="4560297596904469720" at="120,142,121,146" concept="1" />
      <node id="4560297596904469720" at="123,122,124,394" concept="1" />
      <node id="4560297596904469731" at="129,88,130,86" concept="4" />
      <node id="4560297596904469731" at="130,86,131,47" concept="1" />
      <node id="4560297596904469731" at="131,47,132,34" concept="1" />
      <node id="4560297596904469731" at="132,34,133,22" concept="5" />
      <node id="4560297596904469720" at="135,91,136,97" concept="4" />
      <node id="4560297596904469720" at="136,97,137,50" concept="1" />
      <node id="4560297596904469720" at="137,50,138,28" concept="1" />
      <node id="4560297596904469720" at="138,28,139,83" concept="1" />
      <node id="4560297596904469720" at="139,83,140,22" concept="5" />
      <node id="4560297596904469720" at="142,90,143,96" concept="4" />
      <node id="4560297596904469720" at="143,96,144,49" concept="1" />
      <node id="4560297596904469720" at="144,49,145,34" concept="4" />
      <node id="4560297596904469720" at="145,34,146,52" concept="1" />
      <node id="4560297596904469720" at="146,52,147,61" concept="1" />
      <node id="4560297596904469720" at="147,61,148,40" concept="1" />
      <node id="4560297596904469720" at="148,40,149,82" concept="1" />
      <node id="4560297596904469720" at="149,82,150,81" concept="1" />
      <node id="4560297596904469720" at="150,81,151,22" concept="5" />
      <node id="927724900262398955" at="153,89,154,101" concept="4" />
      <node id="927724900262398955" at="154,101,155,48" concept="1" />
      <node id="927724900262398955" at="155,48,156,34" concept="4" />
      <node id="927724900262398955" at="156,34,157,63" concept="1" />
      <node id="927724900262398955" at="157,63,158,40" concept="1" />
      <node id="927724900262398955" at="158,40,159,34" concept="1" />
      <node id="927724900262398955" at="159,34,160,22" concept="5" />
      <node id="4560297596904469720" at="162,88,163,279" concept="4" />
      <node id="4560297596904469720" at="163,279,164,33" concept="5" />
      <node id="4560297596904469720" at="167,128,168,49" concept="7" />
      <node id="4560297596904469720" at="170,55,171,59" concept="4" />
      <node id="4560297596904469720" at="171,59,172,41" concept="1" />
      <node id="4560297596904469720" at="172,41,173,24" concept="5" />
      <node id="4560297596904469720" at="176,118,177,389" concept="1" />
      <node id="4560297596904469720" at="179,41,180,44" concept="1" />
      <node id="4560297596904469720" at="184,44,185,54" concept="4" />
      <node id="4560297596904469720" at="185,54,186,50" concept="1" />
      <node id="4560297596904469720" at="186,50,187,0" concept="6" />
      <node id="4560297596904469720" at="187,0,188,40" concept="1" />
      <node id="4560297596904469720" at="188,40,189,24" concept="5" />
      <node id="4560297596904469720" at="191,40,192,34" concept="5" />
      <node id="4560297596904469720" at="34,0,37,0" concept="3" trace="createEditorCell#(Ljetbrains/mps/openapi/editor/EditorContext;Lorg/jetbrains/mps/openapi/model/SNode;)Ljetbrains/mps/openapi/editor/cells/EditorCell;" />
      <node id="4560297596904469720" at="37,0,40,0" concept="3" trace="createInspectedCell#(Ljetbrains/mps/openapi/editor/EditorContext;Lorg/jetbrains/mps/openapi/model/SNode;)Ljetbrains/mps/openapi/editor/cells/EditorCell;" />
      <node id="4560297596904469720" at="98,0,101,0" concept="0" trace="modulesListHandler_aky039_a2a#(Lorg/jetbrains/mps/openapi/model/SNode;Ljava/lang/String;Ljetbrains/mps/openapi/editor/EditorContext;)V" />
      <node id="4560297596904469720" at="122,9,125,9" concept="2" />
      <node id="4560297596904469720" at="167,0,170,0" concept="0" trace="haltonfailureSingleRoleHandler_aky039_b0a#(Lorg/jetbrains/mps/openapi/model/SNode;Lorg/jetbrains/mps/openapi/language/SContainmentLink;Ljetbrains/mps/openapi/editor/EditorContext;)V" />
      <node id="4560297596904469720" at="175,70,178,7" concept="2" />
      <node id="4560297596904469720" at="178,7,181,7" concept="2" />
      <node id="4560297596904469720" at="191,0,194,0" concept="3" trace="getNoTargetText#()Ljava/lang/String;" />
      <node id="4560297596904469720" at="101,0,105,0" concept="3" trace="createNodeToInsert#(Ljetbrains/mps/openapi/editor/EditorContext;)Lorg/jetbrains/mps/openapi/model/SNode;" />
      <node id="4560297596904469720" at="118,134,122,9" concept="2" />
      <node id="4560297596904469720" at="162,0,166,0" concept="3" trace="createRefNode_aky039_b0a#(Ljetbrains/mps/openapi/editor/EditorContext;Lorg/jetbrains/mps/openapi/model/SNode;)Ljetbrains/mps/openapi/editor/cells/EditorCell;" />
      <node id="8574011380878860401" at="70,57,75,22" concept="2" />
      <node id="4560297596904469720" at="105,0,110,0" concept="3" trace="createNodeCell#(Ljetbrains/mps/openapi/editor/EditorContext;Lorg/jetbrains/mps/openapi/model/SNode;)Ljetbrains/mps/openapi/editor/cells/EditorCell;" />
      <node id="4560297596904469720" at="170,0,175,0" concept="3" trace="createChildCell#(Lorg/jetbrains/mps/openapi/model/SNode;)Ljetbrains/mps/openapi/editor/cells/EditorCell;" />
      <node id="4560297596904469720" at="110,0,116,0" concept="3" trace="createEmptyCell#(Ljetbrains/mps/openapi/editor/EditorContext;)Ljetbrains/mps/openapi/editor/cells/EditorCell;" />
      <node id="4560297596904469731" at="129,0,135,0" concept="3" trace="createConstant_aky039_d0#(Ljetbrains/mps/openapi/editor/EditorContext;Lorg/jetbrains/mps/openapi/model/SNode;)Ljetbrains/mps/openapi/editor/cells/EditorCell;" />
      <node id="4560297596904469720" at="135,0,142,0" concept="3" trace="createCollection_aky039_a_0#(Ljetbrains/mps/openapi/editor/EditorContext;Lorg/jetbrains/mps/openapi/model/SNode;)Ljetbrains/mps/openapi/editor/cells/EditorCell;" />
      <node id="4560297596904469720" at="175,0,183,0" concept="3" trace="installCellInfo#(Lorg/jetbrains/mps/openapi/model/SNode;Ljetbrains/mps/openapi/editor/cells/EditorCell;)V" />
      <node id="4560297596904469720" at="183,0,191,0" concept="3" trace="createEmptyCell#()Ljetbrains/mps/openapi/editor/cells/EditorCell;" />
      <node id="4560297596904469722" at="50,0,59,0" concept="3" trace="createConstant_aky039_a0#(Ljetbrains/mps/openapi/editor/EditorContext;Lorg/jetbrains/mps/openapi/model/SNode;)Ljetbrains/mps/openapi/editor/cells/EditorCell;" />
      <node id="927724900262398955" at="153,0,162,0" concept="3" trace="createConstant_aky039_a0a#(Ljetbrains/mps/openapi/editor/EditorContext;Lorg/jetbrains/mps/openapi/model/SNode;)Ljetbrains/mps/openapi/editor/cells/EditorCell;" />
      <node id="4560297596904469720" at="40,0,50,0" concept="3" trace="createCollection_aky039_a#(Ljetbrains/mps/openapi/editor/EditorContext;Lorg/jetbrains/mps/openapi/model/SNode;)Ljetbrains/mps/openapi/editor/cells/EditorCell;" />
      <node id="4560297596904469720" at="77,0,87,0" concept="3" trace="createCollection_aky039_c0#(Ljetbrains/mps/openapi/editor/EditorContext;Lorg/jetbrains/mps/openapi/model/SNode;)Ljetbrains/mps/openapi/editor/cells/EditorCell;" />
      <node id="4560297596904469720" at="87,0,97,0" concept="3" trace="createRefNodeList_aky039_a2a#(Ljetbrains/mps/openapi/editor/EditorContext;Lorg/jetbrains/mps/openapi/model/SNode;)Ljetbrains/mps/openapi/editor/cells/EditorCell;" />
      <node id="4560297596904469720" at="116,132,126,7" concept="2" />
      <node id="4560297596904469720" at="142,0,153,0" concept="3" trace="createCollection_aky039_a0#(Ljetbrains/mps/openapi/editor/EditorContext;Lorg/jetbrains/mps/openapi/model/SNode;)Ljetbrains/mps/openapi/editor/cells/EditorCell;" />
      <node id="4560297596904469720" at="116,0,128,0" concept="3" trace="installElementCellActions#(Lorg/jetbrains/mps/openapi/model/SNode;Lorg/jetbrains/mps/openapi/model/SNode;Ljetbrains/mps/openapi/editor/cells/EditorCell;Ljetbrains/mps/openapi/editor/EditorContext;)V" />
      <node id="8574011380878860401" at="59,0,77,0" concept="3" trace="createProperty_aky039_b0#(Ljetbrains/mps/openapi/editor/EditorContext;Lorg/jetbrains/mps/openapi/model/SNode;)Ljetbrains/mps/openapi/editor/cells/EditorCell;" />
      <scope id="4560297596904469720" at="34,79,35,63" />
      <scope id="4560297596904469720" at="37,82,38,65" />
      <scope id="4560297596904469720" at="98,100,99,50" />
      <scope id="4560297596904469720" at="123,122,124,394" />
      <scope id="4560297596904469720" at="167,128,168,49" />
      <scope id="4560297596904469720" at="176,118,177,389" />
      <scope id="4560297596904469720" at="179,41,180,44" />
      <scope id="4560297596904469720" at="191,40,192,34" />
      <scope id="8574011380878860401" at="71,35,73,112">
        <var name="manager" id="8574011380878860401" />
      </scope>
      <scope id="4560297596904469720" at="101,66,103,93">
        <var name="listOwner" id="4560297596904469720" />
      </scope>
      <scope id="4560297596904469720" at="119,34,121,146" />
      <scope id="4560297596904469720" at="162,88,164,33">
        <var name="provider" id="4560297596904469720" />
      </scope>
      <scope id="4560297596904469720" at="34,0,37,0">
>>>>>>> bd830ede
        <var name="editorContext" id="4560297596904469720" />
        <var name="node" id="4560297596904469720" />
      </scope>
      <scope id="4560297596904469720" at="14,0,17,0">
        <var name="editorContext" id="4560297596904469720" />
        <var name="node" id="4560297596904469720" />
      </scope>
<<<<<<< HEAD
      <unit id="4560297596904469720" at="10,0,18,0" name="jetbrains.mps.build.mps.tests.editor.BuildMpsLayout_TestModules_Editor" />
    </file>
    <file name="BuildMpsLayout_TestModules_EditorBuilder_a.java">
      <node id="4560297596904469720" at="35,106,36,19" concept="9" />
      <node id="4560297596904469720" at="36,19,37,18" concept="1" />
      <node id="4560297596904469720" at="42,26,43,18" concept="6" />
      <node id="4560297596904469720" at="46,39,47,39" concept="6" />
      <node id="4560297596904469720" at="50,50,51,103" concept="5" />
      <node id="4560297596904469720" at="51,103,52,48" concept="1" />
      <node id="4560297596904469720" at="52,48,53,28" concept="1" />
      <node id="4560297596904469720" at="53,28,54,65" concept="1" />
      <node id="4560297596904469720" at="54,65,55,57" concept="1" />
      <node id="4560297596904469720" at="55,57,56,57" concept="1" />
      <node id="4560297596904469720" at="56,57,57,59" concept="1" />
      <node id="4560297596904469720" at="57,59,58,57" concept="1" />
      <node id="4560297596904469720" at="58,57,59,22" concept="6" />
      <node id="4560297596904469722" at="61,49,62,119" concept="5" />
      <node id="4560297596904469722" at="62,119,63,47" concept="1" />
      <node id="4560297596904469722" at="63,47,64,34" concept="5" />
      <node id="4560297596904469722" at="64,34,65,93" concept="1" />
      <node id="4560297596904469722" at="65,93,66,40" concept="1" />
      <node id="4560297596904469722" at="66,40,67,34" concept="1" />
      <node id="4560297596904469722" at="67,34,68,22" concept="6" />
      <node id="8574011380878860401" at="70,49,71,89" concept="5" />
      <node id="8574011380878860401" at="71,89,72,29" concept="1" />
      <node id="8574011380878860401" at="72,29,73,42" concept="1" />
      <node id="8574011380878860401" at="73,42,74,26" concept="5" />
      <node id="8574011380878860401" at="74,26,75,63" concept="1" />
      <node id="8574011380878860401" at="75,63,76,42" concept="1" />
      <node id="8574011380878860401" at="76,42,77,34" concept="5" />
      <node id="8574011380878860401" at="77,34,78,60" concept="1" />
      <node id="8574011380878860401" at="78,60,79,40" concept="1" />
      <node id="8574011380878860401" at="79,40,80,73" concept="1" />
      <node id="8574011380878860401" at="80,73,81,57" concept="5" />
      <node id="8574011380878860401" at="81,57,82,59" concept="5" />
      <node id="8574011380878860401" at="83,35,84,87" concept="5" />
      <node id="8574011380878860401" at="84,87,85,94" concept="6" />
      <node id="8574011380878860401" at="86,10,87,22" concept="6" />
      <node id="4560297596904469720" at="89,51,90,103" concept="5" />
      <node id="4560297596904469720" at="90,103,91,49" concept="1" />
      <node id="4560297596904469720" at="91,49,92,34" concept="5" />
      <node id="4560297596904469720" at="92,34,93,49" concept="1" />
      <node id="4560297596904469720" at="93,49,94,58" concept="1" />
      <node id="4560297596904469720" at="94,58,95,40" concept="1" />
      <node id="4560297596904469720" at="95,40,96,61" concept="1" />
      <node id="4560297596904469720" at="96,61,97,22" concept="6" />
      <node id="4560297596904469720" at="99,53,100,154" concept="5" />
      <node id="4560297596904469720" at="100,154,101,91" concept="5" />
      <node id="4560297596904469720" at="101,91,102,48" concept="1" />
      <node id="4560297596904469720" at="102,48,103,34" concept="5" />
      <node id="4560297596904469720" at="103,34,104,68" concept="1" />
      <node id="4560297596904469720" at="104,68,105,40" concept="1" />
      <node id="4560297596904469720" at="105,40,106,49" concept="1" />
      <node id="4560297596904469720" at="106,49,107,22" concept="6" />
      <node id="4560297596904469720" at="110,100,111,50" concept="9" />
      <node id="4560297596904469720" at="113,66,114,93" concept="6" />
      <node id="4560297596904469720" at="116,57,117,65" concept="5" />
      <node id="4560297596904469720" at="117,65,118,58" concept="1" />
      <node id="4560297596904469720" at="118,58,119,25" concept="6" />
      <node id="4560297596904469720" at="121,41,122,34" concept="5" />
      <node id="4560297596904469720" at="122,34,123,42" concept="1" />
      <node id="4560297596904469720" at="123,42,124,49" concept="1" />
      <node id="4560297596904469720" at="124,49,125,23" concept="6" />
      <node id="4560297596904469720" at="128,96,129,134" concept="1" />
      <node id="4560297596904469720" at="130,34,131,142" concept="1" />
      <node id="4560297596904469720" at="131,142,132,146" concept="1" />
      <node id="4560297596904469720" at="134,122,135,396" concept="1" />
      <node id="4560297596904469731" at="140,49,141,93" concept="5" />
      <node id="4560297596904469731" at="141,93,142,47" concept="1" />
      <node id="4560297596904469731" at="142,47,143,34" concept="1" />
      <node id="4560297596904469731" at="143,34,144,22" concept="6" />
      <node id="4560297596904469720" at="32,0,34,0" concept="2" trace="myNode" />
      <node id="4560297596904469720" at="46,0,49,0" concept="4" trace="createCell#()Ljetbrains/mps/openapi/editor/cells/EditorCell;" />
      <node id="4560297596904469720" at="110,0,113,0" concept="0" trace="modulesListHandler_aky039_a2a#(Lorg/jetbrains/mps/openapi/model/SNode;Ljava/lang/String;Ljetbrains/mps/openapi/editor/EditorContext;)V" />
      <node id="4560297596904469720" at="113,0,116,0" concept="4" trace="createNodeToInsert#(Ljetbrains/mps/openapi/editor/EditorContext;)Lorg/jetbrains/mps/openapi/model/SNode;" />
      <node id="4560297596904469720" at="133,9,136,9" concept="3" />
      <node id="4560297596904469720" at="35,0,39,0" concept="0" trace="BuildMpsLayout_TestModules_EditorBuilder_a#(Ljetbrains/mps/openapi/editor/EditorContext;Lorg/jetbrains/mps/openapi/model/SNode;)V" />
      <node id="4560297596904469720" at="129,134,133,9" concept="3" />
      <node id="4560297596904469720" at="40,0,45,0" concept="4" trace="getNode#()Lorg/jetbrains/mps/openapi/model/SNode;" />
      <node id="8574011380878860401" at="82,59,87,22" concept="3" />
      <node id="4560297596904469720" at="116,0,121,0" concept="4" trace="createNodeCell#(Lorg/jetbrains/mps/openapi/model/SNode;)Ljetbrains/mps/openapi/editor/cells/EditorCell;" />
      <node id="4560297596904469720" at="121,0,127,0" concept="4" trace="createEmptyCell#()Ljetbrains/mps/openapi/editor/cells/EditorCell;" />
      <node id="4560297596904469731" at="140,0,146,0" concept="4" trace="createConstant_aky039_d0#()Ljetbrains/mps/openapi/editor/cells/EditorCell;" />
      <node id="4560297596904469722" at="61,0,70,0" concept="4" trace="createConstant_aky039_a0#()Ljetbrains/mps/openapi/editor/cells/EditorCell;" />
      <node id="4560297596904469720" at="89,0,99,0" concept="4" trace="createCollection_aky039_c0#()Ljetbrains/mps/openapi/editor/cells/EditorCell;" />
      <node id="4560297596904469720" at="99,0,109,0" concept="4" trace="createRefNodeList_aky039_a2a#()Ljetbrains/mps/openapi/editor/cells/EditorCell;" />
      <node id="4560297596904469720" at="127,86,137,7" concept="3" />
      <node id="4560297596904469720" at="50,0,61,0" concept="4" trace="createCollection_aky039_a#()Ljetbrains/mps/openapi/editor/cells/EditorCell;" />
      <node id="4560297596904469720" at="127,0,139,0" concept="4" trace="installElementCellActions#(Lorg/jetbrains/mps/openapi/model/SNode;Ljetbrains/mps/openapi/editor/cells/EditorCell;)V" />
      <node id="8574011380878860401" at="70,0,89,0" concept="4" trace="createProperty_aky039_b0#()Ljetbrains/mps/openapi/editor/cells/EditorCell;" />
      <scope id="4560297596904469720" at="42,26,43,18" />
      <scope id="4560297596904469720" at="46,39,47,39" />
      <scope id="4560297596904469720" at="110,100,111,50" />
      <scope id="4560297596904469720" at="113,66,114,93" />
      <scope id="4560297596904469720" at="134,122,135,396" />
      <scope id="4560297596904469720" at="35,106,37,18" />
      <scope id="8574011380878860401" at="83,35,85,94">
        <var name="manager" id="8574011380878860401" />
      </scope>
      <scope id="4560297596904469720" at="130,34,132,146" />
      <scope id="4560297596904469720" at="46,0,49,0" />
      <scope id="4560297596904469720" at="110,0,113,0">
=======
      <scope id="4560297596904469720" at="98,0,101,0">
>>>>>>> bd830ede
        <var name="childRole" id="4560297596904469720" />
        <var name="context" id="4560297596904469720" />
        <var name="ownerNode" id="4560297596904469720" />
      </scope>
<<<<<<< HEAD
      <scope id="4560297596904469720" at="113,0,116,0">
        <var name="editorContext" id="4560297596904469720" />
      </scope>
      <scope id="4560297596904469720" at="116,57,119,25">
        <var name="elementCell" id="4560297596904469720" />
      </scope>
      <scope id="4560297596904469720" at="35,0,39,0">
        <var name="context" id="4560297596904469720" />
        <var name="node" id="4560297596904469720" />
      </scope>
      <scope id="4560297596904469720" at="121,41,125,23">
        <var name="emptyCell" id="4560297596904469720" />
      </scope>
      <scope id="4560297596904469731" at="140,49,144,22">
        <var name="editorCell" id="4560297596904469731" />
      </scope>
      <scope id="4560297596904469720" at="40,0,45,0" />
      <scope id="4560297596904469720" at="116,0,121,0">
        <var name="elementNode" id="4560297596904469720" />
      </scope>
      <scope id="4560297596904469720" at="121,0,127,0" />
      <scope id="4560297596904469731" at="140,0,146,0" />
      <scope id="4560297596904469722" at="61,49,68,22">
        <var name="editorCell" id="4560297596904469722" />
        <var name="style" id="4560297596904469722" />
      </scope>
      <scope id="4560297596904469720" at="89,51,97,22">
        <var name="editorCell" id="4560297596904469720" />
        <var name="style" id="4560297596904469720" />
      </scope>
      <scope id="4560297596904469720" at="99,53,107,22">
=======
      <scope id="4560297596904469720" at="105,86,108,25">
        <var name="elementCell" id="4560297596904469720" />
      </scope>
      <scope id="4560297596904469720" at="167,0,170,0">
        <var name="containmentLink" id="4560297596904469720" />
        <var name="context" id="4560297596904469720" />
        <var name="ownerNode" id="4560297596904469720" />
      </scope>
      <scope id="4560297596904469720" at="170,55,173,24">
        <var name="editorCell" id="4560297596904469720" />
      </scope>
      <scope id="4560297596904469720" at="191,0,194,0" />
      <scope id="4560297596904469720" at="101,0,105,0">
        <var name="editorContext" id="4560297596904469720" />
      </scope>
      <scope id="4560297596904469720" at="110,68,114,23">
        <var name="emptyCell" id="4560297596904469720" />
      </scope>
      <scope id="4560297596904469731" at="129,88,133,22">
        <var name="editorCell" id="4560297596904469731" />
      </scope>
      <scope id="4560297596904469720" at="162,0,166,0">
        <var name="editorContext" id="4560297596904469720" />
        <var name="node" id="4560297596904469720" />
      </scope>
      <scope id="4560297596904469720" at="105,0,110,0">
        <var name="editorContext" id="4560297596904469720" />
        <var name="elementNode" id="4560297596904469720" />
      </scope>
      <scope id="4560297596904469720" at="135,91,140,22">
        <var name="editorCell" id="4560297596904469720" />
      </scope>
      <scope id="4560297596904469720" at="170,0,175,0">
        <var name="child" id="4560297596904469720" />
      </scope>
      <scope id="4560297596904469720" at="184,44,189,24">
        <var name="editorCell" id="4560297596904469720" />
      </scope>
      <scope id="4560297596904469720" at="110,0,116,0">
        <var name="editorContext" id="4560297596904469720" />
      </scope>
      <scope id="4560297596904469731" at="129,0,135,0">
        <var name="editorContext" id="4560297596904469731" />
        <var name="node" id="4560297596904469731" />
      </scope>
      <scope id="4560297596904469720" at="175,70,181,7" />
      <scope id="4560297596904469722" at="50,88,57,22">
        <var name="editorCell" id="4560297596904469722" />
        <var name="style" id="4560297596904469722" />
      </scope>
      <scope id="4560297596904469720" at="135,0,142,0">
        <var name="editorContext" id="4560297596904469720" />
        <var name="node" id="4560297596904469720" />
      </scope>
      <scope id="927724900262398955" at="153,89,160,22">
        <var name="editorCell" id="927724900262398955" />
        <var name="style" id="927724900262398955" />
      </scope>
      <scope id="4560297596904469720" at="40,89,48,22">
        <var name="editorCell" id="4560297596904469720" />
      </scope>
      <scope id="4560297596904469720" at="77,90,85,22">
        <var name="editorCell" id="4560297596904469720" />
        <var name="style" id="4560297596904469720" />
      </scope>
      <scope id="4560297596904469720" at="87,92,95,22">
>>>>>>> bd830ede
        <var name="editorCell" id="4560297596904469720" />
        <var name="handler" id="4560297596904469720" />
        <var name="style" id="4560297596904469720" />
      </scope>
<<<<<<< HEAD
      <scope id="4560297596904469720" at="128,96,136,9" />
      <scope id="4560297596904469720" at="50,50,59,22">
        <var name="editorCell" id="4560297596904469720" />
      </scope>
      <scope id="4560297596904469722" at="61,0,70,0" />
      <scope id="4560297596904469720" at="89,0,99,0" />
      <scope id="4560297596904469720" at="99,0,109,0" />
      <scope id="4560297596904469720" at="127,86,137,7" />
      <scope id="4560297596904469720" at="50,0,61,0" />
      <scope id="4560297596904469720" at="127,0,139,0">
        <var name="elementCell" id="4560297596904469720" />
        <var name="elementNode" id="4560297596904469720" />
      </scope>
      <scope id="8574011380878860401" at="70,49,87,22">
        <var name="attributeConcept" id="8574011380878860401" />
        <var name="attributeKind" id="8574011380878860401" />
        <var name="editorCell" id="8574011380878860401" />
        <var name="provider" id="8574011380878860401" />
        <var name="style" id="8574011380878860401" />
      </scope>
      <scope id="8574011380878860401" at="70,0,89,0" />
      <unit id="4560297596904469720" at="109,0,140,0" name="jetbrains.mps.build.mps.tests.editor.BuildMpsLayout_TestModules_EditorBuilder_a$modulesListHandler_aky039_a2a" />
      <unit id="4560297596904469720" at="31,0,147,0" name="jetbrains.mps.build.mps.tests.editor.BuildMpsLayout_TestModules_EditorBuilder_a" />
    </file>
    <file name="BuildMpsLayout_TestModules_InspectorBuilder_a.java">
      <node id="4560297596904469720" at="28,109,29,19" concept="9" />
      <node id="4560297596904469720" at="29,19,30,18" concept="1" />
      <node id="4560297596904469720" at="35,26,36,18" concept="6" />
      <node id="4560297596904469720" at="39,39,40,41" concept="6" />
      <node id="4560297596904469720" at="43,52,44,104" concept="5" />
      <node id="4560297596904469720" at="44,104,45,50" concept="1" />
      <node id="4560297596904469720" at="45,50,46,28" concept="1" />
      <node id="4560297596904469720" at="46,28,47,65" concept="1" />
      <node id="4560297596904469720" at="47,65,48,59" concept="1" />
      <node id="4560297596904469720" at="48,59,49,22" concept="6" />
      <node id="4560297596904469720" at="51,51,52,103" concept="5" />
      <node id="4560297596904469720" at="52,103,53,49" concept="1" />
      <node id="4560297596904469720" at="53,49,54,34" concept="5" />
      <node id="4560297596904469720" at="54,34,55,49" concept="1" />
      <node id="4560297596904469720" at="55,49,56,58" concept="1" />
      <node id="4560297596904469720" at="56,58,57,40" concept="1" />
      <node id="4560297596904469720" at="57,40,58,58" concept="1" />
      <node id="4560297596904469720" at="58,58,59,57" concept="1" />
      <node id="4560297596904469720" at="59,57,60,22" concept="6" />
      <node id="927724900262398955" at="62,50,63,108" concept="5" />
      <node id="927724900262398955" at="63,108,64,48" concept="1" />
      <node id="927724900262398955" at="64,48,65,34" concept="5" />
      <node id="927724900262398955" at="65,34,66,82" concept="1" />
      <node id="927724900262398955" at="66,82,67,40" concept="1" />
      <node id="927724900262398955" at="67,40,68,34" concept="1" />
      <node id="927724900262398955" at="68,34,69,22" concept="6" />
      <node id="4560297596904469720" at="71,49,72,298" concept="5" />
      <node id="4560297596904469720" at="72,298,73,33" concept="6" />
      <node id="4560297596904469720" at="76,128,77,49" concept="9" />
      <node id="4560297596904469720" at="79,55,80,59" concept="5" />
      <node id="4560297596904469720" at="80,59,81,41" concept="1" />
      <node id="4560297596904469720" at="81,41,82,24" concept="6" />
      <node id="4560297596904469720" at="85,118,86,391" concept="1" />
      <node id="4560297596904469720" at="88,41,89,44" concept="1" />
      <node id="4560297596904469720" at="93,44,94,54" concept="5" />
      <node id="4560297596904469720" at="94,54,95,50" concept="1" />
      <node id="4560297596904469720" at="95,50,96,0" concept="8" />
      <node id="4560297596904469720" at="96,0,97,40" concept="1" />
      <node id="4560297596904469720" at="97,40,98,24" concept="6" />
      <node id="4560297596904469720" at="100,40,101,34" concept="6" />
      <node id="4560297596904469720" at="25,0,27,0" concept="2" trace="myNode" />
      <node id="4560297596904469720" at="39,0,42,0" concept="4" trace="createCell#()Ljetbrains/mps/openapi/editor/cells/EditorCell;" />
      <node id="4560297596904469720" at="76,0,79,0" concept="0" trace="haltonfailureSingleRoleHandler_aky039_b0a#(Lorg/jetbrains/mps/openapi/model/SNode;Lorg/jetbrains/mps/openapi/language/SContainmentLink;Ljetbrains/mps/openapi/editor/EditorContext;)V" />
      <node id="4560297596904469720" at="84,70,87,7" concept="3" />
      <node id="4560297596904469720" at="87,7,90,7" concept="3" />
      <node id="4560297596904469720" at="100,0,103,0" concept="4" trace="getNoTargetText#()Ljava/lang/String;" />
      <node id="4560297596904469720" at="28,0,32,0" concept="0" trace="BuildMpsLayout_TestModules_InspectorBuilder_a#(Ljetbrains/mps/openapi/editor/EditorContext;Lorg/jetbrains/mps/openapi/model/SNode;)V" />
      <node id="4560297596904469720" at="71,0,75,0" concept="4" trace="createRefNode_aky039_b0a#()Ljetbrains/mps/openapi/editor/cells/EditorCell;" />
      <node id="4560297596904469720" at="33,0,38,0" concept="4" trace="getNode#()Lorg/jetbrains/mps/openapi/model/SNode;" />
      <node id="4560297596904469720" at="79,0,84,0" concept="4" trace="createChildCell#(Lorg/jetbrains/mps/openapi/model/SNode;)Ljetbrains/mps/openapi/editor/cells/EditorCell;" />
      <node id="4560297596904469720" at="43,0,51,0" concept="4" trace="createCollection_aky039_a_0#()Ljetbrains/mps/openapi/editor/cells/EditorCell;" />
      <node id="4560297596904469720" at="84,0,92,0" concept="4" trace="installCellInfo#(Lorg/jetbrains/mps/openapi/model/SNode;Ljetbrains/mps/openapi/editor/cells/EditorCell;)V" />
      <node id="4560297596904469720" at="92,0,100,0" concept="4" trace="createEmptyCell#()Ljetbrains/mps/openapi/editor/cells/EditorCell;" />
      <node id="927724900262398955" at="62,0,71,0" concept="4" trace="createConstant_aky039_a0a#()Ljetbrains/mps/openapi/editor/cells/EditorCell;" />
      <node id="4560297596904469720" at="51,0,62,0" concept="4" trace="createCollection_aky039_a0#()Ljetbrains/mps/openapi/editor/cells/EditorCell;" />
      <scope id="4560297596904469720" at="35,26,36,18" />
      <scope id="4560297596904469720" at="39,39,40,41" />
      <scope id="4560297596904469720" at="76,128,77,49" />
      <scope id="4560297596904469720" at="85,118,86,391" />
      <scope id="4560297596904469720" at="88,41,89,44" />
      <scope id="4560297596904469720" at="100,40,101,34" />
      <scope id="4560297596904469720" at="28,109,30,18" />
      <scope id="4560297596904469720" at="71,49,73,33">
        <var name="provider" id="4560297596904469720" />
=======
      <scope id="4560297596904469720" at="117,96,125,9" />
      <scope id="4560297596904469720" at="175,0,183,0">
        <var name="child" id="4560297596904469720" />
        <var name="editorCell" id="4560297596904469720" />
      </scope>
      <scope id="4560297596904469720" at="183,0,191,0" />
      <scope id="4560297596904469722" at="50,0,59,0">
        <var name="editorContext" id="4560297596904469722" />
        <var name="node" id="4560297596904469722" />
      </scope>
      <scope id="4560297596904469720" at="142,90,151,22">
        <var name="editorCell" id="4560297596904469720" />
        <var name="style" id="4560297596904469720" />
      </scope>
      <scope id="927724900262398955" at="153,0,162,0">
        <var name="editorContext" id="927724900262398955" />
        <var name="node" id="927724900262398955" />
>>>>>>> bd830ede
      </scope>
      <scope id="4560297596904469720" at="39,0,42,0" />
      <scope id="4560297596904469720" at="76,0,79,0">
        <var name="containmentLink" id="4560297596904469720" />
        <var name="context" id="4560297596904469720" />
        <var name="ownerNode" id="4560297596904469720" />
      </scope>
<<<<<<< HEAD
      <scope id="4560297596904469720" at="79,55,82,24">
        <var name="editorCell" id="4560297596904469720" />
      </scope>
      <scope id="4560297596904469720" at="100,0,103,0" />
      <scope id="4560297596904469720" at="28,0,32,0">
        <var name="context" id="4560297596904469720" />
        <var name="node" id="4560297596904469720" />
      </scope>
      <scope id="4560297596904469720" at="71,0,75,0" />
      <scope id="4560297596904469720" at="33,0,38,0" />
      <scope id="4560297596904469720" at="79,0,84,0">
        <var name="child" id="4560297596904469720" />
      </scope>
      <scope id="4560297596904469720" at="93,44,98,24">
        <var name="editorCell" id="4560297596904469720" />
      </scope>
      <scope id="4560297596904469720" at="43,52,49,22">
        <var name="editorCell" id="4560297596904469720" />
      </scope>
      <scope id="4560297596904469720" at="84,70,90,7" />
      <scope id="927724900262398955" at="62,50,69,22">
        <var name="editorCell" id="927724900262398955" />
        <var name="style" id="927724900262398955" />
      </scope>
      <scope id="4560297596904469720" at="43,0,51,0" />
      <scope id="4560297596904469720" at="84,0,92,0">
        <var name="child" id="4560297596904469720" />
        <var name="editorCell" id="4560297596904469720" />
      </scope>
      <scope id="4560297596904469720" at="92,0,100,0" />
      <scope id="4560297596904469720" at="51,51,60,22">
        <var name="editorCell" id="4560297596904469720" />
        <var name="style" id="4560297596904469720" />
      </scope>
      <scope id="927724900262398955" at="62,0,71,0" />
      <scope id="4560297596904469720" at="51,0,62,0" />
      <unit id="4560297596904469720" at="75,0,104,0" name="jetbrains.mps.build.mps.tests.editor.BuildMpsLayout_TestModules_InspectorBuilder_a$haltonfailureSingleRoleHandler_aky039_b0a" />
      <unit id="4560297596904469720" at="24,0,105,0" name="jetbrains.mps.build.mps.tests.editor.BuildMpsLayout_TestModules_InspectorBuilder_a" />
=======
      <scope id="4560297596904469720" at="77,0,87,0">
        <var name="editorContext" id="4560297596904469720" />
        <var name="node" id="4560297596904469720" />
      </scope>
      <scope id="4560297596904469720" at="87,0,97,0">
        <var name="editorContext" id="4560297596904469720" />
        <var name="node" id="4560297596904469720" />
      </scope>
      <scope id="4560297596904469720" at="116,132,126,7" />
      <scope id="4560297596904469720" at="142,0,153,0">
        <var name="editorContext" id="4560297596904469720" />
        <var name="node" id="4560297596904469720" />
      </scope>
      <scope id="4560297596904469720" at="116,0,128,0">
        <var name="editorContext" id="4560297596904469720" />
        <var name="elementCell" id="4560297596904469720" />
        <var name="elementNode" id="4560297596904469720" />
        <var name="listOwner" id="4560297596904469720" />
      </scope>
      <scope id="8574011380878860401" at="59,88,75,22">
        <var name="attributeConcept" id="8574011380878860401" />
        <var name="editorCell" id="8574011380878860401" />
        <var name="provider" id="8574011380878860401" />
        <var name="style" id="8574011380878860401" />
      </scope>
      <scope id="8574011380878860401" at="59,0,77,0">
        <var name="editorContext" id="8574011380878860401" />
        <var name="node" id="8574011380878860401" />
      </scope>
      <unit id="4560297596904469720" at="166,0,195,0" name="jetbrains.mps.build.mps.tests.editor.BuildMpsLayout_TestModules_Editor$haltonfailureSingleRoleHandler_aky039_b0a" />
      <unit id="4560297596904469720" at="97,0,129,0" name="jetbrains.mps.build.mps.tests.editor.BuildMpsLayout_TestModules_Editor$modulesListHandler_aky039_a2a" />
      <unit id="4560297596904469720" at="33,0,196,0" name="jetbrains.mps.build.mps.tests.editor.BuildMpsLayout_TestModules_Editor" />
>>>>>>> bd830ede
    </file>
  </root>
  <root nodeRef="r:6f104b69-0cfd-4b06-895f-bc1a1b43170f(jetbrains.mps.build.mps.tests.editor)/4560297596904469733">
    <file name="BuildMpsLayout_TestModuleGroup_Editor.java">
<<<<<<< HEAD
      <node id="4560297596904469733" at="11,79,12,96" concept="6" />
      <node id="4560297596904469733" at="11,0,14,0" concept="4" trace="createEditorCell#(Ljetbrains/mps/openapi/editor/EditorContext;Lorg/jetbrains/mps/openapi/model/SNode;)Ljetbrains/mps/openapi/editor/cells/EditorCell;" />
      <scope id="4560297596904469733" at="11,79,12,96" />
      <scope id="4560297596904469733" at="11,0,14,0">
        <var name="editorContext" id="4560297596904469733" />
        <var name="node" id="4560297596904469733" />
      </scope>
      <unit id="4560297596904469733" at="10,0,15,0" name="jetbrains.mps.build.mps.tests.editor.BuildMpsLayout_TestModuleGroup_Editor" />
    </file>
    <file name="BuildMpsLayout_TestModuleGroup_EditorBuilder_a.java">
      <node id="4560297596904469733" at="25,110,26,19" concept="9" />
      <node id="4560297596904469733" at="26,19,27,18" concept="1" />
      <node id="4560297596904469733" at="32,26,33,18" concept="6" />
      <node id="4560297596904469733" at="36,39,37,39" concept="6" />
      <node id="4560297596904469733" at="40,50,41,103" concept="5" />
      <node id="4560297596904469733" at="41,103,42,48" concept="1" />
      <node id="4560297596904469733" at="42,48,43,28" concept="1" />
      <node id="4560297596904469733" at="43,28,44,65" concept="1" />
      <node id="4560297596904469733" at="44,65,45,56" concept="1" />
      <node id="4560297596904469733" at="45,56,46,22" concept="6" />
      <node id="4560297596904469733" at="48,48,49,88" concept="5" />
      <node id="4560297596904469733" at="49,88,50,30" concept="1" />
      <node id="4560297596904469733" at="50,30,51,43" concept="1" />
      <node id="4560297596904469733" at="51,43,52,26" concept="5" />
      <node id="4560297596904469733" at="52,26,53,111" concept="1" />
      <node id="4560297596904469733" at="53,111,54,63" concept="1" />
      <node id="4560297596904469733" at="55,39,56,40" concept="1" />
      <node id="4560297596904469733" at="56,40,57,34" concept="1" />
      <node id="4560297596904469733" at="58,5,59,73" concept="1" />
      <node id="4560297596904469733" at="59,73,60,57" concept="5" />
      <node id="4560297596904469733" at="60,57,61,59" concept="5" />
      <node id="4560297596904469733" at="62,35,63,87" concept="5" />
      <node id="4560297596904469733" at="63,87,64,94" concept="6" />
      <node id="4560297596904469733" at="65,10,66,22" concept="6" />
      <node id="4560297596904469733" at="69,33,70,14" concept="9" />
      <node id="4560297596904469733" at="72,69,73,57" concept="6" />
      <node id="4560297596904469733" at="75,81,76,41" concept="7" />
      <node id="4560297596904469733" at="76,41,77,138" concept="6" />
      <node id="4560297596904469733" at="83,0,84,0" concept="2" trace="myReferencingNode" />
      <node id="4560297596904469733" at="85,119,86,21" concept="9" />
      <node id="4560297596904469733" at="86,21,87,42" concept="1" />
      <node id="4560297596904469733" at="87,42,88,20" concept="1" />
      <node id="4560297596904469733" at="91,41,92,55" concept="6" />
      <node id="4560297596904469733" at="97,28,98,20" concept="6" />
      <node id="4560297596904469737" at="101,66,102,129" concept="5" />
      <node id="4560297596904469737" at="102,129,103,64" concept="1" />
      <node id="4560297596904469737" at="103,64,104,36" concept="5" />
      <node id="4560297596904469737" at="104,36,105,55" concept="1" />
      <node id="4560297596904469737" at="105,55,106,42" concept="1" />
      <node id="4560297596904469737" at="106,42,107,24" concept="6" />
      <node id="4560297596904469733" at="22,0,24,0" concept="2" trace="myNode" />
      <node id="4560297596904469733" at="81,0,83,0" concept="2" trace="myNode" />
      <node id="4560297596904469733" at="36,0,39,0" concept="4" trace="createCell#()Ljetbrains/mps/openapi/editor/cells/EditorCell;" />
      <node id="4560297596904469733" at="69,0,72,0" concept="0" trace="_Inline_yz60vz_a0a#()V" />
      <node id="4560297596904469733" at="72,0,75,0" concept="4" trace="createEditorCell#(Ljetbrains/mps/openapi/editor/EditorContext;)Ljetbrains/mps/openapi/editor/cells/EditorCell;" />
      <node id="4560297596904469733" at="91,0,94,0" concept="4" trace="createCell#()Ljetbrains/mps/openapi/editor/cells/EditorCell;" />
      <node id="4560297596904469733" at="25,0,29,0" concept="0" trace="BuildMpsLayout_TestModuleGroup_EditorBuilder_a#(Ljetbrains/mps/openapi/editor/EditorContext;Lorg/jetbrains/mps/openapi/model/SNode;)V" />
      <node id="4560297596904469733" at="54,63,58,5" concept="3" />
      <node id="4560297596904469733" at="75,0,79,0" concept="4" trace="createEditorCell#(Ljetbrains/mps/openapi/editor/EditorContext;Lorg/jetbrains/mps/openapi/model/SNode;)Ljetbrains/mps/openapi/editor/cells/EditorCell;" />
      <node id="4560297596904469733" at="30,0,35,0" concept="4" trace="getNode#()Lorg/jetbrains/mps/openapi/model/SNode;" />
      <node id="4560297596904469733" at="61,59,66,22" concept="3" />
      <node id="4560297596904469733" at="85,0,90,0" concept="0" trace="Inline_Builder_yz60vz_a0a#(Ljetbrains/mps/openapi/editor/EditorContext;Lorg/jetbrains/mps/openapi/model/SNode;Lorg/jetbrains/mps/openapi/model/SNode;)V" />
      <node id="4560297596904469733" at="95,0,100,0" concept="4" trace="getNode#()Lorg/jetbrains/mps/openapi/model/SNode;" />
      <node id="4560297596904469733" at="40,0,48,0" concept="4" trace="createCollection_yz60vz_a#()Ljetbrains/mps/openapi/editor/cells/EditorCell;" />
      <node id="4560297596904469737" at="101,0,109,0" concept="4" trace="createReferencePresentation_yz60vz_a0a0#()Ljetbrains/mps/openapi/editor/cells/EditorCell;" />
      <node id="4560297596904469733" at="48,0,68,0" concept="4" trace="createRefCell_yz60vz_a0#()Ljetbrains/mps/openapi/editor/cells/EditorCell;" />
      <scope id="4560297596904469733" at="32,26,33,18" />
      <scope id="4560297596904469733" at="36,39,37,39" />
      <scope id="4560297596904469733" at="69,33,70,14" />
      <scope id="4560297596904469733" at="72,69,73,57" />
      <scope id="4560297596904469733" at="91,41,92,55" />
      <scope id="4560297596904469733" at="97,28,98,20" />
      <scope id="4560297596904469733" at="25,110,27,18" />
      <scope id="4560297596904469733" at="55,39,57,34" />
      <scope id="4560297596904469733" at="62,35,64,94">
=======
      <node id="4560297596904469733" at="21,79,22,63" concept="5" />
      <node id="4560297596904469733" at="24,89,25,96" concept="4" />
      <node id="4560297596904469733" at="25,96,26,48" concept="1" />
      <node id="4560297596904469733" at="26,48,27,28" concept="1" />
      <node id="4560297596904469733" at="27,28,28,80" concept="1" />
      <node id="4560297596904469733" at="28,80,29,22" concept="5" />
      <node id="4560297596904469733" at="31,87,32,81" concept="4" />
      <node id="4560297596904469733" at="32,81,33,30" concept="1" />
      <node id="4560297596904469733" at="33,30,34,43" concept="1" />
      <node id="4560297596904469733" at="34,43,35,26" concept="4" />
      <node id="4560297596904469733" at="35,26,36,102" concept="1" />
      <node id="4560297596904469733" at="36,102,37,58" concept="1" />
      <node id="4560297596904469733" at="38,39,39,40" concept="1" />
      <node id="4560297596904469733" at="39,40,40,34" concept="1" />
      <node id="4560297596904469733" at="41,5,42,73" concept="1" />
      <node id="4560297596904469733" at="42,73,43,57" concept="4" />
      <node id="4560297596904469733" at="44,35,45,82" concept="4" />
      <node id="4560297596904469733" at="45,82,46,112" concept="5" />
      <node id="4560297596904469733" at="47,10,48,22" concept="5" />
      <node id="4560297596904469736" at="51,33,52,14" concept="7" />
      <node id="4560297596904469736" at="54,69,55,67" concept="5" />
      <node id="4560297596904469736" at="57,81,58,79" concept="5" />
      <node id="4560297596904469737" at="60,105,61,122" concept="4" />
      <node id="4560297596904469737" at="61,122,62,64" concept="1" />
      <node id="4560297596904469737" at="62,64,63,36" concept="4" />
      <node id="4560297596904469737" at="63,36,64,58" concept="1" />
      <node id="4560297596904469737" at="64,58,65,42" concept="1" />
      <node id="4560297596904469737" at="65,42,66,24" concept="5" />
      <node id="4560297596904469733" at="21,0,24,0" concept="3" trace="createEditorCell#(Ljetbrains/mps/openapi/editor/EditorContext;Lorg/jetbrains/mps/openapi/model/SNode;)Ljetbrains/mps/openapi/editor/cells/EditorCell;" />
      <node id="4560297596904469736" at="51,0,54,0" concept="0" trace="_Inline_yz60vz_a0a#()V" />
      <node id="4560297596904469736" at="54,0,57,0" concept="3" trace="createEditorCell#(Ljetbrains/mps/openapi/editor/EditorContext;)Ljetbrains/mps/openapi/editor/cells/EditorCell;" />
      <node id="4560297596904469736" at="57,0,60,0" concept="3" trace="createEditorCell#(Ljetbrains/mps/openapi/editor/EditorContext;Lorg/jetbrains/mps/openapi/model/SNode;)Ljetbrains/mps/openapi/editor/cells/EditorCell;" />
      <node id="4560297596904469733" at="37,58,41,5" concept="2" />
      <node id="4560297596904469733" at="43,57,48,22" concept="2" />
      <node id="4560297596904469733" at="24,0,31,0" concept="3" trace="createCollection_yz60vz_a#(Ljetbrains/mps/openapi/editor/EditorContext;Lorg/jetbrains/mps/openapi/model/SNode;)Ljetbrains/mps/openapi/editor/cells/EditorCell;" />
      <node id="4560297596904469737" at="60,0,68,0" concept="3" trace="createReferencePresentation_yz60vz_a0a0#(Ljetbrains/mps/openapi/editor/EditorContext;Lorg/jetbrains/mps/openapi/model/SNode;)Ljetbrains/mps/openapi/editor/cells/EditorCell;" />
      <node id="4560297596904469733" at="31,0,50,0" concept="3" trace="createRefCell_yz60vz_a0#(Ljetbrains/mps/openapi/editor/EditorContext;Lorg/jetbrains/mps/openapi/model/SNode;)Ljetbrains/mps/openapi/editor/cells/EditorCell;" />
      <scope id="4560297596904469733" at="21,79,22,63" />
      <scope id="4560297596904469736" at="51,33,52,14" />
      <scope id="4560297596904469736" at="54,69,55,67" />
      <scope id="4560297596904469736" at="57,81,58,79" />
      <scope id="4560297596904469733" at="38,39,40,34" />
      <scope id="4560297596904469733" at="44,35,46,112">
>>>>>>> bd830ede
        <var name="manager" id="4560297596904469733" />
      </scope>
      <scope id="4560297596904469733" at="75,81,77,138" />
      <scope id="4560297596904469733" at="36,0,39,0" />
      <scope id="4560297596904469733" at="69,0,72,0" />
      <scope id="4560297596904469733" at="72,0,75,0">
        <var name="editorContext" id="4560297596904469733" />
      </scope>
      <scope id="4560297596904469733" at="85,119,88,20" />
      <scope id="4560297596904469733" at="91,0,94,0" />
      <scope id="4560297596904469733" at="25,0,29,0">
        <var name="context" id="4560297596904469733" />
        <var name="node" id="4560297596904469733" />
      </scope>
<<<<<<< HEAD
      <scope id="4560297596904469733" at="75,0,79,0">
        <var name="editorContext" id="4560297596904469733" />
        <var name="node" id="4560297596904469733" />
      </scope>
      <scope id="4560297596904469733" at="30,0,35,0" />
      <scope id="4560297596904469733" at="85,0,90,0">
        <var name="context" id="4560297596904469733" />
        <var name="node" id="4560297596904469733" />
        <var name="referencingNode" id="4560297596904469733" />
=======
      <scope id="4560297596904469736" at="51,0,54,0" />
      <scope id="4560297596904469736" at="54,0,57,0">
        <var name="editorContext" id="4560297596904469736" />
      </scope>
      <scope id="4560297596904469736" at="57,0,60,0">
        <var name="editorContext" id="4560297596904469736" />
        <var name="node" id="4560297596904469736" />
>>>>>>> bd830ede
      </scope>
      <scope id="4560297596904469733" at="95,0,100,0" />
      <scope id="4560297596904469733" at="40,50,46,22">
        <var name="editorCell" id="4560297596904469733" />
      </scope>
<<<<<<< HEAD
      <scope id="4560297596904469737" at="101,66,107,24">
        <var name="editorCell" id="4560297596904469737" />
        <var name="style" id="4560297596904469737" />
      </scope>
      <scope id="4560297596904469733" at="40,0,48,0" />
      <scope id="4560297596904469737" at="101,0,109,0" />
      <scope id="4560297596904469733" at="48,48,66,22">
=======
      <scope id="4560297596904469737" at="60,105,66,24">
        <var name="editorCell" id="4560297596904469737" />
        <var name="style" id="4560297596904469737" />
      </scope>
      <scope id="4560297596904469733" at="24,0,31,0">
        <var name="editorContext" id="4560297596904469733" />
        <var name="node" id="4560297596904469733" />
      </scope>
      <scope id="4560297596904469737" at="60,0,68,0">
        <var name="editorContext" id="4560297596904469737" />
        <var name="node" id="4560297596904469737" />
      </scope>
      <scope id="4560297596904469733" at="31,87,48,22">
>>>>>>> bd830ede
        <var name="attributeConcept" id="4560297596904469733" />
        <var name="editorCell" id="4560297596904469733" />
        <var name="provider" id="4560297596904469733" />
      </scope>
<<<<<<< HEAD
      <scope id="4560297596904469733" at="48,0,68,0" />
      <unit id="4560297596904469733" at="68,0,80,0" name="jetbrains.mps.build.mps.tests.editor.BuildMpsLayout_TestModuleGroup_EditorBuilder_a$_Inline_yz60vz_a0a" />
      <unit id="4560297596904469733" at="80,0,110,0" name="jetbrains.mps.build.mps.tests.editor.BuildMpsLayout_TestModuleGroup_EditorBuilder_a$Inline_Builder_yz60vz_a0a" />
      <unit id="4560297596904469733" at="21,0,111,0" name="jetbrains.mps.build.mps.tests.editor.BuildMpsLayout_TestModuleGroup_EditorBuilder_a" />
=======
      <scope id="4560297596904469733" at="31,0,50,0">
        <var name="editorContext" id="4560297596904469733" />
        <var name="node" id="4560297596904469733" />
      </scope>
      <unit id="4560297596904469736" at="50,0,69,0" name="jetbrains.mps.build.mps.tests.editor.BuildMpsLayout_TestModuleGroup_Editor$_Inline_yz60vz_a0a" />
      <unit id="4560297596904469733" at="20,0,70,0" name="jetbrains.mps.build.mps.tests.editor.BuildMpsLayout_TestModuleGroup_Editor" />
>>>>>>> bd830ede
    </file>
  </root>
</debug-info>
<|MERGE_RESOLUTION|>--- conflicted
+++ resolved
@@ -73,7 +73,6 @@
   </root>
   <root nodeRef="r:6f104b69-0cfd-4b06-895f-bc1a1b43170f(jetbrains.mps.build.mps.tests.editor)/4560297596904469714">
     <file name="BuildMpsLayout_TestModule_Editor.java">
-<<<<<<< HEAD
       <node id="4560297596904469714" at="11,79,12,91" concept="6" />
       <node id="4560297596904469714" at="11,0,14,0" concept="4" trace="createEditorCell#(Ljetbrains/mps/openapi/editor/EditorContext;Lorg/jetbrains/mps/openapi/model/SNode;)Ljetbrains/mps/openapi/editor/cells/EditorCell;" />
       <scope id="4560297596904469714" at="11,79,12,91" />
@@ -104,179 +103,97 @@
       <node id="4560297596904469714" at="56,40,57,35" concept="1" />
       <node id="4560297596904469714" at="58,5,59,73" concept="1" />
       <node id="4560297596904469714" at="59,73,60,57" concept="5" />
-      <node id="4560297596904469714" at="60,57,61,59" concept="5" />
-      <node id="4560297596904469714" at="62,35,63,87" concept="5" />
-      <node id="4560297596904469714" at="63,87,64,94" concept="6" />
-      <node id="4560297596904469714" at="65,10,66,22" concept="6" />
-      <node id="4560297596904469714" at="69,33,70,14" concept="9" />
-      <node id="4560297596904469714" at="72,69,73,57" concept="6" />
-      <node id="4560297596904469714" at="75,81,76,41" concept="7" />
-      <node id="4560297596904469714" at="76,41,77,133" concept="6" />
-      <node id="4560297596904469714" at="83,0,84,0" concept="2" trace="myReferencingNode" />
-      <node id="4560297596904469714" at="85,119,86,21" concept="9" />
-      <node id="4560297596904469714" at="86,21,87,42" concept="1" />
-      <node id="4560297596904469714" at="87,42,88,20" concept="1" />
-      <node id="4560297596904469714" at="91,41,92,55" concept="6" />
-      <node id="4560297596904469714" at="97,28,98,20" concept="6" />
-      <node id="4560297596904469718" at="101,66,102,130" concept="5" />
-      <node id="4560297596904469718" at="102,130,103,64" concept="1" />
-      <node id="4560297596904469718" at="103,64,104,36" concept="5" />
-      <node id="4560297596904469718" at="104,36,105,55" concept="1" />
-      <node id="4560297596904469718" at="105,55,106,42" concept="1" />
-      <node id="4560297596904469718" at="106,42,107,24" concept="6" />
+      <node id="4560297596904469714" at="61,35,62,87" concept="5" />
+      <node id="4560297596904469714" at="62,87,63,112" concept="6" />
+      <node id="4560297596904469714" at="64,10,65,22" concept="6" />
+      <node id="4560297596904469714" at="68,33,69,14" concept="9" />
+      <node id="4560297596904469714" at="71,69,72,57" concept="6" />
+      <node id="4560297596904469714" at="74,81,75,41" concept="7" />
+      <node id="4560297596904469714" at="75,41,76,133" concept="6" />
+      <node id="4560297596904469714" at="82,0,83,0" concept="2" trace="myReferencingNode" />
+      <node id="4560297596904469714" at="84,119,85,21" concept="9" />
+      <node id="4560297596904469714" at="85,21,86,42" concept="1" />
+      <node id="4560297596904469714" at="86,42,87,20" concept="1" />
+      <node id="4560297596904469714" at="90,41,91,55" concept="6" />
+      <node id="4560297596904469714" at="96,28,97,20" concept="6" />
+      <node id="4560297596904469718" at="100,66,101,130" concept="5" />
+      <node id="4560297596904469718" at="101,130,102,64" concept="1" />
+      <node id="4560297596904469718" at="102,64,103,36" concept="5" />
+      <node id="4560297596904469718" at="103,36,104,55" concept="1" />
+      <node id="4560297596904469718" at="104,55,105,42" concept="1" />
+      <node id="4560297596904469718" at="105,42,106,24" concept="6" />
       <node id="4560297596904469714" at="22,0,24,0" concept="2" trace="myNode" />
-      <node id="4560297596904469714" at="81,0,83,0" concept="2" trace="myNode" />
+      <node id="4560297596904469714" at="80,0,82,0" concept="2" trace="myNode" />
       <node id="4560297596904469714" at="36,0,39,0" concept="4" trace="createCell#()Ljetbrains/mps/openapi/editor/cells/EditorCell;" />
-      <node id="4560297596904469714" at="69,0,72,0" concept="0" trace="_Inline_jhv8ot_a0a#()V" />
-      <node id="4560297596904469714" at="72,0,75,0" concept="4" trace="createEditorCell#(Ljetbrains/mps/openapi/editor/EditorContext;)Ljetbrains/mps/openapi/editor/cells/EditorCell;" />
-      <node id="4560297596904469714" at="91,0,94,0" concept="4" trace="createCell#()Ljetbrains/mps/openapi/editor/cells/EditorCell;" />
+      <node id="4560297596904469714" at="68,0,71,0" concept="0" trace="_Inline_jhv8ot_a0a#()V" />
+      <node id="4560297596904469714" at="71,0,74,0" concept="4" trace="createEditorCell#(Ljetbrains/mps/openapi/editor/EditorContext;)Ljetbrains/mps/openapi/editor/cells/EditorCell;" />
+      <node id="4560297596904469714" at="90,0,93,0" concept="4" trace="createCell#()Ljetbrains/mps/openapi/editor/cells/EditorCell;" />
       <node id="4560297596904469714" at="25,0,29,0" concept="0" trace="BuildMpsLayout_TestModule_EditorBuilder_a#(Ljetbrains/mps/openapi/editor/EditorContext;Lorg/jetbrains/mps/openapi/model/SNode;)V" />
       <node id="4560297596904469714" at="54,63,58,5" concept="3" />
-      <node id="4560297596904469714" at="75,0,79,0" concept="4" trace="createEditorCell#(Ljetbrains/mps/openapi/editor/EditorContext;Lorg/jetbrains/mps/openapi/model/SNode;)Ljetbrains/mps/openapi/editor/cells/EditorCell;" />
+      <node id="4560297596904469714" at="74,0,78,0" concept="4" trace="createEditorCell#(Ljetbrains/mps/openapi/editor/EditorContext;Lorg/jetbrains/mps/openapi/model/SNode;)Ljetbrains/mps/openapi/editor/cells/EditorCell;" />
       <node id="4560297596904469714" at="30,0,35,0" concept="4" trace="getNode#()Lorg/jetbrains/mps/openapi/model/SNode;" />
-      <node id="4560297596904469714" at="61,59,66,22" concept="3" />
-      <node id="4560297596904469714" at="85,0,90,0" concept="0" trace="Inline_Builder_jhv8ot_a0a#(Ljetbrains/mps/openapi/editor/EditorContext;Lorg/jetbrains/mps/openapi/model/SNode;Lorg/jetbrains/mps/openapi/model/SNode;)V" />
-      <node id="4560297596904469714" at="95,0,100,0" concept="4" trace="getNode#()Lorg/jetbrains/mps/openapi/model/SNode;" />
+      <node id="4560297596904469714" at="60,57,65,22" concept="3" />
+      <node id="4560297596904469714" at="84,0,89,0" concept="0" trace="Inline_Builder_jhv8ot_a0a#(Ljetbrains/mps/openapi/editor/EditorContext;Lorg/jetbrains/mps/openapi/model/SNode;Lorg/jetbrains/mps/openapi/model/SNode;)V" />
+      <node id="4560297596904469714" at="94,0,99,0" concept="4" trace="getNode#()Lorg/jetbrains/mps/openapi/model/SNode;" />
       <node id="4560297596904469714" at="40,0,48,0" concept="4" trace="createCollection_jhv8ot_a#()Ljetbrains/mps/openapi/editor/cells/EditorCell;" />
-      <node id="4560297596904469718" at="101,0,109,0" concept="4" trace="createReferencePresentation_jhv8ot_a0a0#()Ljetbrains/mps/openapi/editor/cells/EditorCell;" />
-      <node id="4560297596904469714" at="48,0,68,0" concept="4" trace="createRefCell_jhv8ot_a0#()Ljetbrains/mps/openapi/editor/cells/EditorCell;" />
+      <node id="4560297596904469718" at="100,0,108,0" concept="4" trace="createReferencePresentation_jhv8ot_a0a0#()Ljetbrains/mps/openapi/editor/cells/EditorCell;" />
+      <node id="4560297596904469714" at="48,0,67,0" concept="4" trace="createRefCell_jhv8ot_a0#()Ljetbrains/mps/openapi/editor/cells/EditorCell;" />
       <scope id="4560297596904469714" at="32,26,33,18" />
       <scope id="4560297596904469714" at="36,39,37,39" />
-      <scope id="4560297596904469714" at="69,33,70,14" />
-      <scope id="4560297596904469714" at="72,69,73,57" />
-      <scope id="4560297596904469714" at="91,41,92,55" />
-      <scope id="4560297596904469714" at="97,28,98,20" />
+      <scope id="4560297596904469714" at="68,33,69,14" />
+      <scope id="4560297596904469714" at="71,69,72,57" />
+      <scope id="4560297596904469714" at="90,41,91,55" />
+      <scope id="4560297596904469714" at="96,28,97,20" />
       <scope id="4560297596904469714" at="25,105,27,18" />
       <scope id="4560297596904469714" at="55,39,57,35" />
-      <scope id="4560297596904469714" at="62,35,64,94">
-=======
-      <node id="4560297596904469714" at="21,79,22,63" concept="5" />
-      <node id="4560297596904469714" at="24,89,25,96" concept="4" />
-      <node id="4560297596904469714" at="25,96,26,48" concept="1" />
-      <node id="4560297596904469714" at="26,48,27,28" concept="1" />
-      <node id="4560297596904469714" at="27,28,28,80" concept="1" />
-      <node id="4560297596904469714" at="28,80,29,22" concept="5" />
-      <node id="4560297596904469714" at="31,87,32,81" concept="4" />
-      <node id="4560297596904469714" at="32,81,33,31" concept="1" />
-      <node id="4560297596904469714" at="33,31,34,44" concept="1" />
-      <node id="4560297596904469714" at="34,44,35,26" concept="4" />
-      <node id="4560297596904469714" at="35,26,36,97" concept="1" />
-      <node id="4560297596904469714" at="36,97,37,58" concept="1" />
-      <node id="4560297596904469714" at="38,39,39,40" concept="1" />
-      <node id="4560297596904469714" at="39,40,40,35" concept="1" />
-      <node id="4560297596904469714" at="41,5,42,73" concept="1" />
-      <node id="4560297596904469714" at="42,73,43,57" concept="4" />
-      <node id="4560297596904469714" at="44,35,45,82" concept="4" />
-      <node id="4560297596904469714" at="45,82,46,112" concept="5" />
-      <node id="4560297596904469714" at="47,10,48,22" concept="5" />
-      <node id="4560297596904469717" at="51,33,52,14" concept="7" />
-      <node id="4560297596904469717" at="54,69,55,67" concept="5" />
-      <node id="4560297596904469717" at="57,81,58,79" concept="5" />
-      <node id="4560297596904469718" at="60,105,61,123" concept="4" />
-      <node id="4560297596904469718" at="61,123,62,64" concept="1" />
-      <node id="4560297596904469718" at="62,64,63,36" concept="4" />
-      <node id="4560297596904469718" at="63,36,64,58" concept="1" />
-      <node id="4560297596904469718" at="64,58,65,42" concept="1" />
-      <node id="4560297596904469718" at="65,42,66,24" concept="5" />
-      <node id="4560297596904469714" at="21,0,24,0" concept="3" trace="createEditorCell#(Ljetbrains/mps/openapi/editor/EditorContext;Lorg/jetbrains/mps/openapi/model/SNode;)Ljetbrains/mps/openapi/editor/cells/EditorCell;" />
-      <node id="4560297596904469717" at="51,0,54,0" concept="0" trace="_Inline_jhv8ot_a0a#()V" />
-      <node id="4560297596904469717" at="54,0,57,0" concept="3" trace="createEditorCell#(Ljetbrains/mps/openapi/editor/EditorContext;)Ljetbrains/mps/openapi/editor/cells/EditorCell;" />
-      <node id="4560297596904469717" at="57,0,60,0" concept="3" trace="createEditorCell#(Ljetbrains/mps/openapi/editor/EditorContext;Lorg/jetbrains/mps/openapi/model/SNode;)Ljetbrains/mps/openapi/editor/cells/EditorCell;" />
-      <node id="4560297596904469714" at="37,58,41,5" concept="2" />
-      <node id="4560297596904469714" at="43,57,48,22" concept="2" />
-      <node id="4560297596904469714" at="24,0,31,0" concept="3" trace="createCollection_jhv8ot_a#(Ljetbrains/mps/openapi/editor/EditorContext;Lorg/jetbrains/mps/openapi/model/SNode;)Ljetbrains/mps/openapi/editor/cells/EditorCell;" />
-      <node id="4560297596904469718" at="60,0,68,0" concept="3" trace="createReferencePresentation_jhv8ot_a0a0#(Ljetbrains/mps/openapi/editor/EditorContext;Lorg/jetbrains/mps/openapi/model/SNode;)Ljetbrains/mps/openapi/editor/cells/EditorCell;" />
-      <node id="4560297596904469714" at="31,0,50,0" concept="3" trace="createRefCell_jhv8ot_a0#(Ljetbrains/mps/openapi/editor/EditorContext;Lorg/jetbrains/mps/openapi/model/SNode;)Ljetbrains/mps/openapi/editor/cells/EditorCell;" />
-      <scope id="4560297596904469714" at="21,79,22,63" />
-      <scope id="4560297596904469717" at="51,33,52,14" />
-      <scope id="4560297596904469717" at="54,69,55,67" />
-      <scope id="4560297596904469717" at="57,81,58,79" />
-      <scope id="4560297596904469714" at="38,39,40,35" />
-      <scope id="4560297596904469714" at="44,35,46,112">
->>>>>>> bd830ede
+      <scope id="4560297596904469714" at="61,35,63,112">
         <var name="manager" id="4560297596904469714" />
       </scope>
-      <scope id="4560297596904469714" at="75,81,77,133" />
+      <scope id="4560297596904469714" at="74,81,76,133" />
       <scope id="4560297596904469714" at="36,0,39,0" />
-      <scope id="4560297596904469714" at="69,0,72,0" />
-      <scope id="4560297596904469714" at="72,0,75,0">
+      <scope id="4560297596904469714" at="68,0,71,0" />
+      <scope id="4560297596904469714" at="71,0,74,0">
         <var name="editorContext" id="4560297596904469714" />
       </scope>
-      <scope id="4560297596904469714" at="85,119,88,20" />
-      <scope id="4560297596904469714" at="91,0,94,0" />
+      <scope id="4560297596904469714" at="84,119,87,20" />
+      <scope id="4560297596904469714" at="90,0,93,0" />
       <scope id="4560297596904469714" at="25,0,29,0">
         <var name="context" id="4560297596904469714" />
         <var name="node" id="4560297596904469714" />
       </scope>
-<<<<<<< HEAD
-      <scope id="4560297596904469714" at="75,0,79,0">
+      <scope id="4560297596904469714" at="74,0,78,0">
         <var name="editorContext" id="4560297596904469714" />
         <var name="node" id="4560297596904469714" />
       </scope>
       <scope id="4560297596904469714" at="30,0,35,0" />
-      <scope id="4560297596904469714" at="85,0,90,0">
+      <scope id="4560297596904469714" at="84,0,89,0">
         <var name="context" id="4560297596904469714" />
         <var name="node" id="4560297596904469714" />
         <var name="referencingNode" id="4560297596904469714" />
-=======
-      <scope id="4560297596904469717" at="51,0,54,0" />
-      <scope id="4560297596904469717" at="54,0,57,0">
-        <var name="editorContext" id="4560297596904469717" />
-      </scope>
-      <scope id="4560297596904469717" at="57,0,60,0">
-        <var name="editorContext" id="4560297596904469717" />
-        <var name="node" id="4560297596904469717" />
->>>>>>> bd830ede
-      </scope>
-      <scope id="4560297596904469714" at="95,0,100,0" />
+      </scope>
+      <scope id="4560297596904469714" at="94,0,99,0" />
       <scope id="4560297596904469714" at="40,50,46,22">
         <var name="editorCell" id="4560297596904469714" />
       </scope>
-<<<<<<< HEAD
-      <scope id="4560297596904469718" at="101,66,107,24">
+      <scope id="4560297596904469718" at="100,66,106,24">
         <var name="editorCell" id="4560297596904469718" />
         <var name="style" id="4560297596904469718" />
       </scope>
       <scope id="4560297596904469714" at="40,0,48,0" />
-      <scope id="4560297596904469718" at="101,0,109,0" />
-      <scope id="4560297596904469714" at="48,48,66,22">
-=======
-      <scope id="4560297596904469718" at="60,105,66,24">
-        <var name="editorCell" id="4560297596904469718" />
-        <var name="style" id="4560297596904469718" />
-      </scope>
-      <scope id="4560297596904469714" at="24,0,31,0">
-        <var name="editorContext" id="4560297596904469714" />
-        <var name="node" id="4560297596904469714" />
-      </scope>
-      <scope id="4560297596904469718" at="60,0,68,0">
-        <var name="editorContext" id="4560297596904469718" />
-        <var name="node" id="4560297596904469718" />
-      </scope>
-      <scope id="4560297596904469714" at="31,87,48,22">
->>>>>>> bd830ede
+      <scope id="4560297596904469718" at="100,0,108,0" />
+      <scope id="4560297596904469714" at="48,48,65,22">
         <var name="attributeConcept" id="4560297596904469714" />
         <var name="editorCell" id="4560297596904469714" />
         <var name="provider" id="4560297596904469714" />
       </scope>
-<<<<<<< HEAD
-      <scope id="4560297596904469714" at="48,0,68,0" />
-      <unit id="4560297596904469714" at="68,0,80,0" name="jetbrains.mps.build.mps.tests.editor.BuildMpsLayout_TestModule_EditorBuilder_a$_Inline_jhv8ot_a0a" />
-      <unit id="4560297596904469714" at="80,0,110,0" name="jetbrains.mps.build.mps.tests.editor.BuildMpsLayout_TestModule_EditorBuilder_a$Inline_Builder_jhv8ot_a0a" />
-      <unit id="4560297596904469714" at="21,0,111,0" name="jetbrains.mps.build.mps.tests.editor.BuildMpsLayout_TestModule_EditorBuilder_a" />
-=======
-      <scope id="4560297596904469714" at="31,0,50,0">
-        <var name="editorContext" id="4560297596904469714" />
-        <var name="node" id="4560297596904469714" />
-      </scope>
-      <unit id="4560297596904469717" at="50,0,69,0" name="jetbrains.mps.build.mps.tests.editor.BuildMpsLayout_TestModule_Editor$_Inline_jhv8ot_a0a" />
-      <unit id="4560297596904469714" at="20,0,70,0" name="jetbrains.mps.build.mps.tests.editor.BuildMpsLayout_TestModule_Editor" />
->>>>>>> bd830ede
+      <scope id="4560297596904469714" at="48,0,67,0" />
+      <unit id="4560297596904469714" at="67,0,79,0" name="jetbrains.mps.build.mps.tests.editor.BuildMpsLayout_TestModule_EditorBuilder_a$_Inline_jhv8ot_a0a" />
+      <unit id="4560297596904469714" at="79,0,109,0" name="jetbrains.mps.build.mps.tests.editor.BuildMpsLayout_TestModule_EditorBuilder_a$Inline_Builder_jhv8ot_a0a" />
+      <unit id="4560297596904469714" at="21,0,110,0" name="jetbrains.mps.build.mps.tests.editor.BuildMpsLayout_TestModule_EditorBuilder_a" />
     </file>
   </root>
   <root nodeRef="r:6f104b69-0cfd-4b06-895f-bc1a1b43170f(jetbrains.mps.build.mps.tests.editor)/4560297596904469720">
     <file name="BuildMpsLayout_TestModules_Editor.java">
-<<<<<<< HEAD
       <node id="4560297596904469720" at="11,79,12,92" concept="6" />
       <node id="4560297596904469720" at="14,82,15,95" concept="6" />
       <node id="4560297596904469720" at="11,0,14,0" concept="4" trace="createEditorCell#(Ljetbrains/mps/openapi/editor/EditorContext;Lorg/jetbrains/mps/openapi/model/SNode;)Ljetbrains/mps/openapi/editor/cells/EditorCell;" />
@@ -284,155 +201,6 @@
       <scope id="4560297596904469720" at="11,79,12,92" />
       <scope id="4560297596904469720" at="14,82,15,95" />
       <scope id="4560297596904469720" at="11,0,14,0">
-=======
-      <node id="4560297596904469720" at="34,79,35,63" concept="5" />
-      <node id="4560297596904469720" at="37,82,38,65" concept="5" />
-      <node id="4560297596904469720" at="40,89,41,96" concept="4" />
-      <node id="4560297596904469720" at="41,96,42,48" concept="1" />
-      <node id="4560297596904469720" at="42,48,43,28" concept="1" />
-      <node id="4560297596904469720" at="43,28,44,81" concept="1" />
-      <node id="4560297596904469720" at="44,81,45,81" concept="1" />
-      <node id="4560297596904469720" at="45,81,46,83" concept="1" />
-      <node id="4560297596904469720" at="46,83,47,81" concept="1" />
-      <node id="4560297596904469720" at="47,81,48,22" concept="5" />
-      <node id="4560297596904469722" at="50,88,51,112" concept="4" />
-      <node id="4560297596904469722" at="51,112,52,47" concept="1" />
-      <node id="4560297596904469722" at="52,47,53,34" concept="4" />
-      <node id="4560297596904469722" at="53,34,54,71" concept="1" />
-      <node id="4560297596904469722" at="54,71,55,40" concept="1" />
-      <node id="4560297596904469722" at="55,40,56,34" concept="1" />
-      <node id="4560297596904469722" at="56,34,57,22" concept="5" />
-      <node id="8574011380878860401" at="59,88,60,82" concept="4" />
-      <node id="8574011380878860401" at="60,82,61,29" concept="1" />
-      <node id="8574011380878860401" at="61,29,62,42" concept="1" />
-      <node id="8574011380878860401" at="62,42,63,26" concept="4" />
-      <node id="8574011380878860401" at="63,26,64,58" concept="1" />
-      <node id="8574011380878860401" at="64,58,65,42" concept="1" />
-      <node id="8574011380878860401" at="65,42,66,34" concept="4" />
-      <node id="8574011380878860401" at="66,34,67,63" concept="1" />
-      <node id="8574011380878860401" at="67,63,68,40" concept="1" />
-      <node id="8574011380878860401" at="68,40,69,73" concept="1" />
-      <node id="8574011380878860401" at="69,73,70,57" concept="4" />
-      <node id="8574011380878860401" at="71,35,72,82" concept="4" />
-      <node id="8574011380878860401" at="72,82,73,112" concept="5" />
-      <node id="8574011380878860401" at="74,10,75,22" concept="5" />
-      <node id="4560297596904469720" at="77,90,78,96" concept="4" />
-      <node id="4560297596904469720" at="78,96,79,49" concept="1" />
-      <node id="4560297596904469720" at="79,49,80,34" concept="4" />
-      <node id="4560297596904469720" at="80,34,81,52" concept="1" />
-      <node id="4560297596904469720" at="81,52,82,61" concept="1" />
-      <node id="4560297596904469720" at="82,61,83,40" concept="1" />
-      <node id="4560297596904469720" at="83,40,84,85" concept="1" />
-      <node id="4560297596904469720" at="84,85,85,22" concept="5" />
-      <node id="4560297596904469720" at="87,92,88,138" concept="4" />
-      <node id="4560297596904469720" at="88,138,89,106" concept="4" />
-      <node id="4560297596904469720" at="89,106,90,48" concept="1" />
-      <node id="4560297596904469720" at="90,48,91,34" concept="4" />
-      <node id="4560297596904469720" at="91,34,92,71" concept="1" />
-      <node id="4560297596904469720" at="92,71,93,40" concept="1" />
-      <node id="4560297596904469720" at="93,40,94,49" concept="1" />
-      <node id="4560297596904469720" at="94,49,95,22" concept="5" />
-      <node id="4560297596904469720" at="98,100,99,50" concept="7" />
-      <node id="4560297596904469720" at="101,66,102,41" concept="4" />
-      <node id="4560297596904469720" at="102,41,103,93" concept="5" />
-      <node id="4560297596904469720" at="105,86,106,80" concept="4" />
-      <node id="4560297596904469720" at="106,80,107,95" concept="1" />
-      <node id="4560297596904469720" at="107,95,108,25" concept="5" />
-      <node id="4560297596904469720" at="110,68,111,34" concept="4" />
-      <node id="4560297596904469720" at="111,34,112,55" concept="1" />
-      <node id="4560297596904469720" at="112,55,113,87" concept="1" />
-      <node id="4560297596904469720" at="113,87,114,23" concept="5" />
-      <node id="4560297596904469720" at="117,96,118,134" concept="1" />
-      <node id="4560297596904469720" at="119,34,120,142" concept="1" />
-      <node id="4560297596904469720" at="120,142,121,146" concept="1" />
-      <node id="4560297596904469720" at="123,122,124,394" concept="1" />
-      <node id="4560297596904469731" at="129,88,130,86" concept="4" />
-      <node id="4560297596904469731" at="130,86,131,47" concept="1" />
-      <node id="4560297596904469731" at="131,47,132,34" concept="1" />
-      <node id="4560297596904469731" at="132,34,133,22" concept="5" />
-      <node id="4560297596904469720" at="135,91,136,97" concept="4" />
-      <node id="4560297596904469720" at="136,97,137,50" concept="1" />
-      <node id="4560297596904469720" at="137,50,138,28" concept="1" />
-      <node id="4560297596904469720" at="138,28,139,83" concept="1" />
-      <node id="4560297596904469720" at="139,83,140,22" concept="5" />
-      <node id="4560297596904469720" at="142,90,143,96" concept="4" />
-      <node id="4560297596904469720" at="143,96,144,49" concept="1" />
-      <node id="4560297596904469720" at="144,49,145,34" concept="4" />
-      <node id="4560297596904469720" at="145,34,146,52" concept="1" />
-      <node id="4560297596904469720" at="146,52,147,61" concept="1" />
-      <node id="4560297596904469720" at="147,61,148,40" concept="1" />
-      <node id="4560297596904469720" at="148,40,149,82" concept="1" />
-      <node id="4560297596904469720" at="149,82,150,81" concept="1" />
-      <node id="4560297596904469720" at="150,81,151,22" concept="5" />
-      <node id="927724900262398955" at="153,89,154,101" concept="4" />
-      <node id="927724900262398955" at="154,101,155,48" concept="1" />
-      <node id="927724900262398955" at="155,48,156,34" concept="4" />
-      <node id="927724900262398955" at="156,34,157,63" concept="1" />
-      <node id="927724900262398955" at="157,63,158,40" concept="1" />
-      <node id="927724900262398955" at="158,40,159,34" concept="1" />
-      <node id="927724900262398955" at="159,34,160,22" concept="5" />
-      <node id="4560297596904469720" at="162,88,163,279" concept="4" />
-      <node id="4560297596904469720" at="163,279,164,33" concept="5" />
-      <node id="4560297596904469720" at="167,128,168,49" concept="7" />
-      <node id="4560297596904469720" at="170,55,171,59" concept="4" />
-      <node id="4560297596904469720" at="171,59,172,41" concept="1" />
-      <node id="4560297596904469720" at="172,41,173,24" concept="5" />
-      <node id="4560297596904469720" at="176,118,177,389" concept="1" />
-      <node id="4560297596904469720" at="179,41,180,44" concept="1" />
-      <node id="4560297596904469720" at="184,44,185,54" concept="4" />
-      <node id="4560297596904469720" at="185,54,186,50" concept="1" />
-      <node id="4560297596904469720" at="186,50,187,0" concept="6" />
-      <node id="4560297596904469720" at="187,0,188,40" concept="1" />
-      <node id="4560297596904469720" at="188,40,189,24" concept="5" />
-      <node id="4560297596904469720" at="191,40,192,34" concept="5" />
-      <node id="4560297596904469720" at="34,0,37,0" concept="3" trace="createEditorCell#(Ljetbrains/mps/openapi/editor/EditorContext;Lorg/jetbrains/mps/openapi/model/SNode;)Ljetbrains/mps/openapi/editor/cells/EditorCell;" />
-      <node id="4560297596904469720" at="37,0,40,0" concept="3" trace="createInspectedCell#(Ljetbrains/mps/openapi/editor/EditorContext;Lorg/jetbrains/mps/openapi/model/SNode;)Ljetbrains/mps/openapi/editor/cells/EditorCell;" />
-      <node id="4560297596904469720" at="98,0,101,0" concept="0" trace="modulesListHandler_aky039_a2a#(Lorg/jetbrains/mps/openapi/model/SNode;Ljava/lang/String;Ljetbrains/mps/openapi/editor/EditorContext;)V" />
-      <node id="4560297596904469720" at="122,9,125,9" concept="2" />
-      <node id="4560297596904469720" at="167,0,170,0" concept="0" trace="haltonfailureSingleRoleHandler_aky039_b0a#(Lorg/jetbrains/mps/openapi/model/SNode;Lorg/jetbrains/mps/openapi/language/SContainmentLink;Ljetbrains/mps/openapi/editor/EditorContext;)V" />
-      <node id="4560297596904469720" at="175,70,178,7" concept="2" />
-      <node id="4560297596904469720" at="178,7,181,7" concept="2" />
-      <node id="4560297596904469720" at="191,0,194,0" concept="3" trace="getNoTargetText#()Ljava/lang/String;" />
-      <node id="4560297596904469720" at="101,0,105,0" concept="3" trace="createNodeToInsert#(Ljetbrains/mps/openapi/editor/EditorContext;)Lorg/jetbrains/mps/openapi/model/SNode;" />
-      <node id="4560297596904469720" at="118,134,122,9" concept="2" />
-      <node id="4560297596904469720" at="162,0,166,0" concept="3" trace="createRefNode_aky039_b0a#(Ljetbrains/mps/openapi/editor/EditorContext;Lorg/jetbrains/mps/openapi/model/SNode;)Ljetbrains/mps/openapi/editor/cells/EditorCell;" />
-      <node id="8574011380878860401" at="70,57,75,22" concept="2" />
-      <node id="4560297596904469720" at="105,0,110,0" concept="3" trace="createNodeCell#(Ljetbrains/mps/openapi/editor/EditorContext;Lorg/jetbrains/mps/openapi/model/SNode;)Ljetbrains/mps/openapi/editor/cells/EditorCell;" />
-      <node id="4560297596904469720" at="170,0,175,0" concept="3" trace="createChildCell#(Lorg/jetbrains/mps/openapi/model/SNode;)Ljetbrains/mps/openapi/editor/cells/EditorCell;" />
-      <node id="4560297596904469720" at="110,0,116,0" concept="3" trace="createEmptyCell#(Ljetbrains/mps/openapi/editor/EditorContext;)Ljetbrains/mps/openapi/editor/cells/EditorCell;" />
-      <node id="4560297596904469731" at="129,0,135,0" concept="3" trace="createConstant_aky039_d0#(Ljetbrains/mps/openapi/editor/EditorContext;Lorg/jetbrains/mps/openapi/model/SNode;)Ljetbrains/mps/openapi/editor/cells/EditorCell;" />
-      <node id="4560297596904469720" at="135,0,142,0" concept="3" trace="createCollection_aky039_a_0#(Ljetbrains/mps/openapi/editor/EditorContext;Lorg/jetbrains/mps/openapi/model/SNode;)Ljetbrains/mps/openapi/editor/cells/EditorCell;" />
-      <node id="4560297596904469720" at="175,0,183,0" concept="3" trace="installCellInfo#(Lorg/jetbrains/mps/openapi/model/SNode;Ljetbrains/mps/openapi/editor/cells/EditorCell;)V" />
-      <node id="4560297596904469720" at="183,0,191,0" concept="3" trace="createEmptyCell#()Ljetbrains/mps/openapi/editor/cells/EditorCell;" />
-      <node id="4560297596904469722" at="50,0,59,0" concept="3" trace="createConstant_aky039_a0#(Ljetbrains/mps/openapi/editor/EditorContext;Lorg/jetbrains/mps/openapi/model/SNode;)Ljetbrains/mps/openapi/editor/cells/EditorCell;" />
-      <node id="927724900262398955" at="153,0,162,0" concept="3" trace="createConstant_aky039_a0a#(Ljetbrains/mps/openapi/editor/EditorContext;Lorg/jetbrains/mps/openapi/model/SNode;)Ljetbrains/mps/openapi/editor/cells/EditorCell;" />
-      <node id="4560297596904469720" at="40,0,50,0" concept="3" trace="createCollection_aky039_a#(Ljetbrains/mps/openapi/editor/EditorContext;Lorg/jetbrains/mps/openapi/model/SNode;)Ljetbrains/mps/openapi/editor/cells/EditorCell;" />
-      <node id="4560297596904469720" at="77,0,87,0" concept="3" trace="createCollection_aky039_c0#(Ljetbrains/mps/openapi/editor/EditorContext;Lorg/jetbrains/mps/openapi/model/SNode;)Ljetbrains/mps/openapi/editor/cells/EditorCell;" />
-      <node id="4560297596904469720" at="87,0,97,0" concept="3" trace="createRefNodeList_aky039_a2a#(Ljetbrains/mps/openapi/editor/EditorContext;Lorg/jetbrains/mps/openapi/model/SNode;)Ljetbrains/mps/openapi/editor/cells/EditorCell;" />
-      <node id="4560297596904469720" at="116,132,126,7" concept="2" />
-      <node id="4560297596904469720" at="142,0,153,0" concept="3" trace="createCollection_aky039_a0#(Ljetbrains/mps/openapi/editor/EditorContext;Lorg/jetbrains/mps/openapi/model/SNode;)Ljetbrains/mps/openapi/editor/cells/EditorCell;" />
-      <node id="4560297596904469720" at="116,0,128,0" concept="3" trace="installElementCellActions#(Lorg/jetbrains/mps/openapi/model/SNode;Lorg/jetbrains/mps/openapi/model/SNode;Ljetbrains/mps/openapi/editor/cells/EditorCell;Ljetbrains/mps/openapi/editor/EditorContext;)V" />
-      <node id="8574011380878860401" at="59,0,77,0" concept="3" trace="createProperty_aky039_b0#(Ljetbrains/mps/openapi/editor/EditorContext;Lorg/jetbrains/mps/openapi/model/SNode;)Ljetbrains/mps/openapi/editor/cells/EditorCell;" />
-      <scope id="4560297596904469720" at="34,79,35,63" />
-      <scope id="4560297596904469720" at="37,82,38,65" />
-      <scope id="4560297596904469720" at="98,100,99,50" />
-      <scope id="4560297596904469720" at="123,122,124,394" />
-      <scope id="4560297596904469720" at="167,128,168,49" />
-      <scope id="4560297596904469720" at="176,118,177,389" />
-      <scope id="4560297596904469720" at="179,41,180,44" />
-      <scope id="4560297596904469720" at="191,40,192,34" />
-      <scope id="8574011380878860401" at="71,35,73,112">
-        <var name="manager" id="8574011380878860401" />
-      </scope>
-      <scope id="4560297596904469720" at="101,66,103,93">
-        <var name="listOwner" id="4560297596904469720" />
-      </scope>
-      <scope id="4560297596904469720" at="119,34,121,146" />
-      <scope id="4560297596904469720" at="162,88,164,33">
-        <var name="provider" id="4560297596904469720" />
-      </scope>
-      <scope id="4560297596904469720" at="34,0,37,0">
->>>>>>> bd830ede
         <var name="editorContext" id="4560297596904469720" />
         <var name="node" id="4560297596904469720" />
       </scope>
@@ -440,7 +208,6 @@
         <var name="editorContext" id="4560297596904469720" />
         <var name="node" id="4560297596904469720" />
       </scope>
-<<<<<<< HEAD
       <unit id="4560297596904469720" at="10,0,18,0" name="jetbrains.mps.build.mps.tests.editor.BuildMpsLayout_TestModules_Editor" />
     </file>
     <file name="BuildMpsLayout_TestModules_EditorBuilder_a.java">
@@ -475,209 +242,134 @@
       <node id="8574011380878860401" at="78,60,79,40" concept="1" />
       <node id="8574011380878860401" at="79,40,80,73" concept="1" />
       <node id="8574011380878860401" at="80,73,81,57" concept="5" />
-      <node id="8574011380878860401" at="81,57,82,59" concept="5" />
-      <node id="8574011380878860401" at="83,35,84,87" concept="5" />
-      <node id="8574011380878860401" at="84,87,85,94" concept="6" />
-      <node id="8574011380878860401" at="86,10,87,22" concept="6" />
-      <node id="4560297596904469720" at="89,51,90,103" concept="5" />
-      <node id="4560297596904469720" at="90,103,91,49" concept="1" />
-      <node id="4560297596904469720" at="91,49,92,34" concept="5" />
-      <node id="4560297596904469720" at="92,34,93,49" concept="1" />
-      <node id="4560297596904469720" at="93,49,94,58" concept="1" />
-      <node id="4560297596904469720" at="94,58,95,40" concept="1" />
-      <node id="4560297596904469720" at="95,40,96,61" concept="1" />
-      <node id="4560297596904469720" at="96,61,97,22" concept="6" />
-      <node id="4560297596904469720" at="99,53,100,154" concept="5" />
-      <node id="4560297596904469720" at="100,154,101,91" concept="5" />
-      <node id="4560297596904469720" at="101,91,102,48" concept="1" />
-      <node id="4560297596904469720" at="102,48,103,34" concept="5" />
-      <node id="4560297596904469720" at="103,34,104,68" concept="1" />
-      <node id="4560297596904469720" at="104,68,105,40" concept="1" />
-      <node id="4560297596904469720" at="105,40,106,49" concept="1" />
-      <node id="4560297596904469720" at="106,49,107,22" concept="6" />
-      <node id="4560297596904469720" at="110,100,111,50" concept="9" />
-      <node id="4560297596904469720" at="113,66,114,93" concept="6" />
-      <node id="4560297596904469720" at="116,57,117,65" concept="5" />
-      <node id="4560297596904469720" at="117,65,118,58" concept="1" />
-      <node id="4560297596904469720" at="118,58,119,25" concept="6" />
-      <node id="4560297596904469720" at="121,41,122,34" concept="5" />
-      <node id="4560297596904469720" at="122,34,123,42" concept="1" />
-      <node id="4560297596904469720" at="123,42,124,49" concept="1" />
-      <node id="4560297596904469720" at="124,49,125,23" concept="6" />
-      <node id="4560297596904469720" at="128,96,129,134" concept="1" />
-      <node id="4560297596904469720" at="130,34,131,142" concept="1" />
-      <node id="4560297596904469720" at="131,142,132,146" concept="1" />
-      <node id="4560297596904469720" at="134,122,135,396" concept="1" />
-      <node id="4560297596904469731" at="140,49,141,93" concept="5" />
-      <node id="4560297596904469731" at="141,93,142,47" concept="1" />
-      <node id="4560297596904469731" at="142,47,143,34" concept="1" />
-      <node id="4560297596904469731" at="143,34,144,22" concept="6" />
+      <node id="8574011380878860401" at="82,35,83,87" concept="5" />
+      <node id="8574011380878860401" at="83,87,84,112" concept="6" />
+      <node id="8574011380878860401" at="85,10,86,22" concept="6" />
+      <node id="4560297596904469720" at="88,51,89,103" concept="5" />
+      <node id="4560297596904469720" at="89,103,90,49" concept="1" />
+      <node id="4560297596904469720" at="90,49,91,34" concept="5" />
+      <node id="4560297596904469720" at="91,34,92,49" concept="1" />
+      <node id="4560297596904469720" at="92,49,93,58" concept="1" />
+      <node id="4560297596904469720" at="93,58,94,40" concept="1" />
+      <node id="4560297596904469720" at="94,40,95,61" concept="1" />
+      <node id="4560297596904469720" at="95,61,96,22" concept="6" />
+      <node id="4560297596904469720" at="98,53,99,154" concept="5" />
+      <node id="4560297596904469720" at="99,154,100,91" concept="5" />
+      <node id="4560297596904469720" at="100,91,101,48" concept="1" />
+      <node id="4560297596904469720" at="101,48,102,34" concept="5" />
+      <node id="4560297596904469720" at="102,34,103,68" concept="1" />
+      <node id="4560297596904469720" at="103,68,104,40" concept="1" />
+      <node id="4560297596904469720" at="104,40,105,49" concept="1" />
+      <node id="4560297596904469720" at="105,49,106,22" concept="6" />
+      <node id="4560297596904469720" at="109,100,110,50" concept="9" />
+      <node id="4560297596904469720" at="112,66,113,93" concept="6" />
+      <node id="4560297596904469720" at="115,57,116,65" concept="5" />
+      <node id="4560297596904469720" at="116,65,117,58" concept="1" />
+      <node id="4560297596904469720" at="117,58,118,25" concept="6" />
+      <node id="4560297596904469720" at="120,41,121,34" concept="5" />
+      <node id="4560297596904469720" at="121,34,122,42" concept="1" />
+      <node id="4560297596904469720" at="122,42,123,49" concept="1" />
+      <node id="4560297596904469720" at="123,49,124,23" concept="6" />
+      <node id="4560297596904469720" at="127,96,128,134" concept="1" />
+      <node id="4560297596904469720" at="129,34,130,142" concept="1" />
+      <node id="4560297596904469720" at="130,142,131,146" concept="1" />
+      <node id="4560297596904469720" at="133,122,134,396" concept="1" />
+      <node id="4560297596904469731" at="139,49,140,93" concept="5" />
+      <node id="4560297596904469731" at="140,93,141,47" concept="1" />
+      <node id="4560297596904469731" at="141,47,142,34" concept="1" />
+      <node id="4560297596904469731" at="142,34,143,22" concept="6" />
       <node id="4560297596904469720" at="32,0,34,0" concept="2" trace="myNode" />
       <node id="4560297596904469720" at="46,0,49,0" concept="4" trace="createCell#()Ljetbrains/mps/openapi/editor/cells/EditorCell;" />
-      <node id="4560297596904469720" at="110,0,113,0" concept="0" trace="modulesListHandler_aky039_a2a#(Lorg/jetbrains/mps/openapi/model/SNode;Ljava/lang/String;Ljetbrains/mps/openapi/editor/EditorContext;)V" />
-      <node id="4560297596904469720" at="113,0,116,0" concept="4" trace="createNodeToInsert#(Ljetbrains/mps/openapi/editor/EditorContext;)Lorg/jetbrains/mps/openapi/model/SNode;" />
-      <node id="4560297596904469720" at="133,9,136,9" concept="3" />
+      <node id="4560297596904469720" at="109,0,112,0" concept="0" trace="modulesListHandler_aky039_a2a#(Lorg/jetbrains/mps/openapi/model/SNode;Ljava/lang/String;Ljetbrains/mps/openapi/editor/EditorContext;)V" />
+      <node id="4560297596904469720" at="112,0,115,0" concept="4" trace="createNodeToInsert#(Ljetbrains/mps/openapi/editor/EditorContext;)Lorg/jetbrains/mps/openapi/model/SNode;" />
+      <node id="4560297596904469720" at="132,9,135,9" concept="3" />
       <node id="4560297596904469720" at="35,0,39,0" concept="0" trace="BuildMpsLayout_TestModules_EditorBuilder_a#(Ljetbrains/mps/openapi/editor/EditorContext;Lorg/jetbrains/mps/openapi/model/SNode;)V" />
-      <node id="4560297596904469720" at="129,134,133,9" concept="3" />
+      <node id="4560297596904469720" at="128,134,132,9" concept="3" />
       <node id="4560297596904469720" at="40,0,45,0" concept="4" trace="getNode#()Lorg/jetbrains/mps/openapi/model/SNode;" />
-      <node id="8574011380878860401" at="82,59,87,22" concept="3" />
-      <node id="4560297596904469720" at="116,0,121,0" concept="4" trace="createNodeCell#(Lorg/jetbrains/mps/openapi/model/SNode;)Ljetbrains/mps/openapi/editor/cells/EditorCell;" />
-      <node id="4560297596904469720" at="121,0,127,0" concept="4" trace="createEmptyCell#()Ljetbrains/mps/openapi/editor/cells/EditorCell;" />
-      <node id="4560297596904469731" at="140,0,146,0" concept="4" trace="createConstant_aky039_d0#()Ljetbrains/mps/openapi/editor/cells/EditorCell;" />
+      <node id="8574011380878860401" at="81,57,86,22" concept="3" />
+      <node id="4560297596904469720" at="115,0,120,0" concept="4" trace="createNodeCell#(Lorg/jetbrains/mps/openapi/model/SNode;)Ljetbrains/mps/openapi/editor/cells/EditorCell;" />
+      <node id="4560297596904469720" at="120,0,126,0" concept="4" trace="createEmptyCell#()Ljetbrains/mps/openapi/editor/cells/EditorCell;" />
+      <node id="4560297596904469731" at="139,0,145,0" concept="4" trace="createConstant_aky039_d0#()Ljetbrains/mps/openapi/editor/cells/EditorCell;" />
       <node id="4560297596904469722" at="61,0,70,0" concept="4" trace="createConstant_aky039_a0#()Ljetbrains/mps/openapi/editor/cells/EditorCell;" />
-      <node id="4560297596904469720" at="89,0,99,0" concept="4" trace="createCollection_aky039_c0#()Ljetbrains/mps/openapi/editor/cells/EditorCell;" />
-      <node id="4560297596904469720" at="99,0,109,0" concept="4" trace="createRefNodeList_aky039_a2a#()Ljetbrains/mps/openapi/editor/cells/EditorCell;" />
-      <node id="4560297596904469720" at="127,86,137,7" concept="3" />
+      <node id="4560297596904469720" at="88,0,98,0" concept="4" trace="createCollection_aky039_c0#()Ljetbrains/mps/openapi/editor/cells/EditorCell;" />
+      <node id="4560297596904469720" at="98,0,108,0" concept="4" trace="createRefNodeList_aky039_a2a#()Ljetbrains/mps/openapi/editor/cells/EditorCell;" />
+      <node id="4560297596904469720" at="126,86,136,7" concept="3" />
       <node id="4560297596904469720" at="50,0,61,0" concept="4" trace="createCollection_aky039_a#()Ljetbrains/mps/openapi/editor/cells/EditorCell;" />
-      <node id="4560297596904469720" at="127,0,139,0" concept="4" trace="installElementCellActions#(Lorg/jetbrains/mps/openapi/model/SNode;Ljetbrains/mps/openapi/editor/cells/EditorCell;)V" />
-      <node id="8574011380878860401" at="70,0,89,0" concept="4" trace="createProperty_aky039_b0#()Ljetbrains/mps/openapi/editor/cells/EditorCell;" />
+      <node id="4560297596904469720" at="126,0,138,0" concept="4" trace="installElementCellActions#(Lorg/jetbrains/mps/openapi/model/SNode;Ljetbrains/mps/openapi/editor/cells/EditorCell;)V" />
+      <node id="8574011380878860401" at="70,0,88,0" concept="4" trace="createProperty_aky039_b0#()Ljetbrains/mps/openapi/editor/cells/EditorCell;" />
       <scope id="4560297596904469720" at="42,26,43,18" />
       <scope id="4560297596904469720" at="46,39,47,39" />
-      <scope id="4560297596904469720" at="110,100,111,50" />
-      <scope id="4560297596904469720" at="113,66,114,93" />
-      <scope id="4560297596904469720" at="134,122,135,396" />
+      <scope id="4560297596904469720" at="109,100,110,50" />
+      <scope id="4560297596904469720" at="112,66,113,93" />
+      <scope id="4560297596904469720" at="133,122,134,396" />
       <scope id="4560297596904469720" at="35,106,37,18" />
-      <scope id="8574011380878860401" at="83,35,85,94">
+      <scope id="8574011380878860401" at="82,35,84,112">
         <var name="manager" id="8574011380878860401" />
       </scope>
-      <scope id="4560297596904469720" at="130,34,132,146" />
+      <scope id="4560297596904469720" at="129,34,131,146" />
       <scope id="4560297596904469720" at="46,0,49,0" />
-      <scope id="4560297596904469720" at="110,0,113,0">
-=======
-      <scope id="4560297596904469720" at="98,0,101,0">
->>>>>>> bd830ede
+      <scope id="4560297596904469720" at="109,0,112,0">
         <var name="childRole" id="4560297596904469720" />
         <var name="context" id="4560297596904469720" />
         <var name="ownerNode" id="4560297596904469720" />
       </scope>
-<<<<<<< HEAD
-      <scope id="4560297596904469720" at="113,0,116,0">
+      <scope id="4560297596904469720" at="112,0,115,0">
         <var name="editorContext" id="4560297596904469720" />
       </scope>
-      <scope id="4560297596904469720" at="116,57,119,25">
+      <scope id="4560297596904469720" at="115,57,118,25">
         <var name="elementCell" id="4560297596904469720" />
       </scope>
       <scope id="4560297596904469720" at="35,0,39,0">
         <var name="context" id="4560297596904469720" />
         <var name="node" id="4560297596904469720" />
       </scope>
-      <scope id="4560297596904469720" at="121,41,125,23">
+      <scope id="4560297596904469720" at="120,41,124,23">
         <var name="emptyCell" id="4560297596904469720" />
       </scope>
-      <scope id="4560297596904469731" at="140,49,144,22">
+      <scope id="4560297596904469731" at="139,49,143,22">
         <var name="editorCell" id="4560297596904469731" />
       </scope>
       <scope id="4560297596904469720" at="40,0,45,0" />
-      <scope id="4560297596904469720" at="116,0,121,0">
+      <scope id="4560297596904469720" at="115,0,120,0">
         <var name="elementNode" id="4560297596904469720" />
       </scope>
-      <scope id="4560297596904469720" at="121,0,127,0" />
-      <scope id="4560297596904469731" at="140,0,146,0" />
+      <scope id="4560297596904469720" at="120,0,126,0" />
+      <scope id="4560297596904469731" at="139,0,145,0" />
       <scope id="4560297596904469722" at="61,49,68,22">
         <var name="editorCell" id="4560297596904469722" />
         <var name="style" id="4560297596904469722" />
       </scope>
-      <scope id="4560297596904469720" at="89,51,97,22">
+      <scope id="4560297596904469720" at="88,51,96,22">
         <var name="editorCell" id="4560297596904469720" />
         <var name="style" id="4560297596904469720" />
       </scope>
-      <scope id="4560297596904469720" at="99,53,107,22">
-=======
-      <scope id="4560297596904469720" at="105,86,108,25">
-        <var name="elementCell" id="4560297596904469720" />
-      </scope>
-      <scope id="4560297596904469720" at="167,0,170,0">
-        <var name="containmentLink" id="4560297596904469720" />
-        <var name="context" id="4560297596904469720" />
-        <var name="ownerNode" id="4560297596904469720" />
-      </scope>
-      <scope id="4560297596904469720" at="170,55,173,24">
-        <var name="editorCell" id="4560297596904469720" />
-      </scope>
-      <scope id="4560297596904469720" at="191,0,194,0" />
-      <scope id="4560297596904469720" at="101,0,105,0">
-        <var name="editorContext" id="4560297596904469720" />
-      </scope>
-      <scope id="4560297596904469720" at="110,68,114,23">
-        <var name="emptyCell" id="4560297596904469720" />
-      </scope>
-      <scope id="4560297596904469731" at="129,88,133,22">
-        <var name="editorCell" id="4560297596904469731" />
-      </scope>
-      <scope id="4560297596904469720" at="162,0,166,0">
-        <var name="editorContext" id="4560297596904469720" />
-        <var name="node" id="4560297596904469720" />
-      </scope>
-      <scope id="4560297596904469720" at="105,0,110,0">
-        <var name="editorContext" id="4560297596904469720" />
-        <var name="elementNode" id="4560297596904469720" />
-      </scope>
-      <scope id="4560297596904469720" at="135,91,140,22">
-        <var name="editorCell" id="4560297596904469720" />
-      </scope>
-      <scope id="4560297596904469720" at="170,0,175,0">
-        <var name="child" id="4560297596904469720" />
-      </scope>
-      <scope id="4560297596904469720" at="184,44,189,24">
-        <var name="editorCell" id="4560297596904469720" />
-      </scope>
-      <scope id="4560297596904469720" at="110,0,116,0">
-        <var name="editorContext" id="4560297596904469720" />
-      </scope>
-      <scope id="4560297596904469731" at="129,0,135,0">
-        <var name="editorContext" id="4560297596904469731" />
-        <var name="node" id="4560297596904469731" />
-      </scope>
-      <scope id="4560297596904469720" at="175,70,181,7" />
-      <scope id="4560297596904469722" at="50,88,57,22">
-        <var name="editorCell" id="4560297596904469722" />
-        <var name="style" id="4560297596904469722" />
-      </scope>
-      <scope id="4560297596904469720" at="135,0,142,0">
-        <var name="editorContext" id="4560297596904469720" />
-        <var name="node" id="4560297596904469720" />
-      </scope>
-      <scope id="927724900262398955" at="153,89,160,22">
-        <var name="editorCell" id="927724900262398955" />
-        <var name="style" id="927724900262398955" />
-      </scope>
-      <scope id="4560297596904469720" at="40,89,48,22">
-        <var name="editorCell" id="4560297596904469720" />
-      </scope>
-      <scope id="4560297596904469720" at="77,90,85,22">
-        <var name="editorCell" id="4560297596904469720" />
-        <var name="style" id="4560297596904469720" />
-      </scope>
-      <scope id="4560297596904469720" at="87,92,95,22">
->>>>>>> bd830ede
+      <scope id="4560297596904469720" at="98,53,106,22">
         <var name="editorCell" id="4560297596904469720" />
         <var name="handler" id="4560297596904469720" />
         <var name="style" id="4560297596904469720" />
       </scope>
-<<<<<<< HEAD
-      <scope id="4560297596904469720" at="128,96,136,9" />
+      <scope id="4560297596904469720" at="127,96,135,9" />
       <scope id="4560297596904469720" at="50,50,59,22">
         <var name="editorCell" id="4560297596904469720" />
       </scope>
       <scope id="4560297596904469722" at="61,0,70,0" />
-      <scope id="4560297596904469720" at="89,0,99,0" />
-      <scope id="4560297596904469720" at="99,0,109,0" />
-      <scope id="4560297596904469720" at="127,86,137,7" />
+      <scope id="4560297596904469720" at="88,0,98,0" />
+      <scope id="4560297596904469720" at="98,0,108,0" />
+      <scope id="4560297596904469720" at="126,86,136,7" />
       <scope id="4560297596904469720" at="50,0,61,0" />
-      <scope id="4560297596904469720" at="127,0,139,0">
+      <scope id="4560297596904469720" at="126,0,138,0">
         <var name="elementCell" id="4560297596904469720" />
         <var name="elementNode" id="4560297596904469720" />
       </scope>
-      <scope id="8574011380878860401" at="70,49,87,22">
+      <scope id="8574011380878860401" at="70,49,86,22">
         <var name="attributeConcept" id="8574011380878860401" />
-        <var name="attributeKind" id="8574011380878860401" />
         <var name="editorCell" id="8574011380878860401" />
         <var name="provider" id="8574011380878860401" />
         <var name="style" id="8574011380878860401" />
       </scope>
-      <scope id="8574011380878860401" at="70,0,89,0" />
-      <unit id="4560297596904469720" at="109,0,140,0" name="jetbrains.mps.build.mps.tests.editor.BuildMpsLayout_TestModules_EditorBuilder_a$modulesListHandler_aky039_a2a" />
-      <unit id="4560297596904469720" at="31,0,147,0" name="jetbrains.mps.build.mps.tests.editor.BuildMpsLayout_TestModules_EditorBuilder_a" />
+      <scope id="8574011380878860401" at="70,0,88,0" />
+      <unit id="4560297596904469720" at="108,0,139,0" name="jetbrains.mps.build.mps.tests.editor.BuildMpsLayout_TestModules_EditorBuilder_a$modulesListHandler_aky039_a2a" />
+      <unit id="4560297596904469720" at="31,0,146,0" name="jetbrains.mps.build.mps.tests.editor.BuildMpsLayout_TestModules_EditorBuilder_a" />
     </file>
     <file name="BuildMpsLayout_TestModules_InspectorBuilder_a.java">
       <node id="4560297596904469720" at="28,109,29,19" concept="9" />
@@ -744,25 +436,6 @@
       <scope id="4560297596904469720" at="28,109,30,18" />
       <scope id="4560297596904469720" at="71,49,73,33">
         <var name="provider" id="4560297596904469720" />
-=======
-      <scope id="4560297596904469720" at="117,96,125,9" />
-      <scope id="4560297596904469720" at="175,0,183,0">
-        <var name="child" id="4560297596904469720" />
-        <var name="editorCell" id="4560297596904469720" />
-      </scope>
-      <scope id="4560297596904469720" at="183,0,191,0" />
-      <scope id="4560297596904469722" at="50,0,59,0">
-        <var name="editorContext" id="4560297596904469722" />
-        <var name="node" id="4560297596904469722" />
-      </scope>
-      <scope id="4560297596904469720" at="142,90,151,22">
-        <var name="editorCell" id="4560297596904469720" />
-        <var name="style" id="4560297596904469720" />
-      </scope>
-      <scope id="927724900262398955" at="153,0,162,0">
-        <var name="editorContext" id="927724900262398955" />
-        <var name="node" id="927724900262398955" />
->>>>>>> bd830ede
       </scope>
       <scope id="4560297596904469720" at="39,0,42,0" />
       <scope id="4560297596904469720" at="76,0,79,0">
@@ -770,7 +443,6 @@
         <var name="context" id="4560297596904469720" />
         <var name="ownerNode" id="4560297596904469720" />
       </scope>
-<<<<<<< HEAD
       <scope id="4560297596904469720" at="79,55,82,24">
         <var name="editorCell" id="4560297596904469720" />
       </scope>
@@ -809,45 +481,10 @@
       <scope id="4560297596904469720" at="51,0,62,0" />
       <unit id="4560297596904469720" at="75,0,104,0" name="jetbrains.mps.build.mps.tests.editor.BuildMpsLayout_TestModules_InspectorBuilder_a$haltonfailureSingleRoleHandler_aky039_b0a" />
       <unit id="4560297596904469720" at="24,0,105,0" name="jetbrains.mps.build.mps.tests.editor.BuildMpsLayout_TestModules_InspectorBuilder_a" />
-=======
-      <scope id="4560297596904469720" at="77,0,87,0">
-        <var name="editorContext" id="4560297596904469720" />
-        <var name="node" id="4560297596904469720" />
-      </scope>
-      <scope id="4560297596904469720" at="87,0,97,0">
-        <var name="editorContext" id="4560297596904469720" />
-        <var name="node" id="4560297596904469720" />
-      </scope>
-      <scope id="4560297596904469720" at="116,132,126,7" />
-      <scope id="4560297596904469720" at="142,0,153,0">
-        <var name="editorContext" id="4560297596904469720" />
-        <var name="node" id="4560297596904469720" />
-      </scope>
-      <scope id="4560297596904469720" at="116,0,128,0">
-        <var name="editorContext" id="4560297596904469720" />
-        <var name="elementCell" id="4560297596904469720" />
-        <var name="elementNode" id="4560297596904469720" />
-        <var name="listOwner" id="4560297596904469720" />
-      </scope>
-      <scope id="8574011380878860401" at="59,88,75,22">
-        <var name="attributeConcept" id="8574011380878860401" />
-        <var name="editorCell" id="8574011380878860401" />
-        <var name="provider" id="8574011380878860401" />
-        <var name="style" id="8574011380878860401" />
-      </scope>
-      <scope id="8574011380878860401" at="59,0,77,0">
-        <var name="editorContext" id="8574011380878860401" />
-        <var name="node" id="8574011380878860401" />
-      </scope>
-      <unit id="4560297596904469720" at="166,0,195,0" name="jetbrains.mps.build.mps.tests.editor.BuildMpsLayout_TestModules_Editor$haltonfailureSingleRoleHandler_aky039_b0a" />
-      <unit id="4560297596904469720" at="97,0,129,0" name="jetbrains.mps.build.mps.tests.editor.BuildMpsLayout_TestModules_Editor$modulesListHandler_aky039_a2a" />
-      <unit id="4560297596904469720" at="33,0,196,0" name="jetbrains.mps.build.mps.tests.editor.BuildMpsLayout_TestModules_Editor" />
->>>>>>> bd830ede
     </file>
   </root>
   <root nodeRef="r:6f104b69-0cfd-4b06-895f-bc1a1b43170f(jetbrains.mps.build.mps.tests.editor)/4560297596904469733">
     <file name="BuildMpsLayout_TestModuleGroup_Editor.java">
-<<<<<<< HEAD
       <node id="4560297596904469733" at="11,79,12,96" concept="6" />
       <node id="4560297596904469733" at="11,0,14,0" concept="4" trace="createEditorCell#(Ljetbrains/mps/openapi/editor/EditorContext;Lorg/jetbrains/mps/openapi/model/SNode;)Ljetbrains/mps/openapi/editor/cells/EditorCell;" />
       <scope id="4560297596904469733" at="11,79,12,96" />
@@ -878,174 +515,93 @@
       <node id="4560297596904469733" at="56,40,57,34" concept="1" />
       <node id="4560297596904469733" at="58,5,59,73" concept="1" />
       <node id="4560297596904469733" at="59,73,60,57" concept="5" />
-      <node id="4560297596904469733" at="60,57,61,59" concept="5" />
-      <node id="4560297596904469733" at="62,35,63,87" concept="5" />
-      <node id="4560297596904469733" at="63,87,64,94" concept="6" />
-      <node id="4560297596904469733" at="65,10,66,22" concept="6" />
-      <node id="4560297596904469733" at="69,33,70,14" concept="9" />
-      <node id="4560297596904469733" at="72,69,73,57" concept="6" />
-      <node id="4560297596904469733" at="75,81,76,41" concept="7" />
-      <node id="4560297596904469733" at="76,41,77,138" concept="6" />
-      <node id="4560297596904469733" at="83,0,84,0" concept="2" trace="myReferencingNode" />
-      <node id="4560297596904469733" at="85,119,86,21" concept="9" />
-      <node id="4560297596904469733" at="86,21,87,42" concept="1" />
-      <node id="4560297596904469733" at="87,42,88,20" concept="1" />
-      <node id="4560297596904469733" at="91,41,92,55" concept="6" />
-      <node id="4560297596904469733" at="97,28,98,20" concept="6" />
-      <node id="4560297596904469737" at="101,66,102,129" concept="5" />
-      <node id="4560297596904469737" at="102,129,103,64" concept="1" />
-      <node id="4560297596904469737" at="103,64,104,36" concept="5" />
-      <node id="4560297596904469737" at="104,36,105,55" concept="1" />
-      <node id="4560297596904469737" at="105,55,106,42" concept="1" />
-      <node id="4560297596904469737" at="106,42,107,24" concept="6" />
+      <node id="4560297596904469733" at="61,35,62,87" concept="5" />
+      <node id="4560297596904469733" at="62,87,63,112" concept="6" />
+      <node id="4560297596904469733" at="64,10,65,22" concept="6" />
+      <node id="4560297596904469733" at="68,33,69,14" concept="9" />
+      <node id="4560297596904469733" at="71,69,72,57" concept="6" />
+      <node id="4560297596904469733" at="74,81,75,41" concept="7" />
+      <node id="4560297596904469733" at="75,41,76,138" concept="6" />
+      <node id="4560297596904469733" at="82,0,83,0" concept="2" trace="myReferencingNode" />
+      <node id="4560297596904469733" at="84,119,85,21" concept="9" />
+      <node id="4560297596904469733" at="85,21,86,42" concept="1" />
+      <node id="4560297596904469733" at="86,42,87,20" concept="1" />
+      <node id="4560297596904469733" at="90,41,91,55" concept="6" />
+      <node id="4560297596904469733" at="96,28,97,20" concept="6" />
+      <node id="4560297596904469737" at="100,66,101,129" concept="5" />
+      <node id="4560297596904469737" at="101,129,102,64" concept="1" />
+      <node id="4560297596904469737" at="102,64,103,36" concept="5" />
+      <node id="4560297596904469737" at="103,36,104,55" concept="1" />
+      <node id="4560297596904469737" at="104,55,105,42" concept="1" />
+      <node id="4560297596904469737" at="105,42,106,24" concept="6" />
       <node id="4560297596904469733" at="22,0,24,0" concept="2" trace="myNode" />
-      <node id="4560297596904469733" at="81,0,83,0" concept="2" trace="myNode" />
+      <node id="4560297596904469733" at="80,0,82,0" concept="2" trace="myNode" />
       <node id="4560297596904469733" at="36,0,39,0" concept="4" trace="createCell#()Ljetbrains/mps/openapi/editor/cells/EditorCell;" />
-      <node id="4560297596904469733" at="69,0,72,0" concept="0" trace="_Inline_yz60vz_a0a#()V" />
-      <node id="4560297596904469733" at="72,0,75,0" concept="4" trace="createEditorCell#(Ljetbrains/mps/openapi/editor/EditorContext;)Ljetbrains/mps/openapi/editor/cells/EditorCell;" />
-      <node id="4560297596904469733" at="91,0,94,0" concept="4" trace="createCell#()Ljetbrains/mps/openapi/editor/cells/EditorCell;" />
+      <node id="4560297596904469733" at="68,0,71,0" concept="0" trace="_Inline_yz60vz_a0a#()V" />
+      <node id="4560297596904469733" at="71,0,74,0" concept="4" trace="createEditorCell#(Ljetbrains/mps/openapi/editor/EditorContext;)Ljetbrains/mps/openapi/editor/cells/EditorCell;" />
+      <node id="4560297596904469733" at="90,0,93,0" concept="4" trace="createCell#()Ljetbrains/mps/openapi/editor/cells/EditorCell;" />
       <node id="4560297596904469733" at="25,0,29,0" concept="0" trace="BuildMpsLayout_TestModuleGroup_EditorBuilder_a#(Ljetbrains/mps/openapi/editor/EditorContext;Lorg/jetbrains/mps/openapi/model/SNode;)V" />
       <node id="4560297596904469733" at="54,63,58,5" concept="3" />
-      <node id="4560297596904469733" at="75,0,79,0" concept="4" trace="createEditorCell#(Ljetbrains/mps/openapi/editor/EditorContext;Lorg/jetbrains/mps/openapi/model/SNode;)Ljetbrains/mps/openapi/editor/cells/EditorCell;" />
+      <node id="4560297596904469733" at="74,0,78,0" concept="4" trace="createEditorCell#(Ljetbrains/mps/openapi/editor/EditorContext;Lorg/jetbrains/mps/openapi/model/SNode;)Ljetbrains/mps/openapi/editor/cells/EditorCell;" />
       <node id="4560297596904469733" at="30,0,35,0" concept="4" trace="getNode#()Lorg/jetbrains/mps/openapi/model/SNode;" />
-      <node id="4560297596904469733" at="61,59,66,22" concept="3" />
-      <node id="4560297596904469733" at="85,0,90,0" concept="0" trace="Inline_Builder_yz60vz_a0a#(Ljetbrains/mps/openapi/editor/EditorContext;Lorg/jetbrains/mps/openapi/model/SNode;Lorg/jetbrains/mps/openapi/model/SNode;)V" />
-      <node id="4560297596904469733" at="95,0,100,0" concept="4" trace="getNode#()Lorg/jetbrains/mps/openapi/model/SNode;" />
+      <node id="4560297596904469733" at="60,57,65,22" concept="3" />
+      <node id="4560297596904469733" at="84,0,89,0" concept="0" trace="Inline_Builder_yz60vz_a0a#(Ljetbrains/mps/openapi/editor/EditorContext;Lorg/jetbrains/mps/openapi/model/SNode;Lorg/jetbrains/mps/openapi/model/SNode;)V" />
+      <node id="4560297596904469733" at="94,0,99,0" concept="4" trace="getNode#()Lorg/jetbrains/mps/openapi/model/SNode;" />
       <node id="4560297596904469733" at="40,0,48,0" concept="4" trace="createCollection_yz60vz_a#()Ljetbrains/mps/openapi/editor/cells/EditorCell;" />
-      <node id="4560297596904469737" at="101,0,109,0" concept="4" trace="createReferencePresentation_yz60vz_a0a0#()Ljetbrains/mps/openapi/editor/cells/EditorCell;" />
-      <node id="4560297596904469733" at="48,0,68,0" concept="4" trace="createRefCell_yz60vz_a0#()Ljetbrains/mps/openapi/editor/cells/EditorCell;" />
+      <node id="4560297596904469737" at="100,0,108,0" concept="4" trace="createReferencePresentation_yz60vz_a0a0#()Ljetbrains/mps/openapi/editor/cells/EditorCell;" />
+      <node id="4560297596904469733" at="48,0,67,0" concept="4" trace="createRefCell_yz60vz_a0#()Ljetbrains/mps/openapi/editor/cells/EditorCell;" />
       <scope id="4560297596904469733" at="32,26,33,18" />
       <scope id="4560297596904469733" at="36,39,37,39" />
-      <scope id="4560297596904469733" at="69,33,70,14" />
-      <scope id="4560297596904469733" at="72,69,73,57" />
-      <scope id="4560297596904469733" at="91,41,92,55" />
-      <scope id="4560297596904469733" at="97,28,98,20" />
+      <scope id="4560297596904469733" at="68,33,69,14" />
+      <scope id="4560297596904469733" at="71,69,72,57" />
+      <scope id="4560297596904469733" at="90,41,91,55" />
+      <scope id="4560297596904469733" at="96,28,97,20" />
       <scope id="4560297596904469733" at="25,110,27,18" />
       <scope id="4560297596904469733" at="55,39,57,34" />
-      <scope id="4560297596904469733" at="62,35,64,94">
-=======
-      <node id="4560297596904469733" at="21,79,22,63" concept="5" />
-      <node id="4560297596904469733" at="24,89,25,96" concept="4" />
-      <node id="4560297596904469733" at="25,96,26,48" concept="1" />
-      <node id="4560297596904469733" at="26,48,27,28" concept="1" />
-      <node id="4560297596904469733" at="27,28,28,80" concept="1" />
-      <node id="4560297596904469733" at="28,80,29,22" concept="5" />
-      <node id="4560297596904469733" at="31,87,32,81" concept="4" />
-      <node id="4560297596904469733" at="32,81,33,30" concept="1" />
-      <node id="4560297596904469733" at="33,30,34,43" concept="1" />
-      <node id="4560297596904469733" at="34,43,35,26" concept="4" />
-      <node id="4560297596904469733" at="35,26,36,102" concept="1" />
-      <node id="4560297596904469733" at="36,102,37,58" concept="1" />
-      <node id="4560297596904469733" at="38,39,39,40" concept="1" />
-      <node id="4560297596904469733" at="39,40,40,34" concept="1" />
-      <node id="4560297596904469733" at="41,5,42,73" concept="1" />
-      <node id="4560297596904469733" at="42,73,43,57" concept="4" />
-      <node id="4560297596904469733" at="44,35,45,82" concept="4" />
-      <node id="4560297596904469733" at="45,82,46,112" concept="5" />
-      <node id="4560297596904469733" at="47,10,48,22" concept="5" />
-      <node id="4560297596904469736" at="51,33,52,14" concept="7" />
-      <node id="4560297596904469736" at="54,69,55,67" concept="5" />
-      <node id="4560297596904469736" at="57,81,58,79" concept="5" />
-      <node id="4560297596904469737" at="60,105,61,122" concept="4" />
-      <node id="4560297596904469737" at="61,122,62,64" concept="1" />
-      <node id="4560297596904469737" at="62,64,63,36" concept="4" />
-      <node id="4560297596904469737" at="63,36,64,58" concept="1" />
-      <node id="4560297596904469737" at="64,58,65,42" concept="1" />
-      <node id="4560297596904469737" at="65,42,66,24" concept="5" />
-      <node id="4560297596904469733" at="21,0,24,0" concept="3" trace="createEditorCell#(Ljetbrains/mps/openapi/editor/EditorContext;Lorg/jetbrains/mps/openapi/model/SNode;)Ljetbrains/mps/openapi/editor/cells/EditorCell;" />
-      <node id="4560297596904469736" at="51,0,54,0" concept="0" trace="_Inline_yz60vz_a0a#()V" />
-      <node id="4560297596904469736" at="54,0,57,0" concept="3" trace="createEditorCell#(Ljetbrains/mps/openapi/editor/EditorContext;)Ljetbrains/mps/openapi/editor/cells/EditorCell;" />
-      <node id="4560297596904469736" at="57,0,60,0" concept="3" trace="createEditorCell#(Ljetbrains/mps/openapi/editor/EditorContext;Lorg/jetbrains/mps/openapi/model/SNode;)Ljetbrains/mps/openapi/editor/cells/EditorCell;" />
-      <node id="4560297596904469733" at="37,58,41,5" concept="2" />
-      <node id="4560297596904469733" at="43,57,48,22" concept="2" />
-      <node id="4560297596904469733" at="24,0,31,0" concept="3" trace="createCollection_yz60vz_a#(Ljetbrains/mps/openapi/editor/EditorContext;Lorg/jetbrains/mps/openapi/model/SNode;)Ljetbrains/mps/openapi/editor/cells/EditorCell;" />
-      <node id="4560297596904469737" at="60,0,68,0" concept="3" trace="createReferencePresentation_yz60vz_a0a0#(Ljetbrains/mps/openapi/editor/EditorContext;Lorg/jetbrains/mps/openapi/model/SNode;)Ljetbrains/mps/openapi/editor/cells/EditorCell;" />
-      <node id="4560297596904469733" at="31,0,50,0" concept="3" trace="createRefCell_yz60vz_a0#(Ljetbrains/mps/openapi/editor/EditorContext;Lorg/jetbrains/mps/openapi/model/SNode;)Ljetbrains/mps/openapi/editor/cells/EditorCell;" />
-      <scope id="4560297596904469733" at="21,79,22,63" />
-      <scope id="4560297596904469736" at="51,33,52,14" />
-      <scope id="4560297596904469736" at="54,69,55,67" />
-      <scope id="4560297596904469736" at="57,81,58,79" />
-      <scope id="4560297596904469733" at="38,39,40,34" />
-      <scope id="4560297596904469733" at="44,35,46,112">
->>>>>>> bd830ede
+      <scope id="4560297596904469733" at="61,35,63,112">
         <var name="manager" id="4560297596904469733" />
       </scope>
-      <scope id="4560297596904469733" at="75,81,77,138" />
+      <scope id="4560297596904469733" at="74,81,76,138" />
       <scope id="4560297596904469733" at="36,0,39,0" />
-      <scope id="4560297596904469733" at="69,0,72,0" />
-      <scope id="4560297596904469733" at="72,0,75,0">
+      <scope id="4560297596904469733" at="68,0,71,0" />
+      <scope id="4560297596904469733" at="71,0,74,0">
         <var name="editorContext" id="4560297596904469733" />
       </scope>
-      <scope id="4560297596904469733" at="85,119,88,20" />
-      <scope id="4560297596904469733" at="91,0,94,0" />
+      <scope id="4560297596904469733" at="84,119,87,20" />
+      <scope id="4560297596904469733" at="90,0,93,0" />
       <scope id="4560297596904469733" at="25,0,29,0">
         <var name="context" id="4560297596904469733" />
         <var name="node" id="4560297596904469733" />
       </scope>
-<<<<<<< HEAD
-      <scope id="4560297596904469733" at="75,0,79,0">
+      <scope id="4560297596904469733" at="74,0,78,0">
         <var name="editorContext" id="4560297596904469733" />
         <var name="node" id="4560297596904469733" />
       </scope>
       <scope id="4560297596904469733" at="30,0,35,0" />
-      <scope id="4560297596904469733" at="85,0,90,0">
+      <scope id="4560297596904469733" at="84,0,89,0">
         <var name="context" id="4560297596904469733" />
         <var name="node" id="4560297596904469733" />
         <var name="referencingNode" id="4560297596904469733" />
-=======
-      <scope id="4560297596904469736" at="51,0,54,0" />
-      <scope id="4560297596904469736" at="54,0,57,0">
-        <var name="editorContext" id="4560297596904469736" />
-      </scope>
-      <scope id="4560297596904469736" at="57,0,60,0">
-        <var name="editorContext" id="4560297596904469736" />
-        <var name="node" id="4560297596904469736" />
->>>>>>> bd830ede
-      </scope>
-      <scope id="4560297596904469733" at="95,0,100,0" />
+      </scope>
+      <scope id="4560297596904469733" at="94,0,99,0" />
       <scope id="4560297596904469733" at="40,50,46,22">
         <var name="editorCell" id="4560297596904469733" />
       </scope>
-<<<<<<< HEAD
-      <scope id="4560297596904469737" at="101,66,107,24">
+      <scope id="4560297596904469737" at="100,66,106,24">
         <var name="editorCell" id="4560297596904469737" />
         <var name="style" id="4560297596904469737" />
       </scope>
       <scope id="4560297596904469733" at="40,0,48,0" />
-      <scope id="4560297596904469737" at="101,0,109,0" />
-      <scope id="4560297596904469733" at="48,48,66,22">
-=======
-      <scope id="4560297596904469737" at="60,105,66,24">
-        <var name="editorCell" id="4560297596904469737" />
-        <var name="style" id="4560297596904469737" />
-      </scope>
-      <scope id="4560297596904469733" at="24,0,31,0">
-        <var name="editorContext" id="4560297596904469733" />
-        <var name="node" id="4560297596904469733" />
-      </scope>
-      <scope id="4560297596904469737" at="60,0,68,0">
-        <var name="editorContext" id="4560297596904469737" />
-        <var name="node" id="4560297596904469737" />
-      </scope>
-      <scope id="4560297596904469733" at="31,87,48,22">
->>>>>>> bd830ede
+      <scope id="4560297596904469737" at="100,0,108,0" />
+      <scope id="4560297596904469733" at="48,48,65,22">
         <var name="attributeConcept" id="4560297596904469733" />
         <var name="editorCell" id="4560297596904469733" />
         <var name="provider" id="4560297596904469733" />
       </scope>
-<<<<<<< HEAD
-      <scope id="4560297596904469733" at="48,0,68,0" />
-      <unit id="4560297596904469733" at="68,0,80,0" name="jetbrains.mps.build.mps.tests.editor.BuildMpsLayout_TestModuleGroup_EditorBuilder_a$_Inline_yz60vz_a0a" />
-      <unit id="4560297596904469733" at="80,0,110,0" name="jetbrains.mps.build.mps.tests.editor.BuildMpsLayout_TestModuleGroup_EditorBuilder_a$Inline_Builder_yz60vz_a0a" />
-      <unit id="4560297596904469733" at="21,0,111,0" name="jetbrains.mps.build.mps.tests.editor.BuildMpsLayout_TestModuleGroup_EditorBuilder_a" />
-=======
-      <scope id="4560297596904469733" at="31,0,50,0">
-        <var name="editorContext" id="4560297596904469733" />
-        <var name="node" id="4560297596904469733" />
-      </scope>
-      <unit id="4560297596904469736" at="50,0,69,0" name="jetbrains.mps.build.mps.tests.editor.BuildMpsLayout_TestModuleGroup_Editor$_Inline_yz60vz_a0a" />
-      <unit id="4560297596904469733" at="20,0,70,0" name="jetbrains.mps.build.mps.tests.editor.BuildMpsLayout_TestModuleGroup_Editor" />
->>>>>>> bd830ede
+      <scope id="4560297596904469733" at="48,0,67,0" />
+      <unit id="4560297596904469733" at="67,0,79,0" name="jetbrains.mps.build.mps.tests.editor.BuildMpsLayout_TestModuleGroup_EditorBuilder_a$_Inline_yz60vz_a0a" />
+      <unit id="4560297596904469733" at="79,0,109,0" name="jetbrains.mps.build.mps.tests.editor.BuildMpsLayout_TestModuleGroup_EditorBuilder_a$Inline_Builder_yz60vz_a0a" />
+      <unit id="4560297596904469733" at="21,0,110,0" name="jetbrains.mps.build.mps.tests.editor.BuildMpsLayout_TestModuleGroup_EditorBuilder_a" />
     </file>
   </root>
 </debug-info>
