--- conflicted
+++ resolved
@@ -121,16 +121,16 @@
       </concept>
     </language>
     <language id="3f4bc5f5-c6c1-4a28-8b10-c83066ffa4a1" name="jetbrains.mps.lang.constraints">
-      <concept id="1202989531578" name="jetbrains.mps.lang.constraints.structure.ConstraintFunction_CanBeAChild_Old" flags="in" index="nKS2y" />
+      <concept id="1202989531578" name="jetbrains.mps.lang.constraints.structure.ConstraintFunction_CanBeAChild" flags="in" index="nKS2y" />
       <concept id="1202989658459" name="jetbrains.mps.lang.constraints.structure.ConstraintFunctionParameter_parentNode" flags="nn" index="nLn13" />
       <concept id="8966504967485224688" name="jetbrains.mps.lang.constraints.structure.ConstraintFunctionParameter_contextNode" flags="nn" index="2rP1CM" />
+      <concept id="4656991770397278586" name="jetbrains.mps.lang.constraints.structure.ConstraintFunctionParameter_contextRole" flags="nn" index="$OBgH" />
       <concept id="4656991770397278600" name="jetbrains.mps.lang.constraints.structure.ConstraintFunctionParameter_position" flags="nn" index="$OBjv" />
-      <concept id="5564765827938091039" name="jetbrains.mps.lang.constraints.structure.ConstraintFunction_ReferentSearchScope_Scope" flags="ig" index="3dgokm" />
-      <concept id="5564765827938108528" name="jetbrains.mps.lang.constraints.structure.ConstraintFunctionParameter_containmentLink" flags="ng" index="3dgs5T" />
+      <concept id="5676632058862809931" name="jetbrains.mps.lang.constraints.structure.ConstraintFunction_ReferentSearchScope_Scope" flags="in" index="13QW63" />
       <concept id="1213093968558" name="jetbrains.mps.lang.constraints.structure.ConceptConstraints" flags="ng" index="1M2fIO">
         <reference id="1213093996982" name="concept" index="1M2myG" />
         <child id="1213100494875" name="referent" index="1Mr941" />
-        <child id="1213106463729" name="canBeChild_Old" index="1MLUbF" />
+        <child id="1213106463729" name="canBeChild" index="1MLUbF" />
       </concept>
       <concept id="1148687176410" name="jetbrains.mps.lang.constraints.structure.NodeReferentConstraint" flags="ng" index="1N5Pfh">
         <reference id="1148687202698" name="applicableLink" index="1N5Vy1" />
@@ -159,9 +159,6 @@
         <child id="1145404616321" name="leftExpression" index="2JrQYb" />
       </concept>
       <concept id="1171407110247" name="jetbrains.mps.lang.smodel.structure.Node_GetAncestorOperation" flags="nn" index="2Xjw5R" />
-      <concept id="2644386474300074836" name="jetbrains.mps.lang.smodel.structure.ConceptIdRefExpression" flags="nn" index="35c_gC">
-        <reference id="2644386474300074837" name="conceptDeclaration" index="35c_gD" />
-      </concept>
       <concept id="1139621453865" name="jetbrains.mps.lang.smodel.structure.Node_IsInstanceOfOperation" flags="nn" index="1mIQ4w">
         <child id="1177027386292" name="conceptArgument" index="cj9EA" />
       </concept>
@@ -178,6 +175,9 @@
       </concept>
       <concept id="1138056282393" name="jetbrains.mps.lang.smodel.structure.SLinkListAccess" flags="nn" index="3Tsc0h">
         <reference id="1138056546658" name="link" index="3TtcxE" />
+      </concept>
+      <concept id="1172424058054" name="jetbrains.mps.lang.smodel.structure.ConceptRefExpression" flags="nn" index="3TUQnm">
+        <reference id="1172424100906" name="conceptDeclaration" index="3TV0OU" />
       </concept>
     </language>
     <language id="ceab5195-25ea-4f22-9b92-103b95ca8c0c" name="jetbrains.mps.lang.core">
@@ -216,13 +216,8 @@
     </node>
     <node concept="1N5Pfh" id="7rX0uLRY4Dj" role="1Mr941">
       <ref role="1N5Vy1" to="5tjl:3X9rC2XzJdN" resolve="module" />
-<<<<<<< HEAD
       <node concept="13QW63" id="7rX0uLRYOZE" role="1N6uqs">
         <node concept="3clFbS" id="7rX0uLRYOZG" role="2VODD2">
-=======
-      <node concept="3dgokm" id="OxzdsekxxH" role="1N6uqs">
-        <node concept="3clFbS" id="OxzdsekxxI" role="2VODD2">
->>>>>>> 1fe3447f
           <node concept="3clFbF" id="7rX0uLRZ9a7" role="3cqZAp">
             <node concept="2ShNRf" id="7rX0uLRZ9a5" role="3clFbG">
               <node concept="YeOm9" id="7rX0uLRZ9vj" role="2ShVmc">
@@ -233,12 +228,12 @@
                   <node concept="3Tm1VV" id="7rX0uLRZ9vn" role="1B3o_S" />
                   <node concept="2YIFZM" id="7rX0uLRZ682" role="37wK5m">
                     <ref role="1Pybhc" to="o8zo:3fifI_xCtN$" resolve="Scope" />
-                    <ref role="37wK5l" to="o8zo:52_Geb4R1Rv" resolve="getScope" />
+                    <ref role="37wK5l" to="o8zo:6GEzh_Hz_xH" resolve="getScope" />
                     <node concept="2rP1CM" id="7rX0uLRZ6db" role="37wK5m" />
-                    <node concept="3dgs5T" id="Oxzdseky0V" role="37wK5m" />
+                    <node concept="$OBgH" id="3umvbTBImKK" role="37wK5m" />
                     <node concept="$OBjv" id="7rX0uLRZ6qw" role="37wK5m" />
-                    <node concept="35c_gC" id="EB2Sz2RPBl" role="37wK5m">
-                      <ref role="35c_gD" to="kdzh:hS0KzPONfF" resolve="BuildMps_AbstractModule" />
+                    <node concept="3TUQnm" id="7rX0uLRZ92z" role="37wK5m">
+                      <ref role="3TV0OU" to="kdzh:hS0KzPONfF" resolve="BuildMps_AbstractModule" />
                     </node>
                   </node>
                   <node concept="3clFb_" id="7rX0uLRZ9M1" role="jymVt">
@@ -259,11 +254,11 @@
                                 <ref role="37wK5l" to="2txq:6ogfLD6evrW" resolve="hasTestsSources" />
                               </node>
                               <node concept="1PxgMI" id="6ogfLD6sgc4" role="2Oq$k0">
+                                <node concept="chp4Y" id="714IaVdH1GH" role="3oSUPX">
+                                  <ref role="cht4Q" to="kdzh:2L4pT56gD3R" resolve="BuildMps_Solution" />
+                                </node>
                                 <node concept="37vLTw" id="6ogfLD6sgc5" role="1m5AlR">
                                   <ref role="3cqZAo" node="7rX0uLRZ9M7" resolve="node" />
-                                </node>
-                                <node concept="chp4Y" id="714IaVdH1GH" role="3oSUPX">
-                                  <ref role="cht4Q" to="kdzh:2L4pT56gD3R" resolve="BuildMps_Solution" />
                                 </node>
                               </node>
                             </node>
@@ -314,13 +309,8 @@
     </node>
     <node concept="1N5Pfh" id="3umvbTB_ti4" role="1Mr941">
       <ref role="1N5Vy1" to="5tjl:3X9rC2XzJdG" resolve="group" />
-<<<<<<< HEAD
       <node concept="13QW63" id="3umvbTB_tiO" role="1N6uqs">
         <node concept="3clFbS" id="3umvbTB_tiQ" role="2VODD2">
-=======
-      <node concept="3dgokm" id="OxzdsekvNK" role="1N6uqs">
-        <node concept="3clFbS" id="OxzdsekvNL" role="2VODD2">
->>>>>>> 1fe3447f
           <node concept="3clFbF" id="3umvbTB_tRT" role="3cqZAp">
             <node concept="2ShNRf" id="3umvbTB_tRV" role="3clFbG">
               <node concept="YeOm9" id="3umvbTB_tRW" role="2ShVmc">
@@ -331,12 +321,12 @@
                   <node concept="3Tm1VV" id="3umvbTB_tRY" role="1B3o_S" />
                   <node concept="2YIFZM" id="3umvbTB_tRZ" role="37wK5m">
                     <ref role="1Pybhc" to="o8zo:3fifI_xCtN$" resolve="Scope" />
-                    <ref role="37wK5l" to="o8zo:52_Geb4R1Rv" resolve="getScope" />
+                    <ref role="37wK5l" to="o8zo:6GEzh_Hz_xH" resolve="getScope" />
                     <node concept="2rP1CM" id="3umvbTB_tS0" role="37wK5m" />
-                    <node concept="3dgs5T" id="Oxzdsekwtv" role="37wK5m" />
+                    <node concept="$OBgH" id="3umvbTBIqB2" role="37wK5m" />
                     <node concept="$OBjv" id="3umvbTB_tS2" role="37wK5m" />
-                    <node concept="35c_gC" id="EB2Sz2RORZ" role="37wK5m">
-                      <ref role="35c_gD" to="kdzh:1jjYQYSgYJt" resolve="BuildMps_Group" />
+                    <node concept="3TUQnm" id="3umvbTB_tS3" role="37wK5m">
+                      <ref role="3TV0OU" to="kdzh:1jjYQYSgYJt" resolve="BuildMps_Group" />
                     </node>
                   </node>
                   <node concept="3clFb_" id="3umvbTB_tS4" role="jymVt">
@@ -363,11 +353,11 @@
                                           <ref role="37wK5l" to="2txq:6ogfLD6evrW" resolve="hasTestsSources" />
                                         </node>
                                         <node concept="1PxgMI" id="6ogfLD6slNu" role="2Oq$k0">
+                                          <node concept="chp4Y" id="714IaVdH1Gz" role="3oSUPX">
+                                            <ref role="cht4Q" to="kdzh:2L4pT56gD3R" resolve="BuildMps_Solution" />
+                                          </node>
                                           <node concept="37vLTw" id="6ogfLD6skOV" role="1m5AlR">
                                             <ref role="3cqZAo" node="3umvbTB_OWQ" resolve="it" />
-                                          </node>
-                                          <node concept="chp4Y" id="714IaVdH1Gz" role="3oSUPX">
-                                            <ref role="cht4Q" to="kdzh:2L4pT56gD3R" resolve="BuildMps_Solution" />
                                           </node>
                                         </node>
                                       </node>
@@ -395,11 +385,11 @@
                                 <ref role="3TtcxE" to="kdzh:1jjYQYSgYJu" resolve="modules" />
                               </node>
                               <node concept="1PxgMI" id="3umvbTB_tSg" role="2Oq$k0">
+                                <node concept="chp4Y" id="714IaVdH1GC" role="3oSUPX">
+                                  <ref role="cht4Q" to="kdzh:1jjYQYSgYJt" resolve="BuildMps_Group" />
+                                </node>
                                 <node concept="37vLTw" id="3umvbTB_tSh" role="1m5AlR">
                                   <ref role="3cqZAo" node="3umvbTB_tS7" resolve="node" />
-                                </node>
-                                <node concept="chp4Y" id="714IaVdH1GC" role="3oSUPX">
-                                  <ref role="cht4Q" to="kdzh:1jjYQYSgYJt" resolve="BuildMps_Group" />
                                 </node>
                               </node>
                             </node>
@@ -546,10 +536,10 @@
             <node concept="2OqwBi" id="5D0zVz8102w" role="3uHU7w">
               <node concept="2OqwBi" id="5D0zVz8102x" role="2Oq$k0">
                 <node concept="1PxgMI" id="5D0zVz8102y" role="2Oq$k0">
-                  <node concept="nLn13" id="5D0zVz8102O" role="1m5AlR" />
                   <node concept="chp4Y" id="714IaVdH1GB" role="3oSUPX">
                     <ref role="cht4Q" to="3ior:4RPz6WoY4Cj" resolve="BuildProject" />
                   </node>
+                  <node concept="nLn13" id="5D0zVz8102O" role="1m5AlR" />
                 </node>
                 <node concept="3Tsc0h" id="5D0zVz8102$" role="2OqNvi">
                   <ref role="3TtcxE" to="3ior:5KZfyKsUqLK" resolve="plugins" />
