<project name="buildTest2" default="build" basedir="../../../">
  <!-- Generated by MPS -->
  <property name="build.dir" location="build" />
  <property name="build.tmp" location="${build.dir}/tmp/buildTest2" />
  <property name="build.layout" location="${build.dir}/artifacts/buildTest2" />
  <property name="artifacts.mps" location="../../../../build/artifacts/mps" />
  <property file="${artifacts.mps}/build.properties" prefix="import.mps" />
  <property name="mps.build.number" value="${import.mps.mps.build.number}" />
  <property name="mps.date" value="${import.mps.mps.date}" />
  <property name="mps.build.vcs.number" value="${import.mps.mps.build.vcs.number}" />
  <property name="mps.teamcity.buildConfName" value="${import.mps.mps.teamcity.buildConfName}" />
  <property name="mps.idea.platform.build.number" value="${import.mps.mps.idea.platform.build.number}" />
  <property name="mpsBootstrapCore.version" value="${import.mps.mpsBootstrapCore.version}" />
  
  <path id="path.mps.ant.path">
    <pathelement location="${artifacts.mps}/lib/mps-backend.jar" />
    <pathelement location="${artifacts.mps}/lib/jdom.jar" />
    <pathelement location="${artifacts.mps}/lib/log4j.jar" />
    <pathelement location="${artifacts.mps}/lib/mps-core.jar" />
  </path>
  
  <target name="assemble" depends="classes">
    <mkdir dir="${build.layout}/plugins" />
    <mkdir dir="${build.layout}/plugins/mps-buildTest2" />
    <mkdir dir="${build.layout}/plugins/mps-buildTest2/META-INF" />
    <echoxml file="${build.layout}/plugins/mps-buildTest2/META-INF/plugin.xml">
      <idea-plugin version="2" xmlns:xi="http://www.w3.org/2001/XInclude">
        <id>jetbrains.mps.buildTest2</id>
        <name>Build Test SandBox</name>
        <version>1.0.0</version>
        <depends>jetbrains.mps.core</depends>
        
        <extensions defaultExtensionNs="com.intellij">
          <mps.LanguageLibrary dir="/languages" />
        </extensions>
      </idea-plugin>
    </echoxml>
    <mkdir dir="${build.layout}/plugins/mps-buildTest2/languages" />
    <mkdir dir="${build.tmp}/default/jetbrains.mps.build.sandbox.jar" />
    <mkdir dir="${build.tmp}/default/jetbrains.mps.build.sandbox.jar/META-INF" />
    <echoxml file="${build.tmp}/default/jetbrains.mps.build.sandbox.jar/META-INF/module.xml">
      <module namespace="jetbrains.mps.build.sandbox" type="solution" uuid="d029512f-7357-432e-b758-ecdc37cc94f5">
        <dependencies>
          <module ref="6354ebe7-c22a-4a0f-ac54-50b52ab9b065(JDK)" />
          <module ref="4c6a28d1-2c60-478d-b36e-db9b3cbb21fb(closures.runtime)" />
          <module ref="9b80526e-f0bf-4992-bdf5-cee39c1833f3(collections.runtime)" />
          <module ref="d7eb0a2a-bd50-4576-beae-e4a89db35f20(jetbrains.mps.lang.scopes.runtime)" />
          <module ref="6d7b94f7-2db7-4e65-9dbd-cf745a12036a(jetbrains.mps.lang.smodel.runtime)" />
        </dependencies>
        <sources jar="jetbrains.mps.build.sandbox-src.jar" descriptor="jetbrains.mps.build.sandbox.msd" />
      </module>
    </echoxml>
    <jar destfile="${build.layout}/plugins/mps-buildTest2/languages/jetbrains.mps.build.sandbox.jar">
      <fileset dir="${build.tmp}/java/out/jetbrains.mps.build.sandbox" />
      <fileset dir="${basedir}/jetbrains.mps.build.sandbox" includes="icons/**, resources/**" />
      <fileset dir="${build.tmp}/default/jetbrains.mps.build.sandbox.jar" />
    </jar>
    <jar destfile="${build.layout}/plugins/mps-buildTest2/languages/jetbrains.mps.build.sandbox-src.jar">
      <fileset dir="${basedir}/jetbrains.mps.build.sandbox/source_gen" includes="**/*.java" />
      <zipfileset file="${basedir}/jetbrains.mps.build.sandbox/jetbrains.mps.build.sandbox.msd" prefix="module" />
      <zipfileset dir="${basedir}/jetbrains.mps.build.sandbox/models" includes="**/*.mps, **/*.metadata, **/*.history" prefix="module/models" />
    </jar>
    <echo file="${build.layout}/build.properties">mps.build.number=${mps.build.number}${line.separator}mps.date=${mps.date}${line.separator}mps.build.vcs.number=${mps.build.vcs.number}${line.separator}mps.teamcity.buildConfName=${mps.teamcity.buildConfName}${line.separator}mps.idea.platform.build.number=${mps.idea.platform.build.number}${line.separator}mpsBootstrapCore.version=${mpsBootstrapCore.version}</echo>
  </target>
  
  <target name="buildDependents">
    <ant antfile="../../../../build/mps.xml" inheritAll="false" useNativeBasedir="true" />
  </target>
  
  <target name="fetchDependencies" />
  
  <target name="build" depends="assemble, check" />
  
  <target name="clean">
    <delete dir="${build.tmp}" />
    <delete dir="${build.layout}" />
  </target>
  
  <target name="compileJava" depends="java.compile.jetbrains.mps.build.sandbox" />
  
  <target name="processResources" />
  
  <target name="classes" depends="compileJava, processResources" />
  
  <target name="test" depends="classes" />
  
  <target name="check" depends="test" />
  
  <target name="java.compile.jetbrains.mps.build.sandbox" depends="fetchDependencies">
    <mkdir dir="${build.tmp}/java/out/jetbrains.mps.build.sandbox" />
    <javac destdir="${build.tmp}/java/out/jetbrains.mps.build.sandbox" fork="true" includeantruntime="false">
      <compilerarg value="-Xlint:none" />
      <src>
        <path location="${basedir}/jetbrains.mps.build.sandbox/source_gen" />
      </src>
      <classpath>
<<<<<<< HEAD
        <fileset file="${artifacts.buildMPS}/lib/mps-openapi.jar" />
        <fileset file="${artifacts.buildMPS}/lib/mps-closures.jar" />
        <fileset file="${artifacts.buildMPS}/lib/mps-collections.jar" />
        <fileset file="${artifacts.buildMPS}/lib/mps-tuples.jar" />
        <fileset file="${artifacts.buildMPS}/lib/mps-core.jar" />
        <fileset file="${artifacts.buildMPS}/lib/mps-platform.jar" />
        <fileset file="${artifacts.buildMPS}/lib/mps-editor-api.jar" />
        <fileset file="${artifacts.buildMPS}/lib/mps-editor-runtime.jar" />
        <fileset file="${artifacts.buildMPS}/lib/mps-editor.jar" />
        <fileset file="${artifacts.buildMPS}/lib/mps-ui.jar" />
        <fileset file="${artifacts.buildMPS}/lib/mps-icons.jar" />
        <fileset file="${artifacts.buildMPS}/lib/mps-workbench.jar" />
        <fileset file="${artifacts.buildMPS}/lib/annotations.jar" />
        <fileset file="${artifacts.buildMPS}/lib/ecj-4.2.jar" />
        <fileset file="${artifacts.buildMPS}/lib/jdom.jar" />
        <fileset file="${artifacts.buildMPS}/lib/log4j.jar" />
        <fileset file="${artifacts.buildMPS}/lib/trove4j.jar" />
        <fileset file="${artifacts.buildMPS}/lib/xstream-1.4.3.jar" />
        <fileset file="${artifacts.buildMPS}/lib/asm4-all.jar" />
        <fileset file="${artifacts.buildMPS}/lib/diffutils-1.2.1.jar" />
        <fileset dir="${artifacts.buildMPS}/lib" includes="*.jar" />
        <fileset file="${artifacts.buildMPS}/languages/baseLanguage/jetbrains.mps.baseLanguage.jar" />
        <fileset file="${artifacts.buildMPS}/languages/baseLanguage/jetbrains.mps.baseLanguage.blTypes.jar" />
        <fileset file="${artifacts.buildMPS}/languages/baseLanguage/jetbrains.mps.baseLanguage.scopes.jar" />
        <fileset file="${artifacts.buildMPS}/languages/languageDesign/jetbrains.mps.lang.core.jar" />
        <fileset file="${artifacts.buildMPS}/languages/languageDesign/jetbrains.mps.lang.scopes.runtime.jar" />
        <fileset file="${artifacts.buildMPS}/languages/languageDesign/jetbrains.mps.lang.smodel.runtime.jar" />
        <fileset file="${artifacts.buildMPS}/languages/languageDesign/jetbrains.mps.lang.traceable.jar" />
=======
        <fileset file="${artifacts.mps}/lib/mps-openapi.jar" />
        <fileset file="${artifacts.mps}/lib/mps-closures.jar" />
        <fileset file="${artifacts.mps}/lib/mps-collections.jar" />
        <fileset file="${artifacts.mps}/lib/mps-tuples.jar" />
        <fileset file="${artifacts.mps}/lib/mps-core.jar" />
        <fileset file="${artifacts.mps}/lib/mps-platform.jar" />
        <fileset file="${artifacts.mps}/lib/mps-editor-api.jar" />
        <fileset file="${artifacts.mps}/lib/mps-editor.jar" />
        <fileset file="${artifacts.mps}/lib/mps-ui.jar" />
        <fileset file="${artifacts.mps}/lib/mps-icons.jar" />
        <fileset file="${artifacts.mps}/lib/mps-workbench.jar" />
        <fileset file="${artifacts.mps}/lib/annotations.jar" />
        <fileset file="${artifacts.mps}/lib/ecj-4.2.jar" />
        <fileset file="${artifacts.mps}/lib/jdom.jar" />
        <fileset file="${artifacts.mps}/lib/log4j.jar" />
        <fileset file="${artifacts.mps}/lib/trove4j.jar" />
        <fileset file="${artifacts.mps}/lib/xstream-1.4.3.jar" />
        <fileset file="${artifacts.mps}/lib/asm4-all.jar" />
        <fileset file="${artifacts.mps}/lib/diffutils-1.2.1.jar" />
        <fileset dir="${artifacts.mps}/lib" includes="*.jar" />
        <fileset file="${artifacts.mps}/languages/baseLanguage/jetbrains.mps.baseLanguage.jar" />
        <fileset file="${artifacts.mps}/languages/baseLanguage/jetbrains.mps.baseLanguage.blTypes.jar" />
        <fileset file="${artifacts.mps}/languages/baseLanguage/jetbrains.mps.baseLanguage.scopes.jar" />
        <fileset file="${artifacts.mps}/languages/languageDesign/jetbrains.mps.lang.core.jar" />
        <fileset file="${artifacts.mps}/languages/languageDesign/jetbrains.mps.lang.scopes.runtime.jar" />
        <fileset file="${artifacts.mps}/languages/languageDesign/jetbrains.mps.lang.smodel.runtime.jar" />
        <fileset file="${artifacts.mps}/languages/languageDesign/jetbrains.mps.lang.traceable.jar" />
>>>>>>> d384be60
      </classpath>
    </javac>
  </target>
  
  <target name="declare-mps-tasks">
    <taskdef resource="jetbrains/mps/build/ant/antlib.xml" classpathref="path.mps.ant.path" />
  </target>
  
  <target name="generate" depends="fetchDependencies, declare-mps-tasks">
    <echo message="generating" />
    <mps.generate parallelMode="true" fork="true">
      <library file="${artifacts.mps}/languages/baseLanguage/jetbrains.mps.baseLanguage.blTypes.jar" />
      <library file="${artifacts.mps}/languages/baseLanguage/jetbrains.mps.baseLanguage.classifiers.jar" />
      <library file="${artifacts.mps}/languages/baseLanguage/jetbrains.mps.baseLanguage.closures.jar" />
      <library file="${artifacts.mps}/languages/baseLanguage/jetbrains.mps.baseLanguage.collections.jar" />
      <library file="${artifacts.mps}/languages/baseLanguage/jetbrains.mps.baseLanguage.extensionMethods.jar" />
      <library file="${artifacts.mps}/languages/baseLanguage/jetbrains.mps.baseLanguage.jar" />
      <library file="${artifacts.mps}/languages/baseLanguage/jetbrains.mps.baseLanguage.javadoc.jar" />
      <library file="${artifacts.mps}/languages/baseLanguage/jetbrains.mps.baseLanguage.logging.jar" />
      <library file="${artifacts.mps}/languages/baseLanguage/jetbrains.mps.baseLanguage.scopes.jar" />
      <library file="${artifacts.mps}/languages/baseLanguage/jetbrains.mps.baseLanguage.tuples.jar" />
      <library file="${artifacts.mps}/languages/baseLanguage/jetbrains.mps.baseLanguageInternal.jar" />
      <library file="${artifacts.mps}/languages/languageDesign/jetbrains.mps.lang.actions.jar" />
      <library file="${artifacts.mps}/languages/languageDesign/jetbrains.mps.lang.behavior.jar" />
      <library file="${artifacts.mps}/languages/languageDesign/jetbrains.mps.lang.checkedName.jar" />
      <library file="${artifacts.mps}/languages/languageDesign/jetbrains.mps.lang.constraints.jar" />
      <library file="${artifacts.mps}/languages/languageDesign/jetbrains.mps.lang.core.jar" />
      <library file="${artifacts.mps}/languages/languageDesign/jetbrains.mps.lang.editor.jar" />
      <library file="${artifacts.mps}/languages/languageDesign/jetbrains.mps.lang.findUsages.jar" />
      <library file="${artifacts.mps}/languages/languageDesign/jetbrains.mps.lang.generator.generationContext.jar" />
      <library file="${artifacts.mps}/languages/languageDesign/jetbrains.mps.lang.generator.generationParameters.jar" />
      <library file="${artifacts.mps}/languages/languageDesign/jetbrains.mps.lang.generator.jar" />
      <library file="${artifacts.mps}/languages/languageDesign/jetbrains.mps.lang.intentions.jar" />
      <library file="${artifacts.mps}/languages/languageDesign/jetbrains.mps.lang.pattern.jar" />
      <library file="${artifacts.mps}/languages/languageDesign/jetbrains.mps.lang.plugin.jar" />
      <library file="${artifacts.mps}/languages/languageDesign/jetbrains.mps.lang.project.jar" />
      <library file="${artifacts.mps}/languages/languageDesign/jetbrains.mps.lang.quotation.jar" />
      <library file="${artifacts.mps}/languages/languageDesign/jetbrains.mps.lang.refactoring.jar" />
      <library file="${artifacts.mps}/languages/languageDesign/jetbrains.mps.lang.resources.jar" />
      <library file="${artifacts.mps}/languages/languageDesign/jetbrains.mps.lang.scopes.jar" />
      <library file="${artifacts.mps}/languages/languageDesign/jetbrains.mps.lang.scopes.runtime.jar" />
      <library file="${artifacts.mps}/languages/languageDesign/jetbrains.mps.lang.script.jar" />
      <library file="${artifacts.mps}/languages/languageDesign/jetbrains.mps.lang.sharedConcepts.jar" />
      <library file="${artifacts.mps}/languages/languageDesign/jetbrains.mps.lang.smodel.jar" />
      <library file="${artifacts.mps}/languages/languageDesign/jetbrains.mps.lang.smodel.runtime.jar" />
      <library file="${artifacts.mps}/languages/languageDesign/jetbrains.mps.lang.structure.jar" />
      <library file="${artifacts.mps}/languages/languageDesign/jetbrains.mps.lang.stubs.jar" />
      <library file="${artifacts.mps}/languages/languageDesign/jetbrains.mps.lang.textGen.jar" />
      <library file="${artifacts.mps}/languages/languageDesign/jetbrains.mps.lang.traceable.jar" />
      <library file="${artifacts.mps}/languages/languageDesign/jetbrains.mps.lang.typesystem.jar" />
      <library file="${artifacts.mps}/languages/xml/jetbrains.mps.core.xml.jar" />
      <library file="${artifacts.mps}/lib/mps-closures.jar" />
      <library file="${artifacts.mps}/lib/mps-collections.jar" />
      <library file="${artifacts.mps}/lib/mps-core.jar" />
      <library file="${artifacts.mps}/lib/mps-editor.jar" />
      <library file="${artifacts.mps}/lib/mps-openapi.jar" />
      <library file="${artifacts.mps}/lib/mps-platform.jar" />
      <library file="${artifacts.mps}/lib/mps-tuples.jar" />
      <library file="${artifacts.mps}/lib/mps-workbench.jar" />
      <library file="${artifacts.mps}/plugins/mps-build/languages/build/jetbrains.mps.build.jar" />
      <library file="${artifacts.mps}/plugins/mps-build/languages/build/jetbrains.mps.build.mps.jar" />
      <library file="${artifacts.mps}/plugins/mps-build/languages/build/jetbrains.mps.build.workflow.jar" />
      <library file="${artifacts.mps}/plugins/mps-build/languages/build/jetbrains.mps.ide.build.jar" />
      <library file="${artifacts.mps}/plugins/mps-core/languages/util/jetbrains.mps.core.properties.jar" />
      <chunk>
        <module file="${basedir}/jetbrains.mps.build.sandbox/jetbrains.mps.build.sandbox.msd" />
      </chunk>
    </mps.generate>
  </target>
  
  <target name="cleanSources">
    <delete dir="${basedir}/jetbrains.mps.build.sandbox/source_gen" />
  </target>
</project><|MERGE_RESOLUTION|>--- conflicted
+++ resolved
@@ -94,36 +94,6 @@
         <path location="${basedir}/jetbrains.mps.build.sandbox/source_gen" />
       </src>
       <classpath>
-<<<<<<< HEAD
-        <fileset file="${artifacts.buildMPS}/lib/mps-openapi.jar" />
-        <fileset file="${artifacts.buildMPS}/lib/mps-closures.jar" />
-        <fileset file="${artifacts.buildMPS}/lib/mps-collections.jar" />
-        <fileset file="${artifacts.buildMPS}/lib/mps-tuples.jar" />
-        <fileset file="${artifacts.buildMPS}/lib/mps-core.jar" />
-        <fileset file="${artifacts.buildMPS}/lib/mps-platform.jar" />
-        <fileset file="${artifacts.buildMPS}/lib/mps-editor-api.jar" />
-        <fileset file="${artifacts.buildMPS}/lib/mps-editor-runtime.jar" />
-        <fileset file="${artifacts.buildMPS}/lib/mps-editor.jar" />
-        <fileset file="${artifacts.buildMPS}/lib/mps-ui.jar" />
-        <fileset file="${artifacts.buildMPS}/lib/mps-icons.jar" />
-        <fileset file="${artifacts.buildMPS}/lib/mps-workbench.jar" />
-        <fileset file="${artifacts.buildMPS}/lib/annotations.jar" />
-        <fileset file="${artifacts.buildMPS}/lib/ecj-4.2.jar" />
-        <fileset file="${artifacts.buildMPS}/lib/jdom.jar" />
-        <fileset file="${artifacts.buildMPS}/lib/log4j.jar" />
-        <fileset file="${artifacts.buildMPS}/lib/trove4j.jar" />
-        <fileset file="${artifacts.buildMPS}/lib/xstream-1.4.3.jar" />
-        <fileset file="${artifacts.buildMPS}/lib/asm4-all.jar" />
-        <fileset file="${artifacts.buildMPS}/lib/diffutils-1.2.1.jar" />
-        <fileset dir="${artifacts.buildMPS}/lib" includes="*.jar" />
-        <fileset file="${artifacts.buildMPS}/languages/baseLanguage/jetbrains.mps.baseLanguage.jar" />
-        <fileset file="${artifacts.buildMPS}/languages/baseLanguage/jetbrains.mps.baseLanguage.blTypes.jar" />
-        <fileset file="${artifacts.buildMPS}/languages/baseLanguage/jetbrains.mps.baseLanguage.scopes.jar" />
-        <fileset file="${artifacts.buildMPS}/languages/languageDesign/jetbrains.mps.lang.core.jar" />
-        <fileset file="${artifacts.buildMPS}/languages/languageDesign/jetbrains.mps.lang.scopes.runtime.jar" />
-        <fileset file="${artifacts.buildMPS}/languages/languageDesign/jetbrains.mps.lang.smodel.runtime.jar" />
-        <fileset file="${artifacts.buildMPS}/languages/languageDesign/jetbrains.mps.lang.traceable.jar" />
-=======
         <fileset file="${artifacts.mps}/lib/mps-openapi.jar" />
         <fileset file="${artifacts.mps}/lib/mps-closures.jar" />
         <fileset file="${artifacts.mps}/lib/mps-collections.jar" />
@@ -131,6 +101,7 @@
         <fileset file="${artifacts.mps}/lib/mps-core.jar" />
         <fileset file="${artifacts.mps}/lib/mps-platform.jar" />
         <fileset file="${artifacts.mps}/lib/mps-editor-api.jar" />
+        <fileset file="${artifacts.mps}/lib/mps-editor-runtime.jar" />
         <fileset file="${artifacts.mps}/lib/mps-editor.jar" />
         <fileset file="${artifacts.mps}/lib/mps-ui.jar" />
         <fileset file="${artifacts.mps}/lib/mps-icons.jar" />
@@ -151,7 +122,6 @@
         <fileset file="${artifacts.mps}/languages/languageDesign/jetbrains.mps.lang.scopes.runtime.jar" />
         <fileset file="${artifacts.mps}/languages/languageDesign/jetbrains.mps.lang.smodel.runtime.jar" />
         <fileset file="${artifacts.mps}/languages/languageDesign/jetbrains.mps.lang.traceable.jar" />
->>>>>>> d384be60
       </classpath>
     </javac>
   </target>
