<?xml version="1.0" encoding="UTF-8"?>
<debug-info>
  <concept fqn="jetbrains.mps.baseLanguage.structure.ConstructorDeclaration" />
  <concept fqn="jetbrains.mps.baseLanguage.structure.ExpressionStatement" />
  <concept fqn="jetbrains.mps.baseLanguage.structure.FieldDeclaration" />
  <concept fqn="jetbrains.mps.baseLanguage.structure.InstanceMethodDeclaration" />
  <concept fqn="jetbrains.mps.baseLanguage.structure.LocalVariableDeclarationStatement" />
  <concept fqn="jetbrains.mps.baseLanguage.structure.ReturnStatement" />
  <concept fqn="jetbrains.mps.baseLanguage.structure.SingleLineComment" />
  <concept fqn="jetbrains.mps.baseLanguage.structure.Statement" />
  <concept fqn="jetbrains.mps.baseLanguage.structure.StaticFieldDeclaration" />
  <concept fqn="jetbrains.mps.baseLanguage.structure.SuperConstructorInvocation" />
  <concept fqn="jetbrains.mps.baseLanguage.structure.ThrowStatement" />
  <root nodeRef="r:361d93bd-9223-4768-9e37-bcd7b8db1f40(jetbrains.mps.build.tests@tests)/193602448594327346">
    <file name="MacroTest_Test.java">
      <node id="193602448594327346" at="18,51,19,110" concept="1" />
      <node id="193602448594327346" at="19,110,20,91" concept="1" />
      <node id="193602448594327346" at="23,70,24,110" concept="1" />
      <node id="193602448594327346" at="24,110,25,110" concept="1" />
      <node id="193602448594327346" at="28,54,29,110" concept="1" />
      <node id="193602448594327346" at="29,110,30,94" concept="1" />
      <node id="193602448594327346" at="33,56,34,110" concept="1" />
      <node id="193602448594327346" at="34,110,35,96" concept="1" />
      <node id="193602448594327346" at="38,66,39,110" concept="1" />
      <node id="193602448594327346" at="39,110,40,106" concept="1" />
      <node id="193602448594327346" at="43,71,44,110" concept="1" />
      <node id="193602448594327346" at="44,110,45,111" concept="1" />
      <node id="193602448594327346" at="48,66,49,110" concept="1" />
      <node id="193602448594327346" at="49,110,50,106" concept="1" />
      <node id="6593006940411759671" at="55,53,56,40" concept="1" />
      <node id="6593006940411759671" at="56,40,57,40" concept="1" />
      <node id="6593006940411759671" at="57,40,58,40" concept="1" />
      <node id="763409143595611766" at="58,40,59,904" concept="1" />
      <node id="6593006940411759677" at="61,72,62,40" concept="1" />
      <node id="6593006940411759677" at="62,40,63,40" concept="1" />
      <node id="6593006940411759677" at="63,40,64,40" concept="1" />
      <node id="6593006940411756965" at="64,40,65,905" concept="1" />
      <node id="763409143595611370" at="67,56,68,40" concept="1" />
      <node id="763409143595611370" at="68,40,69,40" concept="1" />
      <node id="763409143595611370" at="69,40,70,40" concept="1" />
      <node id="763409143595722576" at="70,40,71,905" concept="1" />
      <node id="6593006940411759683" at="73,58,74,40" concept="1" />
      <node id="6593006940411759683" at="74,40,75,40" concept="1" />
      <node id="6593006940411759683" at="75,40,76,40" concept="1" />
      <node id="6593006940411759686" at="76,40,77,905" concept="1" />
      <node id="6593006940411791715" at="77,905,78,905" concept="1" />
      <node id="384280137912212777" at="80,68,81,40" concept="1" />
      <node id="384280137912212777" at="81,40,82,40" concept="1" />
      <node id="384280137912212777" at="82,40,83,40" concept="1" />
      <node id="384280137912212780" at="83,40,84,911" concept="1" />
      <node id="384280137912153769" at="86,73,87,40" concept="1" />
      <node id="384280137912153769" at="87,40,88,40" concept="1" />
      <node id="384280137912153769" at="88,40,89,40" concept="1" />
      <node id="384280137912313345" at="89,40,90,912" concept="1" />
      <node id="384280137912158402" at="92,68,93,40" concept="1" />
      <node id="384280137912158402" at="93,40,94,40" concept="1" />
      <node id="384280137912158402" at="94,40,95,40" concept="1" />
      <node id="384280137912313343" at="95,40,96,911" concept="1" />
      <node id="193602448594327346" at="17,0,22,0" concept="3" trace="test_normalScope#()V" />
      <node id="193602448594327346" at="22,0,27,0" concept="3" trace="test_onlySeePreviouslyDeclaredMacro#()V" />
      <node id="193602448594327346" at="27,0,32,0" concept="3" trace="test_doNotSeeItsefl#()V" />
      <node id="193602448594327346" at="32,0,37,0" concept="3" trace="test_doNotSeeImported#()V" />
      <node id="193602448594327346" at="37,0,42,0" concept="3" trace="test_seeImportedVariableInScope#()V" />
      <node id="193602448594327346" at="42,0,47,0" concept="3" trace="test_doNotSeeForwardVariabletInScope#()V" />
      <node id="193602448594327346" at="47,0,52,0" concept="3" trace="test_seeBackwardVariableInScope#()V" />
      <node id="6593006940411759671" at="55,0,61,0" concept="3" trace="test_normalScope#()V" />
      <node id="6593006940411759677" at="61,0,67,0" concept="3" trace="test_onlySeePreviouslyDeclaredMacro#()V" />
      <node id="763409143595611370" at="67,0,73,0" concept="3" trace="test_doNotSeeItsefl#()V" />
      <node id="384280137912212777" at="80,0,86,0" concept="3" trace="test_seeImportedVariableInScope#()V" />
      <node id="384280137912153769" at="86,0,92,0" concept="3" trace="test_doNotSeeForwardVariabletInScope#()V" />
      <node id="384280137912158402" at="92,0,98,0" concept="3" trace="test_seeBackwardVariableInScope#()V" />
      <node id="6593006940411759683" at="73,0,80,0" concept="3" trace="test_doNotSeeImported#()V" />
      <scope id="193602448594327346" at="18,51,20,91" />
      <scope id="193602448594327346" at="23,70,25,110" />
      <scope id="193602448594327346" at="28,54,30,94" />
      <scope id="193602448594327346" at="33,56,35,96" />
      <scope id="193602448594327346" at="38,66,40,106" />
      <scope id="193602448594327346" at="43,71,45,111" />
      <scope id="193602448594327346" at="48,66,50,106" />
      <scope id="6593006940411759671" at="55,53,59,904" />
      <scope id="6593006940411759677" at="61,72,65,905" />
      <scope id="763409143595611370" at="67,56,71,905" />
      <scope id="384280137912212777" at="80,68,84,911" />
      <scope id="384280137912153769" at="86,73,90,912" />
      <scope id="384280137912158402" at="92,68,96,911" />
      <scope id="193602448594327346" at="17,0,22,0" />
      <scope id="193602448594327346" at="22,0,27,0" />
      <scope id="193602448594327346" at="27,0,32,0" />
      <scope id="193602448594327346" at="32,0,37,0" />
      <scope id="193602448594327346" at="37,0,42,0" />
      <scope id="193602448594327346" at="42,0,47,0" />
      <scope id="193602448594327346" at="47,0,52,0" />
      <scope id="6593006940411759683" at="73,58,78,905" />
      <scope id="6593006940411759671" at="55,0,61,0" />
      <scope id="6593006940411759677" at="61,0,67,0" />
      <scope id="763409143595611370" at="67,0,73,0" />
      <scope id="384280137912212777" at="80,0,86,0" />
      <scope id="384280137912153769" at="86,0,92,0" />
      <scope id="384280137912158402" at="92,0,98,0" />
      <scope id="6593006940411759683" at="73,0,80,0" />
      <unit id="193602448594327346" at="53,0,101,0" name="jetbrains.mps.build.tests.MacroTest_Test$TestBody" />
      <unit id="193602448594327346" at="15,0,102,0" name="jetbrains.mps.build.tests.MacroTest_Test" />
    </file>
  </root>
  <root nodeRef="r:361d93bd-9223-4768-9e37-bcd7b8db1f40(jetbrains.mps.build.tests@tests)/4045247515868358877">
    <file name="TestTemporalPaths_Test.java">
<<<<<<< HEAD
      <node id="4045247515868358877" at="19,51,20,115" concept="1" />
      <node id="4045247515868358877" at="20,115,21,104" concept="1" />
      <node id="4045247515868358877" at="24,54,25,115" concept="1" />
      <node id="4045247515868358877" at="25,115,26,107" concept="1" />
      <node id="4045247515868358877" at="29,57,30,115" concept="1" />
      <node id="4045247515868358877" at="30,115,31,110" concept="1" />
      <node id="4045247515868358877" at="34,51,35,115" concept="1" />
      <node id="4045247515868358877" at="35,115,36,104" concept="1" />
      <node id="4045247515868358877" at="39,51,40,115" concept="1" />
      <node id="4045247515868358877" at="40,115,41,104" concept="1" />
      <node id="4045247515868358877" at="44,55,45,115" concept="1" />
      <node id="4045247515868358877" at="45,115,46,108" concept="1" />
      <node id="4045247515868358881" at="50,53,51,46" concept="1" />
      <node id="4045247515868406038" at="51,46,52,401" concept="1" />
      <node id="8104754176559709905" at="54,56,55,46" concept="1" />
      <node id="280273048052535341" at="55,46,56,402" concept="1" />
      <node id="7422876504327290553" at="58,59,59,46" concept="1" />
      <node id="7422876504327290556" at="59,46,60,412" concept="1" />
      <node id="280273048052535301" at="62,53,63,46" concept="1" />
      <node id="280273048052535304" at="63,46,64,408" concept="1" />
      <node id="8104754176559709912" at="66,53,67,46" concept="1" />
      <node id="4209004860870549128" at="67,46,68,75" concept="4" />
      <node id="8104754176559709915" at="68,75,69,395" concept="1" />
      <node id="8104754176559709940" at="69,395,70,411" concept="1" />
      <node id="4209004860870558820" at="72,57,73,46" concept="1" />
      <node id="4209004860870558823" at="73,46,74,75" concept="4" />
      <node id="4209004860870558828" at="74,75,75,391" concept="1" />
      <node id="4209004860870558836" at="75,391,76,392" concept="1" />
      <node id="1029938204559747214" at="78,40,79,122" concept="5" />
      <node id="4045247515868358877" at="78,0,81,0" concept="3" trace="getBuildTestsModel#()Lorg/jetbrains/mps/openapi/model/SModel;" />
=======
      <node id="4045247515868358877" at="18,51,19,110" concept="1" />
      <node id="4045247515868358877" at="19,110,20,99" concept="1" />
      <node id="4045247515868358877" at="23,54,24,110" concept="1" />
      <node id="4045247515868358877" at="24,110,25,102" concept="1" />
      <node id="4045247515868358877" at="28,57,29,110" concept="1" />
      <node id="4045247515868358877" at="29,110,30,105" concept="1" />
      <node id="4045247515868358877" at="33,51,34,110" concept="1" />
      <node id="4045247515868358877" at="34,110,35,99" concept="1" />
      <node id="4045247515868358877" at="38,51,39,110" concept="1" />
      <node id="4045247515868358877" at="39,110,40,99" concept="1" />
      <node id="4045247515868358877" at="43,55,44,110" concept="1" />
      <node id="4045247515868358877" at="44,110,45,103" concept="1" />
      <node id="4045247515868358881" at="50,53,51,41" concept="1" />
      <node id="4045247515868406038" at="51,41,52,455" concept="1" />
      <node id="8104754176559709905" at="54,56,55,41" concept="1" />
      <node id="280273048052535341" at="55,41,56,456" concept="1" />
      <node id="7422876504327290553" at="58,59,59,41" concept="1" />
      <node id="7422876504327290556" at="59,41,60,466" concept="1" />
      <node id="280273048052535301" at="62,53,63,41" concept="1" />
      <node id="280273048052535304" at="63,41,64,462" concept="1" />
      <node id="8104754176559709912" at="66,53,67,41" concept="1" />
      <node id="4209004860870549128" at="67,41,68,134" concept="4" />
      <node id="8104754176559709915" at="68,134,69,390" concept="1" />
      <node id="8104754176559709940" at="69,390,70,406" concept="1" />
      <node id="4209004860870558820" at="72,57,73,41" concept="1" />
      <node id="4209004860870558823" at="73,41,74,134" concept="4" />
      <node id="4209004860870558828" at="74,134,75,386" concept="1" />
      <node id="4209004860870558836" at="75,386,76,387" concept="1" />
>>>>>>> 48cbadaa
      <node id="4045247515868358881" at="50,0,54,0" concept="3" trace="test_topLevelJar#()V" />
      <node id="8104754176559709905" at="54,0,58,0" concept="3" trace="test_topLevelFolder#()V" />
      <node id="7422876504327290553" at="58,0,62,0" concept="3" trace="test_topInternalFolder#()V" />
      <node id="280273048052535301" at="62,0,66,0" concept="3" trace="test_jarInFolder#()V" />
<<<<<<< HEAD
      <node id="4045247515868358877" at="18,0,23,0" concept="3" trace="test_topLevelJar#()V" />
      <node id="4045247515868358877" at="23,0,28,0" concept="3" trace="test_topLevelFolder#()V" />
      <node id="4045247515868358877" at="28,0,33,0" concept="3" trace="test_topInternalFolder#()V" />
      <node id="4045247515868358877" at="33,0,38,0" concept="3" trace="test_jarInFolder#()V" />
      <node id="4045247515868358877" at="38,0,43,0" concept="3" trace="test_folderInJar#()V" />
      <node id="4045247515868358877" at="43,0,48,0" concept="3" trace="test_duplicatedNames#()V" />
      <node id="8104754176559709912" at="66,0,72,0" concept="3" trace="test_folderInJar#()V" />
      <node id="4209004860870558820" at="72,0,78,0" concept="3" trace="test_duplicatedNames#()V" />
      <scope id="4045247515868358877" at="78,40,79,122" />
      <scope id="4045247515868358877" at="19,51,21,104" />
      <scope id="4045247515868358877" at="24,54,26,107" />
      <scope id="4045247515868358877" at="29,57,31,110" />
      <scope id="4045247515868358877" at="34,51,36,104" />
      <scope id="4045247515868358877" at="39,51,41,104" />
      <scope id="4045247515868358877" at="44,55,46,108" />
      <scope id="4045247515868358881" at="50,53,52,401" />
      <scope id="8104754176559709905" at="54,56,56,402" />
      <scope id="7422876504327290553" at="58,59,60,412" />
      <scope id="280273048052535301" at="62,53,64,408" />
      <scope id="4045247515868358877" at="78,0,81,0" />
=======
      <node id="4045247515868358877" at="17,0,22,0" concept="3" trace="test_topLevelJar#()V" />
      <node id="4045247515868358877" at="22,0,27,0" concept="3" trace="test_topLevelFolder#()V" />
      <node id="4045247515868358877" at="27,0,32,0" concept="3" trace="test_topInternalFolder#()V" />
      <node id="4045247515868358877" at="32,0,37,0" concept="3" trace="test_jarInFolder#()V" />
      <node id="4045247515868358877" at="37,0,42,0" concept="3" trace="test_folderInJar#()V" />
      <node id="4045247515868358877" at="42,0,47,0" concept="3" trace="test_duplicatedNames#()V" />
      <node id="8104754176559709912" at="66,0,72,0" concept="3" trace="test_folderInJar#()V" />
      <node id="4209004860870558820" at="72,0,78,0" concept="3" trace="test_duplicatedNames#()V" />
      <scope id="4045247515868358877" at="18,51,20,99" />
      <scope id="4045247515868358877" at="23,54,25,102" />
      <scope id="4045247515868358877" at="28,57,30,105" />
      <scope id="4045247515868358877" at="33,51,35,99" />
      <scope id="4045247515868358877" at="38,51,40,99" />
      <scope id="4045247515868358877" at="43,55,45,103" />
      <scope id="4045247515868358881" at="50,53,52,455" />
      <scope id="8104754176559709905" at="54,56,56,456" />
      <scope id="7422876504327290553" at="58,59,60,466" />
      <scope id="280273048052535301" at="62,53,64,462" />
>>>>>>> 48cbadaa
      <scope id="4045247515868358881" at="50,0,54,0" />
      <scope id="8104754176559709905" at="54,0,58,0" />
      <scope id="7422876504327290553" at="58,0,62,0" />
      <scope id="280273048052535301" at="62,0,66,0" />
<<<<<<< HEAD
      <scope id="8104754176559709912" at="66,53,70,411">
        <var name="testContext" id="4209004860870549129" />
      </scope>
      <scope id="4209004860870558820" at="72,57,76,392">
        <var name="testContext" id="4209004860870558824" />
      </scope>
      <scope id="4045247515868358877" at="18,0,23,0" />
      <scope id="4045247515868358877" at="23,0,28,0" />
      <scope id="4045247515868358877" at="28,0,33,0" />
      <scope id="4045247515868358877" at="33,0,38,0" />
      <scope id="4045247515868358877" at="38,0,43,0" />
      <scope id="4045247515868358877" at="43,0,48,0" />
      <scope id="8104754176559709912" at="66,0,72,0" />
      <scope id="4209004860870558820" at="72,0,78,0" />
      <unit id="4045247515868358877" at="48,0,82,0" name="jetbrains.mps.build.tests.TestTemporalPaths_Test$TestBody" />
      <unit id="4045247515868358877" at="16,0,83,0" name="jetbrains.mps.build.tests.TestTemporalPaths_Test" />
=======
      <scope id="8104754176559709912" at="66,53,70,406">
        <var name="testContext" id="4209004860870549129" />
      </scope>
      <scope id="4209004860870558820" at="72,57,76,387">
        <var name="testContext" id="4209004860870558824" />
      </scope>
      <scope id="4045247515868358877" at="17,0,22,0" />
      <scope id="4045247515868358877" at="22,0,27,0" />
      <scope id="4045247515868358877" at="27,0,32,0" />
      <scope id="4045247515868358877" at="32,0,37,0" />
      <scope id="4045247515868358877" at="37,0,42,0" />
      <scope id="4045247515868358877" at="42,0,47,0" />
      <scope id="8104754176559709912" at="66,0,72,0" />
      <scope id="4209004860870558820" at="72,0,78,0" />
      <unit id="4045247515868358877" at="48,0,81,0" name="jetbrains.mps.build.tests.TestTemporalPaths_Test$TestBody" />
      <unit id="4045247515868358877" at="15,0,82,0" name="jetbrains.mps.build.tests.TestTemporalPaths_Test" />
>>>>>>> 48cbadaa
    </file>
  </root>
  <root nodeRef="r:361d93bd-9223-4768-9e37-bcd7b8db1f40(jetbrains.mps.build.tests@tests)/5368511706901688070">
    <file name="TestRelativePathHelper_Test.java">
      <node id="1841835149314679084" at="11,52,12,70" concept="4" />
      <node id="1841835149314679092" at="12,70,13,21" concept="1" />
      <node id="1841835149314679120" at="13,21,14,21" concept="1" />
      <node id="1841835149314679148" at="14,21,15,27" concept="1" />
      <node id="1841835149314679176" at="15,27,16,0" concept="7" />
      <node id="1841835149314687007" at="16,0,17,54" concept="4" />
      <node id="1841835149314687032" at="17,54,18,21" concept="1" />
      <node id="1841835149314687027" at="18,21,19,0" concept="7" />
      <node id="1841835149314690704" at="19,0,20,15" concept="6" />
      <node id="1841835149314679293" at="20,15,21,54" concept="4" />
      <node id="1841835149314680236" at="21,54,22,73" concept="4" />
      <node id="1841835149314686956" at="22,73,23,0" concept="7" />
      <node id="1841835149314679310" at="23,0,24,106" concept="1" />
      <node id="1841835149314690696" at="24,106,25,0" concept="7" />
      <node id="1841835149314690707" at="25,0,26,12" concept="6" />
      <node id="1841835149314690709" at="26,12,27,125" concept="1" />
      <node id="1841835149314781642" at="27,125,28,126" concept="1" />
      <node id="1841835149314778424" at="28,126,29,0" concept="7" />
      <node id="1841835149314778430" at="29,0,30,21" concept="6" />
      <node id="1841835149314778443" at="30,21,31,95" concept="1" />
      <node id="1841835149314778438" at="31,95,32,0" concept="7" />
      <node id="1841835149314778510" at="32,0,33,12" concept="6" />
      <node id="1841835149314778484" at="33,12,34,114" concept="1" />
      <node id="1841835149314778477" at="34,114,35,0" concept="7" />
      <node id="1841835149314779974" at="35,0,36,22" concept="6" />
      <node id="1841835149314780163" at="36,22,37,62" concept="4" />
      <node id="1841835149314779994" at="37,62,38,90" concept="1" />
      <node id="1841835149314780116" at="38,90,39,0" concept="7" />
      <node id="1841835149314780128" at="39,0,40,12" concept="6" />
      <node id="1841835149314780130" at="40,12,41,108" concept="1" />
      <node id="1841835149314781674" at="41,108,42,109" concept="1" />
      <node id="5368511706901688072" at="44,0,46,0" concept="0" trace="TestRelativePathHelper_Test#()V" />
      <node id="5368511706901692172" at="11,0,44,0" concept="3" trace="test_testRelPaths#()V" />
      <scope id="5368511706901688075" at="44,40,44,40" />
      <scope id="5368511706901688072" at="44,0,46,0" />
      <scope id="5368511706901692175" at="11,52,42,109">
        <var name="baseDir" id="1841835149314687008" />
        <var name="oneUp" id="1841835149314780164" />
        <var name="scriptsFolder" id="1841835149314679294" />
        <var name="targetFolder" id="1841835149314680237" />
        <var name="tmpFile" id="1841835149314679085" />
      </scope>
      <scope id="5368511706901692172" at="11,0,44,0" />
      <unit id="5368511706901688070" at="10,0,47,0" name="jetbrains.mps.build.tests.TestRelativePathHelper_Test" />
    </file>
  </root>
  <root nodeRef="r:361d93bd-9223-4768-9e37-bcd7b8db1f40(jetbrains.mps.build.tests@tests)/5584673629410321146">
    <file name="TestContext.java">
      <node id="5584673629410321283" at="18,0,19,0" concept="8" trace="TEMP_MACRO" />
      <node id="193602448594332738" at="19,0,20,0" concept="8" trace="TEMP" />
      <node id="5584673629410321288" at="20,0,21,0" concept="8" trace="DEPLOY_MACRO" />
      <node id="193602448594332754" at="21,0,22,0" concept="8" trace="DEPLOY" />
      <node id="6547494638219647894" at="22,43,23,56" concept="9" />
      <node id="5584673629410321183" at="26,47,27,40" concept="5" />
      <node id="6547494638219647782" at="30,0,31,0" concept="2" trace="map" />
      <node id="6547494638219654976" at="31,0,32,0" concept="2" trace="model" />
      <node id="7439704124700848913" at="32,41,33,14" concept="9" />
      <node id="6547494638219654979" at="33,14,34,25" concept="1" />
      <node id="6547494638219647804" at="37,56,38,27" concept="5" />
      <node id="6547494638219647847" at="41,46,42,24" concept="5" />
      <node id="6547494638219654990" at="45,57,46,18" concept="5" />
      <node id="6547494638219654993" at="49,43,50,19" concept="5" />
      <node id="6547494638219654986" at="53,62,54,48" concept="10" />
      <node id="6547494638219647670" at="57,44,58,48" concept="10" />
      <node id="6547494638219647675" at="61,51,62,48" concept="10" />
      <node id="6547494638219647678" at="65,61,66,48" concept="10" />
      <node id="6547494638219647681" at="69,63,70,48" concept="10" />
      <node id="6547494638219647684" at="73,67,74,48" concept="10" />
      <node id="6547494638219647687" at="77,48,78,48" concept="10" />
      <node id="6547494638219647690" at="81,64,82,48" concept="10" />
      <node id="6547494638219647693" at="85,57,86,48" concept="10" />
      <node id="6547494638219647696" at="89,53,90,48" concept="10" />
      <node id="6547494638219647699" at="93,46,94,48" concept="10" />
      <node id="6547494638219647702" at="97,53,98,48" concept="10" />
      <node id="6547494638219647705" at="101,69,102,48" concept="10" />
      <node id="6547494638219647708" at="105,53,106,48" concept="10" />
      <node id="6547494638219647711" at="109,63,110,48" concept="10" />
      <node id="6547494638219647717" at="113,68,114,48" concept="10" />
      <node id="6547494638219647726" at="117,78,118,48" concept="10" />
      <node id="6547494638219647729" at="121,95,122,48" concept="10" />
      <node id="6547494638219647735" at="125,85,126,48" concept="10" />
      <node id="6547494638219647738" at="129,61,130,48" concept="10" />
      <node id="6547494638219647744" at="133,46,134,48" concept="10" />
      <node id="6547494638219647753" at="137,36,138,48" concept="10" />
      <node id="6547494638219647757" at="141,40,142,48" concept="10" />
      <node id="6547494638219647760" at="145,35,146,48" concept="10" />
      <node id="6547494638219647763" at="149,34,150,48" concept="10" />
      <node id="6547494638219647769" at="153,33,154,48" concept="10" />
      <node id="6547494638219647772" at="157,28,158,48" concept="10" />
      <node id="5584673629410321148" at="22,0,25,0" concept="0" trace="TestContext#(Lorg/jetbrains/mps/openapi/model/SModel;)V" />
      <node id="5584673629410321153" at="25,0,29,0" concept="3" trace="getBasePath_Local#(Lorg/jetbrains/mps/openapi/model/SNode;)Ljava/lang/String;" />
      <node id="6547494638219647278" at="32,0,36,0" concept="0" trace="TestGenContext#(Lorg/jetbrains/mps/openapi/model/SModel;)V" />
      <node id="6547494638219647311" at="36,0,40,0" concept="3" trace="putSessionObject#(Ljava/lang/Object;Ljava/lang/Object;)Ljava/lang/Object;" />
      <node id="6547494638219647301" at="40,0,44,0" concept="3" trace="getSessionObject#(Ljava/lang/Object;)Ljava/lang/Object;" />
      <node id="6547494638219647510" at="44,0,48,0" concept="3" trace="getOriginalCopiedInputNode#(Lorg/jetbrains/mps/openapi/model/SNode;)Lorg/jetbrains/mps/openapi/model/SNode;" />
      <node id="6547494638219647376" at="48,0,52,0" concept="3" trace="getOriginalInputModel#()Lorg/jetbrains/mps/openapi/model/SModel;" />
      <node id="6547494638219647490" at="52,0,56,0" concept="3" trace="getCopiedOutputNodeForInputNode#(Lorg/jetbrains/mps/openapi/model/SNode;)Lorg/jetbrains/mps/openapi/model/SNode;" />
      <node id="6547494638219647662" at="56,0,60,0" concept="3" trace="getRuleNode#()Lorg/jetbrains/mps/openapi/model/SNodeReference;" />
      <node id="6547494638219647655" at="60,0,64,0" concept="3" trace="getTemplateNodeRef#()Lorg/jetbrains/mps/openapi/model/SNodeReference;" />
      <node id="6547494638219647642" at="64,0,68,0" concept="3" trace="showErrorMessage#(Lorg/jetbrains/mps/openapi/model/SNode;Ljava/lang/String;)V" />
      <node id="6547494638219647629" at="68,0,72,0" concept="3" trace="showWarningMessage#(Lorg/jetbrains/mps/openapi/model/SNode;Ljava/lang/String;)V" />
      <node id="6547494638219647616" at="72,0,76,0" concept="3" trace="showInformationMessage#(Lorg/jetbrains/mps/openapi/model/SNode;Ljava/lang/String;)V" />
      <node id="6547494638219647606" at="76,0,80,0" concept="3" trace="getStepObject#(Ljava/lang/Object;)Ljava/lang/Object;" />
      <node id="6547494638219647593" at="80,0,84,0" concept="3" trace="putStepObject#(Ljava/lang/Object;Ljava/lang/Object;)Ljava/lang/Object;" />
      <node id="6547494638219647583" at="84,0,88,0" concept="3" trace="getGenerationParameter#(Ljava/lang/String;)Ljava/lang/Object;" />
      <node id="6547494638219647573" at="88,0,92,0" concept="3" trace="getPatternVariable#(Ljava/lang/String;)Ljava/lang/Object;" />
      <node id="6547494638219647563" at="92,0,96,0" concept="3" trace="getVariable#(Ljava/lang/String;)Ljava/lang/Object;" />
      <node id="6547494638219647553" at="96,0,100,0" concept="3" trace="getTransientObject#(Ljava/lang/Object;)Ljava/lang/Object;" />
      <node id="6547494638219647540" at="100,0,104,0" concept="3" trace="putTransientObject#(Ljava/lang/Object;Ljava/lang/Object;)Ljava/lang/Object;" />
      <node id="6547494638219647533" at="104,0,108,0" concept="3" trace="getInvocationContext#()Ljetbrains/mps/smodel/IOperationContext;" />
      <node id="6547494638219647520" at="108,0,112,0" concept="3" trace="createUniqueName#(Ljava/lang/String;Lorg/jetbrains/mps/openapi/model/SNode;)Ljava/lang/String;" />
      <node id="6547494638219647500" at="112,0,116,0" concept="3" trace="getPreviousInputNodeByMappingLabel#(Ljava/lang/String;)Lorg/jetbrains/mps/openapi/model/SNode;" />
      <node id="6547494638219647458" at="116,0,120,0" concept="3" trace="registerMappingLabel#(Lorg/jetbrains/mps/openapi/model/SNode;Ljava/lang/String;Lorg/jetbrains/mps/openapi/model/SNode;)V" />
      <node id="6547494638219647444" at="120,0,124,0" concept="3" trace="getAllOutputNodesByInputNodeAndMappingLabel#(Lorg/jetbrains/mps/openapi/model/SNode;Ljava/lang/String;)Ljava/util/List;" />
      <node id="6547494638219647414" at="124,0,128,0" concept="3" trace="getOutputNodeByInputNodeAndMappingLabel#(Lorg/jetbrains/mps/openapi/model/SNode;Ljava/lang/String;)Lorg/jetbrains/mps/openapi/model/SNode;" />
      <node id="6547494638219647404" at="128,0,132,0" concept="3" trace="getOutputNodeByMappingLabel#(Ljava/lang/String;)Lorg/jetbrains/mps/openapi/model/SNode;" />
      <node id="6547494638219647390" at="132,0,136,0" concept="3" trace="getGenerator#()Ljetbrains/mps/generator/template/ITemplateGenerator;" />
      <node id="6547494638219647369" at="136,0,140,0" concept="3" trace="getOutputModel#()Lorg/jetbrains/mps/openapi/model/SModel;" />
      <node id="6547494638219647359" at="140,0,144,0" concept="3" trace="isDirty#(Lorg/jetbrains/mps/openapi/model/SNode;)Z" />
      <node id="6547494638219647352" at="144,0,148,0" concept="3" trace="getInputModel#()Lorg/jetbrains/mps/openapi/model/SModel;" />
      <node id="6547494638219647345" at="148,0,152,0" concept="3" trace="getOutputNode#()Lorg/jetbrains/mps/openapi/model/SNode;" />
      <node id="6547494638219647331" at="152,0,156,0" concept="3" trace="getInputNode#()Lorg/jetbrains/mps/openapi/model/SNode;" />
      <node id="6547494638219647324" at="156,0,160,0" concept="3" trace="getNode#()Lorg/jetbrains/mps/openapi/model/SNode;" />
      <scope id="5584673629410321151" at="22,43,23,56" />
      <scope id="5584673629410321158" at="26,47,27,40" />
      <scope id="6547494638219647318" at="37,56,38,27" />
      <scope id="6547494638219647306" at="41,46,42,24" />
      <scope id="6547494638219647515" at="45,57,46,18" />
      <scope id="6547494638219647379" at="49,43,50,19" />
      <scope id="6547494638219647495" at="53,62,54,48" />
      <scope id="6547494638219647665" at="57,44,58,48" />
      <scope id="6547494638219647658" at="61,51,62,48" />
      <scope id="6547494638219647649" at="65,61,66,48" />
      <scope id="6547494638219647636" at="69,63,70,48" />
      <scope id="6547494638219647623" at="73,67,74,48" />
      <scope id="6547494638219647611" at="77,48,78,48" />
      <scope id="6547494638219647600" at="81,64,82,48" />
      <scope id="6547494638219647588" at="85,57,86,48" />
      <scope id="6547494638219647578" at="89,53,90,48" />
      <scope id="6547494638219647568" at="93,46,94,48" />
      <scope id="6547494638219647558" at="97,53,98,48" />
      <scope id="6547494638219647547" at="101,69,102,48" />
      <scope id="6547494638219647536" at="105,53,106,48" />
      <scope id="6547494638219647527" at="109,63,110,48" />
      <scope id="6547494638219647505" at="113,68,114,48" />
      <scope id="6547494638219647467" at="117,78,118,48" />
      <scope id="6547494638219647452" at="121,95,122,48" />
      <scope id="6547494638219647421" at="125,85,126,48" />
      <scope id="6547494638219647409" at="129,61,130,48" />
      <scope id="6547494638219647393" at="133,46,134,48" />
      <scope id="6547494638219647372" at="137,36,138,48" />
      <scope id="6547494638219647364" at="141,40,142,48" />
      <scope id="6547494638219647355" at="145,35,146,48" />
      <scope id="6547494638219647348" at="149,34,150,48" />
      <scope id="6547494638219647334" at="153,33,154,48" />
      <scope id="6547494638219647327" at="157,28,158,48" />
      <scope id="6547494638219647281" at="32,41,34,25" />
      <scope id="5584673629410321148" at="22,0,25,0">
        <var name="currentModel" id="6547494638219654971" />
      </scope>
      <scope id="5584673629410321153" at="25,0,29,0">
        <var name="node" id="5584673629410321154" />
      </scope>
      <scope id="6547494638219647278" at="32,0,36,0">
        <var name="model" id="6547494638219654974" />
      </scope>
      <scope id="6547494638219647311" at="36,0,40,0">
        <var name="k" id="6547494638219647314" />
        <var name="v" id="6547494638219647316" />
      </scope>
      <scope id="6547494638219647301" at="40,0,44,0">
        <var name="k" id="6547494638219647304" />
      </scope>
      <scope id="6547494638219647510" at="44,0,48,0">
        <var name="node" id="6547494638219647513" />
      </scope>
      <scope id="6547494638219647376" at="48,0,52,0" />
      <scope id="6547494638219647490" at="52,0,56,0">
        <var name="node" id="6547494638219647493" />
      </scope>
      <scope id="6547494638219647662" at="56,0,60,0" />
      <scope id="6547494638219647655" at="60,0,64,0" />
      <scope id="6547494638219647642" at="64,0,68,0">
        <var name="node" id="6547494638219647645" />
        <var name="string" id="6547494638219647647" />
      </scope>
      <scope id="6547494638219647629" at="68,0,72,0">
        <var name="node" id="6547494638219647632" />
        <var name="string" id="6547494638219647634" />
      </scope>
      <scope id="6547494638219647616" at="72,0,76,0">
        <var name="node" id="6547494638219647619" />
        <var name="string" id="6547494638219647621" />
      </scope>
      <scope id="6547494638219647606" at="76,0,80,0">
        <var name="object" id="6547494638219647609" />
      </scope>
      <scope id="6547494638219647593" at="80,0,84,0">
        <var name="object" id="6547494638219647596" />
        <var name="object1" id="6547494638219647598" />
      </scope>
      <scope id="6547494638219647583" at="84,0,88,0">
        <var name="string" id="6547494638219647586" />
      </scope>
      <scope id="6547494638219647573" at="88,0,92,0">
        <var name="string" id="6547494638219647576" />
      </scope>
      <scope id="6547494638219647563" at="92,0,96,0">
        <var name="string" id="6547494638219647566" />
      </scope>
      <scope id="6547494638219647553" at="96,0,100,0">
        <var name="object" id="6547494638219647556" />
      </scope>
      <scope id="6547494638219647540" at="100,0,104,0">
        <var name="object" id="6547494638219647543" />
        <var name="object1" id="6547494638219647545" />
      </scope>
      <scope id="6547494638219647533" at="104,0,108,0" />
      <scope id="6547494638219647520" at="108,0,112,0">
        <var name="node" id="6547494638219647525" />
        <var name="string" id="6547494638219647523" />
      </scope>
      <scope id="6547494638219647500" at="112,0,116,0">
        <var name="string" id="6547494638219647503" />
      </scope>
      <scope id="6547494638219647458" at="116,0,120,0">
        <var name="node" id="6547494638219647461" />
        <var name="node1" id="6547494638219647465" />
        <var name="string" id="6547494638219647463" />
      </scope>
      <scope id="6547494638219647444" at="120,0,124,0">
        <var name="node" id="6547494638219647448" />
        <var name="string" id="6547494638219647450" />
      </scope>
      <scope id="6547494638219647414" at="124,0,128,0">
        <var name="node" id="6547494638219647417" />
        <var name="string" id="6547494638219647419" />
      </scope>
      <scope id="6547494638219647404" at="128,0,132,0">
        <var name="string" id="6547494638219647407" />
      </scope>
      <scope id="6547494638219647390" at="132,0,136,0" />
      <scope id="6547494638219647369" at="136,0,140,0" />
      <scope id="6547494638219647359" at="140,0,144,0">
        <var name="node" id="6547494638219647362" />
      </scope>
      <scope id="6547494638219647352" at="144,0,148,0" />
      <scope id="6547494638219647345" at="148,0,152,0" />
      <scope id="6547494638219647331" at="152,0,156,0" />
      <scope id="6547494638219647324" at="156,0,160,0" />
      <unit id="6547494638219647276" at="29,0,161,0" name="jetbrains.mps.build.tests.TestContext$TestGenContext" />
      <unit id="5584673629410321146" at="17,0,162,0" name="jetbrains.mps.build.tests.TestContext" />
    </file>
  </root>
</debug-info>
<|MERGE_RESOLUTION|>--- conflicted
+++ resolved
@@ -104,121 +104,68 @@
   </root>
   <root nodeRef="r:361d93bd-9223-4768-9e37-bcd7b8db1f40(jetbrains.mps.build.tests@tests)/4045247515868358877">
     <file name="TestTemporalPaths_Test.java">
-<<<<<<< HEAD
-      <node id="4045247515868358877" at="19,51,20,115" concept="1" />
-      <node id="4045247515868358877" at="20,115,21,104" concept="1" />
-      <node id="4045247515868358877" at="24,54,25,115" concept="1" />
-      <node id="4045247515868358877" at="25,115,26,107" concept="1" />
-      <node id="4045247515868358877" at="29,57,30,115" concept="1" />
-      <node id="4045247515868358877" at="30,115,31,110" concept="1" />
-      <node id="4045247515868358877" at="34,51,35,115" concept="1" />
-      <node id="4045247515868358877" at="35,115,36,104" concept="1" />
-      <node id="4045247515868358877" at="39,51,40,115" concept="1" />
-      <node id="4045247515868358877" at="40,115,41,104" concept="1" />
-      <node id="4045247515868358877" at="44,55,45,115" concept="1" />
-      <node id="4045247515868358877" at="45,115,46,108" concept="1" />
-      <node id="4045247515868358881" at="50,53,51,46" concept="1" />
-      <node id="4045247515868406038" at="51,46,52,401" concept="1" />
-      <node id="8104754176559709905" at="54,56,55,46" concept="1" />
-      <node id="280273048052535341" at="55,46,56,402" concept="1" />
-      <node id="7422876504327290553" at="58,59,59,46" concept="1" />
-      <node id="7422876504327290556" at="59,46,60,412" concept="1" />
-      <node id="280273048052535301" at="62,53,63,46" concept="1" />
-      <node id="280273048052535304" at="63,46,64,408" concept="1" />
-      <node id="8104754176559709912" at="66,53,67,46" concept="1" />
-      <node id="4209004860870549128" at="67,46,68,75" concept="4" />
-      <node id="8104754176559709915" at="68,75,69,395" concept="1" />
-      <node id="8104754176559709940" at="69,395,70,411" concept="1" />
-      <node id="4209004860870558820" at="72,57,73,46" concept="1" />
-      <node id="4209004860870558823" at="73,46,74,75" concept="4" />
-      <node id="4209004860870558828" at="74,75,75,391" concept="1" />
-      <node id="4209004860870558836" at="75,391,76,392" concept="1" />
-      <node id="1029938204559747214" at="78,40,79,122" concept="5" />
-      <node id="4045247515868358877" at="78,0,81,0" concept="3" trace="getBuildTestsModel#()Lorg/jetbrains/mps/openapi/model/SModel;" />
-=======
-      <node id="4045247515868358877" at="18,51,19,110" concept="1" />
-      <node id="4045247515868358877" at="19,110,20,99" concept="1" />
-      <node id="4045247515868358877" at="23,54,24,110" concept="1" />
-      <node id="4045247515868358877" at="24,110,25,102" concept="1" />
-      <node id="4045247515868358877" at="28,57,29,110" concept="1" />
-      <node id="4045247515868358877" at="29,110,30,105" concept="1" />
-      <node id="4045247515868358877" at="33,51,34,110" concept="1" />
-      <node id="4045247515868358877" at="34,110,35,99" concept="1" />
-      <node id="4045247515868358877" at="38,51,39,110" concept="1" />
-      <node id="4045247515868358877" at="39,110,40,99" concept="1" />
-      <node id="4045247515868358877" at="43,55,44,110" concept="1" />
-      <node id="4045247515868358877" at="44,110,45,103" concept="1" />
-      <node id="4045247515868358881" at="50,53,51,41" concept="1" />
-      <node id="4045247515868406038" at="51,41,52,455" concept="1" />
-      <node id="8104754176559709905" at="54,56,55,41" concept="1" />
-      <node id="280273048052535341" at="55,41,56,456" concept="1" />
-      <node id="7422876504327290553" at="58,59,59,41" concept="1" />
-      <node id="7422876504327290556" at="59,41,60,466" concept="1" />
-      <node id="280273048052535301" at="62,53,63,41" concept="1" />
-      <node id="280273048052535304" at="63,41,64,462" concept="1" />
-      <node id="8104754176559709912" at="66,53,67,41" concept="1" />
-      <node id="4209004860870549128" at="67,41,68,134" concept="4" />
-      <node id="8104754176559709915" at="68,134,69,390" concept="1" />
-      <node id="8104754176559709940" at="69,390,70,406" concept="1" />
-      <node id="4209004860870558820" at="72,57,73,41" concept="1" />
-      <node id="4209004860870558823" at="73,41,74,134" concept="4" />
-      <node id="4209004860870558828" at="74,134,75,386" concept="1" />
-      <node id="4209004860870558836" at="75,386,76,387" concept="1" />
->>>>>>> 48cbadaa
-      <node id="4045247515868358881" at="50,0,54,0" concept="3" trace="test_topLevelJar#()V" />
-      <node id="8104754176559709905" at="54,0,58,0" concept="3" trace="test_topLevelFolder#()V" />
-      <node id="7422876504327290553" at="58,0,62,0" concept="3" trace="test_topInternalFolder#()V" />
-      <node id="280273048052535301" at="62,0,66,0" concept="3" trace="test_jarInFolder#()V" />
-<<<<<<< HEAD
+      <node id="4045247515868358877" at="19,51,20,110" concept="1" />
+      <node id="4045247515868358877" at="20,110,21,99" concept="1" />
+      <node id="4045247515868358877" at="24,54,25,110" concept="1" />
+      <node id="4045247515868358877" at="25,110,26,102" concept="1" />
+      <node id="4045247515868358877" at="29,57,30,110" concept="1" />
+      <node id="4045247515868358877" at="30,110,31,105" concept="1" />
+      <node id="4045247515868358877" at="34,51,35,110" concept="1" />
+      <node id="4045247515868358877" at="35,110,36,99" concept="1" />
+      <node id="4045247515868358877" at="39,51,40,110" concept="1" />
+      <node id="4045247515868358877" at="40,110,41,99" concept="1" />
+      <node id="4045247515868358877" at="44,55,45,110" concept="1" />
+      <node id="4045247515868358877" at="45,110,46,103" concept="1" />
+      <node id="4045247515868358881" at="51,53,52,41" concept="1" />
+      <node id="4045247515868406038" at="52,41,53,396" concept="1" />
+      <node id="8104754176559709905" at="55,56,56,41" concept="1" />
+      <node id="280273048052535341" at="56,41,57,397" concept="1" />
+      <node id="7422876504327290553" at="59,59,60,41" concept="1" />
+      <node id="7422876504327290556" at="60,41,61,407" concept="1" />
+      <node id="280273048052535301" at="63,53,64,41" concept="1" />
+      <node id="280273048052535304" at="64,41,65,403" concept="1" />
+      <node id="8104754176559709912" at="67,53,68,41" concept="1" />
+      <node id="4209004860870549128" at="68,41,69,75" concept="4" />
+      <node id="8104754176559709915" at="69,75,70,390" concept="1" />
+      <node id="8104754176559709940" at="70,390,71,406" concept="1" />
+      <node id="4209004860870558820" at="73,57,74,41" concept="1" />
+      <node id="4209004860870558823" at="74,41,75,75" concept="4" />
+      <node id="4209004860870558828" at="75,75,76,386" concept="1" />
+      <node id="4209004860870558836" at="76,386,77,387" concept="1" />
+      <node id="1029938204559747214" at="81,40,82,117" concept="5" />
+      <node id="4045247515868358877" at="81,0,84,0" concept="3" trace="getBuildTestsModel#()Lorg/jetbrains/mps/openapi/model/SModel;" />
+      <node id="4045247515868358881" at="51,0,55,0" concept="3" trace="test_topLevelJar#()V" />
+      <node id="8104754176559709905" at="55,0,59,0" concept="3" trace="test_topLevelFolder#()V" />
+      <node id="7422876504327290553" at="59,0,63,0" concept="3" trace="test_topInternalFolder#()V" />
+      <node id="280273048052535301" at="63,0,67,0" concept="3" trace="test_jarInFolder#()V" />
       <node id="4045247515868358877" at="18,0,23,0" concept="3" trace="test_topLevelJar#()V" />
       <node id="4045247515868358877" at="23,0,28,0" concept="3" trace="test_topLevelFolder#()V" />
       <node id="4045247515868358877" at="28,0,33,0" concept="3" trace="test_topInternalFolder#()V" />
       <node id="4045247515868358877" at="33,0,38,0" concept="3" trace="test_jarInFolder#()V" />
       <node id="4045247515868358877" at="38,0,43,0" concept="3" trace="test_folderInJar#()V" />
       <node id="4045247515868358877" at="43,0,48,0" concept="3" trace="test_duplicatedNames#()V" />
-      <node id="8104754176559709912" at="66,0,72,0" concept="3" trace="test_folderInJar#()V" />
-      <node id="4209004860870558820" at="72,0,78,0" concept="3" trace="test_duplicatedNames#()V" />
-      <scope id="4045247515868358877" at="78,40,79,122" />
-      <scope id="4045247515868358877" at="19,51,21,104" />
-      <scope id="4045247515868358877" at="24,54,26,107" />
-      <scope id="4045247515868358877" at="29,57,31,110" />
-      <scope id="4045247515868358877" at="34,51,36,104" />
-      <scope id="4045247515868358877" at="39,51,41,104" />
-      <scope id="4045247515868358877" at="44,55,46,108" />
-      <scope id="4045247515868358881" at="50,53,52,401" />
-      <scope id="8104754176559709905" at="54,56,56,402" />
-      <scope id="7422876504327290553" at="58,59,60,412" />
-      <scope id="280273048052535301" at="62,53,64,408" />
-      <scope id="4045247515868358877" at="78,0,81,0" />
-=======
-      <node id="4045247515868358877" at="17,0,22,0" concept="3" trace="test_topLevelJar#()V" />
-      <node id="4045247515868358877" at="22,0,27,0" concept="3" trace="test_topLevelFolder#()V" />
-      <node id="4045247515868358877" at="27,0,32,0" concept="3" trace="test_topInternalFolder#()V" />
-      <node id="4045247515868358877" at="32,0,37,0" concept="3" trace="test_jarInFolder#()V" />
-      <node id="4045247515868358877" at="37,0,42,0" concept="3" trace="test_folderInJar#()V" />
-      <node id="4045247515868358877" at="42,0,47,0" concept="3" trace="test_duplicatedNames#()V" />
-      <node id="8104754176559709912" at="66,0,72,0" concept="3" trace="test_folderInJar#()V" />
-      <node id="4209004860870558820" at="72,0,78,0" concept="3" trace="test_duplicatedNames#()V" />
-      <scope id="4045247515868358877" at="18,51,20,99" />
-      <scope id="4045247515868358877" at="23,54,25,102" />
-      <scope id="4045247515868358877" at="28,57,30,105" />
-      <scope id="4045247515868358877" at="33,51,35,99" />
-      <scope id="4045247515868358877" at="38,51,40,99" />
-      <scope id="4045247515868358877" at="43,55,45,103" />
-      <scope id="4045247515868358881" at="50,53,52,455" />
-      <scope id="8104754176559709905" at="54,56,56,456" />
-      <scope id="7422876504327290553" at="58,59,60,466" />
-      <scope id="280273048052535301" at="62,53,64,462" />
->>>>>>> 48cbadaa
-      <scope id="4045247515868358881" at="50,0,54,0" />
-      <scope id="8104754176559709905" at="54,0,58,0" />
-      <scope id="7422876504327290553" at="58,0,62,0" />
-      <scope id="280273048052535301" at="62,0,66,0" />
-<<<<<<< HEAD
-      <scope id="8104754176559709912" at="66,53,70,411">
+      <node id="8104754176559709912" at="67,0,73,0" concept="3" trace="test_folderInJar#()V" />
+      <node id="4209004860870558820" at="73,0,79,0" concept="3" trace="test_duplicatedNames#()V" />
+      <scope id="4045247515868358877" at="81,40,82,117" />
+      <scope id="4045247515868358877" at="19,51,21,99" />
+      <scope id="4045247515868358877" at="24,54,26,102" />
+      <scope id="4045247515868358877" at="29,57,31,105" />
+      <scope id="4045247515868358877" at="34,51,36,99" />
+      <scope id="4045247515868358877" at="39,51,41,99" />
+      <scope id="4045247515868358877" at="44,55,46,103" />
+      <scope id="4045247515868358881" at="51,53,53,396" />
+      <scope id="8104754176559709905" at="55,56,57,397" />
+      <scope id="7422876504327290553" at="59,59,61,407" />
+      <scope id="280273048052535301" at="63,53,65,403" />
+      <scope id="4045247515868358877" at="81,0,84,0" />
+      <scope id="4045247515868358881" at="51,0,55,0" />
+      <scope id="8104754176559709905" at="55,0,59,0" />
+      <scope id="7422876504327290553" at="59,0,63,0" />
+      <scope id="280273048052535301" at="63,0,67,0" />
+      <scope id="8104754176559709912" at="67,53,71,406">
         <var name="testContext" id="4209004860870549129" />
       </scope>
-      <scope id="4209004860870558820" at="72,57,76,392">
+      <scope id="4209004860870558820" at="73,57,77,387">
         <var name="testContext" id="4209004860870558824" />
       </scope>
       <scope id="4045247515868358877" at="18,0,23,0" />
@@ -227,28 +174,10 @@
       <scope id="4045247515868358877" at="33,0,38,0" />
       <scope id="4045247515868358877" at="38,0,43,0" />
       <scope id="4045247515868358877" at="43,0,48,0" />
-      <scope id="8104754176559709912" at="66,0,72,0" />
-      <scope id="4209004860870558820" at="72,0,78,0" />
-      <unit id="4045247515868358877" at="48,0,82,0" name="jetbrains.mps.build.tests.TestTemporalPaths_Test$TestBody" />
-      <unit id="4045247515868358877" at="16,0,83,0" name="jetbrains.mps.build.tests.TestTemporalPaths_Test" />
-=======
-      <scope id="8104754176559709912" at="66,53,70,406">
-        <var name="testContext" id="4209004860870549129" />
-      </scope>
-      <scope id="4209004860870558820" at="72,57,76,387">
-        <var name="testContext" id="4209004860870558824" />
-      </scope>
-      <scope id="4045247515868358877" at="17,0,22,0" />
-      <scope id="4045247515868358877" at="22,0,27,0" />
-      <scope id="4045247515868358877" at="27,0,32,0" />
-      <scope id="4045247515868358877" at="32,0,37,0" />
-      <scope id="4045247515868358877" at="37,0,42,0" />
-      <scope id="4045247515868358877" at="42,0,47,0" />
-      <scope id="8104754176559709912" at="66,0,72,0" />
-      <scope id="4209004860870558820" at="72,0,78,0" />
-      <unit id="4045247515868358877" at="48,0,81,0" name="jetbrains.mps.build.tests.TestTemporalPaths_Test$TestBody" />
-      <unit id="4045247515868358877" at="15,0,82,0" name="jetbrains.mps.build.tests.TestTemporalPaths_Test" />
->>>>>>> 48cbadaa
+      <scope id="8104754176559709912" at="67,0,73,0" />
+      <scope id="4209004860870558820" at="73,0,79,0" />
+      <unit id="4045247515868358877" at="49,0,85,0" name="jetbrains.mps.build.tests.TestTemporalPaths_Test$TestBody" />
+      <unit id="4045247515868358877" at="16,0,86,0" name="jetbrains.mps.build.tests.TestTemporalPaths_Test" />
     </file>
   </root>
   <root nodeRef="r:361d93bd-9223-4768-9e37-bcd7b8db1f40(jetbrains.mps.build.tests@tests)/5368511706901688070">
