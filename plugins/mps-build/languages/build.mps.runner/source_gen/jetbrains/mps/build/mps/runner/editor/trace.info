<?xml version="1.0" encoding="UTF-8"?>
<debug-info version="2">
  <concept fqn="c:f3061a53-9226-4cc5-a443-f952ceaf5816/1068580123140:jetbrains.mps.baseLanguage.structure.ConstructorDeclaration" />
  <concept fqn="c:f3061a53-9226-4cc5-a443-f952ceaf5816/1068580123155:jetbrains.mps.baseLanguage.structure.ExpressionStatement" />
  <concept fqn="c:f3061a53-9226-4cc5-a443-f952ceaf5816/1068390468200:jetbrains.mps.baseLanguage.structure.FieldDeclaration" />
  <concept fqn="c:f3061a53-9226-4cc5-a443-f952ceaf5816/1068580123159:jetbrains.mps.baseLanguage.structure.IfStatement" />
  <concept fqn="c:f3061a53-9226-4cc5-a443-f952ceaf5816/1068580123165:jetbrains.mps.baseLanguage.structure.InstanceMethodDeclaration" />
  <concept fqn="c:f3061a53-9226-4cc5-a443-f952ceaf5816/1068581242864:jetbrains.mps.baseLanguage.structure.LocalVariableDeclarationStatement" />
  <concept fqn="c:f3061a53-9226-4cc5-a443-f952ceaf5816/1068581242878:jetbrains.mps.baseLanguage.structure.ReturnStatement" />
  <concept fqn="c:f3061a53-9226-4cc5-a443-f952ceaf5816/6329021646629104954:jetbrains.mps.baseLanguage.structure.SingleLineComment" />
  <concept fqn="c:f3061a53-9226-4cc5-a443-f952ceaf5816/1070475587102:jetbrains.mps.baseLanguage.structure.SuperConstructorInvocation" />
  <root>
    <file name="EditorAspectDescriptorImpl.java">
      <unit at="15,0,33,0" name="jetbrains.mps.build.mps.runner.editor.EditorAspectDescriptorImpl" />
    </file>
  </root>
  <root nodeRef="r:a874629d-0982-4f95-a5f4-d979f0120bd1(jetbrains.mps.build.mps.runner.editor)/4173297143638848800">
    <file name="BuildSolutionRunnerPlugin_Editor.java">
      <node id="4173297143638848800" at="11,79,12,91" concept="6" />
      <node id="4173297143638848800" at="11,0,14,0" concept="4" trace="createEditorCell#(Ljetbrains/mps/openapi/editor/EditorContext;Lorg/jetbrains/mps/openapi/model/SNode;)Ljetbrains/mps/openapi/editor/cells/EditorCell;" />
      <scope id="4173297143638848800" at="11,79,12,91" />
      <scope id="4173297143638848800" at="11,0,14,0">
        <var name="editorContext" id="4173297143638848800" />
        <var name="node" id="4173297143638848800" />
      </scope>
      <unit id="4173297143638848800" at="10,0,15,0" name="jetbrains.mps.build.mps.runner.editor.BuildSolutionRunnerPlugin_Editor" />
    </file>
    <file name="BuildSolutionRunnerPlugin_EditorBuilder_a.java">
      <node id="4173297143638848800" at="19,105,20,19" concept="8" />
      <node id="4173297143638848800" at="20,19,21,18" concept="1" />
      <node id="4173297143638848800" at="26,26,27,18" concept="6" />
      <node id="4173297143638848800" at="30,39,31,39" concept="6" />
      <node id="4173297143638848800" at="34,50,35,103" concept="5" />
      <node id="4173297143638848800" at="35,103,36,48" concept="1" />
      <node id="4173297143638848800" at="36,48,37,28" concept="1" />
      <node id="4173297143638848800" at="37,28,38,65" concept="1" />
      <node id="4173297143638848800" at="38,65,39,58" concept="1" />
      <node id="4173297143638848800" at="39,58,40,22" concept="6" />
      <node id="4173297143638851391" at="42,50,43,119" concept="5" />
      <node id="4173297143638851391" at="43,119,44,34" concept="5" />
      <node id="4173297143638851391" at="44,34,45,81" concept="1" />
      <node id="4173297143638851391" at="45,81,46,40" concept="1" />
      <node id="4173297143638851391" at="46,40,47,22" concept="6" />
      <node id="4173297143638848800" at="16,0,18,0" concept="2" trace="myNode" />
      <node id="4173297143638848800" at="30,0,33,0" concept="4" trace="createCell#()Ljetbrains/mps/openapi/editor/cells/EditorCell;" />
      <node id="4173297143638848800" at="19,0,23,0" concept="0" trace="BuildSolutionRunnerPlugin_EditorBuilder_a#(Ljetbrains/mps/openapi/editor/EditorContext;Lorg/jetbrains/mps/openapi/model/SNode;)V" />
      <node id="4173297143638848800" at="24,0,29,0" concept="4" trace="getNode#()Lorg/jetbrains/mps/openapi/model/SNode;" />
      <node id="4173297143638851391" at="42,0,49,0" concept="4" trace="createComponent_k2ph2p_a0#()Ljetbrains/mps/openapi/editor/cells/EditorCell;" />
      <node id="4173297143638848800" at="34,0,42,0" concept="4" trace="createCollection_k2ph2p_a#()Ljetbrains/mps/openapi/editor/cells/EditorCell;" />
      <scope id="4173297143638848800" at="26,26,27,18" />
      <scope id="4173297143638848800" at="30,39,31,39" />
      <scope id="4173297143638848800" at="19,105,21,18" />
      <scope id="4173297143638848800" at="30,0,33,0" />
      <scope id="4173297143638848800" at="19,0,23,0">
        <var name="context" id="4173297143638848800" />
        <var name="node" id="4173297143638848800" />
      </scope>
      <scope id="4173297143638848800" at="24,0,29,0" />
      <scope id="4173297143638851391" at="42,50,47,22">
        <var name="editorCell" id="4173297143638851391" />
        <var name="style" id="4173297143638851391" />
      </scope>
      <scope id="4173297143638848800" at="34,50,40,22">
        <var name="editorCell" id="4173297143638848800" />
      </scope>
      <scope id="4173297143638851391" at="42,0,49,0" />
      <scope id="4173297143638848800" at="34,0,42,0" />
      <unit id="4173297143638848800" at="15,0,50,0" name="jetbrains.mps.build.mps.runner.editor.BuildSolutionRunnerPlugin_EditorBuilder_a" />
    </file>
  </root>
  <root nodeRef="r:a874629d-0982-4f95-a5f4-d979f0120bd1(jetbrains.mps.build.mps.runner.editor)/4173297143638951535">
    <file name="BuildSolutionRunnerAspect_Editor.java">
<<<<<<< HEAD
      <node id="4173297143638951535" at="11,79,12,91" concept="6" />
      <node id="4173297143638951535" at="14,82,15,94" concept="6" />
      <node id="4173297143638951535" at="11,0,14,0" concept="4" trace="createEditorCell#(Ljetbrains/mps/openapi/editor/EditorContext;Lorg/jetbrains/mps/openapi/model/SNode;)Ljetbrains/mps/openapi/editor/cells/EditorCell;" />
      <node id="4173297143638951535" at="14,0,17,0" concept="4" trace="createInspectedCell#(Ljetbrains/mps/openapi/editor/EditorContext;Lorg/jetbrains/mps/openapi/model/SNode;)Ljetbrains/mps/openapi/editor/cells/EditorCell;" />
      <scope id="4173297143638951535" at="11,79,12,91" />
      <scope id="4173297143638951535" at="14,82,15,94" />
      <scope id="4173297143638951535" at="11,0,14,0">
        <var name="editorContext" id="4173297143638951535" />
        <var name="node" id="4173297143638951535" />
      </scope>
      <scope id="4173297143638951535" at="14,0,17,0">
        <var name="editorContext" id="4173297143638951535" />
        <var name="node" id="4173297143638951535" />
      </scope>
      <unit id="4173297143638951535" at="10,0,18,0" name="jetbrains.mps.build.mps.runner.editor.BuildSolutionRunnerAspect_Editor" />
    </file>
    <file name="BuildSolutionRunnerAspect_EditorBuilder_a.java">
      <node id="4173297143638951535" at="36,105,37,19" concept="8" />
      <node id="4173297143638951535" at="37,19,38,18" concept="1" />
      <node id="4173297143638951535" at="43,26,44,18" concept="6" />
      <node id="4173297143638951535" at="47,39,48,39" concept="6" />
      <node id="4173297143638951535" at="51,50,52,103" concept="5" />
      <node id="4173297143638951535" at="52,103,53,48" concept="1" />
      <node id="4173297143638951535" at="53,48,54,28" concept="1" />
      <node id="4173297143638951535" at="54,28,55,65" concept="1" />
      <node id="4173297143638951535" at="55,65,56,57" concept="1" />
      <node id="4173297143638951535" at="56,57,57,59" concept="1" />
      <node id="4173297143638951535" at="57,59,58,22" concept="6" />
      <node id="4173297143638951544" at="60,49,61,115" concept="5" />
      <node id="4173297143638951544" at="61,115,62,47" concept="1" />
      <node id="4173297143638951544" at="62,47,63,34" concept="5" />
      <node id="4173297143638951544" at="63,34,64,93" concept="1" />
      <node id="4173297143638951544" at="64,93,65,40" concept="1" />
      <node id="4173297143638951544" at="65,40,66,34" concept="1" />
      <node id="4173297143638951544" at="66,34,67,22" concept="6" />
      <node id="4173297143638951535" at="69,51,70,104" concept="5" />
      <node id="4173297143638951535" at="70,104,71,49" concept="1" />
      <node id="4173297143638951535" at="71,49,72,57" concept="1" />
      <node id="4173297143638951535" at="72,57,73,71" concept="1" />
      <node id="4173297143638951535" at="73,71,74,22" concept="6" />
      <node id="4173297143638951535" at="76,49,77,88" concept="5" />
      <node id="4173297143638951535" at="77,88,78,33" concept="1" />
      <node id="4173297143638951535" at="78,33,79,46" concept="1" />
      <node id="4173297143638951535" at="79,46,80,26" concept="5" />
      <node id="4173297143638951535" at="80,26,81,107" concept="1" />
      <node id="4173297143638951535" at="81,107,82,63" concept="1" />
      <node id="4173297143638951535" at="83,39,84,40" concept="1" />
      <node id="4173297143638951535" at="84,40,85,37" concept="1" />
      <node id="4173297143638951535" at="86,5,87,73" concept="1" />
      <node id="4173297143638951535" at="87,73,88,57" concept="5" />
      <node id="4173297143638951535" at="88,57,89,59" concept="5" />
      <node id="4173297143638951535" at="90,35,91,87" concept="5" />
      <node id="4173297143638951535" at="91,87,92,94" concept="6" />
      <node id="4173297143638951535" at="93,10,94,22" concept="6" />
      <node id="4173297143638951535" at="97,34,98,14" concept="8" />
      <node id="4173297143638951535" at="100,69,101,57" concept="6" />
      <node id="4173297143638951535" at="103,81,104,41" concept="7" />
      <node id="4173297143638951535" at="104,41,105,134" concept="6" />
      <node id="4173297143638951535" at="111,0,112,0" concept="2" trace="myReferencingNode" />
      <node id="4173297143638951535" at="113,120,114,21" concept="8" />
      <node id="4173297143638951535" at="114,21,115,42" concept="1" />
      <node id="4173297143638951535" at="115,42,116,20" concept="1" />
      <node id="4173297143638951535" at="119,41,120,56" concept="6" />
      <node id="4173297143638951535" at="125,28,126,20" concept="6" />
      <node id="6102524510011687147" at="129,67,130,132" concept="5" />
      <node id="6102524510011687147" at="130,132,131,65" concept="1" />
      <node id="6102524510011687147" at="131,65,132,24" concept="6" />
      <node id="7415565752188772249" at="137,31,138,412" concept="6" />
      <node id="7415565752188585891" at="142,44,143,46" concept="6" />
      <node id="7415565752188585891" at="145,15,146,79" concept="1" />
      <node id="7415565752188585891" at="146,79,147,82" concept="1" />
      <node id="7415565752188585891" at="147,82,148,61" concept="1" />
      <node id="7415565752188585891" at="148,61,149,34" concept="5" />
      <node id="7415565752188585891" at="149,34,150,60" concept="1" />
      <node id="7415565752188585891" at="150,60,151,47" concept="1" />
      <node id="7415565752188585891" at="151,47,152,102" concept="1" />
      <node id="7415565752188585891" at="152,102,153,40" concept="1" />
      <node id="7415565752188585891" at="153,40,154,22" concept="6" />
      <node id="4173297143638951535" at="33,0,35,0" concept="2" trace="myNode" />
      <node id="4173297143638951535" at="109,0,111,0" concept="2" trace="myNode" />
      <node id="7415565752188585891" at="140,0,142,0" concept="4" trace="setText#(Ljava/lang/String;)V" />
      <node id="4173297143638951535" at="47,0,50,0" concept="4" trace="createCell#()Ljetbrains/mps/openapi/editor/cells/EditorCell;" />
      <node id="4173297143638951535" at="97,0,100,0" concept="0" trace="_Inline_xi87ym_a0b0#()V" />
      <node id="4173297143638951535" at="100,0,103,0" concept="4" trace="createEditorCell#(Ljetbrains/mps/openapi/editor/EditorContext;)Ljetbrains/mps/openapi/editor/cells/EditorCell;" />
      <node id="4173297143638951535" at="119,0,122,0" concept="4" trace="createCell#()Ljetbrains/mps/openapi/editor/cells/EditorCell;" />
      <node id="7415565752188585891" at="137,0,140,0" concept="4" trace="getText#()Ljava/lang/String;" />
      <node id="7415565752188585891" at="142,0,145,0" concept="4" trace="isValidText#(Ljava/lang/String;)Z" />
      <node id="4173297143638951535" at="36,0,40,0" concept="0" trace="BuildSolutionRunnerAspect_EditorBuilder_a#(Ljetbrains/mps/openapi/editor/EditorContext;Lorg/jetbrains/mps/openapi/model/SNode;)V" />
      <node id="4173297143638951535" at="82,63,86,5" concept="3" />
      <node id="4173297143638951535" at="103,0,107,0" concept="4" trace="createEditorCell#(Ljetbrains/mps/openapi/editor/EditorContext;Lorg/jetbrains/mps/openapi/model/SNode;)Ljetbrains/mps/openapi/editor/cells/EditorCell;" />
      <node id="4173297143638951535" at="41,0,46,0" concept="4" trace="getNode#()Lorg/jetbrains/mps/openapi/model/SNode;" />
      <node id="4173297143638951535" at="89,59,94,22" concept="3" />
      <node id="4173297143638951535" at="113,0,118,0" concept="0" trace="Inline_Builder_xi87ym_a0b0#(Ljetbrains/mps/openapi/editor/EditorContext;Lorg/jetbrains/mps/openapi/model/SNode;Lorg/jetbrains/mps/openapi/model/SNode;)V" />
      <node id="4173297143638951535" at="123,0,128,0" concept="4" trace="getNode#()Lorg/jetbrains/mps/openapi/model/SNode;" />
      <node id="6102524510011687147" at="129,0,134,0" concept="4" trace="createReferencePresentation_xi87ym_a0a1a#()Ljetbrains/mps/openapi/editor/cells/EditorCell;" />
      <node id="4173297143638951535" at="69,0,76,0" concept="4" trace="createCollection_xi87ym_b0#()Ljetbrains/mps/openapi/editor/cells/EditorCell;" />
      <node id="4173297143638951535" at="51,0,60,0" concept="4" trace="createCollection_xi87ym_a#()Ljetbrains/mps/openapi/editor/cells/EditorCell;" />
      <node id="4173297143638951544" at="60,0,69,0" concept="4" trace="createConstant_xi87ym_a0#()Ljetbrains/mps/openapi/editor/cells/EditorCell;" />
      <node id="7415565752188585891" at="135,63,145,15" concept="5" />
      <node id="4173297143638951535" at="76,0,96,0" concept="4" trace="createRefCell_xi87ym_a1a#()Ljetbrains/mps/openapi/editor/cells/EditorCell;" />
      <node id="7415565752188585891" at="135,0,156,0" concept="4" trace="createReadOnlyModelAccessor_xi87ym_b1a#()Ljetbrains/mps/openapi/editor/cells/EditorCell;" />
      <scope id="7415565752188585891" at="140,37,140,37" />
      <scope id="4173297143638951535" at="43,26,44,18" />
      <scope id="4173297143638951535" at="47,39,48,39" />
      <scope id="4173297143638951535" at="97,34,98,14" />
      <scope id="4173297143638951535" at="100,69,101,57" />
      <scope id="4173297143638951535" at="119,41,120,56" />
      <scope id="4173297143638951535" at="125,28,126,20" />
      <scope id="7415565752188585897" at="137,31,138,412" />
      <scope id="7415565752188585891" at="142,44,143,46" />
      <scope id="4173297143638951535" at="36,105,38,18" />
      <scope id="4173297143638951535" at="83,39,85,37" />
      <scope id="4173297143638951535" at="90,35,92,94">
        <var name="manager" id="4173297143638951535" />
      </scope>
      <scope id="4173297143638951535" at="103,81,105,134" />
      <scope id="7415565752188585891" at="140,0,142,0">
        <var name="s" id="7415565752188585891" />
      </scope>
      <scope id="4173297143638951535" at="47,0,50,0" />
      <scope id="4173297143638951535" at="97,0,100,0" />
      <scope id="4173297143638951535" at="100,0,103,0">
        <var name="editorContext" id="4173297143638951535" />
      </scope>
      <scope id="4173297143638951535" at="113,120,116,20" />
      <scope id="4173297143638951535" at="119,0,122,0" />
      <scope id="6102524510011687147" at="129,67,132,24">
        <var name="editorCell" id="6102524510011687147" />
      </scope>
      <scope id="7415565752188585891" at="137,0,140,0" />
      <scope id="7415565752188585891" at="142,0,145,0">
        <var name="s" id="7415565752188585891" />
      </scope>
      <scope id="4173297143638951535" at="36,0,40,0">
        <var name="context" id="4173297143638951535" />
        <var name="node" id="4173297143638951535" />
=======
      <node id="4173297143638951535" at="33,79,34,63" concept="5" />
      <node id="4173297143638951535" at="36,82,37,65" concept="5" />
      <node id="4173297143638951535" at="39,89,40,96" concept="4" />
      <node id="4173297143638951535" at="40,96,41,48" concept="1" />
      <node id="4173297143638951535" at="41,48,42,28" concept="1" />
      <node id="4173297143638951535" at="42,28,43,81" concept="1" />
      <node id="4173297143638951535" at="43,81,44,83" concept="1" />
      <node id="4173297143638951535" at="44,83,45,22" concept="5" />
      <node id="4173297143638951544" at="47,88,48,108" concept="4" />
      <node id="4173297143638951544" at="48,108,49,47" concept="1" />
      <node id="4173297143638951544" at="49,47,50,34" concept="4" />
      <node id="4173297143638951544" at="50,34,51,71" concept="1" />
      <node id="4173297143638951544" at="51,71,52,40" concept="1" />
      <node id="4173297143638951544" at="52,40,53,34" concept="1" />
      <node id="4173297143638951544" at="53,34,54,22" concept="5" />
      <node id="4173297143638951535" at="56,90,57,97" concept="4" />
      <node id="4173297143638951535" at="57,97,58,49" concept="1" />
      <node id="4173297143638951535" at="58,49,59,81" concept="1" />
      <node id="4173297143638951535" at="59,81,60,95" concept="1" />
      <node id="4173297143638951535" at="60,95,61,22" concept="5" />
      <node id="4173297143638951535" at="63,88,64,81" concept="4" />
      <node id="4173297143638951535" at="64,81,65,33" concept="1" />
      <node id="4173297143638951535" at="65,33,66,46" concept="1" />
      <node id="4173297143638951535" at="66,46,67,26" concept="4" />
      <node id="4173297143638951535" at="67,26,68,98" concept="1" />
      <node id="4173297143638951535" at="68,98,69,58" concept="1" />
      <node id="4173297143638951535" at="70,39,71,40" concept="1" />
      <node id="4173297143638951535" at="71,40,72,37" concept="1" />
      <node id="4173297143638951535" at="73,5,74,73" concept="1" />
      <node id="4173297143638951535" at="74,73,75,57" concept="4" />
      <node id="4173297143638951535" at="76,35,77,82" concept="4" />
      <node id="4173297143638951535" at="77,82,78,112" concept="5" />
      <node id="4173297143638951535" at="79,10,80,22" concept="5" />
      <node id="6102524510011687131" at="83,34,84,14" concept="6" />
      <node id="6102524510011687131" at="86,69,87,67" concept="5" />
      <node id="6102524510011687131" at="89,81,90,80" concept="5" />
      <node id="6102524510011687147" at="92,106,93,125" concept="4" />
      <node id="6102524510011687147" at="93,125,94,65" concept="1" />
      <node id="6102524510011687147" at="94,65,95,24" concept="5" />
      <node id="7415565752188772249" at="100,31,101,406" concept="5" />
      <node id="7415565752188585891" at="105,44,106,46" concept="5" />
      <node id="7415565752188585891" at="108,13,109,79" concept="1" />
      <node id="7415565752188585891" at="109,79,110,82" concept="1" />
      <node id="7415565752188585891" at="110,82,111,61" concept="1" />
      <node id="7415565752188585891" at="111,61,112,34" concept="4" />
      <node id="7415565752188585891" at="112,34,113,63" concept="1" />
      <node id="7415565752188585891" at="113,63,114,50" concept="1" />
      <node id="7415565752188585891" at="114,50,115,105" concept="1" />
      <node id="7415565752188585891" at="115,105,116,40" concept="1" />
      <node id="7415565752188585891" at="116,40,117,22" concept="5" />
      <node id="4173297143638951535" at="119,91,120,96" concept="4" />
      <node id="4173297143638951535" at="120,96,121,50" concept="1" />
      <node id="4173297143638951535" at="121,50,122,28" concept="1" />
      <node id="4173297143638951535" at="122,28,123,83" concept="1" />
      <node id="4173297143638951535" at="123,83,124,94" concept="1" />
      <node id="4173297143638951535" at="124,94,125,81" concept="1" />
      <node id="4173297143638951535" at="125,81,126,94" concept="1" />
      <node id="4173297143638951535" at="126,94,127,81" concept="1" />
      <node id="4173297143638951535" at="127,81,128,80" concept="1" />
      <node id="4173297143638951535" at="128,80,129,81" concept="1" />
      <node id="4173297143638951535" at="129,81,130,80" concept="1" />
      <node id="4173297143638951535" at="130,80,131,22" concept="5" />
      <node id="7415565752188817701" at="133,90,134,110" concept="4" />
      <node id="7415565752188817701" at="134,110,135,49" concept="1" />
      <node id="7415565752188817701" at="135,49,136,34" concept="1" />
      <node id="7415565752188817701" at="136,34,137,22" concept="5" />
      <node id="7415565752189770832" at="141,31,142,109" concept="5" />
      <node id="7415565752189770481" at="146,44,147,46" concept="5" />
      <node id="7415565752189770481" at="149,13,150,79" concept="1" />
      <node id="7415565752189770481" at="150,79,151,82" concept="1" />
      <node id="7415565752189770481" at="151,82,152,60" concept="1" />
      <node id="7415565752189770481" at="152,60,153,22" concept="5" />
      <node id="7415565752188817716" at="155,88,156,96" concept="4" />
      <node id="7415565752188817716" at="156,96,157,47" concept="1" />
      <node id="7415565752188817716" at="157,47,158,34" concept="1" />
      <node id="7415565752188817716" at="158,34,159,22" concept="5" />
      <node id="7415565752189774045" at="163,31,164,110" concept="5" />
      <node id="7415565752189773683" at="168,44,169,46" concept="5" />
      <node id="7415565752189773683" at="171,13,172,79" concept="1" />
      <node id="7415565752189773683" at="172,79,173,82" concept="1" />
      <node id="7415565752189773683" at="173,82,174,60" concept="1" />
      <node id="7415565752189773683" at="174,60,175,22" concept="5" />
      <node id="7415565752188817725" at="177,88,178,94" concept="4" />
      <node id="7415565752188817725" at="178,94,179,47" concept="1" />
      <node id="7415565752188817725" at="179,47,180,34" concept="1" />
      <node id="7415565752188817725" at="180,34,181,22" concept="5" />
      <node id="4173297143638951535" at="183,87,184,81" concept="4" />
      <node id="4173297143638951535" at="184,81,185,33" concept="1" />
      <node id="4173297143638951535" at="185,33,186,46" concept="1" />
      <node id="4173297143638951535" at="186,46,187,26" concept="4" />
      <node id="4173297143638951535" at="187,26,188,97" concept="1" />
      <node id="4173297143638951535" at="188,97,189,58" concept="1" />
      <node id="4173297143638951535" at="190,39,191,40" concept="1" />
      <node id="4173297143638951535" at="191,40,192,37" concept="1" />
      <node id="4173297143638951535" at="193,5,194,73" concept="1" />
      <node id="4173297143638951535" at="194,73,195,57" concept="4" />
      <node id="4173297143638951535" at="196,35,197,82" concept="4" />
      <node id="4173297143638951535" at="197,82,198,112" concept="5" />
      <node id="4173297143638951535" at="199,10,200,22" concept="5" />
      <node id="6102524510011687182" at="203,33,204,14" concept="6" />
      <node id="6102524510011687182" at="206,69,207,67" concept="5" />
      <node id="6102524510011687182" at="209,81,210,66" concept="5" />
      <node id="6102524510011687190" at="212,92,213,84" concept="4" />
      <node id="6102524510011687190" at="213,84,214,31" concept="1" />
      <node id="6102524510011687190" at="214,31,215,44" concept="1" />
      <node id="6102524510011687190" at="215,44,216,33" concept="1" />
      <node id="6102524510011687190" at="216,33,217,28" concept="4" />
      <node id="6102524510011687190" at="217,28,218,60" concept="1" />
      <node id="6102524510011687190" at="218,60,219,44" concept="1" />
      <node id="6102524510011687190" at="219,44,220,75" concept="1" />
      <node id="6102524510011687190" at="220,75,221,59" concept="4" />
      <node id="6102524510011687190" at="222,37,223,84" concept="4" />
      <node id="6102524510011687190" at="223,84,224,114" concept="5" />
      <node id="6102524510011687190" at="225,12,226,24" concept="5" />
      <node id="6102524510011687209" at="229,88,230,99" concept="4" />
      <node id="6102524510011687209" at="230,99,231,47" concept="1" />
      <node id="6102524510011687209" at="231,47,232,34" concept="1" />
      <node id="6102524510011687209" at="232,34,233,22" concept="5" />
      <node id="4173297143638951535" at="235,87,236,81" concept="4" />
      <node id="4173297143638951535" at="236,81,237,33" concept="1" />
      <node id="4173297143638951535" at="237,33,238,46" concept="1" />
      <node id="4173297143638951535" at="238,46,239,26" concept="4" />
      <node id="4173297143638951535" at="239,26,240,97" concept="1" />
      <node id="4173297143638951535" at="240,97,241,58" concept="1" />
      <node id="4173297143638951535" at="242,39,243,40" concept="1" />
      <node id="4173297143638951535" at="243,40,244,37" concept="1" />
      <node id="4173297143638951535" at="245,5,246,73" concept="1" />
      <node id="4173297143638951535" at="246,73,247,57" concept="4" />
      <node id="4173297143638951535" at="248,35,249,82" concept="4" />
      <node id="4173297143638951535" at="249,82,250,112" concept="5" />
      <node id="4173297143638951535" at="251,10,252,22" concept="5" />
      <node id="6102524510011687225" at="255,33,256,14" concept="6" />
      <node id="6102524510011687225" at="258,69,259,67" concept="5" />
      <node id="6102524510011687225" at="261,81,262,79" concept="5" />
      <node id="6102524510011687237" at="264,105,265,125" concept="4" />
      <node id="6102524510011687237" at="265,125,266,64" concept="1" />
      <node id="6102524510011687237" at="266,64,267,24" concept="5" />
      <node id="7415565752188585891" at="103,0,105,0" concept="3" trace="setText#(Ljava/lang/String;)V" />
      <node id="7415565752189770481" at="144,0,146,0" concept="3" trace="setText#(Ljava/lang/String;)V" />
      <node id="7415565752189773683" at="166,0,168,0" concept="3" trace="setText#(Ljava/lang/String;)V" />
      <node id="4173297143638951535" at="33,0,36,0" concept="3" trace="createEditorCell#(Ljetbrains/mps/openapi/editor/EditorContext;Lorg/jetbrains/mps/openapi/model/SNode;)Ljetbrains/mps/openapi/editor/cells/EditorCell;" />
      <node id="4173297143638951535" at="36,0,39,0" concept="3" trace="createInspectedCell#(Ljetbrains/mps/openapi/editor/EditorContext;Lorg/jetbrains/mps/openapi/model/SNode;)Ljetbrains/mps/openapi/editor/cells/EditorCell;" />
      <node id="6102524510011687131" at="83,0,86,0" concept="0" trace="_Inline_xi87ym_a0b0#()V" />
      <node id="6102524510011687131" at="86,0,89,0" concept="3" trace="createEditorCell#(Ljetbrains/mps/openapi/editor/EditorContext;)Ljetbrains/mps/openapi/editor/cells/EditorCell;" />
      <node id="6102524510011687131" at="89,0,92,0" concept="3" trace="createEditorCell#(Ljetbrains/mps/openapi/editor/EditorContext;Lorg/jetbrains/mps/openapi/model/SNode;)Ljetbrains/mps/openapi/editor/cells/EditorCell;" />
      <node id="7415565752188585891" at="100,0,103,0" concept="3" trace="getText#()Ljava/lang/String;" />
      <node id="7415565752188585891" at="105,0,108,0" concept="3" trace="isValidText#(Ljava/lang/String;)Z" />
      <node id="7415565752189770481" at="141,0,144,0" concept="3" trace="getText#()Ljava/lang/String;" />
      <node id="7415565752189770481" at="146,0,149,0" concept="3" trace="isValidText#(Ljava/lang/String;)Z" />
      <node id="7415565752189773683" at="163,0,166,0" concept="3" trace="getText#()Ljava/lang/String;" />
      <node id="7415565752189773683" at="168,0,171,0" concept="3" trace="isValidText#(Ljava/lang/String;)Z" />
      <node id="6102524510011687182" at="203,0,206,0" concept="0" trace="_Inline_xi87ym_a5a#()V" />
      <node id="6102524510011687182" at="206,0,209,0" concept="3" trace="createEditorCell#(Ljetbrains/mps/openapi/editor/EditorContext;)Ljetbrains/mps/openapi/editor/cells/EditorCell;" />
      <node id="6102524510011687182" at="209,0,212,0" concept="3" trace="createEditorCell#(Ljetbrains/mps/openapi/editor/EditorContext;Lorg/jetbrains/mps/openapi/model/SNode;)Ljetbrains/mps/openapi/editor/cells/EditorCell;" />
      <node id="6102524510011687225" at="255,0,258,0" concept="0" trace="_Inline_xi87ym_a7a#()V" />
      <node id="6102524510011687225" at="258,0,261,0" concept="3" trace="createEditorCell#(Ljetbrains/mps/openapi/editor/EditorContext;)Ljetbrains/mps/openapi/editor/cells/EditorCell;" />
      <node id="6102524510011687225" at="261,0,264,0" concept="3" trace="createEditorCell#(Ljetbrains/mps/openapi/editor/EditorContext;Lorg/jetbrains/mps/openapi/model/SNode;)Ljetbrains/mps/openapi/editor/cells/EditorCell;" />
      <node id="4173297143638951535" at="69,58,73,5" concept="2" />
      <node id="4173297143638951535" at="189,58,193,5" concept="2" />
      <node id="4173297143638951535" at="241,58,245,5" concept="2" />
      <node id="4173297143638951535" at="75,57,80,22" concept="2" />
      <node id="6102524510011687147" at="92,0,97,0" concept="3" trace="createReferencePresentation_xi87ym_a0a1a#(Ljetbrains/mps/openapi/editor/EditorContext;Lorg/jetbrains/mps/openapi/model/SNode;)Ljetbrains/mps/openapi/editor/cells/EditorCell;" />
      <node id="4173297143638951535" at="195,57,200,22" concept="2" />
      <node id="6102524510011687190" at="221,59,226,24" concept="2" />
      <node id="4173297143638951535" at="247,57,252,22" concept="2" />
      <node id="6102524510011687237" at="264,0,269,0" concept="3" trace="createReferencePresentation_xi87ym_a0h0#(Ljetbrains/mps/openapi/editor/EditorContext;Lorg/jetbrains/mps/openapi/model/SNode;)Ljetbrains/mps/openapi/editor/cells/EditorCell;" />
      <node id="7415565752188817701" at="133,0,139,0" concept="3" trace="createConstant_xi87ym_a0_0#(Ljetbrains/mps/openapi/editor/EditorContext;Lorg/jetbrains/mps/openapi/model/SNode;)Ljetbrains/mps/openapi/editor/cells/EditorCell;" />
      <node id="7415565752188817716" at="155,0,161,0" concept="3" trace="createConstant_xi87ym_c0#(Ljetbrains/mps/openapi/editor/EditorContext;Lorg/jetbrains/mps/openapi/model/SNode;)Ljetbrains/mps/openapi/editor/cells/EditorCell;" />
      <node id="7415565752188817725" at="177,0,183,0" concept="3" trace="createConstant_xi87ym_e0#(Ljetbrains/mps/openapi/editor/EditorContext;Lorg/jetbrains/mps/openapi/model/SNode;)Ljetbrains/mps/openapi/editor/cells/EditorCell;" />
      <node id="6102524510011687209" at="229,0,235,0" concept="3" trace="createConstant_xi87ym_g0#(Ljetbrains/mps/openapi/editor/EditorContext;Lorg/jetbrains/mps/openapi/model/SNode;)Ljetbrains/mps/openapi/editor/cells/EditorCell;" />
      <node id="4173297143638951535" at="56,0,63,0" concept="3" trace="createCollection_xi87ym_b0#(Ljetbrains/mps/openapi/editor/EditorContext;Lorg/jetbrains/mps/openapi/model/SNode;)Ljetbrains/mps/openapi/editor/cells/EditorCell;" />
      <node id="4173297143638951535" at="39,0,47,0" concept="3" trace="createCollection_xi87ym_a#(Ljetbrains/mps/openapi/editor/EditorContext;Lorg/jetbrains/mps/openapi/model/SNode;)Ljetbrains/mps/openapi/editor/cells/EditorCell;" />
      <node id="4173297143638951544" at="47,0,56,0" concept="3" trace="createConstant_xi87ym_a0#(Ljetbrains/mps/openapi/editor/EditorContext;Lorg/jetbrains/mps/openapi/model/SNode;)Ljetbrains/mps/openapi/editor/cells/EditorCell;" />
      <node id="7415565752188585891" at="98,114,108,13" concept="4" />
      <node id="7415565752189770481" at="139,113,149,13" concept="4" />
      <node id="7415565752189773683" at="161,113,171,13" concept="4" />
      <node id="4173297143638951535" at="119,0,133,0" concept="3" trace="createCollection_xi87ym_a_0#(Ljetbrains/mps/openapi/editor/EditorContext;Lorg/jetbrains/mps/openapi/model/SNode;)Ljetbrains/mps/openapi/editor/cells/EditorCell;" />
      <node id="7415565752189770481" at="139,0,155,0" concept="3" trace="createReadOnlyModelAccessor_xi87ym_b0#(Ljetbrains/mps/openapi/editor/EditorContext;Lorg/jetbrains/mps/openapi/model/SNode;)Ljetbrains/mps/openapi/editor/cells/EditorCell;" />
      <node id="7415565752189773683" at="161,0,177,0" concept="3" trace="createReadOnlyModelAccessor_xi87ym_d0#(Ljetbrains/mps/openapi/editor/EditorContext;Lorg/jetbrains/mps/openapi/model/SNode;)Ljetbrains/mps/openapi/editor/cells/EditorCell;" />
      <node id="6102524510011687190" at="212,0,228,0" concept="3" trace="createProperty_xi87ym_a0f0#(Ljetbrains/mps/openapi/editor/EditorContext;Lorg/jetbrains/mps/openapi/model/SNode;)Ljetbrains/mps/openapi/editor/cells/EditorCell;" />
      <node id="4173297143638951535" at="63,0,82,0" concept="3" trace="createRefCell_xi87ym_a1a#(Ljetbrains/mps/openapi/editor/EditorContext;Lorg/jetbrains/mps/openapi/model/SNode;)Ljetbrains/mps/openapi/editor/cells/EditorCell;" />
      <node id="4173297143638951535" at="183,0,202,0" concept="3" trace="createRefCell_xi87ym_f0#(Ljetbrains/mps/openapi/editor/EditorContext;Lorg/jetbrains/mps/openapi/model/SNode;)Ljetbrains/mps/openapi/editor/cells/EditorCell;" />
      <node id="4173297143638951535" at="235,0,254,0" concept="3" trace="createRefCell_xi87ym_h0#(Ljetbrains/mps/openapi/editor/EditorContext;Lorg/jetbrains/mps/openapi/model/SNode;)Ljetbrains/mps/openapi/editor/cells/EditorCell;" />
      <node id="7415565752188585891" at="98,0,119,0" concept="3" trace="createReadOnlyModelAccessor_xi87ym_b1a#(Ljetbrains/mps/openapi/editor/EditorContext;Lorg/jetbrains/mps/openapi/model/SNode;)Ljetbrains/mps/openapi/editor/cells/EditorCell;" />
      <scope id="7415565752188585891" at="103,37,103,37" />
      <scope id="7415565752189770481" at="144,37,144,37" />
      <scope id="7415565752189773683" at="166,37,166,37" />
      <scope id="4173297143638951535" at="33,79,34,63" />
      <scope id="4173297143638951535" at="36,82,37,65" />
      <scope id="6102524510011687131" at="83,34,84,14" />
      <scope id="6102524510011687131" at="86,69,87,67" />
      <scope id="6102524510011687131" at="89,81,90,80" />
      <scope id="7415565752188585897" at="100,31,101,406" />
      <scope id="7415565752188585891" at="105,44,106,46" />
      <scope id="7415565752189770490" at="141,31,142,109" />
      <scope id="7415565752189770481" at="146,44,147,46" />
      <scope id="7415565752189773692" at="163,31,164,110" />
      <scope id="7415565752189773683" at="168,44,169,46" />
      <scope id="6102524510011687182" at="203,33,204,14" />
      <scope id="6102524510011687182" at="206,69,207,67" />
      <scope id="6102524510011687182" at="209,81,210,66" />
      <scope id="6102524510011687225" at="255,33,256,14" />
      <scope id="6102524510011687225" at="258,69,259,67" />
      <scope id="6102524510011687225" at="261,81,262,79" />
      <scope id="4173297143638951535" at="70,39,72,37" />
      <scope id="4173297143638951535" at="76,35,78,112">
        <var name="manager" id="4173297143638951535" />
      </scope>
      <scope id="7415565752188585891" at="103,0,105,0">
        <var name="s" id="7415565752188585891" />
      </scope>
      <scope id="7415565752189770481" at="144,0,146,0">
        <var name="s" id="7415565752189770481" />
      </scope>
      <scope id="7415565752189773683" at="166,0,168,0">
        <var name="s" id="7415565752189773683" />
      </scope>
      <scope id="4173297143638951535" at="190,39,192,37" />
      <scope id="4173297143638951535" at="196,35,198,112">
        <var name="manager" id="4173297143638951535" />
      </scope>
      <scope id="6102524510011687190" at="222,37,224,114">
        <var name="manager" id="6102524510011687190" />
      </scope>
      <scope id="4173297143638951535" at="242,39,244,37" />
      <scope id="4173297143638951535" at="248,35,250,112">
        <var name="manager" id="4173297143638951535" />
>>>>>>> bd830ede
      </scope>
      <scope id="4173297143638951535" at="103,0,107,0">
        <var name="editorContext" id="4173297143638951535" />
        <var name="node" id="4173297143638951535" />
      </scope>
      <scope id="4173297143638951535" at="41,0,46,0" />
      <scope id="4173297143638951535" at="69,51,74,22">
        <var name="editorCell" id="4173297143638951535" />
      </scope>
      <scope id="4173297143638951535" at="113,0,118,0">
        <var name="context" id="4173297143638951535" />
        <var name="node" id="4173297143638951535" />
        <var name="referencingNode" id="4173297143638951535" />
      </scope>
<<<<<<< HEAD
      <scope id="4173297143638951535" at="123,0,128,0" />
      <scope id="6102524510011687147" at="129,0,134,0" />
      <scope id="4173297143638951535" at="51,50,58,22">
        <var name="editorCell" id="4173297143638951535" />
      </scope>
      <scope id="4173297143638951544" at="60,49,67,22">
        <var name="editorCell" id="4173297143638951544" />
        <var name="style" id="4173297143638951544" />
      </scope>
      <scope id="4173297143638951535" at="69,0,76,0" />
      <scope id="4173297143638951535" at="51,0,60,0" />
      <scope id="4173297143638951544" at="60,0,69,0" />
      <scope id="4173297143638951535" at="76,49,94,22">
        <var name="attributeConcept" id="4173297143638951535" />
        <var name="attributeKind" id="4173297143638951535" />
        <var name="editorCell" id="4173297143638951535" />
        <var name="provider" id="4173297143638951535" />
      </scope>
      <scope id="7415565752188585891" at="135,63,154,22">
        <var name="editorCell" id="7415565752188585891" />
        <var name="style" id="7415565752188585891" />
      </scope>
      <scope id="4173297143638951535" at="76,0,96,0" />
      <scope id="7415565752188585891" at="135,0,156,0" />
      <unit id="7415565752188585891" at="136,88,145,5" name="jetbrains.mps.build.mps.runner.editor.BuildSolutionRunnerAspect_EditorBuilder_a$1" />
      <unit id="4173297143638951535" at="96,0,108,0" name="jetbrains.mps.build.mps.runner.editor.BuildSolutionRunnerAspect_EditorBuilder_a$_Inline_xi87ym_a0b0" />
      <unit id="4173297143638951535" at="108,0,135,0" name="jetbrains.mps.build.mps.runner.editor.BuildSolutionRunnerAspect_EditorBuilder_a$Inline_Builder_xi87ym_a0b0" />
      <unit id="4173297143638951535" at="32,0,157,0" name="jetbrains.mps.build.mps.runner.editor.BuildSolutionRunnerAspect_EditorBuilder_a" />
    </file>
    <file name="BuildSolutionRunnerAspect_InspectorBuilder_a.java">
      <node id="4173297143638951535" at="29,108,30,19" concept="8" />
      <node id="4173297143638951535" at="30,19,31,18" concept="1" />
      <node id="4173297143638951535" at="36,26,37,18" concept="6" />
      <node id="4173297143638951535" at="40,39,41,41" concept="6" />
      <node id="4173297143638951535" at="44,52,45,103" concept="5" />
      <node id="4173297143638951535" at="45,103,46,50" concept="1" />
      <node id="4173297143638951535" at="46,50,47,28" concept="1" />
      <node id="4173297143638951535" at="47,28,48,65" concept="1" />
      <node id="4173297143638951535" at="48,65,49,59" concept="1" />
      <node id="4173297143638951535" at="49,59,50,70" concept="1" />
      <node id="4173297143638951535" at="50,70,51,57" concept="1" />
      <node id="4173297143638951535" at="51,57,52,70" concept="1" />
      <node id="4173297143638951535" at="52,70,53,57" concept="1" />
      <node id="4173297143638951535" at="53,57,54,56" concept="1" />
      <node id="4173297143638951535" at="54,56,55,57" concept="1" />
      <node id="4173297143638951535" at="55,57,56,56" concept="1" />
      <node id="4173297143638951535" at="56,56,57,22" concept="6" />
      <node id="7415565752188817701" at="59,51,60,117" concept="5" />
      <node id="7415565752188817701" at="60,117,61,49" concept="1" />
      <node id="7415565752188817701" at="61,49,62,34" concept="1" />
      <node id="7415565752188817701" at="62,34,63,22" concept="6" />
      <node id="7415565752189770832" at="67,31,68,111" concept="6" />
      <node id="7415565752189770481" at="72,44,73,46" concept="6" />
      <node id="7415565752189770481" at="75,15,76,79" concept="1" />
      <node id="7415565752189770481" at="76,79,77,82" concept="1" />
      <node id="7415565752189770481" at="77,82,78,60" concept="1" />
      <node id="7415565752189770481" at="78,60,79,22" concept="6" />
      <node id="7415565752188817716" at="81,49,82,103" concept="5" />
      <node id="7415565752188817716" at="82,103,83,47" concept="1" />
      <node id="7415565752188817716" at="83,47,84,34" concept="1" />
      <node id="7415565752188817716" at="84,34,85,22" concept="6" />
      <node id="7415565752189774045" at="89,31,90,112" concept="6" />
      <node id="7415565752189773683" at="94,44,95,46" concept="6" />
      <node id="7415565752189773683" at="97,15,98,79" concept="1" />
      <node id="7415565752189773683" at="98,79,99,82" concept="1" />
      <node id="7415565752189773683" at="99,82,100,60" concept="1" />
      <node id="7415565752189773683" at="100,60,101,22" concept="6" />
      <node id="7415565752188817725" at="103,49,104,101" concept="5" />
      <node id="7415565752188817725" at="104,101,105,47" concept="1" />
      <node id="7415565752188817725" at="105,47,106,34" concept="1" />
      <node id="7415565752188817725" at="106,34,107,22" concept="6" />
      <node id="4173297143638951535" at="109,48,110,88" concept="5" />
      <node id="4173297143638951535" at="110,88,111,33" concept="1" />
      <node id="4173297143638951535" at="111,33,112,46" concept="1" />
      <node id="4173297143638951535" at="112,46,113,26" concept="5" />
      <node id="4173297143638951535" at="113,26,114,109" concept="1" />
      <node id="4173297143638951535" at="114,109,115,63" concept="1" />
      <node id="4173297143638951535" at="116,39,117,40" concept="1" />
      <node id="4173297143638951535" at="117,40,118,37" concept="1" />
      <node id="4173297143638951535" at="119,5,120,73" concept="1" />
      <node id="4173297143638951535" at="120,73,121,57" concept="5" />
      <node id="4173297143638951535" at="121,57,122,59" concept="5" />
      <node id="4173297143638951535" at="123,35,124,87" concept="5" />
      <node id="4173297143638951535" at="124,87,125,94" concept="6" />
      <node id="4173297143638951535" at="126,10,127,22" concept="6" />
      <node id="4173297143638951535" at="130,33,131,14" concept="8" />
      <node id="4173297143638951535" at="133,69,134,57" concept="6" />
      <node id="4173297143638951535" at="136,81,137,41" concept="7" />
      <node id="4173297143638951535" at="137,41,138,136" concept="6" />
      <node id="4173297143638951535" at="144,0,145,0" concept="2" trace="myReferencingNode" />
      <node id="4173297143638951535" at="146,119,147,21" concept="8" />
      <node id="4173297143638951535" at="147,21,148,42" concept="1" />
      <node id="4173297143638951535" at="148,42,149,20" concept="1" />
      <node id="4173297143638951535" at="152,41,153,42" concept="6" />
      <node id="4173297143638951535" at="158,28,159,20" concept="6" />
      <node id="6102524510011687190" at="162,53,163,91" concept="5" />
      <node id="6102524510011687190" at="163,91,164,31" concept="1" />
      <node id="6102524510011687190" at="164,31,165,44" concept="1" />
      <node id="6102524510011687190" at="165,44,166,33" concept="1" />
      <node id="6102524510011687190" at="166,33,167,28" concept="5" />
      <node id="6102524510011687190" at="167,28,168,65" concept="1" />
      <node id="6102524510011687190" at="168,65,169,44" concept="1" />
      <node id="6102524510011687190" at="169,44,170,75" concept="1" />
      <node id="6102524510011687190" at="170,75,171,59" concept="5" />
      <node id="6102524510011687190" at="171,59,172,61" concept="5" />
      <node id="6102524510011687190" at="173,37,174,89" concept="5" />
      <node id="6102524510011687190" at="174,89,175,96" concept="6" />
      <node id="6102524510011687190" at="176,12,177,24" concept="6" />
      <node id="6102524510011687209" at="180,49,181,106" concept="5" />
      <node id="6102524510011687209" at="181,106,182,47" concept="1" />
      <node id="6102524510011687209" at="182,47,183,34" concept="1" />
      <node id="6102524510011687209" at="183,34,184,22" concept="6" />
      <node id="4173297143638951535" at="186,48,187,88" concept="5" />
      <node id="4173297143638951535" at="187,88,188,33" concept="1" />
      <node id="4173297143638951535" at="188,33,189,46" concept="1" />
      <node id="4173297143638951535" at="189,46,190,26" concept="5" />
      <node id="4173297143638951535" at="190,26,191,109" concept="1" />
      <node id="4173297143638951535" at="191,109,192,63" concept="1" />
      <node id="4173297143638951535" at="193,39,194,40" concept="1" />
      <node id="4173297143638951535" at="194,40,195,37" concept="1" />
      <node id="4173297143638951535" at="196,5,197,73" concept="1" />
      <node id="4173297143638951535" at="197,73,198,57" concept="5" />
      <node id="4173297143638951535" at="198,57,199,59" concept="5" />
      <node id="4173297143638951535" at="200,35,201,87" concept="5" />
      <node id="4173297143638951535" at="201,87,202,94" concept="6" />
      <node id="4173297143638951535" at="203,10,204,22" concept="6" />
      <node id="4173297143638951535" at="207,33,208,14" concept="8" />
      <node id="4173297143638951535" at="210,69,211,57" concept="6" />
      <node id="4173297143638951535" at="213,81,214,41" concept="7" />
      <node id="4173297143638951535" at="214,41,215,136" concept="6" />
      <node id="4173297143638951535" at="221,0,222,0" concept="2" trace="myReferencingNode" />
      <node id="4173297143638951535" at="223,119,224,21" concept="8" />
      <node id="4173297143638951535" at="224,21,225,42" concept="1" />
      <node id="4173297143638951535" at="225,42,226,20" concept="1" />
      <node id="4173297143638951535" at="229,41,230,55" concept="6" />
      <node id="4173297143638951535" at="235,28,236,20" concept="6" />
      <node id="6102524510011687237" at="239,66,240,132" concept="5" />
      <node id="6102524510011687237" at="240,132,241,64" concept="1" />
      <node id="6102524510011687237" at="241,64,242,24" concept="6" />
      <node id="4173297143638951535" at="26,0,28,0" concept="2" trace="myNode" />
      <node id="7415565752189770481" at="70,0,72,0" concept="4" trace="setText#(Ljava/lang/String;)V" />
      <node id="7415565752189773683" at="92,0,94,0" concept="4" trace="setText#(Ljava/lang/String;)V" />
      <node id="4173297143638951535" at="142,0,144,0" concept="2" trace="myNode" />
      <node id="4173297143638951535" at="219,0,221,0" concept="2" trace="myNode" />
      <node id="4173297143638951535" at="40,0,43,0" concept="4" trace="createCell#()Ljetbrains/mps/openapi/editor/cells/EditorCell;" />
      <node id="7415565752189770481" at="67,0,70,0" concept="4" trace="getText#()Ljava/lang/String;" />
      <node id="7415565752189770481" at="72,0,75,0" concept="4" trace="isValidText#(Ljava/lang/String;)Z" />
      <node id="7415565752189773683" at="89,0,92,0" concept="4" trace="getText#()Ljava/lang/String;" />
      <node id="7415565752189773683" at="94,0,97,0" concept="4" trace="isValidText#(Ljava/lang/String;)Z" />
      <node id="4173297143638951535" at="130,0,133,0" concept="0" trace="_Inline_xi87ym_a5a#()V" />
      <node id="4173297143638951535" at="133,0,136,0" concept="4" trace="createEditorCell#(Ljetbrains/mps/openapi/editor/EditorContext;)Ljetbrains/mps/openapi/editor/cells/EditorCell;" />
      <node id="4173297143638951535" at="152,0,155,0" concept="4" trace="createCell#()Ljetbrains/mps/openapi/editor/cells/EditorCell;" />
      <node id="4173297143638951535" at="207,0,210,0" concept="0" trace="_Inline_xi87ym_a7a#()V" />
      <node id="4173297143638951535" at="210,0,213,0" concept="4" trace="createEditorCell#(Ljetbrains/mps/openapi/editor/EditorContext;)Ljetbrains/mps/openapi/editor/cells/EditorCell;" />
      <node id="4173297143638951535" at="229,0,232,0" concept="4" trace="createCell#()Ljetbrains/mps/openapi/editor/cells/EditorCell;" />
      <node id="4173297143638951535" at="29,0,33,0" concept="0" trace="BuildSolutionRunnerAspect_InspectorBuilder_a#(Ljetbrains/mps/openapi/editor/EditorContext;Lorg/jetbrains/mps/openapi/model/SNode;)V" />
      <node id="4173297143638951535" at="115,63,119,5" concept="3" />
      <node id="4173297143638951535" at="136,0,140,0" concept="4" trace="createEditorCell#(Ljetbrains/mps/openapi/editor/EditorContext;Lorg/jetbrains/mps/openapi/model/SNode;)Ljetbrains/mps/openapi/editor/cells/EditorCell;" />
      <node id="4173297143638951535" at="192,63,196,5" concept="3" />
      <node id="4173297143638951535" at="213,0,217,0" concept="4" trace="createEditorCell#(Ljetbrains/mps/openapi/editor/EditorContext;Lorg/jetbrains/mps/openapi/model/SNode;)Ljetbrains/mps/openapi/editor/cells/EditorCell;" />
      <node id="4173297143638951535" at="34,0,39,0" concept="4" trace="getNode#()Lorg/jetbrains/mps/openapi/model/SNode;" />
      <node id="4173297143638951535" at="122,59,127,22" concept="3" />
      <node id="4173297143638951535" at="146,0,151,0" concept="0" trace="Inline_Builder_xi87ym_a5a#(Ljetbrains/mps/openapi/editor/EditorContext;Lorg/jetbrains/mps/openapi/model/SNode;Lorg/jetbrains/mps/openapi/model/SNode;)V" />
      <node id="4173297143638951535" at="156,0,161,0" concept="4" trace="getNode#()Lorg/jetbrains/mps/openapi/model/SNode;" />
      <node id="6102524510011687190" at="172,61,177,24" concept="3" />
      <node id="4173297143638951535" at="199,59,204,22" concept="3" />
      <node id="4173297143638951535" at="223,0,228,0" concept="0" trace="Inline_Builder_xi87ym_a7a#(Ljetbrains/mps/openapi/editor/EditorContext;Lorg/jetbrains/mps/openapi/model/SNode;Lorg/jetbrains/mps/openapi/model/SNode;)V" />
      <node id="4173297143638951535" at="233,0,238,0" concept="4" trace="getNode#()Lorg/jetbrains/mps/openapi/model/SNode;" />
      <node id="6102524510011687237" at="239,0,244,0" concept="4" trace="createReferencePresentation_xi87ym_a0h0#()Ljetbrains/mps/openapi/editor/cells/EditorCell;" />
      <node id="7415565752188817701" at="59,0,65,0" concept="4" trace="createConstant_xi87ym_a0_0#()Ljetbrains/mps/openapi/editor/cells/EditorCell;" />
      <node id="7415565752188817716" at="81,0,87,0" concept="4" trace="createConstant_xi87ym_c0#()Ljetbrains/mps/openapi/editor/cells/EditorCell;" />
      <node id="7415565752188817725" at="103,0,109,0" concept="4" trace="createConstant_xi87ym_e0#()Ljetbrains/mps/openapi/editor/cells/EditorCell;" />
      <node id="6102524510011687209" at="180,0,186,0" concept="4" trace="createConstant_xi87ym_g0#()Ljetbrains/mps/openapi/editor/cells/EditorCell;" />
      <node id="7415565752189770481" at="65,62,75,15" concept="5" />
      <node id="7415565752189773683" at="87,62,97,15" concept="5" />
      <node id="4173297143638951535" at="44,0,59,0" concept="4" trace="createCollection_xi87ym_a_0#()Ljetbrains/mps/openapi/editor/cells/EditorCell;" />
      <node id="7415565752189770481" at="65,0,81,0" concept="4" trace="createReadOnlyModelAccessor_xi87ym_b0#()Ljetbrains/mps/openapi/editor/cells/EditorCell;" />
      <node id="7415565752189773683" at="87,0,103,0" concept="4" trace="createReadOnlyModelAccessor_xi87ym_d0#()Ljetbrains/mps/openapi/editor/cells/EditorCell;" />
      <node id="6102524510011687190" at="162,0,179,0" concept="4" trace="createProperty_xi87ym_a0f0#()Ljetbrains/mps/openapi/editor/cells/EditorCell;" />
      <node id="4173297143638951535" at="109,0,129,0" concept="4" trace="createRefCell_xi87ym_f0#()Ljetbrains/mps/openapi/editor/cells/EditorCell;" />
      <node id="4173297143638951535" at="186,0,206,0" concept="4" trace="createRefCell_xi87ym_h0#()Ljetbrains/mps/openapi/editor/cells/EditorCell;" />
      <scope id="7415565752189770481" at="70,37,70,37" />
      <scope id="7415565752189773683" at="92,37,92,37" />
      <scope id="4173297143638951535" at="36,26,37,18" />
      <scope id="4173297143638951535" at="40,39,41,41" />
      <scope id="7415565752189770490" at="67,31,68,111" />
      <scope id="7415565752189770481" at="72,44,73,46" />
      <scope id="7415565752189773692" at="89,31,90,112" />
      <scope id="7415565752189773683" at="94,44,95,46" />
      <scope id="4173297143638951535" at="130,33,131,14" />
      <scope id="4173297143638951535" at="133,69,134,57" />
      <scope id="4173297143638951535" at="152,41,153,42" />
      <scope id="4173297143638951535" at="158,28,159,20" />
      <scope id="4173297143638951535" at="207,33,208,14" />
      <scope id="4173297143638951535" at="210,69,211,57" />
      <scope id="4173297143638951535" at="229,41,230,55" />
      <scope id="4173297143638951535" at="235,28,236,20" />
      <scope id="4173297143638951535" at="29,108,31,18" />
      <scope id="7415565752189770481" at="70,0,72,0">
        <var name="s" id="7415565752189770481" />
      </scope>
      <scope id="7415565752189773683" at="92,0,94,0">
        <var name="s" id="7415565752189773683" />
      </scope>
      <scope id="4173297143638951535" at="116,39,118,37" />
      <scope id="4173297143638951535" at="123,35,125,94">
        <var name="manager" id="4173297143638951535" />
      </scope>
      <scope id="4173297143638951535" at="136,81,138,136" />
      <scope id="6102524510011687190" at="173,37,175,96">
        <var name="manager" id="6102524510011687190" />
      </scope>
      <scope id="4173297143638951535" at="193,39,195,37" />
      <scope id="4173297143638951535" at="200,35,202,94">
        <var name="manager" id="4173297143638951535" />
=======
      <scope id="6102524510011687131" at="83,0,86,0" />
      <scope id="6102524510011687131" at="86,0,89,0">
        <var name="editorContext" id="6102524510011687131" />
      </scope>
      <scope id="6102524510011687131" at="89,0,92,0">
        <var name="editorContext" id="6102524510011687131" />
        <var name="node" id="6102524510011687131" />
      </scope>
      <scope id="6102524510011687147" at="92,106,95,24">
        <var name="editorCell" id="6102524510011687147" />
      </scope>
      <scope id="7415565752188585891" at="100,0,103,0" />
      <scope id="7415565752188585891" at="105,0,108,0">
        <var name="s" id="7415565752188585891" />
      </scope>
      <scope id="7415565752189770481" at="141,0,144,0" />
      <scope id="7415565752189770481" at="146,0,149,0">
        <var name="s" id="7415565752189770481" />
      </scope>
      <scope id="7415565752189773683" at="163,0,166,0" />
      <scope id="7415565752189773683" at="168,0,171,0">
        <var name="s" id="7415565752189773683" />
      </scope>
      <scope id="6102524510011687182" at="203,0,206,0" />
      <scope id="6102524510011687182" at="206,0,209,0">
        <var name="editorContext" id="6102524510011687182" />
      </scope>
      <scope id="6102524510011687182" at="209,0,212,0">
        <var name="editorContext" id="6102524510011687182" />
        <var name="node" id="6102524510011687182" />
      </scope>
      <scope id="6102524510011687225" at="255,0,258,0" />
      <scope id="6102524510011687225" at="258,0,261,0">
        <var name="editorContext" id="6102524510011687225" />
      </scope>
      <scope id="6102524510011687225" at="261,0,264,0">
        <var name="editorContext" id="6102524510011687225" />
        <var name="node" id="6102524510011687225" />
      </scope>
      <scope id="6102524510011687237" at="264,105,267,24">
        <var name="editorCell" id="6102524510011687237" />
      </scope>
      <scope id="7415565752188817701" at="133,90,137,22">
        <var name="editorCell" id="7415565752188817701" />
      </scope>
      <scope id="7415565752188817716" at="155,88,159,22">
        <var name="editorCell" id="7415565752188817716" />
      </scope>
      <scope id="7415565752188817725" at="177,88,181,22">
        <var name="editorCell" id="7415565752188817725" />
      </scope>
      <scope id="6102524510011687209" at="229,88,233,22">
        <var name="editorCell" id="6102524510011687209" />
>>>>>>> bd830ede
      </scope>
      <scope id="4173297143638951535" at="213,81,215,136" />
      <scope id="4173297143638951535" at="40,0,43,0" />
      <scope id="7415565752189770481" at="67,0,70,0" />
      <scope id="7415565752189770481" at="72,0,75,0">
        <var name="s" id="7415565752189770481" />
      </scope>
<<<<<<< HEAD
      <scope id="7415565752189773683" at="89,0,92,0" />
      <scope id="7415565752189773683" at="94,0,97,0">
        <var name="s" id="7415565752189773683" />
      </scope>
      <scope id="4173297143638951535" at="130,0,133,0" />
      <scope id="4173297143638951535" at="133,0,136,0">
        <var name="editorContext" id="4173297143638951535" />
=======
      <scope id="6102524510011687147" at="92,0,97,0">
        <var name="editorContext" id="6102524510011687147" />
        <var name="node" id="6102524510011687147" />
      </scope>
      <scope id="6102524510011687237" at="264,0,269,0">
        <var name="editorContext" id="6102524510011687237" />
        <var name="node" id="6102524510011687237" />
>>>>>>> bd830ede
      </scope>
      <scope id="4173297143638951535" at="146,119,149,20" />
      <scope id="4173297143638951535" at="152,0,155,0" />
      <scope id="4173297143638951535" at="207,0,210,0" />
      <scope id="4173297143638951535" at="210,0,213,0">
        <var name="editorContext" id="4173297143638951535" />
      </scope>
<<<<<<< HEAD
      <scope id="4173297143638951535" at="223,119,226,20" />
      <scope id="4173297143638951535" at="229,0,232,0" />
      <scope id="6102524510011687237" at="239,66,242,24">
        <var name="editorCell" id="6102524510011687237" />
      </scope>
      <scope id="4173297143638951535" at="29,0,33,0">
        <var name="context" id="4173297143638951535" />
        <var name="node" id="4173297143638951535" />
      </scope>
      <scope id="7415565752188817701" at="59,51,63,22">
        <var name="editorCell" id="7415565752188817701" />
      </scope>
      <scope id="7415565752188817716" at="81,49,85,22">
        <var name="editorCell" id="7415565752188817716" />
=======
      <scope id="7415565752188817701" at="133,0,139,0">
        <var name="editorContext" id="7415565752188817701" />
        <var name="node" id="7415565752188817701" />
      </scope>
      <scope id="7415565752188817716" at="155,0,161,0">
        <var name="editorContext" id="7415565752188817716" />
        <var name="node" id="7415565752188817716" />
      </scope>
      <scope id="7415565752188817725" at="177,0,183,0">
        <var name="editorContext" id="7415565752188817725" />
        <var name="node" id="7415565752188817725" />
      </scope>
      <scope id="6102524510011687209" at="229,0,235,0">
        <var name="editorContext" id="6102524510011687209" />
        <var name="node" id="6102524510011687209" />
>>>>>>> bd830ede
      </scope>
      <scope id="7415565752188817725" at="103,49,107,22">
        <var name="editorCell" id="7415565752188817725" />
      </scope>
      <scope id="4173297143638951535" at="136,0,140,0">
        <var name="editorContext" id="4173297143638951535" />
        <var name="node" id="4173297143638951535" />
      </scope>
      <scope id="6102524510011687209" at="180,49,184,22">
        <var name="editorCell" id="6102524510011687209" />
      </scope>
      <scope id="4173297143638951535" at="213,0,217,0">
        <var name="editorContext" id="4173297143638951535" />
        <var name="node" id="4173297143638951535" />
      </scope>
<<<<<<< HEAD
      <scope id="4173297143638951535" at="34,0,39,0" />
      <scope id="4173297143638951535" at="146,0,151,0">
        <var name="context" id="4173297143638951535" />
        <var name="node" id="4173297143638951535" />
        <var name="referencingNode" id="4173297143638951535" />
      </scope>
      <scope id="4173297143638951535" at="156,0,161,0" />
      <scope id="4173297143638951535" at="223,0,228,0">
        <var name="context" id="4173297143638951535" />
=======
      <scope id="4173297143638951544" at="47,0,56,0">
        <var name="editorContext" id="4173297143638951544" />
        <var name="node" id="4173297143638951544" />
      </scope>
      <scope id="4173297143638951535" at="119,91,131,22">
        <var name="editorCell" id="4173297143638951535" />
      </scope>
      <scope id="4173297143638951535" at="119,0,133,0">
        <var name="editorContext" id="4173297143638951535" />
>>>>>>> bd830ede
        <var name="node" id="4173297143638951535" />
        <var name="referencingNode" id="4173297143638951535" />
      </scope>
      <scope id="4173297143638951535" at="233,0,238,0" />
      <scope id="6102524510011687237" at="239,0,244,0" />
      <scope id="7415565752188817701" at="59,0,65,0" />
      <scope id="7415565752188817716" at="81,0,87,0" />
      <scope id="7415565752188817725" at="103,0,109,0" />
      <scope id="6102524510011687209" at="180,0,186,0" />
      <scope id="4173297143638951535" at="44,52,57,22">
        <var name="editorCell" id="4173297143638951535" />
      </scope>
<<<<<<< HEAD
      <scope id="7415565752189770481" at="65,62,79,22">
        <var name="editorCell" id="7415565752189770481" />
      </scope>
      <scope id="7415565752189773683" at="87,62,101,22">
        <var name="editorCell" id="7415565752189773683" />
      </scope>
      <scope id="4173297143638951535" at="44,0,59,0" />
      <scope id="6102524510011687190" at="162,53,177,24">
=======
      <scope id="7415565752189770481" at="139,113,153,22">
        <var name="editorCell" id="7415565752189770481" />
      </scope>
      <scope id="7415565752189773683" at="161,113,175,22">
        <var name="editorCell" id="7415565752189773683" />
      </scope>
      <scope id="6102524510011687190" at="212,92,226,24">
>>>>>>> bd830ede
        <var name="attributeConcept" id="6102524510011687190" />
        <var name="editorCell" id="6102524510011687190" />
        <var name="provider" id="6102524510011687190" />
      </scope>
<<<<<<< HEAD
      <scope id="7415565752189770481" at="65,0,81,0" />
      <scope id="7415565752189773683" at="87,0,103,0" />
      <scope id="6102524510011687190" at="162,0,179,0" />
      <scope id="4173297143638951535" at="109,48,127,22">
=======
      <scope id="7415565752189770481" at="139,0,155,0">
        <var name="editorContext" id="7415565752189770481" />
        <var name="node" id="7415565752189770481" />
      </scope>
      <scope id="7415565752189773683" at="161,0,177,0">
        <var name="editorContext" id="7415565752189773683" />
        <var name="node" id="7415565752189773683" />
      </scope>
      <scope id="6102524510011687190" at="212,0,228,0">
        <var name="editorContext" id="6102524510011687190" />
        <var name="node" id="6102524510011687190" />
      </scope>
      <scope id="4173297143638951535" at="63,88,80,22">
>>>>>>> bd830ede
        <var name="attributeConcept" id="4173297143638951535" />
        <var name="editorCell" id="4173297143638951535" />
        <var name="provider" id="4173297143638951535" />
      </scope>
<<<<<<< HEAD
      <scope id="4173297143638951535" at="186,48,204,22">
=======
      <scope id="4173297143638951535" at="183,87,200,22">
>>>>>>> bd830ede
        <var name="attributeConcept" id="4173297143638951535" />
        <var name="editorCell" id="4173297143638951535" />
        <var name="provider" id="4173297143638951535" />
      </scope>
<<<<<<< HEAD
      <scope id="4173297143638951535" at="109,0,129,0" />
      <scope id="4173297143638951535" at="186,0,206,0" />
      <unit id="7415565752189770481" at="66,88,75,5" name="jetbrains.mps.build.mps.runner.editor.BuildSolutionRunnerAspect_InspectorBuilder_a$1" />
      <unit id="7415565752189773683" at="88,88,97,5" name="jetbrains.mps.build.mps.runner.editor.BuildSolutionRunnerAspect_InspectorBuilder_a$2" />
      <unit id="4173297143638951535" at="129,0,141,0" name="jetbrains.mps.build.mps.runner.editor.BuildSolutionRunnerAspect_InspectorBuilder_a$_Inline_xi87ym_a5a" />
      <unit id="4173297143638951535" at="206,0,218,0" name="jetbrains.mps.build.mps.runner.editor.BuildSolutionRunnerAspect_InspectorBuilder_a$_Inline_xi87ym_a7a" />
      <unit id="4173297143638951535" at="218,0,245,0" name="jetbrains.mps.build.mps.runner.editor.BuildSolutionRunnerAspect_InspectorBuilder_a$Inline_Builder_xi87ym_a7a" />
      <unit id="4173297143638951535" at="141,0,180,0" name="jetbrains.mps.build.mps.runner.editor.BuildSolutionRunnerAspect_InspectorBuilder_a$Inline_Builder_xi87ym_a5a" />
      <unit id="4173297143638951535" at="25,0,246,0" name="jetbrains.mps.build.mps.runner.editor.BuildSolutionRunnerAspect_InspectorBuilder_a" />
=======
      <scope id="4173297143638951535" at="235,87,252,22">
        <var name="attributeConcept" id="4173297143638951535" />
        <var name="editorCell" id="4173297143638951535" />
        <var name="provider" id="4173297143638951535" />
      </scope>
      <scope id="4173297143638951535" at="63,0,82,0">
        <var name="editorContext" id="4173297143638951535" />
        <var name="node" id="4173297143638951535" />
      </scope>
      <scope id="7415565752188585891" at="98,114,117,22">
        <var name="editorCell" id="7415565752188585891" />
        <var name="style" id="7415565752188585891" />
      </scope>
      <scope id="4173297143638951535" at="183,0,202,0">
        <var name="editorContext" id="4173297143638951535" />
        <var name="node" id="4173297143638951535" />
      </scope>
      <scope id="4173297143638951535" at="235,0,254,0">
        <var name="editorContext" id="4173297143638951535" />
        <var name="node" id="4173297143638951535" />
      </scope>
      <scope id="7415565752188585891" at="98,0,119,0">
        <var name="editorContext" id="7415565752188585891" />
        <var name="node" id="7415565752188585891" />
      </scope>
      <unit id="7415565752188585891" at="99,83,108,5" name="jetbrains.mps.build.mps.runner.editor.BuildSolutionRunnerAspect_Editor$1" />
      <unit id="7415565752189770481" at="140,83,149,5" name="jetbrains.mps.build.mps.runner.editor.BuildSolutionRunnerAspect_Editor$2" />
      <unit id="7415565752189773683" at="162,83,171,5" name="jetbrains.mps.build.mps.runner.editor.BuildSolutionRunnerAspect_Editor$3" />
      <unit id="6102524510011687131" at="82,0,98,0" name="jetbrains.mps.build.mps.runner.editor.BuildSolutionRunnerAspect_Editor$_Inline_xi87ym_a0b0" />
      <unit id="6102524510011687225" at="254,0,270,0" name="jetbrains.mps.build.mps.runner.editor.BuildSolutionRunnerAspect_Editor$_Inline_xi87ym_a7a" />
      <unit id="6102524510011687182" at="202,0,229,0" name="jetbrains.mps.build.mps.runner.editor.BuildSolutionRunnerAspect_Editor$_Inline_xi87ym_a5a" />
      <unit id="4173297143638951535" at="32,0,271,0" name="jetbrains.mps.build.mps.runner.editor.BuildSolutionRunnerAspect_Editor" />
>>>>>>> bd830ede
    </file>
  </root>
</debug-info>
<|MERGE_RESOLUTION|>--- conflicted
+++ resolved
@@ -70,7 +70,6 @@
   </root>
   <root nodeRef="r:a874629d-0982-4f95-a5f4-d979f0120bd1(jetbrains.mps.build.mps.runner.editor)/4173297143638951535">
     <file name="BuildSolutionRunnerAspect_Editor.java">
-<<<<<<< HEAD
       <node id="4173297143638951535" at="11,79,12,91" concept="6" />
       <node id="4173297143638951535" at="14,82,15,94" concept="6" />
       <node id="4173297143638951535" at="11,0,14,0" concept="4" trace="createEditorCell#(Ljetbrains/mps/openapi/editor/EditorContext;Lorg/jetbrains/mps/openapi/model/SNode;)Ljetbrains/mps/openapi/editor/cells/EditorCell;" />
@@ -121,323 +120,93 @@
       <node id="4173297143638951535" at="84,40,85,37" concept="1" />
       <node id="4173297143638951535" at="86,5,87,73" concept="1" />
       <node id="4173297143638951535" at="87,73,88,57" concept="5" />
-      <node id="4173297143638951535" at="88,57,89,59" concept="5" />
-      <node id="4173297143638951535" at="90,35,91,87" concept="5" />
-      <node id="4173297143638951535" at="91,87,92,94" concept="6" />
-      <node id="4173297143638951535" at="93,10,94,22" concept="6" />
-      <node id="4173297143638951535" at="97,34,98,14" concept="8" />
-      <node id="4173297143638951535" at="100,69,101,57" concept="6" />
-      <node id="4173297143638951535" at="103,81,104,41" concept="7" />
-      <node id="4173297143638951535" at="104,41,105,134" concept="6" />
-      <node id="4173297143638951535" at="111,0,112,0" concept="2" trace="myReferencingNode" />
-      <node id="4173297143638951535" at="113,120,114,21" concept="8" />
-      <node id="4173297143638951535" at="114,21,115,42" concept="1" />
-      <node id="4173297143638951535" at="115,42,116,20" concept="1" />
-      <node id="4173297143638951535" at="119,41,120,56" concept="6" />
-      <node id="4173297143638951535" at="125,28,126,20" concept="6" />
-      <node id="6102524510011687147" at="129,67,130,132" concept="5" />
-      <node id="6102524510011687147" at="130,132,131,65" concept="1" />
-      <node id="6102524510011687147" at="131,65,132,24" concept="6" />
-      <node id="7415565752188772249" at="137,31,138,412" concept="6" />
-      <node id="7415565752188585891" at="142,44,143,46" concept="6" />
-      <node id="7415565752188585891" at="145,15,146,79" concept="1" />
-      <node id="7415565752188585891" at="146,79,147,82" concept="1" />
-      <node id="7415565752188585891" at="147,82,148,61" concept="1" />
-      <node id="7415565752188585891" at="148,61,149,34" concept="5" />
-      <node id="7415565752188585891" at="149,34,150,60" concept="1" />
-      <node id="7415565752188585891" at="150,60,151,47" concept="1" />
-      <node id="7415565752188585891" at="151,47,152,102" concept="1" />
-      <node id="7415565752188585891" at="152,102,153,40" concept="1" />
-      <node id="7415565752188585891" at="153,40,154,22" concept="6" />
+      <node id="4173297143638951535" at="89,35,90,87" concept="5" />
+      <node id="4173297143638951535" at="90,87,91,112" concept="6" />
+      <node id="4173297143638951535" at="92,10,93,22" concept="6" />
+      <node id="4173297143638951535" at="96,34,97,14" concept="8" />
+      <node id="4173297143638951535" at="99,69,100,57" concept="6" />
+      <node id="4173297143638951535" at="102,81,103,41" concept="7" />
+      <node id="4173297143638951535" at="103,41,104,134" concept="6" />
+      <node id="4173297143638951535" at="110,0,111,0" concept="2" trace="myReferencingNode" />
+      <node id="4173297143638951535" at="112,120,113,21" concept="8" />
+      <node id="4173297143638951535" at="113,21,114,42" concept="1" />
+      <node id="4173297143638951535" at="114,42,115,20" concept="1" />
+      <node id="4173297143638951535" at="118,41,119,56" concept="6" />
+      <node id="4173297143638951535" at="124,28,125,20" concept="6" />
+      <node id="6102524510011687147" at="128,67,129,132" concept="5" />
+      <node id="6102524510011687147" at="129,132,130,65" concept="1" />
+      <node id="6102524510011687147" at="130,65,131,24" concept="6" />
+      <node id="7415565752188772249" at="136,31,137,412" concept="6" />
+      <node id="7415565752188585891" at="141,44,142,46" concept="6" />
+      <node id="7415565752188585891" at="144,15,145,79" concept="1" />
+      <node id="7415565752188585891" at="145,79,146,82" concept="1" />
+      <node id="7415565752188585891" at="146,82,147,61" concept="1" />
+      <node id="7415565752188585891" at="147,61,148,34" concept="5" />
+      <node id="7415565752188585891" at="148,34,149,60" concept="1" />
+      <node id="7415565752188585891" at="149,60,150,47" concept="1" />
+      <node id="7415565752188585891" at="150,47,151,102" concept="1" />
+      <node id="7415565752188585891" at="151,102,152,40" concept="1" />
+      <node id="7415565752188585891" at="152,40,153,22" concept="6" />
       <node id="4173297143638951535" at="33,0,35,0" concept="2" trace="myNode" />
-      <node id="4173297143638951535" at="109,0,111,0" concept="2" trace="myNode" />
-      <node id="7415565752188585891" at="140,0,142,0" concept="4" trace="setText#(Ljava/lang/String;)V" />
+      <node id="4173297143638951535" at="108,0,110,0" concept="2" trace="myNode" />
+      <node id="7415565752188585891" at="139,0,141,0" concept="4" trace="setText#(Ljava/lang/String;)V" />
       <node id="4173297143638951535" at="47,0,50,0" concept="4" trace="createCell#()Ljetbrains/mps/openapi/editor/cells/EditorCell;" />
-      <node id="4173297143638951535" at="97,0,100,0" concept="0" trace="_Inline_xi87ym_a0b0#()V" />
-      <node id="4173297143638951535" at="100,0,103,0" concept="4" trace="createEditorCell#(Ljetbrains/mps/openapi/editor/EditorContext;)Ljetbrains/mps/openapi/editor/cells/EditorCell;" />
-      <node id="4173297143638951535" at="119,0,122,0" concept="4" trace="createCell#()Ljetbrains/mps/openapi/editor/cells/EditorCell;" />
-      <node id="7415565752188585891" at="137,0,140,0" concept="4" trace="getText#()Ljava/lang/String;" />
-      <node id="7415565752188585891" at="142,0,145,0" concept="4" trace="isValidText#(Ljava/lang/String;)Z" />
+      <node id="4173297143638951535" at="96,0,99,0" concept="0" trace="_Inline_xi87ym_a0b0#()V" />
+      <node id="4173297143638951535" at="99,0,102,0" concept="4" trace="createEditorCell#(Ljetbrains/mps/openapi/editor/EditorContext;)Ljetbrains/mps/openapi/editor/cells/EditorCell;" />
+      <node id="4173297143638951535" at="118,0,121,0" concept="4" trace="createCell#()Ljetbrains/mps/openapi/editor/cells/EditorCell;" />
+      <node id="7415565752188585891" at="136,0,139,0" concept="4" trace="getText#()Ljava/lang/String;" />
+      <node id="7415565752188585891" at="141,0,144,0" concept="4" trace="isValidText#(Ljava/lang/String;)Z" />
       <node id="4173297143638951535" at="36,0,40,0" concept="0" trace="BuildSolutionRunnerAspect_EditorBuilder_a#(Ljetbrains/mps/openapi/editor/EditorContext;Lorg/jetbrains/mps/openapi/model/SNode;)V" />
       <node id="4173297143638951535" at="82,63,86,5" concept="3" />
-      <node id="4173297143638951535" at="103,0,107,0" concept="4" trace="createEditorCell#(Ljetbrains/mps/openapi/editor/EditorContext;Lorg/jetbrains/mps/openapi/model/SNode;)Ljetbrains/mps/openapi/editor/cells/EditorCell;" />
+      <node id="4173297143638951535" at="102,0,106,0" concept="4" trace="createEditorCell#(Ljetbrains/mps/openapi/editor/EditorContext;Lorg/jetbrains/mps/openapi/model/SNode;)Ljetbrains/mps/openapi/editor/cells/EditorCell;" />
       <node id="4173297143638951535" at="41,0,46,0" concept="4" trace="getNode#()Lorg/jetbrains/mps/openapi/model/SNode;" />
-      <node id="4173297143638951535" at="89,59,94,22" concept="3" />
-      <node id="4173297143638951535" at="113,0,118,0" concept="0" trace="Inline_Builder_xi87ym_a0b0#(Ljetbrains/mps/openapi/editor/EditorContext;Lorg/jetbrains/mps/openapi/model/SNode;Lorg/jetbrains/mps/openapi/model/SNode;)V" />
-      <node id="4173297143638951535" at="123,0,128,0" concept="4" trace="getNode#()Lorg/jetbrains/mps/openapi/model/SNode;" />
-      <node id="6102524510011687147" at="129,0,134,0" concept="4" trace="createReferencePresentation_xi87ym_a0a1a#()Ljetbrains/mps/openapi/editor/cells/EditorCell;" />
+      <node id="4173297143638951535" at="88,57,93,22" concept="3" />
+      <node id="4173297143638951535" at="112,0,117,0" concept="0" trace="Inline_Builder_xi87ym_a0b0#(Ljetbrains/mps/openapi/editor/EditorContext;Lorg/jetbrains/mps/openapi/model/SNode;Lorg/jetbrains/mps/openapi/model/SNode;)V" />
+      <node id="4173297143638951535" at="122,0,127,0" concept="4" trace="getNode#()Lorg/jetbrains/mps/openapi/model/SNode;" />
+      <node id="6102524510011687147" at="128,0,133,0" concept="4" trace="createReferencePresentation_xi87ym_a0a1a#()Ljetbrains/mps/openapi/editor/cells/EditorCell;" />
       <node id="4173297143638951535" at="69,0,76,0" concept="4" trace="createCollection_xi87ym_b0#()Ljetbrains/mps/openapi/editor/cells/EditorCell;" />
       <node id="4173297143638951535" at="51,0,60,0" concept="4" trace="createCollection_xi87ym_a#()Ljetbrains/mps/openapi/editor/cells/EditorCell;" />
       <node id="4173297143638951544" at="60,0,69,0" concept="4" trace="createConstant_xi87ym_a0#()Ljetbrains/mps/openapi/editor/cells/EditorCell;" />
-      <node id="7415565752188585891" at="135,63,145,15" concept="5" />
-      <node id="4173297143638951535" at="76,0,96,0" concept="4" trace="createRefCell_xi87ym_a1a#()Ljetbrains/mps/openapi/editor/cells/EditorCell;" />
-      <node id="7415565752188585891" at="135,0,156,0" concept="4" trace="createReadOnlyModelAccessor_xi87ym_b1a#()Ljetbrains/mps/openapi/editor/cells/EditorCell;" />
-      <scope id="7415565752188585891" at="140,37,140,37" />
+      <node id="7415565752188585891" at="134,63,144,15" concept="5" />
+      <node id="4173297143638951535" at="76,0,95,0" concept="4" trace="createRefCell_xi87ym_a1a#()Ljetbrains/mps/openapi/editor/cells/EditorCell;" />
+      <node id="7415565752188585891" at="134,0,155,0" concept="4" trace="createReadOnlyModelAccessor_xi87ym_b1a#()Ljetbrains/mps/openapi/editor/cells/EditorCell;" />
+      <scope id="7415565752188585891" at="139,37,139,37" />
       <scope id="4173297143638951535" at="43,26,44,18" />
       <scope id="4173297143638951535" at="47,39,48,39" />
-      <scope id="4173297143638951535" at="97,34,98,14" />
-      <scope id="4173297143638951535" at="100,69,101,57" />
-      <scope id="4173297143638951535" at="119,41,120,56" />
-      <scope id="4173297143638951535" at="125,28,126,20" />
-      <scope id="7415565752188585897" at="137,31,138,412" />
-      <scope id="7415565752188585891" at="142,44,143,46" />
+      <scope id="4173297143638951535" at="96,34,97,14" />
+      <scope id="4173297143638951535" at="99,69,100,57" />
+      <scope id="4173297143638951535" at="118,41,119,56" />
+      <scope id="4173297143638951535" at="124,28,125,20" />
+      <scope id="7415565752188585897" at="136,31,137,412" />
+      <scope id="7415565752188585891" at="141,44,142,46" />
       <scope id="4173297143638951535" at="36,105,38,18" />
       <scope id="4173297143638951535" at="83,39,85,37" />
-      <scope id="4173297143638951535" at="90,35,92,94">
+      <scope id="4173297143638951535" at="89,35,91,112">
         <var name="manager" id="4173297143638951535" />
       </scope>
-      <scope id="4173297143638951535" at="103,81,105,134" />
-      <scope id="7415565752188585891" at="140,0,142,0">
+      <scope id="4173297143638951535" at="102,81,104,134" />
+      <scope id="7415565752188585891" at="139,0,141,0">
         <var name="s" id="7415565752188585891" />
       </scope>
       <scope id="4173297143638951535" at="47,0,50,0" />
-      <scope id="4173297143638951535" at="97,0,100,0" />
-      <scope id="4173297143638951535" at="100,0,103,0">
-        <var name="editorContext" id="4173297143638951535" />
-      </scope>
-      <scope id="4173297143638951535" at="113,120,116,20" />
-      <scope id="4173297143638951535" at="119,0,122,0" />
-      <scope id="6102524510011687147" at="129,67,132,24">
+      <scope id="4173297143638951535" at="96,0,99,0" />
+      <scope id="4173297143638951535" at="99,0,102,0">
+        <var name="editorContext" id="4173297143638951535" />
+      </scope>
+      <scope id="4173297143638951535" at="112,120,115,20" />
+      <scope id="4173297143638951535" at="118,0,121,0" />
+      <scope id="6102524510011687147" at="128,67,131,24">
         <var name="editorCell" id="6102524510011687147" />
       </scope>
-      <scope id="7415565752188585891" at="137,0,140,0" />
-      <scope id="7415565752188585891" at="142,0,145,0">
+      <scope id="7415565752188585891" at="136,0,139,0" />
+      <scope id="7415565752188585891" at="141,0,144,0">
         <var name="s" id="7415565752188585891" />
       </scope>
       <scope id="4173297143638951535" at="36,0,40,0">
         <var name="context" id="4173297143638951535" />
         <var name="node" id="4173297143638951535" />
-=======
-      <node id="4173297143638951535" at="33,79,34,63" concept="5" />
-      <node id="4173297143638951535" at="36,82,37,65" concept="5" />
-      <node id="4173297143638951535" at="39,89,40,96" concept="4" />
-      <node id="4173297143638951535" at="40,96,41,48" concept="1" />
-      <node id="4173297143638951535" at="41,48,42,28" concept="1" />
-      <node id="4173297143638951535" at="42,28,43,81" concept="1" />
-      <node id="4173297143638951535" at="43,81,44,83" concept="1" />
-      <node id="4173297143638951535" at="44,83,45,22" concept="5" />
-      <node id="4173297143638951544" at="47,88,48,108" concept="4" />
-      <node id="4173297143638951544" at="48,108,49,47" concept="1" />
-      <node id="4173297143638951544" at="49,47,50,34" concept="4" />
-      <node id="4173297143638951544" at="50,34,51,71" concept="1" />
-      <node id="4173297143638951544" at="51,71,52,40" concept="1" />
-      <node id="4173297143638951544" at="52,40,53,34" concept="1" />
-      <node id="4173297143638951544" at="53,34,54,22" concept="5" />
-      <node id="4173297143638951535" at="56,90,57,97" concept="4" />
-      <node id="4173297143638951535" at="57,97,58,49" concept="1" />
-      <node id="4173297143638951535" at="58,49,59,81" concept="1" />
-      <node id="4173297143638951535" at="59,81,60,95" concept="1" />
-      <node id="4173297143638951535" at="60,95,61,22" concept="5" />
-      <node id="4173297143638951535" at="63,88,64,81" concept="4" />
-      <node id="4173297143638951535" at="64,81,65,33" concept="1" />
-      <node id="4173297143638951535" at="65,33,66,46" concept="1" />
-      <node id="4173297143638951535" at="66,46,67,26" concept="4" />
-      <node id="4173297143638951535" at="67,26,68,98" concept="1" />
-      <node id="4173297143638951535" at="68,98,69,58" concept="1" />
-      <node id="4173297143638951535" at="70,39,71,40" concept="1" />
-      <node id="4173297143638951535" at="71,40,72,37" concept="1" />
-      <node id="4173297143638951535" at="73,5,74,73" concept="1" />
-      <node id="4173297143638951535" at="74,73,75,57" concept="4" />
-      <node id="4173297143638951535" at="76,35,77,82" concept="4" />
-      <node id="4173297143638951535" at="77,82,78,112" concept="5" />
-      <node id="4173297143638951535" at="79,10,80,22" concept="5" />
-      <node id="6102524510011687131" at="83,34,84,14" concept="6" />
-      <node id="6102524510011687131" at="86,69,87,67" concept="5" />
-      <node id="6102524510011687131" at="89,81,90,80" concept="5" />
-      <node id="6102524510011687147" at="92,106,93,125" concept="4" />
-      <node id="6102524510011687147" at="93,125,94,65" concept="1" />
-      <node id="6102524510011687147" at="94,65,95,24" concept="5" />
-      <node id="7415565752188772249" at="100,31,101,406" concept="5" />
-      <node id="7415565752188585891" at="105,44,106,46" concept="5" />
-      <node id="7415565752188585891" at="108,13,109,79" concept="1" />
-      <node id="7415565752188585891" at="109,79,110,82" concept="1" />
-      <node id="7415565752188585891" at="110,82,111,61" concept="1" />
-      <node id="7415565752188585891" at="111,61,112,34" concept="4" />
-      <node id="7415565752188585891" at="112,34,113,63" concept="1" />
-      <node id="7415565752188585891" at="113,63,114,50" concept="1" />
-      <node id="7415565752188585891" at="114,50,115,105" concept="1" />
-      <node id="7415565752188585891" at="115,105,116,40" concept="1" />
-      <node id="7415565752188585891" at="116,40,117,22" concept="5" />
-      <node id="4173297143638951535" at="119,91,120,96" concept="4" />
-      <node id="4173297143638951535" at="120,96,121,50" concept="1" />
-      <node id="4173297143638951535" at="121,50,122,28" concept="1" />
-      <node id="4173297143638951535" at="122,28,123,83" concept="1" />
-      <node id="4173297143638951535" at="123,83,124,94" concept="1" />
-      <node id="4173297143638951535" at="124,94,125,81" concept="1" />
-      <node id="4173297143638951535" at="125,81,126,94" concept="1" />
-      <node id="4173297143638951535" at="126,94,127,81" concept="1" />
-      <node id="4173297143638951535" at="127,81,128,80" concept="1" />
-      <node id="4173297143638951535" at="128,80,129,81" concept="1" />
-      <node id="4173297143638951535" at="129,81,130,80" concept="1" />
-      <node id="4173297143638951535" at="130,80,131,22" concept="5" />
-      <node id="7415565752188817701" at="133,90,134,110" concept="4" />
-      <node id="7415565752188817701" at="134,110,135,49" concept="1" />
-      <node id="7415565752188817701" at="135,49,136,34" concept="1" />
-      <node id="7415565752188817701" at="136,34,137,22" concept="5" />
-      <node id="7415565752189770832" at="141,31,142,109" concept="5" />
-      <node id="7415565752189770481" at="146,44,147,46" concept="5" />
-      <node id="7415565752189770481" at="149,13,150,79" concept="1" />
-      <node id="7415565752189770481" at="150,79,151,82" concept="1" />
-      <node id="7415565752189770481" at="151,82,152,60" concept="1" />
-      <node id="7415565752189770481" at="152,60,153,22" concept="5" />
-      <node id="7415565752188817716" at="155,88,156,96" concept="4" />
-      <node id="7415565752188817716" at="156,96,157,47" concept="1" />
-      <node id="7415565752188817716" at="157,47,158,34" concept="1" />
-      <node id="7415565752188817716" at="158,34,159,22" concept="5" />
-      <node id="7415565752189774045" at="163,31,164,110" concept="5" />
-      <node id="7415565752189773683" at="168,44,169,46" concept="5" />
-      <node id="7415565752189773683" at="171,13,172,79" concept="1" />
-      <node id="7415565752189773683" at="172,79,173,82" concept="1" />
-      <node id="7415565752189773683" at="173,82,174,60" concept="1" />
-      <node id="7415565752189773683" at="174,60,175,22" concept="5" />
-      <node id="7415565752188817725" at="177,88,178,94" concept="4" />
-      <node id="7415565752188817725" at="178,94,179,47" concept="1" />
-      <node id="7415565752188817725" at="179,47,180,34" concept="1" />
-      <node id="7415565752188817725" at="180,34,181,22" concept="5" />
-      <node id="4173297143638951535" at="183,87,184,81" concept="4" />
-      <node id="4173297143638951535" at="184,81,185,33" concept="1" />
-      <node id="4173297143638951535" at="185,33,186,46" concept="1" />
-      <node id="4173297143638951535" at="186,46,187,26" concept="4" />
-      <node id="4173297143638951535" at="187,26,188,97" concept="1" />
-      <node id="4173297143638951535" at="188,97,189,58" concept="1" />
-      <node id="4173297143638951535" at="190,39,191,40" concept="1" />
-      <node id="4173297143638951535" at="191,40,192,37" concept="1" />
-      <node id="4173297143638951535" at="193,5,194,73" concept="1" />
-      <node id="4173297143638951535" at="194,73,195,57" concept="4" />
-      <node id="4173297143638951535" at="196,35,197,82" concept="4" />
-      <node id="4173297143638951535" at="197,82,198,112" concept="5" />
-      <node id="4173297143638951535" at="199,10,200,22" concept="5" />
-      <node id="6102524510011687182" at="203,33,204,14" concept="6" />
-      <node id="6102524510011687182" at="206,69,207,67" concept="5" />
-      <node id="6102524510011687182" at="209,81,210,66" concept="5" />
-      <node id="6102524510011687190" at="212,92,213,84" concept="4" />
-      <node id="6102524510011687190" at="213,84,214,31" concept="1" />
-      <node id="6102524510011687190" at="214,31,215,44" concept="1" />
-      <node id="6102524510011687190" at="215,44,216,33" concept="1" />
-      <node id="6102524510011687190" at="216,33,217,28" concept="4" />
-      <node id="6102524510011687190" at="217,28,218,60" concept="1" />
-      <node id="6102524510011687190" at="218,60,219,44" concept="1" />
-      <node id="6102524510011687190" at="219,44,220,75" concept="1" />
-      <node id="6102524510011687190" at="220,75,221,59" concept="4" />
-      <node id="6102524510011687190" at="222,37,223,84" concept="4" />
-      <node id="6102524510011687190" at="223,84,224,114" concept="5" />
-      <node id="6102524510011687190" at="225,12,226,24" concept="5" />
-      <node id="6102524510011687209" at="229,88,230,99" concept="4" />
-      <node id="6102524510011687209" at="230,99,231,47" concept="1" />
-      <node id="6102524510011687209" at="231,47,232,34" concept="1" />
-      <node id="6102524510011687209" at="232,34,233,22" concept="5" />
-      <node id="4173297143638951535" at="235,87,236,81" concept="4" />
-      <node id="4173297143638951535" at="236,81,237,33" concept="1" />
-      <node id="4173297143638951535" at="237,33,238,46" concept="1" />
-      <node id="4173297143638951535" at="238,46,239,26" concept="4" />
-      <node id="4173297143638951535" at="239,26,240,97" concept="1" />
-      <node id="4173297143638951535" at="240,97,241,58" concept="1" />
-      <node id="4173297143638951535" at="242,39,243,40" concept="1" />
-      <node id="4173297143638951535" at="243,40,244,37" concept="1" />
-      <node id="4173297143638951535" at="245,5,246,73" concept="1" />
-      <node id="4173297143638951535" at="246,73,247,57" concept="4" />
-      <node id="4173297143638951535" at="248,35,249,82" concept="4" />
-      <node id="4173297143638951535" at="249,82,250,112" concept="5" />
-      <node id="4173297143638951535" at="251,10,252,22" concept="5" />
-      <node id="6102524510011687225" at="255,33,256,14" concept="6" />
-      <node id="6102524510011687225" at="258,69,259,67" concept="5" />
-      <node id="6102524510011687225" at="261,81,262,79" concept="5" />
-      <node id="6102524510011687237" at="264,105,265,125" concept="4" />
-      <node id="6102524510011687237" at="265,125,266,64" concept="1" />
-      <node id="6102524510011687237" at="266,64,267,24" concept="5" />
-      <node id="7415565752188585891" at="103,0,105,0" concept="3" trace="setText#(Ljava/lang/String;)V" />
-      <node id="7415565752189770481" at="144,0,146,0" concept="3" trace="setText#(Ljava/lang/String;)V" />
-      <node id="7415565752189773683" at="166,0,168,0" concept="3" trace="setText#(Ljava/lang/String;)V" />
-      <node id="4173297143638951535" at="33,0,36,0" concept="3" trace="createEditorCell#(Ljetbrains/mps/openapi/editor/EditorContext;Lorg/jetbrains/mps/openapi/model/SNode;)Ljetbrains/mps/openapi/editor/cells/EditorCell;" />
-      <node id="4173297143638951535" at="36,0,39,0" concept="3" trace="createInspectedCell#(Ljetbrains/mps/openapi/editor/EditorContext;Lorg/jetbrains/mps/openapi/model/SNode;)Ljetbrains/mps/openapi/editor/cells/EditorCell;" />
-      <node id="6102524510011687131" at="83,0,86,0" concept="0" trace="_Inline_xi87ym_a0b0#()V" />
-      <node id="6102524510011687131" at="86,0,89,0" concept="3" trace="createEditorCell#(Ljetbrains/mps/openapi/editor/EditorContext;)Ljetbrains/mps/openapi/editor/cells/EditorCell;" />
-      <node id="6102524510011687131" at="89,0,92,0" concept="3" trace="createEditorCell#(Ljetbrains/mps/openapi/editor/EditorContext;Lorg/jetbrains/mps/openapi/model/SNode;)Ljetbrains/mps/openapi/editor/cells/EditorCell;" />
-      <node id="7415565752188585891" at="100,0,103,0" concept="3" trace="getText#()Ljava/lang/String;" />
-      <node id="7415565752188585891" at="105,0,108,0" concept="3" trace="isValidText#(Ljava/lang/String;)Z" />
-      <node id="7415565752189770481" at="141,0,144,0" concept="3" trace="getText#()Ljava/lang/String;" />
-      <node id="7415565752189770481" at="146,0,149,0" concept="3" trace="isValidText#(Ljava/lang/String;)Z" />
-      <node id="7415565752189773683" at="163,0,166,0" concept="3" trace="getText#()Ljava/lang/String;" />
-      <node id="7415565752189773683" at="168,0,171,0" concept="3" trace="isValidText#(Ljava/lang/String;)Z" />
-      <node id="6102524510011687182" at="203,0,206,0" concept="0" trace="_Inline_xi87ym_a5a#()V" />
-      <node id="6102524510011687182" at="206,0,209,0" concept="3" trace="createEditorCell#(Ljetbrains/mps/openapi/editor/EditorContext;)Ljetbrains/mps/openapi/editor/cells/EditorCell;" />
-      <node id="6102524510011687182" at="209,0,212,0" concept="3" trace="createEditorCell#(Ljetbrains/mps/openapi/editor/EditorContext;Lorg/jetbrains/mps/openapi/model/SNode;)Ljetbrains/mps/openapi/editor/cells/EditorCell;" />
-      <node id="6102524510011687225" at="255,0,258,0" concept="0" trace="_Inline_xi87ym_a7a#()V" />
-      <node id="6102524510011687225" at="258,0,261,0" concept="3" trace="createEditorCell#(Ljetbrains/mps/openapi/editor/EditorContext;)Ljetbrains/mps/openapi/editor/cells/EditorCell;" />
-      <node id="6102524510011687225" at="261,0,264,0" concept="3" trace="createEditorCell#(Ljetbrains/mps/openapi/editor/EditorContext;Lorg/jetbrains/mps/openapi/model/SNode;)Ljetbrains/mps/openapi/editor/cells/EditorCell;" />
-      <node id="4173297143638951535" at="69,58,73,5" concept="2" />
-      <node id="4173297143638951535" at="189,58,193,5" concept="2" />
-      <node id="4173297143638951535" at="241,58,245,5" concept="2" />
-      <node id="4173297143638951535" at="75,57,80,22" concept="2" />
-      <node id="6102524510011687147" at="92,0,97,0" concept="3" trace="createReferencePresentation_xi87ym_a0a1a#(Ljetbrains/mps/openapi/editor/EditorContext;Lorg/jetbrains/mps/openapi/model/SNode;)Ljetbrains/mps/openapi/editor/cells/EditorCell;" />
-      <node id="4173297143638951535" at="195,57,200,22" concept="2" />
-      <node id="6102524510011687190" at="221,59,226,24" concept="2" />
-      <node id="4173297143638951535" at="247,57,252,22" concept="2" />
-      <node id="6102524510011687237" at="264,0,269,0" concept="3" trace="createReferencePresentation_xi87ym_a0h0#(Ljetbrains/mps/openapi/editor/EditorContext;Lorg/jetbrains/mps/openapi/model/SNode;)Ljetbrains/mps/openapi/editor/cells/EditorCell;" />
-      <node id="7415565752188817701" at="133,0,139,0" concept="3" trace="createConstant_xi87ym_a0_0#(Ljetbrains/mps/openapi/editor/EditorContext;Lorg/jetbrains/mps/openapi/model/SNode;)Ljetbrains/mps/openapi/editor/cells/EditorCell;" />
-      <node id="7415565752188817716" at="155,0,161,0" concept="3" trace="createConstant_xi87ym_c0#(Ljetbrains/mps/openapi/editor/EditorContext;Lorg/jetbrains/mps/openapi/model/SNode;)Ljetbrains/mps/openapi/editor/cells/EditorCell;" />
-      <node id="7415565752188817725" at="177,0,183,0" concept="3" trace="createConstant_xi87ym_e0#(Ljetbrains/mps/openapi/editor/EditorContext;Lorg/jetbrains/mps/openapi/model/SNode;)Ljetbrains/mps/openapi/editor/cells/EditorCell;" />
-      <node id="6102524510011687209" at="229,0,235,0" concept="3" trace="createConstant_xi87ym_g0#(Ljetbrains/mps/openapi/editor/EditorContext;Lorg/jetbrains/mps/openapi/model/SNode;)Ljetbrains/mps/openapi/editor/cells/EditorCell;" />
-      <node id="4173297143638951535" at="56,0,63,0" concept="3" trace="createCollection_xi87ym_b0#(Ljetbrains/mps/openapi/editor/EditorContext;Lorg/jetbrains/mps/openapi/model/SNode;)Ljetbrains/mps/openapi/editor/cells/EditorCell;" />
-      <node id="4173297143638951535" at="39,0,47,0" concept="3" trace="createCollection_xi87ym_a#(Ljetbrains/mps/openapi/editor/EditorContext;Lorg/jetbrains/mps/openapi/model/SNode;)Ljetbrains/mps/openapi/editor/cells/EditorCell;" />
-      <node id="4173297143638951544" at="47,0,56,0" concept="3" trace="createConstant_xi87ym_a0#(Ljetbrains/mps/openapi/editor/EditorContext;Lorg/jetbrains/mps/openapi/model/SNode;)Ljetbrains/mps/openapi/editor/cells/EditorCell;" />
-      <node id="7415565752188585891" at="98,114,108,13" concept="4" />
-      <node id="7415565752189770481" at="139,113,149,13" concept="4" />
-      <node id="7415565752189773683" at="161,113,171,13" concept="4" />
-      <node id="4173297143638951535" at="119,0,133,0" concept="3" trace="createCollection_xi87ym_a_0#(Ljetbrains/mps/openapi/editor/EditorContext;Lorg/jetbrains/mps/openapi/model/SNode;)Ljetbrains/mps/openapi/editor/cells/EditorCell;" />
-      <node id="7415565752189770481" at="139,0,155,0" concept="3" trace="createReadOnlyModelAccessor_xi87ym_b0#(Ljetbrains/mps/openapi/editor/EditorContext;Lorg/jetbrains/mps/openapi/model/SNode;)Ljetbrains/mps/openapi/editor/cells/EditorCell;" />
-      <node id="7415565752189773683" at="161,0,177,0" concept="3" trace="createReadOnlyModelAccessor_xi87ym_d0#(Ljetbrains/mps/openapi/editor/EditorContext;Lorg/jetbrains/mps/openapi/model/SNode;)Ljetbrains/mps/openapi/editor/cells/EditorCell;" />
-      <node id="6102524510011687190" at="212,0,228,0" concept="3" trace="createProperty_xi87ym_a0f0#(Ljetbrains/mps/openapi/editor/EditorContext;Lorg/jetbrains/mps/openapi/model/SNode;)Ljetbrains/mps/openapi/editor/cells/EditorCell;" />
-      <node id="4173297143638951535" at="63,0,82,0" concept="3" trace="createRefCell_xi87ym_a1a#(Ljetbrains/mps/openapi/editor/EditorContext;Lorg/jetbrains/mps/openapi/model/SNode;)Ljetbrains/mps/openapi/editor/cells/EditorCell;" />
-      <node id="4173297143638951535" at="183,0,202,0" concept="3" trace="createRefCell_xi87ym_f0#(Ljetbrains/mps/openapi/editor/EditorContext;Lorg/jetbrains/mps/openapi/model/SNode;)Ljetbrains/mps/openapi/editor/cells/EditorCell;" />
-      <node id="4173297143638951535" at="235,0,254,0" concept="3" trace="createRefCell_xi87ym_h0#(Ljetbrains/mps/openapi/editor/EditorContext;Lorg/jetbrains/mps/openapi/model/SNode;)Ljetbrains/mps/openapi/editor/cells/EditorCell;" />
-      <node id="7415565752188585891" at="98,0,119,0" concept="3" trace="createReadOnlyModelAccessor_xi87ym_b1a#(Ljetbrains/mps/openapi/editor/EditorContext;Lorg/jetbrains/mps/openapi/model/SNode;)Ljetbrains/mps/openapi/editor/cells/EditorCell;" />
-      <scope id="7415565752188585891" at="103,37,103,37" />
-      <scope id="7415565752189770481" at="144,37,144,37" />
-      <scope id="7415565752189773683" at="166,37,166,37" />
-      <scope id="4173297143638951535" at="33,79,34,63" />
-      <scope id="4173297143638951535" at="36,82,37,65" />
-      <scope id="6102524510011687131" at="83,34,84,14" />
-      <scope id="6102524510011687131" at="86,69,87,67" />
-      <scope id="6102524510011687131" at="89,81,90,80" />
-      <scope id="7415565752188585897" at="100,31,101,406" />
-      <scope id="7415565752188585891" at="105,44,106,46" />
-      <scope id="7415565752189770490" at="141,31,142,109" />
-      <scope id="7415565752189770481" at="146,44,147,46" />
-      <scope id="7415565752189773692" at="163,31,164,110" />
-      <scope id="7415565752189773683" at="168,44,169,46" />
-      <scope id="6102524510011687182" at="203,33,204,14" />
-      <scope id="6102524510011687182" at="206,69,207,67" />
-      <scope id="6102524510011687182" at="209,81,210,66" />
-      <scope id="6102524510011687225" at="255,33,256,14" />
-      <scope id="6102524510011687225" at="258,69,259,67" />
-      <scope id="6102524510011687225" at="261,81,262,79" />
-      <scope id="4173297143638951535" at="70,39,72,37" />
-      <scope id="4173297143638951535" at="76,35,78,112">
-        <var name="manager" id="4173297143638951535" />
-      </scope>
-      <scope id="7415565752188585891" at="103,0,105,0">
-        <var name="s" id="7415565752188585891" />
-      </scope>
-      <scope id="7415565752189770481" at="144,0,146,0">
-        <var name="s" id="7415565752189770481" />
-      </scope>
-      <scope id="7415565752189773683" at="166,0,168,0">
-        <var name="s" id="7415565752189773683" />
-      </scope>
-      <scope id="4173297143638951535" at="190,39,192,37" />
-      <scope id="4173297143638951535" at="196,35,198,112">
-        <var name="manager" id="4173297143638951535" />
-      </scope>
-      <scope id="6102524510011687190" at="222,37,224,114">
-        <var name="manager" id="6102524510011687190" />
-      </scope>
-      <scope id="4173297143638951535" at="242,39,244,37" />
-      <scope id="4173297143638951535" at="248,35,250,112">
-        <var name="manager" id="4173297143638951535" />
->>>>>>> bd830ede
-      </scope>
-      <scope id="4173297143638951535" at="103,0,107,0">
+      </scope>
+      <scope id="4173297143638951535" at="102,0,106,0">
         <var name="editorContext" id="4173297143638951535" />
         <var name="node" id="4173297143638951535" />
       </scope>
@@ -445,14 +214,13 @@
       <scope id="4173297143638951535" at="69,51,74,22">
         <var name="editorCell" id="4173297143638951535" />
       </scope>
-      <scope id="4173297143638951535" at="113,0,118,0">
+      <scope id="4173297143638951535" at="112,0,117,0">
         <var name="context" id="4173297143638951535" />
         <var name="node" id="4173297143638951535" />
         <var name="referencingNode" id="4173297143638951535" />
       </scope>
-<<<<<<< HEAD
-      <scope id="4173297143638951535" at="123,0,128,0" />
-      <scope id="6102524510011687147" at="129,0,134,0" />
+      <scope id="4173297143638951535" at="122,0,127,0" />
+      <scope id="6102524510011687147" at="128,0,133,0" />
       <scope id="4173297143638951535" at="51,50,58,22">
         <var name="editorCell" id="4173297143638951535" />
       </scope>
@@ -463,22 +231,21 @@
       <scope id="4173297143638951535" at="69,0,76,0" />
       <scope id="4173297143638951535" at="51,0,60,0" />
       <scope id="4173297143638951544" at="60,0,69,0" />
-      <scope id="4173297143638951535" at="76,49,94,22">
+      <scope id="4173297143638951535" at="76,49,93,22">
         <var name="attributeConcept" id="4173297143638951535" />
-        <var name="attributeKind" id="4173297143638951535" />
         <var name="editorCell" id="4173297143638951535" />
         <var name="provider" id="4173297143638951535" />
       </scope>
-      <scope id="7415565752188585891" at="135,63,154,22">
+      <scope id="4173297143638951535" at="76,0,95,0" />
+      <scope id="7415565752188585891" at="134,63,153,22">
         <var name="editorCell" id="7415565752188585891" />
         <var name="style" id="7415565752188585891" />
       </scope>
-      <scope id="4173297143638951535" at="76,0,96,0" />
-      <scope id="7415565752188585891" at="135,0,156,0" />
-      <unit id="7415565752188585891" at="136,88,145,5" name="jetbrains.mps.build.mps.runner.editor.BuildSolutionRunnerAspect_EditorBuilder_a$1" />
-      <unit id="4173297143638951535" at="96,0,108,0" name="jetbrains.mps.build.mps.runner.editor.BuildSolutionRunnerAspect_EditorBuilder_a$_Inline_xi87ym_a0b0" />
-      <unit id="4173297143638951535" at="108,0,135,0" name="jetbrains.mps.build.mps.runner.editor.BuildSolutionRunnerAspect_EditorBuilder_a$Inline_Builder_xi87ym_a0b0" />
-      <unit id="4173297143638951535" at="32,0,157,0" name="jetbrains.mps.build.mps.runner.editor.BuildSolutionRunnerAspect_EditorBuilder_a" />
+      <scope id="7415565752188585891" at="134,0,155,0" />
+      <unit id="7415565752188585891" at="135,88,144,5" name="jetbrains.mps.build.mps.runner.editor.BuildSolutionRunnerAspect_EditorBuilder_a$1" />
+      <unit id="4173297143638951535" at="95,0,107,0" name="jetbrains.mps.build.mps.runner.editor.BuildSolutionRunnerAspect_EditorBuilder_a$_Inline_xi87ym_a0b0" />
+      <unit id="4173297143638951535" at="107,0,134,0" name="jetbrains.mps.build.mps.runner.editor.BuildSolutionRunnerAspect_EditorBuilder_a$Inline_Builder_xi87ym_a0b0" />
+      <unit id="4173297143638951535" at="32,0,156,0" name="jetbrains.mps.build.mps.runner.editor.BuildSolutionRunnerAspect_EditorBuilder_a" />
     </file>
     <file name="BuildSolutionRunnerAspect_InspectorBuilder_a.java">
       <node id="4173297143638951535" at="29,108,30,19" concept="8" />
@@ -532,106 +299,103 @@
       <node id="4173297143638951535" at="117,40,118,37" concept="1" />
       <node id="4173297143638951535" at="119,5,120,73" concept="1" />
       <node id="4173297143638951535" at="120,73,121,57" concept="5" />
-      <node id="4173297143638951535" at="121,57,122,59" concept="5" />
-      <node id="4173297143638951535" at="123,35,124,87" concept="5" />
-      <node id="4173297143638951535" at="124,87,125,94" concept="6" />
-      <node id="4173297143638951535" at="126,10,127,22" concept="6" />
-      <node id="4173297143638951535" at="130,33,131,14" concept="8" />
-      <node id="4173297143638951535" at="133,69,134,57" concept="6" />
-      <node id="4173297143638951535" at="136,81,137,41" concept="7" />
-      <node id="4173297143638951535" at="137,41,138,136" concept="6" />
-      <node id="4173297143638951535" at="144,0,145,0" concept="2" trace="myReferencingNode" />
-      <node id="4173297143638951535" at="146,119,147,21" concept="8" />
-      <node id="4173297143638951535" at="147,21,148,42" concept="1" />
-      <node id="4173297143638951535" at="148,42,149,20" concept="1" />
-      <node id="4173297143638951535" at="152,41,153,42" concept="6" />
-      <node id="4173297143638951535" at="158,28,159,20" concept="6" />
-      <node id="6102524510011687190" at="162,53,163,91" concept="5" />
-      <node id="6102524510011687190" at="163,91,164,31" concept="1" />
-      <node id="6102524510011687190" at="164,31,165,44" concept="1" />
-      <node id="6102524510011687190" at="165,44,166,33" concept="1" />
-      <node id="6102524510011687190" at="166,33,167,28" concept="5" />
-      <node id="6102524510011687190" at="167,28,168,65" concept="1" />
-      <node id="6102524510011687190" at="168,65,169,44" concept="1" />
-      <node id="6102524510011687190" at="169,44,170,75" concept="1" />
-      <node id="6102524510011687190" at="170,75,171,59" concept="5" />
-      <node id="6102524510011687190" at="171,59,172,61" concept="5" />
-      <node id="6102524510011687190" at="173,37,174,89" concept="5" />
-      <node id="6102524510011687190" at="174,89,175,96" concept="6" />
-      <node id="6102524510011687190" at="176,12,177,24" concept="6" />
-      <node id="6102524510011687209" at="180,49,181,106" concept="5" />
-      <node id="6102524510011687209" at="181,106,182,47" concept="1" />
-      <node id="6102524510011687209" at="182,47,183,34" concept="1" />
-      <node id="6102524510011687209" at="183,34,184,22" concept="6" />
-      <node id="4173297143638951535" at="186,48,187,88" concept="5" />
-      <node id="4173297143638951535" at="187,88,188,33" concept="1" />
-      <node id="4173297143638951535" at="188,33,189,46" concept="1" />
-      <node id="4173297143638951535" at="189,46,190,26" concept="5" />
-      <node id="4173297143638951535" at="190,26,191,109" concept="1" />
-      <node id="4173297143638951535" at="191,109,192,63" concept="1" />
-      <node id="4173297143638951535" at="193,39,194,40" concept="1" />
-      <node id="4173297143638951535" at="194,40,195,37" concept="1" />
-      <node id="4173297143638951535" at="196,5,197,73" concept="1" />
-      <node id="4173297143638951535" at="197,73,198,57" concept="5" />
-      <node id="4173297143638951535" at="198,57,199,59" concept="5" />
-      <node id="4173297143638951535" at="200,35,201,87" concept="5" />
-      <node id="4173297143638951535" at="201,87,202,94" concept="6" />
-      <node id="4173297143638951535" at="203,10,204,22" concept="6" />
-      <node id="4173297143638951535" at="207,33,208,14" concept="8" />
-      <node id="4173297143638951535" at="210,69,211,57" concept="6" />
-      <node id="4173297143638951535" at="213,81,214,41" concept="7" />
-      <node id="4173297143638951535" at="214,41,215,136" concept="6" />
-      <node id="4173297143638951535" at="221,0,222,0" concept="2" trace="myReferencingNode" />
-      <node id="4173297143638951535" at="223,119,224,21" concept="8" />
-      <node id="4173297143638951535" at="224,21,225,42" concept="1" />
-      <node id="4173297143638951535" at="225,42,226,20" concept="1" />
-      <node id="4173297143638951535" at="229,41,230,55" concept="6" />
-      <node id="4173297143638951535" at="235,28,236,20" concept="6" />
-      <node id="6102524510011687237" at="239,66,240,132" concept="5" />
-      <node id="6102524510011687237" at="240,132,241,64" concept="1" />
-      <node id="6102524510011687237" at="241,64,242,24" concept="6" />
+      <node id="4173297143638951535" at="122,35,123,87" concept="5" />
+      <node id="4173297143638951535" at="123,87,124,112" concept="6" />
+      <node id="4173297143638951535" at="125,10,126,22" concept="6" />
+      <node id="4173297143638951535" at="129,33,130,14" concept="8" />
+      <node id="4173297143638951535" at="132,69,133,57" concept="6" />
+      <node id="4173297143638951535" at="135,81,136,41" concept="7" />
+      <node id="4173297143638951535" at="136,41,137,136" concept="6" />
+      <node id="4173297143638951535" at="143,0,144,0" concept="2" trace="myReferencingNode" />
+      <node id="4173297143638951535" at="145,119,146,21" concept="8" />
+      <node id="4173297143638951535" at="146,21,147,42" concept="1" />
+      <node id="4173297143638951535" at="147,42,148,20" concept="1" />
+      <node id="4173297143638951535" at="151,41,152,42" concept="6" />
+      <node id="4173297143638951535" at="157,28,158,20" concept="6" />
+      <node id="6102524510011687190" at="161,53,162,91" concept="5" />
+      <node id="6102524510011687190" at="162,91,163,31" concept="1" />
+      <node id="6102524510011687190" at="163,31,164,44" concept="1" />
+      <node id="6102524510011687190" at="164,44,165,33" concept="1" />
+      <node id="6102524510011687190" at="165,33,166,28" concept="5" />
+      <node id="6102524510011687190" at="166,28,167,65" concept="1" />
+      <node id="6102524510011687190" at="167,65,168,44" concept="1" />
+      <node id="6102524510011687190" at="168,44,169,75" concept="1" />
+      <node id="6102524510011687190" at="169,75,170,59" concept="5" />
+      <node id="6102524510011687190" at="171,37,172,89" concept="5" />
+      <node id="6102524510011687190" at="172,89,173,114" concept="6" />
+      <node id="6102524510011687190" at="174,12,175,24" concept="6" />
+      <node id="6102524510011687209" at="178,49,179,106" concept="5" />
+      <node id="6102524510011687209" at="179,106,180,47" concept="1" />
+      <node id="6102524510011687209" at="180,47,181,34" concept="1" />
+      <node id="6102524510011687209" at="181,34,182,22" concept="6" />
+      <node id="4173297143638951535" at="184,48,185,88" concept="5" />
+      <node id="4173297143638951535" at="185,88,186,33" concept="1" />
+      <node id="4173297143638951535" at="186,33,187,46" concept="1" />
+      <node id="4173297143638951535" at="187,46,188,26" concept="5" />
+      <node id="4173297143638951535" at="188,26,189,109" concept="1" />
+      <node id="4173297143638951535" at="189,109,190,63" concept="1" />
+      <node id="4173297143638951535" at="191,39,192,40" concept="1" />
+      <node id="4173297143638951535" at="192,40,193,37" concept="1" />
+      <node id="4173297143638951535" at="194,5,195,73" concept="1" />
+      <node id="4173297143638951535" at="195,73,196,57" concept="5" />
+      <node id="4173297143638951535" at="197,35,198,87" concept="5" />
+      <node id="4173297143638951535" at="198,87,199,112" concept="6" />
+      <node id="4173297143638951535" at="200,10,201,22" concept="6" />
+      <node id="4173297143638951535" at="204,33,205,14" concept="8" />
+      <node id="4173297143638951535" at="207,69,208,57" concept="6" />
+      <node id="4173297143638951535" at="210,81,211,41" concept="7" />
+      <node id="4173297143638951535" at="211,41,212,136" concept="6" />
+      <node id="4173297143638951535" at="218,0,219,0" concept="2" trace="myReferencingNode" />
+      <node id="4173297143638951535" at="220,119,221,21" concept="8" />
+      <node id="4173297143638951535" at="221,21,222,42" concept="1" />
+      <node id="4173297143638951535" at="222,42,223,20" concept="1" />
+      <node id="4173297143638951535" at="226,41,227,55" concept="6" />
+      <node id="4173297143638951535" at="232,28,233,20" concept="6" />
+      <node id="6102524510011687237" at="236,66,237,132" concept="5" />
+      <node id="6102524510011687237" at="237,132,238,64" concept="1" />
+      <node id="6102524510011687237" at="238,64,239,24" concept="6" />
       <node id="4173297143638951535" at="26,0,28,0" concept="2" trace="myNode" />
       <node id="7415565752189770481" at="70,0,72,0" concept="4" trace="setText#(Ljava/lang/String;)V" />
       <node id="7415565752189773683" at="92,0,94,0" concept="4" trace="setText#(Ljava/lang/String;)V" />
-      <node id="4173297143638951535" at="142,0,144,0" concept="2" trace="myNode" />
-      <node id="4173297143638951535" at="219,0,221,0" concept="2" trace="myNode" />
+      <node id="4173297143638951535" at="141,0,143,0" concept="2" trace="myNode" />
+      <node id="4173297143638951535" at="216,0,218,0" concept="2" trace="myNode" />
       <node id="4173297143638951535" at="40,0,43,0" concept="4" trace="createCell#()Ljetbrains/mps/openapi/editor/cells/EditorCell;" />
       <node id="7415565752189770481" at="67,0,70,0" concept="4" trace="getText#()Ljava/lang/String;" />
       <node id="7415565752189770481" at="72,0,75,0" concept="4" trace="isValidText#(Ljava/lang/String;)Z" />
       <node id="7415565752189773683" at="89,0,92,0" concept="4" trace="getText#()Ljava/lang/String;" />
       <node id="7415565752189773683" at="94,0,97,0" concept="4" trace="isValidText#(Ljava/lang/String;)Z" />
-      <node id="4173297143638951535" at="130,0,133,0" concept="0" trace="_Inline_xi87ym_a5a#()V" />
-      <node id="4173297143638951535" at="133,0,136,0" concept="4" trace="createEditorCell#(Ljetbrains/mps/openapi/editor/EditorContext;)Ljetbrains/mps/openapi/editor/cells/EditorCell;" />
-      <node id="4173297143638951535" at="152,0,155,0" concept="4" trace="createCell#()Ljetbrains/mps/openapi/editor/cells/EditorCell;" />
-      <node id="4173297143638951535" at="207,0,210,0" concept="0" trace="_Inline_xi87ym_a7a#()V" />
-      <node id="4173297143638951535" at="210,0,213,0" concept="4" trace="createEditorCell#(Ljetbrains/mps/openapi/editor/EditorContext;)Ljetbrains/mps/openapi/editor/cells/EditorCell;" />
-      <node id="4173297143638951535" at="229,0,232,0" concept="4" trace="createCell#()Ljetbrains/mps/openapi/editor/cells/EditorCell;" />
+      <node id="4173297143638951535" at="129,0,132,0" concept="0" trace="_Inline_xi87ym_a5a#()V" />
+      <node id="4173297143638951535" at="132,0,135,0" concept="4" trace="createEditorCell#(Ljetbrains/mps/openapi/editor/EditorContext;)Ljetbrains/mps/openapi/editor/cells/EditorCell;" />
+      <node id="4173297143638951535" at="151,0,154,0" concept="4" trace="createCell#()Ljetbrains/mps/openapi/editor/cells/EditorCell;" />
+      <node id="4173297143638951535" at="204,0,207,0" concept="0" trace="_Inline_xi87ym_a7a#()V" />
+      <node id="4173297143638951535" at="207,0,210,0" concept="4" trace="createEditorCell#(Ljetbrains/mps/openapi/editor/EditorContext;)Ljetbrains/mps/openapi/editor/cells/EditorCell;" />
+      <node id="4173297143638951535" at="226,0,229,0" concept="4" trace="createCell#()Ljetbrains/mps/openapi/editor/cells/EditorCell;" />
       <node id="4173297143638951535" at="29,0,33,0" concept="0" trace="BuildSolutionRunnerAspect_InspectorBuilder_a#(Ljetbrains/mps/openapi/editor/EditorContext;Lorg/jetbrains/mps/openapi/model/SNode;)V" />
       <node id="4173297143638951535" at="115,63,119,5" concept="3" />
-      <node id="4173297143638951535" at="136,0,140,0" concept="4" trace="createEditorCell#(Ljetbrains/mps/openapi/editor/EditorContext;Lorg/jetbrains/mps/openapi/model/SNode;)Ljetbrains/mps/openapi/editor/cells/EditorCell;" />
-      <node id="4173297143638951535" at="192,63,196,5" concept="3" />
-      <node id="4173297143638951535" at="213,0,217,0" concept="4" trace="createEditorCell#(Ljetbrains/mps/openapi/editor/EditorContext;Lorg/jetbrains/mps/openapi/model/SNode;)Ljetbrains/mps/openapi/editor/cells/EditorCell;" />
+      <node id="4173297143638951535" at="135,0,139,0" concept="4" trace="createEditorCell#(Ljetbrains/mps/openapi/editor/EditorContext;Lorg/jetbrains/mps/openapi/model/SNode;)Ljetbrains/mps/openapi/editor/cells/EditorCell;" />
+      <node id="4173297143638951535" at="190,63,194,5" concept="3" />
+      <node id="4173297143638951535" at="210,0,214,0" concept="4" trace="createEditorCell#(Ljetbrains/mps/openapi/editor/EditorContext;Lorg/jetbrains/mps/openapi/model/SNode;)Ljetbrains/mps/openapi/editor/cells/EditorCell;" />
       <node id="4173297143638951535" at="34,0,39,0" concept="4" trace="getNode#()Lorg/jetbrains/mps/openapi/model/SNode;" />
-      <node id="4173297143638951535" at="122,59,127,22" concept="3" />
-      <node id="4173297143638951535" at="146,0,151,0" concept="0" trace="Inline_Builder_xi87ym_a5a#(Ljetbrains/mps/openapi/editor/EditorContext;Lorg/jetbrains/mps/openapi/model/SNode;Lorg/jetbrains/mps/openapi/model/SNode;)V" />
-      <node id="4173297143638951535" at="156,0,161,0" concept="4" trace="getNode#()Lorg/jetbrains/mps/openapi/model/SNode;" />
-      <node id="6102524510011687190" at="172,61,177,24" concept="3" />
-      <node id="4173297143638951535" at="199,59,204,22" concept="3" />
-      <node id="4173297143638951535" at="223,0,228,0" concept="0" trace="Inline_Builder_xi87ym_a7a#(Ljetbrains/mps/openapi/editor/EditorContext;Lorg/jetbrains/mps/openapi/model/SNode;Lorg/jetbrains/mps/openapi/model/SNode;)V" />
-      <node id="4173297143638951535" at="233,0,238,0" concept="4" trace="getNode#()Lorg/jetbrains/mps/openapi/model/SNode;" />
-      <node id="6102524510011687237" at="239,0,244,0" concept="4" trace="createReferencePresentation_xi87ym_a0h0#()Ljetbrains/mps/openapi/editor/cells/EditorCell;" />
+      <node id="4173297143638951535" at="121,57,126,22" concept="3" />
+      <node id="4173297143638951535" at="145,0,150,0" concept="0" trace="Inline_Builder_xi87ym_a5a#(Ljetbrains/mps/openapi/editor/EditorContext;Lorg/jetbrains/mps/openapi/model/SNode;Lorg/jetbrains/mps/openapi/model/SNode;)V" />
+      <node id="4173297143638951535" at="155,0,160,0" concept="4" trace="getNode#()Lorg/jetbrains/mps/openapi/model/SNode;" />
+      <node id="6102524510011687190" at="170,59,175,24" concept="3" />
+      <node id="4173297143638951535" at="196,57,201,22" concept="3" />
+      <node id="4173297143638951535" at="220,0,225,0" concept="0" trace="Inline_Builder_xi87ym_a7a#(Ljetbrains/mps/openapi/editor/EditorContext;Lorg/jetbrains/mps/openapi/model/SNode;Lorg/jetbrains/mps/openapi/model/SNode;)V" />
+      <node id="4173297143638951535" at="230,0,235,0" concept="4" trace="getNode#()Lorg/jetbrains/mps/openapi/model/SNode;" />
+      <node id="6102524510011687237" at="236,0,241,0" concept="4" trace="createReferencePresentation_xi87ym_a0h0#()Ljetbrains/mps/openapi/editor/cells/EditorCell;" />
       <node id="7415565752188817701" at="59,0,65,0" concept="4" trace="createConstant_xi87ym_a0_0#()Ljetbrains/mps/openapi/editor/cells/EditorCell;" />
       <node id="7415565752188817716" at="81,0,87,0" concept="4" trace="createConstant_xi87ym_c0#()Ljetbrains/mps/openapi/editor/cells/EditorCell;" />
       <node id="7415565752188817725" at="103,0,109,0" concept="4" trace="createConstant_xi87ym_e0#()Ljetbrains/mps/openapi/editor/cells/EditorCell;" />
-      <node id="6102524510011687209" at="180,0,186,0" concept="4" trace="createConstant_xi87ym_g0#()Ljetbrains/mps/openapi/editor/cells/EditorCell;" />
+      <node id="6102524510011687209" at="178,0,184,0" concept="4" trace="createConstant_xi87ym_g0#()Ljetbrains/mps/openapi/editor/cells/EditorCell;" />
       <node id="7415565752189770481" at="65,62,75,15" concept="5" />
       <node id="7415565752189773683" at="87,62,97,15" concept="5" />
       <node id="4173297143638951535" at="44,0,59,0" concept="4" trace="createCollection_xi87ym_a_0#()Ljetbrains/mps/openapi/editor/cells/EditorCell;" />
       <node id="7415565752189770481" at="65,0,81,0" concept="4" trace="createReadOnlyModelAccessor_xi87ym_b0#()Ljetbrains/mps/openapi/editor/cells/EditorCell;" />
       <node id="7415565752189773683" at="87,0,103,0" concept="4" trace="createReadOnlyModelAccessor_xi87ym_d0#()Ljetbrains/mps/openapi/editor/cells/EditorCell;" />
-      <node id="6102524510011687190" at="162,0,179,0" concept="4" trace="createProperty_xi87ym_a0f0#()Ljetbrains/mps/openapi/editor/cells/EditorCell;" />
-      <node id="4173297143638951535" at="109,0,129,0" concept="4" trace="createRefCell_xi87ym_f0#()Ljetbrains/mps/openapi/editor/cells/EditorCell;" />
-      <node id="4173297143638951535" at="186,0,206,0" concept="4" trace="createRefCell_xi87ym_h0#()Ljetbrains/mps/openapi/editor/cells/EditorCell;" />
+      <node id="6102524510011687190" at="161,0,177,0" concept="4" trace="createProperty_xi87ym_a0f0#()Ljetbrains/mps/openapi/editor/cells/EditorCell;" />
+      <node id="4173297143638951535" at="109,0,128,0" concept="4" trace="createRefCell_xi87ym_f0#()Ljetbrains/mps/openapi/editor/cells/EditorCell;" />
+      <node id="4173297143638951535" at="184,0,203,0" concept="4" trace="createRefCell_xi87ym_h0#()Ljetbrains/mps/openapi/editor/cells/EditorCell;" />
       <scope id="7415565752189770481" at="70,37,70,37" />
       <scope id="7415565752189773683" at="92,37,92,37" />
       <scope id="4173297143638951535" at="36,26,37,18" />
@@ -640,14 +404,14 @@
       <scope id="7415565752189770481" at="72,44,73,46" />
       <scope id="7415565752189773692" at="89,31,90,112" />
       <scope id="7415565752189773683" at="94,44,95,46" />
-      <scope id="4173297143638951535" at="130,33,131,14" />
-      <scope id="4173297143638951535" at="133,69,134,57" />
-      <scope id="4173297143638951535" at="152,41,153,42" />
-      <scope id="4173297143638951535" at="158,28,159,20" />
-      <scope id="4173297143638951535" at="207,33,208,14" />
-      <scope id="4173297143638951535" at="210,69,211,57" />
-      <scope id="4173297143638951535" at="229,41,230,55" />
-      <scope id="4173297143638951535" at="235,28,236,20" />
+      <scope id="4173297143638951535" at="129,33,130,14" />
+      <scope id="4173297143638951535" at="132,69,133,57" />
+      <scope id="4173297143638951535" at="151,41,152,42" />
+      <scope id="4173297143638951535" at="157,28,158,20" />
+      <scope id="4173297143638951535" at="204,33,205,14" />
+      <scope id="4173297143638951535" at="207,69,208,57" />
+      <scope id="4173297143638951535" at="226,41,227,55" />
+      <scope id="4173297143638951535" at="232,28,233,20" />
       <scope id="4173297143638951535" at="29,108,31,18" />
       <scope id="7415565752189770481" at="70,0,72,0">
         <var name="s" id="7415565752189770481" />
@@ -656,106 +420,40 @@
         <var name="s" id="7415565752189773683" />
       </scope>
       <scope id="4173297143638951535" at="116,39,118,37" />
-      <scope id="4173297143638951535" at="123,35,125,94">
+      <scope id="4173297143638951535" at="122,35,124,112">
         <var name="manager" id="4173297143638951535" />
       </scope>
-      <scope id="4173297143638951535" at="136,81,138,136" />
-      <scope id="6102524510011687190" at="173,37,175,96">
+      <scope id="4173297143638951535" at="135,81,137,136" />
+      <scope id="6102524510011687190" at="171,37,173,114">
         <var name="manager" id="6102524510011687190" />
       </scope>
-      <scope id="4173297143638951535" at="193,39,195,37" />
-      <scope id="4173297143638951535" at="200,35,202,94">
+      <scope id="4173297143638951535" at="191,39,193,37" />
+      <scope id="4173297143638951535" at="197,35,199,112">
         <var name="manager" id="4173297143638951535" />
-=======
-      <scope id="6102524510011687131" at="83,0,86,0" />
-      <scope id="6102524510011687131" at="86,0,89,0">
-        <var name="editorContext" id="6102524510011687131" />
-      </scope>
-      <scope id="6102524510011687131" at="89,0,92,0">
-        <var name="editorContext" id="6102524510011687131" />
-        <var name="node" id="6102524510011687131" />
-      </scope>
-      <scope id="6102524510011687147" at="92,106,95,24">
-        <var name="editorCell" id="6102524510011687147" />
-      </scope>
-      <scope id="7415565752188585891" at="100,0,103,0" />
-      <scope id="7415565752188585891" at="105,0,108,0">
-        <var name="s" id="7415565752188585891" />
-      </scope>
-      <scope id="7415565752189770481" at="141,0,144,0" />
-      <scope id="7415565752189770481" at="146,0,149,0">
-        <var name="s" id="7415565752189770481" />
-      </scope>
-      <scope id="7415565752189773683" at="163,0,166,0" />
-      <scope id="7415565752189773683" at="168,0,171,0">
-        <var name="s" id="7415565752189773683" />
-      </scope>
-      <scope id="6102524510011687182" at="203,0,206,0" />
-      <scope id="6102524510011687182" at="206,0,209,0">
-        <var name="editorContext" id="6102524510011687182" />
-      </scope>
-      <scope id="6102524510011687182" at="209,0,212,0">
-        <var name="editorContext" id="6102524510011687182" />
-        <var name="node" id="6102524510011687182" />
-      </scope>
-      <scope id="6102524510011687225" at="255,0,258,0" />
-      <scope id="6102524510011687225" at="258,0,261,0">
-        <var name="editorContext" id="6102524510011687225" />
-      </scope>
-      <scope id="6102524510011687225" at="261,0,264,0">
-        <var name="editorContext" id="6102524510011687225" />
-        <var name="node" id="6102524510011687225" />
-      </scope>
-      <scope id="6102524510011687237" at="264,105,267,24">
-        <var name="editorCell" id="6102524510011687237" />
-      </scope>
-      <scope id="7415565752188817701" at="133,90,137,22">
-        <var name="editorCell" id="7415565752188817701" />
-      </scope>
-      <scope id="7415565752188817716" at="155,88,159,22">
-        <var name="editorCell" id="7415565752188817716" />
-      </scope>
-      <scope id="7415565752188817725" at="177,88,181,22">
-        <var name="editorCell" id="7415565752188817725" />
-      </scope>
-      <scope id="6102524510011687209" at="229,88,233,22">
-        <var name="editorCell" id="6102524510011687209" />
->>>>>>> bd830ede
-      </scope>
-      <scope id="4173297143638951535" at="213,81,215,136" />
+      </scope>
+      <scope id="4173297143638951535" at="210,81,212,136" />
       <scope id="4173297143638951535" at="40,0,43,0" />
       <scope id="7415565752189770481" at="67,0,70,0" />
       <scope id="7415565752189770481" at="72,0,75,0">
         <var name="s" id="7415565752189770481" />
       </scope>
-<<<<<<< HEAD
       <scope id="7415565752189773683" at="89,0,92,0" />
       <scope id="7415565752189773683" at="94,0,97,0">
         <var name="s" id="7415565752189773683" />
       </scope>
-      <scope id="4173297143638951535" at="130,0,133,0" />
-      <scope id="4173297143638951535" at="133,0,136,0">
-        <var name="editorContext" id="4173297143638951535" />
-=======
-      <scope id="6102524510011687147" at="92,0,97,0">
-        <var name="editorContext" id="6102524510011687147" />
-        <var name="node" id="6102524510011687147" />
-      </scope>
-      <scope id="6102524510011687237" at="264,0,269,0">
-        <var name="editorContext" id="6102524510011687237" />
-        <var name="node" id="6102524510011687237" />
->>>>>>> bd830ede
-      </scope>
-      <scope id="4173297143638951535" at="146,119,149,20" />
-      <scope id="4173297143638951535" at="152,0,155,0" />
-      <scope id="4173297143638951535" at="207,0,210,0" />
-      <scope id="4173297143638951535" at="210,0,213,0">
-        <var name="editorContext" id="4173297143638951535" />
-      </scope>
-<<<<<<< HEAD
-      <scope id="4173297143638951535" at="223,119,226,20" />
-      <scope id="4173297143638951535" at="229,0,232,0" />
-      <scope id="6102524510011687237" at="239,66,242,24">
+      <scope id="4173297143638951535" at="129,0,132,0" />
+      <scope id="4173297143638951535" at="132,0,135,0">
+        <var name="editorContext" id="4173297143638951535" />
+      </scope>
+      <scope id="4173297143638951535" at="145,119,148,20" />
+      <scope id="4173297143638951535" at="151,0,154,0" />
+      <scope id="4173297143638951535" at="204,0,207,0" />
+      <scope id="4173297143638951535" at="207,0,210,0">
+        <var name="editorContext" id="4173297143638951535" />
+      </scope>
+      <scope id="4173297143638951535" at="220,119,223,20" />
+      <scope id="4173297143638951535" at="226,0,229,0" />
+      <scope id="6102524510011687237" at="236,66,239,24">
         <var name="editorCell" id="6102524510011687237" />
       </scope>
       <scope id="4173297143638951535" at="29,0,33,0">
@@ -767,170 +465,76 @@
       </scope>
       <scope id="7415565752188817716" at="81,49,85,22">
         <var name="editorCell" id="7415565752188817716" />
-=======
-      <scope id="7415565752188817701" at="133,0,139,0">
-        <var name="editorContext" id="7415565752188817701" />
-        <var name="node" id="7415565752188817701" />
-      </scope>
-      <scope id="7415565752188817716" at="155,0,161,0">
-        <var name="editorContext" id="7415565752188817716" />
-        <var name="node" id="7415565752188817716" />
-      </scope>
-      <scope id="7415565752188817725" at="177,0,183,0">
-        <var name="editorContext" id="7415565752188817725" />
-        <var name="node" id="7415565752188817725" />
-      </scope>
-      <scope id="6102524510011687209" at="229,0,235,0">
-        <var name="editorContext" id="6102524510011687209" />
-        <var name="node" id="6102524510011687209" />
->>>>>>> bd830ede
       </scope>
       <scope id="7415565752188817725" at="103,49,107,22">
         <var name="editorCell" id="7415565752188817725" />
       </scope>
-      <scope id="4173297143638951535" at="136,0,140,0">
-        <var name="editorContext" id="4173297143638951535" />
-        <var name="node" id="4173297143638951535" />
-      </scope>
-      <scope id="6102524510011687209" at="180,49,184,22">
+      <scope id="4173297143638951535" at="135,0,139,0">
+        <var name="editorContext" id="4173297143638951535" />
+        <var name="node" id="4173297143638951535" />
+      </scope>
+      <scope id="6102524510011687209" at="178,49,182,22">
         <var name="editorCell" id="6102524510011687209" />
       </scope>
-      <scope id="4173297143638951535" at="213,0,217,0">
-        <var name="editorContext" id="4173297143638951535" />
-        <var name="node" id="4173297143638951535" />
-      </scope>
-<<<<<<< HEAD
+      <scope id="4173297143638951535" at="210,0,214,0">
+        <var name="editorContext" id="4173297143638951535" />
+        <var name="node" id="4173297143638951535" />
+      </scope>
       <scope id="4173297143638951535" at="34,0,39,0" />
-      <scope id="4173297143638951535" at="146,0,151,0">
+      <scope id="4173297143638951535" at="145,0,150,0">
         <var name="context" id="4173297143638951535" />
         <var name="node" id="4173297143638951535" />
         <var name="referencingNode" id="4173297143638951535" />
       </scope>
-      <scope id="4173297143638951535" at="156,0,161,0" />
-      <scope id="4173297143638951535" at="223,0,228,0">
+      <scope id="4173297143638951535" at="155,0,160,0" />
+      <scope id="4173297143638951535" at="220,0,225,0">
         <var name="context" id="4173297143638951535" />
-=======
-      <scope id="4173297143638951544" at="47,0,56,0">
-        <var name="editorContext" id="4173297143638951544" />
-        <var name="node" id="4173297143638951544" />
-      </scope>
-      <scope id="4173297143638951535" at="119,91,131,22">
-        <var name="editorCell" id="4173297143638951535" />
-      </scope>
-      <scope id="4173297143638951535" at="119,0,133,0">
-        <var name="editorContext" id="4173297143638951535" />
->>>>>>> bd830ede
         <var name="node" id="4173297143638951535" />
         <var name="referencingNode" id="4173297143638951535" />
       </scope>
-      <scope id="4173297143638951535" at="233,0,238,0" />
-      <scope id="6102524510011687237" at="239,0,244,0" />
+      <scope id="4173297143638951535" at="230,0,235,0" />
+      <scope id="6102524510011687237" at="236,0,241,0" />
       <scope id="7415565752188817701" at="59,0,65,0" />
       <scope id="7415565752188817716" at="81,0,87,0" />
       <scope id="7415565752188817725" at="103,0,109,0" />
-      <scope id="6102524510011687209" at="180,0,186,0" />
+      <scope id="6102524510011687209" at="178,0,184,0" />
       <scope id="4173297143638951535" at="44,52,57,22">
         <var name="editorCell" id="4173297143638951535" />
       </scope>
-<<<<<<< HEAD
       <scope id="7415565752189770481" at="65,62,79,22">
         <var name="editorCell" id="7415565752189770481" />
       </scope>
       <scope id="7415565752189773683" at="87,62,101,22">
         <var name="editorCell" id="7415565752189773683" />
       </scope>
-      <scope id="4173297143638951535" at="44,0,59,0" />
-      <scope id="6102524510011687190" at="162,53,177,24">
-=======
-      <scope id="7415565752189770481" at="139,113,153,22">
-        <var name="editorCell" id="7415565752189770481" />
-      </scope>
-      <scope id="7415565752189773683" at="161,113,175,22">
-        <var name="editorCell" id="7415565752189773683" />
-      </scope>
-      <scope id="6102524510011687190" at="212,92,226,24">
->>>>>>> bd830ede
+      <scope id="6102524510011687190" at="161,53,175,24">
         <var name="attributeConcept" id="6102524510011687190" />
         <var name="editorCell" id="6102524510011687190" />
         <var name="provider" id="6102524510011687190" />
       </scope>
-<<<<<<< HEAD
+      <scope id="4173297143638951535" at="44,0,59,0" />
       <scope id="7415565752189770481" at="65,0,81,0" />
       <scope id="7415565752189773683" at="87,0,103,0" />
-      <scope id="6102524510011687190" at="162,0,179,0" />
-      <scope id="4173297143638951535" at="109,48,127,22">
-=======
-      <scope id="7415565752189770481" at="139,0,155,0">
-        <var name="editorContext" id="7415565752189770481" />
-        <var name="node" id="7415565752189770481" />
-      </scope>
-      <scope id="7415565752189773683" at="161,0,177,0">
-        <var name="editorContext" id="7415565752189773683" />
-        <var name="node" id="7415565752189773683" />
-      </scope>
-      <scope id="6102524510011687190" at="212,0,228,0">
-        <var name="editorContext" id="6102524510011687190" />
-        <var name="node" id="6102524510011687190" />
-      </scope>
-      <scope id="4173297143638951535" at="63,88,80,22">
->>>>>>> bd830ede
+      <scope id="6102524510011687190" at="161,0,177,0" />
+      <scope id="4173297143638951535" at="109,48,126,22">
         <var name="attributeConcept" id="4173297143638951535" />
         <var name="editorCell" id="4173297143638951535" />
         <var name="provider" id="4173297143638951535" />
       </scope>
-<<<<<<< HEAD
-      <scope id="4173297143638951535" at="186,48,204,22">
-=======
-      <scope id="4173297143638951535" at="183,87,200,22">
->>>>>>> bd830ede
+      <scope id="4173297143638951535" at="184,48,201,22">
         <var name="attributeConcept" id="4173297143638951535" />
         <var name="editorCell" id="4173297143638951535" />
         <var name="provider" id="4173297143638951535" />
       </scope>
-<<<<<<< HEAD
-      <scope id="4173297143638951535" at="109,0,129,0" />
-      <scope id="4173297143638951535" at="186,0,206,0" />
+      <scope id="4173297143638951535" at="109,0,128,0" />
+      <scope id="4173297143638951535" at="184,0,203,0" />
       <unit id="7415565752189770481" at="66,88,75,5" name="jetbrains.mps.build.mps.runner.editor.BuildSolutionRunnerAspect_InspectorBuilder_a$1" />
       <unit id="7415565752189773683" at="88,88,97,5" name="jetbrains.mps.build.mps.runner.editor.BuildSolutionRunnerAspect_InspectorBuilder_a$2" />
-      <unit id="4173297143638951535" at="129,0,141,0" name="jetbrains.mps.build.mps.runner.editor.BuildSolutionRunnerAspect_InspectorBuilder_a$_Inline_xi87ym_a5a" />
-      <unit id="4173297143638951535" at="206,0,218,0" name="jetbrains.mps.build.mps.runner.editor.BuildSolutionRunnerAspect_InspectorBuilder_a$_Inline_xi87ym_a7a" />
-      <unit id="4173297143638951535" at="218,0,245,0" name="jetbrains.mps.build.mps.runner.editor.BuildSolutionRunnerAspect_InspectorBuilder_a$Inline_Builder_xi87ym_a7a" />
-      <unit id="4173297143638951535" at="141,0,180,0" name="jetbrains.mps.build.mps.runner.editor.BuildSolutionRunnerAspect_InspectorBuilder_a$Inline_Builder_xi87ym_a5a" />
-      <unit id="4173297143638951535" at="25,0,246,0" name="jetbrains.mps.build.mps.runner.editor.BuildSolutionRunnerAspect_InspectorBuilder_a" />
-=======
-      <scope id="4173297143638951535" at="235,87,252,22">
-        <var name="attributeConcept" id="4173297143638951535" />
-        <var name="editorCell" id="4173297143638951535" />
-        <var name="provider" id="4173297143638951535" />
-      </scope>
-      <scope id="4173297143638951535" at="63,0,82,0">
-        <var name="editorContext" id="4173297143638951535" />
-        <var name="node" id="4173297143638951535" />
-      </scope>
-      <scope id="7415565752188585891" at="98,114,117,22">
-        <var name="editorCell" id="7415565752188585891" />
-        <var name="style" id="7415565752188585891" />
-      </scope>
-      <scope id="4173297143638951535" at="183,0,202,0">
-        <var name="editorContext" id="4173297143638951535" />
-        <var name="node" id="4173297143638951535" />
-      </scope>
-      <scope id="4173297143638951535" at="235,0,254,0">
-        <var name="editorContext" id="4173297143638951535" />
-        <var name="node" id="4173297143638951535" />
-      </scope>
-      <scope id="7415565752188585891" at="98,0,119,0">
-        <var name="editorContext" id="7415565752188585891" />
-        <var name="node" id="7415565752188585891" />
-      </scope>
-      <unit id="7415565752188585891" at="99,83,108,5" name="jetbrains.mps.build.mps.runner.editor.BuildSolutionRunnerAspect_Editor$1" />
-      <unit id="7415565752189770481" at="140,83,149,5" name="jetbrains.mps.build.mps.runner.editor.BuildSolutionRunnerAspect_Editor$2" />
-      <unit id="7415565752189773683" at="162,83,171,5" name="jetbrains.mps.build.mps.runner.editor.BuildSolutionRunnerAspect_Editor$3" />
-      <unit id="6102524510011687131" at="82,0,98,0" name="jetbrains.mps.build.mps.runner.editor.BuildSolutionRunnerAspect_Editor$_Inline_xi87ym_a0b0" />
-      <unit id="6102524510011687225" at="254,0,270,0" name="jetbrains.mps.build.mps.runner.editor.BuildSolutionRunnerAspect_Editor$_Inline_xi87ym_a7a" />
-      <unit id="6102524510011687182" at="202,0,229,0" name="jetbrains.mps.build.mps.runner.editor.BuildSolutionRunnerAspect_Editor$_Inline_xi87ym_a5a" />
-      <unit id="4173297143638951535" at="32,0,271,0" name="jetbrains.mps.build.mps.runner.editor.BuildSolutionRunnerAspect_Editor" />
->>>>>>> bd830ede
+      <unit id="4173297143638951535" at="128,0,140,0" name="jetbrains.mps.build.mps.runner.editor.BuildSolutionRunnerAspect_InspectorBuilder_a$_Inline_xi87ym_a5a" />
+      <unit id="4173297143638951535" at="203,0,215,0" name="jetbrains.mps.build.mps.runner.editor.BuildSolutionRunnerAspect_InspectorBuilder_a$_Inline_xi87ym_a7a" />
+      <unit id="4173297143638951535" at="215,0,242,0" name="jetbrains.mps.build.mps.runner.editor.BuildSolutionRunnerAspect_InspectorBuilder_a$Inline_Builder_xi87ym_a7a" />
+      <unit id="4173297143638951535" at="140,0,178,0" name="jetbrains.mps.build.mps.runner.editor.BuildSolutionRunnerAspect_InspectorBuilder_a$Inline_Builder_xi87ym_a5a" />
+      <unit id="4173297143638951535" at="25,0,243,0" name="jetbrains.mps.build.mps.runner.editor.BuildSolutionRunnerAspect_InspectorBuilder_a" />
     </file>
   </root>
 </debug-info>
