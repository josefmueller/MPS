<?xml version="1.0" encoding="UTF-8"?>
<debug-info version="2">
  <concept fqn="c:f3061a53-9226-4cc5-a443-f952ceaf5816/1068580123140:jetbrains.mps.baseLanguage.structure.ConstructorDeclaration" />
  <concept fqn="c:f3061a53-9226-4cc5-a443-f952ceaf5816/1068580123155:jetbrains.mps.baseLanguage.structure.ExpressionStatement" />
  <concept fqn="c:f3061a53-9226-4cc5-a443-f952ceaf5816/1068390468200:jetbrains.mps.baseLanguage.structure.FieldDeclaration" />
  <concept fqn="c:f3061a53-9226-4cc5-a443-f952ceaf5816/1068580123159:jetbrains.mps.baseLanguage.structure.IfStatement" />
  <concept fqn="c:f3061a53-9226-4cc5-a443-f952ceaf5816/1068580123165:jetbrains.mps.baseLanguage.structure.InstanceMethodDeclaration" />
  <concept fqn="c:f3061a53-9226-4cc5-a443-f952ceaf5816/1068581242864:jetbrains.mps.baseLanguage.structure.LocalVariableDeclarationStatement" />
  <concept fqn="c:f3061a53-9226-4cc5-a443-f952ceaf5816/1068581242878:jetbrains.mps.baseLanguage.structure.ReturnStatement" />
  <concept fqn="c:f3061a53-9226-4cc5-a443-f952ceaf5816/1081236700938:jetbrains.mps.baseLanguage.structure.StaticMethodDeclaration" />
  <concept fqn="c:f3061a53-9226-4cc5-a443-f952ceaf5816/1070475587102:jetbrains.mps.baseLanguage.structure.SuperConstructorInvocation" />
  <root>
    <file name="EditorAspectDescriptorImpl.java">
      <unit at="15,0,39,0" name="jetbrains.mps.build.startup.editor.EditorAspectDescriptorImpl" />
    </file>
  </root>
  <root nodeRef="r:557b6444-752b-478f-a018-f0abe80a35cd(jetbrains.mps.build.startup.editor)/1731640411964205288">
    <file name="TextFile_Editor.java">
<<<<<<< HEAD
      <node id="1731640411964205288" at="11,79,12,74" concept="6" />
      <node id="1731640411964205288" at="11,0,14,0" concept="4" trace="createEditorCell#(Ljetbrains/mps/openapi/editor/EditorContext;Lorg/jetbrains/mps/openapi/model/SNode;)Ljetbrains/mps/openapi/editor/cells/EditorCell;" />
      <scope id="1731640411964205288" at="11,79,12,74" />
      <scope id="1731640411964205288" at="11,0,14,0">
        <var name="editorContext" id="1731640411964205288" />
        <var name="node" id="1731640411964205288" />
      </scope>
      <unit id="1731640411964205288" at="10,0,15,0" name="jetbrains.mps.build.startup.editor.TextFile_Editor" />
    </file>
    <file name="TextFile_EditorBuilder_a.java">
      <node id="1731640411964205288" at="34,88,35,19" concept="8" />
      <node id="1731640411964205288" at="35,19,36,18" concept="1" />
      <node id="1731640411964205288" at="41,26,42,18" concept="6" />
      <node id="1731640411964205288" at="45,39,46,39" concept="6" />
      <node id="1731640411964205288" at="49,50,50,103" concept="5" />
      <node id="1731640411964205288" at="50,103,51,48" concept="1" />
      <node id="1731640411964205288" at="51,48,52,28" concept="1" />
      <node id="1731640411964205288" at="52,28,53,65" concept="1" />
      <node id="1731640411964205288" at="53,65,54,57" concept="1" />
      <node id="1731640411964205288" at="54,57,55,57" concept="1" />
      <node id="1731640411964205288" at="55,57,56,60" concept="1" />
      <node id="1731640411964205288" at="56,60,57,22" concept="6" />
      <node id="1731640411964560167" at="59,49,60,89" concept="5" />
      <node id="1731640411964560167" at="60,89,61,29" concept="1" />
      <node id="1731640411964560167" at="61,29,62,42" concept="1" />
      <node id="1731640411964560167" at="62,42,63,26" concept="5" />
      <node id="1731640411964560167" at="63,26,64,63" concept="1" />
      <node id="1731640411964560167" at="64,63,65,42" concept="1" />
      <node id="1731640411964560167" at="65,42,66,34" concept="5" />
      <node id="1731640411964560167" at="66,34,67,60" concept="1" />
      <node id="1731640411964560167" at="67,60,68,40" concept="1" />
      <node id="1731640411964560167" at="68,40,69,73" concept="1" />
      <node id="1731640411964560167" at="69,73,70,57" concept="5" />
      <node id="1731640411964560167" at="70,57,71,59" concept="5" />
      <node id="1731640411964560167" at="72,35,73,87" concept="5" />
      <node id="1731640411964560167" at="73,87,74,94" concept="6" />
      <node id="1731640411964560167" at="75,10,76,22" concept="6" />
      <node id="1731640411970929396" at="78,49,79,93" concept="5" />
      <node id="1731640411970929396" at="79,93,80,47" concept="1" />
      <node id="1731640411970929396" at="80,47,81,34" concept="5" />
      <node id="1731640411970929396" at="81,34,82,60" concept="1" />
      <node id="1731640411970929396" at="82,60,83,49" concept="1" />
      <node id="1731640411970929396" at="83,49,84,40" concept="1" />
      <node id="1731640411970929396" at="84,40,85,34" concept="1" />
      <node id="1731640411970929396" at="85,34,86,22" concept="6" />
      <node id="1731640411964205288" at="88,52,89,131" concept="5" />
      <node id="1731640411964205288" at="89,131,90,91" concept="5" />
      <node id="1731640411964205288" at="90,91,91,46" concept="1" />
      <node id="1731640411964205288" at="91,46,92,34" concept="5" />
      <node id="1731640411964205288" at="92,34,93,68" concept="1" />
      <node id="1731640411964205288" at="93,68,94,40" concept="1" />
      <node id="1731640411964205288" at="94,40,95,49" concept="1" />
      <node id="1731640411964205288" at="95,49,96,22" concept="6" />
      <node id="1731640411964205288" at="99,97,100,50" concept="8" />
      <node id="1731640411964205288" at="102,66,103,93" concept="6" />
      <node id="1731640411964205288" at="105,57,106,65" concept="5" />
      <node id="1731640411964205288" at="106,65,107,58" concept="1" />
      <node id="1731640411964205288" at="107,58,108,25" concept="6" />
      <node id="1731640411964205288" at="110,41,111,34" concept="5" />
      <node id="1731640411964205288" at="111,34,112,42" concept="1" />
      <node id="1731640411964205288" at="112,42,113,49" concept="1" />
      <node id="1731640411964205288" at="113,49,114,23" concept="6" />
      <node id="1731640411964205288" at="117,96,118,134" concept="1" />
      <node id="1731640411964205288" at="119,34,120,142" concept="1" />
      <node id="1731640411964205288" at="120,142,121,146" concept="1" />
      <node id="1731640411964205288" at="123,122,124,394" concept="1" />
      <node id="1731640411964205288" at="31,0,33,0" concept="2" trace="myNode" />
      <node id="1731640411964205288" at="45,0,48,0" concept="4" trace="createCell#()Ljetbrains/mps/openapi/editor/cells/EditorCell;" />
      <node id="1731640411964205288" at="99,0,102,0" concept="0" trace="linesListHandler_fmnf9t_c0#(Lorg/jetbrains/mps/openapi/model/SNode;Ljava/lang/String;Ljetbrains/mps/openapi/editor/EditorContext;)V" />
      <node id="1731640411964205288" at="102,0,105,0" concept="4" trace="createNodeToInsert#(Ljetbrains/mps/openapi/editor/EditorContext;)Lorg/jetbrains/mps/openapi/model/SNode;" />
      <node id="1731640411964205288" at="122,9,125,9" concept="3" />
      <node id="1731640411964205288" at="34,0,38,0" concept="0" trace="TextFile_EditorBuilder_a#(Ljetbrains/mps/openapi/editor/EditorContext;Lorg/jetbrains/mps/openapi/model/SNode;)V" />
      <node id="1731640411964205288" at="118,134,122,9" concept="3" />
      <node id="1731640411964205288" at="39,0,44,0" concept="4" trace="getNode#()Lorg/jetbrains/mps/openapi/model/SNode;" />
      <node id="1731640411964560167" at="71,59,76,22" concept="3" />
      <node id="1731640411964205288" at="105,0,110,0" concept="4" trace="createNodeCell#(Lorg/jetbrains/mps/openapi/model/SNode;)Ljetbrains/mps/openapi/editor/cells/EditorCell;" />
      <node id="1731640411964205288" at="110,0,116,0" concept="4" trace="createEmptyCell#()Ljetbrains/mps/openapi/editor/cells/EditorCell;" />
      <node id="1731640411964205288" at="49,0,59,0" concept="4" trace="createCollection_fmnf9t_a#()Ljetbrains/mps/openapi/editor/cells/EditorCell;" />
      <node id="1731640411970929396" at="78,0,88,0" concept="4" trace="createConstant_fmnf9t_b0#()Ljetbrains/mps/openapi/editor/cells/EditorCell;" />
      <node id="1731640411964205288" at="88,0,98,0" concept="4" trace="createRefNodeList_fmnf9t_c0#()Ljetbrains/mps/openapi/editor/cells/EditorCell;" />
      <node id="1731640411964205288" at="116,86,126,7" concept="3" />
      <node id="1731640411964205288" at="116,0,128,0" concept="4" trace="installElementCellActions#(Lorg/jetbrains/mps/openapi/model/SNode;Ljetbrains/mps/openapi/editor/cells/EditorCell;)V" />
      <node id="1731640411964560167" at="59,0,78,0" concept="4" trace="createProperty_fmnf9t_a0#()Ljetbrains/mps/openapi/editor/cells/EditorCell;" />
      <scope id="1731640411964205288" at="41,26,42,18" />
      <scope id="1731640411964205288" at="45,39,46,39" />
      <scope id="1731640411964205288" at="99,97,100,50" />
      <scope id="1731640411964205288" at="102,66,103,93" />
      <scope id="1731640411964205288" at="123,122,124,394" />
      <scope id="1731640411964205288" at="34,88,36,18" />
      <scope id="1731640411964560167" at="72,35,74,94">
        <var name="manager" id="1731640411964560167" />
      </scope>
      <scope id="1731640411964205288" at="119,34,121,146" />
      <scope id="1731640411964205288" at="45,0,48,0" />
      <scope id="1731640411964205288" at="99,0,102,0">
=======
      <node id="1731640411964205288" at="30,79,31,63" concept="5" />
      <node id="1731640411964205288" at="33,89,34,96" concept="4" />
      <node id="1731640411964205288" at="34,96,35,48" concept="1" />
      <node id="1731640411964205288" at="35,48,36,28" concept="1" />
      <node id="1731640411964205288" at="36,28,37,81" concept="1" />
      <node id="1731640411964205288" at="37,81,38,81" concept="1" />
      <node id="1731640411964205288" at="38,81,39,84" concept="1" />
      <node id="1731640411964205288" at="39,84,40,22" concept="5" />
      <node id="1731640411964560167" at="42,88,43,82" concept="4" />
      <node id="1731640411964560167" at="43,82,44,29" concept="1" />
      <node id="1731640411964560167" at="44,29,45,42" concept="1" />
      <node id="1731640411964560167" at="45,42,46,26" concept="4" />
      <node id="1731640411964560167" at="46,26,47,58" concept="1" />
      <node id="1731640411964560167" at="47,58,48,42" concept="1" />
      <node id="1731640411964560167" at="48,42,49,34" concept="4" />
      <node id="1731640411964560167" at="49,34,50,63" concept="1" />
      <node id="1731640411964560167" at="50,63,51,40" concept="1" />
      <node id="1731640411964560167" at="51,40,52,73" concept="1" />
      <node id="1731640411964560167" at="52,73,53,57" concept="4" />
      <node id="1731640411964560167" at="54,35,55,82" concept="4" />
      <node id="1731640411964560167" at="55,82,56,112" concept="5" />
      <node id="1731640411964560167" at="57,10,58,22" concept="5" />
      <node id="1731640411970929396" at="60,88,61,86" concept="4" />
      <node id="1731640411970929396" at="61,86,62,47" concept="1" />
      <node id="1731640411970929396" at="62,47,63,34" concept="4" />
      <node id="1731640411970929396" at="63,34,64,63" concept="1" />
      <node id="1731640411970929396" at="64,63,65,52" concept="1" />
      <node id="1731640411970929396" at="65,52,66,40" concept="1" />
      <node id="1731640411970929396" at="66,40,67,34" concept="1" />
      <node id="1731640411970929396" at="67,34,68,22" concept="5" />
      <node id="1731640411964205288" at="70,91,71,115" concept="4" />
      <node id="1731640411964205288" at="71,115,72,106" concept="4" />
      <node id="1731640411964205288" at="72,106,73,46" concept="1" />
      <node id="1731640411964205288" at="73,46,74,34" concept="4" />
      <node id="1731640411964205288" at="74,34,75,71" concept="1" />
      <node id="1731640411964205288" at="75,71,76,40" concept="1" />
      <node id="1731640411964205288" at="76,40,77,49" concept="1" />
      <node id="1731640411964205288" at="77,49,78,22" concept="5" />
      <node id="1731640411964205288" at="81,97,82,50" concept="7" />
      <node id="1731640411964205288" at="84,66,85,41" concept="4" />
      <node id="1731640411964205288" at="85,41,86,93" concept="5" />
      <node id="1731640411964205288" at="88,86,89,80" concept="4" />
      <node id="1731640411964205288" at="89,80,90,95" concept="1" />
      <node id="1731640411964205288" at="90,95,91,25" concept="5" />
      <node id="1731640411964205288" at="93,68,94,34" concept="4" />
      <node id="1731640411964205288" at="94,34,95,55" concept="1" />
      <node id="1731640411964205288" at="95,55,96,87" concept="1" />
      <node id="1731640411964205288" at="96,87,97,23" concept="5" />
      <node id="1731640411964205288" at="100,96,101,134" concept="1" />
      <node id="1731640411964205288" at="102,34,103,142" concept="1" />
      <node id="1731640411964205288" at="103,142,104,146" concept="1" />
      <node id="1731640411964205288" at="106,122,107,392" concept="1" />
      <node id="1731640411964205288" at="30,0,33,0" concept="3" trace="createEditorCell#(Ljetbrains/mps/openapi/editor/EditorContext;Lorg/jetbrains/mps/openapi/model/SNode;)Ljetbrains/mps/openapi/editor/cells/EditorCell;" />
      <node id="1731640411964205288" at="81,0,84,0" concept="0" trace="linesListHandler_fmnf9t_c0#(Lorg/jetbrains/mps/openapi/model/SNode;Ljava/lang/String;Ljetbrains/mps/openapi/editor/EditorContext;)V" />
      <node id="1731640411964205288" at="105,9,108,9" concept="2" />
      <node id="1731640411964205288" at="84,0,88,0" concept="3" trace="createNodeToInsert#(Ljetbrains/mps/openapi/editor/EditorContext;)Lorg/jetbrains/mps/openapi/model/SNode;" />
      <node id="1731640411964205288" at="101,134,105,9" concept="2" />
      <node id="1731640411964560167" at="53,57,58,22" concept="2" />
      <node id="1731640411964205288" at="88,0,93,0" concept="3" trace="createNodeCell#(Ljetbrains/mps/openapi/editor/EditorContext;Lorg/jetbrains/mps/openapi/model/SNode;)Ljetbrains/mps/openapi/editor/cells/EditorCell;" />
      <node id="1731640411964205288" at="93,0,99,0" concept="3" trace="createEmptyCell#(Ljetbrains/mps/openapi/editor/EditorContext;)Ljetbrains/mps/openapi/editor/cells/EditorCell;" />
      <node id="1731640411964205288" at="33,0,42,0" concept="3" trace="createCollection_fmnf9t_a#(Ljetbrains/mps/openapi/editor/EditorContext;Lorg/jetbrains/mps/openapi/model/SNode;)Ljetbrains/mps/openapi/editor/cells/EditorCell;" />
      <node id="1731640411970929396" at="60,0,70,0" concept="3" trace="createConstant_fmnf9t_b0#(Ljetbrains/mps/openapi/editor/EditorContext;Lorg/jetbrains/mps/openapi/model/SNode;)Ljetbrains/mps/openapi/editor/cells/EditorCell;" />
      <node id="1731640411964205288" at="70,0,80,0" concept="3" trace="createRefNodeList_fmnf9t_c0#(Ljetbrains/mps/openapi/editor/EditorContext;Lorg/jetbrains/mps/openapi/model/SNode;)Ljetbrains/mps/openapi/editor/cells/EditorCell;" />
      <node id="1731640411964205288" at="99,132,109,7" concept="2" />
      <node id="1731640411964205288" at="99,0,111,0" concept="3" trace="installElementCellActions#(Lorg/jetbrains/mps/openapi/model/SNode;Lorg/jetbrains/mps/openapi/model/SNode;Ljetbrains/mps/openapi/editor/cells/EditorCell;Ljetbrains/mps/openapi/editor/EditorContext;)V" />
      <node id="1731640411964560167" at="42,0,60,0" concept="3" trace="createProperty_fmnf9t_a0#(Ljetbrains/mps/openapi/editor/EditorContext;Lorg/jetbrains/mps/openapi/model/SNode;)Ljetbrains/mps/openapi/editor/cells/EditorCell;" />
      <scope id="1731640411964205288" at="30,79,31,63" />
      <scope id="1731640411964205288" at="81,97,82,50" />
      <scope id="1731640411964205288" at="106,122,107,392" />
      <scope id="1731640411964560167" at="54,35,56,112">
        <var name="manager" id="1731640411964560167" />
      </scope>
      <scope id="1731640411964205288" at="84,66,86,93">
        <var name="listOwner" id="1731640411964205288" />
      </scope>
      <scope id="1731640411964205288" at="102,34,104,146" />
      <scope id="1731640411964205288" at="30,0,33,0">
        <var name="editorContext" id="1731640411964205288" />
        <var name="node" id="1731640411964205288" />
      </scope>
      <scope id="1731640411964205288" at="81,0,84,0">
>>>>>>> bd830ede
        <var name="childRole" id="1731640411964205288" />
        <var name="context" id="1731640411964205288" />
        <var name="ownerNode" id="1731640411964205288" />
      </scope>
<<<<<<< HEAD
      <scope id="1731640411964205288" at="102,0,105,0">
        <var name="editorContext" id="1731640411964205288" />
      </scope>
      <scope id="1731640411964205288" at="105,57,108,25">
        <var name="elementCell" id="1731640411964205288" />
      </scope>
      <scope id="1731640411964205288" at="34,0,38,0">
        <var name="context" id="1731640411964205288" />
        <var name="node" id="1731640411964205288" />
      </scope>
      <scope id="1731640411964205288" at="110,41,114,23">
        <var name="emptyCell" id="1731640411964205288" />
      </scope>
      <scope id="1731640411964205288" at="39,0,44,0" />
      <scope id="1731640411964205288" at="105,0,110,0">
        <var name="elementNode" id="1731640411964205288" />
      </scope>
      <scope id="1731640411964205288" at="110,0,116,0" />
      <scope id="1731640411964205288" at="49,50,57,22">
        <var name="editorCell" id="1731640411964205288" />
      </scope>
      <scope id="1731640411970929396" at="78,49,86,22">
        <var name="editorCell" id="1731640411970929396" />
        <var name="style" id="1731640411970929396" />
      </scope>
      <scope id="1731640411964205288" at="88,52,96,22">
=======
      <scope id="1731640411964205288" at="88,86,91,25">
        <var name="elementCell" id="1731640411964205288" />
      </scope>
      <scope id="1731640411964205288" at="84,0,88,0">
        <var name="editorContext" id="1731640411964205288" />
      </scope>
      <scope id="1731640411964205288" at="93,68,97,23">
        <var name="emptyCell" id="1731640411964205288" />
      </scope>
      <scope id="1731640411964205288" at="88,0,93,0">
        <var name="editorContext" id="1731640411964205288" />
        <var name="elementNode" id="1731640411964205288" />
      </scope>
      <scope id="1731640411964205288" at="93,0,99,0">
        <var name="editorContext" id="1731640411964205288" />
      </scope>
      <scope id="1731640411964205288" at="33,89,40,22">
        <var name="editorCell" id="1731640411964205288" />
      </scope>
      <scope id="1731640411970929396" at="60,88,68,22">
        <var name="editorCell" id="1731640411970929396" />
        <var name="style" id="1731640411970929396" />
      </scope>
      <scope id="1731640411964205288" at="70,91,78,22">
>>>>>>> bd830ede
        <var name="editorCell" id="1731640411964205288" />
        <var name="handler" id="1731640411964205288" />
        <var name="style" id="1731640411964205288" />
      </scope>
<<<<<<< HEAD
      <scope id="1731640411964205288" at="117,96,125,9" />
      <scope id="1731640411964205288" at="49,0,59,0" />
      <scope id="1731640411970929396" at="78,0,88,0" />
      <scope id="1731640411964205288" at="88,0,98,0" />
      <scope id="1731640411964205288" at="116,86,126,7" />
      <scope id="1731640411964205288" at="116,0,128,0">
=======
      <scope id="1731640411964205288" at="100,96,108,9" />
      <scope id="1731640411964205288" at="33,0,42,0">
        <var name="editorContext" id="1731640411964205288" />
        <var name="node" id="1731640411964205288" />
      </scope>
      <scope id="1731640411970929396" at="60,0,70,0">
        <var name="editorContext" id="1731640411970929396" />
        <var name="node" id="1731640411970929396" />
      </scope>
      <scope id="1731640411964205288" at="70,0,80,0">
        <var name="editorContext" id="1731640411964205288" />
        <var name="node" id="1731640411964205288" />
      </scope>
      <scope id="1731640411964205288" at="99,132,109,7" />
      <scope id="1731640411964205288" at="99,0,111,0">
        <var name="editorContext" id="1731640411964205288" />
>>>>>>> bd830ede
        <var name="elementCell" id="1731640411964205288" />
        <var name="elementNode" id="1731640411964205288" />
      </scope>
<<<<<<< HEAD
      <scope id="1731640411964560167" at="59,49,76,22">
=======
      <scope id="1731640411964560167" at="42,88,58,22">
>>>>>>> bd830ede
        <var name="attributeConcept" id="1731640411964560167" />
        <var name="editorCell" id="1731640411964560167" />
        <var name="provider" id="1731640411964560167" />
        <var name="style" id="1731640411964560167" />
      </scope>
<<<<<<< HEAD
      <scope id="1731640411964560167" at="59,0,78,0" />
      <unit id="1731640411964205288" at="98,0,129,0" name="jetbrains.mps.build.startup.editor.TextFile_EditorBuilder_a$linesListHandler_fmnf9t_c0" />
      <unit id="1731640411964205288" at="30,0,130,0" name="jetbrains.mps.build.startup.editor.TextFile_EditorBuilder_a" />
=======
      <scope id="1731640411964560167" at="42,0,60,0">
        <var name="editorContext" id="1731640411964560167" />
        <var name="node" id="1731640411964560167" />
      </scope>
      <unit id="1731640411964205288" at="80,0,112,0" name="jetbrains.mps.build.startup.editor.TextFile_Editor$linesListHandler_fmnf9t_c0" />
      <unit id="1731640411964205288" at="29,0,113,0" name="jetbrains.mps.build.startup.editor.TextFile_Editor" />
>>>>>>> bd830ede
    </file>
  </root>
  <root nodeRef="r:557b6444-752b-478f-a018-f0abe80a35cd(jetbrains.mps.build.startup.editor)/1731640411964243238">
    <file name="TextLine_Editor.java">
<<<<<<< HEAD
      <node id="1731640411964243238" at="11,79,12,74" concept="6" />
      <node id="1731640411964243238" at="11,0,14,0" concept="4" trace="createEditorCell#(Ljetbrains/mps/openapi/editor/EditorContext;Lorg/jetbrains/mps/openapi/model/SNode;)Ljetbrains/mps/openapi/editor/cells/EditorCell;" />
      <scope id="1731640411964243238" at="11,79,12,74" />
      <scope id="1731640411964243238" at="11,0,14,0">
        <var name="editorContext" id="1731640411964243238" />
        <var name="node" id="1731640411964243238" />
      </scope>
      <unit id="1731640411964243238" at="10,0,15,0" name="jetbrains.mps.build.startup.editor.TextLine_Editor" />
    </file>
    <file name="TextLine_EditorBuilder_a.java">
      <node id="1731640411964243238" at="18,88,19,19" concept="8" />
      <node id="1731640411964243238" at="19,19,20,18" concept="1" />
      <node id="1731640411964243238" at="25,26,26,18" concept="6" />
      <node id="1731640411964243238" at="29,39,30,37" concept="6" />
      <node id="1731640411964863390" at="33,48,34,89" concept="5" />
      <node id="1731640411964863390" at="34,89,35,29" concept="1" />
      <node id="1731640411964863390" at="35,29,36,33" concept="1" />
      <node id="1731640411964863390" at="36,33,37,40" concept="1" />
      <node id="1731640411964863390" at="37,40,38,26" concept="5" />
      <node id="1731640411964863390" at="38,26,39,63" concept="1" />
      <node id="1731640411964863390" at="39,63,40,42" concept="1" />
      <node id="1731640411964863390" at="40,42,41,28" concept="1" />
      <node id="1731640411964863390" at="41,28,42,65" concept="1" />
      <node id="1731640411964863390" at="42,65,43,73" concept="1" />
      <node id="1731640411964863390" at="43,73,44,57" concept="5" />
      <node id="1731640411964863390" at="44,57,45,59" concept="5" />
      <node id="1731640411964863390" at="46,35,47,87" concept="5" />
      <node id="1731640411964863390" at="47,87,48,94" concept="6" />
      <node id="1731640411964863390" at="49,10,50,22" concept="6" />
      <node id="1731640411964243238" at="15,0,17,0" concept="2" trace="myNode" />
      <node id="1731640411964243238" at="29,0,32,0" concept="4" trace="createCell#()Ljetbrains/mps/openapi/editor/cells/EditorCell;" />
      <node id="1731640411964243238" at="18,0,22,0" concept="0" trace="TextLine_EditorBuilder_a#(Ljetbrains/mps/openapi/editor/EditorContext;Lorg/jetbrains/mps/openapi/model/SNode;)V" />
      <node id="1731640411964243238" at="23,0,28,0" concept="4" trace="getNode#()Lorg/jetbrains/mps/openapi/model/SNode;" />
      <node id="1731640411964863390" at="45,59,50,22" concept="3" />
      <node id="1731640411964863390" at="33,0,52,0" concept="4" trace="createProperty_34mrth_a#()Ljetbrains/mps/openapi/editor/cells/EditorCell;" />
      <scope id="1731640411964243238" at="25,26,26,18" />
      <scope id="1731640411964243238" at="29,39,30,37" />
      <scope id="1731640411964243238" at="18,88,20,18" />
      <scope id="1731640411964863390" at="46,35,48,94">
=======
      <node id="1731640411964243238" at="14,79,15,61" concept="5" />
      <node id="1731640411964863390" at="17,87,18,82" concept="4" />
      <node id="1731640411964863390" at="18,82,19,29" concept="1" />
      <node id="1731640411964863390" at="19,29,20,33" concept="1" />
      <node id="1731640411964863390" at="20,33,21,40" concept="1" />
      <node id="1731640411964863390" at="21,40,22,26" concept="4" />
      <node id="1731640411964863390" at="22,26,23,58" concept="1" />
      <node id="1731640411964863390" at="23,58,24,42" concept="1" />
      <node id="1731640411964863390" at="24,42,25,28" concept="1" />
      <node id="1731640411964863390" at="25,28,26,73" concept="1" />
      <node id="1731640411964863390" at="26,73,27,57" concept="4" />
      <node id="1731640411964863390" at="28,35,29,82" concept="4" />
      <node id="1731640411964863390" at="29,82,30,112" concept="5" />
      <node id="1731640411964863390" at="31,10,32,22" concept="5" />
      <node id="1731640411964243238" at="14,0,17,0" concept="3" trace="createEditorCell#(Ljetbrains/mps/openapi/editor/EditorContext;Lorg/jetbrains/mps/openapi/model/SNode;)Ljetbrains/mps/openapi/editor/cells/EditorCell;" />
      <node id="1731640411964863390" at="27,57,32,22" concept="2" />
      <node id="1731640411964863390" at="17,0,34,0" concept="3" trace="createProperty_34mrth_a#(Ljetbrains/mps/openapi/editor/EditorContext;Lorg/jetbrains/mps/openapi/model/SNode;)Ljetbrains/mps/openapi/editor/cells/EditorCell;" />
      <scope id="1731640411964243238" at="14,79,15,61" />
      <scope id="1731640411964863390" at="28,35,30,112">
>>>>>>> bd830ede
        <var name="manager" id="1731640411964863390" />
      </scope>
      <scope id="1731640411964243238" at="29,0,32,0" />
      <scope id="1731640411964243238" at="18,0,22,0">
        <var name="context" id="1731640411964243238" />
        <var name="node" id="1731640411964243238" />
      </scope>
<<<<<<< HEAD
      <scope id="1731640411964243238" at="23,0,28,0" />
      <scope id="1731640411964863390" at="33,48,50,22">
=======
      <scope id="1731640411964863390" at="17,87,32,22">
>>>>>>> bd830ede
        <var name="attributeConcept" id="1731640411964863390" />
        <var name="editorCell" id="1731640411964863390" />
        <var name="provider" id="1731640411964863390" />
      </scope>
<<<<<<< HEAD
      <scope id="1731640411964863390" at="33,0,52,0" />
      <unit id="1731640411964243238" at="14,0,53,0" name="jetbrains.mps.build.startup.editor.TextLine_EditorBuilder_a" />
=======
      <scope id="1731640411964863390" at="17,0,34,0">
        <var name="editorContext" id="1731640411964863390" />
        <var name="node" id="1731640411964863390" />
      </scope>
      <unit id="1731640411964243238" at="13,0,35,0" name="jetbrains.mps.build.startup.editor.TextLine_Editor" />
>>>>>>> bd830ede
    </file>
  </root>
  <root nodeRef="r:557b6444-752b-478f-a018-f0abe80a35cd(jetbrains.mps.build.startup.editor)/3885435385580582161">
    <file name="MpsStartupScript_Editor.java">
<<<<<<< HEAD
      <node id="3885435385580582161" at="11,79,12,82" concept="6" />
      <node id="3885435385580582161" at="11,0,14,0" concept="4" trace="createEditorCell#(Ljetbrains/mps/openapi/editor/EditorContext;Lorg/jetbrains/mps/openapi/model/SNode;)Ljetbrains/mps/openapi/editor/cells/EditorCell;" />
      <scope id="3885435385580582161" at="11,79,12,82" />
      <scope id="3885435385580582161" at="11,0,14,0">
        <var name="editorContext" id="3885435385580582161" />
        <var name="node" id="3885435385580582161" />
      </scope>
      <unit id="3885435385580582161" at="10,0,15,0" name="jetbrains.mps.build.startup.editor.MpsStartupScript_Editor" />
    </file>
    <file name="MpsStartupScript_EditorBuilder_a.java">
      <node id="3885435385580582161" at="35,96,36,19" concept="8" />
      <node id="3885435385580582161" at="36,19,37,18" concept="1" />
      <node id="3885435385580582161" at="42,26,43,18" concept="6" />
      <node id="3885435385580582161" at="46,39,47,39" concept="6" />
      <node id="3885435385580582161" at="50,50,51,104" concept="5" />
      <node id="3885435385580582161" at="51,104,52,48" concept="1" />
      <node id="3885435385580582161" at="52,48,53,28" concept="1" />
      <node id="3885435385580582161" at="53,28,54,65" concept="1" />
      <node id="3885435385580582161" at="54,65,55,57" concept="1" />
      <node id="3885435385580582161" at="55,57,56,57" concept="1" />
      <node id="3885435385580582161" at="56,57,57,59" concept="1" />
      <node id="3885435385580582161" at="57,59,58,59" concept="1" />
      <node id="3885435385580582161" at="58,59,59,57" concept="1" />
      <node id="3885435385580582161" at="59,57,60,57" concept="1" />
      <node id="3885435385580582161" at="60,57,61,59" concept="1" />
      <node id="3885435385580582161" at="61,59,62,57" concept="1" />
      <node id="3885435385580582161" at="62,57,63,57" concept="1" />
      <node id="3885435385580582161" at="63,57,64,59" concept="1" />
      <node id="3885435385580582161" at="64,59,65,57" concept="1" />
      <node id="3885435385580582161" at="65,57,66,57" concept="1" />
      <node id="3885435385580582161" at="66,57,67,59" concept="1" />
      <node id="3885435385580582161" at="67,59,68,22" concept="6" />
      <node id="3885435385580582166" at="70,49,71,89" concept="5" />
      <node id="3885435385580582166" at="71,89,72,29" concept="1" />
      <node id="3885435385580582166" at="72,29,73,42" concept="1" />
      <node id="3885435385580582166" at="73,42,74,26" concept="5" />
      <node id="3885435385580582166" at="74,26,75,63" concept="1" />
      <node id="3885435385580582166" at="75,63,76,42" concept="1" />
      <node id="3885435385580582166" at="76,42,77,73" concept="1" />
      <node id="3885435385580582166" at="77,73,78,57" concept="5" />
      <node id="3885435385580582166" at="78,57,79,59" concept="5" />
      <node id="3885435385580582166" at="80,35,81,87" concept="5" />
      <node id="3885435385580582166" at="81,87,82,94" concept="6" />
      <node id="3885435385580582166" at="83,10,84,22" concept="6" />
      <node id="3885435385580582171" at="86,49,87,93" concept="5" />
      <node id="3885435385580582171" at="87,93,88,47" concept="1" />
      <node id="3885435385580582171" at="88,47,89,34" concept="5" />
      <node id="3885435385580582171" at="89,34,90,49" concept="1" />
      <node id="3885435385580582171" at="90,49,91,40" concept="1" />
      <node id="3885435385580582171" at="91,40,92,34" concept="1" />
      <node id="3885435385580582171" at="92,34,93,22" concept="6" />
      <node id="3885435385580582161" at="95,51,96,106" concept="5" />
      <node id="3885435385580582161" at="96,106,97,49" concept="1" />
      <node id="3885435385580582161" at="97,49,98,34" concept="5" />
      <node id="3885435385580582161" at="98,34,99,49" concept="1" />
      <node id="3885435385580582161" at="99,49,100,40" concept="1" />
      <node id="3885435385580582161" at="100,40,101,58" concept="1" />
      <node id="3885435385580582161" at="101,58,102,58" concept="1" />
      <node id="3885435385580582161" at="102,58,103,22" concept="6" />
      <node id="3885435385580631192" at="105,50,106,98" concept="5" />
      <node id="3885435385580631192" at="106,98,107,48" concept="1" />
      <node id="3885435385580631192" at="107,48,108,34" concept="1" />
      <node id="3885435385580631192" at="108,34,109,22" concept="6" />
      <node id="3885435385580631194" at="111,50,112,89" concept="5" />
      <node id="3885435385580631194" at="112,89,113,37" concept="1" />
      <node id="3885435385580631194" at="113,37,114,50" concept="1" />
      <node id="3885435385580631194" at="114,50,115,26" concept="5" />
      <node id="3885435385580631194" at="115,26,116,63" concept="1" />
      <node id="3885435385580631194" at="116,63,117,50" concept="1" />
      <node id="3885435385580631194" at="117,50,118,73" concept="1" />
      <node id="3885435385580631194" at="118,73,119,57" concept="5" />
      <node id="3885435385580631194" at="119,57,120,59" concept="5" />
      <node id="3885435385580631194" at="121,35,122,87" concept="5" />
      <node id="3885435385580631194" at="122,87,123,94" concept="6" />
      <node id="3885435385580631194" at="124,10,125,22" concept="6" />
      <node id="3885435385580582161" at="127,51,128,106" concept="5" />
      <node id="3885435385580582161" at="128,106,129,49" concept="1" />
      <node id="3885435385580582161" at="129,49,130,34" concept="5" />
      <node id="3885435385580582161" at="130,34,131,49" concept="1" />
      <node id="3885435385580582161" at="131,49,132,40" concept="1" />
      <node id="3885435385580582161" at="132,40,133,58" concept="1" />
      <node id="3885435385580582161" at="133,58,134,58" concept="1" />
      <node id="3885435385580582161" at="134,58,135,22" concept="6" />
      <node id="3885435385580582687" at="137,50,138,107" concept="5" />
      <node id="3885435385580582687" at="138,107,139,48" concept="1" />
      <node id="3885435385580582687" at="139,48,140,34" concept="1" />
      <node id="3885435385580582687" at="140,34,141,22" concept="6" />
      <node id="3885435385580582689" at="143,50,144,89" concept="5" />
      <node id="3885435385580582689" at="144,89,145,38" concept="1" />
      <node id="3885435385580582689" at="145,38,146,51" concept="1" />
      <node id="3885435385580582689" at="146,51,147,26" concept="5" />
      <node id="3885435385580582689" at="147,26,148,63" concept="1" />
      <node id="3885435385580582689" at="148,63,149,51" concept="1" />
      <node id="3885435385580582689" at="149,51,150,73" concept="1" />
      <node id="3885435385580582689" at="150,73,151,57" concept="5" />
      <node id="3885435385580582689" at="151,57,152,59" concept="5" />
      <node id="3885435385580582689" at="153,35,154,87" concept="5" />
      <node id="3885435385580582689" at="154,87,155,94" concept="6" />
      <node id="3885435385580582689" at="156,10,157,22" concept="6" />
      <node id="3885435385580582691" at="159,49,160,93" concept="5" />
      <node id="3885435385580582691" at="160,93,161,47" concept="1" />
      <node id="3885435385580582691" at="161,47,162,34" concept="5" />
      <node id="3885435385580582691" at="162,34,163,49" concept="1" />
      <node id="3885435385580582691" at="163,49,164,40" concept="1" />
      <node id="3885435385580582691" at="164,40,165,34" concept="1" />
      <node id="3885435385580582691" at="165,34,166,22" concept="6" />
      <node id="3885435385580582694" at="168,49,169,107" concept="5" />
      <node id="3885435385580582694" at="169,107,170,47" concept="1" />
      <node id="3885435385580582694" at="170,47,171,34" concept="1" />
      <node id="3885435385580582694" at="171,34,172,22" concept="6" />
      <node id="3885435385580582161" at="174,51,175,106" concept="5" />
      <node id="3885435385580582161" at="175,106,176,49" concept="1" />
      <node id="3885435385580582161" at="176,49,177,60" concept="1" />
      <node id="3885435385580582161" at="177,60,178,61" concept="1" />
      <node id="3885435385580582161" at="178,61,179,22" concept="6" />
      <node id="3885435385580582711" at="181,52,182,85" concept="5" />
      <node id="3885435385580582711" at="182,85,183,22" concept="6" />
      <node id="3885435385580582161" at="185,53,186,156" concept="5" />
      <node id="3885435385580582161" at="186,156,187,93" concept="5" />
      <node id="3885435385580582161" at="187,93,188,54" concept="1" />
      <node id="3885435385580582161" at="188,54,189,49" concept="1" />
      <node id="3885435385580582161" at="189,49,190,22" concept="6" />
      <node id="3885435385580582161" at="193,106,194,50" concept="8" />
      <node id="3885435385580582161" at="196,66,197,93" concept="6" />
      <node id="3885435385580582161" at="199,57,200,65" concept="5" />
      <node id="3885435385580582161" at="200,65,201,58" concept="1" />
      <node id="3885435385580582161" at="201,58,202,25" concept="6" />
      <node id="3885435385580582161" at="204,41,205,34" concept="5" />
      <node id="3885435385580582161" at="205,34,206,42" concept="1" />
      <node id="3885435385580582161" at="206,42,207,49" concept="1" />
      <node id="3885435385580582161" at="207,49,208,23" concept="6" />
      <node id="3885435385580582161" at="211,96,212,134" concept="1" />
      <node id="3885435385580582161" at="213,34,214,142" concept="1" />
      <node id="3885435385580582161" at="214,142,215,146" concept="1" />
      <node id="3885435385580582161" at="217,122,218,402" concept="1" />
      <node id="2693344784283250891" at="223,49,224,93" concept="5" />
      <node id="2693344784283250891" at="224,93,225,47" concept="1" />
      <node id="2693344784283250891" at="225,47,226,34" concept="5" />
      <node id="2693344784283250891" at="226,34,227,49" concept="1" />
      <node id="2693344784283250891" at="227,49,228,40" concept="1" />
      <node id="2693344784283250891" at="228,40,229,34" concept="1" />
      <node id="2693344784283250891" at="229,34,230,22" concept="6" />
      <node id="2693344784283250893" at="232,49,233,112" concept="5" />
      <node id="2693344784283250893" at="233,112,234,47" concept="1" />
      <node id="2693344784283250893" at="234,47,235,34" concept="1" />
      <node id="2693344784283250893" at="235,34,236,22" concept="6" />
      <node id="3885435385580582161" at="238,51,239,106" concept="5" />
      <node id="3885435385580582161" at="239,106,240,49" concept="1" />
      <node id="3885435385580582161" at="240,49,241,34" concept="5" />
      <node id="3885435385580582161" at="241,34,242,49" concept="1" />
      <node id="3885435385580582161" at="242,49,243,40" concept="1" />
      <node id="3885435385580582161" at="243,40,244,60" concept="1" />
      <node id="3885435385580582161" at="244,60,245,61" concept="1" />
      <node id="3885435385580582161" at="245,61,246,22" concept="6" />
      <node id="2693344784283250896" at="248,52,249,85" concept="5" />
      <node id="2693344784283250896" at="249,85,250,22" concept="6" />
      <node id="3885435385580582161" at="252,53,253,152" concept="5" />
      <node id="3885435385580582161" at="253,152,254,93" concept="5" />
      <node id="3885435385580582161" at="254,93,255,52" concept="1" />
      <node id="3885435385580582161" at="255,52,256,49" concept="1" />
      <node id="3885435385580582161" at="256,49,257,22" concept="6" />
      <node id="3885435385580582161" at="260,104,261,50" concept="8" />
      <node id="3885435385580582161" at="263,66,264,93" concept="6" />
      <node id="3885435385580582161" at="266,57,267,65" concept="5" />
      <node id="3885435385580582161" at="267,65,268,58" concept="1" />
      <node id="3885435385580582161" at="268,58,269,25" concept="6" />
      <node id="3885435385580582161" at="271,41,272,34" concept="5" />
      <node id="3885435385580582161" at="272,34,273,42" concept="1" />
      <node id="3885435385580582161" at="273,42,274,49" concept="1" />
      <node id="3885435385580582161" at="274,49,275,23" concept="6" />
      <node id="3885435385580582161" at="278,96,279,134" concept="1" />
      <node id="3885435385580582161" at="280,34,281,142" concept="1" />
      <node id="3885435385580582161" at="281,142,282,146" concept="1" />
      <node id="3885435385580582161" at="284,122,285,400" concept="1" />
      <node id="3885435385580582701" at="290,49,291,93" concept="5" />
      <node id="3885435385580582701" at="291,93,292,47" concept="1" />
      <node id="3885435385580582701" at="292,47,293,34" concept="5" />
      <node id="3885435385580582701" at="293,34,294,49" concept="1" />
      <node id="3885435385580582701" at="294,49,295,40" concept="1" />
      <node id="3885435385580582701" at="295,40,296,34" concept="1" />
      <node id="3885435385580582701" at="296,34,297,22" concept="6" />
      <node id="3885435385580582704" at="299,49,300,112" concept="5" />
      <node id="3885435385580582704" at="300,112,301,47" concept="1" />
      <node id="3885435385580582704" at="301,47,302,34" concept="1" />
      <node id="3885435385580582704" at="302,34,303,22" concept="6" />
      <node id="3885435385580582161" at="305,51,306,106" concept="5" />
      <node id="3885435385580582161" at="306,106,307,49" concept="1" />
      <node id="3885435385580582161" at="307,49,308,34" concept="5" />
      <node id="3885435385580582161" at="308,34,309,49" concept="1" />
      <node id="3885435385580582161" at="309,49,310,40" concept="1" />
      <node id="3885435385580582161" at="310,40,311,61" concept="1" />
      <node id="3885435385580582161" at="311,61,312,62" concept="1" />
      <node id="3885435385580582161" at="312,62,313,22" concept="6" />
      <node id="3885435385580582717" at="315,53,316,85" concept="5" />
      <node id="3885435385580582717" at="316,85,317,22" concept="6" />
      <node id="3885435385580582161" at="319,54,320,149" concept="5" />
      <node id="3885435385580582161" at="320,149,321,93" concept="5" />
      <node id="3885435385580582161" at="321,93,322,50" concept="1" />
      <node id="3885435385580582161" at="322,50,323,49" concept="1" />
      <node id="3885435385580582161" at="323,49,324,22" concept="6" />
      <node id="3885435385580582161" at="327,103,328,50" concept="8" />
      <node id="3885435385580582161" at="330,66,331,93" concept="6" />
      <node id="3885435385580582161" at="333,57,334,65" concept="5" />
      <node id="3885435385580582161" at="334,65,335,58" concept="1" />
      <node id="3885435385580582161" at="335,58,336,25" concept="6" />
      <node id="3885435385580582161" at="338,41,339,34" concept="5" />
      <node id="3885435385580582161" at="339,34,340,42" concept="1" />
      <node id="3885435385580582161" at="340,42,341,49" concept="1" />
      <node id="3885435385580582161" at="341,49,342,23" concept="6" />
      <node id="3885435385580582161" at="345,96,346,134" concept="1" />
      <node id="3885435385580582161" at="347,34,348,142" concept="1" />
      <node id="3885435385580582161" at="348,142,349,146" concept="1" />
      <node id="3885435385580582161" at="351,122,352,398" concept="1" />
      <node id="3885435385580582161" at="32,0,34,0" concept="2" trace="myNode" />
      <node id="3885435385580582161" at="46,0,49,0" concept="4" trace="createCell#()Ljetbrains/mps/openapi/editor/cells/EditorCell;" />
      <node id="3885435385580582161" at="193,0,196,0" concept="0" trace="bootClasspathListHandler_gszs7u_b6a#(Lorg/jetbrains/mps/openapi/model/SNode;Ljava/lang/String;Ljetbrains/mps/openapi/editor/EditorContext;)V" />
      <node id="3885435385580582161" at="196,0,199,0" concept="4" trace="createNodeToInsert#(Ljetbrains/mps/openapi/editor/EditorContext;)Lorg/jetbrains/mps/openapi/model/SNode;" />
      <node id="3885435385580582161" at="216,9,219,9" concept="3" />
      <node id="3885435385580582161" at="260,0,263,0" concept="0" trace="vmOptions64ListHandler_gszs7u_b9a#(Lorg/jetbrains/mps/openapi/model/SNode;Ljava/lang/String;Ljetbrains/mps/openapi/editor/EditorContext;)V" />
      <node id="3885435385580582161" at="263,0,266,0" concept="4" trace="createNodeToInsert#(Ljetbrains/mps/openapi/editor/EditorContext;)Lorg/jetbrains/mps/openapi/model/SNode;" />
      <node id="3885435385580582161" at="283,9,286,9" concept="3" />
      <node id="3885435385580582161" at="327,0,330,0" concept="0" trace="vmOptionsListHandler_gszs7u_b21a#(Lorg/jetbrains/mps/openapi/model/SNode;Ljava/lang/String;Ljetbrains/mps/openapi/editor/EditorContext;)V" />
      <node id="3885435385580582161" at="330,0,333,0" concept="4" trace="createNodeToInsert#(Ljetbrains/mps/openapi/editor/EditorContext;)Lorg/jetbrains/mps/openapi/model/SNode;" />
      <node id="3885435385580582161" at="350,9,353,9" concept="3" />
      <node id="3885435385580582161" at="35,0,39,0" concept="0" trace="MpsStartupScript_EditorBuilder_a#(Ljetbrains/mps/openapi/editor/EditorContext;Lorg/jetbrains/mps/openapi/model/SNode;)V" />
      <node id="3885435385580582711" at="181,0,185,0" concept="4" trace="createIndentCell_gszs7u_a6a#()Ljetbrains/mps/openapi/editor/cells/EditorCell;" />
      <node id="3885435385580582161" at="212,134,216,9" concept="3" />
      <node id="2693344784283250896" at="248,0,252,0" concept="4" trace="createIndentCell_gszs7u_a9a#()Ljetbrains/mps/openapi/editor/cells/EditorCell;" />
      <node id="3885435385580582161" at="279,134,283,9" concept="3" />
      <node id="3885435385580582717" at="315,0,319,0" concept="4" trace="createIndentCell_gszs7u_a21a#()Ljetbrains/mps/openapi/editor/cells/EditorCell;" />
      <node id="3885435385580582161" at="346,134,350,9" concept="3" />
      <node id="3885435385580582161" at="40,0,45,0" concept="4" trace="getNode#()Lorg/jetbrains/mps/openapi/model/SNode;" />
      <node id="3885435385580582166" at="79,59,84,22" concept="3" />
      <node id="3885435385580631194" at="120,59,125,22" concept="3" />
      <node id="3885435385580582689" at="152,59,157,22" concept="3" />
      <node id="3885435385580582161" at="199,0,204,0" concept="4" trace="createNodeCell#(Lorg/jetbrains/mps/openapi/model/SNode;)Ljetbrains/mps/openapi/editor/cells/EditorCell;" />
      <node id="3885435385580582161" at="266,0,271,0" concept="4" trace="createNodeCell#(Lorg/jetbrains/mps/openapi/model/SNode;)Ljetbrains/mps/openapi/editor/cells/EditorCell;" />
      <node id="3885435385580582161" at="333,0,338,0" concept="4" trace="createNodeCell#(Lorg/jetbrains/mps/openapi/model/SNode;)Ljetbrains/mps/openapi/editor/cells/EditorCell;" />
      <node id="3885435385580631192" at="105,0,111,0" concept="4" trace="createConstant_gszs7u_a2a#()Ljetbrains/mps/openapi/editor/cells/EditorCell;" />
      <node id="3885435385580582687" at="137,0,143,0" concept="4" trace="createConstant_gszs7u_a3a#()Ljetbrains/mps/openapi/editor/cells/EditorCell;" />
      <node id="3885435385580582694" at="168,0,174,0" concept="4" trace="createConstant_gszs7u_f0#()Ljetbrains/mps/openapi/editor/cells/EditorCell;" />
      <node id="3885435385580582161" at="204,0,210,0" concept="4" trace="createEmptyCell#()Ljetbrains/mps/openapi/editor/cells/EditorCell;" />
      <node id="2693344784283250893" at="232,0,238,0" concept="4" trace="createConstant_gszs7u_i0#()Ljetbrains/mps/openapi/editor/cells/EditorCell;" />
      <node id="3885435385580582161" at="271,0,277,0" concept="4" trace="createEmptyCell#()Ljetbrains/mps/openapi/editor/cells/EditorCell;" />
      <node id="3885435385580582704" at="299,0,305,0" concept="4" trace="createConstant_gszs7u_l0#()Ljetbrains/mps/openapi/editor/cells/EditorCell;" />
      <node id="3885435385580582161" at="338,0,344,0" concept="4" trace="createEmptyCell#()Ljetbrains/mps/openapi/editor/cells/EditorCell;" />
      <node id="3885435385580582161" at="174,0,181,0" concept="4" trace="createCollection_gszs7u_g0#()Ljetbrains/mps/openapi/editor/cells/EditorCell;" />
      <node id="3885435385580582161" at="185,0,192,0" concept="4" trace="createRefNodeList_gszs7u_b6a#()Ljetbrains/mps/openapi/editor/cells/EditorCell;" />
      <node id="3885435385580582161" at="252,0,259,0" concept="4" trace="createRefNodeList_gszs7u_b9a#()Ljetbrains/mps/openapi/editor/cells/EditorCell;" />
      <node id="3885435385580582161" at="319,0,326,0" concept="4" trace="createRefNodeList_gszs7u_b21a#()Ljetbrains/mps/openapi/editor/cells/EditorCell;" />
      <node id="3885435385580582171" at="86,0,95,0" concept="4" trace="createConstant_gszs7u_b0#()Ljetbrains/mps/openapi/editor/cells/EditorCell;" />
      <node id="3885435385580582691" at="159,0,168,0" concept="4" trace="createConstant_gszs7u_e0#()Ljetbrains/mps/openapi/editor/cells/EditorCell;" />
      <node id="2693344784283250891" at="223,0,232,0" concept="4" trace="createConstant_gszs7u_h0#()Ljetbrains/mps/openapi/editor/cells/EditorCell;" />
      <node id="3885435385580582701" at="290,0,299,0" concept="4" trace="createConstant_gszs7u_k0#()Ljetbrains/mps/openapi/editor/cells/EditorCell;" />
      <node id="3885435385580582161" at="95,0,105,0" concept="4" trace="createCollection_gszs7u_c0#()Ljetbrains/mps/openapi/editor/cells/EditorCell;" />
      <node id="3885435385580582161" at="127,0,137,0" concept="4" trace="createCollection_gszs7u_d0#()Ljetbrains/mps/openapi/editor/cells/EditorCell;" />
      <node id="3885435385580582161" at="210,86,220,7" concept="3" />
      <node id="3885435385580582161" at="238,0,248,0" concept="4" trace="createCollection_gszs7u_j0#()Ljetbrains/mps/openapi/editor/cells/EditorCell;" />
      <node id="3885435385580582161" at="277,86,287,7" concept="3" />
      <node id="3885435385580582161" at="305,0,315,0" concept="4" trace="createCollection_gszs7u_m0#()Ljetbrains/mps/openapi/editor/cells/EditorCell;" />
      <node id="3885435385580582161" at="344,86,354,7" concept="3" />
      <node id="3885435385580582161" at="210,0,222,0" concept="4" trace="installElementCellActions#(Lorg/jetbrains/mps/openapi/model/SNode;Ljetbrains/mps/openapi/editor/cells/EditorCell;)V" />
      <node id="3885435385580582161" at="277,0,289,0" concept="4" trace="installElementCellActions#(Lorg/jetbrains/mps/openapi/model/SNode;Ljetbrains/mps/openapi/editor/cells/EditorCell;)V" />
      <node id="3885435385580582161" at="344,0,356,0" concept="4" trace="installElementCellActions#(Lorg/jetbrains/mps/openapi/model/SNode;Ljetbrains/mps/openapi/editor/cells/EditorCell;)V" />
      <node id="3885435385580582166" at="70,0,86,0" concept="4" trace="createProperty_gszs7u_a0#()Ljetbrains/mps/openapi/editor/cells/EditorCell;" />
      <node id="3885435385580631194" at="111,0,127,0" concept="4" trace="createProperty_gszs7u_b2a#()Ljetbrains/mps/openapi/editor/cells/EditorCell;" />
      <node id="3885435385580582689" at="143,0,159,0" concept="4" trace="createProperty_gszs7u_b3a#()Ljetbrains/mps/openapi/editor/cells/EditorCell;" />
      <node id="3885435385580582161" at="50,0,70,0" concept="4" trace="createCollection_gszs7u_a#()Ljetbrains/mps/openapi/editor/cells/EditorCell;" />
      <scope id="3885435385580582161" at="42,26,43,18" />
      <scope id="3885435385580582161" at="46,39,47,39" />
      <scope id="3885435385580582161" at="193,106,194,50" />
      <scope id="3885435385580582161" at="196,66,197,93" />
      <scope id="3885435385580582161" at="217,122,218,402" />
      <scope id="3885435385580582161" at="260,104,261,50" />
      <scope id="3885435385580582161" at="263,66,264,93" />
      <scope id="3885435385580582161" at="284,122,285,400" />
      <scope id="3885435385580582161" at="327,103,328,50" />
      <scope id="3885435385580582161" at="330,66,331,93" />
      <scope id="3885435385580582161" at="351,122,352,398" />
      <scope id="3885435385580582161" at="35,96,37,18" />
      <scope id="3885435385580582166" at="80,35,82,94">
        <var name="manager" id="3885435385580582166" />
      </scope>
      <scope id="3885435385580631194" at="121,35,123,94">
        <var name="manager" id="3885435385580631194" />
      </scope>
      <scope id="3885435385580582689" at="153,35,155,94">
        <var name="manager" id="3885435385580582689" />
      </scope>
      <scope id="3885435385580582711" at="181,52,183,22">
        <var name="editorCell" id="3885435385580582711" />
      </scope>
      <scope id="3885435385580582161" at="213,34,215,146" />
      <scope id="2693344784283250896" at="248,52,250,22">
        <var name="editorCell" id="2693344784283250896" />
      </scope>
      <scope id="3885435385580582161" at="280,34,282,146" />
      <scope id="3885435385580582717" at="315,53,317,22">
        <var name="editorCell" id="3885435385580582717" />
      </scope>
      <scope id="3885435385580582161" at="347,34,349,146" />
      <scope id="3885435385580582161" at="46,0,49,0" />
      <scope id="3885435385580582161" at="193,0,196,0">
=======
      <node id="3885435385580582161" at="31,79,32,63" concept="5" />
      <node id="3885435385580582161" at="34,89,35,97" concept="4" />
      <node id="3885435385580582161" at="35,97,36,48" concept="1" />
      <node id="3885435385580582161" at="36,48,37,28" concept="1" />
      <node id="3885435385580582161" at="37,28,38,81" concept="1" />
      <node id="3885435385580582161" at="38,81,39,81" concept="1" />
      <node id="3885435385580582161" at="39,81,40,83" concept="1" />
      <node id="3885435385580582161" at="40,83,41,83" concept="1" />
      <node id="3885435385580582161" at="41,83,42,81" concept="1" />
      <node id="3885435385580582161" at="42,81,43,81" concept="1" />
      <node id="3885435385580582161" at="43,81,44,83" concept="1" />
      <node id="3885435385580582161" at="44,83,45,81" concept="1" />
      <node id="3885435385580582161" at="45,81,46,81" concept="1" />
      <node id="3885435385580582161" at="46,81,47,83" concept="1" />
      <node id="3885435385580582161" at="47,83,48,81" concept="1" />
      <node id="3885435385580582161" at="48,81,49,81" concept="1" />
      <node id="3885435385580582161" at="49,81,50,83" concept="1" />
      <node id="3885435385580582161" at="50,83,51,22" concept="5" />
      <node id="3885435385580582166" at="53,88,54,82" concept="4" />
      <node id="3885435385580582166" at="54,82,55,29" concept="1" />
      <node id="3885435385580582166" at="55,29,56,42" concept="1" />
      <node id="3885435385580582166" at="56,42,57,26" concept="4" />
      <node id="3885435385580582166" at="57,26,58,58" concept="1" />
      <node id="3885435385580582166" at="58,58,59,42" concept="1" />
      <node id="3885435385580582166" at="59,42,60,73" concept="1" />
      <node id="3885435385580582166" at="60,73,61,57" concept="4" />
      <node id="3885435385580582166" at="62,35,63,82" concept="4" />
      <node id="3885435385580582166" at="63,82,64,112" concept="5" />
      <node id="3885435385580582166" at="65,10,66,22" concept="5" />
      <node id="3885435385580582171" at="68,88,69,86" concept="4" />
      <node id="3885435385580582171" at="69,86,70,47" concept="1" />
      <node id="3885435385580582171" at="70,47,71,34" concept="4" />
      <node id="3885435385580582171" at="71,34,72,52" concept="1" />
      <node id="3885435385580582171" at="72,52,73,40" concept="1" />
      <node id="3885435385580582171" at="73,40,74,34" concept="1" />
      <node id="3885435385580582171" at="74,34,75,22" concept="5" />
      <node id="3885435385580582161" at="77,90,78,99" concept="4" />
      <node id="3885435385580582161" at="78,99,79,49" concept="1" />
      <node id="3885435385580582161" at="79,49,80,34" concept="4" />
      <node id="3885435385580582161" at="80,34,81,52" concept="1" />
      <node id="3885435385580582161" at="81,52,82,40" concept="1" />
      <node id="3885435385580582161" at="82,40,83,82" concept="1" />
      <node id="3885435385580582161" at="83,82,84,82" concept="1" />
      <node id="3885435385580582161" at="84,82,85,22" concept="5" />
      <node id="3885435385580631192" at="87,89,88,91" concept="4" />
      <node id="3885435385580631192" at="88,91,89,48" concept="1" />
      <node id="3885435385580631192" at="89,48,90,34" concept="1" />
      <node id="3885435385580631192" at="90,34,91,22" concept="5" />
      <node id="3885435385580631194" at="93,89,94,82" concept="4" />
      <node id="3885435385580631194" at="94,82,95,37" concept="1" />
      <node id="3885435385580631194" at="95,37,96,50" concept="1" />
      <node id="3885435385580631194" at="96,50,97,26" concept="4" />
      <node id="3885435385580631194" at="97,26,98,58" concept="1" />
      <node id="3885435385580631194" at="98,58,99,50" concept="1" />
      <node id="3885435385580631194" at="99,50,100,73" concept="1" />
      <node id="3885435385580631194" at="100,73,101,57" concept="4" />
      <node id="3885435385580631194" at="102,35,103,82" concept="4" />
      <node id="3885435385580631194" at="103,82,104,112" concept="5" />
      <node id="3885435385580631194" at="105,10,106,22" concept="5" />
      <node id="3885435385580582161" at="108,90,109,99" concept="4" />
      <node id="3885435385580582161" at="109,99,110,49" concept="1" />
      <node id="3885435385580582161" at="110,49,111,34" concept="4" />
      <node id="3885435385580582161" at="111,34,112,52" concept="1" />
      <node id="3885435385580582161" at="112,52,113,40" concept="1" />
      <node id="3885435385580582161" at="113,40,114,82" concept="1" />
      <node id="3885435385580582161" at="114,82,115,82" concept="1" />
      <node id="3885435385580582161" at="115,82,116,22" concept="5" />
      <node id="3885435385580582687" at="118,89,119,100" concept="4" />
      <node id="3885435385580582687" at="119,100,120,48" concept="1" />
      <node id="3885435385580582687" at="120,48,121,34" concept="1" />
      <node id="3885435385580582687" at="121,34,122,22" concept="5" />
      <node id="3885435385580582689" at="124,89,125,82" concept="4" />
      <node id="3885435385580582689" at="125,82,126,38" concept="1" />
      <node id="3885435385580582689" at="126,38,127,51" concept="1" />
      <node id="3885435385580582689" at="127,51,128,26" concept="4" />
      <node id="3885435385580582689" at="128,26,129,58" concept="1" />
      <node id="3885435385580582689" at="129,58,130,51" concept="1" />
      <node id="3885435385580582689" at="130,51,131,73" concept="1" />
      <node id="3885435385580582689" at="131,73,132,57" concept="4" />
      <node id="3885435385580582689" at="133,35,134,82" concept="4" />
      <node id="3885435385580582689" at="134,82,135,112" concept="5" />
      <node id="3885435385580582689" at="136,10,137,22" concept="5" />
      <node id="3885435385580582691" at="139,88,140,86" concept="4" />
      <node id="3885435385580582691" at="140,86,141,47" concept="1" />
      <node id="3885435385580582691" at="141,47,142,34" concept="4" />
      <node id="3885435385580582691" at="142,34,143,52" concept="1" />
      <node id="3885435385580582691" at="143,52,144,40" concept="1" />
      <node id="3885435385580582691" at="144,40,145,34" concept="1" />
      <node id="3885435385580582691" at="145,34,146,22" concept="5" />
      <node id="3885435385580582694" at="148,88,149,100" concept="4" />
      <node id="3885435385580582694" at="149,100,150,47" concept="1" />
      <node id="3885435385580582694" at="150,47,151,34" concept="1" />
      <node id="3885435385580582694" at="151,34,152,22" concept="5" />
      <node id="3885435385580582161" at="154,90,155,99" concept="4" />
      <node id="3885435385580582161" at="155,99,156,49" concept="1" />
      <node id="3885435385580582161" at="156,49,157,84" concept="1" />
      <node id="3885435385580582161" at="157,84,158,85" concept="1" />
      <node id="3885435385580582161" at="158,85,159,22" concept="5" />
      <node id="3885435385580582711" at="161,91,162,78" concept="4" />
      <node id="3885435385580582711" at="162,78,163,22" concept="5" />
      <node id="3885435385580582161" at="165,92,166,140" concept="4" />
      <node id="3885435385580582161" at="166,140,167,108" concept="4" />
      <node id="3885435385580582161" at="167,108,168,54" concept="1" />
      <node id="3885435385580582161" at="168,54,169,49" concept="1" />
      <node id="3885435385580582161" at="169,49,170,22" concept="5" />
      <node id="3885435385580582161" at="173,106,174,50" concept="7" />
      <node id="3885435385580582161" at="176,66,177,41" concept="4" />
      <node id="3885435385580582161" at="177,41,178,93" concept="5" />
      <node id="3885435385580582161" at="180,86,181,80" concept="4" />
      <node id="3885435385580582161" at="181,80,182,95" concept="1" />
      <node id="3885435385580582161" at="182,95,183,25" concept="5" />
      <node id="3885435385580582161" at="185,68,186,34" concept="4" />
      <node id="3885435385580582161" at="186,34,187,55" concept="1" />
      <node id="3885435385580582161" at="187,55,188,87" concept="1" />
      <node id="3885435385580582161" at="188,87,189,23" concept="5" />
      <node id="3885435385580582161" at="192,96,193,134" concept="1" />
      <node id="3885435385580582161" at="194,34,195,142" concept="1" />
      <node id="3885435385580582161" at="195,142,196,146" concept="1" />
      <node id="3885435385580582161" at="198,122,199,400" concept="1" />
      <node id="2693344784283250891" at="204,88,205,86" concept="4" />
      <node id="2693344784283250891" at="205,86,206,47" concept="1" />
      <node id="2693344784283250891" at="206,47,207,34" concept="4" />
      <node id="2693344784283250891" at="207,34,208,52" concept="1" />
      <node id="2693344784283250891" at="208,52,209,40" concept="1" />
      <node id="2693344784283250891" at="209,40,210,34" concept="1" />
      <node id="2693344784283250891" at="210,34,211,22" concept="5" />
      <node id="2693344784283250893" at="213,88,214,105" concept="4" />
      <node id="2693344784283250893" at="214,105,215,47" concept="1" />
      <node id="2693344784283250893" at="215,47,216,34" concept="1" />
      <node id="2693344784283250893" at="216,34,217,22" concept="5" />
      <node id="3885435385580582161" at="219,90,220,99" concept="4" />
      <node id="3885435385580582161" at="220,99,221,49" concept="1" />
      <node id="3885435385580582161" at="221,49,222,34" concept="4" />
      <node id="3885435385580582161" at="222,34,223,52" concept="1" />
      <node id="3885435385580582161" at="223,52,224,40" concept="1" />
      <node id="3885435385580582161" at="224,40,225,84" concept="1" />
      <node id="3885435385580582161" at="225,84,226,85" concept="1" />
      <node id="3885435385580582161" at="226,85,227,22" concept="5" />
      <node id="2693344784283250896" at="229,91,230,78" concept="4" />
      <node id="2693344784283250896" at="230,78,231,22" concept="5" />
      <node id="3885435385580582161" at="233,92,234,136" concept="4" />
      <node id="3885435385580582161" at="234,136,235,108" concept="4" />
      <node id="3885435385580582161" at="235,108,236,52" concept="1" />
      <node id="3885435385580582161" at="236,52,237,49" concept="1" />
      <node id="3885435385580582161" at="237,49,238,22" concept="5" />
      <node id="3885435385580582161" at="241,104,242,50" concept="7" />
      <node id="3885435385580582161" at="244,66,245,41" concept="4" />
      <node id="3885435385580582161" at="245,41,246,93" concept="5" />
      <node id="3885435385580582161" at="248,86,249,80" concept="4" />
      <node id="3885435385580582161" at="249,80,250,95" concept="1" />
      <node id="3885435385580582161" at="250,95,251,25" concept="5" />
      <node id="3885435385580582161" at="253,68,254,34" concept="4" />
      <node id="3885435385580582161" at="254,34,255,55" concept="1" />
      <node id="3885435385580582161" at="255,55,256,87" concept="1" />
      <node id="3885435385580582161" at="256,87,257,23" concept="5" />
      <node id="3885435385580582161" at="260,96,261,134" concept="1" />
      <node id="3885435385580582161" at="262,34,263,142" concept="1" />
      <node id="3885435385580582161" at="263,142,264,146" concept="1" />
      <node id="3885435385580582161" at="266,122,267,398" concept="1" />
      <node id="3885435385580582701" at="272,88,273,86" concept="4" />
      <node id="3885435385580582701" at="273,86,274,47" concept="1" />
      <node id="3885435385580582701" at="274,47,275,34" concept="4" />
      <node id="3885435385580582701" at="275,34,276,52" concept="1" />
      <node id="3885435385580582701" at="276,52,277,40" concept="1" />
      <node id="3885435385580582701" at="277,40,278,34" concept="1" />
      <node id="3885435385580582701" at="278,34,279,22" concept="5" />
      <node id="3885435385580582704" at="281,88,282,105" concept="4" />
      <node id="3885435385580582704" at="282,105,283,47" concept="1" />
      <node id="3885435385580582704" at="283,47,284,34" concept="1" />
      <node id="3885435385580582704" at="284,34,285,22" concept="5" />
      <node id="3885435385580582161" at="287,90,288,99" concept="4" />
      <node id="3885435385580582161" at="288,99,289,49" concept="1" />
      <node id="3885435385580582161" at="289,49,290,34" concept="4" />
      <node id="3885435385580582161" at="290,34,291,52" concept="1" />
      <node id="3885435385580582161" at="291,52,292,40" concept="1" />
      <node id="3885435385580582161" at="292,40,293,85" concept="1" />
      <node id="3885435385580582161" at="293,85,294,86" concept="1" />
      <node id="3885435385580582161" at="294,86,295,22" concept="5" />
      <node id="3885435385580582717" at="297,92,298,78" concept="4" />
      <node id="3885435385580582717" at="298,78,299,22" concept="5" />
      <node id="3885435385580582161" at="301,93,302,133" concept="4" />
      <node id="3885435385580582161" at="302,133,303,108" concept="4" />
      <node id="3885435385580582161" at="303,108,304,50" concept="1" />
      <node id="3885435385580582161" at="304,50,305,49" concept="1" />
      <node id="3885435385580582161" at="305,49,306,22" concept="5" />
      <node id="3885435385580582161" at="309,103,310,50" concept="7" />
      <node id="3885435385580582161" at="312,66,313,41" concept="4" />
      <node id="3885435385580582161" at="313,41,314,93" concept="5" />
      <node id="3885435385580582161" at="316,86,317,80" concept="4" />
      <node id="3885435385580582161" at="317,80,318,95" concept="1" />
      <node id="3885435385580582161" at="318,95,319,25" concept="5" />
      <node id="3885435385580582161" at="321,68,322,34" concept="4" />
      <node id="3885435385580582161" at="322,34,323,55" concept="1" />
      <node id="3885435385580582161" at="323,55,324,87" concept="1" />
      <node id="3885435385580582161" at="324,87,325,23" concept="5" />
      <node id="3885435385580582161" at="328,96,329,134" concept="1" />
      <node id="3885435385580582161" at="330,34,331,142" concept="1" />
      <node id="3885435385580582161" at="331,142,332,146" concept="1" />
      <node id="3885435385580582161" at="334,122,335,396" concept="1" />
      <node id="3885435385580582161" at="31,0,34,0" concept="3" trace="createEditorCell#(Ljetbrains/mps/openapi/editor/EditorContext;Lorg/jetbrains/mps/openapi/model/SNode;)Ljetbrains/mps/openapi/editor/cells/EditorCell;" />
      <node id="3885435385580582161" at="173,0,176,0" concept="0" trace="bootClasspathListHandler_gszs7u_b6a#(Lorg/jetbrains/mps/openapi/model/SNode;Ljava/lang/String;Ljetbrains/mps/openapi/editor/EditorContext;)V" />
      <node id="3885435385580582161" at="197,9,200,9" concept="2" />
      <node id="3885435385580582161" at="241,0,244,0" concept="0" trace="vmOptions64ListHandler_gszs7u_b9a#(Lorg/jetbrains/mps/openapi/model/SNode;Ljava/lang/String;Ljetbrains/mps/openapi/editor/EditorContext;)V" />
      <node id="3885435385580582161" at="265,9,268,9" concept="2" />
      <node id="3885435385580582161" at="309,0,312,0" concept="0" trace="vmOptionsListHandler_gszs7u_b21a#(Lorg/jetbrains/mps/openapi/model/SNode;Ljava/lang/String;Ljetbrains/mps/openapi/editor/EditorContext;)V" />
      <node id="3885435385580582161" at="333,9,336,9" concept="2" />
      <node id="3885435385580582711" at="161,0,165,0" concept="3" trace="createIndentCell_gszs7u_a6a#(Ljetbrains/mps/openapi/editor/EditorContext;Lorg/jetbrains/mps/openapi/model/SNode;)Ljetbrains/mps/openapi/editor/cells/EditorCell;" />
      <node id="3885435385580582161" at="176,0,180,0" concept="3" trace="createNodeToInsert#(Ljetbrains/mps/openapi/editor/EditorContext;)Lorg/jetbrains/mps/openapi/model/SNode;" />
      <node id="3885435385580582161" at="193,134,197,9" concept="2" />
      <node id="2693344784283250896" at="229,0,233,0" concept="3" trace="createIndentCell_gszs7u_a9a#(Ljetbrains/mps/openapi/editor/EditorContext;Lorg/jetbrains/mps/openapi/model/SNode;)Ljetbrains/mps/openapi/editor/cells/EditorCell;" />
      <node id="3885435385580582161" at="244,0,248,0" concept="3" trace="createNodeToInsert#(Ljetbrains/mps/openapi/editor/EditorContext;)Lorg/jetbrains/mps/openapi/model/SNode;" />
      <node id="3885435385580582161" at="261,134,265,9" concept="2" />
      <node id="3885435385580582717" at="297,0,301,0" concept="3" trace="createIndentCell_gszs7u_a21a#(Ljetbrains/mps/openapi/editor/EditorContext;Lorg/jetbrains/mps/openapi/model/SNode;)Ljetbrains/mps/openapi/editor/cells/EditorCell;" />
      <node id="3885435385580582161" at="312,0,316,0" concept="3" trace="createNodeToInsert#(Ljetbrains/mps/openapi/editor/EditorContext;)Lorg/jetbrains/mps/openapi/model/SNode;" />
      <node id="3885435385580582161" at="329,134,333,9" concept="2" />
      <node id="3885435385580582166" at="61,57,66,22" concept="2" />
      <node id="3885435385580631194" at="101,57,106,22" concept="2" />
      <node id="3885435385580582689" at="132,57,137,22" concept="2" />
      <node id="3885435385580582161" at="180,0,185,0" concept="3" trace="createNodeCell#(Ljetbrains/mps/openapi/editor/EditorContext;Lorg/jetbrains/mps/openapi/model/SNode;)Ljetbrains/mps/openapi/editor/cells/EditorCell;" />
      <node id="3885435385580582161" at="248,0,253,0" concept="3" trace="createNodeCell#(Ljetbrains/mps/openapi/editor/EditorContext;Lorg/jetbrains/mps/openapi/model/SNode;)Ljetbrains/mps/openapi/editor/cells/EditorCell;" />
      <node id="3885435385580582161" at="316,0,321,0" concept="3" trace="createNodeCell#(Ljetbrains/mps/openapi/editor/EditorContext;Lorg/jetbrains/mps/openapi/model/SNode;)Ljetbrains/mps/openapi/editor/cells/EditorCell;" />
      <node id="3885435385580631192" at="87,0,93,0" concept="3" trace="createConstant_gszs7u_a2a#(Ljetbrains/mps/openapi/editor/EditorContext;Lorg/jetbrains/mps/openapi/model/SNode;)Ljetbrains/mps/openapi/editor/cells/EditorCell;" />
      <node id="3885435385580582687" at="118,0,124,0" concept="3" trace="createConstant_gszs7u_a3a#(Ljetbrains/mps/openapi/editor/EditorContext;Lorg/jetbrains/mps/openapi/model/SNode;)Ljetbrains/mps/openapi/editor/cells/EditorCell;" />
      <node id="3885435385580582694" at="148,0,154,0" concept="3" trace="createConstant_gszs7u_f0#(Ljetbrains/mps/openapi/editor/EditorContext;Lorg/jetbrains/mps/openapi/model/SNode;)Ljetbrains/mps/openapi/editor/cells/EditorCell;" />
      <node id="3885435385580582161" at="185,0,191,0" concept="3" trace="createEmptyCell#(Ljetbrains/mps/openapi/editor/EditorContext;)Ljetbrains/mps/openapi/editor/cells/EditorCell;" />
      <node id="2693344784283250893" at="213,0,219,0" concept="3" trace="createConstant_gszs7u_i0#(Ljetbrains/mps/openapi/editor/EditorContext;Lorg/jetbrains/mps/openapi/model/SNode;)Ljetbrains/mps/openapi/editor/cells/EditorCell;" />
      <node id="3885435385580582161" at="253,0,259,0" concept="3" trace="createEmptyCell#(Ljetbrains/mps/openapi/editor/EditorContext;)Ljetbrains/mps/openapi/editor/cells/EditorCell;" />
      <node id="3885435385580582704" at="281,0,287,0" concept="3" trace="createConstant_gszs7u_l0#(Ljetbrains/mps/openapi/editor/EditorContext;Lorg/jetbrains/mps/openapi/model/SNode;)Ljetbrains/mps/openapi/editor/cells/EditorCell;" />
      <node id="3885435385580582161" at="321,0,327,0" concept="3" trace="createEmptyCell#(Ljetbrains/mps/openapi/editor/EditorContext;)Ljetbrains/mps/openapi/editor/cells/EditorCell;" />
      <node id="3885435385580582161" at="154,0,161,0" concept="3" trace="createCollection_gszs7u_g0#(Ljetbrains/mps/openapi/editor/EditorContext;Lorg/jetbrains/mps/openapi/model/SNode;)Ljetbrains/mps/openapi/editor/cells/EditorCell;" />
      <node id="3885435385580582161" at="165,0,172,0" concept="3" trace="createRefNodeList_gszs7u_b6a#(Ljetbrains/mps/openapi/editor/EditorContext;Lorg/jetbrains/mps/openapi/model/SNode;)Ljetbrains/mps/openapi/editor/cells/EditorCell;" />
      <node id="3885435385580582161" at="233,0,240,0" concept="3" trace="createRefNodeList_gszs7u_b9a#(Ljetbrains/mps/openapi/editor/EditorContext;Lorg/jetbrains/mps/openapi/model/SNode;)Ljetbrains/mps/openapi/editor/cells/EditorCell;" />
      <node id="3885435385580582161" at="301,0,308,0" concept="3" trace="createRefNodeList_gszs7u_b21a#(Ljetbrains/mps/openapi/editor/EditorContext;Lorg/jetbrains/mps/openapi/model/SNode;)Ljetbrains/mps/openapi/editor/cells/EditorCell;" />
      <node id="3885435385580582171" at="68,0,77,0" concept="3" trace="createConstant_gszs7u_b0#(Ljetbrains/mps/openapi/editor/EditorContext;Lorg/jetbrains/mps/openapi/model/SNode;)Ljetbrains/mps/openapi/editor/cells/EditorCell;" />
      <node id="3885435385580582691" at="139,0,148,0" concept="3" trace="createConstant_gszs7u_e0#(Ljetbrains/mps/openapi/editor/EditorContext;Lorg/jetbrains/mps/openapi/model/SNode;)Ljetbrains/mps/openapi/editor/cells/EditorCell;" />
      <node id="2693344784283250891" at="204,0,213,0" concept="3" trace="createConstant_gszs7u_h0#(Ljetbrains/mps/openapi/editor/EditorContext;Lorg/jetbrains/mps/openapi/model/SNode;)Ljetbrains/mps/openapi/editor/cells/EditorCell;" />
      <node id="3885435385580582701" at="272,0,281,0" concept="3" trace="createConstant_gszs7u_k0#(Ljetbrains/mps/openapi/editor/EditorContext;Lorg/jetbrains/mps/openapi/model/SNode;)Ljetbrains/mps/openapi/editor/cells/EditorCell;" />
      <node id="3885435385580582161" at="77,0,87,0" concept="3" trace="createCollection_gszs7u_c0#(Ljetbrains/mps/openapi/editor/EditorContext;Lorg/jetbrains/mps/openapi/model/SNode;)Ljetbrains/mps/openapi/editor/cells/EditorCell;" />
      <node id="3885435385580582161" at="108,0,118,0" concept="3" trace="createCollection_gszs7u_d0#(Ljetbrains/mps/openapi/editor/EditorContext;Lorg/jetbrains/mps/openapi/model/SNode;)Ljetbrains/mps/openapi/editor/cells/EditorCell;" />
      <node id="3885435385580582161" at="191,132,201,7" concept="2" />
      <node id="3885435385580582161" at="219,0,229,0" concept="3" trace="createCollection_gszs7u_j0#(Ljetbrains/mps/openapi/editor/EditorContext;Lorg/jetbrains/mps/openapi/model/SNode;)Ljetbrains/mps/openapi/editor/cells/EditorCell;" />
      <node id="3885435385580582161" at="259,132,269,7" concept="2" />
      <node id="3885435385580582161" at="287,0,297,0" concept="3" trace="createCollection_gszs7u_m0#(Ljetbrains/mps/openapi/editor/EditorContext;Lorg/jetbrains/mps/openapi/model/SNode;)Ljetbrains/mps/openapi/editor/cells/EditorCell;" />
      <node id="3885435385580582161" at="327,132,337,7" concept="2" />
      <node id="3885435385580582161" at="191,0,203,0" concept="3" trace="installElementCellActions#(Lorg/jetbrains/mps/openapi/model/SNode;Lorg/jetbrains/mps/openapi/model/SNode;Ljetbrains/mps/openapi/editor/cells/EditorCell;Ljetbrains/mps/openapi/editor/EditorContext;)V" />
      <node id="3885435385580582161" at="259,0,271,0" concept="3" trace="installElementCellActions#(Lorg/jetbrains/mps/openapi/model/SNode;Lorg/jetbrains/mps/openapi/model/SNode;Ljetbrains/mps/openapi/editor/cells/EditorCell;Ljetbrains/mps/openapi/editor/EditorContext;)V" />
      <node id="3885435385580582161" at="327,0,339,0" concept="3" trace="installElementCellActions#(Lorg/jetbrains/mps/openapi/model/SNode;Lorg/jetbrains/mps/openapi/model/SNode;Ljetbrains/mps/openapi/editor/cells/EditorCell;Ljetbrains/mps/openapi/editor/EditorContext;)V" />
      <node id="3885435385580582166" at="53,0,68,0" concept="3" trace="createProperty_gszs7u_a0#(Ljetbrains/mps/openapi/editor/EditorContext;Lorg/jetbrains/mps/openapi/model/SNode;)Ljetbrains/mps/openapi/editor/cells/EditorCell;" />
      <node id="3885435385580631194" at="93,0,108,0" concept="3" trace="createProperty_gszs7u_b2a#(Ljetbrains/mps/openapi/editor/EditorContext;Lorg/jetbrains/mps/openapi/model/SNode;)Ljetbrains/mps/openapi/editor/cells/EditorCell;" />
      <node id="3885435385580582689" at="124,0,139,0" concept="3" trace="createProperty_gszs7u_b3a#(Ljetbrains/mps/openapi/editor/EditorContext;Lorg/jetbrains/mps/openapi/model/SNode;)Ljetbrains/mps/openapi/editor/cells/EditorCell;" />
      <node id="3885435385580582161" at="34,0,53,0" concept="3" trace="createCollection_gszs7u_a#(Ljetbrains/mps/openapi/editor/EditorContext;Lorg/jetbrains/mps/openapi/model/SNode;)Ljetbrains/mps/openapi/editor/cells/EditorCell;" />
      <scope id="3885435385580582161" at="31,79,32,63" />
      <scope id="3885435385580582161" at="173,106,174,50" />
      <scope id="3885435385580582161" at="198,122,199,400" />
      <scope id="3885435385580582161" at="241,104,242,50" />
      <scope id="3885435385580582161" at="266,122,267,398" />
      <scope id="3885435385580582161" at="309,103,310,50" />
      <scope id="3885435385580582161" at="334,122,335,396" />
      <scope id="3885435385580582166" at="62,35,64,112">
        <var name="manager" id="3885435385580582166" />
      </scope>
      <scope id="3885435385580631194" at="102,35,104,112">
        <var name="manager" id="3885435385580631194" />
      </scope>
      <scope id="3885435385580582689" at="133,35,135,112">
        <var name="manager" id="3885435385580582689" />
      </scope>
      <scope id="3885435385580582711" at="161,91,163,22">
        <var name="editorCell" id="3885435385580582711" />
      </scope>
      <scope id="3885435385580582161" at="176,66,178,93">
        <var name="listOwner" id="3885435385580582161" />
      </scope>
      <scope id="3885435385580582161" at="194,34,196,146" />
      <scope id="2693344784283250896" at="229,91,231,22">
        <var name="editorCell" id="2693344784283250896" />
      </scope>
      <scope id="3885435385580582161" at="244,66,246,93">
        <var name="listOwner" id="3885435385580582161" />
      </scope>
      <scope id="3885435385580582161" at="262,34,264,146" />
      <scope id="3885435385580582717" at="297,92,299,22">
        <var name="editorCell" id="3885435385580582717" />
      </scope>
      <scope id="3885435385580582161" at="312,66,314,93">
        <var name="listOwner" id="3885435385580582161" />
      </scope>
      <scope id="3885435385580582161" at="330,34,332,146" />
      <scope id="3885435385580582161" at="31,0,34,0">
        <var name="editorContext" id="3885435385580582161" />
        <var name="node" id="3885435385580582161" />
      </scope>
      <scope id="3885435385580582161" at="173,0,176,0">
>>>>>>> bd830ede
        <var name="childRole" id="3885435385580582161" />
        <var name="context" id="3885435385580582161" />
        <var name="ownerNode" id="3885435385580582161" />
      </scope>
<<<<<<< HEAD
      <scope id="3885435385580582161" at="196,0,199,0">
        <var name="editorContext" id="3885435385580582161" />
      </scope>
      <scope id="3885435385580582161" at="199,57,202,25">
        <var name="elementCell" id="3885435385580582161" />
      </scope>
      <scope id="3885435385580582161" at="260,0,263,0">
=======
      <scope id="3885435385580582161" at="180,86,183,25">
        <var name="elementCell" id="3885435385580582161" />
      </scope>
      <scope id="3885435385580582161" at="241,0,244,0">
>>>>>>> bd830ede
        <var name="childRole" id="3885435385580582161" />
        <var name="context" id="3885435385580582161" />
        <var name="ownerNode" id="3885435385580582161" />
      </scope>
<<<<<<< HEAD
      <scope id="3885435385580582161" at="263,0,266,0">
        <var name="editorContext" id="3885435385580582161" />
      </scope>
      <scope id="3885435385580582161" at="266,57,269,25">
        <var name="elementCell" id="3885435385580582161" />
      </scope>
      <scope id="3885435385580582161" at="327,0,330,0">
=======
      <scope id="3885435385580582161" at="248,86,251,25">
        <var name="elementCell" id="3885435385580582161" />
      </scope>
      <scope id="3885435385580582161" at="309,0,312,0">
>>>>>>> bd830ede
        <var name="childRole" id="3885435385580582161" />
        <var name="context" id="3885435385580582161" />
        <var name="ownerNode" id="3885435385580582161" />
      </scope>
<<<<<<< HEAD
      <scope id="3885435385580582161" at="330,0,333,0">
        <var name="editorContext" id="3885435385580582161" />
      </scope>
      <scope id="3885435385580582161" at="333,57,336,25">
        <var name="elementCell" id="3885435385580582161" />
      </scope>
      <scope id="3885435385580582161" at="35,0,39,0">
        <var name="context" id="3885435385580582161" />
        <var name="node" id="3885435385580582161" />
      </scope>
      <scope id="3885435385580631192" at="105,50,109,22">
        <var name="editorCell" id="3885435385580631192" />
      </scope>
      <scope id="3885435385580582687" at="137,50,141,22">
        <var name="editorCell" id="3885435385580582687" />
      </scope>
      <scope id="3885435385580582694" at="168,49,172,22">
        <var name="editorCell" id="3885435385580582694" />
      </scope>
      <scope id="3885435385580582711" at="181,0,185,0" />
      <scope id="3885435385580582161" at="204,41,208,23">
        <var name="emptyCell" id="3885435385580582161" />
      </scope>
      <scope id="2693344784283250893" at="232,49,236,22">
        <var name="editorCell" id="2693344784283250893" />
      </scope>
      <scope id="2693344784283250896" at="248,0,252,0" />
      <scope id="3885435385580582161" at="271,41,275,23">
        <var name="emptyCell" id="3885435385580582161" />
      </scope>
      <scope id="3885435385580582704" at="299,49,303,22">
        <var name="editorCell" id="3885435385580582704" />
      </scope>
      <scope id="3885435385580582717" at="315,0,319,0" />
      <scope id="3885435385580582161" at="338,41,342,23">
        <var name="emptyCell" id="3885435385580582161" />
      </scope>
      <scope id="3885435385580582161" at="40,0,45,0" />
      <scope id="3885435385580582161" at="174,51,179,22">
        <var name="editorCell" id="3885435385580582161" />
      </scope>
      <scope id="3885435385580582161" at="185,53,190,22">
        <var name="editorCell" id="3885435385580582161" />
        <var name="handler" id="3885435385580582161" />
      </scope>
      <scope id="3885435385580582161" at="199,0,204,0">
        <var name="elementNode" id="3885435385580582161" />
      </scope>
      <scope id="3885435385580582161" at="252,53,257,22">
        <var name="editorCell" id="3885435385580582161" />
        <var name="handler" id="3885435385580582161" />
      </scope>
      <scope id="3885435385580582161" at="266,0,271,0">
        <var name="elementNode" id="3885435385580582161" />
      </scope>
      <scope id="3885435385580582161" at="319,54,324,22">
        <var name="editorCell" id="3885435385580582161" />
        <var name="handler" id="3885435385580582161" />
      </scope>
      <scope id="3885435385580582161" at="333,0,338,0">
        <var name="elementNode" id="3885435385580582161" />
      </scope>
      <scope id="3885435385580631192" at="105,0,111,0" />
      <scope id="3885435385580582687" at="137,0,143,0" />
      <scope id="3885435385580582694" at="168,0,174,0" />
      <scope id="3885435385580582161" at="204,0,210,0" />
      <scope id="2693344784283250893" at="232,0,238,0" />
      <scope id="3885435385580582161" at="271,0,277,0" />
      <scope id="3885435385580582704" at="299,0,305,0" />
      <scope id="3885435385580582161" at="338,0,344,0" />
      <scope id="3885435385580582171" at="86,49,93,22">
        <var name="editorCell" id="3885435385580582171" />
        <var name="style" id="3885435385580582171" />
      </scope>
      <scope id="3885435385580582691" at="159,49,166,22">
        <var name="editorCell" id="3885435385580582691" />
        <var name="style" id="3885435385580582691" />
      </scope>
      <scope id="3885435385580582161" at="174,0,181,0" />
      <scope id="3885435385580582161" at="185,0,192,0" />
      <scope id="2693344784283250891" at="223,49,230,22">
        <var name="editorCell" id="2693344784283250891" />
        <var name="style" id="2693344784283250891" />
      </scope>
      <scope id="3885435385580582161" at="252,0,259,0" />
      <scope id="3885435385580582701" at="290,49,297,22">
        <var name="editorCell" id="3885435385580582701" />
        <var name="style" id="3885435385580582701" />
      </scope>
      <scope id="3885435385580582161" at="319,0,326,0" />
      <scope id="3885435385580582161" at="95,51,103,22">
        <var name="editorCell" id="3885435385580582161" />
        <var name="style" id="3885435385580582161" />
      </scope>
      <scope id="3885435385580582161" at="127,51,135,22">
        <var name="editorCell" id="3885435385580582161" />
        <var name="style" id="3885435385580582161" />
      </scope>
      <scope id="3885435385580582161" at="211,96,219,9" />
      <scope id="3885435385580582161" at="238,51,246,22">
        <var name="editorCell" id="3885435385580582161" />
        <var name="style" id="3885435385580582161" />
      </scope>
      <scope id="3885435385580582161" at="278,96,286,9" />
      <scope id="3885435385580582161" at="305,51,313,22">
        <var name="editorCell" id="3885435385580582161" />
        <var name="style" id="3885435385580582161" />
      </scope>
      <scope id="3885435385580582161" at="345,96,353,9" />
      <scope id="3885435385580582171" at="86,0,95,0" />
      <scope id="3885435385580582691" at="159,0,168,0" />
      <scope id="2693344784283250891" at="223,0,232,0" />
      <scope id="3885435385580582701" at="290,0,299,0" />
      <scope id="3885435385580582161" at="95,0,105,0" />
      <scope id="3885435385580582161" at="127,0,137,0" />
      <scope id="3885435385580582161" at="210,86,220,7" />
      <scope id="3885435385580582161" at="238,0,248,0" />
      <scope id="3885435385580582161" at="277,86,287,7" />
      <scope id="3885435385580582161" at="305,0,315,0" />
      <scope id="3885435385580582161" at="344,86,354,7" />
      <scope id="3885435385580582161" at="210,0,222,0">
=======
      <scope id="3885435385580582161" at="316,86,319,25">
        <var name="elementCell" id="3885435385580582161" />
      </scope>
      <scope id="3885435385580631192" at="87,89,91,22">
        <var name="editorCell" id="3885435385580631192" />
      </scope>
      <scope id="3885435385580582687" at="118,89,122,22">
        <var name="editorCell" id="3885435385580582687" />
      </scope>
      <scope id="3885435385580582694" at="148,88,152,22">
        <var name="editorCell" id="3885435385580582694" />
      </scope>
      <scope id="3885435385580582711" at="161,0,165,0">
        <var name="editorContext" id="3885435385580582711" />
        <var name="node" id="3885435385580582711" />
      </scope>
      <scope id="3885435385580582161" at="176,0,180,0">
        <var name="editorContext" id="3885435385580582161" />
      </scope>
      <scope id="3885435385580582161" at="185,68,189,23">
        <var name="emptyCell" id="3885435385580582161" />
      </scope>
      <scope id="2693344784283250893" at="213,88,217,22">
        <var name="editorCell" id="2693344784283250893" />
      </scope>
      <scope id="2693344784283250896" at="229,0,233,0">
        <var name="editorContext" id="2693344784283250896" />
        <var name="node" id="2693344784283250896" />
      </scope>
      <scope id="3885435385580582161" at="244,0,248,0">
        <var name="editorContext" id="3885435385580582161" />
      </scope>
      <scope id="3885435385580582161" at="253,68,257,23">
        <var name="emptyCell" id="3885435385580582161" />
      </scope>
      <scope id="3885435385580582704" at="281,88,285,22">
        <var name="editorCell" id="3885435385580582704" />
      </scope>
      <scope id="3885435385580582717" at="297,0,301,0">
        <var name="editorContext" id="3885435385580582717" />
        <var name="node" id="3885435385580582717" />
      </scope>
      <scope id="3885435385580582161" at="312,0,316,0">
        <var name="editorContext" id="3885435385580582161" />
      </scope>
      <scope id="3885435385580582161" at="321,68,325,23">
        <var name="emptyCell" id="3885435385580582161" />
      </scope>
      <scope id="3885435385580582161" at="154,90,159,22">
        <var name="editorCell" id="3885435385580582161" />
      </scope>
      <scope id="3885435385580582161" at="165,92,170,22">
        <var name="editorCell" id="3885435385580582161" />
        <var name="handler" id="3885435385580582161" />
      </scope>
      <scope id="3885435385580582161" at="180,0,185,0">
        <var name="editorContext" id="3885435385580582161" />
        <var name="elementNode" id="3885435385580582161" />
      </scope>
      <scope id="3885435385580582161" at="233,92,238,22">
        <var name="editorCell" id="3885435385580582161" />
        <var name="handler" id="3885435385580582161" />
      </scope>
      <scope id="3885435385580582161" at="248,0,253,0">
        <var name="editorContext" id="3885435385580582161" />
        <var name="elementNode" id="3885435385580582161" />
      </scope>
      <scope id="3885435385580582161" at="301,93,306,22">
        <var name="editorCell" id="3885435385580582161" />
        <var name="handler" id="3885435385580582161" />
      </scope>
      <scope id="3885435385580582161" at="316,0,321,0">
        <var name="editorContext" id="3885435385580582161" />
        <var name="elementNode" id="3885435385580582161" />
      </scope>
      <scope id="3885435385580631192" at="87,0,93,0">
        <var name="editorContext" id="3885435385580631192" />
        <var name="node" id="3885435385580631192" />
      </scope>
      <scope id="3885435385580582687" at="118,0,124,0">
        <var name="editorContext" id="3885435385580582687" />
        <var name="node" id="3885435385580582687" />
      </scope>
      <scope id="3885435385580582694" at="148,0,154,0">
        <var name="editorContext" id="3885435385580582694" />
        <var name="node" id="3885435385580582694" />
      </scope>
      <scope id="3885435385580582161" at="185,0,191,0">
        <var name="editorContext" id="3885435385580582161" />
      </scope>
      <scope id="2693344784283250893" at="213,0,219,0">
        <var name="editorContext" id="2693344784283250893" />
        <var name="node" id="2693344784283250893" />
      </scope>
      <scope id="3885435385580582161" at="253,0,259,0">
        <var name="editorContext" id="3885435385580582161" />
      </scope>
      <scope id="3885435385580582704" at="281,0,287,0">
        <var name="editorContext" id="3885435385580582704" />
        <var name="node" id="3885435385580582704" />
      </scope>
      <scope id="3885435385580582161" at="321,0,327,0">
        <var name="editorContext" id="3885435385580582161" />
      </scope>
      <scope id="3885435385580582171" at="68,88,75,22">
        <var name="editorCell" id="3885435385580582171" />
        <var name="style" id="3885435385580582171" />
      </scope>
      <scope id="3885435385580582691" at="139,88,146,22">
        <var name="editorCell" id="3885435385580582691" />
        <var name="style" id="3885435385580582691" />
      </scope>
      <scope id="3885435385580582161" at="154,0,161,0">
        <var name="editorContext" id="3885435385580582161" />
        <var name="node" id="3885435385580582161" />
      </scope>
      <scope id="3885435385580582161" at="165,0,172,0">
        <var name="editorContext" id="3885435385580582161" />
        <var name="node" id="3885435385580582161" />
      </scope>
      <scope id="2693344784283250891" at="204,88,211,22">
        <var name="editorCell" id="2693344784283250891" />
        <var name="style" id="2693344784283250891" />
      </scope>
      <scope id="3885435385580582161" at="233,0,240,0">
        <var name="editorContext" id="3885435385580582161" />
        <var name="node" id="3885435385580582161" />
      </scope>
      <scope id="3885435385580582701" at="272,88,279,22">
        <var name="editorCell" id="3885435385580582701" />
        <var name="style" id="3885435385580582701" />
      </scope>
      <scope id="3885435385580582161" at="301,0,308,0">
        <var name="editorContext" id="3885435385580582161" />
        <var name="node" id="3885435385580582161" />
      </scope>
      <scope id="3885435385580582161" at="77,90,85,22">
        <var name="editorCell" id="3885435385580582161" />
        <var name="style" id="3885435385580582161" />
      </scope>
      <scope id="3885435385580582161" at="108,90,116,22">
        <var name="editorCell" id="3885435385580582161" />
        <var name="style" id="3885435385580582161" />
      </scope>
      <scope id="3885435385580582161" at="192,96,200,9" />
      <scope id="3885435385580582161" at="219,90,227,22">
        <var name="editorCell" id="3885435385580582161" />
        <var name="style" id="3885435385580582161" />
      </scope>
      <scope id="3885435385580582161" at="260,96,268,9" />
      <scope id="3885435385580582161" at="287,90,295,22">
        <var name="editorCell" id="3885435385580582161" />
        <var name="style" id="3885435385580582161" />
      </scope>
      <scope id="3885435385580582161" at="328,96,336,9" />
      <scope id="3885435385580582171" at="68,0,77,0">
        <var name="editorContext" id="3885435385580582171" />
        <var name="node" id="3885435385580582171" />
      </scope>
      <scope id="3885435385580582691" at="139,0,148,0">
        <var name="editorContext" id="3885435385580582691" />
        <var name="node" id="3885435385580582691" />
      </scope>
      <scope id="2693344784283250891" at="204,0,213,0">
        <var name="editorContext" id="2693344784283250891" />
        <var name="node" id="2693344784283250891" />
      </scope>
      <scope id="3885435385580582701" at="272,0,281,0">
        <var name="editorContext" id="3885435385580582701" />
        <var name="node" id="3885435385580582701" />
      </scope>
      <scope id="3885435385580582161" at="77,0,87,0">
        <var name="editorContext" id="3885435385580582161" />
        <var name="node" id="3885435385580582161" />
      </scope>
      <scope id="3885435385580582161" at="108,0,118,0">
        <var name="editorContext" id="3885435385580582161" />
        <var name="node" id="3885435385580582161" />
      </scope>
      <scope id="3885435385580582161" at="191,132,201,7" />
      <scope id="3885435385580582161" at="219,0,229,0">
        <var name="editorContext" id="3885435385580582161" />
        <var name="node" id="3885435385580582161" />
      </scope>
      <scope id="3885435385580582161" at="259,132,269,7" />
      <scope id="3885435385580582161" at="287,0,297,0">
        <var name="editorContext" id="3885435385580582161" />
        <var name="node" id="3885435385580582161" />
      </scope>
      <scope id="3885435385580582161" at="327,132,337,7" />
      <scope id="3885435385580582161" at="191,0,203,0">
        <var name="editorContext" id="3885435385580582161" />
>>>>>>> bd830ede
        <var name="elementCell" id="3885435385580582161" />
        <var name="elementNode" id="3885435385580582161" />
      </scope>
<<<<<<< HEAD
      <scope id="3885435385580582161" at="277,0,289,0">
=======
      <scope id="3885435385580582161" at="259,0,271,0">
        <var name="editorContext" id="3885435385580582161" />
>>>>>>> bd830ede
        <var name="elementCell" id="3885435385580582161" />
        <var name="elementNode" id="3885435385580582161" />
      </scope>
<<<<<<< HEAD
      <scope id="3885435385580582161" at="344,0,356,0">
=======
      <scope id="3885435385580582161" at="327,0,339,0">
        <var name="editorContext" id="3885435385580582161" />
>>>>>>> bd830ede
        <var name="elementCell" id="3885435385580582161" />
        <var name="elementNode" id="3885435385580582161" />
      </scope>
<<<<<<< HEAD
      <scope id="3885435385580582166" at="70,49,84,22">
=======
      <scope id="3885435385580582166" at="53,88,66,22">
>>>>>>> bd830ede
        <var name="attributeConcept" id="3885435385580582166" />
        <var name="editorCell" id="3885435385580582166" />
        <var name="provider" id="3885435385580582166" />
      </scope>
<<<<<<< HEAD
      <scope id="3885435385580631194" at="111,50,125,22">
=======
      <scope id="3885435385580631194" at="93,89,106,22">
>>>>>>> bd830ede
        <var name="attributeConcept" id="3885435385580631194" />
        <var name="editorCell" id="3885435385580631194" />
        <var name="provider" id="3885435385580631194" />
      </scope>
<<<<<<< HEAD
      <scope id="3885435385580582689" at="143,50,157,22">
=======
      <scope id="3885435385580582689" at="124,89,137,22">
>>>>>>> bd830ede
        <var name="attributeConcept" id="3885435385580582689" />
        <var name="editorCell" id="3885435385580582689" />
        <var name="provider" id="3885435385580582689" />
      </scope>
<<<<<<< HEAD
      <scope id="3885435385580582166" at="70,0,86,0" />
      <scope id="3885435385580631194" at="111,0,127,0" />
      <scope id="3885435385580582689" at="143,0,159,0" />
      <scope id="3885435385580582161" at="50,50,68,22">
        <var name="editorCell" id="3885435385580582161" />
      </scope>
      <scope id="3885435385580582161" at="50,0,70,0" />
      <unit id="3885435385580582161" at="192,0,223,0" name="jetbrains.mps.build.startup.editor.MpsStartupScript_EditorBuilder_a$bootClasspathListHandler_gszs7u_b6a" />
      <unit id="3885435385580582161" at="259,0,290,0" name="jetbrains.mps.build.startup.editor.MpsStartupScript_EditorBuilder_a$vmOptions64ListHandler_gszs7u_b9a" />
      <unit id="3885435385580582161" at="326,0,357,0" name="jetbrains.mps.build.startup.editor.MpsStartupScript_EditorBuilder_a$vmOptionsListHandler_gszs7u_b21a" />
      <unit id="3885435385580582161" at="31,0,358,0" name="jetbrains.mps.build.startup.editor.MpsStartupScript_EditorBuilder_a" />
=======
      <scope id="3885435385580582166" at="53,0,68,0">
        <var name="editorContext" id="3885435385580582166" />
        <var name="node" id="3885435385580582166" />
      </scope>
      <scope id="3885435385580631194" at="93,0,108,0">
        <var name="editorContext" id="3885435385580631194" />
        <var name="node" id="3885435385580631194" />
      </scope>
      <scope id="3885435385580582689" at="124,0,139,0">
        <var name="editorContext" id="3885435385580582689" />
        <var name="node" id="3885435385580582689" />
      </scope>
      <scope id="3885435385580582161" at="34,89,51,22">
        <var name="editorCell" id="3885435385580582161" />
      </scope>
      <scope id="3885435385580582161" at="34,0,53,0">
        <var name="editorContext" id="3885435385580582161" />
        <var name="node" id="3885435385580582161" />
      </scope>
      <unit id="3885435385580582161" at="172,0,204,0" name="jetbrains.mps.build.startup.editor.MpsStartupScript_Editor$bootClasspathListHandler_gszs7u_b6a" />
      <unit id="3885435385580582161" at="240,0,272,0" name="jetbrains.mps.build.startup.editor.MpsStartupScript_Editor$vmOptions64ListHandler_gszs7u_b9a" />
      <unit id="3885435385580582161" at="308,0,340,0" name="jetbrains.mps.build.startup.editor.MpsStartupScript_Editor$vmOptionsListHandler_gszs7u_b21a" />
      <unit id="3885435385580582161" at="30,0,341,0" name="jetbrains.mps.build.startup.editor.MpsStartupScript_Editor" />
>>>>>>> bd830ede
    </file>
  </root>
  <root nodeRef="r:557b6444-752b-478f-a018-f0abe80a35cd(jetbrains.mps.build.startup.editor)/3885435385580582741">
    <file name="SimpleVmOptions_Editor.java">
<<<<<<< HEAD
      <node id="3885435385580582741" at="11,79,12,81" concept="6" />
      <node id="3885435385580582741" at="14,82,15,84" concept="6" />
      <node id="3885435385580582741" at="11,0,14,0" concept="4" trace="createEditorCell#(Ljetbrains/mps/openapi/editor/EditorContext;Lorg/jetbrains/mps/openapi/model/SNode;)Ljetbrains/mps/openapi/editor/cells/EditorCell;" />
      <node id="3885435385580582741" at="14,0,17,0" concept="4" trace="createInspectedCell#(Ljetbrains/mps/openapi/editor/EditorContext;Lorg/jetbrains/mps/openapi/model/SNode;)Ljetbrains/mps/openapi/editor/cells/EditorCell;" />
      <scope id="3885435385580582741" at="11,79,12,81" />
      <scope id="3885435385580582741" at="14,82,15,84" />
      <scope id="3885435385580582741" at="11,0,14,0">
=======
      <node id="3885435385580582741" at="18,79,19,63" concept="5" />
      <node id="3885435385580582741" at="21,82,22,65" concept="5" />
      <node id="3885435385580582741" at="24,89,25,99" concept="4" />
      <node id="3885435385580582741" at="25,99,26,48" concept="1" />
      <node id="3885435385580582741" at="26,48,27,28" concept="1" />
      <node id="3885435385580582741" at="28,61,29,83" concept="1" />
      <node id="3885435385580582741" at="30,5,31,81" concept="1" />
      <node id="3885435385580582741" at="31,81,32,22" concept="5" />
      <node id="3885435385580582741" at="34,88,35,87" concept="4" />
      <node id="3885435385580582741" at="35,87,36,47" concept="1" />
      <node id="3885435385580582741" at="36,47,37,34" concept="1" />
      <node id="3885435385580582741" at="37,34,38,22" concept="5" />
      <node id="4962066449779480174" at="40,97,41,177" concept="5" />
      <node id="3885435385580582743" at="43,88,44,82" concept="4" />
      <node id="3885435385580582743" at="44,82,45,32" concept="1" />
      <node id="3885435385580582743" at="45,32,46,45" concept="1" />
      <node id="3885435385580582743" at="46,45,47,26" concept="4" />
      <node id="3885435385580582743" at="47,26,48,58" concept="1" />
      <node id="3885435385580582743" at="48,58,49,45" concept="1" />
      <node id="3885435385580582743" at="49,45,50,73" concept="1" />
      <node id="3885435385580582743" at="50,73,51,57" concept="4" />
      <node id="3885435385580582743" at="52,35,53,82" concept="4" />
      <node id="3885435385580582743" at="53,82,54,112" concept="5" />
      <node id="3885435385580582743" at="55,10,56,22" concept="5" />
      <node id="3885435385580582741" at="58,91,59,99" concept="4" />
      <node id="3885435385580582741" at="59,99,60,50" concept="1" />
      <node id="3885435385580582741" at="60,50,61,28" concept="1" />
      <node id="3885435385580582741" at="61,28,62,83" concept="1" />
      <node id="3885435385580582741" at="62,83,63,83" concept="1" />
      <node id="3885435385580582741" at="63,83,64,22" concept="5" />
      <node id="5842819808956906661" at="66,90,67,95" concept="4" />
      <node id="5842819808956906661" at="67,95,68,49" concept="1" />
      <node id="5842819808956906661" at="68,49,69,34" concept="1" />
      <node id="5842819808956906661" at="69,34,70,22" concept="5" />
      <node id="5842819808956906663" at="72,90,73,82" concept="4" />
      <node id="5842819808956906663" at="73,82,74,34" concept="1" />
      <node id="5842819808956906663" at="74,34,75,47" concept="1" />
      <node id="5842819808956906663" at="75,47,76,26" concept="4" />
      <node id="5842819808956906663" at="76,26,77,58" concept="1" />
      <node id="5842819808956906663" at="77,58,78,47" concept="1" />
      <node id="5842819808956906663" at="78,47,79,73" concept="1" />
      <node id="5842819808956906663" at="79,73,80,57" concept="4" />
      <node id="5842819808956906663" at="81,35,82,82" concept="4" />
      <node id="5842819808956906663" at="82,82,83,112" concept="5" />
      <node id="5842819808956906663" at="84,10,85,22" concept="5" />
      <node id="3885435385580582741" at="18,0,21,0" concept="3" trace="createEditorCell#(Ljetbrains/mps/openapi/editor/EditorContext;Lorg/jetbrains/mps/openapi/model/SNode;)Ljetbrains/mps/openapi/editor/cells/EditorCell;" />
      <node id="3885435385580582741" at="21,0,24,0" concept="3" trace="createInspectedCell#(Ljetbrains/mps/openapi/editor/EditorContext;Lorg/jetbrains/mps/openapi/model/SNode;)Ljetbrains/mps/openapi/editor/cells/EditorCell;" />
      <node id="3885435385580582741" at="27,28,30,5" concept="2" />
      <node id="4962066449779480172" at="40,0,43,0" concept="6" trace="renderingCondition_6n3yp7_a0a#(Lorg/jetbrains/mps/openapi/model/SNode;Ljetbrains/mps/openapi/editor/EditorContext;)Z" />
      <node id="3885435385580582743" at="51,57,56,22" concept="2" />
      <node id="5842819808956906663" at="80,57,85,22" concept="2" />
      <node id="3885435385580582741" at="34,0,40,0" concept="3" trace="createConstant_6n3yp7_a0#(Ljetbrains/mps/openapi/editor/EditorContext;Lorg/jetbrains/mps/openapi/model/SNode;)Ljetbrains/mps/openapi/editor/cells/EditorCell;" />
      <node id="5842819808956906661" at="66,0,72,0" concept="3" trace="createConstant_6n3yp7_a0_0#(Ljetbrains/mps/openapi/editor/EditorContext;Lorg/jetbrains/mps/openapi/model/SNode;)Ljetbrains/mps/openapi/editor/cells/EditorCell;" />
      <node id="3885435385580582741" at="58,0,66,0" concept="3" trace="createCollection_6n3yp7_a_0#(Ljetbrains/mps/openapi/editor/EditorContext;Lorg/jetbrains/mps/openapi/model/SNode;)Ljetbrains/mps/openapi/editor/cells/EditorCell;" />
      <node id="3885435385580582741" at="24,0,34,0" concept="3" trace="createCollection_6n3yp7_a#(Ljetbrains/mps/openapi/editor/EditorContext;Lorg/jetbrains/mps/openapi/model/SNode;)Ljetbrains/mps/openapi/editor/cells/EditorCell;" />
      <node id="3885435385580582743" at="43,0,58,0" concept="3" trace="createProperty_6n3yp7_b0#(Ljetbrains/mps/openapi/editor/EditorContext;Lorg/jetbrains/mps/openapi/model/SNode;)Ljetbrains/mps/openapi/editor/cells/EditorCell;" />
      <node id="5842819808956906663" at="72,0,87,0" concept="3" trace="createProperty_6n3yp7_b0_0#(Ljetbrains/mps/openapi/editor/EditorContext;Lorg/jetbrains/mps/openapi/model/SNode;)Ljetbrains/mps/openapi/editor/cells/EditorCell;" />
      <scope id="3885435385580582741" at="18,79,19,63" />
      <scope id="3885435385580582741" at="21,82,22,65" />
      <scope id="3885435385580582741" at="28,61,29,83" />
      <scope id="4962066449779480173" at="40,97,41,177" />
      <scope id="3885435385580582743" at="52,35,54,112">
        <var name="manager" id="3885435385580582743" />
      </scope>
      <scope id="5842819808956906663" at="81,35,83,112">
        <var name="manager" id="5842819808956906663" />
      </scope>
      <scope id="3885435385580582741" at="18,0,21,0">
>>>>>>> bd830ede
        <var name="editorContext" id="3885435385580582741" />
        <var name="node" id="3885435385580582741" />
      </scope>
      <scope id="3885435385580582741" at="14,0,17,0">
        <var name="editorContext" id="3885435385580582741" />
        <var name="node" id="3885435385580582741" />
      </scope>
      <unit id="3885435385580582741" at="10,0,18,0" name="jetbrains.mps.build.startup.editor.SimpleVmOptions_Editor" />
    </file>
    <file name="SimpleVmOptions_EditorBuilder_a.java">
      <node id="3885435385580582741" at="22,95,23,19" concept="8" />
      <node id="3885435385580582741" at="23,19,24,18" concept="1" />
      <node id="3885435385580582741" at="29,26,30,18" concept="6" />
      <node id="3885435385580582741" at="33,39,34,39" concept="6" />
      <node id="3885435385580582741" at="37,50,38,106" concept="5" />
      <node id="3885435385580582741" at="38,106,39,48" concept="1" />
      <node id="3885435385580582741" at="39,48,40,28" concept="1" />
      <node id="3885435385580582741" at="40,28,41,65" concept="1" />
      <node id="3885435385580582741" at="42,68,43,59" concept="1" />
      <node id="3885435385580582741" at="44,5,45,57" concept="1" />
      <node id="3885435385580582741" at="45,57,46,22" concept="6" />
      <node id="3885435385580582741" at="48,49,49,94" concept="5" />
      <node id="3885435385580582741" at="49,94,50,47" concept="1" />
      <node id="3885435385580582741" at="50,47,51,34" concept="1" />
      <node id="3885435385580582741" at="51,34,52,22" concept="6" />
      <node id="4962066449779480174" at="54,97,55,177" concept="6" />
      <node id="3885435385580582743" at="57,49,58,89" concept="5" />
      <node id="3885435385580582743" at="58,89,59,32" concept="1" />
      <node id="3885435385580582743" at="59,32,60,45" concept="1" />
      <node id="3885435385580582743" at="60,45,61,26" concept="5" />
      <node id="3885435385580582743" at="61,26,62,63" concept="1" />
      <node id="3885435385580582743" at="62,63,63,45" concept="1" />
      <node id="3885435385580582743" at="63,45,64,73" concept="1" />
      <node id="3885435385580582743" at="64,73,65,57" concept="5" />
      <node id="3885435385580582743" at="65,57,66,59" concept="5" />
      <node id="3885435385580582743" at="67,35,68,87" concept="5" />
      <node id="3885435385580582743" at="68,87,69,94" concept="6" />
      <node id="3885435385580582743" at="70,10,71,22" concept="6" />
      <node id="3885435385580582741" at="19,0,21,0" concept="2" trace="myNode" />
      <node id="3885435385580582741" at="33,0,36,0" concept="4" trace="createCell#()Ljetbrains/mps/openapi/editor/cells/EditorCell;" />
      <node id="3885435385580582741" at="41,65,44,5" concept="3" />
      <node id="4962066449779480172" at="54,0,57,0" concept="7" trace="renderingCondition_6n3yp7_a0a#(Lorg/jetbrains/mps/openapi/model/SNode;Ljetbrains/mps/openapi/editor/EditorContext;)Z" />
      <node id="3885435385580582741" at="22,0,26,0" concept="0" trace="SimpleVmOptions_EditorBuilder_a#(Ljetbrains/mps/openapi/editor/EditorContext;Lorg/jetbrains/mps/openapi/model/SNode;)V" />
      <node id="3885435385580582741" at="27,0,32,0" concept="4" trace="getNode#()Lorg/jetbrains/mps/openapi/model/SNode;" />
      <node id="3885435385580582743" at="66,59,71,22" concept="3" />
      <node id="3885435385580582741" at="48,0,54,0" concept="4" trace="createConstant_6n3yp7_a0#()Ljetbrains/mps/openapi/editor/cells/EditorCell;" />
      <node id="3885435385580582741" at="37,0,48,0" concept="4" trace="createCollection_6n3yp7_a#()Ljetbrains/mps/openapi/editor/cells/EditorCell;" />
      <node id="3885435385580582743" at="57,0,73,0" concept="4" trace="createProperty_6n3yp7_b0#()Ljetbrains/mps/openapi/editor/cells/EditorCell;" />
      <scope id="3885435385580582741" at="29,26,30,18" />
      <scope id="3885435385580582741" at="33,39,34,39" />
      <scope id="3885435385580582741" at="42,68,43,59" />
      <scope id="4962066449779480173" at="54,97,55,177" />
      <scope id="3885435385580582741" at="22,95,24,18" />
      <scope id="3885435385580582743" at="67,35,69,94">
        <var name="manager" id="3885435385580582743" />
      </scope>
      <scope id="3885435385580582741" at="33,0,36,0" />
      <scope id="4962066449779480172" at="54,0,57,0">
        <var name="editorContext" id="4962066449779480172" />
        <var name="node" id="4962066449779480172" />
      </scope>
<<<<<<< HEAD
      <scope id="3885435385580582741" at="22,0,26,0">
        <var name="context" id="3885435385580582741" />
        <var name="node" id="3885435385580582741" />
      </scope>
      <scope id="3885435385580582741" at="48,49,52,22">
        <var name="editorCell" id="3885435385580582741" />
      </scope>
      <scope id="3885435385580582741" at="27,0,32,0" />
      <scope id="3885435385580582741" at="48,0,54,0" />
      <scope id="3885435385580582741" at="37,50,46,22">
        <var name="editorCell" id="3885435385580582741" />
      </scope>
      <scope id="3885435385580582741" at="37,0,48,0" />
      <scope id="3885435385580582743" at="57,49,71,22">
=======
      <scope id="3885435385580582741" at="34,88,38,22">
        <var name="editorCell" id="3885435385580582741" />
      </scope>
      <scope id="5842819808956906661" at="66,90,70,22">
        <var name="editorCell" id="5842819808956906661" />
      </scope>
      <scope id="3885435385580582741" at="34,0,40,0">
        <var name="editorContext" id="3885435385580582741" />
        <var name="node" id="3885435385580582741" />
      </scope>
      <scope id="3885435385580582741" at="58,91,64,22">
        <var name="editorCell" id="3885435385580582741" />
      </scope>
      <scope id="5842819808956906661" at="66,0,72,0">
        <var name="editorContext" id="5842819808956906661" />
        <var name="node" id="5842819808956906661" />
      </scope>
      <scope id="3885435385580582741" at="24,89,32,22">
        <var name="editorCell" id="3885435385580582741" />
      </scope>
      <scope id="3885435385580582741" at="58,0,66,0">
        <var name="editorContext" id="3885435385580582741" />
        <var name="node" id="3885435385580582741" />
      </scope>
      <scope id="3885435385580582741" at="24,0,34,0">
        <var name="editorContext" id="3885435385580582741" />
        <var name="node" id="3885435385580582741" />
      </scope>
      <scope id="3885435385580582743" at="43,88,56,22">
>>>>>>> bd830ede
        <var name="attributeConcept" id="3885435385580582743" />
        <var name="editorCell" id="3885435385580582743" />
        <var name="provider" id="3885435385580582743" />
      </scope>
<<<<<<< HEAD
      <scope id="3885435385580582743" at="57,0,73,0" />
      <unit id="3885435385580582741" at="18,0,74,0" name="jetbrains.mps.build.startup.editor.SimpleVmOptions_EditorBuilder_a" />
    </file>
    <file name="SimpleVmOptions_InspectorBuilder_a.java">
      <node id="3885435385580582741" at="20,98,21,19" concept="8" />
      <node id="3885435385580582741" at="21,19,22,18" concept="1" />
      <node id="3885435385580582741" at="27,26,28,18" concept="6" />
      <node id="3885435385580582741" at="31,39,32,41" concept="6" />
      <node id="3885435385580582741" at="35,52,36,106" concept="5" />
      <node id="3885435385580582741" at="36,106,37,50" concept="1" />
      <node id="3885435385580582741" at="37,50,38,28" concept="1" />
      <node id="3885435385580582741" at="38,28,39,65" concept="1" />
      <node id="3885435385580582741" at="39,65,40,59" concept="1" />
      <node id="3885435385580582741" at="40,59,41,59" concept="1" />
      <node id="3885435385580582741" at="41,59,42,22" concept="6" />
      <node id="5842819808956906661" at="44,51,45,102" concept="5" />
      <node id="5842819808956906661" at="45,102,46,49" concept="1" />
      <node id="5842819808956906661" at="46,49,47,34" concept="1" />
      <node id="5842819808956906661" at="47,34,48,22" concept="6" />
      <node id="5842819808956906663" at="50,51,51,89" concept="5" />
      <node id="5842819808956906663" at="51,89,52,34" concept="1" />
      <node id="5842819808956906663" at="52,34,53,47" concept="1" />
      <node id="5842819808956906663" at="53,47,54,26" concept="5" />
      <node id="5842819808956906663" at="54,26,55,63" concept="1" />
      <node id="5842819808956906663" at="55,63,56,47" concept="1" />
      <node id="5842819808956906663" at="56,47,57,73" concept="1" />
      <node id="5842819808956906663" at="57,73,58,57" concept="5" />
      <node id="5842819808956906663" at="58,57,59,59" concept="5" />
      <node id="5842819808956906663" at="60,35,61,87" concept="5" />
      <node id="5842819808956906663" at="61,87,62,94" concept="6" />
      <node id="5842819808956906663" at="63,10,64,22" concept="6" />
      <node id="3885435385580582741" at="17,0,19,0" concept="2" trace="myNode" />
      <node id="3885435385580582741" at="31,0,34,0" concept="4" trace="createCell#()Ljetbrains/mps/openapi/editor/cells/EditorCell;" />
      <node id="3885435385580582741" at="20,0,24,0" concept="0" trace="SimpleVmOptions_InspectorBuilder_a#(Ljetbrains/mps/openapi/editor/EditorContext;Lorg/jetbrains/mps/openapi/model/SNode;)V" />
      <node id="3885435385580582741" at="25,0,30,0" concept="4" trace="getNode#()Lorg/jetbrains/mps/openapi/model/SNode;" />
      <node id="5842819808956906663" at="59,59,64,22" concept="3" />
      <node id="5842819808956906661" at="44,0,50,0" concept="4" trace="createConstant_6n3yp7_a0_0#()Ljetbrains/mps/openapi/editor/cells/EditorCell;" />
      <node id="3885435385580582741" at="35,0,44,0" concept="4" trace="createCollection_6n3yp7_a_0#()Ljetbrains/mps/openapi/editor/cells/EditorCell;" />
      <node id="5842819808956906663" at="50,0,66,0" concept="4" trace="createProperty_6n3yp7_b0_0#()Ljetbrains/mps/openapi/editor/cells/EditorCell;" />
      <scope id="3885435385580582741" at="27,26,28,18" />
      <scope id="3885435385580582741" at="31,39,32,41" />
      <scope id="3885435385580582741" at="20,98,22,18" />
      <scope id="5842819808956906663" at="60,35,62,94">
        <var name="manager" id="5842819808956906663" />
      </scope>
      <scope id="3885435385580582741" at="31,0,34,0" />
      <scope id="3885435385580582741" at="20,0,24,0">
        <var name="context" id="3885435385580582741" />
        <var name="node" id="3885435385580582741" />
      </scope>
      <scope id="5842819808956906661" at="44,51,48,22">
        <var name="editorCell" id="5842819808956906661" />
      </scope>
      <scope id="3885435385580582741" at="25,0,30,0" />
      <scope id="5842819808956906661" at="44,0,50,0" />
      <scope id="3885435385580582741" at="35,52,42,22">
        <var name="editorCell" id="3885435385580582741" />
      </scope>
      <scope id="3885435385580582741" at="35,0,44,0" />
      <scope id="5842819808956906663" at="50,51,64,22">
=======
      <scope id="5842819808956906663" at="72,90,85,22">
>>>>>>> bd830ede
        <var name="attributeConcept" id="5842819808956906663" />
        <var name="editorCell" id="5842819808956906663" />
        <var name="provider" id="5842819808956906663" />
      </scope>
<<<<<<< HEAD
      <scope id="5842819808956906663" at="50,0,66,0" />
      <unit id="3885435385580582741" at="16,0,67,0" name="jetbrains.mps.build.startup.editor.SimpleVmOptions_InspectorBuilder_a" />
=======
      <scope id="3885435385580582743" at="43,0,58,0">
        <var name="editorContext" id="3885435385580582743" />
        <var name="node" id="3885435385580582743" />
      </scope>
      <scope id="5842819808956906663" at="72,0,87,0">
        <var name="editorContext" id="5842819808956906663" />
        <var name="node" id="5842819808956906663" />
      </scope>
      <unit id="3885435385580582741" at="17,0,88,0" name="jetbrains.mps.build.startup.editor.SimpleVmOptions_Editor" />
>>>>>>> bd830ede
    </file>
  </root>
  <root nodeRef="r:557b6444-752b-478f-a018-f0abe80a35cd(jetbrains.mps.build.startup.editor)/3885435385580627434">
    <file name="ClassPathItem_Editor.java">
<<<<<<< HEAD
      <node id="3885435385580627434" at="11,79,12,79" concept="6" />
      <node id="3885435385580627434" at="11,0,14,0" concept="4" trace="createEditorCell#(Ljetbrains/mps/openapi/editor/EditorContext;Lorg/jetbrains/mps/openapi/model/SNode;)Ljetbrains/mps/openapi/editor/cells/EditorCell;" />
      <scope id="3885435385580627434" at="11,79,12,79" />
      <scope id="3885435385580627434" at="11,0,14,0">
        <var name="editorContext" id="3885435385580627434" />
        <var name="node" id="3885435385580627434" />
      </scope>
      <unit id="3885435385580627434" at="10,0,15,0" name="jetbrains.mps.build.startup.editor.ClassPathItem_Editor" />
    </file>
    <file name="ClassPathItem_EditorBuilder_a.java">
      <node id="3885435385580627434" at="18,93,19,19" concept="8" />
      <node id="3885435385580627434" at="19,19,20,18" concept="1" />
      <node id="3885435385580627434" at="25,26,26,18" concept="6" />
      <node id="3885435385580627434" at="29,39,30,37" concept="6" />
      <node id="3885435385580627436" at="33,48,34,89" concept="5" />
      <node id="3885435385580627436" at="34,89,35,29" concept="1" />
      <node id="3885435385580627436" at="35,29,36,42" concept="1" />
      <node id="3885435385580627436" at="36,42,37,26" concept="5" />
      <node id="3885435385580627436" at="37,26,38,63" concept="1" />
      <node id="3885435385580627436" at="38,63,39,42" concept="1" />
      <node id="3885435385580627436" at="39,42,40,28" concept="1" />
      <node id="3885435385580627436" at="40,28,41,65" concept="1" />
      <node id="3885435385580627436" at="41,65,42,73" concept="1" />
      <node id="3885435385580627436" at="42,73,43,57" concept="5" />
      <node id="3885435385580627436" at="43,57,44,59" concept="5" />
      <node id="3885435385580627436" at="45,35,46,87" concept="5" />
      <node id="3885435385580627436" at="46,87,47,94" concept="6" />
      <node id="3885435385580627436" at="48,10,49,22" concept="6" />
      <node id="3885435385580627434" at="15,0,17,0" concept="2" trace="myNode" />
      <node id="3885435385580627434" at="29,0,32,0" concept="4" trace="createCell#()Ljetbrains/mps/openapi/editor/cells/EditorCell;" />
      <node id="3885435385580627434" at="18,0,22,0" concept="0" trace="ClassPathItem_EditorBuilder_a#(Ljetbrains/mps/openapi/editor/EditorContext;Lorg/jetbrains/mps/openapi/model/SNode;)V" />
      <node id="3885435385580627434" at="23,0,28,0" concept="4" trace="getNode#()Lorg/jetbrains/mps/openapi/model/SNode;" />
      <node id="3885435385580627436" at="44,59,49,22" concept="3" />
      <node id="3885435385580627436" at="33,0,51,0" concept="4" trace="createProperty_a89fzi_a#()Ljetbrains/mps/openapi/editor/cells/EditorCell;" />
      <scope id="3885435385580627434" at="25,26,26,18" />
      <scope id="3885435385580627434" at="29,39,30,37" />
      <scope id="3885435385580627434" at="18,93,20,18" />
      <scope id="3885435385580627436" at="45,35,47,94">
=======
      <node id="3885435385580627434" at="14,79,15,61" concept="5" />
      <node id="3885435385580627436" at="17,87,18,82" concept="4" />
      <node id="3885435385580627436" at="18,82,19,29" concept="1" />
      <node id="3885435385580627436" at="19,29,20,42" concept="1" />
      <node id="3885435385580627436" at="20,42,21,26" concept="4" />
      <node id="3885435385580627436" at="21,26,22,58" concept="1" />
      <node id="3885435385580627436" at="22,58,23,42" concept="1" />
      <node id="3885435385580627436" at="23,42,24,28" concept="1" />
      <node id="3885435385580627436" at="24,28,25,73" concept="1" />
      <node id="3885435385580627436" at="25,73,26,57" concept="4" />
      <node id="3885435385580627436" at="27,35,28,82" concept="4" />
      <node id="3885435385580627436" at="28,82,29,112" concept="5" />
      <node id="3885435385580627436" at="30,10,31,22" concept="5" />
      <node id="3885435385580627434" at="14,0,17,0" concept="3" trace="createEditorCell#(Ljetbrains/mps/openapi/editor/EditorContext;Lorg/jetbrains/mps/openapi/model/SNode;)Ljetbrains/mps/openapi/editor/cells/EditorCell;" />
      <node id="3885435385580627436" at="26,57,31,22" concept="2" />
      <node id="3885435385580627436" at="17,0,33,0" concept="3" trace="createProperty_a89fzi_a#(Ljetbrains/mps/openapi/editor/EditorContext;Lorg/jetbrains/mps/openapi/model/SNode;)Ljetbrains/mps/openapi/editor/cells/EditorCell;" />
      <scope id="3885435385580627434" at="14,79,15,61" />
      <scope id="3885435385580627436" at="27,35,29,112">
>>>>>>> bd830ede
        <var name="manager" id="3885435385580627436" />
      </scope>
      <scope id="3885435385580627434" at="29,0,32,0" />
      <scope id="3885435385580627434" at="18,0,22,0">
        <var name="context" id="3885435385580627434" />
        <var name="node" id="3885435385580627434" />
      </scope>
<<<<<<< HEAD
      <scope id="3885435385580627434" at="23,0,28,0" />
      <scope id="3885435385580627436" at="33,48,49,22">
=======
      <scope id="3885435385580627436" at="17,87,31,22">
>>>>>>> bd830ede
        <var name="attributeConcept" id="3885435385580627436" />
        <var name="editorCell" id="3885435385580627436" />
        <var name="provider" id="3885435385580627436" />
      </scope>
<<<<<<< HEAD
      <scope id="3885435385580627436" at="33,0,51,0" />
      <unit id="3885435385580627434" at="14,0,52,0" name="jetbrains.mps.build.startup.editor.ClassPathItem_EditorBuilder_a" />
=======
      <scope id="3885435385580627436" at="17,0,33,0">
        <var name="editorContext" id="3885435385580627436" />
        <var name="node" id="3885435385580627436" />
      </scope>
      <unit id="3885435385580627434" at="13,0,34,0" name="jetbrains.mps.build.startup.editor.ClassPathItem_Editor" />
>>>>>>> bd830ede
    </file>
  </root>
</debug-info>
<|MERGE_RESOLUTION|>--- conflicted
+++ resolved
@@ -16,7 +16,6 @@
   </root>
   <root nodeRef="r:557b6444-752b-478f-a018-f0abe80a35cd(jetbrains.mps.build.startup.editor)/1731640411964205288">
     <file name="TextFile_Editor.java">
-<<<<<<< HEAD
       <node id="1731640411964205288" at="11,79,12,74" concept="6" />
       <node id="1731640411964205288" at="11,0,14,0" concept="4" trace="createEditorCell#(Ljetbrains/mps/openapi/editor/EditorContext;Lorg/jetbrains/mps/openapi/model/SNode;)Ljetbrains/mps/openapi/editor/cells/EditorCell;" />
       <scope id="1731640411964205288" at="11,79,12,74" />
@@ -50,267 +49,123 @@
       <node id="1731640411964560167" at="67,60,68,40" concept="1" />
       <node id="1731640411964560167" at="68,40,69,73" concept="1" />
       <node id="1731640411964560167" at="69,73,70,57" concept="5" />
-      <node id="1731640411964560167" at="70,57,71,59" concept="5" />
-      <node id="1731640411964560167" at="72,35,73,87" concept="5" />
-      <node id="1731640411964560167" at="73,87,74,94" concept="6" />
-      <node id="1731640411964560167" at="75,10,76,22" concept="6" />
-      <node id="1731640411970929396" at="78,49,79,93" concept="5" />
-      <node id="1731640411970929396" at="79,93,80,47" concept="1" />
-      <node id="1731640411970929396" at="80,47,81,34" concept="5" />
-      <node id="1731640411970929396" at="81,34,82,60" concept="1" />
-      <node id="1731640411970929396" at="82,60,83,49" concept="1" />
-      <node id="1731640411970929396" at="83,49,84,40" concept="1" />
-      <node id="1731640411970929396" at="84,40,85,34" concept="1" />
-      <node id="1731640411970929396" at="85,34,86,22" concept="6" />
-      <node id="1731640411964205288" at="88,52,89,131" concept="5" />
-      <node id="1731640411964205288" at="89,131,90,91" concept="5" />
-      <node id="1731640411964205288" at="90,91,91,46" concept="1" />
-      <node id="1731640411964205288" at="91,46,92,34" concept="5" />
-      <node id="1731640411964205288" at="92,34,93,68" concept="1" />
-      <node id="1731640411964205288" at="93,68,94,40" concept="1" />
-      <node id="1731640411964205288" at="94,40,95,49" concept="1" />
-      <node id="1731640411964205288" at="95,49,96,22" concept="6" />
-      <node id="1731640411964205288" at="99,97,100,50" concept="8" />
-      <node id="1731640411964205288" at="102,66,103,93" concept="6" />
-      <node id="1731640411964205288" at="105,57,106,65" concept="5" />
-      <node id="1731640411964205288" at="106,65,107,58" concept="1" />
-      <node id="1731640411964205288" at="107,58,108,25" concept="6" />
-      <node id="1731640411964205288" at="110,41,111,34" concept="5" />
-      <node id="1731640411964205288" at="111,34,112,42" concept="1" />
-      <node id="1731640411964205288" at="112,42,113,49" concept="1" />
-      <node id="1731640411964205288" at="113,49,114,23" concept="6" />
-      <node id="1731640411964205288" at="117,96,118,134" concept="1" />
-      <node id="1731640411964205288" at="119,34,120,142" concept="1" />
-      <node id="1731640411964205288" at="120,142,121,146" concept="1" />
-      <node id="1731640411964205288" at="123,122,124,394" concept="1" />
+      <node id="1731640411964560167" at="71,35,72,87" concept="5" />
+      <node id="1731640411964560167" at="72,87,73,112" concept="6" />
+      <node id="1731640411964560167" at="74,10,75,22" concept="6" />
+      <node id="1731640411970929396" at="77,49,78,93" concept="5" />
+      <node id="1731640411970929396" at="78,93,79,47" concept="1" />
+      <node id="1731640411970929396" at="79,47,80,34" concept="5" />
+      <node id="1731640411970929396" at="80,34,81,60" concept="1" />
+      <node id="1731640411970929396" at="81,60,82,49" concept="1" />
+      <node id="1731640411970929396" at="82,49,83,40" concept="1" />
+      <node id="1731640411970929396" at="83,40,84,34" concept="1" />
+      <node id="1731640411970929396" at="84,34,85,22" concept="6" />
+      <node id="1731640411964205288" at="87,52,88,131" concept="5" />
+      <node id="1731640411964205288" at="88,131,89,91" concept="5" />
+      <node id="1731640411964205288" at="89,91,90,46" concept="1" />
+      <node id="1731640411964205288" at="90,46,91,34" concept="5" />
+      <node id="1731640411964205288" at="91,34,92,68" concept="1" />
+      <node id="1731640411964205288" at="92,68,93,40" concept="1" />
+      <node id="1731640411964205288" at="93,40,94,49" concept="1" />
+      <node id="1731640411964205288" at="94,49,95,22" concept="6" />
+      <node id="1731640411964205288" at="98,97,99,50" concept="8" />
+      <node id="1731640411964205288" at="101,66,102,93" concept="6" />
+      <node id="1731640411964205288" at="104,57,105,65" concept="5" />
+      <node id="1731640411964205288" at="105,65,106,58" concept="1" />
+      <node id="1731640411964205288" at="106,58,107,25" concept="6" />
+      <node id="1731640411964205288" at="109,41,110,34" concept="5" />
+      <node id="1731640411964205288" at="110,34,111,42" concept="1" />
+      <node id="1731640411964205288" at="111,42,112,49" concept="1" />
+      <node id="1731640411964205288" at="112,49,113,23" concept="6" />
+      <node id="1731640411964205288" at="116,96,117,134" concept="1" />
+      <node id="1731640411964205288" at="118,34,119,142" concept="1" />
+      <node id="1731640411964205288" at="119,142,120,146" concept="1" />
+      <node id="1731640411964205288" at="122,122,123,394" concept="1" />
       <node id="1731640411964205288" at="31,0,33,0" concept="2" trace="myNode" />
       <node id="1731640411964205288" at="45,0,48,0" concept="4" trace="createCell#()Ljetbrains/mps/openapi/editor/cells/EditorCell;" />
-      <node id="1731640411964205288" at="99,0,102,0" concept="0" trace="linesListHandler_fmnf9t_c0#(Lorg/jetbrains/mps/openapi/model/SNode;Ljava/lang/String;Ljetbrains/mps/openapi/editor/EditorContext;)V" />
-      <node id="1731640411964205288" at="102,0,105,0" concept="4" trace="createNodeToInsert#(Ljetbrains/mps/openapi/editor/EditorContext;)Lorg/jetbrains/mps/openapi/model/SNode;" />
-      <node id="1731640411964205288" at="122,9,125,9" concept="3" />
+      <node id="1731640411964205288" at="98,0,101,0" concept="0" trace="linesListHandler_fmnf9t_c0#(Lorg/jetbrains/mps/openapi/model/SNode;Ljava/lang/String;Ljetbrains/mps/openapi/editor/EditorContext;)V" />
+      <node id="1731640411964205288" at="101,0,104,0" concept="4" trace="createNodeToInsert#(Ljetbrains/mps/openapi/editor/EditorContext;)Lorg/jetbrains/mps/openapi/model/SNode;" />
+      <node id="1731640411964205288" at="121,9,124,9" concept="3" />
       <node id="1731640411964205288" at="34,0,38,0" concept="0" trace="TextFile_EditorBuilder_a#(Ljetbrains/mps/openapi/editor/EditorContext;Lorg/jetbrains/mps/openapi/model/SNode;)V" />
-      <node id="1731640411964205288" at="118,134,122,9" concept="3" />
+      <node id="1731640411964205288" at="117,134,121,9" concept="3" />
       <node id="1731640411964205288" at="39,0,44,0" concept="4" trace="getNode#()Lorg/jetbrains/mps/openapi/model/SNode;" />
-      <node id="1731640411964560167" at="71,59,76,22" concept="3" />
-      <node id="1731640411964205288" at="105,0,110,0" concept="4" trace="createNodeCell#(Lorg/jetbrains/mps/openapi/model/SNode;)Ljetbrains/mps/openapi/editor/cells/EditorCell;" />
-      <node id="1731640411964205288" at="110,0,116,0" concept="4" trace="createEmptyCell#()Ljetbrains/mps/openapi/editor/cells/EditorCell;" />
+      <node id="1731640411964560167" at="70,57,75,22" concept="3" />
+      <node id="1731640411964205288" at="104,0,109,0" concept="4" trace="createNodeCell#(Lorg/jetbrains/mps/openapi/model/SNode;)Ljetbrains/mps/openapi/editor/cells/EditorCell;" />
+      <node id="1731640411964205288" at="109,0,115,0" concept="4" trace="createEmptyCell#()Ljetbrains/mps/openapi/editor/cells/EditorCell;" />
       <node id="1731640411964205288" at="49,0,59,0" concept="4" trace="createCollection_fmnf9t_a#()Ljetbrains/mps/openapi/editor/cells/EditorCell;" />
-      <node id="1731640411970929396" at="78,0,88,0" concept="4" trace="createConstant_fmnf9t_b0#()Ljetbrains/mps/openapi/editor/cells/EditorCell;" />
-      <node id="1731640411964205288" at="88,0,98,0" concept="4" trace="createRefNodeList_fmnf9t_c0#()Ljetbrains/mps/openapi/editor/cells/EditorCell;" />
-      <node id="1731640411964205288" at="116,86,126,7" concept="3" />
-      <node id="1731640411964205288" at="116,0,128,0" concept="4" trace="installElementCellActions#(Lorg/jetbrains/mps/openapi/model/SNode;Ljetbrains/mps/openapi/editor/cells/EditorCell;)V" />
-      <node id="1731640411964560167" at="59,0,78,0" concept="4" trace="createProperty_fmnf9t_a0#()Ljetbrains/mps/openapi/editor/cells/EditorCell;" />
+      <node id="1731640411970929396" at="77,0,87,0" concept="4" trace="createConstant_fmnf9t_b0#()Ljetbrains/mps/openapi/editor/cells/EditorCell;" />
+      <node id="1731640411964205288" at="87,0,97,0" concept="4" trace="createRefNodeList_fmnf9t_c0#()Ljetbrains/mps/openapi/editor/cells/EditorCell;" />
+      <node id="1731640411964205288" at="115,86,125,7" concept="3" />
+      <node id="1731640411964205288" at="115,0,127,0" concept="4" trace="installElementCellActions#(Lorg/jetbrains/mps/openapi/model/SNode;Ljetbrains/mps/openapi/editor/cells/EditorCell;)V" />
+      <node id="1731640411964560167" at="59,0,77,0" concept="4" trace="createProperty_fmnf9t_a0#()Ljetbrains/mps/openapi/editor/cells/EditorCell;" />
       <scope id="1731640411964205288" at="41,26,42,18" />
       <scope id="1731640411964205288" at="45,39,46,39" />
-      <scope id="1731640411964205288" at="99,97,100,50" />
-      <scope id="1731640411964205288" at="102,66,103,93" />
-      <scope id="1731640411964205288" at="123,122,124,394" />
+      <scope id="1731640411964205288" at="98,97,99,50" />
+      <scope id="1731640411964205288" at="101,66,102,93" />
+      <scope id="1731640411964205288" at="122,122,123,394" />
       <scope id="1731640411964205288" at="34,88,36,18" />
-      <scope id="1731640411964560167" at="72,35,74,94">
+      <scope id="1731640411964560167" at="71,35,73,112">
         <var name="manager" id="1731640411964560167" />
       </scope>
-      <scope id="1731640411964205288" at="119,34,121,146" />
+      <scope id="1731640411964205288" at="118,34,120,146" />
       <scope id="1731640411964205288" at="45,0,48,0" />
-      <scope id="1731640411964205288" at="99,0,102,0">
-=======
-      <node id="1731640411964205288" at="30,79,31,63" concept="5" />
-      <node id="1731640411964205288" at="33,89,34,96" concept="4" />
-      <node id="1731640411964205288" at="34,96,35,48" concept="1" />
-      <node id="1731640411964205288" at="35,48,36,28" concept="1" />
-      <node id="1731640411964205288" at="36,28,37,81" concept="1" />
-      <node id="1731640411964205288" at="37,81,38,81" concept="1" />
-      <node id="1731640411964205288" at="38,81,39,84" concept="1" />
-      <node id="1731640411964205288" at="39,84,40,22" concept="5" />
-      <node id="1731640411964560167" at="42,88,43,82" concept="4" />
-      <node id="1731640411964560167" at="43,82,44,29" concept="1" />
-      <node id="1731640411964560167" at="44,29,45,42" concept="1" />
-      <node id="1731640411964560167" at="45,42,46,26" concept="4" />
-      <node id="1731640411964560167" at="46,26,47,58" concept="1" />
-      <node id="1731640411964560167" at="47,58,48,42" concept="1" />
-      <node id="1731640411964560167" at="48,42,49,34" concept="4" />
-      <node id="1731640411964560167" at="49,34,50,63" concept="1" />
-      <node id="1731640411964560167" at="50,63,51,40" concept="1" />
-      <node id="1731640411964560167" at="51,40,52,73" concept="1" />
-      <node id="1731640411964560167" at="52,73,53,57" concept="4" />
-      <node id="1731640411964560167" at="54,35,55,82" concept="4" />
-      <node id="1731640411964560167" at="55,82,56,112" concept="5" />
-      <node id="1731640411964560167" at="57,10,58,22" concept="5" />
-      <node id="1731640411970929396" at="60,88,61,86" concept="4" />
-      <node id="1731640411970929396" at="61,86,62,47" concept="1" />
-      <node id="1731640411970929396" at="62,47,63,34" concept="4" />
-      <node id="1731640411970929396" at="63,34,64,63" concept="1" />
-      <node id="1731640411970929396" at="64,63,65,52" concept="1" />
-      <node id="1731640411970929396" at="65,52,66,40" concept="1" />
-      <node id="1731640411970929396" at="66,40,67,34" concept="1" />
-      <node id="1731640411970929396" at="67,34,68,22" concept="5" />
-      <node id="1731640411964205288" at="70,91,71,115" concept="4" />
-      <node id="1731640411964205288" at="71,115,72,106" concept="4" />
-      <node id="1731640411964205288" at="72,106,73,46" concept="1" />
-      <node id="1731640411964205288" at="73,46,74,34" concept="4" />
-      <node id="1731640411964205288" at="74,34,75,71" concept="1" />
-      <node id="1731640411964205288" at="75,71,76,40" concept="1" />
-      <node id="1731640411964205288" at="76,40,77,49" concept="1" />
-      <node id="1731640411964205288" at="77,49,78,22" concept="5" />
-      <node id="1731640411964205288" at="81,97,82,50" concept="7" />
-      <node id="1731640411964205288" at="84,66,85,41" concept="4" />
-      <node id="1731640411964205288" at="85,41,86,93" concept="5" />
-      <node id="1731640411964205288" at="88,86,89,80" concept="4" />
-      <node id="1731640411964205288" at="89,80,90,95" concept="1" />
-      <node id="1731640411964205288" at="90,95,91,25" concept="5" />
-      <node id="1731640411964205288" at="93,68,94,34" concept="4" />
-      <node id="1731640411964205288" at="94,34,95,55" concept="1" />
-      <node id="1731640411964205288" at="95,55,96,87" concept="1" />
-      <node id="1731640411964205288" at="96,87,97,23" concept="5" />
-      <node id="1731640411964205288" at="100,96,101,134" concept="1" />
-      <node id="1731640411964205288" at="102,34,103,142" concept="1" />
-      <node id="1731640411964205288" at="103,142,104,146" concept="1" />
-      <node id="1731640411964205288" at="106,122,107,392" concept="1" />
-      <node id="1731640411964205288" at="30,0,33,0" concept="3" trace="createEditorCell#(Ljetbrains/mps/openapi/editor/EditorContext;Lorg/jetbrains/mps/openapi/model/SNode;)Ljetbrains/mps/openapi/editor/cells/EditorCell;" />
-      <node id="1731640411964205288" at="81,0,84,0" concept="0" trace="linesListHandler_fmnf9t_c0#(Lorg/jetbrains/mps/openapi/model/SNode;Ljava/lang/String;Ljetbrains/mps/openapi/editor/EditorContext;)V" />
-      <node id="1731640411964205288" at="105,9,108,9" concept="2" />
-      <node id="1731640411964205288" at="84,0,88,0" concept="3" trace="createNodeToInsert#(Ljetbrains/mps/openapi/editor/EditorContext;)Lorg/jetbrains/mps/openapi/model/SNode;" />
-      <node id="1731640411964205288" at="101,134,105,9" concept="2" />
-      <node id="1731640411964560167" at="53,57,58,22" concept="2" />
-      <node id="1731640411964205288" at="88,0,93,0" concept="3" trace="createNodeCell#(Ljetbrains/mps/openapi/editor/EditorContext;Lorg/jetbrains/mps/openapi/model/SNode;)Ljetbrains/mps/openapi/editor/cells/EditorCell;" />
-      <node id="1731640411964205288" at="93,0,99,0" concept="3" trace="createEmptyCell#(Ljetbrains/mps/openapi/editor/EditorContext;)Ljetbrains/mps/openapi/editor/cells/EditorCell;" />
-      <node id="1731640411964205288" at="33,0,42,0" concept="3" trace="createCollection_fmnf9t_a#(Ljetbrains/mps/openapi/editor/EditorContext;Lorg/jetbrains/mps/openapi/model/SNode;)Ljetbrains/mps/openapi/editor/cells/EditorCell;" />
-      <node id="1731640411970929396" at="60,0,70,0" concept="3" trace="createConstant_fmnf9t_b0#(Ljetbrains/mps/openapi/editor/EditorContext;Lorg/jetbrains/mps/openapi/model/SNode;)Ljetbrains/mps/openapi/editor/cells/EditorCell;" />
-      <node id="1731640411964205288" at="70,0,80,0" concept="3" trace="createRefNodeList_fmnf9t_c0#(Ljetbrains/mps/openapi/editor/EditorContext;Lorg/jetbrains/mps/openapi/model/SNode;)Ljetbrains/mps/openapi/editor/cells/EditorCell;" />
-      <node id="1731640411964205288" at="99,132,109,7" concept="2" />
-      <node id="1731640411964205288" at="99,0,111,0" concept="3" trace="installElementCellActions#(Lorg/jetbrains/mps/openapi/model/SNode;Lorg/jetbrains/mps/openapi/model/SNode;Ljetbrains/mps/openapi/editor/cells/EditorCell;Ljetbrains/mps/openapi/editor/EditorContext;)V" />
-      <node id="1731640411964560167" at="42,0,60,0" concept="3" trace="createProperty_fmnf9t_a0#(Ljetbrains/mps/openapi/editor/EditorContext;Lorg/jetbrains/mps/openapi/model/SNode;)Ljetbrains/mps/openapi/editor/cells/EditorCell;" />
-      <scope id="1731640411964205288" at="30,79,31,63" />
-      <scope id="1731640411964205288" at="81,97,82,50" />
-      <scope id="1731640411964205288" at="106,122,107,392" />
-      <scope id="1731640411964560167" at="54,35,56,112">
-        <var name="manager" id="1731640411964560167" />
-      </scope>
-      <scope id="1731640411964205288" at="84,66,86,93">
-        <var name="listOwner" id="1731640411964205288" />
-      </scope>
-      <scope id="1731640411964205288" at="102,34,104,146" />
-      <scope id="1731640411964205288" at="30,0,33,0">
-        <var name="editorContext" id="1731640411964205288" />
-        <var name="node" id="1731640411964205288" />
-      </scope>
-      <scope id="1731640411964205288" at="81,0,84,0">
->>>>>>> bd830ede
+      <scope id="1731640411964205288" at="98,0,101,0">
         <var name="childRole" id="1731640411964205288" />
         <var name="context" id="1731640411964205288" />
         <var name="ownerNode" id="1731640411964205288" />
       </scope>
-<<<<<<< HEAD
-      <scope id="1731640411964205288" at="102,0,105,0">
+      <scope id="1731640411964205288" at="101,0,104,0">
         <var name="editorContext" id="1731640411964205288" />
       </scope>
-      <scope id="1731640411964205288" at="105,57,108,25">
+      <scope id="1731640411964205288" at="104,57,107,25">
         <var name="elementCell" id="1731640411964205288" />
       </scope>
       <scope id="1731640411964205288" at="34,0,38,0">
         <var name="context" id="1731640411964205288" />
         <var name="node" id="1731640411964205288" />
       </scope>
-      <scope id="1731640411964205288" at="110,41,114,23">
+      <scope id="1731640411964205288" at="109,41,113,23">
         <var name="emptyCell" id="1731640411964205288" />
       </scope>
       <scope id="1731640411964205288" at="39,0,44,0" />
-      <scope id="1731640411964205288" at="105,0,110,0">
+      <scope id="1731640411964205288" at="104,0,109,0">
         <var name="elementNode" id="1731640411964205288" />
       </scope>
-      <scope id="1731640411964205288" at="110,0,116,0" />
+      <scope id="1731640411964205288" at="109,0,115,0" />
       <scope id="1731640411964205288" at="49,50,57,22">
         <var name="editorCell" id="1731640411964205288" />
       </scope>
-      <scope id="1731640411970929396" at="78,49,86,22">
+      <scope id="1731640411970929396" at="77,49,85,22">
         <var name="editorCell" id="1731640411970929396" />
         <var name="style" id="1731640411970929396" />
       </scope>
-      <scope id="1731640411964205288" at="88,52,96,22">
-=======
-      <scope id="1731640411964205288" at="88,86,91,25">
-        <var name="elementCell" id="1731640411964205288" />
-      </scope>
-      <scope id="1731640411964205288" at="84,0,88,0">
-        <var name="editorContext" id="1731640411964205288" />
-      </scope>
-      <scope id="1731640411964205288" at="93,68,97,23">
-        <var name="emptyCell" id="1731640411964205288" />
-      </scope>
-      <scope id="1731640411964205288" at="88,0,93,0">
-        <var name="editorContext" id="1731640411964205288" />
-        <var name="elementNode" id="1731640411964205288" />
-      </scope>
-      <scope id="1731640411964205288" at="93,0,99,0">
-        <var name="editorContext" id="1731640411964205288" />
-      </scope>
-      <scope id="1731640411964205288" at="33,89,40,22">
-        <var name="editorCell" id="1731640411964205288" />
-      </scope>
-      <scope id="1731640411970929396" at="60,88,68,22">
-        <var name="editorCell" id="1731640411970929396" />
-        <var name="style" id="1731640411970929396" />
-      </scope>
-      <scope id="1731640411964205288" at="70,91,78,22">
->>>>>>> bd830ede
+      <scope id="1731640411964205288" at="87,52,95,22">
         <var name="editorCell" id="1731640411964205288" />
         <var name="handler" id="1731640411964205288" />
         <var name="style" id="1731640411964205288" />
       </scope>
-<<<<<<< HEAD
-      <scope id="1731640411964205288" at="117,96,125,9" />
+      <scope id="1731640411964205288" at="116,96,124,9" />
       <scope id="1731640411964205288" at="49,0,59,0" />
-      <scope id="1731640411970929396" at="78,0,88,0" />
-      <scope id="1731640411964205288" at="88,0,98,0" />
-      <scope id="1731640411964205288" at="116,86,126,7" />
-      <scope id="1731640411964205288" at="116,0,128,0">
-=======
-      <scope id="1731640411964205288" at="100,96,108,9" />
-      <scope id="1731640411964205288" at="33,0,42,0">
-        <var name="editorContext" id="1731640411964205288" />
-        <var name="node" id="1731640411964205288" />
-      </scope>
-      <scope id="1731640411970929396" at="60,0,70,0">
-        <var name="editorContext" id="1731640411970929396" />
-        <var name="node" id="1731640411970929396" />
-      </scope>
-      <scope id="1731640411964205288" at="70,0,80,0">
-        <var name="editorContext" id="1731640411964205288" />
-        <var name="node" id="1731640411964205288" />
-      </scope>
-      <scope id="1731640411964205288" at="99,132,109,7" />
-      <scope id="1731640411964205288" at="99,0,111,0">
-        <var name="editorContext" id="1731640411964205288" />
->>>>>>> bd830ede
+      <scope id="1731640411970929396" at="77,0,87,0" />
+      <scope id="1731640411964205288" at="87,0,97,0" />
+      <scope id="1731640411964205288" at="115,86,125,7" />
+      <scope id="1731640411964205288" at="115,0,127,0">
         <var name="elementCell" id="1731640411964205288" />
         <var name="elementNode" id="1731640411964205288" />
       </scope>
-<<<<<<< HEAD
-      <scope id="1731640411964560167" at="59,49,76,22">
-=======
-      <scope id="1731640411964560167" at="42,88,58,22">
->>>>>>> bd830ede
+      <scope id="1731640411964560167" at="59,49,75,22">
         <var name="attributeConcept" id="1731640411964560167" />
         <var name="editorCell" id="1731640411964560167" />
         <var name="provider" id="1731640411964560167" />
         <var name="style" id="1731640411964560167" />
       </scope>
-<<<<<<< HEAD
-      <scope id="1731640411964560167" at="59,0,78,0" />
-      <unit id="1731640411964205288" at="98,0,129,0" name="jetbrains.mps.build.startup.editor.TextFile_EditorBuilder_a$linesListHandler_fmnf9t_c0" />
-      <unit id="1731640411964205288" at="30,0,130,0" name="jetbrains.mps.build.startup.editor.TextFile_EditorBuilder_a" />
-=======
-      <scope id="1731640411964560167" at="42,0,60,0">
-        <var name="editorContext" id="1731640411964560167" />
-        <var name="node" id="1731640411964560167" />
-      </scope>
-      <unit id="1731640411964205288" at="80,0,112,0" name="jetbrains.mps.build.startup.editor.TextFile_Editor$linesListHandler_fmnf9t_c0" />
-      <unit id="1731640411964205288" at="29,0,113,0" name="jetbrains.mps.build.startup.editor.TextFile_Editor" />
->>>>>>> bd830ede
+      <scope id="1731640411964560167" at="59,0,77,0" />
+      <unit id="1731640411964205288" at="97,0,128,0" name="jetbrains.mps.build.startup.editor.TextFile_EditorBuilder_a$linesListHandler_fmnf9t_c0" />
+      <unit id="1731640411964205288" at="30,0,129,0" name="jetbrains.mps.build.startup.editor.TextFile_EditorBuilder_a" />
     </file>
   </root>
   <root nodeRef="r:557b6444-752b-478f-a018-f0abe80a35cd(jetbrains.mps.build.startup.editor)/1731640411964243238">
     <file name="TextLine_Editor.java">
-<<<<<<< HEAD
       <node id="1731640411964243238" at="11,79,12,74" concept="6" />
       <node id="1731640411964243238" at="11,0,14,0" concept="4" trace="createEditorCell#(Ljetbrains/mps/openapi/editor/EditorContext;Lorg/jetbrains/mps/openapi/model/SNode;)Ljetbrains/mps/openapi/editor/cells/EditorCell;" />
       <scope id="1731640411964243238" at="11,79,12,74" />
@@ -336,41 +191,19 @@
       <node id="1731640411964863390" at="41,28,42,65" concept="1" />
       <node id="1731640411964863390" at="42,65,43,73" concept="1" />
       <node id="1731640411964863390" at="43,73,44,57" concept="5" />
-      <node id="1731640411964863390" at="44,57,45,59" concept="5" />
-      <node id="1731640411964863390" at="46,35,47,87" concept="5" />
-      <node id="1731640411964863390" at="47,87,48,94" concept="6" />
-      <node id="1731640411964863390" at="49,10,50,22" concept="6" />
+      <node id="1731640411964863390" at="45,35,46,87" concept="5" />
+      <node id="1731640411964863390" at="46,87,47,112" concept="6" />
+      <node id="1731640411964863390" at="48,10,49,22" concept="6" />
       <node id="1731640411964243238" at="15,0,17,0" concept="2" trace="myNode" />
       <node id="1731640411964243238" at="29,0,32,0" concept="4" trace="createCell#()Ljetbrains/mps/openapi/editor/cells/EditorCell;" />
       <node id="1731640411964243238" at="18,0,22,0" concept="0" trace="TextLine_EditorBuilder_a#(Ljetbrains/mps/openapi/editor/EditorContext;Lorg/jetbrains/mps/openapi/model/SNode;)V" />
       <node id="1731640411964243238" at="23,0,28,0" concept="4" trace="getNode#()Lorg/jetbrains/mps/openapi/model/SNode;" />
-      <node id="1731640411964863390" at="45,59,50,22" concept="3" />
-      <node id="1731640411964863390" at="33,0,52,0" concept="4" trace="createProperty_34mrth_a#()Ljetbrains/mps/openapi/editor/cells/EditorCell;" />
+      <node id="1731640411964863390" at="44,57,49,22" concept="3" />
+      <node id="1731640411964863390" at="33,0,51,0" concept="4" trace="createProperty_34mrth_a#()Ljetbrains/mps/openapi/editor/cells/EditorCell;" />
       <scope id="1731640411964243238" at="25,26,26,18" />
       <scope id="1731640411964243238" at="29,39,30,37" />
       <scope id="1731640411964243238" at="18,88,20,18" />
-      <scope id="1731640411964863390" at="46,35,48,94">
-=======
-      <node id="1731640411964243238" at="14,79,15,61" concept="5" />
-      <node id="1731640411964863390" at="17,87,18,82" concept="4" />
-      <node id="1731640411964863390" at="18,82,19,29" concept="1" />
-      <node id="1731640411964863390" at="19,29,20,33" concept="1" />
-      <node id="1731640411964863390" at="20,33,21,40" concept="1" />
-      <node id="1731640411964863390" at="21,40,22,26" concept="4" />
-      <node id="1731640411964863390" at="22,26,23,58" concept="1" />
-      <node id="1731640411964863390" at="23,58,24,42" concept="1" />
-      <node id="1731640411964863390" at="24,42,25,28" concept="1" />
-      <node id="1731640411964863390" at="25,28,26,73" concept="1" />
-      <node id="1731640411964863390" at="26,73,27,57" concept="4" />
-      <node id="1731640411964863390" at="28,35,29,82" concept="4" />
-      <node id="1731640411964863390" at="29,82,30,112" concept="5" />
-      <node id="1731640411964863390" at="31,10,32,22" concept="5" />
-      <node id="1731640411964243238" at="14,0,17,0" concept="3" trace="createEditorCell#(Ljetbrains/mps/openapi/editor/EditorContext;Lorg/jetbrains/mps/openapi/model/SNode;)Ljetbrains/mps/openapi/editor/cells/EditorCell;" />
-      <node id="1731640411964863390" at="27,57,32,22" concept="2" />
-      <node id="1731640411964863390" at="17,0,34,0" concept="3" trace="createProperty_34mrth_a#(Ljetbrains/mps/openapi/editor/EditorContext;Lorg/jetbrains/mps/openapi/model/SNode;)Ljetbrains/mps/openapi/editor/cells/EditorCell;" />
-      <scope id="1731640411964243238" at="14,79,15,61" />
-      <scope id="1731640411964863390" at="28,35,30,112">
->>>>>>> bd830ede
+      <scope id="1731640411964863390" at="45,35,47,112">
         <var name="manager" id="1731640411964863390" />
       </scope>
       <scope id="1731640411964243238" at="29,0,32,0" />
@@ -378,31 +211,18 @@
         <var name="context" id="1731640411964243238" />
         <var name="node" id="1731640411964243238" />
       </scope>
-<<<<<<< HEAD
       <scope id="1731640411964243238" at="23,0,28,0" />
-      <scope id="1731640411964863390" at="33,48,50,22">
-=======
-      <scope id="1731640411964863390" at="17,87,32,22">
->>>>>>> bd830ede
+      <scope id="1731640411964863390" at="33,48,49,22">
         <var name="attributeConcept" id="1731640411964863390" />
         <var name="editorCell" id="1731640411964863390" />
         <var name="provider" id="1731640411964863390" />
       </scope>
-<<<<<<< HEAD
-      <scope id="1731640411964863390" at="33,0,52,0" />
-      <unit id="1731640411964243238" at="14,0,53,0" name="jetbrains.mps.build.startup.editor.TextLine_EditorBuilder_a" />
-=======
-      <scope id="1731640411964863390" at="17,0,34,0">
-        <var name="editorContext" id="1731640411964863390" />
-        <var name="node" id="1731640411964863390" />
-      </scope>
-      <unit id="1731640411964243238" at="13,0,35,0" name="jetbrains.mps.build.startup.editor.TextLine_Editor" />
->>>>>>> bd830ede
+      <scope id="1731640411964863390" at="33,0,51,0" />
+      <unit id="1731640411964243238" at="14,0,52,0" name="jetbrains.mps.build.startup.editor.TextLine_EditorBuilder_a" />
     </file>
   </root>
   <root nodeRef="r:557b6444-752b-478f-a018-f0abe80a35cd(jetbrains.mps.build.startup.editor)/3885435385580582161">
     <file name="MpsStartupScript_Editor.java">
-<<<<<<< HEAD
       <node id="3885435385580582161" at="11,79,12,82" concept="6" />
       <node id="3885435385580582161" at="11,0,14,0" concept="4" trace="createEditorCell#(Ljetbrains/mps/openapi/editor/EditorContext;Lorg/jetbrains/mps/openapi/model/SNode;)Ljetbrains/mps/openapi/editor/cells/EditorCell;" />
       <scope id="3885435385580582161" at="11,79,12,82" />
@@ -443,1010 +263,454 @@
       <node id="3885435385580582166" at="75,63,76,42" concept="1" />
       <node id="3885435385580582166" at="76,42,77,73" concept="1" />
       <node id="3885435385580582166" at="77,73,78,57" concept="5" />
-      <node id="3885435385580582166" at="78,57,79,59" concept="5" />
-      <node id="3885435385580582166" at="80,35,81,87" concept="5" />
-      <node id="3885435385580582166" at="81,87,82,94" concept="6" />
-      <node id="3885435385580582166" at="83,10,84,22" concept="6" />
-      <node id="3885435385580582171" at="86,49,87,93" concept="5" />
-      <node id="3885435385580582171" at="87,93,88,47" concept="1" />
-      <node id="3885435385580582171" at="88,47,89,34" concept="5" />
-      <node id="3885435385580582171" at="89,34,90,49" concept="1" />
-      <node id="3885435385580582171" at="90,49,91,40" concept="1" />
-      <node id="3885435385580582171" at="91,40,92,34" concept="1" />
-      <node id="3885435385580582171" at="92,34,93,22" concept="6" />
-      <node id="3885435385580582161" at="95,51,96,106" concept="5" />
-      <node id="3885435385580582161" at="96,106,97,49" concept="1" />
-      <node id="3885435385580582161" at="97,49,98,34" concept="5" />
-      <node id="3885435385580582161" at="98,34,99,49" concept="1" />
-      <node id="3885435385580582161" at="99,49,100,40" concept="1" />
-      <node id="3885435385580582161" at="100,40,101,58" concept="1" />
-      <node id="3885435385580582161" at="101,58,102,58" concept="1" />
-      <node id="3885435385580582161" at="102,58,103,22" concept="6" />
-      <node id="3885435385580631192" at="105,50,106,98" concept="5" />
-      <node id="3885435385580631192" at="106,98,107,48" concept="1" />
-      <node id="3885435385580631192" at="107,48,108,34" concept="1" />
-      <node id="3885435385580631192" at="108,34,109,22" concept="6" />
-      <node id="3885435385580631194" at="111,50,112,89" concept="5" />
-      <node id="3885435385580631194" at="112,89,113,37" concept="1" />
-      <node id="3885435385580631194" at="113,37,114,50" concept="1" />
-      <node id="3885435385580631194" at="114,50,115,26" concept="5" />
-      <node id="3885435385580631194" at="115,26,116,63" concept="1" />
-      <node id="3885435385580631194" at="116,63,117,50" concept="1" />
-      <node id="3885435385580631194" at="117,50,118,73" concept="1" />
-      <node id="3885435385580631194" at="118,73,119,57" concept="5" />
-      <node id="3885435385580631194" at="119,57,120,59" concept="5" />
-      <node id="3885435385580631194" at="121,35,122,87" concept="5" />
-      <node id="3885435385580631194" at="122,87,123,94" concept="6" />
-      <node id="3885435385580631194" at="124,10,125,22" concept="6" />
-      <node id="3885435385580582161" at="127,51,128,106" concept="5" />
-      <node id="3885435385580582161" at="128,106,129,49" concept="1" />
-      <node id="3885435385580582161" at="129,49,130,34" concept="5" />
-      <node id="3885435385580582161" at="130,34,131,49" concept="1" />
-      <node id="3885435385580582161" at="131,49,132,40" concept="1" />
-      <node id="3885435385580582161" at="132,40,133,58" concept="1" />
-      <node id="3885435385580582161" at="133,58,134,58" concept="1" />
-      <node id="3885435385580582161" at="134,58,135,22" concept="6" />
-      <node id="3885435385580582687" at="137,50,138,107" concept="5" />
-      <node id="3885435385580582687" at="138,107,139,48" concept="1" />
-      <node id="3885435385580582687" at="139,48,140,34" concept="1" />
-      <node id="3885435385580582687" at="140,34,141,22" concept="6" />
-      <node id="3885435385580582689" at="143,50,144,89" concept="5" />
-      <node id="3885435385580582689" at="144,89,145,38" concept="1" />
-      <node id="3885435385580582689" at="145,38,146,51" concept="1" />
-      <node id="3885435385580582689" at="146,51,147,26" concept="5" />
-      <node id="3885435385580582689" at="147,26,148,63" concept="1" />
-      <node id="3885435385580582689" at="148,63,149,51" concept="1" />
-      <node id="3885435385580582689" at="149,51,150,73" concept="1" />
-      <node id="3885435385580582689" at="150,73,151,57" concept="5" />
-      <node id="3885435385580582689" at="151,57,152,59" concept="5" />
-      <node id="3885435385580582689" at="153,35,154,87" concept="5" />
-      <node id="3885435385580582689" at="154,87,155,94" concept="6" />
-      <node id="3885435385580582689" at="156,10,157,22" concept="6" />
-      <node id="3885435385580582691" at="159,49,160,93" concept="5" />
-      <node id="3885435385580582691" at="160,93,161,47" concept="1" />
-      <node id="3885435385580582691" at="161,47,162,34" concept="5" />
-      <node id="3885435385580582691" at="162,34,163,49" concept="1" />
-      <node id="3885435385580582691" at="163,49,164,40" concept="1" />
-      <node id="3885435385580582691" at="164,40,165,34" concept="1" />
-      <node id="3885435385580582691" at="165,34,166,22" concept="6" />
-      <node id="3885435385580582694" at="168,49,169,107" concept="5" />
-      <node id="3885435385580582694" at="169,107,170,47" concept="1" />
-      <node id="3885435385580582694" at="170,47,171,34" concept="1" />
-      <node id="3885435385580582694" at="171,34,172,22" concept="6" />
-      <node id="3885435385580582161" at="174,51,175,106" concept="5" />
-      <node id="3885435385580582161" at="175,106,176,49" concept="1" />
-      <node id="3885435385580582161" at="176,49,177,60" concept="1" />
-      <node id="3885435385580582161" at="177,60,178,61" concept="1" />
-      <node id="3885435385580582161" at="178,61,179,22" concept="6" />
-      <node id="3885435385580582711" at="181,52,182,85" concept="5" />
-      <node id="3885435385580582711" at="182,85,183,22" concept="6" />
-      <node id="3885435385580582161" at="185,53,186,156" concept="5" />
-      <node id="3885435385580582161" at="186,156,187,93" concept="5" />
-      <node id="3885435385580582161" at="187,93,188,54" concept="1" />
-      <node id="3885435385580582161" at="188,54,189,49" concept="1" />
-      <node id="3885435385580582161" at="189,49,190,22" concept="6" />
-      <node id="3885435385580582161" at="193,106,194,50" concept="8" />
-      <node id="3885435385580582161" at="196,66,197,93" concept="6" />
-      <node id="3885435385580582161" at="199,57,200,65" concept="5" />
-      <node id="3885435385580582161" at="200,65,201,58" concept="1" />
-      <node id="3885435385580582161" at="201,58,202,25" concept="6" />
-      <node id="3885435385580582161" at="204,41,205,34" concept="5" />
-      <node id="3885435385580582161" at="205,34,206,42" concept="1" />
-      <node id="3885435385580582161" at="206,42,207,49" concept="1" />
-      <node id="3885435385580582161" at="207,49,208,23" concept="6" />
-      <node id="3885435385580582161" at="211,96,212,134" concept="1" />
-      <node id="3885435385580582161" at="213,34,214,142" concept="1" />
-      <node id="3885435385580582161" at="214,142,215,146" concept="1" />
-      <node id="3885435385580582161" at="217,122,218,402" concept="1" />
-      <node id="2693344784283250891" at="223,49,224,93" concept="5" />
-      <node id="2693344784283250891" at="224,93,225,47" concept="1" />
-      <node id="2693344784283250891" at="225,47,226,34" concept="5" />
-      <node id="2693344784283250891" at="226,34,227,49" concept="1" />
-      <node id="2693344784283250891" at="227,49,228,40" concept="1" />
-      <node id="2693344784283250891" at="228,40,229,34" concept="1" />
-      <node id="2693344784283250891" at="229,34,230,22" concept="6" />
-      <node id="2693344784283250893" at="232,49,233,112" concept="5" />
-      <node id="2693344784283250893" at="233,112,234,47" concept="1" />
-      <node id="2693344784283250893" at="234,47,235,34" concept="1" />
-      <node id="2693344784283250893" at="235,34,236,22" concept="6" />
-      <node id="3885435385580582161" at="238,51,239,106" concept="5" />
-      <node id="3885435385580582161" at="239,106,240,49" concept="1" />
-      <node id="3885435385580582161" at="240,49,241,34" concept="5" />
-      <node id="3885435385580582161" at="241,34,242,49" concept="1" />
-      <node id="3885435385580582161" at="242,49,243,40" concept="1" />
-      <node id="3885435385580582161" at="243,40,244,60" concept="1" />
-      <node id="3885435385580582161" at="244,60,245,61" concept="1" />
-      <node id="3885435385580582161" at="245,61,246,22" concept="6" />
-      <node id="2693344784283250896" at="248,52,249,85" concept="5" />
-      <node id="2693344784283250896" at="249,85,250,22" concept="6" />
-      <node id="3885435385580582161" at="252,53,253,152" concept="5" />
-      <node id="3885435385580582161" at="253,152,254,93" concept="5" />
-      <node id="3885435385580582161" at="254,93,255,52" concept="1" />
-      <node id="3885435385580582161" at="255,52,256,49" concept="1" />
-      <node id="3885435385580582161" at="256,49,257,22" concept="6" />
-      <node id="3885435385580582161" at="260,104,261,50" concept="8" />
-      <node id="3885435385580582161" at="263,66,264,93" concept="6" />
-      <node id="3885435385580582161" at="266,57,267,65" concept="5" />
-      <node id="3885435385580582161" at="267,65,268,58" concept="1" />
-      <node id="3885435385580582161" at="268,58,269,25" concept="6" />
-      <node id="3885435385580582161" at="271,41,272,34" concept="5" />
-      <node id="3885435385580582161" at="272,34,273,42" concept="1" />
-      <node id="3885435385580582161" at="273,42,274,49" concept="1" />
-      <node id="3885435385580582161" at="274,49,275,23" concept="6" />
-      <node id="3885435385580582161" at="278,96,279,134" concept="1" />
-      <node id="3885435385580582161" at="280,34,281,142" concept="1" />
-      <node id="3885435385580582161" at="281,142,282,146" concept="1" />
-      <node id="3885435385580582161" at="284,122,285,400" concept="1" />
-      <node id="3885435385580582701" at="290,49,291,93" concept="5" />
-      <node id="3885435385580582701" at="291,93,292,47" concept="1" />
-      <node id="3885435385580582701" at="292,47,293,34" concept="5" />
-      <node id="3885435385580582701" at="293,34,294,49" concept="1" />
-      <node id="3885435385580582701" at="294,49,295,40" concept="1" />
-      <node id="3885435385580582701" at="295,40,296,34" concept="1" />
-      <node id="3885435385580582701" at="296,34,297,22" concept="6" />
-      <node id="3885435385580582704" at="299,49,300,112" concept="5" />
-      <node id="3885435385580582704" at="300,112,301,47" concept="1" />
-      <node id="3885435385580582704" at="301,47,302,34" concept="1" />
-      <node id="3885435385580582704" at="302,34,303,22" concept="6" />
-      <node id="3885435385580582161" at="305,51,306,106" concept="5" />
-      <node id="3885435385580582161" at="306,106,307,49" concept="1" />
-      <node id="3885435385580582161" at="307,49,308,34" concept="5" />
-      <node id="3885435385580582161" at="308,34,309,49" concept="1" />
-      <node id="3885435385580582161" at="309,49,310,40" concept="1" />
-      <node id="3885435385580582161" at="310,40,311,61" concept="1" />
-      <node id="3885435385580582161" at="311,61,312,62" concept="1" />
-      <node id="3885435385580582161" at="312,62,313,22" concept="6" />
-      <node id="3885435385580582717" at="315,53,316,85" concept="5" />
-      <node id="3885435385580582717" at="316,85,317,22" concept="6" />
-      <node id="3885435385580582161" at="319,54,320,149" concept="5" />
-      <node id="3885435385580582161" at="320,149,321,93" concept="5" />
-      <node id="3885435385580582161" at="321,93,322,50" concept="1" />
-      <node id="3885435385580582161" at="322,50,323,49" concept="1" />
-      <node id="3885435385580582161" at="323,49,324,22" concept="6" />
-      <node id="3885435385580582161" at="327,103,328,50" concept="8" />
-      <node id="3885435385580582161" at="330,66,331,93" concept="6" />
-      <node id="3885435385580582161" at="333,57,334,65" concept="5" />
-      <node id="3885435385580582161" at="334,65,335,58" concept="1" />
-      <node id="3885435385580582161" at="335,58,336,25" concept="6" />
-      <node id="3885435385580582161" at="338,41,339,34" concept="5" />
-      <node id="3885435385580582161" at="339,34,340,42" concept="1" />
-      <node id="3885435385580582161" at="340,42,341,49" concept="1" />
-      <node id="3885435385580582161" at="341,49,342,23" concept="6" />
-      <node id="3885435385580582161" at="345,96,346,134" concept="1" />
-      <node id="3885435385580582161" at="347,34,348,142" concept="1" />
-      <node id="3885435385580582161" at="348,142,349,146" concept="1" />
-      <node id="3885435385580582161" at="351,122,352,398" concept="1" />
+      <node id="3885435385580582166" at="79,35,80,87" concept="5" />
+      <node id="3885435385580582166" at="80,87,81,112" concept="6" />
+      <node id="3885435385580582166" at="82,10,83,22" concept="6" />
+      <node id="3885435385580582171" at="85,49,86,93" concept="5" />
+      <node id="3885435385580582171" at="86,93,87,47" concept="1" />
+      <node id="3885435385580582171" at="87,47,88,34" concept="5" />
+      <node id="3885435385580582171" at="88,34,89,49" concept="1" />
+      <node id="3885435385580582171" at="89,49,90,40" concept="1" />
+      <node id="3885435385580582171" at="90,40,91,34" concept="1" />
+      <node id="3885435385580582171" at="91,34,92,22" concept="6" />
+      <node id="3885435385580582161" at="94,51,95,106" concept="5" />
+      <node id="3885435385580582161" at="95,106,96,49" concept="1" />
+      <node id="3885435385580582161" at="96,49,97,34" concept="5" />
+      <node id="3885435385580582161" at="97,34,98,49" concept="1" />
+      <node id="3885435385580582161" at="98,49,99,40" concept="1" />
+      <node id="3885435385580582161" at="99,40,100,58" concept="1" />
+      <node id="3885435385580582161" at="100,58,101,58" concept="1" />
+      <node id="3885435385580582161" at="101,58,102,22" concept="6" />
+      <node id="3885435385580631192" at="104,50,105,98" concept="5" />
+      <node id="3885435385580631192" at="105,98,106,48" concept="1" />
+      <node id="3885435385580631192" at="106,48,107,34" concept="1" />
+      <node id="3885435385580631192" at="107,34,108,22" concept="6" />
+      <node id="3885435385580631194" at="110,50,111,89" concept="5" />
+      <node id="3885435385580631194" at="111,89,112,37" concept="1" />
+      <node id="3885435385580631194" at="112,37,113,50" concept="1" />
+      <node id="3885435385580631194" at="113,50,114,26" concept="5" />
+      <node id="3885435385580631194" at="114,26,115,63" concept="1" />
+      <node id="3885435385580631194" at="115,63,116,50" concept="1" />
+      <node id="3885435385580631194" at="116,50,117,73" concept="1" />
+      <node id="3885435385580631194" at="117,73,118,57" concept="5" />
+      <node id="3885435385580631194" at="119,35,120,87" concept="5" />
+      <node id="3885435385580631194" at="120,87,121,112" concept="6" />
+      <node id="3885435385580631194" at="122,10,123,22" concept="6" />
+      <node id="3885435385580582161" at="125,51,126,106" concept="5" />
+      <node id="3885435385580582161" at="126,106,127,49" concept="1" />
+      <node id="3885435385580582161" at="127,49,128,34" concept="5" />
+      <node id="3885435385580582161" at="128,34,129,49" concept="1" />
+      <node id="3885435385580582161" at="129,49,130,40" concept="1" />
+      <node id="3885435385580582161" at="130,40,131,58" concept="1" />
+      <node id="3885435385580582161" at="131,58,132,58" concept="1" />
+      <node id="3885435385580582161" at="132,58,133,22" concept="6" />
+      <node id="3885435385580582687" at="135,50,136,107" concept="5" />
+      <node id="3885435385580582687" at="136,107,137,48" concept="1" />
+      <node id="3885435385580582687" at="137,48,138,34" concept="1" />
+      <node id="3885435385580582687" at="138,34,139,22" concept="6" />
+      <node id="3885435385580582689" at="141,50,142,89" concept="5" />
+      <node id="3885435385580582689" at="142,89,143,38" concept="1" />
+      <node id="3885435385580582689" at="143,38,144,51" concept="1" />
+      <node id="3885435385580582689" at="144,51,145,26" concept="5" />
+      <node id="3885435385580582689" at="145,26,146,63" concept="1" />
+      <node id="3885435385580582689" at="146,63,147,51" concept="1" />
+      <node id="3885435385580582689" at="147,51,148,73" concept="1" />
+      <node id="3885435385580582689" at="148,73,149,57" concept="5" />
+      <node id="3885435385580582689" at="150,35,151,87" concept="5" />
+      <node id="3885435385580582689" at="151,87,152,112" concept="6" />
+      <node id="3885435385580582689" at="153,10,154,22" concept="6" />
+      <node id="3885435385580582691" at="156,49,157,93" concept="5" />
+      <node id="3885435385580582691" at="157,93,158,47" concept="1" />
+      <node id="3885435385580582691" at="158,47,159,34" concept="5" />
+      <node id="3885435385580582691" at="159,34,160,49" concept="1" />
+      <node id="3885435385580582691" at="160,49,161,40" concept="1" />
+      <node id="3885435385580582691" at="161,40,162,34" concept="1" />
+      <node id="3885435385580582691" at="162,34,163,22" concept="6" />
+      <node id="3885435385580582694" at="165,49,166,107" concept="5" />
+      <node id="3885435385580582694" at="166,107,167,47" concept="1" />
+      <node id="3885435385580582694" at="167,47,168,34" concept="1" />
+      <node id="3885435385580582694" at="168,34,169,22" concept="6" />
+      <node id="3885435385580582161" at="171,51,172,106" concept="5" />
+      <node id="3885435385580582161" at="172,106,173,49" concept="1" />
+      <node id="3885435385580582161" at="173,49,174,60" concept="1" />
+      <node id="3885435385580582161" at="174,60,175,61" concept="1" />
+      <node id="3885435385580582161" at="175,61,176,22" concept="6" />
+      <node id="3885435385580582711" at="178,52,179,85" concept="5" />
+      <node id="3885435385580582711" at="179,85,180,22" concept="6" />
+      <node id="3885435385580582161" at="182,53,183,156" concept="5" />
+      <node id="3885435385580582161" at="183,156,184,93" concept="5" />
+      <node id="3885435385580582161" at="184,93,185,54" concept="1" />
+      <node id="3885435385580582161" at="185,54,186,49" concept="1" />
+      <node id="3885435385580582161" at="186,49,187,22" concept="6" />
+      <node id="3885435385580582161" at="190,106,191,50" concept="8" />
+      <node id="3885435385580582161" at="193,66,194,93" concept="6" />
+      <node id="3885435385580582161" at="196,57,197,65" concept="5" />
+      <node id="3885435385580582161" at="197,65,198,58" concept="1" />
+      <node id="3885435385580582161" at="198,58,199,25" concept="6" />
+      <node id="3885435385580582161" at="201,41,202,34" concept="5" />
+      <node id="3885435385580582161" at="202,34,203,42" concept="1" />
+      <node id="3885435385580582161" at="203,42,204,49" concept="1" />
+      <node id="3885435385580582161" at="204,49,205,23" concept="6" />
+      <node id="3885435385580582161" at="208,96,209,134" concept="1" />
+      <node id="3885435385580582161" at="210,34,211,142" concept="1" />
+      <node id="3885435385580582161" at="211,142,212,146" concept="1" />
+      <node id="3885435385580582161" at="214,122,215,402" concept="1" />
+      <node id="2693344784283250891" at="220,49,221,93" concept="5" />
+      <node id="2693344784283250891" at="221,93,222,47" concept="1" />
+      <node id="2693344784283250891" at="222,47,223,34" concept="5" />
+      <node id="2693344784283250891" at="223,34,224,49" concept="1" />
+      <node id="2693344784283250891" at="224,49,225,40" concept="1" />
+      <node id="2693344784283250891" at="225,40,226,34" concept="1" />
+      <node id="2693344784283250891" at="226,34,227,22" concept="6" />
+      <node id="2693344784283250893" at="229,49,230,112" concept="5" />
+      <node id="2693344784283250893" at="230,112,231,47" concept="1" />
+      <node id="2693344784283250893" at="231,47,232,34" concept="1" />
+      <node id="2693344784283250893" at="232,34,233,22" concept="6" />
+      <node id="3885435385580582161" at="235,51,236,106" concept="5" />
+      <node id="3885435385580582161" at="236,106,237,49" concept="1" />
+      <node id="3885435385580582161" at="237,49,238,34" concept="5" />
+      <node id="3885435385580582161" at="238,34,239,49" concept="1" />
+      <node id="3885435385580582161" at="239,49,240,40" concept="1" />
+      <node id="3885435385580582161" at="240,40,241,60" concept="1" />
+      <node id="3885435385580582161" at="241,60,242,61" concept="1" />
+      <node id="3885435385580582161" at="242,61,243,22" concept="6" />
+      <node id="2693344784283250896" at="245,52,246,85" concept="5" />
+      <node id="2693344784283250896" at="246,85,247,22" concept="6" />
+      <node id="3885435385580582161" at="249,53,250,152" concept="5" />
+      <node id="3885435385580582161" at="250,152,251,93" concept="5" />
+      <node id="3885435385580582161" at="251,93,252,52" concept="1" />
+      <node id="3885435385580582161" at="252,52,253,49" concept="1" />
+      <node id="3885435385580582161" at="253,49,254,22" concept="6" />
+      <node id="3885435385580582161" at="257,104,258,50" concept="8" />
+      <node id="3885435385580582161" at="260,66,261,93" concept="6" />
+      <node id="3885435385580582161" at="263,57,264,65" concept="5" />
+      <node id="3885435385580582161" at="264,65,265,58" concept="1" />
+      <node id="3885435385580582161" at="265,58,266,25" concept="6" />
+      <node id="3885435385580582161" at="268,41,269,34" concept="5" />
+      <node id="3885435385580582161" at="269,34,270,42" concept="1" />
+      <node id="3885435385580582161" at="270,42,271,49" concept="1" />
+      <node id="3885435385580582161" at="271,49,272,23" concept="6" />
+      <node id="3885435385580582161" at="275,96,276,134" concept="1" />
+      <node id="3885435385580582161" at="277,34,278,142" concept="1" />
+      <node id="3885435385580582161" at="278,142,279,146" concept="1" />
+      <node id="3885435385580582161" at="281,122,282,400" concept="1" />
+      <node id="3885435385580582701" at="287,49,288,93" concept="5" />
+      <node id="3885435385580582701" at="288,93,289,47" concept="1" />
+      <node id="3885435385580582701" at="289,47,290,34" concept="5" />
+      <node id="3885435385580582701" at="290,34,291,49" concept="1" />
+      <node id="3885435385580582701" at="291,49,292,40" concept="1" />
+      <node id="3885435385580582701" at="292,40,293,34" concept="1" />
+      <node id="3885435385580582701" at="293,34,294,22" concept="6" />
+      <node id="3885435385580582704" at="296,49,297,112" concept="5" />
+      <node id="3885435385580582704" at="297,112,298,47" concept="1" />
+      <node id="3885435385580582704" at="298,47,299,34" concept="1" />
+      <node id="3885435385580582704" at="299,34,300,22" concept="6" />
+      <node id="3885435385580582161" at="302,51,303,106" concept="5" />
+      <node id="3885435385580582161" at="303,106,304,49" concept="1" />
+      <node id="3885435385580582161" at="304,49,305,34" concept="5" />
+      <node id="3885435385580582161" at="305,34,306,49" concept="1" />
+      <node id="3885435385580582161" at="306,49,307,40" concept="1" />
+      <node id="3885435385580582161" at="307,40,308,61" concept="1" />
+      <node id="3885435385580582161" at="308,61,309,62" concept="1" />
+      <node id="3885435385580582161" at="309,62,310,22" concept="6" />
+      <node id="3885435385580582717" at="312,53,313,85" concept="5" />
+      <node id="3885435385580582717" at="313,85,314,22" concept="6" />
+      <node id="3885435385580582161" at="316,54,317,149" concept="5" />
+      <node id="3885435385580582161" at="317,149,318,93" concept="5" />
+      <node id="3885435385580582161" at="318,93,319,50" concept="1" />
+      <node id="3885435385580582161" at="319,50,320,49" concept="1" />
+      <node id="3885435385580582161" at="320,49,321,22" concept="6" />
+      <node id="3885435385580582161" at="324,103,325,50" concept="8" />
+      <node id="3885435385580582161" at="327,66,328,93" concept="6" />
+      <node id="3885435385580582161" at="330,57,331,65" concept="5" />
+      <node id="3885435385580582161" at="331,65,332,58" concept="1" />
+      <node id="3885435385580582161" at="332,58,333,25" concept="6" />
+      <node id="3885435385580582161" at="335,41,336,34" concept="5" />
+      <node id="3885435385580582161" at="336,34,337,42" concept="1" />
+      <node id="3885435385580582161" at="337,42,338,49" concept="1" />
+      <node id="3885435385580582161" at="338,49,339,23" concept="6" />
+      <node id="3885435385580582161" at="342,96,343,134" concept="1" />
+      <node id="3885435385580582161" at="344,34,345,142" concept="1" />
+      <node id="3885435385580582161" at="345,142,346,146" concept="1" />
+      <node id="3885435385580582161" at="348,122,349,398" concept="1" />
       <node id="3885435385580582161" at="32,0,34,0" concept="2" trace="myNode" />
       <node id="3885435385580582161" at="46,0,49,0" concept="4" trace="createCell#()Ljetbrains/mps/openapi/editor/cells/EditorCell;" />
-      <node id="3885435385580582161" at="193,0,196,0" concept="0" trace="bootClasspathListHandler_gszs7u_b6a#(Lorg/jetbrains/mps/openapi/model/SNode;Ljava/lang/String;Ljetbrains/mps/openapi/editor/EditorContext;)V" />
-      <node id="3885435385580582161" at="196,0,199,0" concept="4" trace="createNodeToInsert#(Ljetbrains/mps/openapi/editor/EditorContext;)Lorg/jetbrains/mps/openapi/model/SNode;" />
-      <node id="3885435385580582161" at="216,9,219,9" concept="3" />
-      <node id="3885435385580582161" at="260,0,263,0" concept="0" trace="vmOptions64ListHandler_gszs7u_b9a#(Lorg/jetbrains/mps/openapi/model/SNode;Ljava/lang/String;Ljetbrains/mps/openapi/editor/EditorContext;)V" />
-      <node id="3885435385580582161" at="263,0,266,0" concept="4" trace="createNodeToInsert#(Ljetbrains/mps/openapi/editor/EditorContext;)Lorg/jetbrains/mps/openapi/model/SNode;" />
-      <node id="3885435385580582161" at="283,9,286,9" concept="3" />
-      <node id="3885435385580582161" at="327,0,330,0" concept="0" trace="vmOptionsListHandler_gszs7u_b21a#(Lorg/jetbrains/mps/openapi/model/SNode;Ljava/lang/String;Ljetbrains/mps/openapi/editor/EditorContext;)V" />
-      <node id="3885435385580582161" at="330,0,333,0" concept="4" trace="createNodeToInsert#(Ljetbrains/mps/openapi/editor/EditorContext;)Lorg/jetbrains/mps/openapi/model/SNode;" />
-      <node id="3885435385580582161" at="350,9,353,9" concept="3" />
+      <node id="3885435385580582161" at="190,0,193,0" concept="0" trace="bootClasspathListHandler_gszs7u_b6a#(Lorg/jetbrains/mps/openapi/model/SNode;Ljava/lang/String;Ljetbrains/mps/openapi/editor/EditorContext;)V" />
+      <node id="3885435385580582161" at="193,0,196,0" concept="4" trace="createNodeToInsert#(Ljetbrains/mps/openapi/editor/EditorContext;)Lorg/jetbrains/mps/openapi/model/SNode;" />
+      <node id="3885435385580582161" at="213,9,216,9" concept="3" />
+      <node id="3885435385580582161" at="257,0,260,0" concept="0" trace="vmOptions64ListHandler_gszs7u_b9a#(Lorg/jetbrains/mps/openapi/model/SNode;Ljava/lang/String;Ljetbrains/mps/openapi/editor/EditorContext;)V" />
+      <node id="3885435385580582161" at="260,0,263,0" concept="4" trace="createNodeToInsert#(Ljetbrains/mps/openapi/editor/EditorContext;)Lorg/jetbrains/mps/openapi/model/SNode;" />
+      <node id="3885435385580582161" at="280,9,283,9" concept="3" />
+      <node id="3885435385580582161" at="324,0,327,0" concept="0" trace="vmOptionsListHandler_gszs7u_b21a#(Lorg/jetbrains/mps/openapi/model/SNode;Ljava/lang/String;Ljetbrains/mps/openapi/editor/EditorContext;)V" />
+      <node id="3885435385580582161" at="327,0,330,0" concept="4" trace="createNodeToInsert#(Ljetbrains/mps/openapi/editor/EditorContext;)Lorg/jetbrains/mps/openapi/model/SNode;" />
+      <node id="3885435385580582161" at="347,9,350,9" concept="3" />
       <node id="3885435385580582161" at="35,0,39,0" concept="0" trace="MpsStartupScript_EditorBuilder_a#(Ljetbrains/mps/openapi/editor/EditorContext;Lorg/jetbrains/mps/openapi/model/SNode;)V" />
-      <node id="3885435385580582711" at="181,0,185,0" concept="4" trace="createIndentCell_gszs7u_a6a#()Ljetbrains/mps/openapi/editor/cells/EditorCell;" />
-      <node id="3885435385580582161" at="212,134,216,9" concept="3" />
-      <node id="2693344784283250896" at="248,0,252,0" concept="4" trace="createIndentCell_gszs7u_a9a#()Ljetbrains/mps/openapi/editor/cells/EditorCell;" />
-      <node id="3885435385580582161" at="279,134,283,9" concept="3" />
-      <node id="3885435385580582717" at="315,0,319,0" concept="4" trace="createIndentCell_gszs7u_a21a#()Ljetbrains/mps/openapi/editor/cells/EditorCell;" />
-      <node id="3885435385580582161" at="346,134,350,9" concept="3" />
+      <node id="3885435385580582711" at="178,0,182,0" concept="4" trace="createIndentCell_gszs7u_a6a#()Ljetbrains/mps/openapi/editor/cells/EditorCell;" />
+      <node id="3885435385580582161" at="209,134,213,9" concept="3" />
+      <node id="2693344784283250896" at="245,0,249,0" concept="4" trace="createIndentCell_gszs7u_a9a#()Ljetbrains/mps/openapi/editor/cells/EditorCell;" />
+      <node id="3885435385580582161" at="276,134,280,9" concept="3" />
+      <node id="3885435385580582717" at="312,0,316,0" concept="4" trace="createIndentCell_gszs7u_a21a#()Ljetbrains/mps/openapi/editor/cells/EditorCell;" />
+      <node id="3885435385580582161" at="343,134,347,9" concept="3" />
       <node id="3885435385580582161" at="40,0,45,0" concept="4" trace="getNode#()Lorg/jetbrains/mps/openapi/model/SNode;" />
-      <node id="3885435385580582166" at="79,59,84,22" concept="3" />
-      <node id="3885435385580631194" at="120,59,125,22" concept="3" />
-      <node id="3885435385580582689" at="152,59,157,22" concept="3" />
-      <node id="3885435385580582161" at="199,0,204,0" concept="4" trace="createNodeCell#(Lorg/jetbrains/mps/openapi/model/SNode;)Ljetbrains/mps/openapi/editor/cells/EditorCell;" />
-      <node id="3885435385580582161" at="266,0,271,0" concept="4" trace="createNodeCell#(Lorg/jetbrains/mps/openapi/model/SNode;)Ljetbrains/mps/openapi/editor/cells/EditorCell;" />
-      <node id="3885435385580582161" at="333,0,338,0" concept="4" trace="createNodeCell#(Lorg/jetbrains/mps/openapi/model/SNode;)Ljetbrains/mps/openapi/editor/cells/EditorCell;" />
-      <node id="3885435385580631192" at="105,0,111,0" concept="4" trace="createConstant_gszs7u_a2a#()Ljetbrains/mps/openapi/editor/cells/EditorCell;" />
-      <node id="3885435385580582687" at="137,0,143,0" concept="4" trace="createConstant_gszs7u_a3a#()Ljetbrains/mps/openapi/editor/cells/EditorCell;" />
-      <node id="3885435385580582694" at="168,0,174,0" concept="4" trace="createConstant_gszs7u_f0#()Ljetbrains/mps/openapi/editor/cells/EditorCell;" />
-      <node id="3885435385580582161" at="204,0,210,0" concept="4" trace="createEmptyCell#()Ljetbrains/mps/openapi/editor/cells/EditorCell;" />
-      <node id="2693344784283250893" at="232,0,238,0" concept="4" trace="createConstant_gszs7u_i0#()Ljetbrains/mps/openapi/editor/cells/EditorCell;" />
-      <node id="3885435385580582161" at="271,0,277,0" concept="4" trace="createEmptyCell#()Ljetbrains/mps/openapi/editor/cells/EditorCell;" />
-      <node id="3885435385580582704" at="299,0,305,0" concept="4" trace="createConstant_gszs7u_l0#()Ljetbrains/mps/openapi/editor/cells/EditorCell;" />
-      <node id="3885435385580582161" at="338,0,344,0" concept="4" trace="createEmptyCell#()Ljetbrains/mps/openapi/editor/cells/EditorCell;" />
-      <node id="3885435385580582161" at="174,0,181,0" concept="4" trace="createCollection_gszs7u_g0#()Ljetbrains/mps/openapi/editor/cells/EditorCell;" />
-      <node id="3885435385580582161" at="185,0,192,0" concept="4" trace="createRefNodeList_gszs7u_b6a#()Ljetbrains/mps/openapi/editor/cells/EditorCell;" />
-      <node id="3885435385580582161" at="252,0,259,0" concept="4" trace="createRefNodeList_gszs7u_b9a#()Ljetbrains/mps/openapi/editor/cells/EditorCell;" />
-      <node id="3885435385580582161" at="319,0,326,0" concept="4" trace="createRefNodeList_gszs7u_b21a#()Ljetbrains/mps/openapi/editor/cells/EditorCell;" />
-      <node id="3885435385580582171" at="86,0,95,0" concept="4" trace="createConstant_gszs7u_b0#()Ljetbrains/mps/openapi/editor/cells/EditorCell;" />
-      <node id="3885435385580582691" at="159,0,168,0" concept="4" trace="createConstant_gszs7u_e0#()Ljetbrains/mps/openapi/editor/cells/EditorCell;" />
-      <node id="2693344784283250891" at="223,0,232,0" concept="4" trace="createConstant_gszs7u_h0#()Ljetbrains/mps/openapi/editor/cells/EditorCell;" />
-      <node id="3885435385580582701" at="290,0,299,0" concept="4" trace="createConstant_gszs7u_k0#()Ljetbrains/mps/openapi/editor/cells/EditorCell;" />
-      <node id="3885435385580582161" at="95,0,105,0" concept="4" trace="createCollection_gszs7u_c0#()Ljetbrains/mps/openapi/editor/cells/EditorCell;" />
-      <node id="3885435385580582161" at="127,0,137,0" concept="4" trace="createCollection_gszs7u_d0#()Ljetbrains/mps/openapi/editor/cells/EditorCell;" />
-      <node id="3885435385580582161" at="210,86,220,7" concept="3" />
-      <node id="3885435385580582161" at="238,0,248,0" concept="4" trace="createCollection_gszs7u_j0#()Ljetbrains/mps/openapi/editor/cells/EditorCell;" />
-      <node id="3885435385580582161" at="277,86,287,7" concept="3" />
-      <node id="3885435385580582161" at="305,0,315,0" concept="4" trace="createCollection_gszs7u_m0#()Ljetbrains/mps/openapi/editor/cells/EditorCell;" />
-      <node id="3885435385580582161" at="344,86,354,7" concept="3" />
-      <node id="3885435385580582161" at="210,0,222,0" concept="4" trace="installElementCellActions#(Lorg/jetbrains/mps/openapi/model/SNode;Ljetbrains/mps/openapi/editor/cells/EditorCell;)V" />
-      <node id="3885435385580582161" at="277,0,289,0" concept="4" trace="installElementCellActions#(Lorg/jetbrains/mps/openapi/model/SNode;Ljetbrains/mps/openapi/editor/cells/EditorCell;)V" />
-      <node id="3885435385580582161" at="344,0,356,0" concept="4" trace="installElementCellActions#(Lorg/jetbrains/mps/openapi/model/SNode;Ljetbrains/mps/openapi/editor/cells/EditorCell;)V" />
-      <node id="3885435385580582166" at="70,0,86,0" concept="4" trace="createProperty_gszs7u_a0#()Ljetbrains/mps/openapi/editor/cells/EditorCell;" />
-      <node id="3885435385580631194" at="111,0,127,0" concept="4" trace="createProperty_gszs7u_b2a#()Ljetbrains/mps/openapi/editor/cells/EditorCell;" />
-      <node id="3885435385580582689" at="143,0,159,0" concept="4" trace="createProperty_gszs7u_b3a#()Ljetbrains/mps/openapi/editor/cells/EditorCell;" />
+      <node id="3885435385580582166" at="78,57,83,22" concept="3" />
+      <node id="3885435385580631194" at="118,57,123,22" concept="3" />
+      <node id="3885435385580582689" at="149,57,154,22" concept="3" />
+      <node id="3885435385580582161" at="196,0,201,0" concept="4" trace="createNodeCell#(Lorg/jetbrains/mps/openapi/model/SNode;)Ljetbrains/mps/openapi/editor/cells/EditorCell;" />
+      <node id="3885435385580582161" at="263,0,268,0" concept="4" trace="createNodeCell#(Lorg/jetbrains/mps/openapi/model/SNode;)Ljetbrains/mps/openapi/editor/cells/EditorCell;" />
+      <node id="3885435385580582161" at="330,0,335,0" concept="4" trace="createNodeCell#(Lorg/jetbrains/mps/openapi/model/SNode;)Ljetbrains/mps/openapi/editor/cells/EditorCell;" />
+      <node id="3885435385580631192" at="104,0,110,0" concept="4" trace="createConstant_gszs7u_a2a#()Ljetbrains/mps/openapi/editor/cells/EditorCell;" />
+      <node id="3885435385580582687" at="135,0,141,0" concept="4" trace="createConstant_gszs7u_a3a#()Ljetbrains/mps/openapi/editor/cells/EditorCell;" />
+      <node id="3885435385580582694" at="165,0,171,0" concept="4" trace="createConstant_gszs7u_f0#()Ljetbrains/mps/openapi/editor/cells/EditorCell;" />
+      <node id="3885435385580582161" at="201,0,207,0" concept="4" trace="createEmptyCell#()Ljetbrains/mps/openapi/editor/cells/EditorCell;" />
+      <node id="2693344784283250893" at="229,0,235,0" concept="4" trace="createConstant_gszs7u_i0#()Ljetbrains/mps/openapi/editor/cells/EditorCell;" />
+      <node id="3885435385580582161" at="268,0,274,0" concept="4" trace="createEmptyCell#()Ljetbrains/mps/openapi/editor/cells/EditorCell;" />
+      <node id="3885435385580582704" at="296,0,302,0" concept="4" trace="createConstant_gszs7u_l0#()Ljetbrains/mps/openapi/editor/cells/EditorCell;" />
+      <node id="3885435385580582161" at="335,0,341,0" concept="4" trace="createEmptyCell#()Ljetbrains/mps/openapi/editor/cells/EditorCell;" />
+      <node id="3885435385580582161" at="171,0,178,0" concept="4" trace="createCollection_gszs7u_g0#()Ljetbrains/mps/openapi/editor/cells/EditorCell;" />
+      <node id="3885435385580582161" at="182,0,189,0" concept="4" trace="createRefNodeList_gszs7u_b6a#()Ljetbrains/mps/openapi/editor/cells/EditorCell;" />
+      <node id="3885435385580582161" at="249,0,256,0" concept="4" trace="createRefNodeList_gszs7u_b9a#()Ljetbrains/mps/openapi/editor/cells/EditorCell;" />
+      <node id="3885435385580582161" at="316,0,323,0" concept="4" trace="createRefNodeList_gszs7u_b21a#()Ljetbrains/mps/openapi/editor/cells/EditorCell;" />
+      <node id="3885435385580582171" at="85,0,94,0" concept="4" trace="createConstant_gszs7u_b0#()Ljetbrains/mps/openapi/editor/cells/EditorCell;" />
+      <node id="3885435385580582691" at="156,0,165,0" concept="4" trace="createConstant_gszs7u_e0#()Ljetbrains/mps/openapi/editor/cells/EditorCell;" />
+      <node id="2693344784283250891" at="220,0,229,0" concept="4" trace="createConstant_gszs7u_h0#()Ljetbrains/mps/openapi/editor/cells/EditorCell;" />
+      <node id="3885435385580582701" at="287,0,296,0" concept="4" trace="createConstant_gszs7u_k0#()Ljetbrains/mps/openapi/editor/cells/EditorCell;" />
+      <node id="3885435385580582161" at="94,0,104,0" concept="4" trace="createCollection_gszs7u_c0#()Ljetbrains/mps/openapi/editor/cells/EditorCell;" />
+      <node id="3885435385580582161" at="125,0,135,0" concept="4" trace="createCollection_gszs7u_d0#()Ljetbrains/mps/openapi/editor/cells/EditorCell;" />
+      <node id="3885435385580582161" at="207,86,217,7" concept="3" />
+      <node id="3885435385580582161" at="235,0,245,0" concept="4" trace="createCollection_gszs7u_j0#()Ljetbrains/mps/openapi/editor/cells/EditorCell;" />
+      <node id="3885435385580582161" at="274,86,284,7" concept="3" />
+      <node id="3885435385580582161" at="302,0,312,0" concept="4" trace="createCollection_gszs7u_m0#()Ljetbrains/mps/openapi/editor/cells/EditorCell;" />
+      <node id="3885435385580582161" at="341,86,351,7" concept="3" />
+      <node id="3885435385580582161" at="207,0,219,0" concept="4" trace="installElementCellActions#(Lorg/jetbrains/mps/openapi/model/SNode;Ljetbrains/mps/openapi/editor/cells/EditorCell;)V" />
+      <node id="3885435385580582161" at="274,0,286,0" concept="4" trace="installElementCellActions#(Lorg/jetbrains/mps/openapi/model/SNode;Ljetbrains/mps/openapi/editor/cells/EditorCell;)V" />
+      <node id="3885435385580582161" at="341,0,353,0" concept="4" trace="installElementCellActions#(Lorg/jetbrains/mps/openapi/model/SNode;Ljetbrains/mps/openapi/editor/cells/EditorCell;)V" />
+      <node id="3885435385580582166" at="70,0,85,0" concept="4" trace="createProperty_gszs7u_a0#()Ljetbrains/mps/openapi/editor/cells/EditorCell;" />
+      <node id="3885435385580631194" at="110,0,125,0" concept="4" trace="createProperty_gszs7u_b2a#()Ljetbrains/mps/openapi/editor/cells/EditorCell;" />
+      <node id="3885435385580582689" at="141,0,156,0" concept="4" trace="createProperty_gszs7u_b3a#()Ljetbrains/mps/openapi/editor/cells/EditorCell;" />
       <node id="3885435385580582161" at="50,0,70,0" concept="4" trace="createCollection_gszs7u_a#()Ljetbrains/mps/openapi/editor/cells/EditorCell;" />
       <scope id="3885435385580582161" at="42,26,43,18" />
       <scope id="3885435385580582161" at="46,39,47,39" />
-      <scope id="3885435385580582161" at="193,106,194,50" />
-      <scope id="3885435385580582161" at="196,66,197,93" />
-      <scope id="3885435385580582161" at="217,122,218,402" />
-      <scope id="3885435385580582161" at="260,104,261,50" />
-      <scope id="3885435385580582161" at="263,66,264,93" />
-      <scope id="3885435385580582161" at="284,122,285,400" />
-      <scope id="3885435385580582161" at="327,103,328,50" />
-      <scope id="3885435385580582161" at="330,66,331,93" />
-      <scope id="3885435385580582161" at="351,122,352,398" />
+      <scope id="3885435385580582161" at="190,106,191,50" />
+      <scope id="3885435385580582161" at="193,66,194,93" />
+      <scope id="3885435385580582161" at="214,122,215,402" />
+      <scope id="3885435385580582161" at="257,104,258,50" />
+      <scope id="3885435385580582161" at="260,66,261,93" />
+      <scope id="3885435385580582161" at="281,122,282,400" />
+      <scope id="3885435385580582161" at="324,103,325,50" />
+      <scope id="3885435385580582161" at="327,66,328,93" />
+      <scope id="3885435385580582161" at="348,122,349,398" />
       <scope id="3885435385580582161" at="35,96,37,18" />
-      <scope id="3885435385580582166" at="80,35,82,94">
+      <scope id="3885435385580582166" at="79,35,81,112">
         <var name="manager" id="3885435385580582166" />
       </scope>
-      <scope id="3885435385580631194" at="121,35,123,94">
+      <scope id="3885435385580631194" at="119,35,121,112">
         <var name="manager" id="3885435385580631194" />
       </scope>
-      <scope id="3885435385580582689" at="153,35,155,94">
+      <scope id="3885435385580582689" at="150,35,152,112">
         <var name="manager" id="3885435385580582689" />
       </scope>
-      <scope id="3885435385580582711" at="181,52,183,22">
+      <scope id="3885435385580582711" at="178,52,180,22">
         <var name="editorCell" id="3885435385580582711" />
       </scope>
-      <scope id="3885435385580582161" at="213,34,215,146" />
-      <scope id="2693344784283250896" at="248,52,250,22">
+      <scope id="3885435385580582161" at="210,34,212,146" />
+      <scope id="2693344784283250896" at="245,52,247,22">
         <var name="editorCell" id="2693344784283250896" />
       </scope>
-      <scope id="3885435385580582161" at="280,34,282,146" />
-      <scope id="3885435385580582717" at="315,53,317,22">
+      <scope id="3885435385580582161" at="277,34,279,146" />
+      <scope id="3885435385580582717" at="312,53,314,22">
         <var name="editorCell" id="3885435385580582717" />
       </scope>
-      <scope id="3885435385580582161" at="347,34,349,146" />
+      <scope id="3885435385580582161" at="344,34,346,146" />
       <scope id="3885435385580582161" at="46,0,49,0" />
-      <scope id="3885435385580582161" at="193,0,196,0">
-=======
-      <node id="3885435385580582161" at="31,79,32,63" concept="5" />
-      <node id="3885435385580582161" at="34,89,35,97" concept="4" />
-      <node id="3885435385580582161" at="35,97,36,48" concept="1" />
-      <node id="3885435385580582161" at="36,48,37,28" concept="1" />
-      <node id="3885435385580582161" at="37,28,38,81" concept="1" />
-      <node id="3885435385580582161" at="38,81,39,81" concept="1" />
-      <node id="3885435385580582161" at="39,81,40,83" concept="1" />
-      <node id="3885435385580582161" at="40,83,41,83" concept="1" />
-      <node id="3885435385580582161" at="41,83,42,81" concept="1" />
-      <node id="3885435385580582161" at="42,81,43,81" concept="1" />
-      <node id="3885435385580582161" at="43,81,44,83" concept="1" />
-      <node id="3885435385580582161" at="44,83,45,81" concept="1" />
-      <node id="3885435385580582161" at="45,81,46,81" concept="1" />
-      <node id="3885435385580582161" at="46,81,47,83" concept="1" />
-      <node id="3885435385580582161" at="47,83,48,81" concept="1" />
-      <node id="3885435385580582161" at="48,81,49,81" concept="1" />
-      <node id="3885435385580582161" at="49,81,50,83" concept="1" />
-      <node id="3885435385580582161" at="50,83,51,22" concept="5" />
-      <node id="3885435385580582166" at="53,88,54,82" concept="4" />
-      <node id="3885435385580582166" at="54,82,55,29" concept="1" />
-      <node id="3885435385580582166" at="55,29,56,42" concept="1" />
-      <node id="3885435385580582166" at="56,42,57,26" concept="4" />
-      <node id="3885435385580582166" at="57,26,58,58" concept="1" />
-      <node id="3885435385580582166" at="58,58,59,42" concept="1" />
-      <node id="3885435385580582166" at="59,42,60,73" concept="1" />
-      <node id="3885435385580582166" at="60,73,61,57" concept="4" />
-      <node id="3885435385580582166" at="62,35,63,82" concept="4" />
-      <node id="3885435385580582166" at="63,82,64,112" concept="5" />
-      <node id="3885435385580582166" at="65,10,66,22" concept="5" />
-      <node id="3885435385580582171" at="68,88,69,86" concept="4" />
-      <node id="3885435385580582171" at="69,86,70,47" concept="1" />
-      <node id="3885435385580582171" at="70,47,71,34" concept="4" />
-      <node id="3885435385580582171" at="71,34,72,52" concept="1" />
-      <node id="3885435385580582171" at="72,52,73,40" concept="1" />
-      <node id="3885435385580582171" at="73,40,74,34" concept="1" />
-      <node id="3885435385580582171" at="74,34,75,22" concept="5" />
-      <node id="3885435385580582161" at="77,90,78,99" concept="4" />
-      <node id="3885435385580582161" at="78,99,79,49" concept="1" />
-      <node id="3885435385580582161" at="79,49,80,34" concept="4" />
-      <node id="3885435385580582161" at="80,34,81,52" concept="1" />
-      <node id="3885435385580582161" at="81,52,82,40" concept="1" />
-      <node id="3885435385580582161" at="82,40,83,82" concept="1" />
-      <node id="3885435385580582161" at="83,82,84,82" concept="1" />
-      <node id="3885435385580582161" at="84,82,85,22" concept="5" />
-      <node id="3885435385580631192" at="87,89,88,91" concept="4" />
-      <node id="3885435385580631192" at="88,91,89,48" concept="1" />
-      <node id="3885435385580631192" at="89,48,90,34" concept="1" />
-      <node id="3885435385580631192" at="90,34,91,22" concept="5" />
-      <node id="3885435385580631194" at="93,89,94,82" concept="4" />
-      <node id="3885435385580631194" at="94,82,95,37" concept="1" />
-      <node id="3885435385580631194" at="95,37,96,50" concept="1" />
-      <node id="3885435385580631194" at="96,50,97,26" concept="4" />
-      <node id="3885435385580631194" at="97,26,98,58" concept="1" />
-      <node id="3885435385580631194" at="98,58,99,50" concept="1" />
-      <node id="3885435385580631194" at="99,50,100,73" concept="1" />
-      <node id="3885435385580631194" at="100,73,101,57" concept="4" />
-      <node id="3885435385580631194" at="102,35,103,82" concept="4" />
-      <node id="3885435385580631194" at="103,82,104,112" concept="5" />
-      <node id="3885435385580631194" at="105,10,106,22" concept="5" />
-      <node id="3885435385580582161" at="108,90,109,99" concept="4" />
-      <node id="3885435385580582161" at="109,99,110,49" concept="1" />
-      <node id="3885435385580582161" at="110,49,111,34" concept="4" />
-      <node id="3885435385580582161" at="111,34,112,52" concept="1" />
-      <node id="3885435385580582161" at="112,52,113,40" concept="1" />
-      <node id="3885435385580582161" at="113,40,114,82" concept="1" />
-      <node id="3885435385580582161" at="114,82,115,82" concept="1" />
-      <node id="3885435385580582161" at="115,82,116,22" concept="5" />
-      <node id="3885435385580582687" at="118,89,119,100" concept="4" />
-      <node id="3885435385580582687" at="119,100,120,48" concept="1" />
-      <node id="3885435385580582687" at="120,48,121,34" concept="1" />
-      <node id="3885435385580582687" at="121,34,122,22" concept="5" />
-      <node id="3885435385580582689" at="124,89,125,82" concept="4" />
-      <node id="3885435385580582689" at="125,82,126,38" concept="1" />
-      <node id="3885435385580582689" at="126,38,127,51" concept="1" />
-      <node id="3885435385580582689" at="127,51,128,26" concept="4" />
-      <node id="3885435385580582689" at="128,26,129,58" concept="1" />
-      <node id="3885435385580582689" at="129,58,130,51" concept="1" />
-      <node id="3885435385580582689" at="130,51,131,73" concept="1" />
-      <node id="3885435385580582689" at="131,73,132,57" concept="4" />
-      <node id="3885435385580582689" at="133,35,134,82" concept="4" />
-      <node id="3885435385580582689" at="134,82,135,112" concept="5" />
-      <node id="3885435385580582689" at="136,10,137,22" concept="5" />
-      <node id="3885435385580582691" at="139,88,140,86" concept="4" />
-      <node id="3885435385580582691" at="140,86,141,47" concept="1" />
-      <node id="3885435385580582691" at="141,47,142,34" concept="4" />
-      <node id="3885435385580582691" at="142,34,143,52" concept="1" />
-      <node id="3885435385580582691" at="143,52,144,40" concept="1" />
-      <node id="3885435385580582691" at="144,40,145,34" concept="1" />
-      <node id="3885435385580582691" at="145,34,146,22" concept="5" />
-      <node id="3885435385580582694" at="148,88,149,100" concept="4" />
-      <node id="3885435385580582694" at="149,100,150,47" concept="1" />
-      <node id="3885435385580582694" at="150,47,151,34" concept="1" />
-      <node id="3885435385580582694" at="151,34,152,22" concept="5" />
-      <node id="3885435385580582161" at="154,90,155,99" concept="4" />
-      <node id="3885435385580582161" at="155,99,156,49" concept="1" />
-      <node id="3885435385580582161" at="156,49,157,84" concept="1" />
-      <node id="3885435385580582161" at="157,84,158,85" concept="1" />
-      <node id="3885435385580582161" at="158,85,159,22" concept="5" />
-      <node id="3885435385580582711" at="161,91,162,78" concept="4" />
-      <node id="3885435385580582711" at="162,78,163,22" concept="5" />
-      <node id="3885435385580582161" at="165,92,166,140" concept="4" />
-      <node id="3885435385580582161" at="166,140,167,108" concept="4" />
-      <node id="3885435385580582161" at="167,108,168,54" concept="1" />
-      <node id="3885435385580582161" at="168,54,169,49" concept="1" />
-      <node id="3885435385580582161" at="169,49,170,22" concept="5" />
-      <node id="3885435385580582161" at="173,106,174,50" concept="7" />
-      <node id="3885435385580582161" at="176,66,177,41" concept="4" />
-      <node id="3885435385580582161" at="177,41,178,93" concept="5" />
-      <node id="3885435385580582161" at="180,86,181,80" concept="4" />
-      <node id="3885435385580582161" at="181,80,182,95" concept="1" />
-      <node id="3885435385580582161" at="182,95,183,25" concept="5" />
-      <node id="3885435385580582161" at="185,68,186,34" concept="4" />
-      <node id="3885435385580582161" at="186,34,187,55" concept="1" />
-      <node id="3885435385580582161" at="187,55,188,87" concept="1" />
-      <node id="3885435385580582161" at="188,87,189,23" concept="5" />
-      <node id="3885435385580582161" at="192,96,193,134" concept="1" />
-      <node id="3885435385580582161" at="194,34,195,142" concept="1" />
-      <node id="3885435385580582161" at="195,142,196,146" concept="1" />
-      <node id="3885435385580582161" at="198,122,199,400" concept="1" />
-      <node id="2693344784283250891" at="204,88,205,86" concept="4" />
-      <node id="2693344784283250891" at="205,86,206,47" concept="1" />
-      <node id="2693344784283250891" at="206,47,207,34" concept="4" />
-      <node id="2693344784283250891" at="207,34,208,52" concept="1" />
-      <node id="2693344784283250891" at="208,52,209,40" concept="1" />
-      <node id="2693344784283250891" at="209,40,210,34" concept="1" />
-      <node id="2693344784283250891" at="210,34,211,22" concept="5" />
-      <node id="2693344784283250893" at="213,88,214,105" concept="4" />
-      <node id="2693344784283250893" at="214,105,215,47" concept="1" />
-      <node id="2693344784283250893" at="215,47,216,34" concept="1" />
-      <node id="2693344784283250893" at="216,34,217,22" concept="5" />
-      <node id="3885435385580582161" at="219,90,220,99" concept="4" />
-      <node id="3885435385580582161" at="220,99,221,49" concept="1" />
-      <node id="3885435385580582161" at="221,49,222,34" concept="4" />
-      <node id="3885435385580582161" at="222,34,223,52" concept="1" />
-      <node id="3885435385580582161" at="223,52,224,40" concept="1" />
-      <node id="3885435385580582161" at="224,40,225,84" concept="1" />
-      <node id="3885435385580582161" at="225,84,226,85" concept="1" />
-      <node id="3885435385580582161" at="226,85,227,22" concept="5" />
-      <node id="2693344784283250896" at="229,91,230,78" concept="4" />
-      <node id="2693344784283250896" at="230,78,231,22" concept="5" />
-      <node id="3885435385580582161" at="233,92,234,136" concept="4" />
-      <node id="3885435385580582161" at="234,136,235,108" concept="4" />
-      <node id="3885435385580582161" at="235,108,236,52" concept="1" />
-      <node id="3885435385580582161" at="236,52,237,49" concept="1" />
-      <node id="3885435385580582161" at="237,49,238,22" concept="5" />
-      <node id="3885435385580582161" at="241,104,242,50" concept="7" />
-      <node id="3885435385580582161" at="244,66,245,41" concept="4" />
-      <node id="3885435385580582161" at="245,41,246,93" concept="5" />
-      <node id="3885435385580582161" at="248,86,249,80" concept="4" />
-      <node id="3885435385580582161" at="249,80,250,95" concept="1" />
-      <node id="3885435385580582161" at="250,95,251,25" concept="5" />
-      <node id="3885435385580582161" at="253,68,254,34" concept="4" />
-      <node id="3885435385580582161" at="254,34,255,55" concept="1" />
-      <node id="3885435385580582161" at="255,55,256,87" concept="1" />
-      <node id="3885435385580582161" at="256,87,257,23" concept="5" />
-      <node id="3885435385580582161" at="260,96,261,134" concept="1" />
-      <node id="3885435385580582161" at="262,34,263,142" concept="1" />
-      <node id="3885435385580582161" at="263,142,264,146" concept="1" />
-      <node id="3885435385580582161" at="266,122,267,398" concept="1" />
-      <node id="3885435385580582701" at="272,88,273,86" concept="4" />
-      <node id="3885435385580582701" at="273,86,274,47" concept="1" />
-      <node id="3885435385580582701" at="274,47,275,34" concept="4" />
-      <node id="3885435385580582701" at="275,34,276,52" concept="1" />
-      <node id="3885435385580582701" at="276,52,277,40" concept="1" />
-      <node id="3885435385580582701" at="277,40,278,34" concept="1" />
-      <node id="3885435385580582701" at="278,34,279,22" concept="5" />
-      <node id="3885435385580582704" at="281,88,282,105" concept="4" />
-      <node id="3885435385580582704" at="282,105,283,47" concept="1" />
-      <node id="3885435385580582704" at="283,47,284,34" concept="1" />
-      <node id="3885435385580582704" at="284,34,285,22" concept="5" />
-      <node id="3885435385580582161" at="287,90,288,99" concept="4" />
-      <node id="3885435385580582161" at="288,99,289,49" concept="1" />
-      <node id="3885435385580582161" at="289,49,290,34" concept="4" />
-      <node id="3885435385580582161" at="290,34,291,52" concept="1" />
-      <node id="3885435385580582161" at="291,52,292,40" concept="1" />
-      <node id="3885435385580582161" at="292,40,293,85" concept="1" />
-      <node id="3885435385580582161" at="293,85,294,86" concept="1" />
-      <node id="3885435385580582161" at="294,86,295,22" concept="5" />
-      <node id="3885435385580582717" at="297,92,298,78" concept="4" />
-      <node id="3885435385580582717" at="298,78,299,22" concept="5" />
-      <node id="3885435385580582161" at="301,93,302,133" concept="4" />
-      <node id="3885435385580582161" at="302,133,303,108" concept="4" />
-      <node id="3885435385580582161" at="303,108,304,50" concept="1" />
-      <node id="3885435385580582161" at="304,50,305,49" concept="1" />
-      <node id="3885435385580582161" at="305,49,306,22" concept="5" />
-      <node id="3885435385580582161" at="309,103,310,50" concept="7" />
-      <node id="3885435385580582161" at="312,66,313,41" concept="4" />
-      <node id="3885435385580582161" at="313,41,314,93" concept="5" />
-      <node id="3885435385580582161" at="316,86,317,80" concept="4" />
-      <node id="3885435385580582161" at="317,80,318,95" concept="1" />
-      <node id="3885435385580582161" at="318,95,319,25" concept="5" />
-      <node id="3885435385580582161" at="321,68,322,34" concept="4" />
-      <node id="3885435385580582161" at="322,34,323,55" concept="1" />
-      <node id="3885435385580582161" at="323,55,324,87" concept="1" />
-      <node id="3885435385580582161" at="324,87,325,23" concept="5" />
-      <node id="3885435385580582161" at="328,96,329,134" concept="1" />
-      <node id="3885435385580582161" at="330,34,331,142" concept="1" />
-      <node id="3885435385580582161" at="331,142,332,146" concept="1" />
-      <node id="3885435385580582161" at="334,122,335,396" concept="1" />
-      <node id="3885435385580582161" at="31,0,34,0" concept="3" trace="createEditorCell#(Ljetbrains/mps/openapi/editor/EditorContext;Lorg/jetbrains/mps/openapi/model/SNode;)Ljetbrains/mps/openapi/editor/cells/EditorCell;" />
-      <node id="3885435385580582161" at="173,0,176,0" concept="0" trace="bootClasspathListHandler_gszs7u_b6a#(Lorg/jetbrains/mps/openapi/model/SNode;Ljava/lang/String;Ljetbrains/mps/openapi/editor/EditorContext;)V" />
-      <node id="3885435385580582161" at="197,9,200,9" concept="2" />
-      <node id="3885435385580582161" at="241,0,244,0" concept="0" trace="vmOptions64ListHandler_gszs7u_b9a#(Lorg/jetbrains/mps/openapi/model/SNode;Ljava/lang/String;Ljetbrains/mps/openapi/editor/EditorContext;)V" />
-      <node id="3885435385580582161" at="265,9,268,9" concept="2" />
-      <node id="3885435385580582161" at="309,0,312,0" concept="0" trace="vmOptionsListHandler_gszs7u_b21a#(Lorg/jetbrains/mps/openapi/model/SNode;Ljava/lang/String;Ljetbrains/mps/openapi/editor/EditorContext;)V" />
-      <node id="3885435385580582161" at="333,9,336,9" concept="2" />
-      <node id="3885435385580582711" at="161,0,165,0" concept="3" trace="createIndentCell_gszs7u_a6a#(Ljetbrains/mps/openapi/editor/EditorContext;Lorg/jetbrains/mps/openapi/model/SNode;)Ljetbrains/mps/openapi/editor/cells/EditorCell;" />
-      <node id="3885435385580582161" at="176,0,180,0" concept="3" trace="createNodeToInsert#(Ljetbrains/mps/openapi/editor/EditorContext;)Lorg/jetbrains/mps/openapi/model/SNode;" />
-      <node id="3885435385580582161" at="193,134,197,9" concept="2" />
-      <node id="2693344784283250896" at="229,0,233,0" concept="3" trace="createIndentCell_gszs7u_a9a#(Ljetbrains/mps/openapi/editor/EditorContext;Lorg/jetbrains/mps/openapi/model/SNode;)Ljetbrains/mps/openapi/editor/cells/EditorCell;" />
-      <node id="3885435385580582161" at="244,0,248,0" concept="3" trace="createNodeToInsert#(Ljetbrains/mps/openapi/editor/EditorContext;)Lorg/jetbrains/mps/openapi/model/SNode;" />
-      <node id="3885435385580582161" at="261,134,265,9" concept="2" />
-      <node id="3885435385580582717" at="297,0,301,0" concept="3" trace="createIndentCell_gszs7u_a21a#(Ljetbrains/mps/openapi/editor/EditorContext;Lorg/jetbrains/mps/openapi/model/SNode;)Ljetbrains/mps/openapi/editor/cells/EditorCell;" />
-      <node id="3885435385580582161" at="312,0,316,0" concept="3" trace="createNodeToInsert#(Ljetbrains/mps/openapi/editor/EditorContext;)Lorg/jetbrains/mps/openapi/model/SNode;" />
-      <node id="3885435385580582161" at="329,134,333,9" concept="2" />
-      <node id="3885435385580582166" at="61,57,66,22" concept="2" />
-      <node id="3885435385580631194" at="101,57,106,22" concept="2" />
-      <node id="3885435385580582689" at="132,57,137,22" concept="2" />
-      <node id="3885435385580582161" at="180,0,185,0" concept="3" trace="createNodeCell#(Ljetbrains/mps/openapi/editor/EditorContext;Lorg/jetbrains/mps/openapi/model/SNode;)Ljetbrains/mps/openapi/editor/cells/EditorCell;" />
-      <node id="3885435385580582161" at="248,0,253,0" concept="3" trace="createNodeCell#(Ljetbrains/mps/openapi/editor/EditorContext;Lorg/jetbrains/mps/openapi/model/SNode;)Ljetbrains/mps/openapi/editor/cells/EditorCell;" />
-      <node id="3885435385580582161" at="316,0,321,0" concept="3" trace="createNodeCell#(Ljetbrains/mps/openapi/editor/EditorContext;Lorg/jetbrains/mps/openapi/model/SNode;)Ljetbrains/mps/openapi/editor/cells/EditorCell;" />
-      <node id="3885435385580631192" at="87,0,93,0" concept="3" trace="createConstant_gszs7u_a2a#(Ljetbrains/mps/openapi/editor/EditorContext;Lorg/jetbrains/mps/openapi/model/SNode;)Ljetbrains/mps/openapi/editor/cells/EditorCell;" />
-      <node id="3885435385580582687" at="118,0,124,0" concept="3" trace="createConstant_gszs7u_a3a#(Ljetbrains/mps/openapi/editor/EditorContext;Lorg/jetbrains/mps/openapi/model/SNode;)Ljetbrains/mps/openapi/editor/cells/EditorCell;" />
-      <node id="3885435385580582694" at="148,0,154,0" concept="3" trace="createConstant_gszs7u_f0#(Ljetbrains/mps/openapi/editor/EditorContext;Lorg/jetbrains/mps/openapi/model/SNode;)Ljetbrains/mps/openapi/editor/cells/EditorCell;" />
-      <node id="3885435385580582161" at="185,0,191,0" concept="3" trace="createEmptyCell#(Ljetbrains/mps/openapi/editor/EditorContext;)Ljetbrains/mps/openapi/editor/cells/EditorCell;" />
-      <node id="2693344784283250893" at="213,0,219,0" concept="3" trace="createConstant_gszs7u_i0#(Ljetbrains/mps/openapi/editor/EditorContext;Lorg/jetbrains/mps/openapi/model/SNode;)Ljetbrains/mps/openapi/editor/cells/EditorCell;" />
-      <node id="3885435385580582161" at="253,0,259,0" concept="3" trace="createEmptyCell#(Ljetbrains/mps/openapi/editor/EditorContext;)Ljetbrains/mps/openapi/editor/cells/EditorCell;" />
-      <node id="3885435385580582704" at="281,0,287,0" concept="3" trace="createConstant_gszs7u_l0#(Ljetbrains/mps/openapi/editor/EditorContext;Lorg/jetbrains/mps/openapi/model/SNode;)Ljetbrains/mps/openapi/editor/cells/EditorCell;" />
-      <node id="3885435385580582161" at="321,0,327,0" concept="3" trace="createEmptyCell#(Ljetbrains/mps/openapi/editor/EditorContext;)Ljetbrains/mps/openapi/editor/cells/EditorCell;" />
-      <node id="3885435385580582161" at="154,0,161,0" concept="3" trace="createCollection_gszs7u_g0#(Ljetbrains/mps/openapi/editor/EditorContext;Lorg/jetbrains/mps/openapi/model/SNode;)Ljetbrains/mps/openapi/editor/cells/EditorCell;" />
-      <node id="3885435385580582161" at="165,0,172,0" concept="3" trace="createRefNodeList_gszs7u_b6a#(Ljetbrains/mps/openapi/editor/EditorContext;Lorg/jetbrains/mps/openapi/model/SNode;)Ljetbrains/mps/openapi/editor/cells/EditorCell;" />
-      <node id="3885435385580582161" at="233,0,240,0" concept="3" trace="createRefNodeList_gszs7u_b9a#(Ljetbrains/mps/openapi/editor/EditorContext;Lorg/jetbrains/mps/openapi/model/SNode;)Ljetbrains/mps/openapi/editor/cells/EditorCell;" />
-      <node id="3885435385580582161" at="301,0,308,0" concept="3" trace="createRefNodeList_gszs7u_b21a#(Ljetbrains/mps/openapi/editor/EditorContext;Lorg/jetbrains/mps/openapi/model/SNode;)Ljetbrains/mps/openapi/editor/cells/EditorCell;" />
-      <node id="3885435385580582171" at="68,0,77,0" concept="3" trace="createConstant_gszs7u_b0#(Ljetbrains/mps/openapi/editor/EditorContext;Lorg/jetbrains/mps/openapi/model/SNode;)Ljetbrains/mps/openapi/editor/cells/EditorCell;" />
-      <node id="3885435385580582691" at="139,0,148,0" concept="3" trace="createConstant_gszs7u_e0#(Ljetbrains/mps/openapi/editor/EditorContext;Lorg/jetbrains/mps/openapi/model/SNode;)Ljetbrains/mps/openapi/editor/cells/EditorCell;" />
-      <node id="2693344784283250891" at="204,0,213,0" concept="3" trace="createConstant_gszs7u_h0#(Ljetbrains/mps/openapi/editor/EditorContext;Lorg/jetbrains/mps/openapi/model/SNode;)Ljetbrains/mps/openapi/editor/cells/EditorCell;" />
-      <node id="3885435385580582701" at="272,0,281,0" concept="3" trace="createConstant_gszs7u_k0#(Ljetbrains/mps/openapi/editor/EditorContext;Lorg/jetbrains/mps/openapi/model/SNode;)Ljetbrains/mps/openapi/editor/cells/EditorCell;" />
-      <node id="3885435385580582161" at="77,0,87,0" concept="3" trace="createCollection_gszs7u_c0#(Ljetbrains/mps/openapi/editor/EditorContext;Lorg/jetbrains/mps/openapi/model/SNode;)Ljetbrains/mps/openapi/editor/cells/EditorCell;" />
-      <node id="3885435385580582161" at="108,0,118,0" concept="3" trace="createCollection_gszs7u_d0#(Ljetbrains/mps/openapi/editor/EditorContext;Lorg/jetbrains/mps/openapi/model/SNode;)Ljetbrains/mps/openapi/editor/cells/EditorCell;" />
-      <node id="3885435385580582161" at="191,132,201,7" concept="2" />
-      <node id="3885435385580582161" at="219,0,229,0" concept="3" trace="createCollection_gszs7u_j0#(Ljetbrains/mps/openapi/editor/EditorContext;Lorg/jetbrains/mps/openapi/model/SNode;)Ljetbrains/mps/openapi/editor/cells/EditorCell;" />
-      <node id="3885435385580582161" at="259,132,269,7" concept="2" />
-      <node id="3885435385580582161" at="287,0,297,0" concept="3" trace="createCollection_gszs7u_m0#(Ljetbrains/mps/openapi/editor/EditorContext;Lorg/jetbrains/mps/openapi/model/SNode;)Ljetbrains/mps/openapi/editor/cells/EditorCell;" />
-      <node id="3885435385580582161" at="327,132,337,7" concept="2" />
-      <node id="3885435385580582161" at="191,0,203,0" concept="3" trace="installElementCellActions#(Lorg/jetbrains/mps/openapi/model/SNode;Lorg/jetbrains/mps/openapi/model/SNode;Ljetbrains/mps/openapi/editor/cells/EditorCell;Ljetbrains/mps/openapi/editor/EditorContext;)V" />
-      <node id="3885435385580582161" at="259,0,271,0" concept="3" trace="installElementCellActions#(Lorg/jetbrains/mps/openapi/model/SNode;Lorg/jetbrains/mps/openapi/model/SNode;Ljetbrains/mps/openapi/editor/cells/EditorCell;Ljetbrains/mps/openapi/editor/EditorContext;)V" />
-      <node id="3885435385580582161" at="327,0,339,0" concept="3" trace="installElementCellActions#(Lorg/jetbrains/mps/openapi/model/SNode;Lorg/jetbrains/mps/openapi/model/SNode;Ljetbrains/mps/openapi/editor/cells/EditorCell;Ljetbrains/mps/openapi/editor/EditorContext;)V" />
-      <node id="3885435385580582166" at="53,0,68,0" concept="3" trace="createProperty_gszs7u_a0#(Ljetbrains/mps/openapi/editor/EditorContext;Lorg/jetbrains/mps/openapi/model/SNode;)Ljetbrains/mps/openapi/editor/cells/EditorCell;" />
-      <node id="3885435385580631194" at="93,0,108,0" concept="3" trace="createProperty_gszs7u_b2a#(Ljetbrains/mps/openapi/editor/EditorContext;Lorg/jetbrains/mps/openapi/model/SNode;)Ljetbrains/mps/openapi/editor/cells/EditorCell;" />
-      <node id="3885435385580582689" at="124,0,139,0" concept="3" trace="createProperty_gszs7u_b3a#(Ljetbrains/mps/openapi/editor/EditorContext;Lorg/jetbrains/mps/openapi/model/SNode;)Ljetbrains/mps/openapi/editor/cells/EditorCell;" />
-      <node id="3885435385580582161" at="34,0,53,0" concept="3" trace="createCollection_gszs7u_a#(Ljetbrains/mps/openapi/editor/EditorContext;Lorg/jetbrains/mps/openapi/model/SNode;)Ljetbrains/mps/openapi/editor/cells/EditorCell;" />
-      <scope id="3885435385580582161" at="31,79,32,63" />
-      <scope id="3885435385580582161" at="173,106,174,50" />
-      <scope id="3885435385580582161" at="198,122,199,400" />
-      <scope id="3885435385580582161" at="241,104,242,50" />
-      <scope id="3885435385580582161" at="266,122,267,398" />
-      <scope id="3885435385580582161" at="309,103,310,50" />
-      <scope id="3885435385580582161" at="334,122,335,396" />
-      <scope id="3885435385580582166" at="62,35,64,112">
-        <var name="manager" id="3885435385580582166" />
-      </scope>
-      <scope id="3885435385580631194" at="102,35,104,112">
-        <var name="manager" id="3885435385580631194" />
-      </scope>
-      <scope id="3885435385580582689" at="133,35,135,112">
-        <var name="manager" id="3885435385580582689" />
-      </scope>
-      <scope id="3885435385580582711" at="161,91,163,22">
-        <var name="editorCell" id="3885435385580582711" />
-      </scope>
-      <scope id="3885435385580582161" at="176,66,178,93">
-        <var name="listOwner" id="3885435385580582161" />
-      </scope>
-      <scope id="3885435385580582161" at="194,34,196,146" />
-      <scope id="2693344784283250896" at="229,91,231,22">
-        <var name="editorCell" id="2693344784283250896" />
-      </scope>
-      <scope id="3885435385580582161" at="244,66,246,93">
-        <var name="listOwner" id="3885435385580582161" />
-      </scope>
-      <scope id="3885435385580582161" at="262,34,264,146" />
-      <scope id="3885435385580582717" at="297,92,299,22">
-        <var name="editorCell" id="3885435385580582717" />
-      </scope>
-      <scope id="3885435385580582161" at="312,66,314,93">
-        <var name="listOwner" id="3885435385580582161" />
-      </scope>
-      <scope id="3885435385580582161" at="330,34,332,146" />
-      <scope id="3885435385580582161" at="31,0,34,0">
-        <var name="editorContext" id="3885435385580582161" />
-        <var name="node" id="3885435385580582161" />
-      </scope>
-      <scope id="3885435385580582161" at="173,0,176,0">
->>>>>>> bd830ede
+      <scope id="3885435385580582161" at="190,0,193,0">
         <var name="childRole" id="3885435385580582161" />
         <var name="context" id="3885435385580582161" />
         <var name="ownerNode" id="3885435385580582161" />
       </scope>
-<<<<<<< HEAD
-      <scope id="3885435385580582161" at="196,0,199,0">
+      <scope id="3885435385580582161" at="193,0,196,0">
         <var name="editorContext" id="3885435385580582161" />
       </scope>
-      <scope id="3885435385580582161" at="199,57,202,25">
+      <scope id="3885435385580582161" at="196,57,199,25">
         <var name="elementCell" id="3885435385580582161" />
       </scope>
-      <scope id="3885435385580582161" at="260,0,263,0">
-=======
-      <scope id="3885435385580582161" at="180,86,183,25">
-        <var name="elementCell" id="3885435385580582161" />
-      </scope>
-      <scope id="3885435385580582161" at="241,0,244,0">
->>>>>>> bd830ede
+      <scope id="3885435385580582161" at="257,0,260,0">
         <var name="childRole" id="3885435385580582161" />
         <var name="context" id="3885435385580582161" />
         <var name="ownerNode" id="3885435385580582161" />
       </scope>
-<<<<<<< HEAD
-      <scope id="3885435385580582161" at="263,0,266,0">
+      <scope id="3885435385580582161" at="260,0,263,0">
         <var name="editorContext" id="3885435385580582161" />
       </scope>
-      <scope id="3885435385580582161" at="266,57,269,25">
+      <scope id="3885435385580582161" at="263,57,266,25">
         <var name="elementCell" id="3885435385580582161" />
       </scope>
-      <scope id="3885435385580582161" at="327,0,330,0">
-=======
-      <scope id="3885435385580582161" at="248,86,251,25">
-        <var name="elementCell" id="3885435385580582161" />
-      </scope>
-      <scope id="3885435385580582161" at="309,0,312,0">
->>>>>>> bd830ede
+      <scope id="3885435385580582161" at="324,0,327,0">
         <var name="childRole" id="3885435385580582161" />
         <var name="context" id="3885435385580582161" />
         <var name="ownerNode" id="3885435385580582161" />
       </scope>
-<<<<<<< HEAD
-      <scope id="3885435385580582161" at="330,0,333,0">
+      <scope id="3885435385580582161" at="327,0,330,0">
         <var name="editorContext" id="3885435385580582161" />
       </scope>
-      <scope id="3885435385580582161" at="333,57,336,25">
+      <scope id="3885435385580582161" at="330,57,333,25">
         <var name="elementCell" id="3885435385580582161" />
       </scope>
       <scope id="3885435385580582161" at="35,0,39,0">
         <var name="context" id="3885435385580582161" />
         <var name="node" id="3885435385580582161" />
       </scope>
-      <scope id="3885435385580631192" at="105,50,109,22">
+      <scope id="3885435385580631192" at="104,50,108,22">
         <var name="editorCell" id="3885435385580631192" />
       </scope>
-      <scope id="3885435385580582687" at="137,50,141,22">
+      <scope id="3885435385580582687" at="135,50,139,22">
         <var name="editorCell" id="3885435385580582687" />
       </scope>
-      <scope id="3885435385580582694" at="168,49,172,22">
+      <scope id="3885435385580582694" at="165,49,169,22">
         <var name="editorCell" id="3885435385580582694" />
       </scope>
-      <scope id="3885435385580582711" at="181,0,185,0" />
-      <scope id="3885435385580582161" at="204,41,208,23">
+      <scope id="3885435385580582711" at="178,0,182,0" />
+      <scope id="3885435385580582161" at="201,41,205,23">
         <var name="emptyCell" id="3885435385580582161" />
       </scope>
-      <scope id="2693344784283250893" at="232,49,236,22">
+      <scope id="2693344784283250893" at="229,49,233,22">
         <var name="editorCell" id="2693344784283250893" />
       </scope>
-      <scope id="2693344784283250896" at="248,0,252,0" />
-      <scope id="3885435385580582161" at="271,41,275,23">
+      <scope id="2693344784283250896" at="245,0,249,0" />
+      <scope id="3885435385580582161" at="268,41,272,23">
         <var name="emptyCell" id="3885435385580582161" />
       </scope>
-      <scope id="3885435385580582704" at="299,49,303,22">
+      <scope id="3885435385580582704" at="296,49,300,22">
         <var name="editorCell" id="3885435385580582704" />
       </scope>
-      <scope id="3885435385580582717" at="315,0,319,0" />
-      <scope id="3885435385580582161" at="338,41,342,23">
+      <scope id="3885435385580582717" at="312,0,316,0" />
+      <scope id="3885435385580582161" at="335,41,339,23">
         <var name="emptyCell" id="3885435385580582161" />
       </scope>
       <scope id="3885435385580582161" at="40,0,45,0" />
-      <scope id="3885435385580582161" at="174,51,179,22">
+      <scope id="3885435385580582161" at="171,51,176,22">
         <var name="editorCell" id="3885435385580582161" />
       </scope>
-      <scope id="3885435385580582161" at="185,53,190,22">
+      <scope id="3885435385580582161" at="182,53,187,22">
         <var name="editorCell" id="3885435385580582161" />
         <var name="handler" id="3885435385580582161" />
       </scope>
-      <scope id="3885435385580582161" at="199,0,204,0">
+      <scope id="3885435385580582161" at="196,0,201,0">
         <var name="elementNode" id="3885435385580582161" />
       </scope>
-      <scope id="3885435385580582161" at="252,53,257,22">
+      <scope id="3885435385580582161" at="249,53,254,22">
         <var name="editorCell" id="3885435385580582161" />
         <var name="handler" id="3885435385580582161" />
       </scope>
-      <scope id="3885435385580582161" at="266,0,271,0">
+      <scope id="3885435385580582161" at="263,0,268,0">
         <var name="elementNode" id="3885435385580582161" />
       </scope>
-      <scope id="3885435385580582161" at="319,54,324,22">
+      <scope id="3885435385580582161" at="316,54,321,22">
         <var name="editorCell" id="3885435385580582161" />
         <var name="handler" id="3885435385580582161" />
       </scope>
-      <scope id="3885435385580582161" at="333,0,338,0">
+      <scope id="3885435385580582161" at="330,0,335,0">
         <var name="elementNode" id="3885435385580582161" />
       </scope>
-      <scope id="3885435385580631192" at="105,0,111,0" />
-      <scope id="3885435385580582687" at="137,0,143,0" />
-      <scope id="3885435385580582694" at="168,0,174,0" />
-      <scope id="3885435385580582161" at="204,0,210,0" />
-      <scope id="2693344784283250893" at="232,0,238,0" />
-      <scope id="3885435385580582161" at="271,0,277,0" />
-      <scope id="3885435385580582704" at="299,0,305,0" />
-      <scope id="3885435385580582161" at="338,0,344,0" />
-      <scope id="3885435385580582171" at="86,49,93,22">
+      <scope id="3885435385580631192" at="104,0,110,0" />
+      <scope id="3885435385580582687" at="135,0,141,0" />
+      <scope id="3885435385580582694" at="165,0,171,0" />
+      <scope id="3885435385580582161" at="201,0,207,0" />
+      <scope id="2693344784283250893" at="229,0,235,0" />
+      <scope id="3885435385580582161" at="268,0,274,0" />
+      <scope id="3885435385580582704" at="296,0,302,0" />
+      <scope id="3885435385580582161" at="335,0,341,0" />
+      <scope id="3885435385580582171" at="85,49,92,22">
         <var name="editorCell" id="3885435385580582171" />
         <var name="style" id="3885435385580582171" />
       </scope>
-      <scope id="3885435385580582691" at="159,49,166,22">
+      <scope id="3885435385580582691" at="156,49,163,22">
         <var name="editorCell" id="3885435385580582691" />
         <var name="style" id="3885435385580582691" />
       </scope>
-      <scope id="3885435385580582161" at="174,0,181,0" />
-      <scope id="3885435385580582161" at="185,0,192,0" />
-      <scope id="2693344784283250891" at="223,49,230,22">
+      <scope id="3885435385580582161" at="171,0,178,0" />
+      <scope id="3885435385580582161" at="182,0,189,0" />
+      <scope id="2693344784283250891" at="220,49,227,22">
         <var name="editorCell" id="2693344784283250891" />
         <var name="style" id="2693344784283250891" />
       </scope>
-      <scope id="3885435385580582161" at="252,0,259,0" />
-      <scope id="3885435385580582701" at="290,49,297,22">
+      <scope id="3885435385580582161" at="249,0,256,0" />
+      <scope id="3885435385580582701" at="287,49,294,22">
         <var name="editorCell" id="3885435385580582701" />
         <var name="style" id="3885435385580582701" />
       </scope>
-      <scope id="3885435385580582161" at="319,0,326,0" />
-      <scope id="3885435385580582161" at="95,51,103,22">
+      <scope id="3885435385580582161" at="316,0,323,0" />
+      <scope id="3885435385580582161" at="94,51,102,22">
         <var name="editorCell" id="3885435385580582161" />
         <var name="style" id="3885435385580582161" />
       </scope>
-      <scope id="3885435385580582161" at="127,51,135,22">
+      <scope id="3885435385580582161" at="125,51,133,22">
         <var name="editorCell" id="3885435385580582161" />
         <var name="style" id="3885435385580582161" />
       </scope>
-      <scope id="3885435385580582161" at="211,96,219,9" />
-      <scope id="3885435385580582161" at="238,51,246,22">
+      <scope id="3885435385580582161" at="208,96,216,9" />
+      <scope id="3885435385580582161" at="235,51,243,22">
         <var name="editorCell" id="3885435385580582161" />
         <var name="style" id="3885435385580582161" />
       </scope>
-      <scope id="3885435385580582161" at="278,96,286,9" />
-      <scope id="3885435385580582161" at="305,51,313,22">
+      <scope id="3885435385580582161" at="275,96,283,9" />
+      <scope id="3885435385580582161" at="302,51,310,22">
         <var name="editorCell" id="3885435385580582161" />
         <var name="style" id="3885435385580582161" />
       </scope>
-      <scope id="3885435385580582161" at="345,96,353,9" />
-      <scope id="3885435385580582171" at="86,0,95,0" />
-      <scope id="3885435385580582691" at="159,0,168,0" />
-      <scope id="2693344784283250891" at="223,0,232,0" />
-      <scope id="3885435385580582701" at="290,0,299,0" />
-      <scope id="3885435385580582161" at="95,0,105,0" />
-      <scope id="3885435385580582161" at="127,0,137,0" />
-      <scope id="3885435385580582161" at="210,86,220,7" />
-      <scope id="3885435385580582161" at="238,0,248,0" />
-      <scope id="3885435385580582161" at="277,86,287,7" />
-      <scope id="3885435385580582161" at="305,0,315,0" />
-      <scope id="3885435385580582161" at="344,86,354,7" />
-      <scope id="3885435385580582161" at="210,0,222,0">
-=======
-      <scope id="3885435385580582161" at="316,86,319,25">
-        <var name="elementCell" id="3885435385580582161" />
-      </scope>
-      <scope id="3885435385580631192" at="87,89,91,22">
-        <var name="editorCell" id="3885435385580631192" />
-      </scope>
-      <scope id="3885435385580582687" at="118,89,122,22">
-        <var name="editorCell" id="3885435385580582687" />
-      </scope>
-      <scope id="3885435385580582694" at="148,88,152,22">
-        <var name="editorCell" id="3885435385580582694" />
-      </scope>
-      <scope id="3885435385580582711" at="161,0,165,0">
-        <var name="editorContext" id="3885435385580582711" />
-        <var name="node" id="3885435385580582711" />
-      </scope>
-      <scope id="3885435385580582161" at="176,0,180,0">
-        <var name="editorContext" id="3885435385580582161" />
-      </scope>
-      <scope id="3885435385580582161" at="185,68,189,23">
-        <var name="emptyCell" id="3885435385580582161" />
-      </scope>
-      <scope id="2693344784283250893" at="213,88,217,22">
-        <var name="editorCell" id="2693344784283250893" />
-      </scope>
-      <scope id="2693344784283250896" at="229,0,233,0">
-        <var name="editorContext" id="2693344784283250896" />
-        <var name="node" id="2693344784283250896" />
-      </scope>
-      <scope id="3885435385580582161" at="244,0,248,0">
-        <var name="editorContext" id="3885435385580582161" />
-      </scope>
-      <scope id="3885435385580582161" at="253,68,257,23">
-        <var name="emptyCell" id="3885435385580582161" />
-      </scope>
-      <scope id="3885435385580582704" at="281,88,285,22">
-        <var name="editorCell" id="3885435385580582704" />
-      </scope>
-      <scope id="3885435385580582717" at="297,0,301,0">
-        <var name="editorContext" id="3885435385580582717" />
-        <var name="node" id="3885435385580582717" />
-      </scope>
-      <scope id="3885435385580582161" at="312,0,316,0">
-        <var name="editorContext" id="3885435385580582161" />
-      </scope>
-      <scope id="3885435385580582161" at="321,68,325,23">
-        <var name="emptyCell" id="3885435385580582161" />
-      </scope>
-      <scope id="3885435385580582161" at="154,90,159,22">
-        <var name="editorCell" id="3885435385580582161" />
-      </scope>
-      <scope id="3885435385580582161" at="165,92,170,22">
-        <var name="editorCell" id="3885435385580582161" />
-        <var name="handler" id="3885435385580582161" />
-      </scope>
-      <scope id="3885435385580582161" at="180,0,185,0">
-        <var name="editorContext" id="3885435385580582161" />
-        <var name="elementNode" id="3885435385580582161" />
-      </scope>
-      <scope id="3885435385580582161" at="233,92,238,22">
-        <var name="editorCell" id="3885435385580582161" />
-        <var name="handler" id="3885435385580582161" />
-      </scope>
-      <scope id="3885435385580582161" at="248,0,253,0">
-        <var name="editorContext" id="3885435385580582161" />
-        <var name="elementNode" id="3885435385580582161" />
-      </scope>
-      <scope id="3885435385580582161" at="301,93,306,22">
-        <var name="editorCell" id="3885435385580582161" />
-        <var name="handler" id="3885435385580582161" />
-      </scope>
-      <scope id="3885435385580582161" at="316,0,321,0">
-        <var name="editorContext" id="3885435385580582161" />
-        <var name="elementNode" id="3885435385580582161" />
-      </scope>
-      <scope id="3885435385580631192" at="87,0,93,0">
-        <var name="editorContext" id="3885435385580631192" />
-        <var name="node" id="3885435385580631192" />
-      </scope>
-      <scope id="3885435385580582687" at="118,0,124,0">
-        <var name="editorContext" id="3885435385580582687" />
-        <var name="node" id="3885435385580582687" />
-      </scope>
-      <scope id="3885435385580582694" at="148,0,154,0">
-        <var name="editorContext" id="3885435385580582694" />
-        <var name="node" id="3885435385580582694" />
-      </scope>
-      <scope id="3885435385580582161" at="185,0,191,0">
-        <var name="editorContext" id="3885435385580582161" />
-      </scope>
-      <scope id="2693344784283250893" at="213,0,219,0">
-        <var name="editorContext" id="2693344784283250893" />
-        <var name="node" id="2693344784283250893" />
-      </scope>
-      <scope id="3885435385580582161" at="253,0,259,0">
-        <var name="editorContext" id="3885435385580582161" />
-      </scope>
-      <scope id="3885435385580582704" at="281,0,287,0">
-        <var name="editorContext" id="3885435385580582704" />
-        <var name="node" id="3885435385580582704" />
-      </scope>
-      <scope id="3885435385580582161" at="321,0,327,0">
-        <var name="editorContext" id="3885435385580582161" />
-      </scope>
-      <scope id="3885435385580582171" at="68,88,75,22">
-        <var name="editorCell" id="3885435385580582171" />
-        <var name="style" id="3885435385580582171" />
-      </scope>
-      <scope id="3885435385580582691" at="139,88,146,22">
-        <var name="editorCell" id="3885435385580582691" />
-        <var name="style" id="3885435385580582691" />
-      </scope>
-      <scope id="3885435385580582161" at="154,0,161,0">
-        <var name="editorContext" id="3885435385580582161" />
-        <var name="node" id="3885435385580582161" />
-      </scope>
-      <scope id="3885435385580582161" at="165,0,172,0">
-        <var name="editorContext" id="3885435385580582161" />
-        <var name="node" id="3885435385580582161" />
-      </scope>
-      <scope id="2693344784283250891" at="204,88,211,22">
-        <var name="editorCell" id="2693344784283250891" />
-        <var name="style" id="2693344784283250891" />
-      </scope>
-      <scope id="3885435385580582161" at="233,0,240,0">
-        <var name="editorContext" id="3885435385580582161" />
-        <var name="node" id="3885435385580582161" />
-      </scope>
-      <scope id="3885435385580582701" at="272,88,279,22">
-        <var name="editorCell" id="3885435385580582701" />
-        <var name="style" id="3885435385580582701" />
-      </scope>
-      <scope id="3885435385580582161" at="301,0,308,0">
-        <var name="editorContext" id="3885435385580582161" />
-        <var name="node" id="3885435385580582161" />
-      </scope>
-      <scope id="3885435385580582161" at="77,90,85,22">
-        <var name="editorCell" id="3885435385580582161" />
-        <var name="style" id="3885435385580582161" />
-      </scope>
-      <scope id="3885435385580582161" at="108,90,116,22">
-        <var name="editorCell" id="3885435385580582161" />
-        <var name="style" id="3885435385580582161" />
-      </scope>
-      <scope id="3885435385580582161" at="192,96,200,9" />
-      <scope id="3885435385580582161" at="219,90,227,22">
-        <var name="editorCell" id="3885435385580582161" />
-        <var name="style" id="3885435385580582161" />
-      </scope>
-      <scope id="3885435385580582161" at="260,96,268,9" />
-      <scope id="3885435385580582161" at="287,90,295,22">
-        <var name="editorCell" id="3885435385580582161" />
-        <var name="style" id="3885435385580582161" />
-      </scope>
-      <scope id="3885435385580582161" at="328,96,336,9" />
-      <scope id="3885435385580582171" at="68,0,77,0">
-        <var name="editorContext" id="3885435385580582171" />
-        <var name="node" id="3885435385580582171" />
-      </scope>
-      <scope id="3885435385580582691" at="139,0,148,0">
-        <var name="editorContext" id="3885435385580582691" />
-        <var name="node" id="3885435385580582691" />
-      </scope>
-      <scope id="2693344784283250891" at="204,0,213,0">
-        <var name="editorContext" id="2693344784283250891" />
-        <var name="node" id="2693344784283250891" />
-      </scope>
-      <scope id="3885435385580582701" at="272,0,281,0">
-        <var name="editorContext" id="3885435385580582701" />
-        <var name="node" id="3885435385580582701" />
-      </scope>
-      <scope id="3885435385580582161" at="77,0,87,0">
-        <var name="editorContext" id="3885435385580582161" />
-        <var name="node" id="3885435385580582161" />
-      </scope>
-      <scope id="3885435385580582161" at="108,0,118,0">
-        <var name="editorContext" id="3885435385580582161" />
-        <var name="node" id="3885435385580582161" />
-      </scope>
-      <scope id="3885435385580582161" at="191,132,201,7" />
-      <scope id="3885435385580582161" at="219,0,229,0">
-        <var name="editorContext" id="3885435385580582161" />
-        <var name="node" id="3885435385580582161" />
-      </scope>
-      <scope id="3885435385580582161" at="259,132,269,7" />
-      <scope id="3885435385580582161" at="287,0,297,0">
-        <var name="editorContext" id="3885435385580582161" />
-        <var name="node" id="3885435385580582161" />
-      </scope>
-      <scope id="3885435385580582161" at="327,132,337,7" />
-      <scope id="3885435385580582161" at="191,0,203,0">
-        <var name="editorContext" id="3885435385580582161" />
->>>>>>> bd830ede
+      <scope id="3885435385580582161" at="342,96,350,9" />
+      <scope id="3885435385580582171" at="85,0,94,0" />
+      <scope id="3885435385580582691" at="156,0,165,0" />
+      <scope id="2693344784283250891" at="220,0,229,0" />
+      <scope id="3885435385580582701" at="287,0,296,0" />
+      <scope id="3885435385580582161" at="94,0,104,0" />
+      <scope id="3885435385580582161" at="125,0,135,0" />
+      <scope id="3885435385580582161" at="207,86,217,7" />
+      <scope id="3885435385580582161" at="235,0,245,0" />
+      <scope id="3885435385580582161" at="274,86,284,7" />
+      <scope id="3885435385580582161" at="302,0,312,0" />
+      <scope id="3885435385580582161" at="341,86,351,7" />
+      <scope id="3885435385580582161" at="207,0,219,0">
         <var name="elementCell" id="3885435385580582161" />
         <var name="elementNode" id="3885435385580582161" />
       </scope>
-<<<<<<< HEAD
-      <scope id="3885435385580582161" at="277,0,289,0">
-=======
-      <scope id="3885435385580582161" at="259,0,271,0">
-        <var name="editorContext" id="3885435385580582161" />
->>>>>>> bd830ede
+      <scope id="3885435385580582161" at="274,0,286,0">
         <var name="elementCell" id="3885435385580582161" />
         <var name="elementNode" id="3885435385580582161" />
       </scope>
-<<<<<<< HEAD
-      <scope id="3885435385580582161" at="344,0,356,0">
-=======
-      <scope id="3885435385580582161" at="327,0,339,0">
-        <var name="editorContext" id="3885435385580582161" />
->>>>>>> bd830ede
+      <scope id="3885435385580582161" at="341,0,353,0">
         <var name="elementCell" id="3885435385580582161" />
         <var name="elementNode" id="3885435385580582161" />
       </scope>
-<<<<<<< HEAD
-      <scope id="3885435385580582166" at="70,49,84,22">
-=======
-      <scope id="3885435385580582166" at="53,88,66,22">
->>>>>>> bd830ede
+      <scope id="3885435385580582166" at="70,49,83,22">
         <var name="attributeConcept" id="3885435385580582166" />
         <var name="editorCell" id="3885435385580582166" />
         <var name="provider" id="3885435385580582166" />
       </scope>
-<<<<<<< HEAD
-      <scope id="3885435385580631194" at="111,50,125,22">
-=======
-      <scope id="3885435385580631194" at="93,89,106,22">
->>>>>>> bd830ede
+      <scope id="3885435385580631194" at="110,50,123,22">
         <var name="attributeConcept" id="3885435385580631194" />
         <var name="editorCell" id="3885435385580631194" />
         <var name="provider" id="3885435385580631194" />
       </scope>
-<<<<<<< HEAD
-      <scope id="3885435385580582689" at="143,50,157,22">
-=======
-      <scope id="3885435385580582689" at="124,89,137,22">
->>>>>>> bd830ede
+      <scope id="3885435385580582689" at="141,50,154,22">
         <var name="attributeConcept" id="3885435385580582689" />
         <var name="editorCell" id="3885435385580582689" />
         <var name="provider" id="3885435385580582689" />
       </scope>
-<<<<<<< HEAD
-      <scope id="3885435385580582166" at="70,0,86,0" />
-      <scope id="3885435385580631194" at="111,0,127,0" />
-      <scope id="3885435385580582689" at="143,0,159,0" />
+      <scope id="3885435385580582166" at="70,0,85,0" />
+      <scope id="3885435385580631194" at="110,0,125,0" />
+      <scope id="3885435385580582689" at="141,0,156,0" />
       <scope id="3885435385580582161" at="50,50,68,22">
         <var name="editorCell" id="3885435385580582161" />
       </scope>
       <scope id="3885435385580582161" at="50,0,70,0" />
-      <unit id="3885435385580582161" at="192,0,223,0" name="jetbrains.mps.build.startup.editor.MpsStartupScript_EditorBuilder_a$bootClasspathListHandler_gszs7u_b6a" />
-      <unit id="3885435385580582161" at="259,0,290,0" name="jetbrains.mps.build.startup.editor.MpsStartupScript_EditorBuilder_a$vmOptions64ListHandler_gszs7u_b9a" />
-      <unit id="3885435385580582161" at="326,0,357,0" name="jetbrains.mps.build.startup.editor.MpsStartupScript_EditorBuilder_a$vmOptionsListHandler_gszs7u_b21a" />
-      <unit id="3885435385580582161" at="31,0,358,0" name="jetbrains.mps.build.startup.editor.MpsStartupScript_EditorBuilder_a" />
-=======
-      <scope id="3885435385580582166" at="53,0,68,0">
-        <var name="editorContext" id="3885435385580582166" />
-        <var name="node" id="3885435385580582166" />
-      </scope>
-      <scope id="3885435385580631194" at="93,0,108,0">
-        <var name="editorContext" id="3885435385580631194" />
-        <var name="node" id="3885435385580631194" />
-      </scope>
-      <scope id="3885435385580582689" at="124,0,139,0">
-        <var name="editorContext" id="3885435385580582689" />
-        <var name="node" id="3885435385580582689" />
-      </scope>
-      <scope id="3885435385580582161" at="34,89,51,22">
-        <var name="editorCell" id="3885435385580582161" />
-      </scope>
-      <scope id="3885435385580582161" at="34,0,53,0">
-        <var name="editorContext" id="3885435385580582161" />
-        <var name="node" id="3885435385580582161" />
-      </scope>
-      <unit id="3885435385580582161" at="172,0,204,0" name="jetbrains.mps.build.startup.editor.MpsStartupScript_Editor$bootClasspathListHandler_gszs7u_b6a" />
-      <unit id="3885435385580582161" at="240,0,272,0" name="jetbrains.mps.build.startup.editor.MpsStartupScript_Editor$vmOptions64ListHandler_gszs7u_b9a" />
-      <unit id="3885435385580582161" at="308,0,340,0" name="jetbrains.mps.build.startup.editor.MpsStartupScript_Editor$vmOptionsListHandler_gszs7u_b21a" />
-      <unit id="3885435385580582161" at="30,0,341,0" name="jetbrains.mps.build.startup.editor.MpsStartupScript_Editor" />
->>>>>>> bd830ede
+      <unit id="3885435385580582161" at="189,0,220,0" name="jetbrains.mps.build.startup.editor.MpsStartupScript_EditorBuilder_a$bootClasspathListHandler_gszs7u_b6a" />
+      <unit id="3885435385580582161" at="256,0,287,0" name="jetbrains.mps.build.startup.editor.MpsStartupScript_EditorBuilder_a$vmOptions64ListHandler_gszs7u_b9a" />
+      <unit id="3885435385580582161" at="323,0,354,0" name="jetbrains.mps.build.startup.editor.MpsStartupScript_EditorBuilder_a$vmOptionsListHandler_gszs7u_b21a" />
+      <unit id="3885435385580582161" at="31,0,355,0" name="jetbrains.mps.build.startup.editor.MpsStartupScript_EditorBuilder_a" />
     </file>
   </root>
   <root nodeRef="r:557b6444-752b-478f-a018-f0abe80a35cd(jetbrains.mps.build.startup.editor)/3885435385580582741">
     <file name="SimpleVmOptions_Editor.java">
-<<<<<<< HEAD
       <node id="3885435385580582741" at="11,79,12,81" concept="6" />
       <node id="3885435385580582741" at="14,82,15,84" concept="6" />
       <node id="3885435385580582741" at="11,0,14,0" concept="4" trace="createEditorCell#(Ljetbrains/mps/openapi/editor/EditorContext;Lorg/jetbrains/mps/openapi/model/SNode;)Ljetbrains/mps/openapi/editor/cells/EditorCell;" />
@@ -1454,76 +718,6 @@
       <scope id="3885435385580582741" at="11,79,12,81" />
       <scope id="3885435385580582741" at="14,82,15,84" />
       <scope id="3885435385580582741" at="11,0,14,0">
-=======
-      <node id="3885435385580582741" at="18,79,19,63" concept="5" />
-      <node id="3885435385580582741" at="21,82,22,65" concept="5" />
-      <node id="3885435385580582741" at="24,89,25,99" concept="4" />
-      <node id="3885435385580582741" at="25,99,26,48" concept="1" />
-      <node id="3885435385580582741" at="26,48,27,28" concept="1" />
-      <node id="3885435385580582741" at="28,61,29,83" concept="1" />
-      <node id="3885435385580582741" at="30,5,31,81" concept="1" />
-      <node id="3885435385580582741" at="31,81,32,22" concept="5" />
-      <node id="3885435385580582741" at="34,88,35,87" concept="4" />
-      <node id="3885435385580582741" at="35,87,36,47" concept="1" />
-      <node id="3885435385580582741" at="36,47,37,34" concept="1" />
-      <node id="3885435385580582741" at="37,34,38,22" concept="5" />
-      <node id="4962066449779480174" at="40,97,41,177" concept="5" />
-      <node id="3885435385580582743" at="43,88,44,82" concept="4" />
-      <node id="3885435385580582743" at="44,82,45,32" concept="1" />
-      <node id="3885435385580582743" at="45,32,46,45" concept="1" />
-      <node id="3885435385580582743" at="46,45,47,26" concept="4" />
-      <node id="3885435385580582743" at="47,26,48,58" concept="1" />
-      <node id="3885435385580582743" at="48,58,49,45" concept="1" />
-      <node id="3885435385580582743" at="49,45,50,73" concept="1" />
-      <node id="3885435385580582743" at="50,73,51,57" concept="4" />
-      <node id="3885435385580582743" at="52,35,53,82" concept="4" />
-      <node id="3885435385580582743" at="53,82,54,112" concept="5" />
-      <node id="3885435385580582743" at="55,10,56,22" concept="5" />
-      <node id="3885435385580582741" at="58,91,59,99" concept="4" />
-      <node id="3885435385580582741" at="59,99,60,50" concept="1" />
-      <node id="3885435385580582741" at="60,50,61,28" concept="1" />
-      <node id="3885435385580582741" at="61,28,62,83" concept="1" />
-      <node id="3885435385580582741" at="62,83,63,83" concept="1" />
-      <node id="3885435385580582741" at="63,83,64,22" concept="5" />
-      <node id="5842819808956906661" at="66,90,67,95" concept="4" />
-      <node id="5842819808956906661" at="67,95,68,49" concept="1" />
-      <node id="5842819808956906661" at="68,49,69,34" concept="1" />
-      <node id="5842819808956906661" at="69,34,70,22" concept="5" />
-      <node id="5842819808956906663" at="72,90,73,82" concept="4" />
-      <node id="5842819808956906663" at="73,82,74,34" concept="1" />
-      <node id="5842819808956906663" at="74,34,75,47" concept="1" />
-      <node id="5842819808956906663" at="75,47,76,26" concept="4" />
-      <node id="5842819808956906663" at="76,26,77,58" concept="1" />
-      <node id="5842819808956906663" at="77,58,78,47" concept="1" />
-      <node id="5842819808956906663" at="78,47,79,73" concept="1" />
-      <node id="5842819808956906663" at="79,73,80,57" concept="4" />
-      <node id="5842819808956906663" at="81,35,82,82" concept="4" />
-      <node id="5842819808956906663" at="82,82,83,112" concept="5" />
-      <node id="5842819808956906663" at="84,10,85,22" concept="5" />
-      <node id="3885435385580582741" at="18,0,21,0" concept="3" trace="createEditorCell#(Ljetbrains/mps/openapi/editor/EditorContext;Lorg/jetbrains/mps/openapi/model/SNode;)Ljetbrains/mps/openapi/editor/cells/EditorCell;" />
-      <node id="3885435385580582741" at="21,0,24,0" concept="3" trace="createInspectedCell#(Ljetbrains/mps/openapi/editor/EditorContext;Lorg/jetbrains/mps/openapi/model/SNode;)Ljetbrains/mps/openapi/editor/cells/EditorCell;" />
-      <node id="3885435385580582741" at="27,28,30,5" concept="2" />
-      <node id="4962066449779480172" at="40,0,43,0" concept="6" trace="renderingCondition_6n3yp7_a0a#(Lorg/jetbrains/mps/openapi/model/SNode;Ljetbrains/mps/openapi/editor/EditorContext;)Z" />
-      <node id="3885435385580582743" at="51,57,56,22" concept="2" />
-      <node id="5842819808956906663" at="80,57,85,22" concept="2" />
-      <node id="3885435385580582741" at="34,0,40,0" concept="3" trace="createConstant_6n3yp7_a0#(Ljetbrains/mps/openapi/editor/EditorContext;Lorg/jetbrains/mps/openapi/model/SNode;)Ljetbrains/mps/openapi/editor/cells/EditorCell;" />
-      <node id="5842819808956906661" at="66,0,72,0" concept="3" trace="createConstant_6n3yp7_a0_0#(Ljetbrains/mps/openapi/editor/EditorContext;Lorg/jetbrains/mps/openapi/model/SNode;)Ljetbrains/mps/openapi/editor/cells/EditorCell;" />
-      <node id="3885435385580582741" at="58,0,66,0" concept="3" trace="createCollection_6n3yp7_a_0#(Ljetbrains/mps/openapi/editor/EditorContext;Lorg/jetbrains/mps/openapi/model/SNode;)Ljetbrains/mps/openapi/editor/cells/EditorCell;" />
-      <node id="3885435385580582741" at="24,0,34,0" concept="3" trace="createCollection_6n3yp7_a#(Ljetbrains/mps/openapi/editor/EditorContext;Lorg/jetbrains/mps/openapi/model/SNode;)Ljetbrains/mps/openapi/editor/cells/EditorCell;" />
-      <node id="3885435385580582743" at="43,0,58,0" concept="3" trace="createProperty_6n3yp7_b0#(Ljetbrains/mps/openapi/editor/EditorContext;Lorg/jetbrains/mps/openapi/model/SNode;)Ljetbrains/mps/openapi/editor/cells/EditorCell;" />
-      <node id="5842819808956906663" at="72,0,87,0" concept="3" trace="createProperty_6n3yp7_b0_0#(Ljetbrains/mps/openapi/editor/EditorContext;Lorg/jetbrains/mps/openapi/model/SNode;)Ljetbrains/mps/openapi/editor/cells/EditorCell;" />
-      <scope id="3885435385580582741" at="18,79,19,63" />
-      <scope id="3885435385580582741" at="21,82,22,65" />
-      <scope id="3885435385580582741" at="28,61,29,83" />
-      <scope id="4962066449779480173" at="40,97,41,177" />
-      <scope id="3885435385580582743" at="52,35,54,112">
-        <var name="manager" id="3885435385580582743" />
-      </scope>
-      <scope id="5842819808956906663" at="81,35,83,112">
-        <var name="manager" id="5842819808956906663" />
-      </scope>
-      <scope id="3885435385580582741" at="18,0,21,0">
->>>>>>> bd830ede
         <var name="editorContext" id="3885435385580582741" />
         <var name="node" id="3885435385580582741" />
       </scope>
@@ -1558,26 +752,25 @@
       <node id="3885435385580582743" at="62,63,63,45" concept="1" />
       <node id="3885435385580582743" at="63,45,64,73" concept="1" />
       <node id="3885435385580582743" at="64,73,65,57" concept="5" />
-      <node id="3885435385580582743" at="65,57,66,59" concept="5" />
-      <node id="3885435385580582743" at="67,35,68,87" concept="5" />
-      <node id="3885435385580582743" at="68,87,69,94" concept="6" />
-      <node id="3885435385580582743" at="70,10,71,22" concept="6" />
+      <node id="3885435385580582743" at="66,35,67,87" concept="5" />
+      <node id="3885435385580582743" at="67,87,68,112" concept="6" />
+      <node id="3885435385580582743" at="69,10,70,22" concept="6" />
       <node id="3885435385580582741" at="19,0,21,0" concept="2" trace="myNode" />
       <node id="3885435385580582741" at="33,0,36,0" concept="4" trace="createCell#()Ljetbrains/mps/openapi/editor/cells/EditorCell;" />
       <node id="3885435385580582741" at="41,65,44,5" concept="3" />
       <node id="4962066449779480172" at="54,0,57,0" concept="7" trace="renderingCondition_6n3yp7_a0a#(Lorg/jetbrains/mps/openapi/model/SNode;Ljetbrains/mps/openapi/editor/EditorContext;)Z" />
       <node id="3885435385580582741" at="22,0,26,0" concept="0" trace="SimpleVmOptions_EditorBuilder_a#(Ljetbrains/mps/openapi/editor/EditorContext;Lorg/jetbrains/mps/openapi/model/SNode;)V" />
       <node id="3885435385580582741" at="27,0,32,0" concept="4" trace="getNode#()Lorg/jetbrains/mps/openapi/model/SNode;" />
-      <node id="3885435385580582743" at="66,59,71,22" concept="3" />
+      <node id="3885435385580582743" at="65,57,70,22" concept="3" />
       <node id="3885435385580582741" at="48,0,54,0" concept="4" trace="createConstant_6n3yp7_a0#()Ljetbrains/mps/openapi/editor/cells/EditorCell;" />
       <node id="3885435385580582741" at="37,0,48,0" concept="4" trace="createCollection_6n3yp7_a#()Ljetbrains/mps/openapi/editor/cells/EditorCell;" />
-      <node id="3885435385580582743" at="57,0,73,0" concept="4" trace="createProperty_6n3yp7_b0#()Ljetbrains/mps/openapi/editor/cells/EditorCell;" />
+      <node id="3885435385580582743" at="57,0,72,0" concept="4" trace="createProperty_6n3yp7_b0#()Ljetbrains/mps/openapi/editor/cells/EditorCell;" />
       <scope id="3885435385580582741" at="29,26,30,18" />
       <scope id="3885435385580582741" at="33,39,34,39" />
       <scope id="3885435385580582741" at="42,68,43,59" />
       <scope id="4962066449779480173" at="54,97,55,177" />
       <scope id="3885435385580582741" at="22,95,24,18" />
-      <scope id="3885435385580582743" at="67,35,69,94">
+      <scope id="3885435385580582743" at="66,35,68,112">
         <var name="manager" id="3885435385580582743" />
       </scope>
       <scope id="3885435385580582741" at="33,0,36,0" />
@@ -1585,7 +778,6 @@
         <var name="editorContext" id="4962066449779480172" />
         <var name="node" id="4962066449779480172" />
       </scope>
-<<<<<<< HEAD
       <scope id="3885435385580582741" at="22,0,26,0">
         <var name="context" id="3885435385580582741" />
         <var name="node" id="3885435385580582741" />
@@ -1599,45 +791,13 @@
         <var name="editorCell" id="3885435385580582741" />
       </scope>
       <scope id="3885435385580582741" at="37,0,48,0" />
-      <scope id="3885435385580582743" at="57,49,71,22">
-=======
-      <scope id="3885435385580582741" at="34,88,38,22">
-        <var name="editorCell" id="3885435385580582741" />
-      </scope>
-      <scope id="5842819808956906661" at="66,90,70,22">
-        <var name="editorCell" id="5842819808956906661" />
-      </scope>
-      <scope id="3885435385580582741" at="34,0,40,0">
-        <var name="editorContext" id="3885435385580582741" />
-        <var name="node" id="3885435385580582741" />
-      </scope>
-      <scope id="3885435385580582741" at="58,91,64,22">
-        <var name="editorCell" id="3885435385580582741" />
-      </scope>
-      <scope id="5842819808956906661" at="66,0,72,0">
-        <var name="editorContext" id="5842819808956906661" />
-        <var name="node" id="5842819808956906661" />
-      </scope>
-      <scope id="3885435385580582741" at="24,89,32,22">
-        <var name="editorCell" id="3885435385580582741" />
-      </scope>
-      <scope id="3885435385580582741" at="58,0,66,0">
-        <var name="editorContext" id="3885435385580582741" />
-        <var name="node" id="3885435385580582741" />
-      </scope>
-      <scope id="3885435385580582741" at="24,0,34,0">
-        <var name="editorContext" id="3885435385580582741" />
-        <var name="node" id="3885435385580582741" />
-      </scope>
-      <scope id="3885435385580582743" at="43,88,56,22">
->>>>>>> bd830ede
+      <scope id="3885435385580582743" at="57,49,70,22">
         <var name="attributeConcept" id="3885435385580582743" />
         <var name="editorCell" id="3885435385580582743" />
         <var name="provider" id="3885435385580582743" />
       </scope>
-<<<<<<< HEAD
-      <scope id="3885435385580582743" at="57,0,73,0" />
-      <unit id="3885435385580582741" at="18,0,74,0" name="jetbrains.mps.build.startup.editor.SimpleVmOptions_EditorBuilder_a" />
+      <scope id="3885435385580582743" at="57,0,72,0" />
+      <unit id="3885435385580582741" at="18,0,73,0" name="jetbrains.mps.build.startup.editor.SimpleVmOptions_EditorBuilder_a" />
     </file>
     <file name="SimpleVmOptions_InspectorBuilder_a.java">
       <node id="3885435385580582741" at="20,98,21,19" concept="8" />
@@ -1663,22 +823,21 @@
       <node id="5842819808956906663" at="55,63,56,47" concept="1" />
       <node id="5842819808956906663" at="56,47,57,73" concept="1" />
       <node id="5842819808956906663" at="57,73,58,57" concept="5" />
-      <node id="5842819808956906663" at="58,57,59,59" concept="5" />
-      <node id="5842819808956906663" at="60,35,61,87" concept="5" />
-      <node id="5842819808956906663" at="61,87,62,94" concept="6" />
-      <node id="5842819808956906663" at="63,10,64,22" concept="6" />
+      <node id="5842819808956906663" at="59,35,60,87" concept="5" />
+      <node id="5842819808956906663" at="60,87,61,112" concept="6" />
+      <node id="5842819808956906663" at="62,10,63,22" concept="6" />
       <node id="3885435385580582741" at="17,0,19,0" concept="2" trace="myNode" />
       <node id="3885435385580582741" at="31,0,34,0" concept="4" trace="createCell#()Ljetbrains/mps/openapi/editor/cells/EditorCell;" />
       <node id="3885435385580582741" at="20,0,24,0" concept="0" trace="SimpleVmOptions_InspectorBuilder_a#(Ljetbrains/mps/openapi/editor/EditorContext;Lorg/jetbrains/mps/openapi/model/SNode;)V" />
       <node id="3885435385580582741" at="25,0,30,0" concept="4" trace="getNode#()Lorg/jetbrains/mps/openapi/model/SNode;" />
-      <node id="5842819808956906663" at="59,59,64,22" concept="3" />
+      <node id="5842819808956906663" at="58,57,63,22" concept="3" />
       <node id="5842819808956906661" at="44,0,50,0" concept="4" trace="createConstant_6n3yp7_a0_0#()Ljetbrains/mps/openapi/editor/cells/EditorCell;" />
       <node id="3885435385580582741" at="35,0,44,0" concept="4" trace="createCollection_6n3yp7_a_0#()Ljetbrains/mps/openapi/editor/cells/EditorCell;" />
-      <node id="5842819808956906663" at="50,0,66,0" concept="4" trace="createProperty_6n3yp7_b0_0#()Ljetbrains/mps/openapi/editor/cells/EditorCell;" />
+      <node id="5842819808956906663" at="50,0,65,0" concept="4" trace="createProperty_6n3yp7_b0_0#()Ljetbrains/mps/openapi/editor/cells/EditorCell;" />
       <scope id="3885435385580582741" at="27,26,28,18" />
       <scope id="3885435385580582741" at="31,39,32,41" />
       <scope id="3885435385580582741" at="20,98,22,18" />
-      <scope id="5842819808956906663" at="60,35,62,94">
+      <scope id="5842819808956906663" at="59,35,61,112">
         <var name="manager" id="5842819808956906663" />
       </scope>
       <scope id="3885435385580582741" at="31,0,34,0" />
@@ -1695,33 +854,17 @@
         <var name="editorCell" id="3885435385580582741" />
       </scope>
       <scope id="3885435385580582741" at="35,0,44,0" />
-      <scope id="5842819808956906663" at="50,51,64,22">
-=======
-      <scope id="5842819808956906663" at="72,90,85,22">
->>>>>>> bd830ede
+      <scope id="5842819808956906663" at="50,51,63,22">
         <var name="attributeConcept" id="5842819808956906663" />
         <var name="editorCell" id="5842819808956906663" />
         <var name="provider" id="5842819808956906663" />
       </scope>
-<<<<<<< HEAD
-      <scope id="5842819808956906663" at="50,0,66,0" />
-      <unit id="3885435385580582741" at="16,0,67,0" name="jetbrains.mps.build.startup.editor.SimpleVmOptions_InspectorBuilder_a" />
-=======
-      <scope id="3885435385580582743" at="43,0,58,0">
-        <var name="editorContext" id="3885435385580582743" />
-        <var name="node" id="3885435385580582743" />
-      </scope>
-      <scope id="5842819808956906663" at="72,0,87,0">
-        <var name="editorContext" id="5842819808956906663" />
-        <var name="node" id="5842819808956906663" />
-      </scope>
-      <unit id="3885435385580582741" at="17,0,88,0" name="jetbrains.mps.build.startup.editor.SimpleVmOptions_Editor" />
->>>>>>> bd830ede
+      <scope id="5842819808956906663" at="50,0,65,0" />
+      <unit id="3885435385580582741" at="16,0,66,0" name="jetbrains.mps.build.startup.editor.SimpleVmOptions_InspectorBuilder_a" />
     </file>
   </root>
   <root nodeRef="r:557b6444-752b-478f-a018-f0abe80a35cd(jetbrains.mps.build.startup.editor)/3885435385580627434">
     <file name="ClassPathItem_Editor.java">
-<<<<<<< HEAD
       <node id="3885435385580627434" at="11,79,12,79" concept="6" />
       <node id="3885435385580627434" at="11,0,14,0" concept="4" trace="createEditorCell#(Ljetbrains/mps/openapi/editor/EditorContext;Lorg/jetbrains/mps/openapi/model/SNode;)Ljetbrains/mps/openapi/editor/cells/EditorCell;" />
       <scope id="3885435385580627434" at="11,79,12,79" />
@@ -1746,40 +889,19 @@
       <node id="3885435385580627436" at="40,28,41,65" concept="1" />
       <node id="3885435385580627436" at="41,65,42,73" concept="1" />
       <node id="3885435385580627436" at="42,73,43,57" concept="5" />
-      <node id="3885435385580627436" at="43,57,44,59" concept="5" />
-      <node id="3885435385580627436" at="45,35,46,87" concept="5" />
-      <node id="3885435385580627436" at="46,87,47,94" concept="6" />
-      <node id="3885435385580627436" at="48,10,49,22" concept="6" />
+      <node id="3885435385580627436" at="44,35,45,87" concept="5" />
+      <node id="3885435385580627436" at="45,87,46,112" concept="6" />
+      <node id="3885435385580627436" at="47,10,48,22" concept="6" />
       <node id="3885435385580627434" at="15,0,17,0" concept="2" trace="myNode" />
       <node id="3885435385580627434" at="29,0,32,0" concept="4" trace="createCell#()Ljetbrains/mps/openapi/editor/cells/EditorCell;" />
       <node id="3885435385580627434" at="18,0,22,0" concept="0" trace="ClassPathItem_EditorBuilder_a#(Ljetbrains/mps/openapi/editor/EditorContext;Lorg/jetbrains/mps/openapi/model/SNode;)V" />
       <node id="3885435385580627434" at="23,0,28,0" concept="4" trace="getNode#()Lorg/jetbrains/mps/openapi/model/SNode;" />
-      <node id="3885435385580627436" at="44,59,49,22" concept="3" />
-      <node id="3885435385580627436" at="33,0,51,0" concept="4" trace="createProperty_a89fzi_a#()Ljetbrains/mps/openapi/editor/cells/EditorCell;" />
+      <node id="3885435385580627436" at="43,57,48,22" concept="3" />
+      <node id="3885435385580627436" at="33,0,50,0" concept="4" trace="createProperty_a89fzi_a#()Ljetbrains/mps/openapi/editor/cells/EditorCell;" />
       <scope id="3885435385580627434" at="25,26,26,18" />
       <scope id="3885435385580627434" at="29,39,30,37" />
       <scope id="3885435385580627434" at="18,93,20,18" />
-      <scope id="3885435385580627436" at="45,35,47,94">
-=======
-      <node id="3885435385580627434" at="14,79,15,61" concept="5" />
-      <node id="3885435385580627436" at="17,87,18,82" concept="4" />
-      <node id="3885435385580627436" at="18,82,19,29" concept="1" />
-      <node id="3885435385580627436" at="19,29,20,42" concept="1" />
-      <node id="3885435385580627436" at="20,42,21,26" concept="4" />
-      <node id="3885435385580627436" at="21,26,22,58" concept="1" />
-      <node id="3885435385580627436" at="22,58,23,42" concept="1" />
-      <node id="3885435385580627436" at="23,42,24,28" concept="1" />
-      <node id="3885435385580627436" at="24,28,25,73" concept="1" />
-      <node id="3885435385580627436" at="25,73,26,57" concept="4" />
-      <node id="3885435385580627436" at="27,35,28,82" concept="4" />
-      <node id="3885435385580627436" at="28,82,29,112" concept="5" />
-      <node id="3885435385580627436" at="30,10,31,22" concept="5" />
-      <node id="3885435385580627434" at="14,0,17,0" concept="3" trace="createEditorCell#(Ljetbrains/mps/openapi/editor/EditorContext;Lorg/jetbrains/mps/openapi/model/SNode;)Ljetbrains/mps/openapi/editor/cells/EditorCell;" />
-      <node id="3885435385580627436" at="26,57,31,22" concept="2" />
-      <node id="3885435385580627436" at="17,0,33,0" concept="3" trace="createProperty_a89fzi_a#(Ljetbrains/mps/openapi/editor/EditorContext;Lorg/jetbrains/mps/openapi/model/SNode;)Ljetbrains/mps/openapi/editor/cells/EditorCell;" />
-      <scope id="3885435385580627434" at="14,79,15,61" />
-      <scope id="3885435385580627436" at="27,35,29,112">
->>>>>>> bd830ede
+      <scope id="3885435385580627436" at="44,35,46,112">
         <var name="manager" id="3885435385580627436" />
       </scope>
       <scope id="3885435385580627434" at="29,0,32,0" />
@@ -1787,26 +909,14 @@
         <var name="context" id="3885435385580627434" />
         <var name="node" id="3885435385580627434" />
       </scope>
-<<<<<<< HEAD
       <scope id="3885435385580627434" at="23,0,28,0" />
-      <scope id="3885435385580627436" at="33,48,49,22">
-=======
-      <scope id="3885435385580627436" at="17,87,31,22">
->>>>>>> bd830ede
+      <scope id="3885435385580627436" at="33,48,48,22">
         <var name="attributeConcept" id="3885435385580627436" />
         <var name="editorCell" id="3885435385580627436" />
         <var name="provider" id="3885435385580627436" />
       </scope>
-<<<<<<< HEAD
-      <scope id="3885435385580627436" at="33,0,51,0" />
-      <unit id="3885435385580627434" at="14,0,52,0" name="jetbrains.mps.build.startup.editor.ClassPathItem_EditorBuilder_a" />
-=======
-      <scope id="3885435385580627436" at="17,0,33,0">
-        <var name="editorContext" id="3885435385580627436" />
-        <var name="node" id="3885435385580627436" />
-      </scope>
-      <unit id="3885435385580627434" at="13,0,34,0" name="jetbrains.mps.build.startup.editor.ClassPathItem_Editor" />
->>>>>>> bd830ede
+      <scope id="3885435385580627436" at="33,0,50,0" />
+      <unit id="3885435385580627434" at="14,0,51,0" name="jetbrains.mps.build.startup.editor.ClassPathItem_EditorBuilder_a" />
     </file>
   </root>
 </debug-info>
