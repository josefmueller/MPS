--- conflicted
+++ resolved
@@ -603,15 +603,14 @@
   </root>
   <root nodeRef="r:d9276ffc-8964-4ead-b55c-1f2409698238(jetbrains.mps.build.actions)/4959435991187227345">
     <file name="QueriesGenerated.java">
-<<<<<<< HEAD
       <node id="4959435991187227346" at="110,217,111,93" concept="5" />
       <node id="4959435991187227346" at="112,5,113,122" concept="5" />
       <node id="4959435991187227346" at="113,122,114,62" concept="5" />
       <node id="4959435991187212120" at="117,45,118,382" concept="6" />
       <node id="4959435991187227425" at="124,98,125,89" concept="1" />
       <node id="7859459750831206187" at="125,89,126,81" concept="6" />
-      <node id="7859459750831253767" at="129,125,130,128" concept="1" />
-      <node id="7859459750831277619" at="130,128,131,28" concept="6" />
+      <node id="7859459750831253767" at="129,125,130,134" concept="1" />
+      <node id="7859459750831277619" at="130,134,131,28" concept="6" />
       <node id="4959435991187227346" at="137,5,138,18" concept="6" />
       <node id="4959435991187227346" at="117,0,120,0" concept="4" trace="compute#()Ljava/lang/Iterable;" />
       <node id="4959435991187227346" at="124,0,128,0" concept="4" trace="createChildNode#(Ljava/lang/Object;Lorg/jetbrains/mps/openapi/model/SModel;Ljava/lang/String;)Lorg/jetbrains/mps/openapi/model/SNode;" />
@@ -629,33 +628,6 @@
       <scope id="4959435991187227346" at="129,125,131,28" />
       <scope id="4959435991187227346" at="117,0,120,0" />
       <scope id="4959435991187227346" at="124,0,128,0">
-=======
-      <node id="4959435991187227346" at="119,217,120,93" concept="5" />
-      <node id="4959435991187227346" at="121,5,122,122" concept="5" />
-      <node id="4959435991187227346" at="122,122,123,62" concept="5" />
-      <node id="4959435991187212120" at="126,45,127,382" concept="6" />
-      <node id="4959435991187227425" at="133,98,134,89" concept="1" />
-      <node id="7859459750831206187" at="134,89,135,81" concept="6" />
-      <node id="7859459750831253767" at="139,125,140,134" concept="1" />
-      <node id="7859459750831277619" at="140,134,141,28" concept="6" />
-      <node id="4959435991187227346" at="147,5,148,18" concept="6" />
-      <node id="4959435991187227346" at="126,0,129,0" concept="4" trace="compute#()Ljava/lang/Iterable;" />
-      <node id="4959435991187227346" at="133,0,137,0" concept="4" trace="createChildNode#(Ljava/lang/Object;Lorg/jetbrains/mps/openapi/model/SModel;Ljava/lang/String;)Lorg/jetbrains/mps/openapi/model/SNode;" />
-      <node id="4959435991187227346" at="124,98,129,20" concept="5" />
-      <node id="4959435991187227346" at="138,0,143,0" concept="4" trace="selectChildNode#(Lorg/jetbrains/mps/openapi/model/SNode;Lorg/jetbrains/mps/openapi/model/SModel;Ljava/lang/String;Ljetbrains/mps/openapi/editor/EditorContext;)Lorg/jetbrains/mps/openapi/model/SNode;" />
-      <node id="4959435991187227346" at="131,49,143,15" concept="1" />
-      <node id="4959435991187227346" at="130,34,144,11" concept="2" />
-      <node id="4959435991187227346" at="129,20,145,9" concept="3" />
-      <node id="4959435991187227346" at="123,62,146,7" concept="3" />
-      <node id="4959435991187227346" at="120,93,147,5" concept="0" />
-      <node id="4959435991187227346" at="120,93,147,5" concept="0" />
-      <node id="4959435991187227346" at="119,0,150,0" concept="9" trace="nodeSubstituteActionsBuilder_ActionsFactory_BuildCompositePath_4959435991187227346#(Ljetbrains/mps/smodel/IOperationContext;Ljetbrains/mps/smodel/action/NodeSubstituteActionsFactoryContext;)Ljava/util/List;" />
-      <scope id="4959435991187227346" at="126,45,127,382" />
-      <scope id="4959435991187227386" at="133,98,135,81" />
-      <scope id="4959435991187227346" at="139,125,141,28" />
-      <scope id="4959435991187227346" at="126,0,129,0" />
-      <scope id="4959435991187227346" at="133,0,137,0">
->>>>>>> bf3a2c62
         <var name="model" id="4959435991187227346" />
         <var name="parameterObject" id="4959435991187227346" />
         <var name="pattern" id="4959435991187227346" />
@@ -1035,7 +1007,6 @@
   </root>
   <root nodeRef="r:d9276ffc-8964-4ead-b55c-1f2409698238(jetbrains.mps.build.actions)/8618885170173707588">
     <file name="QueriesGenerated.java">
-<<<<<<< HEAD
       <node id="8169228734285651665" at="465,30,466,46" concept="5" />
       <node id="8169228734285651675" at="467,104,468,49" concept="1" />
       <node id="8169228734285651687" at="469,9,470,20" concept="6" />
@@ -1044,8 +1015,8 @@
       <node id="8169228734285651639" at="479,5,480,97" concept="6" />
       <node id="8618885170173707589" at="482,201,483,93" concept="5" />
       <node id="8618885170173707602" at="485,94,486,181" concept="1" />
-      <node id="7859459750832381706" at="486,181,487,155" concept="1" />
-      <node id="103203307803570304" at="487,155,488,20" concept="6" />
+      <node id="7859459750832381706" at="486,181,487,161" concept="1" />
+      <node id="103203307803570304" at="487,161,488,20" concept="6" />
       <node id="8618885170173707589" at="490,53,491,19" concept="6" />
       <node id="8618885170173707589" at="493,60,494,40" concept="6" />
       <node id="8618885170173707589" at="497,37,498,43" concept="5" />
@@ -1108,80 +1079,6 @@
       <scope id="3877654905647401345" at="535,94,537,40" />
       <scope id="8618885170173707600" at="485,94,488,20" />
       <scope id="8618885170173707589" at="490,0,493,0">
-=======
-      <node id="8169228734285651665" at="508,30,509,46" concept="5" />
-      <node id="8169228734285651675" at="510,104,511,49" concept="1" />
-      <node id="8169228734285651687" at="512,9,513,20" concept="6" />
-      <node id="8169228734285651560" at="519,210,520,42" concept="5" />
-      <node id="8169228734285651594" at="521,100,522,45" concept="1" />
-      <node id="8169228734285651639" at="523,5,524,97" concept="6" />
-      <node id="8618885170173707589" at="527,201,528,93" concept="5" />
-      <node id="8618885170173707602" at="530,94,531,181" concept="1" />
-      <node id="7859459750832381706" at="531,181,532,161" concept="1" />
-      <node id="103203307803570304" at="532,161,533,20" concept="6" />
-      <node id="8618885170173707589" at="536,53,537,19" concept="6" />
-      <node id="8618885170173707589" at="540,60,541,40" concept="6" />
-      <node id="8618885170173707589" at="545,37,546,43" concept="5" />
-      <node id="8618885170173707589" at="546,43,547,61" concept="5" />
-      <node id="8618885170173707589" at="547,61,548,88" concept="5" />
-      <node id="8618885170173707589" at="548,88,549,370" concept="6" />
-      <node id="8618885170173707589" at="551,7,552,18" concept="6" />
-      <node id="7321017245476976361" at="558,94,559,138" concept="1" />
-      <node id="7321017245476976376" at="559,138,560,40" concept="6" />
-      <node id="7321017245477126431" at="582,220,583,96" concept="6" />
-      <node id="3877654905647401346" at="589,94,590,138" concept="1" />
-      <node id="3877654905647401352" at="590,138,591,40" concept="6" />
-      <node id="3877654905647401357" at="613,222,614,96" concept="6" />
-      <node id="2725562405081836722" at="620,94,621,143" concept="5" />
-      <node id="2725562405081836759" at="621,143,622,90" concept="1" />
-      <node id="2725562405081836793" at="622,90,623,102" concept="1" />
-      <node id="2725562405081836889" at="623,102,624,133" concept="1" />
-      <node id="2725562405081836717" at="624,133,625,35" concept="6" />
-      <node id="867429721720072735" at="647,207,648,180" concept="5" />
-      <node id="6362207036838198270" at="649,57,650,154" concept="1" />
-      <node id="6286945693608872161" at="651,59,652,21" concept="6" />
-      <node id="8990969321156076941" at="654,5,655,73" concept="6" />
-      <node id="103203307812580929" at="967,83,968,63" concept="5" />
-      <node id="103203307812580929" at="968,63,969,30" concept="5" />
-      <node id="103203307812580929" at="969,30,970,30" concept="5" />
-      <node id="103203307812580929" at="970,30,971,135" concept="1" />
-      <node id="103203307812580929" at="971,135,972,39" concept="1" />
-      <node id="103203307812580929" at="973,31,974,73" concept="1" />
-      <node id="103203307812580929" at="975,5,976,24" concept="6" />
-      <node id="8169228734285651669" at="509,46,512,9" concept="10" />
-      <node id="8169228734285651566" at="520,42,523,5" concept="10" />
-      <node id="8618885170173707589" at="536,0,539,0" concept="4" trace="getMatchingText#(Ljava/lang/String;)Ljava/lang/String;" />
-      <node id="8618885170173707589" at="540,0,543,0" concept="4" trace="getVisibleMatchingText#(Ljava/lang/String;)Ljava/lang/String;" />
-      <node id="7321017245477126429" at="582,0,585,0" concept="9" trace="sideTransformHintSubstituteActionsBuilder_Precondition_BuildSourceMacroRelativePath_7321017245477126429#(Ljetbrains/mps/smodel/IOperationContext;Ljetbrains/mps/smodel/action/SideTransformPreconditionContext;)Z" />
-      <node id="3877654905647401355" at="613,0,616,0" concept="9" trace="sideTransformHintSubstituteActionsBuilder_Precondition_BuildSourceProjectRelativePath_3877654905647401355#(Ljetbrains/mps/smodel/IOperationContext;Ljetbrains/mps/smodel/action/SideTransformPreconditionContext;)Z" />
-      <node id="6362207036838227842" at="650,154,653,7" concept="3" />
-      <node id="103203307812580929" at="972,39,975,5" concept="3" />
-      <node id="103203307812580929" at="971,135,975,5" concept="0" />
-      <node id="103203307812580929" at="971,135,975,5" concept="0" />
-      <node id="8618885170173707589" at="530,0,535,0" concept="4" trace="doSubstitute#(Ljetbrains/mps/openapi/editor/EditorContext;Ljava/lang/String;)Lorg/jetbrains/mps/openapi/model/SNode;" />
-      <node id="103203307812580929" at="970,30,975,5" concept="0" />
-      <node id="103203307812580929" at="970,30,975,5" concept="0" />
-      <node id="867429721720073480" at="648,180,654,5" concept="3" />
-      <node id="8169228734285651483" at="519,0,526,0" concept="9" trace="sideTransformHintSubstituteActionsBuilder_Precondition_BuildCompositePath_8169228734285651483#(Ljetbrains/mps/smodel/IOperationContext;Ljetbrains/mps/smodel/action/SideTransformPreconditionContext;)Z" />
-      <node id="8618885170173707589" at="544,0,551,0" concept="4" trace="isEnabled#()Z" />
-      <node id="2725562405081831808" at="647,0,657,0" concept="9" trace="sideTransformHintSubstituteActionsBuilder_Precondition_BuildSourcePath_2725562405081831808#(Ljetbrains/mps/smodel/IOperationContext;Ljetbrains/mps/smodel/action/SideTransformPreconditionContext;)Z" />
-      <node id="103203307812580929" at="967,0,978,0" concept="9" trace="_quotation_createNode_i7jjd8_a0a0a0a0b#(Ljava/lang/Object;)Lorg/jetbrains/mps/openapi/model/SNode;" />
-      <node id="8618885170173707589" at="528,93,551,7" concept="0" />
-      <node id="8618885170173707589" at="528,93,551,7" concept="1" />
-      <node id="8618885170173707589" at="527,0,554,0" concept="9" trace="sideTransform_ActionsFactory_BuildCompositePath_8618885170173707589#(Ljetbrains/mps/smodel/IOperationContext;Ljetbrains/mps/smodel/action/SideTransformActionsBuilderContext;)Ljava/util/List;" />
-      <scope id="8169228734285651674" at="510,104,511,49" />
-      <scope id="8169228734285651568" at="521,100,522,45" />
-      <scope id="8618885170173707589" at="536,53,537,19" />
-      <scope id="8618885170173707589" at="540,60,541,40" />
-      <scope id="7321017245477126430" at="582,220,583,96" />
-      <scope id="3877654905647401356" at="613,222,614,96" />
-      <scope id="6362207036838227843" at="651,59,652,21" />
-      <scope id="103203307812580929" at="973,31,974,73" />
-      <scope id="7321017245476976359" at="558,94,560,40" />
-      <scope id="3877654905647401345" at="589,94,591,40" />
-      <scope id="8618885170173707600" at="530,94,533,20" />
-      <scope id="8618885170173707589" at="536,0,539,0">
->>>>>>> bf3a2c62
         <var name="pattern" id="8618885170173707589" />
       </scope>
       <scope id="8618885170173707589" at="493,0,496,0">
