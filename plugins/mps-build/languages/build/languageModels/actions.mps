--- conflicted
+++ resolved
@@ -12,8 +12,8 @@
   <import index="o8zo" modelUID="r:314576fc-3aee-4386-a0a5-a38348ac317d(jetbrains.mps.scope)" version="-1" />
   <import index="vbkb" modelUID="r:08f2b659-8469-4592-93bf-a6edb46ec86d(jetbrains.mps.build.behavior)" version="0" />
   <import index="ec5l" modelUID="f:java_stub#8865b7a8-5271-43d3-884c-6fd1d9cfdd34#org.jetbrains.mps.openapi.model(MPS.OpenAPI/org.jetbrains.mps.openapi.model@java_stub)" version="-1" />
+  <import index="vsqj" modelUID="f:java_stub#6ed54515-acc8-4d1e-a16c-9fd6cfe951ea#jetbrains.mps.project(MPS.Core/jetbrains.mps.project@java_stub)" version="-1" />
   <import index="y5px" modelUID="f:java_stub#6ed54515-acc8-4d1e-a16c-9fd6cfe951ea#jetbrains.mps.generator(MPS.Core/jetbrains.mps.generator@java_stub)" version="-1" />
-  <import index="vsqj" modelUID="f:java_stub#6ed54515-acc8-4d1e-a16c-9fd6cfe951ea#jetbrains.mps.project(MPS.Core/jetbrains.mps.project@java_stub)" version="-1" />
   <import index="cu2c" modelUID="f:java_stub#6ed54515-acc8-4d1e-a16c-9fd6cfe951ea#jetbrains.mps.smodel(MPS.Core/jetbrains.mps.smodel@java_stub)" version="-1" />
   <import index="e2lb" modelUID="f:java_stub#6354ebe7-c22a-4a0f-ac54-50b52ab9b065#java.lang(JDK/java.lang@java_stub)" version="-1" />
   <import index="88zw" modelUID="f:java_stub#8865b7a8-5271-43d3-884c-6fd1d9cfdd34#org.jetbrains.mps.openapi.module(MPS.OpenAPI/org.jetbrains.mps.openapi.module@java_stub)" version="-1" />
@@ -63,10 +63,10 @@
                 </node>
               </node>
               <node role="rightExpression" roleId="tpee.1081773367579" type="tpee.EqualsExpression" typeId="tpee.1068580123152" id="1841835149314794228" nodeInfo="nn">
+                <node role="rightExpression" roleId="tpee.1081773367579" type="tpee.NullLiteral" typeId="tpee.1070534058343" id="1841835149314794231" nodeInfo="nn" />
                 <node role="leftExpression" roleId="tpee.1081773367580" type="tpee.VariableReference" typeId="tpee.1068498886296" id="4265636116363084705" nodeInfo="nn">
                   <link role="variableDeclaration" roleId="tpee.1068581517664" targetNodeId="1841835149314792838" resolveInfo="modelDescriptor" />
                 </node>
-                <node role="rightExpression" roleId="tpee.1081773367579" type="tpee.NullLiteral" typeId="tpee.1070534058343" id="1841835149314794231" nodeInfo="nn" />
               </node>
             </node>
           </node>
@@ -74,17 +74,11 @@
             <node role="localVariableDeclaration" roleId="tpee.1068581242865" type="tpee.LocalVariableDeclaration" typeId="tpee.1068581242863" id="1841835149314794257" nodeInfo="nr">
               <property name="name" nameId="tpck.1169194664001" value="module" />
               <node role="initializer" roleId="tpee.1068431790190" type="tpee.DotExpression" typeId="tpee.1197027756228" id="2397734580583073868" nodeInfo="nn">
-<<<<<<< HEAD
-=======
                 <node role="operation" roleId="tpee.1197027833540" type="tpee.InstanceMethodCallOperation" typeId="tpee.1202948039474" id="2397734580583073869" nodeInfo="nn">
                   <link role="baseMethodDeclaration" roleId="tpee.1068499141037" targetNodeId="ec5l.~SModel%dgetModule()%corg%djetbrains%dmps%dopenapi%dmodule%dSModule" resolveInfo="getModule" />
                 </node>
->>>>>>> f3a345f6
                 <node role="operand" roleId="tpee.1197027771414" type="tpee.VariableReference" typeId="tpee.1068498886296" id="4265636116363115515" nodeInfo="nn">
                   <link role="variableDeclaration" roleId="tpee.1068581517664" targetNodeId="1841835149314792838" resolveInfo="modelDescriptor" />
-                </node>
-                <node role="operation" roleId="tpee.1197027833540" type="tpee.InstanceMethodCallOperation" typeId="tpee.1202948039474" id="2397734580583073869" nodeInfo="nn">
-                  <link role="baseMethodDeclaration" roleId="tpee.1068499141037" targetNodeId="ec5m.~SModel%dgetModule()%corg%djetbrains%dmps%dopenapi%dmodule%dSModule" resolveInfo="getModule" />
                 </node>
               </node>
               <node role="type" roleId="tpee.5680397130376446158" type="tpee.ClassifierType" typeId="tpee.1107535904670" id="1841835149314794258" nodeInfo="in">
@@ -108,17 +102,11 @@
                 <node role="leftExpression" roleId="tpee.1081773367580" type="tpee.DotExpression" typeId="tpee.1197027756228" id="1841835149314794249" nodeInfo="nn">
                   <node role="operand" roleId="tpee.1197027771414" type="tpee.ParenthesizedExpression" typeId="tpee.1079359253375" id="565447812008019802" nodeInfo="nn">
                     <node role="expression" roleId="tpee.1079359253376" type="tpee.CastExpression" typeId="tpee.1070534934090" id="565447812008019803" nodeInfo="nn">
-<<<<<<< HEAD
-=======
                       <node role="type" roleId="tpee.1070534934091" type="tpee.ClassifierType" typeId="tpee.1107535904670" id="565447812008019804" nodeInfo="in">
                         <link role="classifier" roleId="tpee.1107535924139" targetNodeId="vsqj.~AbstractModule" resolveInfo="AbstractModule" />
                       </node>
->>>>>>> f3a345f6
                       <node role="expression" roleId="tpee.1070534934092" type="tpee.VariableReference" typeId="tpee.1068498886296" id="4265636116363116468" nodeInfo="nn">
                         <link role="variableDeclaration" roleId="tpee.1068581517664" targetNodeId="1841835149314794257" resolveInfo="module" />
-                      </node>
-                      <node role="type" roleId="tpee.1070534934091" type="tpee.ClassifierType" typeId="tpee.1107535904670" id="565447812008019804" nodeInfo="in">
-                        <link role="classifier" roleId="tpee.1107535924139" targetNodeId="vsqk.~AbstractModule" resolveInfo="AbstractModule" />
                       </node>
                     </node>
                   </node>
@@ -644,12 +632,6 @@
             <node role="body" roleId="tpee.1137022507850" type="tpee.StatementList" typeId="tpee.1068580123136" id="8618885170173707600" nodeInfo="sn">
               <node role="statement" roleId="tpee.1068581517665" type="tpee.ExpressionStatement" typeId="tpee.1068580123155" id="8618885170173707602" nodeInfo="nn">
                 <node role="expression" roleId="tpee.1068580123156" type="tpee.DotExpression" typeId="tpee.1197027756228" id="8618885170173707609" nodeInfo="nn">
-                  <node role="operand" roleId="tpee.1197027771414" type="tpee.DotExpression" typeId="tpee.1197027756228" id="8618885170173707604" nodeInfo="nn">
-                    <node role="operand" roleId="tpee.1197027771414" type="tpdg.ConceptFunctionParameter_sourceNode" typeId="tpdg.1177497140107" id="8618885170173707603" nodeInfo="nn" />
-                    <node role="operation" roleId="tpee.1197027833540" type="tp25.SLinkAccess" typeId="tp25.1138056143562" id="8618885170173707608" nodeInfo="nn">
-                      <link role="link" roleId="tp25.1138056516764" targetNodeId="3ior.8618885170173601778" />
-                    </node>
-                  </node>
                   <node role="operation" roleId="tpee.1197027833540" type="tp25.Link_SetTargetOperation" typeId="tp25.1140725362528" id="103203307812555128" nodeInfo="nn">
                     <node role="linkTarget" roleId="tp25.1140725362529" type="tp3r.Quotation" typeId="tp3r.1196350785113" id="103203307812580929" nodeInfo="nn">
                       <node role="quotedNode" roleId="tp3r.1196350785114" type="3ior.BuildCompositePath" typeId="3ior.8618885170173601777" id="103203307812583922" nodeInfo="nn">
@@ -667,6 +649,12 @@
                       </node>
                     </node>
                   </node>
+                  <node role="operand" roleId="tpee.1197027771414" type="tpee.DotExpression" typeId="tpee.1197027756228" id="8618885170173707604" nodeInfo="nn">
+                    <node role="operand" roleId="tpee.1197027771414" type="tpdg.ConceptFunctionParameter_sourceNode" typeId="tpdg.1177497140107" id="8618885170173707603" nodeInfo="nn" />
+                    <node role="operation" roleId="tpee.1197027833540" type="tp25.SLinkAccess" typeId="tp25.1138056143562" id="8618885170173707608" nodeInfo="nn">
+                      <link role="link" roleId="tp25.1138056516764" targetNodeId="3ior.8618885170173601778" />
+                    </node>
+                  </node>
                 </node>
               </node>
               <node role="statement" roleId="tpee.1068581517665" type="tpee.ExpressionStatement" typeId="tpee.1068580123155" id="7859459750832381706" nodeInfo="nn">
@@ -878,14 +866,14 @@
             <node role="ifTrue" roleId="tpee.1068580123161" type="tpee.StatementList" typeId="tpee.1068580123136" id="867429721720073481" nodeInfo="sn">
               <node role="statement" roleId="tpee.1068581517665" type="tpee.ExpressionStatement" typeId="tpee.1068580123155" id="6362207036838198270" nodeInfo="nn">
                 <node role="expression" roleId="tpee.1068580123156" type="tpee.AssignmentExpression" typeId="tpee.1068498886294" id="6362207036838198294" nodeInfo="nn">
-                  <node role="lValue" roleId="tpee.1068498886295" type="tpee.VariableReference" typeId="tpee.1068498886296" id="4265636116363073068" nodeInfo="nn">
-                    <link role="variableDeclaration" roleId="tpee.1068581517664" targetNodeId="867429721720072736" resolveInfo="localPath" />
-                  </node>
                   <node role="rValue" roleId="tpee.1068498886297" type="tpee.DotExpression" typeId="tpee.1197027756228" id="6362207036838198320" nodeInfo="nn">
                     <node role="operand" roleId="tpee.1197027771414" type="tpdg.ConceptFunctionParameter_sourceNode" typeId="tpdg.1177497140107" id="6362207036838198297" nodeInfo="nn" />
                     <node role="operation" roleId="tpee.1197027833540" type="tp25.Node_ConceptMethodCall" typeId="tp25.1179409122411" id="6362207036838198326" nodeInfo="nn">
                       <link role="baseMethodDeclaration" roleId="tpee.1068499141037" targetNodeId="vbkb.5481553824944787371" resolveInfo="getRelativePath" />
                     </node>
+                  </node>
+                  <node role="lValue" roleId="tpee.1068498886295" type="tpee.VariableReference" typeId="tpee.1068498886296" id="4265636116363073068" nodeInfo="nn">
+                    <link role="variableDeclaration" roleId="tpee.1068581517664" targetNodeId="867429721720072736" resolveInfo="localPath" />
                   </node>
                 </node>
               </node>
@@ -936,6 +924,27 @@
       <node role="part" roleId="tpdg.1177324142645" type="tpdg.AddMenuPart" typeId="tpdg.1177323996388" id="4959435991187227379" nodeInfo="ng">
         <link role="concept" roleId="tpdg.1177333551023" targetNodeId="3ior.8618885170173601777" resolveInfo="BuildCompositePath" />
         <node role="part" roleId="tpdg.1177333559040" type="tpdg.ParameterizedSubstituteMenuPart" typeId="tpdg.1177337641126" id="4959435991187227381" nodeInfo="ng">
+          <node role="selectionHandler" roleId="tpdg.6230186678247423853" type="tpdg.QueryFunction_Substitute_SelectionHandler" typeId="tpdg.441141899447644451" id="7859459750831252163" nodeInfo="nn">
+            <node role="body" roleId="tpee.1137022507850" type="tpee.StatementList" typeId="tpee.1068580123136" id="7859459750831252164" nodeInfo="sn">
+              <node role="statement" roleId="tpee.1068581517665" type="tpee.ExpressionStatement" typeId="tpee.1068580123155" id="7859459750831253767" nodeInfo="nn">
+                <node role="expression" roleId="tpee.1068580123156" type="tpee.DotExpression" typeId="tpee.1197027756228" id="7859459750831254050" nodeInfo="nn">
+                  <node role="operand" roleId="tpee.1197027771414" type="tpdg.ConceptFunctionParameter_createdNode" typeId="tpdg.441141899510871798" id="7859459750831253766" nodeInfo="nn" />
+                  <node role="operation" roleId="tpee.1197027833540" type="tpc2.SelectInEditorOperation" typeId="tpc2.3647146066980922272" id="7859459750831269598" nodeInfo="nn">
+                    <node role="editorContext" roleId="tpc2.1948540814633499358" type="tpcw.ConceptFunctionParameter_editorContext" typeId="tpcw.1194033889146" id="7859459750831270411" nodeInfo="nn" />
+                    <node role="cellSelector" roleId="tpc2.1948540814635895774" type="tpc2.PropertyDeclarationCellSelector" typeId="tpc2.4510086454722552739" id="7859459750831275421" nodeInfo="ng">
+                      <link role="propertyDeclaration" roleId="tpc2.4510086454740628767" targetNodeId="3ior.8618885170173601779" resolveInfo="head" />
+                    </node>
+                    <node role="selectionStart" roleId="tpc2.3604384757217586546" type="tpee.IntegerConstant" typeId="tpee.1068580320020" id="7859459750831276610" nodeInfo="nn">
+                      <property name="value" nameId="tpee.1068580320021" value="-1" />
+                    </node>
+                  </node>
+                </node>
+              </node>
+              <node role="statement" roleId="tpee.1068581517665" type="tpee.ExpressionStatement" typeId="tpee.1068580123155" id="7859459750831277619" nodeInfo="nn">
+                <node role="expression" roleId="tpee.1068580123156" type="tpee.NullLiteral" typeId="tpee.1070534058343" id="7859459750831277617" nodeInfo="nn" />
+              </node>
+            </node>
+          </node>
           <node role="type" roleId="tpdg.1177337679534" type="tpee.StringType" typeId="tpee.1225271177708" id="4959435991187227387" nodeInfo="in" />
           <node role="query" roleId="tpdg.1177338017561" type="tpdg.QueryFunction_ParameterizedSubstitute_Query" typeId="tpdg.1177337890340" id="4959435991187227383" nodeInfo="nn">
             <node role="body" roleId="tpee.1137022507850" type="tpee.StatementList" typeId="tpee.1068580123136" id="4959435991187227384" nodeInfo="sn">
@@ -988,27 +997,6 @@
                   <node role="operand" roleId="tpee.1197027771414" type="tpdg.ConceptFunctionParameter_currentTargetNode" typeId="tpdg.1177568407352" id="7859459750831206184" nodeInfo="nn" />
                   <node role="operation" roleId="tpee.1197027833540" type="tp25.Node_CopyOperation" typeId="tp25.1144146199828" id="7859459750831248869" nodeInfo="nn" />
                 </node>
-              </node>
-            </node>
-          </node>
-          <node role="selectionHandler" roleId="tpdg.6230186678247423853" type="tpdg.QueryFunction_Substitute_SelectionHandler" typeId="tpdg.441141899447644451" id="7859459750831252163" nodeInfo="nn">
-            <node role="body" roleId="tpee.1137022507850" type="tpee.StatementList" typeId="tpee.1068580123136" id="7859459750831252164" nodeInfo="sn">
-              <node role="statement" roleId="tpee.1068581517665" type="tpee.ExpressionStatement" typeId="tpee.1068580123155" id="7859459750831253767" nodeInfo="nn">
-                <node role="expression" roleId="tpee.1068580123156" type="tpee.DotExpression" typeId="tpee.1197027756228" id="7859459750831254050" nodeInfo="nn">
-                  <node role="operand" roleId="tpee.1197027771414" type="tpdg.ConceptFunctionParameter_createdNode" typeId="tpdg.441141899510871798" id="7859459750831253766" nodeInfo="nn" />
-                  <node role="operation" roleId="tpee.1197027833540" type="tpc2.SelectInEditorOperation" typeId="tpc2.3647146066980922272" id="7859459750831269598" nodeInfo="nn">
-                    <node role="editorContext" roleId="tpc2.1948540814633499358" type="tpcw.ConceptFunctionParameter_editorContext" typeId="tpcw.1194033889146" id="7859459750831270411" nodeInfo="nn" />
-                    <node role="cellSelector" roleId="tpc2.1948540814635895774" type="tpc2.PropertyDeclarationCellSelector" typeId="tpc2.4510086454722552739" id="7859459750831275421" nodeInfo="ng">
-                      <link role="propertyDeclaration" roleId="tpc2.4510086454740628767" targetNodeId="3ior.8618885170173601779" resolveInfo="head" />
-                    </node>
-                    <node role="selectionStart" roleId="tpc2.3604384757217586546" type="tpee.IntegerConstant" typeId="tpee.1068580320020" id="7859459750831276610" nodeInfo="nn">
-                      <property name="value" nameId="tpee.1068580320021" value="-1" />
-                    </node>
-                  </node>
-                </node>
-              </node>
-              <node role="statement" roleId="tpee.1068581517665" type="tpee.ExpressionStatement" typeId="tpee.1068580123155" id="7859459750831277619" nodeInfo="nn">
-                <node role="expression" roleId="tpee.1068580123156" type="tpee.NullLiteral" typeId="tpee.1070534058343" id="7859459750831277617" nodeInfo="nn" />
               </node>
             </node>
           </node>
@@ -1330,10 +1318,10 @@
                   </node>
                 </node>
                 <node role="condition" roleId="tpee.1068580123160" type="tpee.EqualsExpression" typeId="tpee.1068580123152" id="631271972589866307" nodeInfo="nn">
+                  <node role="rightExpression" roleId="tpee.1081773367579" type="tpee.NullLiteral" typeId="tpee.1070534058343" id="631271972589866310" nodeInfo="nn" />
                   <node role="leftExpression" roleId="tpee.1081773367580" type="tpee.VariableReference" typeId="tpee.1068498886296" id="4265636116363074377" nodeInfo="nn">
                     <link role="variableDeclaration" roleId="tpee.1068581517664" targetNodeId="631271972589855337" resolveInfo="scope" />
                   </node>
-                  <node role="rightExpression" roleId="tpee.1081773367579" type="tpee.NullLiteral" typeId="tpee.1070534058343" id="631271972589866310" nodeInfo="nn" />
                 </node>
               </node>
               <node role="statement" roleId="tpee.1068581517665" type="tpee.ExpressionStatement" typeId="tpee.1068580123155" id="631271972589854834" nodeInfo="nn">
@@ -2409,9 +2397,6 @@
                 <node role="ifTrue" roleId="tpee.1068580123161" type="tpee.StatementList" typeId="tpee.1068580123136" id="8563603456896120014" nodeInfo="sn">
                   <node role="statement" roleId="tpee.1068581517665" type="tpee.ExpressionStatement" typeId="tpee.1068580123155" id="8563603456896120015" nodeInfo="nn">
                     <node role="expression" roleId="tpee.1068580123156" type="tpee.AssignmentExpression" typeId="tpee.1068498886294" id="8563603456896120016" nodeInfo="nn">
-                      <node role="lValue" roleId="tpee.1068498886295" type="tpee.VariableReference" typeId="tpee.1068498886296" id="4265636116363071620" nodeInfo="nn">
-                        <link role="variableDeclaration" roleId="tpee.1068581517664" targetNodeId="8563603456896120007" resolveInfo="name" />
-                      </node>
                       <node role="rValue" roleId="tpee.1068498886297" type="tpee.DotExpression" typeId="tpee.1197027756228" id="8563603456896120017" nodeInfo="nn">
                         <node role="operand" roleId="tpee.1197027771414" type="tpdg.ConceptFunctionParameter_pattern" typeId="tpdg.1177327274449" id="8563603456896120018" nodeInfo="nn" />
                         <node role="operation" roleId="tpee.1197027833540" type="tpee.InstanceMethodCallOperation" typeId="tpee.1202948039474" id="8563603456896120019" nodeInfo="nn">
@@ -2430,13 +2415,13 @@
                           </node>
                         </node>
                       </node>
+                      <node role="lValue" roleId="tpee.1068498886295" type="tpee.VariableReference" typeId="tpee.1068498886296" id="4265636116363071620" nodeInfo="nn">
+                        <link role="variableDeclaration" roleId="tpee.1068581517664" targetNodeId="8563603456896120007" resolveInfo="name" />
+                      </node>
                     </node>
                   </node>
                   <node role="statement" roleId="tpee.1068581517665" type="tpee.ExpressionStatement" typeId="tpee.1068580123155" id="8563603456896120026" nodeInfo="nn">
                     <node role="expression" roleId="tpee.1068580123156" type="tpee.AssignmentExpression" typeId="tpee.1068498886294" id="8563603456896120027" nodeInfo="nn">
-                      <node role="lValue" roleId="tpee.1068498886295" type="tpee.VariableReference" typeId="tpee.1068498886296" id="4265636116363092859" nodeInfo="nn">
-                        <link role="variableDeclaration" roleId="tpee.1068581517664" targetNodeId="8563603456896120010" resolveInfo="value" />
-                      </node>
                       <node role="rValue" roleId="tpee.1068498886297" type="tpee.DotExpression" typeId="tpee.1197027756228" id="8563603456896120028" nodeInfo="nn">
                         <node role="operand" roleId="tpee.1197027771414" type="tpdg.ConceptFunctionParameter_pattern" typeId="tpdg.1177327274449" id="8563603456896120029" nodeInfo="nn" />
                         <node role="operation" roleId="tpee.1197027833540" type="tpee.InstanceMethodCallOperation" typeId="tpee.1202948039474" id="8563603456896120030" nodeInfo="nn">
@@ -2457,6 +2442,9 @@
                           </node>
                         </node>
                       </node>
+                      <node role="lValue" roleId="tpee.1068498886295" type="tpee.VariableReference" typeId="tpee.1068498886296" id="4265636116363092859" nodeInfo="nn">
+                        <link role="variableDeclaration" roleId="tpee.1068581517664" targetNodeId="8563603456896120010" resolveInfo="value" />
+                      </node>
                     </node>
                   </node>
                 </node>
@@ -2473,10 +2461,10 @@
                   <node role="statements" roleId="tpee.1082485599096" type="tpee.StatementList" typeId="tpee.1068580123136" id="8563603456896120043" nodeInfo="sn">
                     <node role="statement" roleId="tpee.1068581517665" type="tpee.ExpressionStatement" typeId="tpee.1068580123155" id="8563603456896120044" nodeInfo="nn">
                       <node role="expression" roleId="tpee.1068580123156" type="tpee.AssignmentExpression" typeId="tpee.1068498886294" id="8563603456896120045" nodeInfo="nn">
+                        <node role="rValue" roleId="tpee.1068498886297" type="tpdg.ConceptFunctionParameter_pattern" typeId="tpdg.1177327274449" id="8563603456896120046" nodeInfo="nn" />
                         <node role="lValue" roleId="tpee.1068498886295" type="tpee.VariableReference" typeId="tpee.1068498886296" id="4265636116363077420" nodeInfo="nn">
                           <link role="variableDeclaration" roleId="tpee.1068581517664" targetNodeId="8563603456896120007" resolveInfo="name" />
                         </node>
-                        <node role="rValue" roleId="tpee.1068498886297" type="tpdg.ConceptFunctionParameter_pattern" typeId="tpdg.1177327274449" id="8563603456896120046" nodeInfo="nn" />
                       </node>
                     </node>
                   </node>
