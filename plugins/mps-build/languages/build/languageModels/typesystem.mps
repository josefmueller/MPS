--- conflicted
+++ resolved
@@ -42,17 +42,17 @@
       <property name="virtualPackage" nameId="tpck.1193676396447" value="Layout.File" />
     </node>
     <node type="tpd4.TypesystemQuickFix" typeId="tpd4.1216383170661" id="1979010778009329265">
+      <property name="name" nameId="tpck.1169194664001" value="fixContainerName" />
       <property name="virtualPackage" nameId="tpck.1193676396447" value="Layout.File" />
-      <property name="name" nameId="tpck.1169194664001" value="fixContainerName" />
     </node>
     <node type="tpd4.NonTypesystemRule" typeId="tpd4.1195214364922" id="1979010778009332526">
       <property name="name" nameId="tpck.1169194664001" value="check_BuildLayout_Zip" />
       <property name="virtualPackage" nameId="tpck.1193676396447" value="Layout.File" />
     </node>
     <node type="tpd4.NonTypesystemRule" typeId="tpd4.1195214364922" id="1979010778009333627">
+      <property name="overrides" nameId="tpd4.1195213689297" value="true" />
       <property name="name" nameId="tpck.1169194664001" value="check_BuildLayout_Jar" />
       <property name="virtualPackage" nameId="tpck.1193676396447" value="Layout.Java" />
-      <property name="overrides" nameId="tpd4.1195213689297" value="true" />
     </node>
     <node type="tpd4.NonTypesystemRule" typeId="tpd4.1195214364922" id="4915877860351621513">
       <property name="name" nameId="tpck.1169194664001" value="check_BuildProject" />
@@ -167,67 +167,53 @@
         </node>
       </node>
       <node role="statement" roleId="tpee.1068581517665" type="tpee.Statement" typeId="tpee.1068580123157" id="7670275304420348280" />
-<<<<<<< HEAD
-      <node role="statement" roleId="tpee.1068581517665" type="tpee.ForeachStatement" typeId="tpee.1144226303539" id="7670275304420345285">
-        <node role="iterable" roleId="tpee.1144226360166" type="tpee.StaticMethodCall" typeId="tpee.1081236700937" id="997173285675344183">
-          <link role="baseMethodDeclaration" roleId="tpee.1068499141037" targetNodeId="unno.2089287822043606648" resolveInfo="getDescendants" />
-          <link role="classConcept" roleId="tpee.1144433194310" targetNodeId="unno.2089287822043606602" resolveInfo="SNodeOperations" />
-          <node role="actualArgument" roleId="tpee.1068499141038" type="tp25.SemanticDowncastExpression" typeId="tp25.1145404486709" id="997173285675344184">
-            <node role="leftExpression" roleId="tp25.1145404616321" type="tpee.DotExpression" typeId="tpee.1197027756228" id="997173285675344185">
-              <node role="operand" roleId="tpee.1197027771414" type="tpd4.ApplicableNodeReference" typeId="tpd4.1174650418652" id="997173285675344186">
-                <link role="applicableNode" roleId="tpd4.1174650432090" targetNodeId="6647099934206891048" resolveInfo="buildProject" />
-              </node>
-              <node role="operation" roleId="tpee.1197027833540" type="tp25.SLinkAccess" typeId="tp25.1138056143562" id="997173285675344187">
-                <link role="link" roleId="tp25.1138056516764" targetNodeId="3ior.5617550519002745372" />
-              </node>
-            </node>
-          </node>
-          <node role="actualArgument" roleId="tpee.1068499141038" type="tpee.NullLiteral" typeId="tpee.1070534058343" id="997173285675344188" />
-          <node role="actualArgument" roleId="tpee.1068499141038" type="tpee.BooleanConstant" typeId="tpee.1068580123137" id="997173285675344189">
-            <property name="value" nameId="tpee.1068580123138" value="false" />
-          </node>
-        </node>
-        <node role="body" roleId="tpee.1154032183016" type="tpee.StatementList" typeId="tpee.1068580123136" id="7670275304420345286">
-          <node role="statement" roleId="tpee.1068581517665" type="tpee.ForeachStatement" typeId="tpee.1144226303539" id="7670275304420345328">
-            <node role="iterable" roleId="tpee.1144226360166" type="tpee.StaticMethodCall" typeId="tpee.1081236700937" id="1098214596723937533">
+      <node role="statement" roleId="tpee.1068581517665" type="tpee.LocalVariableDeclarationStatement" typeId="tpee.1068581242864" id="5855084386613110804">
+        <node role="localVariableDeclaration" roleId="tpee.1068581242865" type="tpee.LocalVariableDeclaration" typeId="tpee.1068581242863" id="5855084386613110805">
+          <property name="name" nameId="tpck.1169194664001" value="layout" />
+          <node role="type" roleId="tpee.5680397130376446158" type="tp25.SNodeType" typeId="tp25.1138055754698" id="5855084386613099422">
+            <link role="concept" roleId="tp25.1138405853777" targetNodeId="3ior.5617550519002745364" resolveInfo="BuildLayout" />
+          </node>
+          <node role="initializer" roleId="tpee.1068431790190" type="tpee.DotExpression" typeId="tpee.1197027756228" id="5855084386613110806">
+            <node role="operand" roleId="tpee.1197027771414" type="tpd4.ApplicableNodeReference" typeId="tpd4.1174650418652" id="5855084386613110807">
+              <link role="applicableNode" roleId="tpd4.1174650432090" targetNodeId="6647099934206891048" resolveInfo="buildProject" />
+            </node>
+            <node role="operation" roleId="tpee.1197027833540" type="tp25.SLinkAccess" typeId="tp25.1138056143562" id="5855084386613110808">
+              <link role="link" roleId="tp25.1138056516764" targetNodeId="3ior.5617550519002745372" />
+            </node>
+          </node>
+        </node>
+      </node>
+      <node role="statement" roleId="tpee.1068581517665" type="tpee.IfStatement" typeId="tpee.1068580123159" id="5855084386613298423">
+        <node role="condition" roleId="tpee.1068580123160" type="tpee.NotEqualsExpression" typeId="tpee.1073239437375" id="5855084386613299705">
+          <node role="rightExpression" roleId="tpee.1081773367579" type="tpee.NullLiteral" typeId="tpee.1070534058343" id="5855084386613299722" />
+          <node role="leftExpression" roleId="tpee.1081773367580" type="tpee.VariableReference" typeId="tpee.1068498886296" id="5855084386613299074">
+            <link role="variableDeclaration" roleId="tpee.1068581517664" targetNodeId="5855084386613110805" resolveInfo="layout" />
+          </node>
+        </node>
+        <node role="ifTrue" roleId="tpee.1068580123161" type="tpee.StatementList" typeId="tpee.1068580123136" id="5855084386613298425">
+          <node role="statement" roleId="tpee.1068581517665" type="tpee.ForeachStatement" typeId="tpee.1144226303539" id="7670275304420345285">
+            <node role="iterable" roleId="tpee.1144226360166" type="tpee.StaticMethodCall" typeId="tpee.1081236700937" id="997173285675344183">
+              <link role="baseMethodDeclaration" roleId="tpee.1068499141037" targetNodeId="unno.2089287822043606648" resolveInfo="getDescendants" />
               <link role="classConcept" roleId="tpee.1144433194310" targetNodeId="unno.2089287822043606602" resolveInfo="SNodeOperations" />
-              <link role="baseMethodDeclaration" roleId="tpee.1068499141037" targetNodeId="unno.1958256073812999117" resolveInfo="getReferences" />
-              <node role="actualArgument" roleId="tpee.1068499141038" type="tpee.LocalVariableReference" typeId="tpee.1068581242866" id="1098214596723937534">
-                <link role="variableDeclaration" roleId="tpee.1068581517664" targetNodeId="7670275304420345287" resolveInfo="node" />
-              </node>
-            </node>
-            <node role="body" roleId="tpee.1154032183016" type="tpee.StatementList" typeId="tpee.1068580123136" id="7670275304420345329">
-              <node role="statement" roleId="tpee.1068581517665" type="tpee.LocalVariableDeclarationStatement" typeId="tpee.1068581242864" id="7670275304420345364">
-                <node role="localVariableDeclaration" roleId="tpee.1068581242865" type="tpee.LocalVariableDeclaration" typeId="tpee.1068581242863" id="7670275304420345365">
-                  <property name="name" nameId="tpck.1169194664001" value="targetNode" />
-                  <node role="type" roleId="tpee.5680397130376446158" type="tpee.ClassifierType" typeId="tpee.1107535904670" id="7670275304420345366">
-                    <link role="classifier" roleId="tpee.1107535924139" targetNodeId="cu2c.~SNode" resolveInfo="SNode" />
-                  </node>
-                  <node role="initializer" roleId="tpee.1068431790190" type="tpee.DotExpression" typeId="tpee.1197027756228" id="7670275304420345367">
-                    <node role="operand" roleId="tpee.1197027771414" type="tpee.LocalVariableReference" typeId="tpee.1068581242866" id="7670275304420345368">
-                      <link role="variableDeclaration" roleId="tpee.1068581517664" targetNodeId="7670275304420345330" resolveInfo="ref" />
-=======
-      <node role="statement" roleId="tpee.1068581517665" type="tpee.LocalVariableDeclarationStatement" typeId="tpee.1068581242864" id="5442080790875757548">
-        <node role="localVariableDeclaration" roleId="tpee.1068581242865" type="tpee.LocalVariableDeclaration" typeId="tpee.1068581242863" id="5442080790875757549">
-          <property name="name" nameId="tpck.1169194664001" value="layout" />
-          <node role="type" roleId="tpee.5680397130376446158" type="tp25.SNodeType" typeId="tp25.1138055754698" id="5442080790875757550">
-            <link role="concept" roleId="tp25.1138405853777" targetNodeId="3ior.5617550519002745364" resolveInfo="BuildLayout" />
-          </node>
-          <node role="initializer" roleId="tpee.1068431790190" type="tpee.DotExpression" typeId="tpee.1197027756228" id="5442080790875757551">
-            <node role="operand" roleId="tpee.1197027771414" type="tpd4.ApplicableNodeReference" typeId="tpd4.1174650418652" id="5442080790875757552">
-              <link role="applicableNode" roleId="tpd4.1174650432090" targetNodeId="6647099934206891048" resolveInfo="buildProject" />
-            </node>
-            <node role="operation" roleId="tpee.1197027833540" type="tp25.SLinkAccess" typeId="tp25.1138056143562" id="5442080790875757553">
-              <link role="link" roleId="tp25.1138056516764" targetNodeId="3ior.5617550519002745372" />
-            </node>
-          </node>
-        </node>
-      </node>
-      <node role="statement" roleId="tpee.1068581517665" type="tpee.IfStatement" typeId="tpee.1068580123159" id="5442080790875757556">
-        <node role="ifTrue" roleId="tpee.1068580123161" type="tpee.StatementList" typeId="tpee.1068580123136" id="5442080790875757557">
-          <node role="statement" roleId="tpee.1068581517665" type="tpee.ForeachStatement" typeId="tpee.1144226303539" id="7670275304420345285">
+              <node role="actualArgument" roleId="tpee.1068499141038" type="tp25.SemanticDowncastExpression" typeId="tp25.1145404486709" id="997173285675344184">
+                <node role="leftExpression" roleId="tp25.1145404616321" type="tpee.VariableReference" typeId="tpee.1068498886296" id="5855084386613110809">
+                  <link role="variableDeclaration" roleId="tpee.1068581517664" targetNodeId="5855084386613110805" resolveInfo="layout" />
+                </node>
+              </node>
+              <node role="actualArgument" roleId="tpee.1068499141038" type="tpee.NullLiteral" typeId="tpee.1070534058343" id="997173285675344188" />
+              <node role="actualArgument" roleId="tpee.1068499141038" type="tpee.BooleanConstant" typeId="tpee.1068580123137" id="997173285675344189">
+                <property name="value" nameId="tpee.1068580123138" value="false" />
+              </node>
+            </node>
             <node role="body" roleId="tpee.1154032183016" type="tpee.StatementList" typeId="tpee.1068580123136" id="7670275304420345286">
               <node role="statement" roleId="tpee.1068581517665" type="tpee.ForeachStatement" typeId="tpee.1144226303539" id="7670275304420345328">
+                <node role="iterable" roleId="tpee.1144226360166" type="tpee.StaticMethodCall" typeId="tpee.1081236700937" id="1098214596723937533">
+                  <link role="classConcept" roleId="tpee.1144433194310" targetNodeId="unno.2089287822043606602" resolveInfo="SNodeOperations" />
+                  <link role="baseMethodDeclaration" roleId="tpee.1068499141037" targetNodeId="unno.1958256073812999117" resolveInfo="getReferences" />
+                  <node role="actualArgument" roleId="tpee.1068499141038" type="tpee.LocalVariableReference" typeId="tpee.1068581242866" id="1098214596723937534">
+                    <link role="variableDeclaration" roleId="tpee.1068581517664" targetNodeId="7670275304420345287" resolveInfo="node" />
+                  </node>
+                </node>
                 <node role="body" roleId="tpee.1154032183016" type="tpee.StatementList" typeId="tpee.1068580123136" id="7670275304420345329">
                   <node role="statement" roleId="tpee.1068581517665" type="tpee.LocalVariableDeclarationStatement" typeId="tpee.1068581242864" id="7670275304420345364">
                     <node role="localVariableDeclaration" roleId="tpee.1068581242865" type="tpee.LocalVariableDeclaration" typeId="tpee.1068581242863" id="7670275304420345365">
@@ -243,7 +229,6 @@
                           <link role="baseMethodDeclaration" roleId="tpee.1068499141037" targetNodeId="cu2c.~SReference%dgetTargetNodeSilently()%cjetbrains%dmps%dsmodel%dSNode" resolveInfo="getTargetNodeSilently" />
                         </node>
                       </node>
->>>>>>> bc01da33
                     </node>
                   </node>
                   <node role="statement" roleId="tpee.1068581517665" type="tpee.ExpressionStatement" typeId="tpee.1068580123155" id="7670275304420346741">
@@ -266,14 +251,6 @@
                     <link role="classifier" roleId="tpee.1107535924139" targetNodeId="cu2c.~SReference" resolveInfo="SReference" />
                   </node>
                 </node>
-                <node role="iterable" roleId="tpee.1144226360166" type="tpee.DotExpression" typeId="tpee.1197027756228" id="7670275304420345332">
-                  <node role="operand" roleId="tpee.1197027771414" type="tpee.LocalVariableReference" typeId="tpee.1068581242866" id="7670275304420345333">
-                    <link role="variableDeclaration" roleId="tpee.1068581517664" targetNodeId="7670275304420345287" resolveInfo="node" />
-                  </node>
-                  <node role="operation" roleId="tpee.1197027833540" type="tpee.InstanceMethodCallOperation" typeId="tpee.1202948039474" id="7670275304420345334">
-                    <link role="baseMethodDeclaration" roleId="tpee.1068499141037" targetNodeId="cu2c.~SNode%dgetReferencesIterable()%cjava%dutil%dCollection" resolveInfo="getReferencesIterable" />
-                  </node>
-                </node>
               </node>
             </node>
             <node role="variable" roleId="tpee.1144230900587" type="tpee.LocalVariableDeclaration" typeId="tpee.1068581242863" id="7670275304420345287">
@@ -282,35 +259,6 @@
                 <link role="classifier" roleId="tpee.1107535924139" targetNodeId="cu2c.~SNode" resolveInfo="SNode" />
               </node>
             </node>
-<<<<<<< HEAD
-          </node>
-        </node>
-        <node role="variable" roleId="tpee.1144230900587" type="tpee.LocalVariableDeclaration" typeId="tpee.1068581242863" id="7670275304420345287">
-          <property name="name" nameId="tpck.1169194664001" value="node" />
-          <node role="type" roleId="tpee.5680397130376446158" type="tpee.ClassifierType" typeId="tpee.1107535904670" id="7670275304420345298">
-            <link role="classifier" roleId="tpee.1107535924139" targetNodeId="cu2c.~SNode" resolveInfo="SNode" />
-=======
-            <node role="iterable" roleId="tpee.1144226360166" type="tpee.DotExpression" typeId="tpee.1197027756228" id="7670275304420345289">
-              <node role="operand" roleId="tpee.1197027771414" type="tp25.SemanticDowncastExpression" typeId="tp25.1145404486709" id="7670275304420345290">
-                <node role="leftExpression" roleId="tp25.1145404616321" type="tpee.LocalVariableReference" typeId="tpee.1068581242866" id="5442080790875757554">
-                  <link role="variableDeclaration" roleId="tpee.1068581517664" targetNodeId="5442080790875757549" resolveInfo="layout" />
-                </node>
-              </node>
-              <node role="operation" roleId="tpee.1197027833540" type="tpee.InstanceMethodCallOperation" typeId="tpee.1202948039474" id="7670275304420345294">
-                <link role="baseMethodDeclaration" roleId="tpee.1068499141037" targetNodeId="cu2c.~SNode%dgetDescendantsIterable(jetbrains%dmps%dutil%dCondition,boolean)%cjava%dlang%dIterable" resolveInfo="getDescendantsIterable" />
-                <node role="actualArgument" roleId="tpee.1068499141038" type="tpee.NullLiteral" typeId="tpee.1070534058343" id="7670275304420345295" />
-                <node role="actualArgument" roleId="tpee.1068499141038" type="tpee.BooleanConstant" typeId="tpee.1068580123137" id="7670275304420345296">
-                  <property name="value" nameId="tpee.1068580123138" value="false" />
-                </node>
-              </node>
-            </node>
-          </node>
-        </node>
-        <node role="condition" roleId="tpee.1068580123160" type="tpee.NotEqualsExpression" typeId="tpee.1073239437375" id="5442080790875757581">
-          <node role="rightExpression" roleId="tpee.1081773367579" type="tpee.NullLiteral" typeId="tpee.1070534058343" id="5442080790875757584" />
-          <node role="leftExpression" roleId="tpee.1081773367580" type="tpee.LocalVariableReference" typeId="tpee.1068581242866" id="5442080790875757560">
-            <link role="variableDeclaration" roleId="tpee.1068581517664" targetNodeId="5442080790875757549" resolveInfo="layout" />
->>>>>>> bc01da33
           </node>
         </node>
       </node>
