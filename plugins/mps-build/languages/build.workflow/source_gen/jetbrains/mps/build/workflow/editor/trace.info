<?xml version="1.0" encoding="UTF-8"?>
<debug-info version="2">
  <concept fqn="c:f3061a53-9226-4cc5-a443-f952ceaf5816/1068580123140:jetbrains.mps.baseLanguage.structure.ConstructorDeclaration" />
  <concept fqn="c:f3061a53-9226-4cc5-a443-f952ceaf5816/1068580123155:jetbrains.mps.baseLanguage.structure.ExpressionStatement" />
  <concept fqn="c:f3061a53-9226-4cc5-a443-f952ceaf5816/1068390468200:jetbrains.mps.baseLanguage.structure.FieldDeclaration" />
  <concept fqn="c:f3061a53-9226-4cc5-a443-f952ceaf5816/1068580123159:jetbrains.mps.baseLanguage.structure.IfStatement" />
  <concept fqn="c:f3061a53-9226-4cc5-a443-f952ceaf5816/1068580123165:jetbrains.mps.baseLanguage.structure.InstanceMethodDeclaration" />
  <concept fqn="c:f3061a53-9226-4cc5-a443-f952ceaf5816/1068581242864:jetbrains.mps.baseLanguage.structure.LocalVariableDeclarationStatement" />
  <concept fqn="c:f3061a53-9226-4cc5-a443-f952ceaf5816/1068581242878:jetbrains.mps.baseLanguage.structure.ReturnStatement" />
  <concept fqn="c:f3061a53-9226-4cc5-a443-f952ceaf5816/6329021646629104954:jetbrains.mps.baseLanguage.structure.SingleLineComment" />
  <concept fqn="c:f3061a53-9226-4cc5-a443-f952ceaf5816/1068580123157:jetbrains.mps.baseLanguage.structure.Statement" />
  <concept fqn="c:f3061a53-9226-4cc5-a443-f952ceaf5816/1081236700938:jetbrains.mps.baseLanguage.structure.StaticMethodDeclaration" />
  <concept fqn="c:f3061a53-9226-4cc5-a443-f952ceaf5816/1070475587102:jetbrains.mps.baseLanguage.structure.SuperConstructorInvocation" />
  <root>
    <file name="EditorAspectDescriptorImpl.java">
      <unit at="19,0,150,0" name="jetbrains.mps.build.workflow.editor.EditorAspectDescriptorImpl" />
    </file>
  </root>
  <root nodeRef="r:1267752b-a233-4432-a848-3e68e0ea0db1(jetbrains.mps.build.workflow.editor)/144710003695346442">
    <file name="BwfJavaLibrary_Editor.java">
<<<<<<< HEAD
      <node id="144710003695346442" at="11,79,12,80" concept="6" />
      <node id="144710003695346442" at="11,0,14,0" concept="4" trace="createEditorCell#(Ljetbrains/mps/openapi/editor/EditorContext;Lorg/jetbrains/mps/openapi/model/SNode;)Ljetbrains/mps/openapi/editor/cells/EditorCell;" />
      <scope id="144710003695346442" at="11,79,12,80" />
      <scope id="144710003695346442" at="11,0,14,0">
        <var name="editorContext" id="144710003695346442" />
        <var name="node" id="144710003695346442" />
      </scope>
      <unit id="144710003695346442" at="10,0,15,0" name="jetbrains.mps.build.workflow.editor.BwfJavaLibrary_Editor" />
    </file>
    <file name="BwfJavaLibrary_EditorBuilder_a.java">
      <node id="144710003695346442" at="35,94,36,19" concept="10" />
      <node id="144710003695346442" at="36,19,37,18" concept="1" />
      <node id="144710003695346442" at="42,26,43,18" concept="6" />
      <node id="144710003695346442" at="46,39,47,39" concept="6" />
      <node id="144710003695346442" at="50,50,51,103" concept="5" />
      <node id="144710003695346442" at="51,103,52,48" concept="1" />
      <node id="144710003695346442" at="52,48,53,28" concept="1" />
      <node id="144710003695346442" at="53,28,54,65" concept="1" />
      <node id="144710003695346442" at="54,65,55,57" concept="1" />
      <node id="144710003695346442" at="55,57,56,57" concept="1" />
      <node id="144710003695346442" at="56,57,57,60" concept="1" />
      <node id="144710003695346442" at="57,60,58,57" concept="1" />
      <node id="144710003695346442" at="58,57,59,22" concept="6" />
      <node id="144710003695466873" at="61,49,62,105" concept="5" />
      <node id="144710003695466873" at="62,105,63,47" concept="1" />
      <node id="144710003695466873" at="63,47,64,34" concept="5" />
      <node id="144710003695466873" at="64,34,65,82" concept="1" />
      <node id="144710003695466873" at="65,82,66,40" concept="1" />
      <node id="144710003695466873" at="66,40,67,34" concept="1" />
      <node id="144710003695466873" at="67,34,68,22" concept="6" />
      <node id="144710003695466874" at="70,49,71,89" concept="5" />
      <node id="144710003695466874" at="71,89,72,29" concept="1" />
      <node id="144710003695466874" at="72,29,73,42" concept="1" />
      <node id="144710003695466874" at="73,42,74,26" concept="5" />
      <node id="144710003695466874" at="74,26,75,63" concept="1" />
      <node id="144710003695466874" at="75,63,76,42" concept="1" />
      <node id="144710003695466874" at="76,42,77,34" concept="5" />
      <node id="144710003695466874" at="77,34,78,60" concept="1" />
      <node id="144710003695466874" at="78,60,79,40" concept="1" />
      <node id="144710003695466874" at="79,40,80,73" concept="1" />
      <node id="144710003695466874" at="80,73,81,57" concept="5" />
      <node id="144710003695466874" at="81,57,82,59" concept="5" />
      <node id="144710003695466874" at="83,35,84,87" concept="5" />
      <node id="144710003695466874" at="84,87,85,94" concept="6" />
      <node id="144710003695466874" at="86,10,87,22" concept="6" />
      <node id="144710003695346442" at="89,52,90,145" concept="5" />
      <node id="144710003695346442" at="90,145,91,91" concept="5" />
      <node id="144710003695346442" at="91,91,92,50" concept="1" />
      <node id="144710003695346442" at="92,50,93,34" concept="5" />
      <node id="144710003695346442" at="93,34,94,60" concept="1" />
      <node id="144710003695346442" at="94,60,95,58" concept="1" />
      <node id="144710003695346442" at="95,58,96,40" concept="1" />
      <node id="144710003695346442" at="96,40,97,49" concept="1" />
      <node id="144710003695346442" at="97,49,98,22" concept="6" />
      <node id="144710003695346442" at="101,101,102,50" concept="10" />
      <node id="144710003695346442" at="104,66,105,93" concept="6" />
      <node id="144710003695346442" at="107,57,108,65" concept="5" />
      <node id="144710003695346442" at="108,65,109,58" concept="1" />
      <node id="144710003695346442" at="109,58,110,25" concept="6" />
      <node id="144710003695346442" at="112,41,113,34" concept="5" />
      <node id="144710003695346442" at="113,34,114,42" concept="1" />
      <node id="144710003695346442" at="114,42,115,49" concept="1" />
      <node id="144710003695346442" at="115,49,116,23" concept="6" />
      <node id="144710003695346442" at="119,96,120,134" concept="1" />
      <node id="144710003695346442" at="121,34,122,142" concept="1" />
      <node id="144710003695346442" at="122,142,123,146" concept="1" />
      <node id="144710003695346442" at="125,122,126,396" concept="1" />
      <node id="144710003695466880" at="131,49,132,93" concept="5" />
      <node id="144710003695466880" at="132,93,133,47" concept="1" />
      <node id="144710003695466880" at="133,47,134,34" concept="1" />
      <node id="144710003695466880" at="134,34,135,22" concept="6" />
      <node id="144710003695346442" at="32,0,34,0" concept="2" trace="myNode" />
      <node id="144710003695346442" at="46,0,49,0" concept="4" trace="createCell#()Ljetbrains/mps/openapi/editor/cells/EditorCell;" />
      <node id="144710003695346442" at="101,0,104,0" concept="0" trace="classpathListHandler_757giq_c0#(Lorg/jetbrains/mps/openapi/model/SNode;Ljava/lang/String;Ljetbrains/mps/openapi/editor/EditorContext;)V" />
      <node id="144710003695346442" at="104,0,107,0" concept="4" trace="createNodeToInsert#(Ljetbrains/mps/openapi/editor/EditorContext;)Lorg/jetbrains/mps/openapi/model/SNode;" />
      <node id="144710003695346442" at="124,9,127,9" concept="3" />
      <node id="144710003695346442" at="35,0,39,0" concept="0" trace="BwfJavaLibrary_EditorBuilder_a#(Ljetbrains/mps/openapi/editor/EditorContext;Lorg/jetbrains/mps/openapi/model/SNode;)V" />
      <node id="144710003695346442" at="120,134,124,9" concept="3" />
      <node id="144710003695346442" at="40,0,45,0" concept="4" trace="getNode#()Lorg/jetbrains/mps/openapi/model/SNode;" />
      <node id="144710003695466874" at="82,59,87,22" concept="3" />
      <node id="144710003695346442" at="107,0,112,0" concept="4" trace="createNodeCell#(Lorg/jetbrains/mps/openapi/model/SNode;)Ljetbrains/mps/openapi/editor/cells/EditorCell;" />
      <node id="144710003695346442" at="112,0,118,0" concept="4" trace="createEmptyCell#()Ljetbrains/mps/openapi/editor/cells/EditorCell;" />
      <node id="144710003695466880" at="131,0,137,0" concept="4" trace="createConstant_757giq_d0#()Ljetbrains/mps/openapi/editor/cells/EditorCell;" />
      <node id="144710003695466873" at="61,0,70,0" concept="4" trace="createConstant_757giq_a0#()Ljetbrains/mps/openapi/editor/cells/EditorCell;" />
      <node id="144710003695346442" at="118,86,128,7" concept="3" />
      <node id="144710003695346442" at="50,0,61,0" concept="4" trace="createCollection_757giq_a#()Ljetbrains/mps/openapi/editor/cells/EditorCell;" />
      <node id="144710003695346442" at="89,0,100,0" concept="4" trace="createRefNodeList_757giq_c0#()Ljetbrains/mps/openapi/editor/cells/EditorCell;" />
      <node id="144710003695346442" at="118,0,130,0" concept="4" trace="installElementCellActions#(Lorg/jetbrains/mps/openapi/model/SNode;Ljetbrains/mps/openapi/editor/cells/EditorCell;)V" />
      <node id="144710003695466874" at="70,0,89,0" concept="4" trace="createProperty_757giq_b0#()Ljetbrains/mps/openapi/editor/cells/EditorCell;" />
      <scope id="144710003695346442" at="42,26,43,18" />
      <scope id="144710003695346442" at="46,39,47,39" />
      <scope id="144710003695346442" at="101,101,102,50" />
      <scope id="144710003695346442" at="104,66,105,93" />
      <scope id="144710003695346442" at="125,122,126,396" />
      <scope id="144710003695346442" at="35,94,37,18" />
      <scope id="144710003695466874" at="83,35,85,94">
        <var name="manager" id="144710003695466874" />
      </scope>
      <scope id="144710003695346442" at="121,34,123,146" />
      <scope id="144710003695346442" at="46,0,49,0" />
      <scope id="144710003695346442" at="101,0,104,0">
=======
      <node id="144710003695346442" at="30,79,31,63" concept="6" />
      <node id="144710003695346442" at="33,89,34,96" concept="5" />
      <node id="144710003695346442" at="34,96,35,48" concept="1" />
      <node id="144710003695346442" at="35,48,36,28" concept="1" />
      <node id="144710003695346442" at="36,28,37,81" concept="1" />
      <node id="144710003695346442" at="37,81,38,81" concept="1" />
      <node id="144710003695346442" at="38,81,39,84" concept="1" />
      <node id="144710003695346442" at="39,84,40,81" concept="1" />
      <node id="144710003695346442" at="40,81,41,22" concept="6" />
      <node id="144710003695466873" at="43,88,44,98" concept="5" />
      <node id="144710003695466873" at="44,98,45,47" concept="1" />
      <node id="144710003695466873" at="45,47,46,34" concept="5" />
      <node id="144710003695466873" at="46,34,47,63" concept="1" />
      <node id="144710003695466873" at="47,63,48,40" concept="1" />
      <node id="144710003695466873" at="48,40,49,34" concept="1" />
      <node id="144710003695466873" at="49,34,50,22" concept="6" />
      <node id="144710003695466874" at="52,88,53,82" concept="5" />
      <node id="144710003695466874" at="53,82,54,29" concept="1" />
      <node id="144710003695466874" at="54,29,55,42" concept="1" />
      <node id="144710003695466874" at="55,42,56,26" concept="5" />
      <node id="144710003695466874" at="56,26,57,58" concept="1" />
      <node id="144710003695466874" at="57,58,58,42" concept="1" />
      <node id="144710003695466874" at="58,42,59,34" concept="5" />
      <node id="144710003695466874" at="59,34,60,63" concept="1" />
      <node id="144710003695466874" at="60,63,61,40" concept="1" />
      <node id="144710003695466874" at="61,40,62,73" concept="1" />
      <node id="144710003695466874" at="62,73,63,57" concept="5" />
      <node id="144710003695466874" at="64,35,65,82" concept="5" />
      <node id="144710003695466874" at="65,82,66,112" concept="6" />
      <node id="144710003695466874" at="67,10,68,22" concept="6" />
      <node id="144710003695346442" at="70,91,71,129" concept="5" />
      <node id="144710003695346442" at="71,129,72,106" concept="5" />
      <node id="144710003695346442" at="72,106,73,50" concept="1" />
      <node id="144710003695346442" at="73,50,74,34" concept="5" />
      <node id="144710003695346442" at="74,34,75,63" concept="1" />
      <node id="144710003695346442" at="75,63,76,61" concept="1" />
      <node id="144710003695346442" at="76,61,77,40" concept="1" />
      <node id="144710003695346442" at="77,40,78,49" concept="1" />
      <node id="144710003695346442" at="78,49,79,22" concept="6" />
      <node id="144710003695346442" at="82,101,83,50" concept="9" />
      <node id="144710003695346442" at="85,66,86,41" concept="5" />
      <node id="144710003695346442" at="86,41,87,93" concept="6" />
      <node id="144710003695346442" at="89,86,90,80" concept="5" />
      <node id="144710003695346442" at="90,80,91,95" concept="1" />
      <node id="144710003695346442" at="91,95,92,25" concept="6" />
      <node id="144710003695346442" at="94,68,95,34" concept="5" />
      <node id="144710003695346442" at="95,34,96,55" concept="1" />
      <node id="144710003695346442" at="96,55,97,87" concept="1" />
      <node id="144710003695346442" at="97,87,98,23" concept="6" />
      <node id="144710003695346442" at="101,96,102,134" concept="1" />
      <node id="144710003695346442" at="103,34,104,142" concept="1" />
      <node id="144710003695346442" at="104,142,105,146" concept="1" />
      <node id="144710003695346442" at="107,122,108,394" concept="1" />
      <node id="144710003695466880" at="113,88,114,86" concept="5" />
      <node id="144710003695466880" at="114,86,115,47" concept="1" />
      <node id="144710003695466880" at="115,47,116,34" concept="1" />
      <node id="144710003695466880" at="116,34,117,22" concept="6" />
      <node id="144710003695346442" at="30,0,33,0" concept="4" trace="createEditorCell#(Ljetbrains/mps/openapi/editor/EditorContext;Lorg/jetbrains/mps/openapi/model/SNode;)Ljetbrains/mps/openapi/editor/cells/EditorCell;" />
      <node id="144710003695346442" at="82,0,85,0" concept="0" trace="classpathListHandler_757giq_c0#(Lorg/jetbrains/mps/openapi/model/SNode;Ljava/lang/String;Ljetbrains/mps/openapi/editor/EditorContext;)V" />
      <node id="144710003695346442" at="106,9,109,9" concept="3" />
      <node id="144710003695346442" at="85,0,89,0" concept="4" trace="createNodeToInsert#(Ljetbrains/mps/openapi/editor/EditorContext;)Lorg/jetbrains/mps/openapi/model/SNode;" />
      <node id="144710003695346442" at="102,134,106,9" concept="3" />
      <node id="144710003695466874" at="63,57,68,22" concept="3" />
      <node id="144710003695346442" at="89,0,94,0" concept="4" trace="createNodeCell#(Ljetbrains/mps/openapi/editor/EditorContext;Lorg/jetbrains/mps/openapi/model/SNode;)Ljetbrains/mps/openapi/editor/cells/EditorCell;" />
      <node id="144710003695346442" at="94,0,100,0" concept="4" trace="createEmptyCell#(Ljetbrains/mps/openapi/editor/EditorContext;)Ljetbrains/mps/openapi/editor/cells/EditorCell;" />
      <node id="144710003695466880" at="113,0,119,0" concept="4" trace="createConstant_757giq_d0#(Ljetbrains/mps/openapi/editor/EditorContext;Lorg/jetbrains/mps/openapi/model/SNode;)Ljetbrains/mps/openapi/editor/cells/EditorCell;" />
      <node id="144710003695466873" at="43,0,52,0" concept="4" trace="createConstant_757giq_a0#(Ljetbrains/mps/openapi/editor/EditorContext;Lorg/jetbrains/mps/openapi/model/SNode;)Ljetbrains/mps/openapi/editor/cells/EditorCell;" />
      <node id="144710003695346442" at="33,0,43,0" concept="4" trace="createCollection_757giq_a#(Ljetbrains/mps/openapi/editor/EditorContext;Lorg/jetbrains/mps/openapi/model/SNode;)Ljetbrains/mps/openapi/editor/cells/EditorCell;" />
      <node id="144710003695346442" at="100,132,110,7" concept="3" />
      <node id="144710003695346442" at="70,0,81,0" concept="4" trace="createRefNodeList_757giq_c0#(Ljetbrains/mps/openapi/editor/EditorContext;Lorg/jetbrains/mps/openapi/model/SNode;)Ljetbrains/mps/openapi/editor/cells/EditorCell;" />
      <node id="144710003695346442" at="100,0,112,0" concept="4" trace="installElementCellActions#(Lorg/jetbrains/mps/openapi/model/SNode;Lorg/jetbrains/mps/openapi/model/SNode;Ljetbrains/mps/openapi/editor/cells/EditorCell;Ljetbrains/mps/openapi/editor/EditorContext;)V" />
      <node id="144710003695466874" at="52,0,70,0" concept="4" trace="createProperty_757giq_b0#(Ljetbrains/mps/openapi/editor/EditorContext;Lorg/jetbrains/mps/openapi/model/SNode;)Ljetbrains/mps/openapi/editor/cells/EditorCell;" />
      <scope id="144710003695346442" at="30,79,31,63" />
      <scope id="144710003695346442" at="82,101,83,50" />
      <scope id="144710003695346442" at="107,122,108,394" />
      <scope id="144710003695466874" at="64,35,66,112">
        <var name="manager" id="144710003695466874" />
      </scope>
      <scope id="144710003695346442" at="85,66,87,93">
        <var name="listOwner" id="144710003695346442" />
      </scope>
      <scope id="144710003695346442" at="103,34,105,146" />
      <scope id="144710003695346442" at="30,0,33,0">
        <var name="editorContext" id="144710003695346442" />
        <var name="node" id="144710003695346442" />
      </scope>
      <scope id="144710003695346442" at="82,0,85,0">
>>>>>>> bd830ede
        <var name="childRole" id="144710003695346442" />
        <var name="context" id="144710003695346442" />
        <var name="ownerNode" id="144710003695346442" />
      </scope>
<<<<<<< HEAD
      <scope id="144710003695346442" at="104,0,107,0">
        <var name="editorContext" id="144710003695346442" />
      </scope>
      <scope id="144710003695346442" at="107,57,110,25">
        <var name="elementCell" id="144710003695346442" />
      </scope>
      <scope id="144710003695346442" at="35,0,39,0">
        <var name="context" id="144710003695346442" />
        <var name="node" id="144710003695346442" />
      </scope>
      <scope id="144710003695346442" at="112,41,116,23">
        <var name="emptyCell" id="144710003695346442" />
      </scope>
      <scope id="144710003695466880" at="131,49,135,22">
        <var name="editorCell" id="144710003695466880" />
      </scope>
      <scope id="144710003695346442" at="40,0,45,0" />
      <scope id="144710003695346442" at="107,0,112,0">
        <var name="elementNode" id="144710003695346442" />
      </scope>
      <scope id="144710003695346442" at="112,0,118,0" />
      <scope id="144710003695466880" at="131,0,137,0" />
      <scope id="144710003695466873" at="61,49,68,22">
=======
      <scope id="144710003695346442" at="89,86,92,25">
        <var name="elementCell" id="144710003695346442" />
      </scope>
      <scope id="144710003695346442" at="85,0,89,0">
        <var name="editorContext" id="144710003695346442" />
      </scope>
      <scope id="144710003695346442" at="94,68,98,23">
        <var name="emptyCell" id="144710003695346442" />
      </scope>
      <scope id="144710003695466880" at="113,88,117,22">
        <var name="editorCell" id="144710003695466880" />
      </scope>
      <scope id="144710003695346442" at="89,0,94,0">
        <var name="editorContext" id="144710003695346442" />
        <var name="elementNode" id="144710003695346442" />
      </scope>
      <scope id="144710003695346442" at="94,0,100,0">
        <var name="editorContext" id="144710003695346442" />
      </scope>
      <scope id="144710003695466880" at="113,0,119,0">
        <var name="editorContext" id="144710003695466880" />
        <var name="node" id="144710003695466880" />
      </scope>
      <scope id="144710003695466873" at="43,88,50,22">
>>>>>>> bd830ede
        <var name="editorCell" id="144710003695466873" />
        <var name="style" id="144710003695466873" />
      </scope>
      <scope id="144710003695346442" at="119,96,127,9" />
      <scope id="144710003695346442" at="50,50,59,22">
        <var name="editorCell" id="144710003695346442" />
      </scope>
<<<<<<< HEAD
      <scope id="144710003695466873" at="61,0,70,0" />
      <scope id="144710003695346442" at="89,52,98,22">
=======
      <scope id="144710003695346442" at="101,96,109,9" />
      <scope id="144710003695466873" at="43,0,52,0">
        <var name="editorContext" id="144710003695466873" />
        <var name="node" id="144710003695466873" />
      </scope>
      <scope id="144710003695346442" at="70,91,79,22">
>>>>>>> bd830ede
        <var name="editorCell" id="144710003695346442" />
        <var name="handler" id="144710003695346442" />
        <var name="style" id="144710003695346442" />
      </scope>
<<<<<<< HEAD
      <scope id="144710003695346442" at="118,86,128,7" />
      <scope id="144710003695346442" at="50,0,61,0" />
      <scope id="144710003695346442" at="89,0,100,0" />
      <scope id="144710003695346442" at="118,0,130,0">
=======
      <scope id="144710003695346442" at="33,0,43,0">
        <var name="editorContext" id="144710003695346442" />
        <var name="node" id="144710003695346442" />
      </scope>
      <scope id="144710003695346442" at="100,132,110,7" />
      <scope id="144710003695346442" at="70,0,81,0">
        <var name="editorContext" id="144710003695346442" />
        <var name="node" id="144710003695346442" />
      </scope>
      <scope id="144710003695346442" at="100,0,112,0">
        <var name="editorContext" id="144710003695346442" />
>>>>>>> bd830ede
        <var name="elementCell" id="144710003695346442" />
        <var name="elementNode" id="144710003695346442" />
      </scope>
<<<<<<< HEAD
      <scope id="144710003695466874" at="70,49,87,22">
=======
      <scope id="144710003695466874" at="52,88,68,22">
>>>>>>> bd830ede
        <var name="attributeConcept" id="144710003695466874" />
        <var name="editorCell" id="144710003695466874" />
        <var name="provider" id="144710003695466874" />
        <var name="style" id="144710003695466874" />
      </scope>
<<<<<<< HEAD
      <scope id="144710003695466874" at="70,0,89,0" />
      <unit id="144710003695346442" at="100,0,131,0" name="jetbrains.mps.build.workflow.editor.BwfJavaLibrary_EditorBuilder_a$classpathListHandler_757giq_c0" />
      <unit id="144710003695346442" at="31,0,138,0" name="jetbrains.mps.build.workflow.editor.BwfJavaLibrary_EditorBuilder_a" />
=======
      <scope id="144710003695466874" at="52,0,70,0">
        <var name="editorContext" id="144710003695466874" />
        <var name="node" id="144710003695466874" />
      </scope>
      <unit id="144710003695346442" at="81,0,113,0" name="jetbrains.mps.build.workflow.editor.BwfJavaLibrary_Editor$classpathListHandler_757giq_c0" />
      <unit id="144710003695346442" at="29,0,120,0" name="jetbrains.mps.build.workflow.editor.BwfJavaLibrary_Editor" />
>>>>>>> bd830ede
    </file>
  </root>
  <root nodeRef="r:1267752b-a233-4432-a848-3e68e0ea0db1(jetbrains.mps.build.workflow.editor)/144710003695507918">
    <file name="BwfJavaLibraryReference_Editor.java">
<<<<<<< HEAD
      <node id="144710003695507918" at="11,79,12,89" concept="6" />
      <node id="144710003695507918" at="11,0,14,0" concept="4" trace="createEditorCell#(Ljetbrains/mps/openapi/editor/EditorContext;Lorg/jetbrains/mps/openapi/model/SNode;)Ljetbrains/mps/openapi/editor/cells/EditorCell;" />
      <scope id="144710003695507918" at="11,79,12,89" />
      <scope id="144710003695507918" at="11,0,14,0">
        <var name="editorContext" id="144710003695507918" />
        <var name="node" id="144710003695507918" />
      </scope>
      <unit id="144710003695507918" at="10,0,15,0" name="jetbrains.mps.build.workflow.editor.BwfJavaLibraryReference_Editor" />
    </file>
    <file name="BwfJavaLibraryReference_EditorBuilder_a.java">
      <node id="144710003695507918" at="25,103,26,19" concept="10" />
      <node id="144710003695507918" at="26,19,27,18" concept="1" />
      <node id="144710003695507918" at="32,26,33,18" concept="6" />
      <node id="144710003695507918" at="36,39,37,39" concept="6" />
      <node id="144710003695507918" at="40,50,41,103" concept="5" />
      <node id="144710003695507918" at="41,103,42,48" concept="1" />
      <node id="144710003695507918" at="42,48,43,28" concept="1" />
      <node id="144710003695507918" at="43,28,44,65" concept="1" />
      <node id="144710003695507918" at="44,65,45,57" concept="1" />
      <node id="144710003695507918" at="45,57,46,56" concept="1" />
      <node id="144710003695507918" at="46,56,47,22" concept="6" />
      <node id="144710003695507923" at="49,49,50,100" concept="5" />
      <node id="144710003695507923" at="50,100,51,47" concept="1" />
      <node id="144710003695507923" at="51,47,52,34" concept="5" />
      <node id="144710003695507923" at="52,34,53,82" concept="1" />
      <node id="144710003695507923" at="53,82,54,40" concept="1" />
      <node id="144710003695507923" at="54,40,55,34" concept="1" />
      <node id="144710003695507923" at="55,34,56,22" concept="6" />
      <node id="144710003695507918" at="58,48,59,88" concept="5" />
      <node id="144710003695507918" at="59,88,60,31" concept="1" />
      <node id="144710003695507918" at="60,31,61,44" concept="1" />
      <node id="144710003695507918" at="61,44,62,26" concept="5" />
      <node id="144710003695507918" at="62,26,63,104" concept="1" />
      <node id="144710003695507918" at="63,104,64,63" concept="1" />
      <node id="144710003695507918" at="65,39,66,40" concept="1" />
      <node id="144710003695507918" at="66,40,67,35" concept="1" />
      <node id="144710003695507918" at="68,5,69,73" concept="1" />
      <node id="144710003695507918" at="69,73,70,57" concept="5" />
      <node id="144710003695507918" at="70,57,71,59" concept="5" />
      <node id="144710003695507918" at="72,35,73,87" concept="5" />
      <node id="144710003695507918" at="73,87,74,94" concept="6" />
      <node id="144710003695507918" at="75,10,76,22" concept="6" />
      <node id="144710003695507918" at="79,33,80,14" concept="10" />
      <node id="144710003695507918" at="82,69,83,57" concept="6" />
      <node id="144710003695507918" at="85,81,86,41" concept="7" />
      <node id="144710003695507918" at="86,41,87,131" concept="6" />
      <node id="144710003695507918" at="93,0,94,0" concept="2" trace="myReferencingNode" />
      <node id="144710003695507918" at="95,119,96,21" concept="10" />
      <node id="144710003695507918" at="96,21,97,42" concept="1" />
      <node id="144710003695507918" at="97,42,98,20" concept="1" />
      <node id="144710003695507918" at="101,41,102,42" concept="6" />
      <node id="144710003695507918" at="107,28,108,20" concept="6" />
      <node id="144710003695507928" at="111,53,112,91" concept="5" />
      <node id="144710003695507928" at="112,91,113,31" concept="1" />
      <node id="144710003695507928" at="113,31,114,44" concept="1" />
      <node id="144710003695507928" at="114,44,115,33" concept="1" />
      <node id="144710003695507928" at="115,33,116,28" concept="5" />
      <node id="144710003695507928" at="116,28,117,65" concept="1" />
      <node id="144710003695507928" at="117,65,118,44" concept="1" />
      <node id="144710003695507928" at="118,44,119,75" concept="1" />
      <node id="144710003695507928" at="119,75,120,59" concept="5" />
      <node id="144710003695507928" at="120,59,121,61" concept="5" />
      <node id="144710003695507928" at="122,37,123,89" concept="5" />
      <node id="144710003695507928" at="123,89,124,96" concept="6" />
      <node id="144710003695507928" at="125,12,126,24" concept="6" />
      <node id="144710003695507918" at="22,0,24,0" concept="2" trace="myNode" />
      <node id="144710003695507918" at="91,0,93,0" concept="2" trace="myNode" />
      <node id="144710003695507918" at="36,0,39,0" concept="4" trace="createCell#()Ljetbrains/mps/openapi/editor/cells/EditorCell;" />
      <node id="144710003695507918" at="79,0,82,0" concept="0" trace="_Inline_54tsec_a1a#()V" />
      <node id="144710003695507918" at="82,0,85,0" concept="4" trace="createEditorCell#(Ljetbrains/mps/openapi/editor/EditorContext;)Ljetbrains/mps/openapi/editor/cells/EditorCell;" />
      <node id="144710003695507918" at="101,0,104,0" concept="4" trace="createCell#()Ljetbrains/mps/openapi/editor/cells/EditorCell;" />
      <node id="144710003695507918" at="25,0,29,0" concept="0" trace="BwfJavaLibraryReference_EditorBuilder_a#(Ljetbrains/mps/openapi/editor/EditorContext;Lorg/jetbrains/mps/openapi/model/SNode;)V" />
      <node id="144710003695507918" at="64,63,68,5" concept="3" />
      <node id="144710003695507918" at="85,0,89,0" concept="4" trace="createEditorCell#(Ljetbrains/mps/openapi/editor/EditorContext;Lorg/jetbrains/mps/openapi/model/SNode;)Ljetbrains/mps/openapi/editor/cells/EditorCell;" />
      <node id="144710003695507918" at="30,0,35,0" concept="4" trace="getNode#()Lorg/jetbrains/mps/openapi/model/SNode;" />
      <node id="144710003695507918" at="71,59,76,22" concept="3" />
      <node id="144710003695507918" at="95,0,100,0" concept="0" trace="Inline_Builder_54tsec_a1a#(Ljetbrains/mps/openapi/editor/EditorContext;Lorg/jetbrains/mps/openapi/model/SNode;Lorg/jetbrains/mps/openapi/model/SNode;)V" />
      <node id="144710003695507918" at="105,0,110,0" concept="4" trace="getNode#()Lorg/jetbrains/mps/openapi/model/SNode;" />
      <node id="144710003695507928" at="121,61,126,24" concept="3" />
      <node id="144710003695507918" at="40,0,49,0" concept="4" trace="createCollection_54tsec_a#()Ljetbrains/mps/openapi/editor/cells/EditorCell;" />
      <node id="144710003695507923" at="49,0,58,0" concept="4" trace="createConstant_54tsec_a0#()Ljetbrains/mps/openapi/editor/cells/EditorCell;" />
      <node id="144710003695507928" at="111,0,128,0" concept="4" trace="createProperty_54tsec_a0b0#()Ljetbrains/mps/openapi/editor/cells/EditorCell;" />
      <node id="144710003695507918" at="58,0,78,0" concept="4" trace="createRefCell_54tsec_b0#()Ljetbrains/mps/openapi/editor/cells/EditorCell;" />
      <scope id="144710003695507918" at="32,26,33,18" />
      <scope id="144710003695507918" at="36,39,37,39" />
      <scope id="144710003695507918" at="79,33,80,14" />
      <scope id="144710003695507918" at="82,69,83,57" />
      <scope id="144710003695507918" at="101,41,102,42" />
      <scope id="144710003695507918" at="107,28,108,20" />
      <scope id="144710003695507918" at="25,103,27,18" />
      <scope id="144710003695507918" at="65,39,67,35" />
      <scope id="144710003695507918" at="72,35,74,94">
        <var name="manager" id="144710003695507918" />
      </scope>
      <scope id="144710003695507918" at="85,81,87,131" />
      <scope id="144710003695507928" at="122,37,124,96">
=======
      <node id="144710003695507918" at="20,79,21,63" concept="6" />
      <node id="144710003695507918" at="23,89,24,96" concept="5" />
      <node id="144710003695507918" at="24,96,25,48" concept="1" />
      <node id="144710003695507918" at="25,48,26,28" concept="1" />
      <node id="144710003695507918" at="26,28,27,81" concept="1" />
      <node id="144710003695507918" at="27,81,28,80" concept="1" />
      <node id="144710003695507918" at="28,80,29,22" concept="6" />
      <node id="144710003695507923" at="31,88,32,93" concept="5" />
      <node id="144710003695507923" at="32,93,33,47" concept="1" />
      <node id="144710003695507923" at="33,47,34,34" concept="5" />
      <node id="144710003695507923" at="34,34,35,63" concept="1" />
      <node id="144710003695507923" at="35,63,36,40" concept="1" />
      <node id="144710003695507923" at="36,40,37,34" concept="1" />
      <node id="144710003695507923" at="37,34,38,22" concept="6" />
      <node id="144710003695507918" at="40,87,41,81" concept="5" />
      <node id="144710003695507918" at="41,81,42,31" concept="1" />
      <node id="144710003695507918" at="42,31,43,44" concept="1" />
      <node id="144710003695507918" at="43,44,44,26" concept="5" />
      <node id="144710003695507918" at="44,26,45,95" concept="1" />
      <node id="144710003695507918" at="45,95,46,58" concept="1" />
      <node id="144710003695507918" at="47,39,48,40" concept="1" />
      <node id="144710003695507918" at="48,40,49,35" concept="1" />
      <node id="144710003695507918" at="50,5,51,73" concept="1" />
      <node id="144710003695507918" at="51,73,52,57" concept="5" />
      <node id="144710003695507918" at="53,35,54,82" concept="5" />
      <node id="144710003695507918" at="54,82,55,112" concept="6" />
      <node id="144710003695507918" at="56,10,57,22" concept="6" />
      <node id="144710003695507926" at="60,33,61,14" concept="9" />
      <node id="144710003695507926" at="63,69,64,67" concept="6" />
      <node id="144710003695507926" at="66,81,67,66" concept="6" />
      <node id="144710003695507928" at="69,92,70,84" concept="5" />
      <node id="144710003695507928" at="70,84,71,31" concept="1" />
      <node id="144710003695507928" at="71,31,72,44" concept="1" />
      <node id="144710003695507928" at="72,44,73,33" concept="1" />
      <node id="144710003695507928" at="73,33,74,28" concept="5" />
      <node id="144710003695507928" at="74,28,75,60" concept="1" />
      <node id="144710003695507928" at="75,60,76,44" concept="1" />
      <node id="144710003695507928" at="76,44,77,75" concept="1" />
      <node id="144710003695507928" at="77,75,78,59" concept="5" />
      <node id="144710003695507928" at="79,37,80,84" concept="5" />
      <node id="144710003695507928" at="80,84,81,114" concept="6" />
      <node id="144710003695507928" at="82,12,83,24" concept="6" />
      <node id="144710003695507918" at="20,0,23,0" concept="4" trace="createEditorCell#(Ljetbrains/mps/openapi/editor/EditorContext;Lorg/jetbrains/mps/openapi/model/SNode;)Ljetbrains/mps/openapi/editor/cells/EditorCell;" />
      <node id="144710003695507926" at="60,0,63,0" concept="0" trace="_Inline_54tsec_a1a#()V" />
      <node id="144710003695507926" at="63,0,66,0" concept="4" trace="createEditorCell#(Ljetbrains/mps/openapi/editor/EditorContext;)Ljetbrains/mps/openapi/editor/cells/EditorCell;" />
      <node id="144710003695507926" at="66,0,69,0" concept="4" trace="createEditorCell#(Ljetbrains/mps/openapi/editor/EditorContext;Lorg/jetbrains/mps/openapi/model/SNode;)Ljetbrains/mps/openapi/editor/cells/EditorCell;" />
      <node id="144710003695507918" at="46,58,50,5" concept="3" />
      <node id="144710003695507918" at="52,57,57,22" concept="3" />
      <node id="144710003695507928" at="78,59,83,24" concept="3" />
      <node id="144710003695507918" at="23,0,31,0" concept="4" trace="createCollection_54tsec_a#(Ljetbrains/mps/openapi/editor/EditorContext;Lorg/jetbrains/mps/openapi/model/SNode;)Ljetbrains/mps/openapi/editor/cells/EditorCell;" />
      <node id="144710003695507923" at="31,0,40,0" concept="4" trace="createConstant_54tsec_a0#(Ljetbrains/mps/openapi/editor/EditorContext;Lorg/jetbrains/mps/openapi/model/SNode;)Ljetbrains/mps/openapi/editor/cells/EditorCell;" />
      <node id="144710003695507928" at="69,0,85,0" concept="4" trace="createProperty_54tsec_a0b0#(Ljetbrains/mps/openapi/editor/EditorContext;Lorg/jetbrains/mps/openapi/model/SNode;)Ljetbrains/mps/openapi/editor/cells/EditorCell;" />
      <node id="144710003695507918" at="40,0,59,0" concept="4" trace="createRefCell_54tsec_b0#(Ljetbrains/mps/openapi/editor/EditorContext;Lorg/jetbrains/mps/openapi/model/SNode;)Ljetbrains/mps/openapi/editor/cells/EditorCell;" />
      <scope id="144710003695507918" at="20,79,21,63" />
      <scope id="144710003695507926" at="60,33,61,14" />
      <scope id="144710003695507926" at="63,69,64,67" />
      <scope id="144710003695507926" at="66,81,67,66" />
      <scope id="144710003695507918" at="47,39,49,35" />
      <scope id="144710003695507918" at="53,35,55,112">
        <var name="manager" id="144710003695507918" />
      </scope>
      <scope id="144710003695507928" at="79,37,81,114">
>>>>>>> bd830ede
        <var name="manager" id="144710003695507928" />
      </scope>
      <scope id="144710003695507918" at="36,0,39,0" />
      <scope id="144710003695507918" at="79,0,82,0" />
      <scope id="144710003695507918" at="82,0,85,0">
        <var name="editorContext" id="144710003695507918" />
      </scope>
      <scope id="144710003695507918" at="95,119,98,20" />
      <scope id="144710003695507918" at="101,0,104,0" />
      <scope id="144710003695507918" at="25,0,29,0">
        <var name="context" id="144710003695507918" />
        <var name="node" id="144710003695507918" />
      </scope>
<<<<<<< HEAD
      <scope id="144710003695507918" at="85,0,89,0">
        <var name="editorContext" id="144710003695507918" />
        <var name="node" id="144710003695507918" />
      </scope>
      <scope id="144710003695507918" at="30,0,35,0" />
      <scope id="144710003695507918" at="95,0,100,0">
        <var name="context" id="144710003695507918" />
        <var name="node" id="144710003695507918" />
        <var name="referencingNode" id="144710003695507918" />
=======
      <scope id="144710003695507926" at="60,0,63,0" />
      <scope id="144710003695507926" at="63,0,66,0">
        <var name="editorContext" id="144710003695507926" />
      </scope>
      <scope id="144710003695507926" at="66,0,69,0">
        <var name="editorContext" id="144710003695507926" />
        <var name="node" id="144710003695507926" />
>>>>>>> bd830ede
      </scope>
      <scope id="144710003695507918" at="105,0,110,0" />
      <scope id="144710003695507918" at="40,50,47,22">
        <var name="editorCell" id="144710003695507918" />
      </scope>
      <scope id="144710003695507923" at="49,49,56,22">
        <var name="editorCell" id="144710003695507923" />
        <var name="style" id="144710003695507923" />
      </scope>
<<<<<<< HEAD
      <scope id="144710003695507918" at="40,0,49,0" />
      <scope id="144710003695507923" at="49,0,58,0" />
      <scope id="144710003695507928" at="111,53,126,24">
=======
      <scope id="144710003695507918" at="23,0,31,0">
        <var name="editorContext" id="144710003695507918" />
        <var name="node" id="144710003695507918" />
      </scope>
      <scope id="144710003695507923" at="31,0,40,0">
        <var name="editorContext" id="144710003695507923" />
        <var name="node" id="144710003695507923" />
      </scope>
      <scope id="144710003695507928" at="69,92,83,24">
>>>>>>> bd830ede
        <var name="attributeConcept" id="144710003695507928" />
        <var name="editorCell" id="144710003695507928" />
        <var name="provider" id="144710003695507928" />
      </scope>
<<<<<<< HEAD
      <scope id="144710003695507928" at="111,0,128,0" />
      <scope id="144710003695507918" at="58,48,76,22">
=======
      <scope id="144710003695507928" at="69,0,85,0">
        <var name="editorContext" id="144710003695507928" />
        <var name="node" id="144710003695507928" />
      </scope>
      <scope id="144710003695507918" at="40,87,57,22">
>>>>>>> bd830ede
        <var name="attributeConcept" id="144710003695507918" />
        <var name="editorCell" id="144710003695507918" />
        <var name="provider" id="144710003695507918" />
      </scope>
<<<<<<< HEAD
      <scope id="144710003695507918" at="58,0,78,0" />
      <unit id="144710003695507918" at="78,0,90,0" name="jetbrains.mps.build.workflow.editor.BwfJavaLibraryReference_EditorBuilder_a$_Inline_54tsec_a1a" />
      <unit id="144710003695507918" at="90,0,129,0" name="jetbrains.mps.build.workflow.editor.BwfJavaLibraryReference_EditorBuilder_a$Inline_Builder_54tsec_a1a" />
      <unit id="144710003695507918" at="21,0,130,0" name="jetbrains.mps.build.workflow.editor.BwfJavaLibraryReference_EditorBuilder_a" />
=======
      <scope id="144710003695507918" at="40,0,59,0">
        <var name="editorContext" id="144710003695507918" />
        <var name="node" id="144710003695507918" />
      </scope>
      <unit id="144710003695507926" at="59,0,86,0" name="jetbrains.mps.build.workflow.editor.BwfJavaLibraryReference_Editor$_Inline_54tsec_a1a" />
      <unit id="144710003695507918" at="19,0,87,0" name="jetbrains.mps.build.workflow.editor.BwfJavaLibraryReference_Editor" />
>>>>>>> bd830ede
    </file>
  </root>
  <root nodeRef="r:1267752b-a233-4432-a848-3e68e0ea0db1(jetbrains.mps.build.workflow.editor)/1741258697587102496">
    <file name="add_dependencies_BwfTask_ext_2.java">
      <node id="1741258697587102496" at="30,0,31,0" concept="2" trace="myLocations" />
      <node id="1741258697587102496" at="32,67,33,63" concept="6" />
      <node id="1741258697587102496" at="38,124,39,156" concept="5" />
      <node id="1741258697587102496" at="40,138,41,94" concept="1" />
      <node id="1741258697587102496" at="42,5,43,18" concept="6" />
      <node id="1741258697587102505" at="48,72,49,233" concept="6" />
      <node id="1741258697587102500" at="53,92,54,206" concept="6" />
      <node id="1741258697587102500" at="58,86,59,144" concept="6" />
      <node id="1741258697587102500" at="63,0,64,0" concept="2" trace="_context" />
      <node id="1741258697587102500" at="65,57,66,29" concept="1" />
      <node id="1741258697587102515" at="71,52,72,27" concept="6" />
      <node id="1741258697587102519" at="76,54,77,444" concept="1" />
      <node id="1741258697587102538" at="77,444,78,262" concept="1" />
      <node id="1741258697587102496" at="39,156,42,5" concept="3" />
      <node id="1741258697587102500" at="65,0,68,0" concept="0" trace="Item#(Ljetbrains/mps/openapi/editor/menus/transformation/TransformationMenuContext;)V" />
      <node id="1741258697587102496" at="31,0,35,0" concept="4" trace="isApplicableToLocation#(Ljava/lang/String;)Z" />
      <node id="1741258697587102500" at="47,0,51,0" concept="4" trace="isApplicable#(Ljetbrains/mps/openapi/editor/menus/transformation/TransformationMenuContext;)Z" />
      <node id="1741258697587102500" at="52,0,56,0" concept="4" trace="getParts#()Ljava/util/List;" />
      <node id="1741258697587102500" at="57,0,61,0" concept="4" trace="createItem#(Ljetbrains/mps/openapi/editor/menus/transformation/TransformationMenuContext;)Ljetbrains/mps/openapi/editor/menus/transformation/TransformationMenuItem;" />
      <node id="1741258697587102500" at="69,0,74,0" concept="4" trace="getLabelText#(Ljava/lang/String;)Ljava/lang/String;" />
      <node id="1741258697587102500" at="75,0,80,0" concept="4" trace="execute#(Ljava/lang/String;)V" />
      <node id="1741258697587102496" at="36,0,45,0" concept="4" trace="getParts#(Ljetbrains/mps/openapi/editor/menus/transformation/TransformationMenuContext;)Ljava/util/List;" />
      <scope id="1741258697587102496" at="32,67,33,63" />
      <scope id="1741258697587102496" at="40,138,41,94" />
      <scope id="1741258697587102504" at="48,72,49,233" />
      <scope id="1741258697587102500" at="53,92,54,206" />
      <scope id="1741258697587102500" at="58,86,59,144" />
      <scope id="1741258697587102500" at="65,57,66,29" />
      <scope id="1741258697587102514" at="71,52,72,27" />
      <scope id="1741258697587102518" at="76,54,78,262" />
      <scope id="1741258697587102500" at="65,0,68,0">
        <var name="context" id="1741258697587102500" />
      </scope>
      <scope id="1741258697587102496" at="31,0,35,0">
        <var name="location" id="1741258697587102496" />
      </scope>
      <scope id="1741258697587102500" at="47,0,51,0">
        <var name="_context" id="1741258697587102500" />
      </scope>
      <scope id="1741258697587102500" at="52,0,56,0" />
      <scope id="1741258697587102500" at="57,0,61,0">
        <var name="context" id="1741258697587102500" />
      </scope>
      <scope id="1741258697587102496" at="38,124,43,18">
        <var name="result" id="1741258697587102496" />
      </scope>
      <scope id="1741258697587102500" at="69,0,74,0">
        <var name="pattern" id="1741258697587102500" />
      </scope>
      <scope id="1741258697587102500" at="75,0,80,0">
        <var name="pattern" id="1741258697587102500" />
      </scope>
      <scope id="1741258697587102496" at="36,0,45,0">
        <var name="_context" id="1741258697587102496" />
      </scope>
      <unit id="1741258697587102500" at="62,0,83,0" name="jetbrains.mps.build.workflow.editor.add_dependencies_BwfTask_ext_2$TransformationMenuPart_Group_1tk1c9_a0$TransformationMenuPart_Action_1tk1c9_a0a$Item" />
      <unit id="1741258697587102500" at="56,0,84,0" name="jetbrains.mps.build.workflow.editor.add_dependencies_BwfTask_ext_2$TransformationMenuPart_Group_1tk1c9_a0$TransformationMenuPart_Action_1tk1c9_a0a" />
      <unit id="1741258697587102500" at="46,0,85,0" name="jetbrains.mps.build.workflow.editor.add_dependencies_BwfTask_ext_2$TransformationMenuPart_Group_1tk1c9_a0" />
      <unit id="1741258697587102496" at="29,0,86,0" name="jetbrains.mps.build.workflow.editor.add_dependencies_BwfTask_ext_2" />
    </file>
  </root>
  <root nodeRef="r:1267752b-a233-4432-a848-3e68e0ea0db1(jetbrains.mps.build.workflow.editor)/1741258697587102541">
    <file name="add_dependencies_BwfSubTask_ext_3.java">
      <node id="1741258697587102541" at="30,0,31,0" concept="2" trace="myLocations" />
      <node id="1741258697587102541" at="32,67,33,63" concept="6" />
      <node id="1741258697587102541" at="38,124,39,156" concept="5" />
      <node id="1741258697587102541" at="40,138,41,97" concept="1" />
      <node id="1741258697587102541" at="42,5,43,18" concept="6" />
      <node id="1741258697587102550" at="48,72,49,227" concept="6" />
      <node id="1741258697587102545" at="53,92,54,209" concept="6" />
      <node id="1741258697587102545" at="58,86,59,147" concept="6" />
      <node id="1741258697587102545" at="63,0,64,0" concept="2" trace="_context" />
      <node id="1741258697587102545" at="65,57,66,29" concept="1" />
      <node id="1741258697587102560" at="71,52,72,26" concept="6" />
      <node id="1741258697587102564" at="76,54,77,441" concept="1" />
      <node id="1741258697587102583" at="77,441,78,262" concept="1" />
      <node id="1741258697587102541" at="39,156,42,5" concept="3" />
      <node id="1741258697587102545" at="65,0,68,0" concept="0" trace="Item#(Ljetbrains/mps/openapi/editor/menus/transformation/TransformationMenuContext;)V" />
      <node id="1741258697587102541" at="31,0,35,0" concept="4" trace="isApplicableToLocation#(Ljava/lang/String;)Z" />
      <node id="1741258697587102545" at="47,0,51,0" concept="4" trace="isApplicable#(Ljetbrains/mps/openapi/editor/menus/transformation/TransformationMenuContext;)Z" />
      <node id="1741258697587102545" at="52,0,56,0" concept="4" trace="getParts#()Ljava/util/List;" />
      <node id="1741258697587102545" at="57,0,61,0" concept="4" trace="createItem#(Ljetbrains/mps/openapi/editor/menus/transformation/TransformationMenuContext;)Ljetbrains/mps/openapi/editor/menus/transformation/TransformationMenuItem;" />
      <node id="1741258697587102545" at="69,0,74,0" concept="4" trace="getLabelText#(Ljava/lang/String;)Ljava/lang/String;" />
      <node id="1741258697587102545" at="75,0,80,0" concept="4" trace="execute#(Ljava/lang/String;)V" />
      <node id="1741258697587102541" at="36,0,45,0" concept="4" trace="getParts#(Ljetbrains/mps/openapi/editor/menus/transformation/TransformationMenuContext;)Ljava/util/List;" />
      <scope id="1741258697587102541" at="32,67,33,63" />
      <scope id="1741258697587102541" at="40,138,41,97" />
      <scope id="1741258697587102549" at="48,72,49,227" />
      <scope id="1741258697587102545" at="53,92,54,209" />
      <scope id="1741258697587102545" at="58,86,59,147" />
      <scope id="1741258697587102545" at="65,57,66,29" />
      <scope id="1741258697587102559" at="71,52,72,26" />
      <scope id="1741258697587102563" at="76,54,78,262" />
      <scope id="1741258697587102545" at="65,0,68,0">
        <var name="context" id="1741258697587102545" />
      </scope>
      <scope id="1741258697587102541" at="31,0,35,0">
        <var name="location" id="1741258697587102541" />
      </scope>
      <scope id="1741258697587102545" at="47,0,51,0">
        <var name="_context" id="1741258697587102545" />
      </scope>
      <scope id="1741258697587102545" at="52,0,56,0" />
      <scope id="1741258697587102545" at="57,0,61,0">
        <var name="context" id="1741258697587102545" />
      </scope>
      <scope id="1741258697587102541" at="38,124,43,18">
        <var name="result" id="1741258697587102541" />
      </scope>
      <scope id="1741258697587102545" at="69,0,74,0">
        <var name="pattern" id="1741258697587102545" />
      </scope>
      <scope id="1741258697587102545" at="75,0,80,0">
        <var name="pattern" id="1741258697587102545" />
      </scope>
      <scope id="1741258697587102541" at="36,0,45,0">
        <var name="_context" id="1741258697587102541" />
      </scope>
      <unit id="1741258697587102545" at="62,0,83,0" name="jetbrains.mps.build.workflow.editor.add_dependencies_BwfSubTask_ext_3$TransformationMenuPart_Group_cfx569_a0$TransformationMenuPart_Action_cfx569_a0a$Item" />
      <unit id="1741258697587102545" at="56,0,84,0" name="jetbrains.mps.build.workflow.editor.add_dependencies_BwfSubTask_ext_3$TransformationMenuPart_Group_cfx569_a0$TransformationMenuPart_Action_cfx569_a0a" />
      <unit id="1741258697587102545" at="46,0,85,0" name="jetbrains.mps.build.workflow.editor.add_dependencies_BwfSubTask_ext_3$TransformationMenuPart_Group_cfx569_a0" />
      <unit id="1741258697587102541" at="29,0,86,0" name="jetbrains.mps.build.workflow.editor.add_dependencies_BwfSubTask_ext_3" />
    </file>
  </root>
  <root nodeRef="r:1267752b-a233-4432-a848-3e68e0ea0db1(jetbrains.mps.build.workflow.editor)/1741258697587102586">
    <file name="add_dependencies_BwfTaskPart.java">
      <node id="1741258697587102586" at="30,0,31,0" concept="2" trace="myLocations" />
      <node id="1741258697587102586" at="32,67,33,63" concept="6" />
      <node id="1741258697587102586" at="38,124,39,156" concept="5" />
      <node id="1741258697587102586" at="40,138,41,92" concept="1" />
      <node id="1741258697587102586" at="42,5,43,18" concept="6" />
      <node id="1741258697587102595" at="48,72,49,243" concept="6" />
      <node id="1741258697587102590" at="53,92,54,204" concept="6" />
      <node id="1741258697587102590" at="58,86,59,142" concept="6" />
      <node id="1741258697587102590" at="63,0,64,0" concept="2" trace="_context" />
      <node id="1741258697587102590" at="65,57,66,29" concept="1" />
      <node id="1741258697587102605" at="71,52,72,27" concept="6" />
      <node id="1741258697587102609" at="76,54,77,454" concept="1" />
      <node id="1741258697587102628" at="77,454,78,262" concept="1" />
      <node id="1741258697587102586" at="39,156,42,5" concept="3" />
      <node id="1741258697587102590" at="65,0,68,0" concept="0" trace="Item#(Ljetbrains/mps/openapi/editor/menus/transformation/TransformationMenuContext;)V" />
      <node id="1741258697587102586" at="31,0,35,0" concept="4" trace="isApplicableToLocation#(Ljava/lang/String;)Z" />
      <node id="1741258697587102590" at="47,0,51,0" concept="4" trace="isApplicable#(Ljetbrains/mps/openapi/editor/menus/transformation/TransformationMenuContext;)Z" />
      <node id="1741258697587102590" at="52,0,56,0" concept="4" trace="getParts#()Ljava/util/List;" />
      <node id="1741258697587102590" at="57,0,61,0" concept="4" trace="createItem#(Ljetbrains/mps/openapi/editor/menus/transformation/TransformationMenuContext;)Ljetbrains/mps/openapi/editor/menus/transformation/TransformationMenuItem;" />
      <node id="1741258697587102590" at="69,0,74,0" concept="4" trace="getLabelText#(Ljava/lang/String;)Ljava/lang/String;" />
      <node id="1741258697587102590" at="75,0,80,0" concept="4" trace="execute#(Ljava/lang/String;)V" />
      <node id="1741258697587102586" at="36,0,45,0" concept="4" trace="getParts#(Ljetbrains/mps/openapi/editor/menus/transformation/TransformationMenuContext;)Ljava/util/List;" />
      <scope id="1741258697587102586" at="32,67,33,63" />
      <scope id="1741258697587102586" at="40,138,41,92" />
      <scope id="1741258697587102594" at="48,72,49,243" />
      <scope id="1741258697587102590" at="53,92,54,204" />
      <scope id="1741258697587102590" at="58,86,59,142" />
      <scope id="1741258697587102590" at="65,57,66,29" />
      <scope id="1741258697587102604" at="71,52,72,27" />
      <scope id="1741258697587102608" at="76,54,78,262" />
      <scope id="1741258697587102590" at="65,0,68,0">
        <var name="context" id="1741258697587102590" />
      </scope>
      <scope id="1741258697587102586" at="31,0,35,0">
        <var name="location" id="1741258697587102586" />
      </scope>
      <scope id="1741258697587102590" at="47,0,51,0">
        <var name="_context" id="1741258697587102590" />
      </scope>
      <scope id="1741258697587102590" at="52,0,56,0" />
      <scope id="1741258697587102590" at="57,0,61,0">
        <var name="context" id="1741258697587102590" />
      </scope>
      <scope id="1741258697587102586" at="38,124,43,18">
        <var name="result" id="1741258697587102586" />
      </scope>
      <scope id="1741258697587102590" at="69,0,74,0">
        <var name="pattern" id="1741258697587102590" />
      </scope>
      <scope id="1741258697587102590" at="75,0,80,0">
        <var name="pattern" id="1741258697587102590" />
      </scope>
      <scope id="1741258697587102586" at="36,0,45,0">
        <var name="_context" id="1741258697587102586" />
      </scope>
      <unit id="1741258697587102590" at="62,0,83,0" name="jetbrains.mps.build.workflow.editor.add_dependencies_BwfTaskPart$TransformationMenuPart_Group_5stah4_a0$TransformationMenuPart_Action_5stah4_a0a$Item" />
      <unit id="1741258697587102590" at="56,0,84,0" name="jetbrains.mps.build.workflow.editor.add_dependencies_BwfTaskPart$TransformationMenuPart_Group_5stah4_a0$TransformationMenuPart_Action_5stah4_a0a" />
      <unit id="1741258697587102590" at="46,0,85,0" name="jetbrains.mps.build.workflow.editor.add_dependencies_BwfTaskPart$TransformationMenuPart_Group_5stah4_a0" />
      <unit id="1741258697587102586" at="29,0,86,0" name="jetbrains.mps.build.workflow.editor.add_dependencies_BwfTaskPart" />
    </file>
  </root>
  <root nodeRef="r:1267752b-a233-4432-a848-3e68e0ea0db1(jetbrains.mps.build.workflow.editor)/1741258697587102631">
    <file name="add_dependencies.java">
      <node id="1741258697587102631" at="30,0,31,0" concept="2" trace="myLocations" />
      <node id="1741258697587102631" at="32,67,33,63" concept="6" />
      <node id="1741258697587102631" at="38,124,39,156" concept="5" />
      <node id="1741258697587102631" at="40,138,41,80" concept="1" />
      <node id="1741258697587102631" at="42,5,43,18" concept="6" />
      <node id="1741258697587102640" at="48,72,49,226" concept="6" />
      <node id="1741258697587102635" at="53,92,54,192" concept="6" />
      <node id="1741258697587102635" at="58,86,59,130" concept="6" />
      <node id="1741258697587102635" at="63,0,64,0" concept="2" trace="_context" />
      <node id="1741258697587102635" at="65,57,66,29" concept="1" />
      <node id="1741258697587102650" at="71,52,72,25" concept="6" />
      <node id="1741258697587102654" at="76,54,77,440" concept="1" />
      <node id="1741258697587102673" at="77,440,78,262" concept="1" />
      <node id="1741258697587102631" at="39,156,42,5" concept="3" />
      <node id="1741258697587102635" at="65,0,68,0" concept="0" trace="Item#(Ljetbrains/mps/openapi/editor/menus/transformation/TransformationMenuContext;)V" />
      <node id="1741258697587102631" at="31,0,35,0" concept="4" trace="isApplicableToLocation#(Ljava/lang/String;)Z" />
      <node id="1741258697587102635" at="47,0,51,0" concept="4" trace="isApplicable#(Ljetbrains/mps/openapi/editor/menus/transformation/TransformationMenuContext;)Z" />
      <node id="1741258697587102635" at="52,0,56,0" concept="4" trace="getParts#()Ljava/util/List;" />
      <node id="1741258697587102635" at="57,0,61,0" concept="4" trace="createItem#(Ljetbrains/mps/openapi/editor/menus/transformation/TransformationMenuContext;)Ljetbrains/mps/openapi/editor/menus/transformation/TransformationMenuItem;" />
      <node id="1741258697587102635" at="69,0,74,0" concept="4" trace="getLabelText#(Ljava/lang/String;)Ljava/lang/String;" />
      <node id="1741258697587102635" at="75,0,80,0" concept="4" trace="execute#(Ljava/lang/String;)V" />
      <node id="1741258697587102631" at="36,0,45,0" concept="4" trace="getParts#(Ljetbrains/mps/openapi/editor/menus/transformation/TransformationMenuContext;)Ljava/util/List;" />
      <scope id="1741258697587102631" at="32,67,33,63" />
      <scope id="1741258697587102631" at="40,138,41,80" />
      <scope id="1741258697587102639" at="48,72,49,226" />
      <scope id="1741258697587102635" at="53,92,54,192" />
      <scope id="1741258697587102635" at="58,86,59,130" />
      <scope id="1741258697587102635" at="65,57,66,29" />
      <scope id="1741258697587102649" at="71,52,72,25" />
      <scope id="1741258697587102653" at="76,54,78,262" />
      <scope id="1741258697587102635" at="65,0,68,0">
        <var name="context" id="1741258697587102635" />
      </scope>
      <scope id="1741258697587102631" at="31,0,35,0">
        <var name="location" id="1741258697587102631" />
      </scope>
      <scope id="1741258697587102635" at="47,0,51,0">
        <var name="_context" id="1741258697587102635" />
      </scope>
      <scope id="1741258697587102635" at="52,0,56,0" />
      <scope id="1741258697587102635" at="57,0,61,0">
        <var name="context" id="1741258697587102635" />
      </scope>
      <scope id="1741258697587102631" at="38,124,43,18">
        <var name="result" id="1741258697587102631" />
      </scope>
      <scope id="1741258697587102635" at="69,0,74,0">
        <var name="pattern" id="1741258697587102635" />
      </scope>
      <scope id="1741258697587102635" at="75,0,80,0">
        <var name="pattern" id="1741258697587102635" />
      </scope>
      <scope id="1741258697587102631" at="36,0,45,0">
        <var name="_context" id="1741258697587102631" />
      </scope>
      <unit id="1741258697587102635" at="62,0,83,0" name="jetbrains.mps.build.workflow.editor.add_dependencies$TransformationMenuPart_Group_f5pfyb_a0$TransformationMenuPart_Action_f5pfyb_a0a$Item" />
      <unit id="1741258697587102635" at="56,0,84,0" name="jetbrains.mps.build.workflow.editor.add_dependencies$TransformationMenuPart_Group_f5pfyb_a0$TransformationMenuPart_Action_f5pfyb_a0a" />
      <unit id="1741258697587102635" at="46,0,85,0" name="jetbrains.mps.build.workflow.editor.add_dependencies$TransformationMenuPart_Group_f5pfyb_a0" />
      <unit id="1741258697587102631" at="29,0,86,0" name="jetbrains.mps.build.workflow.editor.add_dependencies" />
    </file>
  </root>
  <root nodeRef="r:1267752b-a233-4432-a848-3e68e0ea0db1(jetbrains.mps.build.workflow.editor)/1741258697587102676">
    <file name="java_module_content_XmlBaseElement_Contribution.java">
      <node id="1741258697587102676" at="27,60,28,16" concept="10" />
      <node id="1741258697587102676" at="32,118,33,140" concept="5" />
      <node id="1741258697587102676" at="33,140,34,104" concept="1" />
      <node id="1741258697587102676" at="34,104,35,18" concept="6" />
      <node id="1741258697587102682" at="39,68,40,634" concept="6" />
      <node id="1741258697587102676" at="44,84,45,212" concept="6" />
      <node id="1741258697587102676" at="50,103,51,213" concept="6" />
      <node id="1741258697587102730" at="55,90,56,124" concept="6" />
      <node id="1741258697587102676" at="59,0,60,0" concept="2" trace="myParameterObject" />
      <node id="1741258697587102676" at="60,77,61,46" concept="1" />
      <node id="1741258697587102676" at="66,81,67,198" concept="6" />
      <node id="1741258697587102676" at="70,0,71,0" concept="2" trace="_context" />
      <node id="1741258697587102676" at="71,54,72,244" concept="10" />
      <node id="1741258697587102676" at="72,244,73,31" concept="1" />
      <node id="1741258697587102806" at="78,60,79,223" concept="5" />
      <node id="1741258697587102812" at="79,223,80,187" concept="1" />
      <node id="1741258697587102818" at="80,187,81,192" concept="1" />
      <node id="1741258697587102824" at="81,192,82,23" concept="6" />
      <node id="1741258697587102676" at="86,69,87,22" concept="6" />
      <node id="1741258697587102676" at="91,64,92,24" concept="6" />
      <node id="1741258697587102771" at="96,66,97,50" concept="6" />
      <node id="1741258697587102676" at="27,0,30,0" concept="0" trace="java_module_content_XmlBaseElement_Contribution#()V" />
      <node id="1741258697587102676" at="60,0,63,0" concept="0" trace="SubstituteMenuPart_Action_fc12n3_a0a#(Ljava/lang/String;)V" />
      <node id="1741258697587102676" at="38,0,42,0" concept="4" trace="isApplicable#(Ljetbrains/mps/openapi/editor/menus/substitute/SubstituteMenuContext;)Z" />
      <node id="1741258697587102676" at="43,0,47,0" concept="4" trace="getParts#()Ljava/util/List;" />
      <node id="1741258697587102676" at="71,0,75,0" concept="0" trace="Item#(Ljetbrains/mps/openapi/editor/menus/substitute/SubstituteMenuContext;)V" />
      <node id="1741258697587102676" at="48,0,53,0" concept="4" trace="createItems#(Ljava/lang/String;Ljetbrains/mps/openapi/editor/menus/substitute/SubstituteMenuContext;)Ljava/util/List;" />
      <node id="1741258697587102676" at="53,0,58,0" concept="4" trace="getParameters#(Ljetbrains/mps/openapi/editor/menus/substitute/SubstituteMenuContext;)Ljava/lang/Iterable;" />
      <node id="1741258697587102676" at="64,0,69,0" concept="4" trace="createItem#(Ljetbrains/mps/openapi/editor/menus/substitute/SubstituteMenuContext;)Ljetbrains/mps/openapi/editor/menus/substitute/SubstituteMenuItem;" />
      <node id="1741258697587102676" at="84,0,89,0" concept="4" trace="getDescriptionText#(Ljava/lang/String;)Ljava/lang/String;" />
      <node id="1741258697587102676" at="89,0,94,0" concept="4" trace="getIcon#(Ljava/lang/String;)Ljetbrains/mps/smodel/runtime/IconResource;" />
      <node id="1741258697587102768" at="94,0,99,0" concept="4" trace="getMatchingText#(Ljava/lang/String;)Ljava/lang/String;" />
      <node id="1741258697587102676" at="30,0,37,0" concept="4" trace="getParts#(Ljetbrains/mps/openapi/editor/menus/substitute/SubstituteMenuContext;)Ljava/util/List;" />
      <node id="1741258697587102676" at="76,0,84,0" concept="4" trace="createNode#(Ljava/lang/String;)Lorg/jetbrains/mps/openapi/model/SNode;" />
      <scope id="1741258697587102676" at="27,60,28,16" />
      <scope id="1741258697587102681" at="39,68,40,634" />
      <scope id="1741258697587102676" at="44,84,45,212" />
      <scope id="1741258697587102676" at="50,103,51,213" />
      <scope id="1741258697587102729" at="55,90,56,124" />
      <scope id="1741258697587102676" at="60,77,61,46" />
      <scope id="1741258697587102676" at="66,81,67,198" />
      <scope id="1741258697587102676" at="86,69,87,22" />
      <scope id="1741258697587102676" at="91,64,92,24" />
      <scope id="1741258697587102768" at="96,66,97,50" />
      <scope id="1741258697587102676" at="71,54,73,31" />
      <scope id="1741258697587102676" at="27,0,30,0" />
      <scope id="1741258697587102676" at="32,118,35,18">
        <var name="result" id="1741258697587102676" />
      </scope>
      <scope id="1741258697587102676" at="60,0,63,0">
        <var name="parameterObject" id="1741258697587102676" />
      </scope>
      <scope id="1741258697587102676" at="38,0,42,0">
        <var name="_context" id="1741258697587102676" />
      </scope>
      <scope id="1741258697587102676" at="43,0,47,0" />
      <scope id="1741258697587102676" at="71,0,75,0">
        <var name="context" id="1741258697587102676" />
      </scope>
      <scope id="1741258697587102676" at="78,60,82,23">
        <var name="res" id="1741258697587102807" />
      </scope>
      <scope id="1741258697587102676" at="48,0,53,0">
        <var name="context" id="1741258697587102676" />
        <var name="parameter" id="1741258697587102676" />
      </scope>
      <scope id="1741258697587102676" at="53,0,58,0">
        <var name="_context" id="1741258697587102676" />
      </scope>
      <scope id="1741258697587102676" at="64,0,69,0">
        <var name="_context" id="1741258697587102676" />
      </scope>
      <scope id="1741258697587102676" at="84,0,89,0">
        <var name="pattern" id="1741258697587102676" />
      </scope>
      <scope id="1741258697587102676" at="89,0,94,0">
        <var name="pattern" id="1741258697587102676" />
      </scope>
      <scope id="1741258697587102768" at="94,0,99,0">
        <var name="pattern" id="1741258697587102768" />
      </scope>
      <scope id="1741258697587102676" at="30,0,37,0">
        <var name="_context" id="1741258697587102676" />
      </scope>
      <scope id="1741258697587102676" at="76,0,84,0">
        <var name="pattern" id="1741258697587102676" />
      </scope>
      <unit id="1741258697587102676" at="69,0,100,0" name="jetbrains.mps.build.workflow.editor.java_module_content_XmlBaseElement_Contribution$SubstituteMenuPart_Group_fc12n3_a$SubstituteMenuPart_Parameterized_fc12n3_a0$SubstituteMenuPart_Action_fc12n3_a0a$Item" />
      <unit id="1741258697587102676" at="58,0,101,0" name="jetbrains.mps.build.workflow.editor.java_module_content_XmlBaseElement_Contribution$SubstituteMenuPart_Group_fc12n3_a$SubstituteMenuPart_Parameterized_fc12n3_a0$SubstituteMenuPart_Action_fc12n3_a0a" />
      <unit id="1741258697587102676" at="47,0,103,0" name="jetbrains.mps.build.workflow.editor.java_module_content_XmlBaseElement_Contribution$SubstituteMenuPart_Group_fc12n3_a$SubstituteMenuPart_Parameterized_fc12n3_a0" />
      <unit id="1741258697587102676" at="37,0,104,0" name="jetbrains.mps.build.workflow.editor.java_module_content_XmlBaseElement_Contribution$SubstituteMenuPart_Group_fc12n3_a" />
      <unit id="1741258697587102676" at="26,0,105,0" name="jetbrains.mps.build.workflow.editor.java_module_content_XmlBaseElement_Contribution" />
    </file>
  </root>
  <root nodeRef="r:1267752b-a233-4432-a848-3e68e0ea0db1(jetbrains.mps.build.workflow.editor)/1741258697587102856">
    <file name="BwfFileSet_SubstituteMenu.java">
      <node id="1741258697587102856" at="31,118,32,140" concept="5" />
      <node id="1741258697587102856" at="32,140,33,84" concept="1" />
      <node id="1741258697587102856" at="33,84,34,18" concept="6" />
      <node id="1741258697587102856" at="41,0,42,0" concept="2" trace="myCreatedNode" />
      <node id="1741258697587102856" at="45,52,46,41" concept="6" />
      <node id="1741258697587102856" at="50,58,51,55" concept="5" />
      <node id="1741258697587102863" at="51,55,52,226" concept="5" />
      <node id="1741258697587102869" at="52,226,53,223" concept="1" />
      <node id="1741258697587102876" at="53,223,54,20" concept="6" />
      <node id="1741258697587102915" at="57,81,58,255" concept="1" />
      <node id="1741258697587102856" at="64,78,65,70" concept="5" />
      <node id="1741258697587102856" at="65,70,66,251" concept="6" />
      <node id="1741258697587102906" at="56,0,60,0" concept="4" trace="select#(Lorg/jetbrains/mps/openapi/model/SNode;Ljava/lang/String;)V" />
      <node id="1741258697587102856" at="43,0,48,0" concept="4" trace="getOutputConcept#()Lorg/jetbrains/mps/openapi/language/SAbstractConcept;" />
      <node id="1741258697587102856" at="62,0,68,0" concept="4" trace="getLookup#(Ljetbrains/mps/openapi/editor/menus/substitute/SubstituteMenuContext;)Ljetbrains/mps/openapi/editor/menus/substitute/SubstituteMenuLookup;" />
      <node id="1741258697587102856" at="29,0,36,0" concept="4" trace="getParts#(Ljetbrains/mps/openapi/editor/menus/substitute/SubstituteMenuContext;)Ljava/util/List;" />
      <node id="1741258697587102856" at="48,0,56,0" concept="4" trace="createNode#(Ljava/lang/String;)Lorg/jetbrains/mps/openapi/model/SNode;" />
      <node id="1741258697587102856" at="39,112,60,8" concept="6" />
      <node id="1741258697587102856" at="37,0,62,0" concept="4" trace="wrapItem#(Ljetbrains/mps/openapi/editor/menus/substitute/SubstituteMenuItem;Ljetbrains/mps/openapi/editor/menus/substitute/SubstituteMenuContext;)Ljetbrains/mps/openapi/editor/menus/substitute/SubstituteMenuItem;" />
      <scope id="1741258697587102856" at="45,52,46,41" />
      <scope id="1741258697587102908" at="57,81,58,255" />
      <scope id="1741258697587102856" at="64,78,66,251">
        <var name="editorContext" id="1741258697587102856" />
      </scope>
      <scope id="1741258697587102856" at="31,118,34,18">
        <var name="result" id="1741258697587102856" />
      </scope>
      <scope id="1741258697587102856" at="50,58,54,20">
        <var name="cp" id="1741258697587102864" />
        <var name="nodeToWrap" id="1741258697587102856" />
      </scope>
      <scope id="1741258697587102906" at="56,0,60,0">
        <var name="createdNode" id="1741258697587102906" />
        <var name="pattern" id="1741258697587102906" />
      </scope>
      <scope id="1741258697587102856" at="43,0,48,0" />
      <scope id="1741258697587102856" at="62,0,68,0">
        <var name="_context" id="1741258697587102856" />
      </scope>
      <scope id="1741258697587102856" at="29,0,36,0">
        <var name="_context" id="1741258697587102856" />
      </scope>
      <scope id="1741258697587102856" at="48,0,56,0">
        <var name="pattern" id="1741258697587102856" />
      </scope>
      <scope id="1741258697587102856" at="39,112,60,8" />
      <scope id="1741258697587102856" at="37,0,62,0">
        <var name="_context" id="1741258697587102856" />
        <var name="item" id="1741258697587102856" />
      </scope>
      <unit id="1741258697587102856" at="40,17,60,7" name="jetbrains.mps.build.workflow.editor.BwfFileSet_SubstituteMenu$SubstituteMenuPart_Wrapper_bkb34x_a$1" />
      <unit id="1741258697587102856" at="36,0,69,0" name="jetbrains.mps.build.workflow.editor.BwfFileSet_SubstituteMenu$SubstituteMenuPart_Wrapper_bkb34x_a" />
      <unit id="1741258697587102856" at="28,0,70,0" name="jetbrains.mps.build.workflow.editor.BwfFileSet_SubstituteMenu" />
    </file>
  </root>
  <root nodeRef="r:1267752b-a233-4432-a848-3e68e0ea0db1(jetbrains.mps.build.workflow.editor)/1741258697587102918">
    <file name="BwfJavaDependency_SubstituteMenu.java">
      <node id="1741258697587102918" at="35,118,36,140" concept="5" />
      <node id="1741258697587102918" at="36,140,37,91" concept="1" />
      <node id="1741258697587102918" at="37,91,38,95" concept="1" />
      <node id="1741258697587102918" at="38,95,39,18" concept="6" />
      <node id="1741258697587102918" at="46,0,47,0" concept="2" trace="myCreatedNode" />
      <node id="1741258697587102918" at="50,52,51,41" concept="6" />
      <node id="1741258697587102918" at="55,58,56,55" concept="5" />
      <node id="1741258697587102925" at="56,55,57,232" concept="5" />
      <node id="1741258697587102931" at="57,232,58,188" concept="1" />
      <node id="1741258697587102937" at="58,188,59,20" concept="6" />
      <node id="1741258697587102976" at="62,81,63,255" concept="1" />
      <node id="1741258697587102918" at="69,78,70,70" concept="5" />
      <node id="1741258697587102918" at="70,70,71,251" concept="6" />
      <node id="1741258697587102918" at="77,55,78,50" concept="6" />
      <node id="2660922206084143699" at="82,93,83,194" concept="6" />
      <node id="1741258697587102918" at="86,125,87,149" concept="6" />
      <node id="2660922206084144688" at="90,64,91,51" concept="6" />
      <node id="1741258697587102918" at="77,0,80,0" concept="4" trace="test#(Lorg/jetbrains/mps/openapi/language/SAbstractConcept;)Z" />
      <node id="1741258697587102918" at="82,0,85,0" concept="4" trace="filterConcept#(Ljetbrains/mps/openapi/editor/menus/substitute/SubstituteMenuContext;Lorg/jetbrains/mps/openapi/language/SAbstractConcept;)Z" />
      <node id="2660922206084144688" at="90,0,93,0" concept="9" trace="neq_qn58zx_a0a0b2#(Ljava/lang/Object;Ljava/lang/Object;)Z" />
      <node id="1741258697587102967" at="61,0,65,0" concept="4" trace="select#(Lorg/jetbrains/mps/openapi/model/SNode;Ljava/lang/String;)V" />
      <node id="1741258697587102918" at="85,0,89,0" concept="4" trace="createItemsForConcept#(Ljetbrains/mps/openapi/editor/menus/substitute/SubstituteMenuContext;Lorg/jetbrains/mps/openapi/language/SAbstractConcept;)Ljava/util/Collection;" />
      <node id="1741258697587102918" at="48,0,53,0" concept="4" trace="getOutputConcept#()Lorg/jetbrains/mps/openapi/language/SAbstractConcept;" />
      <node id="1741258697587102918" at="75,76,80,38" concept="6" />
      <node id="1741258697587102918" at="67,0,73,0" concept="4" trace="getLookup#(Ljetbrains/mps/openapi/editor/menus/substitute/SubstituteMenuContext;)Ljetbrains/mps/openapi/editor/menus/substitute/SubstituteMenuLookup;" />
      <node id="1741258697587102918" at="75,0,82,0" concept="4" trace="getConcepts#(Ljetbrains/mps/openapi/editor/menus/substitute/SubstituteMenuContext;)Ljava/util/Collection;" />
      <node id="1741258697587102918" at="33,0,41,0" concept="4" trace="getParts#(Ljetbrains/mps/openapi/editor/menus/substitute/SubstituteMenuContext;)Ljava/util/List;" />
      <node id="1741258697587102918" at="53,0,61,0" concept="4" trace="createNode#(Ljava/lang/String;)Lorg/jetbrains/mps/openapi/model/SNode;" />
      <node id="1741258697587102918" at="44,112,65,8" concept="6" />
      <node id="1741258697587102918" at="42,0,67,0" concept="4" trace="wrapItem#(Ljetbrains/mps/openapi/editor/menus/substitute/SubstituteMenuItem;Ljetbrains/mps/openapi/editor/menus/substitute/SubstituteMenuContext;)Ljetbrains/mps/openapi/editor/menus/substitute/SubstituteMenuItem;" />
      <scope id="1741258697587102918" at="50,52,51,41" />
      <scope id="1741258697587102969" at="62,81,63,255" />
      <scope id="1741258697587102918" at="77,55,78,50" />
      <scope id="2660922206084143242" at="82,93,83,194" />
      <scope id="1741258697587102918" at="86,125,87,149" />
      <scope id="2660922206084144688" at="90,64,91,51" />
      <scope id="1741258697587102918" at="69,78,71,251">
        <var name="editorContext" id="1741258697587102918" />
      </scope>
      <scope id="1741258697587102918" at="77,0,80,0">
        <var name="concept" id="1741258697587102918" />
      </scope>
      <scope id="1741258697587102918" at="82,0,85,0">
        <var name="_context" id="1741258697587102918" />
        <var name="concept" id="1741258697587102918" />
      </scope>
      <scope id="2660922206084144688" at="90,0,93,0">
        <var name="a" id="2660922206084144688" />
        <var name="b" id="2660922206084144688" />
      </scope>
      <scope id="1741258697587102918" at="35,118,39,18">
        <var name="result" id="1741258697587102918" />
      </scope>
      <scope id="1741258697587102918" at="55,58,59,20">
        <var name="cp" id="1741258697587102926" />
        <var name="nodeToWrap" id="1741258697587102918" />
      </scope>
      <scope id="1741258697587102967" at="61,0,65,0">
        <var name="createdNode" id="1741258697587102967" />
        <var name="pattern" id="1741258697587102967" />
      </scope>
      <scope id="1741258697587102918" at="85,0,89,0">
        <var name="concept" id="1741258697587102918" />
        <var name="context" id="1741258697587102918" />
      </scope>
      <scope id="1741258697587102918" at="48,0,53,0" />
      <scope id="1741258697587102918" at="75,76,80,38" />
      <scope id="1741258697587102918" at="67,0,73,0">
        <var name="_context" id="1741258697587102918" />
      </scope>
      <scope id="1741258697587102918" at="75,0,82,0">
        <var name="_context" id="1741258697587102918" />
      </scope>
      <scope id="1741258697587102918" at="33,0,41,0">
        <var name="_context" id="1741258697587102918" />
      </scope>
      <scope id="1741258697587102918" at="53,0,61,0">
        <var name="pattern" id="1741258697587102918" />
      </scope>
      <scope id="1741258697587102918" at="44,112,65,8" />
      <scope id="1741258697587102918" at="42,0,67,0">
        <var name="_context" id="1741258697587102918" />
        <var name="item" id="1741258697587102918" />
      </scope>
      <unit id="1741258697587102918" at="76,246,80,7" name="jetbrains.mps.build.workflow.editor.BwfJavaDependency_SubstituteMenu$SubstituteMenuPart_Subconcepts_qn58zx_b$1" />
      <unit id="1741258697587102918" at="74,0,90,0" name="jetbrains.mps.build.workflow.editor.BwfJavaDependency_SubstituteMenu$SubstituteMenuPart_Subconcepts_qn58zx_b" />
      <unit id="1741258697587102918" at="45,17,65,7" name="jetbrains.mps.build.workflow.editor.BwfJavaDependency_SubstituteMenu$SubstituteMenuPart_Wrapper_qn58zx_a$1" />
      <unit id="1741258697587102918" at="41,0,74,0" name="jetbrains.mps.build.workflow.editor.BwfJavaDependency_SubstituteMenu$SubstituteMenuPart_Wrapper_qn58zx_a" />
      <unit id="1741258697587102918" at="32,0,94,0" name="jetbrains.mps.build.workflow.editor.BwfJavaDependency_SubstituteMenu" />
    </file>
  </root>
  <root nodeRef="r:1267752b-a233-4432-a848-3e68e0ea0db1(jetbrains.mps.build.workflow.editor)/1741258697587217141">
    <file name="BwfSubTask_ApplySideTransforms.java">
      <node id="1741258697587217141" at="27,0,28,0" concept="2" trace="myLocations" />
      <node id="1741258697587217141" at="29,67,30,63" concept="6" />
      <node id="1741258697587217141" at="35,124,36,156" concept="5" />
      <node id="1741258697587217141" at="37,173,38,100" concept="1" />
      <node id="1741258697587217141" at="38,100,39,100" concept="1" />
      <node id="1741258697587217141" at="40,5,41,18" concept="6" />
      <node id="1741258697587217141" at="47,90,48,44" concept="5" />
      <node id="1741258697587217141" at="48,44,49,70" concept="5" />
      <node id="1741258697587217141" at="49,70,50,0" concept="8" />
      <node id="1741258697587217141" at="50,0,51,328" concept="6" />
      <node id="1741258697587217141" at="58,90,59,44" concept="5" />
      <node id="1741258697587217141" at="59,44,60,70" concept="5" />
      <node id="1741258697587217141" at="60,70,61,0" concept="8" />
      <node id="1741258697587217141" at="61,0,62,311" concept="6" />
      <node id="1741258697587217141" at="28,0,32,0" concept="4" trace="isApplicableToLocation#(Ljava/lang/String;)Z" />
      <node id="1741258697587217141" at="36,156,40,5" concept="3" />
      <node id="1741258697587217141" at="45,0,53,0" concept="4" trace="getMenuLookup#(Ljetbrains/mps/openapi/editor/menus/transformation/TransformationMenuContext;)Ljetbrains/mps/openapi/editor/menus/transformation/TransformationMenuLookup;" />
      <node id="1741258697587217141" at="56,0,64,0" concept="4" trace="getMenuLookup#(Ljetbrains/mps/openapi/editor/menus/transformation/TransformationMenuContext;)Ljetbrains/mps/openapi/editor/menus/transformation/TransformationMenuLookup;" />
      <node id="1741258697587217141" at="33,0,43,0" concept="4" trace="getParts#(Ljetbrains/mps/openapi/editor/menus/transformation/TransformationMenuContext;)Ljava/util/List;" />
      <scope id="1741258697587217141" at="29,67,30,63" />
      <scope id="1741258697587217141" at="37,173,39,100" />
      <scope id="1741258697587217141" at="28,0,32,0">
        <var name="location" id="1741258697587217141" />
      </scope>
      <scope id="1741258697587217141" at="47,90,51,328">
        <var name="editorContext" id="1741258697587217141" />
        <var name="node" id="1741258697587217141" />
      </scope>
      <scope id="1741258697587217141" at="58,90,62,311">
        <var name="editorContext" id="1741258697587217141" />
        <var name="node" id="1741258697587217141" />
      </scope>
      <scope id="1741258697587217141" at="35,124,41,18">
        <var name="result" id="1741258697587217141" />
      </scope>
      <scope id="1741258697587217141" at="45,0,53,0">
        <var name="_context" id="1741258697587217141" />
      </scope>
      <scope id="1741258697587217141" at="56,0,64,0">
        <var name="_context" id="1741258697587217141" />
      </scope>
      <scope id="1741258697587217141" at="33,0,43,0">
        <var name="_context" id="1741258697587217141" />
      </scope>
      <unit id="1741258697587217141" at="44,0,55,0" name="jetbrains.mps.build.workflow.editor.BwfSubTask_ApplySideTransforms$TransformationMenuPart_IncludeMenu_tasyps_a0" />
      <unit id="1741258697587217141" at="55,0,66,0" name="jetbrains.mps.build.workflow.editor.BwfSubTask_ApplySideTransforms$TransformationMenuPart_IncludeMenu_tasyps_b0" />
      <unit id="1741258697587217141" at="26,0,67,0" name="jetbrains.mps.build.workflow.editor.BwfSubTask_ApplySideTransforms" />
    </file>
  </root>
  <root nodeRef="r:1267752b-a233-4432-a848-3e68e0ea0db1(jetbrains.mps.build.workflow.editor)/2059109515400477504">
    <file name="BwfAntTaskDeclaration_Editor.java">
<<<<<<< HEAD
      <node id="2059109515400477504" at="11,79,12,87" concept="6" />
      <node id="2059109515400477504" at="11,0,14,0" concept="4" trace="createEditorCell#(Ljetbrains/mps/openapi/editor/EditorContext;Lorg/jetbrains/mps/openapi/model/SNode;)Ljetbrains/mps/openapi/editor/cells/EditorCell;" />
      <scope id="2059109515400477504" at="11,79,12,87" />
      <scope id="2059109515400477504" at="11,0,14,0">
        <var name="editorContext" id="2059109515400477504" />
        <var name="node" id="2059109515400477504" />
      </scope>
      <unit id="2059109515400477504" at="10,0,15,0" name="jetbrains.mps.build.workflow.editor.BwfAntTaskDeclaration_Editor" />
    </file>
    <file name="BwfAntTaskDeclaration_EditorBuilder_a.java">
      <node id="2059109515400477504" at="25,101,26,19" concept="10" />
      <node id="2059109515400477504" at="26,19,27,18" concept="1" />
      <node id="2059109515400477504" at="32,26,33,18" concept="6" />
      <node id="2059109515400477504" at="36,39,37,39" concept="6" />
      <node id="2059109515400477504" at="40,50,41,103" concept="5" />
      <node id="2059109515400477504" at="41,103,42,48" concept="1" />
      <node id="2059109515400477504" at="42,48,43,28" concept="1" />
      <node id="2059109515400477504" at="43,28,44,65" concept="1" />
      <node id="2059109515400477504" at="44,65,45,57" concept="1" />
      <node id="2059109515400477504" at="45,57,46,57" concept="1" />
      <node id="2059109515400477504" at="46,57,47,57" concept="1" />
      <node id="2059109515400477504" at="47,57,48,57" concept="1" />
      <node id="2059109515400477504" at="48,57,49,57" concept="1" />
      <node id="2059109515400477504" at="49,57,50,56" concept="1" />
      <node id="2059109515400477504" at="50,56,51,22" concept="6" />
      <node id="2059109515400477510" at="53,49,54,104" concept="5" />
      <node id="2059109515400477510" at="54,104,55,47" concept="1" />
      <node id="2059109515400477510" at="55,47,56,34" concept="5" />
      <node id="2059109515400477510" at="56,34,57,82" concept="1" />
      <node id="2059109515400477510" at="57,82,58,40" concept="1" />
      <node id="2059109515400477510" at="58,40,59,34" concept="1" />
      <node id="2059109515400477510" at="59,34,60,22" concept="6" />
      <node id="2059109515400477512" at="62,49,63,89" concept="5" />
      <node id="2059109515400477512" at="63,89,64,29" concept="1" />
      <node id="2059109515400477512" at="64,29,65,42" concept="1" />
      <node id="2059109515400477512" at="65,42,66,26" concept="5" />
      <node id="2059109515400477512" at="66,26,67,63" concept="1" />
      <node id="2059109515400477512" at="67,63,68,42" concept="1" />
      <node id="2059109515400477512" at="68,42,69,73" concept="1" />
      <node id="2059109515400477512" at="69,73,70,57" concept="5" />
      <node id="2059109515400477512" at="70,57,71,59" concept="5" />
      <node id="2059109515400477512" at="72,35,73,87" concept="5" />
      <node id="2059109515400477512" at="73,87,74,94" concept="6" />
      <node id="2059109515400477512" at="75,10,76,22" concept="6" />
      <node id="2059109515400477514" at="78,49,79,98" concept="5" />
      <node id="2059109515400477514" at="79,98,80,47" concept="1" />
      <node id="2059109515400477514" at="80,47,81,34" concept="5" />
      <node id="2059109515400477514" at="81,34,82,82" concept="1" />
      <node id="2059109515400477514" at="82,82,83,40" concept="1" />
      <node id="2059109515400477514" at="83,40,84,34" concept="1" />
      <node id="2059109515400477514" at="84,34,85,22" concept="6" />
      <node id="2059109515400477516" at="87,49,88,89" concept="5" />
      <node id="2059109515400477516" at="88,89,89,34" concept="1" />
      <node id="2059109515400477516" at="89,34,90,50" concept="1" />
      <node id="2059109515400477516" at="90,50,91,26" concept="5" />
      <node id="2059109515400477516" at="91,26,92,63" concept="1" />
      <node id="2059109515400477516" at="92,63,93,47" concept="1" />
      <node id="2059109515400477516" at="93,47,94,73" concept="1" />
      <node id="2059109515400477516" at="94,73,95,57" concept="5" />
      <node id="2059109515400477516" at="95,57,96,59" concept="5" />
      <node id="2059109515400477516" at="97,35,98,87" concept="5" />
      <node id="2059109515400477516" at="98,87,99,94" concept="6" />
      <node id="2059109515400477516" at="100,10,101,22" concept="6" />
      <node id="2059109515400477518" at="103,49,104,97" concept="5" />
      <node id="2059109515400477518" at="104,97,105,47" concept="1" />
      <node id="2059109515400477518" at="105,47,106,34" concept="5" />
      <node id="2059109515400477518" at="106,34,107,82" concept="1" />
      <node id="2059109515400477518" at="107,82,108,40" concept="1" />
      <node id="2059109515400477518" at="108,40,109,34" concept="1" />
      <node id="2059109515400477518" at="109,34,110,22" concept="6" />
      <node id="2059109515400477504" at="112,48,113,88" concept="5" />
      <node id="2059109515400477504" at="113,88,114,34" concept="1" />
      <node id="2059109515400477504" at="114,34,115,52" concept="1" />
      <node id="2059109515400477504" at="115,52,116,26" concept="5" />
      <node id="2059109515400477504" at="116,26,117,102" concept="1" />
      <node id="2059109515400477504" at="117,102,118,63" concept="1" />
      <node id="2059109515400477504" at="119,39,120,40" concept="1" />
      <node id="2059109515400477504" at="120,40,121,38" concept="1" />
      <node id="2059109515400477504" at="122,5,123,73" concept="1" />
      <node id="2059109515400477504" at="123,73,124,57" concept="5" />
      <node id="2059109515400477504" at="124,57,125,59" concept="5" />
      <node id="2059109515400477504" at="126,35,127,87" concept="5" />
      <node id="2059109515400477504" at="127,87,128,94" concept="6" />
      <node id="2059109515400477504" at="129,10,130,22" concept="6" />
      <node id="2059109515400477504" at="133,33,134,14" concept="10" />
      <node id="2059109515400477504" at="136,69,137,57" concept="6" />
      <node id="2059109515400477504" at="139,81,140,41" concept="7" />
      <node id="2059109515400477504" at="140,41,141,129" concept="6" />
      <node id="2059109515400477504" at="147,0,148,0" concept="2" trace="myReferencingNode" />
      <node id="2059109515400477504" at="149,119,150,21" concept="10" />
      <node id="2059109515400477504" at="150,21,151,42" concept="1" />
      <node id="2059109515400477504" at="151,42,152,20" concept="1" />
      <node id="2059109515400477504" at="155,41,156,42" concept="6" />
      <node id="2059109515400477504" at="161,28,162,20" concept="6" />
      <node id="2059109515400477523" at="165,53,166,91" concept="5" />
      <node id="2059109515400477523" at="166,91,167,31" concept="1" />
      <node id="2059109515400477523" at="167,31,168,44" concept="1" />
      <node id="2059109515400477523" at="168,44,169,33" concept="1" />
      <node id="2059109515400477523" at="169,33,170,42" concept="1" />
      <node id="2059109515400477523" at="170,42,171,28" concept="5" />
      <node id="2059109515400477523" at="171,28,172,65" concept="1" />
      <node id="2059109515400477523" at="172,65,173,46" concept="1" />
      <node id="2059109515400477523" at="173,46,174,75" concept="1" />
      <node id="2059109515400477523" at="174,75,175,59" concept="5" />
      <node id="2059109515400477523" at="175,59,176,61" concept="5" />
      <node id="2059109515400477523" at="177,37,178,89" concept="5" />
      <node id="2059109515400477523" at="178,89,179,96" concept="6" />
      <node id="2059109515400477523" at="180,12,181,24" concept="6" />
      <node id="2059109515400477504" at="22,0,24,0" concept="2" trace="myNode" />
      <node id="2059109515400477504" at="145,0,147,0" concept="2" trace="myNode" />
      <node id="2059109515400477504" at="36,0,39,0" concept="4" trace="createCell#()Ljetbrains/mps/openapi/editor/cells/EditorCell;" />
      <node id="2059109515400477504" at="133,0,136,0" concept="0" trace="_Inline_fxg4hy_a5a#()V" />
      <node id="2059109515400477504" at="136,0,139,0" concept="4" trace="createEditorCell#(Ljetbrains/mps/openapi/editor/EditorContext;)Ljetbrains/mps/openapi/editor/cells/EditorCell;" />
      <node id="2059109515400477504" at="155,0,158,0" concept="4" trace="createCell#()Ljetbrains/mps/openapi/editor/cells/EditorCell;" />
      <node id="2059109515400477504" at="25,0,29,0" concept="0" trace="BwfAntTaskDeclaration_EditorBuilder_a#(Ljetbrains/mps/openapi/editor/EditorContext;Lorg/jetbrains/mps/openapi/model/SNode;)V" />
      <node id="2059109515400477504" at="118,63,122,5" concept="3" />
      <node id="2059109515400477504" at="139,0,143,0" concept="4" trace="createEditorCell#(Ljetbrains/mps/openapi/editor/EditorContext;Lorg/jetbrains/mps/openapi/model/SNode;)Ljetbrains/mps/openapi/editor/cells/EditorCell;" />
      <node id="2059109515400477504" at="30,0,35,0" concept="4" trace="getNode#()Lorg/jetbrains/mps/openapi/model/SNode;" />
      <node id="2059109515400477512" at="71,59,76,22" concept="3" />
      <node id="2059109515400477516" at="96,59,101,22" concept="3" />
      <node id="2059109515400477504" at="125,59,130,22" concept="3" />
      <node id="2059109515400477504" at="149,0,154,0" concept="0" trace="Inline_Builder_fxg4hy_a5a#(Ljetbrains/mps/openapi/editor/EditorContext;Lorg/jetbrains/mps/openapi/model/SNode;Lorg/jetbrains/mps/openapi/model/SNode;)V" />
      <node id="2059109515400477504" at="159,0,164,0" concept="4" trace="getNode#()Lorg/jetbrains/mps/openapi/model/SNode;" />
      <node id="2059109515400477523" at="176,61,181,24" concept="3" />
      <node id="2059109515400477510" at="53,0,62,0" concept="4" trace="createConstant_fxg4hy_a0#()Ljetbrains/mps/openapi/editor/cells/EditorCell;" />
      <node id="2059109515400477514" at="78,0,87,0" concept="4" trace="createConstant_fxg4hy_c0#()Ljetbrains/mps/openapi/editor/cells/EditorCell;" />
      <node id="2059109515400477518" at="103,0,112,0" concept="4" trace="createConstant_fxg4hy_e0#()Ljetbrains/mps/openapi/editor/cells/EditorCell;" />
      <node id="2059109515400477504" at="40,0,53,0" concept="4" trace="createCollection_fxg4hy_a#()Ljetbrains/mps/openapi/editor/cells/EditorCell;" />
      <node id="2059109515400477512" at="62,0,78,0" concept="4" trace="createProperty_fxg4hy_b0#()Ljetbrains/mps/openapi/editor/cells/EditorCell;" />
      <node id="2059109515400477516" at="87,0,103,0" concept="4" trace="createProperty_fxg4hy_d0#()Ljetbrains/mps/openapi/editor/cells/EditorCell;" />
      <node id="2059109515400477523" at="165,0,183,0" concept="4" trace="createProperty_fxg4hy_a0f0#()Ljetbrains/mps/openapi/editor/cells/EditorCell;" />
      <node id="2059109515400477504" at="112,0,132,0" concept="4" trace="createRefCell_fxg4hy_f0#()Ljetbrains/mps/openapi/editor/cells/EditorCell;" />
      <scope id="2059109515400477504" at="32,26,33,18" />
      <scope id="2059109515400477504" at="36,39,37,39" />
      <scope id="2059109515400477504" at="133,33,134,14" />
      <scope id="2059109515400477504" at="136,69,137,57" />
      <scope id="2059109515400477504" at="155,41,156,42" />
      <scope id="2059109515400477504" at="161,28,162,20" />
      <scope id="2059109515400477504" at="25,101,27,18" />
      <scope id="2059109515400477512" at="72,35,74,94">
        <var name="manager" id="2059109515400477512" />
      </scope>
      <scope id="2059109515400477516" at="97,35,99,94">
        <var name="manager" id="2059109515400477516" />
      </scope>
      <scope id="2059109515400477504" at="119,39,121,38" />
      <scope id="2059109515400477504" at="126,35,128,94">
        <var name="manager" id="2059109515400477504" />
      </scope>
      <scope id="2059109515400477504" at="139,81,141,129" />
      <scope id="2059109515400477523" at="177,37,179,96">
=======
      <node id="2059109515400477504" at="20,79,21,63" concept="6" />
      <node id="2059109515400477504" at="23,89,24,96" concept="5" />
      <node id="2059109515400477504" at="24,96,25,48" concept="1" />
      <node id="2059109515400477504" at="25,48,26,28" concept="1" />
      <node id="2059109515400477504" at="26,28,27,81" concept="1" />
      <node id="2059109515400477504" at="27,81,28,81" concept="1" />
      <node id="2059109515400477504" at="28,81,29,81" concept="1" />
      <node id="2059109515400477504" at="29,81,30,81" concept="1" />
      <node id="2059109515400477504" at="30,81,31,81" concept="1" />
      <node id="2059109515400477504" at="31,81,32,80" concept="1" />
      <node id="2059109515400477504" at="32,80,33,22" concept="6" />
      <node id="2059109515400477510" at="35,88,36,97" concept="5" />
      <node id="2059109515400477510" at="36,97,37,47" concept="1" />
      <node id="2059109515400477510" at="37,47,38,34" concept="5" />
      <node id="2059109515400477510" at="38,34,39,63" concept="1" />
      <node id="2059109515400477510" at="39,63,40,40" concept="1" />
      <node id="2059109515400477510" at="40,40,41,34" concept="1" />
      <node id="2059109515400477510" at="41,34,42,22" concept="6" />
      <node id="2059109515400477512" at="44,88,45,82" concept="5" />
      <node id="2059109515400477512" at="45,82,46,29" concept="1" />
      <node id="2059109515400477512" at="46,29,47,42" concept="1" />
      <node id="2059109515400477512" at="47,42,48,26" concept="5" />
      <node id="2059109515400477512" at="48,26,49,58" concept="1" />
      <node id="2059109515400477512" at="49,58,50,42" concept="1" />
      <node id="2059109515400477512" at="50,42,51,73" concept="1" />
      <node id="2059109515400477512" at="51,73,52,57" concept="5" />
      <node id="2059109515400477512" at="53,35,54,82" concept="5" />
      <node id="2059109515400477512" at="54,82,55,112" concept="6" />
      <node id="2059109515400477512" at="56,10,57,22" concept="6" />
      <node id="2059109515400477514" at="59,88,60,91" concept="5" />
      <node id="2059109515400477514" at="60,91,61,47" concept="1" />
      <node id="2059109515400477514" at="61,47,62,34" concept="5" />
      <node id="2059109515400477514" at="62,34,63,63" concept="1" />
      <node id="2059109515400477514" at="63,63,64,40" concept="1" />
      <node id="2059109515400477514" at="64,40,65,34" concept="1" />
      <node id="2059109515400477514" at="65,34,66,22" concept="6" />
      <node id="2059109515400477516" at="68,88,69,82" concept="5" />
      <node id="2059109515400477516" at="69,82,70,34" concept="1" />
      <node id="2059109515400477516" at="70,34,71,50" concept="1" />
      <node id="2059109515400477516" at="71,50,72,26" concept="5" />
      <node id="2059109515400477516" at="72,26,73,58" concept="1" />
      <node id="2059109515400477516" at="73,58,74,47" concept="1" />
      <node id="2059109515400477516" at="74,47,75,73" concept="1" />
      <node id="2059109515400477516" at="75,73,76,57" concept="5" />
      <node id="2059109515400477516" at="77,35,78,82" concept="5" />
      <node id="2059109515400477516" at="78,82,79,112" concept="6" />
      <node id="2059109515400477516" at="80,10,81,22" concept="6" />
      <node id="2059109515400477518" at="83,88,84,90" concept="5" />
      <node id="2059109515400477518" at="84,90,85,47" concept="1" />
      <node id="2059109515400477518" at="85,47,86,34" concept="5" />
      <node id="2059109515400477518" at="86,34,87,63" concept="1" />
      <node id="2059109515400477518" at="87,63,88,40" concept="1" />
      <node id="2059109515400477518" at="88,40,89,34" concept="1" />
      <node id="2059109515400477518" at="89,34,90,22" concept="6" />
      <node id="2059109515400477504" at="92,87,93,81" concept="5" />
      <node id="2059109515400477504" at="93,81,94,34" concept="1" />
      <node id="2059109515400477504" at="94,34,95,52" concept="1" />
      <node id="2059109515400477504" at="95,52,96,26" concept="5" />
      <node id="2059109515400477504" at="96,26,97,93" concept="1" />
      <node id="2059109515400477504" at="97,93,98,58" concept="1" />
      <node id="2059109515400477504" at="99,39,100,40" concept="1" />
      <node id="2059109515400477504" at="100,40,101,38" concept="1" />
      <node id="2059109515400477504" at="102,5,103,73" concept="1" />
      <node id="2059109515400477504" at="103,73,104,57" concept="5" />
      <node id="2059109515400477504" at="105,35,106,82" concept="5" />
      <node id="2059109515400477504" at="106,82,107,112" concept="6" />
      <node id="2059109515400477504" at="108,10,109,22" concept="6" />
      <node id="2059109515400477521" at="112,33,113,14" concept="9" />
      <node id="2059109515400477521" at="115,69,116,67" concept="6" />
      <node id="2059109515400477521" at="118,81,119,66" concept="6" />
      <node id="2059109515400477523" at="121,92,122,84" concept="5" />
      <node id="2059109515400477523" at="122,84,123,31" concept="1" />
      <node id="2059109515400477523" at="123,31,124,44" concept="1" />
      <node id="2059109515400477523" at="124,44,125,33" concept="1" />
      <node id="2059109515400477523" at="125,33,126,42" concept="1" />
      <node id="2059109515400477523" at="126,42,127,28" concept="5" />
      <node id="2059109515400477523" at="127,28,128,60" concept="1" />
      <node id="2059109515400477523" at="128,60,129,46" concept="1" />
      <node id="2059109515400477523" at="129,46,130,75" concept="1" />
      <node id="2059109515400477523" at="130,75,131,59" concept="5" />
      <node id="2059109515400477523" at="132,37,133,84" concept="5" />
      <node id="2059109515400477523" at="133,84,134,114" concept="6" />
      <node id="2059109515400477523" at="135,12,136,24" concept="6" />
      <node id="2059109515400477504" at="20,0,23,0" concept="4" trace="createEditorCell#(Ljetbrains/mps/openapi/editor/EditorContext;Lorg/jetbrains/mps/openapi/model/SNode;)Ljetbrains/mps/openapi/editor/cells/EditorCell;" />
      <node id="2059109515400477521" at="112,0,115,0" concept="0" trace="_Inline_fxg4hy_a5a#()V" />
      <node id="2059109515400477521" at="115,0,118,0" concept="4" trace="createEditorCell#(Ljetbrains/mps/openapi/editor/EditorContext;)Ljetbrains/mps/openapi/editor/cells/EditorCell;" />
      <node id="2059109515400477521" at="118,0,121,0" concept="4" trace="createEditorCell#(Ljetbrains/mps/openapi/editor/EditorContext;Lorg/jetbrains/mps/openapi/model/SNode;)Ljetbrains/mps/openapi/editor/cells/EditorCell;" />
      <node id="2059109515400477504" at="98,58,102,5" concept="3" />
      <node id="2059109515400477512" at="52,57,57,22" concept="3" />
      <node id="2059109515400477516" at="76,57,81,22" concept="3" />
      <node id="2059109515400477504" at="104,57,109,22" concept="3" />
      <node id="2059109515400477523" at="131,59,136,24" concept="3" />
      <node id="2059109515400477510" at="35,0,44,0" concept="4" trace="createConstant_fxg4hy_a0#(Ljetbrains/mps/openapi/editor/EditorContext;Lorg/jetbrains/mps/openapi/model/SNode;)Ljetbrains/mps/openapi/editor/cells/EditorCell;" />
      <node id="2059109515400477514" at="59,0,68,0" concept="4" trace="createConstant_fxg4hy_c0#(Ljetbrains/mps/openapi/editor/EditorContext;Lorg/jetbrains/mps/openapi/model/SNode;)Ljetbrains/mps/openapi/editor/cells/EditorCell;" />
      <node id="2059109515400477518" at="83,0,92,0" concept="4" trace="createConstant_fxg4hy_e0#(Ljetbrains/mps/openapi/editor/EditorContext;Lorg/jetbrains/mps/openapi/model/SNode;)Ljetbrains/mps/openapi/editor/cells/EditorCell;" />
      <node id="2059109515400477504" at="23,0,35,0" concept="4" trace="createCollection_fxg4hy_a#(Ljetbrains/mps/openapi/editor/EditorContext;Lorg/jetbrains/mps/openapi/model/SNode;)Ljetbrains/mps/openapi/editor/cells/EditorCell;" />
      <node id="2059109515400477512" at="44,0,59,0" concept="4" trace="createProperty_fxg4hy_b0#(Ljetbrains/mps/openapi/editor/EditorContext;Lorg/jetbrains/mps/openapi/model/SNode;)Ljetbrains/mps/openapi/editor/cells/EditorCell;" />
      <node id="2059109515400477516" at="68,0,83,0" concept="4" trace="createProperty_fxg4hy_d0#(Ljetbrains/mps/openapi/editor/EditorContext;Lorg/jetbrains/mps/openapi/model/SNode;)Ljetbrains/mps/openapi/editor/cells/EditorCell;" />
      <node id="2059109515400477523" at="121,0,138,0" concept="4" trace="createProperty_fxg4hy_a0f0#(Ljetbrains/mps/openapi/editor/EditorContext;Lorg/jetbrains/mps/openapi/model/SNode;)Ljetbrains/mps/openapi/editor/cells/EditorCell;" />
      <node id="2059109515400477504" at="92,0,111,0" concept="4" trace="createRefCell_fxg4hy_f0#(Ljetbrains/mps/openapi/editor/EditorContext;Lorg/jetbrains/mps/openapi/model/SNode;)Ljetbrains/mps/openapi/editor/cells/EditorCell;" />
      <scope id="2059109515400477504" at="20,79,21,63" />
      <scope id="2059109515400477521" at="112,33,113,14" />
      <scope id="2059109515400477521" at="115,69,116,67" />
      <scope id="2059109515400477521" at="118,81,119,66" />
      <scope id="2059109515400477512" at="53,35,55,112">
        <var name="manager" id="2059109515400477512" />
      </scope>
      <scope id="2059109515400477516" at="77,35,79,112">
        <var name="manager" id="2059109515400477516" />
      </scope>
      <scope id="2059109515400477504" at="99,39,101,38" />
      <scope id="2059109515400477504" at="105,35,107,112">
        <var name="manager" id="2059109515400477504" />
      </scope>
      <scope id="2059109515400477523" at="132,37,134,114">
>>>>>>> bd830ede
        <var name="manager" id="2059109515400477523" />
      </scope>
      <scope id="2059109515400477504" at="36,0,39,0" />
      <scope id="2059109515400477504" at="133,0,136,0" />
      <scope id="2059109515400477504" at="136,0,139,0">
        <var name="editorContext" id="2059109515400477504" />
      </scope>
      <scope id="2059109515400477504" at="149,119,152,20" />
      <scope id="2059109515400477504" at="155,0,158,0" />
      <scope id="2059109515400477504" at="25,0,29,0">
        <var name="context" id="2059109515400477504" />
        <var name="node" id="2059109515400477504" />
      </scope>
<<<<<<< HEAD
      <scope id="2059109515400477504" at="139,0,143,0">
        <var name="editorContext" id="2059109515400477504" />
        <var name="node" id="2059109515400477504" />
      </scope>
      <scope id="2059109515400477504" at="30,0,35,0" />
      <scope id="2059109515400477504" at="149,0,154,0">
        <var name="context" id="2059109515400477504" />
        <var name="node" id="2059109515400477504" />
        <var name="referencingNode" id="2059109515400477504" />
=======
      <scope id="2059109515400477521" at="112,0,115,0" />
      <scope id="2059109515400477521" at="115,0,118,0">
        <var name="editorContext" id="2059109515400477521" />
      </scope>
      <scope id="2059109515400477521" at="118,0,121,0">
        <var name="editorContext" id="2059109515400477521" />
        <var name="node" id="2059109515400477521" />
>>>>>>> bd830ede
      </scope>
      <scope id="2059109515400477504" at="159,0,164,0" />
      <scope id="2059109515400477510" at="53,49,60,22">
        <var name="editorCell" id="2059109515400477510" />
        <var name="style" id="2059109515400477510" />
      </scope>
<<<<<<< HEAD
      <scope id="2059109515400477514" at="78,49,85,22">
        <var name="editorCell" id="2059109515400477514" />
        <var name="style" id="2059109515400477514" />
      </scope>
      <scope id="2059109515400477518" at="103,49,110,22">
        <var name="editorCell" id="2059109515400477518" />
        <var name="style" id="2059109515400477518" />
      </scope>
      <scope id="2059109515400477510" at="53,0,62,0" />
      <scope id="2059109515400477514" at="78,0,87,0" />
      <scope id="2059109515400477518" at="103,0,112,0" />
      <scope id="2059109515400477504" at="40,50,51,22">
        <var name="editorCell" id="2059109515400477504" />
      </scope>
      <scope id="2059109515400477504" at="40,0,53,0" />
      <scope id="2059109515400477512" at="62,49,76,22">
=======
      <scope id="2059109515400477514" at="59,88,66,22">
        <var name="editorCell" id="2059109515400477514" />
        <var name="style" id="2059109515400477514" />
      </scope>
      <scope id="2059109515400477518" at="83,88,90,22">
        <var name="editorCell" id="2059109515400477518" />
        <var name="style" id="2059109515400477518" />
      </scope>
      <scope id="2059109515400477510" at="35,0,44,0">
        <var name="editorContext" id="2059109515400477510" />
        <var name="node" id="2059109515400477510" />
      </scope>
      <scope id="2059109515400477514" at="59,0,68,0">
        <var name="editorContext" id="2059109515400477514" />
        <var name="node" id="2059109515400477514" />
      </scope>
      <scope id="2059109515400477518" at="83,0,92,0">
        <var name="editorContext" id="2059109515400477518" />
        <var name="node" id="2059109515400477518" />
      </scope>
      <scope id="2059109515400477504" at="23,89,33,22">
        <var name="editorCell" id="2059109515400477504" />
      </scope>
      <scope id="2059109515400477504" at="23,0,35,0">
        <var name="editorContext" id="2059109515400477504" />
        <var name="node" id="2059109515400477504" />
      </scope>
      <scope id="2059109515400477512" at="44,88,57,22">
>>>>>>> bd830ede
        <var name="attributeConcept" id="2059109515400477512" />
        <var name="editorCell" id="2059109515400477512" />
        <var name="provider" id="2059109515400477512" />
      </scope>
<<<<<<< HEAD
      <scope id="2059109515400477516" at="87,49,101,22">
=======
      <scope id="2059109515400477516" at="68,88,81,22">
>>>>>>> bd830ede
        <var name="attributeConcept" id="2059109515400477516" />
        <var name="editorCell" id="2059109515400477516" />
        <var name="provider" id="2059109515400477516" />
      </scope>
<<<<<<< HEAD
      <scope id="2059109515400477512" at="62,0,78,0" />
      <scope id="2059109515400477516" at="87,0,103,0" />
      <scope id="2059109515400477523" at="165,53,181,24">
=======
      <scope id="2059109515400477512" at="44,0,59,0">
        <var name="editorContext" id="2059109515400477512" />
        <var name="node" id="2059109515400477512" />
      </scope>
      <scope id="2059109515400477516" at="68,0,83,0">
        <var name="editorContext" id="2059109515400477516" />
        <var name="node" id="2059109515400477516" />
      </scope>
      <scope id="2059109515400477523" at="121,92,136,24">
>>>>>>> bd830ede
        <var name="attributeConcept" id="2059109515400477523" />
        <var name="editorCell" id="2059109515400477523" />
        <var name="provider" id="2059109515400477523" />
      </scope>
<<<<<<< HEAD
      <scope id="2059109515400477504" at="112,48,130,22">
=======
      <scope id="2059109515400477504" at="92,87,109,22">
>>>>>>> bd830ede
        <var name="attributeConcept" id="2059109515400477504" />
        <var name="editorCell" id="2059109515400477504" />
        <var name="provider" id="2059109515400477504" />
      </scope>
<<<<<<< HEAD
      <scope id="2059109515400477523" at="165,0,183,0" />
      <scope id="2059109515400477504" at="112,0,132,0" />
      <unit id="2059109515400477504" at="132,0,144,0" name="jetbrains.mps.build.workflow.editor.BwfAntTaskDeclaration_EditorBuilder_a$_Inline_fxg4hy_a5a" />
      <unit id="2059109515400477504" at="144,0,184,0" name="jetbrains.mps.build.workflow.editor.BwfAntTaskDeclaration_EditorBuilder_a$Inline_Builder_fxg4hy_a5a" />
      <unit id="2059109515400477504" at="21,0,185,0" name="jetbrains.mps.build.workflow.editor.BwfAntTaskDeclaration_EditorBuilder_a" />
=======
      <scope id="2059109515400477523" at="121,0,138,0">
        <var name="editorContext" id="2059109515400477523" />
        <var name="node" id="2059109515400477523" />
      </scope>
      <scope id="2059109515400477504" at="92,0,111,0">
        <var name="editorContext" id="2059109515400477504" />
        <var name="node" id="2059109515400477504" />
      </scope>
      <unit id="2059109515400477521" at="111,0,139,0" name="jetbrains.mps.build.workflow.editor.BwfAntTaskDeclaration_Editor$_Inline_fxg4hy_a5a" />
      <unit id="2059109515400477504" at="19,0,140,0" name="jetbrains.mps.build.workflow.editor.BwfAntTaskDeclaration_Editor" />
>>>>>>> bd830ede
    </file>
  </root>
  <root nodeRef="r:1267752b-a233-4432-a848-3e68e0ea0db1(jetbrains.mps.build.workflow.editor)/244868996532667536">
    <file name="BwfCustomMacro_Editor.java">
      <node id="244868996532667536" at="11,79,12,80" concept="6" />
      <node id="244868996532667536" at="11,0,14,0" concept="4" trace="createEditorCell#(Ljetbrains/mps/openapi/editor/EditorContext;Lorg/jetbrains/mps/openapi/model/SNode;)Ljetbrains/mps/openapi/editor/cells/EditorCell;" />
      <scope id="244868996532667536" at="11,79,12,80" />
      <scope id="244868996532667536" at="11,0,14,0">
        <var name="editorContext" id="244868996532667536" />
        <var name="node" id="244868996532667536" />
      </scope>
      <unit id="244868996532667536" at="10,0,15,0" name="jetbrains.mps.build.workflow.editor.BwfCustomMacro_Editor" />
    </file>
    <file name="BwfCustomMacro_EditorBuilder_a.java">
      <node id="244868996532667536" at="32,94,33,19" concept="10" />
      <node id="244868996532667536" at="33,19,34,18" concept="1" />
      <node id="244868996532667536" at="39,26,40,18" concept="6" />
      <node id="244868996532667536" at="43,39,44,39" concept="6" />
      <node id="244868996532667536" at="47,50,48,103" concept="5" />
      <node id="244868996532667536" at="48,103,49,48" concept="1" />
      <node id="244868996532667536" at="49,48,50,28" concept="1" />
      <node id="244868996532667536" at="50,28,51,65" concept="1" />
      <node id="244868996532667536" at="51,65,52,57" concept="1" />
      <node id="244868996532667536" at="52,57,53,60" concept="1" />
      <node id="244868996532667536" at="53,60,54,22" concept="6" />
      <node id="244868996532667542" at="56,49,57,105" concept="5" />
      <node id="244868996532667542" at="57,105,58,47" concept="1" />
      <node id="244868996532667542" at="58,47,59,34" concept="5" />
      <node id="244868996532667542" at="59,34,60,82" concept="1" />
      <node id="244868996532667542" at="60,82,61,60" concept="1" />
      <node id="244868996532667542" at="61,60,62,40" concept="1" />
      <node id="244868996532667542" at="62,40,63,34" concept="1" />
      <node id="244868996532667542" at="63,34,64,22" concept="6" />
      <node id="244868996532667536" at="66,52,67,143" concept="5" />
      <node id="244868996532667536" at="67,143,68,91" concept="5" />
      <node id="244868996532667536" at="68,91,69,49" concept="1" />
      <node id="244868996532667536" at="69,49,70,34" concept="5" />
      <node id="244868996532667536" at="70,34,71,58" concept="1" />
      <node id="244868996532667536" at="71,58,72,68" concept="1" />
      <node id="244868996532667536" at="72,68,73,40" concept="1" />
      <node id="244868996532667536" at="73,40,74,49" concept="1" />
      <node id="244868996532667536" at="74,49,75,22" concept="6" />
      <node id="244868996532667536" at="78,100,79,50" concept="10" />
      <node id="244868996532667536" at="81,66,82,93" concept="6" />
      <node id="244868996532667536" at="84,57,85,65" concept="5" />
      <node id="244868996532667536" at="85,65,86,58" concept="1" />
      <node id="244868996532667536" at="86,58,87,25" concept="6" />
      <node id="244868996532667536" at="89,41,90,34" concept="5" />
      <node id="244868996532667536" at="90,34,91,42" concept="1" />
      <node id="244868996532667536" at="91,42,92,49" concept="1" />
      <node id="244868996532667536" at="92,49,93,23" concept="6" />
      <node id="244868996532667536" at="96,96,97,134" concept="1" />
      <node id="244868996532667536" at="98,34,99,142" concept="1" />
      <node id="244868996532667536" at="99,142,100,146" concept="1" />
      <node id="244868996532667536" at="102,122,103,395" concept="1" />
      <node id="244868996532667536" at="29,0,31,0" concept="2" trace="myNode" />
      <node id="244868996532667536" at="43,0,46,0" concept="4" trace="createCell#()Ljetbrains/mps/openapi/editor/cells/EditorCell;" />
      <node id="244868996532667536" at="78,0,81,0" concept="0" trace="elementsListHandler_3al981_b0#(Lorg/jetbrains/mps/openapi/model/SNode;Ljava/lang/String;Ljetbrains/mps/openapi/editor/EditorContext;)V" />
      <node id="244868996532667536" at="81,0,84,0" concept="4" trace="createNodeToInsert#(Ljetbrains/mps/openapi/editor/EditorContext;)Lorg/jetbrains/mps/openapi/model/SNode;" />
      <node id="244868996532667536" at="101,9,104,9" concept="3" />
      <node id="244868996532667536" at="32,0,36,0" concept="0" trace="BwfCustomMacro_EditorBuilder_a#(Ljetbrains/mps/openapi/editor/EditorContext;Lorg/jetbrains/mps/openapi/model/SNode;)V" />
      <node id="244868996532667536" at="97,134,101,9" concept="3" />
      <node id="244868996532667536" at="37,0,42,0" concept="4" trace="getNode#()Lorg/jetbrains/mps/openapi/model/SNode;" />
      <node id="244868996532667536" at="84,0,89,0" concept="4" trace="createNodeCell#(Lorg/jetbrains/mps/openapi/model/SNode;)Ljetbrains/mps/openapi/editor/cells/EditorCell;" />
      <node id="244868996532667536" at="89,0,95,0" concept="4" trace="createEmptyCell#()Ljetbrains/mps/openapi/editor/cells/EditorCell;" />
      <node id="244868996532667536" at="47,0,56,0" concept="4" trace="createCollection_3al981_a#()Ljetbrains/mps/openapi/editor/cells/EditorCell;" />
      <node id="244868996532667542" at="56,0,66,0" concept="4" trace="createConstant_3al981_a0#()Ljetbrains/mps/openapi/editor/cells/EditorCell;" />
      <node id="244868996532667536" at="95,86,105,7" concept="3" />
      <node id="244868996532667536" at="66,0,77,0" concept="4" trace="createRefNodeList_3al981_b0#()Ljetbrains/mps/openapi/editor/cells/EditorCell;" />
      <node id="244868996532667536" at="95,0,107,0" concept="4" trace="installElementCellActions#(Lorg/jetbrains/mps/openapi/model/SNode;Ljetbrains/mps/openapi/editor/cells/EditorCell;)V" />
      <scope id="244868996532667536" at="39,26,40,18" />
      <scope id="244868996532667536" at="43,39,44,39" />
      <scope id="244868996532667536" at="78,100,79,50" />
      <scope id="244868996532667536" at="81,66,82,93" />
      <scope id="244868996532667536" at="102,122,103,395" />
      <scope id="244868996532667536" at="32,94,34,18" />
      <scope id="244868996532667536" at="98,34,100,146" />
      <scope id="244868996532667536" at="43,0,46,0" />
      <scope id="244868996532667536" at="78,0,81,0">
        <var name="childRole" id="244868996532667536" />
        <var name="context" id="244868996532667536" />
        <var name="ownerNode" id="244868996532667536" />
      </scope>
      <scope id="244868996532667536" at="81,0,84,0">
        <var name="editorContext" id="244868996532667536" />
      </scope>
      <scope id="244868996532667536" at="84,57,87,25">
        <var name="elementCell" id="244868996532667536" />
      </scope>
      <scope id="244868996532667536" at="32,0,36,0">
        <var name="context" id="244868996532667536" />
        <var name="node" id="244868996532667536" />
      </scope>
      <scope id="244868996532667536" at="89,41,93,23">
        <var name="emptyCell" id="244868996532667536" />
      </scope>
      <scope id="244868996532667536" at="37,0,42,0" />
      <scope id="244868996532667536" at="84,0,89,0">
        <var name="elementNode" id="244868996532667536" />
      </scope>
      <scope id="244868996532667536" at="89,0,95,0" />
      <scope id="244868996532667536" at="47,50,54,22">
        <var name="editorCell" id="244868996532667536" />
      </scope>
      <scope id="244868996532667542" at="56,49,64,22">
        <var name="editorCell" id="244868996532667542" />
        <var name="style" id="244868996532667542" />
      </scope>
      <scope id="244868996532667536" at="96,96,104,9" />
      <scope id="244868996532667536" at="47,0,56,0" />
      <scope id="244868996532667536" at="66,52,75,22">
        <var name="editorCell" id="244868996532667536" />
        <var name="handler" id="244868996532667536" />
        <var name="style" id="244868996532667536" />
      </scope>
      <scope id="244868996532667542" at="56,0,66,0" />
      <scope id="244868996532667536" at="95,86,105,7" />
      <scope id="244868996532667536" at="66,0,77,0" />
      <scope id="244868996532667536" at="95,0,107,0">
        <var name="elementCell" id="244868996532667536" />
        <var name="elementNode" id="244868996532667536" />
      </scope>
      <unit id="244868996532667536" at="77,0,108,0" name="jetbrains.mps.build.workflow.editor.BwfCustomMacro_EditorBuilder_a$elementsListHandler_3al981_b0" />
      <unit id="244868996532667536" at="28,0,109,0" name="jetbrains.mps.build.workflow.editor.BwfCustomMacro_EditorBuilder_a" />
    </file>
  </root>
  <root nodeRef="r:1267752b-a233-4432-a848-3e68e0ea0db1(jetbrains.mps.build.workflow.editor)/2529023923283121118">
    <file name="BwfProjectPartStatement_Editor.java">
      <node id="2529023923283121118" at="11,79,12,89" concept="6" />
      <node id="2529023923283121118" at="11,0,14,0" concept="4" trace="createEditorCell#(Ljetbrains/mps/openapi/editor/EditorContext;Lorg/jetbrains/mps/openapi/model/SNode;)Ljetbrains/mps/openapi/editor/cells/EditorCell;" />
      <scope id="2529023923283121118" at="11,79,12,89" />
      <scope id="2529023923283121118" at="11,0,14,0">
        <var name="editorContext" id="2529023923283121118" />
        <var name="node" id="2529023923283121118" />
      </scope>
      <unit id="2529023923283121118" at="10,0,15,0" name="jetbrains.mps.build.workflow.editor.BwfProjectPartStatement_Editor" />
    </file>
    <file name="BwfProjectPartStatement_EditorBuilder_a.java">
      <node id="2529023923283121118" at="28,103,29,19" concept="10" />
      <node id="2529023923283121118" at="29,19,30,18" concept="1" />
      <node id="2529023923283121118" at="35,26,36,18" concept="6" />
      <node id="2529023923283121118" at="39,39,40,39" concept="6" />
      <node id="2529023923283121118" at="43,50,44,103" concept="5" />
      <node id="2529023923283121118" at="44,103,45,48" concept="1" />
      <node id="2529023923283121118" at="45,48,46,28" concept="1" />
      <node id="2529023923283121118" at="46,28,47,65" concept="1" />
      <node id="2529023923283121118" at="47,65,48,57" concept="1" />
      <node id="2529023923283121118" at="48,57,49,56" concept="1" />
      <node id="2529023923283121118" at="49,56,50,22" concept="6" />
      <node id="3068598563201788798" at="52,49,53,105" concept="5" />
      <node id="3068598563201788798" at="53,105,54,47" concept="1" />
      <node id="3068598563201788798" at="54,47,55,34" concept="5" />
      <node id="3068598563201788798" at="55,34,56,82" concept="1" />
      <node id="3068598563201788798" at="56,82,57,60" concept="1" />
      <node id="3068598563201788798" at="57,60,58,40" concept="1" />
      <node id="3068598563201788798" at="58,40,59,34" concept="1" />
      <node id="3068598563201788798" at="59,34,60,22" concept="6" />
      <node id="2529023923283121118" at="62,48,63,273" concept="5" />
      <node id="2529023923283121118" at="63,273,64,33" concept="6" />
      <node id="2529023923283121118" at="67,118,68,49" concept="10" />
      <node id="2529023923283121118" at="70,55,71,59" concept="5" />
      <node id="2529023923283121118" at="71,59,72,41" concept="1" />
      <node id="2529023923283121118" at="72,41,73,24" concept="6" />
      <node id="2529023923283121118" at="76,118,77,382" concept="1" />
      <node id="2529023923283121118" at="79,41,80,35" concept="1" />
      <node id="2529023923283121118" at="84,44,85,54" concept="5" />
      <node id="2529023923283121118" at="85,54,86,41" concept="1" />
      <node id="2529023923283121118" at="86,41,87,0" concept="8" />
      <node id="2529023923283121118" at="87,0,88,40" concept="1" />
      <node id="2529023923283121118" at="88,40,89,24" concept="6" />
      <node id="2529023923283121118" at="91,40,92,25" concept="6" />
      <node id="2529023923283121118" at="25,0,27,0" concept="2" trace="myNode" />
      <node id="2529023923283121118" at="39,0,42,0" concept="4" trace="createCell#()Ljetbrains/mps/openapi/editor/cells/EditorCell;" />
      <node id="2529023923283121118" at="67,0,70,0" concept="0" trace="partSingleRoleHandler_bye224_b0#(Lorg/jetbrains/mps/openapi/model/SNode;Lorg/jetbrains/mps/openapi/language/SContainmentLink;Ljetbrains/mps/openapi/editor/EditorContext;)V" />
      <node id="2529023923283121118" at="75,70,78,7" concept="3" />
      <node id="2529023923283121118" at="78,7,81,7" concept="3" />
      <node id="2529023923283121118" at="91,0,94,0" concept="4" trace="getNoTargetText#()Ljava/lang/String;" />
      <node id="2529023923283121118" at="28,0,32,0" concept="0" trace="BwfProjectPartStatement_EditorBuilder_a#(Ljetbrains/mps/openapi/editor/EditorContext;Lorg/jetbrains/mps/openapi/model/SNode;)V" />
      <node id="2529023923283121118" at="62,0,66,0" concept="4" trace="createRefNode_bye224_b0#()Ljetbrains/mps/openapi/editor/cells/EditorCell;" />
      <node id="2529023923283121118" at="33,0,38,0" concept="4" trace="getNode#()Lorg/jetbrains/mps/openapi/model/SNode;" />
      <node id="2529023923283121118" at="70,0,75,0" concept="4" trace="createChildCell#(Lorg/jetbrains/mps/openapi/model/SNode;)Ljetbrains/mps/openapi/editor/cells/EditorCell;" />
      <node id="2529023923283121118" at="75,0,83,0" concept="4" trace="installCellInfo#(Lorg/jetbrains/mps/openapi/model/SNode;Ljetbrains/mps/openapi/editor/cells/EditorCell;)V" />
      <node id="2529023923283121118" at="83,0,91,0" concept="4" trace="createEmptyCell#()Ljetbrains/mps/openapi/editor/cells/EditorCell;" />
      <node id="2529023923283121118" at="43,0,52,0" concept="4" trace="createCollection_bye224_a#()Ljetbrains/mps/openapi/editor/cells/EditorCell;" />
      <node id="3068598563201788798" at="52,0,62,0" concept="4" trace="createConstant_bye224_a0#()Ljetbrains/mps/openapi/editor/cells/EditorCell;" />
      <scope id="2529023923283121118" at="35,26,36,18" />
      <scope id="2529023923283121118" at="39,39,40,39" />
      <scope id="2529023923283121118" at="67,118,68,49" />
      <scope id="2529023923283121118" at="76,118,77,382" />
      <scope id="2529023923283121118" at="79,41,80,35" />
      <scope id="2529023923283121118" at="91,40,92,25" />
      <scope id="2529023923283121118" at="28,103,30,18" />
      <scope id="2529023923283121118" at="62,48,64,33">
        <var name="provider" id="2529023923283121118" />
      </scope>
      <scope id="2529023923283121118" at="39,0,42,0" />
      <scope id="2529023923283121118" at="67,0,70,0">
        <var name="containmentLink" id="2529023923283121118" />
        <var name="context" id="2529023923283121118" />
        <var name="ownerNode" id="2529023923283121118" />
      </scope>
      <scope id="2529023923283121118" at="70,55,73,24">
        <var name="editorCell" id="2529023923283121118" />
      </scope>
      <scope id="2529023923283121118" at="91,0,94,0" />
      <scope id="2529023923283121118" at="28,0,32,0">
        <var name="context" id="2529023923283121118" />
        <var name="node" id="2529023923283121118" />
      </scope>
      <scope id="2529023923283121118" at="62,0,66,0" />
      <scope id="2529023923283121118" at="33,0,38,0" />
      <scope id="2529023923283121118" at="70,0,75,0">
        <var name="child" id="2529023923283121118" />
      </scope>
      <scope id="2529023923283121118" at="84,44,89,24">
        <var name="editorCell" id="2529023923283121118" />
      </scope>
      <scope id="2529023923283121118" at="75,70,81,7" />
      <scope id="2529023923283121118" at="43,50,50,22">
        <var name="editorCell" id="2529023923283121118" />
      </scope>
      <scope id="3068598563201788798" at="52,49,60,22">
        <var name="editorCell" id="3068598563201788798" />
        <var name="style" id="3068598563201788798" />
      </scope>
      <scope id="2529023923283121118" at="75,0,83,0">
        <var name="child" id="2529023923283121118" />
        <var name="editorCell" id="2529023923283121118" />
      </scope>
      <scope id="2529023923283121118" at="83,0,91,0" />
      <scope id="2529023923283121118" at="43,0,52,0" />
      <scope id="3068598563201788798" at="52,0,62,0" />
      <unit id="2529023923283121118" at="66,0,95,0" name="jetbrains.mps.build.workflow.editor.BwfProjectPartStatement_EditorBuilder_a$partSingleRoleHandler_bye224_b0" />
      <unit id="2529023923283121118" at="24,0,96,0" name="jetbrains.mps.build.workflow.editor.BwfProjectPartStatement_EditorBuilder_a" />
    </file>
  </root>
  <root nodeRef="r:1267752b-a233-4432-a848-3e68e0ea0db1(jetbrains.mps.build.workflow.editor)/2529023923283158039">
    <file name="BwfAntTaskBundleDeclaration_Editor.java">
<<<<<<< HEAD
      <node id="2529023923283158039" at="11,79,12,93" concept="6" />
      <node id="2529023923283158039" at="11,0,14,0" concept="4" trace="createEditorCell#(Ljetbrains/mps/openapi/editor/EditorContext;Lorg/jetbrains/mps/openapi/model/SNode;)Ljetbrains/mps/openapi/editor/cells/EditorCell;" />
      <scope id="2529023923283158039" at="11,79,12,93" />
      <scope id="2529023923283158039" at="11,0,14,0">
        <var name="editorContext" id="2529023923283158039" />
        <var name="node" id="2529023923283158039" />
      </scope>
      <unit id="2529023923283158039" at="10,0,15,0" name="jetbrains.mps.build.workflow.editor.BwfAntTaskBundleDeclaration_Editor" />
    </file>
    <file name="BwfAntTaskBundleDeclaration_EditorBuilder_a.java">
      <node id="2529023923283158039" at="25,107,26,19" concept="10" />
      <node id="2529023923283158039" at="26,19,27,18" concept="1" />
      <node id="2529023923283158039" at="32,26,33,18" concept="6" />
      <node id="2529023923283158039" at="36,39,37,39" concept="6" />
      <node id="2529023923283158039" at="40,50,41,103" concept="5" />
      <node id="2529023923283158039" at="41,103,42,48" concept="1" />
      <node id="2529023923283158039" at="42,48,43,28" concept="1" />
      <node id="2529023923283158039" at="43,28,44,65" concept="1" />
      <node id="2529023923283158039" at="44,65,45,57" concept="1" />
      <node id="2529023923283158039" at="45,57,46,57" concept="1" />
      <node id="2529023923283158039" at="46,57,47,57" concept="1" />
      <node id="2529023923283158039" at="47,57,48,57" concept="1" />
      <node id="2529023923283158039" at="48,57,49,56" concept="1" />
      <node id="2529023923283158039" at="49,56,50,22" concept="6" />
      <node id="3068598563201800617" at="52,49,53,108" concept="5" />
      <node id="3068598563201800617" at="53,108,54,47" concept="1" />
      <node id="3068598563201800617" at="54,47,55,34" concept="5" />
      <node id="3068598563201800617" at="55,34,56,82" concept="1" />
      <node id="3068598563201800617" at="56,82,57,40" concept="1" />
      <node id="3068598563201800617" at="57,40,58,34" concept="1" />
      <node id="3068598563201800617" at="58,34,59,22" concept="6" />
      <node id="2529023923282826434" at="61,49,62,101" concept="5" />
      <node id="2529023923282826434" at="62,101,63,47" concept="1" />
      <node id="2529023923282826434" at="63,47,64,34" concept="5" />
      <node id="2529023923282826434" at="64,34,65,82" concept="1" />
      <node id="2529023923282826434" at="65,82,66,40" concept="1" />
      <node id="2529023923282826434" at="66,40,67,34" concept="1" />
      <node id="2529023923282826434" at="67,34,68,22" concept="6" />
      <node id="2529023923282826435" at="70,49,71,89" concept="5" />
      <node id="2529023923282826435" at="71,89,72,33" concept="1" />
      <node id="2529023923282826435" at="72,33,73,52" concept="1" />
      <node id="2529023923282826435" at="73,52,74,26" concept="5" />
      <node id="2529023923282826435" at="74,26,75,63" concept="1" />
      <node id="2529023923282826435" at="75,63,76,46" concept="1" />
      <node id="2529023923282826435" at="76,46,77,73" concept="1" />
      <node id="2529023923282826435" at="77,73,78,57" concept="5" />
      <node id="2529023923282826435" at="78,57,79,59" concept="5" />
      <node id="2529023923282826435" at="80,35,81,87" concept="5" />
      <node id="2529023923282826435" at="81,87,82,94" concept="6" />
      <node id="2529023923282826435" at="83,10,84,22" concept="6" />
      <node id="2529023923283158055" at="86,49,87,97" concept="5" />
      <node id="2529023923283158055" at="87,97,88,47" concept="1" />
      <node id="2529023923283158055" at="88,47,89,34" concept="5" />
      <node id="2529023923283158055" at="89,34,90,82" concept="1" />
      <node id="2529023923283158055" at="90,82,91,40" concept="1" />
      <node id="2529023923283158055" at="91,40,92,34" concept="1" />
      <node id="2529023923283158055" at="92,34,93,22" concept="6" />
      <node id="2529023923283158039" at="95,48,96,88" concept="5" />
      <node id="2529023923283158039" at="96,88,97,34" concept="1" />
      <node id="2529023923283158039" at="97,34,98,52" concept="1" />
      <node id="2529023923283158039" at="98,52,99,26" concept="5" />
      <node id="2529023923283158039" at="99,26,100,108" concept="1" />
      <node id="2529023923283158039" at="100,108,101,63" concept="1" />
      <node id="2529023923283158039" at="102,39,103,40" concept="1" />
      <node id="2529023923283158039" at="103,40,104,38" concept="1" />
      <node id="2529023923283158039" at="105,5,106,73" concept="1" />
      <node id="2529023923283158039" at="106,73,107,57" concept="5" />
      <node id="2529023923283158039" at="107,57,108,59" concept="5" />
      <node id="2529023923283158039" at="109,35,110,87" concept="5" />
      <node id="2529023923283158039" at="110,87,111,94" concept="6" />
      <node id="2529023923283158039" at="112,10,113,22" concept="6" />
      <node id="2529023923283158039" at="116,33,117,14" concept="10" />
      <node id="2529023923283158039" at="119,69,120,57" concept="6" />
      <node id="2529023923283158039" at="122,81,123,41" concept="7" />
      <node id="2529023923283158039" at="123,41,124,135" concept="6" />
      <node id="2529023923283158039" at="130,0,131,0" concept="2" trace="myReferencingNode" />
      <node id="2529023923283158039" at="132,119,133,21" concept="10" />
      <node id="2529023923283158039" at="133,21,134,42" concept="1" />
      <node id="2529023923283158039" at="134,42,135,20" concept="1" />
      <node id="2529023923283158039" at="138,41,139,42" concept="6" />
      <node id="2529023923283158039" at="144,28,145,20" concept="6" />
      <node id="2529023923283158058" at="148,53,149,91" concept="5" />
      <node id="2529023923283158058" at="149,91,150,31" concept="1" />
      <node id="2529023923283158058" at="150,31,151,44" concept="1" />
      <node id="2529023923283158058" at="151,44,152,33" concept="1" />
      <node id="2529023923283158058" at="152,33,153,42" concept="1" />
      <node id="2529023923283158058" at="153,42,154,28" concept="5" />
      <node id="2529023923283158058" at="154,28,155,65" concept="1" />
      <node id="2529023923283158058" at="155,65,156,44" concept="1" />
      <node id="2529023923283158058" at="156,44,157,75" concept="1" />
      <node id="2529023923283158058" at="157,75,158,59" concept="5" />
      <node id="2529023923283158058" at="158,59,159,61" concept="5" />
      <node id="2529023923283158058" at="160,37,161,89" concept="5" />
      <node id="2529023923283158058" at="161,89,162,96" concept="6" />
      <node id="2529023923283158058" at="163,12,164,24" concept="6" />
      <node id="2529023923283158039" at="22,0,24,0" concept="2" trace="myNode" />
      <node id="2529023923283158039" at="128,0,130,0" concept="2" trace="myNode" />
      <node id="2529023923283158039" at="36,0,39,0" concept="4" trace="createCell#()Ljetbrains/mps/openapi/editor/cells/EditorCell;" />
      <node id="2529023923283158039" at="116,0,119,0" concept="0" trace="_Inline_p1xf3r_a4a#()V" />
      <node id="2529023923283158039" at="119,0,122,0" concept="4" trace="createEditorCell#(Ljetbrains/mps/openapi/editor/EditorContext;)Ljetbrains/mps/openapi/editor/cells/EditorCell;" />
      <node id="2529023923283158039" at="138,0,141,0" concept="4" trace="createCell#()Ljetbrains/mps/openapi/editor/cells/EditorCell;" />
      <node id="2529023923283158039" at="25,0,29,0" concept="0" trace="BwfAntTaskBundleDeclaration_EditorBuilder_a#(Ljetbrains/mps/openapi/editor/EditorContext;Lorg/jetbrains/mps/openapi/model/SNode;)V" />
      <node id="2529023923283158039" at="101,63,105,5" concept="3" />
      <node id="2529023923283158039" at="122,0,126,0" concept="4" trace="createEditorCell#(Ljetbrains/mps/openapi/editor/EditorContext;Lorg/jetbrains/mps/openapi/model/SNode;)Ljetbrains/mps/openapi/editor/cells/EditorCell;" />
      <node id="2529023923283158039" at="30,0,35,0" concept="4" trace="getNode#()Lorg/jetbrains/mps/openapi/model/SNode;" />
      <node id="2529023923282826435" at="79,59,84,22" concept="3" />
      <node id="2529023923283158039" at="108,59,113,22" concept="3" />
      <node id="2529023923283158039" at="132,0,137,0" concept="0" trace="Inline_Builder_p1xf3r_a4a#(Ljetbrains/mps/openapi/editor/EditorContext;Lorg/jetbrains/mps/openapi/model/SNode;Lorg/jetbrains/mps/openapi/model/SNode;)V" />
      <node id="2529023923283158039" at="142,0,147,0" concept="4" trace="getNode#()Lorg/jetbrains/mps/openapi/model/SNode;" />
      <node id="2529023923283158058" at="159,61,164,24" concept="3" />
      <node id="3068598563201800617" at="52,0,61,0" concept="4" trace="createConstant_p1xf3r_a0#()Ljetbrains/mps/openapi/editor/cells/EditorCell;" />
      <node id="2529023923282826434" at="61,0,70,0" concept="4" trace="createConstant_p1xf3r_b0#()Ljetbrains/mps/openapi/editor/cells/EditorCell;" />
      <node id="2529023923283158055" at="86,0,95,0" concept="4" trace="createConstant_p1xf3r_d0#()Ljetbrains/mps/openapi/editor/cells/EditorCell;" />
      <node id="2529023923283158039" at="40,0,52,0" concept="4" trace="createCollection_p1xf3r_a#()Ljetbrains/mps/openapi/editor/cells/EditorCell;" />
      <node id="2529023923282826435" at="70,0,86,0" concept="4" trace="createProperty_p1xf3r_c0#()Ljetbrains/mps/openapi/editor/cells/EditorCell;" />
      <node id="2529023923283158058" at="148,0,166,0" concept="4" trace="createProperty_p1xf3r_a0e0#()Ljetbrains/mps/openapi/editor/cells/EditorCell;" />
      <node id="2529023923283158039" at="95,0,115,0" concept="4" trace="createRefCell_p1xf3r_e0#()Ljetbrains/mps/openapi/editor/cells/EditorCell;" />
      <scope id="2529023923283158039" at="32,26,33,18" />
      <scope id="2529023923283158039" at="36,39,37,39" />
      <scope id="2529023923283158039" at="116,33,117,14" />
      <scope id="2529023923283158039" at="119,69,120,57" />
      <scope id="2529023923283158039" at="138,41,139,42" />
      <scope id="2529023923283158039" at="144,28,145,20" />
      <scope id="2529023923283158039" at="25,107,27,18" />
      <scope id="2529023923282826435" at="80,35,82,94">
        <var name="manager" id="2529023923282826435" />
      </scope>
      <scope id="2529023923283158039" at="102,39,104,38" />
      <scope id="2529023923283158039" at="109,35,111,94">
        <var name="manager" id="2529023923283158039" />
      </scope>
      <scope id="2529023923283158039" at="122,81,124,135" />
      <scope id="2529023923283158058" at="160,37,162,96">
=======
      <node id="2529023923283158039" at="20,79,21,63" concept="6" />
      <node id="2529023923283158039" at="23,89,24,96" concept="5" />
      <node id="2529023923283158039" at="24,96,25,48" concept="1" />
      <node id="2529023923283158039" at="25,48,26,28" concept="1" />
      <node id="2529023923283158039" at="26,28,27,81" concept="1" />
      <node id="2529023923283158039" at="27,81,28,81" concept="1" />
      <node id="2529023923283158039" at="28,81,29,81" concept="1" />
      <node id="2529023923283158039" at="29,81,30,81" concept="1" />
      <node id="2529023923283158039" at="30,81,31,80" concept="1" />
      <node id="2529023923283158039" at="31,80,32,22" concept="6" />
      <node id="3068598563201800617" at="34,88,35,101" concept="5" />
      <node id="3068598563201800617" at="35,101,36,47" concept="1" />
      <node id="3068598563201800617" at="36,47,37,34" concept="5" />
      <node id="3068598563201800617" at="37,34,38,63" concept="1" />
      <node id="3068598563201800617" at="38,63,39,40" concept="1" />
      <node id="3068598563201800617" at="39,40,40,34" concept="1" />
      <node id="3068598563201800617" at="40,34,41,22" concept="6" />
      <node id="2529023923282826434" at="43,88,44,94" concept="5" />
      <node id="2529023923282826434" at="44,94,45,47" concept="1" />
      <node id="2529023923282826434" at="45,47,46,34" concept="5" />
      <node id="2529023923282826434" at="46,34,47,63" concept="1" />
      <node id="2529023923282826434" at="47,63,48,40" concept="1" />
      <node id="2529023923282826434" at="48,40,49,34" concept="1" />
      <node id="2529023923282826434" at="49,34,50,22" concept="6" />
      <node id="2529023923282826435" at="52,88,53,82" concept="5" />
      <node id="2529023923282826435" at="53,82,54,33" concept="1" />
      <node id="2529023923282826435" at="54,33,55,52" concept="1" />
      <node id="2529023923282826435" at="55,52,56,26" concept="5" />
      <node id="2529023923282826435" at="56,26,57,58" concept="1" />
      <node id="2529023923282826435" at="57,58,58,46" concept="1" />
      <node id="2529023923282826435" at="58,46,59,73" concept="1" />
      <node id="2529023923282826435" at="59,73,60,57" concept="5" />
      <node id="2529023923282826435" at="61,35,62,82" concept="5" />
      <node id="2529023923282826435" at="62,82,63,112" concept="6" />
      <node id="2529023923282826435" at="64,10,65,22" concept="6" />
      <node id="2529023923283158055" at="67,88,68,90" concept="5" />
      <node id="2529023923283158055" at="68,90,69,47" concept="1" />
      <node id="2529023923283158055" at="69,47,70,34" concept="5" />
      <node id="2529023923283158055" at="70,34,71,63" concept="1" />
      <node id="2529023923283158055" at="71,63,72,40" concept="1" />
      <node id="2529023923283158055" at="72,40,73,34" concept="1" />
      <node id="2529023923283158055" at="73,34,74,22" concept="6" />
      <node id="2529023923283158039" at="76,87,77,81" concept="5" />
      <node id="2529023923283158039" at="77,81,78,34" concept="1" />
      <node id="2529023923283158039" at="78,34,79,52" concept="1" />
      <node id="2529023923283158039" at="79,52,80,26" concept="5" />
      <node id="2529023923283158039" at="80,26,81,99" concept="1" />
      <node id="2529023923283158039" at="81,99,82,58" concept="1" />
      <node id="2529023923283158039" at="83,39,84,40" concept="1" />
      <node id="2529023923283158039" at="84,40,85,38" concept="1" />
      <node id="2529023923283158039" at="86,5,87,73" concept="1" />
      <node id="2529023923283158039" at="87,73,88,57" concept="5" />
      <node id="2529023923283158039" at="89,35,90,82" concept="5" />
      <node id="2529023923283158039" at="90,82,91,112" concept="6" />
      <node id="2529023923283158039" at="92,10,93,22" concept="6" />
      <node id="2529023923283158057" at="96,33,97,14" concept="9" />
      <node id="2529023923283158057" at="99,69,100,67" concept="6" />
      <node id="2529023923283158057" at="102,81,103,66" concept="6" />
      <node id="2529023923283158058" at="105,92,106,84" concept="5" />
      <node id="2529023923283158058" at="106,84,107,31" concept="1" />
      <node id="2529023923283158058" at="107,31,108,44" concept="1" />
      <node id="2529023923283158058" at="108,44,109,33" concept="1" />
      <node id="2529023923283158058" at="109,33,110,42" concept="1" />
      <node id="2529023923283158058" at="110,42,111,28" concept="5" />
      <node id="2529023923283158058" at="111,28,112,60" concept="1" />
      <node id="2529023923283158058" at="112,60,113,44" concept="1" />
      <node id="2529023923283158058" at="113,44,114,75" concept="1" />
      <node id="2529023923283158058" at="114,75,115,59" concept="5" />
      <node id="2529023923283158058" at="116,37,117,84" concept="5" />
      <node id="2529023923283158058" at="117,84,118,114" concept="6" />
      <node id="2529023923283158058" at="119,12,120,24" concept="6" />
      <node id="2529023923283158039" at="20,0,23,0" concept="4" trace="createEditorCell#(Ljetbrains/mps/openapi/editor/EditorContext;Lorg/jetbrains/mps/openapi/model/SNode;)Ljetbrains/mps/openapi/editor/cells/EditorCell;" />
      <node id="2529023923283158057" at="96,0,99,0" concept="0" trace="_Inline_p1xf3r_a4a#()V" />
      <node id="2529023923283158057" at="99,0,102,0" concept="4" trace="createEditorCell#(Ljetbrains/mps/openapi/editor/EditorContext;)Ljetbrains/mps/openapi/editor/cells/EditorCell;" />
      <node id="2529023923283158057" at="102,0,105,0" concept="4" trace="createEditorCell#(Ljetbrains/mps/openapi/editor/EditorContext;Lorg/jetbrains/mps/openapi/model/SNode;)Ljetbrains/mps/openapi/editor/cells/EditorCell;" />
      <node id="2529023923283158039" at="82,58,86,5" concept="3" />
      <node id="2529023923282826435" at="60,57,65,22" concept="3" />
      <node id="2529023923283158039" at="88,57,93,22" concept="3" />
      <node id="2529023923283158058" at="115,59,120,24" concept="3" />
      <node id="3068598563201800617" at="34,0,43,0" concept="4" trace="createConstant_p1xf3r_a0#(Ljetbrains/mps/openapi/editor/EditorContext;Lorg/jetbrains/mps/openapi/model/SNode;)Ljetbrains/mps/openapi/editor/cells/EditorCell;" />
      <node id="2529023923282826434" at="43,0,52,0" concept="4" trace="createConstant_p1xf3r_b0#(Ljetbrains/mps/openapi/editor/EditorContext;Lorg/jetbrains/mps/openapi/model/SNode;)Ljetbrains/mps/openapi/editor/cells/EditorCell;" />
      <node id="2529023923283158055" at="67,0,76,0" concept="4" trace="createConstant_p1xf3r_d0#(Ljetbrains/mps/openapi/editor/EditorContext;Lorg/jetbrains/mps/openapi/model/SNode;)Ljetbrains/mps/openapi/editor/cells/EditorCell;" />
      <node id="2529023923283158039" at="23,0,34,0" concept="4" trace="createCollection_p1xf3r_a#(Ljetbrains/mps/openapi/editor/EditorContext;Lorg/jetbrains/mps/openapi/model/SNode;)Ljetbrains/mps/openapi/editor/cells/EditorCell;" />
      <node id="2529023923282826435" at="52,0,67,0" concept="4" trace="createProperty_p1xf3r_c0#(Ljetbrains/mps/openapi/editor/EditorContext;Lorg/jetbrains/mps/openapi/model/SNode;)Ljetbrains/mps/openapi/editor/cells/EditorCell;" />
      <node id="2529023923283158058" at="105,0,122,0" concept="4" trace="createProperty_p1xf3r_a0e0#(Ljetbrains/mps/openapi/editor/EditorContext;Lorg/jetbrains/mps/openapi/model/SNode;)Ljetbrains/mps/openapi/editor/cells/EditorCell;" />
      <node id="2529023923283158039" at="76,0,95,0" concept="4" trace="createRefCell_p1xf3r_e0#(Ljetbrains/mps/openapi/editor/EditorContext;Lorg/jetbrains/mps/openapi/model/SNode;)Ljetbrains/mps/openapi/editor/cells/EditorCell;" />
      <scope id="2529023923283158039" at="20,79,21,63" />
      <scope id="2529023923283158057" at="96,33,97,14" />
      <scope id="2529023923283158057" at="99,69,100,67" />
      <scope id="2529023923283158057" at="102,81,103,66" />
      <scope id="2529023923282826435" at="61,35,63,112">
        <var name="manager" id="2529023923282826435" />
      </scope>
      <scope id="2529023923283158039" at="83,39,85,38" />
      <scope id="2529023923283158039" at="89,35,91,112">
        <var name="manager" id="2529023923283158039" />
      </scope>
      <scope id="2529023923283158058" at="116,37,118,114">
>>>>>>> bd830ede
        <var name="manager" id="2529023923283158058" />
      </scope>
      <scope id="2529023923283158039" at="36,0,39,0" />
      <scope id="2529023923283158039" at="116,0,119,0" />
      <scope id="2529023923283158039" at="119,0,122,0">
        <var name="editorContext" id="2529023923283158039" />
      </scope>
      <scope id="2529023923283158039" at="132,119,135,20" />
      <scope id="2529023923283158039" at="138,0,141,0" />
      <scope id="2529023923283158039" at="25,0,29,0">
        <var name="context" id="2529023923283158039" />
        <var name="node" id="2529023923283158039" />
      </scope>
<<<<<<< HEAD
      <scope id="2529023923283158039" at="122,0,126,0">
        <var name="editorContext" id="2529023923283158039" />
        <var name="node" id="2529023923283158039" />
      </scope>
      <scope id="2529023923283158039" at="30,0,35,0" />
      <scope id="2529023923283158039" at="132,0,137,0">
        <var name="context" id="2529023923283158039" />
        <var name="node" id="2529023923283158039" />
        <var name="referencingNode" id="2529023923283158039" />
=======
      <scope id="2529023923283158057" at="96,0,99,0" />
      <scope id="2529023923283158057" at="99,0,102,0">
        <var name="editorContext" id="2529023923283158057" />
      </scope>
      <scope id="2529023923283158057" at="102,0,105,0">
        <var name="editorContext" id="2529023923283158057" />
        <var name="node" id="2529023923283158057" />
>>>>>>> bd830ede
      </scope>
      <scope id="2529023923283158039" at="142,0,147,0" />
      <scope id="3068598563201800617" at="52,49,59,22">
        <var name="editorCell" id="3068598563201800617" />
        <var name="style" id="3068598563201800617" />
      </scope>
      <scope id="2529023923282826434" at="61,49,68,22">
        <var name="editorCell" id="2529023923282826434" />
        <var name="style" id="2529023923282826434" />
      </scope>
<<<<<<< HEAD
      <scope id="2529023923283158055" at="86,49,93,22">
=======
      <scope id="2529023923283158055" at="67,88,74,22">
>>>>>>> bd830ede
        <var name="editorCell" id="2529023923283158055" />
        <var name="style" id="2529023923283158055" />
      </scope>
      <scope id="3068598563201800617" at="52,0,61,0" />
      <scope id="2529023923282826434" at="61,0,70,0" />
      <scope id="2529023923283158055" at="86,0,95,0" />
      <scope id="2529023923283158039" at="40,50,50,22">
        <var name="editorCell" id="2529023923283158039" />
      </scope>
<<<<<<< HEAD
      <scope id="2529023923283158039" at="40,0,52,0" />
      <scope id="2529023923282826435" at="70,49,84,22">
=======
      <scope id="3068598563201800617" at="34,0,43,0">
        <var name="editorContext" id="3068598563201800617" />
        <var name="node" id="3068598563201800617" />
      </scope>
      <scope id="2529023923282826434" at="43,0,52,0">
        <var name="editorContext" id="2529023923282826434" />
        <var name="node" id="2529023923282826434" />
      </scope>
      <scope id="2529023923283158055" at="67,0,76,0">
        <var name="editorContext" id="2529023923283158055" />
        <var name="node" id="2529023923283158055" />
      </scope>
      <scope id="2529023923283158039" at="23,0,34,0">
        <var name="editorContext" id="2529023923283158039" />
        <var name="node" id="2529023923283158039" />
      </scope>
      <scope id="2529023923282826435" at="52,88,65,22">
>>>>>>> bd830ede
        <var name="attributeConcept" id="2529023923282826435" />
        <var name="editorCell" id="2529023923282826435" />
        <var name="provider" id="2529023923282826435" />
      </scope>
<<<<<<< HEAD
      <scope id="2529023923282826435" at="70,0,86,0" />
      <scope id="2529023923283158058" at="148,53,164,24">
=======
      <scope id="2529023923282826435" at="52,0,67,0">
        <var name="editorContext" id="2529023923282826435" />
        <var name="node" id="2529023923282826435" />
      </scope>
      <scope id="2529023923283158058" at="105,92,120,24">
>>>>>>> bd830ede
        <var name="attributeConcept" id="2529023923283158058" />
        <var name="editorCell" id="2529023923283158058" />
        <var name="provider" id="2529023923283158058" />
      </scope>
<<<<<<< HEAD
      <scope id="2529023923283158039" at="95,48,113,22">
=======
      <scope id="2529023923283158039" at="76,87,93,22">
>>>>>>> bd830ede
        <var name="attributeConcept" id="2529023923283158039" />
        <var name="editorCell" id="2529023923283158039" />
        <var name="provider" id="2529023923283158039" />
      </scope>
<<<<<<< HEAD
      <scope id="2529023923283158058" at="148,0,166,0" />
      <scope id="2529023923283158039" at="95,0,115,0" />
      <unit id="2529023923283158039" at="115,0,127,0" name="jetbrains.mps.build.workflow.editor.BwfAntTaskBundleDeclaration_EditorBuilder_a$_Inline_p1xf3r_a4a" />
      <unit id="2529023923283158039" at="127,0,167,0" name="jetbrains.mps.build.workflow.editor.BwfAntTaskBundleDeclaration_EditorBuilder_a$Inline_Builder_p1xf3r_a4a" />
      <unit id="2529023923283158039" at="21,0,168,0" name="jetbrains.mps.build.workflow.editor.BwfAntTaskBundleDeclaration_EditorBuilder_a" />
=======
      <scope id="2529023923283158058" at="105,0,122,0">
        <var name="editorContext" id="2529023923283158058" />
        <var name="node" id="2529023923283158058" />
      </scope>
      <scope id="2529023923283158039" at="76,0,95,0">
        <var name="editorContext" id="2529023923283158039" />
        <var name="node" id="2529023923283158039" />
      </scope>
      <unit id="2529023923283158057" at="95,0,123,0" name="jetbrains.mps.build.workflow.editor.BwfAntTaskBundleDeclaration_Editor$_Inline_p1xf3r_a4a" />
      <unit id="2529023923283158039" at="19,0,124,0" name="jetbrains.mps.build.workflow.editor.BwfAntTaskBundleDeclaration_Editor" />
>>>>>>> bd830ede
    </file>
  </root>
  <root nodeRef="r:1267752b-a233-4432-a848-3e68e0ea0db1(jetbrains.mps.build.workflow.editor)/2769948622284546682">
    <file name="BwfProject_Editor.java">
<<<<<<< HEAD
      <node id="2769948622284546682" at="11,79,12,76" concept="6" />
      <node id="2769948622284546682" at="11,0,14,0" concept="4" trace="createEditorCell#(Ljetbrains/mps/openapi/editor/EditorContext;Lorg/jetbrains/mps/openapi/model/SNode;)Ljetbrains/mps/openapi/editor/cells/EditorCell;" />
      <scope id="2769948622284546682" at="11,79,12,76" />
      <scope id="2769948622284546682" at="11,0,14,0">
        <var name="editorContext" id="2769948622284546682" />
        <var name="node" id="2769948622284546682" />
      </scope>
      <unit id="2769948622284546682" at="10,0,15,0" name="jetbrains.mps.build.workflow.editor.BwfProject_Editor" />
    </file>
    <file name="BwfProject_EditorBuilder_a.java">
      <node id="2769948622284546682" at="36,90,37,19" concept="10" />
      <node id="2769948622284546682" at="37,19,38,18" concept="1" />
      <node id="2769948622284546682" at="43,26,44,18" concept="6" />
      <node id="2769948622284546682" at="47,39,48,39" concept="6" />
      <node id="2769948622284546682" at="51,50,52,103" concept="5" />
      <node id="2769948622284546682" at="52,103,53,48" concept="1" />
      <node id="2769948622284546682" at="53,48,54,28" concept="1" />
      <node id="2769948622284546682" at="54,28,55,65" concept="1" />
      <node id="2769948622284546682" at="55,65,56,57" concept="1" />
      <node id="2769948622284546682" at="56,57,57,57" concept="1" />
      <node id="2769948622284546682" at="57,57,58,57" concept="1" />
      <node id="2769948622284546682" at="58,57,59,57" concept="1" />
      <node id="2769948622284546682" at="59,57,60,57" concept="1" />
      <node id="2769948622284546682" at="60,57,61,60" concept="1" />
      <node id="2769948622284546682" at="61,60,62,57" concept="1" />
      <node id="2769948622284546682" at="62,57,63,57" concept="1" />
      <node id="2769948622284546682" at="63,57,64,57" concept="1" />
      <node id="2769948622284546682" at="64,57,65,57" concept="1" />
      <node id="2769948622284546682" at="65,57,66,57" concept="1" />
      <node id="2769948622284546682" at="66,57,67,57" concept="1" />
      <node id="2769948622284546682" at="67,57,68,57" concept="1" />
      <node id="2769948622284546682" at="68,57,69,57" concept="1" />
      <node id="2769948622284546682" at="69,57,70,60" concept="1" />
      <node id="2769948622284546682" at="70,60,71,22" concept="6" />
      <node id="7389400916847962448" at="73,49,74,98" concept="5" />
      <node id="7389400916847962448" at="74,98,75,47" concept="1" />
      <node id="7389400916847962448" at="75,47,76,34" concept="5" />
      <node id="7389400916847962448" at="76,34,77,82" concept="1" />
      <node id="7389400916847962448" at="77,82,78,40" concept="1" />
      <node id="7389400916847962448" at="78,40,79,34" concept="1" />
      <node id="7389400916847962448" at="79,34,80,22" concept="6" />
      <node id="7389400916847962449" at="82,49,83,89" concept="5" />
      <node id="7389400916847962449" at="83,89,84,29" concept="1" />
      <node id="7389400916847962449" at="84,29,85,42" concept="1" />
      <node id="7389400916847962449" at="85,42,86,26" concept="5" />
      <node id="7389400916847962449" at="86,26,87,63" concept="1" />
      <node id="7389400916847962449" at="87,63,88,42" concept="1" />
      <node id="7389400916847962449" at="88,42,89,73" concept="1" />
      <node id="7389400916847962449" at="89,73,90,57" concept="5" />
      <node id="7389400916847962449" at="90,57,91,59" concept="5" />
      <node id="7389400916847962449" at="92,35,93,87" concept="5" />
      <node id="7389400916847962449" at="93,87,94,94" concept="6" />
      <node id="7389400916847962449" at="95,10,96,22" concept="6" />
      <node id="7389400916848001479" at="98,49,99,97" concept="5" />
      <node id="7389400916848001479" at="99,97,100,47" concept="1" />
      <node id="7389400916848001479" at="100,47,101,34" concept="5" />
      <node id="7389400916848001479" at="101,34,102,58" concept="1" />
      <node id="7389400916848001479" at="102,58,103,60" concept="1" />
      <node id="7389400916848001479" at="103,60,104,54" concept="1" />
      <node id="7389400916848001479" at="104,54,105,40" concept="1" />
      <node id="7389400916848001479" at="105,40,106,34" concept="1" />
      <node id="7389400916848001479" at="106,34,107,22" concept="6" />
      <node id="7389400916847962468" at="109,49,110,93" concept="5" />
      <node id="7389400916847962468" at="110,93,111,47" concept="1" />
      <node id="7389400916847962468" at="111,47,112,34" concept="5" />
      <node id="7389400916847962468" at="112,34,113,60" concept="1" />
      <node id="7389400916847962468" at="113,60,114,40" concept="1" />
      <node id="7389400916847962468" at="114,40,115,34" concept="1" />
      <node id="7389400916847962468" at="115,34,116,22" concept="6" />
      <node id="7306485738221455033" at="118,49,119,101" concept="5" />
      <node id="7306485738221455033" at="119,101,120,47" concept="1" />
      <node id="7306485738221455033" at="120,47,121,34" concept="5" />
      <node id="7306485738221455033" at="121,34,122,82" concept="1" />
      <node id="7306485738221455033" at="122,82,123,60" concept="1" />
      <node id="7306485738221455033" at="123,60,124,40" concept="1" />
      <node id="7306485738221455033" at="124,40,125,34" concept="1" />
      <node id="7306485738221455033" at="125,34,126,22" concept="6" />
      <node id="2769948622284546682" at="128,52,129,137" concept="5" />
      <node id="2769948622284546682" at="129,137,130,91" concept="5" />
      <node id="2769948622284546682" at="130,91,131,48" concept="1" />
      <node id="2769948622284546682" at="131,48,132,34" concept="5" />
      <node id="2769948622284546682" at="132,34,133,58" concept="1" />
      <node id="2769948622284546682" at="133,58,134,68" concept="1" />
      <node id="2769948622284546682" at="134,68,135,60" concept="1" />
      <node id="2769948622284546682" at="135,60,136,40" concept="1" />
      <node id="2769948622284546682" at="136,40,137,49" concept="1" />
      <node id="2769948622284546682" at="137,49,138,22" concept="6" />
      <node id="2769948622284546682" at="141,99,142,50" concept="10" />
      <node id="2769948622284546682" at="144,66,145,93" concept="6" />
      <node id="2769948622284546682" at="147,57,148,65" concept="5" />
      <node id="2769948622284546682" at="148,65,149,58" concept="1" />
      <node id="2769948622284546682" at="149,58,150,25" concept="6" />
      <node id="2769948622284546682" at="152,41,153,34" concept="5" />
      <node id="2769948622284546682" at="153,34,154,42" concept="1" />
      <node id="2769948622284546682" at="154,42,155,49" concept="1" />
      <node id="2769948622284546682" at="155,49,156,23" concept="6" />
      <node id="2769948622284546682" at="159,96,160,134" concept="1" />
      <node id="2769948622284546682" at="161,34,162,142" concept="1" />
      <node id="2769948622284546682" at="162,142,163,146" concept="1" />
      <node id="2769948622284546682" at="165,122,166,396" concept="1" />
      <node id="7306485738221455035" at="171,49,172,93" concept="5" />
      <node id="7306485738221455035" at="172,93,173,47" concept="1" />
      <node id="7306485738221455035" at="173,47,174,34" concept="5" />
      <node id="7306485738221455035" at="174,34,175,60" concept="1" />
      <node id="7306485738221455035" at="175,60,176,40" concept="1" />
      <node id="7306485738221455035" at="176,40,177,34" concept="1" />
      <node id="7306485738221455035" at="177,34,178,22" concept="6" />
      <node id="5178006408628608657" at="180,49,181,101" concept="5" />
      <node id="5178006408628608657" at="181,101,182,47" concept="1" />
      <node id="5178006408628608657" at="182,47,183,34" concept="5" />
      <node id="5178006408628608657" at="183,34,184,82" concept="1" />
      <node id="5178006408628608657" at="184,82,185,60" concept="1" />
      <node id="5178006408628608657" at="185,60,186,40" concept="1" />
      <node id="5178006408628608657" at="186,40,187,34" concept="1" />
      <node id="5178006408628608657" at="187,34,188,22" concept="6" />
      <node id="5178006408628608659" at="190,49,191,108" concept="5" />
      <node id="5178006408628608659" at="191,108,192,47" concept="1" />
      <node id="5178006408628608659" at="192,47,193,34" concept="5" />
      <node id="5178006408628608659" at="193,34,194,82" concept="1" />
      <node id="5178006408628608659" at="194,82,195,58" concept="1" />
      <node id="5178006408628608659" at="195,58,196,40" concept="1" />
      <node id="5178006408628608659" at="196,40,197,34" concept="1" />
      <node id="5178006408628608659" at="197,34,198,22" concept="6" />
      <node id="5178006408628608668" at="200,49,201,89" concept="5" />
      <node id="5178006408628608668" at="201,89,202,38" concept="1" />
      <node id="5178006408628608668" at="202,38,203,51" concept="1" />
      <node id="5178006408628608668" at="203,51,204,40" concept="1" />
      <node id="5178006408628608668" at="204,40,205,26" concept="5" />
      <node id="5178006408628608668" at="205,26,206,63" concept="1" />
      <node id="5178006408628608668" at="206,63,207,51" concept="1" />
      <node id="5178006408628608668" at="207,51,208,73" concept="1" />
      <node id="5178006408628608668" at="208,73,209,57" concept="5" />
      <node id="5178006408628608668" at="209,57,210,59" concept="5" />
      <node id="5178006408628608668" at="211,35,212,87" concept="5" />
      <node id="5178006408628608668" at="212,87,213,94" concept="6" />
      <node id="5178006408628608668" at="214,10,215,22" concept="6" />
      <node id="5178006408628608662" at="217,49,218,113" concept="5" />
      <node id="5178006408628608662" at="218,113,219,47" concept="1" />
      <node id="5178006408628608662" at="219,47,220,34" concept="5" />
      <node id="5178006408628608662" at="220,34,221,82" concept="1" />
      <node id="5178006408628608662" at="221,82,222,58" concept="1" />
      <node id="5178006408628608662" at="222,58,223,63" concept="1" />
      <node id="5178006408628608662" at="223,63,224,40" concept="1" />
      <node id="5178006408628608662" at="224,40,225,34" concept="1" />
      <node id="5178006408628608662" at="225,34,226,22" concept="6" />
      <node id="7385586609667765578" at="228,49,229,89" concept="5" />
      <node id="7385586609667765578" at="229,89,230,40" concept="1" />
      <node id="7385586609667765578" at="230,40,231,53" concept="1" />
      <node id="7385586609667765578" at="231,53,232,26" concept="5" />
      <node id="7385586609667765578" at="232,26,233,63" concept="1" />
      <node id="7385586609667765578" at="233,63,234,53" concept="1" />
      <node id="7385586609667765578" at="234,53,235,34" concept="5" />
      <node id="7385586609667765578" at="235,34,236,60" concept="1" />
      <node id="7385586609667765578" at="236,60,237,58" concept="1" />
      <node id="7385586609667765578" at="237,58,238,40" concept="1" />
      <node id="7385586609667765578" at="238,40,239,73" concept="1" />
      <node id="7385586609667765578" at="239,73,240,57" concept="5" />
      <node id="7385586609667765578" at="240,57,241,59" concept="5" />
      <node id="7385586609667765578" at="242,35,243,87" concept="5" />
      <node id="7385586609667765578" at="243,87,244,94" concept="6" />
      <node id="7385586609667765578" at="245,10,246,22" concept="6" />
      <node id="7385586609667765568" at="248,49,249,93" concept="5" />
      <node id="7385586609667765568" at="249,93,250,47" concept="1" />
      <node id="7385586609667765568" at="250,47,251,34" concept="5" />
      <node id="7385586609667765568" at="251,34,252,60" concept="1" />
      <node id="7385586609667765568" at="252,60,253,40" concept="1" />
      <node id="7385586609667765568" at="253,40,254,34" concept="1" />
      <node id="7385586609667765568" at="254,34,255,22" concept="6" />
      <node id="7389400916848059070" at="257,49,258,102" concept="5" />
      <node id="7389400916848059070" at="258,102,259,47" concept="1" />
      <node id="7389400916848059070" at="259,47,260,34" concept="5" />
      <node id="7389400916848059070" at="260,34,261,82" concept="1" />
      <node id="7389400916848059070" at="261,82,262,60" concept="1" />
      <node id="7389400916848059070" at="262,60,263,40" concept="1" />
      <node id="7389400916848059070" at="263,40,264,34" concept="1" />
      <node id="7389400916848059070" at="264,34,265,22" concept="6" />
      <node id="2769948622284546682" at="267,52,268,133" concept="5" />
      <node id="2769948622284546682" at="268,133,269,91" concept="5" />
      <node id="2769948622284546682" at="269,91,270,46" concept="1" />
      <node id="2769948622284546682" at="270,46,271,34" concept="5" />
      <node id="2769948622284546682" at="271,34,272,58" concept="1" />
      <node id="2769948622284546682" at="272,58,273,60" concept="1" />
      <node id="2769948622284546682" at="273,60,274,68" concept="1" />
      <node id="2769948622284546682" at="274,68,275,40" concept="1" />
      <node id="2769948622284546682" at="275,40,276,49" concept="1" />
      <node id="2769948622284546682" at="276,49,277,22" concept="6" />
      <node id="2769948622284546682" at="280,97,281,50" concept="10" />
      <node id="2769948622284546682" at="283,66,284,93" concept="6" />
      <node id="2769948622284546682" at="286,57,287,65" concept="5" />
      <node id="2769948622284546682" at="287,65,288,58" concept="1" />
      <node id="2769948622284546682" at="288,58,289,25" concept="6" />
      <node id="2769948622284546682" at="291,41,292,34" concept="5" />
      <node id="2769948622284546682" at="292,34,293,42" concept="1" />
      <node id="2769948622284546682" at="293,42,294,49" concept="1" />
      <node id="2769948622284546682" at="294,49,295,23" concept="6" />
      <node id="2769948622284546682" at="298,96,299,134" concept="1" />
      <node id="2769948622284546682" at="300,34,301,142" concept="1" />
      <node id="2769948622284546682" at="301,142,302,146" concept="1" />
      <node id="2769948622284546682" at="304,122,305,394" concept="1" />
      <node id="2769948622284546682" at="33,0,35,0" concept="2" trace="myNode" />
      <node id="2769948622284546682" at="47,0,50,0" concept="4" trace="createCell#()Ljetbrains/mps/openapi/editor/cells/EditorCell;" />
      <node id="2769948622284546682" at="141,0,144,0" concept="0" trace="importsListHandler_4tk4ky_f0#(Lorg/jetbrains/mps/openapi/model/SNode;Ljava/lang/String;Ljetbrains/mps/openapi/editor/EditorContext;)V" />
      <node id="2769948622284546682" at="144,0,147,0" concept="4" trace="createNodeToInsert#(Ljetbrains/mps/openapi/editor/EditorContext;)Lorg/jetbrains/mps/openapi/model/SNode;" />
      <node id="2769948622284546682" at="164,9,167,9" concept="3" />
      <node id="2769948622284546682" at="280,0,283,0" concept="0" trace="partsListHandler_4tk4ky_o0#(Lorg/jetbrains/mps/openapi/model/SNode;Ljava/lang/String;Ljetbrains/mps/openapi/editor/EditorContext;)V" />
      <node id="2769948622284546682" at="283,0,286,0" concept="4" trace="createNodeToInsert#(Ljetbrains/mps/openapi/editor/EditorContext;)Lorg/jetbrains/mps/openapi/model/SNode;" />
      <node id="2769948622284546682" at="303,9,306,9" concept="3" />
      <node id="2769948622284546682" at="36,0,40,0" concept="0" trace="BwfProject_EditorBuilder_a#(Ljetbrains/mps/openapi/editor/EditorContext;Lorg/jetbrains/mps/openapi/model/SNode;)V" />
      <node id="2769948622284546682" at="160,134,164,9" concept="3" />
      <node id="2769948622284546682" at="299,134,303,9" concept="3" />
      <node id="2769948622284546682" at="41,0,46,0" concept="4" trace="getNode#()Lorg/jetbrains/mps/openapi/model/SNode;" />
      <node id="7389400916847962449" at="91,59,96,22" concept="3" />
      <node id="2769948622284546682" at="147,0,152,0" concept="4" trace="createNodeCell#(Lorg/jetbrains/mps/openapi/model/SNode;)Ljetbrains/mps/openapi/editor/cells/EditorCell;" />
      <node id="5178006408628608668" at="210,59,215,22" concept="3" />
      <node id="7385586609667765578" at="241,59,246,22" concept="3" />
      <node id="2769948622284546682" at="286,0,291,0" concept="4" trace="createNodeCell#(Lorg/jetbrains/mps/openapi/model/SNode;)Ljetbrains/mps/openapi/editor/cells/EditorCell;" />
      <node id="2769948622284546682" at="152,0,158,0" concept="4" trace="createEmptyCell#()Ljetbrains/mps/openapi/editor/cells/EditorCell;" />
      <node id="2769948622284546682" at="291,0,297,0" concept="4" trace="createEmptyCell#()Ljetbrains/mps/openapi/editor/cells/EditorCell;" />
      <node id="7389400916847962448" at="73,0,82,0" concept="4" trace="createConstant_4tk4ky_a0#()Ljetbrains/mps/openapi/editor/cells/EditorCell;" />
      <node id="7389400916847962468" at="109,0,118,0" concept="4" trace="createConstant_4tk4ky_d0#()Ljetbrains/mps/openapi/editor/cells/EditorCell;" />
      <node id="7306485738221455035" at="171,0,180,0" concept="4" trace="createConstant_4tk4ky_g0#()Ljetbrains/mps/openapi/editor/cells/EditorCell;" />
      <node id="7385586609667765568" at="248,0,257,0" concept="4" trace="createConstant_4tk4ky_m0#()Ljetbrains/mps/openapi/editor/cells/EditorCell;" />
      <node id="7306485738221455033" at="118,0,128,0" concept="4" trace="createConstant_4tk4ky_e0#()Ljetbrains/mps/openapi/editor/cells/EditorCell;" />
      <node id="2769948622284546682" at="158,86,168,7" concept="3" />
      <node id="5178006408628608657" at="180,0,190,0" concept="4" trace="createConstant_4tk4ky_h0#()Ljetbrains/mps/openapi/editor/cells/EditorCell;" />
      <node id="5178006408628608659" at="190,0,200,0" concept="4" trace="createConstant_4tk4ky_i0#()Ljetbrains/mps/openapi/editor/cells/EditorCell;" />
      <node id="7389400916848059070" at="257,0,267,0" concept="4" trace="createConstant_4tk4ky_n0#()Ljetbrains/mps/openapi/editor/cells/EditorCell;" />
      <node id="2769948622284546682" at="297,86,307,7" concept="3" />
      <node id="7389400916848001479" at="98,0,109,0" concept="4" trace="createConstant_4tk4ky_c0#()Ljetbrains/mps/openapi/editor/cells/EditorCell;" />
      <node id="5178006408628608662" at="217,0,228,0" concept="4" trace="createConstant_4tk4ky_k0#()Ljetbrains/mps/openapi/editor/cells/EditorCell;" />
      <node id="2769948622284546682" at="128,0,140,0" concept="4" trace="createRefNodeList_4tk4ky_f0#()Ljetbrains/mps/openapi/editor/cells/EditorCell;" />
      <node id="2769948622284546682" at="158,0,170,0" concept="4" trace="installElementCellActions#(Lorg/jetbrains/mps/openapi/model/SNode;Ljetbrains/mps/openapi/editor/cells/EditorCell;)V" />
      <node id="2769948622284546682" at="267,0,279,0" concept="4" trace="createRefNodeList_4tk4ky_o0#()Ljetbrains/mps/openapi/editor/cells/EditorCell;" />
      <node id="2769948622284546682" at="297,0,309,0" concept="4" trace="installElementCellActions#(Lorg/jetbrains/mps/openapi/model/SNode;Ljetbrains/mps/openapi/editor/cells/EditorCell;)V" />
      <node id="7389400916847962449" at="82,0,98,0" concept="4" trace="createProperty_4tk4ky_b0#()Ljetbrains/mps/openapi/editor/cells/EditorCell;" />
      <node id="5178006408628608668" at="200,0,217,0" concept="4" trace="createProperty_4tk4ky_j0#()Ljetbrains/mps/openapi/editor/cells/EditorCell;" />
      <node id="7385586609667765578" at="228,0,248,0" concept="4" trace="createProperty_4tk4ky_l0#()Ljetbrains/mps/openapi/editor/cells/EditorCell;" />
      <node id="2769948622284546682" at="51,0,73,0" concept="4" trace="createCollection_4tk4ky_a#()Ljetbrains/mps/openapi/editor/cells/EditorCell;" />
      <scope id="2769948622284546682" at="43,26,44,18" />
      <scope id="2769948622284546682" at="47,39,48,39" />
      <scope id="2769948622284546682" at="141,99,142,50" />
      <scope id="2769948622284546682" at="144,66,145,93" />
      <scope id="2769948622284546682" at="165,122,166,396" />
      <scope id="2769948622284546682" at="280,97,281,50" />
      <scope id="2769948622284546682" at="283,66,284,93" />
      <scope id="2769948622284546682" at="304,122,305,394" />
      <scope id="2769948622284546682" at="36,90,38,18" />
      <scope id="7389400916847962449" at="92,35,94,94">
        <var name="manager" id="7389400916847962449" />
      </scope>
      <scope id="2769948622284546682" at="161,34,163,146" />
      <scope id="5178006408628608668" at="211,35,213,94">
        <var name="manager" id="5178006408628608668" />
      </scope>
      <scope id="7385586609667765578" at="242,35,244,94">
        <var name="manager" id="7385586609667765578" />
      </scope>
      <scope id="2769948622284546682" at="300,34,302,146" />
      <scope id="2769948622284546682" at="47,0,50,0" />
      <scope id="2769948622284546682" at="141,0,144,0">
=======
      <node id="2769948622284546682" at="31,79,32,63" concept="6" />
      <node id="2769948622284546682" at="34,89,35,96" concept="5" />
      <node id="2769948622284546682" at="35,96,36,48" concept="1" />
      <node id="2769948622284546682" at="36,48,37,28" concept="1" />
      <node id="2769948622284546682" at="37,28,38,81" concept="1" />
      <node id="2769948622284546682" at="38,81,39,81" concept="1" />
      <node id="2769948622284546682" at="39,81,40,81" concept="1" />
      <node id="2769948622284546682" at="40,81,41,81" concept="1" />
      <node id="2769948622284546682" at="41,81,42,81" concept="1" />
      <node id="2769948622284546682" at="42,81,43,84" concept="1" />
      <node id="2769948622284546682" at="43,84,44,81" concept="1" />
      <node id="2769948622284546682" at="44,81,45,81" concept="1" />
      <node id="2769948622284546682" at="45,81,46,81" concept="1" />
      <node id="2769948622284546682" at="46,81,47,81" concept="1" />
      <node id="2769948622284546682" at="47,81,48,81" concept="1" />
      <node id="2769948622284546682" at="48,81,49,81" concept="1" />
      <node id="2769948622284546682" at="49,81,50,81" concept="1" />
      <node id="2769948622284546682" at="50,81,51,81" concept="1" />
      <node id="2769948622284546682" at="51,81,52,84" concept="1" />
      <node id="2769948622284546682" at="52,84,53,22" concept="6" />
      <node id="7389400916847962448" at="55,88,56,91" concept="5" />
      <node id="7389400916847962448" at="56,91,57,47" concept="1" />
      <node id="7389400916847962448" at="57,47,58,34" concept="5" />
      <node id="7389400916847962448" at="58,34,59,63" concept="1" />
      <node id="7389400916847962448" at="59,63,60,40" concept="1" />
      <node id="7389400916847962448" at="60,40,61,34" concept="1" />
      <node id="7389400916847962448" at="61,34,62,22" concept="6" />
      <node id="7389400916847962449" at="64,88,65,82" concept="5" />
      <node id="7389400916847962449" at="65,82,66,29" concept="1" />
      <node id="7389400916847962449" at="66,29,67,42" concept="1" />
      <node id="7389400916847962449" at="67,42,68,26" concept="5" />
      <node id="7389400916847962449" at="68,26,69,58" concept="1" />
      <node id="7389400916847962449" at="69,58,70,42" concept="1" />
      <node id="7389400916847962449" at="70,42,71,73" concept="1" />
      <node id="7389400916847962449" at="71,73,72,57" concept="5" />
      <node id="7389400916847962449" at="73,35,74,82" concept="5" />
      <node id="7389400916847962449" at="74,82,75,112" concept="6" />
      <node id="7389400916847962449" at="76,10,77,22" concept="6" />
      <node id="7389400916848001479" at="79,88,80,90" concept="5" />
      <node id="7389400916848001479" at="80,90,81,47" concept="1" />
      <node id="7389400916848001479" at="81,47,82,34" concept="5" />
      <node id="7389400916848001479" at="82,34,83,61" concept="1" />
      <node id="7389400916848001479" at="83,61,84,63" concept="1" />
      <node id="7389400916848001479" at="84,63,85,57" concept="1" />
      <node id="7389400916848001479" at="85,57,86,40" concept="1" />
      <node id="7389400916848001479" at="86,40,87,34" concept="1" />
      <node id="7389400916848001479" at="87,34,88,22" concept="6" />
      <node id="7389400916847962468" at="90,88,91,86" concept="5" />
      <node id="7389400916847962468" at="91,86,92,47" concept="1" />
      <node id="7389400916847962468" at="92,47,93,34" concept="5" />
      <node id="7389400916847962468" at="93,34,94,63" concept="1" />
      <node id="7389400916847962468" at="94,63,95,40" concept="1" />
      <node id="7389400916847962468" at="95,40,96,34" concept="1" />
      <node id="7389400916847962468" at="96,34,97,22" concept="6" />
      <node id="7306485738221455033" at="99,88,100,94" concept="5" />
      <node id="7306485738221455033" at="100,94,101,47" concept="1" />
      <node id="7306485738221455033" at="101,47,102,34" concept="5" />
      <node id="7306485738221455033" at="102,34,103,63" concept="1" />
      <node id="7306485738221455033" at="103,63,104,63" concept="1" />
      <node id="7306485738221455033" at="104,63,105,40" concept="1" />
      <node id="7306485738221455033" at="105,40,106,34" concept="1" />
      <node id="7306485738221455033" at="106,34,107,22" concept="6" />
      <node id="2769948622284546682" at="109,91,110,121" concept="5" />
      <node id="2769948622284546682" at="110,121,111,106" concept="5" />
      <node id="2769948622284546682" at="111,106,112,48" concept="1" />
      <node id="2769948622284546682" at="112,48,113,34" concept="5" />
      <node id="2769948622284546682" at="113,34,114,61" concept="1" />
      <node id="2769948622284546682" at="114,61,115,71" concept="1" />
      <node id="2769948622284546682" at="115,71,116,63" concept="1" />
      <node id="2769948622284546682" at="116,63,117,40" concept="1" />
      <node id="2769948622284546682" at="117,40,118,49" concept="1" />
      <node id="2769948622284546682" at="118,49,119,22" concept="6" />
      <node id="2769948622284546682" at="122,99,123,50" concept="9" />
      <node id="2769948622284546682" at="125,66,126,41" concept="5" />
      <node id="2769948622284546682" at="126,41,127,93" concept="6" />
      <node id="2769948622284546682" at="129,86,130,80" concept="5" />
      <node id="2769948622284546682" at="130,80,131,95" concept="1" />
      <node id="2769948622284546682" at="131,95,132,25" concept="6" />
      <node id="2769948622284546682" at="134,68,135,34" concept="5" />
      <node id="2769948622284546682" at="135,34,136,55" concept="1" />
      <node id="2769948622284546682" at="136,55,137,87" concept="1" />
      <node id="2769948622284546682" at="137,87,138,23" concept="6" />
      <node id="2769948622284546682" at="141,96,142,134" concept="1" />
      <node id="2769948622284546682" at="143,34,144,142" concept="1" />
      <node id="2769948622284546682" at="144,142,145,146" concept="1" />
      <node id="2769948622284546682" at="147,122,148,394" concept="1" />
      <node id="7306485738221455035" at="153,88,154,86" concept="5" />
      <node id="7306485738221455035" at="154,86,155,47" concept="1" />
      <node id="7306485738221455035" at="155,47,156,34" concept="5" />
      <node id="7306485738221455035" at="156,34,157,63" concept="1" />
      <node id="7306485738221455035" at="157,63,158,40" concept="1" />
      <node id="7306485738221455035" at="158,40,159,34" concept="1" />
      <node id="7306485738221455035" at="159,34,160,22" concept="6" />
      <node id="5178006408628608657" at="162,88,163,94" concept="5" />
      <node id="5178006408628608657" at="163,94,164,47" concept="1" />
      <node id="5178006408628608657" at="164,47,165,34" concept="5" />
      <node id="5178006408628608657" at="165,34,166,63" concept="1" />
      <node id="5178006408628608657" at="166,63,167,63" concept="1" />
      <node id="5178006408628608657" at="167,63,168,40" concept="1" />
      <node id="5178006408628608657" at="168,40,169,34" concept="1" />
      <node id="5178006408628608657" at="169,34,170,22" concept="6" />
      <node id="5178006408628608659" at="172,88,173,101" concept="5" />
      <node id="5178006408628608659" at="173,101,174,47" concept="1" />
      <node id="5178006408628608659" at="174,47,175,34" concept="5" />
      <node id="5178006408628608659" at="175,34,176,63" concept="1" />
      <node id="5178006408628608659" at="176,63,177,61" concept="1" />
      <node id="5178006408628608659" at="177,61,178,40" concept="1" />
      <node id="5178006408628608659" at="178,40,179,34" concept="1" />
      <node id="5178006408628608659" at="179,34,180,22" concept="6" />
      <node id="5178006408628608668" at="182,88,183,82" concept="5" />
      <node id="5178006408628608668" at="183,82,184,38" concept="1" />
      <node id="5178006408628608668" at="184,38,185,51" concept="1" />
      <node id="5178006408628608668" at="185,51,186,40" concept="1" />
      <node id="5178006408628608668" at="186,40,187,26" concept="5" />
      <node id="5178006408628608668" at="187,26,188,58" concept="1" />
      <node id="5178006408628608668" at="188,58,189,51" concept="1" />
      <node id="5178006408628608668" at="189,51,190,73" concept="1" />
      <node id="5178006408628608668" at="190,73,191,57" concept="5" />
      <node id="5178006408628608668" at="192,35,193,82" concept="5" />
      <node id="5178006408628608668" at="193,82,194,112" concept="6" />
      <node id="5178006408628608668" at="195,10,196,22" concept="6" />
      <node id="5178006408628608662" at="198,88,199,106" concept="5" />
      <node id="5178006408628608662" at="199,106,200,47" concept="1" />
      <node id="5178006408628608662" at="200,47,201,34" concept="5" />
      <node id="5178006408628608662" at="201,34,202,63" concept="1" />
      <node id="5178006408628608662" at="202,63,203,61" concept="1" />
      <node id="5178006408628608662" at="203,61,204,66" concept="1" />
      <node id="5178006408628608662" at="204,66,205,40" concept="1" />
      <node id="5178006408628608662" at="205,40,206,34" concept="1" />
      <node id="5178006408628608662" at="206,34,207,22" concept="6" />
      <node id="7385586609667765578" at="209,88,210,82" concept="5" />
      <node id="7385586609667765578" at="210,82,211,40" concept="1" />
      <node id="7385586609667765578" at="211,40,212,53" concept="1" />
      <node id="7385586609667765578" at="212,53,213,26" concept="5" />
      <node id="7385586609667765578" at="213,26,214,58" concept="1" />
      <node id="7385586609667765578" at="214,58,215,53" concept="1" />
      <node id="7385586609667765578" at="215,53,216,34" concept="5" />
      <node id="7385586609667765578" at="216,34,217,63" concept="1" />
      <node id="7385586609667765578" at="217,63,218,61" concept="1" />
      <node id="7385586609667765578" at="218,61,219,40" concept="1" />
      <node id="7385586609667765578" at="219,40,220,73" concept="1" />
      <node id="7385586609667765578" at="220,73,221,57" concept="5" />
      <node id="7385586609667765578" at="222,35,223,82" concept="5" />
      <node id="7385586609667765578" at="223,82,224,112" concept="6" />
      <node id="7385586609667765578" at="225,10,226,22" concept="6" />
      <node id="7385586609667765568" at="228,88,229,86" concept="5" />
      <node id="7385586609667765568" at="229,86,230,47" concept="1" />
      <node id="7385586609667765568" at="230,47,231,34" concept="5" />
      <node id="7385586609667765568" at="231,34,232,63" concept="1" />
      <node id="7385586609667765568" at="232,63,233,40" concept="1" />
      <node id="7385586609667765568" at="233,40,234,34" concept="1" />
      <node id="7385586609667765568" at="234,34,235,22" concept="6" />
      <node id="7389400916848059070" at="237,88,238,95" concept="5" />
      <node id="7389400916848059070" at="238,95,239,47" concept="1" />
      <node id="7389400916848059070" at="239,47,240,34" concept="5" />
      <node id="7389400916848059070" at="240,34,241,63" concept="1" />
      <node id="7389400916848059070" at="241,63,242,63" concept="1" />
      <node id="7389400916848059070" at="242,63,243,40" concept="1" />
      <node id="7389400916848059070" at="243,40,244,34" concept="1" />
      <node id="7389400916848059070" at="244,34,245,22" concept="6" />
      <node id="2769948622284546682" at="247,91,248,117" concept="5" />
      <node id="2769948622284546682" at="248,117,249,106" concept="5" />
      <node id="2769948622284546682" at="249,106,250,46" concept="1" />
      <node id="2769948622284546682" at="250,46,251,34" concept="5" />
      <node id="2769948622284546682" at="251,34,252,61" concept="1" />
      <node id="2769948622284546682" at="252,61,253,63" concept="1" />
      <node id="2769948622284546682" at="253,63,254,71" concept="1" />
      <node id="2769948622284546682" at="254,71,255,40" concept="1" />
      <node id="2769948622284546682" at="255,40,256,49" concept="1" />
      <node id="2769948622284546682" at="256,49,257,22" concept="6" />
      <node id="2769948622284546682" at="260,97,261,50" concept="9" />
      <node id="2769948622284546682" at="263,66,264,41" concept="5" />
      <node id="2769948622284546682" at="264,41,265,93" concept="6" />
      <node id="2769948622284546682" at="267,86,268,80" concept="5" />
      <node id="2769948622284546682" at="268,80,269,95" concept="1" />
      <node id="2769948622284546682" at="269,95,270,25" concept="6" />
      <node id="2769948622284546682" at="272,68,273,34" concept="5" />
      <node id="2769948622284546682" at="273,34,274,55" concept="1" />
      <node id="2769948622284546682" at="274,55,275,87" concept="1" />
      <node id="2769948622284546682" at="275,87,276,23" concept="6" />
      <node id="2769948622284546682" at="279,96,280,134" concept="1" />
      <node id="2769948622284546682" at="281,34,282,142" concept="1" />
      <node id="2769948622284546682" at="282,142,283,146" concept="1" />
      <node id="2769948622284546682" at="285,122,286,392" concept="1" />
      <node id="2769948622284546682" at="31,0,34,0" concept="4" trace="createEditorCell#(Ljetbrains/mps/openapi/editor/EditorContext;Lorg/jetbrains/mps/openapi/model/SNode;)Ljetbrains/mps/openapi/editor/cells/EditorCell;" />
      <node id="2769948622284546682" at="122,0,125,0" concept="0" trace="importsListHandler_4tk4ky_f0#(Lorg/jetbrains/mps/openapi/model/SNode;Ljava/lang/String;Ljetbrains/mps/openapi/editor/EditorContext;)V" />
      <node id="2769948622284546682" at="146,9,149,9" concept="3" />
      <node id="2769948622284546682" at="260,0,263,0" concept="0" trace="partsListHandler_4tk4ky_o0#(Lorg/jetbrains/mps/openapi/model/SNode;Ljava/lang/String;Ljetbrains/mps/openapi/editor/EditorContext;)V" />
      <node id="2769948622284546682" at="284,9,287,9" concept="3" />
      <node id="2769948622284546682" at="125,0,129,0" concept="4" trace="createNodeToInsert#(Ljetbrains/mps/openapi/editor/EditorContext;)Lorg/jetbrains/mps/openapi/model/SNode;" />
      <node id="2769948622284546682" at="142,134,146,9" concept="3" />
      <node id="2769948622284546682" at="263,0,267,0" concept="4" trace="createNodeToInsert#(Ljetbrains/mps/openapi/editor/EditorContext;)Lorg/jetbrains/mps/openapi/model/SNode;" />
      <node id="2769948622284546682" at="280,134,284,9" concept="3" />
      <node id="7389400916847962449" at="72,57,77,22" concept="3" />
      <node id="2769948622284546682" at="129,0,134,0" concept="4" trace="createNodeCell#(Ljetbrains/mps/openapi/editor/EditorContext;Lorg/jetbrains/mps/openapi/model/SNode;)Ljetbrains/mps/openapi/editor/cells/EditorCell;" />
      <node id="5178006408628608668" at="191,57,196,22" concept="3" />
      <node id="7385586609667765578" at="221,57,226,22" concept="3" />
      <node id="2769948622284546682" at="267,0,272,0" concept="4" trace="createNodeCell#(Ljetbrains/mps/openapi/editor/EditorContext;Lorg/jetbrains/mps/openapi/model/SNode;)Ljetbrains/mps/openapi/editor/cells/EditorCell;" />
      <node id="2769948622284546682" at="134,0,140,0" concept="4" trace="createEmptyCell#(Ljetbrains/mps/openapi/editor/EditorContext;)Ljetbrains/mps/openapi/editor/cells/EditorCell;" />
      <node id="2769948622284546682" at="272,0,278,0" concept="4" trace="createEmptyCell#(Ljetbrains/mps/openapi/editor/EditorContext;)Ljetbrains/mps/openapi/editor/cells/EditorCell;" />
      <node id="7389400916847962448" at="55,0,64,0" concept="4" trace="createConstant_4tk4ky_a0#(Ljetbrains/mps/openapi/editor/EditorContext;Lorg/jetbrains/mps/openapi/model/SNode;)Ljetbrains/mps/openapi/editor/cells/EditorCell;" />
      <node id="7389400916847962468" at="90,0,99,0" concept="4" trace="createConstant_4tk4ky_d0#(Ljetbrains/mps/openapi/editor/EditorContext;Lorg/jetbrains/mps/openapi/model/SNode;)Ljetbrains/mps/openapi/editor/cells/EditorCell;" />
      <node id="7306485738221455035" at="153,0,162,0" concept="4" trace="createConstant_4tk4ky_g0#(Ljetbrains/mps/openapi/editor/EditorContext;Lorg/jetbrains/mps/openapi/model/SNode;)Ljetbrains/mps/openapi/editor/cells/EditorCell;" />
      <node id="7385586609667765568" at="228,0,237,0" concept="4" trace="createConstant_4tk4ky_m0#(Ljetbrains/mps/openapi/editor/EditorContext;Lorg/jetbrains/mps/openapi/model/SNode;)Ljetbrains/mps/openapi/editor/cells/EditorCell;" />
      <node id="7306485738221455033" at="99,0,109,0" concept="4" trace="createConstant_4tk4ky_e0#(Ljetbrains/mps/openapi/editor/EditorContext;Lorg/jetbrains/mps/openapi/model/SNode;)Ljetbrains/mps/openapi/editor/cells/EditorCell;" />
      <node id="2769948622284546682" at="140,132,150,7" concept="3" />
      <node id="5178006408628608657" at="162,0,172,0" concept="4" trace="createConstant_4tk4ky_h0#(Ljetbrains/mps/openapi/editor/EditorContext;Lorg/jetbrains/mps/openapi/model/SNode;)Ljetbrains/mps/openapi/editor/cells/EditorCell;" />
      <node id="5178006408628608659" at="172,0,182,0" concept="4" trace="createConstant_4tk4ky_i0#(Ljetbrains/mps/openapi/editor/EditorContext;Lorg/jetbrains/mps/openapi/model/SNode;)Ljetbrains/mps/openapi/editor/cells/EditorCell;" />
      <node id="7389400916848059070" at="237,0,247,0" concept="4" trace="createConstant_4tk4ky_n0#(Ljetbrains/mps/openapi/editor/EditorContext;Lorg/jetbrains/mps/openapi/model/SNode;)Ljetbrains/mps/openapi/editor/cells/EditorCell;" />
      <node id="2769948622284546682" at="278,132,288,7" concept="3" />
      <node id="7389400916848001479" at="79,0,90,0" concept="4" trace="createConstant_4tk4ky_c0#(Ljetbrains/mps/openapi/editor/EditorContext;Lorg/jetbrains/mps/openapi/model/SNode;)Ljetbrains/mps/openapi/editor/cells/EditorCell;" />
      <node id="5178006408628608662" at="198,0,209,0" concept="4" trace="createConstant_4tk4ky_k0#(Ljetbrains/mps/openapi/editor/EditorContext;Lorg/jetbrains/mps/openapi/model/SNode;)Ljetbrains/mps/openapi/editor/cells/EditorCell;" />
      <node id="2769948622284546682" at="109,0,121,0" concept="4" trace="createRefNodeList_4tk4ky_f0#(Ljetbrains/mps/openapi/editor/EditorContext;Lorg/jetbrains/mps/openapi/model/SNode;)Ljetbrains/mps/openapi/editor/cells/EditorCell;" />
      <node id="2769948622284546682" at="140,0,152,0" concept="4" trace="installElementCellActions#(Lorg/jetbrains/mps/openapi/model/SNode;Lorg/jetbrains/mps/openapi/model/SNode;Ljetbrains/mps/openapi/editor/cells/EditorCell;Ljetbrains/mps/openapi/editor/EditorContext;)V" />
      <node id="2769948622284546682" at="247,0,259,0" concept="4" trace="createRefNodeList_4tk4ky_o0#(Ljetbrains/mps/openapi/editor/EditorContext;Lorg/jetbrains/mps/openapi/model/SNode;)Ljetbrains/mps/openapi/editor/cells/EditorCell;" />
      <node id="2769948622284546682" at="278,0,290,0" concept="4" trace="installElementCellActions#(Lorg/jetbrains/mps/openapi/model/SNode;Lorg/jetbrains/mps/openapi/model/SNode;Ljetbrains/mps/openapi/editor/cells/EditorCell;Ljetbrains/mps/openapi/editor/EditorContext;)V" />
      <node id="7389400916847962449" at="64,0,79,0" concept="4" trace="createProperty_4tk4ky_b0#(Ljetbrains/mps/openapi/editor/EditorContext;Lorg/jetbrains/mps/openapi/model/SNode;)Ljetbrains/mps/openapi/editor/cells/EditorCell;" />
      <node id="5178006408628608668" at="182,0,198,0" concept="4" trace="createProperty_4tk4ky_j0#(Ljetbrains/mps/openapi/editor/EditorContext;Lorg/jetbrains/mps/openapi/model/SNode;)Ljetbrains/mps/openapi/editor/cells/EditorCell;" />
      <node id="7385586609667765578" at="209,0,228,0" concept="4" trace="createProperty_4tk4ky_l0#(Ljetbrains/mps/openapi/editor/EditorContext;Lorg/jetbrains/mps/openapi/model/SNode;)Ljetbrains/mps/openapi/editor/cells/EditorCell;" />
      <node id="2769948622284546682" at="34,0,55,0" concept="4" trace="createCollection_4tk4ky_a#(Ljetbrains/mps/openapi/editor/EditorContext;Lorg/jetbrains/mps/openapi/model/SNode;)Ljetbrains/mps/openapi/editor/cells/EditorCell;" />
      <scope id="2769948622284546682" at="31,79,32,63" />
      <scope id="2769948622284546682" at="122,99,123,50" />
      <scope id="2769948622284546682" at="147,122,148,394" />
      <scope id="2769948622284546682" at="260,97,261,50" />
      <scope id="2769948622284546682" at="285,122,286,392" />
      <scope id="7389400916847962449" at="73,35,75,112">
        <var name="manager" id="7389400916847962449" />
      </scope>
      <scope id="2769948622284546682" at="125,66,127,93">
        <var name="listOwner" id="2769948622284546682" />
      </scope>
      <scope id="2769948622284546682" at="143,34,145,146" />
      <scope id="5178006408628608668" at="192,35,194,112">
        <var name="manager" id="5178006408628608668" />
      </scope>
      <scope id="7385586609667765578" at="222,35,224,112">
        <var name="manager" id="7385586609667765578" />
      </scope>
      <scope id="2769948622284546682" at="263,66,265,93">
        <var name="listOwner" id="2769948622284546682" />
      </scope>
      <scope id="2769948622284546682" at="281,34,283,146" />
      <scope id="2769948622284546682" at="31,0,34,0">
        <var name="editorContext" id="2769948622284546682" />
        <var name="node" id="2769948622284546682" />
      </scope>
      <scope id="2769948622284546682" at="122,0,125,0">
>>>>>>> bd830ede
        <var name="childRole" id="2769948622284546682" />
        <var name="context" id="2769948622284546682" />
        <var name="ownerNode" id="2769948622284546682" />
      </scope>
<<<<<<< HEAD
      <scope id="2769948622284546682" at="144,0,147,0">
        <var name="editorContext" id="2769948622284546682" />
      </scope>
      <scope id="2769948622284546682" at="147,57,150,25">
        <var name="elementCell" id="2769948622284546682" />
      </scope>
      <scope id="2769948622284546682" at="280,0,283,0">
=======
      <scope id="2769948622284546682" at="129,86,132,25">
        <var name="elementCell" id="2769948622284546682" />
      </scope>
      <scope id="2769948622284546682" at="260,0,263,0">
>>>>>>> bd830ede
        <var name="childRole" id="2769948622284546682" />
        <var name="context" id="2769948622284546682" />
        <var name="ownerNode" id="2769948622284546682" />
      </scope>
<<<<<<< HEAD
      <scope id="2769948622284546682" at="283,0,286,0">
        <var name="editorContext" id="2769948622284546682" />
      </scope>
      <scope id="2769948622284546682" at="286,57,289,25">
        <var name="elementCell" id="2769948622284546682" />
      </scope>
      <scope id="2769948622284546682" at="36,0,40,0">
        <var name="context" id="2769948622284546682" />
        <var name="node" id="2769948622284546682" />
      </scope>
      <scope id="2769948622284546682" at="152,41,156,23">
        <var name="emptyCell" id="2769948622284546682" />
      </scope>
      <scope id="2769948622284546682" at="291,41,295,23">
        <var name="emptyCell" id="2769948622284546682" />
      </scope>
      <scope id="2769948622284546682" at="41,0,46,0" />
      <scope id="2769948622284546682" at="147,0,152,0">
        <var name="elementNode" id="2769948622284546682" />
      </scope>
      <scope id="2769948622284546682" at="286,0,291,0">
        <var name="elementNode" id="2769948622284546682" />
      </scope>
      <scope id="2769948622284546682" at="152,0,158,0" />
      <scope id="2769948622284546682" at="291,0,297,0" />
      <scope id="7389400916847962448" at="73,49,80,22">
        <var name="editorCell" id="7389400916847962448" />
        <var name="style" id="7389400916847962448" />
      </scope>
      <scope id="7389400916847962468" at="109,49,116,22">
        <var name="editorCell" id="7389400916847962468" />
        <var name="style" id="7389400916847962468" />
      </scope>
      <scope id="7306485738221455035" at="171,49,178,22">
        <var name="editorCell" id="7306485738221455035" />
        <var name="style" id="7306485738221455035" />
      </scope>
      <scope id="7385586609667765568" at="248,49,255,22">
        <var name="editorCell" id="7385586609667765568" />
        <var name="style" id="7385586609667765568" />
      </scope>
      <scope id="7306485738221455033" at="118,49,126,22">
        <var name="editorCell" id="7306485738221455033" />
        <var name="style" id="7306485738221455033" />
      </scope>
      <scope id="2769948622284546682" at="159,96,167,9" />
      <scope id="5178006408628608657" at="180,49,188,22">
        <var name="editorCell" id="5178006408628608657" />
        <var name="style" id="5178006408628608657" />
      </scope>
      <scope id="5178006408628608659" at="190,49,198,22">
        <var name="editorCell" id="5178006408628608659" />
        <var name="style" id="5178006408628608659" />
      </scope>
      <scope id="7389400916848059070" at="257,49,265,22">
        <var name="editorCell" id="7389400916848059070" />
        <var name="style" id="7389400916848059070" />
      </scope>
      <scope id="2769948622284546682" at="298,96,306,9" />
      <scope id="7389400916847962448" at="73,0,82,0" />
      <scope id="7389400916848001479" at="98,49,107,22">
        <var name="editorCell" id="7389400916848001479" />
        <var name="style" id="7389400916848001479" />
      </scope>
      <scope id="7389400916847962468" at="109,0,118,0" />
      <scope id="7306485738221455035" at="171,0,180,0" />
      <scope id="5178006408628608662" at="217,49,226,22">
        <var name="editorCell" id="5178006408628608662" />
        <var name="style" id="5178006408628608662" />
      </scope>
      <scope id="7385586609667765568" at="248,0,257,0" />
      <scope id="7306485738221455033" at="118,0,128,0" />
      <scope id="2769948622284546682" at="128,52,138,22">
=======
      <scope id="2769948622284546682" at="267,86,270,25">
        <var name="elementCell" id="2769948622284546682" />
      </scope>
      <scope id="2769948622284546682" at="125,0,129,0">
        <var name="editorContext" id="2769948622284546682" />
      </scope>
      <scope id="2769948622284546682" at="134,68,138,23">
        <var name="emptyCell" id="2769948622284546682" />
      </scope>
      <scope id="2769948622284546682" at="263,0,267,0">
        <var name="editorContext" id="2769948622284546682" />
      </scope>
      <scope id="2769948622284546682" at="272,68,276,23">
        <var name="emptyCell" id="2769948622284546682" />
      </scope>
      <scope id="2769948622284546682" at="129,0,134,0">
        <var name="editorContext" id="2769948622284546682" />
        <var name="elementNode" id="2769948622284546682" />
      </scope>
      <scope id="2769948622284546682" at="267,0,272,0">
        <var name="editorContext" id="2769948622284546682" />
        <var name="elementNode" id="2769948622284546682" />
      </scope>
      <scope id="2769948622284546682" at="134,0,140,0">
        <var name="editorContext" id="2769948622284546682" />
      </scope>
      <scope id="2769948622284546682" at="272,0,278,0">
        <var name="editorContext" id="2769948622284546682" />
      </scope>
      <scope id="7389400916847962448" at="55,88,62,22">
        <var name="editorCell" id="7389400916847962448" />
        <var name="style" id="7389400916847962448" />
      </scope>
      <scope id="7389400916847962468" at="90,88,97,22">
        <var name="editorCell" id="7389400916847962468" />
        <var name="style" id="7389400916847962468" />
      </scope>
      <scope id="7306485738221455035" at="153,88,160,22">
        <var name="editorCell" id="7306485738221455035" />
        <var name="style" id="7306485738221455035" />
      </scope>
      <scope id="7385586609667765568" at="228,88,235,22">
        <var name="editorCell" id="7385586609667765568" />
        <var name="style" id="7385586609667765568" />
      </scope>
      <scope id="7306485738221455033" at="99,88,107,22">
        <var name="editorCell" id="7306485738221455033" />
        <var name="style" id="7306485738221455033" />
      </scope>
      <scope id="2769948622284546682" at="141,96,149,9" />
      <scope id="5178006408628608657" at="162,88,170,22">
        <var name="editorCell" id="5178006408628608657" />
        <var name="style" id="5178006408628608657" />
      </scope>
      <scope id="5178006408628608659" at="172,88,180,22">
        <var name="editorCell" id="5178006408628608659" />
        <var name="style" id="5178006408628608659" />
      </scope>
      <scope id="7389400916848059070" at="237,88,245,22">
        <var name="editorCell" id="7389400916848059070" />
        <var name="style" id="7389400916848059070" />
      </scope>
      <scope id="2769948622284546682" at="279,96,287,9" />
      <scope id="7389400916847962448" at="55,0,64,0">
        <var name="editorContext" id="7389400916847962448" />
        <var name="node" id="7389400916847962448" />
      </scope>
      <scope id="7389400916848001479" at="79,88,88,22">
        <var name="editorCell" id="7389400916848001479" />
        <var name="style" id="7389400916848001479" />
      </scope>
      <scope id="7389400916847962468" at="90,0,99,0">
        <var name="editorContext" id="7389400916847962468" />
        <var name="node" id="7389400916847962468" />
      </scope>
      <scope id="7306485738221455035" at="153,0,162,0">
        <var name="editorContext" id="7306485738221455035" />
        <var name="node" id="7306485738221455035" />
      </scope>
      <scope id="5178006408628608662" at="198,88,207,22">
        <var name="editorCell" id="5178006408628608662" />
        <var name="style" id="5178006408628608662" />
      </scope>
      <scope id="7385586609667765568" at="228,0,237,0">
        <var name="editorContext" id="7385586609667765568" />
        <var name="node" id="7385586609667765568" />
      </scope>
      <scope id="7306485738221455033" at="99,0,109,0">
        <var name="editorContext" id="7306485738221455033" />
        <var name="node" id="7306485738221455033" />
      </scope>
      <scope id="2769948622284546682" at="109,91,119,22">
>>>>>>> bd830ede
        <var name="editorCell" id="2769948622284546682" />
        <var name="handler" id="2769948622284546682" />
        <var name="style" id="2769948622284546682" />
      </scope>
<<<<<<< HEAD
      <scope id="2769948622284546682" at="158,86,168,7" />
      <scope id="5178006408628608657" at="180,0,190,0" />
      <scope id="5178006408628608659" at="190,0,200,0" />
      <scope id="7389400916848059070" at="257,0,267,0" />
      <scope id="2769948622284546682" at="267,52,277,22">
=======
      <scope id="2769948622284546682" at="140,132,150,7" />
      <scope id="5178006408628608657" at="162,0,172,0">
        <var name="editorContext" id="5178006408628608657" />
        <var name="node" id="5178006408628608657" />
      </scope>
      <scope id="5178006408628608659" at="172,0,182,0">
        <var name="editorContext" id="5178006408628608659" />
        <var name="node" id="5178006408628608659" />
      </scope>
      <scope id="7389400916848059070" at="237,0,247,0">
        <var name="editorContext" id="7389400916848059070" />
        <var name="node" id="7389400916848059070" />
      </scope>
      <scope id="2769948622284546682" at="247,91,257,22">
>>>>>>> bd830ede
        <var name="editorCell" id="2769948622284546682" />
        <var name="handler" id="2769948622284546682" />
        <var name="style" id="2769948622284546682" />
      </scope>
<<<<<<< HEAD
      <scope id="2769948622284546682" at="297,86,307,7" />
      <scope id="7389400916848001479" at="98,0,109,0" />
      <scope id="5178006408628608662" at="217,0,228,0" />
      <scope id="2769948622284546682" at="128,0,140,0" />
      <scope id="2769948622284546682" at="158,0,170,0">
        <var name="elementCell" id="2769948622284546682" />
        <var name="elementNode" id="2769948622284546682" />
      </scope>
      <scope id="2769948622284546682" at="267,0,279,0" />
      <scope id="2769948622284546682" at="297,0,309,0">
=======
      <scope id="2769948622284546682" at="278,132,288,7" />
      <scope id="7389400916848001479" at="79,0,90,0">
        <var name="editorContext" id="7389400916848001479" />
        <var name="node" id="7389400916848001479" />
      </scope>
      <scope id="5178006408628608662" at="198,0,209,0">
        <var name="editorContext" id="5178006408628608662" />
        <var name="node" id="5178006408628608662" />
      </scope>
      <scope id="2769948622284546682" at="109,0,121,0">
        <var name="editorContext" id="2769948622284546682" />
        <var name="node" id="2769948622284546682" />
      </scope>
      <scope id="2769948622284546682" at="140,0,152,0">
        <var name="editorContext" id="2769948622284546682" />
        <var name="elementCell" id="2769948622284546682" />
        <var name="elementNode" id="2769948622284546682" />
        <var name="listOwner" id="2769948622284546682" />
      </scope>
      <scope id="2769948622284546682" at="247,0,259,0">
        <var name="editorContext" id="2769948622284546682" />
        <var name="node" id="2769948622284546682" />
      </scope>
      <scope id="2769948622284546682" at="278,0,290,0">
        <var name="editorContext" id="2769948622284546682" />
>>>>>>> bd830ede
        <var name="elementCell" id="2769948622284546682" />
        <var name="elementNode" id="2769948622284546682" />
      </scope>
<<<<<<< HEAD
      <scope id="7389400916847962449" at="82,49,96,22">
=======
      <scope id="7389400916847962449" at="64,88,77,22">
>>>>>>> bd830ede
        <var name="attributeConcept" id="7389400916847962449" />
        <var name="editorCell" id="7389400916847962449" />
        <var name="provider" id="7389400916847962449" />
      </scope>
<<<<<<< HEAD
      <scope id="5178006408628608668" at="200,49,215,22">
=======
      <scope id="5178006408628608668" at="182,88,196,22">
>>>>>>> bd830ede
        <var name="attributeConcept" id="5178006408628608668" />
        <var name="editorCell" id="5178006408628608668" />
        <var name="provider" id="5178006408628608668" />
      </scope>
<<<<<<< HEAD
      <scope id="7389400916847962449" at="82,0,98,0" />
      <scope id="5178006408628608668" at="200,0,217,0" />
      <scope id="7385586609667765578" at="228,49,246,22">
=======
      <scope id="7389400916847962449" at="64,0,79,0">
        <var name="editorContext" id="7389400916847962449" />
        <var name="node" id="7389400916847962449" />
      </scope>
      <scope id="5178006408628608668" at="182,0,198,0">
        <var name="editorContext" id="5178006408628608668" />
        <var name="node" id="5178006408628608668" />
      </scope>
      <scope id="7385586609667765578" at="209,88,226,22">
>>>>>>> bd830ede
        <var name="attributeConcept" id="7385586609667765578" />
        <var name="editorCell" id="7385586609667765578" />
        <var name="provider" id="7385586609667765578" />
        <var name="style" id="7385586609667765578" />
      </scope>
      <scope id="2769948622284546682" at="51,50,71,22">
        <var name="editorCell" id="2769948622284546682" />
      </scope>
<<<<<<< HEAD
      <scope id="7385586609667765578" at="228,0,248,0" />
      <scope id="2769948622284546682" at="51,0,73,0" />
      <unit id="2769948622284546682" at="140,0,171,0" name="jetbrains.mps.build.workflow.editor.BwfProject_EditorBuilder_a$importsListHandler_4tk4ky_f0" />
      <unit id="2769948622284546682" at="279,0,310,0" name="jetbrains.mps.build.workflow.editor.BwfProject_EditorBuilder_a$partsListHandler_4tk4ky_o0" />
      <unit id="2769948622284546682" at="32,0,311,0" name="jetbrains.mps.build.workflow.editor.BwfProject_EditorBuilder_a" />
=======
      <scope id="7385586609667765578" at="209,0,228,0">
        <var name="editorContext" id="7385586609667765578" />
        <var name="node" id="7385586609667765578" />
      </scope>
      <scope id="2769948622284546682" at="34,0,55,0">
        <var name="editorContext" id="2769948622284546682" />
        <var name="node" id="2769948622284546682" />
      </scope>
      <unit id="2769948622284546682" at="121,0,153,0" name="jetbrains.mps.build.workflow.editor.BwfProject_Editor$importsListHandler_4tk4ky_f0" />
      <unit id="2769948622284546682" at="259,0,291,0" name="jetbrains.mps.build.workflow.editor.BwfProject_Editor$partsListHandler_4tk4ky_o0" />
      <unit id="2769948622284546682" at="30,0,292,0" name="jetbrains.mps.build.workflow.editor.BwfProject_Editor" />
>>>>>>> bd830ede
    </file>
  </root>
  <root nodeRef="r:1267752b-a233-4432-a848-3e68e0ea0db1(jetbrains.mps.build.workflow.editor)/2769948622284567284">
    <file name="BwfProjectPart_Editor.java">
      <node id="2769948622284567284" at="11,79,12,80" concept="6" />
      <node id="2769948622284567284" at="11,0,14,0" concept="4" trace="createEditorCell#(Ljetbrains/mps/openapi/editor/EditorContext;Lorg/jetbrains/mps/openapi/model/SNode;)Ljetbrains/mps/openapi/editor/cells/EditorCell;" />
      <scope id="2769948622284567284" at="11,79,12,80" />
      <scope id="2769948622284567284" at="11,0,14,0">
        <var name="editorContext" id="2769948622284567284" />
        <var name="node" id="2769948622284567284" />
      </scope>
      <unit id="2769948622284567284" at="10,0,15,0" name="jetbrains.mps.build.workflow.editor.BwfProjectPart_Editor" />
    </file>
    <file name="BwfProjectPart_EditorBuilder_a.java">
      <node id="2769948622284567284" at="21,94,22,19" concept="10" />
      <node id="2769948622284567284" at="22,19,23,18" concept="1" />
      <node id="2769948622284567284" at="28,26,29,18" concept="6" />
      <node id="2769948622284567284" at="32,39,33,34" concept="6" />
      <node id="2580966228161922989" at="36,45,37,101" concept="5" />
      <node id="2580966228161922989" at="37,101,38,43" concept="1" />
      <node id="2580966228161922989" at="38,43,39,28" concept="1" />
      <node id="2580966228161922989" at="39,28,40,65" concept="1" />
      <node id="2580966228161922989" at="40,65,41,34" concept="5" />
      <node id="2580966228161922989" at="41,34,42,76" concept="1" />
      <node id="2580966228161922989" at="42,76,43,77" concept="1" />
      <node id="2580966228161922989" at="43,77,44,40" concept="1" />
      <node id="2580966228161922989" at="44,40,45,22" concept="6" />
      <node id="2769948622284567284" at="18,0,20,0" concept="2" trace="myNode" />
      <node id="2769948622284567284" at="32,0,35,0" concept="4" trace="createCell#()Ljetbrains/mps/openapi/editor/cells/EditorCell;" />
      <node id="2769948622284567284" at="21,0,25,0" concept="0" trace="BwfProjectPart_EditorBuilder_a#(Ljetbrains/mps/openapi/editor/EditorContext;Lorg/jetbrains/mps/openapi/model/SNode;)V" />
      <node id="2769948622284567284" at="26,0,31,0" concept="4" trace="getNode#()Lorg/jetbrains/mps/openapi/model/SNode;" />
      <node id="2580966228161922989" at="36,0,47,0" concept="4" trace="createError_csmut4_a#()Ljetbrains/mps/openapi/editor/cells/EditorCell;" />
      <scope id="2769948622284567284" at="28,26,29,18" />
      <scope id="2769948622284567284" at="32,39,33,34" />
      <scope id="2769948622284567284" at="21,94,23,18" />
      <scope id="2769948622284567284" at="32,0,35,0" />
      <scope id="2769948622284567284" at="21,0,25,0">
        <var name="context" id="2769948622284567284" />
        <var name="node" id="2769948622284567284" />
      </scope>
      <scope id="2769948622284567284" at="26,0,31,0" />
      <scope id="2580966228161922989" at="36,45,45,22">
        <var name="editorCell" id="2580966228161922989" />
        <var name="style" id="2580966228161922989" />
      </scope>
      <scope id="2580966228161922989" at="36,0,47,0" />
      <unit id="2769948622284567284" at="17,0,48,0" name="jetbrains.mps.build.workflow.editor.BwfProjectPart_EditorBuilder_a" />
    </file>
  </root>
  <root nodeRef="r:1267752b-a233-4432-a848-3e68e0ea0db1(jetbrains.mps.build.workflow.editor)/2769948622284574286">
    <file name="BwfTask_Editor.java">
<<<<<<< HEAD
      <node id="2769948622284574286" at="11,79,12,73" concept="6" />
      <node id="2769948622284574286" at="11,0,14,0" concept="4" trace="createEditorCell#(Ljetbrains/mps/openapi/editor/EditorContext;Lorg/jetbrains/mps/openapi/model/SNode;)Ljetbrains/mps/openapi/editor/cells/EditorCell;" />
      <scope id="2769948622284574286" at="11,79,12,73" />
      <scope id="2769948622284574286" at="11,0,14,0">
        <var name="editorContext" id="2769948622284574286" />
        <var name="node" id="2769948622284574286" />
      </scope>
      <unit id="2769948622284574286" at="10,0,15,0" name="jetbrains.mps.build.workflow.editor.BwfTask_Editor" />
    </file>
    <file name="BwfTask_EditorBuilder_a.java">
      <node id="2769948622284574286" at="43,87,44,19" concept="10" />
      <node id="2769948622284574286" at="44,19,45,18" concept="1" />
      <node id="2769948622284574286" at="50,26,51,18" concept="6" />
      <node id="2769948622284574286" at="54,39,55,39" concept="6" />
      <node id="2769948622284574286" at="58,50,59,103" concept="5" />
      <node id="2769948622284574286" at="59,103,60,48" concept="1" />
      <node id="2769948622284574286" at="60,48,61,28" concept="1" />
      <node id="2769948622284574286" at="61,28,62,65" concept="1" />
      <node id="2769948622284574286" at="62,65,63,57" concept="1" />
      <node id="2769948622284574286" at="63,57,64,57" concept="1" />
      <node id="2769948622284574286" at="65,68,66,61" concept="1" />
      <node id="2769948622284574286" at="67,5,68,60" concept="1" />
      <node id="2769948622284574286" at="69,68,70,59" concept="1" />
      <node id="2769948622284574286" at="71,5,72,22" concept="6" />
      <node id="2769948622284574325" at="74,49,75,97" concept="5" />
      <node id="2769948622284574325" at="75,97,76,47" concept="1" />
      <node id="2769948622284574325" at="76,47,77,34" concept="5" />
      <node id="2769948622284574325" at="77,34,78,82" concept="1" />
      <node id="2769948622284574325" at="78,82,79,40" concept="1" />
      <node id="2769948622284574325" at="79,40,80,34" concept="1" />
      <node id="2769948622284574325" at="80,34,81,22" concept="6" />
      <node id="2769948622284574327" at="83,49,84,89" concept="5" />
      <node id="2769948622284574327" at="84,89,85,29" concept="1" />
      <node id="2769948622284574327" at="85,29,86,42" concept="1" />
      <node id="2769948622284574327" at="86,42,87,26" concept="5" />
      <node id="2769948622284574327" at="87,26,88,63" concept="1" />
      <node id="2769948622284574327" at="88,63,89,42" concept="1" />
      <node id="2769948622284574327" at="89,42,90,358" concept="1" />
      <node id="2769948622284574327" at="90,358,91,73" concept="1" />
      <node id="2769948622284574327" at="91,73,92,57" concept="5" />
      <node id="2769948622284574327" at="92,57,93,59" concept="5" />
      <node id="2769948622284574327" at="94,35,95,87" concept="5" />
      <node id="2769948622284574327" at="95,87,96,94" concept="6" />
      <node id="2769948622284574327" at="97,10,98,22" concept="6" />
      <node id="2769948622284574286" at="100,51,101,103" concept="5" />
      <node id="2769948622284574286" at="101,103,102,49" concept="1" />
      <node id="2769948622284574286" at="102,49,103,34" concept="5" />
      <node id="2769948622284574286" at="103,34,104,49" concept="1" />
      <node id="2769948622284574286" at="104,49,105,40" concept="1" />
      <node id="2769948622284574286" at="105,40,106,58" concept="1" />
      <node id="2769948622284574286" at="106,58,107,61" concept="1" />
      <node id="2769948622284574286" at="107,61,108,22" concept="6" />
      <node id="2769948622284574342" at="110,97,111,239" concept="6" />
      <node id="2769948622284574330" at="113,50,114,103" concept="5" />
      <node id="2769948622284574330" at="114,103,115,48" concept="1" />
      <node id="2769948622284574330" at="115,48,116,34" concept="5" />
      <node id="2769948622284574330" at="116,34,117,82" concept="1" />
      <node id="2769948622284574330" at="117,82,118,40" concept="1" />
      <node id="2769948622284574330" at="118,40,119,34" concept="1" />
      <node id="2769948622284574330" at="119,34,120,22" concept="6" />
      <node id="2769948622284574286" at="122,53,123,145" concept="5" />
      <node id="2769948622284574286" at="123,145,124,91" concept="5" />
      <node id="2769948622284574286" at="124,91,125,53" concept="1" />
      <node id="2769948622284574286" at="125,53,126,49" concept="1" />
      <node id="2769948622284574286" at="126,49,127,22" concept="6" />
      <node id="2769948622284574286" at="130,105,131,50" concept="10" />
      <node id="2769948622284574286" at="133,66,134,93" concept="6" />
      <node id="2769948622284574286" at="136,57,137,65" concept="5" />
      <node id="2769948622284574286" at="137,65,138,58" concept="1" />
      <node id="2769948622284574286" at="138,58,139,25" concept="6" />
      <node id="2769948622284574286" at="141,41,142,34" concept="5" />
      <node id="2769948622284574286" at="142,34,143,42" concept="1" />
      <node id="2769948622284574286" at="143,42,144,49" concept="1" />
      <node id="2769948622284574286" at="144,49,145,23" concept="6" />
      <node id="2769948622284574286" at="148,96,149,134" concept="1" />
      <node id="2769948622284574286" at="150,34,151,142" concept="1" />
      <node id="2769948622284574286" at="151,142,152,146" concept="1" />
      <node id="2769948622284574286" at="152,146,153,80" concept="1" />
      <node id="2769948622284574286" at="155,122,156,401" concept="1" />
      <node id="2769948622284574286" at="161,75,162,99" concept="5" />
      <node id="2769948622284574286" at="162,99,163,38" concept="1" />
      <node id="2769948622284574286" at="163,38,164,36" concept="5" />
      <node id="2769948622284574286" at="164,36,165,55" concept="1" />
      <node id="2769948622284574286" at="165,55,166,56" concept="1" />
      <node id="2769948622284574286" at="166,56,167,42" concept="1" />
      <node id="2769948622284574286" at="167,42,168,134" concept="1" />
      <node id="2769948622284574286" at="168,134,169,138" concept="1" />
      <node id="2769948622284574286" at="169,138,170,24" concept="6" />
      <node id="2769948622284574286" at="173,52,174,136" concept="5" />
      <node id="2769948622284574286" at="174,136,175,91" concept="5" />
      <node id="2769948622284574286" at="175,91,176,49" concept="1" />
      <node id="2769948622284574286" at="176,49,177,34" concept="5" />
      <node id="2769948622284574286" at="177,34,178,68" concept="1" />
      <node id="2769948622284574286" at="178,68,179,63" concept="1" />
      <node id="2769948622284574286" at="179,63,180,58" concept="1" />
      <node id="2769948622284574286" at="180,58,181,40" concept="1" />
      <node id="2769948622284574286" at="181,40,182,49" concept="1" />
      <node id="2769948622284574286" at="182,49,183,22" concept="6" />
      <node id="2769948622284574286" at="186,100,187,50" concept="10" />
      <node id="2769948622284574286" at="189,66,190,93" concept="6" />
      <node id="2769948622284574286" at="192,57,193,65" concept="5" />
      <node id="2769948622284574286" at="193,65,194,58" concept="1" />
      <node id="2769948622284574286" at="194,58,195,25" concept="6" />
      <node id="2769948622284574286" at="197,41,198,34" concept="5" />
      <node id="2769948622284574286" at="198,34,199,42" concept="1" />
      <node id="2769948622284574286" at="199,42,200,49" concept="1" />
      <node id="2769948622284574286" at="200,49,201,23" concept="6" />
      <node id="2769948622284574286" at="204,96,205,134" concept="1" />
      <node id="2769948622284574286" at="206,34,207,142" concept="1" />
      <node id="2769948622284574286" at="207,142,208,146" concept="1" />
      <node id="2769948622284574286" at="210,122,211,397" concept="1" />
      <node id="2769948622284574286" at="216,49,217,93" concept="5" />
      <node id="2769948622284574286" at="217,93,218,47" concept="1" />
      <node id="2769948622284574286" at="218,47,219,34" concept="1" />
      <node id="2769948622284574286" at="219,34,220,22" concept="6" />
      <node id="2769948622284760099" at="222,97,223,263" concept="6" />
      <node id="2769948622284574286" at="40,0,42,0" concept="2" trace="myNode" />
      <node id="2769948622284574286" at="54,0,57,0" concept="4" trace="createCell#()Ljetbrains/mps/openapi/editor/cells/EditorCell;" />
      <node id="2769948622284574286" at="64,57,67,5" concept="3" />
      <node id="2769948622284574286" at="68,60,71,5" concept="3" />
      <node id="2769948622284574340" at="110,0,113,0" concept="9" trace="renderingCondition_plbod7_a2a#(Lorg/jetbrains/mps/openapi/model/SNode;Ljetbrains/mps/openapi/editor/EditorContext;)Z" />
      <node id="2769948622284574286" at="130,0,133,0" concept="0" trace="dependenciesListHandler_plbod7_b2a#(Lorg/jetbrains/mps/openapi/model/SNode;Ljava/lang/String;Ljetbrains/mps/openapi/editor/EditorContext;)V" />
      <node id="2769948622284574286" at="133,0,136,0" concept="4" trace="createNodeToInsert#(Ljetbrains/mps/openapi/editor/EditorContext;)Lorg/jetbrains/mps/openapi/model/SNode;" />
      <node id="2769948622284574286" at="154,9,157,9" concept="3" />
      <node id="2769948622284574286" at="186,0,189,0" concept="0" trace="subTasksListHandler_plbod7_d0#(Lorg/jetbrains/mps/openapi/model/SNode;Ljava/lang/String;Ljetbrains/mps/openapi/editor/EditorContext;)V" />
      <node id="2769948622284574286" at="189,0,192,0" concept="4" trace="createNodeToInsert#(Ljetbrains/mps/openapi/editor/EditorContext;)Lorg/jetbrains/mps/openapi/model/SNode;" />
      <node id="2769948622284574286" at="209,9,212,9" concept="3" />
      <node id="2769948622284760094" at="222,0,225,0" concept="9" trace="renderingCondition_plbod7_a4a#(Lorg/jetbrains/mps/openapi/model/SNode;Ljetbrains/mps/openapi/editor/EditorContext;)Z" />
      <node id="2769948622284574286" at="43,0,47,0" concept="0" trace="BwfTask_EditorBuilder_a#(Ljetbrains/mps/openapi/editor/EditorContext;Lorg/jetbrains/mps/openapi/model/SNode;)V" />
      <node id="2769948622284574286" at="205,134,209,9" concept="3" />
      <node id="2769948622284574286" at="48,0,53,0" concept="4" trace="getNode#()Lorg/jetbrains/mps/openapi/model/SNode;" />
      <node id="2769948622284574327" at="93,59,98,22" concept="3" />
      <node id="2769948622284574286" at="136,0,141,0" concept="4" trace="createNodeCell#(Lorg/jetbrains/mps/openapi/model/SNode;)Ljetbrains/mps/openapi/editor/cells/EditorCell;" />
      <node id="2769948622284574286" at="149,134,154,9" concept="3" />
      <node id="2769948622284574286" at="192,0,197,0" concept="4" trace="createNodeCell#(Lorg/jetbrains/mps/openapi/model/SNode;)Ljetbrains/mps/openapi/editor/cells/EditorCell;" />
      <node id="2769948622284574286" at="141,0,147,0" concept="4" trace="createEmptyCell#()Ljetbrains/mps/openapi/editor/cells/EditorCell;" />
      <node id="2769948622284574286" at="197,0,203,0" concept="4" trace="createEmptyCell#()Ljetbrains/mps/openapi/editor/cells/EditorCell;" />
      <node id="2769948622284574286" at="216,0,222,0" concept="4" trace="createConstant_plbod7_e0#()Ljetbrains/mps/openapi/editor/cells/EditorCell;" />
      <node id="2769948622284574286" at="122,0,129,0" concept="4" trace="createRefNodeList_plbod7_b2a#()Ljetbrains/mps/openapi/editor/cells/EditorCell;" />
      <node id="2769948622284574325" at="74,0,83,0" concept="4" trace="createConstant_plbod7_a0#()Ljetbrains/mps/openapi/editor/cells/EditorCell;" />
      <node id="2769948622284574330" at="113,0,122,0" concept="4" trace="createConstant_plbod7_a2a#()Ljetbrains/mps/openapi/editor/cells/EditorCell;" />
      <node id="2769948622284574286" at="100,0,110,0" concept="4" trace="createCollection_plbod7_c0#()Ljetbrains/mps/openapi/editor/cells/EditorCell;" />
      <node id="2769948622284574286" at="203,86,213,7" concept="3" />
      <node id="2769948622284574286" at="147,86,158,7" concept="3" />
      <node id="2769948622284574286" at="160,0,172,0" concept="4" trace="createSeparatorCell#(Lorg/jetbrains/mps/openapi/model/SNode;Lorg/jetbrains/mps/openapi/model/SNode;)Ljetbrains/mps/openapi/editor/cells/EditorCell;" />
      <node id="2769948622284574286" at="173,0,185,0" concept="4" trace="createRefNodeList_plbod7_d0#()Ljetbrains/mps/openapi/editor/cells/EditorCell;" />
      <node id="2769948622284574286" at="203,0,215,0" concept="4" trace="installElementCellActions#(Lorg/jetbrains/mps/openapi/model/SNode;Ljetbrains/mps/openapi/editor/cells/EditorCell;)V" />
      <node id="2769948622284574286" at="147,0,160,0" concept="4" trace="installElementCellActions#(Lorg/jetbrains/mps/openapi/model/SNode;Ljetbrains/mps/openapi/editor/cells/EditorCell;)V" />
      <node id="2769948622284574286" at="58,0,74,0" concept="4" trace="createCollection_plbod7_a#()Ljetbrains/mps/openapi/editor/cells/EditorCell;" />
      <node id="2769948622284574327" at="83,0,100,0" concept="4" trace="createProperty_plbod7_b0#()Ljetbrains/mps/openapi/editor/cells/EditorCell;" />
      <scope id="2769948622284574286" at="50,26,51,18" />
      <scope id="2769948622284574286" at="54,39,55,39" />
      <scope id="2769948622284574286" at="65,68,66,61" />
      <scope id="2769948622284574286" at="69,68,70,59" />
      <scope id="2769948622284574341" at="110,97,111,239" />
      <scope id="2769948622284574286" at="130,105,131,50" />
      <scope id="2769948622284574286" at="133,66,134,93" />
      <scope id="2769948622284574286" at="155,122,156,401" />
      <scope id="2769948622284574286" at="186,100,187,50" />
      <scope id="2769948622284574286" at="189,66,190,93" />
      <scope id="2769948622284574286" at="210,122,211,397" />
      <scope id="2769948622284760095" at="222,97,223,263" />
      <scope id="2769948622284574286" at="43,87,45,18" />
      <scope id="2769948622284574327" at="94,35,96,94">
        <var name="manager" id="2769948622284574327" />
      </scope>
      <scope id="2769948622284574286" at="206,34,208,146" />
      <scope id="2769948622284574286" at="54,0,57,0" />
      <scope id="2769948622284574340" at="110,0,113,0">
        <var name="editorContext" id="2769948622284574340" />
        <var name="node" id="2769948622284574340" />
      </scope>
      <scope id="2769948622284574286" at="130,0,133,0">
=======
      <node id="2769948622284574286" at="38,79,39,63" concept="6" />
      <node id="2769948622284574286" at="41,89,42,96" concept="5" />
      <node id="2769948622284574286" at="42,96,43,48" concept="1" />
      <node id="2769948622284574286" at="43,48,44,28" concept="1" />
      <node id="2769948622284574286" at="44,28,45,81" concept="1" />
      <node id="2769948622284574286" at="45,81,46,81" concept="1" />
      <node id="2769948622284574286" at="47,61,48,85" concept="1" />
      <node id="2769948622284574286" at="49,5,50,84" concept="1" />
      <node id="2769948622284574286" at="51,61,52,83" concept="1" />
      <node id="2769948622284574286" at="53,5,54,22" concept="6" />
      <node id="2769948622284574325" at="56,88,57,90" concept="5" />
      <node id="2769948622284574325" at="57,90,58,47" concept="1" />
      <node id="2769948622284574325" at="58,47,59,34" concept="5" />
      <node id="2769948622284574325" at="59,34,60,63" concept="1" />
      <node id="2769948622284574325" at="60,63,61,40" concept="1" />
      <node id="2769948622284574325" at="61,40,62,34" concept="1" />
      <node id="2769948622284574325" at="62,34,63,22" concept="6" />
      <node id="2769948622284574327" at="65,88,66,82" concept="5" />
      <node id="2769948622284574327" at="66,82,67,29" concept="1" />
      <node id="2769948622284574327" at="67,29,68,42" concept="1" />
      <node id="2769948622284574327" at="68,42,69,26" concept="5" />
      <node id="2769948622284574327" at="69,26,70,58" concept="1" />
      <node id="2769948622284574327" at="70,58,71,42" concept="1" />
      <node id="2769948622284574327" at="71,42,72,353" concept="1" />
      <node id="2769948622284574327" at="72,353,73,73" concept="1" />
      <node id="2769948622284574327" at="73,73,74,57" concept="5" />
      <node id="2769948622284574327" at="75,35,76,82" concept="5" />
      <node id="2769948622284574327" at="76,82,77,112" concept="6" />
      <node id="2769948622284574327" at="78,10,79,22" concept="6" />
      <node id="2769948622284574286" at="81,90,82,96" concept="5" />
      <node id="2769948622284574286" at="82,96,83,49" concept="1" />
      <node id="2769948622284574286" at="83,49,84,34" concept="5" />
      <node id="2769948622284574286" at="84,34,85,52" concept="1" />
      <node id="2769948622284574286" at="85,52,86,40" concept="1" />
      <node id="2769948622284574286" at="86,40,87,82" concept="1" />
      <node id="2769948622284574286" at="87,82,88,85" concept="1" />
      <node id="2769948622284574286" at="88,85,89,22" concept="6" />
      <node id="2769948622284574342" at="91,97,92,239" concept="6" />
      <node id="2769948622284574330" at="94,89,95,96" concept="5" />
      <node id="2769948622284574330" at="95,96,96,48" concept="1" />
      <node id="2769948622284574330" at="96,48,97,34" concept="5" />
      <node id="2769948622284574330" at="97,34,98,63" concept="1" />
      <node id="2769948622284574330" at="98,63,99,40" concept="1" />
      <node id="2769948622284574330" at="99,40,100,34" concept="1" />
      <node id="2769948622284574330" at="100,34,101,22" concept="6" />
      <node id="2769948622284574286" at="103,92,104,129" concept="5" />
      <node id="2769948622284574286" at="104,129,105,106" concept="5" />
      <node id="2769948622284574286" at="105,106,106,53" concept="1" />
      <node id="2769948622284574286" at="106,53,107,49" concept="1" />
      <node id="2769948622284574286" at="107,49,108,22" concept="6" />
      <node id="2769948622284574286" at="111,105,112,50" concept="9" />
      <node id="2769948622284574286" at="114,66,115,41" concept="5" />
      <node id="2769948622284574286" at="115,41,116,93" concept="6" />
      <node id="2769948622284574286" at="118,86,119,80" concept="5" />
      <node id="2769948622284574286" at="119,80,120,95" concept="1" />
      <node id="2769948622284574286" at="120,95,121,25" concept="6" />
      <node id="2769948622284574286" at="123,68,124,34" concept="5" />
      <node id="2769948622284574286" at="124,34,125,55" concept="1" />
      <node id="2769948622284574286" at="125,55,126,87" concept="1" />
      <node id="2769948622284574286" at="126,87,127,23" concept="6" />
      <node id="2769948622284574286" at="130,96,131,134" concept="1" />
      <node id="2769948622284574286" at="132,34,133,142" concept="1" />
      <node id="2769948622284574286" at="133,142,134,146" concept="1" />
      <node id="2769948622284574286" at="134,146,135,80" concept="1" />
      <node id="2769948622284574286" at="137,122,138,399" concept="1" />
      <node id="2769948622284574286" at="143,104,144,100" concept="5" />
      <node id="2769948622284574286" at="144,100,145,38" concept="1" />
      <node id="2769948622284574286" at="145,38,146,36" concept="5" />
      <node id="2769948622284574286" at="146,36,147,55" concept="1" />
      <node id="2769948622284574286" at="147,55,148,56" concept="1" />
      <node id="2769948622284574286" at="148,56,149,42" concept="1" />
      <node id="2769948622284574286" at="149,42,150,134" concept="1" />
      <node id="2769948622284574286" at="150,134,151,138" concept="1" />
      <node id="2769948622284574286" at="151,138,152,24" concept="6" />
      <node id="2769948622284574286" at="155,91,156,120" concept="5" />
      <node id="2769948622284574286" at="156,120,157,106" concept="5" />
      <node id="2769948622284574286" at="157,106,158,49" concept="1" />
      <node id="2769948622284574286" at="158,49,159,34" concept="5" />
      <node id="2769948622284574286" at="159,34,160,71" concept="1" />
      <node id="2769948622284574286" at="160,71,161,66" concept="1" />
      <node id="2769948622284574286" at="161,66,162,61" concept="1" />
      <node id="2769948622284574286" at="162,61,163,40" concept="1" />
      <node id="2769948622284574286" at="163,40,164,49" concept="1" />
      <node id="2769948622284574286" at="164,49,165,22" concept="6" />
      <node id="2769948622284574286" at="168,100,169,50" concept="9" />
      <node id="2769948622284574286" at="171,66,172,41" concept="5" />
      <node id="2769948622284574286" at="172,41,173,93" concept="6" />
      <node id="2769948622284574286" at="175,86,176,80" concept="5" />
      <node id="2769948622284574286" at="176,80,177,95" concept="1" />
      <node id="2769948622284574286" at="177,95,178,25" concept="6" />
      <node id="2769948622284574286" at="180,68,181,34" concept="5" />
      <node id="2769948622284574286" at="181,34,182,55" concept="1" />
      <node id="2769948622284574286" at="182,55,183,87" concept="1" />
      <node id="2769948622284574286" at="183,87,184,23" concept="6" />
      <node id="2769948622284574286" at="187,96,188,134" concept="1" />
      <node id="2769948622284574286" at="189,34,190,142" concept="1" />
      <node id="2769948622284574286" at="190,142,191,146" concept="1" />
      <node id="2769948622284574286" at="193,122,194,395" concept="1" />
      <node id="2769948622284574286" at="199,88,200,86" concept="5" />
      <node id="2769948622284574286" at="200,86,201,47" concept="1" />
      <node id="2769948622284574286" at="201,47,202,34" concept="1" />
      <node id="2769948622284574286" at="202,34,203,22" concept="6" />
      <node id="2769948622284760099" at="205,97,206,263" concept="6" />
      <node id="2769948622284574286" at="38,0,41,0" concept="4" trace="createEditorCell#(Ljetbrains/mps/openapi/editor/EditorContext;Lorg/jetbrains/mps/openapi/model/SNode;)Ljetbrains/mps/openapi/editor/cells/EditorCell;" />
      <node id="2769948622284574286" at="46,81,49,5" concept="3" />
      <node id="2769948622284574286" at="50,84,53,5" concept="3" />
      <node id="2769948622284574340" at="91,0,94,0" concept="8" trace="renderingCondition_plbod7_a2a#(Lorg/jetbrains/mps/openapi/model/SNode;Ljetbrains/mps/openapi/editor/EditorContext;)Z" />
      <node id="2769948622284574286" at="111,0,114,0" concept="0" trace="dependenciesListHandler_plbod7_b2a#(Lorg/jetbrains/mps/openapi/model/SNode;Ljava/lang/String;Ljetbrains/mps/openapi/editor/EditorContext;)V" />
      <node id="2769948622284574286" at="136,9,139,9" concept="3" />
      <node id="2769948622284574286" at="168,0,171,0" concept="0" trace="subTasksListHandler_plbod7_d0#(Lorg/jetbrains/mps/openapi/model/SNode;Ljava/lang/String;Ljetbrains/mps/openapi/editor/EditorContext;)V" />
      <node id="2769948622284574286" at="192,9,195,9" concept="3" />
      <node id="2769948622284760094" at="205,0,208,0" concept="8" trace="renderingCondition_plbod7_a4a#(Lorg/jetbrains/mps/openapi/model/SNode;Ljetbrains/mps/openapi/editor/EditorContext;)Z" />
      <node id="2769948622284574286" at="114,0,118,0" concept="4" trace="createNodeToInsert#(Ljetbrains/mps/openapi/editor/EditorContext;)Lorg/jetbrains/mps/openapi/model/SNode;" />
      <node id="2769948622284574286" at="171,0,175,0" concept="4" trace="createNodeToInsert#(Ljetbrains/mps/openapi/editor/EditorContext;)Lorg/jetbrains/mps/openapi/model/SNode;" />
      <node id="2769948622284574286" at="188,134,192,9" concept="3" />
      <node id="2769948622284574327" at="74,57,79,22" concept="3" />
      <node id="2769948622284574286" at="118,0,123,0" concept="4" trace="createNodeCell#(Ljetbrains/mps/openapi/editor/EditorContext;Lorg/jetbrains/mps/openapi/model/SNode;)Ljetbrains/mps/openapi/editor/cells/EditorCell;" />
      <node id="2769948622284574286" at="131,134,136,9" concept="3" />
      <node id="2769948622284574286" at="175,0,180,0" concept="4" trace="createNodeCell#(Ljetbrains/mps/openapi/editor/EditorContext;Lorg/jetbrains/mps/openapi/model/SNode;)Ljetbrains/mps/openapi/editor/cells/EditorCell;" />
      <node id="2769948622284574286" at="123,0,129,0" concept="4" trace="createEmptyCell#(Ljetbrains/mps/openapi/editor/EditorContext;)Ljetbrains/mps/openapi/editor/cells/EditorCell;" />
      <node id="2769948622284574286" at="180,0,186,0" concept="4" trace="createEmptyCell#(Ljetbrains/mps/openapi/editor/EditorContext;)Ljetbrains/mps/openapi/editor/cells/EditorCell;" />
      <node id="2769948622284574286" at="199,0,205,0" concept="4" trace="createConstant_plbod7_e0#(Ljetbrains/mps/openapi/editor/EditorContext;Lorg/jetbrains/mps/openapi/model/SNode;)Ljetbrains/mps/openapi/editor/cells/EditorCell;" />
      <node id="2769948622284574286" at="103,0,110,0" concept="4" trace="createRefNodeList_plbod7_b2a#(Ljetbrains/mps/openapi/editor/EditorContext;Lorg/jetbrains/mps/openapi/model/SNode;)Ljetbrains/mps/openapi/editor/cells/EditorCell;" />
      <node id="2769948622284574325" at="56,0,65,0" concept="4" trace="createConstant_plbod7_a0#(Ljetbrains/mps/openapi/editor/EditorContext;Lorg/jetbrains/mps/openapi/model/SNode;)Ljetbrains/mps/openapi/editor/cells/EditorCell;" />
      <node id="2769948622284574330" at="94,0,103,0" concept="4" trace="createConstant_plbod7_a2a#(Ljetbrains/mps/openapi/editor/EditorContext;Lorg/jetbrains/mps/openapi/model/SNode;)Ljetbrains/mps/openapi/editor/cells/EditorCell;" />
      <node id="2769948622284574286" at="81,0,91,0" concept="4" trace="createCollection_plbod7_c0#(Ljetbrains/mps/openapi/editor/EditorContext;Lorg/jetbrains/mps/openapi/model/SNode;)Ljetbrains/mps/openapi/editor/cells/EditorCell;" />
      <node id="2769948622284574286" at="186,132,196,7" concept="3" />
      <node id="2769948622284574286" at="129,132,140,7" concept="3" />
      <node id="2769948622284574286" at="142,0,154,0" concept="4" trace="createSeparatorCell#(Ljetbrains/mps/openapi/editor/EditorContext;Lorg/jetbrains/mps/openapi/model/SNode;Lorg/jetbrains/mps/openapi/model/SNode;)Ljetbrains/mps/openapi/editor/cells/EditorCell;" />
      <node id="2769948622284574286" at="155,0,167,0" concept="4" trace="createRefNodeList_plbod7_d0#(Ljetbrains/mps/openapi/editor/EditorContext;Lorg/jetbrains/mps/openapi/model/SNode;)Ljetbrains/mps/openapi/editor/cells/EditorCell;" />
      <node id="2769948622284574286" at="186,0,198,0" concept="4" trace="installElementCellActions#(Lorg/jetbrains/mps/openapi/model/SNode;Lorg/jetbrains/mps/openapi/model/SNode;Ljetbrains/mps/openapi/editor/cells/EditorCell;Ljetbrains/mps/openapi/editor/EditorContext;)V" />
      <node id="2769948622284574286" at="129,0,142,0" concept="4" trace="installElementCellActions#(Lorg/jetbrains/mps/openapi/model/SNode;Lorg/jetbrains/mps/openapi/model/SNode;Ljetbrains/mps/openapi/editor/cells/EditorCell;Ljetbrains/mps/openapi/editor/EditorContext;)V" />
      <node id="2769948622284574286" at="41,0,56,0" concept="4" trace="createCollection_plbod7_a#(Ljetbrains/mps/openapi/editor/EditorContext;Lorg/jetbrains/mps/openapi/model/SNode;)Ljetbrains/mps/openapi/editor/cells/EditorCell;" />
      <node id="2769948622284574327" at="65,0,81,0" concept="4" trace="createProperty_plbod7_b0#(Ljetbrains/mps/openapi/editor/EditorContext;Lorg/jetbrains/mps/openapi/model/SNode;)Ljetbrains/mps/openapi/editor/cells/EditorCell;" />
      <scope id="2769948622284574286" at="38,79,39,63" />
      <scope id="2769948622284574286" at="47,61,48,85" />
      <scope id="2769948622284574286" at="51,61,52,83" />
      <scope id="2769948622284574341" at="91,97,92,239" />
      <scope id="2769948622284574286" at="111,105,112,50" />
      <scope id="2769948622284574286" at="137,122,138,399" />
      <scope id="2769948622284574286" at="168,100,169,50" />
      <scope id="2769948622284574286" at="193,122,194,395" />
      <scope id="2769948622284760095" at="205,97,206,263" />
      <scope id="2769948622284574327" at="75,35,77,112">
        <var name="manager" id="2769948622284574327" />
      </scope>
      <scope id="2769948622284574286" at="114,66,116,93">
        <var name="listOwner" id="2769948622284574286" />
      </scope>
      <scope id="2769948622284574286" at="171,66,173,93">
        <var name="listOwner" id="2769948622284574286" />
      </scope>
      <scope id="2769948622284574286" at="189,34,191,146" />
      <scope id="2769948622284574286" at="38,0,41,0">
        <var name="editorContext" id="2769948622284574286" />
        <var name="node" id="2769948622284574286" />
      </scope>
      <scope id="2769948622284574340" at="91,0,94,0">
        <var name="editorContext" id="2769948622284574340" />
        <var name="node" id="2769948622284574340" />
      </scope>
      <scope id="2769948622284574286" at="111,0,114,0">
>>>>>>> bd830ede
        <var name="childRole" id="2769948622284574286" />
        <var name="context" id="2769948622284574286" />
        <var name="ownerNode" id="2769948622284574286" />
      </scope>
<<<<<<< HEAD
      <scope id="2769948622284574286" at="133,0,136,0">
        <var name="editorContext" id="2769948622284574286" />
      </scope>
      <scope id="2769948622284574286" at="136,57,139,25">
        <var name="elementCell" id="2769948622284574286" />
      </scope>
      <scope id="2769948622284574286" at="150,34,153,80" />
      <scope id="2769948622284574286" at="186,0,189,0">
=======
      <scope id="2769948622284574286" at="118,86,121,25">
        <var name="elementCell" id="2769948622284574286" />
      </scope>
      <scope id="2769948622284574286" at="132,34,135,80" />
      <scope id="2769948622284574286" at="168,0,171,0">
>>>>>>> bd830ede
        <var name="childRole" id="2769948622284574286" />
        <var name="context" id="2769948622284574286" />
        <var name="ownerNode" id="2769948622284574286" />
      </scope>
<<<<<<< HEAD
      <scope id="2769948622284574286" at="189,0,192,0">
        <var name="editorContext" id="2769948622284574286" />
      </scope>
      <scope id="2769948622284574286" at="192,57,195,25">
        <var name="elementCell" id="2769948622284574286" />
      </scope>
      <scope id="2769948622284760094" at="222,0,225,0">
        <var name="editorContext" id="2769948622284760094" />
        <var name="node" id="2769948622284760094" />
      </scope>
      <scope id="2769948622284574286" at="43,0,47,0">
        <var name="context" id="2769948622284574286" />
        <var name="node" id="2769948622284574286" />
      </scope>
      <scope id="2769948622284574286" at="141,41,145,23">
        <var name="emptyCell" id="2769948622284574286" />
      </scope>
      <scope id="2769948622284574286" at="197,41,201,23">
        <var name="emptyCell" id="2769948622284574286" />
      </scope>
      <scope id="2769948622284574286" at="216,49,220,22">
        <var name="editorCell" id="2769948622284574286" />
      </scope>
      <scope id="2769948622284574286" at="48,0,53,0" />
      <scope id="2769948622284574286" at="122,53,127,22">
        <var name="editorCell" id="2769948622284574286" />
        <var name="handler" id="2769948622284574286" />
      </scope>
      <scope id="2769948622284574286" at="136,0,141,0">
        <var name="elementNode" id="2769948622284574286" />
      </scope>
      <scope id="2769948622284574286" at="192,0,197,0">
        <var name="elementNode" id="2769948622284574286" />
      </scope>
      <scope id="2769948622284574286" at="141,0,147,0" />
      <scope id="2769948622284574286" at="197,0,203,0" />
      <scope id="2769948622284574286" at="216,0,222,0" />
      <scope id="2769948622284574325" at="74,49,81,22">
        <var name="editorCell" id="2769948622284574325" />
        <var name="style" id="2769948622284574325" />
      </scope>
      <scope id="2769948622284574330" at="113,50,120,22">
        <var name="editorCell" id="2769948622284574330" />
        <var name="style" id="2769948622284574330" />
      </scope>
      <scope id="2769948622284574286" at="122,0,129,0" />
      <scope id="2769948622284574286" at="100,51,108,22">
        <var name="editorCell" id="2769948622284574286" />
        <var name="style" id="2769948622284574286" />
      </scope>
      <scope id="2769948622284574286" at="204,96,212,9" />
      <scope id="2769948622284574325" at="74,0,83,0" />
      <scope id="2769948622284574330" at="113,0,122,0" />
      <scope id="2769948622284574286" at="148,96,157,9" />
      <scope id="2769948622284574286" at="161,75,170,24">
        <var name="editorCell" id="2769948622284574286" />
        <var name="style" id="2769948622284574286" />
      </scope>
      <scope id="2769948622284574286" at="100,0,110,0" />
      <scope id="2769948622284574286" at="173,52,183,22">
=======
      <scope id="2769948622284574286" at="175,86,178,25">
        <var name="elementCell" id="2769948622284574286" />
      </scope>
      <scope id="2769948622284760094" at="205,0,208,0">
        <var name="editorContext" id="2769948622284760094" />
        <var name="node" id="2769948622284760094" />
      </scope>
      <scope id="2769948622284574286" at="114,0,118,0">
        <var name="editorContext" id="2769948622284574286" />
      </scope>
      <scope id="2769948622284574286" at="123,68,127,23">
        <var name="emptyCell" id="2769948622284574286" />
      </scope>
      <scope id="2769948622284574286" at="171,0,175,0">
        <var name="editorContext" id="2769948622284574286" />
      </scope>
      <scope id="2769948622284574286" at="180,68,184,23">
        <var name="emptyCell" id="2769948622284574286" />
      </scope>
      <scope id="2769948622284574286" at="199,88,203,22">
        <var name="editorCell" id="2769948622284574286" />
      </scope>
      <scope id="2769948622284574286" at="103,92,108,22">
        <var name="editorCell" id="2769948622284574286" />
        <var name="handler" id="2769948622284574286" />
      </scope>
      <scope id="2769948622284574286" at="118,0,123,0">
        <var name="editorContext" id="2769948622284574286" />
        <var name="elementNode" id="2769948622284574286" />
      </scope>
      <scope id="2769948622284574286" at="175,0,180,0">
        <var name="editorContext" id="2769948622284574286" />
        <var name="elementNode" id="2769948622284574286" />
      </scope>
      <scope id="2769948622284574286" at="123,0,129,0">
        <var name="editorContext" id="2769948622284574286" />
      </scope>
      <scope id="2769948622284574286" at="180,0,186,0">
        <var name="editorContext" id="2769948622284574286" />
      </scope>
      <scope id="2769948622284574286" at="199,0,205,0">
        <var name="editorContext" id="2769948622284574286" />
        <var name="node" id="2769948622284574286" />
      </scope>
      <scope id="2769948622284574325" at="56,88,63,22">
        <var name="editorCell" id="2769948622284574325" />
        <var name="style" id="2769948622284574325" />
      </scope>
      <scope id="2769948622284574330" at="94,89,101,22">
        <var name="editorCell" id="2769948622284574330" />
        <var name="style" id="2769948622284574330" />
      </scope>
      <scope id="2769948622284574286" at="103,0,110,0">
        <var name="editorContext" id="2769948622284574286" />
        <var name="node" id="2769948622284574286" />
      </scope>
      <scope id="2769948622284574286" at="81,90,89,22">
        <var name="editorCell" id="2769948622284574286" />
        <var name="style" id="2769948622284574286" />
      </scope>
      <scope id="2769948622284574286" at="187,96,195,9" />
      <scope id="2769948622284574325" at="56,0,65,0">
        <var name="editorContext" id="2769948622284574325" />
        <var name="node" id="2769948622284574325" />
      </scope>
      <scope id="2769948622284574330" at="94,0,103,0">
        <var name="editorContext" id="2769948622284574330" />
        <var name="node" id="2769948622284574330" />
      </scope>
      <scope id="2769948622284574286" at="130,96,139,9" />
      <scope id="2769948622284574286" at="143,104,152,24">
        <var name="editorCell" id="2769948622284574286" />
        <var name="style" id="2769948622284574286" />
      </scope>
      <scope id="2769948622284574286" at="81,0,91,0">
        <var name="editorContext" id="2769948622284574286" />
        <var name="node" id="2769948622284574286" />
      </scope>
      <scope id="2769948622284574286" at="155,91,165,22">
>>>>>>> bd830ede
        <var name="editorCell" id="2769948622284574286" />
        <var name="handler" id="2769948622284574286" />
        <var name="style" id="2769948622284574286" />
      </scope>
<<<<<<< HEAD
      <scope id="2769948622284574286" at="203,86,213,7" />
      <scope id="2769948622284574286" at="147,86,158,7" />
      <scope id="2769948622284574286" at="160,0,172,0">
        <var name="nextNode" id="2769948622284574286" />
        <var name="prevNode" id="2769948622284574286" />
      </scope>
      <scope id="2769948622284574286" at="173,0,185,0" />
      <scope id="2769948622284574286" at="203,0,215,0">
=======
      <scope id="2769948622284574286" at="186,132,196,7" />
      <scope id="2769948622284574286" at="129,132,140,7" />
      <scope id="2769948622284574286" at="142,0,154,0">
        <var name="editorContext" id="2769948622284574286" />
        <var name="nextNode" id="2769948622284574286" />
        <var name="prevNode" id="2769948622284574286" />
      </scope>
      <scope id="2769948622284574286" at="155,0,167,0">
        <var name="editorContext" id="2769948622284574286" />
        <var name="node" id="2769948622284574286" />
      </scope>
      <scope id="2769948622284574286" at="186,0,198,0">
        <var name="editorContext" id="2769948622284574286" />
>>>>>>> bd830ede
        <var name="elementCell" id="2769948622284574286" />
        <var name="elementNode" id="2769948622284574286" />
      </scope>
<<<<<<< HEAD
      <scope id="2769948622284574286" at="147,0,160,0">
=======
      <scope id="2769948622284574286" at="129,0,142,0">
        <var name="editorContext" id="2769948622284574286" />
>>>>>>> bd830ede
        <var name="elementCell" id="2769948622284574286" />
        <var name="elementNode" id="2769948622284574286" />
      </scope>
<<<<<<< HEAD
      <scope id="2769948622284574286" at="58,50,72,22">
        <var name="editorCell" id="2769948622284574286" />
      </scope>
      <scope id="2769948622284574327" at="83,49,98,22">
=======
      <scope id="2769948622284574327" at="65,88,79,22">
>>>>>>> bd830ede
        <var name="attributeConcept" id="2769948622284574327" />
        <var name="editorCell" id="2769948622284574327" />
        <var name="provider" id="2769948622284574327" />
      </scope>
<<<<<<< HEAD
      <scope id="2769948622284574286" at="58,0,74,0" />
      <scope id="2769948622284574327" at="83,0,100,0" />
      <unit id="2769948622284574286" at="185,0,216,0" name="jetbrains.mps.build.workflow.editor.BwfTask_EditorBuilder_a$subTasksListHandler_plbod7_d0" />
      <unit id="2769948622284574286" at="129,0,173,0" name="jetbrains.mps.build.workflow.editor.BwfTask_EditorBuilder_a$dependenciesListHandler_plbod7_b2a" />
      <unit id="2769948622284574286" at="39,0,226,0" name="jetbrains.mps.build.workflow.editor.BwfTask_EditorBuilder_a" />
=======
      <scope id="2769948622284574286" at="41,0,56,0">
        <var name="editorContext" id="2769948622284574286" />
        <var name="node" id="2769948622284574286" />
      </scope>
      <scope id="2769948622284574327" at="65,0,81,0">
        <var name="editorContext" id="2769948622284574327" />
        <var name="node" id="2769948622284574327" />
      </scope>
      <unit id="2769948622284574286" at="167,0,199,0" name="jetbrains.mps.build.workflow.editor.BwfTask_Editor$subTasksListHandler_plbod7_d0" />
      <unit id="2769948622284574286" at="110,0,155,0" name="jetbrains.mps.build.workflow.editor.BwfTask_Editor$dependenciesListHandler_plbod7_b2a" />
      <unit id="2769948622284574286" at="37,0,209,0" name="jetbrains.mps.build.workflow.editor.BwfTask_Editor" />
>>>>>>> bd830ede
    </file>
  </root>
  <root nodeRef="r:1267752b-a233-4432-a848-3e68e0ea0db1(jetbrains.mps.build.workflow.editor)/2769948622284574292">
    <file name="BwfSubTask_Editor.java">
<<<<<<< HEAD
      <node id="2769948622284574292" at="11,79,12,76" concept="6" />
      <node id="2769948622284574292" at="11,0,14,0" concept="4" trace="createEditorCell#(Ljetbrains/mps/openapi/editor/EditorContext;Lorg/jetbrains/mps/openapi/model/SNode;)Ljetbrains/mps/openapi/editor/cells/EditorCell;" />
      <scope id="2769948622284574292" at="11,79,12,76" />
      <scope id="2769948622284574292" at="11,0,14,0">
        <var name="editorContext" id="2769948622284574292" />
        <var name="node" id="2769948622284574292" />
      </scope>
      <unit id="2769948622284574292" at="10,0,15,0" name="jetbrains.mps.build.workflow.editor.BwfSubTask_Editor" />
    </file>
    <file name="BwfSubTask_EditorBuilder_a.java">
      <node id="2769948622284574292" at="40,90,41,19" concept="10" />
      <node id="2769948622284574292" at="41,19,42,18" concept="1" />
      <node id="2769948622284574292" at="47,26,48,18" concept="6" />
      <node id="2769948622284574292" at="51,39,52,39" concept="6" />
      <node id="2769948622284574292" at="55,50,56,103" concept="5" />
      <node id="2769948622284574292" at="56,103,57,48" concept="1" />
      <node id="2769948622284574292" at="57,48,58,28" concept="1" />
      <node id="2769948622284574292" at="58,28,59,65" concept="1" />
      <node id="2769948622284574292" at="59,65,60,57" concept="1" />
      <node id="2769948622284574292" at="60,57,61,57" concept="1" />
      <node id="2769948622284574292" at="62,68,63,61" concept="1" />
      <node id="2769948622284574292" at="65,68,66,61" concept="1" />
      <node id="2769948622284574292" at="67,5,68,60" concept="1" />
      <node id="2769948622284574292" at="68,60,69,57" concept="1" />
      <node id="2769948622284574292" at="69,57,70,22" concept="6" />
      <node id="2769948622284605942" at="72,49,73,100" concept="5" />
      <node id="2769948622284605942" at="73,100,74,47" concept="1" />
      <node id="2769948622284605942" at="74,47,75,34" concept="5" />
      <node id="2769948622284605942" at="75,34,76,82" concept="1" />
      <node id="2769948622284605942" at="76,82,77,40" concept="1" />
      <node id="2769948622284605942" at="77,40,78,34" concept="1" />
      <node id="2769948622284605942" at="78,34,79,22" concept="6" />
      <node id="2769948622284605944" at="81,49,82,89" concept="5" />
      <node id="2769948622284605944" at="82,89,83,29" concept="1" />
      <node id="2769948622284605944" at="83,29,84,42" concept="1" />
      <node id="2769948622284605944" at="84,42,85,26" concept="5" />
      <node id="2769948622284605944" at="85,26,86,63" concept="1" />
      <node id="2769948622284605944" at="86,63,87,42" concept="1" />
      <node id="2769948622284605944" at="87,42,88,361" concept="1" />
      <node id="2769948622284605944" at="88,361,89,73" concept="1" />
      <node id="2769948622284605944" at="89,73,90,57" concept="5" />
      <node id="2769948622284605944" at="90,57,91,59" concept="5" />
      <node id="2769948622284605944" at="92,35,93,87" concept="5" />
      <node id="2769948622284605944" at="93,87,94,94" concept="6" />
      <node id="2769948622284605944" at="95,10,96,22" concept="6" />
      <node id="2769948622284574292" at="98,51,99,103" concept="5" />
      <node id="2769948622284574292" at="99,103,100,49" concept="1" />
      <node id="2769948622284574292" at="100,49,101,34" concept="5" />
      <node id="2769948622284574292" at="101,34,102,49" concept="1" />
      <node id="2769948622284574292" at="102,49,103,40" concept="1" />
      <node id="2769948622284574292" at="103,40,104,58" concept="1" />
      <node id="2769948622284574292" at="104,58,105,61" concept="1" />
      <node id="2769948622284574292" at="105,61,106,22" concept="6" />
      <node id="2769948622284605958" at="108,97,109,232" concept="6" />
      <node id="2769948622284605951" at="111,50,112,98" concept="5" />
      <node id="2769948622284605951" at="112,98,113,48" concept="1" />
      <node id="2769948622284605951" at="113,48,114,34" concept="5" />
      <node id="2769948622284605951" at="114,34,115,82" concept="1" />
      <node id="2769948622284605951" at="115,82,116,40" concept="1" />
      <node id="2769948622284605951" at="116,40,117,34" concept="1" />
      <node id="2769948622284605951" at="117,34,118,22" concept="6" />
      <node id="2769948622284574292" at="120,53,121,134" concept="5" />
      <node id="2769948622284574292" at="121,134,122,91" concept="5" />
      <node id="2769948622284574292" at="122,91,123,46" concept="1" />
      <node id="2769948622284574292" at="123,46,124,84" concept="1" />
      <node id="2769948622284574292" at="124,84,125,49" concept="1" />
      <node id="2769948622284574292" at="125,49,126,22" concept="6" />
      <node id="2769948622284574292" at="129,98,130,50" concept="10" />
      <node id="2769948622284574292" at="132,66,133,93" concept="6" />
      <node id="2769948622284574292" at="135,57,136,65" concept="5" />
      <node id="2769948622284574292" at="136,65,137,58" concept="1" />
      <node id="2769948622284574292" at="137,58,138,25" concept="6" />
      <node id="2769948622284574292" at="140,41,141,34" concept="5" />
      <node id="2769948622284574292" at="141,34,142,42" concept="1" />
      <node id="2769948622284574292" at="142,42,143,49" concept="1" />
      <node id="2769948622284574292" at="143,49,144,23" concept="6" />
      <node id="2769948622284574292" at="147,96,148,134" concept="1" />
      <node id="2769948622284574292" at="149,34,150,142" concept="1" />
      <node id="2769948622284574292" at="150,142,151,146" concept="1" />
      <node id="2769948622284574292" at="151,146,152,80" concept="1" />
      <node id="2769948622284574292" at="154,122,155,394" concept="1" />
      <node id="2769948622284574292" at="160,75,161,99" concept="5" />
      <node id="2769948622284574292" at="161,99,162,38" concept="1" />
      <node id="2769948622284574292" at="162,38,163,36" concept="5" />
      <node id="2769948622284574292" at="163,36,164,55" concept="1" />
      <node id="2769948622284574292" at="164,55,165,56" concept="1" />
      <node id="2769948622284574292" at="165,56,166,42" concept="1" />
      <node id="2769948622284574292" at="166,42,167,134" concept="1" />
      <node id="2769948622284574292" at="167,134,168,138" concept="1" />
      <node id="2769948622284574292" at="168,138,169,24" concept="6" />
      <node id="2769948622284574292" at="172,51,173,103" concept="5" />
      <node id="2769948622284574292" at="173,103,174,49" concept="1" />
      <node id="2769948622284574292" at="174,49,175,34" concept="5" />
      <node id="2769948622284574292" at="175,34,176,49" concept="1" />
      <node id="2769948622284574292" at="176,49,177,40" concept="1" />
      <node id="2769948622284574292" at="177,40,178,58" concept="1" />
      <node id="2769948622284574292" at="178,58,179,61" concept="1" />
      <node id="2769948622284574292" at="179,61,180,22" concept="6" />
      <node id="3961775458390324829" at="182,97,183,233" concept="6" />
      <node id="3961775458390324823" at="185,50,186,99" concept="5" />
      <node id="3961775458390324823" at="186,99,187,48" concept="1" />
      <node id="3961775458390324823" at="187,48,188,34" concept="5" />
      <node id="3961775458390324823" at="188,34,189,82" concept="1" />
      <node id="3961775458390324823" at="189,82,190,40" concept="1" />
      <node id="3961775458390324823" at="190,40,191,34" concept="1" />
      <node id="3961775458390324823" at="191,34,192,22" concept="6" />
      <node id="2769948622284574292" at="194,53,195,136" concept="5" />
      <node id="2769948622284574292" at="195,136,196,91" concept="5" />
      <node id="2769948622284574292" at="196,91,197,47" concept="1" />
      <node id="2769948622284574292" at="197,47,198,84" concept="1" />
      <node id="2769948622284574292" at="198,84,199,49" concept="1" />
      <node id="2769948622284574292" at="199,49,200,22" concept="6" />
      <node id="2769948622284574292" at="203,99,204,50" concept="10" />
      <node id="2769948622284574292" at="206,66,207,93" concept="6" />
      <node id="2769948622284574292" at="209,57,210,65" concept="5" />
      <node id="2769948622284574292" at="210,65,211,58" concept="1" />
      <node id="2769948622284574292" at="211,58,212,25" concept="6" />
      <node id="2769948622284574292" at="214,41,215,34" concept="5" />
      <node id="2769948622284574292" at="215,34,216,42" concept="1" />
      <node id="2769948622284574292" at="216,42,217,49" concept="1" />
      <node id="2769948622284574292" at="217,49,218,23" concept="6" />
      <node id="2769948622284574292" at="221,96,222,134" concept="1" />
      <node id="2769948622284574292" at="223,34,224,142" concept="1" />
      <node id="2769948622284574292" at="224,142,225,146" concept="1" />
      <node id="2769948622284574292" at="225,146,226,80" concept="1" />
      <node id="2769948622284574292" at="228,122,229,395" concept="1" />
      <node id="2769948622284574292" at="234,75,235,99" concept="5" />
      <node id="2769948622284574292" at="235,99,236,38" concept="1" />
      <node id="2769948622284574292" at="236,38,237,36" concept="5" />
      <node id="2769948622284574292" at="237,36,238,55" concept="1" />
      <node id="2769948622284574292" at="238,55,239,56" concept="1" />
      <node id="2769948622284574292" at="239,56,240,42" concept="1" />
      <node id="2769948622284574292" at="240,42,241,134" concept="1" />
      <node id="2769948622284574292" at="241,134,242,138" concept="1" />
      <node id="2769948622284574292" at="242,138,243,24" concept="6" />
      <node id="2769948622284574292" at="246,52,247,143" concept="5" />
      <node id="2769948622284574292" at="247,143,248,91" concept="5" />
      <node id="2769948622284574292" at="248,91,249,51" concept="1" />
      <node id="2769948622284574292" at="249,51,250,34" concept="5" />
      <node id="2769948622284574292" at="250,34,251,63" concept="1" />
      <node id="2769948622284574292" at="251,63,252,58" concept="1" />
      <node id="2769948622284574292" at="252,58,253,68" concept="1" />
      <node id="2769948622284574292" at="253,68,254,40" concept="1" />
      <node id="2769948622284574292" at="254,40,255,49" concept="1" />
      <node id="2769948622284574292" at="255,49,256,22" concept="6" />
      <node id="2769948622284574292" at="259,102,260,50" concept="10" />
      <node id="2769948622284574292" at="262,66,263,93" concept="6" />
      <node id="2769948622284574292" at="265,57,266,65" concept="5" />
      <node id="2769948622284574292" at="266,65,267,58" concept="1" />
      <node id="2769948622284574292" at="267,58,268,25" concept="6" />
      <node id="2769948622284574292" at="270,41,271,34" concept="5" />
      <node id="2769948622284574292" at="271,34,272,42" concept="1" />
      <node id="2769948622284574292" at="272,42,273,49" concept="1" />
      <node id="2769948622284574292" at="273,49,274,23" concept="6" />
      <node id="2769948622284574292" at="277,96,278,134" concept="1" />
      <node id="2769948622284574292" at="279,34,280,142" concept="1" />
      <node id="2769948622284574292" at="280,142,281,146" concept="1" />
      <node id="2769948622284574292" at="283,122,284,399" concept="1" />
      <node id="2769948622284754639" at="289,49,290,93" concept="5" />
      <node id="2769948622284754639" at="290,93,291,47" concept="1" />
      <node id="2769948622284754639" at="291,47,292,34" concept="1" />
      <node id="2769948622284754639" at="292,34,293,22" concept="6" />
      <node id="2769948622284574292" at="37,0,39,0" concept="2" trace="myNode" />
      <node id="2769948622284574292" at="51,0,54,0" concept="4" trace="createCell#()Ljetbrains/mps/openapi/editor/cells/EditorCell;" />
      <node id="2769948622284574292" at="61,57,64,5" concept="3" />
      <node id="2769948622284574292" at="64,5,67,5" concept="3" />
      <node id="2769948622284605956" at="108,0,111,0" concept="9" trace="renderingCondition_6puhak_a2a#(Lorg/jetbrains/mps/openapi/model/SNode;Ljetbrains/mps/openapi/editor/EditorContext;)Z" />
      <node id="2769948622284574292" at="129,0,132,0" concept="0" trace="afterListHandler_6puhak_b2a#(Lorg/jetbrains/mps/openapi/model/SNode;Ljava/lang/String;Ljetbrains/mps/openapi/editor/EditorContext;)V" />
      <node id="2769948622284574292" at="132,0,135,0" concept="4" trace="createNodeToInsert#(Ljetbrains/mps/openapi/editor/EditorContext;)Lorg/jetbrains/mps/openapi/model/SNode;" />
      <node id="2769948622284574292" at="153,9,156,9" concept="3" />
      <node id="3961775458390324827" at="182,0,185,0" concept="9" trace="renderingCondition_6puhak_a3a#(Lorg/jetbrains/mps/openapi/model/SNode;Ljetbrains/mps/openapi/editor/EditorContext;)Z" />
      <node id="2769948622284574292" at="203,0,206,0" concept="0" trace="beforeListHandler_6puhak_b3a#(Lorg/jetbrains/mps/openapi/model/SNode;Ljava/lang/String;Ljetbrains/mps/openapi/editor/EditorContext;)V" />
      <node id="2769948622284574292" at="206,0,209,0" concept="4" trace="createNodeToInsert#(Ljetbrains/mps/openapi/editor/EditorContext;)Lorg/jetbrains/mps/openapi/model/SNode;" />
      <node id="2769948622284574292" at="227,9,230,9" concept="3" />
      <node id="2769948622284574292" at="259,0,262,0" concept="0" trace="statementsListHandler_6puhak_e0#(Lorg/jetbrains/mps/openapi/model/SNode;Ljava/lang/String;Ljetbrains/mps/openapi/editor/EditorContext;)V" />
      <node id="2769948622284574292" at="262,0,265,0" concept="4" trace="createNodeToInsert#(Ljetbrains/mps/openapi/editor/EditorContext;)Lorg/jetbrains/mps/openapi/model/SNode;" />
      <node id="2769948622284574292" at="282,9,285,9" concept="3" />
      <node id="2769948622284574292" at="40,0,44,0" concept="0" trace="BwfSubTask_EditorBuilder_a#(Ljetbrains/mps/openapi/editor/EditorContext;Lorg/jetbrains/mps/openapi/model/SNode;)V" />
      <node id="2769948622284574292" at="278,134,282,9" concept="3" />
      <node id="2769948622284574292" at="45,0,50,0" concept="4" trace="getNode#()Lorg/jetbrains/mps/openapi/model/SNode;" />
      <node id="2769948622284605944" at="91,59,96,22" concept="3" />
      <node id="2769948622284574292" at="135,0,140,0" concept="4" trace="createNodeCell#(Lorg/jetbrains/mps/openapi/model/SNode;)Ljetbrains/mps/openapi/editor/cells/EditorCell;" />
      <node id="2769948622284574292" at="148,134,153,9" concept="3" />
      <node id="2769948622284574292" at="209,0,214,0" concept="4" trace="createNodeCell#(Lorg/jetbrains/mps/openapi/model/SNode;)Ljetbrains/mps/openapi/editor/cells/EditorCell;" />
      <node id="2769948622284574292" at="222,134,227,9" concept="3" />
      <node id="2769948622284574292" at="265,0,270,0" concept="4" trace="createNodeCell#(Lorg/jetbrains/mps/openapi/model/SNode;)Ljetbrains/mps/openapi/editor/cells/EditorCell;" />
      <node id="2769948622284574292" at="140,0,146,0" concept="4" trace="createEmptyCell#()Ljetbrains/mps/openapi/editor/cells/EditorCell;" />
      <node id="2769948622284574292" at="214,0,220,0" concept="4" trace="createEmptyCell#()Ljetbrains/mps/openapi/editor/cells/EditorCell;" />
      <node id="2769948622284574292" at="270,0,276,0" concept="4" trace="createEmptyCell#()Ljetbrains/mps/openapi/editor/cells/EditorCell;" />
      <node id="2769948622284754639" at="289,0,295,0" concept="4" trace="createConstant_6puhak_f0#()Ljetbrains/mps/openapi/editor/cells/EditorCell;" />
      <node id="2769948622284574292" at="120,0,128,0" concept="4" trace="createRefNodeList_6puhak_b2a#()Ljetbrains/mps/openapi/editor/cells/EditorCell;" />
      <node id="2769948622284574292" at="194,0,202,0" concept="4" trace="createRefNodeList_6puhak_b3a#()Ljetbrains/mps/openapi/editor/cells/EditorCell;" />
      <node id="2769948622284605942" at="72,0,81,0" concept="4" trace="createConstant_6puhak_a0#()Ljetbrains/mps/openapi/editor/cells/EditorCell;" />
      <node id="2769948622284605951" at="111,0,120,0" concept="4" trace="createConstant_6puhak_a2a#()Ljetbrains/mps/openapi/editor/cells/EditorCell;" />
      <node id="3961775458390324823" at="185,0,194,0" concept="4" trace="createConstant_6puhak_a3a#()Ljetbrains/mps/openapi/editor/cells/EditorCell;" />
      <node id="2769948622284574292" at="98,0,108,0" concept="4" trace="createCollection_6puhak_c0#()Ljetbrains/mps/openapi/editor/cells/EditorCell;" />
      <node id="2769948622284574292" at="172,0,182,0" concept="4" trace="createCollection_6puhak_d0#()Ljetbrains/mps/openapi/editor/cells/EditorCell;" />
      <node id="2769948622284574292" at="276,86,286,7" concept="3" />
      <node id="2769948622284574292" at="146,86,157,7" concept="3" />
      <node id="2769948622284574292" at="220,86,231,7" concept="3" />
      <node id="2769948622284574292" at="159,0,171,0" concept="4" trace="createSeparatorCell#(Lorg/jetbrains/mps/openapi/model/SNode;Lorg/jetbrains/mps/openapi/model/SNode;)Ljetbrains/mps/openapi/editor/cells/EditorCell;" />
      <node id="2769948622284574292" at="233,0,245,0" concept="4" trace="createSeparatorCell#(Lorg/jetbrains/mps/openapi/model/SNode;Lorg/jetbrains/mps/openapi/model/SNode;)Ljetbrains/mps/openapi/editor/cells/EditorCell;" />
      <node id="2769948622284574292" at="246,0,258,0" concept="4" trace="createRefNodeList_6puhak_e0#()Ljetbrains/mps/openapi/editor/cells/EditorCell;" />
      <node id="2769948622284574292" at="276,0,288,0" concept="4" trace="installElementCellActions#(Lorg/jetbrains/mps/openapi/model/SNode;Ljetbrains/mps/openapi/editor/cells/EditorCell;)V" />
      <node id="2769948622284574292" at="146,0,159,0" concept="4" trace="installElementCellActions#(Lorg/jetbrains/mps/openapi/model/SNode;Ljetbrains/mps/openapi/editor/cells/EditorCell;)V" />
      <node id="2769948622284574292" at="220,0,233,0" concept="4" trace="installElementCellActions#(Lorg/jetbrains/mps/openapi/model/SNode;Ljetbrains/mps/openapi/editor/cells/EditorCell;)V" />
      <node id="2769948622284574292" at="55,0,72,0" concept="4" trace="createCollection_6puhak_a#()Ljetbrains/mps/openapi/editor/cells/EditorCell;" />
      <node id="2769948622284605944" at="81,0,98,0" concept="4" trace="createProperty_6puhak_b0#()Ljetbrains/mps/openapi/editor/cells/EditorCell;" />
      <scope id="2769948622284574292" at="47,26,48,18" />
      <scope id="2769948622284574292" at="51,39,52,39" />
      <scope id="2769948622284574292" at="62,68,63,61" />
      <scope id="2769948622284574292" at="65,68,66,61" />
      <scope id="2769948622284605957" at="108,97,109,232" />
      <scope id="2769948622284574292" at="129,98,130,50" />
      <scope id="2769948622284574292" at="132,66,133,93" />
      <scope id="2769948622284574292" at="154,122,155,394" />
      <scope id="3961775458390324828" at="182,97,183,233" />
      <scope id="2769948622284574292" at="203,99,204,50" />
      <scope id="2769948622284574292" at="206,66,207,93" />
      <scope id="2769948622284574292" at="228,122,229,395" />
      <scope id="2769948622284574292" at="259,102,260,50" />
      <scope id="2769948622284574292" at="262,66,263,93" />
      <scope id="2769948622284574292" at="283,122,284,399" />
      <scope id="2769948622284574292" at="40,90,42,18" />
      <scope id="2769948622284605944" at="92,35,94,94">
        <var name="manager" id="2769948622284605944" />
      </scope>
      <scope id="2769948622284574292" at="279,34,281,146" />
      <scope id="2769948622284574292" at="51,0,54,0" />
      <scope id="2769948622284605956" at="108,0,111,0">
        <var name="editorContext" id="2769948622284605956" />
        <var name="node" id="2769948622284605956" />
      </scope>
      <scope id="2769948622284574292" at="129,0,132,0">
=======
      <node id="2769948622284574292" at="35,79,36,63" concept="6" />
      <node id="2769948622284574292" at="38,89,39,96" concept="5" />
      <node id="2769948622284574292" at="39,96,40,48" concept="1" />
      <node id="2769948622284574292" at="40,48,41,28" concept="1" />
      <node id="2769948622284574292" at="41,28,42,81" concept="1" />
      <node id="2769948622284574292" at="42,81,43,81" concept="1" />
      <node id="2769948622284574292" at="44,61,45,85" concept="1" />
      <node id="2769948622284574292" at="47,61,48,85" concept="1" />
      <node id="2769948622284574292" at="49,5,50,84" concept="1" />
      <node id="2769948622284574292" at="50,84,51,81" concept="1" />
      <node id="2769948622284574292" at="51,81,52,22" concept="6" />
      <node id="2769948622284605942" at="54,88,55,93" concept="5" />
      <node id="2769948622284605942" at="55,93,56,47" concept="1" />
      <node id="2769948622284605942" at="56,47,57,34" concept="5" />
      <node id="2769948622284605942" at="57,34,58,63" concept="1" />
      <node id="2769948622284605942" at="58,63,59,40" concept="1" />
      <node id="2769948622284605942" at="59,40,60,34" concept="1" />
      <node id="2769948622284605942" at="60,34,61,22" concept="6" />
      <node id="2769948622284605944" at="63,88,64,82" concept="5" />
      <node id="2769948622284605944" at="64,82,65,29" concept="1" />
      <node id="2769948622284605944" at="65,29,66,42" concept="1" />
      <node id="2769948622284605944" at="66,42,67,26" concept="5" />
      <node id="2769948622284605944" at="67,26,68,58" concept="1" />
      <node id="2769948622284605944" at="68,58,69,42" concept="1" />
      <node id="2769948622284605944" at="69,42,70,356" concept="1" />
      <node id="2769948622284605944" at="70,356,71,73" concept="1" />
      <node id="2769948622284605944" at="71,73,72,57" concept="5" />
      <node id="2769948622284605944" at="73,35,74,82" concept="5" />
      <node id="2769948622284605944" at="74,82,75,112" concept="6" />
      <node id="2769948622284605944" at="76,10,77,22" concept="6" />
      <node id="2769948622284574292" at="79,90,80,96" concept="5" />
      <node id="2769948622284574292" at="80,96,81,49" concept="1" />
      <node id="2769948622284574292" at="81,49,82,34" concept="5" />
      <node id="2769948622284574292" at="82,34,83,52" concept="1" />
      <node id="2769948622284574292" at="83,52,84,40" concept="1" />
      <node id="2769948622284574292" at="84,40,85,82" concept="1" />
      <node id="2769948622284574292" at="85,82,86,85" concept="1" />
      <node id="2769948622284574292" at="86,85,87,22" concept="6" />
      <node id="2769948622284605958" at="89,97,90,232" concept="6" />
      <node id="2769948622284605951" at="92,89,93,91" concept="5" />
      <node id="2769948622284605951" at="93,91,94,48" concept="1" />
      <node id="2769948622284605951" at="94,48,95,34" concept="5" />
      <node id="2769948622284605951" at="95,34,96,63" concept="1" />
      <node id="2769948622284605951" at="96,63,97,40" concept="1" />
      <node id="2769948622284605951" at="97,40,98,34" concept="1" />
      <node id="2769948622284605951" at="98,34,99,22" concept="6" />
      <node id="2769948622284574292" at="101,92,102,118" concept="5" />
      <node id="2769948622284574292" at="102,118,103,106" concept="5" />
      <node id="2769948622284574292" at="103,106,104,46" concept="1" />
      <node id="2769948622284574292" at="104,46,105,77" concept="1" />
      <node id="2769948622284574292" at="105,77,106,49" concept="1" />
      <node id="2769948622284574292" at="106,49,107,22" concept="6" />
      <node id="2769948622284574292" at="110,98,111,50" concept="9" />
      <node id="2769948622284574292" at="113,66,114,41" concept="5" />
      <node id="2769948622284574292" at="114,41,115,93" concept="6" />
      <node id="2769948622284574292" at="117,86,118,80" concept="5" />
      <node id="2769948622284574292" at="118,80,119,95" concept="1" />
      <node id="2769948622284574292" at="119,95,120,25" concept="6" />
      <node id="2769948622284574292" at="122,68,123,34" concept="5" />
      <node id="2769948622284574292" at="123,34,124,55" concept="1" />
      <node id="2769948622284574292" at="124,55,125,87" concept="1" />
      <node id="2769948622284574292" at="125,87,126,23" concept="6" />
      <node id="2769948622284574292" at="129,96,130,134" concept="1" />
      <node id="2769948622284574292" at="131,34,132,142" concept="1" />
      <node id="2769948622284574292" at="132,142,133,146" concept="1" />
      <node id="2769948622284574292" at="133,146,134,80" concept="1" />
      <node id="2769948622284574292" at="136,122,137,392" concept="1" />
      <node id="2769948622284574292" at="142,104,143,100" concept="5" />
      <node id="2769948622284574292" at="143,100,144,38" concept="1" />
      <node id="2769948622284574292" at="144,38,145,36" concept="5" />
      <node id="2769948622284574292" at="145,36,146,55" concept="1" />
      <node id="2769948622284574292" at="146,55,147,56" concept="1" />
      <node id="2769948622284574292" at="147,56,148,42" concept="1" />
      <node id="2769948622284574292" at="148,42,149,134" concept="1" />
      <node id="2769948622284574292" at="149,134,150,138" concept="1" />
      <node id="2769948622284574292" at="150,138,151,24" concept="6" />
      <node id="2769948622284574292" at="154,90,155,96" concept="5" />
      <node id="2769948622284574292" at="155,96,156,49" concept="1" />
      <node id="2769948622284574292" at="156,49,157,34" concept="5" />
      <node id="2769948622284574292" at="157,34,158,52" concept="1" />
      <node id="2769948622284574292" at="158,52,159,40" concept="1" />
      <node id="2769948622284574292" at="159,40,160,82" concept="1" />
      <node id="2769948622284574292" at="160,82,161,85" concept="1" />
      <node id="2769948622284574292" at="161,85,162,22" concept="6" />
      <node id="3961775458390324829" at="164,97,165,233" concept="6" />
      <node id="3961775458390324823" at="167,89,168,92" concept="5" />
      <node id="3961775458390324823" at="168,92,169,48" concept="1" />
      <node id="3961775458390324823" at="169,48,170,34" concept="5" />
      <node id="3961775458390324823" at="170,34,171,63" concept="1" />
      <node id="3961775458390324823" at="171,63,172,40" concept="1" />
      <node id="3961775458390324823" at="172,40,173,34" concept="1" />
      <node id="3961775458390324823" at="173,34,174,22" concept="6" />
      <node id="2769948622284574292" at="176,92,177,120" concept="5" />
      <node id="2769948622284574292" at="177,120,178,106" concept="5" />
      <node id="2769948622284574292" at="178,106,179,47" concept="1" />
      <node id="2769948622284574292" at="179,47,180,77" concept="1" />
      <node id="2769948622284574292" at="180,77,181,49" concept="1" />
      <node id="2769948622284574292" at="181,49,182,22" concept="6" />
      <node id="2769948622284574292" at="185,99,186,50" concept="9" />
      <node id="2769948622284574292" at="188,66,189,41" concept="5" />
      <node id="2769948622284574292" at="189,41,190,93" concept="6" />
      <node id="2769948622284574292" at="192,86,193,80" concept="5" />
      <node id="2769948622284574292" at="193,80,194,95" concept="1" />
      <node id="2769948622284574292" at="194,95,195,25" concept="6" />
      <node id="2769948622284574292" at="197,68,198,34" concept="5" />
      <node id="2769948622284574292" at="198,34,199,55" concept="1" />
      <node id="2769948622284574292" at="199,55,200,87" concept="1" />
      <node id="2769948622284574292" at="200,87,201,23" concept="6" />
      <node id="2769948622284574292" at="204,96,205,134" concept="1" />
      <node id="2769948622284574292" at="206,34,207,142" concept="1" />
      <node id="2769948622284574292" at="207,142,208,146" concept="1" />
      <node id="2769948622284574292" at="208,146,209,80" concept="1" />
      <node id="2769948622284574292" at="211,122,212,393" concept="1" />
      <node id="2769948622284574292" at="217,104,218,100" concept="5" />
      <node id="2769948622284574292" at="218,100,219,38" concept="1" />
      <node id="2769948622284574292" at="219,38,220,36" concept="5" />
      <node id="2769948622284574292" at="220,36,221,55" concept="1" />
      <node id="2769948622284574292" at="221,55,222,56" concept="1" />
      <node id="2769948622284574292" at="222,56,223,42" concept="1" />
      <node id="2769948622284574292" at="223,42,224,134" concept="1" />
      <node id="2769948622284574292" at="224,134,225,138" concept="1" />
      <node id="2769948622284574292" at="225,138,226,24" concept="6" />
      <node id="2769948622284574292" at="229,91,230,127" concept="5" />
      <node id="2769948622284574292" at="230,127,231,106" concept="5" />
      <node id="2769948622284574292" at="231,106,232,51" concept="1" />
      <node id="2769948622284574292" at="232,51,233,34" concept="5" />
      <node id="2769948622284574292" at="233,34,234,66" concept="1" />
      <node id="2769948622284574292" at="234,66,235,61" concept="1" />
      <node id="2769948622284574292" at="235,61,236,71" concept="1" />
      <node id="2769948622284574292" at="236,71,237,40" concept="1" />
      <node id="2769948622284574292" at="237,40,238,49" concept="1" />
      <node id="2769948622284574292" at="238,49,239,22" concept="6" />
      <node id="2769948622284574292" at="242,102,243,50" concept="9" />
      <node id="2769948622284574292" at="245,66,246,41" concept="5" />
      <node id="2769948622284574292" at="246,41,247,93" concept="6" />
      <node id="2769948622284574292" at="249,86,250,80" concept="5" />
      <node id="2769948622284574292" at="250,80,251,95" concept="1" />
      <node id="2769948622284574292" at="251,95,252,25" concept="6" />
      <node id="2769948622284574292" at="254,68,255,34" concept="5" />
      <node id="2769948622284574292" at="255,34,256,55" concept="1" />
      <node id="2769948622284574292" at="256,55,257,87" concept="1" />
      <node id="2769948622284574292" at="257,87,258,23" concept="6" />
      <node id="2769948622284574292" at="261,96,262,134" concept="1" />
      <node id="2769948622284574292" at="263,34,264,142" concept="1" />
      <node id="2769948622284574292" at="264,142,265,146" concept="1" />
      <node id="2769948622284574292" at="267,122,268,397" concept="1" />
      <node id="2769948622284754639" at="273,88,274,86" concept="5" />
      <node id="2769948622284754639" at="274,86,275,47" concept="1" />
      <node id="2769948622284754639" at="275,47,276,34" concept="1" />
      <node id="2769948622284754639" at="276,34,277,22" concept="6" />
      <node id="2769948622284574292" at="35,0,38,0" concept="4" trace="createEditorCell#(Ljetbrains/mps/openapi/editor/EditorContext;Lorg/jetbrains/mps/openapi/model/SNode;)Ljetbrains/mps/openapi/editor/cells/EditorCell;" />
      <node id="2769948622284574292" at="43,81,46,5" concept="3" />
      <node id="2769948622284574292" at="46,5,49,5" concept="3" />
      <node id="2769948622284605956" at="89,0,92,0" concept="8" trace="renderingCondition_6puhak_a2a#(Lorg/jetbrains/mps/openapi/model/SNode;Ljetbrains/mps/openapi/editor/EditorContext;)Z" />
      <node id="2769948622284574292" at="110,0,113,0" concept="0" trace="afterListHandler_6puhak_b2a#(Lorg/jetbrains/mps/openapi/model/SNode;Ljava/lang/String;Ljetbrains/mps/openapi/editor/EditorContext;)V" />
      <node id="2769948622284574292" at="135,9,138,9" concept="3" />
      <node id="3961775458390324827" at="164,0,167,0" concept="8" trace="renderingCondition_6puhak_a3a#(Lorg/jetbrains/mps/openapi/model/SNode;Ljetbrains/mps/openapi/editor/EditorContext;)Z" />
      <node id="2769948622284574292" at="185,0,188,0" concept="0" trace="beforeListHandler_6puhak_b3a#(Lorg/jetbrains/mps/openapi/model/SNode;Ljava/lang/String;Ljetbrains/mps/openapi/editor/EditorContext;)V" />
      <node id="2769948622284574292" at="210,9,213,9" concept="3" />
      <node id="2769948622284574292" at="242,0,245,0" concept="0" trace="statementsListHandler_6puhak_e0#(Lorg/jetbrains/mps/openapi/model/SNode;Ljava/lang/String;Ljetbrains/mps/openapi/editor/EditorContext;)V" />
      <node id="2769948622284574292" at="266,9,269,9" concept="3" />
      <node id="2769948622284574292" at="113,0,117,0" concept="4" trace="createNodeToInsert#(Ljetbrains/mps/openapi/editor/EditorContext;)Lorg/jetbrains/mps/openapi/model/SNode;" />
      <node id="2769948622284574292" at="188,0,192,0" concept="4" trace="createNodeToInsert#(Ljetbrains/mps/openapi/editor/EditorContext;)Lorg/jetbrains/mps/openapi/model/SNode;" />
      <node id="2769948622284574292" at="245,0,249,0" concept="4" trace="createNodeToInsert#(Ljetbrains/mps/openapi/editor/EditorContext;)Lorg/jetbrains/mps/openapi/model/SNode;" />
      <node id="2769948622284574292" at="262,134,266,9" concept="3" />
      <node id="2769948622284605944" at="72,57,77,22" concept="3" />
      <node id="2769948622284574292" at="117,0,122,0" concept="4" trace="createNodeCell#(Ljetbrains/mps/openapi/editor/EditorContext;Lorg/jetbrains/mps/openapi/model/SNode;)Ljetbrains/mps/openapi/editor/cells/EditorCell;" />
      <node id="2769948622284574292" at="130,134,135,9" concept="3" />
      <node id="2769948622284574292" at="192,0,197,0" concept="4" trace="createNodeCell#(Ljetbrains/mps/openapi/editor/EditorContext;Lorg/jetbrains/mps/openapi/model/SNode;)Ljetbrains/mps/openapi/editor/cells/EditorCell;" />
      <node id="2769948622284574292" at="205,134,210,9" concept="3" />
      <node id="2769948622284574292" at="249,0,254,0" concept="4" trace="createNodeCell#(Ljetbrains/mps/openapi/editor/EditorContext;Lorg/jetbrains/mps/openapi/model/SNode;)Ljetbrains/mps/openapi/editor/cells/EditorCell;" />
      <node id="2769948622284574292" at="122,0,128,0" concept="4" trace="createEmptyCell#(Ljetbrains/mps/openapi/editor/EditorContext;)Ljetbrains/mps/openapi/editor/cells/EditorCell;" />
      <node id="2769948622284574292" at="197,0,203,0" concept="4" trace="createEmptyCell#(Ljetbrains/mps/openapi/editor/EditorContext;)Ljetbrains/mps/openapi/editor/cells/EditorCell;" />
      <node id="2769948622284574292" at="254,0,260,0" concept="4" trace="createEmptyCell#(Ljetbrains/mps/openapi/editor/EditorContext;)Ljetbrains/mps/openapi/editor/cells/EditorCell;" />
      <node id="2769948622284754639" at="273,0,279,0" concept="4" trace="createConstant_6puhak_f0#(Ljetbrains/mps/openapi/editor/EditorContext;Lorg/jetbrains/mps/openapi/model/SNode;)Ljetbrains/mps/openapi/editor/cells/EditorCell;" />
      <node id="2769948622284574292" at="101,0,109,0" concept="4" trace="createRefNodeList_6puhak_b2a#(Ljetbrains/mps/openapi/editor/EditorContext;Lorg/jetbrains/mps/openapi/model/SNode;)Ljetbrains/mps/openapi/editor/cells/EditorCell;" />
      <node id="2769948622284574292" at="176,0,184,0" concept="4" trace="createRefNodeList_6puhak_b3a#(Ljetbrains/mps/openapi/editor/EditorContext;Lorg/jetbrains/mps/openapi/model/SNode;)Ljetbrains/mps/openapi/editor/cells/EditorCell;" />
      <node id="2769948622284605942" at="54,0,63,0" concept="4" trace="createConstant_6puhak_a0#(Ljetbrains/mps/openapi/editor/EditorContext;Lorg/jetbrains/mps/openapi/model/SNode;)Ljetbrains/mps/openapi/editor/cells/EditorCell;" />
      <node id="2769948622284605951" at="92,0,101,0" concept="4" trace="createConstant_6puhak_a2a#(Ljetbrains/mps/openapi/editor/EditorContext;Lorg/jetbrains/mps/openapi/model/SNode;)Ljetbrains/mps/openapi/editor/cells/EditorCell;" />
      <node id="3961775458390324823" at="167,0,176,0" concept="4" trace="createConstant_6puhak_a3a#(Ljetbrains/mps/openapi/editor/EditorContext;Lorg/jetbrains/mps/openapi/model/SNode;)Ljetbrains/mps/openapi/editor/cells/EditorCell;" />
      <node id="2769948622284574292" at="79,0,89,0" concept="4" trace="createCollection_6puhak_c0#(Ljetbrains/mps/openapi/editor/EditorContext;Lorg/jetbrains/mps/openapi/model/SNode;)Ljetbrains/mps/openapi/editor/cells/EditorCell;" />
      <node id="2769948622284574292" at="154,0,164,0" concept="4" trace="createCollection_6puhak_d0#(Ljetbrains/mps/openapi/editor/EditorContext;Lorg/jetbrains/mps/openapi/model/SNode;)Ljetbrains/mps/openapi/editor/cells/EditorCell;" />
      <node id="2769948622284574292" at="260,132,270,7" concept="3" />
      <node id="2769948622284574292" at="128,132,139,7" concept="3" />
      <node id="2769948622284574292" at="203,132,214,7" concept="3" />
      <node id="2769948622284574292" at="141,0,153,0" concept="4" trace="createSeparatorCell#(Ljetbrains/mps/openapi/editor/EditorContext;Lorg/jetbrains/mps/openapi/model/SNode;Lorg/jetbrains/mps/openapi/model/SNode;)Ljetbrains/mps/openapi/editor/cells/EditorCell;" />
      <node id="2769948622284574292" at="216,0,228,0" concept="4" trace="createSeparatorCell#(Ljetbrains/mps/openapi/editor/EditorContext;Lorg/jetbrains/mps/openapi/model/SNode;Lorg/jetbrains/mps/openapi/model/SNode;)Ljetbrains/mps/openapi/editor/cells/EditorCell;" />
      <node id="2769948622284574292" at="229,0,241,0" concept="4" trace="createRefNodeList_6puhak_e0#(Ljetbrains/mps/openapi/editor/EditorContext;Lorg/jetbrains/mps/openapi/model/SNode;)Ljetbrains/mps/openapi/editor/cells/EditorCell;" />
      <node id="2769948622284574292" at="260,0,272,0" concept="4" trace="installElementCellActions#(Lorg/jetbrains/mps/openapi/model/SNode;Lorg/jetbrains/mps/openapi/model/SNode;Ljetbrains/mps/openapi/editor/cells/EditorCell;Ljetbrains/mps/openapi/editor/EditorContext;)V" />
      <node id="2769948622284574292" at="128,0,141,0" concept="4" trace="installElementCellActions#(Lorg/jetbrains/mps/openapi/model/SNode;Lorg/jetbrains/mps/openapi/model/SNode;Ljetbrains/mps/openapi/editor/cells/EditorCell;Ljetbrains/mps/openapi/editor/EditorContext;)V" />
      <node id="2769948622284574292" at="203,0,216,0" concept="4" trace="installElementCellActions#(Lorg/jetbrains/mps/openapi/model/SNode;Lorg/jetbrains/mps/openapi/model/SNode;Ljetbrains/mps/openapi/editor/cells/EditorCell;Ljetbrains/mps/openapi/editor/EditorContext;)V" />
      <node id="2769948622284574292" at="38,0,54,0" concept="4" trace="createCollection_6puhak_a#(Ljetbrains/mps/openapi/editor/EditorContext;Lorg/jetbrains/mps/openapi/model/SNode;)Ljetbrains/mps/openapi/editor/cells/EditorCell;" />
      <node id="2769948622284605944" at="63,0,79,0" concept="4" trace="createProperty_6puhak_b0#(Ljetbrains/mps/openapi/editor/EditorContext;Lorg/jetbrains/mps/openapi/model/SNode;)Ljetbrains/mps/openapi/editor/cells/EditorCell;" />
      <scope id="2769948622284574292" at="35,79,36,63" />
      <scope id="2769948622284574292" at="44,61,45,85" />
      <scope id="2769948622284574292" at="47,61,48,85" />
      <scope id="2769948622284605957" at="89,97,90,232" />
      <scope id="2769948622284574292" at="110,98,111,50" />
      <scope id="2769948622284574292" at="136,122,137,392" />
      <scope id="3961775458390324828" at="164,97,165,233" />
      <scope id="2769948622284574292" at="185,99,186,50" />
      <scope id="2769948622284574292" at="211,122,212,393" />
      <scope id="2769948622284574292" at="242,102,243,50" />
      <scope id="2769948622284574292" at="267,122,268,397" />
      <scope id="2769948622284605944" at="73,35,75,112">
        <var name="manager" id="2769948622284605944" />
      </scope>
      <scope id="2769948622284574292" at="113,66,115,93">
        <var name="listOwner" id="2769948622284574292" />
      </scope>
      <scope id="2769948622284574292" at="188,66,190,93">
        <var name="listOwner" id="2769948622284574292" />
      </scope>
      <scope id="2769948622284574292" at="245,66,247,93">
        <var name="listOwner" id="2769948622284574292" />
      </scope>
      <scope id="2769948622284574292" at="263,34,265,146" />
      <scope id="2769948622284574292" at="35,0,38,0">
        <var name="editorContext" id="2769948622284574292" />
        <var name="node" id="2769948622284574292" />
      </scope>
      <scope id="2769948622284605956" at="89,0,92,0">
        <var name="editorContext" id="2769948622284605956" />
        <var name="node" id="2769948622284605956" />
      </scope>
      <scope id="2769948622284574292" at="110,0,113,0">
>>>>>>> bd830ede
        <var name="childRole" id="2769948622284574292" />
        <var name="context" id="2769948622284574292" />
        <var name="ownerNode" id="2769948622284574292" />
      </scope>
<<<<<<< HEAD
      <scope id="2769948622284574292" at="132,0,135,0">
        <var name="editorContext" id="2769948622284574292" />
      </scope>
      <scope id="2769948622284574292" at="135,57,138,25">
        <var name="elementCell" id="2769948622284574292" />
      </scope>
      <scope id="2769948622284574292" at="149,34,152,80" />
      <scope id="3961775458390324827" at="182,0,185,0">
        <var name="editorContext" id="3961775458390324827" />
        <var name="node" id="3961775458390324827" />
      </scope>
      <scope id="2769948622284574292" at="203,0,206,0">
=======
      <scope id="2769948622284574292" at="117,86,120,25">
        <var name="elementCell" id="2769948622284574292" />
      </scope>
      <scope id="2769948622284574292" at="131,34,134,80" />
      <scope id="3961775458390324827" at="164,0,167,0">
        <var name="editorContext" id="3961775458390324827" />
        <var name="node" id="3961775458390324827" />
      </scope>
      <scope id="2769948622284574292" at="185,0,188,0">
>>>>>>> bd830ede
        <var name="childRole" id="2769948622284574292" />
        <var name="context" id="2769948622284574292" />
        <var name="ownerNode" id="2769948622284574292" />
      </scope>
<<<<<<< HEAD
      <scope id="2769948622284574292" at="206,0,209,0">
        <var name="editorContext" id="2769948622284574292" />
      </scope>
      <scope id="2769948622284574292" at="209,57,212,25">
        <var name="elementCell" id="2769948622284574292" />
      </scope>
      <scope id="2769948622284574292" at="223,34,226,80" />
      <scope id="2769948622284574292" at="259,0,262,0">
=======
      <scope id="2769948622284574292" at="192,86,195,25">
        <var name="elementCell" id="2769948622284574292" />
      </scope>
      <scope id="2769948622284574292" at="206,34,209,80" />
      <scope id="2769948622284574292" at="242,0,245,0">
>>>>>>> bd830ede
        <var name="childRole" id="2769948622284574292" />
        <var name="context" id="2769948622284574292" />
        <var name="ownerNode" id="2769948622284574292" />
      </scope>
<<<<<<< HEAD
      <scope id="2769948622284574292" at="262,0,265,0">
        <var name="editorContext" id="2769948622284574292" />
      </scope>
      <scope id="2769948622284574292" at="265,57,268,25">
        <var name="elementCell" id="2769948622284574292" />
      </scope>
      <scope id="2769948622284574292" at="40,0,44,0">
        <var name="context" id="2769948622284574292" />
        <var name="node" id="2769948622284574292" />
      </scope>
      <scope id="2769948622284574292" at="140,41,144,23">
        <var name="emptyCell" id="2769948622284574292" />
      </scope>
      <scope id="2769948622284574292" at="214,41,218,23">
        <var name="emptyCell" id="2769948622284574292" />
      </scope>
      <scope id="2769948622284574292" at="270,41,274,23">
        <var name="emptyCell" id="2769948622284574292" />
      </scope>
      <scope id="2769948622284754639" at="289,49,293,22">
        <var name="editorCell" id="2769948622284754639" />
      </scope>
      <scope id="2769948622284574292" at="45,0,50,0" />
      <scope id="2769948622284574292" at="135,0,140,0">
        <var name="elementNode" id="2769948622284574292" />
      </scope>
      <scope id="2769948622284574292" at="209,0,214,0">
        <var name="elementNode" id="2769948622284574292" />
      </scope>
      <scope id="2769948622284574292" at="265,0,270,0">
        <var name="elementNode" id="2769948622284574292" />
      </scope>
      <scope id="2769948622284574292" at="120,53,126,22">
        <var name="editorCell" id="2769948622284574292" />
        <var name="handler" id="2769948622284574292" />
      </scope>
      <scope id="2769948622284574292" at="140,0,146,0" />
      <scope id="2769948622284574292" at="194,53,200,22">
        <var name="editorCell" id="2769948622284574292" />
        <var name="handler" id="2769948622284574292" />
      </scope>
      <scope id="2769948622284574292" at="214,0,220,0" />
      <scope id="2769948622284574292" at="270,0,276,0" />
      <scope id="2769948622284754639" at="289,0,295,0" />
      <scope id="2769948622284605942" at="72,49,79,22">
        <var name="editorCell" id="2769948622284605942" />
        <var name="style" id="2769948622284605942" />
      </scope>
      <scope id="2769948622284605951" at="111,50,118,22">
        <var name="editorCell" id="2769948622284605951" />
        <var name="style" id="2769948622284605951" />
      </scope>
      <scope id="3961775458390324823" at="185,50,192,22">
        <var name="editorCell" id="3961775458390324823" />
        <var name="style" id="3961775458390324823" />
      </scope>
      <scope id="2769948622284574292" at="98,51,106,22">
        <var name="editorCell" id="2769948622284574292" />
        <var name="style" id="2769948622284574292" />
      </scope>
      <scope id="2769948622284574292" at="120,0,128,0" />
      <scope id="2769948622284574292" at="172,51,180,22">
        <var name="editorCell" id="2769948622284574292" />
        <var name="style" id="2769948622284574292" />
      </scope>
      <scope id="2769948622284574292" at="194,0,202,0" />
      <scope id="2769948622284574292" at="277,96,285,9" />
      <scope id="2769948622284605942" at="72,0,81,0" />
      <scope id="2769948622284605951" at="111,0,120,0" />
      <scope id="2769948622284574292" at="147,96,156,9" />
      <scope id="2769948622284574292" at="160,75,169,24">
        <var name="editorCell" id="2769948622284574292" />
        <var name="style" id="2769948622284574292" />
      </scope>
      <scope id="3961775458390324823" at="185,0,194,0" />
      <scope id="2769948622284574292" at="221,96,230,9" />
      <scope id="2769948622284574292" at="234,75,243,24">
        <var name="editorCell" id="2769948622284574292" />
        <var name="style" id="2769948622284574292" />
      </scope>
      <scope id="2769948622284574292" at="98,0,108,0" />
      <scope id="2769948622284574292" at="172,0,182,0" />
      <scope id="2769948622284574292" at="246,52,256,22">
=======
      <scope id="2769948622284574292" at="249,86,252,25">
        <var name="elementCell" id="2769948622284574292" />
      </scope>
      <scope id="2769948622284574292" at="113,0,117,0">
        <var name="editorContext" id="2769948622284574292" />
      </scope>
      <scope id="2769948622284574292" at="122,68,126,23">
        <var name="emptyCell" id="2769948622284574292" />
      </scope>
      <scope id="2769948622284574292" at="188,0,192,0">
        <var name="editorContext" id="2769948622284574292" />
      </scope>
      <scope id="2769948622284574292" at="197,68,201,23">
        <var name="emptyCell" id="2769948622284574292" />
      </scope>
      <scope id="2769948622284574292" at="245,0,249,0">
        <var name="editorContext" id="2769948622284574292" />
      </scope>
      <scope id="2769948622284574292" at="254,68,258,23">
        <var name="emptyCell" id="2769948622284574292" />
      </scope>
      <scope id="2769948622284754639" at="273,88,277,22">
        <var name="editorCell" id="2769948622284754639" />
      </scope>
      <scope id="2769948622284574292" at="117,0,122,0">
        <var name="editorContext" id="2769948622284574292" />
        <var name="elementNode" id="2769948622284574292" />
      </scope>
      <scope id="2769948622284574292" at="192,0,197,0">
        <var name="editorContext" id="2769948622284574292" />
        <var name="elementNode" id="2769948622284574292" />
      </scope>
      <scope id="2769948622284574292" at="249,0,254,0">
        <var name="editorContext" id="2769948622284574292" />
        <var name="elementNode" id="2769948622284574292" />
      </scope>
      <scope id="2769948622284574292" at="101,92,107,22">
        <var name="editorCell" id="2769948622284574292" />
        <var name="handler" id="2769948622284574292" />
      </scope>
      <scope id="2769948622284574292" at="122,0,128,0">
        <var name="editorContext" id="2769948622284574292" />
      </scope>
      <scope id="2769948622284574292" at="176,92,182,22">
        <var name="editorCell" id="2769948622284574292" />
        <var name="handler" id="2769948622284574292" />
      </scope>
      <scope id="2769948622284574292" at="197,0,203,0">
        <var name="editorContext" id="2769948622284574292" />
      </scope>
      <scope id="2769948622284574292" at="254,0,260,0">
        <var name="editorContext" id="2769948622284574292" />
      </scope>
      <scope id="2769948622284754639" at="273,0,279,0">
        <var name="editorContext" id="2769948622284754639" />
        <var name="node" id="2769948622284754639" />
      </scope>
      <scope id="2769948622284605942" at="54,88,61,22">
        <var name="editorCell" id="2769948622284605942" />
        <var name="style" id="2769948622284605942" />
      </scope>
      <scope id="2769948622284605951" at="92,89,99,22">
        <var name="editorCell" id="2769948622284605951" />
        <var name="style" id="2769948622284605951" />
      </scope>
      <scope id="3961775458390324823" at="167,89,174,22">
        <var name="editorCell" id="3961775458390324823" />
        <var name="style" id="3961775458390324823" />
      </scope>
      <scope id="2769948622284574292" at="79,90,87,22">
        <var name="editorCell" id="2769948622284574292" />
        <var name="style" id="2769948622284574292" />
      </scope>
      <scope id="2769948622284574292" at="101,0,109,0">
        <var name="editorContext" id="2769948622284574292" />
        <var name="node" id="2769948622284574292" />
      </scope>
      <scope id="2769948622284574292" at="154,90,162,22">
        <var name="editorCell" id="2769948622284574292" />
        <var name="style" id="2769948622284574292" />
      </scope>
      <scope id="2769948622284574292" at="176,0,184,0">
        <var name="editorContext" id="2769948622284574292" />
        <var name="node" id="2769948622284574292" />
      </scope>
      <scope id="2769948622284574292" at="261,96,269,9" />
      <scope id="2769948622284605942" at="54,0,63,0">
        <var name="editorContext" id="2769948622284605942" />
        <var name="node" id="2769948622284605942" />
      </scope>
      <scope id="2769948622284605951" at="92,0,101,0">
        <var name="editorContext" id="2769948622284605951" />
        <var name="node" id="2769948622284605951" />
      </scope>
      <scope id="2769948622284574292" at="129,96,138,9" />
      <scope id="2769948622284574292" at="142,104,151,24">
        <var name="editorCell" id="2769948622284574292" />
        <var name="style" id="2769948622284574292" />
      </scope>
      <scope id="3961775458390324823" at="167,0,176,0">
        <var name="editorContext" id="3961775458390324823" />
        <var name="node" id="3961775458390324823" />
      </scope>
      <scope id="2769948622284574292" at="204,96,213,9" />
      <scope id="2769948622284574292" at="217,104,226,24">
        <var name="editorCell" id="2769948622284574292" />
        <var name="style" id="2769948622284574292" />
      </scope>
      <scope id="2769948622284574292" at="79,0,89,0">
        <var name="editorContext" id="2769948622284574292" />
        <var name="node" id="2769948622284574292" />
      </scope>
      <scope id="2769948622284574292" at="154,0,164,0">
        <var name="editorContext" id="2769948622284574292" />
        <var name="node" id="2769948622284574292" />
      </scope>
      <scope id="2769948622284574292" at="229,91,239,22">
>>>>>>> bd830ede
        <var name="editorCell" id="2769948622284574292" />
        <var name="handler" id="2769948622284574292" />
        <var name="style" id="2769948622284574292" />
      </scope>
<<<<<<< HEAD
      <scope id="2769948622284574292" at="276,86,286,7" />
      <scope id="2769948622284574292" at="146,86,157,7" />
      <scope id="2769948622284574292" at="220,86,231,7" />
      <scope id="2769948622284574292" at="159,0,171,0">
        <var name="nextNode" id="2769948622284574292" />
        <var name="prevNode" id="2769948622284574292" />
      </scope>
      <scope id="2769948622284574292" at="233,0,245,0">
        <var name="nextNode" id="2769948622284574292" />
        <var name="prevNode" id="2769948622284574292" />
      </scope>
      <scope id="2769948622284574292" at="246,0,258,0" />
      <scope id="2769948622284574292" at="276,0,288,0">
=======
      <scope id="2769948622284574292" at="260,132,270,7" />
      <scope id="2769948622284574292" at="128,132,139,7" />
      <scope id="2769948622284574292" at="203,132,214,7" />
      <scope id="2769948622284574292" at="141,0,153,0">
        <var name="editorContext" id="2769948622284574292" />
        <var name="nextNode" id="2769948622284574292" />
        <var name="prevNode" id="2769948622284574292" />
      </scope>
      <scope id="2769948622284574292" at="216,0,228,0">
        <var name="editorContext" id="2769948622284574292" />
        <var name="nextNode" id="2769948622284574292" />
        <var name="prevNode" id="2769948622284574292" />
      </scope>
      <scope id="2769948622284574292" at="229,0,241,0">
        <var name="editorContext" id="2769948622284574292" />
        <var name="node" id="2769948622284574292" />
      </scope>
      <scope id="2769948622284574292" at="260,0,272,0">
        <var name="editorContext" id="2769948622284574292" />
>>>>>>> bd830ede
        <var name="elementCell" id="2769948622284574292" />
        <var name="elementNode" id="2769948622284574292" />
      </scope>
<<<<<<< HEAD
      <scope id="2769948622284574292" at="146,0,159,0">
=======
      <scope id="2769948622284574292" at="128,0,141,0">
        <var name="editorContext" id="2769948622284574292" />
>>>>>>> bd830ede
        <var name="elementCell" id="2769948622284574292" />
        <var name="elementNode" id="2769948622284574292" />
      </scope>
<<<<<<< HEAD
      <scope id="2769948622284574292" at="220,0,233,0">
=======
      <scope id="2769948622284574292" at="203,0,216,0">
        <var name="editorContext" id="2769948622284574292" />
>>>>>>> bd830ede
        <var name="elementCell" id="2769948622284574292" />
        <var name="elementNode" id="2769948622284574292" />
      </scope>
      <scope id="2769948622284574292" at="55,50,70,22">
        <var name="editorCell" id="2769948622284574292" />
      </scope>
<<<<<<< HEAD
      <scope id="2769948622284605944" at="81,49,96,22">
=======
      <scope id="2769948622284605944" at="63,88,77,22">
>>>>>>> bd830ede
        <var name="attributeConcept" id="2769948622284605944" />
        <var name="editorCell" id="2769948622284605944" />
        <var name="provider" id="2769948622284605944" />
      </scope>
<<<<<<< HEAD
      <scope id="2769948622284574292" at="55,0,72,0" />
      <scope id="2769948622284605944" at="81,0,98,0" />
      <unit id="2769948622284574292" at="258,0,289,0" name="jetbrains.mps.build.workflow.editor.BwfSubTask_EditorBuilder_a$statementsListHandler_6puhak_e0" />
      <unit id="2769948622284574292" at="128,0,172,0" name="jetbrains.mps.build.workflow.editor.BwfSubTask_EditorBuilder_a$afterListHandler_6puhak_b2a" />
      <unit id="2769948622284574292" at="202,0,246,0" name="jetbrains.mps.build.workflow.editor.BwfSubTask_EditorBuilder_a$beforeListHandler_6puhak_b3a" />
      <unit id="2769948622284574292" at="36,0,296,0" name="jetbrains.mps.build.workflow.editor.BwfSubTask_EditorBuilder_a" />
=======
      <scope id="2769948622284574292" at="38,0,54,0">
        <var name="editorContext" id="2769948622284574292" />
        <var name="node" id="2769948622284574292" />
      </scope>
      <scope id="2769948622284605944" at="63,0,79,0">
        <var name="editorContext" id="2769948622284605944" />
        <var name="node" id="2769948622284605944" />
      </scope>
      <unit id="2769948622284574292" at="241,0,273,0" name="jetbrains.mps.build.workflow.editor.BwfSubTask_Editor$statementsListHandler_6puhak_e0" />
      <unit id="2769948622284574292" at="109,0,154,0" name="jetbrains.mps.build.workflow.editor.BwfSubTask_Editor$afterListHandler_6puhak_b2a" />
      <unit id="2769948622284574292" at="184,0,229,0" name="jetbrains.mps.build.workflow.editor.BwfSubTask_Editor$beforeListHandler_6puhak_b3a" />
      <unit id="2769948622284574292" at="34,0,280,0" name="jetbrains.mps.build.workflow.editor.BwfSubTask_Editor" />
>>>>>>> bd830ede
    </file>
  </root>
  <root nodeRef="r:1267752b-a233-4432-a848-3e68e0ea0db1(jetbrains.mps.build.workflow.editor)/2769948622284574296">
    <file name="BwfTaskDependency_Editor.java">
<<<<<<< HEAD
      <node id="2769948622284574296" at="11,79,12,83" concept="6" />
      <node id="2769948622284574296" at="11,0,14,0" concept="4" trace="createEditorCell#(Ljetbrains/mps/openapi/editor/EditorContext;Lorg/jetbrains/mps/openapi/model/SNode;)Ljetbrains/mps/openapi/editor/cells/EditorCell;" />
      <scope id="2769948622284574296" at="11,79,12,83" />
      <scope id="2769948622284574296" at="11,0,14,0">
        <var name="editorContext" id="2769948622284574296" />
        <var name="node" id="2769948622284574296" />
      </scope>
      <unit id="2769948622284574296" at="10,0,15,0" name="jetbrains.mps.build.workflow.editor.BwfTaskDependency_Editor" />
    </file>
    <file name="BwfTaskDependency_EditorBuilder_a.java">
      <node id="2769948622284574296" at="24,97,25,19" concept="10" />
      <node id="2769948622284574296" at="25,19,26,18" concept="1" />
      <node id="2769948622284574296" at="31,26,32,18" concept="6" />
      <node id="2769948622284574296" at="35,39,36,39" concept="6" />
      <node id="2769948622284574296" at="39,50,40,103" concept="5" />
      <node id="2769948622284574296" at="40,103,41,48" concept="1" />
      <node id="2769948622284574296" at="41,48,42,28" concept="1" />
      <node id="2769948622284574296" at="42,28,43,65" concept="1" />
      <node id="2769948622284574296" at="43,65,44,56" concept="1" />
      <node id="2769948622284574296" at="44,56,45,22" concept="6" />
      <node id="2769948622284574296" at="47,48,48,88" concept="5" />
      <node id="2769948622284574296" at="48,88,49,31" concept="1" />
      <node id="2769948622284574296" at="49,31,50,44" concept="1" />
      <node id="2769948622284574296" at="50,44,51,26" concept="5" />
      <node id="2769948622284574296" at="51,26,52,98" concept="1" />
      <node id="2769948622284574296" at="52,98,53,63" concept="1" />
      <node id="2769948622284574296" at="54,39,55,40" concept="1" />
      <node id="2769948622284574296" at="55,40,56,35" concept="1" />
      <node id="2769948622284574296" at="57,5,58,73" concept="1" />
      <node id="2769948622284574296" at="58,73,59,57" concept="5" />
      <node id="2769948622284574296" at="59,57,60,59" concept="5" />
      <node id="2769948622284574296" at="61,35,62,87" concept="5" />
      <node id="2769948622284574296" at="62,87,63,94" concept="6" />
      <node id="2769948622284574296" at="64,10,65,22" concept="6" />
      <node id="2769948622284574296" at="68,33,69,14" concept="10" />
      <node id="2769948622284574296" at="71,69,72,57" concept="6" />
      <node id="2769948622284574296" at="74,81,75,41" concept="7" />
      <node id="2769948622284574296" at="75,41,76,125" concept="6" />
      <node id="2769948622284574296" at="82,0,83,0" concept="2" trace="myReferencingNode" />
      <node id="2769948622284574296" at="84,119,85,21" concept="10" />
      <node id="2769948622284574296" at="85,21,86,42" concept="1" />
      <node id="2769948622284574296" at="86,42,87,20" concept="1" />
      <node id="2769948622284574296" at="90,41,91,42" concept="6" />
      <node id="2769948622284574296" at="96,28,97,20" concept="6" />
      <node id="2769948622284574301" at="100,53,101,91" concept="5" />
      <node id="2769948622284574301" at="101,91,102,31" concept="1" />
      <node id="2769948622284574301" at="102,31,103,44" concept="1" />
      <node id="2769948622284574301" at="103,44,104,33" concept="1" />
      <node id="2769948622284574301" at="104,33,105,28" concept="5" />
      <node id="2769948622284574301" at="105,28,106,65" concept="1" />
      <node id="2769948622284574301" at="106,65,107,44" concept="1" />
      <node id="2769948622284574301" at="107,44,108,36" concept="5" />
      <node id="2769948622284574301" at="108,36,109,55" concept="1" />
      <node id="2769948622284574301" at="109,55,110,42" concept="1" />
      <node id="2769948622284574301" at="110,42,111,75" concept="1" />
      <node id="2769948622284574301" at="111,75,112,59" concept="5" />
      <node id="2769948622284574301" at="112,59,113,61" concept="5" />
      <node id="2769948622284574301" at="114,37,115,89" concept="5" />
      <node id="2769948622284574301" at="115,89,116,96" concept="6" />
      <node id="2769948622284574301" at="117,12,118,24" concept="6" />
      <node id="2769948622284574296" at="21,0,23,0" concept="2" trace="myNode" />
      <node id="2769948622284574296" at="80,0,82,0" concept="2" trace="myNode" />
      <node id="2769948622284574296" at="35,0,38,0" concept="4" trace="createCell#()Ljetbrains/mps/openapi/editor/cells/EditorCell;" />
      <node id="2769948622284574296" at="68,0,71,0" concept="0" trace="_Inline_3mrn5h_a0a#()V" />
      <node id="2769948622284574296" at="71,0,74,0" concept="4" trace="createEditorCell#(Ljetbrains/mps/openapi/editor/EditorContext;)Ljetbrains/mps/openapi/editor/cells/EditorCell;" />
      <node id="2769948622284574296" at="90,0,93,0" concept="4" trace="createCell#()Ljetbrains/mps/openapi/editor/cells/EditorCell;" />
      <node id="2769948622284574296" at="24,0,28,0" concept="0" trace="BwfTaskDependency_EditorBuilder_a#(Ljetbrains/mps/openapi/editor/EditorContext;Lorg/jetbrains/mps/openapi/model/SNode;)V" />
      <node id="2769948622284574296" at="53,63,57,5" concept="3" />
      <node id="2769948622284574296" at="74,0,78,0" concept="4" trace="createEditorCell#(Ljetbrains/mps/openapi/editor/EditorContext;Lorg/jetbrains/mps/openapi/model/SNode;)Ljetbrains/mps/openapi/editor/cells/EditorCell;" />
      <node id="2769948622284574296" at="29,0,34,0" concept="4" trace="getNode#()Lorg/jetbrains/mps/openapi/model/SNode;" />
      <node id="2769948622284574296" at="60,59,65,22" concept="3" />
      <node id="2769948622284574296" at="84,0,89,0" concept="0" trace="Inline_Builder_3mrn5h_a0a#(Ljetbrains/mps/openapi/editor/EditorContext;Lorg/jetbrains/mps/openapi/model/SNode;Lorg/jetbrains/mps/openapi/model/SNode;)V" />
      <node id="2769948622284574296" at="94,0,99,0" concept="4" trace="getNode#()Lorg/jetbrains/mps/openapi/model/SNode;" />
      <node id="2769948622284574301" at="113,61,118,24" concept="3" />
      <node id="2769948622284574296" at="39,0,47,0" concept="4" trace="createCollection_3mrn5h_a#()Ljetbrains/mps/openapi/editor/cells/EditorCell;" />
      <node id="2769948622284574296" at="47,0,67,0" concept="4" trace="createRefCell_3mrn5h_a0#()Ljetbrains/mps/openapi/editor/cells/EditorCell;" />
      <node id="2769948622284574301" at="100,0,120,0" concept="4" trace="createProperty_3mrn5h_a0a0#()Ljetbrains/mps/openapi/editor/cells/EditorCell;" />
      <scope id="2769948622284574296" at="31,26,32,18" />
      <scope id="2769948622284574296" at="35,39,36,39" />
      <scope id="2769948622284574296" at="68,33,69,14" />
      <scope id="2769948622284574296" at="71,69,72,57" />
      <scope id="2769948622284574296" at="90,41,91,42" />
      <scope id="2769948622284574296" at="96,28,97,20" />
      <scope id="2769948622284574296" at="24,97,26,18" />
      <scope id="2769948622284574296" at="54,39,56,35" />
      <scope id="2769948622284574296" at="61,35,63,94">
        <var name="manager" id="2769948622284574296" />
      </scope>
      <scope id="2769948622284574296" at="74,81,76,125" />
      <scope id="2769948622284574301" at="114,37,116,96">
=======
      <node id="2769948622284574296" at="20,79,21,63" concept="6" />
      <node id="2769948622284574296" at="23,89,24,96" concept="5" />
      <node id="2769948622284574296" at="24,96,25,48" concept="1" />
      <node id="2769948622284574296" at="25,48,26,28" concept="1" />
      <node id="2769948622284574296" at="26,28,27,80" concept="1" />
      <node id="2769948622284574296" at="27,80,28,22" concept="6" />
      <node id="2769948622284574296" at="30,87,31,81" concept="5" />
      <node id="2769948622284574296" at="31,81,32,31" concept="1" />
      <node id="2769948622284574296" at="32,31,33,44" concept="1" />
      <node id="2769948622284574296" at="33,44,34,26" concept="5" />
      <node id="2769948622284574296" at="34,26,35,89" concept="1" />
      <node id="2769948622284574296" at="35,89,36,58" concept="1" />
      <node id="2769948622284574296" at="37,39,38,40" concept="1" />
      <node id="2769948622284574296" at="38,40,39,35" concept="1" />
      <node id="2769948622284574296" at="40,5,41,73" concept="1" />
      <node id="2769948622284574296" at="41,73,42,57" concept="5" />
      <node id="2769948622284574296" at="43,35,44,82" concept="5" />
      <node id="2769948622284574296" at="44,82,45,112" concept="6" />
      <node id="2769948622284574296" at="46,10,47,22" concept="6" />
      <node id="2769948622284574299" at="50,33,51,14" concept="9" />
      <node id="2769948622284574299" at="53,69,54,67" concept="6" />
      <node id="2769948622284574299" at="56,81,57,66" concept="6" />
      <node id="2769948622284574301" at="59,92,60,84" concept="5" />
      <node id="2769948622284574301" at="60,84,61,31" concept="1" />
      <node id="2769948622284574301" at="61,31,62,44" concept="1" />
      <node id="2769948622284574301" at="62,44,63,33" concept="1" />
      <node id="2769948622284574301" at="63,33,64,28" concept="5" />
      <node id="2769948622284574301" at="64,28,65,60" concept="1" />
      <node id="2769948622284574301" at="65,60,66,44" concept="1" />
      <node id="2769948622284574301" at="66,44,67,36" concept="5" />
      <node id="2769948622284574301" at="67,36,68,58" concept="1" />
      <node id="2769948622284574301" at="68,58,69,42" concept="1" />
      <node id="2769948622284574301" at="69,42,70,75" concept="1" />
      <node id="2769948622284574301" at="70,75,71,59" concept="5" />
      <node id="2769948622284574301" at="72,37,73,84" concept="5" />
      <node id="2769948622284574301" at="73,84,74,114" concept="6" />
      <node id="2769948622284574301" at="75,12,76,24" concept="6" />
      <node id="2769948622284574296" at="20,0,23,0" concept="4" trace="createEditorCell#(Ljetbrains/mps/openapi/editor/EditorContext;Lorg/jetbrains/mps/openapi/model/SNode;)Ljetbrains/mps/openapi/editor/cells/EditorCell;" />
      <node id="2769948622284574299" at="50,0,53,0" concept="0" trace="_Inline_3mrn5h_a0a#()V" />
      <node id="2769948622284574299" at="53,0,56,0" concept="4" trace="createEditorCell#(Ljetbrains/mps/openapi/editor/EditorContext;)Ljetbrains/mps/openapi/editor/cells/EditorCell;" />
      <node id="2769948622284574299" at="56,0,59,0" concept="4" trace="createEditorCell#(Ljetbrains/mps/openapi/editor/EditorContext;Lorg/jetbrains/mps/openapi/model/SNode;)Ljetbrains/mps/openapi/editor/cells/EditorCell;" />
      <node id="2769948622284574296" at="36,58,40,5" concept="3" />
      <node id="2769948622284574296" at="42,57,47,22" concept="3" />
      <node id="2769948622284574301" at="71,59,76,24" concept="3" />
      <node id="2769948622284574296" at="23,0,30,0" concept="4" trace="createCollection_3mrn5h_a#(Ljetbrains/mps/openapi/editor/EditorContext;Lorg/jetbrains/mps/openapi/model/SNode;)Ljetbrains/mps/openapi/editor/cells/EditorCell;" />
      <node id="2769948622284574296" at="30,0,49,0" concept="4" trace="createRefCell_3mrn5h_a0#(Ljetbrains/mps/openapi/editor/EditorContext;Lorg/jetbrains/mps/openapi/model/SNode;)Ljetbrains/mps/openapi/editor/cells/EditorCell;" />
      <node id="2769948622284574301" at="59,0,78,0" concept="4" trace="createProperty_3mrn5h_a0a0#(Ljetbrains/mps/openapi/editor/EditorContext;Lorg/jetbrains/mps/openapi/model/SNode;)Ljetbrains/mps/openapi/editor/cells/EditorCell;" />
      <scope id="2769948622284574296" at="20,79,21,63" />
      <scope id="2769948622284574299" at="50,33,51,14" />
      <scope id="2769948622284574299" at="53,69,54,67" />
      <scope id="2769948622284574299" at="56,81,57,66" />
      <scope id="2769948622284574296" at="37,39,39,35" />
      <scope id="2769948622284574296" at="43,35,45,112">
        <var name="manager" id="2769948622284574296" />
      </scope>
      <scope id="2769948622284574301" at="72,37,74,114">
>>>>>>> bd830ede
        <var name="manager" id="2769948622284574301" />
      </scope>
      <scope id="2769948622284574296" at="35,0,38,0" />
      <scope id="2769948622284574296" at="68,0,71,0" />
      <scope id="2769948622284574296" at="71,0,74,0">
        <var name="editorContext" id="2769948622284574296" />
      </scope>
      <scope id="2769948622284574296" at="84,119,87,20" />
      <scope id="2769948622284574296" at="90,0,93,0" />
      <scope id="2769948622284574296" at="24,0,28,0">
        <var name="context" id="2769948622284574296" />
        <var name="node" id="2769948622284574296" />
      </scope>
<<<<<<< HEAD
      <scope id="2769948622284574296" at="74,0,78,0">
        <var name="editorContext" id="2769948622284574296" />
        <var name="node" id="2769948622284574296" />
      </scope>
      <scope id="2769948622284574296" at="29,0,34,0" />
      <scope id="2769948622284574296" at="84,0,89,0">
        <var name="context" id="2769948622284574296" />
        <var name="node" id="2769948622284574296" />
        <var name="referencingNode" id="2769948622284574296" />
=======
      <scope id="2769948622284574299" at="50,0,53,0" />
      <scope id="2769948622284574299" at="53,0,56,0">
        <var name="editorContext" id="2769948622284574299" />
      </scope>
      <scope id="2769948622284574299" at="56,0,59,0">
        <var name="editorContext" id="2769948622284574299" />
        <var name="node" id="2769948622284574299" />
>>>>>>> bd830ede
      </scope>
      <scope id="2769948622284574296" at="94,0,99,0" />
      <scope id="2769948622284574296" at="39,50,45,22">
        <var name="editorCell" id="2769948622284574296" />
      </scope>
<<<<<<< HEAD
      <scope id="2769948622284574296" at="39,0,47,0" />
      <scope id="2769948622284574296" at="47,48,65,22">
=======
      <scope id="2769948622284574296" at="23,0,30,0">
        <var name="editorContext" id="2769948622284574296" />
        <var name="node" id="2769948622284574296" />
      </scope>
      <scope id="2769948622284574296" at="30,87,47,22">
>>>>>>> bd830ede
        <var name="attributeConcept" id="2769948622284574296" />
        <var name="editorCell" id="2769948622284574296" />
        <var name="provider" id="2769948622284574296" />
      </scope>
<<<<<<< HEAD
      <scope id="2769948622284574301" at="100,53,118,24">
=======
      <scope id="2769948622284574301" at="59,92,76,24">
>>>>>>> bd830ede
        <var name="attributeConcept" id="2769948622284574301" />
        <var name="editorCell" id="2769948622284574301" />
        <var name="provider" id="2769948622284574301" />
        <var name="style" id="2769948622284574301" />
      </scope>
<<<<<<< HEAD
      <scope id="2769948622284574296" at="47,0,67,0" />
      <scope id="2769948622284574301" at="100,0,120,0" />
      <unit id="2769948622284574296" at="67,0,79,0" name="jetbrains.mps.build.workflow.editor.BwfTaskDependency_EditorBuilder_a$_Inline_3mrn5h_a0a" />
      <unit id="2769948622284574296" at="79,0,121,0" name="jetbrains.mps.build.workflow.editor.BwfTaskDependency_EditorBuilder_a$Inline_Builder_3mrn5h_a0a" />
      <unit id="2769948622284574296" at="20,0,122,0" name="jetbrains.mps.build.workflow.editor.BwfTaskDependency_EditorBuilder_a" />
=======
      <scope id="2769948622284574296" at="30,0,49,0">
        <var name="editorContext" id="2769948622284574296" />
        <var name="node" id="2769948622284574296" />
      </scope>
      <scope id="2769948622284574301" at="59,0,78,0">
        <var name="editorContext" id="2769948622284574301" />
        <var name="node" id="2769948622284574301" />
      </scope>
      <unit id="2769948622284574299" at="49,0,79,0" name="jetbrains.mps.build.workflow.editor.BwfTaskDependency_Editor$_Inline_3mrn5h_a0a" />
      <unit id="2769948622284574296" at="19,0,80,0" name="jetbrains.mps.build.workflow.editor.BwfTaskDependency_Editor" />
>>>>>>> bd830ede
    </file>
  </root>
  <root nodeRef="r:1267752b-a233-4432-a848-3e68e0ea0db1(jetbrains.mps.build.workflow.editor)/2769948622284574315">
    <file name="workflowStyles_StyleSheet.java">
      <node id="2769948622284574315" at="21,72,22,69" concept="5" />
      <node id="2769948622284574315" at="22,69,23,88" concept="5" />
      <node id="2769948622284574315" at="23,88,24,98" concept="1" />
      <node id="2769948622284574315" at="28,71,29,33" concept="10" />
      <node id="2769948622284574315" at="33,59,34,59" concept="1" />
      <node id="2769948622284574315" at="34,59,35,108" concept="1" />
      <node id="2769948622284574315" at="28,0,31,0" concept="0" trace="keywordStyleClass#(Ljetbrains/mps/openapi/editor/EditorContext;Lorg/jetbrains/mps/openapi/model/SNode;)V" />
      <node id="2769948622284574315" at="32,0,37,0" concept="4" trace="apply#(Ljetbrains/mps/openapi/editor/style/Style;Ljetbrains/mps/openapi/editor/cells/EditorCell;)V" />
      <node id="2769948622284574315" at="20,0,26,0" concept="9" trace="apply_keyword#(Ljetbrains/mps/openapi/editor/style/Style;Ljetbrains/mps/openapi/editor/cells/EditorCell;)V" />
      <scope id="2769948622284574315" at="28,71,29,33" />
      <scope id="2769948622284574315" at="33,59,35,108" />
      <scope id="2769948622284574315" at="21,72,24,98">
        <var name="editorContext" id="2769948622284574315" />
        <var name="node" id="2769948622284574315" />
      </scope>
      <scope id="2769948622284574315" at="28,0,31,0">
        <var name="editorContext" id="2769948622284574315" />
        <var name="node" id="2769948622284574315" />
      </scope>
      <scope id="2769948622284574315" at="32,0,37,0">
        <var name="editorCell" id="2769948622284574315" />
        <var name="style" id="2769948622284574315" />
      </scope>
      <scope id="2769948622284574315" at="20,0,26,0">
        <var name="editorCell" id="2769948622284574315" />
        <var name="style" id="2769948622284574315" />
      </scope>
      <unit id="2769948622284574315" at="27,0,39,0" name="jetbrains.mps.build.workflow.editor.workflowStyles_StyleSheet$keywordStyleClass" />
      <unit id="2769948622284574315" at="15,0,40,0" name="jetbrains.mps.build.workflow.editor.workflowStyles_StyleSheet" />
    </file>
  </root>
  <root nodeRef="r:1267752b-a233-4432-a848-3e68e0ea0db1(jetbrains.mps.build.workflow.editor)/2769948622284605882">
    <file name="BwfSubTaskDependency_Editor.java">
<<<<<<< HEAD
      <node id="2769948622284605882" at="11,79,12,86" concept="6" />
      <node id="2769948622284605882" at="11,0,14,0" concept="4" trace="createEditorCell#(Ljetbrains/mps/openapi/editor/EditorContext;Lorg/jetbrains/mps/openapi/model/SNode;)Ljetbrains/mps/openapi/editor/cells/EditorCell;" />
      <scope id="2769948622284605882" at="11,79,12,86" />
      <scope id="2769948622284605882" at="11,0,14,0">
        <var name="editorContext" id="2769948622284605882" />
        <var name="node" id="2769948622284605882" />
      </scope>
      <unit id="2769948622284605882" at="10,0,15,0" name="jetbrains.mps.build.workflow.editor.BwfSubTaskDependency_Editor" />
    </file>
    <file name="BwfSubTaskDependency_EditorBuilder_a.java">
      <node id="2769948622284605882" at="24,100,25,19" concept="10" />
      <node id="2769948622284605882" at="25,19,26,18" concept="1" />
      <node id="2769948622284605882" at="31,26,32,18" concept="6" />
      <node id="2769948622284605882" at="35,39,36,39" concept="6" />
      <node id="2769948622284605882" at="39,50,40,103" concept="5" />
      <node id="2769948622284605882" at="40,103,41,48" concept="1" />
      <node id="2769948622284605882" at="41,48,42,28" concept="1" />
      <node id="2769948622284605882" at="42,28,43,65" concept="1" />
      <node id="2769948622284605882" at="43,65,44,56" concept="1" />
      <node id="2769948622284605882" at="44,56,45,22" concept="6" />
      <node id="2769948622284605882" at="47,48,48,88" concept="5" />
      <node id="2769948622284605882" at="48,88,49,31" concept="1" />
      <node id="2769948622284605882" at="49,31,50,44" concept="1" />
      <node id="2769948622284605882" at="50,44,51,26" concept="5" />
      <node id="2769948622284605882" at="51,26,52,101" concept="1" />
      <node id="2769948622284605882" at="52,101,53,63" concept="1" />
      <node id="2769948622284605882" at="54,39,55,40" concept="1" />
      <node id="2769948622284605882" at="55,40,56,35" concept="1" />
      <node id="2769948622284605882" at="57,5,58,73" concept="1" />
      <node id="2769948622284605882" at="58,73,59,57" concept="5" />
      <node id="2769948622284605882" at="59,57,60,59" concept="5" />
      <node id="2769948622284605882" at="61,35,62,87" concept="5" />
      <node id="2769948622284605882" at="62,87,63,94" concept="6" />
      <node id="2769948622284605882" at="64,10,65,22" concept="6" />
      <node id="2769948622284605882" at="68,33,69,14" concept="10" />
      <node id="2769948622284605882" at="71,69,72,57" concept="6" />
      <node id="2769948622284605882" at="74,81,75,41" concept="7" />
      <node id="2769948622284605882" at="75,41,76,128" concept="6" />
      <node id="2769948622284605882" at="82,0,83,0" concept="2" trace="myReferencingNode" />
      <node id="2769948622284605882" at="84,119,85,21" concept="10" />
      <node id="2769948622284605882" at="85,21,86,42" concept="1" />
      <node id="2769948622284605882" at="86,42,87,20" concept="1" />
      <node id="2769948622284605882" at="90,41,91,42" concept="6" />
      <node id="2769948622284605882" at="96,28,97,20" concept="6" />
      <node id="2769948622284605887" at="100,53,101,91" concept="5" />
      <node id="2769948622284605887" at="101,91,102,31" concept="1" />
      <node id="2769948622284605887" at="102,31,103,44" concept="1" />
      <node id="2769948622284605887" at="103,44,104,33" concept="1" />
      <node id="2769948622284605887" at="104,33,105,28" concept="5" />
      <node id="2769948622284605887" at="105,28,106,65" concept="1" />
      <node id="2769948622284605887" at="106,65,107,44" concept="1" />
      <node id="2769948622284605887" at="107,44,108,36" concept="5" />
      <node id="2769948622284605887" at="108,36,109,55" concept="1" />
      <node id="2769948622284605887" at="109,55,110,42" concept="1" />
      <node id="2769948622284605887" at="110,42,111,75" concept="1" />
      <node id="2769948622284605887" at="111,75,112,59" concept="5" />
      <node id="2769948622284605887" at="112,59,113,61" concept="5" />
      <node id="2769948622284605887" at="114,37,115,89" concept="5" />
      <node id="2769948622284605887" at="115,89,116,96" concept="6" />
      <node id="2769948622284605887" at="117,12,118,24" concept="6" />
      <node id="2769948622284605882" at="21,0,23,0" concept="2" trace="myNode" />
      <node id="2769948622284605882" at="80,0,82,0" concept="2" trace="myNode" />
      <node id="2769948622284605882" at="35,0,38,0" concept="4" trace="createCell#()Ljetbrains/mps/openapi/editor/cells/EditorCell;" />
      <node id="2769948622284605882" at="68,0,71,0" concept="0" trace="_Inline_gd7r1i_a0a#()V" />
      <node id="2769948622284605882" at="71,0,74,0" concept="4" trace="createEditorCell#(Ljetbrains/mps/openapi/editor/EditorContext;)Ljetbrains/mps/openapi/editor/cells/EditorCell;" />
      <node id="2769948622284605882" at="90,0,93,0" concept="4" trace="createCell#()Ljetbrains/mps/openapi/editor/cells/EditorCell;" />
      <node id="2769948622284605882" at="24,0,28,0" concept="0" trace="BwfSubTaskDependency_EditorBuilder_a#(Ljetbrains/mps/openapi/editor/EditorContext;Lorg/jetbrains/mps/openapi/model/SNode;)V" />
      <node id="2769948622284605882" at="53,63,57,5" concept="3" />
      <node id="2769948622284605882" at="74,0,78,0" concept="4" trace="createEditorCell#(Ljetbrains/mps/openapi/editor/EditorContext;Lorg/jetbrains/mps/openapi/model/SNode;)Ljetbrains/mps/openapi/editor/cells/EditorCell;" />
      <node id="2769948622284605882" at="29,0,34,0" concept="4" trace="getNode#()Lorg/jetbrains/mps/openapi/model/SNode;" />
      <node id="2769948622284605882" at="60,59,65,22" concept="3" />
      <node id="2769948622284605882" at="84,0,89,0" concept="0" trace="Inline_Builder_gd7r1i_a0a#(Ljetbrains/mps/openapi/editor/EditorContext;Lorg/jetbrains/mps/openapi/model/SNode;Lorg/jetbrains/mps/openapi/model/SNode;)V" />
      <node id="2769948622284605882" at="94,0,99,0" concept="4" trace="getNode#()Lorg/jetbrains/mps/openapi/model/SNode;" />
      <node id="2769948622284605887" at="113,61,118,24" concept="3" />
      <node id="2769948622284605882" at="39,0,47,0" concept="4" trace="createCollection_gd7r1i_a#()Ljetbrains/mps/openapi/editor/cells/EditorCell;" />
      <node id="2769948622284605882" at="47,0,67,0" concept="4" trace="createRefCell_gd7r1i_a0#()Ljetbrains/mps/openapi/editor/cells/EditorCell;" />
      <node id="2769948622284605887" at="100,0,120,0" concept="4" trace="createProperty_gd7r1i_a0a0#()Ljetbrains/mps/openapi/editor/cells/EditorCell;" />
      <scope id="2769948622284605882" at="31,26,32,18" />
      <scope id="2769948622284605882" at="35,39,36,39" />
      <scope id="2769948622284605882" at="68,33,69,14" />
      <scope id="2769948622284605882" at="71,69,72,57" />
      <scope id="2769948622284605882" at="90,41,91,42" />
      <scope id="2769948622284605882" at="96,28,97,20" />
      <scope id="2769948622284605882" at="24,100,26,18" />
      <scope id="2769948622284605882" at="54,39,56,35" />
      <scope id="2769948622284605882" at="61,35,63,94">
        <var name="manager" id="2769948622284605882" />
      </scope>
      <scope id="2769948622284605882" at="74,81,76,128" />
      <scope id="2769948622284605887" at="114,37,116,96">
=======
      <node id="2769948622284605882" at="20,79,21,63" concept="6" />
      <node id="2769948622284605882" at="23,89,24,96" concept="5" />
      <node id="2769948622284605882" at="24,96,25,48" concept="1" />
      <node id="2769948622284605882" at="25,48,26,28" concept="1" />
      <node id="2769948622284605882" at="26,28,27,80" concept="1" />
      <node id="2769948622284605882" at="27,80,28,22" concept="6" />
      <node id="2769948622284605882" at="30,87,31,81" concept="5" />
      <node id="2769948622284605882" at="31,81,32,31" concept="1" />
      <node id="2769948622284605882" at="32,31,33,44" concept="1" />
      <node id="2769948622284605882" at="33,44,34,26" concept="5" />
      <node id="2769948622284605882" at="34,26,35,92" concept="1" />
      <node id="2769948622284605882" at="35,92,36,58" concept="1" />
      <node id="2769948622284605882" at="37,39,38,40" concept="1" />
      <node id="2769948622284605882" at="38,40,39,35" concept="1" />
      <node id="2769948622284605882" at="40,5,41,73" concept="1" />
      <node id="2769948622284605882" at="41,73,42,57" concept="5" />
      <node id="2769948622284605882" at="43,35,44,82" concept="5" />
      <node id="2769948622284605882" at="44,82,45,112" concept="6" />
      <node id="2769948622284605882" at="46,10,47,22" concept="6" />
      <node id="2769948622284605885" at="50,33,51,14" concept="9" />
      <node id="2769948622284605885" at="53,69,54,67" concept="6" />
      <node id="2769948622284605885" at="56,81,57,66" concept="6" />
      <node id="2769948622284605887" at="59,92,60,84" concept="5" />
      <node id="2769948622284605887" at="60,84,61,31" concept="1" />
      <node id="2769948622284605887" at="61,31,62,44" concept="1" />
      <node id="2769948622284605887" at="62,44,63,33" concept="1" />
      <node id="2769948622284605887" at="63,33,64,28" concept="5" />
      <node id="2769948622284605887" at="64,28,65,60" concept="1" />
      <node id="2769948622284605887" at="65,60,66,44" concept="1" />
      <node id="2769948622284605887" at="66,44,67,36" concept="5" />
      <node id="2769948622284605887" at="67,36,68,58" concept="1" />
      <node id="2769948622284605887" at="68,58,69,42" concept="1" />
      <node id="2769948622284605887" at="69,42,70,75" concept="1" />
      <node id="2769948622284605887" at="70,75,71,59" concept="5" />
      <node id="2769948622284605887" at="72,37,73,84" concept="5" />
      <node id="2769948622284605887" at="73,84,74,114" concept="6" />
      <node id="2769948622284605887" at="75,12,76,24" concept="6" />
      <node id="2769948622284605882" at="20,0,23,0" concept="4" trace="createEditorCell#(Ljetbrains/mps/openapi/editor/EditorContext;Lorg/jetbrains/mps/openapi/model/SNode;)Ljetbrains/mps/openapi/editor/cells/EditorCell;" />
      <node id="2769948622284605885" at="50,0,53,0" concept="0" trace="_Inline_gd7r1i_a0a#()V" />
      <node id="2769948622284605885" at="53,0,56,0" concept="4" trace="createEditorCell#(Ljetbrains/mps/openapi/editor/EditorContext;)Ljetbrains/mps/openapi/editor/cells/EditorCell;" />
      <node id="2769948622284605885" at="56,0,59,0" concept="4" trace="createEditorCell#(Ljetbrains/mps/openapi/editor/EditorContext;Lorg/jetbrains/mps/openapi/model/SNode;)Ljetbrains/mps/openapi/editor/cells/EditorCell;" />
      <node id="2769948622284605882" at="36,58,40,5" concept="3" />
      <node id="2769948622284605882" at="42,57,47,22" concept="3" />
      <node id="2769948622284605887" at="71,59,76,24" concept="3" />
      <node id="2769948622284605882" at="23,0,30,0" concept="4" trace="createCollection_gd7r1i_a#(Ljetbrains/mps/openapi/editor/EditorContext;Lorg/jetbrains/mps/openapi/model/SNode;)Ljetbrains/mps/openapi/editor/cells/EditorCell;" />
      <node id="2769948622284605882" at="30,0,49,0" concept="4" trace="createRefCell_gd7r1i_a0#(Ljetbrains/mps/openapi/editor/EditorContext;Lorg/jetbrains/mps/openapi/model/SNode;)Ljetbrains/mps/openapi/editor/cells/EditorCell;" />
      <node id="2769948622284605887" at="59,0,78,0" concept="4" trace="createProperty_gd7r1i_a0a0#(Ljetbrains/mps/openapi/editor/EditorContext;Lorg/jetbrains/mps/openapi/model/SNode;)Ljetbrains/mps/openapi/editor/cells/EditorCell;" />
      <scope id="2769948622284605882" at="20,79,21,63" />
      <scope id="2769948622284605885" at="50,33,51,14" />
      <scope id="2769948622284605885" at="53,69,54,67" />
      <scope id="2769948622284605885" at="56,81,57,66" />
      <scope id="2769948622284605882" at="37,39,39,35" />
      <scope id="2769948622284605882" at="43,35,45,112">
        <var name="manager" id="2769948622284605882" />
      </scope>
      <scope id="2769948622284605887" at="72,37,74,114">
>>>>>>> bd830ede
        <var name="manager" id="2769948622284605887" />
      </scope>
      <scope id="2769948622284605882" at="35,0,38,0" />
      <scope id="2769948622284605882" at="68,0,71,0" />
      <scope id="2769948622284605882" at="71,0,74,0">
        <var name="editorContext" id="2769948622284605882" />
      </scope>
      <scope id="2769948622284605882" at="84,119,87,20" />
      <scope id="2769948622284605882" at="90,0,93,0" />
      <scope id="2769948622284605882" at="24,0,28,0">
        <var name="context" id="2769948622284605882" />
        <var name="node" id="2769948622284605882" />
      </scope>
<<<<<<< HEAD
      <scope id="2769948622284605882" at="74,0,78,0">
        <var name="editorContext" id="2769948622284605882" />
        <var name="node" id="2769948622284605882" />
      </scope>
      <scope id="2769948622284605882" at="29,0,34,0" />
      <scope id="2769948622284605882" at="84,0,89,0">
        <var name="context" id="2769948622284605882" />
        <var name="node" id="2769948622284605882" />
        <var name="referencingNode" id="2769948622284605882" />
=======
      <scope id="2769948622284605885" at="50,0,53,0" />
      <scope id="2769948622284605885" at="53,0,56,0">
        <var name="editorContext" id="2769948622284605885" />
      </scope>
      <scope id="2769948622284605885" at="56,0,59,0">
        <var name="editorContext" id="2769948622284605885" />
        <var name="node" id="2769948622284605885" />
>>>>>>> bd830ede
      </scope>
      <scope id="2769948622284605882" at="94,0,99,0" />
      <scope id="2769948622284605882" at="39,50,45,22">
        <var name="editorCell" id="2769948622284605882" />
      </scope>
<<<<<<< HEAD
      <scope id="2769948622284605882" at="39,0,47,0" />
      <scope id="2769948622284605882" at="47,48,65,22">
=======
      <scope id="2769948622284605882" at="23,0,30,0">
        <var name="editorContext" id="2769948622284605882" />
        <var name="node" id="2769948622284605882" />
      </scope>
      <scope id="2769948622284605882" at="30,87,47,22">
>>>>>>> bd830ede
        <var name="attributeConcept" id="2769948622284605882" />
        <var name="editorCell" id="2769948622284605882" />
        <var name="provider" id="2769948622284605882" />
      </scope>
<<<<<<< HEAD
      <scope id="2769948622284605887" at="100,53,118,24">
=======
      <scope id="2769948622284605887" at="59,92,76,24">
>>>>>>> bd830ede
        <var name="attributeConcept" id="2769948622284605887" />
        <var name="editorCell" id="2769948622284605887" />
        <var name="provider" id="2769948622284605887" />
        <var name="style" id="2769948622284605887" />
      </scope>
<<<<<<< HEAD
      <scope id="2769948622284605882" at="47,0,67,0" />
      <scope id="2769948622284605887" at="100,0,120,0" />
      <unit id="2769948622284605882" at="67,0,79,0" name="jetbrains.mps.build.workflow.editor.BwfSubTaskDependency_EditorBuilder_a$_Inline_gd7r1i_a0a" />
      <unit id="2769948622284605882" at="79,0,121,0" name="jetbrains.mps.build.workflow.editor.BwfSubTaskDependency_EditorBuilder_a$Inline_Builder_gd7r1i_a0a" />
      <unit id="2769948622284605882" at="20,0,122,0" name="jetbrains.mps.build.workflow.editor.BwfSubTaskDependency_EditorBuilder_a" />
=======
      <scope id="2769948622284605882" at="30,0,49,0">
        <var name="editorContext" id="2769948622284605882" />
        <var name="node" id="2769948622284605882" />
      </scope>
      <scope id="2769948622284605887" at="59,0,78,0">
        <var name="editorContext" id="2769948622284605887" />
        <var name="node" id="2769948622284605887" />
      </scope>
      <unit id="2769948622284605885" at="49,0,79,0" name="jetbrains.mps.build.workflow.editor.BwfSubTaskDependency_Editor$_Inline_gd7r1i_a0a" />
      <unit id="2769948622284605882" at="19,0,80,0" name="jetbrains.mps.build.workflow.editor.BwfSubTaskDependency_Editor" />
>>>>>>> bd830ede
    </file>
  </root>
  <root nodeRef="r:1267752b-a233-4432-a848-3e68e0ea0db1(jetbrains.mps.build.workflow.editor)/2769948622284605981">
    <file name="BwfStatement_Editor.java">
      <node id="2769948622284605981" at="11,79,12,78" concept="6" />
      <node id="2769948622284605981" at="11,0,14,0" concept="4" trace="createEditorCell#(Ljetbrains/mps/openapi/editor/EditorContext;Lorg/jetbrains/mps/openapi/model/SNode;)Ljetbrains/mps/openapi/editor/cells/EditorCell;" />
      <scope id="2769948622284605981" at="11,79,12,78" />
      <scope id="2769948622284605981" at="11,0,14,0">
        <var name="editorContext" id="2769948622284605981" />
        <var name="node" id="2769948622284605981" />
      </scope>
      <unit id="2769948622284605981" at="10,0,15,0" name="jetbrains.mps.build.workflow.editor.BwfStatement_Editor" />
    </file>
    <file name="BwfStatement_EditorBuilder_a.java">
      <node id="2769948622284605981" at="19,92,20,19" concept="10" />
      <node id="2769948622284605981" at="20,19,21,18" concept="1" />
      <node id="2769948622284605981" at="26,26,27,18" concept="6" />
      <node id="2769948622284605981" at="30,39,31,37" concept="6" />
      <node id="2769948622284606041" at="34,48,35,93" concept="5" />
      <node id="2769948622284606041" at="35,93,36,46" concept="1" />
      <node id="2769948622284606041" at="36,46,37,28" concept="1" />
      <node id="2769948622284606041" at="37,28,38,65" concept="1" />
      <node id="2769948622284606041" at="38,65,39,34" concept="5" />
      <node id="2769948622284606041" at="39,34,40,46" concept="1" />
      <node id="2769948622284606041" at="40,46,41,40" concept="1" />
      <node id="2769948622284606041" at="41,40,42,34" concept="1" />
      <node id="2769948622284606041" at="42,34,43,22" concept="6" />
      <node id="2769948622284605981" at="16,0,18,0" concept="2" trace="myNode" />
      <node id="2769948622284605981" at="30,0,33,0" concept="4" trace="createCell#()Ljetbrains/mps/openapi/editor/cells/EditorCell;" />
      <node id="2769948622284605981" at="19,0,23,0" concept="0" trace="BwfStatement_EditorBuilder_a#(Ljetbrains/mps/openapi/editor/EditorContext;Lorg/jetbrains/mps/openapi/model/SNode;)V" />
      <node id="2769948622284605981" at="24,0,29,0" concept="4" trace="getNode#()Lorg/jetbrains/mps/openapi/model/SNode;" />
      <node id="2769948622284606041" at="34,0,45,0" concept="4" trace="createConstant_qjeruv_a#()Ljetbrains/mps/openapi/editor/cells/EditorCell;" />
      <scope id="2769948622284605981" at="26,26,27,18" />
      <scope id="2769948622284605981" at="30,39,31,37" />
      <scope id="2769948622284605981" at="19,92,21,18" />
      <scope id="2769948622284605981" at="30,0,33,0" />
      <scope id="2769948622284605981" at="19,0,23,0">
        <var name="context" id="2769948622284605981" />
        <var name="node" id="2769948622284605981" />
      </scope>
      <scope id="2769948622284605981" at="24,0,29,0" />
      <scope id="2769948622284606041" at="34,48,43,22">
        <var name="editorCell" id="2769948622284606041" />
        <var name="style" id="2769948622284606041" />
      </scope>
      <scope id="2769948622284606041" at="34,0,45,0" />
      <unit id="2769948622284605981" at="15,0,46,0" name="jetbrains.mps.build.workflow.editor.BwfStatement_EditorBuilder_a" />
    </file>
  </root>
  <root nodeRef="r:1267752b-a233-4432-a848-3e68e0ea0db1(jetbrains.mps.build.workflow.editor)/2769948622284768361">
    <file name="BwfAntStatement_Editor.java">
      <node id="2769948622284768361" at="11,79,12,81" concept="6" />
      <node id="2769948622284768361" at="11,0,14,0" concept="4" trace="createEditorCell#(Ljetbrains/mps/openapi/editor/EditorContext;Lorg/jetbrains/mps/openapi/model/SNode;)Ljetbrains/mps/openapi/editor/cells/EditorCell;" />
      <scope id="2769948622284768361" at="11,79,12,81" />
      <scope id="2769948622284768361" at="11,0,14,0">
        <var name="editorContext" id="2769948622284768361" />
        <var name="node" id="2769948622284768361" />
      </scope>
      <unit id="2769948622284768361" at="10,0,15,0" name="jetbrains.mps.build.workflow.editor.BwfAntStatement_Editor" />
    </file>
    <file name="BwfAntStatement_EditorBuilder_a.java">
      <node id="2769948622284768361" at="27,95,28,19" concept="10" />
      <node id="2769948622284768361" at="28,19,29,18" concept="1" />
      <node id="2769948622284768361" at="34,26,35,18" concept="6" />
      <node id="2769948622284768361" at="38,39,39,39" concept="6" />
      <node id="2769948622284768361" at="42,50,43,103" concept="5" />
      <node id="2769948622284768361" at="43,103,44,48" concept="1" />
      <node id="2769948622284768361" at="44,48,45,28" concept="1" />
      <node id="2769948622284768361" at="45,28,46,65" concept="1" />
      <node id="2769948622284768361" at="46,65,47,57" concept="1" />
      <node id="2769948622284768361" at="47,57,48,56" concept="1" />
      <node id="2769948622284768361" at="48,56,49,22" concept="6" />
      <node id="2769948622284768366" at="51,49,52,96" concept="5" />
      <node id="2769948622284768366" at="52,96,53,47" concept="1" />
      <node id="2769948622284768366" at="53,47,54,34" concept="5" />
      <node id="2769948622284768366" at="54,34,55,82" concept="1" />
      <node id="2769948622284768366" at="55,82,56,40" concept="1" />
      <node id="2769948622284768366" at="56,40,57,34" concept="1" />
      <node id="2769948622284768366" at="57,34,58,22" concept="6" />
      <node id="2769948622284768361" at="60,48,61,271" concept="5" />
      <node id="2769948622284768361" at="61,271,62,33" concept="6" />
      <node id="2769948622284768361" at="65,121,66,49" concept="10" />
      <node id="2769948622284768361" at="68,55,69,59" concept="5" />
      <node id="2769948622284768361" at="69,59,70,41" concept="1" />
      <node id="2769948622284768361" at="70,41,71,24" concept="6" />
      <node id="2769948622284768361" at="74,118,75,385" concept="1" />
      <node id="2769948622284768361" at="77,41,78,38" concept="1" />
      <node id="2769948622284768361" at="82,44,83,54" concept="5" />
      <node id="2769948622284768361" at="83,54,84,44" concept="1" />
      <node id="2769948622284768361" at="84,44,85,0" concept="8" />
      <node id="2769948622284768361" at="85,0,86,40" concept="1" />
      <node id="2769948622284768361" at="86,40,87,24" concept="6" />
      <node id="2769948622284768361" at="89,40,90,28" concept="6" />
      <node id="2769948622284768361" at="24,0,26,0" concept="2" trace="myNode" />
      <node id="2769948622284768361" at="38,0,41,0" concept="4" trace="createCell#()Ljetbrains/mps/openapi/editor/cells/EditorCell;" />
      <node id="2769948622284768361" at="65,0,68,0" concept="0" trace="elementSingleRoleHandler_9ovle1_b0#(Lorg/jetbrains/mps/openapi/model/SNode;Lorg/jetbrains/mps/openapi/language/SContainmentLink;Ljetbrains/mps/openapi/editor/EditorContext;)V" />
      <node id="2769948622284768361" at="73,70,76,7" concept="3" />
      <node id="2769948622284768361" at="76,7,79,7" concept="3" />
      <node id="2769948622284768361" at="89,0,92,0" concept="4" trace="getNoTargetText#()Ljava/lang/String;" />
      <node id="2769948622284768361" at="27,0,31,0" concept="0" trace="BwfAntStatement_EditorBuilder_a#(Ljetbrains/mps/openapi/editor/EditorContext;Lorg/jetbrains/mps/openapi/model/SNode;)V" />
      <node id="2769948622284768361" at="60,0,64,0" concept="4" trace="createRefNode_9ovle1_b0#()Ljetbrains/mps/openapi/editor/cells/EditorCell;" />
      <node id="2769948622284768361" at="32,0,37,0" concept="4" trace="getNode#()Lorg/jetbrains/mps/openapi/model/SNode;" />
      <node id="2769948622284768361" at="68,0,73,0" concept="4" trace="createChildCell#(Lorg/jetbrains/mps/openapi/model/SNode;)Ljetbrains/mps/openapi/editor/cells/EditorCell;" />
      <node id="2769948622284768361" at="73,0,81,0" concept="4" trace="installCellInfo#(Lorg/jetbrains/mps/openapi/model/SNode;Ljetbrains/mps/openapi/editor/cells/EditorCell;)V" />
      <node id="2769948622284768361" at="81,0,89,0" concept="4" trace="createEmptyCell#()Ljetbrains/mps/openapi/editor/cells/EditorCell;" />
      <node id="2769948622284768361" at="42,0,51,0" concept="4" trace="createCollection_9ovle1_a#()Ljetbrains/mps/openapi/editor/cells/EditorCell;" />
      <node id="2769948622284768366" at="51,0,60,0" concept="4" trace="createConstant_9ovle1_a0#()Ljetbrains/mps/openapi/editor/cells/EditorCell;" />
      <scope id="2769948622284768361" at="34,26,35,18" />
      <scope id="2769948622284768361" at="38,39,39,39" />
      <scope id="2769948622284768361" at="65,121,66,49" />
      <scope id="2769948622284768361" at="74,118,75,385" />
      <scope id="2769948622284768361" at="77,41,78,38" />
      <scope id="2769948622284768361" at="89,40,90,28" />
      <scope id="2769948622284768361" at="27,95,29,18" />
      <scope id="2769948622284768361" at="60,48,62,33">
        <var name="provider" id="2769948622284768361" />
      </scope>
      <scope id="2769948622284768361" at="38,0,41,0" />
      <scope id="2769948622284768361" at="65,0,68,0">
        <var name="containmentLink" id="2769948622284768361" />
        <var name="context" id="2769948622284768361" />
        <var name="ownerNode" id="2769948622284768361" />
      </scope>
      <scope id="2769948622284768361" at="68,55,71,24">
        <var name="editorCell" id="2769948622284768361" />
      </scope>
      <scope id="2769948622284768361" at="89,0,92,0" />
      <scope id="2769948622284768361" at="27,0,31,0">
        <var name="context" id="2769948622284768361" />
        <var name="node" id="2769948622284768361" />
      </scope>
      <scope id="2769948622284768361" at="60,0,64,0" />
      <scope id="2769948622284768361" at="32,0,37,0" />
      <scope id="2769948622284768361" at="68,0,73,0">
        <var name="child" id="2769948622284768361" />
      </scope>
      <scope id="2769948622284768361" at="82,44,87,24">
        <var name="editorCell" id="2769948622284768361" />
      </scope>
      <scope id="2769948622284768361" at="73,70,79,7" />
      <scope id="2769948622284768361" at="42,50,49,22">
        <var name="editorCell" id="2769948622284768361" />
      </scope>
      <scope id="2769948622284768366" at="51,49,58,22">
        <var name="editorCell" id="2769948622284768366" />
        <var name="style" id="2769948622284768366" />
      </scope>
      <scope id="2769948622284768361" at="73,0,81,0">
        <var name="child" id="2769948622284768361" />
        <var name="editorCell" id="2769948622284768361" />
      </scope>
      <scope id="2769948622284768361" at="81,0,89,0" />
      <scope id="2769948622284768361" at="42,0,51,0" />
      <scope id="2769948622284768366" at="51,0,60,0" />
      <unit id="2769948622284768361" at="64,0,93,0" name="jetbrains.mps.build.workflow.editor.BwfAntStatement_EditorBuilder_a$elementSingleRoleHandler_9ovle1_b0" />
      <unit id="2769948622284768361" at="23,0,94,0" name="jetbrains.mps.build.workflow.editor.BwfAntStatement_EditorBuilder_a" />
    </file>
  </root>
  <root nodeRef="r:1267752b-a233-4432-a848-3e68e0ea0db1(jetbrains.mps.build.workflow.editor)/3961775458390352311">
    <file name="BwfTaskPart_Editor.java">
<<<<<<< HEAD
      <node id="3961775458390352311" at="11,79,12,77" concept="6" />
      <node id="3961775458390352311" at="11,0,14,0" concept="4" trace="createEditorCell#(Ljetbrains/mps/openapi/editor/EditorContext;Lorg/jetbrains/mps/openapi/model/SNode;)Ljetbrains/mps/openapi/editor/cells/EditorCell;" />
      <scope id="3961775458390352311" at="11,79,12,77" />
      <scope id="3961775458390352311" at="11,0,14,0">
        <var name="editorContext" id="3961775458390352311" />
        <var name="node" id="3961775458390352311" />
      </scope>
      <unit id="3961775458390352311" at="10,0,15,0" name="jetbrains.mps.build.workflow.editor.BwfTaskPart_Editor" />
    </file>
    <file name="BwfTaskPart_EditorBuilder_a.java">
      <node id="3961775458390352311" at="45,91,46,19" concept="10" />
      <node id="3961775458390352311" at="46,19,47,18" concept="1" />
      <node id="3961775458390352311" at="52,26,53,18" concept="6" />
      <node id="3961775458390352311" at="56,39,57,39" concept="6" />
      <node id="3961775458390352311" at="60,50,61,103" concept="5" />
      <node id="3961775458390352311" at="61,103,62,48" concept="1" />
      <node id="3961775458390352311" at="62,48,63,28" concept="1" />
      <node id="3961775458390352311" at="63,28,64,65" concept="1" />
      <node id="3961775458390352311" at="64,65,65,57" concept="1" />
      <node id="3961775458390352311" at="65,57,66,56" concept="1" />
      <node id="3961775458390352311" at="67,68,68,61" concept="1" />
      <node id="3961775458390352311" at="69,5,70,60" concept="1" />
      <node id="3961775458390352311" at="71,68,72,59" concept="1" />
      <node id="3961775458390352311" at="73,5,74,22" concept="6" />
      <node id="3961775458390352316" at="76,49,77,106" concept="5" />
      <node id="3961775458390352316" at="77,106,78,47" concept="1" />
      <node id="3961775458390352316" at="78,47,79,34" concept="5" />
      <node id="3961775458390352316" at="79,34,80,82" concept="1" />
      <node id="3961775458390352316" at="80,82,81,40" concept="1" />
      <node id="3961775458390352316" at="81,40,82,34" concept="1" />
      <node id="3961775458390352316" at="82,34,83,22" concept="6" />
      <node id="3961775458390352311" at="85,48,86,88" concept="5" />
      <node id="3961775458390352311" at="86,88,87,29" concept="1" />
      <node id="3961775458390352311" at="87,29,88,42" concept="1" />
      <node id="3961775458390352311" at="88,42,89,26" concept="5" />
      <node id="3961775458390352311" at="89,26,90,92" concept="1" />
      <node id="3961775458390352311" at="90,92,91,63" concept="1" />
      <node id="3961775458390352311" at="92,39,93,40" concept="1" />
      <node id="3961775458390352311" at="93,40,94,33" concept="1" />
      <node id="3961775458390352311" at="95,5,96,360" concept="1" />
      <node id="3961775458390352311" at="96,360,97,73" concept="1" />
      <node id="3961775458390352311" at="97,73,98,57" concept="5" />
      <node id="3961775458390352311" at="98,57,99,59" concept="5" />
      <node id="3961775458390352311" at="100,35,101,87" concept="5" />
      <node id="3961775458390352311" at="101,87,102,94" concept="6" />
      <node id="3961775458390352311" at="103,10,104,22" concept="6" />
      <node id="3961775458390352311" at="107,33,108,14" concept="10" />
      <node id="3961775458390352311" at="110,69,111,57" concept="6" />
      <node id="3961775458390352311" at="113,81,114,41" concept="7" />
      <node id="3961775458390352311" at="114,41,115,119" concept="6" />
      <node id="3961775458390352311" at="121,0,122,0" concept="2" trace="myReferencingNode" />
      <node id="3961775458390352311" at="123,119,124,21" concept="10" />
      <node id="3961775458390352311" at="124,21,125,42" concept="1" />
      <node id="3961775458390352311" at="125,42,126,20" concept="1" />
      <node id="3961775458390352311" at="129,41,130,42" concept="6" />
      <node id="3961775458390352311" at="135,28,136,20" concept="6" />
      <node id="3961775458390352321" at="139,53,140,91" concept="5" />
      <node id="3961775458390352321" at="140,91,141,31" concept="1" />
      <node id="3961775458390352321" at="141,31,142,44" concept="1" />
      <node id="3961775458390352321" at="142,44,143,33" concept="1" />
      <node id="3961775458390352321" at="143,33,144,28" concept="5" />
      <node id="3961775458390352321" at="144,28,145,65" concept="1" />
      <node id="3961775458390352321" at="145,65,146,44" concept="1" />
      <node id="3961775458390352321" at="146,44,147,75" concept="1" />
      <node id="3961775458390352321" at="147,75,148,59" concept="5" />
      <node id="3961775458390352321" at="148,59,149,61" concept="5" />
      <node id="3961775458390352321" at="150,37,151,89" concept="5" />
      <node id="3961775458390352321" at="151,89,152,96" concept="6" />
      <node id="3961775458390352321" at="153,12,154,24" concept="6" />
      <node id="3961775458390352311" at="157,51,158,103" concept="5" />
      <node id="3961775458390352311" at="158,103,159,49" concept="1" />
      <node id="3961775458390352311" at="159,49,160,34" concept="5" />
      <node id="3961775458390352311" at="160,34,161,49" concept="1" />
      <node id="3961775458390352311" at="161,49,162,40" concept="1" />
      <node id="3961775458390352311" at="162,40,163,58" concept="1" />
      <node id="3961775458390352311" at="163,58,164,61" concept="1" />
      <node id="3961775458390352311" at="164,61,165,22" concept="6" />
      <node id="3961775458390352331" at="167,97,168,249" concept="6" />
      <node id="3961775458390352325" at="170,50,171,103" concept="5" />
      <node id="3961775458390352325" at="171,103,172,48" concept="1" />
      <node id="3961775458390352325" at="172,48,173,34" concept="5" />
      <node id="3961775458390352325" at="173,34,174,82" concept="1" />
      <node id="3961775458390352325" at="174,82,175,40" concept="1" />
      <node id="3961775458390352325" at="175,40,176,34" concept="1" />
      <node id="3961775458390352325" at="176,34,177,22" concept="6" />
      <node id="3961775458390352311" at="179,53,180,169" concept="5" />
      <node id="3961775458390352311" at="180,169,181,91" concept="5" />
      <node id="3961775458390352311" at="181,91,182,63" concept="1" />
      <node id="3961775458390352311" at="182,63,183,49" concept="1" />
      <node id="3961775458390352311" at="183,49,184,22" concept="6" />
      <node id="3961775458390352311" at="187,115,188,50" concept="10" />
      <node id="3961775458390352311" at="190,66,191,93" concept="6" />
      <node id="3961775458390352311" at="193,57,194,65" concept="5" />
      <node id="3961775458390352311" at="194,65,195,58" concept="1" />
      <node id="3961775458390352311" at="195,58,196,25" concept="6" />
      <node id="3961775458390352311" at="198,41,199,34" concept="5" />
      <node id="3961775458390352311" at="199,34,200,42" concept="1" />
      <node id="3961775458390352311" at="200,42,201,49" concept="1" />
      <node id="3961775458390352311" at="201,49,202,23" concept="6" />
      <node id="3961775458390352311" at="205,96,206,134" concept="1" />
      <node id="3961775458390352311" at="207,34,208,142" concept="1" />
      <node id="3961775458390352311" at="208,142,209,146" concept="1" />
      <node id="3961775458390352311" at="209,146,210,80" concept="1" />
      <node id="3961775458390352311" at="212,122,213,411" concept="1" />
      <node id="3961775458390352311" at="218,75,219,99" concept="5" />
      <node id="3961775458390352311" at="219,99,220,38" concept="1" />
      <node id="3961775458390352311" at="220,38,221,36" concept="5" />
      <node id="3961775458390352311" at="221,36,222,55" concept="1" />
      <node id="3961775458390352311" at="222,55,223,56" concept="1" />
      <node id="3961775458390352311" at="223,56,224,42" concept="1" />
      <node id="3961775458390352311" at="224,42,225,134" concept="1" />
      <node id="3961775458390352311" at="225,134,226,138" concept="1" />
      <node id="3961775458390352311" at="226,138,227,24" concept="6" />
      <node id="3961775458390352311" at="230,52,231,140" concept="5" />
      <node id="3961775458390352311" at="231,140,232,91" concept="5" />
      <node id="3961775458390352311" at="232,91,233,49" concept="1" />
      <node id="3961775458390352311" at="233,49,234,34" concept="5" />
      <node id="3961775458390352311" at="234,34,235,63" concept="1" />
      <node id="3961775458390352311" at="235,63,236,68" concept="1" />
      <node id="3961775458390352311" at="236,68,237,58" concept="1" />
      <node id="3961775458390352311" at="237,58,238,40" concept="1" />
      <node id="3961775458390352311" at="238,40,239,49" concept="1" />
      <node id="3961775458390352311" at="239,49,240,22" concept="6" />
      <node id="3961775458390352311" at="243,100,244,50" concept="10" />
      <node id="3961775458390352311" at="246,66,247,93" concept="6" />
      <node id="3961775458390352311" at="249,57,250,65" concept="5" />
      <node id="3961775458390352311" at="250,65,251,58" concept="1" />
      <node id="3961775458390352311" at="251,58,252,25" concept="6" />
      <node id="3961775458390352311" at="254,41,255,34" concept="5" />
      <node id="3961775458390352311" at="255,34,256,42" concept="1" />
      <node id="3961775458390352311" at="256,42,257,49" concept="1" />
      <node id="3961775458390352311" at="257,49,258,23" concept="6" />
      <node id="3961775458390352311" at="261,96,262,134" concept="1" />
      <node id="3961775458390352311" at="263,34,264,142" concept="1" />
      <node id="3961775458390352311" at="264,142,265,146" concept="1" />
      <node id="3961775458390352311" at="267,122,268,397" concept="1" />
      <node id="3961775458390352311" at="273,49,274,93" concept="5" />
      <node id="3961775458390352311" at="274,93,275,47" concept="1" />
      <node id="3961775458390352311" at="275,47,276,34" concept="1" />
      <node id="3961775458390352311" at="276,34,277,22" concept="6" />
      <node id="3961775458390352350" at="279,97,280,263" concept="6" />
      <node id="3961775458390352311" at="42,0,44,0" concept="2" trace="myNode" />
      <node id="3961775458390352311" at="119,0,121,0" concept="2" trace="myNode" />
      <node id="3961775458390352311" at="56,0,59,0" concept="4" trace="createCell#()Ljetbrains/mps/openapi/editor/cells/EditorCell;" />
      <node id="3961775458390352311" at="66,56,69,5" concept="3" />
      <node id="3961775458390352311" at="70,60,73,5" concept="3" />
      <node id="3961775458390352311" at="107,0,110,0" concept="0" trace="_Inline_rjgbfl_a1a#()V" />
      <node id="3961775458390352311" at="110,0,113,0" concept="4" trace="createEditorCell#(Ljetbrains/mps/openapi/editor/EditorContext;)Ljetbrains/mps/openapi/editor/cells/EditorCell;" />
      <node id="3961775458390352311" at="129,0,132,0" concept="4" trace="createCell#()Ljetbrains/mps/openapi/editor/cells/EditorCell;" />
      <node id="3961775458390352329" at="167,0,170,0" concept="9" trace="renderingCondition_rjgbfl_a2a#(Lorg/jetbrains/mps/openapi/model/SNode;Ljetbrains/mps/openapi/editor/EditorContext;)Z" />
      <node id="3961775458390352311" at="187,0,190,0" concept="0" trace="additionalDependenciesListHandler_rjgbfl_b2a#(Lorg/jetbrains/mps/openapi/model/SNode;Ljava/lang/String;Ljetbrains/mps/openapi/editor/EditorContext;)V" />
      <node id="3961775458390352311" at="190,0,193,0" concept="4" trace="createNodeToInsert#(Ljetbrains/mps/openapi/editor/EditorContext;)Lorg/jetbrains/mps/openapi/model/SNode;" />
      <node id="3961775458390352311" at="211,9,214,9" concept="3" />
      <node id="3961775458390352311" at="243,0,246,0" concept="0" trace="subTasksListHandler_rjgbfl_d0#(Lorg/jetbrains/mps/openapi/model/SNode;Ljava/lang/String;Ljetbrains/mps/openapi/editor/EditorContext;)V" />
      <node id="3961775458390352311" at="246,0,249,0" concept="4" trace="createNodeToInsert#(Ljetbrains/mps/openapi/editor/EditorContext;)Lorg/jetbrains/mps/openapi/model/SNode;" />
      <node id="3961775458390352311" at="266,9,269,9" concept="3" />
      <node id="3961775458390352348" at="279,0,282,0" concept="9" trace="renderingCondition_rjgbfl_a4a#(Lorg/jetbrains/mps/openapi/model/SNode;Ljetbrains/mps/openapi/editor/EditorContext;)Z" />
      <node id="3961775458390352311" at="45,0,49,0" concept="0" trace="BwfTaskPart_EditorBuilder_a#(Ljetbrains/mps/openapi/editor/EditorContext;Lorg/jetbrains/mps/openapi/model/SNode;)V" />
      <node id="3961775458390352311" at="91,63,95,5" concept="3" />
      <node id="3961775458390352311" at="113,0,117,0" concept="4" trace="createEditorCell#(Ljetbrains/mps/openapi/editor/EditorContext;Lorg/jetbrains/mps/openapi/model/SNode;)Ljetbrains/mps/openapi/editor/cells/EditorCell;" />
      <node id="3961775458390352311" at="262,134,266,9" concept="3" />
      <node id="3961775458390352311" at="50,0,55,0" concept="4" trace="getNode#()Lorg/jetbrains/mps/openapi/model/SNode;" />
      <node id="3961775458390352311" at="99,59,104,22" concept="3" />
      <node id="3961775458390352311" at="123,0,128,0" concept="0" trace="Inline_Builder_rjgbfl_a1a#(Ljetbrains/mps/openapi/editor/EditorContext;Lorg/jetbrains/mps/openapi/model/SNode;Lorg/jetbrains/mps/openapi/model/SNode;)V" />
      <node id="3961775458390352311" at="133,0,138,0" concept="4" trace="getNode#()Lorg/jetbrains/mps/openapi/model/SNode;" />
      <node id="3961775458390352321" at="149,61,154,24" concept="3" />
      <node id="3961775458390352311" at="193,0,198,0" concept="4" trace="createNodeCell#(Lorg/jetbrains/mps/openapi/model/SNode;)Ljetbrains/mps/openapi/editor/cells/EditorCell;" />
      <node id="3961775458390352311" at="206,134,211,9" concept="3" />
      <node id="3961775458390352311" at="249,0,254,0" concept="4" trace="createNodeCell#(Lorg/jetbrains/mps/openapi/model/SNode;)Ljetbrains/mps/openapi/editor/cells/EditorCell;" />
      <node id="3961775458390352311" at="198,0,204,0" concept="4" trace="createEmptyCell#()Ljetbrains/mps/openapi/editor/cells/EditorCell;" />
      <node id="3961775458390352311" at="254,0,260,0" concept="4" trace="createEmptyCell#()Ljetbrains/mps/openapi/editor/cells/EditorCell;" />
      <node id="3961775458390352311" at="273,0,279,0" concept="4" trace="createConstant_rjgbfl_e0#()Ljetbrains/mps/openapi/editor/cells/EditorCell;" />
      <node id="3961775458390352311" at="179,0,186,0" concept="4" trace="createRefNodeList_rjgbfl_b2a#()Ljetbrains/mps/openapi/editor/cells/EditorCell;" />
      <node id="3961775458390352316" at="76,0,85,0" concept="4" trace="createConstant_rjgbfl_a0#()Ljetbrains/mps/openapi/editor/cells/EditorCell;" />
      <node id="3961775458390352325" at="170,0,179,0" concept="4" trace="createConstant_rjgbfl_a2a#()Ljetbrains/mps/openapi/editor/cells/EditorCell;" />
      <node id="3961775458390352311" at="157,0,167,0" concept="4" trace="createCollection_rjgbfl_c0#()Ljetbrains/mps/openapi/editor/cells/EditorCell;" />
      <node id="3961775458390352311" at="260,86,270,7" concept="3" />
      <node id="3961775458390352311" at="204,86,215,7" concept="3" />
      <node id="3961775458390352311" at="217,0,229,0" concept="4" trace="createSeparatorCell#(Lorg/jetbrains/mps/openapi/model/SNode;Lorg/jetbrains/mps/openapi/model/SNode;)Ljetbrains/mps/openapi/editor/cells/EditorCell;" />
      <node id="3961775458390352311" at="230,0,242,0" concept="4" trace="createRefNodeList_rjgbfl_d0#()Ljetbrains/mps/openapi/editor/cells/EditorCell;" />
      <node id="3961775458390352311" at="260,0,272,0" concept="4" trace="installElementCellActions#(Lorg/jetbrains/mps/openapi/model/SNode;Ljetbrains/mps/openapi/editor/cells/EditorCell;)V" />
      <node id="3961775458390352311" at="204,0,217,0" concept="4" trace="installElementCellActions#(Lorg/jetbrains/mps/openapi/model/SNode;Ljetbrains/mps/openapi/editor/cells/EditorCell;)V" />
      <node id="3961775458390352311" at="60,0,76,0" concept="4" trace="createCollection_rjgbfl_a#()Ljetbrains/mps/openapi/editor/cells/EditorCell;" />
      <node id="3961775458390352321" at="139,0,156,0" concept="4" trace="createProperty_rjgbfl_a0b0#()Ljetbrains/mps/openapi/editor/cells/EditorCell;" />
      <node id="3961775458390352311" at="85,0,106,0" concept="4" trace="createRefCell_rjgbfl_b0#()Ljetbrains/mps/openapi/editor/cells/EditorCell;" />
      <scope id="3961775458390352311" at="52,26,53,18" />
      <scope id="3961775458390352311" at="56,39,57,39" />
      <scope id="3961775458390352311" at="67,68,68,61" />
      <scope id="3961775458390352311" at="71,68,72,59" />
      <scope id="3961775458390352311" at="107,33,108,14" />
      <scope id="3961775458390352311" at="110,69,111,57" />
      <scope id="3961775458390352311" at="129,41,130,42" />
      <scope id="3961775458390352311" at="135,28,136,20" />
      <scope id="3961775458390352330" at="167,97,168,249" />
      <scope id="3961775458390352311" at="187,115,188,50" />
      <scope id="3961775458390352311" at="190,66,191,93" />
      <scope id="3961775458390352311" at="212,122,213,411" />
      <scope id="3961775458390352311" at="243,100,244,50" />
      <scope id="3961775458390352311" at="246,66,247,93" />
      <scope id="3961775458390352311" at="267,122,268,397" />
      <scope id="3961775458390352349" at="279,97,280,263" />
      <scope id="3961775458390352311" at="45,91,47,18" />
      <scope id="3961775458390352311" at="92,39,94,33" />
      <scope id="3961775458390352311" at="100,35,102,94">
        <var name="manager" id="3961775458390352311" />
      </scope>
      <scope id="3961775458390352311" at="113,81,115,119" />
      <scope id="3961775458390352321" at="150,37,152,96">
        <var name="manager" id="3961775458390352321" />
      </scope>
      <scope id="3961775458390352311" at="263,34,265,146" />
      <scope id="3961775458390352311" at="56,0,59,0" />
      <scope id="3961775458390352311" at="107,0,110,0" />
      <scope id="3961775458390352311" at="110,0,113,0">
        <var name="editorContext" id="3961775458390352311" />
      </scope>
      <scope id="3961775458390352311" at="123,119,126,20" />
      <scope id="3961775458390352311" at="129,0,132,0" />
      <scope id="3961775458390352329" at="167,0,170,0">
        <var name="editorContext" id="3961775458390352329" />
        <var name="node" id="3961775458390352329" />
      </scope>
      <scope id="3961775458390352311" at="187,0,190,0">
=======
      <node id="3961775458390352311" at="40,79,41,63" concept="6" />
      <node id="3961775458390352311" at="43,89,44,96" concept="5" />
      <node id="3961775458390352311" at="44,96,45,48" concept="1" />
      <node id="3961775458390352311" at="45,48,46,28" concept="1" />
      <node id="3961775458390352311" at="46,28,47,81" concept="1" />
      <node id="3961775458390352311" at="47,81,48,80" concept="1" />
      <node id="3961775458390352311" at="49,61,50,85" concept="1" />
      <node id="3961775458390352311" at="51,5,52,84" concept="1" />
      <node id="3961775458390352311" at="53,61,54,83" concept="1" />
      <node id="3961775458390352311" at="55,5,56,22" concept="6" />
      <node id="3961775458390352316" at="58,88,59,99" concept="5" />
      <node id="3961775458390352316" at="59,99,60,47" concept="1" />
      <node id="3961775458390352316" at="60,47,61,34" concept="5" />
      <node id="3961775458390352316" at="61,34,62,63" concept="1" />
      <node id="3961775458390352316" at="62,63,63,40" concept="1" />
      <node id="3961775458390352316" at="63,40,64,34" concept="1" />
      <node id="3961775458390352316" at="64,34,65,22" concept="6" />
      <node id="3961775458390352311" at="67,87,68,81" concept="5" />
      <node id="3961775458390352311" at="68,81,69,29" concept="1" />
      <node id="3961775458390352311" at="69,29,70,42" concept="1" />
      <node id="3961775458390352311" at="70,42,71,26" concept="5" />
      <node id="3961775458390352311" at="71,26,72,83" concept="1" />
      <node id="3961775458390352311" at="72,83,73,58" concept="1" />
      <node id="3961775458390352311" at="74,39,75,40" concept="1" />
      <node id="3961775458390352311" at="75,40,76,33" concept="1" />
      <node id="3961775458390352311" at="77,5,78,355" concept="1" />
      <node id="3961775458390352311" at="78,355,79,73" concept="1" />
      <node id="3961775458390352311" at="79,73,80,57" concept="5" />
      <node id="3961775458390352311" at="81,35,82,82" concept="5" />
      <node id="3961775458390352311" at="82,82,83,112" concept="6" />
      <node id="3961775458390352311" at="84,10,85,22" concept="6" />
      <node id="3961775458390352319" at="88,33,89,14" concept="9" />
      <node id="3961775458390352319" at="91,69,92,67" concept="6" />
      <node id="3961775458390352319" at="94,81,95,66" concept="6" />
      <node id="3961775458390352321" at="97,92,98,84" concept="5" />
      <node id="3961775458390352321" at="98,84,99,31" concept="1" />
      <node id="3961775458390352321" at="99,31,100,44" concept="1" />
      <node id="3961775458390352321" at="100,44,101,33" concept="1" />
      <node id="3961775458390352321" at="101,33,102,28" concept="5" />
      <node id="3961775458390352321" at="102,28,103,60" concept="1" />
      <node id="3961775458390352321" at="103,60,104,44" concept="1" />
      <node id="3961775458390352321" at="104,44,105,75" concept="1" />
      <node id="3961775458390352321" at="105,75,106,59" concept="5" />
      <node id="3961775458390352321" at="107,37,108,84" concept="5" />
      <node id="3961775458390352321" at="108,84,109,114" concept="6" />
      <node id="3961775458390352321" at="110,12,111,24" concept="6" />
      <node id="3961775458390352311" at="114,90,115,96" concept="5" />
      <node id="3961775458390352311" at="115,96,116,49" concept="1" />
      <node id="3961775458390352311" at="116,49,117,34" concept="5" />
      <node id="3961775458390352311" at="117,34,118,52" concept="1" />
      <node id="3961775458390352311" at="118,52,119,40" concept="1" />
      <node id="3961775458390352311" at="119,40,120,82" concept="1" />
      <node id="3961775458390352311" at="120,82,121,85" concept="1" />
      <node id="3961775458390352311" at="121,85,122,22" concept="6" />
      <node id="3961775458390352331" at="124,97,125,249" concept="6" />
      <node id="3961775458390352325" at="127,89,128,96" concept="5" />
      <node id="3961775458390352325" at="128,96,129,48" concept="1" />
      <node id="3961775458390352325" at="129,48,130,34" concept="5" />
      <node id="3961775458390352325" at="130,34,131,63" concept="1" />
      <node id="3961775458390352325" at="131,63,132,40" concept="1" />
      <node id="3961775458390352325" at="132,40,133,34" concept="1" />
      <node id="3961775458390352325" at="133,34,134,22" concept="6" />
      <node id="3961775458390352311" at="136,92,137,153" concept="5" />
      <node id="3961775458390352311" at="137,153,138,106" concept="5" />
      <node id="3961775458390352311" at="138,106,139,63" concept="1" />
      <node id="3961775458390352311" at="139,63,140,49" concept="1" />
      <node id="3961775458390352311" at="140,49,141,22" concept="6" />
      <node id="3961775458390352311" at="144,115,145,50" concept="9" />
      <node id="3961775458390352311" at="147,66,148,41" concept="5" />
      <node id="3961775458390352311" at="148,41,149,93" concept="6" />
      <node id="3961775458390352311" at="151,86,152,80" concept="5" />
      <node id="3961775458390352311" at="152,80,153,95" concept="1" />
      <node id="3961775458390352311" at="153,95,154,25" concept="6" />
      <node id="3961775458390352311" at="156,68,157,34" concept="5" />
      <node id="3961775458390352311" at="157,34,158,55" concept="1" />
      <node id="3961775458390352311" at="158,55,159,87" concept="1" />
      <node id="3961775458390352311" at="159,87,160,23" concept="6" />
      <node id="3961775458390352311" at="163,96,164,134" concept="1" />
      <node id="3961775458390352311" at="165,34,166,142" concept="1" />
      <node id="3961775458390352311" at="166,142,167,146" concept="1" />
      <node id="3961775458390352311" at="167,146,168,80" concept="1" />
      <node id="3961775458390352311" at="170,122,171,409" concept="1" />
      <node id="3961775458390352311" at="176,104,177,100" concept="5" />
      <node id="3961775458390352311" at="177,100,178,38" concept="1" />
      <node id="3961775458390352311" at="178,38,179,36" concept="5" />
      <node id="3961775458390352311" at="179,36,180,55" concept="1" />
      <node id="3961775458390352311" at="180,55,181,56" concept="1" />
      <node id="3961775458390352311" at="181,56,182,42" concept="1" />
      <node id="3961775458390352311" at="182,42,183,134" concept="1" />
      <node id="3961775458390352311" at="183,134,184,138" concept="1" />
      <node id="3961775458390352311" at="184,138,185,24" concept="6" />
      <node id="3961775458390352311" at="188,91,189,124" concept="5" />
      <node id="3961775458390352311" at="189,124,190,106" concept="5" />
      <node id="3961775458390352311" at="190,106,191,49" concept="1" />
      <node id="3961775458390352311" at="191,49,192,34" concept="5" />
      <node id="3961775458390352311" at="192,34,193,66" concept="1" />
      <node id="3961775458390352311" at="193,66,194,71" concept="1" />
      <node id="3961775458390352311" at="194,71,195,61" concept="1" />
      <node id="3961775458390352311" at="195,61,196,40" concept="1" />
      <node id="3961775458390352311" at="196,40,197,49" concept="1" />
      <node id="3961775458390352311" at="197,49,198,22" concept="6" />
      <node id="3961775458390352311" at="201,100,202,50" concept="9" />
      <node id="3961775458390352311" at="204,66,205,41" concept="5" />
      <node id="3961775458390352311" at="205,41,206,93" concept="6" />
      <node id="3961775458390352311" at="208,86,209,80" concept="5" />
      <node id="3961775458390352311" at="209,80,210,95" concept="1" />
      <node id="3961775458390352311" at="210,95,211,25" concept="6" />
      <node id="3961775458390352311" at="213,68,214,34" concept="5" />
      <node id="3961775458390352311" at="214,34,215,55" concept="1" />
      <node id="3961775458390352311" at="215,55,216,87" concept="1" />
      <node id="3961775458390352311" at="216,87,217,23" concept="6" />
      <node id="3961775458390352311" at="220,96,221,134" concept="1" />
      <node id="3961775458390352311" at="222,34,223,142" concept="1" />
      <node id="3961775458390352311" at="223,142,224,146" concept="1" />
      <node id="3961775458390352311" at="226,122,227,395" concept="1" />
      <node id="3961775458390352311" at="232,88,233,86" concept="5" />
      <node id="3961775458390352311" at="233,86,234,47" concept="1" />
      <node id="3961775458390352311" at="234,47,235,34" concept="1" />
      <node id="3961775458390352311" at="235,34,236,22" concept="6" />
      <node id="3961775458390352350" at="238,97,239,263" concept="6" />
      <node id="3961775458390352311" at="40,0,43,0" concept="4" trace="createEditorCell#(Ljetbrains/mps/openapi/editor/EditorContext;Lorg/jetbrains/mps/openapi/model/SNode;)Ljetbrains/mps/openapi/editor/cells/EditorCell;" />
      <node id="3961775458390352311" at="48,80,51,5" concept="3" />
      <node id="3961775458390352311" at="52,84,55,5" concept="3" />
      <node id="3961775458390352319" at="88,0,91,0" concept="0" trace="_Inline_rjgbfl_a1a#()V" />
      <node id="3961775458390352319" at="91,0,94,0" concept="4" trace="createEditorCell#(Ljetbrains/mps/openapi/editor/EditorContext;)Ljetbrains/mps/openapi/editor/cells/EditorCell;" />
      <node id="3961775458390352319" at="94,0,97,0" concept="4" trace="createEditorCell#(Ljetbrains/mps/openapi/editor/EditorContext;Lorg/jetbrains/mps/openapi/model/SNode;)Ljetbrains/mps/openapi/editor/cells/EditorCell;" />
      <node id="3961775458390352329" at="124,0,127,0" concept="8" trace="renderingCondition_rjgbfl_a2a#(Lorg/jetbrains/mps/openapi/model/SNode;Ljetbrains/mps/openapi/editor/EditorContext;)Z" />
      <node id="3961775458390352311" at="144,0,147,0" concept="0" trace="additionalDependenciesListHandler_rjgbfl_b2a#(Lorg/jetbrains/mps/openapi/model/SNode;Ljava/lang/String;Ljetbrains/mps/openapi/editor/EditorContext;)V" />
      <node id="3961775458390352311" at="169,9,172,9" concept="3" />
      <node id="3961775458390352311" at="201,0,204,0" concept="0" trace="subTasksListHandler_rjgbfl_d0#(Lorg/jetbrains/mps/openapi/model/SNode;Ljava/lang/String;Ljetbrains/mps/openapi/editor/EditorContext;)V" />
      <node id="3961775458390352311" at="225,9,228,9" concept="3" />
      <node id="3961775458390352348" at="238,0,241,0" concept="8" trace="renderingCondition_rjgbfl_a4a#(Lorg/jetbrains/mps/openapi/model/SNode;Ljetbrains/mps/openapi/editor/EditorContext;)Z" />
      <node id="3961775458390352311" at="73,58,77,5" concept="3" />
      <node id="3961775458390352311" at="147,0,151,0" concept="4" trace="createNodeToInsert#(Ljetbrains/mps/openapi/editor/EditorContext;)Lorg/jetbrains/mps/openapi/model/SNode;" />
      <node id="3961775458390352311" at="204,0,208,0" concept="4" trace="createNodeToInsert#(Ljetbrains/mps/openapi/editor/EditorContext;)Lorg/jetbrains/mps/openapi/model/SNode;" />
      <node id="3961775458390352311" at="221,134,225,9" concept="3" />
      <node id="3961775458390352311" at="80,57,85,22" concept="3" />
      <node id="3961775458390352321" at="106,59,111,24" concept="3" />
      <node id="3961775458390352311" at="151,0,156,0" concept="4" trace="createNodeCell#(Ljetbrains/mps/openapi/editor/EditorContext;Lorg/jetbrains/mps/openapi/model/SNode;)Ljetbrains/mps/openapi/editor/cells/EditorCell;" />
      <node id="3961775458390352311" at="164,134,169,9" concept="3" />
      <node id="3961775458390352311" at="208,0,213,0" concept="4" trace="createNodeCell#(Ljetbrains/mps/openapi/editor/EditorContext;Lorg/jetbrains/mps/openapi/model/SNode;)Ljetbrains/mps/openapi/editor/cells/EditorCell;" />
      <node id="3961775458390352311" at="156,0,162,0" concept="4" trace="createEmptyCell#(Ljetbrains/mps/openapi/editor/EditorContext;)Ljetbrains/mps/openapi/editor/cells/EditorCell;" />
      <node id="3961775458390352311" at="213,0,219,0" concept="4" trace="createEmptyCell#(Ljetbrains/mps/openapi/editor/EditorContext;)Ljetbrains/mps/openapi/editor/cells/EditorCell;" />
      <node id="3961775458390352311" at="232,0,238,0" concept="4" trace="createConstant_rjgbfl_e0#(Ljetbrains/mps/openapi/editor/EditorContext;Lorg/jetbrains/mps/openapi/model/SNode;)Ljetbrains/mps/openapi/editor/cells/EditorCell;" />
      <node id="3961775458390352311" at="136,0,143,0" concept="4" trace="createRefNodeList_rjgbfl_b2a#(Ljetbrains/mps/openapi/editor/EditorContext;Lorg/jetbrains/mps/openapi/model/SNode;)Ljetbrains/mps/openapi/editor/cells/EditorCell;" />
      <node id="3961775458390352316" at="58,0,67,0" concept="4" trace="createConstant_rjgbfl_a0#(Ljetbrains/mps/openapi/editor/EditorContext;Lorg/jetbrains/mps/openapi/model/SNode;)Ljetbrains/mps/openapi/editor/cells/EditorCell;" />
      <node id="3961775458390352325" at="127,0,136,0" concept="4" trace="createConstant_rjgbfl_a2a#(Ljetbrains/mps/openapi/editor/EditorContext;Lorg/jetbrains/mps/openapi/model/SNode;)Ljetbrains/mps/openapi/editor/cells/EditorCell;" />
      <node id="3961775458390352311" at="114,0,124,0" concept="4" trace="createCollection_rjgbfl_c0#(Ljetbrains/mps/openapi/editor/EditorContext;Lorg/jetbrains/mps/openapi/model/SNode;)Ljetbrains/mps/openapi/editor/cells/EditorCell;" />
      <node id="3961775458390352311" at="219,132,229,7" concept="3" />
      <node id="3961775458390352311" at="162,132,173,7" concept="3" />
      <node id="3961775458390352311" at="175,0,187,0" concept="4" trace="createSeparatorCell#(Ljetbrains/mps/openapi/editor/EditorContext;Lorg/jetbrains/mps/openapi/model/SNode;Lorg/jetbrains/mps/openapi/model/SNode;)Ljetbrains/mps/openapi/editor/cells/EditorCell;" />
      <node id="3961775458390352311" at="188,0,200,0" concept="4" trace="createRefNodeList_rjgbfl_d0#(Ljetbrains/mps/openapi/editor/EditorContext;Lorg/jetbrains/mps/openapi/model/SNode;)Ljetbrains/mps/openapi/editor/cells/EditorCell;" />
      <node id="3961775458390352311" at="219,0,231,0" concept="4" trace="installElementCellActions#(Lorg/jetbrains/mps/openapi/model/SNode;Lorg/jetbrains/mps/openapi/model/SNode;Ljetbrains/mps/openapi/editor/cells/EditorCell;Ljetbrains/mps/openapi/editor/EditorContext;)V" />
      <node id="3961775458390352311" at="162,0,175,0" concept="4" trace="installElementCellActions#(Lorg/jetbrains/mps/openapi/model/SNode;Lorg/jetbrains/mps/openapi/model/SNode;Ljetbrains/mps/openapi/editor/cells/EditorCell;Ljetbrains/mps/openapi/editor/EditorContext;)V" />
      <node id="3961775458390352311" at="43,0,58,0" concept="4" trace="createCollection_rjgbfl_a#(Ljetbrains/mps/openapi/editor/EditorContext;Lorg/jetbrains/mps/openapi/model/SNode;)Ljetbrains/mps/openapi/editor/cells/EditorCell;" />
      <node id="3961775458390352321" at="97,0,113,0" concept="4" trace="createProperty_rjgbfl_a0b0#(Ljetbrains/mps/openapi/editor/EditorContext;Lorg/jetbrains/mps/openapi/model/SNode;)Ljetbrains/mps/openapi/editor/cells/EditorCell;" />
      <node id="3961775458390352311" at="67,0,87,0" concept="4" trace="createRefCell_rjgbfl_b0#(Ljetbrains/mps/openapi/editor/EditorContext;Lorg/jetbrains/mps/openapi/model/SNode;)Ljetbrains/mps/openapi/editor/cells/EditorCell;" />
      <scope id="3961775458390352311" at="40,79,41,63" />
      <scope id="3961775458390352311" at="49,61,50,85" />
      <scope id="3961775458390352311" at="53,61,54,83" />
      <scope id="3961775458390352319" at="88,33,89,14" />
      <scope id="3961775458390352319" at="91,69,92,67" />
      <scope id="3961775458390352319" at="94,81,95,66" />
      <scope id="3961775458390352330" at="124,97,125,249" />
      <scope id="3961775458390352311" at="144,115,145,50" />
      <scope id="3961775458390352311" at="170,122,171,409" />
      <scope id="3961775458390352311" at="201,100,202,50" />
      <scope id="3961775458390352311" at="226,122,227,395" />
      <scope id="3961775458390352349" at="238,97,239,263" />
      <scope id="3961775458390352311" at="74,39,76,33" />
      <scope id="3961775458390352311" at="81,35,83,112">
        <var name="manager" id="3961775458390352311" />
      </scope>
      <scope id="3961775458390352321" at="107,37,109,114">
        <var name="manager" id="3961775458390352321" />
      </scope>
      <scope id="3961775458390352311" at="147,66,149,93">
        <var name="listOwner" id="3961775458390352311" />
      </scope>
      <scope id="3961775458390352311" at="204,66,206,93">
        <var name="listOwner" id="3961775458390352311" />
      </scope>
      <scope id="3961775458390352311" at="222,34,224,146" />
      <scope id="3961775458390352311" at="40,0,43,0">
        <var name="editorContext" id="3961775458390352311" />
        <var name="node" id="3961775458390352311" />
      </scope>
      <scope id="3961775458390352319" at="88,0,91,0" />
      <scope id="3961775458390352319" at="91,0,94,0">
        <var name="editorContext" id="3961775458390352319" />
      </scope>
      <scope id="3961775458390352319" at="94,0,97,0">
        <var name="editorContext" id="3961775458390352319" />
        <var name="node" id="3961775458390352319" />
      </scope>
      <scope id="3961775458390352329" at="124,0,127,0">
        <var name="editorContext" id="3961775458390352329" />
        <var name="node" id="3961775458390352329" />
      </scope>
      <scope id="3961775458390352311" at="144,0,147,0">
>>>>>>> bd830ede
        <var name="childRole" id="3961775458390352311" />
        <var name="context" id="3961775458390352311" />
        <var name="ownerNode" id="3961775458390352311" />
      </scope>
<<<<<<< HEAD
      <scope id="3961775458390352311" at="190,0,193,0">
        <var name="editorContext" id="3961775458390352311" />
      </scope>
      <scope id="3961775458390352311" at="193,57,196,25">
        <var name="elementCell" id="3961775458390352311" />
      </scope>
      <scope id="3961775458390352311" at="207,34,210,80" />
      <scope id="3961775458390352311" at="243,0,246,0">
=======
      <scope id="3961775458390352311" at="151,86,154,25">
        <var name="elementCell" id="3961775458390352311" />
      </scope>
      <scope id="3961775458390352311" at="165,34,168,80" />
      <scope id="3961775458390352311" at="201,0,204,0">
>>>>>>> bd830ede
        <var name="childRole" id="3961775458390352311" />
        <var name="context" id="3961775458390352311" />
        <var name="ownerNode" id="3961775458390352311" />
      </scope>
<<<<<<< HEAD
      <scope id="3961775458390352311" at="246,0,249,0">
        <var name="editorContext" id="3961775458390352311" />
      </scope>
      <scope id="3961775458390352311" at="249,57,252,25">
        <var name="elementCell" id="3961775458390352311" />
      </scope>
      <scope id="3961775458390352348" at="279,0,282,0">
        <var name="editorContext" id="3961775458390352348" />
        <var name="node" id="3961775458390352348" />
      </scope>
      <scope id="3961775458390352311" at="45,0,49,0">
        <var name="context" id="3961775458390352311" />
        <var name="node" id="3961775458390352311" />
      </scope>
      <scope id="3961775458390352311" at="113,0,117,0">
=======
      <scope id="3961775458390352311" at="208,86,211,25">
        <var name="elementCell" id="3961775458390352311" />
      </scope>
      <scope id="3961775458390352348" at="238,0,241,0">
        <var name="editorContext" id="3961775458390352348" />
        <var name="node" id="3961775458390352348" />
      </scope>
      <scope id="3961775458390352311" at="147,0,151,0">
>>>>>>> bd830ede
        <var name="editorContext" id="3961775458390352311" />
        <var name="node" id="3961775458390352311" />
      </scope>
<<<<<<< HEAD
      <scope id="3961775458390352311" at="198,41,202,23">
        <var name="emptyCell" id="3961775458390352311" />
      </scope>
      <scope id="3961775458390352311" at="254,41,258,23">
        <var name="emptyCell" id="3961775458390352311" />
      </scope>
      <scope id="3961775458390352311" at="273,49,277,22">
        <var name="editorCell" id="3961775458390352311" />
      </scope>
      <scope id="3961775458390352311" at="50,0,55,0" />
      <scope id="3961775458390352311" at="123,0,128,0">
        <var name="context" id="3961775458390352311" />
        <var name="node" id="3961775458390352311" />
        <var name="referencingNode" id="3961775458390352311" />
      </scope>
      <scope id="3961775458390352311" at="133,0,138,0" />
      <scope id="3961775458390352311" at="179,53,184,22">
        <var name="editorCell" id="3961775458390352311" />
        <var name="handler" id="3961775458390352311" />
      </scope>
      <scope id="3961775458390352311" at="193,0,198,0">
        <var name="elementNode" id="3961775458390352311" />
      </scope>
      <scope id="3961775458390352311" at="249,0,254,0">
        <var name="elementNode" id="3961775458390352311" />
      </scope>
      <scope id="3961775458390352311" at="198,0,204,0" />
      <scope id="3961775458390352311" at="254,0,260,0" />
      <scope id="3961775458390352311" at="273,0,279,0" />
      <scope id="3961775458390352316" at="76,49,83,22">
        <var name="editorCell" id="3961775458390352316" />
        <var name="style" id="3961775458390352316" />
      </scope>
      <scope id="3961775458390352325" at="170,50,177,22">
        <var name="editorCell" id="3961775458390352325" />
        <var name="style" id="3961775458390352325" />
      </scope>
      <scope id="3961775458390352311" at="179,0,186,0" />
      <scope id="3961775458390352311" at="157,51,165,22">
        <var name="editorCell" id="3961775458390352311" />
        <var name="style" id="3961775458390352311" />
      </scope>
      <scope id="3961775458390352311" at="261,96,269,9" />
      <scope id="3961775458390352316" at="76,0,85,0" />
      <scope id="3961775458390352325" at="170,0,179,0" />
      <scope id="3961775458390352311" at="205,96,214,9" />
      <scope id="3961775458390352311" at="218,75,227,24">
        <var name="editorCell" id="3961775458390352311" />
        <var name="style" id="3961775458390352311" />
      </scope>
      <scope id="3961775458390352311" at="157,0,167,0" />
      <scope id="3961775458390352311" at="230,52,240,22">
=======
      <scope id="3961775458390352311" at="156,68,160,23">
        <var name="emptyCell" id="3961775458390352311" />
      </scope>
      <scope id="3961775458390352311" at="204,0,208,0">
        <var name="editorContext" id="3961775458390352311" />
      </scope>
      <scope id="3961775458390352311" at="213,68,217,23">
        <var name="emptyCell" id="3961775458390352311" />
      </scope>
      <scope id="3961775458390352311" at="232,88,236,22">
        <var name="editorCell" id="3961775458390352311" />
      </scope>
      <scope id="3961775458390352311" at="136,92,141,22">
        <var name="editorCell" id="3961775458390352311" />
        <var name="handler" id="3961775458390352311" />
      </scope>
      <scope id="3961775458390352311" at="151,0,156,0">
        <var name="editorContext" id="3961775458390352311" />
        <var name="elementNode" id="3961775458390352311" />
      </scope>
      <scope id="3961775458390352311" at="208,0,213,0">
        <var name="editorContext" id="3961775458390352311" />
        <var name="elementNode" id="3961775458390352311" />
      </scope>
      <scope id="3961775458390352311" at="156,0,162,0">
        <var name="editorContext" id="3961775458390352311" />
      </scope>
      <scope id="3961775458390352311" at="213,0,219,0">
        <var name="editorContext" id="3961775458390352311" />
      </scope>
      <scope id="3961775458390352311" at="232,0,238,0">
        <var name="editorContext" id="3961775458390352311" />
        <var name="node" id="3961775458390352311" />
      </scope>
      <scope id="3961775458390352316" at="58,88,65,22">
        <var name="editorCell" id="3961775458390352316" />
        <var name="style" id="3961775458390352316" />
      </scope>
      <scope id="3961775458390352325" at="127,89,134,22">
        <var name="editorCell" id="3961775458390352325" />
        <var name="style" id="3961775458390352325" />
      </scope>
      <scope id="3961775458390352311" at="136,0,143,0">
        <var name="editorContext" id="3961775458390352311" />
        <var name="node" id="3961775458390352311" />
      </scope>
      <scope id="3961775458390352311" at="114,90,122,22">
        <var name="editorCell" id="3961775458390352311" />
        <var name="style" id="3961775458390352311" />
      </scope>
      <scope id="3961775458390352311" at="220,96,228,9" />
      <scope id="3961775458390352316" at="58,0,67,0">
        <var name="editorContext" id="3961775458390352316" />
        <var name="node" id="3961775458390352316" />
      </scope>
      <scope id="3961775458390352325" at="127,0,136,0">
        <var name="editorContext" id="3961775458390352325" />
        <var name="node" id="3961775458390352325" />
      </scope>
      <scope id="3961775458390352311" at="163,96,172,9" />
      <scope id="3961775458390352311" at="176,104,185,24">
        <var name="editorCell" id="3961775458390352311" />
        <var name="style" id="3961775458390352311" />
      </scope>
      <scope id="3961775458390352311" at="114,0,124,0">
        <var name="editorContext" id="3961775458390352311" />
        <var name="node" id="3961775458390352311" />
      </scope>
      <scope id="3961775458390352311" at="188,91,198,22">
>>>>>>> bd830ede
        <var name="editorCell" id="3961775458390352311" />
        <var name="handler" id="3961775458390352311" />
        <var name="style" id="3961775458390352311" />
      </scope>
<<<<<<< HEAD
      <scope id="3961775458390352311" at="260,86,270,7" />
      <scope id="3961775458390352311" at="204,86,215,7" />
      <scope id="3961775458390352311" at="217,0,229,0">
        <var name="nextNode" id="3961775458390352311" />
        <var name="prevNode" id="3961775458390352311" />
      </scope>
      <scope id="3961775458390352311" at="230,0,242,0" />
      <scope id="3961775458390352311" at="260,0,272,0">
=======
      <scope id="3961775458390352311" at="219,132,229,7" />
      <scope id="3961775458390352311" at="162,132,173,7" />
      <scope id="3961775458390352311" at="175,0,187,0">
        <var name="editorContext" id="3961775458390352311" />
        <var name="nextNode" id="3961775458390352311" />
        <var name="prevNode" id="3961775458390352311" />
      </scope>
      <scope id="3961775458390352311" at="188,0,200,0">
        <var name="editorContext" id="3961775458390352311" />
        <var name="node" id="3961775458390352311" />
      </scope>
      <scope id="3961775458390352311" at="219,0,231,0">
        <var name="editorContext" id="3961775458390352311" />
>>>>>>> bd830ede
        <var name="elementCell" id="3961775458390352311" />
        <var name="elementNode" id="3961775458390352311" />
      </scope>
<<<<<<< HEAD
      <scope id="3961775458390352311" at="204,0,217,0">
=======
      <scope id="3961775458390352311" at="162,0,175,0">
        <var name="editorContext" id="3961775458390352311" />
>>>>>>> bd830ede
        <var name="elementCell" id="3961775458390352311" />
        <var name="elementNode" id="3961775458390352311" />
      </scope>
<<<<<<< HEAD
      <scope id="3961775458390352311" at="60,50,74,22">
        <var name="editorCell" id="3961775458390352311" />
      </scope>
      <scope id="3961775458390352321" at="139,53,154,24">
=======
      <scope id="3961775458390352321" at="97,92,111,24">
>>>>>>> bd830ede
        <var name="attributeConcept" id="3961775458390352321" />
        <var name="editorCell" id="3961775458390352321" />
        <var name="provider" id="3961775458390352321" />
      </scope>
<<<<<<< HEAD
      <scope id="3961775458390352311" at="60,0,76,0" />
      <scope id="3961775458390352321" at="139,0,156,0" />
      <scope id="3961775458390352311" at="85,48,104,22">
=======
      <scope id="3961775458390352311" at="43,0,58,0">
        <var name="editorContext" id="3961775458390352311" />
        <var name="node" id="3961775458390352311" />
      </scope>
      <scope id="3961775458390352321" at="97,0,113,0">
        <var name="editorContext" id="3961775458390352321" />
        <var name="node" id="3961775458390352321" />
      </scope>
      <scope id="3961775458390352311" at="67,87,85,22">
>>>>>>> bd830ede
        <var name="attributeConcept" id="3961775458390352311" />
        <var name="editorCell" id="3961775458390352311" />
        <var name="provider" id="3961775458390352311" />
      </scope>
<<<<<<< HEAD
      <scope id="3961775458390352311" at="85,0,106,0" />
      <unit id="3961775458390352311" at="106,0,118,0" name="jetbrains.mps.build.workflow.editor.BwfTaskPart_EditorBuilder_a$_Inline_rjgbfl_a1a" />
      <unit id="3961775458390352311" at="242,0,273,0" name="jetbrains.mps.build.workflow.editor.BwfTaskPart_EditorBuilder_a$subTasksListHandler_rjgbfl_d0" />
      <unit id="3961775458390352311" at="118,0,157,0" name="jetbrains.mps.build.workflow.editor.BwfTaskPart_EditorBuilder_a$Inline_Builder_rjgbfl_a1a" />
      <unit id="3961775458390352311" at="186,0,230,0" name="jetbrains.mps.build.workflow.editor.BwfTaskPart_EditorBuilder_a$additionalDependenciesListHandler_rjgbfl_b2a" />
      <unit id="3961775458390352311" at="41,0,283,0" name="jetbrains.mps.build.workflow.editor.BwfTaskPart_EditorBuilder_a" />
=======
      <scope id="3961775458390352311" at="67,0,87,0">
        <var name="editorContext" id="3961775458390352311" />
        <var name="node" id="3961775458390352311" />
      </scope>
      <unit id="3961775458390352319" at="87,0,114,0" name="jetbrains.mps.build.workflow.editor.BwfTaskPart_Editor$_Inline_rjgbfl_a1a" />
      <unit id="3961775458390352311" at="200,0,232,0" name="jetbrains.mps.build.workflow.editor.BwfTaskPart_Editor$subTasksListHandler_rjgbfl_d0" />
      <unit id="3961775458390352311" at="143,0,188,0" name="jetbrains.mps.build.workflow.editor.BwfTaskPart_Editor$additionalDependenciesListHandler_rjgbfl_b2a" />
      <unit id="3961775458390352311" at="39,0,242,0" name="jetbrains.mps.build.workflow.editor.BwfTaskPart_Editor" />
>>>>>>> bd830ede
    </file>
  </root>
  <root nodeRef="r:1267752b-a233-4432-a848-3e68e0ea0db1(jetbrains.mps.build.workflow.editor)/4755209551904389321">
    <file name="BwfJavaModule_Editor.java">
<<<<<<< HEAD
      <node id="4755209551904389321" at="11,79,12,79" concept="6" />
      <node id="4755209551904389321" at="14,82,15,82" concept="6" />
      <node id="4755209551904389321" at="11,0,14,0" concept="4" trace="createEditorCell#(Ljetbrains/mps/openapi/editor/EditorContext;Lorg/jetbrains/mps/openapi/model/SNode;)Ljetbrains/mps/openapi/editor/cells/EditorCell;" />
      <node id="4755209551904389321" at="14,0,17,0" concept="4" trace="createInspectedCell#(Ljetbrains/mps/openapi/editor/EditorContext;Lorg/jetbrains/mps/openapi/model/SNode;)Ljetbrains/mps/openapi/editor/cells/EditorCell;" />
      <scope id="4755209551904389321" at="11,79,12,79" />
      <scope id="4755209551904389321" at="14,82,15,82" />
      <scope id="4755209551904389321" at="11,0,14,0">
        <var name="editorContext" id="4755209551904389321" />
        <var name="node" id="4755209551904389321" />
      </scope>
      <scope id="4755209551904389321" at="14,0,17,0">
        <var name="editorContext" id="4755209551904389321" />
        <var name="node" id="4755209551904389321" />
      </scope>
      <unit id="4755209551904389321" at="10,0,18,0" name="jetbrains.mps.build.workflow.editor.BwfJavaModule_Editor" />
    </file>
    <file name="BwfJavaModule_EditorBuilder_a.java">
      <node id="4755209551904389321" at="37,93,38,19" concept="10" />
      <node id="4755209551904389321" at="38,19,39,18" concept="1" />
      <node id="4755209551904389321" at="44,26,45,18" concept="6" />
      <node id="4755209551904389321" at="48,39,49,39" concept="6" />
      <node id="4755209551904389321" at="52,50,53,103" concept="5" />
      <node id="4755209551904389321" at="53,103,54,48" concept="1" />
      <node id="4755209551904389321" at="54,48,55,28" concept="1" />
      <node id="4755209551904389321" at="55,28,56,65" concept="1" />
      <node id="4755209551904389321" at="56,65,57,57" concept="1" />
      <node id="4755209551904389321" at="57,57,58,57" concept="1" />
      <node id="4755209551904389321" at="58,57,59,57" concept="1" />
      <node id="4755209551904389321" at="59,57,60,60" concept="1" />
      <node id="4755209551904389321" at="60,60,61,59" concept="1" />
      <node id="4755209551904389321" at="61,59,62,57" concept="1" />
      <node id="4755209551904389321" at="62,57,63,22" concept="6" />
      <node id="4755209551904389325" at="65,49,66,112" concept="5" />
      <node id="4755209551904389325" at="66,112,67,47" concept="1" />
      <node id="4755209551904389325" at="67,47,68,34" concept="5" />
      <node id="4755209551904389325" at="68,34,69,82" concept="1" />
      <node id="4755209551904389325" at="69,82,70,40" concept="1" />
      <node id="4755209551904389325" at="70,40,71,34" concept="1" />
      <node id="4755209551904389325" at="71,34,72,22" concept="6" />
      <node id="4755209551904389368" at="74,49,75,89" concept="5" />
      <node id="4755209551904389368" at="75,89,76,29" concept="1" />
      <node id="4755209551904389368" at="76,29,77,42" concept="1" />
      <node id="4755209551904389368" at="77,42,78,26" concept="5" />
      <node id="4755209551904389368" at="78,26,79,63" concept="1" />
      <node id="4755209551904389368" at="79,63,80,42" concept="1" />
      <node id="4755209551904389368" at="80,42,81,73" concept="1" />
      <node id="4755209551904389368" at="81,73,82,57" concept="5" />
      <node id="4755209551904389368" at="82,57,83,59" concept="5" />
      <node id="4755209551904389368" at="84,35,85,87" concept="5" />
      <node id="4755209551904389368" at="85,87,86,94" concept="6" />
      <node id="4755209551904389368" at="87,10,88,22" concept="6" />
      <node id="6520682027041170533" at="90,49,91,103" concept="5" />
      <node id="6520682027041170533" at="91,103,92,47" concept="1" />
      <node id="6520682027041170533" at="92,47,93,34" concept="5" />
      <node id="6520682027041170533" at="93,34,94,82" concept="1" />
      <node id="6520682027041170533" at="94,82,95,40" concept="1" />
      <node id="6520682027041170533" at="95,40,96,34" concept="1" />
      <node id="6520682027041170533" at="96,34,97,22" concept="6" />
      <node id="4755209551904389321" at="99,52,100,142" concept="5" />
      <node id="4755209551904389321" at="100,142,101,91" concept="5" />
      <node id="4755209551904389321" at="101,91,102,49" concept="1" />
      <node id="4755209551904389321" at="102,49,103,34" concept="5" />
      <node id="4755209551904389321" at="103,34,104,60" concept="1" />
      <node id="4755209551904389321" at="104,60,105,40" concept="1" />
      <node id="4755209551904389321" at="105,40,106,49" concept="1" />
      <node id="4755209551904389321" at="106,49,107,22" concept="6" />
      <node id="4755209551904389321" at="110,100,111,50" concept="10" />
      <node id="4755209551904389321" at="113,66,114,93" concept="6" />
      <node id="4755209551904389321" at="116,57,117,65" concept="5" />
      <node id="4755209551904389321" at="117,65,118,58" concept="1" />
      <node id="4755209551904389321" at="118,58,119,25" concept="6" />
      <node id="4755209551904389321" at="121,41,122,34" concept="5" />
      <node id="4755209551904389321" at="122,34,123,42" concept="1" />
      <node id="4755209551904389321" at="123,42,124,49" concept="1" />
      <node id="4755209551904389321" at="124,49,125,23" concept="6" />
      <node id="4755209551904389321" at="128,96,129,134" concept="1" />
      <node id="4755209551904389321" at="130,34,131,142" concept="1" />
      <node id="4755209551904389321" at="131,142,132,146" concept="1" />
      <node id="4755209551904389321" at="134,122,135,397" concept="1" />
      <node id="4755209551904389321" at="140,51,141,103" concept="5" />
      <node id="4755209551904389321" at="141,103,142,49" concept="1" />
      <node id="4755209551904389321" at="142,49,143,34" concept="5" />
      <node id="4755209551904389321" at="143,34,144,58" concept="1" />
      <node id="4755209551904389321" at="144,58,145,49" concept="1" />
      <node id="4755209551904389321" at="145,49,146,40" concept="1" />
      <node id="4755209551904389321" at="146,40,147,58" concept="1" />
      <node id="4755209551904389321" at="147,58,148,57" concept="1" />
      <node id="4755209551904389321" at="148,57,149,58" concept="1" />
      <node id="4755209551904389321" at="149,58,150,57" concept="1" />
      <node id="4755209551904389321" at="150,57,151,58" concept="1" />
      <node id="4755209551904389321" at="151,58,152,61" concept="1" />
      <node id="4755209551904389321" at="152,61,153,58" concept="1" />
      <node id="4755209551904389321" at="153,58,154,58" concept="1" />
      <node id="4755209551904389321" at="154,58,155,58" concept="1" />
      <node id="4755209551904389321" at="155,58,156,61" concept="1" />
      <node id="4755209551904389321" at="156,61,157,22" concept="6" />
      <node id="4755209551904389328" at="159,50,160,99" concept="5" />
      <node id="4755209551904389328" at="160,99,161,48" concept="1" />
      <node id="4755209551904389328" at="161,48,162,34" concept="5" />
      <node id="4755209551904389328" at="162,34,163,82" concept="1" />
      <node id="4755209551904389328" at="163,82,164,60" concept="1" />
      <node id="4755209551904389328" at="164,60,165,40" concept="1" />
      <node id="4755209551904389328" at="165,40,166,34" concept="1" />
      <node id="4755209551904389328" at="166,34,167,22" concept="6" />
      <node id="4755209551904389321" at="169,49,170,270" concept="5" />
      <node id="4755209551904389321" at="170,270,171,33" concept="6" />
      <node id="4755209551904389321" at="174,122,175,49" concept="10" />
      <node id="4755209551904389321" at="177,55,178,59" concept="5" />
      <node id="4755209551904389321" at="178,59,179,41" concept="1" />
      <node id="4755209551904389321" at="179,41,180,24" concept="6" />
      <node id="4755209551904389321" at="183,118,184,385" concept="1" />
      <node id="4755209551904389321" at="186,41,187,38" concept="1" />
      <node id="4755209551904389321" at="188,7,189,36" concept="5" />
      <node id="4755209551904389321" at="189,36,190,60" concept="1" />
      <node id="4755209551904389321" at="190,60,191,62" concept="1" />
      <node id="4755209551904389321" at="191,62,192,42" concept="1" />
      <node id="4755209551904389321" at="195,44,196,54" concept="5" />
      <node id="4755209551904389321" at="196,54,197,44" concept="1" />
      <node id="4755209551904389321" at="197,44,198,0" concept="8" />
      <node id="4755209551904389321" at="198,0,199,40" concept="1" />
      <node id="4755209551904389321" at="199,40,200,24" concept="6" />
      <node id="4755209551904389321" at="202,40,203,28" concept="6" />
      <node id="1659807394254493217" at="206,50,207,102" concept="5" />
      <node id="1659807394254493217" at="207,102,208,48" concept="1" />
      <node id="1659807394254493217" at="208,48,209,34" concept="5" />
      <node id="1659807394254493217" at="209,34,210,82" concept="1" />
      <node id="1659807394254493217" at="210,82,211,60" concept="1" />
      <node id="1659807394254493217" at="211,60,212,40" concept="1" />
      <node id="1659807394254493217" at="212,40,213,34" concept="1" />
      <node id="1659807394254493217" at="213,34,214,22" concept="6" />
      <node id="4755209551904389321" at="216,49,217,274" concept="5" />
      <node id="4755209551904389321" at="217,274,218,33" concept="6" />
      <node id="4755209551904389321" at="221,124,222,49" concept="10" />
      <node id="4755209551904389321" at="224,55,225,59" concept="5" />
      <node id="4755209551904389321" at="225,59,226,41" concept="1" />
      <node id="4755209551904389321" at="226,41,227,24" concept="6" />
      <node id="4755209551904389321" at="230,118,231,387" concept="1" />
      <node id="4755209551904389321" at="233,41,234,40" concept="1" />
      <node id="4755209551904389321" at="235,7,236,36" concept="5" />
      <node id="4755209551904389321" at="236,36,237,60" concept="1" />
      <node id="4755209551904389321" at="237,60,238,62" concept="1" />
      <node id="4755209551904389321" at="238,62,239,42" concept="1" />
      <node id="4755209551904389321" at="242,44,243,54" concept="5" />
      <node id="4755209551904389321" at="243,54,244,46" concept="1" />
      <node id="4755209551904389321" at="244,46,245,0" concept="8" />
      <node id="4755209551904389321" at="245,0,246,40" concept="1" />
      <node id="4755209551904389321" at="246,40,247,24" concept="6" />
      <node id="4755209551904389321" at="249,40,250,30" concept="6" />
      <node id="4755209551904389354" at="253,50,254,105" concept="5" />
      <node id="4755209551904389354" at="254,105,255,48" concept="1" />
      <node id="4755209551904389354" at="255,48,256,34" concept="5" />
      <node id="4755209551904389354" at="256,34,257,82" concept="1" />
      <node id="4755209551904389354" at="257,82,258,60" concept="1" />
      <node id="4755209551904389354" at="258,60,259,40" concept="1" />
      <node id="4755209551904389354" at="259,40,260,34" concept="1" />
      <node id="4755209551904389354" at="260,34,261,22" concept="6" />
      <node id="4755209551904389321" at="263,53,264,151" concept="5" />
      <node id="4755209551904389321" at="264,151,265,91" concept="5" />
      <node id="4755209551904389321" at="265,91,266,53" concept="1" />
      <node id="4755209551904389321" at="266,53,267,34" concept="5" />
      <node id="4755209551904389321" at="267,34,268,58" concept="1" />
      <node id="4755209551904389321" at="268,58,269,68" concept="1" />
      <node id="4755209551904389321" at="269,68,270,40" concept="1" />
      <node id="4755209551904389321" at="270,40,271,49" concept="1" />
      <node id="4755209551904389321" at="271,49,272,22" concept="6" />
      <node id="4755209551904389321" at="275,105,276,50" concept="10" />
      <node id="4755209551904389321" at="278,66,279,93" concept="6" />
      <node id="4755209551904389321" at="281,57,282,65" concept="5" />
      <node id="4755209551904389321" at="282,65,283,58" concept="1" />
      <node id="4755209551904389321" at="283,58,284,25" concept="6" />
      <node id="4755209551904389321" at="286,41,287,34" concept="5" />
      <node id="4755209551904389321" at="287,34,288,42" concept="1" />
      <node id="4755209551904389321" at="288,42,289,49" concept="1" />
      <node id="4755209551904389321" at="289,49,290,23" concept="6" />
      <node id="4755209551904389321" at="293,96,294,134" concept="1" />
      <node id="4755209551904389321" at="295,34,296,142" concept="1" />
      <node id="4755209551904389321" at="296,142,297,146" concept="1" />
      <node id="4755209551904389321" at="299,122,300,401" concept="1" />
      <node id="7385586609667660413" at="305,50,306,99" concept="5" />
      <node id="7385586609667660413" at="306,99,307,48" concept="1" />
      <node id="7385586609667660413" at="307,48,308,34" concept="5" />
      <node id="7385586609667660413" at="308,34,309,82" concept="1" />
      <node id="7385586609667660413" at="309,82,310,60" concept="1" />
      <node id="7385586609667660413" at="310,60,311,40" concept="1" />
      <node id="7385586609667660413" at="311,40,312,34" concept="1" />
      <node id="7385586609667660413" at="312,34,313,22" concept="6" />
      <node id="7385586609667660415" at="315,50,316,89" concept="5" />
      <node id="7385586609667660415" at="316,89,317,37" concept="1" />
      <node id="7385586609667660415" at="317,37,318,50" concept="1" />
      <node id="7385586609667660415" at="318,50,319,26" concept="5" />
      <node id="7385586609667660415" at="319,26,320,63" concept="1" />
      <node id="7385586609667660415" at="320,63,321,50" concept="1" />
      <node id="7385586609667660415" at="321,50,322,34" concept="5" />
      <node id="7385586609667660415" at="322,34,323,58" concept="1" />
      <node id="7385586609667660415" at="323,58,324,60" concept="1" />
      <node id="7385586609667660415" at="324,60,325,40" concept="1" />
      <node id="7385586609667660415" at="325,40,326,73" concept="1" />
      <node id="7385586609667660415" at="326,73,327,57" concept="5" />
      <node id="7385586609667660415" at="327,57,328,59" concept="5" />
      <node id="7385586609667660415" at="329,35,330,87" concept="5" />
      <node id="7385586609667660415" at="330,87,331,94" concept="6" />
      <node id="7385586609667660415" at="332,10,333,22" concept="6" />
      <node id="733309334558001803" at="335,50,336,100" concept="5" />
      <node id="733309334558001803" at="336,100,337,48" concept="1" />
      <node id="733309334558001803" at="337,48,338,34" concept="5" />
      <node id="733309334558001803" at="338,34,339,82" concept="1" />
      <node id="733309334558001803" at="339,82,340,60" concept="1" />
      <node id="733309334558001803" at="340,60,341,40" concept="1" />
      <node id="733309334558001803" at="341,40,342,34" concept="1" />
      <node id="733309334558001803" at="342,34,343,22" concept="6" />
      <node id="4755209551904389321" at="345,53,346,161" concept="5" />
      <node id="4755209551904389321" at="346,161,347,91" concept="5" />
      <node id="4755209551904389321" at="347,91,348,58" concept="1" />
      <node id="4755209551904389321" at="348,58,349,34" concept="5" />
      <node id="4755209551904389321" at="349,34,350,58" concept="1" />
      <node id="4755209551904389321" at="350,58,351,68" concept="1" />
      <node id="4755209551904389321" at="351,68,352,40" concept="1" />
      <node id="4755209551904389321" at="352,40,353,49" concept="1" />
      <node id="4755209551904389321" at="353,49,354,22" concept="6" />
      <node id="4755209551904389321" at="357,110,358,50" concept="10" />
      <node id="4755209551904389321" at="360,66,361,93" concept="6" />
      <node id="4755209551904389321" at="363,57,364,65" concept="5" />
      <node id="4755209551904389321" at="364,65,365,58" concept="1" />
      <node id="4755209551904389321" at="365,58,366,25" concept="6" />
      <node id="4755209551904389321" at="368,41,369,34" concept="5" />
      <node id="4755209551904389321" at="369,34,370,47" concept="1" />
      <node id="4755209551904389321" at="370,47,371,49" concept="1" />
      <node id="4755209551904389321" at="371,49,372,23" concept="6" />
      <node id="4755209551904389321" at="375,96,376,134" concept="1" />
      <node id="4755209551904389321" at="377,34,378,142" concept="1" />
      <node id="4755209551904389321" at="378,142,379,146" concept="1" />
      <node id="4755209551904389321" at="381,122,382,405" concept="1" />
      <node id="733309334558505966" at="386,53,387,95" concept="5" />
      <node id="733309334558505966" at="387,95,388,51" concept="1" />
      <node id="733309334558505966" at="388,51,389,51" concept="1" />
      <node id="733309334558505966" at="389,51,390,24" concept="6" />
      <node id="4755209551904389362" at="393,49,394,93" concept="5" />
      <node id="4755209551904389362" at="394,93,395,47" concept="1" />
      <node id="4755209551904389362" at="395,47,396,34" concept="1" />
      <node id="4755209551904389362" at="396,34,397,22" concept="6" />
      <node id="4755209551904389321" at="34,0,36,0" concept="2" trace="myNode" />
      <node id="4755209551904389321" at="48,0,51,0" concept="4" trace="createCell#()Ljetbrains/mps/openapi/editor/cells/EditorCell;" />
      <node id="4755209551904389321" at="110,0,113,0" concept="0" trace="taskDepsListHandler_y27sly_d0#(Lorg/jetbrains/mps/openapi/model/SNode;Ljava/lang/String;Ljetbrains/mps/openapi/editor/EditorContext;)V" />
      <node id="4755209551904389321" at="113,0,116,0" concept="4" trace="createNodeToInsert#(Ljetbrains/mps/openapi/editor/EditorContext;)Lorg/jetbrains/mps/openapi/model/SNode;" />
      <node id="4755209551904389321" at="133,9,136,9" concept="3" />
      <node id="4755209551904389321" at="174,0,177,0" concept="0" trace="sourcesSingleRoleHandler_y27sly_b4a#(Lorg/jetbrains/mps/openapi/model/SNode;Lorg/jetbrains/mps/openapi/language/SContainmentLink;Ljetbrains/mps/openapi/editor/EditorContext;)V" />
      <node id="4755209551904389321" at="182,70,185,7" concept="3" />
      <node id="4755209551904389321" at="185,7,188,7" concept="3" />
      <node id="4755209551904389321" at="202,0,205,0" concept="4" trace="getNoTargetText#()Ljava/lang/String;" />
      <node id="4755209551904389321" at="221,0,224,0" concept="0" trace="resourcesSingleRoleHandler_y27sly_d4a#(Lorg/jetbrains/mps/openapi/model/SNode;Lorg/jetbrains/mps/openapi/language/SContainmentLink;Ljetbrains/mps/openapi/editor/EditorContext;)V" />
      <node id="4755209551904389321" at="229,70,232,7" concept="3" />
      <node id="4755209551904389321" at="232,7,235,7" concept="3" />
      <node id="4755209551904389321" at="249,0,252,0" concept="4" trace="getNoTargetText#()Ljava/lang/String;" />
      <node id="4755209551904389321" at="275,0,278,0" concept="0" trace="dependenciesListHandler_y27sly_f4a#(Lorg/jetbrains/mps/openapi/model/SNode;Ljava/lang/String;Ljetbrains/mps/openapi/editor/EditorContext;)V" />
      <node id="4755209551904389321" at="278,0,281,0" concept="4" trace="createNodeToInsert#(Ljetbrains/mps/openapi/editor/EditorContext;)Lorg/jetbrains/mps/openapi/model/SNode;" />
      <node id="4755209551904389321" at="298,9,301,9" concept="3" />
      <node id="4755209551904389321" at="357,0,360,0" concept="0" trace="prepareStatementsListHandler_y27sly_j4a#(Lorg/jetbrains/mps/openapi/model/SNode;Ljava/lang/String;Ljetbrains/mps/openapi/editor/EditorContext;)V" />
      <node id="4755209551904389321" at="360,0,363,0" concept="4" trace="createNodeToInsert#(Ljetbrains/mps/openapi/editor/EditorContext;)Lorg/jetbrains/mps/openapi/model/SNode;" />
      <node id="4755209551904389321" at="380,9,383,9" concept="3" />
      <node id="4755209551904389321" at="37,0,41,0" concept="0" trace="BwfJavaModule_EditorBuilder_a#(Ljetbrains/mps/openapi/editor/EditorContext;Lorg/jetbrains/mps/openapi/model/SNode;)V" />
      <node id="4755209551904389321" at="129,134,133,9" concept="3" />
      <node id="4755209551904389321" at="169,0,173,0" concept="4" trace="createRefNode_y27sly_b4a#()Ljetbrains/mps/openapi/editor/cells/EditorCell;" />
      <node id="4755209551904389321" at="216,0,220,0" concept="4" trace="createRefNode_y27sly_d4a#()Ljetbrains/mps/openapi/editor/cells/EditorCell;" />
      <node id="4755209551904389321" at="294,134,298,9" concept="3" />
      <node id="4755209551904389321" at="376,134,380,9" concept="3" />
      <node id="4755209551904389321" at="42,0,47,0" concept="4" trace="getNode#()Lorg/jetbrains/mps/openapi/model/SNode;" />
      <node id="4755209551904389368" at="83,59,88,22" concept="3" />
      <node id="4755209551904389321" at="116,0,121,0" concept="4" trace="createNodeCell#(Lorg/jetbrains/mps/openapi/model/SNode;)Ljetbrains/mps/openapi/editor/cells/EditorCell;" />
      <node id="4755209551904389321" at="177,0,182,0" concept="4" trace="createChildCell#(Lorg/jetbrains/mps/openapi/model/SNode;)Ljetbrains/mps/openapi/editor/cells/EditorCell;" />
      <node id="4755209551904389321" at="224,0,229,0" concept="4" trace="createChildCell#(Lorg/jetbrains/mps/openapi/model/SNode;)Ljetbrains/mps/openapi/editor/cells/EditorCell;" />
      <node id="4755209551904389321" at="281,0,286,0" concept="4" trace="createNodeCell#(Lorg/jetbrains/mps/openapi/model/SNode;)Ljetbrains/mps/openapi/editor/cells/EditorCell;" />
      <node id="7385586609667660415" at="328,59,333,22" concept="3" />
      <node id="4755209551904389321" at="363,0,368,0" concept="4" trace="createNodeCell#(Lorg/jetbrains/mps/openapi/model/SNode;)Ljetbrains/mps/openapi/editor/cells/EditorCell;" />
      <node id="4755209551904389321" at="121,0,127,0" concept="4" trace="createEmptyCell#()Ljetbrains/mps/openapi/editor/cells/EditorCell;" />
      <node id="4755209551904389321" at="286,0,292,0" concept="4" trace="createEmptyCell#()Ljetbrains/mps/openapi/editor/cells/EditorCell;" />
      <node id="4755209551904389321" at="368,0,374,0" concept="4" trace="createEmptyCell#()Ljetbrains/mps/openapi/editor/cells/EditorCell;" />
      <node id="733309334558505966" at="386,0,392,0" concept="4" trace="createConstant_y27sly_a9e0#()Ljetbrains/mps/openapi/editor/cells/EditorCell;" />
      <node id="4755209551904389362" at="393,0,399,0" concept="4" trace="createConstant_y27sly_f0#()Ljetbrains/mps/openapi/editor/cells/EditorCell;" />
      <node id="4755209551904389321" at="194,0,202,0" concept="4" trace="createEmptyCell#()Ljetbrains/mps/openapi/editor/cells/EditorCell;" />
      <node id="4755209551904389321" at="241,0,249,0" concept="4" trace="createEmptyCell#()Ljetbrains/mps/openapi/editor/cells/EditorCell;" />
      <node id="4755209551904389325" at="65,0,74,0" concept="4" trace="createConstant_y27sly_a0#()Ljetbrains/mps/openapi/editor/cells/EditorCell;" />
      <node id="6520682027041170533" at="90,0,99,0" concept="4" trace="createConstant_y27sly_c0#()Ljetbrains/mps/openapi/editor/cells/EditorCell;" />
      <node id="4755209551904389321" at="99,0,109,0" concept="4" trace="createRefNodeList_y27sly_d0#()Ljetbrains/mps/openapi/editor/cells/EditorCell;" />
      <node id="4755209551904389321" at="127,86,137,7" concept="3" />
      <node id="4755209551904389328" at="159,0,169,0" concept="4" trace="createConstant_y27sly_a4a#()Ljetbrains/mps/openapi/editor/cells/EditorCell;" />
      <node id="1659807394254493217" at="206,0,216,0" concept="4" trace="createConstant_y27sly_c4a#()Ljetbrains/mps/openapi/editor/cells/EditorCell;" />
      <node id="4755209551904389354" at="253,0,263,0" concept="4" trace="createConstant_y27sly_e4a#()Ljetbrains/mps/openapi/editor/cells/EditorCell;" />
      <node id="4755209551904389321" at="292,86,302,7" concept="3" />
      <node id="7385586609667660413" at="305,0,315,0" concept="4" trace="createConstant_y27sly_g4a#()Ljetbrains/mps/openapi/editor/cells/EditorCell;" />
      <node id="733309334558001803" at="335,0,345,0" concept="4" trace="createConstant_y27sly_i4a#()Ljetbrains/mps/openapi/editor/cells/EditorCell;" />
      <node id="4755209551904389321" at="374,86,384,7" concept="3" />
      <node id="4755209551904389321" at="263,0,274,0" concept="4" trace="createRefNodeList_y27sly_f4a#()Ljetbrains/mps/openapi/editor/cells/EditorCell;" />
      <node id="4755209551904389321" at="345,0,356,0" concept="4" trace="createRefNodeList_y27sly_j4a#()Ljetbrains/mps/openapi/editor/cells/EditorCell;" />
      <node id="4755209551904389321" at="127,0,139,0" concept="4" trace="installElementCellActions#(Lorg/jetbrains/mps/openapi/model/SNode;Ljetbrains/mps/openapi/editor/cells/EditorCell;)V" />
      <node id="4755209551904389321" at="182,0,194,0" concept="4" trace="installCellInfo#(Lorg/jetbrains/mps/openapi/model/SNode;Ljetbrains/mps/openapi/editor/cells/EditorCell;)V" />
      <node id="4755209551904389321" at="229,0,241,0" concept="4" trace="installCellInfo#(Lorg/jetbrains/mps/openapi/model/SNode;Ljetbrains/mps/openapi/editor/cells/EditorCell;)V" />
      <node id="4755209551904389321" at="292,0,304,0" concept="4" trace="installElementCellActions#(Lorg/jetbrains/mps/openapi/model/SNode;Ljetbrains/mps/openapi/editor/cells/EditorCell;)V" />
      <node id="4755209551904389321" at="374,0,386,0" concept="4" trace="installElementCellActions#(Lorg/jetbrains/mps/openapi/model/SNode;Ljetbrains/mps/openapi/editor/cells/EditorCell;)V" />
      <node id="4755209551904389321" at="52,0,65,0" concept="4" trace="createCollection_y27sly_a#()Ljetbrains/mps/openapi/editor/cells/EditorCell;" />
      <node id="4755209551904389368" at="74,0,90,0" concept="4" trace="createProperty_y27sly_b0#()Ljetbrains/mps/openapi/editor/cells/EditorCell;" />
      <node id="4755209551904389321" at="140,0,159,0" concept="4" trace="createCollection_y27sly_e0#()Ljetbrains/mps/openapi/editor/cells/EditorCell;" />
      <node id="7385586609667660415" at="315,0,335,0" concept="4" trace="createProperty_y27sly_h4a#()Ljetbrains/mps/openapi/editor/cells/EditorCell;" />
      <scope id="4755209551904389321" at="44,26,45,18" />
      <scope id="4755209551904389321" at="48,39,49,39" />
      <scope id="4755209551904389321" at="110,100,111,50" />
      <scope id="4755209551904389321" at="113,66,114,93" />
      <scope id="4755209551904389321" at="134,122,135,397" />
      <scope id="4755209551904389321" at="174,122,175,49" />
      <scope id="4755209551904389321" at="183,118,184,385" />
      <scope id="4755209551904389321" at="186,41,187,38" />
      <scope id="4755209551904389321" at="202,40,203,28" />
      <scope id="4755209551904389321" at="221,124,222,49" />
      <scope id="4755209551904389321" at="230,118,231,387" />
      <scope id="4755209551904389321" at="233,41,234,40" />
      <scope id="4755209551904389321" at="249,40,250,30" />
      <scope id="4755209551904389321" at="275,105,276,50" />
      <scope id="4755209551904389321" at="278,66,279,93" />
      <scope id="4755209551904389321" at="299,122,300,401" />
      <scope id="4755209551904389321" at="357,110,358,50" />
      <scope id="4755209551904389321" at="360,66,361,93" />
      <scope id="4755209551904389321" at="381,122,382,405" />
      <scope id="4755209551904389321" at="37,93,39,18" />
      <scope id="4755209551904389368" at="84,35,86,94">
        <var name="manager" id="4755209551904389368" />
      </scope>
      <scope id="4755209551904389321" at="130,34,132,146" />
      <scope id="4755209551904389321" at="169,49,171,33">
        <var name="provider" id="4755209551904389321" />
      </scope>
      <scope id="4755209551904389321" at="216,49,218,33">
        <var name="provider" id="4755209551904389321" />
      </scope>
      <scope id="4755209551904389321" at="295,34,297,146" />
      <scope id="7385586609667660415" at="329,35,331,94">
        <var name="manager" id="7385586609667660415" />
      </scope>
      <scope id="4755209551904389321" at="377,34,379,146" />
      <scope id="4755209551904389321" at="48,0,51,0" />
      <scope id="4755209551904389321" at="110,0,113,0">
=======
      <node id="4755209551904389321" at="42,79,43,63" concept="6" />
      <node id="4755209551904389321" at="45,82,46,65" concept="6" />
      <node id="4755209551904389321" at="48,89,49,96" concept="5" />
      <node id="4755209551904389321" at="49,96,50,48" concept="1" />
      <node id="4755209551904389321" at="50,48,51,28" concept="1" />
      <node id="4755209551904389321" at="51,28,52,81" concept="1" />
      <node id="4755209551904389321" at="52,81,53,81" concept="1" />
      <node id="4755209551904389321" at="53,81,54,81" concept="1" />
      <node id="4755209551904389321" at="54,81,55,84" concept="1" />
      <node id="4755209551904389321" at="55,84,56,83" concept="1" />
      <node id="4755209551904389321" at="56,83,57,81" concept="1" />
      <node id="4755209551904389321" at="57,81,58,22" concept="6" />
      <node id="4755209551904389325" at="60,88,61,105" concept="5" />
      <node id="4755209551904389325" at="61,105,62,47" concept="1" />
      <node id="4755209551904389325" at="62,47,63,34" concept="5" />
      <node id="4755209551904389325" at="63,34,64,63" concept="1" />
      <node id="4755209551904389325" at="64,63,65,40" concept="1" />
      <node id="4755209551904389325" at="65,40,66,34" concept="1" />
      <node id="4755209551904389325" at="66,34,67,22" concept="6" />
      <node id="4755209551904389368" at="69,88,70,82" concept="5" />
      <node id="4755209551904389368" at="70,82,71,29" concept="1" />
      <node id="4755209551904389368" at="71,29,72,42" concept="1" />
      <node id="4755209551904389368" at="72,42,73,26" concept="5" />
      <node id="4755209551904389368" at="73,26,74,58" concept="1" />
      <node id="4755209551904389368" at="74,58,75,42" concept="1" />
      <node id="4755209551904389368" at="75,42,76,73" concept="1" />
      <node id="4755209551904389368" at="76,73,77,57" concept="5" />
      <node id="4755209551904389368" at="78,35,79,82" concept="5" />
      <node id="4755209551904389368" at="79,82,80,112" concept="6" />
      <node id="4755209551904389368" at="81,10,82,22" concept="6" />
      <node id="6520682027041170533" at="84,88,85,96" concept="5" />
      <node id="6520682027041170533" at="85,96,86,47" concept="1" />
      <node id="6520682027041170533" at="86,47,87,34" concept="5" />
      <node id="6520682027041170533" at="87,34,88,63" concept="1" />
      <node id="6520682027041170533" at="88,63,89,40" concept="1" />
      <node id="6520682027041170533" at="89,40,90,34" concept="1" />
      <node id="6520682027041170533" at="90,34,91,22" concept="6" />
      <node id="4755209551904389321" at="93,91,94,126" concept="5" />
      <node id="4755209551904389321" at="94,126,95,106" concept="5" />
      <node id="4755209551904389321" at="95,106,96,49" concept="1" />
      <node id="4755209551904389321" at="96,49,97,34" concept="5" />
      <node id="4755209551904389321" at="97,34,98,63" concept="1" />
      <node id="4755209551904389321" at="98,63,99,40" concept="1" />
      <node id="4755209551904389321" at="99,40,100,49" concept="1" />
      <node id="4755209551904389321" at="100,49,101,22" concept="6" />
      <node id="4755209551904389321" at="104,100,105,50" concept="9" />
      <node id="4755209551904389321" at="107,66,108,41" concept="5" />
      <node id="4755209551904389321" at="108,41,109,93" concept="6" />
      <node id="4755209551904389321" at="111,86,112,80" concept="5" />
      <node id="4755209551904389321" at="112,80,113,95" concept="1" />
      <node id="4755209551904389321" at="113,95,114,25" concept="6" />
      <node id="4755209551904389321" at="116,68,117,34" concept="5" />
      <node id="4755209551904389321" at="117,34,118,55" concept="1" />
      <node id="4755209551904389321" at="118,55,119,87" concept="1" />
      <node id="4755209551904389321" at="119,87,120,23" concept="6" />
      <node id="4755209551904389321" at="123,96,124,134" concept="1" />
      <node id="4755209551904389321" at="125,34,126,142" concept="1" />
      <node id="4755209551904389321" at="126,142,127,146" concept="1" />
      <node id="4755209551904389321" at="129,122,130,395" concept="1" />
      <node id="4755209551904389321" at="135,90,136,96" concept="5" />
      <node id="4755209551904389321" at="136,96,137,49" concept="1" />
      <node id="4755209551904389321" at="137,49,138,34" concept="5" />
      <node id="4755209551904389321" at="138,34,139,61" concept="1" />
      <node id="4755209551904389321" at="139,61,140,52" concept="1" />
      <node id="4755209551904389321" at="140,52,141,40" concept="1" />
      <node id="4755209551904389321" at="141,40,142,82" concept="1" />
      <node id="4755209551904389321" at="142,82,143,81" concept="1" />
      <node id="4755209551904389321" at="143,81,144,82" concept="1" />
      <node id="4755209551904389321" at="144,82,145,81" concept="1" />
      <node id="4755209551904389321" at="145,81,146,82" concept="1" />
      <node id="4755209551904389321" at="146,82,147,85" concept="1" />
      <node id="4755209551904389321" at="147,85,148,82" concept="1" />
      <node id="4755209551904389321" at="148,82,149,82" concept="1" />
      <node id="4755209551904389321" at="149,82,150,82" concept="1" />
      <node id="4755209551904389321" at="150,82,151,85" concept="1" />
      <node id="4755209551904389321" at="151,85,152,22" concept="6" />
      <node id="4755209551904389328" at="154,89,155,92" concept="5" />
      <node id="4755209551904389328" at="155,92,156,48" concept="1" />
      <node id="4755209551904389328" at="156,48,157,34" concept="5" />
      <node id="4755209551904389328" at="157,34,158,63" concept="1" />
      <node id="4755209551904389328" at="158,63,159,63" concept="1" />
      <node id="4755209551904389328" at="159,63,160,40" concept="1" />
      <node id="4755209551904389328" at="160,40,161,34" concept="1" />
      <node id="4755209551904389328" at="161,34,162,22" concept="6" />
      <node id="4755209551904389321" at="164,88,165,254" concept="5" />
      <node id="4755209551904389321" at="165,254,166,33" concept="6" />
      <node id="4755209551904389321" at="169,122,170,49" concept="9" />
      <node id="4755209551904389321" at="172,55,173,59" concept="5" />
      <node id="4755209551904389321" at="173,59,174,41" concept="1" />
      <node id="4755209551904389321" at="174,41,175,24" concept="6" />
      <node id="4755209551904389321" at="178,118,179,383" concept="1" />
      <node id="4755209551904389321" at="181,41,182,38" concept="1" />
      <node id="4755209551904389321" at="183,7,184,36" concept="5" />
      <node id="4755209551904389321" at="184,36,185,31" concept="5" />
      <node id="4755209551904389321" at="185,31,186,52" concept="5" />
      <node id="4755209551904389321" at="186,52,187,63" concept="1" />
      <node id="4755209551904389321" at="187,63,188,65" concept="1" />
      <node id="4755209551904389321" at="188,65,189,42" concept="1" />
      <node id="4755209551904389321" at="192,44,193,54" concept="5" />
      <node id="4755209551904389321" at="193,54,194,44" concept="1" />
      <node id="4755209551904389321" at="194,44,195,0" concept="7" />
      <node id="4755209551904389321" at="195,0,196,40" concept="1" />
      <node id="4755209551904389321" at="196,40,197,24" concept="6" />
      <node id="4755209551904389321" at="199,40,200,28" concept="6" />
      <node id="1659807394254493217" at="203,89,204,95" concept="5" />
      <node id="1659807394254493217" at="204,95,205,48" concept="1" />
      <node id="1659807394254493217" at="205,48,206,34" concept="5" />
      <node id="1659807394254493217" at="206,34,207,63" concept="1" />
      <node id="1659807394254493217" at="207,63,208,63" concept="1" />
      <node id="1659807394254493217" at="208,63,209,40" concept="1" />
      <node id="1659807394254493217" at="209,40,210,34" concept="1" />
      <node id="1659807394254493217" at="210,34,211,22" concept="6" />
      <node id="4755209551904389321" at="213,88,214,258" concept="5" />
      <node id="4755209551904389321" at="214,258,215,33" concept="6" />
      <node id="4755209551904389321" at="218,124,219,49" concept="9" />
      <node id="4755209551904389321" at="221,55,222,59" concept="5" />
      <node id="4755209551904389321" at="222,59,223,41" concept="1" />
      <node id="4755209551904389321" at="223,41,224,24" concept="6" />
      <node id="4755209551904389321" at="227,118,228,385" concept="1" />
      <node id="4755209551904389321" at="230,41,231,40" concept="1" />
      <node id="4755209551904389321" at="232,7,233,36" concept="5" />
      <node id="4755209551904389321" at="233,36,234,31" concept="5" />
      <node id="4755209551904389321" at="234,31,235,52" concept="5" />
      <node id="4755209551904389321" at="235,52,236,63" concept="1" />
      <node id="4755209551904389321" at="236,63,237,65" concept="1" />
      <node id="4755209551904389321" at="237,65,238,42" concept="1" />
      <node id="4755209551904389321" at="241,44,242,54" concept="5" />
      <node id="4755209551904389321" at="242,54,243,46" concept="1" />
      <node id="4755209551904389321" at="243,46,244,0" concept="7" />
      <node id="4755209551904389321" at="244,0,245,40" concept="1" />
      <node id="4755209551904389321" at="245,40,246,24" concept="6" />
      <node id="4755209551904389321" at="248,40,249,30" concept="6" />
      <node id="4755209551904389354" at="252,89,253,98" concept="5" />
      <node id="4755209551904389354" at="253,98,254,48" concept="1" />
      <node id="4755209551904389354" at="254,48,255,34" concept="5" />
      <node id="4755209551904389354" at="255,34,256,63" concept="1" />
      <node id="4755209551904389354" at="256,63,257,63" concept="1" />
      <node id="4755209551904389354" at="257,63,258,40" concept="1" />
      <node id="4755209551904389354" at="258,40,259,34" concept="1" />
      <node id="4755209551904389354" at="259,34,260,22" concept="6" />
      <node id="4755209551904389321" at="262,92,263,135" concept="5" />
      <node id="4755209551904389321" at="263,135,264,106" concept="5" />
      <node id="4755209551904389321" at="264,106,265,53" concept="1" />
      <node id="4755209551904389321" at="265,53,266,34" concept="5" />
      <node id="4755209551904389321" at="266,34,267,61" concept="1" />
      <node id="4755209551904389321" at="267,61,268,71" concept="1" />
      <node id="4755209551904389321" at="268,71,269,40" concept="1" />
      <node id="4755209551904389321" at="269,40,270,49" concept="1" />
      <node id="4755209551904389321" at="270,49,271,22" concept="6" />
      <node id="4755209551904389321" at="274,105,275,50" concept="9" />
      <node id="4755209551904389321" at="277,66,278,41" concept="5" />
      <node id="4755209551904389321" at="278,41,279,93" concept="6" />
      <node id="4755209551904389321" at="281,86,282,80" concept="5" />
      <node id="4755209551904389321" at="282,80,283,95" concept="1" />
      <node id="4755209551904389321" at="283,95,284,25" concept="6" />
      <node id="4755209551904389321" at="286,68,287,34" concept="5" />
      <node id="4755209551904389321" at="287,34,288,55" concept="1" />
      <node id="4755209551904389321" at="288,55,289,87" concept="1" />
      <node id="4755209551904389321" at="289,87,290,23" concept="6" />
      <node id="4755209551904389321" at="293,96,294,134" concept="1" />
      <node id="4755209551904389321" at="295,34,296,142" concept="1" />
      <node id="4755209551904389321" at="296,142,297,146" concept="1" />
      <node id="4755209551904389321" at="299,122,300,399" concept="1" />
      <node id="7385586609667660413" at="305,89,306,92" concept="5" />
      <node id="7385586609667660413" at="306,92,307,48" concept="1" />
      <node id="7385586609667660413" at="307,48,308,34" concept="5" />
      <node id="7385586609667660413" at="308,34,309,63" concept="1" />
      <node id="7385586609667660413" at="309,63,310,63" concept="1" />
      <node id="7385586609667660413" at="310,63,311,40" concept="1" />
      <node id="7385586609667660413" at="311,40,312,34" concept="1" />
      <node id="7385586609667660413" at="312,34,313,22" concept="6" />
      <node id="7385586609667660415" at="315,89,316,82" concept="5" />
      <node id="7385586609667660415" at="316,82,317,37" concept="1" />
      <node id="7385586609667660415" at="317,37,318,50" concept="1" />
      <node id="7385586609667660415" at="318,50,319,26" concept="5" />
      <node id="7385586609667660415" at="319,26,320,58" concept="1" />
      <node id="7385586609667660415" at="320,58,321,50" concept="1" />
      <node id="7385586609667660415" at="321,50,322,34" concept="5" />
      <node id="7385586609667660415" at="322,34,323,61" concept="1" />
      <node id="7385586609667660415" at="323,61,324,63" concept="1" />
      <node id="7385586609667660415" at="324,63,325,40" concept="1" />
      <node id="7385586609667660415" at="325,40,326,73" concept="1" />
      <node id="7385586609667660415" at="326,73,327,57" concept="5" />
      <node id="7385586609667660415" at="328,35,329,82" concept="5" />
      <node id="7385586609667660415" at="329,82,330,112" concept="6" />
      <node id="7385586609667660415" at="331,10,332,22" concept="6" />
      <node id="733309334558001803" at="334,89,335,93" concept="5" />
      <node id="733309334558001803" at="335,93,336,48" concept="1" />
      <node id="733309334558001803" at="336,48,337,34" concept="5" />
      <node id="733309334558001803" at="337,34,338,63" concept="1" />
      <node id="733309334558001803" at="338,63,339,63" concept="1" />
      <node id="733309334558001803" at="339,63,340,40" concept="1" />
      <node id="733309334558001803" at="340,40,341,34" concept="1" />
      <node id="733309334558001803" at="341,34,342,22" concept="6" />
      <node id="4755209551904389321" at="344,92,345,145" concept="5" />
      <node id="4755209551904389321" at="345,145,346,106" concept="5" />
      <node id="4755209551904389321" at="346,106,347,58" concept="1" />
      <node id="4755209551904389321" at="347,58,348,34" concept="5" />
      <node id="4755209551904389321" at="348,34,349,61" concept="1" />
      <node id="4755209551904389321" at="349,61,350,71" concept="1" />
      <node id="4755209551904389321" at="350,71,351,40" concept="1" />
      <node id="4755209551904389321" at="351,40,352,49" concept="1" />
      <node id="4755209551904389321" at="352,49,353,22" concept="6" />
      <node id="4755209551904389321" at="356,110,357,50" concept="9" />
      <node id="4755209551904389321" at="359,66,360,41" concept="5" />
      <node id="4755209551904389321" at="360,41,361,93" concept="6" />
      <node id="4755209551904389321" at="363,86,364,80" concept="5" />
      <node id="4755209551904389321" at="364,80,365,95" concept="1" />
      <node id="4755209551904389321" at="365,95,366,25" concept="6" />
      <node id="4755209551904389321" at="368,68,369,34" concept="5" />
      <node id="4755209551904389321" at="369,34,370,80" concept="1" />
      <node id="4755209551904389321" at="370,80,371,87" concept="1" />
      <node id="4755209551904389321" at="371,87,372,23" concept="6" />
      <node id="4755209551904389321" at="374,89,375,66" concept="6" />
      <node id="4755209551904389321" at="378,96,379,134" concept="1" />
      <node id="4755209551904389321" at="380,34,381,142" concept="1" />
      <node id="4755209551904389321" at="381,142,382,146" concept="1" />
      <node id="4755209551904389321" at="384,122,385,403" concept="1" />
      <node id="733309334558505966" at="389,92,390,88" concept="5" />
      <node id="733309334558505966" at="390,88,391,51" concept="1" />
      <node id="733309334558505966" at="391,51,392,51" concept="1" />
      <node id="733309334558505966" at="392,51,393,24" concept="6" />
      <node id="4755209551904389362" at="396,88,397,86" concept="5" />
      <node id="4755209551904389362" at="397,86,398,47" concept="1" />
      <node id="4755209551904389362" at="398,47,399,34" concept="1" />
      <node id="4755209551904389362" at="399,34,400,22" concept="6" />
      <node id="4755209551904389321" at="402,91,403,96" concept="5" />
      <node id="4755209551904389321" at="403,96,404,50" concept="1" />
      <node id="4755209551904389321" at="404,50,405,28" concept="1" />
      <node id="4755209551904389321" at="405,28,406,83" concept="1" />
      <node id="4755209551904389321" at="406,83,407,83" concept="1" />
      <node id="4755209551904389321" at="407,83,408,83" concept="1" />
      <node id="4755209551904389321" at="408,83,409,81" concept="1" />
      <node id="4755209551904389321" at="409,81,410,81" concept="1" />
      <node id="4755209551904389321" at="410,81,411,81" concept="1" />
      <node id="4755209551904389321" at="411,81,412,81" concept="1" />
      <node id="4755209551904389321" at="412,81,413,81" concept="1" />
      <node id="4755209551904389321" at="414,61,415,83" concept="1" />
      <node id="4755209551904389321" at="417,61,418,83" concept="1" />
      <node id="4755209551904389321" at="419,5,420,81" concept="1" />
      <node id="4755209551904389321" at="420,81,421,81" concept="1" />
      <node id="4755209551904389321" at="421,81,422,81" concept="1" />
      <node id="4755209551904389321" at="422,81,423,81" concept="1" />
      <node id="4755209551904389321" at="423,81,424,81" concept="1" />
      <node id="4755209551904389321" at="424,81,425,81" concept="1" />
      <node id="4755209551904389321" at="425,81,426,22" concept="6" />
      <node id="927724900262155817" at="428,90,429,105" concept="5" />
      <node id="927724900262155817" at="429,105,430,49" concept="1" />
      <node id="927724900262155817" at="430,49,431,34" concept="5" />
      <node id="927724900262155817" at="431,34,432,63" concept="1" />
      <node id="927724900262155817" at="432,63,433,40" concept="1" />
      <node id="927724900262155817" at="433,40,434,34" concept="1" />
      <node id="927724900262155817" at="434,34,435,22" concept="6" />
      <node id="927724900262155821" at="437,90,438,82" concept="5" />
      <node id="927724900262155821" at="438,82,439,42" concept="1" />
      <node id="927724900262155821" at="439,42,440,55" concept="1" />
      <node id="927724900262155821" at="440,55,441,26" concept="5" />
      <node id="927724900262155821" at="441,26,442,58" concept="1" />
      <node id="927724900262155821" at="442,58,443,55" concept="1" />
      <node id="927724900262155821" at="443,55,444,34" concept="5" />
      <node id="927724900262155821" at="444,34,445,63" concept="1" />
      <node id="927724900262155821" at="445,63,446,40" concept="1" />
      <node id="927724900262155821" at="446,40,447,73" concept="1" />
      <node id="927724900262155821" at="447,73,448,57" concept="5" />
      <node id="927724900262155821" at="449,35,450,82" concept="5" />
      <node id="927724900262155821" at="450,82,451,112" concept="6" />
      <node id="927724900262155821" at="452,10,453,22" concept="6" />
      <node id="927724900262398955" at="455,90,456,106" concept="5" />
      <node id="927724900262398955" at="456,106,457,49" concept="1" />
      <node id="927724900262398955" at="457,49,458,34" concept="5" />
      <node id="927724900262398955" at="458,34,459,63" concept="1" />
      <node id="927724900262398955" at="459,63,460,40" concept="1" />
      <node id="927724900262398955" at="460,40,461,34" concept="1" />
      <node id="927724900262398955" at="461,34,462,22" concept="6" />
      <node id="927724900262398960" at="464,88,465,82" concept="5" />
      <node id="927724900262398960" at="465,82,466,35" concept="1" />
      <node id="927724900262398960" at="466,35,467,48" concept="1" />
      <node id="927724900262398960" at="467,48,468,26" concept="5" />
      <node id="927724900262398960" at="468,26,469,58" concept="1" />
      <node id="927724900262398960" at="469,58,470,48" concept="1" />
      <node id="927724900262398960" at="470,48,471,34" concept="5" />
      <node id="927724900262398960" at="471,34,472,63" concept="1" />
      <node id="927724900262398960" at="472,63,473,40" concept="1" />
      <node id="927724900262398960" at="473,40,474,73" concept="1" />
      <node id="927724900262398960" at="474,73,475,57" concept="5" />
      <node id="927724900262398960" at="476,35,477,82" concept="5" />
      <node id="927724900262398960" at="477,82,478,112" concept="6" />
      <node id="927724900262398960" at="479,10,480,22" concept="6" />
      <node id="4416461515995520671" at="482,88,483,94" concept="5" />
      <node id="4416461515995520671" at="483,94,484,47" concept="1" />
      <node id="4416461515995520671" at="484,47,485,34" concept="5" />
      <node id="4416461515995520671" at="485,34,486,63" concept="1" />
      <node id="4416461515995520671" at="486,63,487,40" concept="1" />
      <node id="4416461515995520671" at="487,40,488,34" concept="1" />
      <node id="4416461515995520671" at="488,34,489,22" concept="6" />
      <node id="4755209551904389321" at="491,88,492,82" concept="5" />
      <node id="4755209551904389321" at="492,82,493,33" concept="1" />
      <node id="4755209551904389321" at="493,33,494,51" concept="1" />
      <node id="4755209551904389321" at="494,51,495,40" concept="1" />
      <node id="4755209551904389321" at="495,40,496,26" concept="5" />
      <node id="4755209551904389321" at="496,26,497,58" concept="1" />
      <node id="4755209551904389321" at="497,58,498,46" concept="1" />
      <node id="4755209551904389321" at="498,46,499,34" concept="5" />
      <node id="4755209551904389321" at="499,34,500,63" concept="1" />
      <node id="4755209551904389321" at="500,63,501,40" concept="1" />
      <node id="4755209551904389321" at="501,40,502,249" concept="1" />
      <node id="4755209551904389321" at="502,249,503,57" concept="5" />
      <node id="4755209551904389321" at="504,35,505,82" concept="5" />
      <node id="4755209551904389321" at="505,82,506,112" concept="6" />
      <node id="4755209551904389321" at="507,10,508,22" concept="6" />
      <node id="2059109515400350058" at="513,120,514,278" concept="6" />
      <node id="4416461515995521910" at="517,88,518,90" concept="5" />
      <node id="4416461515995521910" at="518,90,519,47" concept="1" />
      <node id="4416461515995521910" at="519,47,520,34" concept="5" />
      <node id="4416461515995521910" at="520,34,521,63" concept="1" />
      <node id="4416461515995521910" at="521,63,522,40" concept="1" />
      <node id="4416461515995521910" at="522,40,523,34" concept="1" />
      <node id="4416461515995521910" at="523,34,524,22" concept="6" />
      <node id="4416461515995291697" at="526,88,527,82" concept="5" />
      <node id="4416461515995291697" at="527,82,528,29" concept="1" />
      <node id="4416461515995291697" at="528,29,529,43" concept="1" />
      <node id="4416461515995291697" at="529,43,530,40" concept="1" />
      <node id="4416461515995291697" at="530,40,531,26" concept="5" />
      <node id="4416461515995291697" at="531,26,532,58" concept="1" />
      <node id="4416461515995291697" at="532,58,533,42" concept="1" />
      <node id="4416461515995291697" at="533,42,534,34" concept="5" />
      <node id="4416461515995291697" at="534,34,535,63" concept="1" />
      <node id="4416461515995291697" at="535,63,536,40" concept="1" />
      <node id="4416461515995291697" at="536,40,537,73" concept="1" />
      <node id="4416461515995291697" at="537,73,538,57" concept="5" />
      <node id="4416461515995291697" at="539,35,540,82" concept="5" />
      <node id="4416461515995291697" at="540,82,541,112" concept="6" />
      <node id="4416461515995291697" at="542,10,543,22" concept="6" />
      <node id="4755209551904389321" at="545,88,546,108" concept="5" />
      <node id="4755209551904389321" at="546,108,547,47" concept="1" />
      <node id="4755209551904389321" at="547,47,548,34" concept="5" />
      <node id="4755209551904389321" at="548,34,549,63" concept="1" />
      <node id="4755209551904389321" at="549,63,550,40" concept="1" />
      <node id="4755209551904389321" at="550,40,551,34" concept="1" />
      <node id="4755209551904389321" at="551,34,552,22" concept="6" />
      <node id="4416461515995528529" at="554,97,555,172" concept="6" />
      <node id="4755209551904389321" at="557,88,558,82" concept="5" />
      <node id="4755209551904389321" at="558,82,559,33" concept="1" />
      <node id="4755209551904389321" at="559,33,560,42" concept="1" />
      <node id="4755209551904389321" at="560,42,561,40" concept="1" />
      <node id="4755209551904389321" at="561,40,562,26" concept="5" />
      <node id="4755209551904389321" at="562,26,563,58" concept="1" />
      <node id="4755209551904389321" at="563,58,564,46" concept="1" />
      <node id="4755209551904389321" at="564,46,565,34" concept="5" />
      <node id="4755209551904389321" at="565,34,566,63" concept="1" />
      <node id="4755209551904389321" at="566,63,567,40" concept="1" />
      <node id="4755209551904389321" at="567,40,568,73" concept="1" />
      <node id="4755209551904389321" at="568,73,569,57" concept="5" />
      <node id="4755209551904389321" at="570,35,571,82" concept="5" />
      <node id="4755209551904389321" at="571,82,572,112" concept="6" />
      <node id="4755209551904389321" at="573,10,574,22" concept="6" />
      <node id="4416461515995526743" at="576,97,577,172" concept="6" />
      <node id="6998860900671427486" at="579,88,580,108" concept="5" />
      <node id="6998860900671427486" at="580,108,581,47" concept="1" />
      <node id="6998860900671427486" at="581,47,582,34" concept="5" />
      <node id="6998860900671427486" at="582,34,583,63" concept="1" />
      <node id="6998860900671427486" at="583,63,584,40" concept="1" />
      <node id="6998860900671427486" at="584,40,585,34" concept="1" />
      <node id="6998860900671427486" at="585,34,586,22" concept="6" />
      <node id="4755209551904389321" at="588,88,589,82" concept="5" />
      <node id="4755209551904389321" at="589,82,590,40" concept="1" />
      <node id="4755209551904389321" at="590,40,591,42" concept="1" />
      <node id="4755209551904389321" at="591,42,592,40" concept="1" />
      <node id="4755209551904389321" at="592,40,593,26" concept="5" />
      <node id="4755209551904389321" at="593,26,594,58" concept="1" />
      <node id="4755209551904389321" at="594,58,595,53" concept="1" />
      <node id="4755209551904389321" at="595,53,596,34" concept="5" />
      <node id="4755209551904389321" at="596,34,597,63" concept="1" />
      <node id="4755209551904389321" at="597,63,598,40" concept="1" />
      <node id="4755209551904389321" at="598,40,599,256" concept="1" />
      <node id="4755209551904389321" at="599,256,600,57" concept="5" />
      <node id="4755209551904389321" at="601,35,602,82" concept="5" />
      <node id="4755209551904389321" at="602,82,603,112" concept="6" />
      <node id="4755209551904389321" at="604,10,605,22" concept="6" />
      <node id="6998860900671427492" at="610,120,611,69" concept="6" />
      <node id="6998860900671532614" at="614,88,615,108" concept="5" />
      <node id="6998860900671532614" at="615,108,616,47" concept="1" />
      <node id="6998860900671532614" at="616,47,617,34" concept="5" />
      <node id="6998860900671532614" at="617,34,618,63" concept="1" />
      <node id="6998860900671532614" at="618,63,619,40" concept="1" />
      <node id="6998860900671532614" at="619,40,620,34" concept="1" />
      <node id="6998860900671532614" at="620,34,621,22" concept="6" />
      <node id="4755209551904389321" at="623,88,624,82" concept="5" />
      <node id="4755209551904389321" at="624,82,625,40" concept="1" />
      <node id="4755209551904389321" at="625,40,626,42" concept="1" />
      <node id="4755209551904389321" at="626,42,627,40" concept="1" />
      <node id="4755209551904389321" at="627,40,628,26" concept="5" />
      <node id="4755209551904389321" at="628,26,629,58" concept="1" />
      <node id="4755209551904389321" at="629,58,630,53" concept="1" />
      <node id="4755209551904389321" at="630,53,631,34" concept="5" />
      <node id="4755209551904389321" at="631,34,632,63" concept="1" />
      <node id="4755209551904389321" at="632,63,633,40" concept="1" />
      <node id="4755209551904389321" at="633,40,634,256" concept="1" />
      <node id="4755209551904389321" at="634,256,635,57" concept="5" />
      <node id="4755209551904389321" at="636,35,637,82" concept="5" />
      <node id="4755209551904389321" at="637,82,638,112" concept="6" />
      <node id="4755209551904389321" at="639,10,640,22" concept="6" />
      <node id="6998860900671532620" at="645,120,646,69" concept="6" />
      <node id="1476884141930135292" at="649,88,650,107" concept="5" />
      <node id="1476884141930135292" at="650,107,651,47" concept="1" />
      <node id="1476884141930135292" at="651,47,652,34" concept="5" />
      <node id="1476884141930135292" at="652,34,653,63" concept="1" />
      <node id="1476884141930135292" at="653,63,654,40" concept="1" />
      <node id="1476884141930135292" at="654,40,655,34" concept="1" />
      <node id="1476884141930135292" at="655,34,656,22" concept="6" />
      <node id="1476884141930135293" at="658,88,659,82" concept="5" />
      <node id="1476884141930135293" at="659,82,660,40" concept="1" />
      <node id="1476884141930135293" at="660,40,661,56" concept="1" />
      <node id="1476884141930135293" at="661,56,662,40" concept="1" />
      <node id="1476884141930135293" at="662,40,663,26" concept="5" />
      <node id="1476884141930135293" at="663,26,664,58" concept="1" />
      <node id="1476884141930135293" at="664,58,665,53" concept="1" />
      <node id="1476884141930135293" at="665,53,666,34" concept="5" />
      <node id="1476884141930135293" at="666,34,667,63" concept="1" />
      <node id="1476884141930135293" at="667,63,668,40" concept="1" />
      <node id="1476884141930135293" at="668,40,669,73" concept="1" />
      <node id="1476884141930135293" at="669,73,670,57" concept="5" />
      <node id="1476884141930135293" at="671,35,672,82" concept="5" />
      <node id="1476884141930135293" at="672,82,673,112" concept="6" />
      <node id="1476884141930135293" at="674,10,675,22" concept="6" />
      <node id="2059109515400350050" at="511,0,513,0" concept="0" trace="BwfJavaModule_compiler_cellMenu_y27sly_a0f0#()V" />
      <node id="6998860900671427489" at="608,0,610,0" concept="0" trace="BwfJavaModule_javaLevelSource_cellMenu_y27sly_a0l0#()V" />
      <node id="6998860900671532617" at="643,0,645,0" concept="0" trace="BwfJavaModule_javaLevelTarget_cellMenu_y27sly_a0n0#()V" />
      <node id="4755209551904389321" at="42,0,45,0" concept="4" trace="createEditorCell#(Ljetbrains/mps/openapi/editor/EditorContext;Lorg/jetbrains/mps/openapi/model/SNode;)Ljetbrains/mps/openapi/editor/cells/EditorCell;" />
      <node id="4755209551904389321" at="45,0,48,0" concept="4" trace="createInspectedCell#(Ljetbrains/mps/openapi/editor/EditorContext;Lorg/jetbrains/mps/openapi/model/SNode;)Ljetbrains/mps/openapi/editor/cells/EditorCell;" />
      <node id="4755209551904389321" at="104,0,107,0" concept="0" trace="taskDepsListHandler_y27sly_d0#(Lorg/jetbrains/mps/openapi/model/SNode;Ljava/lang/String;Ljetbrains/mps/openapi/editor/EditorContext;)V" />
      <node id="4755209551904389321" at="128,9,131,9" concept="3" />
      <node id="4755209551904389321" at="169,0,172,0" concept="0" trace="sourcesSingleRoleHandler_y27sly_b4a#(Lorg/jetbrains/mps/openapi/model/SNode;Lorg/jetbrains/mps/openapi/language/SContainmentLink;Ljetbrains/mps/openapi/editor/EditorContext;)V" />
      <node id="4755209551904389321" at="177,70,180,7" concept="3" />
      <node id="4755209551904389321" at="180,7,183,7" concept="3" />
      <node id="4755209551904389321" at="199,0,202,0" concept="4" trace="getNoTargetText#()Ljava/lang/String;" />
      <node id="4755209551904389321" at="218,0,221,0" concept="0" trace="resourcesSingleRoleHandler_y27sly_d4a#(Lorg/jetbrains/mps/openapi/model/SNode;Lorg/jetbrains/mps/openapi/language/SContainmentLink;Ljetbrains/mps/openapi/editor/EditorContext;)V" />
      <node id="4755209551904389321" at="226,70,229,7" concept="3" />
      <node id="4755209551904389321" at="229,7,232,7" concept="3" />
      <node id="4755209551904389321" at="248,0,251,0" concept="4" trace="getNoTargetText#()Ljava/lang/String;" />
      <node id="4755209551904389321" at="274,0,277,0" concept="0" trace="dependenciesListHandler_y27sly_f4a#(Lorg/jetbrains/mps/openapi/model/SNode;Ljava/lang/String;Ljetbrains/mps/openapi/editor/EditorContext;)V" />
      <node id="4755209551904389321" at="298,9,301,9" concept="3" />
      <node id="4755209551904389321" at="356,0,359,0" concept="0" trace="prepareStatementsListHandler_y27sly_j4a#(Lorg/jetbrains/mps/openapi/model/SNode;Ljava/lang/String;Ljetbrains/mps/openapi/editor/EditorContext;)V" />
      <node id="4755209551904389321" at="374,0,377,0" concept="4" trace="createEmptyCell_internal#(Ljetbrains/mps/openapi/editor/EditorContext;Lorg/jetbrains/mps/openapi/model/SNode;)Ljetbrains/mps/openapi/editor/cells/EditorCell;" />
      <node id="4755209551904389321" at="383,9,386,9" concept="3" />
      <node id="4755209551904389321" at="413,81,416,5" concept="3" />
      <node id="4755209551904389321" at="416,5,419,5" concept="3" />
      <node id="2059109515400350050" at="513,0,516,0" concept="4" trace="getPropertyValues#(Lorg/jetbrains/mps/openapi/model/SNode;Ljetbrains/mps/smodel/IOperationContext;Ljetbrains/mps/openapi/editor/EditorContext;)Ljava/util/List;" />
      <node id="4416461515995528365" at="554,0,557,0" concept="8" trace="renderingCondition_y27sly_a8a#(Lorg/jetbrains/mps/openapi/model/SNode;Ljetbrains/mps/openapi/editor/EditorContext;)Z" />
      <node id="4416461515995526423" at="576,0,579,0" concept="8" trace="renderingCondition_y27sly_a9a#(Lorg/jetbrains/mps/openapi/model/SNode;Ljetbrains/mps/openapi/editor/EditorContext;)Z" />
      <node id="6998860900671427489" at="610,0,613,0" concept="4" trace="getPropertyValues#(Lorg/jetbrains/mps/openapi/model/SNode;Ljetbrains/mps/smodel/IOperationContext;Ljetbrains/mps/openapi/editor/EditorContext;)Ljava/util/List;" />
      <node id="6998860900671532617" at="645,0,648,0" concept="4" trace="getPropertyValues#(Lorg/jetbrains/mps/openapi/model/SNode;Ljetbrains/mps/smodel/IOperationContext;Ljetbrains/mps/openapi/editor/EditorContext;)Ljava/util/List;" />
      <node id="4755209551904389321" at="107,0,111,0" concept="4" trace="createNodeToInsert#(Ljetbrains/mps/openapi/editor/EditorContext;)Lorg/jetbrains/mps/openapi/model/SNode;" />
      <node id="4755209551904389321" at="124,134,128,9" concept="3" />
      <node id="4755209551904389321" at="164,0,168,0" concept="4" trace="createRefNode_y27sly_b4a#(Ljetbrains/mps/openapi/editor/EditorContext;Lorg/jetbrains/mps/openapi/model/SNode;)Ljetbrains/mps/openapi/editor/cells/EditorCell;" />
      <node id="4755209551904389321" at="213,0,217,0" concept="4" trace="createRefNode_y27sly_d4a#(Ljetbrains/mps/openapi/editor/EditorContext;Lorg/jetbrains/mps/openapi/model/SNode;)Ljetbrains/mps/openapi/editor/cells/EditorCell;" />
      <node id="4755209551904389321" at="277,0,281,0" concept="4" trace="createNodeToInsert#(Ljetbrains/mps/openapi/editor/EditorContext;)Lorg/jetbrains/mps/openapi/model/SNode;" />
      <node id="4755209551904389321" at="294,134,298,9" concept="3" />
      <node id="4755209551904389321" at="359,0,363,0" concept="4" trace="createNodeToInsert#(Ljetbrains/mps/openapi/editor/EditorContext;)Lorg/jetbrains/mps/openapi/model/SNode;" />
      <node id="4755209551904389321" at="379,134,383,9" concept="3" />
      <node id="4755209551904389368" at="77,57,82,22" concept="3" />
      <node id="4755209551904389321" at="111,0,116,0" concept="4" trace="createNodeCell#(Ljetbrains/mps/openapi/editor/EditorContext;Lorg/jetbrains/mps/openapi/model/SNode;)Ljetbrains/mps/openapi/editor/cells/EditorCell;" />
      <node id="4755209551904389321" at="172,0,177,0" concept="4" trace="createChildCell#(Lorg/jetbrains/mps/openapi/model/SNode;)Ljetbrains/mps/openapi/editor/cells/EditorCell;" />
      <node id="4755209551904389321" at="221,0,226,0" concept="4" trace="createChildCell#(Lorg/jetbrains/mps/openapi/model/SNode;)Ljetbrains/mps/openapi/editor/cells/EditorCell;" />
      <node id="4755209551904389321" at="281,0,286,0" concept="4" trace="createNodeCell#(Ljetbrains/mps/openapi/editor/EditorContext;Lorg/jetbrains/mps/openapi/model/SNode;)Ljetbrains/mps/openapi/editor/cells/EditorCell;" />
      <node id="7385586609667660415" at="327,57,332,22" concept="3" />
      <node id="4755209551904389321" at="363,0,368,0" concept="4" trace="createNodeCell#(Ljetbrains/mps/openapi/editor/EditorContext;Lorg/jetbrains/mps/openapi/model/SNode;)Ljetbrains/mps/openapi/editor/cells/EditorCell;" />
      <node id="927724900262155821" at="448,57,453,22" concept="3" />
      <node id="927724900262398960" at="475,57,480,22" concept="3" />
      <node id="4755209551904389321" at="503,57,508,22" concept="3" />
      <node id="4416461515995291697" at="538,57,543,22" concept="3" />
      <node id="4755209551904389321" at="569,57,574,22" concept="3" />
      <node id="4755209551904389321" at="600,57,605,22" concept="3" />
      <node id="4755209551904389321" at="635,57,640,22" concept="3" />
      <node id="1476884141930135293" at="670,57,675,22" concept="3" />
      <node id="4755209551904389321" at="116,0,122,0" concept="4" trace="createEmptyCell#(Ljetbrains/mps/openapi/editor/EditorContext;)Ljetbrains/mps/openapi/editor/cells/EditorCell;" />
      <node id="4755209551904389321" at="286,0,292,0" concept="4" trace="createEmptyCell#(Ljetbrains/mps/openapi/editor/EditorContext;)Ljetbrains/mps/openapi/editor/cells/EditorCell;" />
      <node id="4755209551904389321" at="368,0,374,0" concept="4" trace="createEmptyCell#(Ljetbrains/mps/openapi/editor/EditorContext;)Ljetbrains/mps/openapi/editor/cells/EditorCell;" />
      <node id="733309334558505966" at="389,0,395,0" concept="4" trace="createConstant_y27sly_a9e0#(Ljetbrains/mps/openapi/editor/EditorContext;Lorg/jetbrains/mps/openapi/model/SNode;)Ljetbrains/mps/openapi/editor/cells/EditorCell;" />
      <node id="4755209551904389362" at="396,0,402,0" concept="4" trace="createConstant_y27sly_f0#(Ljetbrains/mps/openapi/editor/EditorContext;Lorg/jetbrains/mps/openapi/model/SNode;)Ljetbrains/mps/openapi/editor/cells/EditorCell;" />
      <node id="4755209551904389321" at="191,0,199,0" concept="4" trace="createEmptyCell#()Ljetbrains/mps/openapi/editor/cells/EditorCell;" />
      <node id="4755209551904389321" at="240,0,248,0" concept="4" trace="createEmptyCell#()Ljetbrains/mps/openapi/editor/cells/EditorCell;" />
      <node id="4755209551904389325" at="60,0,69,0" concept="4" trace="createConstant_y27sly_a0#(Ljetbrains/mps/openapi/editor/EditorContext;Lorg/jetbrains/mps/openapi/model/SNode;)Ljetbrains/mps/openapi/editor/cells/EditorCell;" />
      <node id="6520682027041170533" at="84,0,93,0" concept="4" trace="createConstant_y27sly_c0#(Ljetbrains/mps/openapi/editor/EditorContext;Lorg/jetbrains/mps/openapi/model/SNode;)Ljetbrains/mps/openapi/editor/cells/EditorCell;" />
      <node id="927724900262155817" at="428,0,437,0" concept="4" trace="createConstant_y27sly_a0_0#(Ljetbrains/mps/openapi/editor/EditorContext;Lorg/jetbrains/mps/openapi/model/SNode;)Ljetbrains/mps/openapi/editor/cells/EditorCell;" />
      <node id="927724900262398955" at="455,0,464,0" concept="4" trace="createConstant_y27sly_c0_0#(Ljetbrains/mps/openapi/editor/EditorContext;Lorg/jetbrains/mps/openapi/model/SNode;)Ljetbrains/mps/openapi/editor/cells/EditorCell;" />
      <node id="4416461515995520671" at="482,0,491,0" concept="4" trace="createConstant_y27sly_e0#(Ljetbrains/mps/openapi/editor/EditorContext;Lorg/jetbrains/mps/openapi/model/SNode;)Ljetbrains/mps/openapi/editor/cells/EditorCell;" />
      <node id="4416461515995521910" at="517,0,526,0" concept="4" trace="createConstant_y27sly_g0#(Ljetbrains/mps/openapi/editor/EditorContext;Lorg/jetbrains/mps/openapi/model/SNode;)Ljetbrains/mps/openapi/editor/cells/EditorCell;" />
      <node id="4755209551904389321" at="545,0,554,0" concept="4" trace="createConstant_y27sly_i0#(Ljetbrains/mps/openapi/editor/EditorContext;Lorg/jetbrains/mps/openapi/model/SNode;)Ljetbrains/mps/openapi/editor/cells/EditorCell;" />
      <node id="6998860900671427486" at="579,0,588,0" concept="4" trace="createConstant_y27sly_k0#(Ljetbrains/mps/openapi/editor/EditorContext;Lorg/jetbrains/mps/openapi/model/SNode;)Ljetbrains/mps/openapi/editor/cells/EditorCell;" />
      <node id="6998860900671532614" at="614,0,623,0" concept="4" trace="createConstant_y27sly_m0#(Ljetbrains/mps/openapi/editor/EditorContext;Lorg/jetbrains/mps/openapi/model/SNode;)Ljetbrains/mps/openapi/editor/cells/EditorCell;" />
      <node id="1476884141930135292" at="649,0,658,0" concept="4" trace="createConstant_y27sly_o0#(Ljetbrains/mps/openapi/editor/EditorContext;Lorg/jetbrains/mps/openapi/model/SNode;)Ljetbrains/mps/openapi/editor/cells/EditorCell;" />
      <node id="4755209551904389321" at="93,0,103,0" concept="4" trace="createRefNodeList_y27sly_d0#(Ljetbrains/mps/openapi/editor/EditorContext;Lorg/jetbrains/mps/openapi/model/SNode;)Ljetbrains/mps/openapi/editor/cells/EditorCell;" />
      <node id="4755209551904389321" at="122,132,132,7" concept="3" />
      <node id="4755209551904389328" at="154,0,164,0" concept="4" trace="createConstant_y27sly_a4a#(Ljetbrains/mps/openapi/editor/EditorContext;Lorg/jetbrains/mps/openapi/model/SNode;)Ljetbrains/mps/openapi/editor/cells/EditorCell;" />
      <node id="1659807394254493217" at="203,0,213,0" concept="4" trace="createConstant_y27sly_c4a#(Ljetbrains/mps/openapi/editor/EditorContext;Lorg/jetbrains/mps/openapi/model/SNode;)Ljetbrains/mps/openapi/editor/cells/EditorCell;" />
      <node id="4755209551904389354" at="252,0,262,0" concept="4" trace="createConstant_y27sly_e4a#(Ljetbrains/mps/openapi/editor/EditorContext;Lorg/jetbrains/mps/openapi/model/SNode;)Ljetbrains/mps/openapi/editor/cells/EditorCell;" />
      <node id="4755209551904389321" at="292,132,302,7" concept="3" />
      <node id="7385586609667660413" at="305,0,315,0" concept="4" trace="createConstant_y27sly_g4a#(Ljetbrains/mps/openapi/editor/EditorContext;Lorg/jetbrains/mps/openapi/model/SNode;)Ljetbrains/mps/openapi/editor/cells/EditorCell;" />
      <node id="733309334558001803" at="334,0,344,0" concept="4" trace="createConstant_y27sly_i4a#(Ljetbrains/mps/openapi/editor/EditorContext;Lorg/jetbrains/mps/openapi/model/SNode;)Ljetbrains/mps/openapi/editor/cells/EditorCell;" />
      <node id="4755209551904389321" at="377,132,387,7" concept="3" />
      <node id="4755209551904389321" at="262,0,273,0" concept="4" trace="createRefNodeList_y27sly_f4a#(Ljetbrains/mps/openapi/editor/EditorContext;Lorg/jetbrains/mps/openapi/model/SNode;)Ljetbrains/mps/openapi/editor/cells/EditorCell;" />
      <node id="4755209551904389321" at="344,0,355,0" concept="4" trace="createRefNodeList_y27sly_j4a#(Ljetbrains/mps/openapi/editor/EditorContext;Lorg/jetbrains/mps/openapi/model/SNode;)Ljetbrains/mps/openapi/editor/cells/EditorCell;" />
      <node id="4755209551904389321" at="48,0,60,0" concept="4" trace="createCollection_y27sly_a#(Ljetbrains/mps/openapi/editor/EditorContext;Lorg/jetbrains/mps/openapi/model/SNode;)Ljetbrains/mps/openapi/editor/cells/EditorCell;" />
      <node id="4755209551904389321" at="122,0,134,0" concept="4" trace="installElementCellActions#(Lorg/jetbrains/mps/openapi/model/SNode;Lorg/jetbrains/mps/openapi/model/SNode;Ljetbrains/mps/openapi/editor/cells/EditorCell;Ljetbrains/mps/openapi/editor/EditorContext;)V" />
      <node id="4755209551904389321" at="292,0,304,0" concept="4" trace="installElementCellActions#(Lorg/jetbrains/mps/openapi/model/SNode;Lorg/jetbrains/mps/openapi/model/SNode;Ljetbrains/mps/openapi/editor/cells/EditorCell;Ljetbrains/mps/openapi/editor/EditorContext;)V" />
      <node id="4755209551904389321" at="377,0,389,0" concept="4" trace="installElementCellActions#(Lorg/jetbrains/mps/openapi/model/SNode;Lorg/jetbrains/mps/openapi/model/SNode;Ljetbrains/mps/openapi/editor/cells/EditorCell;Ljetbrains/mps/openapi/editor/EditorContext;)V" />
      <node id="4755209551904389321" at="177,0,191,0" concept="4" trace="installCellInfo#(Lorg/jetbrains/mps/openapi/model/SNode;Ljetbrains/mps/openapi/editor/cells/EditorCell;)V" />
      <node id="4755209551904389321" at="226,0,240,0" concept="4" trace="installCellInfo#(Lorg/jetbrains/mps/openapi/model/SNode;Ljetbrains/mps/openapi/editor/cells/EditorCell;)V" />
      <node id="4755209551904389368" at="69,0,84,0" concept="4" trace="createProperty_y27sly_b0#(Ljetbrains/mps/openapi/editor/EditorContext;Lorg/jetbrains/mps/openapi/model/SNode;)Ljetbrains/mps/openapi/editor/cells/EditorCell;" />
      <node id="927724900262155821" at="437,0,455,0" concept="4" trace="createProperty_y27sly_b0_0#(Ljetbrains/mps/openapi/editor/EditorContext;Lorg/jetbrains/mps/openapi/model/SNode;)Ljetbrains/mps/openapi/editor/cells/EditorCell;" />
      <node id="927724900262398960" at="464,0,482,0" concept="4" trace="createProperty_y27sly_d0#(Ljetbrains/mps/openapi/editor/EditorContext;Lorg/jetbrains/mps/openapi/model/SNode;)Ljetbrains/mps/openapi/editor/cells/EditorCell;" />
      <node id="4755209551904389321" at="135,0,154,0" concept="4" trace="createCollection_y27sly_e0#(Ljetbrains/mps/openapi/editor/EditorContext;Lorg/jetbrains/mps/openapi/model/SNode;)Ljetbrains/mps/openapi/editor/cells/EditorCell;" />
      <node id="7385586609667660415" at="315,0,334,0" concept="4" trace="createProperty_y27sly_h4a#(Ljetbrains/mps/openapi/editor/EditorContext;Lorg/jetbrains/mps/openapi/model/SNode;)Ljetbrains/mps/openapi/editor/cells/EditorCell;" />
      <node id="4755209551904389321" at="491,0,510,0" concept="4" trace="createProperty_y27sly_f0#(Ljetbrains/mps/openapi/editor/EditorContext;Lorg/jetbrains/mps/openapi/model/SNode;)Ljetbrains/mps/openapi/editor/cells/EditorCell;" />
      <node id="4416461515995291697" at="526,0,545,0" concept="4" trace="createProperty_y27sly_h0#(Ljetbrains/mps/openapi/editor/EditorContext;Lorg/jetbrains/mps/openapi/model/SNode;)Ljetbrains/mps/openapi/editor/cells/EditorCell;" />
      <node id="4755209551904389321" at="557,0,576,0" concept="4" trace="createProperty_y27sly_j0#(Ljetbrains/mps/openapi/editor/EditorContext;Lorg/jetbrains/mps/openapi/model/SNode;)Ljetbrains/mps/openapi/editor/cells/EditorCell;" />
      <node id="4755209551904389321" at="588,0,607,0" concept="4" trace="createProperty_y27sly_l0#(Ljetbrains/mps/openapi/editor/EditorContext;Lorg/jetbrains/mps/openapi/model/SNode;)Ljetbrains/mps/openapi/editor/cells/EditorCell;" />
      <node id="4755209551904389321" at="623,0,642,0" concept="4" trace="createProperty_y27sly_n0#(Ljetbrains/mps/openapi/editor/EditorContext;Lorg/jetbrains/mps/openapi/model/SNode;)Ljetbrains/mps/openapi/editor/cells/EditorCell;" />
      <node id="1476884141930135293" at="658,0,677,0" concept="4" trace="createProperty_y27sly_p0#(Ljetbrains/mps/openapi/editor/EditorContext;Lorg/jetbrains/mps/openapi/model/SNode;)Ljetbrains/mps/openapi/editor/cells/EditorCell;" />
      <node id="4755209551904389321" at="402,0,428,0" concept="4" trace="createCollection_y27sly_a_0#(Ljetbrains/mps/openapi/editor/EditorContext;Lorg/jetbrains/mps/openapi/model/SNode;)Ljetbrains/mps/openapi/editor/cells/EditorCell;" />
      <scope id="2059109515400350050" at="511,58,511,58" />
      <scope id="6998860900671427489" at="608,65,608,65" />
      <scope id="6998860900671532617" at="643,65,643,65" />
      <scope id="4755209551904389321" at="42,79,43,63" />
      <scope id="4755209551904389321" at="45,82,46,65" />
      <scope id="4755209551904389321" at="104,100,105,50" />
      <scope id="4755209551904389321" at="129,122,130,395" />
      <scope id="4755209551904389321" at="169,122,170,49" />
      <scope id="4755209551904389321" at="178,118,179,383" />
      <scope id="4755209551904389321" at="181,41,182,38" />
      <scope id="4755209551904389321" at="199,40,200,28" />
      <scope id="4755209551904389321" at="218,124,219,49" />
      <scope id="4755209551904389321" at="227,118,228,385" />
      <scope id="4755209551904389321" at="230,41,231,40" />
      <scope id="4755209551904389321" at="248,40,249,30" />
      <scope id="4755209551904389321" at="274,105,275,50" />
      <scope id="4755209551904389321" at="299,122,300,399" />
      <scope id="4755209551904389321" at="356,110,357,50" />
      <scope id="4755209551904389321" at="374,89,375,66" />
      <scope id="4755209551904389321" at="384,122,385,403" />
      <scope id="4755209551904389321" at="414,61,415,83" />
      <scope id="4755209551904389321" at="417,61,418,83" />
      <scope id="2059109515400350052" at="513,120,514,278" />
      <scope id="4416461515995528366" at="554,97,555,172" />
      <scope id="4416461515995526424" at="576,97,577,172" />
      <scope id="6998860900671427491" at="610,120,611,69" />
      <scope id="6998860900671532619" at="645,120,646,69" />
      <scope id="4755209551904389368" at="78,35,80,112">
        <var name="manager" id="4755209551904389368" />
      </scope>
      <scope id="4755209551904389321" at="107,66,109,93">
        <var name="listOwner" id="4755209551904389321" />
      </scope>
      <scope id="4755209551904389321" at="125,34,127,146" />
      <scope id="4755209551904389321" at="164,88,166,33">
        <var name="provider" id="4755209551904389321" />
      </scope>
      <scope id="4755209551904389321" at="213,88,215,33">
        <var name="provider" id="4755209551904389321" />
      </scope>
      <scope id="4755209551904389321" at="277,66,279,93">
        <var name="listOwner" id="4755209551904389321" />
      </scope>
      <scope id="4755209551904389321" at="295,34,297,146" />
      <scope id="7385586609667660415" at="328,35,330,112">
        <var name="manager" id="7385586609667660415" />
      </scope>
      <scope id="4755209551904389321" at="359,66,361,93">
        <var name="listOwner" id="4755209551904389321" />
      </scope>
      <scope id="4755209551904389321" at="380,34,382,146" />
      <scope id="927724900262155821" at="449,35,451,112">
        <var name="manager" id="927724900262155821" />
      </scope>
      <scope id="927724900262398960" at="476,35,478,112">
        <var name="manager" id="927724900262398960" />
      </scope>
      <scope id="4755209551904389321" at="504,35,506,112">
        <var name="manager" id="4755209551904389321" />
      </scope>
      <scope id="2059109515400350050" at="511,0,513,0" />
      <scope id="4416461515995291697" at="539,35,541,112">
        <var name="manager" id="4416461515995291697" />
      </scope>
      <scope id="4755209551904389321" at="570,35,572,112">
        <var name="manager" id="4755209551904389321" />
      </scope>
      <scope id="4755209551904389321" at="601,35,603,112">
        <var name="manager" id="4755209551904389321" />
      </scope>
      <scope id="6998860900671427489" at="608,0,610,0" />
      <scope id="4755209551904389321" at="636,35,638,112">
        <var name="manager" id="4755209551904389321" />
      </scope>
      <scope id="6998860900671532617" at="643,0,645,0" />
      <scope id="1476884141930135293" at="671,35,673,112">
        <var name="manager" id="1476884141930135293" />
      </scope>
      <scope id="4755209551904389321" at="42,0,45,0">
        <var name="editorContext" id="4755209551904389321" />
        <var name="node" id="4755209551904389321" />
      </scope>
      <scope id="4755209551904389321" at="45,0,48,0">
        <var name="editorContext" id="4755209551904389321" />
        <var name="node" id="4755209551904389321" />
      </scope>
      <scope id="4755209551904389321" at="104,0,107,0">
>>>>>>> bd830ede
        <var name="childRole" id="4755209551904389321" />
        <var name="context" id="4755209551904389321" />
        <var name="ownerNode" id="4755209551904389321" />
      </scope>
<<<<<<< HEAD
      <scope id="4755209551904389321" at="113,0,116,0">
        <var name="editorContext" id="4755209551904389321" />
      </scope>
      <scope id="4755209551904389321" at="116,57,119,25">
        <var name="elementCell" id="4755209551904389321" />
      </scope>
      <scope id="4755209551904389321" at="174,0,177,0">
=======
      <scope id="4755209551904389321" at="111,86,114,25">
        <var name="elementCell" id="4755209551904389321" />
      </scope>
      <scope id="4755209551904389321" at="169,0,172,0">
>>>>>>> bd830ede
        <var name="containmentLink" id="4755209551904389321" />
        <var name="context" id="4755209551904389321" />
        <var name="ownerNode" id="4755209551904389321" />
      </scope>
<<<<<<< HEAD
      <scope id="4755209551904389321" at="177,55,180,24">
        <var name="editorCell" id="4755209551904389321" />
      </scope>
      <scope id="4755209551904389321" at="202,0,205,0" />
      <scope id="4755209551904389321" at="221,0,224,0">
=======
      <scope id="4755209551904389321" at="172,55,175,24">
        <var name="editorCell" id="4755209551904389321" />
      </scope>
      <scope id="4755209551904389321" at="199,0,202,0" />
      <scope id="4755209551904389321" at="218,0,221,0">
>>>>>>> bd830ede
        <var name="containmentLink" id="4755209551904389321" />
        <var name="context" id="4755209551904389321" />
        <var name="ownerNode" id="4755209551904389321" />
      </scope>
<<<<<<< HEAD
      <scope id="4755209551904389321" at="224,55,227,24">
=======
      <scope id="4755209551904389321" at="221,55,224,24">
>>>>>>> bd830ede
        <var name="editorCell" id="4755209551904389321" />
      </scope>
      <scope id="4755209551904389321" at="248,0,251,0" />
      <scope id="4755209551904389321" at="274,0,277,0">
        <var name="childRole" id="4755209551904389321" />
        <var name="context" id="4755209551904389321" />
        <var name="ownerNode" id="4755209551904389321" />
      </scope>
<<<<<<< HEAD
      <scope id="4755209551904389321" at="278,0,281,0">
        <var name="editorContext" id="4755209551904389321" />
      </scope>
      <scope id="4755209551904389321" at="281,57,284,25">
        <var name="elementCell" id="4755209551904389321" />
      </scope>
      <scope id="4755209551904389321" at="357,0,360,0">
=======
      <scope id="4755209551904389321" at="281,86,284,25">
        <var name="elementCell" id="4755209551904389321" />
      </scope>
      <scope id="4755209551904389321" at="356,0,359,0">
>>>>>>> bd830ede
        <var name="childRole" id="4755209551904389321" />
        <var name="context" id="4755209551904389321" />
        <var name="ownerNode" id="4755209551904389321" />
      </scope>
<<<<<<< HEAD
      <scope id="4755209551904389321" at="360,0,363,0">
        <var name="editorContext" id="4755209551904389321" />
      </scope>
      <scope id="4755209551904389321" at="363,57,366,25">
        <var name="elementCell" id="4755209551904389321" />
      </scope>
      <scope id="4755209551904389321" at="37,0,41,0">
        <var name="context" id="4755209551904389321" />
        <var name="node" id="4755209551904389321" />
      </scope>
      <scope id="4755209551904389321" at="121,41,125,23">
        <var name="emptyCell" id="4755209551904389321" />
      </scope>
      <scope id="4755209551904389321" at="169,0,173,0" />
      <scope id="4755209551904389321" at="216,0,220,0" />
      <scope id="4755209551904389321" at="286,41,290,23">
        <var name="emptyCell" id="4755209551904389321" />
      </scope>
      <scope id="4755209551904389321" at="368,41,372,23">
        <var name="emptyCell" id="4755209551904389321" />
      </scope>
      <scope id="733309334558505966" at="386,53,390,24">
        <var name="editorCell" id="733309334558505966" />
      </scope>
      <scope id="4755209551904389362" at="393,49,397,22">
        <var name="editorCell" id="4755209551904389362" />
      </scope>
      <scope id="4755209551904389321" at="42,0,47,0" />
      <scope id="4755209551904389321" at="116,0,121,0">
        <var name="elementNode" id="4755209551904389321" />
      </scope>
      <scope id="4755209551904389321" at="177,0,182,0">
        <var name="child" id="4755209551904389321" />
      </scope>
      <scope id="4755209551904389321" at="195,44,200,24">
        <var name="editorCell" id="4755209551904389321" />
      </scope>
      <scope id="4755209551904389321" at="224,0,229,0">
=======
      <scope id="4755209551904389321" at="363,86,366,25">
        <var name="elementCell" id="4755209551904389321" />
      </scope>
      <scope id="4755209551904389321" at="374,0,377,0">
        <var name="editorContext" id="4755209551904389321" />
        <var name="node" id="4755209551904389321" />
      </scope>
      <scope id="2059109515400350050" at="513,0,516,0">
        <var name="editorContext" id="2059109515400350050" />
        <var name="node" id="2059109515400350050" />
        <var name="operationContext" id="2059109515400350050" />
      </scope>
      <scope id="4416461515995528365" at="554,0,557,0">
        <var name="editorContext" id="4416461515995528365" />
        <var name="node" id="4416461515995528365" />
      </scope>
      <scope id="4416461515995526423" at="576,0,579,0">
        <var name="editorContext" id="4416461515995526423" />
        <var name="node" id="4416461515995526423" />
      </scope>
      <scope id="6998860900671427489" at="610,0,613,0">
        <var name="editorContext" id="6998860900671427489" />
        <var name="node" id="6998860900671427489" />
        <var name="operationContext" id="6998860900671427489" />
      </scope>
      <scope id="6998860900671532617" at="645,0,648,0">
        <var name="editorContext" id="6998860900671532617" />
        <var name="node" id="6998860900671532617" />
        <var name="operationContext" id="6998860900671532617" />
      </scope>
      <scope id="4755209551904389321" at="107,0,111,0">
        <var name="editorContext" id="4755209551904389321" />
      </scope>
      <scope id="4755209551904389321" at="116,68,120,23">
        <var name="emptyCell" id="4755209551904389321" />
      </scope>
      <scope id="4755209551904389321" at="164,0,168,0">
        <var name="editorContext" id="4755209551904389321" />
        <var name="node" id="4755209551904389321" />
      </scope>
      <scope id="4755209551904389321" at="213,0,217,0">
        <var name="editorContext" id="4755209551904389321" />
        <var name="node" id="4755209551904389321" />
      </scope>
      <scope id="4755209551904389321" at="277,0,281,0">
        <var name="editorContext" id="4755209551904389321" />
      </scope>
      <scope id="4755209551904389321" at="286,68,290,23">
        <var name="emptyCell" id="4755209551904389321" />
      </scope>
      <scope id="4755209551904389321" at="359,0,363,0">
        <var name="editorContext" id="4755209551904389321" />
      </scope>
      <scope id="4755209551904389321" at="368,68,372,23">
        <var name="emptyCell" id="4755209551904389321" />
      </scope>
      <scope id="733309334558505966" at="389,92,393,24">
        <var name="editorCell" id="733309334558505966" />
      </scope>
      <scope id="4755209551904389362" at="396,88,400,22">
        <var name="editorCell" id="4755209551904389362" />
      </scope>
      <scope id="4755209551904389321" at="111,0,116,0">
        <var name="editorContext" id="4755209551904389321" />
        <var name="elementNode" id="4755209551904389321" />
      </scope>
      <scope id="4755209551904389321" at="172,0,177,0">
        <var name="child" id="4755209551904389321" />
      </scope>
      <scope id="4755209551904389321" at="192,44,197,24">
        <var name="editorCell" id="4755209551904389321" />
      </scope>
      <scope id="4755209551904389321" at="221,0,226,0">
>>>>>>> bd830ede
        <var name="child" id="4755209551904389321" />
      </scope>
      <scope id="4755209551904389321" at="241,44,246,24">
        <var name="editorCell" id="4755209551904389321" />
      </scope>
      <scope id="4755209551904389321" at="281,0,286,0">
<<<<<<< HEAD
        <var name="elementNode" id="4755209551904389321" />
      </scope>
      <scope id="4755209551904389321" at="363,0,368,0">
        <var name="elementNode" id="4755209551904389321" />
      </scope>
      <scope id="4755209551904389321" at="121,0,127,0" />
      <scope id="4755209551904389321" at="286,0,292,0" />
      <scope id="4755209551904389321" at="368,0,374,0" />
      <scope id="733309334558505966" at="386,0,392,0" />
      <scope id="4755209551904389362" at="393,0,399,0" />
      <scope id="4755209551904389325" at="65,49,72,22">
        <var name="editorCell" id="4755209551904389325" />
        <var name="style" id="4755209551904389325" />
      </scope>
      <scope id="6520682027041170533" at="90,49,97,22">
        <var name="editorCell" id="6520682027041170533" />
        <var name="style" id="6520682027041170533" />
      </scope>
      <scope id="4755209551904389321" at="99,52,107,22">
=======
        <var name="editorContext" id="4755209551904389321" />
        <var name="elementNode" id="4755209551904389321" />
      </scope>
      <scope id="4755209551904389321" at="363,0,368,0">
        <var name="editorContext" id="4755209551904389321" />
        <var name="elementNode" id="4755209551904389321" />
      </scope>
      <scope id="4755209551904389321" at="116,0,122,0">
        <var name="editorContext" id="4755209551904389321" />
      </scope>
      <scope id="4755209551904389321" at="286,0,292,0">
        <var name="editorContext" id="4755209551904389321" />
      </scope>
      <scope id="4755209551904389321" at="368,0,374,0">
        <var name="editorContext" id="4755209551904389321" />
      </scope>
      <scope id="733309334558505966" at="389,0,395,0">
        <var name="editorContext" id="733309334558505966" />
        <var name="node" id="733309334558505966" />
      </scope>
      <scope id="4755209551904389362" at="396,0,402,0">
        <var name="editorContext" id="4755209551904389362" />
        <var name="node" id="4755209551904389362" />
      </scope>
      <scope id="4755209551904389325" at="60,88,67,22">
        <var name="editorCell" id="4755209551904389325" />
        <var name="style" id="4755209551904389325" />
      </scope>
      <scope id="6520682027041170533" at="84,88,91,22">
        <var name="editorCell" id="6520682027041170533" />
        <var name="style" id="6520682027041170533" />
      </scope>
      <scope id="927724900262155817" at="428,90,435,22">
        <var name="editorCell" id="927724900262155817" />
        <var name="style" id="927724900262155817" />
      </scope>
      <scope id="927724900262398955" at="455,90,462,22">
        <var name="editorCell" id="927724900262398955" />
        <var name="style" id="927724900262398955" />
      </scope>
      <scope id="4416461515995520671" at="482,88,489,22">
        <var name="editorCell" id="4416461515995520671" />
        <var name="style" id="4416461515995520671" />
      </scope>
      <scope id="4416461515995521910" at="517,88,524,22">
        <var name="editorCell" id="4416461515995521910" />
        <var name="style" id="4416461515995521910" />
      </scope>
      <scope id="4755209551904389321" at="545,88,552,22">
        <var name="editorCell" id="4755209551904389321" />
        <var name="style" id="4755209551904389321" />
      </scope>
      <scope id="6998860900671427486" at="579,88,586,22">
        <var name="editorCell" id="6998860900671427486" />
        <var name="style" id="6998860900671427486" />
      </scope>
      <scope id="6998860900671532614" at="614,88,621,22">
        <var name="editorCell" id="6998860900671532614" />
        <var name="style" id="6998860900671532614" />
      </scope>
      <scope id="1476884141930135292" at="649,88,656,22">
        <var name="editorCell" id="1476884141930135292" />
        <var name="style" id="1476884141930135292" />
      </scope>
      <scope id="4755209551904389321" at="93,91,101,22">
>>>>>>> bd830ede
        <var name="editorCell" id="4755209551904389321" />
        <var name="handler" id="4755209551904389321" />
        <var name="style" id="4755209551904389321" />
      </scope>
<<<<<<< HEAD
      <scope id="4755209551904389321" at="128,96,136,9" />
      <scope id="4755209551904389328" at="159,50,167,22">
        <var name="editorCell" id="4755209551904389328" />
        <var name="style" id="4755209551904389328" />
      </scope>
      <scope id="4755209551904389321" at="194,0,202,0" />
      <scope id="1659807394254493217" at="206,50,214,22">
        <var name="editorCell" id="1659807394254493217" />
        <var name="style" id="1659807394254493217" />
      </scope>
      <scope id="4755209551904389321" at="241,0,249,0" />
      <scope id="4755209551904389354" at="253,50,261,22">
=======
      <scope id="4755209551904389321" at="123,96,131,9" />
      <scope id="4755209551904389328" at="154,89,162,22">
        <var name="editorCell" id="4755209551904389328" />
        <var name="style" id="4755209551904389328" />
      </scope>
      <scope id="4755209551904389321" at="191,0,199,0" />
      <scope id="1659807394254493217" at="203,89,211,22">
        <var name="editorCell" id="1659807394254493217" />
        <var name="style" id="1659807394254493217" />
      </scope>
      <scope id="4755209551904389321" at="240,0,248,0" />
      <scope id="4755209551904389354" at="252,89,260,22">
>>>>>>> bd830ede
        <var name="editorCell" id="4755209551904389354" />
        <var name="style" id="4755209551904389354" />
      </scope>
      <scope id="4755209551904389321" at="293,96,301,9" />
<<<<<<< HEAD
      <scope id="7385586609667660413" at="305,50,313,22">
        <var name="editorCell" id="7385586609667660413" />
        <var name="style" id="7385586609667660413" />
      </scope>
      <scope id="733309334558001803" at="335,50,343,22">
        <var name="editorCell" id="733309334558001803" />
        <var name="style" id="733309334558001803" />
      </scope>
      <scope id="4755209551904389321" at="375,96,383,9" />
      <scope id="4755209551904389325" at="65,0,74,0" />
      <scope id="6520682027041170533" at="90,0,99,0" />
      <scope id="4755209551904389321" at="263,53,272,22">
=======
      <scope id="7385586609667660413" at="305,89,313,22">
        <var name="editorCell" id="7385586609667660413" />
        <var name="style" id="7385586609667660413" />
      </scope>
      <scope id="733309334558001803" at="334,89,342,22">
        <var name="editorCell" id="733309334558001803" />
        <var name="style" id="733309334558001803" />
      </scope>
      <scope id="4755209551904389321" at="378,96,386,9" />
      <scope id="4755209551904389325" at="60,0,69,0">
        <var name="editorContext" id="4755209551904389325" />
        <var name="node" id="4755209551904389325" />
      </scope>
      <scope id="6520682027041170533" at="84,0,93,0">
        <var name="editorContext" id="6520682027041170533" />
        <var name="node" id="6520682027041170533" />
      </scope>
      <scope id="4755209551904389321" at="262,92,271,22">
>>>>>>> bd830ede
        <var name="editorCell" id="4755209551904389321" />
        <var name="handler" id="4755209551904389321" />
        <var name="style" id="4755209551904389321" />
      </scope>
<<<<<<< HEAD
      <scope id="4755209551904389321" at="345,53,354,22">
=======
      <scope id="4755209551904389321" at="344,92,353,22">
>>>>>>> bd830ede
        <var name="editorCell" id="4755209551904389321" />
        <var name="handler" id="4755209551904389321" />
        <var name="style" id="4755209551904389321" />
      </scope>
<<<<<<< HEAD
      <scope id="4755209551904389321" at="99,0,109,0" />
      <scope id="4755209551904389321" at="127,86,137,7" />
      <scope id="4755209551904389328" at="159,0,169,0" />
      <scope id="4755209551904389321" at="182,70,192,42">
        <var name="style" id="4755209551904389321" />
      </scope>
      <scope id="1659807394254493217" at="206,0,216,0" />
      <scope id="4755209551904389321" at="229,70,239,42">
        <var name="style" id="4755209551904389321" />
      </scope>
      <scope id="4755209551904389354" at="253,0,263,0" />
      <scope id="4755209551904389321" at="292,86,302,7" />
      <scope id="7385586609667660413" at="305,0,315,0" />
      <scope id="733309334558001803" at="335,0,345,0" />
      <scope id="4755209551904389321" at="374,86,384,7" />
      <scope id="4755209551904389321" at="52,50,63,22">
        <var name="editorCell" id="4755209551904389321" />
      </scope>
      <scope id="4755209551904389321" at="263,0,274,0" />
      <scope id="4755209551904389321" at="345,0,356,0" />
      <scope id="4755209551904389321" at="127,0,139,0">
        <var name="elementCell" id="4755209551904389321" />
        <var name="elementNode" id="4755209551904389321" />
      </scope>
      <scope id="4755209551904389321" at="182,0,194,0">
        <var name="child" id="4755209551904389321" />
        <var name="editorCell" id="4755209551904389321" />
      </scope>
      <scope id="4755209551904389321" at="229,0,241,0">
        <var name="child" id="4755209551904389321" />
        <var name="editorCell" id="4755209551904389321" />
      </scope>
      <scope id="4755209551904389321" at="292,0,304,0">
        <var name="elementCell" id="4755209551904389321" />
        <var name="elementNode" id="4755209551904389321" />
      </scope>
      <scope id="4755209551904389321" at="374,0,386,0">
        <var name="elementCell" id="4755209551904389321" />
        <var name="elementNode" id="4755209551904389321" />
=======
      <scope id="927724900262155817" at="428,0,437,0">
        <var name="editorContext" id="927724900262155817" />
        <var name="node" id="927724900262155817" />
      </scope>
      <scope id="927724900262398955" at="455,0,464,0">
        <var name="editorContext" id="927724900262398955" />
        <var name="node" id="927724900262398955" />
      </scope>
      <scope id="4416461515995520671" at="482,0,491,0">
        <var name="editorContext" id="4416461515995520671" />
        <var name="node" id="4416461515995520671" />
      </scope>
      <scope id="4416461515995521910" at="517,0,526,0">
        <var name="editorContext" id="4416461515995521910" />
        <var name="node" id="4416461515995521910" />
      </scope>
      <scope id="4755209551904389321" at="545,0,554,0">
        <var name="editorContext" id="4755209551904389321" />
        <var name="node" id="4755209551904389321" />
      </scope>
      <scope id="6998860900671427486" at="579,0,588,0">
        <var name="editorContext" id="6998860900671427486" />
        <var name="node" id="6998860900671427486" />
      </scope>
      <scope id="6998860900671532614" at="614,0,623,0">
        <var name="editorContext" id="6998860900671532614" />
        <var name="node" id="6998860900671532614" />
      </scope>
      <scope id="1476884141930135292" at="649,0,658,0">
        <var name="editorContext" id="1476884141930135292" />
        <var name="node" id="1476884141930135292" />
>>>>>>> bd830ede
      </scope>
      <scope id="4755209551904389321" at="52,0,65,0" />
      <scope id="4755209551904389368" at="74,49,88,22">
        <var name="attributeConcept" id="4755209551904389368" />
        <var name="attributeKind" id="4755209551904389368" />
        <var name="editorCell" id="4755209551904389368" />
        <var name="provider" id="4755209551904389368" />
      </scope>
      <scope id="4755209551904389368" at="74,0,90,0" />
      <scope id="4755209551904389321" at="140,51,157,22">
        <var name="editorCell" id="4755209551904389321" />
        <var name="style" id="4755209551904389321" />
      </scope>
<<<<<<< HEAD
      <scope id="7385586609667660415" at="315,50,333,22">
        <var name="attributeConcept" id="7385586609667660415" />
        <var name="attributeKind" id="7385586609667660415" />
        <var name="editorCell" id="7385586609667660415" />
        <var name="provider" id="7385586609667660415" />
        <var name="style" id="7385586609667660415" />
      </scope>
      <scope id="4755209551904389321" at="140,0,159,0" />
      <scope id="7385586609667660415" at="315,0,335,0" />
      <unit id="4755209551904389321" at="109,0,140,0" name="jetbrains.mps.build.workflow.editor.BwfJavaModule_EditorBuilder_a$taskDepsListHandler_y27sly_d0" />
      <unit id="4755209551904389321" at="274,0,305,0" name="jetbrains.mps.build.workflow.editor.BwfJavaModule_EditorBuilder_a$dependenciesListHandler_y27sly_f4a" />
      <unit id="4755209551904389321" at="173,0,206,0" name="jetbrains.mps.build.workflow.editor.BwfJavaModule_EditorBuilder_a$sourcesSingleRoleHandler_y27sly_b4a" />
      <unit id="4755209551904389321" at="220,0,253,0" name="jetbrains.mps.build.workflow.editor.BwfJavaModule_EditorBuilder_a$resourcesSingleRoleHandler_y27sly_d4a" />
      <unit id="4755209551904389321" at="356,0,393,0" name="jetbrains.mps.build.workflow.editor.BwfJavaModule_EditorBuilder_a$prepareStatementsListHandler_y27sly_j4a" />
      <unit id="4755209551904389321" at="33,0,400,0" name="jetbrains.mps.build.workflow.editor.BwfJavaModule_EditorBuilder_a" />
    </file>
    <file name="BwfJavaModule_InspectorBuilder_a.java">
      <node id="4755209551904389321" at="35,96,36,19" concept="10" />
      <node id="4755209551904389321" at="36,19,37,18" concept="1" />
      <node id="4755209551904389321" at="42,26,43,18" concept="6" />
      <node id="4755209551904389321" at="46,39,47,41" concept="6" />
      <node id="4755209551904389321" at="50,52,51,103" concept="5" />
      <node id="4755209551904389321" at="51,103,52,50" concept="1" />
      <node id="4755209551904389321" at="52,50,53,28" concept="1" />
      <node id="4755209551904389321" at="53,28,54,65" concept="1" />
      <node id="4755209551904389321" at="54,65,55,59" concept="1" />
      <node id="4755209551904389321" at="55,59,56,59" concept="1" />
      <node id="4755209551904389321" at="56,59,57,59" concept="1" />
      <node id="4755209551904389321" at="57,59,58,57" concept="1" />
      <node id="4755209551904389321" at="58,57,59,57" concept="1" />
      <node id="4755209551904389321" at="59,57,60,57" concept="1" />
      <node id="4755209551904389321" at="60,57,61,57" concept="1" />
      <node id="4755209551904389321" at="61,57,62,57" concept="1" />
      <node id="4755209551904389321" at="63,68,64,59" concept="1" />
      <node id="4755209551904389321" at="66,68,67,59" concept="1" />
      <node id="4755209551904389321" at="68,5,69,57" concept="1" />
      <node id="4755209551904389321" at="69,57,70,57" concept="1" />
      <node id="4755209551904389321" at="70,57,71,57" concept="1" />
      <node id="4755209551904389321" at="71,57,72,57" concept="1" />
      <node id="4755209551904389321" at="72,57,73,57" concept="1" />
      <node id="4755209551904389321" at="73,57,74,57" concept="1" />
      <node id="4755209551904389321" at="74,57,75,22" concept="6" />
      <node id="927724900262155817" at="77,51,78,112" concept="5" />
      <node id="927724900262155817" at="78,112,79,49" concept="1" />
      <node id="927724900262155817" at="79,49,80,34" concept="5" />
      <node id="927724900262155817" at="80,34,81,82" concept="1" />
      <node id="927724900262155817" at="81,82,82,40" concept="1" />
      <node id="927724900262155817" at="82,40,83,34" concept="1" />
      <node id="927724900262155817" at="83,34,84,22" concept="6" />
      <node id="927724900262155821" at="86,51,87,89" concept="5" />
      <node id="927724900262155821" at="87,89,88,42" concept="1" />
      <node id="927724900262155821" at="88,42,89,55" concept="1" />
      <node id="927724900262155821" at="89,55,90,26" concept="5" />
      <node id="927724900262155821" at="90,26,91,63" concept="1" />
      <node id="927724900262155821" at="91,63,92,55" concept="1" />
      <node id="927724900262155821" at="92,55,93,34" concept="5" />
      <node id="927724900262155821" at="93,34,94,60" concept="1" />
      <node id="927724900262155821" at="94,60,95,40" concept="1" />
      <node id="927724900262155821" at="95,40,96,73" concept="1" />
      <node id="927724900262155821" at="96,73,97,57" concept="5" />
      <node id="927724900262155821" at="97,57,98,59" concept="5" />
      <node id="927724900262155821" at="99,35,100,87" concept="5" />
      <node id="927724900262155821" at="100,87,101,94" concept="6" />
      <node id="927724900262155821" at="102,10,103,22" concept="6" />
      <node id="927724900262398955" at="105,51,106,113" concept="5" />
      <node id="927724900262398955" at="106,113,107,49" concept="1" />
      <node id="927724900262398955" at="107,49,108,34" concept="5" />
      <node id="927724900262398955" at="108,34,109,82" concept="1" />
      <node id="927724900262398955" at="109,82,110,40" concept="1" />
      <node id="927724900262398955" at="110,40,111,34" concept="1" />
      <node id="927724900262398955" at="111,34,112,22" concept="6" />
      <node id="927724900262398960" at="114,49,115,89" concept="5" />
      <node id="927724900262398960" at="115,89,116,35" concept="1" />
      <node id="927724900262398960" at="116,35,117,48" concept="1" />
      <node id="927724900262398960" at="117,48,118,26" concept="5" />
      <node id="927724900262398960" at="118,26,119,63" concept="1" />
      <node id="927724900262398960" at="119,63,120,48" concept="1" />
      <node id="927724900262398960" at="120,48,121,34" concept="5" />
      <node id="927724900262398960" at="121,34,122,60" concept="1" />
      <node id="927724900262398960" at="122,60,123,40" concept="1" />
      <node id="927724900262398960" at="123,40,124,73" concept="1" />
      <node id="927724900262398960" at="124,73,125,57" concept="5" />
      <node id="927724900262398960" at="125,57,126,59" concept="5" />
      <node id="927724900262398960" at="127,35,128,87" concept="5" />
      <node id="927724900262398960" at="128,87,129,94" concept="6" />
      <node id="927724900262398960" at="130,10,131,22" concept="6" />
      <node id="4416461515995520671" at="133,49,134,101" concept="5" />
      <node id="4416461515995520671" at="134,101,135,47" concept="1" />
      <node id="4416461515995520671" at="135,47,136,34" concept="5" />
      <node id="4416461515995520671" at="136,34,137,82" concept="1" />
      <node id="4416461515995520671" at="137,82,138,40" concept="1" />
      <node id="4416461515995520671" at="138,40,139,34" concept="1" />
      <node id="4416461515995520671" at="139,34,140,22" concept="6" />
      <node id="4755209551904389321" at="142,49,143,89" concept="5" />
      <node id="4755209551904389321" at="143,89,144,33" concept="1" />
      <node id="4755209551904389321" at="144,33,145,51" concept="1" />
      <node id="4755209551904389321" at="145,51,146,40" concept="1" />
      <node id="4755209551904389321" at="146,40,147,26" concept="5" />
      <node id="4755209551904389321" at="147,26,148,63" concept="1" />
      <node id="4755209551904389321" at="148,63,149,46" concept="1" />
      <node id="4755209551904389321" at="149,46,150,34" concept="5" />
      <node id="4755209551904389321" at="150,34,151,60" concept="1" />
      <node id="4755209551904389321" at="151,60,152,40" concept="1" />
      <node id="4755209551904389321" at="152,40,153,266" concept="1" />
      <node id="4755209551904389321" at="153,266,154,57" concept="5" />
      <node id="4755209551904389321" at="154,57,155,59" concept="5" />
      <node id="4755209551904389321" at="156,35,157,87" concept="5" />
      <node id="4755209551904389321" at="157,87,158,94" concept="6" />
      <node id="4755209551904389321" at="159,10,160,22" concept="6" />
      <node id="2059109515400350058" at="165,120,166,278" concept="6" />
      <node id="4416461515995521910" at="169,49,170,97" concept="5" />
      <node id="4416461515995521910" at="170,97,171,47" concept="1" />
      <node id="4416461515995521910" at="171,47,172,34" concept="5" />
      <node id="4416461515995521910" at="172,34,173,82" concept="1" />
      <node id="4416461515995521910" at="173,82,174,40" concept="1" />
      <node id="4416461515995521910" at="174,40,175,34" concept="1" />
      <node id="4416461515995521910" at="175,34,176,22" concept="6" />
      <node id="4416461515995291697" at="178,49,179,89" concept="5" />
      <node id="4416461515995291697" at="179,89,180,29" concept="1" />
      <node id="4416461515995291697" at="180,29,181,43" concept="1" />
      <node id="4416461515995291697" at="181,43,182,40" concept="1" />
      <node id="4416461515995291697" at="182,40,183,26" concept="5" />
      <node id="4416461515995291697" at="183,26,184,63" concept="1" />
      <node id="4416461515995291697" at="184,63,185,42" concept="1" />
      <node id="4416461515995291697" at="185,42,186,34" concept="5" />
      <node id="4416461515995291697" at="186,34,187,60" concept="1" />
      <node id="4416461515995291697" at="187,60,188,40" concept="1" />
      <node id="4416461515995291697" at="188,40,189,73" concept="1" />
      <node id="4416461515995291697" at="189,73,190,57" concept="5" />
      <node id="4416461515995291697" at="190,57,191,59" concept="5" />
      <node id="4416461515995291697" at="192,35,193,87" concept="5" />
      <node id="4416461515995291697" at="193,87,194,94" concept="6" />
      <node id="4416461515995291697" at="195,10,196,22" concept="6" />
      <node id="4755209551904389321" at="198,49,199,115" concept="5" />
      <node id="4755209551904389321" at="199,115,200,47" concept="1" />
      <node id="4755209551904389321" at="200,47,201,34" concept="5" />
      <node id="4755209551904389321" at="201,34,202,82" concept="1" />
      <node id="4755209551904389321" at="202,82,203,40" concept="1" />
      <node id="4755209551904389321" at="203,40,204,34" concept="1" />
      <node id="4755209551904389321" at="204,34,205,22" concept="6" />
      <node id="4416461515995528529" at="207,97,208,172" concept="6" />
      <node id="4755209551904389321" at="210,49,211,89" concept="5" />
      <node id="4755209551904389321" at="211,89,212,33" concept="1" />
      <node id="4755209551904389321" at="212,33,213,42" concept="1" />
      <node id="4755209551904389321" at="213,42,214,40" concept="1" />
      <node id="4755209551904389321" at="214,40,215,26" concept="5" />
      <node id="4755209551904389321" at="215,26,216,63" concept="1" />
      <node id="4755209551904389321" at="216,63,217,46" concept="1" />
      <node id="4755209551904389321" at="217,46,218,34" concept="5" />
      <node id="4755209551904389321" at="218,34,219,60" concept="1" />
      <node id="4755209551904389321" at="219,60,220,40" concept="1" />
      <node id="4755209551904389321" at="220,40,221,73" concept="1" />
      <node id="4755209551904389321" at="221,73,222,57" concept="5" />
      <node id="4755209551904389321" at="222,57,223,59" concept="5" />
      <node id="4755209551904389321" at="224,35,225,87" concept="5" />
      <node id="4755209551904389321" at="225,87,226,94" concept="6" />
      <node id="4755209551904389321" at="227,10,228,22" concept="6" />
      <node id="4416461515995526743" at="230,97,231,172" concept="6" />
      <node id="6998860900671427486" at="233,49,234,115" concept="5" />
      <node id="6998860900671427486" at="234,115,235,47" concept="1" />
      <node id="6998860900671427486" at="235,47,236,34" concept="5" />
      <node id="6998860900671427486" at="236,34,237,82" concept="1" />
      <node id="6998860900671427486" at="237,82,238,40" concept="1" />
      <node id="6998860900671427486" at="238,40,239,34" concept="1" />
      <node id="6998860900671427486" at="239,34,240,22" concept="6" />
      <node id="4755209551904389321" at="242,49,243,89" concept="5" />
      <node id="4755209551904389321" at="243,89,244,40" concept="1" />
      <node id="4755209551904389321" at="244,40,245,42" concept="1" />
      <node id="4755209551904389321" at="245,42,246,40" concept="1" />
      <node id="4755209551904389321" at="246,40,247,26" concept="5" />
      <node id="4755209551904389321" at="247,26,248,63" concept="1" />
      <node id="4755209551904389321" at="248,63,249,53" concept="1" />
      <node id="4755209551904389321" at="249,53,250,34" concept="5" />
      <node id="4755209551904389321" at="250,34,251,60" concept="1" />
      <node id="4755209551904389321" at="251,60,252,40" concept="1" />
      <node id="4755209551904389321" at="252,40,253,273" concept="1" />
      <node id="4755209551904389321" at="253,273,254,57" concept="5" />
      <node id="4755209551904389321" at="254,57,255,59" concept="5" />
      <node id="4755209551904389321" at="256,35,257,87" concept="5" />
      <node id="4755209551904389321" at="257,87,258,94" concept="6" />
      <node id="4755209551904389321" at="259,10,260,22" concept="6" />
      <node id="6998860900671427492" at="265,120,266,69" concept="6" />
      <node id="6998860900671532614" at="269,49,270,115" concept="5" />
      <node id="6998860900671532614" at="270,115,271,47" concept="1" />
      <node id="6998860900671532614" at="271,47,272,34" concept="5" />
      <node id="6998860900671532614" at="272,34,273,82" concept="1" />
      <node id="6998860900671532614" at="273,82,274,40" concept="1" />
      <node id="6998860900671532614" at="274,40,275,34" concept="1" />
      <node id="6998860900671532614" at="275,34,276,22" concept="6" />
      <node id="4755209551904389321" at="278,49,279,89" concept="5" />
      <node id="4755209551904389321" at="279,89,280,40" concept="1" />
      <node id="4755209551904389321" at="280,40,281,42" concept="1" />
      <node id="4755209551904389321" at="281,42,282,40" concept="1" />
      <node id="4755209551904389321" at="282,40,283,26" concept="5" />
      <node id="4755209551904389321" at="283,26,284,63" concept="1" />
      <node id="4755209551904389321" at="284,63,285,53" concept="1" />
      <node id="4755209551904389321" at="285,53,286,34" concept="5" />
      <node id="4755209551904389321" at="286,34,287,60" concept="1" />
      <node id="4755209551904389321" at="287,60,288,40" concept="1" />
      <node id="4755209551904389321" at="288,40,289,273" concept="1" />
      <node id="4755209551904389321" at="289,273,290,57" concept="5" />
      <node id="4755209551904389321" at="290,57,291,59" concept="5" />
      <node id="4755209551904389321" at="292,35,293,87" concept="5" />
      <node id="4755209551904389321" at="293,87,294,94" concept="6" />
      <node id="4755209551904389321" at="295,10,296,22" concept="6" />
      <node id="6998860900671532620" at="301,120,302,69" concept="6" />
      <node id="1476884141930135292" at="305,49,306,114" concept="5" />
      <node id="1476884141930135292" at="306,114,307,47" concept="1" />
      <node id="1476884141930135292" at="307,47,308,34" concept="5" />
      <node id="1476884141930135292" at="308,34,309,82" concept="1" />
      <node id="1476884141930135292" at="309,82,310,40" concept="1" />
      <node id="1476884141930135292" at="310,40,311,34" concept="1" />
      <node id="1476884141930135292" at="311,34,312,22" concept="6" />
      <node id="1476884141930135293" at="314,49,315,89" concept="5" />
      <node id="1476884141930135293" at="315,89,316,40" concept="1" />
      <node id="1476884141930135293" at="316,40,317,56" concept="1" />
      <node id="1476884141930135293" at="317,56,318,40" concept="1" />
      <node id="1476884141930135293" at="318,40,319,26" concept="5" />
      <node id="1476884141930135293" at="319,26,320,63" concept="1" />
      <node id="1476884141930135293" at="320,63,321,53" concept="1" />
      <node id="1476884141930135293" at="321,53,322,34" concept="5" />
      <node id="1476884141930135293" at="322,34,323,60" concept="1" />
      <node id="1476884141930135293" at="323,60,324,40" concept="1" />
      <node id="1476884141930135293" at="324,40,325,73" concept="1" />
      <node id="1476884141930135293" at="325,73,326,57" concept="5" />
      <node id="1476884141930135293" at="326,57,327,59" concept="5" />
      <node id="1476884141930135293" at="328,35,329,87" concept="5" />
      <node id="1476884141930135293" at="329,87,330,94" concept="6" />
      <node id="1476884141930135293" at="331,10,332,22" concept="6" />
      <node id="4755209551904389321" at="32,0,34,0" concept="2" trace="myNode" />
      <node id="2059109515400350050" at="163,0,165,0" concept="0" trace="BwfJavaModule_compiler_cellMenu_y27sly_a0f0#()V" />
      <node id="6998860900671427489" at="263,0,265,0" concept="0" trace="BwfJavaModule_javaLevelSource_cellMenu_y27sly_a0l0#()V" />
      <node id="6998860900671532617" at="299,0,301,0" concept="0" trace="BwfJavaModule_javaLevelTarget_cellMenu_y27sly_a0n0#()V" />
      <node id="4755209551904389321" at="46,0,49,0" concept="4" trace="createCell#()Ljetbrains/mps/openapi/editor/cells/EditorCell;" />
      <node id="4755209551904389321" at="62,57,65,5" concept="3" />
      <node id="4755209551904389321" at="65,5,68,5" concept="3" />
      <node id="2059109515400350050" at="165,0,168,0" concept="4" trace="getPropertyValues#(Lorg/jetbrains/mps/openapi/model/SNode;Ljetbrains/mps/smodel/IOperationContext;Ljetbrains/mps/openapi/editor/EditorContext;)Ljava/util/List;" />
      <node id="4416461515995528365" at="207,0,210,0" concept="9" trace="renderingCondition_y27sly_a8a#(Lorg/jetbrains/mps/openapi/model/SNode;Ljetbrains/mps/openapi/editor/EditorContext;)Z" />
      <node id="4416461515995526423" at="230,0,233,0" concept="9" trace="renderingCondition_y27sly_a9a#(Lorg/jetbrains/mps/openapi/model/SNode;Ljetbrains/mps/openapi/editor/EditorContext;)Z" />
      <node id="6998860900671427489" at="265,0,268,0" concept="4" trace="getPropertyValues#(Lorg/jetbrains/mps/openapi/model/SNode;Ljetbrains/mps/smodel/IOperationContext;Ljetbrains/mps/openapi/editor/EditorContext;)Ljava/util/List;" />
      <node id="6998860900671532617" at="301,0,304,0" concept="4" trace="getPropertyValues#(Lorg/jetbrains/mps/openapi/model/SNode;Ljetbrains/mps/smodel/IOperationContext;Ljetbrains/mps/openapi/editor/EditorContext;)Ljava/util/List;" />
      <node id="4755209551904389321" at="35,0,39,0" concept="0" trace="BwfJavaModule_InspectorBuilder_a#(Ljetbrains/mps/openapi/editor/EditorContext;Lorg/jetbrains/mps/openapi/model/SNode;)V" />
      <node id="4755209551904389321" at="40,0,45,0" concept="4" trace="getNode#()Lorg/jetbrains/mps/openapi/model/SNode;" />
      <node id="927724900262155821" at="98,59,103,22" concept="3" />
      <node id="927724900262398960" at="126,59,131,22" concept="3" />
      <node id="4755209551904389321" at="155,59,160,22" concept="3" />
      <node id="4416461515995291697" at="191,59,196,22" concept="3" />
      <node id="4755209551904389321" at="223,59,228,22" concept="3" />
      <node id="4755209551904389321" at="255,59,260,22" concept="3" />
      <node id="4755209551904389321" at="291,59,296,22" concept="3" />
      <node id="1476884141930135293" at="327,59,332,22" concept="3" />
      <node id="927724900262155817" at="77,0,86,0" concept="4" trace="createConstant_y27sly_a0_0#()Ljetbrains/mps/openapi/editor/cells/EditorCell;" />
      <node id="927724900262398955" at="105,0,114,0" concept="4" trace="createConstant_y27sly_c0_0#()Ljetbrains/mps/openapi/editor/cells/EditorCell;" />
      <node id="4416461515995520671" at="133,0,142,0" concept="4" trace="createConstant_y27sly_e0#()Ljetbrains/mps/openapi/editor/cells/EditorCell;" />
      <node id="4416461515995521910" at="169,0,178,0" concept="4" trace="createConstant_y27sly_g0#()Ljetbrains/mps/openapi/editor/cells/EditorCell;" />
      <node id="4755209551904389321" at="198,0,207,0" concept="4" trace="createConstant_y27sly_i0#()Ljetbrains/mps/openapi/editor/cells/EditorCell;" />
      <node id="6998860900671427486" at="233,0,242,0" concept="4" trace="createConstant_y27sly_k0#()Ljetbrains/mps/openapi/editor/cells/EditorCell;" />
      <node id="6998860900671532614" at="269,0,278,0" concept="4" trace="createConstant_y27sly_m0#()Ljetbrains/mps/openapi/editor/cells/EditorCell;" />
      <node id="1476884141930135292" at="305,0,314,0" concept="4" trace="createConstant_y27sly_o0#()Ljetbrains/mps/openapi/editor/cells/EditorCell;" />
      <node id="927724900262155821" at="86,0,105,0" concept="4" trace="createProperty_y27sly_b0_0#()Ljetbrains/mps/openapi/editor/cells/EditorCell;" />
      <node id="927724900262398960" at="114,0,133,0" concept="4" trace="createProperty_y27sly_d0#()Ljetbrains/mps/openapi/editor/cells/EditorCell;" />
      <node id="4755209551904389321" at="142,0,162,0" concept="4" trace="createProperty_y27sly_f0#()Ljetbrains/mps/openapi/editor/cells/EditorCell;" />
      <node id="4416461515995291697" at="178,0,198,0" concept="4" trace="createProperty_y27sly_h0#()Ljetbrains/mps/openapi/editor/cells/EditorCell;" />
      <node id="4755209551904389321" at="210,0,230,0" concept="4" trace="createProperty_y27sly_j0#()Ljetbrains/mps/openapi/editor/cells/EditorCell;" />
      <node id="4755209551904389321" at="242,0,262,0" concept="4" trace="createProperty_y27sly_l0#()Ljetbrains/mps/openapi/editor/cells/EditorCell;" />
      <node id="4755209551904389321" at="278,0,298,0" concept="4" trace="createProperty_y27sly_n0#()Ljetbrains/mps/openapi/editor/cells/EditorCell;" />
      <node id="1476884141930135293" at="314,0,334,0" concept="4" trace="createProperty_y27sly_p0#()Ljetbrains/mps/openapi/editor/cells/EditorCell;" />
      <node id="4755209551904389321" at="50,0,77,0" concept="4" trace="createCollection_y27sly_a_0#()Ljetbrains/mps/openapi/editor/cells/EditorCell;" />
      <scope id="2059109515400350050" at="163,58,163,58" />
      <scope id="6998860900671427489" at="263,65,263,65" />
      <scope id="6998860900671532617" at="299,65,299,65" />
      <scope id="4755209551904389321" at="42,26,43,18" />
      <scope id="4755209551904389321" at="46,39,47,41" />
      <scope id="4755209551904389321" at="63,68,64,59" />
      <scope id="4755209551904389321" at="66,68,67,59" />
      <scope id="2059109515400350052" at="165,120,166,278" />
      <scope id="4416461515995528366" at="207,97,208,172" />
      <scope id="4416461515995526424" at="230,97,231,172" />
      <scope id="6998860900671427491" at="265,120,266,69" />
      <scope id="6998860900671532619" at="301,120,302,69" />
      <scope id="4755209551904389321" at="35,96,37,18" />
      <scope id="927724900262155821" at="99,35,101,94">
        <var name="manager" id="927724900262155821" />
      </scope>
      <scope id="927724900262398960" at="127,35,129,94">
        <var name="manager" id="927724900262398960" />
      </scope>
      <scope id="4755209551904389321" at="156,35,158,94">
        <var name="manager" id="4755209551904389321" />
      </scope>
      <scope id="2059109515400350050" at="163,0,165,0" />
      <scope id="4416461515995291697" at="192,35,194,94">
        <var name="manager" id="4416461515995291697" />
      </scope>
      <scope id="4755209551904389321" at="224,35,226,94">
        <var name="manager" id="4755209551904389321" />
      </scope>
      <scope id="4755209551904389321" at="256,35,258,94">
        <var name="manager" id="4755209551904389321" />
      </scope>
      <scope id="6998860900671427489" at="263,0,265,0" />
      <scope id="4755209551904389321" at="292,35,294,94">
        <var name="manager" id="4755209551904389321" />
=======
      <scope id="4755209551904389321" at="93,0,103,0">
        <var name="editorContext" id="4755209551904389321" />
        <var name="node" id="4755209551904389321" />
      </scope>
      <scope id="4755209551904389321" at="122,132,132,7" />
      <scope id="4755209551904389328" at="154,0,164,0">
        <var name="editorContext" id="4755209551904389328" />
        <var name="node" id="4755209551904389328" />
      </scope>
      <scope id="1659807394254493217" at="203,0,213,0">
        <var name="editorContext" id="1659807394254493217" />
        <var name="node" id="1659807394254493217" />
      </scope>
      <scope id="4755209551904389354" at="252,0,262,0">
        <var name="editorContext" id="4755209551904389354" />
        <var name="node" id="4755209551904389354" />
      </scope>
      <scope id="4755209551904389321" at="292,132,302,7" />
      <scope id="7385586609667660413" at="305,0,315,0">
        <var name="editorContext" id="7385586609667660413" />
        <var name="node" id="7385586609667660413" />
      </scope>
      <scope id="733309334558001803" at="334,0,344,0">
        <var name="editorContext" id="733309334558001803" />
        <var name="node" id="733309334558001803" />
      </scope>
      <scope id="4755209551904389321" at="377,132,387,7" />
      <scope id="4755209551904389321" at="262,0,273,0">
        <var name="editorContext" id="4755209551904389321" />
        <var name="node" id="4755209551904389321" />
      </scope>
      <scope id="4755209551904389321" at="344,0,355,0">
        <var name="editorContext" id="4755209551904389321" />
        <var name="node" id="4755209551904389321" />
>>>>>>> bd830ede
      </scope>
      <scope id="6998860900671532617" at="299,0,301,0" />
      <scope id="1476884141930135293" at="328,35,330,94">
        <var name="manager" id="1476884141930135293" />
      </scope>
<<<<<<< HEAD
      <scope id="4755209551904389321" at="46,0,49,0" />
      <scope id="2059109515400350050" at="165,0,168,0">
        <var name="editorContext" id="2059109515400350050" />
        <var name="node" id="2059109515400350050" />
        <var name="operationContext" id="2059109515400350050" />
      </scope>
      <scope id="4416461515995528365" at="207,0,210,0">
        <var name="editorContext" id="4416461515995528365" />
        <var name="node" id="4416461515995528365" />
      </scope>
      <scope id="4416461515995526423" at="230,0,233,0">
        <var name="editorContext" id="4416461515995526423" />
        <var name="node" id="4416461515995526423" />
      </scope>
      <scope id="6998860900671427489" at="265,0,268,0">
        <var name="editorContext" id="6998860900671427489" />
        <var name="node" id="6998860900671427489" />
        <var name="operationContext" id="6998860900671427489" />
      </scope>
      <scope id="6998860900671532617" at="301,0,304,0">
        <var name="editorContext" id="6998860900671532617" />
        <var name="node" id="6998860900671532617" />
        <var name="operationContext" id="6998860900671532617" />
      </scope>
      <scope id="4755209551904389321" at="35,0,39,0">
        <var name="context" id="4755209551904389321" />
        <var name="node" id="4755209551904389321" />
      </scope>
      <scope id="4755209551904389321" at="40,0,45,0" />
      <scope id="927724900262155817" at="77,51,84,22">
        <var name="editorCell" id="927724900262155817" />
        <var name="style" id="927724900262155817" />
      </scope>
      <scope id="927724900262398955" at="105,51,112,22">
        <var name="editorCell" id="927724900262398955" />
        <var name="style" id="927724900262398955" />
      </scope>
      <scope id="4416461515995520671" at="133,49,140,22">
        <var name="editorCell" id="4416461515995520671" />
        <var name="style" id="4416461515995520671" />
      </scope>
      <scope id="4416461515995521910" at="169,49,176,22">
        <var name="editorCell" id="4416461515995521910" />
        <var name="style" id="4416461515995521910" />
      </scope>
      <scope id="4755209551904389321" at="198,49,205,22">
        <var name="editorCell" id="4755209551904389321" />
        <var name="style" id="4755209551904389321" />
      </scope>
      <scope id="6998860900671427486" at="233,49,240,22">
        <var name="editorCell" id="6998860900671427486" />
        <var name="style" id="6998860900671427486" />
      </scope>
      <scope id="6998860900671532614" at="269,49,276,22">
        <var name="editorCell" id="6998860900671532614" />
        <var name="style" id="6998860900671532614" />
      </scope>
      <scope id="1476884141930135292" at="305,49,312,22">
        <var name="editorCell" id="1476884141930135292" />
        <var name="style" id="1476884141930135292" />
      </scope>
      <scope id="927724900262155817" at="77,0,86,0" />
      <scope id="927724900262398955" at="105,0,114,0" />
      <scope id="4416461515995520671" at="133,0,142,0" />
      <scope id="4416461515995521910" at="169,0,178,0" />
      <scope id="4755209551904389321" at="198,0,207,0" />
      <scope id="6998860900671427486" at="233,0,242,0" />
      <scope id="6998860900671532614" at="269,0,278,0" />
      <scope id="1476884141930135292" at="305,0,314,0" />
      <scope id="927724900262155821" at="86,51,103,22">
=======
      <scope id="4755209551904389321" at="122,0,134,0">
        <var name="editorContext" id="4755209551904389321" />
        <var name="elementCell" id="4755209551904389321" />
        <var name="elementNode" id="4755209551904389321" />
        <var name="listOwner" id="4755209551904389321" />
      </scope>
      <scope id="4755209551904389321" at="177,70,189,42">
        <var name="editorContext" id="4755209551904389321" />
        <var name="node" id="4755209551904389321" />
        <var name="style" id="4755209551904389321" />
      </scope>
      <scope id="4755209551904389321" at="226,70,238,42">
        <var name="editorContext" id="4755209551904389321" />
        <var name="node" id="4755209551904389321" />
        <var name="style" id="4755209551904389321" />
      </scope>
      <scope id="4755209551904389321" at="292,0,304,0">
        <var name="editorContext" id="4755209551904389321" />
        <var name="elementCell" id="4755209551904389321" />
        <var name="elementNode" id="4755209551904389321" />
        <var name="listOwner" id="4755209551904389321" />
      </scope>
      <scope id="4755209551904389321" at="377,0,389,0">
        <var name="editorContext" id="4755209551904389321" />
        <var name="elementCell" id="4755209551904389321" />
        <var name="elementNode" id="4755209551904389321" />
        <var name="listOwner" id="4755209551904389321" />
      </scope>
      <scope id="4755209551904389368" at="69,88,82,22">
        <var name="attributeConcept" id="4755209551904389368" />
        <var name="editorCell" id="4755209551904389368" />
        <var name="provider" id="4755209551904389368" />
      </scope>
      <scope id="4755209551904389321" at="177,0,191,0">
        <var name="child" id="4755209551904389321" />
        <var name="editorCell" id="4755209551904389321" />
      </scope>
      <scope id="4755209551904389321" at="226,0,240,0">
        <var name="child" id="4755209551904389321" />
        <var name="editorCell" id="4755209551904389321" />
      </scope>
      <scope id="4755209551904389368" at="69,0,84,0">
        <var name="editorContext" id="4755209551904389368" />
        <var name="node" id="4755209551904389368" />
      </scope>
      <scope id="927724900262155821" at="437,90,453,22">
>>>>>>> bd830ede
        <var name="attributeConcept" id="927724900262155821" />
        <var name="editorCell" id="927724900262155821" />
        <var name="provider" id="927724900262155821" />
        <var name="style" id="927724900262155821" />
      </scope>
<<<<<<< HEAD
      <scope id="927724900262398960" at="114,49,131,22">
=======
      <scope id="927724900262398960" at="464,88,480,22">
>>>>>>> bd830ede
        <var name="attributeConcept" id="927724900262398960" />
        <var name="editorCell" id="927724900262398960" />
        <var name="provider" id="927724900262398960" />
        <var name="style" id="927724900262398960" />
      </scope>
<<<<<<< HEAD
      <scope id="4755209551904389321" at="142,49,160,22">
=======
      <scope id="4755209551904389321" at="135,90,152,22">
        <var name="editorCell" id="4755209551904389321" />
        <var name="style" id="4755209551904389321" />
      </scope>
      <scope id="7385586609667660415" at="315,89,332,22">
        <var name="attributeConcept" id="7385586609667660415" />
        <var name="editorCell" id="7385586609667660415" />
        <var name="provider" id="7385586609667660415" />
        <var name="style" id="7385586609667660415" />
      </scope>
      <scope id="4755209551904389321" at="491,88,508,22">
>>>>>>> bd830ede
        <var name="attributeConcept" id="4755209551904389321" />
        <var name="editorCell" id="4755209551904389321" />
        <var name="provider" id="4755209551904389321" />
        <var name="style" id="4755209551904389321" />
      </scope>
<<<<<<< HEAD
      <scope id="4416461515995291697" at="178,49,196,22">
=======
      <scope id="4416461515995291697" at="526,88,543,22">
>>>>>>> bd830ede
        <var name="attributeConcept" id="4416461515995291697" />
        <var name="editorCell" id="4416461515995291697" />
        <var name="provider" id="4416461515995291697" />
        <var name="style" id="4416461515995291697" />
      </scope>
<<<<<<< HEAD
      <scope id="4755209551904389321" at="210,49,228,22">
=======
      <scope id="4755209551904389321" at="557,88,574,22">
>>>>>>> bd830ede
        <var name="attributeConcept" id="4755209551904389321" />
        <var name="editorCell" id="4755209551904389321" />
        <var name="provider" id="4755209551904389321" />
        <var name="style" id="4755209551904389321" />
      </scope>
<<<<<<< HEAD
      <scope id="4755209551904389321" at="242,49,260,22">
=======
      <scope id="4755209551904389321" at="588,88,605,22">
>>>>>>> bd830ede
        <var name="attributeConcept" id="4755209551904389321" />
        <var name="editorCell" id="4755209551904389321" />
        <var name="provider" id="4755209551904389321" />
        <var name="style" id="4755209551904389321" />
      </scope>
<<<<<<< HEAD
      <scope id="4755209551904389321" at="278,49,296,22">
=======
      <scope id="4755209551904389321" at="623,88,640,22">
>>>>>>> bd830ede
        <var name="attributeConcept" id="4755209551904389321" />
        <var name="editorCell" id="4755209551904389321" />
        <var name="provider" id="4755209551904389321" />
        <var name="style" id="4755209551904389321" />
      </scope>
<<<<<<< HEAD
      <scope id="1476884141930135293" at="314,49,332,22">
=======
      <scope id="1476884141930135293" at="658,88,675,22">
>>>>>>> bd830ede
        <var name="attributeConcept" id="1476884141930135293" />
        <var name="editorCell" id="1476884141930135293" />
        <var name="provider" id="1476884141930135293" />
        <var name="style" id="1476884141930135293" />
<<<<<<< HEAD
      </scope>
      <scope id="927724900262155821" at="86,0,105,0" />
      <scope id="927724900262398960" at="114,0,133,0" />
      <scope id="4755209551904389321" at="142,0,162,0" />
      <scope id="4416461515995291697" at="178,0,198,0" />
      <scope id="4755209551904389321" at="210,0,230,0" />
      <scope id="4755209551904389321" at="242,0,262,0" />
      <scope id="4755209551904389321" at="278,0,298,0" />
      <scope id="1476884141930135293" at="314,0,334,0" />
      <scope id="4755209551904389321" at="50,52,75,22">
        <var name="editorCell" id="4755209551904389321" />
      </scope>
      <scope id="4755209551904389321" at="50,0,77,0" />
      <unit id="2059109515400350050" at="162,0,169,0" name="jetbrains.mps.build.workflow.editor.BwfJavaModule_InspectorBuilder_a$BwfJavaModule_compiler_cellMenu_y27sly_a0f0" />
      <unit id="6998860900671427489" at="262,0,269,0" name="jetbrains.mps.build.workflow.editor.BwfJavaModule_InspectorBuilder_a$BwfJavaModule_javaLevelSource_cellMenu_y27sly_a0l0" />
      <unit id="6998860900671532617" at="298,0,305,0" name="jetbrains.mps.build.workflow.editor.BwfJavaModule_InspectorBuilder_a$BwfJavaModule_javaLevelTarget_cellMenu_y27sly_a0n0" />
      <unit id="4755209551904389321" at="31,0,335,0" name="jetbrains.mps.build.workflow.editor.BwfJavaModule_InspectorBuilder_a" />
=======
      </scope>
      <scope id="927724900262155821" at="437,0,455,0">
        <var name="editorContext" id="927724900262155821" />
        <var name="node" id="927724900262155821" />
      </scope>
      <scope id="927724900262398960" at="464,0,482,0">
        <var name="editorContext" id="927724900262398960" />
        <var name="node" id="927724900262398960" />
      </scope>
      <scope id="4755209551904389321" at="135,0,154,0">
        <var name="editorContext" id="4755209551904389321" />
        <var name="node" id="4755209551904389321" />
      </scope>
      <scope id="7385586609667660415" at="315,0,334,0">
        <var name="editorContext" id="7385586609667660415" />
        <var name="node" id="7385586609667660415" />
      </scope>
      <scope id="4755209551904389321" at="491,0,510,0">
        <var name="editorContext" id="4755209551904389321" />
        <var name="node" id="4755209551904389321" />
      </scope>
      <scope id="4416461515995291697" at="526,0,545,0">
        <var name="editorContext" id="4416461515995291697" />
        <var name="node" id="4416461515995291697" />
      </scope>
      <scope id="4755209551904389321" at="557,0,576,0">
        <var name="editorContext" id="4755209551904389321" />
        <var name="node" id="4755209551904389321" />
      </scope>
      <scope id="4755209551904389321" at="588,0,607,0">
        <var name="editorContext" id="4755209551904389321" />
        <var name="node" id="4755209551904389321" />
      </scope>
      <scope id="4755209551904389321" at="623,0,642,0">
        <var name="editorContext" id="4755209551904389321" />
        <var name="node" id="4755209551904389321" />
      </scope>
      <scope id="1476884141930135293" at="658,0,677,0">
        <var name="editorContext" id="1476884141930135293" />
        <var name="node" id="1476884141930135293" />
      </scope>
      <scope id="4755209551904389321" at="402,91,426,22">
        <var name="editorCell" id="4755209551904389321" />
      </scope>
      <scope id="4755209551904389321" at="402,0,428,0">
        <var name="editorContext" id="4755209551904389321" />
        <var name="node" id="4755209551904389321" />
      </scope>
      <unit id="2059109515400350050" at="510,0,517,0" name="jetbrains.mps.build.workflow.editor.BwfJavaModule_Editor$BwfJavaModule_compiler_cellMenu_y27sly_a0f0" />
      <unit id="6998860900671427489" at="607,0,614,0" name="jetbrains.mps.build.workflow.editor.BwfJavaModule_Editor$BwfJavaModule_javaLevelSource_cellMenu_y27sly_a0l0" />
      <unit id="6998860900671532617" at="642,0,649,0" name="jetbrains.mps.build.workflow.editor.BwfJavaModule_Editor$BwfJavaModule_javaLevelTarget_cellMenu_y27sly_a0n0" />
      <unit id="4755209551904389321" at="103,0,135,0" name="jetbrains.mps.build.workflow.editor.BwfJavaModule_Editor$taskDepsListHandler_y27sly_d0" />
      <unit id="4755209551904389321" at="273,0,305,0" name="jetbrains.mps.build.workflow.editor.BwfJavaModule_Editor$dependenciesListHandler_y27sly_f4a" />
      <unit id="4755209551904389321" at="168,0,203,0" name="jetbrains.mps.build.workflow.editor.BwfJavaModule_Editor$sourcesSingleRoleHandler_y27sly_b4a" />
      <unit id="4755209551904389321" at="217,0,252,0" name="jetbrains.mps.build.workflow.editor.BwfJavaModule_Editor$resourcesSingleRoleHandler_y27sly_d4a" />
      <unit id="4755209551904389321" at="355,0,396,0" name="jetbrains.mps.build.workflow.editor.BwfJavaModule_Editor$prepareStatementsListHandler_y27sly_j4a" />
      <unit id="4755209551904389321" at="41,0,678,0" name="jetbrains.mps.build.workflow.editor.BwfJavaModule_Editor" />
>>>>>>> bd830ede
    </file>
  </root>
  <root nodeRef="r:1267752b-a233-4432-a848-3e68e0ea0db1(jetbrains.mps.build.workflow.editor)/4755209551904397949">
    <file name="BwfJavaModuleReference_Editor.java">
<<<<<<< HEAD
      <node id="4755209551904397949" at="11,79,12,88" concept="6" />
      <node id="4755209551904397949" at="11,0,14,0" concept="4" trace="createEditorCell#(Ljetbrains/mps/openapi/editor/EditorContext;Lorg/jetbrains/mps/openapi/model/SNode;)Ljetbrains/mps/openapi/editor/cells/EditorCell;" />
      <scope id="4755209551904397949" at="11,79,12,88" />
      <scope id="4755209551904397949" at="11,0,14,0">
        <var name="editorContext" id="4755209551904397949" />
        <var name="node" id="4755209551904397949" />
      </scope>
      <unit id="4755209551904397949" at="10,0,15,0" name="jetbrains.mps.build.workflow.editor.BwfJavaModuleReference_Editor" />
    </file>
    <file name="BwfJavaModuleReference_EditorBuilder_a.java">
      <node id="4755209551904397949" at="24,102,25,19" concept="10" />
      <node id="4755209551904397949" at="25,19,26,18" concept="1" />
      <node id="4755209551904397949" at="31,26,32,18" concept="6" />
      <node id="4755209551904397949" at="35,39,36,39" concept="6" />
      <node id="4755209551904397949" at="39,50,40,103" concept="5" />
      <node id="4755209551904397949" at="40,103,41,48" concept="1" />
      <node id="4755209551904397949" at="41,48,42,28" concept="1" />
      <node id="4755209551904397949" at="42,28,43,65" concept="1" />
      <node id="4755209551904397949" at="43,65,44,56" concept="1" />
      <node id="4755209551904397949" at="44,56,45,22" concept="6" />
      <node id="4755209551904397949" at="47,48,48,88" concept="5" />
      <node id="4755209551904397949" at="48,88,49,31" concept="1" />
      <node id="4755209551904397949" at="49,31,50,44" concept="1" />
      <node id="4755209551904397949" at="50,44,51,26" concept="5" />
      <node id="4755209551904397949" at="51,26,52,103" concept="1" />
      <node id="4755209551904397949" at="52,103,53,63" concept="1" />
      <node id="4755209551904397949" at="54,39,55,40" concept="1" />
      <node id="4755209551904397949" at="55,40,56,35" concept="1" />
      <node id="4755209551904397949" at="57,5,58,73" concept="1" />
      <node id="4755209551904397949" at="58,73,59,57" concept="5" />
      <node id="4755209551904397949" at="59,57,60,59" concept="5" />
      <node id="4755209551904397949" at="61,35,62,87" concept="5" />
      <node id="4755209551904397949" at="62,87,63,94" concept="6" />
      <node id="4755209551904397949" at="64,10,65,22" concept="6" />
      <node id="4755209551904397949" at="68,33,69,14" concept="10" />
      <node id="4755209551904397949" at="71,69,72,57" concept="6" />
      <node id="4755209551904397949" at="74,81,75,41" concept="7" />
      <node id="4755209551904397949" at="75,41,76,130" concept="6" />
      <node id="4755209551904397949" at="82,0,83,0" concept="2" trace="myReferencingNode" />
      <node id="4755209551904397949" at="84,119,85,21" concept="10" />
      <node id="4755209551904397949" at="85,21,86,42" concept="1" />
      <node id="4755209551904397949" at="86,42,87,20" concept="1" />
      <node id="4755209551904397949" at="90,41,91,42" concept="6" />
      <node id="4755209551904397949" at="96,28,97,20" concept="6" />
      <node id="4755209551904397954" at="100,53,101,91" concept="5" />
      <node id="4755209551904397954" at="101,91,102,31" concept="1" />
      <node id="4755209551904397954" at="102,31,103,44" concept="1" />
      <node id="4755209551904397954" at="103,44,104,33" concept="1" />
      <node id="4755209551904397954" at="104,33,105,28" concept="5" />
      <node id="4755209551904397954" at="105,28,106,65" concept="1" />
      <node id="4755209551904397954" at="106,65,107,44" concept="1" />
      <node id="4755209551904397954" at="107,44,108,36" concept="5" />
      <node id="4755209551904397954" at="108,36,109,55" concept="1" />
      <node id="4755209551904397954" at="109,55,110,42" concept="1" />
      <node id="4755209551904397954" at="110,42,111,75" concept="1" />
      <node id="4755209551904397954" at="111,75,112,59" concept="5" />
      <node id="4755209551904397954" at="112,59,113,61" concept="5" />
      <node id="4755209551904397954" at="114,37,115,89" concept="5" />
      <node id="4755209551904397954" at="115,89,116,96" concept="6" />
      <node id="4755209551904397954" at="117,12,118,24" concept="6" />
      <node id="4755209551904397949" at="21,0,23,0" concept="2" trace="myNode" />
      <node id="4755209551904397949" at="80,0,82,0" concept="2" trace="myNode" />
      <node id="4755209551904397949" at="35,0,38,0" concept="4" trace="createCell#()Ljetbrains/mps/openapi/editor/cells/EditorCell;" />
      <node id="4755209551904397949" at="68,0,71,0" concept="0" trace="_Inline_u0dcrk_a0a#()V" />
      <node id="4755209551904397949" at="71,0,74,0" concept="4" trace="createEditorCell#(Ljetbrains/mps/openapi/editor/EditorContext;)Ljetbrains/mps/openapi/editor/cells/EditorCell;" />
      <node id="4755209551904397949" at="90,0,93,0" concept="4" trace="createCell#()Ljetbrains/mps/openapi/editor/cells/EditorCell;" />
      <node id="4755209551904397949" at="24,0,28,0" concept="0" trace="BwfJavaModuleReference_EditorBuilder_a#(Ljetbrains/mps/openapi/editor/EditorContext;Lorg/jetbrains/mps/openapi/model/SNode;)V" />
      <node id="4755209551904397949" at="53,63,57,5" concept="3" />
      <node id="4755209551904397949" at="74,0,78,0" concept="4" trace="createEditorCell#(Ljetbrains/mps/openapi/editor/EditorContext;Lorg/jetbrains/mps/openapi/model/SNode;)Ljetbrains/mps/openapi/editor/cells/EditorCell;" />
      <node id="4755209551904397949" at="29,0,34,0" concept="4" trace="getNode#()Lorg/jetbrains/mps/openapi/model/SNode;" />
      <node id="4755209551904397949" at="60,59,65,22" concept="3" />
      <node id="4755209551904397949" at="84,0,89,0" concept="0" trace="Inline_Builder_u0dcrk_a0a#(Ljetbrains/mps/openapi/editor/EditorContext;Lorg/jetbrains/mps/openapi/model/SNode;Lorg/jetbrains/mps/openapi/model/SNode;)V" />
      <node id="4755209551904397949" at="94,0,99,0" concept="4" trace="getNode#()Lorg/jetbrains/mps/openapi/model/SNode;" />
      <node id="4755209551904397954" at="113,61,118,24" concept="3" />
      <node id="4755209551904397949" at="39,0,47,0" concept="4" trace="createCollection_u0dcrk_a#()Ljetbrains/mps/openapi/editor/cells/EditorCell;" />
      <node id="4755209551904397949" at="47,0,67,0" concept="4" trace="createRefCell_u0dcrk_a0#()Ljetbrains/mps/openapi/editor/cells/EditorCell;" />
      <node id="4755209551904397954" at="100,0,120,0" concept="4" trace="createProperty_u0dcrk_a0a0#()Ljetbrains/mps/openapi/editor/cells/EditorCell;" />
      <scope id="4755209551904397949" at="31,26,32,18" />
      <scope id="4755209551904397949" at="35,39,36,39" />
      <scope id="4755209551904397949" at="68,33,69,14" />
      <scope id="4755209551904397949" at="71,69,72,57" />
      <scope id="4755209551904397949" at="90,41,91,42" />
      <scope id="4755209551904397949" at="96,28,97,20" />
      <scope id="4755209551904397949" at="24,102,26,18" />
      <scope id="4755209551904397949" at="54,39,56,35" />
      <scope id="4755209551904397949" at="61,35,63,94">
        <var name="manager" id="4755209551904397949" />
      </scope>
      <scope id="4755209551904397949" at="74,81,76,130" />
      <scope id="4755209551904397954" at="114,37,116,96">
=======
      <node id="4755209551904397949" at="20,79,21,63" concept="6" />
      <node id="4755209551904397949" at="23,89,24,96" concept="5" />
      <node id="4755209551904397949" at="24,96,25,48" concept="1" />
      <node id="4755209551904397949" at="25,48,26,28" concept="1" />
      <node id="4755209551904397949" at="26,28,27,80" concept="1" />
      <node id="4755209551904397949" at="27,80,28,22" concept="6" />
      <node id="4755209551904397949" at="30,87,31,81" concept="5" />
      <node id="4755209551904397949" at="31,81,32,31" concept="1" />
      <node id="4755209551904397949" at="32,31,33,44" concept="1" />
      <node id="4755209551904397949" at="33,44,34,26" concept="5" />
      <node id="4755209551904397949" at="34,26,35,94" concept="1" />
      <node id="4755209551904397949" at="35,94,36,58" concept="1" />
      <node id="4755209551904397949" at="37,39,38,40" concept="1" />
      <node id="4755209551904397949" at="38,40,39,35" concept="1" />
      <node id="4755209551904397949" at="40,5,41,73" concept="1" />
      <node id="4755209551904397949" at="41,73,42,57" concept="5" />
      <node id="4755209551904397949" at="43,35,44,82" concept="5" />
      <node id="4755209551904397949" at="44,82,45,112" concept="6" />
      <node id="4755209551904397949" at="46,10,47,22" concept="6" />
      <node id="4755209551904397952" at="50,33,51,14" concept="9" />
      <node id="4755209551904397952" at="53,69,54,67" concept="6" />
      <node id="4755209551904397952" at="56,81,57,66" concept="6" />
      <node id="4755209551904397954" at="59,92,60,84" concept="5" />
      <node id="4755209551904397954" at="60,84,61,31" concept="1" />
      <node id="4755209551904397954" at="61,31,62,44" concept="1" />
      <node id="4755209551904397954" at="62,44,63,33" concept="1" />
      <node id="4755209551904397954" at="63,33,64,28" concept="5" />
      <node id="4755209551904397954" at="64,28,65,60" concept="1" />
      <node id="4755209551904397954" at="65,60,66,44" concept="1" />
      <node id="4755209551904397954" at="66,44,67,36" concept="5" />
      <node id="4755209551904397954" at="67,36,68,58" concept="1" />
      <node id="4755209551904397954" at="68,58,69,42" concept="1" />
      <node id="4755209551904397954" at="69,42,70,75" concept="1" />
      <node id="4755209551904397954" at="70,75,71,59" concept="5" />
      <node id="4755209551904397954" at="72,37,73,84" concept="5" />
      <node id="4755209551904397954" at="73,84,74,114" concept="6" />
      <node id="4755209551904397954" at="75,12,76,24" concept="6" />
      <node id="4755209551904397949" at="20,0,23,0" concept="4" trace="createEditorCell#(Ljetbrains/mps/openapi/editor/EditorContext;Lorg/jetbrains/mps/openapi/model/SNode;)Ljetbrains/mps/openapi/editor/cells/EditorCell;" />
      <node id="4755209551904397952" at="50,0,53,0" concept="0" trace="_Inline_u0dcrk_a0a#()V" />
      <node id="4755209551904397952" at="53,0,56,0" concept="4" trace="createEditorCell#(Ljetbrains/mps/openapi/editor/EditorContext;)Ljetbrains/mps/openapi/editor/cells/EditorCell;" />
      <node id="4755209551904397952" at="56,0,59,0" concept="4" trace="createEditorCell#(Ljetbrains/mps/openapi/editor/EditorContext;Lorg/jetbrains/mps/openapi/model/SNode;)Ljetbrains/mps/openapi/editor/cells/EditorCell;" />
      <node id="4755209551904397949" at="36,58,40,5" concept="3" />
      <node id="4755209551904397949" at="42,57,47,22" concept="3" />
      <node id="4755209551904397954" at="71,59,76,24" concept="3" />
      <node id="4755209551904397949" at="23,0,30,0" concept="4" trace="createCollection_u0dcrk_a#(Ljetbrains/mps/openapi/editor/EditorContext;Lorg/jetbrains/mps/openapi/model/SNode;)Ljetbrains/mps/openapi/editor/cells/EditorCell;" />
      <node id="4755209551904397949" at="30,0,49,0" concept="4" trace="createRefCell_u0dcrk_a0#(Ljetbrains/mps/openapi/editor/EditorContext;Lorg/jetbrains/mps/openapi/model/SNode;)Ljetbrains/mps/openapi/editor/cells/EditorCell;" />
      <node id="4755209551904397954" at="59,0,78,0" concept="4" trace="createProperty_u0dcrk_a0a0#(Ljetbrains/mps/openapi/editor/EditorContext;Lorg/jetbrains/mps/openapi/model/SNode;)Ljetbrains/mps/openapi/editor/cells/EditorCell;" />
      <scope id="4755209551904397949" at="20,79,21,63" />
      <scope id="4755209551904397952" at="50,33,51,14" />
      <scope id="4755209551904397952" at="53,69,54,67" />
      <scope id="4755209551904397952" at="56,81,57,66" />
      <scope id="4755209551904397949" at="37,39,39,35" />
      <scope id="4755209551904397949" at="43,35,45,112">
        <var name="manager" id="4755209551904397949" />
      </scope>
      <scope id="4755209551904397954" at="72,37,74,114">
>>>>>>> bd830ede
        <var name="manager" id="4755209551904397954" />
      </scope>
      <scope id="4755209551904397949" at="35,0,38,0" />
      <scope id="4755209551904397949" at="68,0,71,0" />
      <scope id="4755209551904397949" at="71,0,74,0">
        <var name="editorContext" id="4755209551904397949" />
      </scope>
      <scope id="4755209551904397949" at="84,119,87,20" />
      <scope id="4755209551904397949" at="90,0,93,0" />
      <scope id="4755209551904397949" at="24,0,28,0">
        <var name="context" id="4755209551904397949" />
        <var name="node" id="4755209551904397949" />
      </scope>
<<<<<<< HEAD
      <scope id="4755209551904397949" at="74,0,78,0">
        <var name="editorContext" id="4755209551904397949" />
        <var name="node" id="4755209551904397949" />
      </scope>
      <scope id="4755209551904397949" at="29,0,34,0" />
      <scope id="4755209551904397949" at="84,0,89,0">
        <var name="context" id="4755209551904397949" />
        <var name="node" id="4755209551904397949" />
        <var name="referencingNode" id="4755209551904397949" />
=======
      <scope id="4755209551904397952" at="50,0,53,0" />
      <scope id="4755209551904397952" at="53,0,56,0">
        <var name="editorContext" id="4755209551904397952" />
      </scope>
      <scope id="4755209551904397952" at="56,0,59,0">
        <var name="editorContext" id="4755209551904397952" />
        <var name="node" id="4755209551904397952" />
>>>>>>> bd830ede
      </scope>
      <scope id="4755209551904397949" at="94,0,99,0" />
      <scope id="4755209551904397949" at="39,50,45,22">
        <var name="editorCell" id="4755209551904397949" />
      </scope>
<<<<<<< HEAD
      <scope id="4755209551904397949" at="39,0,47,0" />
      <scope id="4755209551904397949" at="47,48,65,22">
=======
      <scope id="4755209551904397949" at="23,0,30,0">
        <var name="editorContext" id="4755209551904397949" />
        <var name="node" id="4755209551904397949" />
      </scope>
      <scope id="4755209551904397949" at="30,87,47,22">
>>>>>>> bd830ede
        <var name="attributeConcept" id="4755209551904397949" />
        <var name="editorCell" id="4755209551904397949" />
        <var name="provider" id="4755209551904397949" />
      </scope>
<<<<<<< HEAD
      <scope id="4755209551904397954" at="100,53,118,24">
=======
      <scope id="4755209551904397954" at="59,92,76,24">
>>>>>>> bd830ede
        <var name="attributeConcept" id="4755209551904397954" />
        <var name="editorCell" id="4755209551904397954" />
        <var name="provider" id="4755209551904397954" />
        <var name="style" id="4755209551904397954" />
      </scope>
<<<<<<< HEAD
      <scope id="4755209551904397949" at="47,0,67,0" />
      <scope id="4755209551904397954" at="100,0,120,0" />
      <unit id="4755209551904397949" at="67,0,79,0" name="jetbrains.mps.build.workflow.editor.BwfJavaModuleReference_EditorBuilder_a$_Inline_u0dcrk_a0a" />
      <unit id="4755209551904397949" at="79,0,121,0" name="jetbrains.mps.build.workflow.editor.BwfJavaModuleReference_EditorBuilder_a$Inline_Builder_u0dcrk_a0a" />
      <unit id="4755209551904397949" at="20,0,122,0" name="jetbrains.mps.build.workflow.editor.BwfJavaModuleReference_EditorBuilder_a" />
=======
      <scope id="4755209551904397949" at="30,0,49,0">
        <var name="editorContext" id="4755209551904397949" />
        <var name="node" id="4755209551904397949" />
      </scope>
      <scope id="4755209551904397954" at="59,0,78,0">
        <var name="editorContext" id="4755209551904397954" />
        <var name="node" id="4755209551904397954" />
      </scope>
      <unit id="4755209551904397952" at="49,0,79,0" name="jetbrains.mps.build.workflow.editor.BwfJavaModuleReference_Editor$_Inline_u0dcrk_a0a" />
      <unit id="4755209551904397949" at="19,0,80,0" name="jetbrains.mps.build.workflow.editor.BwfJavaModuleReference_Editor" />
>>>>>>> bd830ede
    </file>
  </root>
  <root nodeRef="r:1267752b-a233-4432-a848-3e68e0ea0db1(jetbrains.mps.build.workflow.editor)/5248329904288177749">
    <file name="rt_SubTask_AfterOrBefore.java">
      <node id="5248329904288177749" at="15,95,16,134" concept="1" />
      <node id="5248329904288177749" at="19,0,20,0" concept="2" trace="myNode" />
      <node id="5248329904288177749" at="20,65,21,25" concept="1" />
      <node id="5248329904288177749" at="23,54,24,56" concept="1" />
      <node id="5248329904288177753" at="27,212,28,332" concept="1" />
      <node id="5248329904288188215" at="29,218,30,331" concept="1" />
      <node id="5248329904288177749" at="15,0,18,0" concept="9" trace="setCellActions#(Ljetbrains/mps/openapi/editor/cells/EditorCell;Lorg/jetbrains/mps/openapi/model/SNode;Ljetbrains/mps/openapi/editor/EditorContext;)V" />
      <node id="5248329904288177749" at="20,0,23,0" concept="0" trace="rt_SubTask_AfterOrBefore_RIGHT_TRANSFORM#(Lorg/jetbrains/mps/openapi/model/SNode;)V" />
      <node id="5248329904288177749" at="23,0,26,0" concept="4" trace="execute#(Ljetbrains/mps/openapi/editor/EditorContext;)V" />
      <node id="5248329904288188169" at="26,75,31,7" concept="3" />
      <node id="5248329904288177749" at="26,0,33,0" concept="4" trace="execute_internal#(Ljetbrains/mps/openapi/editor/EditorContext;Lorg/jetbrains/mps/openapi/model/SNode;)V" />
      <scope id="5248329904288177749" at="15,95,16,134" />
      <scope id="5248329904288177749" at="20,65,21,25" />
      <scope id="5248329904288177749" at="23,54,24,56" />
      <scope id="5248329904288188170" at="27,212,28,332" />
      <scope id="5248329904288188195" at="29,218,30,331" />
      <scope id="5248329904288177749" at="15,0,18,0">
        <var name="context" id="5248329904288177749" />
        <var name="editorCell" id="5248329904288177749" />
        <var name="node" id="5248329904288177749" />
      </scope>
      <scope id="5248329904288177749" at="20,0,23,0">
        <var name="node" id="5248329904288177749" />
      </scope>
      <scope id="5248329904288177749" at="23,0,26,0">
        <var name="editorContext" id="5248329904288177749" />
      </scope>
      <scope id="5248329904288177752" at="26,75,31,7" />
      <scope id="5248329904288177749" at="26,0,33,0">
        <var name="editorContext" id="5248329904288177749" />
        <var name="node" id="5248329904288177749" />
      </scope>
      <unit id="5248329904288177749" at="18,0,34,0" name="jetbrains.mps.build.workflow.editor.rt_SubTask_AfterOrBefore$rt_SubTask_AfterOrBefore_RIGHT_TRANSFORM" />
      <unit id="5248329904288177749" at="14,0,35,0" name="jetbrains.mps.build.workflow.editor.rt_SubTask_AfterOrBefore" />
    </file>
  </root>
  <root nodeRef="r:1267752b-a233-4432-a848-3e68e0ea0db1(jetbrains.mps.build.workflow.editor)/6520682027040940626">
    <file name="BwfMacroListImport_Editor.java">
<<<<<<< HEAD
      <node id="6520682027040940626" at="11,79,12,84" concept="6" />
      <node id="6520682027040940626" at="11,0,14,0" concept="4" trace="createEditorCell#(Ljetbrains/mps/openapi/editor/EditorContext;Lorg/jetbrains/mps/openapi/model/SNode;)Ljetbrains/mps/openapi/editor/cells/EditorCell;" />
      <scope id="6520682027040940626" at="11,79,12,84" />
      <scope id="6520682027040940626" at="11,0,14,0">
        <var name="editorContext" id="6520682027040940626" />
        <var name="node" id="6520682027040940626" />
      </scope>
      <unit id="6520682027040940626" at="10,0,15,0" name="jetbrains.mps.build.workflow.editor.BwfMacroListImport_Editor" />
    </file>
    <file name="BwfMacroListImport_EditorBuilder_a.java">
      <node id="6520682027040940626" at="24,98,25,19" concept="10" />
      <node id="6520682027040940626" at="25,19,26,18" concept="1" />
      <node id="6520682027040940626" at="31,26,32,18" concept="6" />
      <node id="6520682027040940626" at="35,39,36,39" concept="6" />
      <node id="6520682027040940626" at="39,50,40,103" concept="5" />
      <node id="6520682027040940626" at="40,103,41,48" concept="1" />
      <node id="6520682027040940626" at="41,48,42,28" concept="1" />
      <node id="6520682027040940626" at="42,28,43,65" concept="1" />
      <node id="6520682027040940626" at="43,65,44,57" concept="1" />
      <node id="6520682027040940626" at="44,57,45,57" concept="1" />
      <node id="6520682027040940626" at="45,57,46,57" concept="1" />
      <node id="6520682027040940626" at="46,57,47,57" concept="1" />
      <node id="6520682027040940626" at="47,57,48,57" concept="1" />
      <node id="6520682027040940626" at="48,57,49,22" concept="6" />
      <node id="6520682027040951597" at="51,49,52,111" concept="5" />
      <node id="6520682027040951597" at="52,111,53,47" concept="1" />
      <node id="6520682027040951597" at="53,47,54,34" concept="5" />
      <node id="6520682027040951597" at="54,34,55,82" concept="1" />
      <node id="6520682027040951597" at="55,82,56,40" concept="1" />
      <node id="6520682027040951597" at="56,40,57,34" concept="1" />
      <node id="6520682027040951597" at="57,34,58,22" concept="6" />
      <node id="6520682027040951599" at="60,49,61,89" concept="5" />
      <node id="6520682027040951599" at="61,89,62,39" concept="1" />
      <node id="6520682027040951599" at="62,39,63,52" concept="1" />
      <node id="6520682027040951599" at="63,52,64,26" concept="5" />
      <node id="6520682027040951599" at="64,26,65,63" concept="1" />
      <node id="6520682027040951599" at="65,63,66,52" concept="1" />
      <node id="6520682027040951599" at="66,52,67,73" concept="1" />
      <node id="6520682027040951599" at="67,73,68,57" concept="5" />
      <node id="6520682027040951599" at="68,57,69,59" concept="5" />
      <node id="6520682027040951599" at="70,35,71,87" concept="5" />
      <node id="6520682027040951599" at="71,87,72,94" concept="6" />
      <node id="6520682027040951599" at="73,10,74,22" concept="6" />
      <node id="6520682027040951601" at="76,49,77,99" concept="5" />
      <node id="6520682027040951601" at="77,99,78,47" concept="1" />
      <node id="6520682027040951601" at="78,47,79,34" concept="5" />
      <node id="6520682027040951601" at="79,34,80,82" concept="1" />
      <node id="6520682027040951601" at="80,82,81,40" concept="1" />
      <node id="6520682027040951601" at="81,40,82,34" concept="1" />
      <node id="6520682027040951601" at="82,34,83,22" concept="6" />
      <node id="6520682027040951603" at="85,49,86,89" concept="5" />
      <node id="6520682027040951603" at="86,89,87,31" concept="1" />
      <node id="6520682027040951603" at="87,31,88,44" concept="1" />
      <node id="6520682027040951603" at="88,44,89,26" concept="5" />
      <node id="6520682027040951603" at="89,26,90,63" concept="1" />
      <node id="6520682027040951603" at="90,63,91,44" concept="1" />
      <node id="6520682027040951603" at="91,44,92,34" concept="5" />
      <node id="6520682027040951603" at="92,34,93,60" concept="1" />
      <node id="6520682027040951603" at="93,60,94,40" concept="1" />
      <node id="6520682027040951603" at="94,40,95,73" concept="1" />
      <node id="6520682027040951603" at="95,73,96,57" concept="5" />
      <node id="6520682027040951603" at="96,57,97,59" concept="5" />
      <node id="6520682027040951603" at="98,35,99,87" concept="5" />
      <node id="6520682027040951603" at="99,87,100,94" concept="6" />
      <node id="6520682027040951603" at="101,10,102,22" concept="6" />
      <node id="6520682027040951605" at="104,49,105,93" concept="5" />
      <node id="6520682027040951605" at="105,93,106,47" concept="1" />
      <node id="6520682027040951605" at="106,47,107,34" concept="1" />
      <node id="6520682027040951605" at="107,34,108,22" concept="6" />
      <node id="6520682027040940626" at="21,0,23,0" concept="2" trace="myNode" />
      <node id="6520682027040940626" at="35,0,38,0" concept="4" trace="createCell#()Ljetbrains/mps/openapi/editor/cells/EditorCell;" />
      <node id="6520682027040940626" at="24,0,28,0" concept="0" trace="BwfMacroListImport_EditorBuilder_a#(Ljetbrains/mps/openapi/editor/EditorContext;Lorg/jetbrains/mps/openapi/model/SNode;)V" />
      <node id="6520682027040940626" at="29,0,34,0" concept="4" trace="getNode#()Lorg/jetbrains/mps/openapi/model/SNode;" />
      <node id="6520682027040951599" at="69,59,74,22" concept="3" />
      <node id="6520682027040951603" at="97,59,102,22" concept="3" />
      <node id="6520682027040951605" at="104,0,110,0" concept="4" trace="createConstant_5bz59z_e0#()Ljetbrains/mps/openapi/editor/cells/EditorCell;" />
      <node id="6520682027040951597" at="51,0,60,0" concept="4" trace="createConstant_5bz59z_a0#()Ljetbrains/mps/openapi/editor/cells/EditorCell;" />
      <node id="6520682027040951601" at="76,0,85,0" concept="4" trace="createConstant_5bz59z_c0#()Ljetbrains/mps/openapi/editor/cells/EditorCell;" />
      <node id="6520682027040940626" at="39,0,51,0" concept="4" trace="createCollection_5bz59z_a#()Ljetbrains/mps/openapi/editor/cells/EditorCell;" />
      <node id="6520682027040951599" at="60,0,76,0" concept="4" trace="createProperty_5bz59z_b0#()Ljetbrains/mps/openapi/editor/cells/EditorCell;" />
      <node id="6520682027040951603" at="85,0,104,0" concept="4" trace="createProperty_5bz59z_d0#()Ljetbrains/mps/openapi/editor/cells/EditorCell;" />
      <scope id="6520682027040940626" at="31,26,32,18" />
      <scope id="6520682027040940626" at="35,39,36,39" />
      <scope id="6520682027040940626" at="24,98,26,18" />
      <scope id="6520682027040951599" at="70,35,72,94">
        <var name="manager" id="6520682027040951599" />
      </scope>
      <scope id="6520682027040951603" at="98,35,100,94">
=======
      <node id="6520682027040940626" at="19,79,20,63" concept="6" />
      <node id="6520682027040940626" at="22,89,23,96" concept="5" />
      <node id="6520682027040940626" at="23,96,24,48" concept="1" />
      <node id="6520682027040940626" at="24,48,25,28" concept="1" />
      <node id="6520682027040940626" at="25,28,26,81" concept="1" />
      <node id="6520682027040940626" at="26,81,27,81" concept="1" />
      <node id="6520682027040940626" at="27,81,28,81" concept="1" />
      <node id="6520682027040940626" at="28,81,29,81" concept="1" />
      <node id="6520682027040940626" at="29,81,30,81" concept="1" />
      <node id="6520682027040940626" at="30,81,31,22" concept="6" />
      <node id="6520682027040951597" at="33,88,34,104" concept="5" />
      <node id="6520682027040951597" at="34,104,35,47" concept="1" />
      <node id="6520682027040951597" at="35,47,36,34" concept="5" />
      <node id="6520682027040951597" at="36,34,37,63" concept="1" />
      <node id="6520682027040951597" at="37,63,38,40" concept="1" />
      <node id="6520682027040951597" at="38,40,39,34" concept="1" />
      <node id="6520682027040951597" at="39,34,40,22" concept="6" />
      <node id="6520682027040951599" at="42,88,43,82" concept="5" />
      <node id="6520682027040951599" at="43,82,44,39" concept="1" />
      <node id="6520682027040951599" at="44,39,45,52" concept="1" />
      <node id="6520682027040951599" at="45,52,46,26" concept="5" />
      <node id="6520682027040951599" at="46,26,47,58" concept="1" />
      <node id="6520682027040951599" at="47,58,48,52" concept="1" />
      <node id="6520682027040951599" at="48,52,49,73" concept="1" />
      <node id="6520682027040951599" at="49,73,50,57" concept="5" />
      <node id="6520682027040951599" at="51,35,52,82" concept="5" />
      <node id="6520682027040951599" at="52,82,53,112" concept="6" />
      <node id="6520682027040951599" at="54,10,55,22" concept="6" />
      <node id="6520682027040951601" at="57,88,58,92" concept="5" />
      <node id="6520682027040951601" at="58,92,59,47" concept="1" />
      <node id="6520682027040951601" at="59,47,60,34" concept="5" />
      <node id="6520682027040951601" at="60,34,61,63" concept="1" />
      <node id="6520682027040951601" at="61,63,62,40" concept="1" />
      <node id="6520682027040951601" at="62,40,63,34" concept="1" />
      <node id="6520682027040951601" at="63,34,64,22" concept="6" />
      <node id="6520682027040951603" at="66,88,67,82" concept="5" />
      <node id="6520682027040951603" at="67,82,68,31" concept="1" />
      <node id="6520682027040951603" at="68,31,69,44" concept="1" />
      <node id="6520682027040951603" at="69,44,70,26" concept="5" />
      <node id="6520682027040951603" at="70,26,71,58" concept="1" />
      <node id="6520682027040951603" at="71,58,72,44" concept="1" />
      <node id="6520682027040951603" at="72,44,73,34" concept="5" />
      <node id="6520682027040951603" at="73,34,74,63" concept="1" />
      <node id="6520682027040951603" at="74,63,75,40" concept="1" />
      <node id="6520682027040951603" at="75,40,76,73" concept="1" />
      <node id="6520682027040951603" at="76,73,77,57" concept="5" />
      <node id="6520682027040951603" at="78,35,79,82" concept="5" />
      <node id="6520682027040951603" at="79,82,80,112" concept="6" />
      <node id="6520682027040951603" at="81,10,82,22" concept="6" />
      <node id="6520682027040951605" at="84,88,85,86" concept="5" />
      <node id="6520682027040951605" at="85,86,86,47" concept="1" />
      <node id="6520682027040951605" at="86,47,87,34" concept="1" />
      <node id="6520682027040951605" at="87,34,88,22" concept="6" />
      <node id="6520682027040940626" at="19,0,22,0" concept="4" trace="createEditorCell#(Ljetbrains/mps/openapi/editor/EditorContext;Lorg/jetbrains/mps/openapi/model/SNode;)Ljetbrains/mps/openapi/editor/cells/EditorCell;" />
      <node id="6520682027040951599" at="50,57,55,22" concept="3" />
      <node id="6520682027040951603" at="77,57,82,22" concept="3" />
      <node id="6520682027040951605" at="84,0,90,0" concept="4" trace="createConstant_5bz59z_e0#(Ljetbrains/mps/openapi/editor/EditorContext;Lorg/jetbrains/mps/openapi/model/SNode;)Ljetbrains/mps/openapi/editor/cells/EditorCell;" />
      <node id="6520682027040951597" at="33,0,42,0" concept="4" trace="createConstant_5bz59z_a0#(Ljetbrains/mps/openapi/editor/EditorContext;Lorg/jetbrains/mps/openapi/model/SNode;)Ljetbrains/mps/openapi/editor/cells/EditorCell;" />
      <node id="6520682027040951601" at="57,0,66,0" concept="4" trace="createConstant_5bz59z_c0#(Ljetbrains/mps/openapi/editor/EditorContext;Lorg/jetbrains/mps/openapi/model/SNode;)Ljetbrains/mps/openapi/editor/cells/EditorCell;" />
      <node id="6520682027040940626" at="22,0,33,0" concept="4" trace="createCollection_5bz59z_a#(Ljetbrains/mps/openapi/editor/EditorContext;Lorg/jetbrains/mps/openapi/model/SNode;)Ljetbrains/mps/openapi/editor/cells/EditorCell;" />
      <node id="6520682027040951599" at="42,0,57,0" concept="4" trace="createProperty_5bz59z_b0#(Ljetbrains/mps/openapi/editor/EditorContext;Lorg/jetbrains/mps/openapi/model/SNode;)Ljetbrains/mps/openapi/editor/cells/EditorCell;" />
      <node id="6520682027040951603" at="66,0,84,0" concept="4" trace="createProperty_5bz59z_d0#(Ljetbrains/mps/openapi/editor/EditorContext;Lorg/jetbrains/mps/openapi/model/SNode;)Ljetbrains/mps/openapi/editor/cells/EditorCell;" />
      <scope id="6520682027040940626" at="19,79,20,63" />
      <scope id="6520682027040951599" at="51,35,53,112">
        <var name="manager" id="6520682027040951599" />
      </scope>
      <scope id="6520682027040951603" at="78,35,80,112">
>>>>>>> bd830ede
        <var name="manager" id="6520682027040951603" />
      </scope>
      <scope id="6520682027040940626" at="35,0,38,0" />
      <scope id="6520682027040940626" at="24,0,28,0">
        <var name="context" id="6520682027040940626" />
        <var name="node" id="6520682027040940626" />
      </scope>
<<<<<<< HEAD
      <scope id="6520682027040951605" at="104,49,108,22">
        <var name="editorCell" id="6520682027040951605" />
      </scope>
      <scope id="6520682027040940626" at="29,0,34,0" />
      <scope id="6520682027040951605" at="104,0,110,0" />
      <scope id="6520682027040951597" at="51,49,58,22">
        <var name="editorCell" id="6520682027040951597" />
        <var name="style" id="6520682027040951597" />
      </scope>
      <scope id="6520682027040951601" at="76,49,83,22">
=======
      <scope id="6520682027040951605" at="84,88,88,22">
        <var name="editorCell" id="6520682027040951605" />
      </scope>
      <scope id="6520682027040951605" at="84,0,90,0">
        <var name="editorContext" id="6520682027040951605" />
        <var name="node" id="6520682027040951605" />
      </scope>
      <scope id="6520682027040951597" at="33,88,40,22">
        <var name="editorCell" id="6520682027040951597" />
        <var name="style" id="6520682027040951597" />
      </scope>
      <scope id="6520682027040951601" at="57,88,64,22">
>>>>>>> bd830ede
        <var name="editorCell" id="6520682027040951601" />
        <var name="style" id="6520682027040951601" />
      </scope>
      <scope id="6520682027040951597" at="51,0,60,0" />
      <scope id="6520682027040951601" at="76,0,85,0" />
      <scope id="6520682027040940626" at="39,50,49,22">
        <var name="editorCell" id="6520682027040940626" />
      </scope>
<<<<<<< HEAD
      <scope id="6520682027040940626" at="39,0,51,0" />
      <scope id="6520682027040951599" at="60,49,74,22">
=======
      <scope id="6520682027040951597" at="33,0,42,0">
        <var name="editorContext" id="6520682027040951597" />
        <var name="node" id="6520682027040951597" />
      </scope>
      <scope id="6520682027040951601" at="57,0,66,0">
        <var name="editorContext" id="6520682027040951601" />
        <var name="node" id="6520682027040951601" />
      </scope>
      <scope id="6520682027040940626" at="22,0,33,0">
        <var name="editorContext" id="6520682027040940626" />
        <var name="node" id="6520682027040940626" />
      </scope>
      <scope id="6520682027040951599" at="42,88,55,22">
>>>>>>> bd830ede
        <var name="attributeConcept" id="6520682027040951599" />
        <var name="editorCell" id="6520682027040951599" />
        <var name="provider" id="6520682027040951599" />
      </scope>
<<<<<<< HEAD
      <scope id="6520682027040951599" at="60,0,76,0" />
      <scope id="6520682027040951603" at="85,49,102,22">
=======
      <scope id="6520682027040951599" at="42,0,57,0">
        <var name="editorContext" id="6520682027040951599" />
        <var name="node" id="6520682027040951599" />
      </scope>
      <scope id="6520682027040951603" at="66,88,82,22">
>>>>>>> bd830ede
        <var name="attributeConcept" id="6520682027040951603" />
        <var name="editorCell" id="6520682027040951603" />
        <var name="provider" id="6520682027040951603" />
        <var name="style" id="6520682027040951603" />
      </scope>
<<<<<<< HEAD
      <scope id="6520682027040951603" at="85,0,104,0" />
      <unit id="6520682027040940626" at="20,0,111,0" name="jetbrains.mps.build.workflow.editor.BwfMacroListImport_EditorBuilder_a" />
=======
      <scope id="6520682027040951603" at="66,0,84,0">
        <var name="editorContext" id="6520682027040951603" />
        <var name="node" id="6520682027040951603" />
      </scope>
      <unit id="6520682027040940626" at="18,0,91,0" name="jetbrains.mps.build.workflow.editor.BwfMacroListImport_Editor" />
>>>>>>> bd830ede
    </file>
  </root>
  <root nodeRef="r:1267752b-a233-4432-a848-3e68e0ea0db1(jetbrains.mps.build.workflow.editor)/6647099934206976116">
    <file name="BwfJavaDependency_Editor.java">
      <node id="6647099934206976116" at="11,79,12,83" concept="6" />
      <node id="6647099934206976116" at="11,0,14,0" concept="4" trace="createEditorCell#(Ljetbrains/mps/openapi/editor/EditorContext;Lorg/jetbrains/mps/openapi/model/SNode;)Ljetbrains/mps/openapi/editor/cells/EditorCell;" />
      <scope id="6647099934206976116" at="11,79,12,83" />
      <scope id="6647099934206976116" at="11,0,14,0">
        <var name="editorContext" id="6647099934206976116" />
        <var name="node" id="6647099934206976116" />
      </scope>
      <unit id="6647099934206976116" at="10,0,15,0" name="jetbrains.mps.build.workflow.editor.BwfJavaDependency_Editor" />
    </file>
    <file name="BwfJavaDependency_EditorBuilder_a.java">
      <node id="6647099934206976116" at="16,97,17,19" concept="10" />
      <node id="6647099934206976116" at="17,19,18,18" concept="1" />
      <node id="6647099934206976116" at="23,26,24,18" concept="6" />
      <node id="6647099934206976116" at="27,39,28,34" concept="6" />
      <node id="6647099934206976118" at="31,45,32,102" concept="5" />
      <node id="6647099934206976118" at="32,102,33,43" concept="1" />
      <node id="6647099934206976118" at="33,43,34,28" concept="1" />
      <node id="6647099934206976118" at="34,28,35,65" concept="1" />
      <node id="6647099934206976118" at="35,65,36,22" concept="6" />
      <node id="6647099934206976116" at="13,0,15,0" concept="2" trace="myNode" />
      <node id="6647099934206976116" at="27,0,30,0" concept="4" trace="createCell#()Ljetbrains/mps/openapi/editor/cells/EditorCell;" />
      <node id="6647099934206976116" at="16,0,20,0" concept="0" trace="BwfJavaDependency_EditorBuilder_a#(Ljetbrains/mps/openapi/editor/EditorContext;Lorg/jetbrains/mps/openapi/model/SNode;)V" />
      <node id="6647099934206976116" at="21,0,26,0" concept="4" trace="getNode#()Lorg/jetbrains/mps/openapi/model/SNode;" />
      <node id="6647099934206976118" at="31,0,38,0" concept="4" trace="createError_c51cvr_a#()Ljetbrains/mps/openapi/editor/cells/EditorCell;" />
      <scope id="6647099934206976116" at="23,26,24,18" />
      <scope id="6647099934206976116" at="27,39,28,34" />
      <scope id="6647099934206976116" at="16,97,18,18" />
      <scope id="6647099934206976116" at="27,0,30,0" />
      <scope id="6647099934206976116" at="16,0,20,0">
        <var name="context" id="6647099934206976116" />
        <var name="node" id="6647099934206976116" />
      </scope>
      <scope id="6647099934206976116" at="21,0,26,0" />
      <scope id="6647099934206976118" at="31,45,36,22">
        <var name="editorCell" id="6647099934206976118" />
      </scope>
      <scope id="6647099934206976118" at="31,0,38,0" />
      <unit id="6647099934206976116" at="12,0,39,0" name="jetbrains.mps.build.workflow.editor.BwfJavaDependency_EditorBuilder_a" />
    </file>
  </root>
  <root nodeRef="r:1267752b-a233-4432-a848-3e68e0ea0db1(jetbrains.mps.build.workflow.editor)/6647099934206976121">
    <file name="BwfJavaClassPath_Editor.java">
      <node id="6647099934206976121" at="11,79,12,82" concept="6" />
      <node id="6647099934206976121" at="11,0,14,0" concept="4" trace="createEditorCell#(Ljetbrains/mps/openapi/editor/EditorContext;Lorg/jetbrains/mps/openapi/model/SNode;)Ljetbrains/mps/openapi/editor/cells/EditorCell;" />
      <scope id="6647099934206976121" at="11,79,12,82" />
      <scope id="6647099934206976121" at="11,0,14,0">
        <var name="editorContext" id="6647099934206976121" />
        <var name="node" id="6647099934206976121" />
      </scope>
      <unit id="6647099934206976121" at="10,0,15,0" name="jetbrains.mps.build.workflow.editor.BwfJavaClassPath_Editor" />
    </file>
    <file name="BwfJavaClassPath_EditorBuilder_a.java">
      <node id="6647099934206976121" at="23,96,24,19" concept="10" />
      <node id="6647099934206976121" at="24,19,25,18" concept="1" />
      <node id="6647099934206976121" at="30,26,31,18" concept="6" />
      <node id="6647099934206976121" at="34,39,35,39" concept="6" />
      <node id="6647099934206976121" at="38,50,39,103" concept="5" />
      <node id="6647099934206976121" at="39,103,40,48" concept="1" />
      <node id="6647099934206976121" at="40,48,41,28" concept="1" />
      <node id="6647099934206976121" at="41,28,42,65" concept="1" />
      <node id="6647099934206976121" at="42,65,43,56" concept="1" />
      <node id="6647099934206976121" at="43,56,44,22" concept="6" />
      <node id="6647099934206976121" at="46,48,47,276" concept="5" />
      <node id="6647099934206976121" at="47,276,48,33" concept="6" />
      <node id="6647099934206976121" at="51,123,52,49" concept="10" />
      <node id="6647099934206976121" at="54,55,55,59" concept="5" />
      <node id="6647099934206976121" at="55,59,56,41" concept="1" />
      <node id="6647099934206976121" at="56,41,57,24" concept="6" />
      <node id="6647099934206976121" at="60,118,61,387" concept="1" />
      <node id="6647099934206976121" at="63,41,64,40" concept="1" />
      <node id="6647099934206976121" at="68,44,69,54" concept="5" />
      <node id="6647099934206976121" at="69,54,70,46" concept="1" />
      <node id="6647099934206976121" at="70,46,71,0" concept="8" />
      <node id="6647099934206976121" at="71,0,72,40" concept="1" />
      <node id="6647099934206976121" at="72,40,73,24" concept="6" />
      <node id="6647099934206976121" at="75,40,76,30" concept="6" />
      <node id="6647099934206976121" at="20,0,22,0" concept="2" trace="myNode" />
      <node id="6647099934206976121" at="34,0,37,0" concept="4" trace="createCell#()Ljetbrains/mps/openapi/editor/cells/EditorCell;" />
      <node id="6647099934206976121" at="51,0,54,0" concept="0" trace="classpathSingleRoleHandler_fy29up_a0#(Lorg/jetbrains/mps/openapi/model/SNode;Lorg/jetbrains/mps/openapi/language/SContainmentLink;Ljetbrains/mps/openapi/editor/EditorContext;)V" />
      <node id="6647099934206976121" at="59,70,62,7" concept="3" />
      <node id="6647099934206976121" at="62,7,65,7" concept="3" />
      <node id="6647099934206976121" at="75,0,78,0" concept="4" trace="getNoTargetText#()Ljava/lang/String;" />
      <node id="6647099934206976121" at="23,0,27,0" concept="0" trace="BwfJavaClassPath_EditorBuilder_a#(Ljetbrains/mps/openapi/editor/EditorContext;Lorg/jetbrains/mps/openapi/model/SNode;)V" />
      <node id="6647099934206976121" at="46,0,50,0" concept="4" trace="createRefNode_fy29up_a0#()Ljetbrains/mps/openapi/editor/cells/EditorCell;" />
      <node id="6647099934206976121" at="28,0,33,0" concept="4" trace="getNode#()Lorg/jetbrains/mps/openapi/model/SNode;" />
      <node id="6647099934206976121" at="54,0,59,0" concept="4" trace="createChildCell#(Lorg/jetbrains/mps/openapi/model/SNode;)Ljetbrains/mps/openapi/editor/cells/EditorCell;" />
      <node id="6647099934206976121" at="38,0,46,0" concept="4" trace="createCollection_fy29up_a#()Ljetbrains/mps/openapi/editor/cells/EditorCell;" />
      <node id="6647099934206976121" at="59,0,67,0" concept="4" trace="installCellInfo#(Lorg/jetbrains/mps/openapi/model/SNode;Ljetbrains/mps/openapi/editor/cells/EditorCell;)V" />
      <node id="6647099934206976121" at="67,0,75,0" concept="4" trace="createEmptyCell#()Ljetbrains/mps/openapi/editor/cells/EditorCell;" />
      <scope id="6647099934206976121" at="30,26,31,18" />
      <scope id="6647099934206976121" at="34,39,35,39" />
      <scope id="6647099934206976121" at="51,123,52,49" />
      <scope id="6647099934206976121" at="60,118,61,387" />
      <scope id="6647099934206976121" at="63,41,64,40" />
      <scope id="6647099934206976121" at="75,40,76,30" />
      <scope id="6647099934206976121" at="23,96,25,18" />
      <scope id="6647099934206976121" at="46,48,48,33">
        <var name="provider" id="6647099934206976121" />
      </scope>
      <scope id="6647099934206976121" at="34,0,37,0" />
      <scope id="6647099934206976121" at="51,0,54,0">
        <var name="containmentLink" id="6647099934206976121" />
        <var name="context" id="6647099934206976121" />
        <var name="ownerNode" id="6647099934206976121" />
      </scope>
      <scope id="6647099934206976121" at="54,55,57,24">
        <var name="editorCell" id="6647099934206976121" />
      </scope>
      <scope id="6647099934206976121" at="75,0,78,0" />
      <scope id="6647099934206976121" at="23,0,27,0">
        <var name="context" id="6647099934206976121" />
        <var name="node" id="6647099934206976121" />
      </scope>
      <scope id="6647099934206976121" at="46,0,50,0" />
      <scope id="6647099934206976121" at="28,0,33,0" />
      <scope id="6647099934206976121" at="54,0,59,0">
        <var name="child" id="6647099934206976121" />
      </scope>
      <scope id="6647099934206976121" at="68,44,73,24">
        <var name="editorCell" id="6647099934206976121" />
      </scope>
      <scope id="6647099934206976121" at="38,50,44,22">
        <var name="editorCell" id="6647099934206976121" />
      </scope>
      <scope id="6647099934206976121" at="59,70,65,7" />
      <scope id="6647099934206976121" at="38,0,46,0" />
      <scope id="6647099934206976121" at="59,0,67,0">
        <var name="child" id="6647099934206976121" />
        <var name="editorCell" id="6647099934206976121" />
      </scope>
      <scope id="6647099934206976121" at="67,0,75,0" />
      <unit id="6647099934206976121" at="50,0,79,0" name="jetbrains.mps.build.workflow.editor.BwfJavaClassPath_EditorBuilder_a$classpathSingleRoleHandler_fy29up_a0" />
      <unit id="6647099934206976121" at="19,0,80,0" name="jetbrains.mps.build.workflow.editor.BwfJavaClassPath_EditorBuilder_a" />
    </file>
  </root>
  <root nodeRef="r:1267752b-a233-4432-a848-3e68e0ea0db1(jetbrains.mps.build.workflow.editor)/6647099934207069203">
    <file name="BwfPathDeclaration_Editor.java">
<<<<<<< HEAD
      <node id="6647099934207069203" at="11,79,12,84" concept="6" />
      <node id="6647099934207069203" at="11,0,14,0" concept="4" trace="createEditorCell#(Ljetbrains/mps/openapi/editor/EditorContext;Lorg/jetbrains/mps/openapi/model/SNode;)Ljetbrains/mps/openapi/editor/cells/EditorCell;" />
      <scope id="6647099934207069203" at="11,79,12,84" />
      <scope id="6647099934207069203" at="11,0,14,0">
        <var name="editorContext" id="6647099934207069203" />
        <var name="node" id="6647099934207069203" />
      </scope>
      <unit id="6647099934207069203" at="10,0,15,0" name="jetbrains.mps.build.workflow.editor.BwfPathDeclaration_Editor" />
    </file>
    <file name="BwfPathDeclaration_EditorBuilder_a.java">
      <node id="6647099934207069203" at="35,98,36,19" concept="10" />
      <node id="6647099934207069203" at="36,19,37,18" concept="1" />
      <node id="6647099934207069203" at="42,26,43,18" concept="6" />
      <node id="6647099934207069203" at="46,39,47,39" concept="6" />
      <node id="6647099934207069203" at="50,50,51,103" concept="5" />
      <node id="6647099934207069203" at="51,103,52,48" concept="1" />
      <node id="6647099934207069203" at="52,48,53,28" concept="1" />
      <node id="6647099934207069203" at="53,28,54,65" concept="1" />
      <node id="6647099934207069203" at="54,65,55,57" concept="1" />
      <node id="6647099934207069203" at="55,57,56,57" concept="1" />
      <node id="6647099934207069203" at="56,57,57,60" concept="1" />
      <node id="6647099934207069203" at="57,60,58,57" concept="1" />
      <node id="6647099934207069203" at="58,57,59,22" concept="6" />
      <node id="6647099934207069208" at="61,49,62,97" concept="5" />
      <node id="6647099934207069208" at="62,97,63,47" concept="1" />
      <node id="6647099934207069208" at="63,47,64,34" concept="5" />
      <node id="6647099934207069208" at="64,34,65,82" concept="1" />
      <node id="6647099934207069208" at="65,82,66,40" concept="1" />
      <node id="6647099934207069208" at="66,40,67,34" concept="1" />
      <node id="6647099934207069208" at="67,34,68,22" concept="6" />
      <node id="6647099934207069210" at="70,49,71,89" concept="5" />
      <node id="6647099934207069210" at="71,89,72,29" concept="1" />
      <node id="6647099934207069210" at="72,29,73,42" concept="1" />
      <node id="6647099934207069210" at="73,42,74,26" concept="5" />
      <node id="6647099934207069210" at="74,26,75,63" concept="1" />
      <node id="6647099934207069210" at="75,63,76,42" concept="1" />
      <node id="6647099934207069210" at="76,42,77,34" concept="5" />
      <node id="6647099934207069210" at="77,34,78,60" concept="1" />
      <node id="6647099934207069210" at="78,60,79,40" concept="1" />
      <node id="6647099934207069210" at="79,40,80,73" concept="1" />
      <node id="6647099934207069210" at="80,73,81,57" concept="5" />
      <node id="6647099934207069210" at="81,57,82,59" concept="5" />
      <node id="6647099934207069210" at="83,35,84,87" concept="5" />
      <node id="6647099934207069210" at="84,87,85,94" concept="6" />
      <node id="6647099934207069210" at="86,10,87,22" concept="6" />
      <node id="6647099934207069203" at="89,52,90,145" concept="5" />
      <node id="6647099934207069203" at="90,145,91,91" concept="5" />
      <node id="6647099934207069203" at="91,91,92,48" concept="1" />
      <node id="6647099934207069203" at="92,48,93,34" concept="5" />
      <node id="6647099934207069203" at="93,34,94,60" concept="1" />
      <node id="6647099934207069203" at="94,60,95,58" concept="1" />
      <node id="6647099934207069203" at="95,58,96,40" concept="1" />
      <node id="6647099934207069203" at="96,40,97,49" concept="1" />
      <node id="6647099934207069203" at="97,49,98,22" concept="6" />
      <node id="6647099934207069203" at="101,99,102,50" concept="10" />
      <node id="6647099934207069203" at="104,66,105,51" concept="6" />
      <node id="2132783325237920867" at="107,71,108,184" concept="6" />
      <node id="6647099934207069203" at="110,57,111,65" concept="5" />
      <node id="6647099934207069203" at="111,65,112,58" concept="1" />
      <node id="6647099934207069203" at="112,58,113,25" concept="6" />
      <node id="6647099934207069203" at="115,41,116,34" concept="5" />
      <node id="6647099934207069203" at="116,34,117,42" concept="1" />
      <node id="6647099934207069203" at="117,42,118,49" concept="1" />
      <node id="6647099934207069203" at="118,49,119,23" concept="6" />
      <node id="6647099934207069203" at="122,96,123,134" concept="1" />
      <node id="6647099934207069203" at="124,34,125,142" concept="1" />
      <node id="6647099934207069203" at="125,142,126,146" concept="1" />
      <node id="6647099934207069203" at="128,122,129,396" concept="1" />
      <node id="6647099934207069212" at="134,49,135,93" concept="5" />
      <node id="6647099934207069212" at="135,93,136,47" concept="1" />
      <node id="6647099934207069212" at="136,47,137,34" concept="1" />
      <node id="6647099934207069212" at="137,34,138,22" concept="6" />
      <node id="6647099934207069203" at="32,0,34,0" concept="2" trace="myNode" />
      <node id="6647099934207069203" at="46,0,49,0" concept="4" trace="createCell#()Ljetbrains/mps/openapi/editor/cells/EditorCell;" />
      <node id="6647099934207069203" at="101,0,104,0" concept="0" trace="contentListHandler_onntkk_c0#(Lorg/jetbrains/mps/openapi/model/SNode;Ljava/lang/String;Ljetbrains/mps/openapi/editor/EditorContext;)V" />
      <node id="6647099934207069203" at="104,0,107,0" concept="4" trace="createNodeToInsert#(Ljetbrains/mps/openapi/editor/EditorContext;)Lorg/jetbrains/mps/openapi/model/SNode;" />
      <node id="6647099934207069203" at="107,0,110,0" concept="4" trace="nodeFactory#(Lorg/jetbrains/mps/openapi/model/SNode;Ljetbrains/mps/openapi/editor/EditorContext;)Lorg/jetbrains/mps/openapi/model/SNode;" />
      <node id="6647099934207069203" at="127,9,130,9" concept="3" />
      <node id="6647099934207069203" at="35,0,39,0" concept="0" trace="BwfPathDeclaration_EditorBuilder_a#(Ljetbrains/mps/openapi/editor/EditorContext;Lorg/jetbrains/mps/openapi/model/SNode;)V" />
      <node id="6647099934207069203" at="123,134,127,9" concept="3" />
      <node id="6647099934207069203" at="40,0,45,0" concept="4" trace="getNode#()Lorg/jetbrains/mps/openapi/model/SNode;" />
      <node id="6647099934207069210" at="82,59,87,22" concept="3" />
      <node id="6647099934207069203" at="110,0,115,0" concept="4" trace="createNodeCell#(Lorg/jetbrains/mps/openapi/model/SNode;)Ljetbrains/mps/openapi/editor/cells/EditorCell;" />
      <node id="6647099934207069203" at="115,0,121,0" concept="4" trace="createEmptyCell#()Ljetbrains/mps/openapi/editor/cells/EditorCell;" />
      <node id="6647099934207069212" at="134,0,140,0" concept="4" trace="createConstant_onntkk_d0#()Ljetbrains/mps/openapi/editor/cells/EditorCell;" />
      <node id="6647099934207069208" at="61,0,70,0" concept="4" trace="createConstant_onntkk_a0#()Ljetbrains/mps/openapi/editor/cells/EditorCell;" />
      <node id="6647099934207069203" at="121,86,131,7" concept="3" />
      <node id="6647099934207069203" at="50,0,61,0" concept="4" trace="createCollection_onntkk_a#()Ljetbrains/mps/openapi/editor/cells/EditorCell;" />
      <node id="6647099934207069203" at="89,0,100,0" concept="4" trace="createRefNodeList_onntkk_c0#()Ljetbrains/mps/openapi/editor/cells/EditorCell;" />
      <node id="6647099934207069203" at="121,0,133,0" concept="4" trace="installElementCellActions#(Lorg/jetbrains/mps/openapi/model/SNode;Ljetbrains/mps/openapi/editor/cells/EditorCell;)V" />
      <node id="6647099934207069210" at="70,0,89,0" concept="4" trace="createProperty_onntkk_b0#()Ljetbrains/mps/openapi/editor/cells/EditorCell;" />
      <scope id="6647099934207069203" at="42,26,43,18" />
      <scope id="6647099934207069203" at="46,39,47,39" />
      <scope id="6647099934207069203" at="101,99,102,50" />
      <scope id="6647099934207069203" at="104,66,105,51" />
      <scope id="2132783325237920840" at="107,71,108,184" />
      <scope id="6647099934207069203" at="128,122,129,396" />
      <scope id="6647099934207069203" at="35,98,37,18" />
      <scope id="6647099934207069210" at="83,35,85,94">
        <var name="manager" id="6647099934207069210" />
      </scope>
      <scope id="6647099934207069203" at="124,34,126,146" />
      <scope id="6647099934207069203" at="46,0,49,0" />
      <scope id="6647099934207069203" at="101,0,104,0">
=======
      <node id="6647099934207069203" at="30,79,31,63" concept="6" />
      <node id="6647099934207069203" at="33,89,34,96" concept="5" />
      <node id="6647099934207069203" at="34,96,35,48" concept="1" />
      <node id="6647099934207069203" at="35,48,36,28" concept="1" />
      <node id="6647099934207069203" at="36,28,37,81" concept="1" />
      <node id="6647099934207069203" at="37,81,38,81" concept="1" />
      <node id="6647099934207069203" at="38,81,39,84" concept="1" />
      <node id="6647099934207069203" at="39,84,40,81" concept="1" />
      <node id="6647099934207069203" at="40,81,41,22" concept="6" />
      <node id="6647099934207069208" at="43,88,44,90" concept="5" />
      <node id="6647099934207069208" at="44,90,45,47" concept="1" />
      <node id="6647099934207069208" at="45,47,46,34" concept="5" />
      <node id="6647099934207069208" at="46,34,47,63" concept="1" />
      <node id="6647099934207069208" at="47,63,48,40" concept="1" />
      <node id="6647099934207069208" at="48,40,49,34" concept="1" />
      <node id="6647099934207069208" at="49,34,50,22" concept="6" />
      <node id="6647099934207069210" at="52,88,53,82" concept="5" />
      <node id="6647099934207069210" at="53,82,54,29" concept="1" />
      <node id="6647099934207069210" at="54,29,55,42" concept="1" />
      <node id="6647099934207069210" at="55,42,56,26" concept="5" />
      <node id="6647099934207069210" at="56,26,57,58" concept="1" />
      <node id="6647099934207069210" at="57,58,58,42" concept="1" />
      <node id="6647099934207069210" at="58,42,59,34" concept="5" />
      <node id="6647099934207069210" at="59,34,60,63" concept="1" />
      <node id="6647099934207069210" at="60,63,61,40" concept="1" />
      <node id="6647099934207069210" at="61,40,62,73" concept="1" />
      <node id="6647099934207069210" at="62,73,63,57" concept="5" />
      <node id="6647099934207069210" at="64,35,65,82" concept="5" />
      <node id="6647099934207069210" at="65,82,66,112" concept="6" />
      <node id="6647099934207069210" at="67,10,68,22" concept="6" />
      <node id="6647099934207069203" at="70,91,71,129" concept="5" />
      <node id="6647099934207069203" at="71,129,72,106" concept="5" />
      <node id="6647099934207069203" at="72,106,73,48" concept="1" />
      <node id="6647099934207069203" at="73,48,74,34" concept="5" />
      <node id="6647099934207069203" at="74,34,75,63" concept="1" />
      <node id="6647099934207069203" at="75,63,76,61" concept="1" />
      <node id="6647099934207069203" at="76,61,77,40" concept="1" />
      <node id="6647099934207069203" at="77,40,78,49" concept="1" />
      <node id="6647099934207069203" at="78,49,79,22" concept="6" />
      <node id="6647099934207069203" at="82,99,83,50" concept="9" />
      <node id="6647099934207069203" at="85,66,86,41" concept="5" />
      <node id="6647099934207069203" at="86,41,87,51" concept="6" />
      <node id="2132783325237920867" at="89,71,90,184" concept="6" />
      <node id="6647099934207069203" at="92,86,93,80" concept="5" />
      <node id="6647099934207069203" at="93,80,94,95" concept="1" />
      <node id="6647099934207069203" at="94,95,95,25" concept="6" />
      <node id="6647099934207069203" at="97,68,98,34" concept="5" />
      <node id="6647099934207069203" at="98,34,99,55" concept="1" />
      <node id="6647099934207069203" at="99,55,100,87" concept="1" />
      <node id="6647099934207069203" at="100,87,101,23" concept="6" />
      <node id="6647099934207069203" at="104,96,105,134" concept="1" />
      <node id="6647099934207069203" at="106,34,107,142" concept="1" />
      <node id="6647099934207069203" at="107,142,108,146" concept="1" />
      <node id="6647099934207069203" at="110,122,111,394" concept="1" />
      <node id="6647099934207069212" at="116,88,117,86" concept="5" />
      <node id="6647099934207069212" at="117,86,118,47" concept="1" />
      <node id="6647099934207069212" at="118,47,119,34" concept="1" />
      <node id="6647099934207069212" at="119,34,120,22" concept="6" />
      <node id="6647099934207069203" at="30,0,33,0" concept="4" trace="createEditorCell#(Ljetbrains/mps/openapi/editor/EditorContext;Lorg/jetbrains/mps/openapi/model/SNode;)Ljetbrains/mps/openapi/editor/cells/EditorCell;" />
      <node id="6647099934207069203" at="82,0,85,0" concept="0" trace="contentListHandler_onntkk_c0#(Lorg/jetbrains/mps/openapi/model/SNode;Ljava/lang/String;Ljetbrains/mps/openapi/editor/EditorContext;)V" />
      <node id="6647099934207069203" at="89,0,92,0" concept="4" trace="nodeFactory#(Lorg/jetbrains/mps/openapi/model/SNode;Ljetbrains/mps/openapi/editor/EditorContext;)Lorg/jetbrains/mps/openapi/model/SNode;" />
      <node id="6647099934207069203" at="109,9,112,9" concept="3" />
      <node id="6647099934207069203" at="85,0,89,0" concept="4" trace="createNodeToInsert#(Ljetbrains/mps/openapi/editor/EditorContext;)Lorg/jetbrains/mps/openapi/model/SNode;" />
      <node id="6647099934207069203" at="105,134,109,9" concept="3" />
      <node id="6647099934207069210" at="63,57,68,22" concept="3" />
      <node id="6647099934207069203" at="92,0,97,0" concept="4" trace="createNodeCell#(Ljetbrains/mps/openapi/editor/EditorContext;Lorg/jetbrains/mps/openapi/model/SNode;)Ljetbrains/mps/openapi/editor/cells/EditorCell;" />
      <node id="6647099934207069203" at="97,0,103,0" concept="4" trace="createEmptyCell#(Ljetbrains/mps/openapi/editor/EditorContext;)Ljetbrains/mps/openapi/editor/cells/EditorCell;" />
      <node id="6647099934207069212" at="116,0,122,0" concept="4" trace="createConstant_onntkk_d0#(Ljetbrains/mps/openapi/editor/EditorContext;Lorg/jetbrains/mps/openapi/model/SNode;)Ljetbrains/mps/openapi/editor/cells/EditorCell;" />
      <node id="6647099934207069208" at="43,0,52,0" concept="4" trace="createConstant_onntkk_a0#(Ljetbrains/mps/openapi/editor/EditorContext;Lorg/jetbrains/mps/openapi/model/SNode;)Ljetbrains/mps/openapi/editor/cells/EditorCell;" />
      <node id="6647099934207069203" at="33,0,43,0" concept="4" trace="createCollection_onntkk_a#(Ljetbrains/mps/openapi/editor/EditorContext;Lorg/jetbrains/mps/openapi/model/SNode;)Ljetbrains/mps/openapi/editor/cells/EditorCell;" />
      <node id="6647099934207069203" at="103,132,113,7" concept="3" />
      <node id="6647099934207069203" at="70,0,81,0" concept="4" trace="createRefNodeList_onntkk_c0#(Ljetbrains/mps/openapi/editor/EditorContext;Lorg/jetbrains/mps/openapi/model/SNode;)Ljetbrains/mps/openapi/editor/cells/EditorCell;" />
      <node id="6647099934207069203" at="103,0,115,0" concept="4" trace="installElementCellActions#(Lorg/jetbrains/mps/openapi/model/SNode;Lorg/jetbrains/mps/openapi/model/SNode;Ljetbrains/mps/openapi/editor/cells/EditorCell;Ljetbrains/mps/openapi/editor/EditorContext;)V" />
      <node id="6647099934207069210" at="52,0,70,0" concept="4" trace="createProperty_onntkk_b0#(Ljetbrains/mps/openapi/editor/EditorContext;Lorg/jetbrains/mps/openapi/model/SNode;)Ljetbrains/mps/openapi/editor/cells/EditorCell;" />
      <scope id="6647099934207069203" at="30,79,31,63" />
      <scope id="6647099934207069203" at="82,99,83,50" />
      <scope id="2132783325237920840" at="89,71,90,184" />
      <scope id="6647099934207069203" at="110,122,111,394" />
      <scope id="6647099934207069210" at="64,35,66,112">
        <var name="manager" id="6647099934207069210" />
      </scope>
      <scope id="6647099934207069203" at="85,66,87,51">
        <var name="listOwner" id="6647099934207069203" />
      </scope>
      <scope id="6647099934207069203" at="106,34,108,146" />
      <scope id="6647099934207069203" at="30,0,33,0">
        <var name="editorContext" id="6647099934207069203" />
        <var name="node" id="6647099934207069203" />
      </scope>
      <scope id="6647099934207069203" at="82,0,85,0">
>>>>>>> bd830ede
        <var name="childRole" id="6647099934207069203" />
        <var name="context" id="6647099934207069203" />
        <var name="ownerNode" id="6647099934207069203" />
      </scope>
<<<<<<< HEAD
      <scope id="6647099934207069203" at="104,0,107,0">
        <var name="editorContext" id="6647099934207069203" />
      </scope>
      <scope id="6647099934207069203" at="107,0,110,0">
        <var name="editorContext" id="6647099934207069203" />
        <var name="node" id="6647099934207069203" />
      </scope>
      <scope id="6647099934207069203" at="110,57,113,25">
        <var name="elementCell" id="6647099934207069203" />
      </scope>
      <scope id="6647099934207069203" at="35,0,39,0">
        <var name="context" id="6647099934207069203" />
        <var name="node" id="6647099934207069203" />
      </scope>
      <scope id="6647099934207069203" at="115,41,119,23">
        <var name="emptyCell" id="6647099934207069203" />
      </scope>
      <scope id="6647099934207069212" at="134,49,138,22">
        <var name="editorCell" id="6647099934207069212" />
      </scope>
      <scope id="6647099934207069203" at="40,0,45,0" />
      <scope id="6647099934207069203" at="110,0,115,0">
        <var name="elementNode" id="6647099934207069203" />
      </scope>
      <scope id="6647099934207069203" at="115,0,121,0" />
      <scope id="6647099934207069212" at="134,0,140,0" />
      <scope id="6647099934207069208" at="61,49,68,22">
=======
      <scope id="6647099934207069203" at="89,0,92,0">
        <var name="editorContext" id="6647099934207069203" />
        <var name="node" id="6647099934207069203" />
      </scope>
      <scope id="6647099934207069203" at="92,86,95,25">
        <var name="elementCell" id="6647099934207069203" />
      </scope>
      <scope id="6647099934207069203" at="85,0,89,0">
        <var name="editorContext" id="6647099934207069203" />
      </scope>
      <scope id="6647099934207069203" at="97,68,101,23">
        <var name="emptyCell" id="6647099934207069203" />
      </scope>
      <scope id="6647099934207069212" at="116,88,120,22">
        <var name="editorCell" id="6647099934207069212" />
      </scope>
      <scope id="6647099934207069203" at="92,0,97,0">
        <var name="editorContext" id="6647099934207069203" />
        <var name="elementNode" id="6647099934207069203" />
      </scope>
      <scope id="6647099934207069203" at="97,0,103,0">
        <var name="editorContext" id="6647099934207069203" />
      </scope>
      <scope id="6647099934207069212" at="116,0,122,0">
        <var name="editorContext" id="6647099934207069212" />
        <var name="node" id="6647099934207069212" />
      </scope>
      <scope id="6647099934207069208" at="43,88,50,22">
>>>>>>> bd830ede
        <var name="editorCell" id="6647099934207069208" />
        <var name="style" id="6647099934207069208" />
      </scope>
      <scope id="6647099934207069203" at="122,96,130,9" />
      <scope id="6647099934207069203" at="50,50,59,22">
        <var name="editorCell" id="6647099934207069203" />
      </scope>
<<<<<<< HEAD
      <scope id="6647099934207069208" at="61,0,70,0" />
      <scope id="6647099934207069203" at="89,52,98,22">
=======
      <scope id="6647099934207069203" at="104,96,112,9" />
      <scope id="6647099934207069208" at="43,0,52,0">
        <var name="editorContext" id="6647099934207069208" />
        <var name="node" id="6647099934207069208" />
      </scope>
      <scope id="6647099934207069203" at="70,91,79,22">
>>>>>>> bd830ede
        <var name="editorCell" id="6647099934207069203" />
        <var name="handler" id="6647099934207069203" />
        <var name="style" id="6647099934207069203" />
      </scope>
<<<<<<< HEAD
      <scope id="6647099934207069203" at="121,86,131,7" />
      <scope id="6647099934207069203" at="50,0,61,0" />
      <scope id="6647099934207069203" at="89,0,100,0" />
      <scope id="6647099934207069203" at="121,0,133,0">
=======
      <scope id="6647099934207069203" at="33,0,43,0">
        <var name="editorContext" id="6647099934207069203" />
        <var name="node" id="6647099934207069203" />
      </scope>
      <scope id="6647099934207069203" at="103,132,113,7" />
      <scope id="6647099934207069203" at="70,0,81,0">
        <var name="editorContext" id="6647099934207069203" />
        <var name="node" id="6647099934207069203" />
      </scope>
      <scope id="6647099934207069203" at="103,0,115,0">
        <var name="editorContext" id="6647099934207069203" />
>>>>>>> bd830ede
        <var name="elementCell" id="6647099934207069203" />
        <var name="elementNode" id="6647099934207069203" />
      </scope>
<<<<<<< HEAD
      <scope id="6647099934207069210" at="70,49,87,22">
=======
      <scope id="6647099934207069210" at="52,88,68,22">
>>>>>>> bd830ede
        <var name="attributeConcept" id="6647099934207069210" />
        <var name="editorCell" id="6647099934207069210" />
        <var name="provider" id="6647099934207069210" />
        <var name="style" id="6647099934207069210" />
      </scope>
<<<<<<< HEAD
      <scope id="6647099934207069210" at="70,0,89,0" />
      <unit id="6647099934207069203" at="100,0,134,0" name="jetbrains.mps.build.workflow.editor.BwfPathDeclaration_EditorBuilder_a$contentListHandler_onntkk_c0" />
      <unit id="6647099934207069203" at="31,0,141,0" name="jetbrains.mps.build.workflow.editor.BwfPathDeclaration_EditorBuilder_a" />
=======
      <scope id="6647099934207069210" at="52,0,70,0">
        <var name="editorContext" id="6647099934207069210" />
        <var name="node" id="6647099934207069210" />
      </scope>
      <unit id="6647099934207069203" at="81,0,116,0" name="jetbrains.mps.build.workflow.editor.BwfPathDeclaration_Editor$contentListHandler_onntkk_c0" />
      <unit id="6647099934207069203" at="29,0,123,0" name="jetbrains.mps.build.workflow.editor.BwfPathDeclaration_Editor" />
>>>>>>> bd830ede
    </file>
  </root>
  <root nodeRef="r:1267752b-a233-4432-a848-3e68e0ea0db1(jetbrains.mps.build.workflow.editor)/6647099934207069217">
    <file name="BwfPathReference_Editor.java">
<<<<<<< HEAD
      <node id="6647099934207069217" at="11,79,12,82" concept="6" />
      <node id="6647099934207069217" at="11,0,14,0" concept="4" trace="createEditorCell#(Ljetbrains/mps/openapi/editor/EditorContext;Lorg/jetbrains/mps/openapi/model/SNode;)Ljetbrains/mps/openapi/editor/cells/EditorCell;" />
      <scope id="6647099934207069217" at="11,79,12,82" />
      <scope id="6647099934207069217" at="11,0,14,0">
        <var name="editorContext" id="6647099934207069217" />
        <var name="node" id="6647099934207069217" />
      </scope>
      <unit id="6647099934207069217" at="10,0,15,0" name="jetbrains.mps.build.workflow.editor.BwfPathReference_Editor" />
    </file>
    <file name="BwfPathReference_EditorBuilder_a.java">
      <node id="6647099934207069217" at="28,96,29,19" concept="10" />
      <node id="6647099934207069217" at="29,19,30,18" concept="1" />
      <node id="6647099934207069217" at="35,26,36,18" concept="6" />
      <node id="6647099934207069217" at="39,39,40,39" concept="6" />
      <node id="6647099934207069217" at="43,50,44,103" concept="5" />
      <node id="6647099934207069217" at="44,103,45,48" concept="1" />
      <node id="6647099934207069217" at="45,48,46,28" concept="1" />
      <node id="6647099934207069217" at="46,28,47,65" concept="1" />
      <node id="6647099934207069217" at="47,65,48,34" concept="5" />
      <node id="6647099934207069217" at="48,34,49,63" concept="1" />
      <node id="6647099934207069217" at="49,63,50,60" concept="1" />
      <node id="6647099934207069217" at="50,60,51,40" concept="1" />
      <node id="6647099934207069217" at="51,40,52,57" concept="1" />
      <node id="6647099934207069217" at="52,57,53,57" concept="1" />
      <node id="6647099934207069217" at="53,57,54,56" concept="1" />
      <node id="6647099934207069217" at="54,56,55,57" concept="1" />
      <node id="6647099934207069217" at="55,57,56,22" concept="6" />
      <node id="6647099934207165572" at="58,49,59,94" concept="5" />
      <node id="6647099934207165572" at="59,94,60,47" concept="1" />
      <node id="6647099934207165572" at="60,47,61,34" concept="5" />
      <node id="6647099934207165572" at="61,34,62,92" concept="1" />
      <node id="6647099934207165572" at="62,92,63,55" concept="1" />
      <node id="6647099934207165572" at="63,55,64,40" concept="1" />
      <node id="6647099934207165572" at="64,40,65,34" concept="1" />
      <node id="6647099934207165572" at="65,34,66,22" concept="6" />
      <node id="6647099934207071046" at="68,49,69,100" concept="5" />
      <node id="6647099934207071046" at="69,100,70,47" concept="1" />
      <node id="6647099934207071046" at="70,47,71,34" concept="5" />
      <node id="6647099934207071046" at="71,34,72,91" concept="1" />
      <node id="6647099934207071046" at="72,91,73,40" concept="1" />
      <node id="6647099934207071046" at="73,40,74,34" concept="1" />
      <node id="6647099934207071046" at="74,34,75,22" concept="6" />
      <node id="6647099934207069217" at="77,48,78,88" concept="5" />
      <node id="6647099934207069217" at="78,88,79,31" concept="1" />
      <node id="6647099934207069217" at="79,31,80,44" concept="1" />
      <node id="6647099934207069217" at="80,44,81,26" concept="5" />
      <node id="6647099934207069217" at="81,26,82,97" concept="1" />
      <node id="6647099934207069217" at="82,97,83,63" concept="1" />
      <node id="6647099934207069217" at="84,39,85,40" concept="1" />
      <node id="6647099934207069217" at="85,40,86,35" concept="1" />
      <node id="6647099934207069217" at="87,5,88,73" concept="1" />
      <node id="6647099934207069217" at="88,73,89,57" concept="5" />
      <node id="6647099934207069217" at="89,57,90,59" concept="5" />
      <node id="6647099934207069217" at="91,35,92,87" concept="5" />
      <node id="6647099934207069217" at="92,87,93,94" concept="6" />
      <node id="6647099934207069217" at="94,10,95,22" concept="6" />
      <node id="6647099934207069217" at="98,33,99,14" concept="10" />
      <node id="6647099934207069217" at="101,69,102,57" concept="6" />
      <node id="6647099934207069217" at="104,81,105,41" concept="7" />
      <node id="6647099934207069217" at="105,41,106,124" concept="6" />
      <node id="6647099934207069217" at="112,0,113,0" concept="2" trace="myReferencingNode" />
      <node id="6647099934207069217" at="114,119,115,21" concept="10" />
      <node id="6647099934207069217" at="115,21,116,42" concept="1" />
      <node id="6647099934207069217" at="116,42,117,20" concept="1" />
      <node id="6647099934207069217" at="120,41,121,42" concept="6" />
      <node id="6647099934207069217" at="126,28,127,20" concept="6" />
      <node id="6647099934207069222" at="130,53,131,91" concept="5" />
      <node id="6647099934207069222" at="131,91,132,31" concept="1" />
      <node id="6647099934207069222" at="132,31,133,44" concept="1" />
      <node id="6647099934207069222" at="133,44,134,33" concept="1" />
      <node id="6647099934207069222" at="134,33,135,28" concept="5" />
      <node id="6647099934207069222" at="135,28,136,65" concept="1" />
      <node id="6647099934207069222" at="136,65,137,44" concept="1" />
      <node id="6647099934207069222" at="137,44,138,36" concept="5" />
      <node id="6647099934207069222" at="138,36,139,61" concept="1" />
      <node id="6647099934207069222" at="139,61,140,42" concept="1" />
      <node id="6647099934207069222" at="140,42,141,75" concept="1" />
      <node id="6647099934207069222" at="141,75,142,59" concept="5" />
      <node id="6647099934207069222" at="142,59,143,61" concept="5" />
      <node id="6647099934207069222" at="144,37,145,89" concept="5" />
      <node id="6647099934207069222" at="145,89,146,96" concept="6" />
      <node id="6647099934207069222" at="147,12,148,24" concept="6" />
      <node id="6647099934207165566" at="151,49,152,95" concept="5" />
      <node id="6647099934207165566" at="152,95,153,47" concept="1" />
      <node id="6647099934207165566" at="153,47,154,34" concept="5" />
      <node id="6647099934207165566" at="154,34,155,92" concept="1" />
      <node id="6647099934207165566" at="155,92,156,54" concept="1" />
      <node id="6647099934207165566" at="156,54,157,40" concept="1" />
      <node id="6647099934207165566" at="157,40,158,34" concept="1" />
      <node id="6647099934207165566" at="158,34,159,22" concept="6" />
      <node id="6647099934207069217" at="25,0,27,0" concept="2" trace="myNode" />
      <node id="6647099934207069217" at="110,0,112,0" concept="2" trace="myNode" />
      <node id="6647099934207069217" at="39,0,42,0" concept="4" trace="createCell#()Ljetbrains/mps/openapi/editor/cells/EditorCell;" />
      <node id="6647099934207069217" at="98,0,101,0" concept="0" trace="_Inline_75jjqz_a2a#()V" />
      <node id="6647099934207069217" at="101,0,104,0" concept="4" trace="createEditorCell#(Ljetbrains/mps/openapi/editor/EditorContext;)Ljetbrains/mps/openapi/editor/cells/EditorCell;" />
      <node id="6647099934207069217" at="120,0,123,0" concept="4" trace="createCell#()Ljetbrains/mps/openapi/editor/cells/EditorCell;" />
      <node id="6647099934207069217" at="28,0,32,0" concept="0" trace="BwfPathReference_EditorBuilder_a#(Ljetbrains/mps/openapi/editor/EditorContext;Lorg/jetbrains/mps/openapi/model/SNode;)V" />
      <node id="6647099934207069217" at="83,63,87,5" concept="3" />
      <node id="6647099934207069217" at="104,0,108,0" concept="4" trace="createEditorCell#(Ljetbrains/mps/openapi/editor/EditorContext;Lorg/jetbrains/mps/openapi/model/SNode;)Ljetbrains/mps/openapi/editor/cells/EditorCell;" />
      <node id="6647099934207069217" at="33,0,38,0" concept="4" trace="getNode#()Lorg/jetbrains/mps/openapi/model/SNode;" />
      <node id="6647099934207069217" at="90,59,95,22" concept="3" />
      <node id="6647099934207069217" at="114,0,119,0" concept="0" trace="Inline_Builder_75jjqz_a2a#(Ljetbrains/mps/openapi/editor/EditorContext;Lorg/jetbrains/mps/openapi/model/SNode;Lorg/jetbrains/mps/openapi/model/SNode;)V" />
      <node id="6647099934207069217" at="124,0,129,0" concept="4" trace="getNode#()Lorg/jetbrains/mps/openapi/model/SNode;" />
      <node id="6647099934207069222" at="143,61,148,24" concept="3" />
      <node id="6647099934207071046" at="68,0,77,0" concept="4" trace="createConstant_75jjqz_b0#()Ljetbrains/mps/openapi/editor/cells/EditorCell;" />
      <node id="6647099934207165572" at="58,0,68,0" concept="4" trace="createConstant_75jjqz_a0#()Ljetbrains/mps/openapi/editor/cells/EditorCell;" />
      <node id="6647099934207165566" at="151,0,161,0" concept="4" trace="createConstant_75jjqz_d0#()Ljetbrains/mps/openapi/editor/cells/EditorCell;" />
      <node id="6647099934207069217" at="43,0,58,0" concept="4" trace="createCollection_75jjqz_a#()Ljetbrains/mps/openapi/editor/cells/EditorCell;" />
      <node id="6647099934207069217" at="77,0,97,0" concept="4" trace="createRefCell_75jjqz_c0#()Ljetbrains/mps/openapi/editor/cells/EditorCell;" />
      <node id="6647099934207069222" at="130,0,150,0" concept="4" trace="createProperty_75jjqz_a0c0#()Ljetbrains/mps/openapi/editor/cells/EditorCell;" />
      <scope id="6647099934207069217" at="35,26,36,18" />
      <scope id="6647099934207069217" at="39,39,40,39" />
      <scope id="6647099934207069217" at="98,33,99,14" />
      <scope id="6647099934207069217" at="101,69,102,57" />
      <scope id="6647099934207069217" at="120,41,121,42" />
      <scope id="6647099934207069217" at="126,28,127,20" />
      <scope id="6647099934207069217" at="28,96,30,18" />
      <scope id="6647099934207069217" at="84,39,86,35" />
      <scope id="6647099934207069217" at="91,35,93,94">
        <var name="manager" id="6647099934207069217" />
      </scope>
      <scope id="6647099934207069217" at="104,81,106,124" />
      <scope id="6647099934207069222" at="144,37,146,96">
=======
      <node id="6647099934207069217" at="23,79,24,63" concept="6" />
      <node id="6647099934207069217" at="26,89,27,96" concept="5" />
      <node id="6647099934207069217" at="27,96,28,48" concept="1" />
      <node id="6647099934207069217" at="28,48,29,28" concept="1" />
      <node id="6647099934207069217" at="29,28,30,34" concept="5" />
      <node id="6647099934207069217" at="30,34,31,66" concept="1" />
      <node id="6647099934207069217" at="31,66,32,63" concept="1" />
      <node id="6647099934207069217" at="32,63,33,40" concept="1" />
      <node id="6647099934207069217" at="33,40,34,81" concept="1" />
      <node id="6647099934207069217" at="34,81,35,81" concept="1" />
      <node id="6647099934207069217" at="35,81,36,80" concept="1" />
      <node id="6647099934207069217" at="36,80,37,81" concept="1" />
      <node id="6647099934207069217" at="37,81,38,22" concept="6" />
      <node id="6647099934207165572" at="40,88,41,87" concept="5" />
      <node id="6647099934207165572" at="41,87,42,47" concept="1" />
      <node id="6647099934207165572" at="42,47,43,34" concept="5" />
      <node id="6647099934207165572" at="43,34,44,64" concept="1" />
      <node id="6647099934207165572" at="44,64,45,58" concept="1" />
      <node id="6647099934207165572" at="45,58,46,40" concept="1" />
      <node id="6647099934207165572" at="46,40,47,34" concept="1" />
      <node id="6647099934207165572" at="47,34,48,22" concept="6" />
      <node id="6647099934207071046" at="50,88,51,93" concept="5" />
      <node id="6647099934207071046" at="51,93,52,47" concept="1" />
      <node id="6647099934207071046" at="52,47,53,34" concept="5" />
      <node id="6647099934207071046" at="53,34,54,63" concept="1" />
      <node id="6647099934207071046" at="54,63,55,40" concept="1" />
      <node id="6647099934207071046" at="55,40,56,34" concept="1" />
      <node id="6647099934207071046" at="56,34,57,22" concept="6" />
      <node id="6647099934207069217" at="59,87,60,81" concept="5" />
      <node id="6647099934207069217" at="60,81,61,31" concept="1" />
      <node id="6647099934207069217" at="61,31,62,44" concept="1" />
      <node id="6647099934207069217" at="62,44,63,26" concept="5" />
      <node id="6647099934207069217" at="63,26,64,88" concept="1" />
      <node id="6647099934207069217" at="64,88,65,58" concept="1" />
      <node id="6647099934207069217" at="66,39,67,40" concept="1" />
      <node id="6647099934207069217" at="67,40,68,35" concept="1" />
      <node id="6647099934207069217" at="69,5,70,73" concept="1" />
      <node id="6647099934207069217" at="70,73,71,57" concept="5" />
      <node id="6647099934207069217" at="72,35,73,82" concept="5" />
      <node id="6647099934207069217" at="73,82,74,112" concept="6" />
      <node id="6647099934207069217" at="75,10,76,22" concept="6" />
      <node id="6647099934207069220" at="79,33,80,14" concept="9" />
      <node id="6647099934207069220" at="82,69,83,67" concept="6" />
      <node id="6647099934207069220" at="85,81,86,66" concept="6" />
      <node id="6647099934207069222" at="88,92,89,84" concept="5" />
      <node id="6647099934207069222" at="89,84,90,31" concept="1" />
      <node id="6647099934207069222" at="90,31,91,44" concept="1" />
      <node id="6647099934207069222" at="91,44,92,33" concept="1" />
      <node id="6647099934207069222" at="92,33,93,28" concept="5" />
      <node id="6647099934207069222" at="93,28,94,60" concept="1" />
      <node id="6647099934207069222" at="94,60,95,44" concept="1" />
      <node id="6647099934207069222" at="95,44,96,36" concept="5" />
      <node id="6647099934207069222" at="96,36,97,64" concept="1" />
      <node id="6647099934207069222" at="97,64,98,42" concept="1" />
      <node id="6647099934207069222" at="98,42,99,75" concept="1" />
      <node id="6647099934207069222" at="99,75,100,59" concept="5" />
      <node id="6647099934207069222" at="101,37,102,84" concept="5" />
      <node id="6647099934207069222" at="102,84,103,114" concept="6" />
      <node id="6647099934207069222" at="104,12,105,24" concept="6" />
      <node id="6647099934207165566" at="108,88,109,88" concept="5" />
      <node id="6647099934207165566" at="109,88,110,47" concept="1" />
      <node id="6647099934207165566" at="110,47,111,34" concept="5" />
      <node id="6647099934207165566" at="111,34,112,64" concept="1" />
      <node id="6647099934207165566" at="112,64,113,57" concept="1" />
      <node id="6647099934207165566" at="113,57,114,40" concept="1" />
      <node id="6647099934207165566" at="114,40,115,34" concept="1" />
      <node id="6647099934207165566" at="115,34,116,22" concept="6" />
      <node id="6647099934207069217" at="23,0,26,0" concept="4" trace="createEditorCell#(Ljetbrains/mps/openapi/editor/EditorContext;Lorg/jetbrains/mps/openapi/model/SNode;)Ljetbrains/mps/openapi/editor/cells/EditorCell;" />
      <node id="6647099934207069220" at="79,0,82,0" concept="0" trace="_Inline_75jjqz_a2a#()V" />
      <node id="6647099934207069220" at="82,0,85,0" concept="4" trace="createEditorCell#(Ljetbrains/mps/openapi/editor/EditorContext;)Ljetbrains/mps/openapi/editor/cells/EditorCell;" />
      <node id="6647099934207069220" at="85,0,88,0" concept="4" trace="createEditorCell#(Ljetbrains/mps/openapi/editor/EditorContext;Lorg/jetbrains/mps/openapi/model/SNode;)Ljetbrains/mps/openapi/editor/cells/EditorCell;" />
      <node id="6647099934207069217" at="65,58,69,5" concept="3" />
      <node id="6647099934207069217" at="71,57,76,22" concept="3" />
      <node id="6647099934207069222" at="100,59,105,24" concept="3" />
      <node id="6647099934207071046" at="50,0,59,0" concept="4" trace="createConstant_75jjqz_b0#(Ljetbrains/mps/openapi/editor/EditorContext;Lorg/jetbrains/mps/openapi/model/SNode;)Ljetbrains/mps/openapi/editor/cells/EditorCell;" />
      <node id="6647099934207165572" at="40,0,50,0" concept="4" trace="createConstant_75jjqz_a0#(Ljetbrains/mps/openapi/editor/EditorContext;Lorg/jetbrains/mps/openapi/model/SNode;)Ljetbrains/mps/openapi/editor/cells/EditorCell;" />
      <node id="6647099934207165566" at="108,0,118,0" concept="4" trace="createConstant_75jjqz_d0#(Ljetbrains/mps/openapi/editor/EditorContext;Lorg/jetbrains/mps/openapi/model/SNode;)Ljetbrains/mps/openapi/editor/cells/EditorCell;" />
      <node id="6647099934207069217" at="26,0,40,0" concept="4" trace="createCollection_75jjqz_a#(Ljetbrains/mps/openapi/editor/EditorContext;Lorg/jetbrains/mps/openapi/model/SNode;)Ljetbrains/mps/openapi/editor/cells/EditorCell;" />
      <node id="6647099934207069217" at="59,0,78,0" concept="4" trace="createRefCell_75jjqz_c0#(Ljetbrains/mps/openapi/editor/EditorContext;Lorg/jetbrains/mps/openapi/model/SNode;)Ljetbrains/mps/openapi/editor/cells/EditorCell;" />
      <node id="6647099934207069222" at="88,0,107,0" concept="4" trace="createProperty_75jjqz_a0c0#(Ljetbrains/mps/openapi/editor/EditorContext;Lorg/jetbrains/mps/openapi/model/SNode;)Ljetbrains/mps/openapi/editor/cells/EditorCell;" />
      <scope id="6647099934207069217" at="23,79,24,63" />
      <scope id="6647099934207069220" at="79,33,80,14" />
      <scope id="6647099934207069220" at="82,69,83,67" />
      <scope id="6647099934207069220" at="85,81,86,66" />
      <scope id="6647099934207069217" at="66,39,68,35" />
      <scope id="6647099934207069217" at="72,35,74,112">
        <var name="manager" id="6647099934207069217" />
      </scope>
      <scope id="6647099934207069222" at="101,37,103,114">
>>>>>>> bd830ede
        <var name="manager" id="6647099934207069222" />
      </scope>
      <scope id="6647099934207069217" at="39,0,42,0" />
      <scope id="6647099934207069217" at="98,0,101,0" />
      <scope id="6647099934207069217" at="101,0,104,0">
        <var name="editorContext" id="6647099934207069217" />
      </scope>
      <scope id="6647099934207069217" at="114,119,117,20" />
      <scope id="6647099934207069217" at="120,0,123,0" />
      <scope id="6647099934207069217" at="28,0,32,0">
        <var name="context" id="6647099934207069217" />
        <var name="node" id="6647099934207069217" />
      </scope>
<<<<<<< HEAD
      <scope id="6647099934207069217" at="104,0,108,0">
        <var name="editorContext" id="6647099934207069217" />
        <var name="node" id="6647099934207069217" />
      </scope>
      <scope id="6647099934207069217" at="33,0,38,0" />
      <scope id="6647099934207069217" at="114,0,119,0">
        <var name="context" id="6647099934207069217" />
        <var name="node" id="6647099934207069217" />
        <var name="referencingNode" id="6647099934207069217" />
=======
      <scope id="6647099934207069220" at="79,0,82,0" />
      <scope id="6647099934207069220" at="82,0,85,0">
        <var name="editorContext" id="6647099934207069220" />
      </scope>
      <scope id="6647099934207069220" at="85,0,88,0">
        <var name="editorContext" id="6647099934207069220" />
        <var name="node" id="6647099934207069220" />
>>>>>>> bd830ede
      </scope>
      <scope id="6647099934207069217" at="124,0,129,0" />
      <scope id="6647099934207071046" at="68,49,75,22">
        <var name="editorCell" id="6647099934207071046" />
        <var name="style" id="6647099934207071046" />
      </scope>
      <scope id="6647099934207165572" at="58,49,66,22">
        <var name="editorCell" id="6647099934207165572" />
        <var name="style" id="6647099934207165572" />
      </scope>
<<<<<<< HEAD
      <scope id="6647099934207165566" at="151,49,159,22">
        <var name="editorCell" id="6647099934207165566" />
        <var name="style" id="6647099934207165566" />
      </scope>
      <scope id="6647099934207071046" at="68,0,77,0" />
      <scope id="6647099934207165572" at="58,0,68,0" />
      <scope id="6647099934207165566" at="151,0,161,0" />
      <scope id="6647099934207069217" at="43,50,56,22">
        <var name="editorCell" id="6647099934207069217" />
        <var name="style" id="6647099934207069217" />
      </scope>
      <scope id="6647099934207069217" at="43,0,58,0" />
      <scope id="6647099934207069217" at="77,48,95,22">
=======
      <scope id="6647099934207165566" at="108,88,116,22">
        <var name="editorCell" id="6647099934207165566" />
        <var name="style" id="6647099934207165566" />
      </scope>
      <scope id="6647099934207071046" at="50,0,59,0">
        <var name="editorContext" id="6647099934207071046" />
        <var name="node" id="6647099934207071046" />
      </scope>
      <scope id="6647099934207165572" at="40,0,50,0">
        <var name="editorContext" id="6647099934207165572" />
        <var name="node" id="6647099934207165572" />
      </scope>
      <scope id="6647099934207165566" at="108,0,118,0">
        <var name="editorContext" id="6647099934207165566" />
        <var name="node" id="6647099934207165566" />
      </scope>
      <scope id="6647099934207069217" at="26,89,38,22">
        <var name="editorCell" id="6647099934207069217" />
        <var name="style" id="6647099934207069217" />
      </scope>
      <scope id="6647099934207069217" at="26,0,40,0">
        <var name="editorContext" id="6647099934207069217" />
        <var name="node" id="6647099934207069217" />
      </scope>
      <scope id="6647099934207069217" at="59,87,76,22">
>>>>>>> bd830ede
        <var name="attributeConcept" id="6647099934207069217" />
        <var name="editorCell" id="6647099934207069217" />
        <var name="provider" id="6647099934207069217" />
      </scope>
<<<<<<< HEAD
      <scope id="6647099934207069222" at="130,53,148,24">
=======
      <scope id="6647099934207069222" at="88,92,105,24">
>>>>>>> bd830ede
        <var name="attributeConcept" id="6647099934207069222" />
        <var name="editorCell" id="6647099934207069222" />
        <var name="provider" id="6647099934207069222" />
        <var name="style" id="6647099934207069222" />
      </scope>
<<<<<<< HEAD
      <scope id="6647099934207069217" at="77,0,97,0" />
      <scope id="6647099934207069222" at="130,0,150,0" />
      <unit id="6647099934207069217" at="97,0,109,0" name="jetbrains.mps.build.workflow.editor.BwfPathReference_EditorBuilder_a$_Inline_75jjqz_a2a" />
      <unit id="6647099934207069217" at="109,0,151,0" name="jetbrains.mps.build.workflow.editor.BwfPathReference_EditorBuilder_a$Inline_Builder_75jjqz_a2a" />
      <unit id="6647099934207069217" at="24,0,162,0" name="jetbrains.mps.build.workflow.editor.BwfPathReference_EditorBuilder_a" />
=======
      <scope id="6647099934207069217" at="59,0,78,0">
        <var name="editorContext" id="6647099934207069217" />
        <var name="node" id="6647099934207069217" />
      </scope>
      <scope id="6647099934207069222" at="88,0,107,0">
        <var name="editorContext" id="6647099934207069222" />
        <var name="node" id="6647099934207069222" />
      </scope>
      <unit id="6647099934207069220" at="78,0,108,0" name="jetbrains.mps.build.workflow.editor.BwfPathReference_Editor$_Inline_75jjqz_a2a" />
      <unit id="6647099934207069217" at="22,0,119,0" name="jetbrains.mps.build.workflow.editor.BwfPathReference_Editor" />
>>>>>>> bd830ede
    </file>
  </root>
  <root nodeRef="r:1267752b-a233-4432-a848-3e68e0ea0db1(jetbrains.mps.build.workflow.editor)/6896005762093571404">
    <file name="BwfMacro_Editor.java">
<<<<<<< HEAD
      <node id="6896005762093571404" at="11,79,12,74" concept="6" />
      <node id="6896005762093571404" at="14,82,15,77" concept="6" />
      <node id="6896005762093571404" at="11,0,14,0" concept="4" trace="createEditorCell#(Ljetbrains/mps/openapi/editor/EditorContext;Lorg/jetbrains/mps/openapi/model/SNode;)Ljetbrains/mps/openapi/editor/cells/EditorCell;" />
      <node id="6896005762093571404" at="14,0,17,0" concept="4" trace="createInspectedCell#(Ljetbrains/mps/openapi/editor/EditorContext;Lorg/jetbrains/mps/openapi/model/SNode;)Ljetbrains/mps/openapi/editor/cells/EditorCell;" />
      <scope id="6896005762093571404" at="11,79,12,74" />
      <scope id="6896005762093571404" at="14,82,15,77" />
      <scope id="6896005762093571404" at="11,0,14,0">
=======
      <node id="6896005762093571404" at="21,79,22,63" concept="6" />
      <node id="6896005762093571404" at="24,82,25,65" concept="6" />
      <node id="6896005762093571404" at="27,89,28,96" concept="5" />
      <node id="6896005762093571404" at="28,96,29,48" concept="1" />
      <node id="6896005762093571404" at="29,48,30,28" concept="1" />
      <node id="6896005762093571404" at="31,61,32,83" concept="1" />
      <node id="6896005762093571404" at="34,61,35,83" concept="1" />
      <node id="6896005762093571404" at="37,61,38,83" concept="1" />
      <node id="6896005762093571404" at="39,5,40,81" concept="1" />
      <node id="6896005762093571404" at="40,81,41,81" concept="1" />
      <node id="6896005762093571404" at="41,81,42,81" concept="1" />
      <node id="6896005762093571404" at="42,81,43,81" concept="1" />
      <node id="6896005762093571404" at="43,81,44,81" concept="1" />
      <node id="6896005762093571404" at="44,81,45,22" concept="6" />
      <node id="6896005762093571404" at="47,88,48,92" concept="5" />
      <node id="6896005762093571404" at="48,92,49,47" concept="1" />
      <node id="6896005762093571404" at="49,47,50,34" concept="5" />
      <node id="6896005762093571404" at="50,34,51,63" concept="1" />
      <node id="6896005762093571404" at="51,63,52,40" concept="1" />
      <node id="6896005762093571404" at="52,40,53,34" concept="1" />
      <node id="6896005762093571404" at="53,34,54,22" concept="6" />
      <node id="6921160174096674367" at="56,97,57,189" concept="6" />
      <node id="6896005762093571404" at="59,88,60,94" concept="5" />
      <node id="6896005762093571404" at="60,94,61,47" concept="1" />
      <node id="6896005762093571404" at="61,47,62,34" concept="5" />
      <node id="6896005762093571404" at="62,34,63,63" concept="1" />
      <node id="6896005762093571404" at="63,63,64,40" concept="1" />
      <node id="6896005762093571404" at="64,40,65,34" concept="1" />
      <node id="6896005762093571404" at="65,34,66,22" concept="6" />
      <node id="6921160174096674392" at="68,97,69,178" concept="6" />
      <node id="6896005762093571404" at="71,88,72,99" concept="5" />
      <node id="6896005762093571404" at="72,99,73,47" concept="1" />
      <node id="6896005762093571404" at="73,47,74,34" concept="5" />
      <node id="6896005762093571404" at="74,34,75,63" concept="1" />
      <node id="6896005762093571404" at="75,63,76,40" concept="1" />
      <node id="6896005762093571404" at="76,40,77,34" concept="1" />
      <node id="6896005762093571404" at="77,34,78,22" concept="6" />
      <node id="6921160174096674417" at="80,97,81,181" concept="6" />
      <node id="6896005762093571411" at="83,88,84,91" concept="5" />
      <node id="6896005762093571411" at="84,91,85,47" concept="1" />
      <node id="6896005762093571411" at="85,47,86,34" concept="5" />
      <node id="6896005762093571411" at="86,34,87,63" concept="1" />
      <node id="6896005762093571411" at="87,63,88,40" concept="1" />
      <node id="6896005762093571411" at="88,40,89,34" concept="1" />
      <node id="6896005762093571411" at="89,34,90,22" concept="6" />
      <node id="6896005762093571413" at="92,88,93,82" concept="5" />
      <node id="6896005762093571413" at="93,82,94,29" concept="1" />
      <node id="6896005762093571413" at="94,29,95,42" concept="1" />
      <node id="6896005762093571413" at="95,42,96,26" concept="5" />
      <node id="6896005762093571413" at="96,26,97,58" concept="1" />
      <node id="6896005762093571413" at="97,58,98,42" concept="1" />
      <node id="6896005762093571413" at="98,42,99,73" concept="1" />
      <node id="6896005762093571413" at="99,73,100,57" concept="5" />
      <node id="6896005762093571413" at="101,35,102,82" concept="5" />
      <node id="6896005762093571413" at="102,82,103,112" concept="6" />
      <node id="6896005762093571413" at="104,10,105,22" concept="6" />
      <node id="6896005762093571415" at="107,88,108,87" concept="5" />
      <node id="6896005762093571415" at="108,87,109,47" concept="1" />
      <node id="6896005762093571415" at="109,47,110,34" concept="1" />
      <node id="6896005762093571415" at="110,34,111,22" concept="6" />
      <node id="6896005762093571418" at="113,88,114,82" concept="5" />
      <node id="6896005762093571418" at="114,82,115,37" concept="1" />
      <node id="6896005762093571418" at="115,37,116,50" concept="1" />
      <node id="6896005762093571418" at="116,50,117,40" concept="1" />
      <node id="6896005762093571418" at="117,40,118,26" concept="5" />
      <node id="6896005762093571418" at="118,26,119,58" concept="1" />
      <node id="6896005762093571418" at="119,58,120,50" concept="1" />
      <node id="6896005762093571418" at="120,50,121,34" concept="5" />
      <node id="6896005762093571418" at="121,34,122,63" concept="1" />
      <node id="6896005762093571418" at="122,63,123,40" concept="1" />
      <node id="6896005762093571418" at="123,40,124,73" concept="1" />
      <node id="6896005762093571418" at="124,73,125,57" concept="5" />
      <node id="6896005762093571418" at="126,35,127,82" concept="5" />
      <node id="6896005762093571418" at="127,82,128,112" concept="6" />
      <node id="6896005762093571418" at="129,10,130,22" concept="6" />
      <node id="6896005762093588209" at="132,88,133,86" concept="5" />
      <node id="6896005762093588209" at="133,86,134,47" concept="1" />
      <node id="6896005762093588209" at="134,47,135,34" concept="1" />
      <node id="6896005762093588209" at="135,34,136,22" concept="6" />
      <node id="6896005762093571404" at="138,91,139,96" concept="5" />
      <node id="6896005762093571404" at="139,96,140,50" concept="1" />
      <node id="6896005762093571404" at="140,50,141,28" concept="1" />
      <node id="6896005762093571404" at="141,28,142,83" concept="1" />
      <node id="6896005762093571404" at="142,83,143,81" concept="1" />
      <node id="6896005762093571404" at="143,81,144,83" concept="1" />
      <node id="6896005762093571404" at="144,83,145,81" concept="1" />
      <node id="6896005762093571404" at="145,81,146,81" concept="1" />
      <node id="6896005762093571404" at="146,81,147,81" concept="1" />
      <node id="6896005762093571404" at="147,81,148,22" concept="6" />
      <node id="6896005762093571424" at="150,90,151,93" concept="5" />
      <node id="6896005762093571424" at="151,93,152,49" concept="1" />
      <node id="6896005762093571424" at="152,49,153,34" concept="5" />
      <node id="6896005762093571424" at="153,34,154,63" concept="1" />
      <node id="6896005762093571424" at="154,63,155,40" concept="1" />
      <node id="6896005762093571424" at="155,40,156,34" concept="1" />
      <node id="6896005762093571424" at="156,34,157,22" concept="6" />
      <node id="6896005762093571428" at="159,88,160,82" concept="5" />
      <node id="6896005762093571428" at="160,82,161,46" concept="1" />
      <node id="6896005762093571428" at="161,46,162,59" concept="1" />
      <node id="6896005762093571428" at="162,59,163,26" concept="5" />
      <node id="6896005762093571428" at="163,26,164,58" concept="1" />
      <node id="6896005762093571428" at="164,58,165,59" concept="1" />
      <node id="6896005762093571428" at="165,59,166,34" concept="5" />
      <node id="6896005762093571428" at="166,34,167,63" concept="1" />
      <node id="6896005762093571428" at="167,63,168,40" concept="1" />
      <node id="6896005762093571428" at="168,40,169,73" concept="1" />
      <node id="6896005762093571428" at="169,73,170,57" concept="5" />
      <node id="6896005762093571428" at="171,35,172,82" concept="5" />
      <node id="6896005762093571428" at="172,82,173,112" concept="6" />
      <node id="6896005762093571428" at="174,10,175,22" concept="6" />
      <node id="6896005762093571433" at="177,90,178,95" concept="5" />
      <node id="6896005762093571433" at="178,95,179,49" concept="1" />
      <node id="6896005762093571433" at="179,49,180,34" concept="5" />
      <node id="6896005762093571433" at="180,34,181,63" concept="1" />
      <node id="6896005762093571433" at="181,63,182,40" concept="1" />
      <node id="6896005762093571433" at="182,40,183,34" concept="1" />
      <node id="6896005762093571433" at="183,34,184,22" concept="6" />
      <node id="6896005762093571435" at="186,88,187,82" concept="5" />
      <node id="6896005762093571435" at="187,82,188,35" concept="1" />
      <node id="6896005762093571435" at="188,35,189,48" concept="1" />
      <node id="6896005762093571435" at="189,48,190,26" concept="5" />
      <node id="6896005762093571435" at="190,26,191,58" concept="1" />
      <node id="6896005762093571435" at="191,58,192,48" concept="1" />
      <node id="6896005762093571435" at="192,48,193,34" concept="5" />
      <node id="6896005762093571435" at="193,34,194,63" concept="1" />
      <node id="6896005762093571435" at="194,63,195,40" concept="1" />
      <node id="6896005762093571435" at="195,40,196,73" concept="1" />
      <node id="6896005762093571435" at="196,73,197,57" concept="5" />
      <node id="6896005762093571435" at="198,35,199,82" concept="5" />
      <node id="6896005762093571435" at="199,82,200,112" concept="6" />
      <node id="6896005762093571435" at="201,10,202,22" concept="6" />
      <node id="6921160174096674356" at="204,88,205,100" concept="5" />
      <node id="6921160174096674356" at="205,100,206,47" concept="1" />
      <node id="6921160174096674356" at="206,47,207,34" concept="5" />
      <node id="6921160174096674356" at="207,34,208,63" concept="1" />
      <node id="6921160174096674356" at="208,63,209,40" concept="1" />
      <node id="6921160174096674356" at="209,40,210,34" concept="1" />
      <node id="6921160174096674356" at="210,34,211,22" concept="6" />
      <node id="6921160174096674358" at="213,88,214,82" concept="5" />
      <node id="6921160174096674358" at="214,82,215,38" concept="1" />
      <node id="6921160174096674358" at="215,38,216,51" concept="1" />
      <node id="6921160174096674358" at="216,51,217,26" concept="5" />
      <node id="6921160174096674358" at="217,26,218,58" concept="1" />
      <node id="6921160174096674358" at="218,58,219,51" concept="1" />
      <node id="6921160174096674358" at="219,51,220,73" concept="1" />
      <node id="6921160174096674358" at="220,73,221,57" concept="5" />
      <node id="6921160174096674358" at="222,35,223,82" concept="5" />
      <node id="6921160174096674358" at="223,82,224,112" concept="6" />
      <node id="6921160174096674358" at="225,10,226,22" concept="6" />
      <node id="6896005762093571404" at="21,0,24,0" concept="4" trace="createEditorCell#(Ljetbrains/mps/openapi/editor/EditorContext;Lorg/jetbrains/mps/openapi/model/SNode;)Ljetbrains/mps/openapi/editor/cells/EditorCell;" />
      <node id="6896005762093571404" at="24,0,27,0" concept="4" trace="createInspectedCell#(Ljetbrains/mps/openapi/editor/EditorContext;Lorg/jetbrains/mps/openapi/model/SNode;)Ljetbrains/mps/openapi/editor/cells/EditorCell;" />
      <node id="6896005762093571404" at="30,28,33,5" concept="3" />
      <node id="6896005762093571404" at="33,5,36,5" concept="3" />
      <node id="6896005762093571404" at="36,5,39,5" concept="3" />
      <node id="6921160174096674365" at="56,0,59,0" concept="8" trace="renderingCondition_kawrig_a0a#(Lorg/jetbrains/mps/openapi/model/SNode;Ljetbrains/mps/openapi/editor/EditorContext;)Z" />
      <node id="6921160174096674390" at="68,0,71,0" concept="8" trace="renderingCondition_kawrig_a1a#(Lorg/jetbrains/mps/openapi/model/SNode;Ljetbrains/mps/openapi/editor/EditorContext;)Z" />
      <node id="6921160174096674415" at="80,0,83,0" concept="8" trace="renderingCondition_kawrig_a2a#(Lorg/jetbrains/mps/openapi/model/SNode;Ljetbrains/mps/openapi/editor/EditorContext;)Z" />
      <node id="6896005762093571413" at="100,57,105,22" concept="3" />
      <node id="6896005762093571418" at="125,57,130,22" concept="3" />
      <node id="6896005762093571428" at="170,57,175,22" concept="3" />
      <node id="6896005762093571435" at="197,57,202,22" concept="3" />
      <node id="6921160174096674358" at="221,57,226,22" concept="3" />
      <node id="6896005762093571415" at="107,0,113,0" concept="4" trace="createConstant_kawrig_f0#(Ljetbrains/mps/openapi/editor/EditorContext;Lorg/jetbrains/mps/openapi/model/SNode;)Ljetbrains/mps/openapi/editor/cells/EditorCell;" />
      <node id="6896005762093588209" at="132,0,138,0" concept="4" trace="createConstant_kawrig_h0#(Ljetbrains/mps/openapi/editor/EditorContext;Lorg/jetbrains/mps/openapi/model/SNode;)Ljetbrains/mps/openapi/editor/cells/EditorCell;" />
      <node id="6896005762093571404" at="47,0,56,0" concept="4" trace="createConstant_kawrig_a0#(Ljetbrains/mps/openapi/editor/EditorContext;Lorg/jetbrains/mps/openapi/model/SNode;)Ljetbrains/mps/openapi/editor/cells/EditorCell;" />
      <node id="6896005762093571404" at="59,0,68,0" concept="4" trace="createConstant_kawrig_b0#(Ljetbrains/mps/openapi/editor/EditorContext;Lorg/jetbrains/mps/openapi/model/SNode;)Ljetbrains/mps/openapi/editor/cells/EditorCell;" />
      <node id="6896005762093571404" at="71,0,80,0" concept="4" trace="createConstant_kawrig_c0#(Ljetbrains/mps/openapi/editor/EditorContext;Lorg/jetbrains/mps/openapi/model/SNode;)Ljetbrains/mps/openapi/editor/cells/EditorCell;" />
      <node id="6896005762093571411" at="83,0,92,0" concept="4" trace="createConstant_kawrig_d0#(Ljetbrains/mps/openapi/editor/EditorContext;Lorg/jetbrains/mps/openapi/model/SNode;)Ljetbrains/mps/openapi/editor/cells/EditorCell;" />
      <node id="6896005762093571424" at="150,0,159,0" concept="4" trace="createConstant_kawrig_a0_0#(Ljetbrains/mps/openapi/editor/EditorContext;Lorg/jetbrains/mps/openapi/model/SNode;)Ljetbrains/mps/openapi/editor/cells/EditorCell;" />
      <node id="6896005762093571433" at="177,0,186,0" concept="4" trace="createConstant_kawrig_c0_0#(Ljetbrains/mps/openapi/editor/EditorContext;Lorg/jetbrains/mps/openapi/model/SNode;)Ljetbrains/mps/openapi/editor/cells/EditorCell;" />
      <node id="6921160174096674356" at="204,0,213,0" concept="4" trace="createConstant_kawrig_e0#(Ljetbrains/mps/openapi/editor/EditorContext;Lorg/jetbrains/mps/openapi/model/SNode;)Ljetbrains/mps/openapi/editor/cells/EditorCell;" />
      <node id="6896005762093571404" at="138,0,150,0" concept="4" trace="createCollection_kawrig_a_0#(Ljetbrains/mps/openapi/editor/EditorContext;Lorg/jetbrains/mps/openapi/model/SNode;)Ljetbrains/mps/openapi/editor/cells/EditorCell;" />
      <node id="6896005762093571413" at="92,0,107,0" concept="4" trace="createProperty_kawrig_e0#(Ljetbrains/mps/openapi/editor/EditorContext;Lorg/jetbrains/mps/openapi/model/SNode;)Ljetbrains/mps/openapi/editor/cells/EditorCell;" />
      <node id="6921160174096674358" at="213,0,228,0" concept="4" trace="createProperty_kawrig_f0#(Ljetbrains/mps/openapi/editor/EditorContext;Lorg/jetbrains/mps/openapi/model/SNode;)Ljetbrains/mps/openapi/editor/cells/EditorCell;" />
      <node id="6896005762093571428" at="159,0,177,0" concept="4" trace="createProperty_kawrig_b0#(Ljetbrains/mps/openapi/editor/EditorContext;Lorg/jetbrains/mps/openapi/model/SNode;)Ljetbrains/mps/openapi/editor/cells/EditorCell;" />
      <node id="6896005762093571435" at="186,0,204,0" concept="4" trace="createProperty_kawrig_d0#(Ljetbrains/mps/openapi/editor/EditorContext;Lorg/jetbrains/mps/openapi/model/SNode;)Ljetbrains/mps/openapi/editor/cells/EditorCell;" />
      <node id="6896005762093571418" at="113,0,132,0" concept="4" trace="createProperty_kawrig_g0#(Ljetbrains/mps/openapi/editor/EditorContext;Lorg/jetbrains/mps/openapi/model/SNode;)Ljetbrains/mps/openapi/editor/cells/EditorCell;" />
      <node id="6896005762093571404" at="27,0,47,0" concept="4" trace="createCollection_kawrig_a#(Ljetbrains/mps/openapi/editor/EditorContext;Lorg/jetbrains/mps/openapi/model/SNode;)Ljetbrains/mps/openapi/editor/cells/EditorCell;" />
      <scope id="6896005762093571404" at="21,79,22,63" />
      <scope id="6896005762093571404" at="24,82,25,65" />
      <scope id="6896005762093571404" at="31,61,32,83" />
      <scope id="6896005762093571404" at="34,61,35,83" />
      <scope id="6896005762093571404" at="37,61,38,83" />
      <scope id="6921160174096674366" at="56,97,57,189" />
      <scope id="6921160174096674391" at="68,97,69,178" />
      <scope id="6921160174096674416" at="80,97,81,181" />
      <scope id="6896005762093571413" at="101,35,103,112">
        <var name="manager" id="6896005762093571413" />
      </scope>
      <scope id="6896005762093571418" at="126,35,128,112">
        <var name="manager" id="6896005762093571418" />
      </scope>
      <scope id="6896005762093571428" at="171,35,173,112">
        <var name="manager" id="6896005762093571428" />
      </scope>
      <scope id="6896005762093571435" at="198,35,200,112">
        <var name="manager" id="6896005762093571435" />
      </scope>
      <scope id="6921160174096674358" at="222,35,224,112">
        <var name="manager" id="6921160174096674358" />
      </scope>
      <scope id="6896005762093571404" at="21,0,24,0">
>>>>>>> bd830ede
        <var name="editorContext" id="6896005762093571404" />
        <var name="node" id="6896005762093571404" />
      </scope>
      <scope id="6896005762093571404" at="14,0,17,0">
        <var name="editorContext" id="6896005762093571404" />
        <var name="node" id="6896005762093571404" />
      </scope>
      <unit id="6896005762093571404" at="10,0,18,0" name="jetbrains.mps.build.workflow.editor.BwfMacro_Editor" />
    </file>
    <file name="BwfMacro_EditorBuilder_a.java">
      <node id="6896005762093571404" at="26,88,27,19" concept="10" />
      <node id="6896005762093571404" at="27,19,28,18" concept="1" />
      <node id="6896005762093571404" at="33,26,34,18" concept="6" />
      <node id="6896005762093571404" at="37,39,38,39" concept="6" />
      <node id="6896005762093571404" at="41,50,42,103" concept="5" />
      <node id="6896005762093571404" at="42,103,43,48" concept="1" />
      <node id="6896005762093571404" at="43,48,44,28" concept="1" />
      <node id="6896005762093571404" at="44,28,45,65" concept="1" />
      <node id="6896005762093571404" at="46,68,47,59" concept="1" />
      <node id="6896005762093571404" at="49,68,50,59" concept="1" />
      <node id="6896005762093571404" at="52,68,53,59" concept="1" />
      <node id="6896005762093571404" at="54,5,55,57" concept="1" />
      <node id="6896005762093571404" at="55,57,56,57" concept="1" />
      <node id="6896005762093571404" at="56,57,57,57" concept="1" />
      <node id="6896005762093571404" at="57,57,58,57" concept="1" />
      <node id="6896005762093571404" at="58,57,59,57" concept="1" />
      <node id="6896005762093571404" at="59,57,60,22" concept="6" />
      <node id="6896005762093571404" at="62,49,63,99" concept="5" />
      <node id="6896005762093571404" at="63,99,64,47" concept="1" />
      <node id="6896005762093571404" at="64,47,65,34" concept="5" />
      <node id="6896005762093571404" at="65,34,66,82" concept="1" />
      <node id="6896005762093571404" at="66,82,67,40" concept="1" />
      <node id="6896005762093571404" at="67,40,68,34" concept="1" />
      <node id="6896005762093571404" at="68,34,69,22" concept="6" />
      <node id="6921160174096674367" at="71,97,72,189" concept="6" />
      <node id="6896005762093571404" at="74,49,75,101" concept="5" />
      <node id="6896005762093571404" at="75,101,76,47" concept="1" />
      <node id="6896005762093571404" at="76,47,77,34" concept="5" />
      <node id="6896005762093571404" at="77,34,78,82" concept="1" />
      <node id="6896005762093571404" at="78,82,79,40" concept="1" />
      <node id="6896005762093571404" at="79,40,80,34" concept="1" />
      <node id="6896005762093571404" at="80,34,81,22" concept="6" />
      <node id="6921160174096674392" at="83,97,84,178" concept="6" />
      <node id="6896005762093571404" at="86,49,87,106" concept="5" />
      <node id="6896005762093571404" at="87,106,88,47" concept="1" />
      <node id="6896005762093571404" at="88,47,89,34" concept="5" />
      <node id="6896005762093571404" at="89,34,90,82" concept="1" />
      <node id="6896005762093571404" at="90,82,91,40" concept="1" />
      <node id="6896005762093571404" at="91,40,92,34" concept="1" />
      <node id="6896005762093571404" at="92,34,93,22" concept="6" />
      <node id="6921160174096674417" at="95,97,96,181" concept="6" />
      <node id="6896005762093571411" at="98,49,99,98" concept="5" />
      <node id="6896005762093571411" at="99,98,100,47" concept="1" />
      <node id="6896005762093571411" at="100,47,101,34" concept="5" />
      <node id="6896005762093571411" at="101,34,102,82" concept="1" />
      <node id="6896005762093571411" at="102,82,103,40" concept="1" />
      <node id="6896005762093571411" at="103,40,104,34" concept="1" />
      <node id="6896005762093571411" at="104,34,105,22" concept="6" />
      <node id="6896005762093571413" at="107,49,108,89" concept="5" />
      <node id="6896005762093571413" at="108,89,109,29" concept="1" />
      <node id="6896005762093571413" at="109,29,110,42" concept="1" />
      <node id="6896005762093571413" at="110,42,111,26" concept="5" />
      <node id="6896005762093571413" at="111,26,112,63" concept="1" />
      <node id="6896005762093571413" at="112,63,113,42" concept="1" />
      <node id="6896005762093571413" at="113,42,114,73" concept="1" />
      <node id="6896005762093571413" at="114,73,115,57" concept="5" />
      <node id="6896005762093571413" at="115,57,116,59" concept="5" />
      <node id="6896005762093571413" at="117,35,118,87" concept="5" />
      <node id="6896005762093571413" at="118,87,119,94" concept="6" />
      <node id="6896005762093571413" at="120,10,121,22" concept="6" />
      <node id="6896005762093571415" at="123,49,124,94" concept="5" />
      <node id="6896005762093571415" at="124,94,125,47" concept="1" />
      <node id="6896005762093571415" at="125,47,126,34" concept="1" />
      <node id="6896005762093571415" at="126,34,127,22" concept="6" />
      <node id="6896005762093571418" at="129,49,130,89" concept="5" />
      <node id="6896005762093571418" at="130,89,131,37" concept="1" />
      <node id="6896005762093571418" at="131,37,132,50" concept="1" />
      <node id="6896005762093571418" at="132,50,133,40" concept="1" />
      <node id="6896005762093571418" at="133,40,134,26" concept="5" />
      <node id="6896005762093571418" at="134,26,135,63" concept="1" />
      <node id="6896005762093571418" at="135,63,136,50" concept="1" />
      <node id="6896005762093571418" at="136,50,137,34" concept="5" />
      <node id="6896005762093571418" at="137,34,138,60" concept="1" />
      <node id="6896005762093571418" at="138,60,139,40" concept="1" />
      <node id="6896005762093571418" at="139,40,140,73" concept="1" />
      <node id="6896005762093571418" at="140,73,141,57" concept="5" />
      <node id="6896005762093571418" at="141,57,142,59" concept="5" />
      <node id="6896005762093571418" at="143,35,144,87" concept="5" />
      <node id="6896005762093571418" at="144,87,145,94" concept="6" />
      <node id="6896005762093571418" at="146,10,147,22" concept="6" />
      <node id="6896005762093588209" at="149,49,150,93" concept="5" />
      <node id="6896005762093588209" at="150,93,151,47" concept="1" />
      <node id="6896005762093588209" at="151,47,152,34" concept="1" />
      <node id="6896005762093588209" at="152,34,153,22" concept="6" />
      <node id="6896005762093571404" at="23,0,25,0" concept="2" trace="myNode" />
      <node id="6896005762093571404" at="37,0,40,0" concept="4" trace="createCell#()Ljetbrains/mps/openapi/editor/cells/EditorCell;" />
      <node id="6896005762093571404" at="45,65,48,5" concept="3" />
      <node id="6896005762093571404" at="48,5,51,5" concept="3" />
      <node id="6896005762093571404" at="51,5,54,5" concept="3" />
      <node id="6921160174096674365" at="71,0,74,0" concept="9" trace="renderingCondition_kawrig_a0a#(Lorg/jetbrains/mps/openapi/model/SNode;Ljetbrains/mps/openapi/editor/EditorContext;)Z" />
      <node id="6921160174096674390" at="83,0,86,0" concept="9" trace="renderingCondition_kawrig_a1a#(Lorg/jetbrains/mps/openapi/model/SNode;Ljetbrains/mps/openapi/editor/EditorContext;)Z" />
      <node id="6921160174096674415" at="95,0,98,0" concept="9" trace="renderingCondition_kawrig_a2a#(Lorg/jetbrains/mps/openapi/model/SNode;Ljetbrains/mps/openapi/editor/EditorContext;)Z" />
      <node id="6896005762093571404" at="26,0,30,0" concept="0" trace="BwfMacro_EditorBuilder_a#(Ljetbrains/mps/openapi/editor/EditorContext;Lorg/jetbrains/mps/openapi/model/SNode;)V" />
      <node id="6896005762093571404" at="31,0,36,0" concept="4" trace="getNode#()Lorg/jetbrains/mps/openapi/model/SNode;" />
      <node id="6896005762093571413" at="116,59,121,22" concept="3" />
      <node id="6896005762093571418" at="142,59,147,22" concept="3" />
      <node id="6896005762093571415" at="123,0,129,0" concept="4" trace="createConstant_kawrig_f0#()Ljetbrains/mps/openapi/editor/cells/EditorCell;" />
      <node id="6896005762093588209" at="149,0,155,0" concept="4" trace="createConstant_kawrig_h0#()Ljetbrains/mps/openapi/editor/cells/EditorCell;" />
      <node id="6896005762093571404" at="62,0,71,0" concept="4" trace="createConstant_kawrig_a0#()Ljetbrains/mps/openapi/editor/cells/EditorCell;" />
      <node id="6896005762093571404" at="74,0,83,0" concept="4" trace="createConstant_kawrig_b0#()Ljetbrains/mps/openapi/editor/cells/EditorCell;" />
      <node id="6896005762093571404" at="86,0,95,0" concept="4" trace="createConstant_kawrig_c0#()Ljetbrains/mps/openapi/editor/cells/EditorCell;" />
      <node id="6896005762093571411" at="98,0,107,0" concept="4" trace="createConstant_kawrig_d0#()Ljetbrains/mps/openapi/editor/cells/EditorCell;" />
      <node id="6896005762093571413" at="107,0,123,0" concept="4" trace="createProperty_kawrig_e0#()Ljetbrains/mps/openapi/editor/cells/EditorCell;" />
      <node id="6896005762093571418" at="129,0,149,0" concept="4" trace="createProperty_kawrig_g0#()Ljetbrains/mps/openapi/editor/cells/EditorCell;" />
      <node id="6896005762093571404" at="41,0,62,0" concept="4" trace="createCollection_kawrig_a#()Ljetbrains/mps/openapi/editor/cells/EditorCell;" />
      <scope id="6896005762093571404" at="33,26,34,18" />
      <scope id="6896005762093571404" at="37,39,38,39" />
      <scope id="6896005762093571404" at="46,68,47,59" />
      <scope id="6896005762093571404" at="49,68,50,59" />
      <scope id="6896005762093571404" at="52,68,53,59" />
      <scope id="6921160174096674366" at="71,97,72,189" />
      <scope id="6921160174096674391" at="83,97,84,178" />
      <scope id="6921160174096674416" at="95,97,96,181" />
      <scope id="6896005762093571404" at="26,88,28,18" />
      <scope id="6896005762093571413" at="117,35,119,94">
        <var name="manager" id="6896005762093571413" />
      </scope>
      <scope id="6896005762093571418" at="143,35,145,94">
        <var name="manager" id="6896005762093571418" />
      </scope>
      <scope id="6896005762093571404" at="37,0,40,0" />
      <scope id="6921160174096674365" at="71,0,74,0">
        <var name="editorContext" id="6921160174096674365" />
        <var name="node" id="6921160174096674365" />
      </scope>
      <scope id="6921160174096674390" at="83,0,86,0">
        <var name="editorContext" id="6921160174096674390" />
        <var name="node" id="6921160174096674390" />
      </scope>
      <scope id="6921160174096674415" at="95,0,98,0">
        <var name="editorContext" id="6921160174096674415" />
        <var name="node" id="6921160174096674415" />
      </scope>
<<<<<<< HEAD
      <scope id="6896005762093571404" at="26,0,30,0">
        <var name="context" id="6896005762093571404" />
        <var name="node" id="6896005762093571404" />
      </scope>
      <scope id="6896005762093571415" at="123,49,127,22">
        <var name="editorCell" id="6896005762093571415" />
      </scope>
      <scope id="6896005762093588209" at="149,49,153,22">
        <var name="editorCell" id="6896005762093588209" />
      </scope>
      <scope id="6896005762093571404" at="31,0,36,0" />
      <scope id="6896005762093571415" at="123,0,129,0" />
      <scope id="6896005762093588209" at="149,0,155,0" />
      <scope id="6896005762093571404" at="62,49,69,22">
=======
      <scope id="6896005762093571415" at="107,88,111,22">
        <var name="editorCell" id="6896005762093571415" />
      </scope>
      <scope id="6896005762093588209" at="132,88,136,22">
        <var name="editorCell" id="6896005762093588209" />
      </scope>
      <scope id="6896005762093571415" at="107,0,113,0">
        <var name="editorContext" id="6896005762093571415" />
        <var name="node" id="6896005762093571415" />
      </scope>
      <scope id="6896005762093588209" at="132,0,138,0">
        <var name="editorContext" id="6896005762093588209" />
        <var name="node" id="6896005762093588209" />
      </scope>
      <scope id="6896005762093571404" at="47,88,54,22">
>>>>>>> bd830ede
        <var name="editorCell" id="6896005762093571404" />
        <var name="style" id="6896005762093571404" />
      </scope>
      <scope id="6896005762093571404" at="74,49,81,22">
        <var name="editorCell" id="6896005762093571404" />
        <var name="style" id="6896005762093571404" />
      </scope>
      <scope id="6896005762093571404" at="86,49,93,22">
        <var name="editorCell" id="6896005762093571404" />
        <var name="style" id="6896005762093571404" />
      </scope>
      <scope id="6896005762093571411" at="98,49,105,22">
        <var name="editorCell" id="6896005762093571411" />
        <var name="style" id="6896005762093571411" />
      </scope>
<<<<<<< HEAD
      <scope id="6896005762093571404" at="62,0,71,0" />
      <scope id="6896005762093571404" at="74,0,83,0" />
      <scope id="6896005762093571404" at="86,0,95,0" />
      <scope id="6896005762093571411" at="98,0,107,0" />
      <scope id="6896005762093571413" at="107,49,121,22">
        <var name="attributeConcept" id="6896005762093571413" />
        <var name="attributeKind" id="6896005762093571413" />
        <var name="editorCell" id="6896005762093571413" />
        <var name="provider" id="6896005762093571413" />
      </scope>
      <scope id="6896005762093571413" at="107,0,123,0" />
      <scope id="6896005762093571418" at="129,49,147,22">
        <var name="attributeConcept" id="6896005762093571418" />
        <var name="attributeKind" id="6896005762093571418" />
        <var name="editorCell" id="6896005762093571418" />
        <var name="provider" id="6896005762093571418" />
        <var name="style" id="6896005762093571418" />
      </scope>
      <scope id="6896005762093571404" at="41,50,60,22">
        <var name="editorCell" id="6896005762093571404" />
=======
      <scope id="6896005762093571424" at="150,90,157,22">
        <var name="editorCell" id="6896005762093571424" />
        <var name="style" id="6896005762093571424" />
      </scope>
      <scope id="6896005762093571433" at="177,90,184,22">
        <var name="editorCell" id="6896005762093571433" />
        <var name="style" id="6896005762093571433" />
      </scope>
      <scope id="6921160174096674356" at="204,88,211,22">
        <var name="editorCell" id="6921160174096674356" />
        <var name="style" id="6921160174096674356" />
>>>>>>> bd830ede
      </scope>
      <scope id="6896005762093571418" at="129,0,149,0" />
      <scope id="6896005762093571404" at="41,0,62,0" />
      <unit id="6896005762093571404" at="22,0,156,0" name="jetbrains.mps.build.workflow.editor.BwfMacro_EditorBuilder_a" />
    </file>
    <file name="BwfMacro_InspectorBuilder_a.java">
      <node id="6896005762093571404" at="24,91,25,19" concept="10" />
      <node id="6896005762093571404" at="25,19,26,18" concept="1" />
      <node id="6896005762093571404" at="31,26,32,18" concept="6" />
      <node id="6896005762093571404" at="35,39,36,41" concept="6" />
      <node id="6896005762093571404" at="39,52,40,103" concept="5" />
      <node id="6896005762093571404" at="40,103,41,50" concept="1" />
      <node id="6896005762093571404" at="41,50,42,28" concept="1" />
      <node id="6896005762093571404" at="42,28,43,65" concept="1" />
      <node id="6896005762093571404" at="43,65,44,59" concept="1" />
      <node id="6896005762093571404" at="44,59,45,57" concept="1" />
      <node id="6896005762093571404" at="45,57,46,59" concept="1" />
      <node id="6896005762093571404" at="46,59,47,57" concept="1" />
      <node id="6896005762093571404" at="47,57,48,57" concept="1" />
      <node id="6896005762093571404" at="48,57,49,57" concept="1" />
      <node id="6896005762093571404" at="49,57,50,22" concept="6" />
      <node id="6896005762093571424" at="52,51,53,100" concept="5" />
      <node id="6896005762093571424" at="53,100,54,49" concept="1" />
      <node id="6896005762093571424" at="54,49,55,34" concept="5" />
      <node id="6896005762093571424" at="55,34,56,82" concept="1" />
      <node id="6896005762093571424" at="56,82,57,40" concept="1" />
      <node id="6896005762093571424" at="57,40,58,34" concept="1" />
      <node id="6896005762093571424" at="58,34,59,22" concept="6" />
      <node id="6896005762093571428" at="61,49,62,89" concept="5" />
      <node id="6896005762093571428" at="62,89,63,46" concept="1" />
      <node id="6896005762093571428" at="63,46,64,59" concept="1" />
      <node id="6896005762093571428" at="64,59,65,26" concept="5" />
      <node id="6896005762093571428" at="65,26,66,63" concept="1" />
      <node id="6896005762093571428" at="66,63,67,59" concept="1" />
      <node id="6896005762093571428" at="67,59,68,34" concept="5" />
      <node id="6896005762093571428" at="68,34,69,60" concept="1" />
      <node id="6896005762093571428" at="69,60,70,40" concept="1" />
      <node id="6896005762093571428" at="70,40,71,73" concept="1" />
      <node id="6896005762093571428" at="71,73,72,57" concept="5" />
      <node id="6896005762093571428" at="72,57,73,59" concept="5" />
      <node id="6896005762093571428" at="74,35,75,87" concept="5" />
      <node id="6896005762093571428" at="75,87,76,94" concept="6" />
      <node id="6896005762093571428" at="77,10,78,22" concept="6" />
      <node id="6896005762093571433" at="80,51,81,102" concept="5" />
      <node id="6896005762093571433" at="81,102,82,49" concept="1" />
      <node id="6896005762093571433" at="82,49,83,34" concept="5" />
      <node id="6896005762093571433" at="83,34,84,82" concept="1" />
      <node id="6896005762093571433" at="84,82,85,40" concept="1" />
      <node id="6896005762093571433" at="85,40,86,34" concept="1" />
      <node id="6896005762093571433" at="86,34,87,22" concept="6" />
      <node id="6896005762093571435" at="89,49,90,89" concept="5" />
      <node id="6896005762093571435" at="90,89,91,35" concept="1" />
      <node id="6896005762093571435" at="91,35,92,48" concept="1" />
      <node id="6896005762093571435" at="92,48,93,26" concept="5" />
      <node id="6896005762093571435" at="93,26,94,63" concept="1" />
      <node id="6896005762093571435" at="94,63,95,48" concept="1" />
      <node id="6896005762093571435" at="95,48,96,34" concept="5" />
      <node id="6896005762093571435" at="96,34,97,60" concept="1" />
      <node id="6896005762093571435" at="97,60,98,40" concept="1" />
      <node id="6896005762093571435" at="98,40,99,73" concept="1" />
      <node id="6896005762093571435" at="99,73,100,57" concept="5" />
      <node id="6896005762093571435" at="100,57,101,59" concept="5" />
      <node id="6896005762093571435" at="102,35,103,87" concept="5" />
      <node id="6896005762093571435" at="103,87,104,94" concept="6" />
      <node id="6896005762093571435" at="105,10,106,22" concept="6" />
      <node id="6921160174096674356" at="108,49,109,107" concept="5" />
      <node id="6921160174096674356" at="109,107,110,47" concept="1" />
      <node id="6921160174096674356" at="110,47,111,34" concept="5" />
      <node id="6921160174096674356" at="111,34,112,82" concept="1" />
      <node id="6921160174096674356" at="112,82,113,40" concept="1" />
      <node id="6921160174096674356" at="113,40,114,34" concept="1" />
      <node id="6921160174096674356" at="114,34,115,22" concept="6" />
      <node id="6921160174096674358" at="117,49,118,89" concept="5" />
      <node id="6921160174096674358" at="118,89,119,38" concept="1" />
      <node id="6921160174096674358" at="119,38,120,51" concept="1" />
      <node id="6921160174096674358" at="120,51,121,26" concept="5" />
      <node id="6921160174096674358" at="121,26,122,63" concept="1" />
      <node id="6921160174096674358" at="122,63,123,51" concept="1" />
      <node id="6921160174096674358" at="123,51,124,73" concept="1" />
      <node id="6921160174096674358" at="124,73,125,57" concept="5" />
      <node id="6921160174096674358" at="125,57,126,59" concept="5" />
      <node id="6921160174096674358" at="127,35,128,87" concept="5" />
      <node id="6921160174096674358" at="128,87,129,94" concept="6" />
      <node id="6921160174096674358" at="130,10,131,22" concept="6" />
      <node id="6896005762093571404" at="21,0,23,0" concept="2" trace="myNode" />
      <node id="6896005762093571404" at="35,0,38,0" concept="4" trace="createCell#()Ljetbrains/mps/openapi/editor/cells/EditorCell;" />
      <node id="6896005762093571404" at="24,0,28,0" concept="0" trace="BwfMacro_InspectorBuilder_a#(Ljetbrains/mps/openapi/editor/EditorContext;Lorg/jetbrains/mps/openapi/model/SNode;)V" />
      <node id="6896005762093571404" at="29,0,34,0" concept="4" trace="getNode#()Lorg/jetbrains/mps/openapi/model/SNode;" />
      <node id="6896005762093571428" at="73,59,78,22" concept="3" />
      <node id="6896005762093571435" at="101,59,106,22" concept="3" />
      <node id="6921160174096674358" at="126,59,131,22" concept="3" />
      <node id="6896005762093571424" at="52,0,61,0" concept="4" trace="createConstant_kawrig_a0_0#()Ljetbrains/mps/openapi/editor/cells/EditorCell;" />
      <node id="6896005762093571433" at="80,0,89,0" concept="4" trace="createConstant_kawrig_c0_0#()Ljetbrains/mps/openapi/editor/cells/EditorCell;" />
      <node id="6921160174096674356" at="108,0,117,0" concept="4" trace="createConstant_kawrig_e0#()Ljetbrains/mps/openapi/editor/cells/EditorCell;" />
      <node id="6896005762093571404" at="39,0,52,0" concept="4" trace="createCollection_kawrig_a_0#()Ljetbrains/mps/openapi/editor/cells/EditorCell;" />
      <node id="6921160174096674358" at="117,0,133,0" concept="4" trace="createProperty_kawrig_f0#()Ljetbrains/mps/openapi/editor/cells/EditorCell;" />
      <node id="6896005762093571428" at="61,0,80,0" concept="4" trace="createProperty_kawrig_b0#()Ljetbrains/mps/openapi/editor/cells/EditorCell;" />
      <node id="6896005762093571435" at="89,0,108,0" concept="4" trace="createProperty_kawrig_d0#()Ljetbrains/mps/openapi/editor/cells/EditorCell;" />
      <scope id="6896005762093571404" at="31,26,32,18" />
      <scope id="6896005762093571404" at="35,39,36,41" />
      <scope id="6896005762093571404" at="24,91,26,18" />
      <scope id="6896005762093571428" at="74,35,76,94">
        <var name="manager" id="6896005762093571428" />
      </scope>
      <scope id="6896005762093571435" at="102,35,104,94">
        <var name="manager" id="6896005762093571435" />
      </scope>
      <scope id="6921160174096674358" at="127,35,129,94">
        <var name="manager" id="6921160174096674358" />
      </scope>
      <scope id="6896005762093571404" at="35,0,38,0" />
      <scope id="6896005762093571404" at="24,0,28,0">
        <var name="context" id="6896005762093571404" />
        <var name="node" id="6896005762093571404" />
      </scope>
<<<<<<< HEAD
      <scope id="6896005762093571404" at="29,0,34,0" />
      <scope id="6896005762093571424" at="52,51,59,22">
        <var name="editorCell" id="6896005762093571424" />
        <var name="style" id="6896005762093571424" />
      </scope>
      <scope id="6896005762093571433" at="80,51,87,22">
        <var name="editorCell" id="6896005762093571433" />
        <var name="style" id="6896005762093571433" />
      </scope>
      <scope id="6921160174096674356" at="108,49,115,22">
        <var name="editorCell" id="6921160174096674356" />
        <var name="style" id="6921160174096674356" />
      </scope>
      <scope id="6896005762093571424" at="52,0,61,0" />
      <scope id="6896005762093571433" at="80,0,89,0" />
      <scope id="6921160174096674356" at="108,0,117,0" />
      <scope id="6896005762093571404" at="39,52,50,22">
        <var name="editorCell" id="6896005762093571404" />
      </scope>
      <scope id="6896005762093571404" at="39,0,52,0" />
      <scope id="6921160174096674358" at="117,49,131,22">
=======
      <scope id="6896005762093571424" at="150,0,159,0">
        <var name="editorContext" id="6896005762093571424" />
        <var name="node" id="6896005762093571424" />
      </scope>
      <scope id="6896005762093571433" at="177,0,186,0">
        <var name="editorContext" id="6896005762093571433" />
        <var name="node" id="6896005762093571433" />
      </scope>
      <scope id="6921160174096674356" at="204,0,213,0">
        <var name="editorContext" id="6921160174096674356" />
        <var name="node" id="6921160174096674356" />
      </scope>
      <scope id="6896005762093571404" at="138,91,148,22">
        <var name="editorCell" id="6896005762093571404" />
      </scope>
      <scope id="6896005762093571404" at="138,0,150,0">
        <var name="editorContext" id="6896005762093571404" />
        <var name="node" id="6896005762093571404" />
      </scope>
      <scope id="6896005762093571413" at="92,88,105,22">
        <var name="attributeConcept" id="6896005762093571413" />
        <var name="editorCell" id="6896005762093571413" />
        <var name="provider" id="6896005762093571413" />
      </scope>
      <scope id="6921160174096674358" at="213,88,226,22">
>>>>>>> bd830ede
        <var name="attributeConcept" id="6921160174096674358" />
        <var name="editorCell" id="6921160174096674358" />
        <var name="provider" id="6921160174096674358" />
      </scope>
<<<<<<< HEAD
      <scope id="6921160174096674358" at="117,0,133,0" />
      <scope id="6896005762093571428" at="61,49,78,22">
=======
      <scope id="6896005762093571413" at="92,0,107,0">
        <var name="editorContext" id="6896005762093571413" />
        <var name="node" id="6896005762093571413" />
      </scope>
      <scope id="6921160174096674358" at="213,0,228,0">
        <var name="editorContext" id="6921160174096674358" />
        <var name="node" id="6921160174096674358" />
      </scope>
      <scope id="6896005762093571428" at="159,88,175,22">
>>>>>>> bd830ede
        <var name="attributeConcept" id="6896005762093571428" />
        <var name="editorCell" id="6896005762093571428" />
        <var name="provider" id="6896005762093571428" />
        <var name="style" id="6896005762093571428" />
      </scope>
<<<<<<< HEAD
      <scope id="6896005762093571435" at="89,49,106,22">
=======
      <scope id="6896005762093571435" at="186,88,202,22">
>>>>>>> bd830ede
        <var name="attributeConcept" id="6896005762093571435" />
        <var name="editorCell" id="6896005762093571435" />
        <var name="provider" id="6896005762093571435" />
        <var name="style" id="6896005762093571435" />
      </scope>
<<<<<<< HEAD
      <scope id="6896005762093571428" at="61,0,80,0" />
      <scope id="6896005762093571435" at="89,0,108,0" />
      <unit id="6896005762093571404" at="20,0,134,0" name="jetbrains.mps.build.workflow.editor.BwfMacro_InspectorBuilder_a" />
=======
      <scope id="6896005762093571418" at="113,88,130,22">
        <var name="attributeConcept" id="6896005762093571418" />
        <var name="editorCell" id="6896005762093571418" />
        <var name="provider" id="6896005762093571418" />
        <var name="style" id="6896005762093571418" />
      </scope>
      <scope id="6896005762093571404" at="27,89,45,22">
        <var name="editorCell" id="6896005762093571404" />
      </scope>
      <scope id="6896005762093571428" at="159,0,177,0">
        <var name="editorContext" id="6896005762093571428" />
        <var name="node" id="6896005762093571428" />
      </scope>
      <scope id="6896005762093571435" at="186,0,204,0">
        <var name="editorContext" id="6896005762093571435" />
        <var name="node" id="6896005762093571435" />
      </scope>
      <scope id="6896005762093571418" at="113,0,132,0">
        <var name="editorContext" id="6896005762093571418" />
        <var name="node" id="6896005762093571418" />
      </scope>
      <scope id="6896005762093571404" at="27,0,47,0">
        <var name="editorContext" id="6896005762093571404" />
        <var name="node" id="6896005762093571404" />
      </scope>
      <unit id="6896005762093571404" at="20,0,229,0" name="jetbrains.mps.build.workflow.editor.BwfMacro_Editor" />
>>>>>>> bd830ede
    </file>
  </root>
  <root nodeRef="r:1267752b-a233-4432-a848-3e68e0ea0db1(jetbrains.mps.build.workflow.editor)/7306485738221315930">
    <file name="BwfJavaDescriptor_Editor.java">
      <node id="7306485738221315930" at="11,79,12,83" concept="6" />
      <node id="7306485738221315930" at="11,0,14,0" concept="4" trace="createEditorCell#(Ljetbrains/mps/openapi/editor/EditorContext;Lorg/jetbrains/mps/openapi/model/SNode;)Ljetbrains/mps/openapi/editor/cells/EditorCell;" />
      <scope id="7306485738221315930" at="11,79,12,83" />
      <scope id="7306485738221315930" at="11,0,14,0">
        <var name="editorContext" id="7306485738221315930" />
        <var name="node" id="7306485738221315930" />
      </scope>
      <unit id="7306485738221315930" at="10,0,15,0" name="jetbrains.mps.build.workflow.editor.BwfJavaDescriptor_Editor" />
    </file>
    <file name="BwfJavaDescriptor_EditorBuilder_a.java">
      <node id="7306485738221315930" at="21,97,22,19" concept="10" />
      <node id="7306485738221315930" at="22,19,23,18" concept="1" />
      <node id="7306485738221315930" at="28,26,29,18" concept="6" />
      <node id="7306485738221315930" at="32,39,33,39" concept="6" />
      <node id="7306485738221315930" at="36,50,37,103" concept="5" />
      <node id="7306485738221315930" at="37,103,38,48" concept="1" />
      <node id="7306485738221315930" at="38,48,39,28" concept="1" />
      <node id="7306485738221315930" at="39,28,40,65" concept="1" />
      <node id="7306485738221315930" at="40,65,41,57" concept="1" />
      <node id="7306485738221315930" at="41,57,42,57" concept="1" />
      <node id="7306485738221315930" at="42,57,43,22" concept="6" />
      <node id="7306485738221326883" at="45,49,46,105" concept="5" />
      <node id="7306485738221326883" at="46,105,47,47" concept="1" />
      <node id="7306485738221326883" at="47,47,48,34" concept="5" />
      <node id="7306485738221326883" at="48,34,49,82" concept="1" />
      <node id="7306485738221326883" at="49,82,50,60" concept="1" />
      <node id="7306485738221326883" at="50,60,51,40" concept="1" />
      <node id="7306485738221326883" at="51,40,52,34" concept="1" />
      <node id="7306485738221326883" at="52,34,53,22" concept="6" />
      <node id="7306485738221326885" at="55,49,56,93" concept="5" />
      <node id="7306485738221326885" at="56,93,57,47" concept="1" />
      <node id="7306485738221326885" at="57,47,58,34" concept="1" />
      <node id="7306485738221326885" at="58,34,59,22" concept="6" />
      <node id="7306485738221315930" at="18,0,20,0" concept="2" trace="myNode" />
      <node id="7306485738221315930" at="32,0,35,0" concept="4" trace="createCell#()Ljetbrains/mps/openapi/editor/cells/EditorCell;" />
      <node id="7306485738221315930" at="21,0,25,0" concept="0" trace="BwfJavaDescriptor_EditorBuilder_a#(Ljetbrains/mps/openapi/editor/EditorContext;Lorg/jetbrains/mps/openapi/model/SNode;)V" />
      <node id="7306485738221315930" at="26,0,31,0" concept="4" trace="getNode#()Lorg/jetbrains/mps/openapi/model/SNode;" />
      <node id="7306485738221326885" at="55,0,61,0" concept="4" trace="createConstant_qa8ftx_b0#()Ljetbrains/mps/openapi/editor/cells/EditorCell;" />
      <node id="7306485738221315930" at="36,0,45,0" concept="4" trace="createCollection_qa8ftx_a#()Ljetbrains/mps/openapi/editor/cells/EditorCell;" />
      <node id="7306485738221326883" at="45,0,55,0" concept="4" trace="createConstant_qa8ftx_a0#()Ljetbrains/mps/openapi/editor/cells/EditorCell;" />
      <scope id="7306485738221315930" at="28,26,29,18" />
      <scope id="7306485738221315930" at="32,39,33,39" />
      <scope id="7306485738221315930" at="21,97,23,18" />
      <scope id="7306485738221315930" at="32,0,35,0" />
      <scope id="7306485738221315930" at="21,0,25,0">
        <var name="context" id="7306485738221315930" />
        <var name="node" id="7306485738221315930" />
      </scope>
      <scope id="7306485738221326885" at="55,49,59,22">
        <var name="editorCell" id="7306485738221326885" />
      </scope>
      <scope id="7306485738221315930" at="26,0,31,0" />
      <scope id="7306485738221326885" at="55,0,61,0" />
      <scope id="7306485738221315930" at="36,50,43,22">
        <var name="editorCell" id="7306485738221315930" />
      </scope>
      <scope id="7306485738221326883" at="45,49,53,22">
        <var name="editorCell" id="7306485738221326883" />
        <var name="style" id="7306485738221326883" />
      </scope>
      <scope id="7306485738221315930" at="36,0,45,0" />
      <scope id="7306485738221326883" at="45,0,55,0" />
      <unit id="7306485738221315930" at="17,0,62,0" name="jetbrains.mps.build.workflow.editor.BwfJavaDescriptor_EditorBuilder_a" />
    </file>
  </root>
  <root nodeRef="r:1267752b-a233-4432-a848-3e68e0ea0db1(jetbrains.mps.build.workflow.editor)/7306485738221391510">
    <file name="BwfTaskLibrary_Editor.java">
<<<<<<< HEAD
      <node id="7306485738221391510" at="11,79,12,80" concept="6" />
      <node id="7306485738221391510" at="11,0,14,0" concept="4" trace="createEditorCell#(Ljetbrains/mps/openapi/editor/EditorContext;Lorg/jetbrains/mps/openapi/model/SNode;)Ljetbrains/mps/openapi/editor/cells/EditorCell;" />
      <scope id="7306485738221391510" at="11,79,12,80" />
      <scope id="7306485738221391510" at="11,0,14,0">
        <var name="editorContext" id="7306485738221391510" />
        <var name="node" id="7306485738221391510" />
      </scope>
      <unit id="7306485738221391510" at="10,0,15,0" name="jetbrains.mps.build.workflow.editor.BwfTaskLibrary_Editor" />
    </file>
    <file name="BwfTaskLibrary_EditorBuilder_a.java">
      <node id="7306485738221391510" at="35,94,36,19" concept="10" />
      <node id="7306485738221391510" at="36,19,37,18" concept="1" />
      <node id="7306485738221391510" at="42,26,43,18" concept="6" />
      <node id="7306485738221391510" at="46,39,47,39" concept="6" />
      <node id="7306485738221391510" at="50,50,51,103" concept="5" />
      <node id="7306485738221391510" at="51,103,52,48" concept="1" />
      <node id="7306485738221391510" at="52,48,53,28" concept="1" />
      <node id="7306485738221391510" at="53,28,54,65" concept="1" />
      <node id="7306485738221391510" at="54,65,55,57" concept="1" />
      <node id="7306485738221391510" at="55,57,56,57" concept="1" />
      <node id="7306485738221391510" at="56,57,57,57" concept="1" />
      <node id="7306485738221391510" at="57,57,58,57" concept="1" />
      <node id="7306485738221391510" at="58,57,59,60" concept="1" />
      <node id="7306485738221391510" at="59,60,60,57" concept="1" />
      <node id="7306485738221391510" at="60,57,61,57" concept="1" />
      <node id="7306485738221391510" at="61,57,62,60" concept="1" />
      <node id="7306485738221391510" at="62,60,63,22" concept="6" />
      <node id="7306485738221391514" at="65,49,66,106" concept="5" />
      <node id="7306485738221391514" at="66,106,67,47" concept="1" />
      <node id="7306485738221391514" at="67,47,68,34" concept="5" />
      <node id="7306485738221391514" at="68,34,69,82" concept="1" />
      <node id="7306485738221391514" at="69,82,70,40" concept="1" />
      <node id="7306485738221391514" at="70,40,71,34" concept="1" />
      <node id="7306485738221391514" at="71,34,72,22" concept="6" />
      <node id="7306485738221391515" at="74,49,75,89" concept="5" />
      <node id="7306485738221391515" at="75,89,76,29" concept="1" />
      <node id="7306485738221391515" at="76,29,77,42" concept="1" />
      <node id="7306485738221391515" at="77,42,78,26" concept="5" />
      <node id="7306485738221391515" at="78,26,79,63" concept="1" />
      <node id="7306485738221391515" at="79,63,80,42" concept="1" />
      <node id="7306485738221391515" at="80,42,81,34" concept="5" />
      <node id="7306485738221391515" at="81,34,82,60" concept="1" />
      <node id="7306485738221391515" at="82,60,83,40" concept="1" />
      <node id="7306485738221391515" at="83,40,84,73" concept="1" />
      <node id="7306485738221391515" at="84,73,85,57" concept="5" />
      <node id="7306485738221391515" at="85,57,86,59" concept="5" />
      <node id="7306485738221391515" at="87,35,88,87" concept="5" />
      <node id="7306485738221391515" at="88,87,89,94" concept="6" />
      <node id="7306485738221391515" at="90,10,91,22" concept="6" />
      <node id="7306485738221391527" at="93,49,94,93" concept="5" />
      <node id="7306485738221391527" at="94,93,95,47" concept="1" />
      <node id="7306485738221391527" at="95,47,96,34" concept="5" />
      <node id="7306485738221391527" at="96,34,97,60" concept="1" />
      <node id="7306485738221391527" at="97,60,98,40" concept="1" />
      <node id="7306485738221391527" at="98,40,99,34" concept="1" />
      <node id="7306485738221391527" at="99,34,100,22" concept="6" />
      <node id="7306485738221455044" at="102,49,103,101" concept="5" />
      <node id="7306485738221455044" at="103,101,104,47" concept="1" />
      <node id="7306485738221455044" at="104,47,105,34" concept="5" />
      <node id="7306485738221455044" at="105,34,106,82" concept="1" />
      <node id="7306485738221455044" at="106,82,107,60" concept="1" />
      <node id="7306485738221455044" at="107,60,108,40" concept="1" />
      <node id="7306485738221455044" at="108,40,109,34" concept="1" />
      <node id="7306485738221455044" at="109,34,110,22" concept="6" />
      <node id="7306485738221391510" at="112,52,113,141" concept="5" />
      <node id="7306485738221391510" at="113,141,114,91" concept="5" />
      <node id="7306485738221391510" at="114,91,115,48" concept="1" />
      <node id="7306485738221391510" at="115,48,116,34" concept="5" />
      <node id="7306485738221391510" at="116,34,117,58" concept="1" />
      <node id="7306485738221391510" at="117,58,118,68" concept="1" />
      <node id="7306485738221391510" at="118,68,119,60" concept="1" />
      <node id="7306485738221391510" at="119,60,120,40" concept="1" />
      <node id="7306485738221391510" at="120,40,121,49" concept="1" />
      <node id="7306485738221391510" at="121,49,122,22" concept="6" />
      <node id="7306485738221391510" at="125,99,126,50" concept="10" />
      <node id="7306485738221391510" at="128,66,129,93" concept="6" />
      <node id="7306485738221391510" at="131,57,132,65" concept="5" />
      <node id="7306485738221391510" at="132,65,133,58" concept="1" />
      <node id="7306485738221391510" at="133,58,134,25" concept="6" />
      <node id="7306485738221391510" at="136,41,137,34" concept="5" />
      <node id="7306485738221391510" at="137,34,138,42" concept="1" />
      <node id="7306485738221391510" at="138,42,139,49" concept="1" />
      <node id="7306485738221391510" at="139,49,140,23" concept="6" />
      <node id="7306485738221391510" at="143,96,144,134" concept="1" />
      <node id="7306485738221391510" at="145,34,146,142" concept="1" />
      <node id="7306485738221391510" at="146,142,147,146" concept="1" />
      <node id="7306485738221391510" at="149,122,150,396" concept="1" />
      <node id="7306485738221455051" at="155,49,156,93" concept="5" />
      <node id="7306485738221455051" at="156,93,157,47" concept="1" />
      <node id="7306485738221455051" at="157,47,158,34" concept="5" />
      <node id="7306485738221455051" at="158,34,159,60" concept="1" />
      <node id="7306485738221455051" at="159,60,160,40" concept="1" />
      <node id="7306485738221455051" at="160,40,161,34" concept="1" />
      <node id="7306485738221455051" at="161,34,162,22" concept="6" />
      <node id="7306485738221391529" at="164,49,165,99" concept="5" />
      <node id="7306485738221391529" at="165,99,166,47" concept="1" />
      <node id="7306485738221391529" at="166,47,167,34" concept="5" />
      <node id="7306485738221391529" at="167,34,168,82" concept="1" />
      <node id="7306485738221391529" at="168,82,169,60" concept="1" />
      <node id="7306485738221391529" at="169,60,170,40" concept="1" />
      <node id="7306485738221391529" at="170,40,171,34" concept="1" />
      <node id="7306485738221391529" at="171,34,172,22" concept="6" />
      <node id="7306485738221391510" at="174,52,175,137" concept="5" />
      <node id="7306485738221391510" at="175,137,176,91" concept="5" />
      <node id="7306485738221391510" at="176,91,177,46" concept="1" />
      <node id="7306485738221391510" at="177,46,178,34" concept="5" />
      <node id="7306485738221391510" at="178,34,179,58" concept="1" />
      <node id="7306485738221391510" at="179,58,180,60" concept="1" />
      <node id="7306485738221391510" at="180,60,181,68" concept="1" />
      <node id="7306485738221391510" at="181,68,182,40" concept="1" />
      <node id="7306485738221391510" at="182,40,183,49" concept="1" />
      <node id="7306485738221391510" at="183,49,184,22" concept="6" />
      <node id="7306485738221391510" at="187,97,188,50" concept="10" />
      <node id="7306485738221391510" at="190,66,191,93" concept="6" />
      <node id="7306485738221391510" at="193,57,194,65" concept="5" />
      <node id="7306485738221391510" at="194,65,195,58" concept="1" />
      <node id="7306485738221391510" at="195,58,196,25" concept="6" />
      <node id="7306485738221391510" at="198,41,199,34" concept="5" />
      <node id="7306485738221391510" at="199,34,200,42" concept="1" />
      <node id="7306485738221391510" at="200,42,201,49" concept="1" />
      <node id="7306485738221391510" at="201,49,202,23" concept="6" />
      <node id="7306485738221391510" at="205,96,206,134" concept="1" />
      <node id="7306485738221391510" at="207,34,208,142" concept="1" />
      <node id="7306485738221391510" at="208,142,209,146" concept="1" />
      <node id="7306485738221391510" at="211,122,212,394" concept="1" />
      <node id="7306485738221391510" at="32,0,34,0" concept="2" trace="myNode" />
      <node id="7306485738221391510" at="46,0,49,0" concept="4" trace="createCell#()Ljetbrains/mps/openapi/editor/cells/EditorCell;" />
      <node id="7306485738221391510" at="125,0,128,0" concept="0" trace="importsListHandler_qi7xwz_e0#(Lorg/jetbrains/mps/openapi/model/SNode;Ljava/lang/String;Ljetbrains/mps/openapi/editor/EditorContext;)V" />
      <node id="7306485738221391510" at="128,0,131,0" concept="4" trace="createNodeToInsert#(Ljetbrains/mps/openapi/editor/EditorContext;)Lorg/jetbrains/mps/openapi/model/SNode;" />
      <node id="7306485738221391510" at="148,9,151,9" concept="3" />
      <node id="7306485738221391510" at="187,0,190,0" concept="0" trace="partsListHandler_qi7xwz_h0#(Lorg/jetbrains/mps/openapi/model/SNode;Ljava/lang/String;Ljetbrains/mps/openapi/editor/EditorContext;)V" />
      <node id="7306485738221391510" at="190,0,193,0" concept="4" trace="createNodeToInsert#(Ljetbrains/mps/openapi/editor/EditorContext;)Lorg/jetbrains/mps/openapi/model/SNode;" />
      <node id="7306485738221391510" at="210,9,213,9" concept="3" />
      <node id="7306485738221391510" at="35,0,39,0" concept="0" trace="BwfTaskLibrary_EditorBuilder_a#(Ljetbrains/mps/openapi/editor/EditorContext;Lorg/jetbrains/mps/openapi/model/SNode;)V" />
      <node id="7306485738221391510" at="144,134,148,9" concept="3" />
      <node id="7306485738221391510" at="206,134,210,9" concept="3" />
      <node id="7306485738221391510" at="40,0,45,0" concept="4" trace="getNode#()Lorg/jetbrains/mps/openapi/model/SNode;" />
      <node id="7306485738221391515" at="86,59,91,22" concept="3" />
      <node id="7306485738221391510" at="131,0,136,0" concept="4" trace="createNodeCell#(Lorg/jetbrains/mps/openapi/model/SNode;)Ljetbrains/mps/openapi/editor/cells/EditorCell;" />
      <node id="7306485738221391510" at="193,0,198,0" concept="4" trace="createNodeCell#(Lorg/jetbrains/mps/openapi/model/SNode;)Ljetbrains/mps/openapi/editor/cells/EditorCell;" />
      <node id="7306485738221391510" at="136,0,142,0" concept="4" trace="createEmptyCell#()Ljetbrains/mps/openapi/editor/cells/EditorCell;" />
      <node id="7306485738221391510" at="198,0,204,0" concept="4" trace="createEmptyCell#()Ljetbrains/mps/openapi/editor/cells/EditorCell;" />
      <node id="7306485738221391514" at="65,0,74,0" concept="4" trace="createConstant_qi7xwz_a0#()Ljetbrains/mps/openapi/editor/cells/EditorCell;" />
      <node id="7306485738221391527" at="93,0,102,0" concept="4" trace="createConstant_qi7xwz_c0#()Ljetbrains/mps/openapi/editor/cells/EditorCell;" />
      <node id="7306485738221455051" at="155,0,164,0" concept="4" trace="createConstant_qi7xwz_f0#()Ljetbrains/mps/openapi/editor/cells/EditorCell;" />
      <node id="7306485738221455044" at="102,0,112,0" concept="4" trace="createConstant_qi7xwz_d0#()Ljetbrains/mps/openapi/editor/cells/EditorCell;" />
      <node id="7306485738221391510" at="142,86,152,7" concept="3" />
      <node id="7306485738221391529" at="164,0,174,0" concept="4" trace="createConstant_qi7xwz_g0#()Ljetbrains/mps/openapi/editor/cells/EditorCell;" />
      <node id="7306485738221391510" at="204,86,214,7" concept="3" />
      <node id="7306485738221391510" at="112,0,124,0" concept="4" trace="createRefNodeList_qi7xwz_e0#()Ljetbrains/mps/openapi/editor/cells/EditorCell;" />
      <node id="7306485738221391510" at="142,0,154,0" concept="4" trace="installElementCellActions#(Lorg/jetbrains/mps/openapi/model/SNode;Ljetbrains/mps/openapi/editor/cells/EditorCell;)V" />
      <node id="7306485738221391510" at="174,0,186,0" concept="4" trace="createRefNodeList_qi7xwz_h0#()Ljetbrains/mps/openapi/editor/cells/EditorCell;" />
      <node id="7306485738221391510" at="204,0,216,0" concept="4" trace="installElementCellActions#(Lorg/jetbrains/mps/openapi/model/SNode;Ljetbrains/mps/openapi/editor/cells/EditorCell;)V" />
      <node id="7306485738221391510" at="50,0,65,0" concept="4" trace="createCollection_qi7xwz_a#()Ljetbrains/mps/openapi/editor/cells/EditorCell;" />
      <node id="7306485738221391515" at="74,0,93,0" concept="4" trace="createProperty_qi7xwz_b0#()Ljetbrains/mps/openapi/editor/cells/EditorCell;" />
      <scope id="7306485738221391510" at="42,26,43,18" />
      <scope id="7306485738221391510" at="46,39,47,39" />
      <scope id="7306485738221391510" at="125,99,126,50" />
      <scope id="7306485738221391510" at="128,66,129,93" />
      <scope id="7306485738221391510" at="149,122,150,396" />
      <scope id="7306485738221391510" at="187,97,188,50" />
      <scope id="7306485738221391510" at="190,66,191,93" />
      <scope id="7306485738221391510" at="211,122,212,394" />
      <scope id="7306485738221391510" at="35,94,37,18" />
      <scope id="7306485738221391515" at="87,35,89,94">
        <var name="manager" id="7306485738221391515" />
      </scope>
      <scope id="7306485738221391510" at="145,34,147,146" />
      <scope id="7306485738221391510" at="207,34,209,146" />
      <scope id="7306485738221391510" at="46,0,49,0" />
      <scope id="7306485738221391510" at="125,0,128,0">
=======
      <node id="7306485738221391510" at="30,79,31,63" concept="6" />
      <node id="7306485738221391510" at="33,89,34,96" concept="5" />
      <node id="7306485738221391510" at="34,96,35,48" concept="1" />
      <node id="7306485738221391510" at="35,48,36,28" concept="1" />
      <node id="7306485738221391510" at="36,28,37,81" concept="1" />
      <node id="7306485738221391510" at="37,81,38,81" concept="1" />
      <node id="7306485738221391510" at="38,81,39,81" concept="1" />
      <node id="7306485738221391510" at="39,81,40,81" concept="1" />
      <node id="7306485738221391510" at="40,81,41,84" concept="1" />
      <node id="7306485738221391510" at="41,84,42,81" concept="1" />
      <node id="7306485738221391510" at="42,81,43,81" concept="1" />
      <node id="7306485738221391510" at="43,81,44,84" concept="1" />
      <node id="7306485738221391510" at="44,84,45,22" concept="6" />
      <node id="7306485738221391514" at="47,88,48,99" concept="5" />
      <node id="7306485738221391514" at="48,99,49,47" concept="1" />
      <node id="7306485738221391514" at="49,47,50,34" concept="5" />
      <node id="7306485738221391514" at="50,34,51,63" concept="1" />
      <node id="7306485738221391514" at="51,63,52,40" concept="1" />
      <node id="7306485738221391514" at="52,40,53,34" concept="1" />
      <node id="7306485738221391514" at="53,34,54,22" concept="6" />
      <node id="7306485738221391515" at="56,88,57,82" concept="5" />
      <node id="7306485738221391515" at="57,82,58,29" concept="1" />
      <node id="7306485738221391515" at="58,29,59,42" concept="1" />
      <node id="7306485738221391515" at="59,42,60,26" concept="5" />
      <node id="7306485738221391515" at="60,26,61,58" concept="1" />
      <node id="7306485738221391515" at="61,58,62,42" concept="1" />
      <node id="7306485738221391515" at="62,42,63,34" concept="5" />
      <node id="7306485738221391515" at="63,34,64,63" concept="1" />
      <node id="7306485738221391515" at="64,63,65,40" concept="1" />
      <node id="7306485738221391515" at="65,40,66,73" concept="1" />
      <node id="7306485738221391515" at="66,73,67,57" concept="5" />
      <node id="7306485738221391515" at="68,35,69,82" concept="5" />
      <node id="7306485738221391515" at="69,82,70,112" concept="6" />
      <node id="7306485738221391515" at="71,10,72,22" concept="6" />
      <node id="7306485738221391527" at="74,88,75,86" concept="5" />
      <node id="7306485738221391527" at="75,86,76,47" concept="1" />
      <node id="7306485738221391527" at="76,47,77,34" concept="5" />
      <node id="7306485738221391527" at="77,34,78,63" concept="1" />
      <node id="7306485738221391527" at="78,63,79,40" concept="1" />
      <node id="7306485738221391527" at="79,40,80,34" concept="1" />
      <node id="7306485738221391527" at="80,34,81,22" concept="6" />
      <node id="7306485738221455044" at="83,88,84,94" concept="5" />
      <node id="7306485738221455044" at="84,94,85,47" concept="1" />
      <node id="7306485738221455044" at="85,47,86,34" concept="5" />
      <node id="7306485738221455044" at="86,34,87,63" concept="1" />
      <node id="7306485738221455044" at="87,63,88,63" concept="1" />
      <node id="7306485738221455044" at="88,63,89,40" concept="1" />
      <node id="7306485738221455044" at="89,40,90,34" concept="1" />
      <node id="7306485738221455044" at="90,34,91,22" concept="6" />
      <node id="7306485738221391510" at="93,91,94,125" concept="5" />
      <node id="7306485738221391510" at="94,125,95,106" concept="5" />
      <node id="7306485738221391510" at="95,106,96,48" concept="1" />
      <node id="7306485738221391510" at="96,48,97,34" concept="5" />
      <node id="7306485738221391510" at="97,34,98,61" concept="1" />
      <node id="7306485738221391510" at="98,61,99,71" concept="1" />
      <node id="7306485738221391510" at="99,71,100,63" concept="1" />
      <node id="7306485738221391510" at="100,63,101,40" concept="1" />
      <node id="7306485738221391510" at="101,40,102,49" concept="1" />
      <node id="7306485738221391510" at="102,49,103,22" concept="6" />
      <node id="7306485738221391510" at="106,99,107,50" concept="9" />
      <node id="7306485738221391510" at="109,66,110,41" concept="5" />
      <node id="7306485738221391510" at="110,41,111,93" concept="6" />
      <node id="7306485738221391510" at="113,86,114,80" concept="5" />
      <node id="7306485738221391510" at="114,80,115,95" concept="1" />
      <node id="7306485738221391510" at="115,95,116,25" concept="6" />
      <node id="7306485738221391510" at="118,68,119,34" concept="5" />
      <node id="7306485738221391510" at="119,34,120,55" concept="1" />
      <node id="7306485738221391510" at="120,55,121,87" concept="1" />
      <node id="7306485738221391510" at="121,87,122,23" concept="6" />
      <node id="7306485738221391510" at="125,96,126,134" concept="1" />
      <node id="7306485738221391510" at="127,34,128,142" concept="1" />
      <node id="7306485738221391510" at="128,142,129,146" concept="1" />
      <node id="7306485738221391510" at="131,122,132,394" concept="1" />
      <node id="7306485738221455051" at="137,88,138,86" concept="5" />
      <node id="7306485738221455051" at="138,86,139,47" concept="1" />
      <node id="7306485738221455051" at="139,47,140,34" concept="5" />
      <node id="7306485738221455051" at="140,34,141,63" concept="1" />
      <node id="7306485738221455051" at="141,63,142,40" concept="1" />
      <node id="7306485738221455051" at="142,40,143,34" concept="1" />
      <node id="7306485738221455051" at="143,34,144,22" concept="6" />
      <node id="7306485738221391529" at="146,88,147,92" concept="5" />
      <node id="7306485738221391529" at="147,92,148,47" concept="1" />
      <node id="7306485738221391529" at="148,47,149,34" concept="5" />
      <node id="7306485738221391529" at="149,34,150,63" concept="1" />
      <node id="7306485738221391529" at="150,63,151,63" concept="1" />
      <node id="7306485738221391529" at="151,63,152,40" concept="1" />
      <node id="7306485738221391529" at="152,40,153,34" concept="1" />
      <node id="7306485738221391529" at="153,34,154,22" concept="6" />
      <node id="7306485738221391510" at="156,91,157,121" concept="5" />
      <node id="7306485738221391510" at="157,121,158,106" concept="5" />
      <node id="7306485738221391510" at="158,106,159,46" concept="1" />
      <node id="7306485738221391510" at="159,46,160,34" concept="5" />
      <node id="7306485738221391510" at="160,34,161,61" concept="1" />
      <node id="7306485738221391510" at="161,61,162,63" concept="1" />
      <node id="7306485738221391510" at="162,63,163,71" concept="1" />
      <node id="7306485738221391510" at="163,71,164,40" concept="1" />
      <node id="7306485738221391510" at="164,40,165,49" concept="1" />
      <node id="7306485738221391510" at="165,49,166,22" concept="6" />
      <node id="7306485738221391510" at="169,97,170,50" concept="9" />
      <node id="7306485738221391510" at="172,66,173,41" concept="5" />
      <node id="7306485738221391510" at="173,41,174,93" concept="6" />
      <node id="7306485738221391510" at="176,86,177,80" concept="5" />
      <node id="7306485738221391510" at="177,80,178,95" concept="1" />
      <node id="7306485738221391510" at="178,95,179,25" concept="6" />
      <node id="7306485738221391510" at="181,68,182,34" concept="5" />
      <node id="7306485738221391510" at="182,34,183,55" concept="1" />
      <node id="7306485738221391510" at="183,55,184,87" concept="1" />
      <node id="7306485738221391510" at="184,87,185,23" concept="6" />
      <node id="7306485738221391510" at="188,96,189,134" concept="1" />
      <node id="7306485738221391510" at="190,34,191,142" concept="1" />
      <node id="7306485738221391510" at="191,142,192,146" concept="1" />
      <node id="7306485738221391510" at="194,122,195,392" concept="1" />
      <node id="7306485738221391510" at="30,0,33,0" concept="4" trace="createEditorCell#(Ljetbrains/mps/openapi/editor/EditorContext;Lorg/jetbrains/mps/openapi/model/SNode;)Ljetbrains/mps/openapi/editor/cells/EditorCell;" />
      <node id="7306485738221391510" at="106,0,109,0" concept="0" trace="importsListHandler_qi7xwz_e0#(Lorg/jetbrains/mps/openapi/model/SNode;Ljava/lang/String;Ljetbrains/mps/openapi/editor/EditorContext;)V" />
      <node id="7306485738221391510" at="130,9,133,9" concept="3" />
      <node id="7306485738221391510" at="169,0,172,0" concept="0" trace="partsListHandler_qi7xwz_h0#(Lorg/jetbrains/mps/openapi/model/SNode;Ljava/lang/String;Ljetbrains/mps/openapi/editor/EditorContext;)V" />
      <node id="7306485738221391510" at="193,9,196,9" concept="3" />
      <node id="7306485738221391510" at="109,0,113,0" concept="4" trace="createNodeToInsert#(Ljetbrains/mps/openapi/editor/EditorContext;)Lorg/jetbrains/mps/openapi/model/SNode;" />
      <node id="7306485738221391510" at="126,134,130,9" concept="3" />
      <node id="7306485738221391510" at="172,0,176,0" concept="4" trace="createNodeToInsert#(Ljetbrains/mps/openapi/editor/EditorContext;)Lorg/jetbrains/mps/openapi/model/SNode;" />
      <node id="7306485738221391510" at="189,134,193,9" concept="3" />
      <node id="7306485738221391515" at="67,57,72,22" concept="3" />
      <node id="7306485738221391510" at="113,0,118,0" concept="4" trace="createNodeCell#(Ljetbrains/mps/openapi/editor/EditorContext;Lorg/jetbrains/mps/openapi/model/SNode;)Ljetbrains/mps/openapi/editor/cells/EditorCell;" />
      <node id="7306485738221391510" at="176,0,181,0" concept="4" trace="createNodeCell#(Ljetbrains/mps/openapi/editor/EditorContext;Lorg/jetbrains/mps/openapi/model/SNode;)Ljetbrains/mps/openapi/editor/cells/EditorCell;" />
      <node id="7306485738221391510" at="118,0,124,0" concept="4" trace="createEmptyCell#(Ljetbrains/mps/openapi/editor/EditorContext;)Ljetbrains/mps/openapi/editor/cells/EditorCell;" />
      <node id="7306485738221391510" at="181,0,187,0" concept="4" trace="createEmptyCell#(Ljetbrains/mps/openapi/editor/EditorContext;)Ljetbrains/mps/openapi/editor/cells/EditorCell;" />
      <node id="7306485738221391514" at="47,0,56,0" concept="4" trace="createConstant_qi7xwz_a0#(Ljetbrains/mps/openapi/editor/EditorContext;Lorg/jetbrains/mps/openapi/model/SNode;)Ljetbrains/mps/openapi/editor/cells/EditorCell;" />
      <node id="7306485738221391527" at="74,0,83,0" concept="4" trace="createConstant_qi7xwz_c0#(Ljetbrains/mps/openapi/editor/EditorContext;Lorg/jetbrains/mps/openapi/model/SNode;)Ljetbrains/mps/openapi/editor/cells/EditorCell;" />
      <node id="7306485738221455051" at="137,0,146,0" concept="4" trace="createConstant_qi7xwz_f0#(Ljetbrains/mps/openapi/editor/EditorContext;Lorg/jetbrains/mps/openapi/model/SNode;)Ljetbrains/mps/openapi/editor/cells/EditorCell;" />
      <node id="7306485738221455044" at="83,0,93,0" concept="4" trace="createConstant_qi7xwz_d0#(Ljetbrains/mps/openapi/editor/EditorContext;Lorg/jetbrains/mps/openapi/model/SNode;)Ljetbrains/mps/openapi/editor/cells/EditorCell;" />
      <node id="7306485738221391510" at="124,132,134,7" concept="3" />
      <node id="7306485738221391529" at="146,0,156,0" concept="4" trace="createConstant_qi7xwz_g0#(Ljetbrains/mps/openapi/editor/EditorContext;Lorg/jetbrains/mps/openapi/model/SNode;)Ljetbrains/mps/openapi/editor/cells/EditorCell;" />
      <node id="7306485738221391510" at="187,132,197,7" concept="3" />
      <node id="7306485738221391510" at="93,0,105,0" concept="4" trace="createRefNodeList_qi7xwz_e0#(Ljetbrains/mps/openapi/editor/EditorContext;Lorg/jetbrains/mps/openapi/model/SNode;)Ljetbrains/mps/openapi/editor/cells/EditorCell;" />
      <node id="7306485738221391510" at="124,0,136,0" concept="4" trace="installElementCellActions#(Lorg/jetbrains/mps/openapi/model/SNode;Lorg/jetbrains/mps/openapi/model/SNode;Ljetbrains/mps/openapi/editor/cells/EditorCell;Ljetbrains/mps/openapi/editor/EditorContext;)V" />
      <node id="7306485738221391510" at="156,0,168,0" concept="4" trace="createRefNodeList_qi7xwz_h0#(Ljetbrains/mps/openapi/editor/EditorContext;Lorg/jetbrains/mps/openapi/model/SNode;)Ljetbrains/mps/openapi/editor/cells/EditorCell;" />
      <node id="7306485738221391510" at="187,0,199,0" concept="4" trace="installElementCellActions#(Lorg/jetbrains/mps/openapi/model/SNode;Lorg/jetbrains/mps/openapi/model/SNode;Ljetbrains/mps/openapi/editor/cells/EditorCell;Ljetbrains/mps/openapi/editor/EditorContext;)V" />
      <node id="7306485738221391510" at="33,0,47,0" concept="4" trace="createCollection_qi7xwz_a#(Ljetbrains/mps/openapi/editor/EditorContext;Lorg/jetbrains/mps/openapi/model/SNode;)Ljetbrains/mps/openapi/editor/cells/EditorCell;" />
      <node id="7306485738221391515" at="56,0,74,0" concept="4" trace="createProperty_qi7xwz_b0#(Ljetbrains/mps/openapi/editor/EditorContext;Lorg/jetbrains/mps/openapi/model/SNode;)Ljetbrains/mps/openapi/editor/cells/EditorCell;" />
      <scope id="7306485738221391510" at="30,79,31,63" />
      <scope id="7306485738221391510" at="106,99,107,50" />
      <scope id="7306485738221391510" at="131,122,132,394" />
      <scope id="7306485738221391510" at="169,97,170,50" />
      <scope id="7306485738221391510" at="194,122,195,392" />
      <scope id="7306485738221391515" at="68,35,70,112">
        <var name="manager" id="7306485738221391515" />
      </scope>
      <scope id="7306485738221391510" at="109,66,111,93">
        <var name="listOwner" id="7306485738221391510" />
      </scope>
      <scope id="7306485738221391510" at="127,34,129,146" />
      <scope id="7306485738221391510" at="172,66,174,93">
        <var name="listOwner" id="7306485738221391510" />
      </scope>
      <scope id="7306485738221391510" at="190,34,192,146" />
      <scope id="7306485738221391510" at="30,0,33,0">
        <var name="editorContext" id="7306485738221391510" />
        <var name="node" id="7306485738221391510" />
      </scope>
      <scope id="7306485738221391510" at="106,0,109,0">
>>>>>>> bd830ede
        <var name="childRole" id="7306485738221391510" />
        <var name="context" id="7306485738221391510" />
        <var name="ownerNode" id="7306485738221391510" />
      </scope>
<<<<<<< HEAD
      <scope id="7306485738221391510" at="128,0,131,0">
        <var name="editorContext" id="7306485738221391510" />
      </scope>
      <scope id="7306485738221391510" at="131,57,134,25">
        <var name="elementCell" id="7306485738221391510" />
      </scope>
      <scope id="7306485738221391510" at="187,0,190,0">
=======
      <scope id="7306485738221391510" at="113,86,116,25">
        <var name="elementCell" id="7306485738221391510" />
      </scope>
      <scope id="7306485738221391510" at="169,0,172,0">
>>>>>>> bd830ede
        <var name="childRole" id="7306485738221391510" />
        <var name="context" id="7306485738221391510" />
        <var name="ownerNode" id="7306485738221391510" />
      </scope>
<<<<<<< HEAD
      <scope id="7306485738221391510" at="190,0,193,0">
        <var name="editorContext" id="7306485738221391510" />
      </scope>
      <scope id="7306485738221391510" at="193,57,196,25">
        <var name="elementCell" id="7306485738221391510" />
      </scope>
      <scope id="7306485738221391510" at="35,0,39,0">
        <var name="context" id="7306485738221391510" />
        <var name="node" id="7306485738221391510" />
      </scope>
      <scope id="7306485738221391510" at="136,41,140,23">
        <var name="emptyCell" id="7306485738221391510" />
      </scope>
      <scope id="7306485738221391510" at="198,41,202,23">
        <var name="emptyCell" id="7306485738221391510" />
      </scope>
      <scope id="7306485738221391510" at="40,0,45,0" />
      <scope id="7306485738221391510" at="131,0,136,0">
        <var name="elementNode" id="7306485738221391510" />
      </scope>
      <scope id="7306485738221391510" at="193,0,198,0">
        <var name="elementNode" id="7306485738221391510" />
      </scope>
      <scope id="7306485738221391510" at="136,0,142,0" />
      <scope id="7306485738221391510" at="198,0,204,0" />
      <scope id="7306485738221391514" at="65,49,72,22">
        <var name="editorCell" id="7306485738221391514" />
        <var name="style" id="7306485738221391514" />
      </scope>
      <scope id="7306485738221391527" at="93,49,100,22">
        <var name="editorCell" id="7306485738221391527" />
        <var name="style" id="7306485738221391527" />
      </scope>
      <scope id="7306485738221455051" at="155,49,162,22">
        <var name="editorCell" id="7306485738221455051" />
        <var name="style" id="7306485738221455051" />
      </scope>
      <scope id="7306485738221455044" at="102,49,110,22">
        <var name="editorCell" id="7306485738221455044" />
        <var name="style" id="7306485738221455044" />
      </scope>
      <scope id="7306485738221391510" at="143,96,151,9" />
      <scope id="7306485738221391529" at="164,49,172,22">
        <var name="editorCell" id="7306485738221391529" />
        <var name="style" id="7306485738221391529" />
      </scope>
      <scope id="7306485738221391510" at="205,96,213,9" />
      <scope id="7306485738221391514" at="65,0,74,0" />
      <scope id="7306485738221391527" at="93,0,102,0" />
      <scope id="7306485738221455051" at="155,0,164,0" />
      <scope id="7306485738221455044" at="102,0,112,0" />
      <scope id="7306485738221391510" at="112,52,122,22">
=======
      <scope id="7306485738221391510" at="176,86,179,25">
        <var name="elementCell" id="7306485738221391510" />
      </scope>
      <scope id="7306485738221391510" at="109,0,113,0">
        <var name="editorContext" id="7306485738221391510" />
      </scope>
      <scope id="7306485738221391510" at="118,68,122,23">
        <var name="emptyCell" id="7306485738221391510" />
      </scope>
      <scope id="7306485738221391510" at="172,0,176,0">
        <var name="editorContext" id="7306485738221391510" />
      </scope>
      <scope id="7306485738221391510" at="181,68,185,23">
        <var name="emptyCell" id="7306485738221391510" />
      </scope>
      <scope id="7306485738221391510" at="113,0,118,0">
        <var name="editorContext" id="7306485738221391510" />
        <var name="elementNode" id="7306485738221391510" />
      </scope>
      <scope id="7306485738221391510" at="176,0,181,0">
        <var name="editorContext" id="7306485738221391510" />
        <var name="elementNode" id="7306485738221391510" />
      </scope>
      <scope id="7306485738221391510" at="118,0,124,0">
        <var name="editorContext" id="7306485738221391510" />
      </scope>
      <scope id="7306485738221391510" at="181,0,187,0">
        <var name="editorContext" id="7306485738221391510" />
      </scope>
      <scope id="7306485738221391514" at="47,88,54,22">
        <var name="editorCell" id="7306485738221391514" />
        <var name="style" id="7306485738221391514" />
      </scope>
      <scope id="7306485738221391527" at="74,88,81,22">
        <var name="editorCell" id="7306485738221391527" />
        <var name="style" id="7306485738221391527" />
      </scope>
      <scope id="7306485738221455051" at="137,88,144,22">
        <var name="editorCell" id="7306485738221455051" />
        <var name="style" id="7306485738221455051" />
      </scope>
      <scope id="7306485738221455044" at="83,88,91,22">
        <var name="editorCell" id="7306485738221455044" />
        <var name="style" id="7306485738221455044" />
      </scope>
      <scope id="7306485738221391510" at="125,96,133,9" />
      <scope id="7306485738221391529" at="146,88,154,22">
        <var name="editorCell" id="7306485738221391529" />
        <var name="style" id="7306485738221391529" />
      </scope>
      <scope id="7306485738221391510" at="188,96,196,9" />
      <scope id="7306485738221391514" at="47,0,56,0">
        <var name="editorContext" id="7306485738221391514" />
        <var name="node" id="7306485738221391514" />
      </scope>
      <scope id="7306485738221391527" at="74,0,83,0">
        <var name="editorContext" id="7306485738221391527" />
        <var name="node" id="7306485738221391527" />
      </scope>
      <scope id="7306485738221455051" at="137,0,146,0">
        <var name="editorContext" id="7306485738221455051" />
        <var name="node" id="7306485738221455051" />
      </scope>
      <scope id="7306485738221455044" at="83,0,93,0">
        <var name="editorContext" id="7306485738221455044" />
        <var name="node" id="7306485738221455044" />
      </scope>
      <scope id="7306485738221391510" at="93,91,103,22">
>>>>>>> bd830ede
        <var name="editorCell" id="7306485738221391510" />
        <var name="handler" id="7306485738221391510" />
        <var name="style" id="7306485738221391510" />
      </scope>
<<<<<<< HEAD
      <scope id="7306485738221391510" at="142,86,152,7" />
      <scope id="7306485738221391529" at="164,0,174,0" />
      <scope id="7306485738221391510" at="174,52,184,22">
=======
      <scope id="7306485738221391510" at="124,132,134,7" />
      <scope id="7306485738221391529" at="146,0,156,0">
        <var name="editorContext" id="7306485738221391529" />
        <var name="node" id="7306485738221391529" />
      </scope>
      <scope id="7306485738221391510" at="156,91,166,22">
>>>>>>> bd830ede
        <var name="editorCell" id="7306485738221391510" />
        <var name="handler" id="7306485738221391510" />
        <var name="style" id="7306485738221391510" />
      </scope>
<<<<<<< HEAD
      <scope id="7306485738221391510" at="204,86,214,7" />
      <scope id="7306485738221391510" at="112,0,124,0" />
      <scope id="7306485738221391510" at="142,0,154,0">
        <var name="elementCell" id="7306485738221391510" />
        <var name="elementNode" id="7306485738221391510" />
      </scope>
      <scope id="7306485738221391510" at="174,0,186,0" />
      <scope id="7306485738221391510" at="204,0,216,0">
=======
      <scope id="7306485738221391510" at="187,132,197,7" />
      <scope id="7306485738221391510" at="33,89,45,22">
        <var name="editorCell" id="7306485738221391510" />
      </scope>
      <scope id="7306485738221391510" at="93,0,105,0">
        <var name="editorContext" id="7306485738221391510" />
        <var name="node" id="7306485738221391510" />
      </scope>
      <scope id="7306485738221391510" at="124,0,136,0">
        <var name="editorContext" id="7306485738221391510" />
        <var name="elementCell" id="7306485738221391510" />
        <var name="elementNode" id="7306485738221391510" />
        <var name="listOwner" id="7306485738221391510" />
      </scope>
      <scope id="7306485738221391510" at="156,0,168,0">
        <var name="editorContext" id="7306485738221391510" />
        <var name="node" id="7306485738221391510" />
      </scope>
      <scope id="7306485738221391510" at="187,0,199,0">
        <var name="editorContext" id="7306485738221391510" />
>>>>>>> bd830ede
        <var name="elementCell" id="7306485738221391510" />
        <var name="elementNode" id="7306485738221391510" />
      </scope>
      <scope id="7306485738221391510" at="50,50,63,22">
        <var name="editorCell" id="7306485738221391510" />
      </scope>
<<<<<<< HEAD
      <scope id="7306485738221391510" at="50,0,65,0" />
      <scope id="7306485738221391515" at="74,49,91,22">
=======
      <scope id="7306485738221391515" at="56,88,72,22">
>>>>>>> bd830ede
        <var name="attributeConcept" id="7306485738221391515" />
        <var name="editorCell" id="7306485738221391515" />
        <var name="provider" id="7306485738221391515" />
        <var name="style" id="7306485738221391515" />
      </scope>
<<<<<<< HEAD
      <scope id="7306485738221391515" at="74,0,93,0" />
      <unit id="7306485738221391510" at="124,0,155,0" name="jetbrains.mps.build.workflow.editor.BwfTaskLibrary_EditorBuilder_a$importsListHandler_qi7xwz_e0" />
      <unit id="7306485738221391510" at="186,0,217,0" name="jetbrains.mps.build.workflow.editor.BwfTaskLibrary_EditorBuilder_a$partsListHandler_qi7xwz_h0" />
      <unit id="7306485738221391510" at="31,0,218,0" name="jetbrains.mps.build.workflow.editor.BwfTaskLibrary_EditorBuilder_a" />
=======
      <scope id="7306485738221391515" at="56,0,74,0">
        <var name="editorContext" id="7306485738221391515" />
        <var name="node" id="7306485738221391515" />
      </scope>
      <unit id="7306485738221391510" at="105,0,137,0" name="jetbrains.mps.build.workflow.editor.BwfTaskLibrary_Editor$importsListHandler_qi7xwz_e0" />
      <unit id="7306485738221391510" at="168,0,200,0" name="jetbrains.mps.build.workflow.editor.BwfTaskLibrary_Editor$partsListHandler_qi7xwz_h0" />
      <unit id="7306485738221391510" at="29,0,201,0" name="jetbrains.mps.build.workflow.editor.BwfTaskLibrary_Editor" />
>>>>>>> bd830ede
    </file>
  </root>
  <root nodeRef="r:1267752b-a233-4432-a848-3e68e0ea0db1(jetbrains.mps.build.workflow.editor)/7306485738221471033">
    <file name="BwfTaskLibraryDependency_Editor.java">
<<<<<<< HEAD
      <node id="7306485738221471033" at="11,79,12,90" concept="6" />
      <node id="7306485738221471033" at="11,0,14,0" concept="4" trace="createEditorCell#(Ljetbrains/mps/openapi/editor/EditorContext;Lorg/jetbrains/mps/openapi/model/SNode;)Ljetbrains/mps/openapi/editor/cells/EditorCell;" />
      <scope id="7306485738221471033" at="11,79,12,90" />
      <scope id="7306485738221471033" at="11,0,14,0">
        <var name="editorContext" id="7306485738221471033" />
        <var name="node" id="7306485738221471033" />
      </scope>
      <unit id="7306485738221471033" at="10,0,15,0" name="jetbrains.mps.build.workflow.editor.BwfTaskLibraryDependency_Editor" />
    </file>
    <file name="BwfTaskLibraryDependency_EditorBuilder_a.java">
      <node id="7306485738221471033" at="24,104,25,19" concept="10" />
      <node id="7306485738221471033" at="25,19,26,18" concept="1" />
      <node id="7306485738221471033" at="31,26,32,18" concept="6" />
      <node id="7306485738221471033" at="35,39,36,39" concept="6" />
      <node id="7306485738221471033" at="39,50,40,103" concept="5" />
      <node id="7306485738221471033" at="40,103,41,48" concept="1" />
      <node id="7306485738221471033" at="41,48,42,28" concept="1" />
      <node id="7306485738221471033" at="42,28,43,65" concept="1" />
      <node id="7306485738221471033" at="43,65,44,56" concept="1" />
      <node id="7306485738221471033" at="44,56,45,22" concept="6" />
      <node id="7306485738221471033" at="47,48,48,88" concept="5" />
      <node id="7306485738221471033" at="48,88,49,31" concept="1" />
      <node id="7306485738221471033" at="49,31,50,44" concept="1" />
      <node id="7306485738221471033" at="50,44,51,26" concept="5" />
      <node id="7306485738221471033" at="51,26,52,105" concept="1" />
      <node id="7306485738221471033" at="52,105,53,63" concept="1" />
      <node id="7306485738221471033" at="54,39,55,40" concept="1" />
      <node id="7306485738221471033" at="55,40,56,35" concept="1" />
      <node id="7306485738221471033" at="57,5,58,73" concept="1" />
      <node id="7306485738221471033" at="58,73,59,57" concept="5" />
      <node id="7306485738221471033" at="59,57,60,59" concept="5" />
      <node id="7306485738221471033" at="61,35,62,87" concept="5" />
      <node id="7306485738221471033" at="62,87,63,94" concept="6" />
      <node id="7306485738221471033" at="64,10,65,22" concept="6" />
      <node id="7306485738221471033" at="68,33,69,14" concept="10" />
      <node id="7306485738221471033" at="71,69,72,57" concept="6" />
      <node id="7306485738221471033" at="74,81,75,41" concept="7" />
      <node id="7306485738221471033" at="75,41,76,132" concept="6" />
      <node id="7306485738221471033" at="82,0,83,0" concept="2" trace="myReferencingNode" />
      <node id="7306485738221471033" at="84,119,85,21" concept="10" />
      <node id="7306485738221471033" at="85,21,86,42" concept="1" />
      <node id="7306485738221471033" at="86,42,87,20" concept="1" />
      <node id="7306485738221471033" at="90,41,91,42" concept="6" />
      <node id="7306485738221471033" at="96,28,97,20" concept="6" />
      <node id="7306485738221471040" at="100,53,101,91" concept="5" />
      <node id="7306485738221471040" at="101,91,102,31" concept="1" />
      <node id="7306485738221471040" at="102,31,103,44" concept="1" />
      <node id="7306485738221471040" at="103,44,104,33" concept="1" />
      <node id="7306485738221471040" at="104,33,105,28" concept="5" />
      <node id="7306485738221471040" at="105,28,106,65" concept="1" />
      <node id="7306485738221471040" at="106,65,107,44" concept="1" />
      <node id="7306485738221471040" at="107,44,108,36" concept="5" />
      <node id="7306485738221471040" at="108,36,109,55" concept="1" />
      <node id="7306485738221471040" at="109,55,110,42" concept="1" />
      <node id="7306485738221471040" at="110,42,111,75" concept="1" />
      <node id="7306485738221471040" at="111,75,112,59" concept="5" />
      <node id="7306485738221471040" at="112,59,113,61" concept="5" />
      <node id="7306485738221471040" at="114,37,115,89" concept="5" />
      <node id="7306485738221471040" at="115,89,116,96" concept="6" />
      <node id="7306485738221471040" at="117,12,118,24" concept="6" />
      <node id="7306485738221471033" at="21,0,23,0" concept="2" trace="myNode" />
      <node id="7306485738221471033" at="80,0,82,0" concept="2" trace="myNode" />
      <node id="7306485738221471033" at="35,0,38,0" concept="4" trace="createCell#()Ljetbrains/mps/openapi/editor/cells/EditorCell;" />
      <node id="7306485738221471033" at="68,0,71,0" concept="0" trace="_Inline_6s9nla_a0a#()V" />
      <node id="7306485738221471033" at="71,0,74,0" concept="4" trace="createEditorCell#(Ljetbrains/mps/openapi/editor/EditorContext;)Ljetbrains/mps/openapi/editor/cells/EditorCell;" />
      <node id="7306485738221471033" at="90,0,93,0" concept="4" trace="createCell#()Ljetbrains/mps/openapi/editor/cells/EditorCell;" />
      <node id="7306485738221471033" at="24,0,28,0" concept="0" trace="BwfTaskLibraryDependency_EditorBuilder_a#(Ljetbrains/mps/openapi/editor/EditorContext;Lorg/jetbrains/mps/openapi/model/SNode;)V" />
      <node id="7306485738221471033" at="53,63,57,5" concept="3" />
      <node id="7306485738221471033" at="74,0,78,0" concept="4" trace="createEditorCell#(Ljetbrains/mps/openapi/editor/EditorContext;Lorg/jetbrains/mps/openapi/model/SNode;)Ljetbrains/mps/openapi/editor/cells/EditorCell;" />
      <node id="7306485738221471033" at="29,0,34,0" concept="4" trace="getNode#()Lorg/jetbrains/mps/openapi/model/SNode;" />
      <node id="7306485738221471033" at="60,59,65,22" concept="3" />
      <node id="7306485738221471033" at="84,0,89,0" concept="0" trace="Inline_Builder_6s9nla_a0a#(Ljetbrains/mps/openapi/editor/EditorContext;Lorg/jetbrains/mps/openapi/model/SNode;Lorg/jetbrains/mps/openapi/model/SNode;)V" />
      <node id="7306485738221471033" at="94,0,99,0" concept="4" trace="getNode#()Lorg/jetbrains/mps/openapi/model/SNode;" />
      <node id="7306485738221471040" at="113,61,118,24" concept="3" />
      <node id="7306485738221471033" at="39,0,47,0" concept="4" trace="createCollection_6s9nla_a#()Ljetbrains/mps/openapi/editor/cells/EditorCell;" />
      <node id="7306485738221471033" at="47,0,67,0" concept="4" trace="createRefCell_6s9nla_a0#()Ljetbrains/mps/openapi/editor/cells/EditorCell;" />
      <node id="7306485738221471040" at="100,0,120,0" concept="4" trace="createProperty_6s9nla_a0a0#()Ljetbrains/mps/openapi/editor/cells/EditorCell;" />
      <scope id="7306485738221471033" at="31,26,32,18" />
      <scope id="7306485738221471033" at="35,39,36,39" />
      <scope id="7306485738221471033" at="68,33,69,14" />
      <scope id="7306485738221471033" at="71,69,72,57" />
      <scope id="7306485738221471033" at="90,41,91,42" />
      <scope id="7306485738221471033" at="96,28,97,20" />
      <scope id="7306485738221471033" at="24,104,26,18" />
      <scope id="7306485738221471033" at="54,39,56,35" />
      <scope id="7306485738221471033" at="61,35,63,94">
        <var name="manager" id="7306485738221471033" />
      </scope>
      <scope id="7306485738221471033" at="74,81,76,132" />
      <scope id="7306485738221471040" at="114,37,116,96">
=======
      <node id="7306485738221471033" at="20,79,21,63" concept="6" />
      <node id="7306485738221471033" at="23,89,24,96" concept="5" />
      <node id="7306485738221471033" at="24,96,25,48" concept="1" />
      <node id="7306485738221471033" at="25,48,26,28" concept="1" />
      <node id="7306485738221471033" at="26,28,27,80" concept="1" />
      <node id="7306485738221471033" at="27,80,28,22" concept="6" />
      <node id="7306485738221471033" at="30,87,31,81" concept="5" />
      <node id="7306485738221471033" at="31,81,32,31" concept="1" />
      <node id="7306485738221471033" at="32,31,33,44" concept="1" />
      <node id="7306485738221471033" at="33,44,34,26" concept="5" />
      <node id="7306485738221471033" at="34,26,35,96" concept="1" />
      <node id="7306485738221471033" at="35,96,36,58" concept="1" />
      <node id="7306485738221471033" at="37,39,38,40" concept="1" />
      <node id="7306485738221471033" at="38,40,39,35" concept="1" />
      <node id="7306485738221471033" at="40,5,41,73" concept="1" />
      <node id="7306485738221471033" at="41,73,42,57" concept="5" />
      <node id="7306485738221471033" at="43,35,44,82" concept="5" />
      <node id="7306485738221471033" at="44,82,45,112" concept="6" />
      <node id="7306485738221471033" at="46,10,47,22" concept="6" />
      <node id="7306485738221471038" at="50,33,51,14" concept="9" />
      <node id="7306485738221471038" at="53,69,54,67" concept="6" />
      <node id="7306485738221471038" at="56,81,57,66" concept="6" />
      <node id="7306485738221471040" at="59,92,60,84" concept="5" />
      <node id="7306485738221471040" at="60,84,61,31" concept="1" />
      <node id="7306485738221471040" at="61,31,62,44" concept="1" />
      <node id="7306485738221471040" at="62,44,63,33" concept="1" />
      <node id="7306485738221471040" at="63,33,64,28" concept="5" />
      <node id="7306485738221471040" at="64,28,65,60" concept="1" />
      <node id="7306485738221471040" at="65,60,66,44" concept="1" />
      <node id="7306485738221471040" at="66,44,67,36" concept="5" />
      <node id="7306485738221471040" at="67,36,68,58" concept="1" />
      <node id="7306485738221471040" at="68,58,69,42" concept="1" />
      <node id="7306485738221471040" at="69,42,70,75" concept="1" />
      <node id="7306485738221471040" at="70,75,71,59" concept="5" />
      <node id="7306485738221471040" at="72,37,73,84" concept="5" />
      <node id="7306485738221471040" at="73,84,74,114" concept="6" />
      <node id="7306485738221471040" at="75,12,76,24" concept="6" />
      <node id="7306485738221471033" at="20,0,23,0" concept="4" trace="createEditorCell#(Ljetbrains/mps/openapi/editor/EditorContext;Lorg/jetbrains/mps/openapi/model/SNode;)Ljetbrains/mps/openapi/editor/cells/EditorCell;" />
      <node id="7306485738221471038" at="50,0,53,0" concept="0" trace="_Inline_6s9nla_a0a#()V" />
      <node id="7306485738221471038" at="53,0,56,0" concept="4" trace="createEditorCell#(Ljetbrains/mps/openapi/editor/EditorContext;)Ljetbrains/mps/openapi/editor/cells/EditorCell;" />
      <node id="7306485738221471038" at="56,0,59,0" concept="4" trace="createEditorCell#(Ljetbrains/mps/openapi/editor/EditorContext;Lorg/jetbrains/mps/openapi/model/SNode;)Ljetbrains/mps/openapi/editor/cells/EditorCell;" />
      <node id="7306485738221471033" at="36,58,40,5" concept="3" />
      <node id="7306485738221471033" at="42,57,47,22" concept="3" />
      <node id="7306485738221471040" at="71,59,76,24" concept="3" />
      <node id="7306485738221471033" at="23,0,30,0" concept="4" trace="createCollection_6s9nla_a#(Ljetbrains/mps/openapi/editor/EditorContext;Lorg/jetbrains/mps/openapi/model/SNode;)Ljetbrains/mps/openapi/editor/cells/EditorCell;" />
      <node id="7306485738221471033" at="30,0,49,0" concept="4" trace="createRefCell_6s9nla_a0#(Ljetbrains/mps/openapi/editor/EditorContext;Lorg/jetbrains/mps/openapi/model/SNode;)Ljetbrains/mps/openapi/editor/cells/EditorCell;" />
      <node id="7306485738221471040" at="59,0,78,0" concept="4" trace="createProperty_6s9nla_a0a0#(Ljetbrains/mps/openapi/editor/EditorContext;Lorg/jetbrains/mps/openapi/model/SNode;)Ljetbrains/mps/openapi/editor/cells/EditorCell;" />
      <scope id="7306485738221471033" at="20,79,21,63" />
      <scope id="7306485738221471038" at="50,33,51,14" />
      <scope id="7306485738221471038" at="53,69,54,67" />
      <scope id="7306485738221471038" at="56,81,57,66" />
      <scope id="7306485738221471033" at="37,39,39,35" />
      <scope id="7306485738221471033" at="43,35,45,112">
        <var name="manager" id="7306485738221471033" />
      </scope>
      <scope id="7306485738221471040" at="72,37,74,114">
>>>>>>> bd830ede
        <var name="manager" id="7306485738221471040" />
      </scope>
      <scope id="7306485738221471033" at="35,0,38,0" />
      <scope id="7306485738221471033" at="68,0,71,0" />
      <scope id="7306485738221471033" at="71,0,74,0">
        <var name="editorContext" id="7306485738221471033" />
      </scope>
      <scope id="7306485738221471033" at="84,119,87,20" />
      <scope id="7306485738221471033" at="90,0,93,0" />
      <scope id="7306485738221471033" at="24,0,28,0">
        <var name="context" id="7306485738221471033" />
        <var name="node" id="7306485738221471033" />
      </scope>
<<<<<<< HEAD
      <scope id="7306485738221471033" at="74,0,78,0">
        <var name="editorContext" id="7306485738221471033" />
        <var name="node" id="7306485738221471033" />
      </scope>
      <scope id="7306485738221471033" at="29,0,34,0" />
      <scope id="7306485738221471033" at="84,0,89,0">
        <var name="context" id="7306485738221471033" />
        <var name="node" id="7306485738221471033" />
        <var name="referencingNode" id="7306485738221471033" />
=======
      <scope id="7306485738221471038" at="50,0,53,0" />
      <scope id="7306485738221471038" at="53,0,56,0">
        <var name="editorContext" id="7306485738221471038" />
      </scope>
      <scope id="7306485738221471038" at="56,0,59,0">
        <var name="editorContext" id="7306485738221471038" />
        <var name="node" id="7306485738221471038" />
>>>>>>> bd830ede
      </scope>
      <scope id="7306485738221471033" at="94,0,99,0" />
      <scope id="7306485738221471033" at="39,50,45,22">
        <var name="editorCell" id="7306485738221471033" />
      </scope>
<<<<<<< HEAD
      <scope id="7306485738221471033" at="39,0,47,0" />
      <scope id="7306485738221471033" at="47,48,65,22">
=======
      <scope id="7306485738221471033" at="23,0,30,0">
        <var name="editorContext" id="7306485738221471033" />
        <var name="node" id="7306485738221471033" />
      </scope>
      <scope id="7306485738221471033" at="30,87,47,22">
>>>>>>> bd830ede
        <var name="attributeConcept" id="7306485738221471033" />
        <var name="editorCell" id="7306485738221471033" />
        <var name="provider" id="7306485738221471033" />
      </scope>
<<<<<<< HEAD
      <scope id="7306485738221471040" at="100,53,118,24">
=======
      <scope id="7306485738221471040" at="59,92,76,24">
>>>>>>> bd830ede
        <var name="attributeConcept" id="7306485738221471040" />
        <var name="editorCell" id="7306485738221471040" />
        <var name="provider" id="7306485738221471040" />
        <var name="style" id="7306485738221471040" />
      </scope>
<<<<<<< HEAD
      <scope id="7306485738221471033" at="47,0,67,0" />
      <scope id="7306485738221471040" at="100,0,120,0" />
      <unit id="7306485738221471033" at="67,0,79,0" name="jetbrains.mps.build.workflow.editor.BwfTaskLibraryDependency_EditorBuilder_a$_Inline_6s9nla_a0a" />
      <unit id="7306485738221471033" at="79,0,121,0" name="jetbrains.mps.build.workflow.editor.BwfTaskLibraryDependency_EditorBuilder_a$Inline_Builder_6s9nla_a0a" />
      <unit id="7306485738221471033" at="20,0,122,0" name="jetbrains.mps.build.workflow.editor.BwfTaskLibraryDependency_EditorBuilder_a" />
=======
      <scope id="7306485738221471033" at="30,0,49,0">
        <var name="editorContext" id="7306485738221471033" />
        <var name="node" id="7306485738221471033" />
      </scope>
      <scope id="7306485738221471040" at="59,0,78,0">
        <var name="editorContext" id="7306485738221471040" />
        <var name="node" id="7306485738221471040" />
      </scope>
      <unit id="7306485738221471038" at="49,0,79,0" name="jetbrains.mps.build.workflow.editor.BwfTaskLibraryDependency_Editor$_Inline_6s9nla_a0a" />
      <unit id="7306485738221471033" at="19,0,80,0" name="jetbrains.mps.build.workflow.editor.BwfTaskLibraryDependency_Editor" />
>>>>>>> bd830ede
    </file>
  </root>
  <root nodeRef="r:1267752b-a233-4432-a848-3e68e0ea0db1(jetbrains.mps.build.workflow.editor)/7926701909975416093">
    <file name="BwfFileSet_Editor.java">
      <node id="7926701909975416093" at="11,79,12,76" concept="6" />
      <node id="7926701909975416093" at="11,0,14,0" concept="4" trace="createEditorCell#(Ljetbrains/mps/openapi/editor/EditorContext;Lorg/jetbrains/mps/openapi/model/SNode;)Ljetbrains/mps/openapi/editor/cells/EditorCell;" />
      <scope id="7926701909975416093" at="11,79,12,76" />
      <scope id="7926701909975416093" at="11,0,14,0">
        <var name="editorContext" id="7926701909975416093" />
        <var name="node" id="7926701909975416093" />
      </scope>
      <unit id="7926701909975416093" at="10,0,15,0" name="jetbrains.mps.build.workflow.editor.BwfFileSet_Editor" />
    </file>
    <file name="BwfFileSet_EditorBuilder_a.java">
      <node id="7926701909975416093" at="28,90,29,19" concept="10" />
      <node id="7926701909975416093" at="29,19,30,18" concept="1" />
      <node id="7926701909975416093" at="35,26,36,18" concept="6" />
      <node id="7926701909975416093" at="39,39,40,39" concept="6" />
      <node id="7926701909975416093" at="43,50,44,103" concept="5" />
      <node id="7926701909975416093" at="44,103,45,48" concept="1" />
      <node id="7926701909975416093" at="45,48,46,28" concept="1" />
      <node id="7926701909975416093" at="46,28,47,65" concept="1" />
      <node id="7926701909975416093" at="47,65,48,60" concept="1" />
      <node id="7926701909975416093" at="48,60,49,22" concept="6" />
      <node id="7926701909975416093" at="51,52,52,139" concept="5" />
      <node id="7926701909975416093" at="52,139,53,91" concept="5" />
      <node id="7926701909975416093" at="53,91,54,49" concept="1" />
      <node id="7926701909975416093" at="54,49,55,49" concept="1" />
      <node id="7926701909975416093" at="55,49,56,22" concept="6" />
      <node id="7926701909975416093" at="59,100,60,50" concept="10" />
      <node id="7926701909975416093" at="62,66,63,93" concept="6" />
      <node id="7926701909975416093" at="65,57,66,65" concept="5" />
      <node id="7926701909975416093" at="66,65,67,58" concept="1" />
      <node id="7926701909975416093" at="67,58,68,25" concept="6" />
      <node id="7926701909975416093" at="70,41,71,34" concept="5" />
      <node id="7926701909975416093" at="71,34,72,46" concept="1" />
      <node id="7926701909975416093" at="72,46,73,49" concept="1" />
      <node id="7926701909975416093" at="73,49,74,23" concept="6" />
      <node id="7926701909975416093" at="77,96,78,134" concept="1" />
      <node id="7926701909975416093" at="79,34,80,142" concept="1" />
      <node id="7926701909975416093" at="80,142,81,146" concept="1" />
      <node id="7926701909975416093" at="83,122,84,397" concept="1" />
      <node id="7926701909975462919" at="88,52,89,95" concept="5" />
      <node id="7926701909975462919" at="89,95,90,50" concept="1" />
      <node id="7926701909975462919" at="90,50,91,48" concept="1" />
      <node id="7926701909975462919" at="91,48,92,24" concept="6" />
      <node id="7926701909975416093" at="25,0,27,0" concept="2" trace="myNode" />
      <node id="7926701909975416093" at="39,0,42,0" concept="4" trace="createCell#()Ljetbrains/mps/openapi/editor/cells/EditorCell;" />
      <node id="7926701909975416093" at="59,0,62,0" concept="0" trace="elementsListHandler_wd783v_a0#(Lorg/jetbrains/mps/openapi/model/SNode;Ljava/lang/String;Ljetbrains/mps/openapi/editor/EditorContext;)V" />
      <node id="7926701909975416093" at="62,0,65,0" concept="4" trace="createNodeToInsert#(Ljetbrains/mps/openapi/editor/EditorContext;)Lorg/jetbrains/mps/openapi/model/SNode;" />
      <node id="7926701909975416093" at="82,9,85,9" concept="3" />
      <node id="7926701909975416093" at="28,0,32,0" concept="0" trace="BwfFileSet_EditorBuilder_a#(Ljetbrains/mps/openapi/editor/EditorContext;Lorg/jetbrains/mps/openapi/model/SNode;)V" />
      <node id="7926701909975416093" at="78,134,82,9" concept="3" />
      <node id="7926701909975416093" at="33,0,38,0" concept="4" trace="getNode#()Lorg/jetbrains/mps/openapi/model/SNode;" />
      <node id="7926701909975416093" at="65,0,70,0" concept="4" trace="createNodeCell#(Lorg/jetbrains/mps/openapi/model/SNode;)Ljetbrains/mps/openapi/editor/cells/EditorCell;" />
      <node id="7926701909975416093" at="70,0,76,0" concept="4" trace="createEmptyCell#()Ljetbrains/mps/openapi/editor/cells/EditorCell;" />
      <node id="7926701909975462919" at="88,0,94,0" concept="4" trace="createConstant_wd783v_a0a#()Ljetbrains/mps/openapi/editor/cells/EditorCell;" />
      <node id="7926701909975416093" at="51,0,58,0" concept="4" trace="createRefNodeList_wd783v_a0#()Ljetbrains/mps/openapi/editor/cells/EditorCell;" />
      <node id="7926701909975416093" at="43,0,51,0" concept="4" trace="createCollection_wd783v_a#()Ljetbrains/mps/openapi/editor/cells/EditorCell;" />
      <node id="7926701909975416093" at="76,86,86,7" concept="3" />
      <node id="7926701909975416093" at="76,0,88,0" concept="4" trace="installElementCellActions#(Lorg/jetbrains/mps/openapi/model/SNode;Ljetbrains/mps/openapi/editor/cells/EditorCell;)V" />
      <scope id="7926701909975416093" at="35,26,36,18" />
      <scope id="7926701909975416093" at="39,39,40,39" />
      <scope id="7926701909975416093" at="59,100,60,50" />
      <scope id="7926701909975416093" at="62,66,63,93" />
      <scope id="7926701909975416093" at="83,122,84,397" />
      <scope id="7926701909975416093" at="28,90,30,18" />
      <scope id="7926701909975416093" at="79,34,81,146" />
      <scope id="7926701909975416093" at="39,0,42,0" />
      <scope id="7926701909975416093" at="59,0,62,0">
        <var name="childRole" id="7926701909975416093" />
        <var name="context" id="7926701909975416093" />
        <var name="ownerNode" id="7926701909975416093" />
      </scope>
      <scope id="7926701909975416093" at="62,0,65,0">
        <var name="editorContext" id="7926701909975416093" />
      </scope>
      <scope id="7926701909975416093" at="65,57,68,25">
        <var name="elementCell" id="7926701909975416093" />
      </scope>
      <scope id="7926701909975416093" at="28,0,32,0">
        <var name="context" id="7926701909975416093" />
        <var name="node" id="7926701909975416093" />
      </scope>
      <scope id="7926701909975416093" at="70,41,74,23">
        <var name="emptyCell" id="7926701909975416093" />
      </scope>
      <scope id="7926701909975462919" at="88,52,92,24">
        <var name="editorCell" id="7926701909975462919" />
      </scope>
      <scope id="7926701909975416093" at="33,0,38,0" />
      <scope id="7926701909975416093" at="51,52,56,22">
        <var name="editorCell" id="7926701909975416093" />
        <var name="handler" id="7926701909975416093" />
      </scope>
      <scope id="7926701909975416093" at="65,0,70,0">
        <var name="elementNode" id="7926701909975416093" />
      </scope>
      <scope id="7926701909975416093" at="43,50,49,22">
        <var name="editorCell" id="7926701909975416093" />
      </scope>
      <scope id="7926701909975416093" at="70,0,76,0" />
      <scope id="7926701909975462919" at="88,0,94,0" />
      <scope id="7926701909975416093" at="51,0,58,0" />
      <scope id="7926701909975416093" at="43,0,51,0" />
      <scope id="7926701909975416093" at="77,96,85,9" />
      <scope id="7926701909975416093" at="76,86,86,7" />
      <scope id="7926701909975416093" at="76,0,88,0">
        <var name="elementCell" id="7926701909975416093" />
        <var name="elementNode" id="7926701909975416093" />
      </scope>
      <unit id="7926701909975416093" at="58,0,95,0" name="jetbrains.mps.build.workflow.editor.BwfFileSet_EditorBuilder_a$elementsListHandler_wd783v_a0" />
      <unit id="7926701909975416093" at="24,0,96,0" name="jetbrains.mps.build.workflow.editor.BwfFileSet_EditorBuilder_a" />
    </file>
  </root>
  <root nodeRef="r:1267752b-a233-4432-a848-3e68e0ea0db1(jetbrains.mps.build.workflow.editor)/8292198017262926601">
    <file name="BwfDependency_Editor.java">
<<<<<<< HEAD
      <node id="8292198017262926601" at="11,79,12,79" concept="6" />
      <node id="8292198017262926601" at="11,0,14,0" concept="4" trace="createEditorCell#(Ljetbrains/mps/openapi/editor/EditorContext;Lorg/jetbrains/mps/openapi/model/SNode;)Ljetbrains/mps/openapi/editor/cells/EditorCell;" />
      <scope id="8292198017262926601" at="11,79,12,79" />
      <scope id="8292198017262926601" at="11,0,14,0">
        <var name="editorContext" id="8292198017262926601" />
        <var name="node" id="8292198017262926601" />
      </scope>
      <unit id="8292198017262926601" at="10,0,15,0" name="jetbrains.mps.build.workflow.editor.BwfDependency_Editor" />
    </file>
    <file name="BwfDependency_EditorBuilder_a.java">
      <node id="8292198017262926601" at="18,93,19,19" concept="10" />
      <node id="8292198017262926601" at="19,19,20,18" concept="1" />
      <node id="8292198017262926601" at="25,26,26,18" concept="6" />
      <node id="8292198017262926601" at="29,39,30,37" concept="6" />
      <node id="8292198017262926603" at="33,48,34,89" concept="5" />
      <node id="8292198017262926603" at="34,89,35,29" concept="1" />
      <node id="8292198017262926603" at="35,29,36,42" concept="1" />
      <node id="8292198017262926603" at="36,42,37,26" concept="5" />
      <node id="8292198017262926603" at="37,26,38,63" concept="1" />
      <node id="8292198017262926603" at="38,63,39,42" concept="1" />
      <node id="8292198017262926603" at="39,42,40,28" concept="1" />
      <node id="8292198017262926603" at="40,28,41,65" concept="1" />
      <node id="8292198017262926603" at="41,65,42,73" concept="1" />
      <node id="8292198017262926603" at="42,73,43,57" concept="5" />
      <node id="8292198017262926603" at="43,57,44,59" concept="5" />
      <node id="8292198017262926603" at="45,35,46,87" concept="5" />
      <node id="8292198017262926603" at="46,87,47,94" concept="6" />
      <node id="8292198017262926603" at="48,10,49,22" concept="6" />
      <node id="8292198017262926601" at="15,0,17,0" concept="2" trace="myNode" />
      <node id="8292198017262926601" at="29,0,32,0" concept="4" trace="createCell#()Ljetbrains/mps/openapi/editor/cells/EditorCell;" />
      <node id="8292198017262926601" at="18,0,22,0" concept="0" trace="BwfDependency_EditorBuilder_a#(Ljetbrains/mps/openapi/editor/EditorContext;Lorg/jetbrains/mps/openapi/model/SNode;)V" />
      <node id="8292198017262926601" at="23,0,28,0" concept="4" trace="getNode#()Lorg/jetbrains/mps/openapi/model/SNode;" />
      <node id="8292198017262926603" at="44,59,49,22" concept="3" />
      <node id="8292198017262926603" at="33,0,51,0" concept="4" trace="createProperty_8e04l4_a#()Ljetbrains/mps/openapi/editor/cells/EditorCell;" />
      <scope id="8292198017262926601" at="25,26,26,18" />
      <scope id="8292198017262926601" at="29,39,30,37" />
      <scope id="8292198017262926601" at="18,93,20,18" />
      <scope id="8292198017262926603" at="45,35,47,94">
=======
      <node id="8292198017262926601" at="14,79,15,61" concept="6" />
      <node id="8292198017262926603" at="17,87,18,82" concept="5" />
      <node id="8292198017262926603" at="18,82,19,29" concept="1" />
      <node id="8292198017262926603" at="19,29,20,42" concept="1" />
      <node id="8292198017262926603" at="20,42,21,26" concept="5" />
      <node id="8292198017262926603" at="21,26,22,58" concept="1" />
      <node id="8292198017262926603" at="22,58,23,42" concept="1" />
      <node id="8292198017262926603" at="23,42,24,28" concept="1" />
      <node id="8292198017262926603" at="24,28,25,73" concept="1" />
      <node id="8292198017262926603" at="25,73,26,57" concept="5" />
      <node id="8292198017262926603" at="27,35,28,82" concept="5" />
      <node id="8292198017262926603" at="28,82,29,112" concept="6" />
      <node id="8292198017262926603" at="30,10,31,22" concept="6" />
      <node id="8292198017262926601" at="14,0,17,0" concept="4" trace="createEditorCell#(Ljetbrains/mps/openapi/editor/EditorContext;Lorg/jetbrains/mps/openapi/model/SNode;)Ljetbrains/mps/openapi/editor/cells/EditorCell;" />
      <node id="8292198017262926603" at="26,57,31,22" concept="3" />
      <node id="8292198017262926603" at="17,0,33,0" concept="4" trace="createProperty_8e04l4_a#(Ljetbrains/mps/openapi/editor/EditorContext;Lorg/jetbrains/mps/openapi/model/SNode;)Ljetbrains/mps/openapi/editor/cells/EditorCell;" />
      <scope id="8292198017262926601" at="14,79,15,61" />
      <scope id="8292198017262926603" at="27,35,29,112">
>>>>>>> bd830ede
        <var name="manager" id="8292198017262926603" />
      </scope>
      <scope id="8292198017262926601" at="29,0,32,0" />
      <scope id="8292198017262926601" at="18,0,22,0">
        <var name="context" id="8292198017262926601" />
        <var name="node" id="8292198017262926601" />
      </scope>
<<<<<<< HEAD
      <scope id="8292198017262926601" at="23,0,28,0" />
      <scope id="8292198017262926603" at="33,48,49,22">
=======
      <scope id="8292198017262926603" at="17,87,31,22">
>>>>>>> bd830ede
        <var name="attributeConcept" id="8292198017262926603" />
        <var name="editorCell" id="8292198017262926603" />
        <var name="provider" id="8292198017262926603" />
      </scope>
<<<<<<< HEAD
      <scope id="8292198017262926603" at="33,0,51,0" />
      <unit id="8292198017262926601" at="14,0,52,0" name="jetbrains.mps.build.workflow.editor.BwfDependency_EditorBuilder_a" />
=======
      <scope id="8292198017262926603" at="17,0,33,0">
        <var name="editorContext" id="8292198017262926603" />
        <var name="node" id="8292198017262926603" />
      </scope>
      <unit id="8292198017262926601" at="13,0,34,0" name="jetbrains.mps.build.workflow.editor.BwfDependency_Editor" />
>>>>>>> bd830ede
    </file>
  </root>
</debug-info>
<|MERGE_RESOLUTION|>--- conflicted
+++ resolved
@@ -18,7 +18,6 @@
   </root>
   <root nodeRef="r:1267752b-a233-4432-a848-3e68e0ea0db1(jetbrains.mps.build.workflow.editor)/144710003695346442">
     <file name="BwfJavaLibrary_Editor.java">
-<<<<<<< HEAD
       <node id="144710003695346442" at="11,79,12,80" concept="6" />
       <node id="144710003695346442" at="11,0,14,0" concept="4" trace="createEditorCell#(Ljetbrains/mps/openapi/editor/EditorContext;Lorg/jetbrains/mps/openapi/model/SNode;)Ljetbrains/mps/openapi/editor/cells/EditorCell;" />
       <scope id="144710003695346442" at="11,79,12,80" />
@@ -60,279 +59,125 @@
       <node id="144710003695466874" at="78,60,79,40" concept="1" />
       <node id="144710003695466874" at="79,40,80,73" concept="1" />
       <node id="144710003695466874" at="80,73,81,57" concept="5" />
-      <node id="144710003695466874" at="81,57,82,59" concept="5" />
-      <node id="144710003695466874" at="83,35,84,87" concept="5" />
-      <node id="144710003695466874" at="84,87,85,94" concept="6" />
-      <node id="144710003695466874" at="86,10,87,22" concept="6" />
-      <node id="144710003695346442" at="89,52,90,145" concept="5" />
-      <node id="144710003695346442" at="90,145,91,91" concept="5" />
-      <node id="144710003695346442" at="91,91,92,50" concept="1" />
-      <node id="144710003695346442" at="92,50,93,34" concept="5" />
-      <node id="144710003695346442" at="93,34,94,60" concept="1" />
-      <node id="144710003695346442" at="94,60,95,58" concept="1" />
-      <node id="144710003695346442" at="95,58,96,40" concept="1" />
-      <node id="144710003695346442" at="96,40,97,49" concept="1" />
-      <node id="144710003695346442" at="97,49,98,22" concept="6" />
-      <node id="144710003695346442" at="101,101,102,50" concept="10" />
-      <node id="144710003695346442" at="104,66,105,93" concept="6" />
-      <node id="144710003695346442" at="107,57,108,65" concept="5" />
-      <node id="144710003695346442" at="108,65,109,58" concept="1" />
-      <node id="144710003695346442" at="109,58,110,25" concept="6" />
-      <node id="144710003695346442" at="112,41,113,34" concept="5" />
-      <node id="144710003695346442" at="113,34,114,42" concept="1" />
-      <node id="144710003695346442" at="114,42,115,49" concept="1" />
-      <node id="144710003695346442" at="115,49,116,23" concept="6" />
-      <node id="144710003695346442" at="119,96,120,134" concept="1" />
-      <node id="144710003695346442" at="121,34,122,142" concept="1" />
-      <node id="144710003695346442" at="122,142,123,146" concept="1" />
-      <node id="144710003695346442" at="125,122,126,396" concept="1" />
-      <node id="144710003695466880" at="131,49,132,93" concept="5" />
-      <node id="144710003695466880" at="132,93,133,47" concept="1" />
-      <node id="144710003695466880" at="133,47,134,34" concept="1" />
-      <node id="144710003695466880" at="134,34,135,22" concept="6" />
+      <node id="144710003695466874" at="82,35,83,87" concept="5" />
+      <node id="144710003695466874" at="83,87,84,112" concept="6" />
+      <node id="144710003695466874" at="85,10,86,22" concept="6" />
+      <node id="144710003695346442" at="88,52,89,145" concept="5" />
+      <node id="144710003695346442" at="89,145,90,91" concept="5" />
+      <node id="144710003695346442" at="90,91,91,50" concept="1" />
+      <node id="144710003695346442" at="91,50,92,34" concept="5" />
+      <node id="144710003695346442" at="92,34,93,60" concept="1" />
+      <node id="144710003695346442" at="93,60,94,58" concept="1" />
+      <node id="144710003695346442" at="94,58,95,40" concept="1" />
+      <node id="144710003695346442" at="95,40,96,49" concept="1" />
+      <node id="144710003695346442" at="96,49,97,22" concept="6" />
+      <node id="144710003695346442" at="100,101,101,50" concept="10" />
+      <node id="144710003695346442" at="103,66,104,93" concept="6" />
+      <node id="144710003695346442" at="106,57,107,65" concept="5" />
+      <node id="144710003695346442" at="107,65,108,58" concept="1" />
+      <node id="144710003695346442" at="108,58,109,25" concept="6" />
+      <node id="144710003695346442" at="111,41,112,34" concept="5" />
+      <node id="144710003695346442" at="112,34,113,42" concept="1" />
+      <node id="144710003695346442" at="113,42,114,49" concept="1" />
+      <node id="144710003695346442" at="114,49,115,23" concept="6" />
+      <node id="144710003695346442" at="118,96,119,134" concept="1" />
+      <node id="144710003695346442" at="120,34,121,142" concept="1" />
+      <node id="144710003695346442" at="121,142,122,146" concept="1" />
+      <node id="144710003695346442" at="124,122,125,396" concept="1" />
+      <node id="144710003695466880" at="130,49,131,93" concept="5" />
+      <node id="144710003695466880" at="131,93,132,47" concept="1" />
+      <node id="144710003695466880" at="132,47,133,34" concept="1" />
+      <node id="144710003695466880" at="133,34,134,22" concept="6" />
       <node id="144710003695346442" at="32,0,34,0" concept="2" trace="myNode" />
       <node id="144710003695346442" at="46,0,49,0" concept="4" trace="createCell#()Ljetbrains/mps/openapi/editor/cells/EditorCell;" />
-      <node id="144710003695346442" at="101,0,104,0" concept="0" trace="classpathListHandler_757giq_c0#(Lorg/jetbrains/mps/openapi/model/SNode;Ljava/lang/String;Ljetbrains/mps/openapi/editor/EditorContext;)V" />
-      <node id="144710003695346442" at="104,0,107,0" concept="4" trace="createNodeToInsert#(Ljetbrains/mps/openapi/editor/EditorContext;)Lorg/jetbrains/mps/openapi/model/SNode;" />
-      <node id="144710003695346442" at="124,9,127,9" concept="3" />
+      <node id="144710003695346442" at="100,0,103,0" concept="0" trace="classpathListHandler_757giq_c0#(Lorg/jetbrains/mps/openapi/model/SNode;Ljava/lang/String;Ljetbrains/mps/openapi/editor/EditorContext;)V" />
+      <node id="144710003695346442" at="103,0,106,0" concept="4" trace="createNodeToInsert#(Ljetbrains/mps/openapi/editor/EditorContext;)Lorg/jetbrains/mps/openapi/model/SNode;" />
+      <node id="144710003695346442" at="123,9,126,9" concept="3" />
       <node id="144710003695346442" at="35,0,39,0" concept="0" trace="BwfJavaLibrary_EditorBuilder_a#(Ljetbrains/mps/openapi/editor/EditorContext;Lorg/jetbrains/mps/openapi/model/SNode;)V" />
-      <node id="144710003695346442" at="120,134,124,9" concept="3" />
+      <node id="144710003695346442" at="119,134,123,9" concept="3" />
       <node id="144710003695346442" at="40,0,45,0" concept="4" trace="getNode#()Lorg/jetbrains/mps/openapi/model/SNode;" />
-      <node id="144710003695466874" at="82,59,87,22" concept="3" />
-      <node id="144710003695346442" at="107,0,112,0" concept="4" trace="createNodeCell#(Lorg/jetbrains/mps/openapi/model/SNode;)Ljetbrains/mps/openapi/editor/cells/EditorCell;" />
-      <node id="144710003695346442" at="112,0,118,0" concept="4" trace="createEmptyCell#()Ljetbrains/mps/openapi/editor/cells/EditorCell;" />
-      <node id="144710003695466880" at="131,0,137,0" concept="4" trace="createConstant_757giq_d0#()Ljetbrains/mps/openapi/editor/cells/EditorCell;" />
+      <node id="144710003695466874" at="81,57,86,22" concept="3" />
+      <node id="144710003695346442" at="106,0,111,0" concept="4" trace="createNodeCell#(Lorg/jetbrains/mps/openapi/model/SNode;)Ljetbrains/mps/openapi/editor/cells/EditorCell;" />
+      <node id="144710003695346442" at="111,0,117,0" concept="4" trace="createEmptyCell#()Ljetbrains/mps/openapi/editor/cells/EditorCell;" />
+      <node id="144710003695466880" at="130,0,136,0" concept="4" trace="createConstant_757giq_d0#()Ljetbrains/mps/openapi/editor/cells/EditorCell;" />
       <node id="144710003695466873" at="61,0,70,0" concept="4" trace="createConstant_757giq_a0#()Ljetbrains/mps/openapi/editor/cells/EditorCell;" />
-      <node id="144710003695346442" at="118,86,128,7" concept="3" />
+      <node id="144710003695346442" at="117,86,127,7" concept="3" />
       <node id="144710003695346442" at="50,0,61,0" concept="4" trace="createCollection_757giq_a#()Ljetbrains/mps/openapi/editor/cells/EditorCell;" />
-      <node id="144710003695346442" at="89,0,100,0" concept="4" trace="createRefNodeList_757giq_c0#()Ljetbrains/mps/openapi/editor/cells/EditorCell;" />
-      <node id="144710003695346442" at="118,0,130,0" concept="4" trace="installElementCellActions#(Lorg/jetbrains/mps/openapi/model/SNode;Ljetbrains/mps/openapi/editor/cells/EditorCell;)V" />
-      <node id="144710003695466874" at="70,0,89,0" concept="4" trace="createProperty_757giq_b0#()Ljetbrains/mps/openapi/editor/cells/EditorCell;" />
+      <node id="144710003695346442" at="88,0,99,0" concept="4" trace="createRefNodeList_757giq_c0#()Ljetbrains/mps/openapi/editor/cells/EditorCell;" />
+      <node id="144710003695346442" at="117,0,129,0" concept="4" trace="installElementCellActions#(Lorg/jetbrains/mps/openapi/model/SNode;Ljetbrains/mps/openapi/editor/cells/EditorCell;)V" />
+      <node id="144710003695466874" at="70,0,88,0" concept="4" trace="createProperty_757giq_b0#()Ljetbrains/mps/openapi/editor/cells/EditorCell;" />
       <scope id="144710003695346442" at="42,26,43,18" />
       <scope id="144710003695346442" at="46,39,47,39" />
-      <scope id="144710003695346442" at="101,101,102,50" />
-      <scope id="144710003695346442" at="104,66,105,93" />
-      <scope id="144710003695346442" at="125,122,126,396" />
+      <scope id="144710003695346442" at="100,101,101,50" />
+      <scope id="144710003695346442" at="103,66,104,93" />
+      <scope id="144710003695346442" at="124,122,125,396" />
       <scope id="144710003695346442" at="35,94,37,18" />
-      <scope id="144710003695466874" at="83,35,85,94">
+      <scope id="144710003695466874" at="82,35,84,112">
         <var name="manager" id="144710003695466874" />
       </scope>
-      <scope id="144710003695346442" at="121,34,123,146" />
+      <scope id="144710003695346442" at="120,34,122,146" />
       <scope id="144710003695346442" at="46,0,49,0" />
-      <scope id="144710003695346442" at="101,0,104,0">
-=======
-      <node id="144710003695346442" at="30,79,31,63" concept="6" />
-      <node id="144710003695346442" at="33,89,34,96" concept="5" />
-      <node id="144710003695346442" at="34,96,35,48" concept="1" />
-      <node id="144710003695346442" at="35,48,36,28" concept="1" />
-      <node id="144710003695346442" at="36,28,37,81" concept="1" />
-      <node id="144710003695346442" at="37,81,38,81" concept="1" />
-      <node id="144710003695346442" at="38,81,39,84" concept="1" />
-      <node id="144710003695346442" at="39,84,40,81" concept="1" />
-      <node id="144710003695346442" at="40,81,41,22" concept="6" />
-      <node id="144710003695466873" at="43,88,44,98" concept="5" />
-      <node id="144710003695466873" at="44,98,45,47" concept="1" />
-      <node id="144710003695466873" at="45,47,46,34" concept="5" />
-      <node id="144710003695466873" at="46,34,47,63" concept="1" />
-      <node id="144710003695466873" at="47,63,48,40" concept="1" />
-      <node id="144710003695466873" at="48,40,49,34" concept="1" />
-      <node id="144710003695466873" at="49,34,50,22" concept="6" />
-      <node id="144710003695466874" at="52,88,53,82" concept="5" />
-      <node id="144710003695466874" at="53,82,54,29" concept="1" />
-      <node id="144710003695466874" at="54,29,55,42" concept="1" />
-      <node id="144710003695466874" at="55,42,56,26" concept="5" />
-      <node id="144710003695466874" at="56,26,57,58" concept="1" />
-      <node id="144710003695466874" at="57,58,58,42" concept="1" />
-      <node id="144710003695466874" at="58,42,59,34" concept="5" />
-      <node id="144710003695466874" at="59,34,60,63" concept="1" />
-      <node id="144710003695466874" at="60,63,61,40" concept="1" />
-      <node id="144710003695466874" at="61,40,62,73" concept="1" />
-      <node id="144710003695466874" at="62,73,63,57" concept="5" />
-      <node id="144710003695466874" at="64,35,65,82" concept="5" />
-      <node id="144710003695466874" at="65,82,66,112" concept="6" />
-      <node id="144710003695466874" at="67,10,68,22" concept="6" />
-      <node id="144710003695346442" at="70,91,71,129" concept="5" />
-      <node id="144710003695346442" at="71,129,72,106" concept="5" />
-      <node id="144710003695346442" at="72,106,73,50" concept="1" />
-      <node id="144710003695346442" at="73,50,74,34" concept="5" />
-      <node id="144710003695346442" at="74,34,75,63" concept="1" />
-      <node id="144710003695346442" at="75,63,76,61" concept="1" />
-      <node id="144710003695346442" at="76,61,77,40" concept="1" />
-      <node id="144710003695346442" at="77,40,78,49" concept="1" />
-      <node id="144710003695346442" at="78,49,79,22" concept="6" />
-      <node id="144710003695346442" at="82,101,83,50" concept="9" />
-      <node id="144710003695346442" at="85,66,86,41" concept="5" />
-      <node id="144710003695346442" at="86,41,87,93" concept="6" />
-      <node id="144710003695346442" at="89,86,90,80" concept="5" />
-      <node id="144710003695346442" at="90,80,91,95" concept="1" />
-      <node id="144710003695346442" at="91,95,92,25" concept="6" />
-      <node id="144710003695346442" at="94,68,95,34" concept="5" />
-      <node id="144710003695346442" at="95,34,96,55" concept="1" />
-      <node id="144710003695346442" at="96,55,97,87" concept="1" />
-      <node id="144710003695346442" at="97,87,98,23" concept="6" />
-      <node id="144710003695346442" at="101,96,102,134" concept="1" />
-      <node id="144710003695346442" at="103,34,104,142" concept="1" />
-      <node id="144710003695346442" at="104,142,105,146" concept="1" />
-      <node id="144710003695346442" at="107,122,108,394" concept="1" />
-      <node id="144710003695466880" at="113,88,114,86" concept="5" />
-      <node id="144710003695466880" at="114,86,115,47" concept="1" />
-      <node id="144710003695466880" at="115,47,116,34" concept="1" />
-      <node id="144710003695466880" at="116,34,117,22" concept="6" />
-      <node id="144710003695346442" at="30,0,33,0" concept="4" trace="createEditorCell#(Ljetbrains/mps/openapi/editor/EditorContext;Lorg/jetbrains/mps/openapi/model/SNode;)Ljetbrains/mps/openapi/editor/cells/EditorCell;" />
-      <node id="144710003695346442" at="82,0,85,0" concept="0" trace="classpathListHandler_757giq_c0#(Lorg/jetbrains/mps/openapi/model/SNode;Ljava/lang/String;Ljetbrains/mps/openapi/editor/EditorContext;)V" />
-      <node id="144710003695346442" at="106,9,109,9" concept="3" />
-      <node id="144710003695346442" at="85,0,89,0" concept="4" trace="createNodeToInsert#(Ljetbrains/mps/openapi/editor/EditorContext;)Lorg/jetbrains/mps/openapi/model/SNode;" />
-      <node id="144710003695346442" at="102,134,106,9" concept="3" />
-      <node id="144710003695466874" at="63,57,68,22" concept="3" />
-      <node id="144710003695346442" at="89,0,94,0" concept="4" trace="createNodeCell#(Ljetbrains/mps/openapi/editor/EditorContext;Lorg/jetbrains/mps/openapi/model/SNode;)Ljetbrains/mps/openapi/editor/cells/EditorCell;" />
-      <node id="144710003695346442" at="94,0,100,0" concept="4" trace="createEmptyCell#(Ljetbrains/mps/openapi/editor/EditorContext;)Ljetbrains/mps/openapi/editor/cells/EditorCell;" />
-      <node id="144710003695466880" at="113,0,119,0" concept="4" trace="createConstant_757giq_d0#(Ljetbrains/mps/openapi/editor/EditorContext;Lorg/jetbrains/mps/openapi/model/SNode;)Ljetbrains/mps/openapi/editor/cells/EditorCell;" />
-      <node id="144710003695466873" at="43,0,52,0" concept="4" trace="createConstant_757giq_a0#(Ljetbrains/mps/openapi/editor/EditorContext;Lorg/jetbrains/mps/openapi/model/SNode;)Ljetbrains/mps/openapi/editor/cells/EditorCell;" />
-      <node id="144710003695346442" at="33,0,43,0" concept="4" trace="createCollection_757giq_a#(Ljetbrains/mps/openapi/editor/EditorContext;Lorg/jetbrains/mps/openapi/model/SNode;)Ljetbrains/mps/openapi/editor/cells/EditorCell;" />
-      <node id="144710003695346442" at="100,132,110,7" concept="3" />
-      <node id="144710003695346442" at="70,0,81,0" concept="4" trace="createRefNodeList_757giq_c0#(Ljetbrains/mps/openapi/editor/EditorContext;Lorg/jetbrains/mps/openapi/model/SNode;)Ljetbrains/mps/openapi/editor/cells/EditorCell;" />
-      <node id="144710003695346442" at="100,0,112,0" concept="4" trace="installElementCellActions#(Lorg/jetbrains/mps/openapi/model/SNode;Lorg/jetbrains/mps/openapi/model/SNode;Ljetbrains/mps/openapi/editor/cells/EditorCell;Ljetbrains/mps/openapi/editor/EditorContext;)V" />
-      <node id="144710003695466874" at="52,0,70,0" concept="4" trace="createProperty_757giq_b0#(Ljetbrains/mps/openapi/editor/EditorContext;Lorg/jetbrains/mps/openapi/model/SNode;)Ljetbrains/mps/openapi/editor/cells/EditorCell;" />
-      <scope id="144710003695346442" at="30,79,31,63" />
-      <scope id="144710003695346442" at="82,101,83,50" />
-      <scope id="144710003695346442" at="107,122,108,394" />
-      <scope id="144710003695466874" at="64,35,66,112">
-        <var name="manager" id="144710003695466874" />
-      </scope>
-      <scope id="144710003695346442" at="85,66,87,93">
-        <var name="listOwner" id="144710003695346442" />
-      </scope>
-      <scope id="144710003695346442" at="103,34,105,146" />
-      <scope id="144710003695346442" at="30,0,33,0">
-        <var name="editorContext" id="144710003695346442" />
-        <var name="node" id="144710003695346442" />
-      </scope>
-      <scope id="144710003695346442" at="82,0,85,0">
->>>>>>> bd830ede
+      <scope id="144710003695346442" at="100,0,103,0">
         <var name="childRole" id="144710003695346442" />
         <var name="context" id="144710003695346442" />
         <var name="ownerNode" id="144710003695346442" />
       </scope>
-<<<<<<< HEAD
-      <scope id="144710003695346442" at="104,0,107,0">
+      <scope id="144710003695346442" at="103,0,106,0">
         <var name="editorContext" id="144710003695346442" />
       </scope>
-      <scope id="144710003695346442" at="107,57,110,25">
+      <scope id="144710003695346442" at="106,57,109,25">
         <var name="elementCell" id="144710003695346442" />
       </scope>
       <scope id="144710003695346442" at="35,0,39,0">
         <var name="context" id="144710003695346442" />
         <var name="node" id="144710003695346442" />
       </scope>
-      <scope id="144710003695346442" at="112,41,116,23">
+      <scope id="144710003695346442" at="111,41,115,23">
         <var name="emptyCell" id="144710003695346442" />
       </scope>
-      <scope id="144710003695466880" at="131,49,135,22">
+      <scope id="144710003695466880" at="130,49,134,22">
         <var name="editorCell" id="144710003695466880" />
       </scope>
       <scope id="144710003695346442" at="40,0,45,0" />
-      <scope id="144710003695346442" at="107,0,112,0">
+      <scope id="144710003695346442" at="106,0,111,0">
         <var name="elementNode" id="144710003695346442" />
       </scope>
-      <scope id="144710003695346442" at="112,0,118,0" />
-      <scope id="144710003695466880" at="131,0,137,0" />
+      <scope id="144710003695346442" at="111,0,117,0" />
+      <scope id="144710003695466880" at="130,0,136,0" />
       <scope id="144710003695466873" at="61,49,68,22">
-=======
-      <scope id="144710003695346442" at="89,86,92,25">
-        <var name="elementCell" id="144710003695346442" />
-      </scope>
-      <scope id="144710003695346442" at="85,0,89,0">
-        <var name="editorContext" id="144710003695346442" />
-      </scope>
-      <scope id="144710003695346442" at="94,68,98,23">
-        <var name="emptyCell" id="144710003695346442" />
-      </scope>
-      <scope id="144710003695466880" at="113,88,117,22">
-        <var name="editorCell" id="144710003695466880" />
-      </scope>
-      <scope id="144710003695346442" at="89,0,94,0">
-        <var name="editorContext" id="144710003695346442" />
-        <var name="elementNode" id="144710003695346442" />
-      </scope>
-      <scope id="144710003695346442" at="94,0,100,0">
-        <var name="editorContext" id="144710003695346442" />
-      </scope>
-      <scope id="144710003695466880" at="113,0,119,0">
-        <var name="editorContext" id="144710003695466880" />
-        <var name="node" id="144710003695466880" />
-      </scope>
-      <scope id="144710003695466873" at="43,88,50,22">
->>>>>>> bd830ede
         <var name="editorCell" id="144710003695466873" />
         <var name="style" id="144710003695466873" />
       </scope>
-      <scope id="144710003695346442" at="119,96,127,9" />
+      <scope id="144710003695346442" at="118,96,126,9" />
       <scope id="144710003695346442" at="50,50,59,22">
         <var name="editorCell" id="144710003695346442" />
       </scope>
-<<<<<<< HEAD
       <scope id="144710003695466873" at="61,0,70,0" />
-      <scope id="144710003695346442" at="89,52,98,22">
-=======
-      <scope id="144710003695346442" at="101,96,109,9" />
-      <scope id="144710003695466873" at="43,0,52,0">
-        <var name="editorContext" id="144710003695466873" />
-        <var name="node" id="144710003695466873" />
-      </scope>
-      <scope id="144710003695346442" at="70,91,79,22">
->>>>>>> bd830ede
+      <scope id="144710003695346442" at="88,52,97,22">
         <var name="editorCell" id="144710003695346442" />
         <var name="handler" id="144710003695346442" />
         <var name="style" id="144710003695346442" />
       </scope>
-<<<<<<< HEAD
-      <scope id="144710003695346442" at="118,86,128,7" />
+      <scope id="144710003695346442" at="117,86,127,7" />
       <scope id="144710003695346442" at="50,0,61,0" />
-      <scope id="144710003695346442" at="89,0,100,0" />
-      <scope id="144710003695346442" at="118,0,130,0">
-=======
-      <scope id="144710003695346442" at="33,0,43,0">
-        <var name="editorContext" id="144710003695346442" />
-        <var name="node" id="144710003695346442" />
-      </scope>
-      <scope id="144710003695346442" at="100,132,110,7" />
-      <scope id="144710003695346442" at="70,0,81,0">
-        <var name="editorContext" id="144710003695346442" />
-        <var name="node" id="144710003695346442" />
-      </scope>
-      <scope id="144710003695346442" at="100,0,112,0">
-        <var name="editorContext" id="144710003695346442" />
->>>>>>> bd830ede
+      <scope id="144710003695346442" at="88,0,99,0" />
+      <scope id="144710003695346442" at="117,0,129,0">
         <var name="elementCell" id="144710003695346442" />
         <var name="elementNode" id="144710003695346442" />
       </scope>
-<<<<<<< HEAD
-      <scope id="144710003695466874" at="70,49,87,22">
-=======
-      <scope id="144710003695466874" at="52,88,68,22">
->>>>>>> bd830ede
+      <scope id="144710003695466874" at="70,49,86,22">
         <var name="attributeConcept" id="144710003695466874" />
         <var name="editorCell" id="144710003695466874" />
         <var name="provider" id="144710003695466874" />
         <var name="style" id="144710003695466874" />
       </scope>
-<<<<<<< HEAD
-      <scope id="144710003695466874" at="70,0,89,0" />
-      <unit id="144710003695346442" at="100,0,131,0" name="jetbrains.mps.build.workflow.editor.BwfJavaLibrary_EditorBuilder_a$classpathListHandler_757giq_c0" />
-      <unit id="144710003695346442" at="31,0,138,0" name="jetbrains.mps.build.workflow.editor.BwfJavaLibrary_EditorBuilder_a" />
-=======
-      <scope id="144710003695466874" at="52,0,70,0">
-        <var name="editorContext" id="144710003695466874" />
-        <var name="node" id="144710003695466874" />
-      </scope>
-      <unit id="144710003695346442" at="81,0,113,0" name="jetbrains.mps.build.workflow.editor.BwfJavaLibrary_Editor$classpathListHandler_757giq_c0" />
-      <unit id="144710003695346442" at="29,0,120,0" name="jetbrains.mps.build.workflow.editor.BwfJavaLibrary_Editor" />
->>>>>>> bd830ede
+      <scope id="144710003695466874" at="70,0,88,0" />
+      <unit id="144710003695346442" at="99,0,130,0" name="jetbrains.mps.build.workflow.editor.BwfJavaLibrary_EditorBuilder_a$classpathListHandler_757giq_c0" />
+      <unit id="144710003695346442" at="31,0,137,0" name="jetbrains.mps.build.workflow.editor.BwfJavaLibrary_EditorBuilder_a" />
     </file>
   </root>
   <root nodeRef="r:1267752b-a233-4432-a848-3e68e0ea0db1(jetbrains.mps.build.workflow.editor)/144710003695507918">
     <file name="BwfJavaLibraryReference_Editor.java">
-<<<<<<< HEAD
       <node id="144710003695507918" at="11,79,12,89" concept="6" />
       <node id="144710003695507918" at="11,0,14,0" concept="4" trace="createEditorCell#(Ljetbrains/mps/openapi/editor/EditorContext;Lorg/jetbrains/mps/openapi/model/SNode;)Ljetbrains/mps/openapi/editor/cells/EditorCell;" />
       <scope id="144710003695507918" at="11,79,12,89" />
@@ -371,162 +216,86 @@
       <node id="144710003695507918" at="66,40,67,35" concept="1" />
       <node id="144710003695507918" at="68,5,69,73" concept="1" />
       <node id="144710003695507918" at="69,73,70,57" concept="5" />
-      <node id="144710003695507918" at="70,57,71,59" concept="5" />
-      <node id="144710003695507918" at="72,35,73,87" concept="5" />
-      <node id="144710003695507918" at="73,87,74,94" concept="6" />
-      <node id="144710003695507918" at="75,10,76,22" concept="6" />
-      <node id="144710003695507918" at="79,33,80,14" concept="10" />
-      <node id="144710003695507918" at="82,69,83,57" concept="6" />
-      <node id="144710003695507918" at="85,81,86,41" concept="7" />
-      <node id="144710003695507918" at="86,41,87,131" concept="6" />
-      <node id="144710003695507918" at="93,0,94,0" concept="2" trace="myReferencingNode" />
-      <node id="144710003695507918" at="95,119,96,21" concept="10" />
-      <node id="144710003695507918" at="96,21,97,42" concept="1" />
-      <node id="144710003695507918" at="97,42,98,20" concept="1" />
-      <node id="144710003695507918" at="101,41,102,42" concept="6" />
-      <node id="144710003695507918" at="107,28,108,20" concept="6" />
-      <node id="144710003695507928" at="111,53,112,91" concept="5" />
-      <node id="144710003695507928" at="112,91,113,31" concept="1" />
-      <node id="144710003695507928" at="113,31,114,44" concept="1" />
-      <node id="144710003695507928" at="114,44,115,33" concept="1" />
-      <node id="144710003695507928" at="115,33,116,28" concept="5" />
-      <node id="144710003695507928" at="116,28,117,65" concept="1" />
-      <node id="144710003695507928" at="117,65,118,44" concept="1" />
-      <node id="144710003695507928" at="118,44,119,75" concept="1" />
-      <node id="144710003695507928" at="119,75,120,59" concept="5" />
-      <node id="144710003695507928" at="120,59,121,61" concept="5" />
-      <node id="144710003695507928" at="122,37,123,89" concept="5" />
-      <node id="144710003695507928" at="123,89,124,96" concept="6" />
-      <node id="144710003695507928" at="125,12,126,24" concept="6" />
+      <node id="144710003695507918" at="71,35,72,87" concept="5" />
+      <node id="144710003695507918" at="72,87,73,112" concept="6" />
+      <node id="144710003695507918" at="74,10,75,22" concept="6" />
+      <node id="144710003695507918" at="78,33,79,14" concept="10" />
+      <node id="144710003695507918" at="81,69,82,57" concept="6" />
+      <node id="144710003695507918" at="84,81,85,41" concept="7" />
+      <node id="144710003695507918" at="85,41,86,131" concept="6" />
+      <node id="144710003695507918" at="92,0,93,0" concept="2" trace="myReferencingNode" />
+      <node id="144710003695507918" at="94,119,95,21" concept="10" />
+      <node id="144710003695507918" at="95,21,96,42" concept="1" />
+      <node id="144710003695507918" at="96,42,97,20" concept="1" />
+      <node id="144710003695507918" at="100,41,101,42" concept="6" />
+      <node id="144710003695507918" at="106,28,107,20" concept="6" />
+      <node id="144710003695507928" at="110,53,111,91" concept="5" />
+      <node id="144710003695507928" at="111,91,112,31" concept="1" />
+      <node id="144710003695507928" at="112,31,113,44" concept="1" />
+      <node id="144710003695507928" at="113,44,114,33" concept="1" />
+      <node id="144710003695507928" at="114,33,115,28" concept="5" />
+      <node id="144710003695507928" at="115,28,116,65" concept="1" />
+      <node id="144710003695507928" at="116,65,117,44" concept="1" />
+      <node id="144710003695507928" at="117,44,118,75" concept="1" />
+      <node id="144710003695507928" at="118,75,119,59" concept="5" />
+      <node id="144710003695507928" at="120,37,121,89" concept="5" />
+      <node id="144710003695507928" at="121,89,122,114" concept="6" />
+      <node id="144710003695507928" at="123,12,124,24" concept="6" />
       <node id="144710003695507918" at="22,0,24,0" concept="2" trace="myNode" />
-      <node id="144710003695507918" at="91,0,93,0" concept="2" trace="myNode" />
+      <node id="144710003695507918" at="90,0,92,0" concept="2" trace="myNode" />
       <node id="144710003695507918" at="36,0,39,0" concept="4" trace="createCell#()Ljetbrains/mps/openapi/editor/cells/EditorCell;" />
-      <node id="144710003695507918" at="79,0,82,0" concept="0" trace="_Inline_54tsec_a1a#()V" />
-      <node id="144710003695507918" at="82,0,85,0" concept="4" trace="createEditorCell#(Ljetbrains/mps/openapi/editor/EditorContext;)Ljetbrains/mps/openapi/editor/cells/EditorCell;" />
-      <node id="144710003695507918" at="101,0,104,0" concept="4" trace="createCell#()Ljetbrains/mps/openapi/editor/cells/EditorCell;" />
+      <node id="144710003695507918" at="78,0,81,0" concept="0" trace="_Inline_54tsec_a1a#()V" />
+      <node id="144710003695507918" at="81,0,84,0" concept="4" trace="createEditorCell#(Ljetbrains/mps/openapi/editor/EditorContext;)Ljetbrains/mps/openapi/editor/cells/EditorCell;" />
+      <node id="144710003695507918" at="100,0,103,0" concept="4" trace="createCell#()Ljetbrains/mps/openapi/editor/cells/EditorCell;" />
       <node id="144710003695507918" at="25,0,29,0" concept="0" trace="BwfJavaLibraryReference_EditorBuilder_a#(Ljetbrains/mps/openapi/editor/EditorContext;Lorg/jetbrains/mps/openapi/model/SNode;)V" />
       <node id="144710003695507918" at="64,63,68,5" concept="3" />
-      <node id="144710003695507918" at="85,0,89,0" concept="4" trace="createEditorCell#(Ljetbrains/mps/openapi/editor/EditorContext;Lorg/jetbrains/mps/openapi/model/SNode;)Ljetbrains/mps/openapi/editor/cells/EditorCell;" />
+      <node id="144710003695507918" at="84,0,88,0" concept="4" trace="createEditorCell#(Ljetbrains/mps/openapi/editor/EditorContext;Lorg/jetbrains/mps/openapi/model/SNode;)Ljetbrains/mps/openapi/editor/cells/EditorCell;" />
       <node id="144710003695507918" at="30,0,35,0" concept="4" trace="getNode#()Lorg/jetbrains/mps/openapi/model/SNode;" />
-      <node id="144710003695507918" at="71,59,76,22" concept="3" />
-      <node id="144710003695507918" at="95,0,100,0" concept="0" trace="Inline_Builder_54tsec_a1a#(Ljetbrains/mps/openapi/editor/EditorContext;Lorg/jetbrains/mps/openapi/model/SNode;Lorg/jetbrains/mps/openapi/model/SNode;)V" />
-      <node id="144710003695507918" at="105,0,110,0" concept="4" trace="getNode#()Lorg/jetbrains/mps/openapi/model/SNode;" />
-      <node id="144710003695507928" at="121,61,126,24" concept="3" />
+      <node id="144710003695507918" at="70,57,75,22" concept="3" />
+      <node id="144710003695507918" at="94,0,99,0" concept="0" trace="Inline_Builder_54tsec_a1a#(Ljetbrains/mps/openapi/editor/EditorContext;Lorg/jetbrains/mps/openapi/model/SNode;Lorg/jetbrains/mps/openapi/model/SNode;)V" />
+      <node id="144710003695507918" at="104,0,109,0" concept="4" trace="getNode#()Lorg/jetbrains/mps/openapi/model/SNode;" />
+      <node id="144710003695507928" at="119,59,124,24" concept="3" />
       <node id="144710003695507918" at="40,0,49,0" concept="4" trace="createCollection_54tsec_a#()Ljetbrains/mps/openapi/editor/cells/EditorCell;" />
       <node id="144710003695507923" at="49,0,58,0" concept="4" trace="createConstant_54tsec_a0#()Ljetbrains/mps/openapi/editor/cells/EditorCell;" />
-      <node id="144710003695507928" at="111,0,128,0" concept="4" trace="createProperty_54tsec_a0b0#()Ljetbrains/mps/openapi/editor/cells/EditorCell;" />
-      <node id="144710003695507918" at="58,0,78,0" concept="4" trace="createRefCell_54tsec_b0#()Ljetbrains/mps/openapi/editor/cells/EditorCell;" />
+      <node id="144710003695507928" at="110,0,126,0" concept="4" trace="createProperty_54tsec_a0b0#()Ljetbrains/mps/openapi/editor/cells/EditorCell;" />
+      <node id="144710003695507918" at="58,0,77,0" concept="4" trace="createRefCell_54tsec_b0#()Ljetbrains/mps/openapi/editor/cells/EditorCell;" />
       <scope id="144710003695507918" at="32,26,33,18" />
       <scope id="144710003695507918" at="36,39,37,39" />
-      <scope id="144710003695507918" at="79,33,80,14" />
-      <scope id="144710003695507918" at="82,69,83,57" />
-      <scope id="144710003695507918" at="101,41,102,42" />
-      <scope id="144710003695507918" at="107,28,108,20" />
+      <scope id="144710003695507918" at="78,33,79,14" />
+      <scope id="144710003695507918" at="81,69,82,57" />
+      <scope id="144710003695507918" at="100,41,101,42" />
+      <scope id="144710003695507918" at="106,28,107,20" />
       <scope id="144710003695507918" at="25,103,27,18" />
       <scope id="144710003695507918" at="65,39,67,35" />
-      <scope id="144710003695507918" at="72,35,74,94">
+      <scope id="144710003695507918" at="71,35,73,112">
         <var name="manager" id="144710003695507918" />
       </scope>
-      <scope id="144710003695507918" at="85,81,87,131" />
-      <scope id="144710003695507928" at="122,37,124,96">
-=======
-      <node id="144710003695507918" at="20,79,21,63" concept="6" />
-      <node id="144710003695507918" at="23,89,24,96" concept="5" />
-      <node id="144710003695507918" at="24,96,25,48" concept="1" />
-      <node id="144710003695507918" at="25,48,26,28" concept="1" />
-      <node id="144710003695507918" at="26,28,27,81" concept="1" />
-      <node id="144710003695507918" at="27,81,28,80" concept="1" />
-      <node id="144710003695507918" at="28,80,29,22" concept="6" />
-      <node id="144710003695507923" at="31,88,32,93" concept="5" />
-      <node id="144710003695507923" at="32,93,33,47" concept="1" />
-      <node id="144710003695507923" at="33,47,34,34" concept="5" />
-      <node id="144710003695507923" at="34,34,35,63" concept="1" />
-      <node id="144710003695507923" at="35,63,36,40" concept="1" />
-      <node id="144710003695507923" at="36,40,37,34" concept="1" />
-      <node id="144710003695507923" at="37,34,38,22" concept="6" />
-      <node id="144710003695507918" at="40,87,41,81" concept="5" />
-      <node id="144710003695507918" at="41,81,42,31" concept="1" />
-      <node id="144710003695507918" at="42,31,43,44" concept="1" />
-      <node id="144710003695507918" at="43,44,44,26" concept="5" />
-      <node id="144710003695507918" at="44,26,45,95" concept="1" />
-      <node id="144710003695507918" at="45,95,46,58" concept="1" />
-      <node id="144710003695507918" at="47,39,48,40" concept="1" />
-      <node id="144710003695507918" at="48,40,49,35" concept="1" />
-      <node id="144710003695507918" at="50,5,51,73" concept="1" />
-      <node id="144710003695507918" at="51,73,52,57" concept="5" />
-      <node id="144710003695507918" at="53,35,54,82" concept="5" />
-      <node id="144710003695507918" at="54,82,55,112" concept="6" />
-      <node id="144710003695507918" at="56,10,57,22" concept="6" />
-      <node id="144710003695507926" at="60,33,61,14" concept="9" />
-      <node id="144710003695507926" at="63,69,64,67" concept="6" />
-      <node id="144710003695507926" at="66,81,67,66" concept="6" />
-      <node id="144710003695507928" at="69,92,70,84" concept="5" />
-      <node id="144710003695507928" at="70,84,71,31" concept="1" />
-      <node id="144710003695507928" at="71,31,72,44" concept="1" />
-      <node id="144710003695507928" at="72,44,73,33" concept="1" />
-      <node id="144710003695507928" at="73,33,74,28" concept="5" />
-      <node id="144710003695507928" at="74,28,75,60" concept="1" />
-      <node id="144710003695507928" at="75,60,76,44" concept="1" />
-      <node id="144710003695507928" at="76,44,77,75" concept="1" />
-      <node id="144710003695507928" at="77,75,78,59" concept="5" />
-      <node id="144710003695507928" at="79,37,80,84" concept="5" />
-      <node id="144710003695507928" at="80,84,81,114" concept="6" />
-      <node id="144710003695507928" at="82,12,83,24" concept="6" />
-      <node id="144710003695507918" at="20,0,23,0" concept="4" trace="createEditorCell#(Ljetbrains/mps/openapi/editor/EditorContext;Lorg/jetbrains/mps/openapi/model/SNode;)Ljetbrains/mps/openapi/editor/cells/EditorCell;" />
-      <node id="144710003695507926" at="60,0,63,0" concept="0" trace="_Inline_54tsec_a1a#()V" />
-      <node id="144710003695507926" at="63,0,66,0" concept="4" trace="createEditorCell#(Ljetbrains/mps/openapi/editor/EditorContext;)Ljetbrains/mps/openapi/editor/cells/EditorCell;" />
-      <node id="144710003695507926" at="66,0,69,0" concept="4" trace="createEditorCell#(Ljetbrains/mps/openapi/editor/EditorContext;Lorg/jetbrains/mps/openapi/model/SNode;)Ljetbrains/mps/openapi/editor/cells/EditorCell;" />
-      <node id="144710003695507918" at="46,58,50,5" concept="3" />
-      <node id="144710003695507918" at="52,57,57,22" concept="3" />
-      <node id="144710003695507928" at="78,59,83,24" concept="3" />
-      <node id="144710003695507918" at="23,0,31,0" concept="4" trace="createCollection_54tsec_a#(Ljetbrains/mps/openapi/editor/EditorContext;Lorg/jetbrains/mps/openapi/model/SNode;)Ljetbrains/mps/openapi/editor/cells/EditorCell;" />
-      <node id="144710003695507923" at="31,0,40,0" concept="4" trace="createConstant_54tsec_a0#(Ljetbrains/mps/openapi/editor/EditorContext;Lorg/jetbrains/mps/openapi/model/SNode;)Ljetbrains/mps/openapi/editor/cells/EditorCell;" />
-      <node id="144710003695507928" at="69,0,85,0" concept="4" trace="createProperty_54tsec_a0b0#(Ljetbrains/mps/openapi/editor/EditorContext;Lorg/jetbrains/mps/openapi/model/SNode;)Ljetbrains/mps/openapi/editor/cells/EditorCell;" />
-      <node id="144710003695507918" at="40,0,59,0" concept="4" trace="createRefCell_54tsec_b0#(Ljetbrains/mps/openapi/editor/EditorContext;Lorg/jetbrains/mps/openapi/model/SNode;)Ljetbrains/mps/openapi/editor/cells/EditorCell;" />
-      <scope id="144710003695507918" at="20,79,21,63" />
-      <scope id="144710003695507926" at="60,33,61,14" />
-      <scope id="144710003695507926" at="63,69,64,67" />
-      <scope id="144710003695507926" at="66,81,67,66" />
-      <scope id="144710003695507918" at="47,39,49,35" />
-      <scope id="144710003695507918" at="53,35,55,112">
-        <var name="manager" id="144710003695507918" />
-      </scope>
-      <scope id="144710003695507928" at="79,37,81,114">
->>>>>>> bd830ede
+      <scope id="144710003695507918" at="84,81,86,131" />
+      <scope id="144710003695507928" at="120,37,122,114">
         <var name="manager" id="144710003695507928" />
       </scope>
       <scope id="144710003695507918" at="36,0,39,0" />
-      <scope id="144710003695507918" at="79,0,82,0" />
-      <scope id="144710003695507918" at="82,0,85,0">
+      <scope id="144710003695507918" at="78,0,81,0" />
+      <scope id="144710003695507918" at="81,0,84,0">
         <var name="editorContext" id="144710003695507918" />
       </scope>
-      <scope id="144710003695507918" at="95,119,98,20" />
-      <scope id="144710003695507918" at="101,0,104,0" />
+      <scope id="144710003695507918" at="94,119,97,20" />
+      <scope id="144710003695507918" at="100,0,103,0" />
       <scope id="144710003695507918" at="25,0,29,0">
         <var name="context" id="144710003695507918" />
         <var name="node" id="144710003695507918" />
       </scope>
-<<<<<<< HEAD
-      <scope id="144710003695507918" at="85,0,89,0">
+      <scope id="144710003695507918" at="84,0,88,0">
         <var name="editorContext" id="144710003695507918" />
         <var name="node" id="144710003695507918" />
       </scope>
       <scope id="144710003695507918" at="30,0,35,0" />
-      <scope id="144710003695507918" at="95,0,100,0">
+      <scope id="144710003695507918" at="94,0,99,0">
         <var name="context" id="144710003695507918" />
         <var name="node" id="144710003695507918" />
         <var name="referencingNode" id="144710003695507918" />
-=======
-      <scope id="144710003695507926" at="60,0,63,0" />
-      <scope id="144710003695507926" at="63,0,66,0">
-        <var name="editorContext" id="144710003695507926" />
-      </scope>
-      <scope id="144710003695507926" at="66,0,69,0">
-        <var name="editorContext" id="144710003695507926" />
-        <var name="node" id="144710003695507926" />
->>>>>>> bd830ede
-      </scope>
-      <scope id="144710003695507918" at="105,0,110,0" />
+      </scope>
+      <scope id="144710003695507918" at="104,0,109,0" />
       <scope id="144710003695507918" at="40,50,47,22">
         <var name="editorCell" id="144710003695507918" />
       </scope>
@@ -534,52 +303,23 @@
         <var name="editorCell" id="144710003695507923" />
         <var name="style" id="144710003695507923" />
       </scope>
-<<<<<<< HEAD
       <scope id="144710003695507918" at="40,0,49,0" />
       <scope id="144710003695507923" at="49,0,58,0" />
-      <scope id="144710003695507928" at="111,53,126,24">
-=======
-      <scope id="144710003695507918" at="23,0,31,0">
-        <var name="editorContext" id="144710003695507918" />
-        <var name="node" id="144710003695507918" />
-      </scope>
-      <scope id="144710003695507923" at="31,0,40,0">
-        <var name="editorContext" id="144710003695507923" />
-        <var name="node" id="144710003695507923" />
-      </scope>
-      <scope id="144710003695507928" at="69,92,83,24">
->>>>>>> bd830ede
+      <scope id="144710003695507928" at="110,53,124,24">
         <var name="attributeConcept" id="144710003695507928" />
         <var name="editorCell" id="144710003695507928" />
         <var name="provider" id="144710003695507928" />
       </scope>
-<<<<<<< HEAD
-      <scope id="144710003695507928" at="111,0,128,0" />
-      <scope id="144710003695507918" at="58,48,76,22">
-=======
-      <scope id="144710003695507928" at="69,0,85,0">
-        <var name="editorContext" id="144710003695507928" />
-        <var name="node" id="144710003695507928" />
-      </scope>
-      <scope id="144710003695507918" at="40,87,57,22">
->>>>>>> bd830ede
+      <scope id="144710003695507928" at="110,0,126,0" />
+      <scope id="144710003695507918" at="58,48,75,22">
         <var name="attributeConcept" id="144710003695507918" />
         <var name="editorCell" id="144710003695507918" />
         <var name="provider" id="144710003695507918" />
       </scope>
-<<<<<<< HEAD
-      <scope id="144710003695507918" at="58,0,78,0" />
-      <unit id="144710003695507918" at="78,0,90,0" name="jetbrains.mps.build.workflow.editor.BwfJavaLibraryReference_EditorBuilder_a$_Inline_54tsec_a1a" />
-      <unit id="144710003695507918" at="90,0,129,0" name="jetbrains.mps.build.workflow.editor.BwfJavaLibraryReference_EditorBuilder_a$Inline_Builder_54tsec_a1a" />
-      <unit id="144710003695507918" at="21,0,130,0" name="jetbrains.mps.build.workflow.editor.BwfJavaLibraryReference_EditorBuilder_a" />
-=======
-      <scope id="144710003695507918" at="40,0,59,0">
-        <var name="editorContext" id="144710003695507918" />
-        <var name="node" id="144710003695507918" />
-      </scope>
-      <unit id="144710003695507926" at="59,0,86,0" name="jetbrains.mps.build.workflow.editor.BwfJavaLibraryReference_Editor$_Inline_54tsec_a1a" />
-      <unit id="144710003695507918" at="19,0,87,0" name="jetbrains.mps.build.workflow.editor.BwfJavaLibraryReference_Editor" />
->>>>>>> bd830ede
+      <scope id="144710003695507918" at="58,0,77,0" />
+      <unit id="144710003695507918" at="77,0,89,0" name="jetbrains.mps.build.workflow.editor.BwfJavaLibraryReference_EditorBuilder_a$_Inline_54tsec_a1a" />
+      <unit id="144710003695507918" at="89,0,127,0" name="jetbrains.mps.build.workflow.editor.BwfJavaLibraryReference_EditorBuilder_a$Inline_Builder_54tsec_a1a" />
+      <unit id="144710003695507918" at="21,0,128,0" name="jetbrains.mps.build.workflow.editor.BwfJavaLibraryReference_EditorBuilder_a" />
     </file>
   </root>
   <root nodeRef="r:1267752b-a233-4432-a848-3e68e0ea0db1(jetbrains.mps.build.workflow.editor)/1741258697587102496">
@@ -1133,7 +873,6 @@
   </root>
   <root nodeRef="r:1267752b-a233-4432-a848-3e68e0ea0db1(jetbrains.mps.build.workflow.editor)/2059109515400477504">
     <file name="BwfAntTaskDeclaration_Editor.java">
-<<<<<<< HEAD
       <node id="2059109515400477504" at="11,79,12,87" concept="6" />
       <node id="2059109515400477504" at="11,0,14,0" concept="4" trace="createEditorCell#(Ljetbrains/mps/openapi/editor/EditorContext;Lorg/jetbrains/mps/openapi/model/SNode;)Ljetbrains/mps/openapi/editor/cells/EditorCell;" />
       <scope id="2059109515400477504" at="11,79,12,87" />
@@ -1174,378 +913,183 @@
       <node id="2059109515400477512" at="67,63,68,42" concept="1" />
       <node id="2059109515400477512" at="68,42,69,73" concept="1" />
       <node id="2059109515400477512" at="69,73,70,57" concept="5" />
-      <node id="2059109515400477512" at="70,57,71,59" concept="5" />
-      <node id="2059109515400477512" at="72,35,73,87" concept="5" />
-      <node id="2059109515400477512" at="73,87,74,94" concept="6" />
-      <node id="2059109515400477512" at="75,10,76,22" concept="6" />
-      <node id="2059109515400477514" at="78,49,79,98" concept="5" />
-      <node id="2059109515400477514" at="79,98,80,47" concept="1" />
-      <node id="2059109515400477514" at="80,47,81,34" concept="5" />
-      <node id="2059109515400477514" at="81,34,82,82" concept="1" />
-      <node id="2059109515400477514" at="82,82,83,40" concept="1" />
-      <node id="2059109515400477514" at="83,40,84,34" concept="1" />
-      <node id="2059109515400477514" at="84,34,85,22" concept="6" />
-      <node id="2059109515400477516" at="87,49,88,89" concept="5" />
-      <node id="2059109515400477516" at="88,89,89,34" concept="1" />
-      <node id="2059109515400477516" at="89,34,90,50" concept="1" />
-      <node id="2059109515400477516" at="90,50,91,26" concept="5" />
-      <node id="2059109515400477516" at="91,26,92,63" concept="1" />
-      <node id="2059109515400477516" at="92,63,93,47" concept="1" />
-      <node id="2059109515400477516" at="93,47,94,73" concept="1" />
-      <node id="2059109515400477516" at="94,73,95,57" concept="5" />
-      <node id="2059109515400477516" at="95,57,96,59" concept="5" />
-      <node id="2059109515400477516" at="97,35,98,87" concept="5" />
-      <node id="2059109515400477516" at="98,87,99,94" concept="6" />
-      <node id="2059109515400477516" at="100,10,101,22" concept="6" />
-      <node id="2059109515400477518" at="103,49,104,97" concept="5" />
-      <node id="2059109515400477518" at="104,97,105,47" concept="1" />
-      <node id="2059109515400477518" at="105,47,106,34" concept="5" />
-      <node id="2059109515400477518" at="106,34,107,82" concept="1" />
-      <node id="2059109515400477518" at="107,82,108,40" concept="1" />
-      <node id="2059109515400477518" at="108,40,109,34" concept="1" />
-      <node id="2059109515400477518" at="109,34,110,22" concept="6" />
-      <node id="2059109515400477504" at="112,48,113,88" concept="5" />
-      <node id="2059109515400477504" at="113,88,114,34" concept="1" />
-      <node id="2059109515400477504" at="114,34,115,52" concept="1" />
-      <node id="2059109515400477504" at="115,52,116,26" concept="5" />
-      <node id="2059109515400477504" at="116,26,117,102" concept="1" />
-      <node id="2059109515400477504" at="117,102,118,63" concept="1" />
-      <node id="2059109515400477504" at="119,39,120,40" concept="1" />
-      <node id="2059109515400477504" at="120,40,121,38" concept="1" />
-      <node id="2059109515400477504" at="122,5,123,73" concept="1" />
-      <node id="2059109515400477504" at="123,73,124,57" concept="5" />
-      <node id="2059109515400477504" at="124,57,125,59" concept="5" />
-      <node id="2059109515400477504" at="126,35,127,87" concept="5" />
-      <node id="2059109515400477504" at="127,87,128,94" concept="6" />
-      <node id="2059109515400477504" at="129,10,130,22" concept="6" />
-      <node id="2059109515400477504" at="133,33,134,14" concept="10" />
-      <node id="2059109515400477504" at="136,69,137,57" concept="6" />
-      <node id="2059109515400477504" at="139,81,140,41" concept="7" />
-      <node id="2059109515400477504" at="140,41,141,129" concept="6" />
-      <node id="2059109515400477504" at="147,0,148,0" concept="2" trace="myReferencingNode" />
-      <node id="2059109515400477504" at="149,119,150,21" concept="10" />
-      <node id="2059109515400477504" at="150,21,151,42" concept="1" />
-      <node id="2059109515400477504" at="151,42,152,20" concept="1" />
-      <node id="2059109515400477504" at="155,41,156,42" concept="6" />
-      <node id="2059109515400477504" at="161,28,162,20" concept="6" />
-      <node id="2059109515400477523" at="165,53,166,91" concept="5" />
-      <node id="2059109515400477523" at="166,91,167,31" concept="1" />
-      <node id="2059109515400477523" at="167,31,168,44" concept="1" />
-      <node id="2059109515400477523" at="168,44,169,33" concept="1" />
-      <node id="2059109515400477523" at="169,33,170,42" concept="1" />
-      <node id="2059109515400477523" at="170,42,171,28" concept="5" />
-      <node id="2059109515400477523" at="171,28,172,65" concept="1" />
-      <node id="2059109515400477523" at="172,65,173,46" concept="1" />
-      <node id="2059109515400477523" at="173,46,174,75" concept="1" />
-      <node id="2059109515400477523" at="174,75,175,59" concept="5" />
-      <node id="2059109515400477523" at="175,59,176,61" concept="5" />
-      <node id="2059109515400477523" at="177,37,178,89" concept="5" />
-      <node id="2059109515400477523" at="178,89,179,96" concept="6" />
-      <node id="2059109515400477523" at="180,12,181,24" concept="6" />
+      <node id="2059109515400477512" at="71,35,72,87" concept="5" />
+      <node id="2059109515400477512" at="72,87,73,112" concept="6" />
+      <node id="2059109515400477512" at="74,10,75,22" concept="6" />
+      <node id="2059109515400477514" at="77,49,78,98" concept="5" />
+      <node id="2059109515400477514" at="78,98,79,47" concept="1" />
+      <node id="2059109515400477514" at="79,47,80,34" concept="5" />
+      <node id="2059109515400477514" at="80,34,81,82" concept="1" />
+      <node id="2059109515400477514" at="81,82,82,40" concept="1" />
+      <node id="2059109515400477514" at="82,40,83,34" concept="1" />
+      <node id="2059109515400477514" at="83,34,84,22" concept="6" />
+      <node id="2059109515400477516" at="86,49,87,89" concept="5" />
+      <node id="2059109515400477516" at="87,89,88,34" concept="1" />
+      <node id="2059109515400477516" at="88,34,89,50" concept="1" />
+      <node id="2059109515400477516" at="89,50,90,26" concept="5" />
+      <node id="2059109515400477516" at="90,26,91,63" concept="1" />
+      <node id="2059109515400477516" at="91,63,92,47" concept="1" />
+      <node id="2059109515400477516" at="92,47,93,73" concept="1" />
+      <node id="2059109515400477516" at="93,73,94,57" concept="5" />
+      <node id="2059109515400477516" at="95,35,96,87" concept="5" />
+      <node id="2059109515400477516" at="96,87,97,112" concept="6" />
+      <node id="2059109515400477516" at="98,10,99,22" concept="6" />
+      <node id="2059109515400477518" at="101,49,102,97" concept="5" />
+      <node id="2059109515400477518" at="102,97,103,47" concept="1" />
+      <node id="2059109515400477518" at="103,47,104,34" concept="5" />
+      <node id="2059109515400477518" at="104,34,105,82" concept="1" />
+      <node id="2059109515400477518" at="105,82,106,40" concept="1" />
+      <node id="2059109515400477518" at="106,40,107,34" concept="1" />
+      <node id="2059109515400477518" at="107,34,108,22" concept="6" />
+      <node id="2059109515400477504" at="110,48,111,88" concept="5" />
+      <node id="2059109515400477504" at="111,88,112,34" concept="1" />
+      <node id="2059109515400477504" at="112,34,113,52" concept="1" />
+      <node id="2059109515400477504" at="113,52,114,26" concept="5" />
+      <node id="2059109515400477504" at="114,26,115,102" concept="1" />
+      <node id="2059109515400477504" at="115,102,116,63" concept="1" />
+      <node id="2059109515400477504" at="117,39,118,40" concept="1" />
+      <node id="2059109515400477504" at="118,40,119,38" concept="1" />
+      <node id="2059109515400477504" at="120,5,121,73" concept="1" />
+      <node id="2059109515400477504" at="121,73,122,57" concept="5" />
+      <node id="2059109515400477504" at="123,35,124,87" concept="5" />
+      <node id="2059109515400477504" at="124,87,125,112" concept="6" />
+      <node id="2059109515400477504" at="126,10,127,22" concept="6" />
+      <node id="2059109515400477504" at="130,33,131,14" concept="10" />
+      <node id="2059109515400477504" at="133,69,134,57" concept="6" />
+      <node id="2059109515400477504" at="136,81,137,41" concept="7" />
+      <node id="2059109515400477504" at="137,41,138,129" concept="6" />
+      <node id="2059109515400477504" at="144,0,145,0" concept="2" trace="myReferencingNode" />
+      <node id="2059109515400477504" at="146,119,147,21" concept="10" />
+      <node id="2059109515400477504" at="147,21,148,42" concept="1" />
+      <node id="2059109515400477504" at="148,42,149,20" concept="1" />
+      <node id="2059109515400477504" at="152,41,153,42" concept="6" />
+      <node id="2059109515400477504" at="158,28,159,20" concept="6" />
+      <node id="2059109515400477523" at="162,53,163,91" concept="5" />
+      <node id="2059109515400477523" at="163,91,164,31" concept="1" />
+      <node id="2059109515400477523" at="164,31,165,44" concept="1" />
+      <node id="2059109515400477523" at="165,44,166,33" concept="1" />
+      <node id="2059109515400477523" at="166,33,167,42" concept="1" />
+      <node id="2059109515400477523" at="167,42,168,28" concept="5" />
+      <node id="2059109515400477523" at="168,28,169,65" concept="1" />
+      <node id="2059109515400477523" at="169,65,170,46" concept="1" />
+      <node id="2059109515400477523" at="170,46,171,75" concept="1" />
+      <node id="2059109515400477523" at="171,75,172,59" concept="5" />
+      <node id="2059109515400477523" at="173,37,174,89" concept="5" />
+      <node id="2059109515400477523" at="174,89,175,114" concept="6" />
+      <node id="2059109515400477523" at="176,12,177,24" concept="6" />
       <node id="2059109515400477504" at="22,0,24,0" concept="2" trace="myNode" />
-      <node id="2059109515400477504" at="145,0,147,0" concept="2" trace="myNode" />
+      <node id="2059109515400477504" at="142,0,144,0" concept="2" trace="myNode" />
       <node id="2059109515400477504" at="36,0,39,0" concept="4" trace="createCell#()Ljetbrains/mps/openapi/editor/cells/EditorCell;" />
-      <node id="2059109515400477504" at="133,0,136,0" concept="0" trace="_Inline_fxg4hy_a5a#()V" />
-      <node id="2059109515400477504" at="136,0,139,0" concept="4" trace="createEditorCell#(Ljetbrains/mps/openapi/editor/EditorContext;)Ljetbrains/mps/openapi/editor/cells/EditorCell;" />
-      <node id="2059109515400477504" at="155,0,158,0" concept="4" trace="createCell#()Ljetbrains/mps/openapi/editor/cells/EditorCell;" />
+      <node id="2059109515400477504" at="130,0,133,0" concept="0" trace="_Inline_fxg4hy_a5a#()V" />
+      <node id="2059109515400477504" at="133,0,136,0" concept="4" trace="createEditorCell#(Ljetbrains/mps/openapi/editor/EditorContext;)Ljetbrains/mps/openapi/editor/cells/EditorCell;" />
+      <node id="2059109515400477504" at="152,0,155,0" concept="4" trace="createCell#()Ljetbrains/mps/openapi/editor/cells/EditorCell;" />
       <node id="2059109515400477504" at="25,0,29,0" concept="0" trace="BwfAntTaskDeclaration_EditorBuilder_a#(Ljetbrains/mps/openapi/editor/EditorContext;Lorg/jetbrains/mps/openapi/model/SNode;)V" />
-      <node id="2059109515400477504" at="118,63,122,5" concept="3" />
-      <node id="2059109515400477504" at="139,0,143,0" concept="4" trace="createEditorCell#(Ljetbrains/mps/openapi/editor/EditorContext;Lorg/jetbrains/mps/openapi/model/SNode;)Ljetbrains/mps/openapi/editor/cells/EditorCell;" />
+      <node id="2059109515400477504" at="116,63,120,5" concept="3" />
+      <node id="2059109515400477504" at="136,0,140,0" concept="4" trace="createEditorCell#(Ljetbrains/mps/openapi/editor/EditorContext;Lorg/jetbrains/mps/openapi/model/SNode;)Ljetbrains/mps/openapi/editor/cells/EditorCell;" />
       <node id="2059109515400477504" at="30,0,35,0" concept="4" trace="getNode#()Lorg/jetbrains/mps/openapi/model/SNode;" />
-      <node id="2059109515400477512" at="71,59,76,22" concept="3" />
-      <node id="2059109515400477516" at="96,59,101,22" concept="3" />
-      <node id="2059109515400477504" at="125,59,130,22" concept="3" />
-      <node id="2059109515400477504" at="149,0,154,0" concept="0" trace="Inline_Builder_fxg4hy_a5a#(Ljetbrains/mps/openapi/editor/EditorContext;Lorg/jetbrains/mps/openapi/model/SNode;Lorg/jetbrains/mps/openapi/model/SNode;)V" />
-      <node id="2059109515400477504" at="159,0,164,0" concept="4" trace="getNode#()Lorg/jetbrains/mps/openapi/model/SNode;" />
-      <node id="2059109515400477523" at="176,61,181,24" concept="3" />
+      <node id="2059109515400477512" at="70,57,75,22" concept="3" />
+      <node id="2059109515400477516" at="94,57,99,22" concept="3" />
+      <node id="2059109515400477504" at="122,57,127,22" concept="3" />
+      <node id="2059109515400477504" at="146,0,151,0" concept="0" trace="Inline_Builder_fxg4hy_a5a#(Ljetbrains/mps/openapi/editor/EditorContext;Lorg/jetbrains/mps/openapi/model/SNode;Lorg/jetbrains/mps/openapi/model/SNode;)V" />
+      <node id="2059109515400477504" at="156,0,161,0" concept="4" trace="getNode#()Lorg/jetbrains/mps/openapi/model/SNode;" />
+      <node id="2059109515400477523" at="172,59,177,24" concept="3" />
       <node id="2059109515400477510" at="53,0,62,0" concept="4" trace="createConstant_fxg4hy_a0#()Ljetbrains/mps/openapi/editor/cells/EditorCell;" />
-      <node id="2059109515400477514" at="78,0,87,0" concept="4" trace="createConstant_fxg4hy_c0#()Ljetbrains/mps/openapi/editor/cells/EditorCell;" />
-      <node id="2059109515400477518" at="103,0,112,0" concept="4" trace="createConstant_fxg4hy_e0#()Ljetbrains/mps/openapi/editor/cells/EditorCell;" />
+      <node id="2059109515400477514" at="77,0,86,0" concept="4" trace="createConstant_fxg4hy_c0#()Ljetbrains/mps/openapi/editor/cells/EditorCell;" />
+      <node id="2059109515400477518" at="101,0,110,0" concept="4" trace="createConstant_fxg4hy_e0#()Ljetbrains/mps/openapi/editor/cells/EditorCell;" />
       <node id="2059109515400477504" at="40,0,53,0" concept="4" trace="createCollection_fxg4hy_a#()Ljetbrains/mps/openapi/editor/cells/EditorCell;" />
-      <node id="2059109515400477512" at="62,0,78,0" concept="4" trace="createProperty_fxg4hy_b0#()Ljetbrains/mps/openapi/editor/cells/EditorCell;" />
-      <node id="2059109515400477516" at="87,0,103,0" concept="4" trace="createProperty_fxg4hy_d0#()Ljetbrains/mps/openapi/editor/cells/EditorCell;" />
-      <node id="2059109515400477523" at="165,0,183,0" concept="4" trace="createProperty_fxg4hy_a0f0#()Ljetbrains/mps/openapi/editor/cells/EditorCell;" />
-      <node id="2059109515400477504" at="112,0,132,0" concept="4" trace="createRefCell_fxg4hy_f0#()Ljetbrains/mps/openapi/editor/cells/EditorCell;" />
+      <node id="2059109515400477512" at="62,0,77,0" concept="4" trace="createProperty_fxg4hy_b0#()Ljetbrains/mps/openapi/editor/cells/EditorCell;" />
+      <node id="2059109515400477516" at="86,0,101,0" concept="4" trace="createProperty_fxg4hy_d0#()Ljetbrains/mps/openapi/editor/cells/EditorCell;" />
+      <node id="2059109515400477523" at="162,0,179,0" concept="4" trace="createProperty_fxg4hy_a0f0#()Ljetbrains/mps/openapi/editor/cells/EditorCell;" />
+      <node id="2059109515400477504" at="110,0,129,0" concept="4" trace="createRefCell_fxg4hy_f0#()Ljetbrains/mps/openapi/editor/cells/EditorCell;" />
       <scope id="2059109515400477504" at="32,26,33,18" />
       <scope id="2059109515400477504" at="36,39,37,39" />
-      <scope id="2059109515400477504" at="133,33,134,14" />
-      <scope id="2059109515400477504" at="136,69,137,57" />
-      <scope id="2059109515400477504" at="155,41,156,42" />
-      <scope id="2059109515400477504" at="161,28,162,20" />
+      <scope id="2059109515400477504" at="130,33,131,14" />
+      <scope id="2059109515400477504" at="133,69,134,57" />
+      <scope id="2059109515400477504" at="152,41,153,42" />
+      <scope id="2059109515400477504" at="158,28,159,20" />
       <scope id="2059109515400477504" at="25,101,27,18" />
-      <scope id="2059109515400477512" at="72,35,74,94">
+      <scope id="2059109515400477512" at="71,35,73,112">
         <var name="manager" id="2059109515400477512" />
       </scope>
-      <scope id="2059109515400477516" at="97,35,99,94">
+      <scope id="2059109515400477516" at="95,35,97,112">
         <var name="manager" id="2059109515400477516" />
       </scope>
-      <scope id="2059109515400477504" at="119,39,121,38" />
-      <scope id="2059109515400477504" at="126,35,128,94">
+      <scope id="2059109515400477504" at="117,39,119,38" />
+      <scope id="2059109515400477504" at="123,35,125,112">
         <var name="manager" id="2059109515400477504" />
       </scope>
-      <scope id="2059109515400477504" at="139,81,141,129" />
-      <scope id="2059109515400477523" at="177,37,179,96">
-=======
-      <node id="2059109515400477504" at="20,79,21,63" concept="6" />
-      <node id="2059109515400477504" at="23,89,24,96" concept="5" />
-      <node id="2059109515400477504" at="24,96,25,48" concept="1" />
-      <node id="2059109515400477504" at="25,48,26,28" concept="1" />
-      <node id="2059109515400477504" at="26,28,27,81" concept="1" />
-      <node id="2059109515400477504" at="27,81,28,81" concept="1" />
-      <node id="2059109515400477504" at="28,81,29,81" concept="1" />
-      <node id="2059109515400477504" at="29,81,30,81" concept="1" />
-      <node id="2059109515400477504" at="30,81,31,81" concept="1" />
-      <node id="2059109515400477504" at="31,81,32,80" concept="1" />
-      <node id="2059109515400477504" at="32,80,33,22" concept="6" />
-      <node id="2059109515400477510" at="35,88,36,97" concept="5" />
-      <node id="2059109515400477510" at="36,97,37,47" concept="1" />
-      <node id="2059109515400477510" at="37,47,38,34" concept="5" />
-      <node id="2059109515400477510" at="38,34,39,63" concept="1" />
-      <node id="2059109515400477510" at="39,63,40,40" concept="1" />
-      <node id="2059109515400477510" at="40,40,41,34" concept="1" />
-      <node id="2059109515400477510" at="41,34,42,22" concept="6" />
-      <node id="2059109515400477512" at="44,88,45,82" concept="5" />
-      <node id="2059109515400477512" at="45,82,46,29" concept="1" />
-      <node id="2059109515400477512" at="46,29,47,42" concept="1" />
-      <node id="2059109515400477512" at="47,42,48,26" concept="5" />
-      <node id="2059109515400477512" at="48,26,49,58" concept="1" />
-      <node id="2059109515400477512" at="49,58,50,42" concept="1" />
-      <node id="2059109515400477512" at="50,42,51,73" concept="1" />
-      <node id="2059109515400477512" at="51,73,52,57" concept="5" />
-      <node id="2059109515400477512" at="53,35,54,82" concept="5" />
-      <node id="2059109515400477512" at="54,82,55,112" concept="6" />
-      <node id="2059109515400477512" at="56,10,57,22" concept="6" />
-      <node id="2059109515400477514" at="59,88,60,91" concept="5" />
-      <node id="2059109515400477514" at="60,91,61,47" concept="1" />
-      <node id="2059109515400477514" at="61,47,62,34" concept="5" />
-      <node id="2059109515400477514" at="62,34,63,63" concept="1" />
-      <node id="2059109515400477514" at="63,63,64,40" concept="1" />
-      <node id="2059109515400477514" at="64,40,65,34" concept="1" />
-      <node id="2059109515400477514" at="65,34,66,22" concept="6" />
-      <node id="2059109515400477516" at="68,88,69,82" concept="5" />
-      <node id="2059109515400477516" at="69,82,70,34" concept="1" />
-      <node id="2059109515400477516" at="70,34,71,50" concept="1" />
-      <node id="2059109515400477516" at="71,50,72,26" concept="5" />
-      <node id="2059109515400477516" at="72,26,73,58" concept="1" />
-      <node id="2059109515400477516" at="73,58,74,47" concept="1" />
-      <node id="2059109515400477516" at="74,47,75,73" concept="1" />
-      <node id="2059109515400477516" at="75,73,76,57" concept="5" />
-      <node id="2059109515400477516" at="77,35,78,82" concept="5" />
-      <node id="2059109515400477516" at="78,82,79,112" concept="6" />
-      <node id="2059109515400477516" at="80,10,81,22" concept="6" />
-      <node id="2059109515400477518" at="83,88,84,90" concept="5" />
-      <node id="2059109515400477518" at="84,90,85,47" concept="1" />
-      <node id="2059109515400477518" at="85,47,86,34" concept="5" />
-      <node id="2059109515400477518" at="86,34,87,63" concept="1" />
-      <node id="2059109515400477518" at="87,63,88,40" concept="1" />
-      <node id="2059109515400477518" at="88,40,89,34" concept="1" />
-      <node id="2059109515400477518" at="89,34,90,22" concept="6" />
-      <node id="2059109515400477504" at="92,87,93,81" concept="5" />
-      <node id="2059109515400477504" at="93,81,94,34" concept="1" />
-      <node id="2059109515400477504" at="94,34,95,52" concept="1" />
-      <node id="2059109515400477504" at="95,52,96,26" concept="5" />
-      <node id="2059109515400477504" at="96,26,97,93" concept="1" />
-      <node id="2059109515400477504" at="97,93,98,58" concept="1" />
-      <node id="2059109515400477504" at="99,39,100,40" concept="1" />
-      <node id="2059109515400477504" at="100,40,101,38" concept="1" />
-      <node id="2059109515400477504" at="102,5,103,73" concept="1" />
-      <node id="2059109515400477504" at="103,73,104,57" concept="5" />
-      <node id="2059109515400477504" at="105,35,106,82" concept="5" />
-      <node id="2059109515400477504" at="106,82,107,112" concept="6" />
-      <node id="2059109515400477504" at="108,10,109,22" concept="6" />
-      <node id="2059109515400477521" at="112,33,113,14" concept="9" />
-      <node id="2059109515400477521" at="115,69,116,67" concept="6" />
-      <node id="2059109515400477521" at="118,81,119,66" concept="6" />
-      <node id="2059109515400477523" at="121,92,122,84" concept="5" />
-      <node id="2059109515400477523" at="122,84,123,31" concept="1" />
-      <node id="2059109515400477523" at="123,31,124,44" concept="1" />
-      <node id="2059109515400477523" at="124,44,125,33" concept="1" />
-      <node id="2059109515400477523" at="125,33,126,42" concept="1" />
-      <node id="2059109515400477523" at="126,42,127,28" concept="5" />
-      <node id="2059109515400477523" at="127,28,128,60" concept="1" />
-      <node id="2059109515400477523" at="128,60,129,46" concept="1" />
-      <node id="2059109515400477523" at="129,46,130,75" concept="1" />
-      <node id="2059109515400477523" at="130,75,131,59" concept="5" />
-      <node id="2059109515400477523" at="132,37,133,84" concept="5" />
-      <node id="2059109515400477523" at="133,84,134,114" concept="6" />
-      <node id="2059109515400477523" at="135,12,136,24" concept="6" />
-      <node id="2059109515400477504" at="20,0,23,0" concept="4" trace="createEditorCell#(Ljetbrains/mps/openapi/editor/EditorContext;Lorg/jetbrains/mps/openapi/model/SNode;)Ljetbrains/mps/openapi/editor/cells/EditorCell;" />
-      <node id="2059109515400477521" at="112,0,115,0" concept="0" trace="_Inline_fxg4hy_a5a#()V" />
-      <node id="2059109515400477521" at="115,0,118,0" concept="4" trace="createEditorCell#(Ljetbrains/mps/openapi/editor/EditorContext;)Ljetbrains/mps/openapi/editor/cells/EditorCell;" />
-      <node id="2059109515400477521" at="118,0,121,0" concept="4" trace="createEditorCell#(Ljetbrains/mps/openapi/editor/EditorContext;Lorg/jetbrains/mps/openapi/model/SNode;)Ljetbrains/mps/openapi/editor/cells/EditorCell;" />
-      <node id="2059109515400477504" at="98,58,102,5" concept="3" />
-      <node id="2059109515400477512" at="52,57,57,22" concept="3" />
-      <node id="2059109515400477516" at="76,57,81,22" concept="3" />
-      <node id="2059109515400477504" at="104,57,109,22" concept="3" />
-      <node id="2059109515400477523" at="131,59,136,24" concept="3" />
-      <node id="2059109515400477510" at="35,0,44,0" concept="4" trace="createConstant_fxg4hy_a0#(Ljetbrains/mps/openapi/editor/EditorContext;Lorg/jetbrains/mps/openapi/model/SNode;)Ljetbrains/mps/openapi/editor/cells/EditorCell;" />
-      <node id="2059109515400477514" at="59,0,68,0" concept="4" trace="createConstant_fxg4hy_c0#(Ljetbrains/mps/openapi/editor/EditorContext;Lorg/jetbrains/mps/openapi/model/SNode;)Ljetbrains/mps/openapi/editor/cells/EditorCell;" />
-      <node id="2059109515400477518" at="83,0,92,0" concept="4" trace="createConstant_fxg4hy_e0#(Ljetbrains/mps/openapi/editor/EditorContext;Lorg/jetbrains/mps/openapi/model/SNode;)Ljetbrains/mps/openapi/editor/cells/EditorCell;" />
-      <node id="2059109515400477504" at="23,0,35,0" concept="4" trace="createCollection_fxg4hy_a#(Ljetbrains/mps/openapi/editor/EditorContext;Lorg/jetbrains/mps/openapi/model/SNode;)Ljetbrains/mps/openapi/editor/cells/EditorCell;" />
-      <node id="2059109515400477512" at="44,0,59,0" concept="4" trace="createProperty_fxg4hy_b0#(Ljetbrains/mps/openapi/editor/EditorContext;Lorg/jetbrains/mps/openapi/model/SNode;)Ljetbrains/mps/openapi/editor/cells/EditorCell;" />
-      <node id="2059109515400477516" at="68,0,83,0" concept="4" trace="createProperty_fxg4hy_d0#(Ljetbrains/mps/openapi/editor/EditorContext;Lorg/jetbrains/mps/openapi/model/SNode;)Ljetbrains/mps/openapi/editor/cells/EditorCell;" />
-      <node id="2059109515400477523" at="121,0,138,0" concept="4" trace="createProperty_fxg4hy_a0f0#(Ljetbrains/mps/openapi/editor/EditorContext;Lorg/jetbrains/mps/openapi/model/SNode;)Ljetbrains/mps/openapi/editor/cells/EditorCell;" />
-      <node id="2059109515400477504" at="92,0,111,0" concept="4" trace="createRefCell_fxg4hy_f0#(Ljetbrains/mps/openapi/editor/EditorContext;Lorg/jetbrains/mps/openapi/model/SNode;)Ljetbrains/mps/openapi/editor/cells/EditorCell;" />
-      <scope id="2059109515400477504" at="20,79,21,63" />
-      <scope id="2059109515400477521" at="112,33,113,14" />
-      <scope id="2059109515400477521" at="115,69,116,67" />
-      <scope id="2059109515400477521" at="118,81,119,66" />
-      <scope id="2059109515400477512" at="53,35,55,112">
-        <var name="manager" id="2059109515400477512" />
-      </scope>
-      <scope id="2059109515400477516" at="77,35,79,112">
-        <var name="manager" id="2059109515400477516" />
-      </scope>
-      <scope id="2059109515400477504" at="99,39,101,38" />
-      <scope id="2059109515400477504" at="105,35,107,112">
-        <var name="manager" id="2059109515400477504" />
-      </scope>
-      <scope id="2059109515400477523" at="132,37,134,114">
->>>>>>> bd830ede
+      <scope id="2059109515400477504" at="136,81,138,129" />
+      <scope id="2059109515400477523" at="173,37,175,114">
         <var name="manager" id="2059109515400477523" />
       </scope>
       <scope id="2059109515400477504" at="36,0,39,0" />
-      <scope id="2059109515400477504" at="133,0,136,0" />
-      <scope id="2059109515400477504" at="136,0,139,0">
+      <scope id="2059109515400477504" at="130,0,133,0" />
+      <scope id="2059109515400477504" at="133,0,136,0">
         <var name="editorContext" id="2059109515400477504" />
       </scope>
-      <scope id="2059109515400477504" at="149,119,152,20" />
-      <scope id="2059109515400477504" at="155,0,158,0" />
+      <scope id="2059109515400477504" at="146,119,149,20" />
+      <scope id="2059109515400477504" at="152,0,155,0" />
       <scope id="2059109515400477504" at="25,0,29,0">
         <var name="context" id="2059109515400477504" />
         <var name="node" id="2059109515400477504" />
       </scope>
-<<<<<<< HEAD
-      <scope id="2059109515400477504" at="139,0,143,0">
+      <scope id="2059109515400477504" at="136,0,140,0">
         <var name="editorContext" id="2059109515400477504" />
         <var name="node" id="2059109515400477504" />
       </scope>
       <scope id="2059109515400477504" at="30,0,35,0" />
-      <scope id="2059109515400477504" at="149,0,154,0">
+      <scope id="2059109515400477504" at="146,0,151,0">
         <var name="context" id="2059109515400477504" />
         <var name="node" id="2059109515400477504" />
         <var name="referencingNode" id="2059109515400477504" />
-=======
-      <scope id="2059109515400477521" at="112,0,115,0" />
-      <scope id="2059109515400477521" at="115,0,118,0">
-        <var name="editorContext" id="2059109515400477521" />
-      </scope>
-      <scope id="2059109515400477521" at="118,0,121,0">
-        <var name="editorContext" id="2059109515400477521" />
-        <var name="node" id="2059109515400477521" />
->>>>>>> bd830ede
-      </scope>
-      <scope id="2059109515400477504" at="159,0,164,0" />
+      </scope>
+      <scope id="2059109515400477504" at="156,0,161,0" />
       <scope id="2059109515400477510" at="53,49,60,22">
         <var name="editorCell" id="2059109515400477510" />
         <var name="style" id="2059109515400477510" />
       </scope>
-<<<<<<< HEAD
-      <scope id="2059109515400477514" at="78,49,85,22">
+      <scope id="2059109515400477514" at="77,49,84,22">
         <var name="editorCell" id="2059109515400477514" />
         <var name="style" id="2059109515400477514" />
       </scope>
-      <scope id="2059109515400477518" at="103,49,110,22">
+      <scope id="2059109515400477518" at="101,49,108,22">
         <var name="editorCell" id="2059109515400477518" />
         <var name="style" id="2059109515400477518" />
       </scope>
       <scope id="2059109515400477510" at="53,0,62,0" />
-      <scope id="2059109515400477514" at="78,0,87,0" />
-      <scope id="2059109515400477518" at="103,0,112,0" />
+      <scope id="2059109515400477514" at="77,0,86,0" />
+      <scope id="2059109515400477518" at="101,0,110,0" />
       <scope id="2059109515400477504" at="40,50,51,22">
         <var name="editorCell" id="2059109515400477504" />
       </scope>
       <scope id="2059109515400477504" at="40,0,53,0" />
-      <scope id="2059109515400477512" at="62,49,76,22">
-=======
-      <scope id="2059109515400477514" at="59,88,66,22">
-        <var name="editorCell" id="2059109515400477514" />
-        <var name="style" id="2059109515400477514" />
-      </scope>
-      <scope id="2059109515400477518" at="83,88,90,22">
-        <var name="editorCell" id="2059109515400477518" />
-        <var name="style" id="2059109515400477518" />
-      </scope>
-      <scope id="2059109515400477510" at="35,0,44,0">
-        <var name="editorContext" id="2059109515400477510" />
-        <var name="node" id="2059109515400477510" />
-      </scope>
-      <scope id="2059109515400477514" at="59,0,68,0">
-        <var name="editorContext" id="2059109515400477514" />
-        <var name="node" id="2059109515400477514" />
-      </scope>
-      <scope id="2059109515400477518" at="83,0,92,0">
-        <var name="editorContext" id="2059109515400477518" />
-        <var name="node" id="2059109515400477518" />
-      </scope>
-      <scope id="2059109515400477504" at="23,89,33,22">
-        <var name="editorCell" id="2059109515400477504" />
-      </scope>
-      <scope id="2059109515400477504" at="23,0,35,0">
-        <var name="editorContext" id="2059109515400477504" />
-        <var name="node" id="2059109515400477504" />
-      </scope>
-      <scope id="2059109515400477512" at="44,88,57,22">
->>>>>>> bd830ede
+      <scope id="2059109515400477512" at="62,49,75,22">
         <var name="attributeConcept" id="2059109515400477512" />
         <var name="editorCell" id="2059109515400477512" />
         <var name="provider" id="2059109515400477512" />
       </scope>
-<<<<<<< HEAD
-      <scope id="2059109515400477516" at="87,49,101,22">
-=======
-      <scope id="2059109515400477516" at="68,88,81,22">
->>>>>>> bd830ede
+      <scope id="2059109515400477516" at="86,49,99,22">
         <var name="attributeConcept" id="2059109515400477516" />
         <var name="editorCell" id="2059109515400477516" />
         <var name="provider" id="2059109515400477516" />
       </scope>
-<<<<<<< HEAD
-      <scope id="2059109515400477512" at="62,0,78,0" />
-      <scope id="2059109515400477516" at="87,0,103,0" />
-      <scope id="2059109515400477523" at="165,53,181,24">
-=======
-      <scope id="2059109515400477512" at="44,0,59,0">
-        <var name="editorContext" id="2059109515400477512" />
-        <var name="node" id="2059109515400477512" />
-      </scope>
-      <scope id="2059109515400477516" at="68,0,83,0">
-        <var name="editorContext" id="2059109515400477516" />
-        <var name="node" id="2059109515400477516" />
-      </scope>
-      <scope id="2059109515400477523" at="121,92,136,24">
->>>>>>> bd830ede
+      <scope id="2059109515400477512" at="62,0,77,0" />
+      <scope id="2059109515400477516" at="86,0,101,0" />
+      <scope id="2059109515400477523" at="162,53,177,24">
         <var name="attributeConcept" id="2059109515400477523" />
         <var name="editorCell" id="2059109515400477523" />
         <var name="provider" id="2059109515400477523" />
       </scope>
-<<<<<<< HEAD
-      <scope id="2059109515400477504" at="112,48,130,22">
-=======
-      <scope id="2059109515400477504" at="92,87,109,22">
->>>>>>> bd830ede
+      <scope id="2059109515400477504" at="110,48,127,22">
         <var name="attributeConcept" id="2059109515400477504" />
         <var name="editorCell" id="2059109515400477504" />
         <var name="provider" id="2059109515400477504" />
       </scope>
-<<<<<<< HEAD
-      <scope id="2059109515400477523" at="165,0,183,0" />
-      <scope id="2059109515400477504" at="112,0,132,0" />
-      <unit id="2059109515400477504" at="132,0,144,0" name="jetbrains.mps.build.workflow.editor.BwfAntTaskDeclaration_EditorBuilder_a$_Inline_fxg4hy_a5a" />
-      <unit id="2059109515400477504" at="144,0,184,0" name="jetbrains.mps.build.workflow.editor.BwfAntTaskDeclaration_EditorBuilder_a$Inline_Builder_fxg4hy_a5a" />
-      <unit id="2059109515400477504" at="21,0,185,0" name="jetbrains.mps.build.workflow.editor.BwfAntTaskDeclaration_EditorBuilder_a" />
-=======
-      <scope id="2059109515400477523" at="121,0,138,0">
-        <var name="editorContext" id="2059109515400477523" />
-        <var name="node" id="2059109515400477523" />
-      </scope>
-      <scope id="2059109515400477504" at="92,0,111,0">
-        <var name="editorContext" id="2059109515400477504" />
-        <var name="node" id="2059109515400477504" />
-      </scope>
-      <unit id="2059109515400477521" at="111,0,139,0" name="jetbrains.mps.build.workflow.editor.BwfAntTaskDeclaration_Editor$_Inline_fxg4hy_a5a" />
-      <unit id="2059109515400477504" at="19,0,140,0" name="jetbrains.mps.build.workflow.editor.BwfAntTaskDeclaration_Editor" />
->>>>>>> bd830ede
+      <scope id="2059109515400477523" at="162,0,179,0" />
+      <scope id="2059109515400477504" at="110,0,129,0" />
+      <unit id="2059109515400477504" at="129,0,141,0" name="jetbrains.mps.build.workflow.editor.BwfAntTaskDeclaration_EditorBuilder_a$_Inline_fxg4hy_a5a" />
+      <unit id="2059109515400477504" at="141,0,180,0" name="jetbrains.mps.build.workflow.editor.BwfAntTaskDeclaration_EditorBuilder_a$Inline_Builder_fxg4hy_a5a" />
+      <unit id="2059109515400477504" at="21,0,181,0" name="jetbrains.mps.build.workflow.editor.BwfAntTaskDeclaration_EditorBuilder_a" />
     </file>
   </root>
   <root nodeRef="r:1267752b-a233-4432-a848-3e68e0ea0db1(jetbrains.mps.build.workflow.editor)/244868996532667536">
@@ -1784,7 +1328,6 @@
   </root>
   <root nodeRef="r:1267752b-a233-4432-a848-3e68e0ea0db1(jetbrains.mps.build.workflow.editor)/2529023923283158039">
     <file name="BwfAntTaskBundleDeclaration_Editor.java">
-<<<<<<< HEAD
       <node id="2529023923283158039" at="11,79,12,93" concept="6" />
       <node id="2529023923283158039" at="11,0,14,0" concept="4" trace="createEditorCell#(Ljetbrains/mps/openapi/editor/EditorContext;Lorg/jetbrains/mps/openapi/model/SNode;)Ljetbrains/mps/openapi/editor/cells/EditorCell;" />
       <scope id="2529023923283158039" at="11,79,12,93" />
@@ -1831,227 +1374,114 @@
       <node id="2529023923282826435" at="75,63,76,46" concept="1" />
       <node id="2529023923282826435" at="76,46,77,73" concept="1" />
       <node id="2529023923282826435" at="77,73,78,57" concept="5" />
-      <node id="2529023923282826435" at="78,57,79,59" concept="5" />
-      <node id="2529023923282826435" at="80,35,81,87" concept="5" />
-      <node id="2529023923282826435" at="81,87,82,94" concept="6" />
-      <node id="2529023923282826435" at="83,10,84,22" concept="6" />
-      <node id="2529023923283158055" at="86,49,87,97" concept="5" />
-      <node id="2529023923283158055" at="87,97,88,47" concept="1" />
-      <node id="2529023923283158055" at="88,47,89,34" concept="5" />
-      <node id="2529023923283158055" at="89,34,90,82" concept="1" />
-      <node id="2529023923283158055" at="90,82,91,40" concept="1" />
-      <node id="2529023923283158055" at="91,40,92,34" concept="1" />
-      <node id="2529023923283158055" at="92,34,93,22" concept="6" />
-      <node id="2529023923283158039" at="95,48,96,88" concept="5" />
-      <node id="2529023923283158039" at="96,88,97,34" concept="1" />
-      <node id="2529023923283158039" at="97,34,98,52" concept="1" />
-      <node id="2529023923283158039" at="98,52,99,26" concept="5" />
-      <node id="2529023923283158039" at="99,26,100,108" concept="1" />
-      <node id="2529023923283158039" at="100,108,101,63" concept="1" />
-      <node id="2529023923283158039" at="102,39,103,40" concept="1" />
-      <node id="2529023923283158039" at="103,40,104,38" concept="1" />
-      <node id="2529023923283158039" at="105,5,106,73" concept="1" />
-      <node id="2529023923283158039" at="106,73,107,57" concept="5" />
-      <node id="2529023923283158039" at="107,57,108,59" concept="5" />
-      <node id="2529023923283158039" at="109,35,110,87" concept="5" />
-      <node id="2529023923283158039" at="110,87,111,94" concept="6" />
-      <node id="2529023923283158039" at="112,10,113,22" concept="6" />
-      <node id="2529023923283158039" at="116,33,117,14" concept="10" />
-      <node id="2529023923283158039" at="119,69,120,57" concept="6" />
-      <node id="2529023923283158039" at="122,81,123,41" concept="7" />
-      <node id="2529023923283158039" at="123,41,124,135" concept="6" />
-      <node id="2529023923283158039" at="130,0,131,0" concept="2" trace="myReferencingNode" />
-      <node id="2529023923283158039" at="132,119,133,21" concept="10" />
-      <node id="2529023923283158039" at="133,21,134,42" concept="1" />
-      <node id="2529023923283158039" at="134,42,135,20" concept="1" />
-      <node id="2529023923283158039" at="138,41,139,42" concept="6" />
-      <node id="2529023923283158039" at="144,28,145,20" concept="6" />
-      <node id="2529023923283158058" at="148,53,149,91" concept="5" />
-      <node id="2529023923283158058" at="149,91,150,31" concept="1" />
-      <node id="2529023923283158058" at="150,31,151,44" concept="1" />
-      <node id="2529023923283158058" at="151,44,152,33" concept="1" />
-      <node id="2529023923283158058" at="152,33,153,42" concept="1" />
-      <node id="2529023923283158058" at="153,42,154,28" concept="5" />
-      <node id="2529023923283158058" at="154,28,155,65" concept="1" />
-      <node id="2529023923283158058" at="155,65,156,44" concept="1" />
-      <node id="2529023923283158058" at="156,44,157,75" concept="1" />
-      <node id="2529023923283158058" at="157,75,158,59" concept="5" />
-      <node id="2529023923283158058" at="158,59,159,61" concept="5" />
-      <node id="2529023923283158058" at="160,37,161,89" concept="5" />
-      <node id="2529023923283158058" at="161,89,162,96" concept="6" />
-      <node id="2529023923283158058" at="163,12,164,24" concept="6" />
+      <node id="2529023923282826435" at="79,35,80,87" concept="5" />
+      <node id="2529023923282826435" at="80,87,81,112" concept="6" />
+      <node id="2529023923282826435" at="82,10,83,22" concept="6" />
+      <node id="2529023923283158055" at="85,49,86,97" concept="5" />
+      <node id="2529023923283158055" at="86,97,87,47" concept="1" />
+      <node id="2529023923283158055" at="87,47,88,34" concept="5" />
+      <node id="2529023923283158055" at="88,34,89,82" concept="1" />
+      <node id="2529023923283158055" at="89,82,90,40" concept="1" />
+      <node id="2529023923283158055" at="90,40,91,34" concept="1" />
+      <node id="2529023923283158055" at="91,34,92,22" concept="6" />
+      <node id="2529023923283158039" at="94,48,95,88" concept="5" />
+      <node id="2529023923283158039" at="95,88,96,34" concept="1" />
+      <node id="2529023923283158039" at="96,34,97,52" concept="1" />
+      <node id="2529023923283158039" at="97,52,98,26" concept="5" />
+      <node id="2529023923283158039" at="98,26,99,108" concept="1" />
+      <node id="2529023923283158039" at="99,108,100,63" concept="1" />
+      <node id="2529023923283158039" at="101,39,102,40" concept="1" />
+      <node id="2529023923283158039" at="102,40,103,38" concept="1" />
+      <node id="2529023923283158039" at="104,5,105,73" concept="1" />
+      <node id="2529023923283158039" at="105,73,106,57" concept="5" />
+      <node id="2529023923283158039" at="107,35,108,87" concept="5" />
+      <node id="2529023923283158039" at="108,87,109,112" concept="6" />
+      <node id="2529023923283158039" at="110,10,111,22" concept="6" />
+      <node id="2529023923283158039" at="114,33,115,14" concept="10" />
+      <node id="2529023923283158039" at="117,69,118,57" concept="6" />
+      <node id="2529023923283158039" at="120,81,121,41" concept="7" />
+      <node id="2529023923283158039" at="121,41,122,135" concept="6" />
+      <node id="2529023923283158039" at="128,0,129,0" concept="2" trace="myReferencingNode" />
+      <node id="2529023923283158039" at="130,119,131,21" concept="10" />
+      <node id="2529023923283158039" at="131,21,132,42" concept="1" />
+      <node id="2529023923283158039" at="132,42,133,20" concept="1" />
+      <node id="2529023923283158039" at="136,41,137,42" concept="6" />
+      <node id="2529023923283158039" at="142,28,143,20" concept="6" />
+      <node id="2529023923283158058" at="146,53,147,91" concept="5" />
+      <node id="2529023923283158058" at="147,91,148,31" concept="1" />
+      <node id="2529023923283158058" at="148,31,149,44" concept="1" />
+      <node id="2529023923283158058" at="149,44,150,33" concept="1" />
+      <node id="2529023923283158058" at="150,33,151,42" concept="1" />
+      <node id="2529023923283158058" at="151,42,152,28" concept="5" />
+      <node id="2529023923283158058" at="152,28,153,65" concept="1" />
+      <node id="2529023923283158058" at="153,65,154,44" concept="1" />
+      <node id="2529023923283158058" at="154,44,155,75" concept="1" />
+      <node id="2529023923283158058" at="155,75,156,59" concept="5" />
+      <node id="2529023923283158058" at="157,37,158,89" concept="5" />
+      <node id="2529023923283158058" at="158,89,159,114" concept="6" />
+      <node id="2529023923283158058" at="160,12,161,24" concept="6" />
       <node id="2529023923283158039" at="22,0,24,0" concept="2" trace="myNode" />
-      <node id="2529023923283158039" at="128,0,130,0" concept="2" trace="myNode" />
+      <node id="2529023923283158039" at="126,0,128,0" concept="2" trace="myNode" />
       <node id="2529023923283158039" at="36,0,39,0" concept="4" trace="createCell#()Ljetbrains/mps/openapi/editor/cells/EditorCell;" />
-      <node id="2529023923283158039" at="116,0,119,0" concept="0" trace="_Inline_p1xf3r_a4a#()V" />
-      <node id="2529023923283158039" at="119,0,122,0" concept="4" trace="createEditorCell#(Ljetbrains/mps/openapi/editor/EditorContext;)Ljetbrains/mps/openapi/editor/cells/EditorCell;" />
-      <node id="2529023923283158039" at="138,0,141,0" concept="4" trace="createCell#()Ljetbrains/mps/openapi/editor/cells/EditorCell;" />
+      <node id="2529023923283158039" at="114,0,117,0" concept="0" trace="_Inline_p1xf3r_a4a#()V" />
+      <node id="2529023923283158039" at="117,0,120,0" concept="4" trace="createEditorCell#(Ljetbrains/mps/openapi/editor/EditorContext;)Ljetbrains/mps/openapi/editor/cells/EditorCell;" />
+      <node id="2529023923283158039" at="136,0,139,0" concept="4" trace="createCell#()Ljetbrains/mps/openapi/editor/cells/EditorCell;" />
       <node id="2529023923283158039" at="25,0,29,0" concept="0" trace="BwfAntTaskBundleDeclaration_EditorBuilder_a#(Ljetbrains/mps/openapi/editor/EditorContext;Lorg/jetbrains/mps/openapi/model/SNode;)V" />
-      <node id="2529023923283158039" at="101,63,105,5" concept="3" />
-      <node id="2529023923283158039" at="122,0,126,0" concept="4" trace="createEditorCell#(Ljetbrains/mps/openapi/editor/EditorContext;Lorg/jetbrains/mps/openapi/model/SNode;)Ljetbrains/mps/openapi/editor/cells/EditorCell;" />
+      <node id="2529023923283158039" at="100,63,104,5" concept="3" />
+      <node id="2529023923283158039" at="120,0,124,0" concept="4" trace="createEditorCell#(Ljetbrains/mps/openapi/editor/EditorContext;Lorg/jetbrains/mps/openapi/model/SNode;)Ljetbrains/mps/openapi/editor/cells/EditorCell;" />
       <node id="2529023923283158039" at="30,0,35,0" concept="4" trace="getNode#()Lorg/jetbrains/mps/openapi/model/SNode;" />
-      <node id="2529023923282826435" at="79,59,84,22" concept="3" />
-      <node id="2529023923283158039" at="108,59,113,22" concept="3" />
-      <node id="2529023923283158039" at="132,0,137,0" concept="0" trace="Inline_Builder_p1xf3r_a4a#(Ljetbrains/mps/openapi/editor/EditorContext;Lorg/jetbrains/mps/openapi/model/SNode;Lorg/jetbrains/mps/openapi/model/SNode;)V" />
-      <node id="2529023923283158039" at="142,0,147,0" concept="4" trace="getNode#()Lorg/jetbrains/mps/openapi/model/SNode;" />
-      <node id="2529023923283158058" at="159,61,164,24" concept="3" />
+      <node id="2529023923282826435" at="78,57,83,22" concept="3" />
+      <node id="2529023923283158039" at="106,57,111,22" concept="3" />
+      <node id="2529023923283158039" at="130,0,135,0" concept="0" trace="Inline_Builder_p1xf3r_a4a#(Ljetbrains/mps/openapi/editor/EditorContext;Lorg/jetbrains/mps/openapi/model/SNode;Lorg/jetbrains/mps/openapi/model/SNode;)V" />
+      <node id="2529023923283158039" at="140,0,145,0" concept="4" trace="getNode#()Lorg/jetbrains/mps/openapi/model/SNode;" />
+      <node id="2529023923283158058" at="156,59,161,24" concept="3" />
       <node id="3068598563201800617" at="52,0,61,0" concept="4" trace="createConstant_p1xf3r_a0#()Ljetbrains/mps/openapi/editor/cells/EditorCell;" />
       <node id="2529023923282826434" at="61,0,70,0" concept="4" trace="createConstant_p1xf3r_b0#()Ljetbrains/mps/openapi/editor/cells/EditorCell;" />
-      <node id="2529023923283158055" at="86,0,95,0" concept="4" trace="createConstant_p1xf3r_d0#()Ljetbrains/mps/openapi/editor/cells/EditorCell;" />
+      <node id="2529023923283158055" at="85,0,94,0" concept="4" trace="createConstant_p1xf3r_d0#()Ljetbrains/mps/openapi/editor/cells/EditorCell;" />
       <node id="2529023923283158039" at="40,0,52,0" concept="4" trace="createCollection_p1xf3r_a#()Ljetbrains/mps/openapi/editor/cells/EditorCell;" />
-      <node id="2529023923282826435" at="70,0,86,0" concept="4" trace="createProperty_p1xf3r_c0#()Ljetbrains/mps/openapi/editor/cells/EditorCell;" />
-      <node id="2529023923283158058" at="148,0,166,0" concept="4" trace="createProperty_p1xf3r_a0e0#()Ljetbrains/mps/openapi/editor/cells/EditorCell;" />
-      <node id="2529023923283158039" at="95,0,115,0" concept="4" trace="createRefCell_p1xf3r_e0#()Ljetbrains/mps/openapi/editor/cells/EditorCell;" />
+      <node id="2529023923282826435" at="70,0,85,0" concept="4" trace="createProperty_p1xf3r_c0#()Ljetbrains/mps/openapi/editor/cells/EditorCell;" />
+      <node id="2529023923283158058" at="146,0,163,0" concept="4" trace="createProperty_p1xf3r_a0e0#()Ljetbrains/mps/openapi/editor/cells/EditorCell;" />
+      <node id="2529023923283158039" at="94,0,113,0" concept="4" trace="createRefCell_p1xf3r_e0#()Ljetbrains/mps/openapi/editor/cells/EditorCell;" />
       <scope id="2529023923283158039" at="32,26,33,18" />
       <scope id="2529023923283158039" at="36,39,37,39" />
-      <scope id="2529023923283158039" at="116,33,117,14" />
-      <scope id="2529023923283158039" at="119,69,120,57" />
-      <scope id="2529023923283158039" at="138,41,139,42" />
-      <scope id="2529023923283158039" at="144,28,145,20" />
+      <scope id="2529023923283158039" at="114,33,115,14" />
+      <scope id="2529023923283158039" at="117,69,118,57" />
+      <scope id="2529023923283158039" at="136,41,137,42" />
+      <scope id="2529023923283158039" at="142,28,143,20" />
       <scope id="2529023923283158039" at="25,107,27,18" />
-      <scope id="2529023923282826435" at="80,35,82,94">
+      <scope id="2529023923282826435" at="79,35,81,112">
         <var name="manager" id="2529023923282826435" />
       </scope>
-      <scope id="2529023923283158039" at="102,39,104,38" />
-      <scope id="2529023923283158039" at="109,35,111,94">
+      <scope id="2529023923283158039" at="101,39,103,38" />
+      <scope id="2529023923283158039" at="107,35,109,112">
         <var name="manager" id="2529023923283158039" />
       </scope>
-      <scope id="2529023923283158039" at="122,81,124,135" />
-      <scope id="2529023923283158058" at="160,37,162,96">
-=======
-      <node id="2529023923283158039" at="20,79,21,63" concept="6" />
-      <node id="2529023923283158039" at="23,89,24,96" concept="5" />
-      <node id="2529023923283158039" at="24,96,25,48" concept="1" />
-      <node id="2529023923283158039" at="25,48,26,28" concept="1" />
-      <node id="2529023923283158039" at="26,28,27,81" concept="1" />
-      <node id="2529023923283158039" at="27,81,28,81" concept="1" />
-      <node id="2529023923283158039" at="28,81,29,81" concept="1" />
-      <node id="2529023923283158039" at="29,81,30,81" concept="1" />
-      <node id="2529023923283158039" at="30,81,31,80" concept="1" />
-      <node id="2529023923283158039" at="31,80,32,22" concept="6" />
-      <node id="3068598563201800617" at="34,88,35,101" concept="5" />
-      <node id="3068598563201800617" at="35,101,36,47" concept="1" />
-      <node id="3068598563201800617" at="36,47,37,34" concept="5" />
-      <node id="3068598563201800617" at="37,34,38,63" concept="1" />
-      <node id="3068598563201800617" at="38,63,39,40" concept="1" />
-      <node id="3068598563201800617" at="39,40,40,34" concept="1" />
-      <node id="3068598563201800617" at="40,34,41,22" concept="6" />
-      <node id="2529023923282826434" at="43,88,44,94" concept="5" />
-      <node id="2529023923282826434" at="44,94,45,47" concept="1" />
-      <node id="2529023923282826434" at="45,47,46,34" concept="5" />
-      <node id="2529023923282826434" at="46,34,47,63" concept="1" />
-      <node id="2529023923282826434" at="47,63,48,40" concept="1" />
-      <node id="2529023923282826434" at="48,40,49,34" concept="1" />
-      <node id="2529023923282826434" at="49,34,50,22" concept="6" />
-      <node id="2529023923282826435" at="52,88,53,82" concept="5" />
-      <node id="2529023923282826435" at="53,82,54,33" concept="1" />
-      <node id="2529023923282826435" at="54,33,55,52" concept="1" />
-      <node id="2529023923282826435" at="55,52,56,26" concept="5" />
-      <node id="2529023923282826435" at="56,26,57,58" concept="1" />
-      <node id="2529023923282826435" at="57,58,58,46" concept="1" />
-      <node id="2529023923282826435" at="58,46,59,73" concept="1" />
-      <node id="2529023923282826435" at="59,73,60,57" concept="5" />
-      <node id="2529023923282826435" at="61,35,62,82" concept="5" />
-      <node id="2529023923282826435" at="62,82,63,112" concept="6" />
-      <node id="2529023923282826435" at="64,10,65,22" concept="6" />
-      <node id="2529023923283158055" at="67,88,68,90" concept="5" />
-      <node id="2529023923283158055" at="68,90,69,47" concept="1" />
-      <node id="2529023923283158055" at="69,47,70,34" concept="5" />
-      <node id="2529023923283158055" at="70,34,71,63" concept="1" />
-      <node id="2529023923283158055" at="71,63,72,40" concept="1" />
-      <node id="2529023923283158055" at="72,40,73,34" concept="1" />
-      <node id="2529023923283158055" at="73,34,74,22" concept="6" />
-      <node id="2529023923283158039" at="76,87,77,81" concept="5" />
-      <node id="2529023923283158039" at="77,81,78,34" concept="1" />
-      <node id="2529023923283158039" at="78,34,79,52" concept="1" />
-      <node id="2529023923283158039" at="79,52,80,26" concept="5" />
-      <node id="2529023923283158039" at="80,26,81,99" concept="1" />
-      <node id="2529023923283158039" at="81,99,82,58" concept="1" />
-      <node id="2529023923283158039" at="83,39,84,40" concept="1" />
-      <node id="2529023923283158039" at="84,40,85,38" concept="1" />
-      <node id="2529023923283158039" at="86,5,87,73" concept="1" />
-      <node id="2529023923283158039" at="87,73,88,57" concept="5" />
-      <node id="2529023923283158039" at="89,35,90,82" concept="5" />
-      <node id="2529023923283158039" at="90,82,91,112" concept="6" />
-      <node id="2529023923283158039" at="92,10,93,22" concept="6" />
-      <node id="2529023923283158057" at="96,33,97,14" concept="9" />
-      <node id="2529023923283158057" at="99,69,100,67" concept="6" />
-      <node id="2529023923283158057" at="102,81,103,66" concept="6" />
-      <node id="2529023923283158058" at="105,92,106,84" concept="5" />
-      <node id="2529023923283158058" at="106,84,107,31" concept="1" />
-      <node id="2529023923283158058" at="107,31,108,44" concept="1" />
-      <node id="2529023923283158058" at="108,44,109,33" concept="1" />
-      <node id="2529023923283158058" at="109,33,110,42" concept="1" />
-      <node id="2529023923283158058" at="110,42,111,28" concept="5" />
-      <node id="2529023923283158058" at="111,28,112,60" concept="1" />
-      <node id="2529023923283158058" at="112,60,113,44" concept="1" />
-      <node id="2529023923283158058" at="113,44,114,75" concept="1" />
-      <node id="2529023923283158058" at="114,75,115,59" concept="5" />
-      <node id="2529023923283158058" at="116,37,117,84" concept="5" />
-      <node id="2529023923283158058" at="117,84,118,114" concept="6" />
-      <node id="2529023923283158058" at="119,12,120,24" concept="6" />
-      <node id="2529023923283158039" at="20,0,23,0" concept="4" trace="createEditorCell#(Ljetbrains/mps/openapi/editor/EditorContext;Lorg/jetbrains/mps/openapi/model/SNode;)Ljetbrains/mps/openapi/editor/cells/EditorCell;" />
-      <node id="2529023923283158057" at="96,0,99,0" concept="0" trace="_Inline_p1xf3r_a4a#()V" />
-      <node id="2529023923283158057" at="99,0,102,0" concept="4" trace="createEditorCell#(Ljetbrains/mps/openapi/editor/EditorContext;)Ljetbrains/mps/openapi/editor/cells/EditorCell;" />
-      <node id="2529023923283158057" at="102,0,105,0" concept="4" trace="createEditorCell#(Ljetbrains/mps/openapi/editor/EditorContext;Lorg/jetbrains/mps/openapi/model/SNode;)Ljetbrains/mps/openapi/editor/cells/EditorCell;" />
-      <node id="2529023923283158039" at="82,58,86,5" concept="3" />
-      <node id="2529023923282826435" at="60,57,65,22" concept="3" />
-      <node id="2529023923283158039" at="88,57,93,22" concept="3" />
-      <node id="2529023923283158058" at="115,59,120,24" concept="3" />
-      <node id="3068598563201800617" at="34,0,43,0" concept="4" trace="createConstant_p1xf3r_a0#(Ljetbrains/mps/openapi/editor/EditorContext;Lorg/jetbrains/mps/openapi/model/SNode;)Ljetbrains/mps/openapi/editor/cells/EditorCell;" />
-      <node id="2529023923282826434" at="43,0,52,0" concept="4" trace="createConstant_p1xf3r_b0#(Ljetbrains/mps/openapi/editor/EditorContext;Lorg/jetbrains/mps/openapi/model/SNode;)Ljetbrains/mps/openapi/editor/cells/EditorCell;" />
-      <node id="2529023923283158055" at="67,0,76,0" concept="4" trace="createConstant_p1xf3r_d0#(Ljetbrains/mps/openapi/editor/EditorContext;Lorg/jetbrains/mps/openapi/model/SNode;)Ljetbrains/mps/openapi/editor/cells/EditorCell;" />
-      <node id="2529023923283158039" at="23,0,34,0" concept="4" trace="createCollection_p1xf3r_a#(Ljetbrains/mps/openapi/editor/EditorContext;Lorg/jetbrains/mps/openapi/model/SNode;)Ljetbrains/mps/openapi/editor/cells/EditorCell;" />
-      <node id="2529023923282826435" at="52,0,67,0" concept="4" trace="createProperty_p1xf3r_c0#(Ljetbrains/mps/openapi/editor/EditorContext;Lorg/jetbrains/mps/openapi/model/SNode;)Ljetbrains/mps/openapi/editor/cells/EditorCell;" />
-      <node id="2529023923283158058" at="105,0,122,0" concept="4" trace="createProperty_p1xf3r_a0e0#(Ljetbrains/mps/openapi/editor/EditorContext;Lorg/jetbrains/mps/openapi/model/SNode;)Ljetbrains/mps/openapi/editor/cells/EditorCell;" />
-      <node id="2529023923283158039" at="76,0,95,0" concept="4" trace="createRefCell_p1xf3r_e0#(Ljetbrains/mps/openapi/editor/EditorContext;Lorg/jetbrains/mps/openapi/model/SNode;)Ljetbrains/mps/openapi/editor/cells/EditorCell;" />
-      <scope id="2529023923283158039" at="20,79,21,63" />
-      <scope id="2529023923283158057" at="96,33,97,14" />
-      <scope id="2529023923283158057" at="99,69,100,67" />
-      <scope id="2529023923283158057" at="102,81,103,66" />
-      <scope id="2529023923282826435" at="61,35,63,112">
-        <var name="manager" id="2529023923282826435" />
-      </scope>
-      <scope id="2529023923283158039" at="83,39,85,38" />
-      <scope id="2529023923283158039" at="89,35,91,112">
-        <var name="manager" id="2529023923283158039" />
-      </scope>
-      <scope id="2529023923283158058" at="116,37,118,114">
->>>>>>> bd830ede
+      <scope id="2529023923283158039" at="120,81,122,135" />
+      <scope id="2529023923283158058" at="157,37,159,114">
         <var name="manager" id="2529023923283158058" />
       </scope>
       <scope id="2529023923283158039" at="36,0,39,0" />
-      <scope id="2529023923283158039" at="116,0,119,0" />
-      <scope id="2529023923283158039" at="119,0,122,0">
+      <scope id="2529023923283158039" at="114,0,117,0" />
+      <scope id="2529023923283158039" at="117,0,120,0">
         <var name="editorContext" id="2529023923283158039" />
       </scope>
-      <scope id="2529023923283158039" at="132,119,135,20" />
-      <scope id="2529023923283158039" at="138,0,141,0" />
+      <scope id="2529023923283158039" at="130,119,133,20" />
+      <scope id="2529023923283158039" at="136,0,139,0" />
       <scope id="2529023923283158039" at="25,0,29,0">
         <var name="context" id="2529023923283158039" />
         <var name="node" id="2529023923283158039" />
       </scope>
-<<<<<<< HEAD
-      <scope id="2529023923283158039" at="122,0,126,0">
+      <scope id="2529023923283158039" at="120,0,124,0">
         <var name="editorContext" id="2529023923283158039" />
         <var name="node" id="2529023923283158039" />
       </scope>
       <scope id="2529023923283158039" at="30,0,35,0" />
-      <scope id="2529023923283158039" at="132,0,137,0">
+      <scope id="2529023923283158039" at="130,0,135,0">
         <var name="context" id="2529023923283158039" />
         <var name="node" id="2529023923283158039" />
         <var name="referencingNode" id="2529023923283158039" />
-=======
-      <scope id="2529023923283158057" at="96,0,99,0" />
-      <scope id="2529023923283158057" at="99,0,102,0">
-        <var name="editorContext" id="2529023923283158057" />
-      </scope>
-      <scope id="2529023923283158057" at="102,0,105,0">
-        <var name="editorContext" id="2529023923283158057" />
-        <var name="node" id="2529023923283158057" />
->>>>>>> bd830ede
-      </scope>
-      <scope id="2529023923283158039" at="142,0,147,0" />
+      </scope>
+      <scope id="2529023923283158039" at="140,0,145,0" />
       <scope id="3068598563201800617" at="52,49,59,22">
         <var name="editorCell" id="3068598563201800617" />
         <var name="style" id="3068598563201800617" />
@@ -2060,92 +1490,42 @@
         <var name="editorCell" id="2529023923282826434" />
         <var name="style" id="2529023923282826434" />
       </scope>
-<<<<<<< HEAD
-      <scope id="2529023923283158055" at="86,49,93,22">
-=======
-      <scope id="2529023923283158055" at="67,88,74,22">
->>>>>>> bd830ede
+      <scope id="2529023923283158055" at="85,49,92,22">
         <var name="editorCell" id="2529023923283158055" />
         <var name="style" id="2529023923283158055" />
       </scope>
       <scope id="3068598563201800617" at="52,0,61,0" />
       <scope id="2529023923282826434" at="61,0,70,0" />
-      <scope id="2529023923283158055" at="86,0,95,0" />
+      <scope id="2529023923283158055" at="85,0,94,0" />
       <scope id="2529023923283158039" at="40,50,50,22">
         <var name="editorCell" id="2529023923283158039" />
       </scope>
-<<<<<<< HEAD
       <scope id="2529023923283158039" at="40,0,52,0" />
-      <scope id="2529023923282826435" at="70,49,84,22">
-=======
-      <scope id="3068598563201800617" at="34,0,43,0">
-        <var name="editorContext" id="3068598563201800617" />
-        <var name="node" id="3068598563201800617" />
-      </scope>
-      <scope id="2529023923282826434" at="43,0,52,0">
-        <var name="editorContext" id="2529023923282826434" />
-        <var name="node" id="2529023923282826434" />
-      </scope>
-      <scope id="2529023923283158055" at="67,0,76,0">
-        <var name="editorContext" id="2529023923283158055" />
-        <var name="node" id="2529023923283158055" />
-      </scope>
-      <scope id="2529023923283158039" at="23,0,34,0">
-        <var name="editorContext" id="2529023923283158039" />
-        <var name="node" id="2529023923283158039" />
-      </scope>
-      <scope id="2529023923282826435" at="52,88,65,22">
->>>>>>> bd830ede
+      <scope id="2529023923282826435" at="70,49,83,22">
         <var name="attributeConcept" id="2529023923282826435" />
         <var name="editorCell" id="2529023923282826435" />
         <var name="provider" id="2529023923282826435" />
       </scope>
-<<<<<<< HEAD
-      <scope id="2529023923282826435" at="70,0,86,0" />
-      <scope id="2529023923283158058" at="148,53,164,24">
-=======
-      <scope id="2529023923282826435" at="52,0,67,0">
-        <var name="editorContext" id="2529023923282826435" />
-        <var name="node" id="2529023923282826435" />
-      </scope>
-      <scope id="2529023923283158058" at="105,92,120,24">
->>>>>>> bd830ede
+      <scope id="2529023923282826435" at="70,0,85,0" />
+      <scope id="2529023923283158058" at="146,53,161,24">
         <var name="attributeConcept" id="2529023923283158058" />
         <var name="editorCell" id="2529023923283158058" />
         <var name="provider" id="2529023923283158058" />
       </scope>
-<<<<<<< HEAD
-      <scope id="2529023923283158039" at="95,48,113,22">
-=======
-      <scope id="2529023923283158039" at="76,87,93,22">
->>>>>>> bd830ede
+      <scope id="2529023923283158039" at="94,48,111,22">
         <var name="attributeConcept" id="2529023923283158039" />
         <var name="editorCell" id="2529023923283158039" />
         <var name="provider" id="2529023923283158039" />
       </scope>
-<<<<<<< HEAD
-      <scope id="2529023923283158058" at="148,0,166,0" />
-      <scope id="2529023923283158039" at="95,0,115,0" />
-      <unit id="2529023923283158039" at="115,0,127,0" name="jetbrains.mps.build.workflow.editor.BwfAntTaskBundleDeclaration_EditorBuilder_a$_Inline_p1xf3r_a4a" />
-      <unit id="2529023923283158039" at="127,0,167,0" name="jetbrains.mps.build.workflow.editor.BwfAntTaskBundleDeclaration_EditorBuilder_a$Inline_Builder_p1xf3r_a4a" />
-      <unit id="2529023923283158039" at="21,0,168,0" name="jetbrains.mps.build.workflow.editor.BwfAntTaskBundleDeclaration_EditorBuilder_a" />
-=======
-      <scope id="2529023923283158058" at="105,0,122,0">
-        <var name="editorContext" id="2529023923283158058" />
-        <var name="node" id="2529023923283158058" />
-      </scope>
-      <scope id="2529023923283158039" at="76,0,95,0">
-        <var name="editorContext" id="2529023923283158039" />
-        <var name="node" id="2529023923283158039" />
-      </scope>
-      <unit id="2529023923283158057" at="95,0,123,0" name="jetbrains.mps.build.workflow.editor.BwfAntTaskBundleDeclaration_Editor$_Inline_p1xf3r_a4a" />
-      <unit id="2529023923283158039" at="19,0,124,0" name="jetbrains.mps.build.workflow.editor.BwfAntTaskBundleDeclaration_Editor" />
->>>>>>> bd830ede
+      <scope id="2529023923283158058" at="146,0,163,0" />
+      <scope id="2529023923283158039" at="94,0,113,0" />
+      <unit id="2529023923283158039" at="113,0,125,0" name="jetbrains.mps.build.workflow.editor.BwfAntTaskBundleDeclaration_EditorBuilder_a$_Inline_p1xf3r_a4a" />
+      <unit id="2529023923283158039" at="125,0,164,0" name="jetbrains.mps.build.workflow.editor.BwfAntTaskBundleDeclaration_EditorBuilder_a$Inline_Builder_p1xf3r_a4a" />
+      <unit id="2529023923283158039" at="21,0,165,0" name="jetbrains.mps.build.workflow.editor.BwfAntTaskBundleDeclaration_EditorBuilder_a" />
     </file>
   </root>
   <root nodeRef="r:1267752b-a233-4432-a848-3e68e0ea0db1(jetbrains.mps.build.workflow.editor)/2769948622284546682">
     <file name="BwfProject_Editor.java">
-<<<<<<< HEAD
       <node id="2769948622284546682" at="11,79,12,76" concept="6" />
       <node id="2769948622284546682" at="11,0,14,0" concept="4" trace="createEditorCell#(Ljetbrains/mps/openapi/editor/EditorContext;Lorg/jetbrains/mps/openapi/model/SNode;)Ljetbrains/mps/openapi/editor/cells/EditorCell;" />
       <scope id="2769948622284546682" at="11,79,12,76" />
@@ -2195,787 +1575,354 @@
       <node id="7389400916847962449" at="87,63,88,42" concept="1" />
       <node id="7389400916847962449" at="88,42,89,73" concept="1" />
       <node id="7389400916847962449" at="89,73,90,57" concept="5" />
-      <node id="7389400916847962449" at="90,57,91,59" concept="5" />
-      <node id="7389400916847962449" at="92,35,93,87" concept="5" />
-      <node id="7389400916847962449" at="93,87,94,94" concept="6" />
-      <node id="7389400916847962449" at="95,10,96,22" concept="6" />
-      <node id="7389400916848001479" at="98,49,99,97" concept="5" />
-      <node id="7389400916848001479" at="99,97,100,47" concept="1" />
-      <node id="7389400916848001479" at="100,47,101,34" concept="5" />
-      <node id="7389400916848001479" at="101,34,102,58" concept="1" />
-      <node id="7389400916848001479" at="102,58,103,60" concept="1" />
-      <node id="7389400916848001479" at="103,60,104,54" concept="1" />
-      <node id="7389400916848001479" at="104,54,105,40" concept="1" />
-      <node id="7389400916848001479" at="105,40,106,34" concept="1" />
-      <node id="7389400916848001479" at="106,34,107,22" concept="6" />
-      <node id="7389400916847962468" at="109,49,110,93" concept="5" />
-      <node id="7389400916847962468" at="110,93,111,47" concept="1" />
-      <node id="7389400916847962468" at="111,47,112,34" concept="5" />
-      <node id="7389400916847962468" at="112,34,113,60" concept="1" />
-      <node id="7389400916847962468" at="113,60,114,40" concept="1" />
-      <node id="7389400916847962468" at="114,40,115,34" concept="1" />
-      <node id="7389400916847962468" at="115,34,116,22" concept="6" />
-      <node id="7306485738221455033" at="118,49,119,101" concept="5" />
-      <node id="7306485738221455033" at="119,101,120,47" concept="1" />
-      <node id="7306485738221455033" at="120,47,121,34" concept="5" />
-      <node id="7306485738221455033" at="121,34,122,82" concept="1" />
-      <node id="7306485738221455033" at="122,82,123,60" concept="1" />
-      <node id="7306485738221455033" at="123,60,124,40" concept="1" />
-      <node id="7306485738221455033" at="124,40,125,34" concept="1" />
-      <node id="7306485738221455033" at="125,34,126,22" concept="6" />
-      <node id="2769948622284546682" at="128,52,129,137" concept="5" />
-      <node id="2769948622284546682" at="129,137,130,91" concept="5" />
-      <node id="2769948622284546682" at="130,91,131,48" concept="1" />
-      <node id="2769948622284546682" at="131,48,132,34" concept="5" />
-      <node id="2769948622284546682" at="132,34,133,58" concept="1" />
-      <node id="2769948622284546682" at="133,58,134,68" concept="1" />
-      <node id="2769948622284546682" at="134,68,135,60" concept="1" />
-      <node id="2769948622284546682" at="135,60,136,40" concept="1" />
-      <node id="2769948622284546682" at="136,40,137,49" concept="1" />
-      <node id="2769948622284546682" at="137,49,138,22" concept="6" />
-      <node id="2769948622284546682" at="141,99,142,50" concept="10" />
-      <node id="2769948622284546682" at="144,66,145,93" concept="6" />
-      <node id="2769948622284546682" at="147,57,148,65" concept="5" />
-      <node id="2769948622284546682" at="148,65,149,58" concept="1" />
-      <node id="2769948622284546682" at="149,58,150,25" concept="6" />
-      <node id="2769948622284546682" at="152,41,153,34" concept="5" />
-      <node id="2769948622284546682" at="153,34,154,42" concept="1" />
-      <node id="2769948622284546682" at="154,42,155,49" concept="1" />
-      <node id="2769948622284546682" at="155,49,156,23" concept="6" />
-      <node id="2769948622284546682" at="159,96,160,134" concept="1" />
-      <node id="2769948622284546682" at="161,34,162,142" concept="1" />
-      <node id="2769948622284546682" at="162,142,163,146" concept="1" />
-      <node id="2769948622284546682" at="165,122,166,396" concept="1" />
-      <node id="7306485738221455035" at="171,49,172,93" concept="5" />
-      <node id="7306485738221455035" at="172,93,173,47" concept="1" />
-      <node id="7306485738221455035" at="173,47,174,34" concept="5" />
-      <node id="7306485738221455035" at="174,34,175,60" concept="1" />
-      <node id="7306485738221455035" at="175,60,176,40" concept="1" />
-      <node id="7306485738221455035" at="176,40,177,34" concept="1" />
-      <node id="7306485738221455035" at="177,34,178,22" concept="6" />
-      <node id="5178006408628608657" at="180,49,181,101" concept="5" />
-      <node id="5178006408628608657" at="181,101,182,47" concept="1" />
-      <node id="5178006408628608657" at="182,47,183,34" concept="5" />
-      <node id="5178006408628608657" at="183,34,184,82" concept="1" />
-      <node id="5178006408628608657" at="184,82,185,60" concept="1" />
-      <node id="5178006408628608657" at="185,60,186,40" concept="1" />
-      <node id="5178006408628608657" at="186,40,187,34" concept="1" />
-      <node id="5178006408628608657" at="187,34,188,22" concept="6" />
-      <node id="5178006408628608659" at="190,49,191,108" concept="5" />
-      <node id="5178006408628608659" at="191,108,192,47" concept="1" />
-      <node id="5178006408628608659" at="192,47,193,34" concept="5" />
-      <node id="5178006408628608659" at="193,34,194,82" concept="1" />
-      <node id="5178006408628608659" at="194,82,195,58" concept="1" />
-      <node id="5178006408628608659" at="195,58,196,40" concept="1" />
-      <node id="5178006408628608659" at="196,40,197,34" concept="1" />
-      <node id="5178006408628608659" at="197,34,198,22" concept="6" />
-      <node id="5178006408628608668" at="200,49,201,89" concept="5" />
-      <node id="5178006408628608668" at="201,89,202,38" concept="1" />
-      <node id="5178006408628608668" at="202,38,203,51" concept="1" />
-      <node id="5178006408628608668" at="203,51,204,40" concept="1" />
-      <node id="5178006408628608668" at="204,40,205,26" concept="5" />
-      <node id="5178006408628608668" at="205,26,206,63" concept="1" />
-      <node id="5178006408628608668" at="206,63,207,51" concept="1" />
-      <node id="5178006408628608668" at="207,51,208,73" concept="1" />
-      <node id="5178006408628608668" at="208,73,209,57" concept="5" />
-      <node id="5178006408628608668" at="209,57,210,59" concept="5" />
-      <node id="5178006408628608668" at="211,35,212,87" concept="5" />
-      <node id="5178006408628608668" at="212,87,213,94" concept="6" />
-      <node id="5178006408628608668" at="214,10,215,22" concept="6" />
-      <node id="5178006408628608662" at="217,49,218,113" concept="5" />
-      <node id="5178006408628608662" at="218,113,219,47" concept="1" />
-      <node id="5178006408628608662" at="219,47,220,34" concept="5" />
-      <node id="5178006408628608662" at="220,34,221,82" concept="1" />
-      <node id="5178006408628608662" at="221,82,222,58" concept="1" />
-      <node id="5178006408628608662" at="222,58,223,63" concept="1" />
-      <node id="5178006408628608662" at="223,63,224,40" concept="1" />
-      <node id="5178006408628608662" at="224,40,225,34" concept="1" />
-      <node id="5178006408628608662" at="225,34,226,22" concept="6" />
-      <node id="7385586609667765578" at="228,49,229,89" concept="5" />
-      <node id="7385586609667765578" at="229,89,230,40" concept="1" />
-      <node id="7385586609667765578" at="230,40,231,53" concept="1" />
-      <node id="7385586609667765578" at="231,53,232,26" concept="5" />
-      <node id="7385586609667765578" at="232,26,233,63" concept="1" />
-      <node id="7385586609667765578" at="233,63,234,53" concept="1" />
-      <node id="7385586609667765578" at="234,53,235,34" concept="5" />
-      <node id="7385586609667765578" at="235,34,236,60" concept="1" />
-      <node id="7385586609667765578" at="236,60,237,58" concept="1" />
-      <node id="7385586609667765578" at="237,58,238,40" concept="1" />
-      <node id="7385586609667765578" at="238,40,239,73" concept="1" />
-      <node id="7385586609667765578" at="239,73,240,57" concept="5" />
-      <node id="7385586609667765578" at="240,57,241,59" concept="5" />
-      <node id="7385586609667765578" at="242,35,243,87" concept="5" />
-      <node id="7385586609667765578" at="243,87,244,94" concept="6" />
-      <node id="7385586609667765578" at="245,10,246,22" concept="6" />
-      <node id="7385586609667765568" at="248,49,249,93" concept="5" />
-      <node id="7385586609667765568" at="249,93,250,47" concept="1" />
-      <node id="7385586609667765568" at="250,47,251,34" concept="5" />
-      <node id="7385586609667765568" at="251,34,252,60" concept="1" />
-      <node id="7385586609667765568" at="252,60,253,40" concept="1" />
-      <node id="7385586609667765568" at="253,40,254,34" concept="1" />
-      <node id="7385586609667765568" at="254,34,255,22" concept="6" />
-      <node id="7389400916848059070" at="257,49,258,102" concept="5" />
-      <node id="7389400916848059070" at="258,102,259,47" concept="1" />
-      <node id="7389400916848059070" at="259,47,260,34" concept="5" />
-      <node id="7389400916848059070" at="260,34,261,82" concept="1" />
-      <node id="7389400916848059070" at="261,82,262,60" concept="1" />
-      <node id="7389400916848059070" at="262,60,263,40" concept="1" />
-      <node id="7389400916848059070" at="263,40,264,34" concept="1" />
-      <node id="7389400916848059070" at="264,34,265,22" concept="6" />
-      <node id="2769948622284546682" at="267,52,268,133" concept="5" />
-      <node id="2769948622284546682" at="268,133,269,91" concept="5" />
-      <node id="2769948622284546682" at="269,91,270,46" concept="1" />
-      <node id="2769948622284546682" at="270,46,271,34" concept="5" />
-      <node id="2769948622284546682" at="271,34,272,58" concept="1" />
-      <node id="2769948622284546682" at="272,58,273,60" concept="1" />
-      <node id="2769948622284546682" at="273,60,274,68" concept="1" />
-      <node id="2769948622284546682" at="274,68,275,40" concept="1" />
-      <node id="2769948622284546682" at="275,40,276,49" concept="1" />
-      <node id="2769948622284546682" at="276,49,277,22" concept="6" />
-      <node id="2769948622284546682" at="280,97,281,50" concept="10" />
-      <node id="2769948622284546682" at="283,66,284,93" concept="6" />
-      <node id="2769948622284546682" at="286,57,287,65" concept="5" />
-      <node id="2769948622284546682" at="287,65,288,58" concept="1" />
-      <node id="2769948622284546682" at="288,58,289,25" concept="6" />
-      <node id="2769948622284546682" at="291,41,292,34" concept="5" />
-      <node id="2769948622284546682" at="292,34,293,42" concept="1" />
-      <node id="2769948622284546682" at="293,42,294,49" concept="1" />
-      <node id="2769948622284546682" at="294,49,295,23" concept="6" />
-      <node id="2769948622284546682" at="298,96,299,134" concept="1" />
-      <node id="2769948622284546682" at="300,34,301,142" concept="1" />
-      <node id="2769948622284546682" at="301,142,302,146" concept="1" />
-      <node id="2769948622284546682" at="304,122,305,394" concept="1" />
+      <node id="7389400916847962449" at="91,35,92,87" concept="5" />
+      <node id="7389400916847962449" at="92,87,93,112" concept="6" />
+      <node id="7389400916847962449" at="94,10,95,22" concept="6" />
+      <node id="7389400916848001479" at="97,49,98,97" concept="5" />
+      <node id="7389400916848001479" at="98,97,99,47" concept="1" />
+      <node id="7389400916848001479" at="99,47,100,34" concept="5" />
+      <node id="7389400916848001479" at="100,34,101,58" concept="1" />
+      <node id="7389400916848001479" at="101,58,102,60" concept="1" />
+      <node id="7389400916848001479" at="102,60,103,54" concept="1" />
+      <node id="7389400916848001479" at="103,54,104,40" concept="1" />
+      <node id="7389400916848001479" at="104,40,105,34" concept="1" />
+      <node id="7389400916848001479" at="105,34,106,22" concept="6" />
+      <node id="7389400916847962468" at="108,49,109,93" concept="5" />
+      <node id="7389400916847962468" at="109,93,110,47" concept="1" />
+      <node id="7389400916847962468" at="110,47,111,34" concept="5" />
+      <node id="7389400916847962468" at="111,34,112,60" concept="1" />
+      <node id="7389400916847962468" at="112,60,113,40" concept="1" />
+      <node id="7389400916847962468" at="113,40,114,34" concept="1" />
+      <node id="7389400916847962468" at="114,34,115,22" concept="6" />
+      <node id="7306485738221455033" at="117,49,118,101" concept="5" />
+      <node id="7306485738221455033" at="118,101,119,47" concept="1" />
+      <node id="7306485738221455033" at="119,47,120,34" concept="5" />
+      <node id="7306485738221455033" at="120,34,121,82" concept="1" />
+      <node id="7306485738221455033" at="121,82,122,60" concept="1" />
+      <node id="7306485738221455033" at="122,60,123,40" concept="1" />
+      <node id="7306485738221455033" at="123,40,124,34" concept="1" />
+      <node id="7306485738221455033" at="124,34,125,22" concept="6" />
+      <node id="2769948622284546682" at="127,52,128,137" concept="5" />
+      <node id="2769948622284546682" at="128,137,129,91" concept="5" />
+      <node id="2769948622284546682" at="129,91,130,48" concept="1" />
+      <node id="2769948622284546682" at="130,48,131,34" concept="5" />
+      <node id="2769948622284546682" at="131,34,132,58" concept="1" />
+      <node id="2769948622284546682" at="132,58,133,68" concept="1" />
+      <node id="2769948622284546682" at="133,68,134,60" concept="1" />
+      <node id="2769948622284546682" at="134,60,135,40" concept="1" />
+      <node id="2769948622284546682" at="135,40,136,49" concept="1" />
+      <node id="2769948622284546682" at="136,49,137,22" concept="6" />
+      <node id="2769948622284546682" at="140,99,141,50" concept="10" />
+      <node id="2769948622284546682" at="143,66,144,93" concept="6" />
+      <node id="2769948622284546682" at="146,57,147,65" concept="5" />
+      <node id="2769948622284546682" at="147,65,148,58" concept="1" />
+      <node id="2769948622284546682" at="148,58,149,25" concept="6" />
+      <node id="2769948622284546682" at="151,41,152,34" concept="5" />
+      <node id="2769948622284546682" at="152,34,153,42" concept="1" />
+      <node id="2769948622284546682" at="153,42,154,49" concept="1" />
+      <node id="2769948622284546682" at="154,49,155,23" concept="6" />
+      <node id="2769948622284546682" at="158,96,159,134" concept="1" />
+      <node id="2769948622284546682" at="160,34,161,142" concept="1" />
+      <node id="2769948622284546682" at="161,142,162,146" concept="1" />
+      <node id="2769948622284546682" at="164,122,165,396" concept="1" />
+      <node id="7306485738221455035" at="170,49,171,93" concept="5" />
+      <node id="7306485738221455035" at="171,93,172,47" concept="1" />
+      <node id="7306485738221455035" at="172,47,173,34" concept="5" />
+      <node id="7306485738221455035" at="173,34,174,60" concept="1" />
+      <node id="7306485738221455035" at="174,60,175,40" concept="1" />
+      <node id="7306485738221455035" at="175,40,176,34" concept="1" />
+      <node id="7306485738221455035" at="176,34,177,22" concept="6" />
+      <node id="5178006408628608657" at="179,49,180,101" concept="5" />
+      <node id="5178006408628608657" at="180,101,181,47" concept="1" />
+      <node id="5178006408628608657" at="181,47,182,34" concept="5" />
+      <node id="5178006408628608657" at="182,34,183,82" concept="1" />
+      <node id="5178006408628608657" at="183,82,184,60" concept="1" />
+      <node id="5178006408628608657" at="184,60,185,40" concept="1" />
+      <node id="5178006408628608657" at="185,40,186,34" concept="1" />
+      <node id="5178006408628608657" at="186,34,187,22" concept="6" />
+      <node id="5178006408628608659" at="189,49,190,108" concept="5" />
+      <node id="5178006408628608659" at="190,108,191,47" concept="1" />
+      <node id="5178006408628608659" at="191,47,192,34" concept="5" />
+      <node id="5178006408628608659" at="192,34,193,82" concept="1" />
+      <node id="5178006408628608659" at="193,82,194,58" concept="1" />
+      <node id="5178006408628608659" at="194,58,195,40" concept="1" />
+      <node id="5178006408628608659" at="195,40,196,34" concept="1" />
+      <node id="5178006408628608659" at="196,34,197,22" concept="6" />
+      <node id="5178006408628608668" at="199,49,200,89" concept="5" />
+      <node id="5178006408628608668" at="200,89,201,38" concept="1" />
+      <node id="5178006408628608668" at="201,38,202,51" concept="1" />
+      <node id="5178006408628608668" at="202,51,203,40" concept="1" />
+      <node id="5178006408628608668" at="203,40,204,26" concept="5" />
+      <node id="5178006408628608668" at="204,26,205,63" concept="1" />
+      <node id="5178006408628608668" at="205,63,206,51" concept="1" />
+      <node id="5178006408628608668" at="206,51,207,73" concept="1" />
+      <node id="5178006408628608668" at="207,73,208,57" concept="5" />
+      <node id="5178006408628608668" at="209,35,210,87" concept="5" />
+      <node id="5178006408628608668" at="210,87,211,112" concept="6" />
+      <node id="5178006408628608668" at="212,10,213,22" concept="6" />
+      <node id="5178006408628608662" at="215,49,216,113" concept="5" />
+      <node id="5178006408628608662" at="216,113,217,47" concept="1" />
+      <node id="5178006408628608662" at="217,47,218,34" concept="5" />
+      <node id="5178006408628608662" at="218,34,219,82" concept="1" />
+      <node id="5178006408628608662" at="219,82,220,58" concept="1" />
+      <node id="5178006408628608662" at="220,58,221,63" concept="1" />
+      <node id="5178006408628608662" at="221,63,222,40" concept="1" />
+      <node id="5178006408628608662" at="222,40,223,34" concept="1" />
+      <node id="5178006408628608662" at="223,34,224,22" concept="6" />
+      <node id="7385586609667765578" at="226,49,227,89" concept="5" />
+      <node id="7385586609667765578" at="227,89,228,40" concept="1" />
+      <node id="7385586609667765578" at="228,40,229,53" concept="1" />
+      <node id="7385586609667765578" at="229,53,230,26" concept="5" />
+      <node id="7385586609667765578" at="230,26,231,63" concept="1" />
+      <node id="7385586609667765578" at="231,63,232,53" concept="1" />
+      <node id="7385586609667765578" at="232,53,233,34" concept="5" />
+      <node id="7385586609667765578" at="233,34,234,60" concept="1" />
+      <node id="7385586609667765578" at="234,60,235,58" concept="1" />
+      <node id="7385586609667765578" at="235,58,236,40" concept="1" />
+      <node id="7385586609667765578" at="236,40,237,73" concept="1" />
+      <node id="7385586609667765578" at="237,73,238,57" concept="5" />
+      <node id="7385586609667765578" at="239,35,240,87" concept="5" />
+      <node id="7385586609667765578" at="240,87,241,112" concept="6" />
+      <node id="7385586609667765578" at="242,10,243,22" concept="6" />
+      <node id="7385586609667765568" at="245,49,246,93" concept="5" />
+      <node id="7385586609667765568" at="246,93,247,47" concept="1" />
+      <node id="7385586609667765568" at="247,47,248,34" concept="5" />
+      <node id="7385586609667765568" at="248,34,249,60" concept="1" />
+      <node id="7385586609667765568" at="249,60,250,40" concept="1" />
+      <node id="7385586609667765568" at="250,40,251,34" concept="1" />
+      <node id="7385586609667765568" at="251,34,252,22" concept="6" />
+      <node id="7389400916848059070" at="254,49,255,102" concept="5" />
+      <node id="7389400916848059070" at="255,102,256,47" concept="1" />
+      <node id="7389400916848059070" at="256,47,257,34" concept="5" />
+      <node id="7389400916848059070" at="257,34,258,82" concept="1" />
+      <node id="7389400916848059070" at="258,82,259,60" concept="1" />
+      <node id="7389400916848059070" at="259,60,260,40" concept="1" />
+      <node id="7389400916848059070" at="260,40,261,34" concept="1" />
+      <node id="7389400916848059070" at="261,34,262,22" concept="6" />
+      <node id="2769948622284546682" at="264,52,265,133" concept="5" />
+      <node id="2769948622284546682" at="265,133,266,91" concept="5" />
+      <node id="2769948622284546682" at="266,91,267,46" concept="1" />
+      <node id="2769948622284546682" at="267,46,268,34" concept="5" />
+      <node id="2769948622284546682" at="268,34,269,58" concept="1" />
+      <node id="2769948622284546682" at="269,58,270,60" concept="1" />
+      <node id="2769948622284546682" at="270,60,271,68" concept="1" />
+      <node id="2769948622284546682" at="271,68,272,40" concept="1" />
+      <node id="2769948622284546682" at="272,40,273,49" concept="1" />
+      <node id="2769948622284546682" at="273,49,274,22" concept="6" />
+      <node id="2769948622284546682" at="277,97,278,50" concept="10" />
+      <node id="2769948622284546682" at="280,66,281,93" concept="6" />
+      <node id="2769948622284546682" at="283,57,284,65" concept="5" />
+      <node id="2769948622284546682" at="284,65,285,58" concept="1" />
+      <node id="2769948622284546682" at="285,58,286,25" concept="6" />
+      <node id="2769948622284546682" at="288,41,289,34" concept="5" />
+      <node id="2769948622284546682" at="289,34,290,42" concept="1" />
+      <node id="2769948622284546682" at="290,42,291,49" concept="1" />
+      <node id="2769948622284546682" at="291,49,292,23" concept="6" />
+      <node id="2769948622284546682" at="295,96,296,134" concept="1" />
+      <node id="2769948622284546682" at="297,34,298,142" concept="1" />
+      <node id="2769948622284546682" at="298,142,299,146" concept="1" />
+      <node id="2769948622284546682" at="301,122,302,394" concept="1" />
       <node id="2769948622284546682" at="33,0,35,0" concept="2" trace="myNode" />
       <node id="2769948622284546682" at="47,0,50,0" concept="4" trace="createCell#()Ljetbrains/mps/openapi/editor/cells/EditorCell;" />
-      <node id="2769948622284546682" at="141,0,144,0" concept="0" trace="importsListHandler_4tk4ky_f0#(Lorg/jetbrains/mps/openapi/model/SNode;Ljava/lang/String;Ljetbrains/mps/openapi/editor/EditorContext;)V" />
-      <node id="2769948622284546682" at="144,0,147,0" concept="4" trace="createNodeToInsert#(Ljetbrains/mps/openapi/editor/EditorContext;)Lorg/jetbrains/mps/openapi/model/SNode;" />
-      <node id="2769948622284546682" at="164,9,167,9" concept="3" />
-      <node id="2769948622284546682" at="280,0,283,0" concept="0" trace="partsListHandler_4tk4ky_o0#(Lorg/jetbrains/mps/openapi/model/SNode;Ljava/lang/String;Ljetbrains/mps/openapi/editor/EditorContext;)V" />
-      <node id="2769948622284546682" at="283,0,286,0" concept="4" trace="createNodeToInsert#(Ljetbrains/mps/openapi/editor/EditorContext;)Lorg/jetbrains/mps/openapi/model/SNode;" />
-      <node id="2769948622284546682" at="303,9,306,9" concept="3" />
+      <node id="2769948622284546682" at="140,0,143,0" concept="0" trace="importsListHandler_4tk4ky_f0#(Lorg/jetbrains/mps/openapi/model/SNode;Ljava/lang/String;Ljetbrains/mps/openapi/editor/EditorContext;)V" />
+      <node id="2769948622284546682" at="143,0,146,0" concept="4" trace="createNodeToInsert#(Ljetbrains/mps/openapi/editor/EditorContext;)Lorg/jetbrains/mps/openapi/model/SNode;" />
+      <node id="2769948622284546682" at="163,9,166,9" concept="3" />
+      <node id="2769948622284546682" at="277,0,280,0" concept="0" trace="partsListHandler_4tk4ky_o0#(Lorg/jetbrains/mps/openapi/model/SNode;Ljava/lang/String;Ljetbrains/mps/openapi/editor/EditorContext;)V" />
+      <node id="2769948622284546682" at="280,0,283,0" concept="4" trace="createNodeToInsert#(Ljetbrains/mps/openapi/editor/EditorContext;)Lorg/jetbrains/mps/openapi/model/SNode;" />
+      <node id="2769948622284546682" at="300,9,303,9" concept="3" />
       <node id="2769948622284546682" at="36,0,40,0" concept="0" trace="BwfProject_EditorBuilder_a#(Ljetbrains/mps/openapi/editor/EditorContext;Lorg/jetbrains/mps/openapi/model/SNode;)V" />
-      <node id="2769948622284546682" at="160,134,164,9" concept="3" />
-      <node id="2769948622284546682" at="299,134,303,9" concept="3" />
+      <node id="2769948622284546682" at="159,134,163,9" concept="3" />
+      <node id="2769948622284546682" at="296,134,300,9" concept="3" />
       <node id="2769948622284546682" at="41,0,46,0" concept="4" trace="getNode#()Lorg/jetbrains/mps/openapi/model/SNode;" />
-      <node id="7389400916847962449" at="91,59,96,22" concept="3" />
-      <node id="2769948622284546682" at="147,0,152,0" concept="4" trace="createNodeCell#(Lorg/jetbrains/mps/openapi/model/SNode;)Ljetbrains/mps/openapi/editor/cells/EditorCell;" />
-      <node id="5178006408628608668" at="210,59,215,22" concept="3" />
-      <node id="7385586609667765578" at="241,59,246,22" concept="3" />
-      <node id="2769948622284546682" at="286,0,291,0" concept="4" trace="createNodeCell#(Lorg/jetbrains/mps/openapi/model/SNode;)Ljetbrains/mps/openapi/editor/cells/EditorCell;" />
-      <node id="2769948622284546682" at="152,0,158,0" concept="4" trace="createEmptyCell#()Ljetbrains/mps/openapi/editor/cells/EditorCell;" />
-      <node id="2769948622284546682" at="291,0,297,0" concept="4" trace="createEmptyCell#()Ljetbrains/mps/openapi/editor/cells/EditorCell;" />
+      <node id="7389400916847962449" at="90,57,95,22" concept="3" />
+      <node id="2769948622284546682" at="146,0,151,0" concept="4" trace="createNodeCell#(Lorg/jetbrains/mps/openapi/model/SNode;)Ljetbrains/mps/openapi/editor/cells/EditorCell;" />
+      <node id="5178006408628608668" at="208,57,213,22" concept="3" />
+      <node id="7385586609667765578" at="238,57,243,22" concept="3" />
+      <node id="2769948622284546682" at="283,0,288,0" concept="4" trace="createNodeCell#(Lorg/jetbrains/mps/openapi/model/SNode;)Ljetbrains/mps/openapi/editor/cells/EditorCell;" />
+      <node id="2769948622284546682" at="151,0,157,0" concept="4" trace="createEmptyCell#()Ljetbrains/mps/openapi/editor/cells/EditorCell;" />
+      <node id="2769948622284546682" at="288,0,294,0" concept="4" trace="createEmptyCell#()Ljetbrains/mps/openapi/editor/cells/EditorCell;" />
       <node id="7389400916847962448" at="73,0,82,0" concept="4" trace="createConstant_4tk4ky_a0#()Ljetbrains/mps/openapi/editor/cells/EditorCell;" />
-      <node id="7389400916847962468" at="109,0,118,0" concept="4" trace="createConstant_4tk4ky_d0#()Ljetbrains/mps/openapi/editor/cells/EditorCell;" />
-      <node id="7306485738221455035" at="171,0,180,0" concept="4" trace="createConstant_4tk4ky_g0#()Ljetbrains/mps/openapi/editor/cells/EditorCell;" />
-      <node id="7385586609667765568" at="248,0,257,0" concept="4" trace="createConstant_4tk4ky_m0#()Ljetbrains/mps/openapi/editor/cells/EditorCell;" />
-      <node id="7306485738221455033" at="118,0,128,0" concept="4" trace="createConstant_4tk4ky_e0#()Ljetbrains/mps/openapi/editor/cells/EditorCell;" />
-      <node id="2769948622284546682" at="158,86,168,7" concept="3" />
-      <node id="5178006408628608657" at="180,0,190,0" concept="4" trace="createConstant_4tk4ky_h0#()Ljetbrains/mps/openapi/editor/cells/EditorCell;" />
-      <node id="5178006408628608659" at="190,0,200,0" concept="4" trace="createConstant_4tk4ky_i0#()Ljetbrains/mps/openapi/editor/cells/EditorCell;" />
-      <node id="7389400916848059070" at="257,0,267,0" concept="4" trace="createConstant_4tk4ky_n0#()Ljetbrains/mps/openapi/editor/cells/EditorCell;" />
-      <node id="2769948622284546682" at="297,86,307,7" concept="3" />
-      <node id="7389400916848001479" at="98,0,109,0" concept="4" trace="createConstant_4tk4ky_c0#()Ljetbrains/mps/openapi/editor/cells/EditorCell;" />
-      <node id="5178006408628608662" at="217,0,228,0" concept="4" trace="createConstant_4tk4ky_k0#()Ljetbrains/mps/openapi/editor/cells/EditorCell;" />
-      <node id="2769948622284546682" at="128,0,140,0" concept="4" trace="createRefNodeList_4tk4ky_f0#()Ljetbrains/mps/openapi/editor/cells/EditorCell;" />
-      <node id="2769948622284546682" at="158,0,170,0" concept="4" trace="installElementCellActions#(Lorg/jetbrains/mps/openapi/model/SNode;Ljetbrains/mps/openapi/editor/cells/EditorCell;)V" />
-      <node id="2769948622284546682" at="267,0,279,0" concept="4" trace="createRefNodeList_4tk4ky_o0#()Ljetbrains/mps/openapi/editor/cells/EditorCell;" />
-      <node id="2769948622284546682" at="297,0,309,0" concept="4" trace="installElementCellActions#(Lorg/jetbrains/mps/openapi/model/SNode;Ljetbrains/mps/openapi/editor/cells/EditorCell;)V" />
-      <node id="7389400916847962449" at="82,0,98,0" concept="4" trace="createProperty_4tk4ky_b0#()Ljetbrains/mps/openapi/editor/cells/EditorCell;" />
-      <node id="5178006408628608668" at="200,0,217,0" concept="4" trace="createProperty_4tk4ky_j0#()Ljetbrains/mps/openapi/editor/cells/EditorCell;" />
-      <node id="7385586609667765578" at="228,0,248,0" concept="4" trace="createProperty_4tk4ky_l0#()Ljetbrains/mps/openapi/editor/cells/EditorCell;" />
+      <node id="7389400916847962468" at="108,0,117,0" concept="4" trace="createConstant_4tk4ky_d0#()Ljetbrains/mps/openapi/editor/cells/EditorCell;" />
+      <node id="7306485738221455035" at="170,0,179,0" concept="4" trace="createConstant_4tk4ky_g0#()Ljetbrains/mps/openapi/editor/cells/EditorCell;" />
+      <node id="7385586609667765568" at="245,0,254,0" concept="4" trace="createConstant_4tk4ky_m0#()Ljetbrains/mps/openapi/editor/cells/EditorCell;" />
+      <node id="7306485738221455033" at="117,0,127,0" concept="4" trace="createConstant_4tk4ky_e0#()Ljetbrains/mps/openapi/editor/cells/EditorCell;" />
+      <node id="2769948622284546682" at="157,86,167,7" concept="3" />
+      <node id="5178006408628608657" at="179,0,189,0" concept="4" trace="createConstant_4tk4ky_h0#()Ljetbrains/mps/openapi/editor/cells/EditorCell;" />
+      <node id="5178006408628608659" at="189,0,199,0" concept="4" trace="createConstant_4tk4ky_i0#()Ljetbrains/mps/openapi/editor/cells/EditorCell;" />
+      <node id="7389400916848059070" at="254,0,264,0" concept="4" trace="createConstant_4tk4ky_n0#()Ljetbrains/mps/openapi/editor/cells/EditorCell;" />
+      <node id="2769948622284546682" at="294,86,304,7" concept="3" />
+      <node id="7389400916848001479" at="97,0,108,0" concept="4" trace="createConstant_4tk4ky_c0#()Ljetbrains/mps/openapi/editor/cells/EditorCell;" />
+      <node id="5178006408628608662" at="215,0,226,0" concept="4" trace="createConstant_4tk4ky_k0#()Ljetbrains/mps/openapi/editor/cells/EditorCell;" />
+      <node id="2769948622284546682" at="127,0,139,0" concept="4" trace="createRefNodeList_4tk4ky_f0#()Ljetbrains/mps/openapi/editor/cells/EditorCell;" />
+      <node id="2769948622284546682" at="157,0,169,0" concept="4" trace="installElementCellActions#(Lorg/jetbrains/mps/openapi/model/SNode;Ljetbrains/mps/openapi/editor/cells/EditorCell;)V" />
+      <node id="2769948622284546682" at="264,0,276,0" concept="4" trace="createRefNodeList_4tk4ky_o0#()Ljetbrains/mps/openapi/editor/cells/EditorCell;" />
+      <node id="2769948622284546682" at="294,0,306,0" concept="4" trace="installElementCellActions#(Lorg/jetbrains/mps/openapi/model/SNode;Ljetbrains/mps/openapi/editor/cells/EditorCell;)V" />
+      <node id="7389400916847962449" at="82,0,97,0" concept="4" trace="createProperty_4tk4ky_b0#()Ljetbrains/mps/openapi/editor/cells/EditorCell;" />
+      <node id="5178006408628608668" at="199,0,215,0" concept="4" trace="createProperty_4tk4ky_j0#()Ljetbrains/mps/openapi/editor/cells/EditorCell;" />
+      <node id="7385586609667765578" at="226,0,245,0" concept="4" trace="createProperty_4tk4ky_l0#()Ljetbrains/mps/openapi/editor/cells/EditorCell;" />
       <node id="2769948622284546682" at="51,0,73,0" concept="4" trace="createCollection_4tk4ky_a#()Ljetbrains/mps/openapi/editor/cells/EditorCell;" />
       <scope id="2769948622284546682" at="43,26,44,18" />
       <scope id="2769948622284546682" at="47,39,48,39" />
-      <scope id="2769948622284546682" at="141,99,142,50" />
-      <scope id="2769948622284546682" at="144,66,145,93" />
-      <scope id="2769948622284546682" at="165,122,166,396" />
-      <scope id="2769948622284546682" at="280,97,281,50" />
-      <scope id="2769948622284546682" at="283,66,284,93" />
-      <scope id="2769948622284546682" at="304,122,305,394" />
+      <scope id="2769948622284546682" at="140,99,141,50" />
+      <scope id="2769948622284546682" at="143,66,144,93" />
+      <scope id="2769948622284546682" at="164,122,165,396" />
+      <scope id="2769948622284546682" at="277,97,278,50" />
+      <scope id="2769948622284546682" at="280,66,281,93" />
+      <scope id="2769948622284546682" at="301,122,302,394" />
       <scope id="2769948622284546682" at="36,90,38,18" />
-      <scope id="7389400916847962449" at="92,35,94,94">
+      <scope id="7389400916847962449" at="91,35,93,112">
         <var name="manager" id="7389400916847962449" />
       </scope>
-      <scope id="2769948622284546682" at="161,34,163,146" />
-      <scope id="5178006408628608668" at="211,35,213,94">
+      <scope id="2769948622284546682" at="160,34,162,146" />
+      <scope id="5178006408628608668" at="209,35,211,112">
         <var name="manager" id="5178006408628608668" />
       </scope>
-      <scope id="7385586609667765578" at="242,35,244,94">
+      <scope id="7385586609667765578" at="239,35,241,112">
         <var name="manager" id="7385586609667765578" />
       </scope>
-      <scope id="2769948622284546682" at="300,34,302,146" />
+      <scope id="2769948622284546682" at="297,34,299,146" />
       <scope id="2769948622284546682" at="47,0,50,0" />
-      <scope id="2769948622284546682" at="141,0,144,0">
-=======
-      <node id="2769948622284546682" at="31,79,32,63" concept="6" />
-      <node id="2769948622284546682" at="34,89,35,96" concept="5" />
-      <node id="2769948622284546682" at="35,96,36,48" concept="1" />
-      <node id="2769948622284546682" at="36,48,37,28" concept="1" />
-      <node id="2769948622284546682" at="37,28,38,81" concept="1" />
-      <node id="2769948622284546682" at="38,81,39,81" concept="1" />
-      <node id="2769948622284546682" at="39,81,40,81" concept="1" />
-      <node id="2769948622284546682" at="40,81,41,81" concept="1" />
-      <node id="2769948622284546682" at="41,81,42,81" concept="1" />
-      <node id="2769948622284546682" at="42,81,43,84" concept="1" />
-      <node id="2769948622284546682" at="43,84,44,81" concept="1" />
-      <node id="2769948622284546682" at="44,81,45,81" concept="1" />
-      <node id="2769948622284546682" at="45,81,46,81" concept="1" />
-      <node id="2769948622284546682" at="46,81,47,81" concept="1" />
-      <node id="2769948622284546682" at="47,81,48,81" concept="1" />
-      <node id="2769948622284546682" at="48,81,49,81" concept="1" />
-      <node id="2769948622284546682" at="49,81,50,81" concept="1" />
-      <node id="2769948622284546682" at="50,81,51,81" concept="1" />
-      <node id="2769948622284546682" at="51,81,52,84" concept="1" />
-      <node id="2769948622284546682" at="52,84,53,22" concept="6" />
-      <node id="7389400916847962448" at="55,88,56,91" concept="5" />
-      <node id="7389400916847962448" at="56,91,57,47" concept="1" />
-      <node id="7389400916847962448" at="57,47,58,34" concept="5" />
-      <node id="7389400916847962448" at="58,34,59,63" concept="1" />
-      <node id="7389400916847962448" at="59,63,60,40" concept="1" />
-      <node id="7389400916847962448" at="60,40,61,34" concept="1" />
-      <node id="7389400916847962448" at="61,34,62,22" concept="6" />
-      <node id="7389400916847962449" at="64,88,65,82" concept="5" />
-      <node id="7389400916847962449" at="65,82,66,29" concept="1" />
-      <node id="7389400916847962449" at="66,29,67,42" concept="1" />
-      <node id="7389400916847962449" at="67,42,68,26" concept="5" />
-      <node id="7389400916847962449" at="68,26,69,58" concept="1" />
-      <node id="7389400916847962449" at="69,58,70,42" concept="1" />
-      <node id="7389400916847962449" at="70,42,71,73" concept="1" />
-      <node id="7389400916847962449" at="71,73,72,57" concept="5" />
-      <node id="7389400916847962449" at="73,35,74,82" concept="5" />
-      <node id="7389400916847962449" at="74,82,75,112" concept="6" />
-      <node id="7389400916847962449" at="76,10,77,22" concept="6" />
-      <node id="7389400916848001479" at="79,88,80,90" concept="5" />
-      <node id="7389400916848001479" at="80,90,81,47" concept="1" />
-      <node id="7389400916848001479" at="81,47,82,34" concept="5" />
-      <node id="7389400916848001479" at="82,34,83,61" concept="1" />
-      <node id="7389400916848001479" at="83,61,84,63" concept="1" />
-      <node id="7389400916848001479" at="84,63,85,57" concept="1" />
-      <node id="7389400916848001479" at="85,57,86,40" concept="1" />
-      <node id="7389400916848001479" at="86,40,87,34" concept="1" />
-      <node id="7389400916848001479" at="87,34,88,22" concept="6" />
-      <node id="7389400916847962468" at="90,88,91,86" concept="5" />
-      <node id="7389400916847962468" at="91,86,92,47" concept="1" />
-      <node id="7389400916847962468" at="92,47,93,34" concept="5" />
-      <node id="7389400916847962468" at="93,34,94,63" concept="1" />
-      <node id="7389400916847962468" at="94,63,95,40" concept="1" />
-      <node id="7389400916847962468" at="95,40,96,34" concept="1" />
-      <node id="7389400916847962468" at="96,34,97,22" concept="6" />
-      <node id="7306485738221455033" at="99,88,100,94" concept="5" />
-      <node id="7306485738221455033" at="100,94,101,47" concept="1" />
-      <node id="7306485738221455033" at="101,47,102,34" concept="5" />
-      <node id="7306485738221455033" at="102,34,103,63" concept="1" />
-      <node id="7306485738221455033" at="103,63,104,63" concept="1" />
-      <node id="7306485738221455033" at="104,63,105,40" concept="1" />
-      <node id="7306485738221455033" at="105,40,106,34" concept="1" />
-      <node id="7306485738221455033" at="106,34,107,22" concept="6" />
-      <node id="2769948622284546682" at="109,91,110,121" concept="5" />
-      <node id="2769948622284546682" at="110,121,111,106" concept="5" />
-      <node id="2769948622284546682" at="111,106,112,48" concept="1" />
-      <node id="2769948622284546682" at="112,48,113,34" concept="5" />
-      <node id="2769948622284546682" at="113,34,114,61" concept="1" />
-      <node id="2769948622284546682" at="114,61,115,71" concept="1" />
-      <node id="2769948622284546682" at="115,71,116,63" concept="1" />
-      <node id="2769948622284546682" at="116,63,117,40" concept="1" />
-      <node id="2769948622284546682" at="117,40,118,49" concept="1" />
-      <node id="2769948622284546682" at="118,49,119,22" concept="6" />
-      <node id="2769948622284546682" at="122,99,123,50" concept="9" />
-      <node id="2769948622284546682" at="125,66,126,41" concept="5" />
-      <node id="2769948622284546682" at="126,41,127,93" concept="6" />
-      <node id="2769948622284546682" at="129,86,130,80" concept="5" />
-      <node id="2769948622284546682" at="130,80,131,95" concept="1" />
-      <node id="2769948622284546682" at="131,95,132,25" concept="6" />
-      <node id="2769948622284546682" at="134,68,135,34" concept="5" />
-      <node id="2769948622284546682" at="135,34,136,55" concept="1" />
-      <node id="2769948622284546682" at="136,55,137,87" concept="1" />
-      <node id="2769948622284546682" at="137,87,138,23" concept="6" />
-      <node id="2769948622284546682" at="141,96,142,134" concept="1" />
-      <node id="2769948622284546682" at="143,34,144,142" concept="1" />
-      <node id="2769948622284546682" at="144,142,145,146" concept="1" />
-      <node id="2769948622284546682" at="147,122,148,394" concept="1" />
-      <node id="7306485738221455035" at="153,88,154,86" concept="5" />
-      <node id="7306485738221455035" at="154,86,155,47" concept="1" />
-      <node id="7306485738221455035" at="155,47,156,34" concept="5" />
-      <node id="7306485738221455035" at="156,34,157,63" concept="1" />
-      <node id="7306485738221455035" at="157,63,158,40" concept="1" />
-      <node id="7306485738221455035" at="158,40,159,34" concept="1" />
-      <node id="7306485738221455035" at="159,34,160,22" concept="6" />
-      <node id="5178006408628608657" at="162,88,163,94" concept="5" />
-      <node id="5178006408628608657" at="163,94,164,47" concept="1" />
-      <node id="5178006408628608657" at="164,47,165,34" concept="5" />
-      <node id="5178006408628608657" at="165,34,166,63" concept="1" />
-      <node id="5178006408628608657" at="166,63,167,63" concept="1" />
-      <node id="5178006408628608657" at="167,63,168,40" concept="1" />
-      <node id="5178006408628608657" at="168,40,169,34" concept="1" />
-      <node id="5178006408628608657" at="169,34,170,22" concept="6" />
-      <node id="5178006408628608659" at="172,88,173,101" concept="5" />
-      <node id="5178006408628608659" at="173,101,174,47" concept="1" />
-      <node id="5178006408628608659" at="174,47,175,34" concept="5" />
-      <node id="5178006408628608659" at="175,34,176,63" concept="1" />
-      <node id="5178006408628608659" at="176,63,177,61" concept="1" />
-      <node id="5178006408628608659" at="177,61,178,40" concept="1" />
-      <node id="5178006408628608659" at="178,40,179,34" concept="1" />
-      <node id="5178006408628608659" at="179,34,180,22" concept="6" />
-      <node id="5178006408628608668" at="182,88,183,82" concept="5" />
-      <node id="5178006408628608668" at="183,82,184,38" concept="1" />
-      <node id="5178006408628608668" at="184,38,185,51" concept="1" />
-      <node id="5178006408628608668" at="185,51,186,40" concept="1" />
-      <node id="5178006408628608668" at="186,40,187,26" concept="5" />
-      <node id="5178006408628608668" at="187,26,188,58" concept="1" />
-      <node id="5178006408628608668" at="188,58,189,51" concept="1" />
-      <node id="5178006408628608668" at="189,51,190,73" concept="1" />
-      <node id="5178006408628608668" at="190,73,191,57" concept="5" />
-      <node id="5178006408628608668" at="192,35,193,82" concept="5" />
-      <node id="5178006408628608668" at="193,82,194,112" concept="6" />
-      <node id="5178006408628608668" at="195,10,196,22" concept="6" />
-      <node id="5178006408628608662" at="198,88,199,106" concept="5" />
-      <node id="5178006408628608662" at="199,106,200,47" concept="1" />
-      <node id="5178006408628608662" at="200,47,201,34" concept="5" />
-      <node id="5178006408628608662" at="201,34,202,63" concept="1" />
-      <node id="5178006408628608662" at="202,63,203,61" concept="1" />
-      <node id="5178006408628608662" at="203,61,204,66" concept="1" />
-      <node id="5178006408628608662" at="204,66,205,40" concept="1" />
-      <node id="5178006408628608662" at="205,40,206,34" concept="1" />
-      <node id="5178006408628608662" at="206,34,207,22" concept="6" />
-      <node id="7385586609667765578" at="209,88,210,82" concept="5" />
-      <node id="7385586609667765578" at="210,82,211,40" concept="1" />
-      <node id="7385586609667765578" at="211,40,212,53" concept="1" />
-      <node id="7385586609667765578" at="212,53,213,26" concept="5" />
-      <node id="7385586609667765578" at="213,26,214,58" concept="1" />
-      <node id="7385586609667765578" at="214,58,215,53" concept="1" />
-      <node id="7385586609667765578" at="215,53,216,34" concept="5" />
-      <node id="7385586609667765578" at="216,34,217,63" concept="1" />
-      <node id="7385586609667765578" at="217,63,218,61" concept="1" />
-      <node id="7385586609667765578" at="218,61,219,40" concept="1" />
-      <node id="7385586609667765578" at="219,40,220,73" concept="1" />
-      <node id="7385586609667765578" at="220,73,221,57" concept="5" />
-      <node id="7385586609667765578" at="222,35,223,82" concept="5" />
-      <node id="7385586609667765578" at="223,82,224,112" concept="6" />
-      <node id="7385586609667765578" at="225,10,226,22" concept="6" />
-      <node id="7385586609667765568" at="228,88,229,86" concept="5" />
-      <node id="7385586609667765568" at="229,86,230,47" concept="1" />
-      <node id="7385586609667765568" at="230,47,231,34" concept="5" />
-      <node id="7385586609667765568" at="231,34,232,63" concept="1" />
-      <node id="7385586609667765568" at="232,63,233,40" concept="1" />
-      <node id="7385586609667765568" at="233,40,234,34" concept="1" />
-      <node id="7385586609667765568" at="234,34,235,22" concept="6" />
-      <node id="7389400916848059070" at="237,88,238,95" concept="5" />
-      <node id="7389400916848059070" at="238,95,239,47" concept="1" />
-      <node id="7389400916848059070" at="239,47,240,34" concept="5" />
-      <node id="7389400916848059070" at="240,34,241,63" concept="1" />
-      <node id="7389400916848059070" at="241,63,242,63" concept="1" />
-      <node id="7389400916848059070" at="242,63,243,40" concept="1" />
-      <node id="7389400916848059070" at="243,40,244,34" concept="1" />
-      <node id="7389400916848059070" at="244,34,245,22" concept="6" />
-      <node id="2769948622284546682" at="247,91,248,117" concept="5" />
-      <node id="2769948622284546682" at="248,117,249,106" concept="5" />
-      <node id="2769948622284546682" at="249,106,250,46" concept="1" />
-      <node id="2769948622284546682" at="250,46,251,34" concept="5" />
-      <node id="2769948622284546682" at="251,34,252,61" concept="1" />
-      <node id="2769948622284546682" at="252,61,253,63" concept="1" />
-      <node id="2769948622284546682" at="253,63,254,71" concept="1" />
-      <node id="2769948622284546682" at="254,71,255,40" concept="1" />
-      <node id="2769948622284546682" at="255,40,256,49" concept="1" />
-      <node id="2769948622284546682" at="256,49,257,22" concept="6" />
-      <node id="2769948622284546682" at="260,97,261,50" concept="9" />
-      <node id="2769948622284546682" at="263,66,264,41" concept="5" />
-      <node id="2769948622284546682" at="264,41,265,93" concept="6" />
-      <node id="2769948622284546682" at="267,86,268,80" concept="5" />
-      <node id="2769948622284546682" at="268,80,269,95" concept="1" />
-      <node id="2769948622284546682" at="269,95,270,25" concept="6" />
-      <node id="2769948622284546682" at="272,68,273,34" concept="5" />
-      <node id="2769948622284546682" at="273,34,274,55" concept="1" />
-      <node id="2769948622284546682" at="274,55,275,87" concept="1" />
-      <node id="2769948622284546682" at="275,87,276,23" concept="6" />
-      <node id="2769948622284546682" at="279,96,280,134" concept="1" />
-      <node id="2769948622284546682" at="281,34,282,142" concept="1" />
-      <node id="2769948622284546682" at="282,142,283,146" concept="1" />
-      <node id="2769948622284546682" at="285,122,286,392" concept="1" />
-      <node id="2769948622284546682" at="31,0,34,0" concept="4" trace="createEditorCell#(Ljetbrains/mps/openapi/editor/EditorContext;Lorg/jetbrains/mps/openapi/model/SNode;)Ljetbrains/mps/openapi/editor/cells/EditorCell;" />
-      <node id="2769948622284546682" at="122,0,125,0" concept="0" trace="importsListHandler_4tk4ky_f0#(Lorg/jetbrains/mps/openapi/model/SNode;Ljava/lang/String;Ljetbrains/mps/openapi/editor/EditorContext;)V" />
-      <node id="2769948622284546682" at="146,9,149,9" concept="3" />
-      <node id="2769948622284546682" at="260,0,263,0" concept="0" trace="partsListHandler_4tk4ky_o0#(Lorg/jetbrains/mps/openapi/model/SNode;Ljava/lang/String;Ljetbrains/mps/openapi/editor/EditorContext;)V" />
-      <node id="2769948622284546682" at="284,9,287,9" concept="3" />
-      <node id="2769948622284546682" at="125,0,129,0" concept="4" trace="createNodeToInsert#(Ljetbrains/mps/openapi/editor/EditorContext;)Lorg/jetbrains/mps/openapi/model/SNode;" />
-      <node id="2769948622284546682" at="142,134,146,9" concept="3" />
-      <node id="2769948622284546682" at="263,0,267,0" concept="4" trace="createNodeToInsert#(Ljetbrains/mps/openapi/editor/EditorContext;)Lorg/jetbrains/mps/openapi/model/SNode;" />
-      <node id="2769948622284546682" at="280,134,284,9" concept="3" />
-      <node id="7389400916847962449" at="72,57,77,22" concept="3" />
-      <node id="2769948622284546682" at="129,0,134,0" concept="4" trace="createNodeCell#(Ljetbrains/mps/openapi/editor/EditorContext;Lorg/jetbrains/mps/openapi/model/SNode;)Ljetbrains/mps/openapi/editor/cells/EditorCell;" />
-      <node id="5178006408628608668" at="191,57,196,22" concept="3" />
-      <node id="7385586609667765578" at="221,57,226,22" concept="3" />
-      <node id="2769948622284546682" at="267,0,272,0" concept="4" trace="createNodeCell#(Ljetbrains/mps/openapi/editor/EditorContext;Lorg/jetbrains/mps/openapi/model/SNode;)Ljetbrains/mps/openapi/editor/cells/EditorCell;" />
-      <node id="2769948622284546682" at="134,0,140,0" concept="4" trace="createEmptyCell#(Ljetbrains/mps/openapi/editor/EditorContext;)Ljetbrains/mps/openapi/editor/cells/EditorCell;" />
-      <node id="2769948622284546682" at="272,0,278,0" concept="4" trace="createEmptyCell#(Ljetbrains/mps/openapi/editor/EditorContext;)Ljetbrains/mps/openapi/editor/cells/EditorCell;" />
-      <node id="7389400916847962448" at="55,0,64,0" concept="4" trace="createConstant_4tk4ky_a0#(Ljetbrains/mps/openapi/editor/EditorContext;Lorg/jetbrains/mps/openapi/model/SNode;)Ljetbrains/mps/openapi/editor/cells/EditorCell;" />
-      <node id="7389400916847962468" at="90,0,99,0" concept="4" trace="createConstant_4tk4ky_d0#(Ljetbrains/mps/openapi/editor/EditorContext;Lorg/jetbrains/mps/openapi/model/SNode;)Ljetbrains/mps/openapi/editor/cells/EditorCell;" />
-      <node id="7306485738221455035" at="153,0,162,0" concept="4" trace="createConstant_4tk4ky_g0#(Ljetbrains/mps/openapi/editor/EditorContext;Lorg/jetbrains/mps/openapi/model/SNode;)Ljetbrains/mps/openapi/editor/cells/EditorCell;" />
-      <node id="7385586609667765568" at="228,0,237,0" concept="4" trace="createConstant_4tk4ky_m0#(Ljetbrains/mps/openapi/editor/EditorContext;Lorg/jetbrains/mps/openapi/model/SNode;)Ljetbrains/mps/openapi/editor/cells/EditorCell;" />
-      <node id="7306485738221455033" at="99,0,109,0" concept="4" trace="createConstant_4tk4ky_e0#(Ljetbrains/mps/openapi/editor/EditorContext;Lorg/jetbrains/mps/openapi/model/SNode;)Ljetbrains/mps/openapi/editor/cells/EditorCell;" />
-      <node id="2769948622284546682" at="140,132,150,7" concept="3" />
-      <node id="5178006408628608657" at="162,0,172,0" concept="4" trace="createConstant_4tk4ky_h0#(Ljetbrains/mps/openapi/editor/EditorContext;Lorg/jetbrains/mps/openapi/model/SNode;)Ljetbrains/mps/openapi/editor/cells/EditorCell;" />
-      <node id="5178006408628608659" at="172,0,182,0" concept="4" trace="createConstant_4tk4ky_i0#(Ljetbrains/mps/openapi/editor/EditorContext;Lorg/jetbrains/mps/openapi/model/SNode;)Ljetbrains/mps/openapi/editor/cells/EditorCell;" />
-      <node id="7389400916848059070" at="237,0,247,0" concept="4" trace="createConstant_4tk4ky_n0#(Ljetbrains/mps/openapi/editor/EditorContext;Lorg/jetbrains/mps/openapi/model/SNode;)Ljetbrains/mps/openapi/editor/cells/EditorCell;" />
-      <node id="2769948622284546682" at="278,132,288,7" concept="3" />
-      <node id="7389400916848001479" at="79,0,90,0" concept="4" trace="createConstant_4tk4ky_c0#(Ljetbrains/mps/openapi/editor/EditorContext;Lorg/jetbrains/mps/openapi/model/SNode;)Ljetbrains/mps/openapi/editor/cells/EditorCell;" />
-      <node id="5178006408628608662" at="198,0,209,0" concept="4" trace="createConstant_4tk4ky_k0#(Ljetbrains/mps/openapi/editor/EditorContext;Lorg/jetbrains/mps/openapi/model/SNode;)Ljetbrains/mps/openapi/editor/cells/EditorCell;" />
-      <node id="2769948622284546682" at="109,0,121,0" concept="4" trace="createRefNodeList_4tk4ky_f0#(Ljetbrains/mps/openapi/editor/EditorContext;Lorg/jetbrains/mps/openapi/model/SNode;)Ljetbrains/mps/openapi/editor/cells/EditorCell;" />
-      <node id="2769948622284546682" at="140,0,152,0" concept="4" trace="installElementCellActions#(Lorg/jetbrains/mps/openapi/model/SNode;Lorg/jetbrains/mps/openapi/model/SNode;Ljetbrains/mps/openapi/editor/cells/EditorCell;Ljetbrains/mps/openapi/editor/EditorContext;)V" />
-      <node id="2769948622284546682" at="247,0,259,0" concept="4" trace="createRefNodeList_4tk4ky_o0#(Ljetbrains/mps/openapi/editor/EditorContext;Lorg/jetbrains/mps/openapi/model/SNode;)Ljetbrains/mps/openapi/editor/cells/EditorCell;" />
-      <node id="2769948622284546682" at="278,0,290,0" concept="4" trace="installElementCellActions#(Lorg/jetbrains/mps/openapi/model/SNode;Lorg/jetbrains/mps/openapi/model/SNode;Ljetbrains/mps/openapi/editor/cells/EditorCell;Ljetbrains/mps/openapi/editor/EditorContext;)V" />
-      <node id="7389400916847962449" at="64,0,79,0" concept="4" trace="createProperty_4tk4ky_b0#(Ljetbrains/mps/openapi/editor/EditorContext;Lorg/jetbrains/mps/openapi/model/SNode;)Ljetbrains/mps/openapi/editor/cells/EditorCell;" />
-      <node id="5178006408628608668" at="182,0,198,0" concept="4" trace="createProperty_4tk4ky_j0#(Ljetbrains/mps/openapi/editor/EditorContext;Lorg/jetbrains/mps/openapi/model/SNode;)Ljetbrains/mps/openapi/editor/cells/EditorCell;" />
-      <node id="7385586609667765578" at="209,0,228,0" concept="4" trace="createProperty_4tk4ky_l0#(Ljetbrains/mps/openapi/editor/EditorContext;Lorg/jetbrains/mps/openapi/model/SNode;)Ljetbrains/mps/openapi/editor/cells/EditorCell;" />
-      <node id="2769948622284546682" at="34,0,55,0" concept="4" trace="createCollection_4tk4ky_a#(Ljetbrains/mps/openapi/editor/EditorContext;Lorg/jetbrains/mps/openapi/model/SNode;)Ljetbrains/mps/openapi/editor/cells/EditorCell;" />
-      <scope id="2769948622284546682" at="31,79,32,63" />
-      <scope id="2769948622284546682" at="122,99,123,50" />
-      <scope id="2769948622284546682" at="147,122,148,394" />
-      <scope id="2769948622284546682" at="260,97,261,50" />
-      <scope id="2769948622284546682" at="285,122,286,392" />
-      <scope id="7389400916847962449" at="73,35,75,112">
-        <var name="manager" id="7389400916847962449" />
-      </scope>
-      <scope id="2769948622284546682" at="125,66,127,93">
-        <var name="listOwner" id="2769948622284546682" />
-      </scope>
-      <scope id="2769948622284546682" at="143,34,145,146" />
-      <scope id="5178006408628608668" at="192,35,194,112">
-        <var name="manager" id="5178006408628608668" />
-      </scope>
-      <scope id="7385586609667765578" at="222,35,224,112">
-        <var name="manager" id="7385586609667765578" />
-      </scope>
-      <scope id="2769948622284546682" at="263,66,265,93">
-        <var name="listOwner" id="2769948622284546682" />
-      </scope>
-      <scope id="2769948622284546682" at="281,34,283,146" />
-      <scope id="2769948622284546682" at="31,0,34,0">
-        <var name="editorContext" id="2769948622284546682" />
-        <var name="node" id="2769948622284546682" />
-      </scope>
-      <scope id="2769948622284546682" at="122,0,125,0">
->>>>>>> bd830ede
+      <scope id="2769948622284546682" at="140,0,143,0">
         <var name="childRole" id="2769948622284546682" />
         <var name="context" id="2769948622284546682" />
         <var name="ownerNode" id="2769948622284546682" />
       </scope>
-<<<<<<< HEAD
-      <scope id="2769948622284546682" at="144,0,147,0">
+      <scope id="2769948622284546682" at="143,0,146,0">
         <var name="editorContext" id="2769948622284546682" />
       </scope>
-      <scope id="2769948622284546682" at="147,57,150,25">
+      <scope id="2769948622284546682" at="146,57,149,25">
         <var name="elementCell" id="2769948622284546682" />
       </scope>
-      <scope id="2769948622284546682" at="280,0,283,0">
-=======
-      <scope id="2769948622284546682" at="129,86,132,25">
-        <var name="elementCell" id="2769948622284546682" />
-      </scope>
-      <scope id="2769948622284546682" at="260,0,263,0">
->>>>>>> bd830ede
+      <scope id="2769948622284546682" at="277,0,280,0">
         <var name="childRole" id="2769948622284546682" />
         <var name="context" id="2769948622284546682" />
         <var name="ownerNode" id="2769948622284546682" />
       </scope>
-<<<<<<< HEAD
-      <scope id="2769948622284546682" at="283,0,286,0">
+      <scope id="2769948622284546682" at="280,0,283,0">
         <var name="editorContext" id="2769948622284546682" />
       </scope>
-      <scope id="2769948622284546682" at="286,57,289,25">
+      <scope id="2769948622284546682" at="283,57,286,25">
         <var name="elementCell" id="2769948622284546682" />
       </scope>
       <scope id="2769948622284546682" at="36,0,40,0">
         <var name="context" id="2769948622284546682" />
         <var name="node" id="2769948622284546682" />
       </scope>
-      <scope id="2769948622284546682" at="152,41,156,23">
+      <scope id="2769948622284546682" at="151,41,155,23">
         <var name="emptyCell" id="2769948622284546682" />
       </scope>
-      <scope id="2769948622284546682" at="291,41,295,23">
+      <scope id="2769948622284546682" at="288,41,292,23">
         <var name="emptyCell" id="2769948622284546682" />
       </scope>
       <scope id="2769948622284546682" at="41,0,46,0" />
-      <scope id="2769948622284546682" at="147,0,152,0">
+      <scope id="2769948622284546682" at="146,0,151,0">
         <var name="elementNode" id="2769948622284546682" />
       </scope>
-      <scope id="2769948622284546682" at="286,0,291,0">
+      <scope id="2769948622284546682" at="283,0,288,0">
         <var name="elementNode" id="2769948622284546682" />
       </scope>
-      <scope id="2769948622284546682" at="152,0,158,0" />
-      <scope id="2769948622284546682" at="291,0,297,0" />
+      <scope id="2769948622284546682" at="151,0,157,0" />
+      <scope id="2769948622284546682" at="288,0,294,0" />
       <scope id="7389400916847962448" at="73,49,80,22">
         <var name="editorCell" id="7389400916847962448" />
         <var name="style" id="7389400916847962448" />
       </scope>
-      <scope id="7389400916847962468" at="109,49,116,22">
+      <scope id="7389400916847962468" at="108,49,115,22">
         <var name="editorCell" id="7389400916847962468" />
         <var name="style" id="7389400916847962468" />
       </scope>
-      <scope id="7306485738221455035" at="171,49,178,22">
+      <scope id="7306485738221455035" at="170,49,177,22">
         <var name="editorCell" id="7306485738221455035" />
         <var name="style" id="7306485738221455035" />
       </scope>
-      <scope id="7385586609667765568" at="248,49,255,22">
+      <scope id="7385586609667765568" at="245,49,252,22">
         <var name="editorCell" id="7385586609667765568" />
         <var name="style" id="7385586609667765568" />
       </scope>
-      <scope id="7306485738221455033" at="118,49,126,22">
+      <scope id="7306485738221455033" at="117,49,125,22">
         <var name="editorCell" id="7306485738221455033" />
         <var name="style" id="7306485738221455033" />
       </scope>
-      <scope id="2769948622284546682" at="159,96,167,9" />
-      <scope id="5178006408628608657" at="180,49,188,22">
+      <scope id="2769948622284546682" at="158,96,166,9" />
+      <scope id="5178006408628608657" at="179,49,187,22">
         <var name="editorCell" id="5178006408628608657" />
         <var name="style" id="5178006408628608657" />
       </scope>
-      <scope id="5178006408628608659" at="190,49,198,22">
+      <scope id="5178006408628608659" at="189,49,197,22">
         <var name="editorCell" id="5178006408628608659" />
         <var name="style" id="5178006408628608659" />
       </scope>
-      <scope id="7389400916848059070" at="257,49,265,22">
+      <scope id="7389400916848059070" at="254,49,262,22">
         <var name="editorCell" id="7389400916848059070" />
         <var name="style" id="7389400916848059070" />
       </scope>
-      <scope id="2769948622284546682" at="298,96,306,9" />
+      <scope id="2769948622284546682" at="295,96,303,9" />
       <scope id="7389400916847962448" at="73,0,82,0" />
-      <scope id="7389400916848001479" at="98,49,107,22">
+      <scope id="7389400916848001479" at="97,49,106,22">
         <var name="editorCell" id="7389400916848001479" />
         <var name="style" id="7389400916848001479" />
       </scope>
-      <scope id="7389400916847962468" at="109,0,118,0" />
-      <scope id="7306485738221455035" at="171,0,180,0" />
-      <scope id="5178006408628608662" at="217,49,226,22">
+      <scope id="7389400916847962468" at="108,0,117,0" />
+      <scope id="7306485738221455035" at="170,0,179,0" />
+      <scope id="5178006408628608662" at="215,49,224,22">
         <var name="editorCell" id="5178006408628608662" />
         <var name="style" id="5178006408628608662" />
       </scope>
-      <scope id="7385586609667765568" at="248,0,257,0" />
-      <scope id="7306485738221455033" at="118,0,128,0" />
-      <scope id="2769948622284546682" at="128,52,138,22">
-=======
-      <scope id="2769948622284546682" at="267,86,270,25">
-        <var name="elementCell" id="2769948622284546682" />
-      </scope>
-      <scope id="2769948622284546682" at="125,0,129,0">
-        <var name="editorContext" id="2769948622284546682" />
-      </scope>
-      <scope id="2769948622284546682" at="134,68,138,23">
-        <var name="emptyCell" id="2769948622284546682" />
-      </scope>
-      <scope id="2769948622284546682" at="263,0,267,0">
-        <var name="editorContext" id="2769948622284546682" />
-      </scope>
-      <scope id="2769948622284546682" at="272,68,276,23">
-        <var name="emptyCell" id="2769948622284546682" />
-      </scope>
-      <scope id="2769948622284546682" at="129,0,134,0">
-        <var name="editorContext" id="2769948622284546682" />
-        <var name="elementNode" id="2769948622284546682" />
-      </scope>
-      <scope id="2769948622284546682" at="267,0,272,0">
-        <var name="editorContext" id="2769948622284546682" />
-        <var name="elementNode" id="2769948622284546682" />
-      </scope>
-      <scope id="2769948622284546682" at="134,0,140,0">
-        <var name="editorContext" id="2769948622284546682" />
-      </scope>
-      <scope id="2769948622284546682" at="272,0,278,0">
-        <var name="editorContext" id="2769948622284546682" />
-      </scope>
-      <scope id="7389400916847962448" at="55,88,62,22">
-        <var name="editorCell" id="7389400916847962448" />
-        <var name="style" id="7389400916847962448" />
-      </scope>
-      <scope id="7389400916847962468" at="90,88,97,22">
-        <var name="editorCell" id="7389400916847962468" />
-        <var name="style" id="7389400916847962468" />
-      </scope>
-      <scope id="7306485738221455035" at="153,88,160,22">
-        <var name="editorCell" id="7306485738221455035" />
-        <var name="style" id="7306485738221455035" />
-      </scope>
-      <scope id="7385586609667765568" at="228,88,235,22">
-        <var name="editorCell" id="7385586609667765568" />
-        <var name="style" id="7385586609667765568" />
-      </scope>
-      <scope id="7306485738221455033" at="99,88,107,22">
-        <var name="editorCell" id="7306485738221455033" />
-        <var name="style" id="7306485738221455033" />
-      </scope>
-      <scope id="2769948622284546682" at="141,96,149,9" />
-      <scope id="5178006408628608657" at="162,88,170,22">
-        <var name="editorCell" id="5178006408628608657" />
-        <var name="style" id="5178006408628608657" />
-      </scope>
-      <scope id="5178006408628608659" at="172,88,180,22">
-        <var name="editorCell" id="5178006408628608659" />
-        <var name="style" id="5178006408628608659" />
-      </scope>
-      <scope id="7389400916848059070" at="237,88,245,22">
-        <var name="editorCell" id="7389400916848059070" />
-        <var name="style" id="7389400916848059070" />
-      </scope>
-      <scope id="2769948622284546682" at="279,96,287,9" />
-      <scope id="7389400916847962448" at="55,0,64,0">
-        <var name="editorContext" id="7389400916847962448" />
-        <var name="node" id="7389400916847962448" />
-      </scope>
-      <scope id="7389400916848001479" at="79,88,88,22">
-        <var name="editorCell" id="7389400916848001479" />
-        <var name="style" id="7389400916848001479" />
-      </scope>
-      <scope id="7389400916847962468" at="90,0,99,0">
-        <var name="editorContext" id="7389400916847962468" />
-        <var name="node" id="7389400916847962468" />
-      </scope>
-      <scope id="7306485738221455035" at="153,0,162,0">
-        <var name="editorContext" id="7306485738221455035" />
-        <var name="node" id="7306485738221455035" />
-      </scope>
-      <scope id="5178006408628608662" at="198,88,207,22">
-        <var name="editorCell" id="5178006408628608662" />
-        <var name="style" id="5178006408628608662" />
-      </scope>
-      <scope id="7385586609667765568" at="228,0,237,0">
-        <var name="editorContext" id="7385586609667765568" />
-        <var name="node" id="7385586609667765568" />
-      </scope>
-      <scope id="7306485738221455033" at="99,0,109,0">
-        <var name="editorContext" id="7306485738221455033" />
-        <var name="node" id="7306485738221455033" />
-      </scope>
-      <scope id="2769948622284546682" at="109,91,119,22">
->>>>>>> bd830ede
+      <scope id="7385586609667765568" at="245,0,254,0" />
+      <scope id="7306485738221455033" at="117,0,127,0" />
+      <scope id="2769948622284546682" at="127,52,137,22">
         <var name="editorCell" id="2769948622284546682" />
         <var name="handler" id="2769948622284546682" />
         <var name="style" id="2769948622284546682" />
       </scope>
-<<<<<<< HEAD
-      <scope id="2769948622284546682" at="158,86,168,7" />
-      <scope id="5178006408628608657" at="180,0,190,0" />
-      <scope id="5178006408628608659" at="190,0,200,0" />
-      <scope id="7389400916848059070" at="257,0,267,0" />
-      <scope id="2769948622284546682" at="267,52,277,22">
-=======
-      <scope id="2769948622284546682" at="140,132,150,7" />
-      <scope id="5178006408628608657" at="162,0,172,0">
-        <var name="editorContext" id="5178006408628608657" />
-        <var name="node" id="5178006408628608657" />
-      </scope>
-      <scope id="5178006408628608659" at="172,0,182,0">
-        <var name="editorContext" id="5178006408628608659" />
-        <var name="node" id="5178006408628608659" />
-      </scope>
-      <scope id="7389400916848059070" at="237,0,247,0">
-        <var name="editorContext" id="7389400916848059070" />
-        <var name="node" id="7389400916848059070" />
-      </scope>
-      <scope id="2769948622284546682" at="247,91,257,22">
->>>>>>> bd830ede
+      <scope id="2769948622284546682" at="157,86,167,7" />
+      <scope id="5178006408628608657" at="179,0,189,0" />
+      <scope id="5178006408628608659" at="189,0,199,0" />
+      <scope id="7389400916848059070" at="254,0,264,0" />
+      <scope id="2769948622284546682" at="264,52,274,22">
         <var name="editorCell" id="2769948622284546682" />
         <var name="handler" id="2769948622284546682" />
         <var name="style" id="2769948622284546682" />
       </scope>
-<<<<<<< HEAD
-      <scope id="2769948622284546682" at="297,86,307,7" />
-      <scope id="7389400916848001479" at="98,0,109,0" />
-      <scope id="5178006408628608662" at="217,0,228,0" />
-      <scope id="2769948622284546682" at="128,0,140,0" />
-      <scope id="2769948622284546682" at="158,0,170,0">
+      <scope id="2769948622284546682" at="294,86,304,7" />
+      <scope id="7389400916848001479" at="97,0,108,0" />
+      <scope id="5178006408628608662" at="215,0,226,0" />
+      <scope id="2769948622284546682" at="127,0,139,0" />
+      <scope id="2769948622284546682" at="157,0,169,0">
         <var name="elementCell" id="2769948622284546682" />
         <var name="elementNode" id="2769948622284546682" />
       </scope>
-      <scope id="2769948622284546682" at="267,0,279,0" />
-      <scope id="2769948622284546682" at="297,0,309,0">
-=======
-      <scope id="2769948622284546682" at="278,132,288,7" />
-      <scope id="7389400916848001479" at="79,0,90,0">
-        <var name="editorContext" id="7389400916848001479" />
-        <var name="node" id="7389400916848001479" />
-      </scope>
-      <scope id="5178006408628608662" at="198,0,209,0">
-        <var name="editorContext" id="5178006408628608662" />
-        <var name="node" id="5178006408628608662" />
-      </scope>
-      <scope id="2769948622284546682" at="109,0,121,0">
-        <var name="editorContext" id="2769948622284546682" />
-        <var name="node" id="2769948622284546682" />
-      </scope>
-      <scope id="2769948622284546682" at="140,0,152,0">
-        <var name="editorContext" id="2769948622284546682" />
+      <scope id="2769948622284546682" at="264,0,276,0" />
+      <scope id="2769948622284546682" at="294,0,306,0">
         <var name="elementCell" id="2769948622284546682" />
         <var name="elementNode" id="2769948622284546682" />
-        <var name="listOwner" id="2769948622284546682" />
-      </scope>
-      <scope id="2769948622284546682" at="247,0,259,0">
-        <var name="editorContext" id="2769948622284546682" />
-        <var name="node" id="2769948622284546682" />
-      </scope>
-      <scope id="2769948622284546682" at="278,0,290,0">
-        <var name="editorContext" id="2769948622284546682" />
->>>>>>> bd830ede
-        <var name="elementCell" id="2769948622284546682" />
-        <var name="elementNode" id="2769948622284546682" />
-      </scope>
-<<<<<<< HEAD
-      <scope id="7389400916847962449" at="82,49,96,22">
-=======
-      <scope id="7389400916847962449" at="64,88,77,22">
->>>>>>> bd830ede
+      </scope>
+      <scope id="7389400916847962449" at="82,49,95,22">
         <var name="attributeConcept" id="7389400916847962449" />
         <var name="editorCell" id="7389400916847962449" />
         <var name="provider" id="7389400916847962449" />
       </scope>
-<<<<<<< HEAD
-      <scope id="5178006408628608668" at="200,49,215,22">
-=======
-      <scope id="5178006408628608668" at="182,88,196,22">
->>>>>>> bd830ede
+      <scope id="5178006408628608668" at="199,49,213,22">
         <var name="attributeConcept" id="5178006408628608668" />
         <var name="editorCell" id="5178006408628608668" />
         <var name="provider" id="5178006408628608668" />
       </scope>
-<<<<<<< HEAD
-      <scope id="7389400916847962449" at="82,0,98,0" />
-      <scope id="5178006408628608668" at="200,0,217,0" />
-      <scope id="7385586609667765578" at="228,49,246,22">
-=======
-      <scope id="7389400916847962449" at="64,0,79,0">
-        <var name="editorContext" id="7389400916847962449" />
-        <var name="node" id="7389400916847962449" />
-      </scope>
-      <scope id="5178006408628608668" at="182,0,198,0">
-        <var name="editorContext" id="5178006408628608668" />
-        <var name="node" id="5178006408628608668" />
-      </scope>
-      <scope id="7385586609667765578" at="209,88,226,22">
->>>>>>> bd830ede
+      <scope id="7389400916847962449" at="82,0,97,0" />
+      <scope id="5178006408628608668" at="199,0,215,0" />
+      <scope id="7385586609667765578" at="226,49,243,22">
         <var name="attributeConcept" id="7385586609667765578" />
         <var name="editorCell" id="7385586609667765578" />
         <var name="provider" id="7385586609667765578" />
         <var name="style" id="7385586609667765578" />
       </scope>
+      <scope id="7385586609667765578" at="226,0,245,0" />
       <scope id="2769948622284546682" at="51,50,71,22">
         <var name="editorCell" id="2769948622284546682" />
       </scope>
-<<<<<<< HEAD
-      <scope id="7385586609667765578" at="228,0,248,0" />
       <scope id="2769948622284546682" at="51,0,73,0" />
-      <unit id="2769948622284546682" at="140,0,171,0" name="jetbrains.mps.build.workflow.editor.BwfProject_EditorBuilder_a$importsListHandler_4tk4ky_f0" />
-      <unit id="2769948622284546682" at="279,0,310,0" name="jetbrains.mps.build.workflow.editor.BwfProject_EditorBuilder_a$partsListHandler_4tk4ky_o0" />
-      <unit id="2769948622284546682" at="32,0,311,0" name="jetbrains.mps.build.workflow.editor.BwfProject_EditorBuilder_a" />
-=======
-      <scope id="7385586609667765578" at="209,0,228,0">
-        <var name="editorContext" id="7385586609667765578" />
-        <var name="node" id="7385586609667765578" />
-      </scope>
-      <scope id="2769948622284546682" at="34,0,55,0">
-        <var name="editorContext" id="2769948622284546682" />
-        <var name="node" id="2769948622284546682" />
-      </scope>
-      <unit id="2769948622284546682" at="121,0,153,0" name="jetbrains.mps.build.workflow.editor.BwfProject_Editor$importsListHandler_4tk4ky_f0" />
-      <unit id="2769948622284546682" at="259,0,291,0" name="jetbrains.mps.build.workflow.editor.BwfProject_Editor$partsListHandler_4tk4ky_o0" />
-      <unit id="2769948622284546682" at="30,0,292,0" name="jetbrains.mps.build.workflow.editor.BwfProject_Editor" />
->>>>>>> bd830ede
+      <unit id="2769948622284546682" at="139,0,170,0" name="jetbrains.mps.build.workflow.editor.BwfProject_EditorBuilder_a$importsListHandler_4tk4ky_f0" />
+      <unit id="2769948622284546682" at="276,0,307,0" name="jetbrains.mps.build.workflow.editor.BwfProject_EditorBuilder_a$partsListHandler_4tk4ky_o0" />
+      <unit id="2769948622284546682" at="32,0,308,0" name="jetbrains.mps.build.workflow.editor.BwfProject_EditorBuilder_a" />
     </file>
   </root>
   <root nodeRef="r:1267752b-a233-4432-a848-3e68e0ea0db1(jetbrains.mps.build.workflow.editor)/2769948622284567284">
@@ -3027,7 +1974,6 @@
   </root>
   <root nodeRef="r:1267752b-a233-4432-a848-3e68e0ea0db1(jetbrains.mps.build.workflow.editor)/2769948622284574286">
     <file name="BwfTask_Editor.java">
-<<<<<<< HEAD
       <node id="2769948622284574286" at="11,79,12,73" concept="6" />
       <node id="2769948622284574286" at="11,0,14,0" concept="4" trace="createEditorCell#(Ljetbrains/mps/openapi/editor/EditorContext;Lorg/jetbrains/mps/openapi/model/SNode;)Ljetbrains/mps/openapi/editor/cells/EditorCell;" />
       <scope id="2769948622284574286" at="11,79,12,73" />
@@ -3068,335 +2014,161 @@
       <node id="2769948622284574327" at="89,42,90,358" concept="1" />
       <node id="2769948622284574327" at="90,358,91,73" concept="1" />
       <node id="2769948622284574327" at="91,73,92,57" concept="5" />
-      <node id="2769948622284574327" at="92,57,93,59" concept="5" />
-      <node id="2769948622284574327" at="94,35,95,87" concept="5" />
-      <node id="2769948622284574327" at="95,87,96,94" concept="6" />
-      <node id="2769948622284574327" at="97,10,98,22" concept="6" />
-      <node id="2769948622284574286" at="100,51,101,103" concept="5" />
-      <node id="2769948622284574286" at="101,103,102,49" concept="1" />
-      <node id="2769948622284574286" at="102,49,103,34" concept="5" />
-      <node id="2769948622284574286" at="103,34,104,49" concept="1" />
-      <node id="2769948622284574286" at="104,49,105,40" concept="1" />
-      <node id="2769948622284574286" at="105,40,106,58" concept="1" />
-      <node id="2769948622284574286" at="106,58,107,61" concept="1" />
-      <node id="2769948622284574286" at="107,61,108,22" concept="6" />
-      <node id="2769948622284574342" at="110,97,111,239" concept="6" />
-      <node id="2769948622284574330" at="113,50,114,103" concept="5" />
-      <node id="2769948622284574330" at="114,103,115,48" concept="1" />
-      <node id="2769948622284574330" at="115,48,116,34" concept="5" />
-      <node id="2769948622284574330" at="116,34,117,82" concept="1" />
-      <node id="2769948622284574330" at="117,82,118,40" concept="1" />
-      <node id="2769948622284574330" at="118,40,119,34" concept="1" />
-      <node id="2769948622284574330" at="119,34,120,22" concept="6" />
-      <node id="2769948622284574286" at="122,53,123,145" concept="5" />
-      <node id="2769948622284574286" at="123,145,124,91" concept="5" />
-      <node id="2769948622284574286" at="124,91,125,53" concept="1" />
-      <node id="2769948622284574286" at="125,53,126,49" concept="1" />
-      <node id="2769948622284574286" at="126,49,127,22" concept="6" />
-      <node id="2769948622284574286" at="130,105,131,50" concept="10" />
-      <node id="2769948622284574286" at="133,66,134,93" concept="6" />
-      <node id="2769948622284574286" at="136,57,137,65" concept="5" />
-      <node id="2769948622284574286" at="137,65,138,58" concept="1" />
-      <node id="2769948622284574286" at="138,58,139,25" concept="6" />
-      <node id="2769948622284574286" at="141,41,142,34" concept="5" />
-      <node id="2769948622284574286" at="142,34,143,42" concept="1" />
-      <node id="2769948622284574286" at="143,42,144,49" concept="1" />
-      <node id="2769948622284574286" at="144,49,145,23" concept="6" />
-      <node id="2769948622284574286" at="148,96,149,134" concept="1" />
-      <node id="2769948622284574286" at="150,34,151,142" concept="1" />
-      <node id="2769948622284574286" at="151,142,152,146" concept="1" />
-      <node id="2769948622284574286" at="152,146,153,80" concept="1" />
-      <node id="2769948622284574286" at="155,122,156,401" concept="1" />
-      <node id="2769948622284574286" at="161,75,162,99" concept="5" />
-      <node id="2769948622284574286" at="162,99,163,38" concept="1" />
-      <node id="2769948622284574286" at="163,38,164,36" concept="5" />
-      <node id="2769948622284574286" at="164,36,165,55" concept="1" />
-      <node id="2769948622284574286" at="165,55,166,56" concept="1" />
-      <node id="2769948622284574286" at="166,56,167,42" concept="1" />
-      <node id="2769948622284574286" at="167,42,168,134" concept="1" />
-      <node id="2769948622284574286" at="168,134,169,138" concept="1" />
-      <node id="2769948622284574286" at="169,138,170,24" concept="6" />
-      <node id="2769948622284574286" at="173,52,174,136" concept="5" />
-      <node id="2769948622284574286" at="174,136,175,91" concept="5" />
-      <node id="2769948622284574286" at="175,91,176,49" concept="1" />
-      <node id="2769948622284574286" at="176,49,177,34" concept="5" />
-      <node id="2769948622284574286" at="177,34,178,68" concept="1" />
-      <node id="2769948622284574286" at="178,68,179,63" concept="1" />
-      <node id="2769948622284574286" at="179,63,180,58" concept="1" />
-      <node id="2769948622284574286" at="180,58,181,40" concept="1" />
-      <node id="2769948622284574286" at="181,40,182,49" concept="1" />
-      <node id="2769948622284574286" at="182,49,183,22" concept="6" />
-      <node id="2769948622284574286" at="186,100,187,50" concept="10" />
-      <node id="2769948622284574286" at="189,66,190,93" concept="6" />
-      <node id="2769948622284574286" at="192,57,193,65" concept="5" />
-      <node id="2769948622284574286" at="193,65,194,58" concept="1" />
-      <node id="2769948622284574286" at="194,58,195,25" concept="6" />
-      <node id="2769948622284574286" at="197,41,198,34" concept="5" />
-      <node id="2769948622284574286" at="198,34,199,42" concept="1" />
-      <node id="2769948622284574286" at="199,42,200,49" concept="1" />
-      <node id="2769948622284574286" at="200,49,201,23" concept="6" />
-      <node id="2769948622284574286" at="204,96,205,134" concept="1" />
-      <node id="2769948622284574286" at="206,34,207,142" concept="1" />
-      <node id="2769948622284574286" at="207,142,208,146" concept="1" />
-      <node id="2769948622284574286" at="210,122,211,397" concept="1" />
-      <node id="2769948622284574286" at="216,49,217,93" concept="5" />
-      <node id="2769948622284574286" at="217,93,218,47" concept="1" />
-      <node id="2769948622284574286" at="218,47,219,34" concept="1" />
-      <node id="2769948622284574286" at="219,34,220,22" concept="6" />
-      <node id="2769948622284760099" at="222,97,223,263" concept="6" />
+      <node id="2769948622284574327" at="93,35,94,87" concept="5" />
+      <node id="2769948622284574327" at="94,87,95,112" concept="6" />
+      <node id="2769948622284574327" at="96,10,97,22" concept="6" />
+      <node id="2769948622284574286" at="99,51,100,103" concept="5" />
+      <node id="2769948622284574286" at="100,103,101,49" concept="1" />
+      <node id="2769948622284574286" at="101,49,102,34" concept="5" />
+      <node id="2769948622284574286" at="102,34,103,49" concept="1" />
+      <node id="2769948622284574286" at="103,49,104,40" concept="1" />
+      <node id="2769948622284574286" at="104,40,105,58" concept="1" />
+      <node id="2769948622284574286" at="105,58,106,61" concept="1" />
+      <node id="2769948622284574286" at="106,61,107,22" concept="6" />
+      <node id="2769948622284574342" at="109,97,110,239" concept="6" />
+      <node id="2769948622284574330" at="112,50,113,103" concept="5" />
+      <node id="2769948622284574330" at="113,103,114,48" concept="1" />
+      <node id="2769948622284574330" at="114,48,115,34" concept="5" />
+      <node id="2769948622284574330" at="115,34,116,82" concept="1" />
+      <node id="2769948622284574330" at="116,82,117,40" concept="1" />
+      <node id="2769948622284574330" at="117,40,118,34" concept="1" />
+      <node id="2769948622284574330" at="118,34,119,22" concept="6" />
+      <node id="2769948622284574286" at="121,53,122,145" concept="5" />
+      <node id="2769948622284574286" at="122,145,123,91" concept="5" />
+      <node id="2769948622284574286" at="123,91,124,53" concept="1" />
+      <node id="2769948622284574286" at="124,53,125,49" concept="1" />
+      <node id="2769948622284574286" at="125,49,126,22" concept="6" />
+      <node id="2769948622284574286" at="129,105,130,50" concept="10" />
+      <node id="2769948622284574286" at="132,66,133,93" concept="6" />
+      <node id="2769948622284574286" at="135,57,136,65" concept="5" />
+      <node id="2769948622284574286" at="136,65,137,58" concept="1" />
+      <node id="2769948622284574286" at="137,58,138,25" concept="6" />
+      <node id="2769948622284574286" at="140,41,141,34" concept="5" />
+      <node id="2769948622284574286" at="141,34,142,42" concept="1" />
+      <node id="2769948622284574286" at="142,42,143,49" concept="1" />
+      <node id="2769948622284574286" at="143,49,144,23" concept="6" />
+      <node id="2769948622284574286" at="147,96,148,134" concept="1" />
+      <node id="2769948622284574286" at="149,34,150,142" concept="1" />
+      <node id="2769948622284574286" at="150,142,151,146" concept="1" />
+      <node id="2769948622284574286" at="151,146,152,80" concept="1" />
+      <node id="2769948622284574286" at="154,122,155,401" concept="1" />
+      <node id="2769948622284574286" at="160,75,161,99" concept="5" />
+      <node id="2769948622284574286" at="161,99,162,38" concept="1" />
+      <node id="2769948622284574286" at="162,38,163,36" concept="5" />
+      <node id="2769948622284574286" at="163,36,164,55" concept="1" />
+      <node id="2769948622284574286" at="164,55,165,56" concept="1" />
+      <node id="2769948622284574286" at="165,56,166,42" concept="1" />
+      <node id="2769948622284574286" at="166,42,167,134" concept="1" />
+      <node id="2769948622284574286" at="167,134,168,138" concept="1" />
+      <node id="2769948622284574286" at="168,138,169,24" concept="6" />
+      <node id="2769948622284574286" at="172,52,173,136" concept="5" />
+      <node id="2769948622284574286" at="173,136,174,91" concept="5" />
+      <node id="2769948622284574286" at="174,91,175,49" concept="1" />
+      <node id="2769948622284574286" at="175,49,176,34" concept="5" />
+      <node id="2769948622284574286" at="176,34,177,68" concept="1" />
+      <node id="2769948622284574286" at="177,68,178,63" concept="1" />
+      <node id="2769948622284574286" at="178,63,179,58" concept="1" />
+      <node id="2769948622284574286" at="179,58,180,40" concept="1" />
+      <node id="2769948622284574286" at="180,40,181,49" concept="1" />
+      <node id="2769948622284574286" at="181,49,182,22" concept="6" />
+      <node id="2769948622284574286" at="185,100,186,50" concept="10" />
+      <node id="2769948622284574286" at="188,66,189,93" concept="6" />
+      <node id="2769948622284574286" at="191,57,192,65" concept="5" />
+      <node id="2769948622284574286" at="192,65,193,58" concept="1" />
+      <node id="2769948622284574286" at="193,58,194,25" concept="6" />
+      <node id="2769948622284574286" at="196,41,197,34" concept="5" />
+      <node id="2769948622284574286" at="197,34,198,42" concept="1" />
+      <node id="2769948622284574286" at="198,42,199,49" concept="1" />
+      <node id="2769948622284574286" at="199,49,200,23" concept="6" />
+      <node id="2769948622284574286" at="203,96,204,134" concept="1" />
+      <node id="2769948622284574286" at="205,34,206,142" concept="1" />
+      <node id="2769948622284574286" at="206,142,207,146" concept="1" />
+      <node id="2769948622284574286" at="209,122,210,397" concept="1" />
+      <node id="2769948622284574286" at="215,49,216,93" concept="5" />
+      <node id="2769948622284574286" at="216,93,217,47" concept="1" />
+      <node id="2769948622284574286" at="217,47,218,34" concept="1" />
+      <node id="2769948622284574286" at="218,34,219,22" concept="6" />
+      <node id="2769948622284760099" at="221,97,222,263" concept="6" />
       <node id="2769948622284574286" at="40,0,42,0" concept="2" trace="myNode" />
       <node id="2769948622284574286" at="54,0,57,0" concept="4" trace="createCell#()Ljetbrains/mps/openapi/editor/cells/EditorCell;" />
       <node id="2769948622284574286" at="64,57,67,5" concept="3" />
       <node id="2769948622284574286" at="68,60,71,5" concept="3" />
-      <node id="2769948622284574340" at="110,0,113,0" concept="9" trace="renderingCondition_plbod7_a2a#(Lorg/jetbrains/mps/openapi/model/SNode;Ljetbrains/mps/openapi/editor/EditorContext;)Z" />
-      <node id="2769948622284574286" at="130,0,133,0" concept="0" trace="dependenciesListHandler_plbod7_b2a#(Lorg/jetbrains/mps/openapi/model/SNode;Ljava/lang/String;Ljetbrains/mps/openapi/editor/EditorContext;)V" />
-      <node id="2769948622284574286" at="133,0,136,0" concept="4" trace="createNodeToInsert#(Ljetbrains/mps/openapi/editor/EditorContext;)Lorg/jetbrains/mps/openapi/model/SNode;" />
-      <node id="2769948622284574286" at="154,9,157,9" concept="3" />
-      <node id="2769948622284574286" at="186,0,189,0" concept="0" trace="subTasksListHandler_plbod7_d0#(Lorg/jetbrains/mps/openapi/model/SNode;Ljava/lang/String;Ljetbrains/mps/openapi/editor/EditorContext;)V" />
-      <node id="2769948622284574286" at="189,0,192,0" concept="4" trace="createNodeToInsert#(Ljetbrains/mps/openapi/editor/EditorContext;)Lorg/jetbrains/mps/openapi/model/SNode;" />
-      <node id="2769948622284574286" at="209,9,212,9" concept="3" />
-      <node id="2769948622284760094" at="222,0,225,0" concept="9" trace="renderingCondition_plbod7_a4a#(Lorg/jetbrains/mps/openapi/model/SNode;Ljetbrains/mps/openapi/editor/EditorContext;)Z" />
+      <node id="2769948622284574340" at="109,0,112,0" concept="9" trace="renderingCondition_plbod7_a2a#(Lorg/jetbrains/mps/openapi/model/SNode;Ljetbrains/mps/openapi/editor/EditorContext;)Z" />
+      <node id="2769948622284574286" at="129,0,132,0" concept="0" trace="dependenciesListHandler_plbod7_b2a#(Lorg/jetbrains/mps/openapi/model/SNode;Ljava/lang/String;Ljetbrains/mps/openapi/editor/EditorContext;)V" />
+      <node id="2769948622284574286" at="132,0,135,0" concept="4" trace="createNodeToInsert#(Ljetbrains/mps/openapi/editor/EditorContext;)Lorg/jetbrains/mps/openapi/model/SNode;" />
+      <node id="2769948622284574286" at="153,9,156,9" concept="3" />
+      <node id="2769948622284574286" at="185,0,188,0" concept="0" trace="subTasksListHandler_plbod7_d0#(Lorg/jetbrains/mps/openapi/model/SNode;Ljava/lang/String;Ljetbrains/mps/openapi/editor/EditorContext;)V" />
+      <node id="2769948622284574286" at="188,0,191,0" concept="4" trace="createNodeToInsert#(Ljetbrains/mps/openapi/editor/EditorContext;)Lorg/jetbrains/mps/openapi/model/SNode;" />
+      <node id="2769948622284574286" at="208,9,211,9" concept="3" />
+      <node id="2769948622284760094" at="221,0,224,0" concept="9" trace="renderingCondition_plbod7_a4a#(Lorg/jetbrains/mps/openapi/model/SNode;Ljetbrains/mps/openapi/editor/EditorContext;)Z" />
       <node id="2769948622284574286" at="43,0,47,0" concept="0" trace="BwfTask_EditorBuilder_a#(Ljetbrains/mps/openapi/editor/EditorContext;Lorg/jetbrains/mps/openapi/model/SNode;)V" />
-      <node id="2769948622284574286" at="205,134,209,9" concept="3" />
+      <node id="2769948622284574286" at="204,134,208,9" concept="3" />
       <node id="2769948622284574286" at="48,0,53,0" concept="4" trace="getNode#()Lorg/jetbrains/mps/openapi/model/SNode;" />
-      <node id="2769948622284574327" at="93,59,98,22" concept="3" />
-      <node id="2769948622284574286" at="136,0,141,0" concept="4" trace="createNodeCell#(Lorg/jetbrains/mps/openapi/model/SNode;)Ljetbrains/mps/openapi/editor/cells/EditorCell;" />
-      <node id="2769948622284574286" at="149,134,154,9" concept="3" />
-      <node id="2769948622284574286" at="192,0,197,0" concept="4" trace="createNodeCell#(Lorg/jetbrains/mps/openapi/model/SNode;)Ljetbrains/mps/openapi/editor/cells/EditorCell;" />
-      <node id="2769948622284574286" at="141,0,147,0" concept="4" trace="createEmptyCell#()Ljetbrains/mps/openapi/editor/cells/EditorCell;" />
-      <node id="2769948622284574286" at="197,0,203,0" concept="4" trace="createEmptyCell#()Ljetbrains/mps/openapi/editor/cells/EditorCell;" />
-      <node id="2769948622284574286" at="216,0,222,0" concept="4" trace="createConstant_plbod7_e0#()Ljetbrains/mps/openapi/editor/cells/EditorCell;" />
-      <node id="2769948622284574286" at="122,0,129,0" concept="4" trace="createRefNodeList_plbod7_b2a#()Ljetbrains/mps/openapi/editor/cells/EditorCell;" />
+      <node id="2769948622284574327" at="92,57,97,22" concept="3" />
+      <node id="2769948622284574286" at="135,0,140,0" concept="4" trace="createNodeCell#(Lorg/jetbrains/mps/openapi/model/SNode;)Ljetbrains/mps/openapi/editor/cells/EditorCell;" />
+      <node id="2769948622284574286" at="148,134,153,9" concept="3" />
+      <node id="2769948622284574286" at="191,0,196,0" concept="4" trace="createNodeCell#(Lorg/jetbrains/mps/openapi/model/SNode;)Ljetbrains/mps/openapi/editor/cells/EditorCell;" />
+      <node id="2769948622284574286" at="140,0,146,0" concept="4" trace="createEmptyCell#()Ljetbrains/mps/openapi/editor/cells/EditorCell;" />
+      <node id="2769948622284574286" at="196,0,202,0" concept="4" trace="createEmptyCell#()Ljetbrains/mps/openapi/editor/cells/EditorCell;" />
+      <node id="2769948622284574286" at="215,0,221,0" concept="4" trace="createConstant_plbod7_e0#()Ljetbrains/mps/openapi/editor/cells/EditorCell;" />
+      <node id="2769948622284574286" at="121,0,128,0" concept="4" trace="createRefNodeList_plbod7_b2a#()Ljetbrains/mps/openapi/editor/cells/EditorCell;" />
       <node id="2769948622284574325" at="74,0,83,0" concept="4" trace="createConstant_plbod7_a0#()Ljetbrains/mps/openapi/editor/cells/EditorCell;" />
-      <node id="2769948622284574330" at="113,0,122,0" concept="4" trace="createConstant_plbod7_a2a#()Ljetbrains/mps/openapi/editor/cells/EditorCell;" />
-      <node id="2769948622284574286" at="100,0,110,0" concept="4" trace="createCollection_plbod7_c0#()Ljetbrains/mps/openapi/editor/cells/EditorCell;" />
-      <node id="2769948622284574286" at="203,86,213,7" concept="3" />
-      <node id="2769948622284574286" at="147,86,158,7" concept="3" />
-      <node id="2769948622284574286" at="160,0,172,0" concept="4" trace="createSeparatorCell#(Lorg/jetbrains/mps/openapi/model/SNode;Lorg/jetbrains/mps/openapi/model/SNode;)Ljetbrains/mps/openapi/editor/cells/EditorCell;" />
-      <node id="2769948622284574286" at="173,0,185,0" concept="4" trace="createRefNodeList_plbod7_d0#()Ljetbrains/mps/openapi/editor/cells/EditorCell;" />
-      <node id="2769948622284574286" at="203,0,215,0" concept="4" trace="installElementCellActions#(Lorg/jetbrains/mps/openapi/model/SNode;Ljetbrains/mps/openapi/editor/cells/EditorCell;)V" />
-      <node id="2769948622284574286" at="147,0,160,0" concept="4" trace="installElementCellActions#(Lorg/jetbrains/mps/openapi/model/SNode;Ljetbrains/mps/openapi/editor/cells/EditorCell;)V" />
+      <node id="2769948622284574330" at="112,0,121,0" concept="4" trace="createConstant_plbod7_a2a#()Ljetbrains/mps/openapi/editor/cells/EditorCell;" />
+      <node id="2769948622284574286" at="99,0,109,0" concept="4" trace="createCollection_plbod7_c0#()Ljetbrains/mps/openapi/editor/cells/EditorCell;" />
+      <node id="2769948622284574286" at="202,86,212,7" concept="3" />
+      <node id="2769948622284574286" at="146,86,157,7" concept="3" />
+      <node id="2769948622284574286" at="159,0,171,0" concept="4" trace="createSeparatorCell#(Lorg/jetbrains/mps/openapi/model/SNode;Lorg/jetbrains/mps/openapi/model/SNode;)Ljetbrains/mps/openapi/editor/cells/EditorCell;" />
+      <node id="2769948622284574286" at="172,0,184,0" concept="4" trace="createRefNodeList_plbod7_d0#()Ljetbrains/mps/openapi/editor/cells/EditorCell;" />
+      <node id="2769948622284574286" at="202,0,214,0" concept="4" trace="installElementCellActions#(Lorg/jetbrains/mps/openapi/model/SNode;Ljetbrains/mps/openapi/editor/cells/EditorCell;)V" />
+      <node id="2769948622284574286" at="146,0,159,0" concept="4" trace="installElementCellActions#(Lorg/jetbrains/mps/openapi/model/SNode;Ljetbrains/mps/openapi/editor/cells/EditorCell;)V" />
       <node id="2769948622284574286" at="58,0,74,0" concept="4" trace="createCollection_plbod7_a#()Ljetbrains/mps/openapi/editor/cells/EditorCell;" />
-      <node id="2769948622284574327" at="83,0,100,0" concept="4" trace="createProperty_plbod7_b0#()Ljetbrains/mps/openapi/editor/cells/EditorCell;" />
+      <node id="2769948622284574327" at="83,0,99,0" concept="4" trace="createProperty_plbod7_b0#()Ljetbrains/mps/openapi/editor/cells/EditorCell;" />
       <scope id="2769948622284574286" at="50,26,51,18" />
       <scope id="2769948622284574286" at="54,39,55,39" />
       <scope id="2769948622284574286" at="65,68,66,61" />
       <scope id="2769948622284574286" at="69,68,70,59" />
-      <scope id="2769948622284574341" at="110,97,111,239" />
-      <scope id="2769948622284574286" at="130,105,131,50" />
-      <scope id="2769948622284574286" at="133,66,134,93" />
-      <scope id="2769948622284574286" at="155,122,156,401" />
-      <scope id="2769948622284574286" at="186,100,187,50" />
-      <scope id="2769948622284574286" at="189,66,190,93" />
-      <scope id="2769948622284574286" at="210,122,211,397" />
-      <scope id="2769948622284760095" at="222,97,223,263" />
+      <scope id="2769948622284574341" at="109,97,110,239" />
+      <scope id="2769948622284574286" at="129,105,130,50" />
+      <scope id="2769948622284574286" at="132,66,133,93" />
+      <scope id="2769948622284574286" at="154,122,155,401" />
+      <scope id="2769948622284574286" at="185,100,186,50" />
+      <scope id="2769948622284574286" at="188,66,189,93" />
+      <scope id="2769948622284574286" at="209,122,210,397" />
+      <scope id="2769948622284760095" at="221,97,222,263" />
       <scope id="2769948622284574286" at="43,87,45,18" />
-      <scope id="2769948622284574327" at="94,35,96,94">
+      <scope id="2769948622284574327" at="93,35,95,112">
         <var name="manager" id="2769948622284574327" />
       </scope>
-      <scope id="2769948622284574286" at="206,34,208,146" />
+      <scope id="2769948622284574286" at="205,34,207,146" />
       <scope id="2769948622284574286" at="54,0,57,0" />
-      <scope id="2769948622284574340" at="110,0,113,0">
+      <scope id="2769948622284574340" at="109,0,112,0">
         <var name="editorContext" id="2769948622284574340" />
         <var name="node" id="2769948622284574340" />
       </scope>
-      <scope id="2769948622284574286" at="130,0,133,0">
-=======
-      <node id="2769948622284574286" at="38,79,39,63" concept="6" />
-      <node id="2769948622284574286" at="41,89,42,96" concept="5" />
-      <node id="2769948622284574286" at="42,96,43,48" concept="1" />
-      <node id="2769948622284574286" at="43,48,44,28" concept="1" />
-      <node id="2769948622284574286" at="44,28,45,81" concept="1" />
-      <node id="2769948622284574286" at="45,81,46,81" concept="1" />
-      <node id="2769948622284574286" at="47,61,48,85" concept="1" />
-      <node id="2769948622284574286" at="49,5,50,84" concept="1" />
-      <node id="2769948622284574286" at="51,61,52,83" concept="1" />
-      <node id="2769948622284574286" at="53,5,54,22" concept="6" />
-      <node id="2769948622284574325" at="56,88,57,90" concept="5" />
-      <node id="2769948622284574325" at="57,90,58,47" concept="1" />
-      <node id="2769948622284574325" at="58,47,59,34" concept="5" />
-      <node id="2769948622284574325" at="59,34,60,63" concept="1" />
-      <node id="2769948622284574325" at="60,63,61,40" concept="1" />
-      <node id="2769948622284574325" at="61,40,62,34" concept="1" />
-      <node id="2769948622284574325" at="62,34,63,22" concept="6" />
-      <node id="2769948622284574327" at="65,88,66,82" concept="5" />
-      <node id="2769948622284574327" at="66,82,67,29" concept="1" />
-      <node id="2769948622284574327" at="67,29,68,42" concept="1" />
-      <node id="2769948622284574327" at="68,42,69,26" concept="5" />
-      <node id="2769948622284574327" at="69,26,70,58" concept="1" />
-      <node id="2769948622284574327" at="70,58,71,42" concept="1" />
-      <node id="2769948622284574327" at="71,42,72,353" concept="1" />
-      <node id="2769948622284574327" at="72,353,73,73" concept="1" />
-      <node id="2769948622284574327" at="73,73,74,57" concept="5" />
-      <node id="2769948622284574327" at="75,35,76,82" concept="5" />
-      <node id="2769948622284574327" at="76,82,77,112" concept="6" />
-      <node id="2769948622284574327" at="78,10,79,22" concept="6" />
-      <node id="2769948622284574286" at="81,90,82,96" concept="5" />
-      <node id="2769948622284574286" at="82,96,83,49" concept="1" />
-      <node id="2769948622284574286" at="83,49,84,34" concept="5" />
-      <node id="2769948622284574286" at="84,34,85,52" concept="1" />
-      <node id="2769948622284574286" at="85,52,86,40" concept="1" />
-      <node id="2769948622284574286" at="86,40,87,82" concept="1" />
-      <node id="2769948622284574286" at="87,82,88,85" concept="1" />
-      <node id="2769948622284574286" at="88,85,89,22" concept="6" />
-      <node id="2769948622284574342" at="91,97,92,239" concept="6" />
-      <node id="2769948622284574330" at="94,89,95,96" concept="5" />
-      <node id="2769948622284574330" at="95,96,96,48" concept="1" />
-      <node id="2769948622284574330" at="96,48,97,34" concept="5" />
-      <node id="2769948622284574330" at="97,34,98,63" concept="1" />
-      <node id="2769948622284574330" at="98,63,99,40" concept="1" />
-      <node id="2769948622284574330" at="99,40,100,34" concept="1" />
-      <node id="2769948622284574330" at="100,34,101,22" concept="6" />
-      <node id="2769948622284574286" at="103,92,104,129" concept="5" />
-      <node id="2769948622284574286" at="104,129,105,106" concept="5" />
-      <node id="2769948622284574286" at="105,106,106,53" concept="1" />
-      <node id="2769948622284574286" at="106,53,107,49" concept="1" />
-      <node id="2769948622284574286" at="107,49,108,22" concept="6" />
-      <node id="2769948622284574286" at="111,105,112,50" concept="9" />
-      <node id="2769948622284574286" at="114,66,115,41" concept="5" />
-      <node id="2769948622284574286" at="115,41,116,93" concept="6" />
-      <node id="2769948622284574286" at="118,86,119,80" concept="5" />
-      <node id="2769948622284574286" at="119,80,120,95" concept="1" />
-      <node id="2769948622284574286" at="120,95,121,25" concept="6" />
-      <node id="2769948622284574286" at="123,68,124,34" concept="5" />
-      <node id="2769948622284574286" at="124,34,125,55" concept="1" />
-      <node id="2769948622284574286" at="125,55,126,87" concept="1" />
-      <node id="2769948622284574286" at="126,87,127,23" concept="6" />
-      <node id="2769948622284574286" at="130,96,131,134" concept="1" />
-      <node id="2769948622284574286" at="132,34,133,142" concept="1" />
-      <node id="2769948622284574286" at="133,142,134,146" concept="1" />
-      <node id="2769948622284574286" at="134,146,135,80" concept="1" />
-      <node id="2769948622284574286" at="137,122,138,399" concept="1" />
-      <node id="2769948622284574286" at="143,104,144,100" concept="5" />
-      <node id="2769948622284574286" at="144,100,145,38" concept="1" />
-      <node id="2769948622284574286" at="145,38,146,36" concept="5" />
-      <node id="2769948622284574286" at="146,36,147,55" concept="1" />
-      <node id="2769948622284574286" at="147,55,148,56" concept="1" />
-      <node id="2769948622284574286" at="148,56,149,42" concept="1" />
-      <node id="2769948622284574286" at="149,42,150,134" concept="1" />
-      <node id="2769948622284574286" at="150,134,151,138" concept="1" />
-      <node id="2769948622284574286" at="151,138,152,24" concept="6" />
-      <node id="2769948622284574286" at="155,91,156,120" concept="5" />
-      <node id="2769948622284574286" at="156,120,157,106" concept="5" />
-      <node id="2769948622284574286" at="157,106,158,49" concept="1" />
-      <node id="2769948622284574286" at="158,49,159,34" concept="5" />
-      <node id="2769948622284574286" at="159,34,160,71" concept="1" />
-      <node id="2769948622284574286" at="160,71,161,66" concept="1" />
-      <node id="2769948622284574286" at="161,66,162,61" concept="1" />
-      <node id="2769948622284574286" at="162,61,163,40" concept="1" />
-      <node id="2769948622284574286" at="163,40,164,49" concept="1" />
-      <node id="2769948622284574286" at="164,49,165,22" concept="6" />
-      <node id="2769948622284574286" at="168,100,169,50" concept="9" />
-      <node id="2769948622284574286" at="171,66,172,41" concept="5" />
-      <node id="2769948622284574286" at="172,41,173,93" concept="6" />
-      <node id="2769948622284574286" at="175,86,176,80" concept="5" />
-      <node id="2769948622284574286" at="176,80,177,95" concept="1" />
-      <node id="2769948622284574286" at="177,95,178,25" concept="6" />
-      <node id="2769948622284574286" at="180,68,181,34" concept="5" />
-      <node id="2769948622284574286" at="181,34,182,55" concept="1" />
-      <node id="2769948622284574286" at="182,55,183,87" concept="1" />
-      <node id="2769948622284574286" at="183,87,184,23" concept="6" />
-      <node id="2769948622284574286" at="187,96,188,134" concept="1" />
-      <node id="2769948622284574286" at="189,34,190,142" concept="1" />
-      <node id="2769948622284574286" at="190,142,191,146" concept="1" />
-      <node id="2769948622284574286" at="193,122,194,395" concept="1" />
-      <node id="2769948622284574286" at="199,88,200,86" concept="5" />
-      <node id="2769948622284574286" at="200,86,201,47" concept="1" />
-      <node id="2769948622284574286" at="201,47,202,34" concept="1" />
-      <node id="2769948622284574286" at="202,34,203,22" concept="6" />
-      <node id="2769948622284760099" at="205,97,206,263" concept="6" />
-      <node id="2769948622284574286" at="38,0,41,0" concept="4" trace="createEditorCell#(Ljetbrains/mps/openapi/editor/EditorContext;Lorg/jetbrains/mps/openapi/model/SNode;)Ljetbrains/mps/openapi/editor/cells/EditorCell;" />
-      <node id="2769948622284574286" at="46,81,49,5" concept="3" />
-      <node id="2769948622284574286" at="50,84,53,5" concept="3" />
-      <node id="2769948622284574340" at="91,0,94,0" concept="8" trace="renderingCondition_plbod7_a2a#(Lorg/jetbrains/mps/openapi/model/SNode;Ljetbrains/mps/openapi/editor/EditorContext;)Z" />
-      <node id="2769948622284574286" at="111,0,114,0" concept="0" trace="dependenciesListHandler_plbod7_b2a#(Lorg/jetbrains/mps/openapi/model/SNode;Ljava/lang/String;Ljetbrains/mps/openapi/editor/EditorContext;)V" />
-      <node id="2769948622284574286" at="136,9,139,9" concept="3" />
-      <node id="2769948622284574286" at="168,0,171,0" concept="0" trace="subTasksListHandler_plbod7_d0#(Lorg/jetbrains/mps/openapi/model/SNode;Ljava/lang/String;Ljetbrains/mps/openapi/editor/EditorContext;)V" />
-      <node id="2769948622284574286" at="192,9,195,9" concept="3" />
-      <node id="2769948622284760094" at="205,0,208,0" concept="8" trace="renderingCondition_plbod7_a4a#(Lorg/jetbrains/mps/openapi/model/SNode;Ljetbrains/mps/openapi/editor/EditorContext;)Z" />
-      <node id="2769948622284574286" at="114,0,118,0" concept="4" trace="createNodeToInsert#(Ljetbrains/mps/openapi/editor/EditorContext;)Lorg/jetbrains/mps/openapi/model/SNode;" />
-      <node id="2769948622284574286" at="171,0,175,0" concept="4" trace="createNodeToInsert#(Ljetbrains/mps/openapi/editor/EditorContext;)Lorg/jetbrains/mps/openapi/model/SNode;" />
-      <node id="2769948622284574286" at="188,134,192,9" concept="3" />
-      <node id="2769948622284574327" at="74,57,79,22" concept="3" />
-      <node id="2769948622284574286" at="118,0,123,0" concept="4" trace="createNodeCell#(Ljetbrains/mps/openapi/editor/EditorContext;Lorg/jetbrains/mps/openapi/model/SNode;)Ljetbrains/mps/openapi/editor/cells/EditorCell;" />
-      <node id="2769948622284574286" at="131,134,136,9" concept="3" />
-      <node id="2769948622284574286" at="175,0,180,0" concept="4" trace="createNodeCell#(Ljetbrains/mps/openapi/editor/EditorContext;Lorg/jetbrains/mps/openapi/model/SNode;)Ljetbrains/mps/openapi/editor/cells/EditorCell;" />
-      <node id="2769948622284574286" at="123,0,129,0" concept="4" trace="createEmptyCell#(Ljetbrains/mps/openapi/editor/EditorContext;)Ljetbrains/mps/openapi/editor/cells/EditorCell;" />
-      <node id="2769948622284574286" at="180,0,186,0" concept="4" trace="createEmptyCell#(Ljetbrains/mps/openapi/editor/EditorContext;)Ljetbrains/mps/openapi/editor/cells/EditorCell;" />
-      <node id="2769948622284574286" at="199,0,205,0" concept="4" trace="createConstant_plbod7_e0#(Ljetbrains/mps/openapi/editor/EditorContext;Lorg/jetbrains/mps/openapi/model/SNode;)Ljetbrains/mps/openapi/editor/cells/EditorCell;" />
-      <node id="2769948622284574286" at="103,0,110,0" concept="4" trace="createRefNodeList_plbod7_b2a#(Ljetbrains/mps/openapi/editor/EditorContext;Lorg/jetbrains/mps/openapi/model/SNode;)Ljetbrains/mps/openapi/editor/cells/EditorCell;" />
-      <node id="2769948622284574325" at="56,0,65,0" concept="4" trace="createConstant_plbod7_a0#(Ljetbrains/mps/openapi/editor/EditorContext;Lorg/jetbrains/mps/openapi/model/SNode;)Ljetbrains/mps/openapi/editor/cells/EditorCell;" />
-      <node id="2769948622284574330" at="94,0,103,0" concept="4" trace="createConstant_plbod7_a2a#(Ljetbrains/mps/openapi/editor/EditorContext;Lorg/jetbrains/mps/openapi/model/SNode;)Ljetbrains/mps/openapi/editor/cells/EditorCell;" />
-      <node id="2769948622284574286" at="81,0,91,0" concept="4" trace="createCollection_plbod7_c0#(Ljetbrains/mps/openapi/editor/EditorContext;Lorg/jetbrains/mps/openapi/model/SNode;)Ljetbrains/mps/openapi/editor/cells/EditorCell;" />
-      <node id="2769948622284574286" at="186,132,196,7" concept="3" />
-      <node id="2769948622284574286" at="129,132,140,7" concept="3" />
-      <node id="2769948622284574286" at="142,0,154,0" concept="4" trace="createSeparatorCell#(Ljetbrains/mps/openapi/editor/EditorContext;Lorg/jetbrains/mps/openapi/model/SNode;Lorg/jetbrains/mps/openapi/model/SNode;)Ljetbrains/mps/openapi/editor/cells/EditorCell;" />
-      <node id="2769948622284574286" at="155,0,167,0" concept="4" trace="createRefNodeList_plbod7_d0#(Ljetbrains/mps/openapi/editor/EditorContext;Lorg/jetbrains/mps/openapi/model/SNode;)Ljetbrains/mps/openapi/editor/cells/EditorCell;" />
-      <node id="2769948622284574286" at="186,0,198,0" concept="4" trace="installElementCellActions#(Lorg/jetbrains/mps/openapi/model/SNode;Lorg/jetbrains/mps/openapi/model/SNode;Ljetbrains/mps/openapi/editor/cells/EditorCell;Ljetbrains/mps/openapi/editor/EditorContext;)V" />
-      <node id="2769948622284574286" at="129,0,142,0" concept="4" trace="installElementCellActions#(Lorg/jetbrains/mps/openapi/model/SNode;Lorg/jetbrains/mps/openapi/model/SNode;Ljetbrains/mps/openapi/editor/cells/EditorCell;Ljetbrains/mps/openapi/editor/EditorContext;)V" />
-      <node id="2769948622284574286" at="41,0,56,0" concept="4" trace="createCollection_plbod7_a#(Ljetbrains/mps/openapi/editor/EditorContext;Lorg/jetbrains/mps/openapi/model/SNode;)Ljetbrains/mps/openapi/editor/cells/EditorCell;" />
-      <node id="2769948622284574327" at="65,0,81,0" concept="4" trace="createProperty_plbod7_b0#(Ljetbrains/mps/openapi/editor/EditorContext;Lorg/jetbrains/mps/openapi/model/SNode;)Ljetbrains/mps/openapi/editor/cells/EditorCell;" />
-      <scope id="2769948622284574286" at="38,79,39,63" />
-      <scope id="2769948622284574286" at="47,61,48,85" />
-      <scope id="2769948622284574286" at="51,61,52,83" />
-      <scope id="2769948622284574341" at="91,97,92,239" />
-      <scope id="2769948622284574286" at="111,105,112,50" />
-      <scope id="2769948622284574286" at="137,122,138,399" />
-      <scope id="2769948622284574286" at="168,100,169,50" />
-      <scope id="2769948622284574286" at="193,122,194,395" />
-      <scope id="2769948622284760095" at="205,97,206,263" />
-      <scope id="2769948622284574327" at="75,35,77,112">
-        <var name="manager" id="2769948622284574327" />
-      </scope>
-      <scope id="2769948622284574286" at="114,66,116,93">
-        <var name="listOwner" id="2769948622284574286" />
-      </scope>
-      <scope id="2769948622284574286" at="171,66,173,93">
-        <var name="listOwner" id="2769948622284574286" />
-      </scope>
-      <scope id="2769948622284574286" at="189,34,191,146" />
-      <scope id="2769948622284574286" at="38,0,41,0">
-        <var name="editorContext" id="2769948622284574286" />
-        <var name="node" id="2769948622284574286" />
-      </scope>
-      <scope id="2769948622284574340" at="91,0,94,0">
-        <var name="editorContext" id="2769948622284574340" />
-        <var name="node" id="2769948622284574340" />
-      </scope>
-      <scope id="2769948622284574286" at="111,0,114,0">
->>>>>>> bd830ede
+      <scope id="2769948622284574286" at="129,0,132,0">
         <var name="childRole" id="2769948622284574286" />
         <var name="context" id="2769948622284574286" />
         <var name="ownerNode" id="2769948622284574286" />
       </scope>
-<<<<<<< HEAD
-      <scope id="2769948622284574286" at="133,0,136,0">
+      <scope id="2769948622284574286" at="132,0,135,0">
         <var name="editorContext" id="2769948622284574286" />
       </scope>
-      <scope id="2769948622284574286" at="136,57,139,25">
+      <scope id="2769948622284574286" at="135,57,138,25">
         <var name="elementCell" id="2769948622284574286" />
       </scope>
-      <scope id="2769948622284574286" at="150,34,153,80" />
-      <scope id="2769948622284574286" at="186,0,189,0">
-=======
-      <scope id="2769948622284574286" at="118,86,121,25">
-        <var name="elementCell" id="2769948622284574286" />
-      </scope>
-      <scope id="2769948622284574286" at="132,34,135,80" />
-      <scope id="2769948622284574286" at="168,0,171,0">
->>>>>>> bd830ede
+      <scope id="2769948622284574286" at="149,34,152,80" />
+      <scope id="2769948622284574286" at="185,0,188,0">
         <var name="childRole" id="2769948622284574286" />
         <var name="context" id="2769948622284574286" />
         <var name="ownerNode" id="2769948622284574286" />
       </scope>
-<<<<<<< HEAD
-      <scope id="2769948622284574286" at="189,0,192,0">
+      <scope id="2769948622284574286" at="188,0,191,0">
         <var name="editorContext" id="2769948622284574286" />
       </scope>
-      <scope id="2769948622284574286" at="192,57,195,25">
+      <scope id="2769948622284574286" at="191,57,194,25">
         <var name="elementCell" id="2769948622284574286" />
       </scope>
-      <scope id="2769948622284760094" at="222,0,225,0">
+      <scope id="2769948622284760094" at="221,0,224,0">
         <var name="editorContext" id="2769948622284760094" />
         <var name="node" id="2769948622284760094" />
       </scope>
@@ -3404,209 +2176,88 @@
         <var name="context" id="2769948622284574286" />
         <var name="node" id="2769948622284574286" />
       </scope>
-      <scope id="2769948622284574286" at="141,41,145,23">
+      <scope id="2769948622284574286" at="140,41,144,23">
         <var name="emptyCell" id="2769948622284574286" />
       </scope>
-      <scope id="2769948622284574286" at="197,41,201,23">
+      <scope id="2769948622284574286" at="196,41,200,23">
         <var name="emptyCell" id="2769948622284574286" />
       </scope>
-      <scope id="2769948622284574286" at="216,49,220,22">
+      <scope id="2769948622284574286" at="215,49,219,22">
         <var name="editorCell" id="2769948622284574286" />
       </scope>
       <scope id="2769948622284574286" at="48,0,53,0" />
-      <scope id="2769948622284574286" at="122,53,127,22">
+      <scope id="2769948622284574286" at="121,53,126,22">
         <var name="editorCell" id="2769948622284574286" />
         <var name="handler" id="2769948622284574286" />
       </scope>
-      <scope id="2769948622284574286" at="136,0,141,0">
+      <scope id="2769948622284574286" at="135,0,140,0">
         <var name="elementNode" id="2769948622284574286" />
       </scope>
-      <scope id="2769948622284574286" at="192,0,197,0">
+      <scope id="2769948622284574286" at="191,0,196,0">
         <var name="elementNode" id="2769948622284574286" />
       </scope>
-      <scope id="2769948622284574286" at="141,0,147,0" />
-      <scope id="2769948622284574286" at="197,0,203,0" />
-      <scope id="2769948622284574286" at="216,0,222,0" />
+      <scope id="2769948622284574286" at="140,0,146,0" />
+      <scope id="2769948622284574286" at="196,0,202,0" />
+      <scope id="2769948622284574286" at="215,0,221,0" />
       <scope id="2769948622284574325" at="74,49,81,22">
         <var name="editorCell" id="2769948622284574325" />
         <var name="style" id="2769948622284574325" />
       </scope>
-      <scope id="2769948622284574330" at="113,50,120,22">
+      <scope id="2769948622284574330" at="112,50,119,22">
         <var name="editorCell" id="2769948622284574330" />
         <var name="style" id="2769948622284574330" />
       </scope>
-      <scope id="2769948622284574286" at="122,0,129,0" />
-      <scope id="2769948622284574286" at="100,51,108,22">
+      <scope id="2769948622284574286" at="121,0,128,0" />
+      <scope id="2769948622284574286" at="99,51,107,22">
         <var name="editorCell" id="2769948622284574286" />
         <var name="style" id="2769948622284574286" />
       </scope>
-      <scope id="2769948622284574286" at="204,96,212,9" />
+      <scope id="2769948622284574286" at="203,96,211,9" />
       <scope id="2769948622284574325" at="74,0,83,0" />
-      <scope id="2769948622284574330" at="113,0,122,0" />
-      <scope id="2769948622284574286" at="148,96,157,9" />
-      <scope id="2769948622284574286" at="161,75,170,24">
+      <scope id="2769948622284574330" at="112,0,121,0" />
+      <scope id="2769948622284574286" at="147,96,156,9" />
+      <scope id="2769948622284574286" at="160,75,169,24">
         <var name="editorCell" id="2769948622284574286" />
         <var name="style" id="2769948622284574286" />
       </scope>
-      <scope id="2769948622284574286" at="100,0,110,0" />
-      <scope id="2769948622284574286" at="173,52,183,22">
-=======
-      <scope id="2769948622284574286" at="175,86,178,25">
-        <var name="elementCell" id="2769948622284574286" />
-      </scope>
-      <scope id="2769948622284760094" at="205,0,208,0">
-        <var name="editorContext" id="2769948622284760094" />
-        <var name="node" id="2769948622284760094" />
-      </scope>
-      <scope id="2769948622284574286" at="114,0,118,0">
-        <var name="editorContext" id="2769948622284574286" />
-      </scope>
-      <scope id="2769948622284574286" at="123,68,127,23">
-        <var name="emptyCell" id="2769948622284574286" />
-      </scope>
-      <scope id="2769948622284574286" at="171,0,175,0">
-        <var name="editorContext" id="2769948622284574286" />
-      </scope>
-      <scope id="2769948622284574286" at="180,68,184,23">
-        <var name="emptyCell" id="2769948622284574286" />
-      </scope>
-      <scope id="2769948622284574286" at="199,88,203,22">
-        <var name="editorCell" id="2769948622284574286" />
-      </scope>
-      <scope id="2769948622284574286" at="103,92,108,22">
-        <var name="editorCell" id="2769948622284574286" />
-        <var name="handler" id="2769948622284574286" />
-      </scope>
-      <scope id="2769948622284574286" at="118,0,123,0">
-        <var name="editorContext" id="2769948622284574286" />
-        <var name="elementNode" id="2769948622284574286" />
-      </scope>
-      <scope id="2769948622284574286" at="175,0,180,0">
-        <var name="editorContext" id="2769948622284574286" />
-        <var name="elementNode" id="2769948622284574286" />
-      </scope>
-      <scope id="2769948622284574286" at="123,0,129,0">
-        <var name="editorContext" id="2769948622284574286" />
-      </scope>
-      <scope id="2769948622284574286" at="180,0,186,0">
-        <var name="editorContext" id="2769948622284574286" />
-      </scope>
-      <scope id="2769948622284574286" at="199,0,205,0">
-        <var name="editorContext" id="2769948622284574286" />
-        <var name="node" id="2769948622284574286" />
-      </scope>
-      <scope id="2769948622284574325" at="56,88,63,22">
-        <var name="editorCell" id="2769948622284574325" />
-        <var name="style" id="2769948622284574325" />
-      </scope>
-      <scope id="2769948622284574330" at="94,89,101,22">
-        <var name="editorCell" id="2769948622284574330" />
-        <var name="style" id="2769948622284574330" />
-      </scope>
-      <scope id="2769948622284574286" at="103,0,110,0">
-        <var name="editorContext" id="2769948622284574286" />
-        <var name="node" id="2769948622284574286" />
-      </scope>
-      <scope id="2769948622284574286" at="81,90,89,22">
-        <var name="editorCell" id="2769948622284574286" />
-        <var name="style" id="2769948622284574286" />
-      </scope>
-      <scope id="2769948622284574286" at="187,96,195,9" />
-      <scope id="2769948622284574325" at="56,0,65,0">
-        <var name="editorContext" id="2769948622284574325" />
-        <var name="node" id="2769948622284574325" />
-      </scope>
-      <scope id="2769948622284574330" at="94,0,103,0">
-        <var name="editorContext" id="2769948622284574330" />
-        <var name="node" id="2769948622284574330" />
-      </scope>
-      <scope id="2769948622284574286" at="130,96,139,9" />
-      <scope id="2769948622284574286" at="143,104,152,24">
-        <var name="editorCell" id="2769948622284574286" />
-        <var name="style" id="2769948622284574286" />
-      </scope>
-      <scope id="2769948622284574286" at="81,0,91,0">
-        <var name="editorContext" id="2769948622284574286" />
-        <var name="node" id="2769948622284574286" />
-      </scope>
-      <scope id="2769948622284574286" at="155,91,165,22">
->>>>>>> bd830ede
+      <scope id="2769948622284574286" at="99,0,109,0" />
+      <scope id="2769948622284574286" at="172,52,182,22">
         <var name="editorCell" id="2769948622284574286" />
         <var name="handler" id="2769948622284574286" />
         <var name="style" id="2769948622284574286" />
       </scope>
-<<<<<<< HEAD
-      <scope id="2769948622284574286" at="203,86,213,7" />
-      <scope id="2769948622284574286" at="147,86,158,7" />
-      <scope id="2769948622284574286" at="160,0,172,0">
+      <scope id="2769948622284574286" at="202,86,212,7" />
+      <scope id="2769948622284574286" at="146,86,157,7" />
+      <scope id="2769948622284574286" at="159,0,171,0">
         <var name="nextNode" id="2769948622284574286" />
         <var name="prevNode" id="2769948622284574286" />
       </scope>
-      <scope id="2769948622284574286" at="173,0,185,0" />
-      <scope id="2769948622284574286" at="203,0,215,0">
-=======
-      <scope id="2769948622284574286" at="186,132,196,7" />
-      <scope id="2769948622284574286" at="129,132,140,7" />
-      <scope id="2769948622284574286" at="142,0,154,0">
-        <var name="editorContext" id="2769948622284574286" />
-        <var name="nextNode" id="2769948622284574286" />
-        <var name="prevNode" id="2769948622284574286" />
-      </scope>
-      <scope id="2769948622284574286" at="155,0,167,0">
-        <var name="editorContext" id="2769948622284574286" />
-        <var name="node" id="2769948622284574286" />
-      </scope>
-      <scope id="2769948622284574286" at="186,0,198,0">
-        <var name="editorContext" id="2769948622284574286" />
->>>>>>> bd830ede
+      <scope id="2769948622284574286" at="172,0,184,0" />
+      <scope id="2769948622284574286" at="202,0,214,0">
         <var name="elementCell" id="2769948622284574286" />
         <var name="elementNode" id="2769948622284574286" />
       </scope>
-<<<<<<< HEAD
-      <scope id="2769948622284574286" at="147,0,160,0">
-=======
-      <scope id="2769948622284574286" at="129,0,142,0">
-        <var name="editorContext" id="2769948622284574286" />
->>>>>>> bd830ede
+      <scope id="2769948622284574286" at="146,0,159,0">
         <var name="elementCell" id="2769948622284574286" />
         <var name="elementNode" id="2769948622284574286" />
       </scope>
-<<<<<<< HEAD
       <scope id="2769948622284574286" at="58,50,72,22">
         <var name="editorCell" id="2769948622284574286" />
       </scope>
-      <scope id="2769948622284574327" at="83,49,98,22">
-=======
-      <scope id="2769948622284574327" at="65,88,79,22">
->>>>>>> bd830ede
+      <scope id="2769948622284574327" at="83,49,97,22">
         <var name="attributeConcept" id="2769948622284574327" />
         <var name="editorCell" id="2769948622284574327" />
         <var name="provider" id="2769948622284574327" />
       </scope>
-<<<<<<< HEAD
       <scope id="2769948622284574286" at="58,0,74,0" />
-      <scope id="2769948622284574327" at="83,0,100,0" />
-      <unit id="2769948622284574286" at="185,0,216,0" name="jetbrains.mps.build.workflow.editor.BwfTask_EditorBuilder_a$subTasksListHandler_plbod7_d0" />
-      <unit id="2769948622284574286" at="129,0,173,0" name="jetbrains.mps.build.workflow.editor.BwfTask_EditorBuilder_a$dependenciesListHandler_plbod7_b2a" />
-      <unit id="2769948622284574286" at="39,0,226,0" name="jetbrains.mps.build.workflow.editor.BwfTask_EditorBuilder_a" />
-=======
-      <scope id="2769948622284574286" at="41,0,56,0">
-        <var name="editorContext" id="2769948622284574286" />
-        <var name="node" id="2769948622284574286" />
-      </scope>
-      <scope id="2769948622284574327" at="65,0,81,0">
-        <var name="editorContext" id="2769948622284574327" />
-        <var name="node" id="2769948622284574327" />
-      </scope>
-      <unit id="2769948622284574286" at="167,0,199,0" name="jetbrains.mps.build.workflow.editor.BwfTask_Editor$subTasksListHandler_plbod7_d0" />
-      <unit id="2769948622284574286" at="110,0,155,0" name="jetbrains.mps.build.workflow.editor.BwfTask_Editor$dependenciesListHandler_plbod7_b2a" />
-      <unit id="2769948622284574286" at="37,0,209,0" name="jetbrains.mps.build.workflow.editor.BwfTask_Editor" />
->>>>>>> bd830ede
+      <scope id="2769948622284574327" at="83,0,99,0" />
+      <unit id="2769948622284574286" at="184,0,215,0" name="jetbrains.mps.build.workflow.editor.BwfTask_EditorBuilder_a$subTasksListHandler_plbod7_d0" />
+      <unit id="2769948622284574286" at="128,0,172,0" name="jetbrains.mps.build.workflow.editor.BwfTask_EditorBuilder_a$dependenciesListHandler_plbod7_b2a" />
+      <unit id="2769948622284574286" at="39,0,225,0" name="jetbrains.mps.build.workflow.editor.BwfTask_EditorBuilder_a" />
     </file>
   </root>
   <root nodeRef="r:1267752b-a233-4432-a848-3e68e0ea0db1(jetbrains.mps.build.workflow.editor)/2769948622284574292">
     <file name="BwfSubTask_Editor.java">
-<<<<<<< HEAD
       <node id="2769948622284574292" at="11,79,12,76" concept="6" />
       <node id="2769948622284574292" at="11,0,14,0" concept="4" trace="createEditorCell#(Ljetbrains/mps/openapi/editor/EditorContext;Lorg/jetbrains/mps/openapi/model/SNode;)Ljetbrains/mps/openapi/editor/cells/EditorCell;" />
       <scope id="2769948622284574292" at="11,79,12,76" />
@@ -3648,780 +2299,359 @@
       <node id="2769948622284605944" at="87,42,88,361" concept="1" />
       <node id="2769948622284605944" at="88,361,89,73" concept="1" />
       <node id="2769948622284605944" at="89,73,90,57" concept="5" />
-      <node id="2769948622284605944" at="90,57,91,59" concept="5" />
-      <node id="2769948622284605944" at="92,35,93,87" concept="5" />
-      <node id="2769948622284605944" at="93,87,94,94" concept="6" />
-      <node id="2769948622284605944" at="95,10,96,22" concept="6" />
-      <node id="2769948622284574292" at="98,51,99,103" concept="5" />
-      <node id="2769948622284574292" at="99,103,100,49" concept="1" />
-      <node id="2769948622284574292" at="100,49,101,34" concept="5" />
-      <node id="2769948622284574292" at="101,34,102,49" concept="1" />
-      <node id="2769948622284574292" at="102,49,103,40" concept="1" />
-      <node id="2769948622284574292" at="103,40,104,58" concept="1" />
-      <node id="2769948622284574292" at="104,58,105,61" concept="1" />
-      <node id="2769948622284574292" at="105,61,106,22" concept="6" />
-      <node id="2769948622284605958" at="108,97,109,232" concept="6" />
-      <node id="2769948622284605951" at="111,50,112,98" concept="5" />
-      <node id="2769948622284605951" at="112,98,113,48" concept="1" />
-      <node id="2769948622284605951" at="113,48,114,34" concept="5" />
-      <node id="2769948622284605951" at="114,34,115,82" concept="1" />
-      <node id="2769948622284605951" at="115,82,116,40" concept="1" />
-      <node id="2769948622284605951" at="116,40,117,34" concept="1" />
-      <node id="2769948622284605951" at="117,34,118,22" concept="6" />
-      <node id="2769948622284574292" at="120,53,121,134" concept="5" />
-      <node id="2769948622284574292" at="121,134,122,91" concept="5" />
-      <node id="2769948622284574292" at="122,91,123,46" concept="1" />
-      <node id="2769948622284574292" at="123,46,124,84" concept="1" />
-      <node id="2769948622284574292" at="124,84,125,49" concept="1" />
-      <node id="2769948622284574292" at="125,49,126,22" concept="6" />
-      <node id="2769948622284574292" at="129,98,130,50" concept="10" />
-      <node id="2769948622284574292" at="132,66,133,93" concept="6" />
-      <node id="2769948622284574292" at="135,57,136,65" concept="5" />
-      <node id="2769948622284574292" at="136,65,137,58" concept="1" />
-      <node id="2769948622284574292" at="137,58,138,25" concept="6" />
-      <node id="2769948622284574292" at="140,41,141,34" concept="5" />
-      <node id="2769948622284574292" at="141,34,142,42" concept="1" />
-      <node id="2769948622284574292" at="142,42,143,49" concept="1" />
-      <node id="2769948622284574292" at="143,49,144,23" concept="6" />
-      <node id="2769948622284574292" at="147,96,148,134" concept="1" />
-      <node id="2769948622284574292" at="149,34,150,142" concept="1" />
-      <node id="2769948622284574292" at="150,142,151,146" concept="1" />
-      <node id="2769948622284574292" at="151,146,152,80" concept="1" />
-      <node id="2769948622284574292" at="154,122,155,394" concept="1" />
-      <node id="2769948622284574292" at="160,75,161,99" concept="5" />
-      <node id="2769948622284574292" at="161,99,162,38" concept="1" />
-      <node id="2769948622284574292" at="162,38,163,36" concept="5" />
-      <node id="2769948622284574292" at="163,36,164,55" concept="1" />
-      <node id="2769948622284574292" at="164,55,165,56" concept="1" />
-      <node id="2769948622284574292" at="165,56,166,42" concept="1" />
-      <node id="2769948622284574292" at="166,42,167,134" concept="1" />
-      <node id="2769948622284574292" at="167,134,168,138" concept="1" />
-      <node id="2769948622284574292" at="168,138,169,24" concept="6" />
-      <node id="2769948622284574292" at="172,51,173,103" concept="5" />
-      <node id="2769948622284574292" at="173,103,174,49" concept="1" />
-      <node id="2769948622284574292" at="174,49,175,34" concept="5" />
-      <node id="2769948622284574292" at="175,34,176,49" concept="1" />
-      <node id="2769948622284574292" at="176,49,177,40" concept="1" />
-      <node id="2769948622284574292" at="177,40,178,58" concept="1" />
-      <node id="2769948622284574292" at="178,58,179,61" concept="1" />
-      <node id="2769948622284574292" at="179,61,180,22" concept="6" />
-      <node id="3961775458390324829" at="182,97,183,233" concept="6" />
-      <node id="3961775458390324823" at="185,50,186,99" concept="5" />
-      <node id="3961775458390324823" at="186,99,187,48" concept="1" />
-      <node id="3961775458390324823" at="187,48,188,34" concept="5" />
-      <node id="3961775458390324823" at="188,34,189,82" concept="1" />
-      <node id="3961775458390324823" at="189,82,190,40" concept="1" />
-      <node id="3961775458390324823" at="190,40,191,34" concept="1" />
-      <node id="3961775458390324823" at="191,34,192,22" concept="6" />
-      <node id="2769948622284574292" at="194,53,195,136" concept="5" />
-      <node id="2769948622284574292" at="195,136,196,91" concept="5" />
-      <node id="2769948622284574292" at="196,91,197,47" concept="1" />
-      <node id="2769948622284574292" at="197,47,198,84" concept="1" />
-      <node id="2769948622284574292" at="198,84,199,49" concept="1" />
-      <node id="2769948622284574292" at="199,49,200,22" concept="6" />
-      <node id="2769948622284574292" at="203,99,204,50" concept="10" />
-      <node id="2769948622284574292" at="206,66,207,93" concept="6" />
-      <node id="2769948622284574292" at="209,57,210,65" concept="5" />
-      <node id="2769948622284574292" at="210,65,211,58" concept="1" />
-      <node id="2769948622284574292" at="211,58,212,25" concept="6" />
-      <node id="2769948622284574292" at="214,41,215,34" concept="5" />
-      <node id="2769948622284574292" at="215,34,216,42" concept="1" />
-      <node id="2769948622284574292" at="216,42,217,49" concept="1" />
-      <node id="2769948622284574292" at="217,49,218,23" concept="6" />
-      <node id="2769948622284574292" at="221,96,222,134" concept="1" />
-      <node id="2769948622284574292" at="223,34,224,142" concept="1" />
-      <node id="2769948622284574292" at="224,142,225,146" concept="1" />
-      <node id="2769948622284574292" at="225,146,226,80" concept="1" />
-      <node id="2769948622284574292" at="228,122,229,395" concept="1" />
-      <node id="2769948622284574292" at="234,75,235,99" concept="5" />
-      <node id="2769948622284574292" at="235,99,236,38" concept="1" />
-      <node id="2769948622284574292" at="236,38,237,36" concept="5" />
-      <node id="2769948622284574292" at="237,36,238,55" concept="1" />
-      <node id="2769948622284574292" at="238,55,239,56" concept="1" />
-      <node id="2769948622284574292" at="239,56,240,42" concept="1" />
-      <node id="2769948622284574292" at="240,42,241,134" concept="1" />
-      <node id="2769948622284574292" at="241,134,242,138" concept="1" />
-      <node id="2769948622284574292" at="242,138,243,24" concept="6" />
-      <node id="2769948622284574292" at="246,52,247,143" concept="5" />
-      <node id="2769948622284574292" at="247,143,248,91" concept="5" />
-      <node id="2769948622284574292" at="248,91,249,51" concept="1" />
-      <node id="2769948622284574292" at="249,51,250,34" concept="5" />
-      <node id="2769948622284574292" at="250,34,251,63" concept="1" />
-      <node id="2769948622284574292" at="251,63,252,58" concept="1" />
-      <node id="2769948622284574292" at="252,58,253,68" concept="1" />
-      <node id="2769948622284574292" at="253,68,254,40" concept="1" />
-      <node id="2769948622284574292" at="254,40,255,49" concept="1" />
-      <node id="2769948622284574292" at="255,49,256,22" concept="6" />
-      <node id="2769948622284574292" at="259,102,260,50" concept="10" />
-      <node id="2769948622284574292" at="262,66,263,93" concept="6" />
-      <node id="2769948622284574292" at="265,57,266,65" concept="5" />
-      <node id="2769948622284574292" at="266,65,267,58" concept="1" />
-      <node id="2769948622284574292" at="267,58,268,25" concept="6" />
-      <node id="2769948622284574292" at="270,41,271,34" concept="5" />
-      <node id="2769948622284574292" at="271,34,272,42" concept="1" />
-      <node id="2769948622284574292" at="272,42,273,49" concept="1" />
-      <node id="2769948622284574292" at="273,49,274,23" concept="6" />
-      <node id="2769948622284574292" at="277,96,278,134" concept="1" />
-      <node id="2769948622284574292" at="279,34,280,142" concept="1" />
-      <node id="2769948622284574292" at="280,142,281,146" concept="1" />
-      <node id="2769948622284574292" at="283,122,284,399" concept="1" />
-      <node id="2769948622284754639" at="289,49,290,93" concept="5" />
-      <node id="2769948622284754639" at="290,93,291,47" concept="1" />
-      <node id="2769948622284754639" at="291,47,292,34" concept="1" />
-      <node id="2769948622284754639" at="292,34,293,22" concept="6" />
+      <node id="2769948622284605944" at="91,35,92,87" concept="5" />
+      <node id="2769948622284605944" at="92,87,93,112" concept="6" />
+      <node id="2769948622284605944" at="94,10,95,22" concept="6" />
+      <node id="2769948622284574292" at="97,51,98,103" concept="5" />
+      <node id="2769948622284574292" at="98,103,99,49" concept="1" />
+      <node id="2769948622284574292" at="99,49,100,34" concept="5" />
+      <node id="2769948622284574292" at="100,34,101,49" concept="1" />
+      <node id="2769948622284574292" at="101,49,102,40" concept="1" />
+      <node id="2769948622284574292" at="102,40,103,58" concept="1" />
+      <node id="2769948622284574292" at="103,58,104,61" concept="1" />
+      <node id="2769948622284574292" at="104,61,105,22" concept="6" />
+      <node id="2769948622284605958" at="107,97,108,232" concept="6" />
+      <node id="2769948622284605951" at="110,50,111,98" concept="5" />
+      <node id="2769948622284605951" at="111,98,112,48" concept="1" />
+      <node id="2769948622284605951" at="112,48,113,34" concept="5" />
+      <node id="2769948622284605951" at="113,34,114,82" concept="1" />
+      <node id="2769948622284605951" at="114,82,115,40" concept="1" />
+      <node id="2769948622284605951" at="115,40,116,34" concept="1" />
+      <node id="2769948622284605951" at="116,34,117,22" concept="6" />
+      <node id="2769948622284574292" at="119,53,120,134" concept="5" />
+      <node id="2769948622284574292" at="120,134,121,91" concept="5" />
+      <node id="2769948622284574292" at="121,91,122,46" concept="1" />
+      <node id="2769948622284574292" at="122,46,123,84" concept="1" />
+      <node id="2769948622284574292" at="123,84,124,49" concept="1" />
+      <node id="2769948622284574292" at="124,49,125,22" concept="6" />
+      <node id="2769948622284574292" at="128,98,129,50" concept="10" />
+      <node id="2769948622284574292" at="131,66,132,93" concept="6" />
+      <node id="2769948622284574292" at="134,57,135,65" concept="5" />
+      <node id="2769948622284574292" at="135,65,136,58" concept="1" />
+      <node id="2769948622284574292" at="136,58,137,25" concept="6" />
+      <node id="2769948622284574292" at="139,41,140,34" concept="5" />
+      <node id="2769948622284574292" at="140,34,141,42" concept="1" />
+      <node id="2769948622284574292" at="141,42,142,49" concept="1" />
+      <node id="2769948622284574292" at="142,49,143,23" concept="6" />
+      <node id="2769948622284574292" at="146,96,147,134" concept="1" />
+      <node id="2769948622284574292" at="148,34,149,142" concept="1" />
+      <node id="2769948622284574292" at="149,142,150,146" concept="1" />
+      <node id="2769948622284574292" at="150,146,151,80" concept="1" />
+      <node id="2769948622284574292" at="153,122,154,394" concept="1" />
+      <node id="2769948622284574292" at="159,75,160,99" concept="5" />
+      <node id="2769948622284574292" at="160,99,161,38" concept="1" />
+      <node id="2769948622284574292" at="161,38,162,36" concept="5" />
+      <node id="2769948622284574292" at="162,36,163,55" concept="1" />
+      <node id="2769948622284574292" at="163,55,164,56" concept="1" />
+      <node id="2769948622284574292" at="164,56,165,42" concept="1" />
+      <node id="2769948622284574292" at="165,42,166,134" concept="1" />
+      <node id="2769948622284574292" at="166,134,167,138" concept="1" />
+      <node id="2769948622284574292" at="167,138,168,24" concept="6" />
+      <node id="2769948622284574292" at="171,51,172,103" concept="5" />
+      <node id="2769948622284574292" at="172,103,173,49" concept="1" />
+      <node id="2769948622284574292" at="173,49,174,34" concept="5" />
+      <node id="2769948622284574292" at="174,34,175,49" concept="1" />
+      <node id="2769948622284574292" at="175,49,176,40" concept="1" />
+      <node id="2769948622284574292" at="176,40,177,58" concept="1" />
+      <node id="2769948622284574292" at="177,58,178,61" concept="1" />
+      <node id="2769948622284574292" at="178,61,179,22" concept="6" />
+      <node id="3961775458390324829" at="181,97,182,233" concept="6" />
+      <node id="3961775458390324823" at="184,50,185,99" concept="5" />
+      <node id="3961775458390324823" at="185,99,186,48" concept="1" />
+      <node id="3961775458390324823" at="186,48,187,34" concept="5" />
+      <node id="3961775458390324823" at="187,34,188,82" concept="1" />
+      <node id="3961775458390324823" at="188,82,189,40" concept="1" />
+      <node id="3961775458390324823" at="189,40,190,34" concept="1" />
+      <node id="3961775458390324823" at="190,34,191,22" concept="6" />
+      <node id="2769948622284574292" at="193,53,194,136" concept="5" />
+      <node id="2769948622284574292" at="194,136,195,91" concept="5" />
+      <node id="2769948622284574292" at="195,91,196,47" concept="1" />
+      <node id="2769948622284574292" at="196,47,197,84" concept="1" />
+      <node id="2769948622284574292" at="197,84,198,49" concept="1" />
+      <node id="2769948622284574292" at="198,49,199,22" concept="6" />
+      <node id="2769948622284574292" at="202,99,203,50" concept="10" />
+      <node id="2769948622284574292" at="205,66,206,93" concept="6" />
+      <node id="2769948622284574292" at="208,57,209,65" concept="5" />
+      <node id="2769948622284574292" at="209,65,210,58" concept="1" />
+      <node id="2769948622284574292" at="210,58,211,25" concept="6" />
+      <node id="2769948622284574292" at="213,41,214,34" concept="5" />
+      <node id="2769948622284574292" at="214,34,215,42" concept="1" />
+      <node id="2769948622284574292" at="215,42,216,49" concept="1" />
+      <node id="2769948622284574292" at="216,49,217,23" concept="6" />
+      <node id="2769948622284574292" at="220,96,221,134" concept="1" />
+      <node id="2769948622284574292" at="222,34,223,142" concept="1" />
+      <node id="2769948622284574292" at="223,142,224,146" concept="1" />
+      <node id="2769948622284574292" at="224,146,225,80" concept="1" />
+      <node id="2769948622284574292" at="227,122,228,395" concept="1" />
+      <node id="2769948622284574292" at="233,75,234,99" concept="5" />
+      <node id="2769948622284574292" at="234,99,235,38" concept="1" />
+      <node id="2769948622284574292" at="235,38,236,36" concept="5" />
+      <node id="2769948622284574292" at="236,36,237,55" concept="1" />
+      <node id="2769948622284574292" at="237,55,238,56" concept="1" />
+      <node id="2769948622284574292" at="238,56,239,42" concept="1" />
+      <node id="2769948622284574292" at="239,42,240,134" concept="1" />
+      <node id="2769948622284574292" at="240,134,241,138" concept="1" />
+      <node id="2769948622284574292" at="241,138,242,24" concept="6" />
+      <node id="2769948622284574292" at="245,52,246,143" concept="5" />
+      <node id="2769948622284574292" at="246,143,247,91" concept="5" />
+      <node id="2769948622284574292" at="247,91,248,51" concept="1" />
+      <node id="2769948622284574292" at="248,51,249,34" concept="5" />
+      <node id="2769948622284574292" at="249,34,250,63" concept="1" />
+      <node id="2769948622284574292" at="250,63,251,58" concept="1" />
+      <node id="2769948622284574292" at="251,58,252,68" concept="1" />
+      <node id="2769948622284574292" at="252,68,253,40" concept="1" />
+      <node id="2769948622284574292" at="253,40,254,49" concept="1" />
+      <node id="2769948622284574292" at="254,49,255,22" concept="6" />
+      <node id="2769948622284574292" at="258,102,259,50" concept="10" />
+      <node id="2769948622284574292" at="261,66,262,93" concept="6" />
+      <node id="2769948622284574292" at="264,57,265,65" concept="5" />
+      <node id="2769948622284574292" at="265,65,266,58" concept="1" />
+      <node id="2769948622284574292" at="266,58,267,25" concept="6" />
+      <node id="2769948622284574292" at="269,41,270,34" concept="5" />
+      <node id="2769948622284574292" at="270,34,271,42" concept="1" />
+      <node id="2769948622284574292" at="271,42,272,49" concept="1" />
+      <node id="2769948622284574292" at="272,49,273,23" concept="6" />
+      <node id="2769948622284574292" at="276,96,277,134" concept="1" />
+      <node id="2769948622284574292" at="278,34,279,142" concept="1" />
+      <node id="2769948622284574292" at="279,142,280,146" concept="1" />
+      <node id="2769948622284574292" at="282,122,283,399" concept="1" />
+      <node id="2769948622284754639" at="288,49,289,93" concept="5" />
+      <node id="2769948622284754639" at="289,93,290,47" concept="1" />
+      <node id="2769948622284754639" at="290,47,291,34" concept="1" />
+      <node id="2769948622284754639" at="291,34,292,22" concept="6" />
       <node id="2769948622284574292" at="37,0,39,0" concept="2" trace="myNode" />
       <node id="2769948622284574292" at="51,0,54,0" concept="4" trace="createCell#()Ljetbrains/mps/openapi/editor/cells/EditorCell;" />
       <node id="2769948622284574292" at="61,57,64,5" concept="3" />
       <node id="2769948622284574292" at="64,5,67,5" concept="3" />
-      <node id="2769948622284605956" at="108,0,111,0" concept="9" trace="renderingCondition_6puhak_a2a#(Lorg/jetbrains/mps/openapi/model/SNode;Ljetbrains/mps/openapi/editor/EditorContext;)Z" />
-      <node id="2769948622284574292" at="129,0,132,0" concept="0" trace="afterListHandler_6puhak_b2a#(Lorg/jetbrains/mps/openapi/model/SNode;Ljava/lang/String;Ljetbrains/mps/openapi/editor/EditorContext;)V" />
-      <node id="2769948622284574292" at="132,0,135,0" concept="4" trace="createNodeToInsert#(Ljetbrains/mps/openapi/editor/EditorContext;)Lorg/jetbrains/mps/openapi/model/SNode;" />
-      <node id="2769948622284574292" at="153,9,156,9" concept="3" />
-      <node id="3961775458390324827" at="182,0,185,0" concept="9" trace="renderingCondition_6puhak_a3a#(Lorg/jetbrains/mps/openapi/model/SNode;Ljetbrains/mps/openapi/editor/EditorContext;)Z" />
-      <node id="2769948622284574292" at="203,0,206,0" concept="0" trace="beforeListHandler_6puhak_b3a#(Lorg/jetbrains/mps/openapi/model/SNode;Ljava/lang/String;Ljetbrains/mps/openapi/editor/EditorContext;)V" />
-      <node id="2769948622284574292" at="206,0,209,0" concept="4" trace="createNodeToInsert#(Ljetbrains/mps/openapi/editor/EditorContext;)Lorg/jetbrains/mps/openapi/model/SNode;" />
-      <node id="2769948622284574292" at="227,9,230,9" concept="3" />
-      <node id="2769948622284574292" at="259,0,262,0" concept="0" trace="statementsListHandler_6puhak_e0#(Lorg/jetbrains/mps/openapi/model/SNode;Ljava/lang/String;Ljetbrains/mps/openapi/editor/EditorContext;)V" />
-      <node id="2769948622284574292" at="262,0,265,0" concept="4" trace="createNodeToInsert#(Ljetbrains/mps/openapi/editor/EditorContext;)Lorg/jetbrains/mps/openapi/model/SNode;" />
-      <node id="2769948622284574292" at="282,9,285,9" concept="3" />
+      <node id="2769948622284605956" at="107,0,110,0" concept="9" trace="renderingCondition_6puhak_a2a#(Lorg/jetbrains/mps/openapi/model/SNode;Ljetbrains/mps/openapi/editor/EditorContext;)Z" />
+      <node id="2769948622284574292" at="128,0,131,0" concept="0" trace="afterListHandler_6puhak_b2a#(Lorg/jetbrains/mps/openapi/model/SNode;Ljava/lang/String;Ljetbrains/mps/openapi/editor/EditorContext;)V" />
+      <node id="2769948622284574292" at="131,0,134,0" concept="4" trace="createNodeToInsert#(Ljetbrains/mps/openapi/editor/EditorContext;)Lorg/jetbrains/mps/openapi/model/SNode;" />
+      <node id="2769948622284574292" at="152,9,155,9" concept="3" />
+      <node id="3961775458390324827" at="181,0,184,0" concept="9" trace="renderingCondition_6puhak_a3a#(Lorg/jetbrains/mps/openapi/model/SNode;Ljetbrains/mps/openapi/editor/EditorContext;)Z" />
+      <node id="2769948622284574292" at="202,0,205,0" concept="0" trace="beforeListHandler_6puhak_b3a#(Lorg/jetbrains/mps/openapi/model/SNode;Ljava/lang/String;Ljetbrains/mps/openapi/editor/EditorContext;)V" />
+      <node id="2769948622284574292" at="205,0,208,0" concept="4" trace="createNodeToInsert#(Ljetbrains/mps/openapi/editor/EditorContext;)Lorg/jetbrains/mps/openapi/model/SNode;" />
+      <node id="2769948622284574292" at="226,9,229,9" concept="3" />
+      <node id="2769948622284574292" at="258,0,261,0" concept="0" trace="statementsListHandler_6puhak_e0#(Lorg/jetbrains/mps/openapi/model/SNode;Ljava/lang/String;Ljetbrains/mps/openapi/editor/EditorContext;)V" />
+      <node id="2769948622284574292" at="261,0,264,0" concept="4" trace="createNodeToInsert#(Ljetbrains/mps/openapi/editor/EditorContext;)Lorg/jetbrains/mps/openapi/model/SNode;" />
+      <node id="2769948622284574292" at="281,9,284,9" concept="3" />
       <node id="2769948622284574292" at="40,0,44,0" concept="0" trace="BwfSubTask_EditorBuilder_a#(Ljetbrains/mps/openapi/editor/EditorContext;Lorg/jetbrains/mps/openapi/model/SNode;)V" />
-      <node id="2769948622284574292" at="278,134,282,9" concept="3" />
+      <node id="2769948622284574292" at="277,134,281,9" concept="3" />
       <node id="2769948622284574292" at="45,0,50,0" concept="4" trace="getNode#()Lorg/jetbrains/mps/openapi/model/SNode;" />
-      <node id="2769948622284605944" at="91,59,96,22" concept="3" />
-      <node id="2769948622284574292" at="135,0,140,0" concept="4" trace="createNodeCell#(Lorg/jetbrains/mps/openapi/model/SNode;)Ljetbrains/mps/openapi/editor/cells/EditorCell;" />
-      <node id="2769948622284574292" at="148,134,153,9" concept="3" />
-      <node id="2769948622284574292" at="209,0,214,0" concept="4" trace="createNodeCell#(Lorg/jetbrains/mps/openapi/model/SNode;)Ljetbrains/mps/openapi/editor/cells/EditorCell;" />
-      <node id="2769948622284574292" at="222,134,227,9" concept="3" />
-      <node id="2769948622284574292" at="265,0,270,0" concept="4" trace="createNodeCell#(Lorg/jetbrains/mps/openapi/model/SNode;)Ljetbrains/mps/openapi/editor/cells/EditorCell;" />
-      <node id="2769948622284574292" at="140,0,146,0" concept="4" trace="createEmptyCell#()Ljetbrains/mps/openapi/editor/cells/EditorCell;" />
-      <node id="2769948622284574292" at="214,0,220,0" concept="4" trace="createEmptyCell#()Ljetbrains/mps/openapi/editor/cells/EditorCell;" />
-      <node id="2769948622284574292" at="270,0,276,0" concept="4" trace="createEmptyCell#()Ljetbrains/mps/openapi/editor/cells/EditorCell;" />
-      <node id="2769948622284754639" at="289,0,295,0" concept="4" trace="createConstant_6puhak_f0#()Ljetbrains/mps/openapi/editor/cells/EditorCell;" />
-      <node id="2769948622284574292" at="120,0,128,0" concept="4" trace="createRefNodeList_6puhak_b2a#()Ljetbrains/mps/openapi/editor/cells/EditorCell;" />
-      <node id="2769948622284574292" at="194,0,202,0" concept="4" trace="createRefNodeList_6puhak_b3a#()Ljetbrains/mps/openapi/editor/cells/EditorCell;" />
+      <node id="2769948622284605944" at="90,57,95,22" concept="3" />
+      <node id="2769948622284574292" at="134,0,139,0" concept="4" trace="createNodeCell#(Lorg/jetbrains/mps/openapi/model/SNode;)Ljetbrains/mps/openapi/editor/cells/EditorCell;" />
+      <node id="2769948622284574292" at="147,134,152,9" concept="3" />
+      <node id="2769948622284574292" at="208,0,213,0" concept="4" trace="createNodeCell#(Lorg/jetbrains/mps/openapi/model/SNode;)Ljetbrains/mps/openapi/editor/cells/EditorCell;" />
+      <node id="2769948622284574292" at="221,134,226,9" concept="3" />
+      <node id="2769948622284574292" at="264,0,269,0" concept="4" trace="createNodeCell#(Lorg/jetbrains/mps/openapi/model/SNode;)Ljetbrains/mps/openapi/editor/cells/EditorCell;" />
+      <node id="2769948622284574292" at="139,0,145,0" concept="4" trace="createEmptyCell#()Ljetbrains/mps/openapi/editor/cells/EditorCell;" />
+      <node id="2769948622284574292" at="213,0,219,0" concept="4" trace="createEmptyCell#()Ljetbrains/mps/openapi/editor/cells/EditorCell;" />
+      <node id="2769948622284574292" at="269,0,275,0" concept="4" trace="createEmptyCell#()Ljetbrains/mps/openapi/editor/cells/EditorCell;" />
+      <node id="2769948622284754639" at="288,0,294,0" concept="4" trace="createConstant_6puhak_f0#()Ljetbrains/mps/openapi/editor/cells/EditorCell;" />
+      <node id="2769948622284574292" at="119,0,127,0" concept="4" trace="createRefNodeList_6puhak_b2a#()Ljetbrains/mps/openapi/editor/cells/EditorCell;" />
+      <node id="2769948622284574292" at="193,0,201,0" concept="4" trace="createRefNodeList_6puhak_b3a#()Ljetbrains/mps/openapi/editor/cells/EditorCell;" />
       <node id="2769948622284605942" at="72,0,81,0" concept="4" trace="createConstant_6puhak_a0#()Ljetbrains/mps/openapi/editor/cells/EditorCell;" />
-      <node id="2769948622284605951" at="111,0,120,0" concept="4" trace="createConstant_6puhak_a2a#()Ljetbrains/mps/openapi/editor/cells/EditorCell;" />
-      <node id="3961775458390324823" at="185,0,194,0" concept="4" trace="createConstant_6puhak_a3a#()Ljetbrains/mps/openapi/editor/cells/EditorCell;" />
-      <node id="2769948622284574292" at="98,0,108,0" concept="4" trace="createCollection_6puhak_c0#()Ljetbrains/mps/openapi/editor/cells/EditorCell;" />
-      <node id="2769948622284574292" at="172,0,182,0" concept="4" trace="createCollection_6puhak_d0#()Ljetbrains/mps/openapi/editor/cells/EditorCell;" />
-      <node id="2769948622284574292" at="276,86,286,7" concept="3" />
-      <node id="2769948622284574292" at="146,86,157,7" concept="3" />
-      <node id="2769948622284574292" at="220,86,231,7" concept="3" />
-      <node id="2769948622284574292" at="159,0,171,0" concept="4" trace="createSeparatorCell#(Lorg/jetbrains/mps/openapi/model/SNode;Lorg/jetbrains/mps/openapi/model/SNode;)Ljetbrains/mps/openapi/editor/cells/EditorCell;" />
-      <node id="2769948622284574292" at="233,0,245,0" concept="4" trace="createSeparatorCell#(Lorg/jetbrains/mps/openapi/model/SNode;Lorg/jetbrains/mps/openapi/model/SNode;)Ljetbrains/mps/openapi/editor/cells/EditorCell;" />
-      <node id="2769948622284574292" at="246,0,258,0" concept="4" trace="createRefNodeList_6puhak_e0#()Ljetbrains/mps/openapi/editor/cells/EditorCell;" />
-      <node id="2769948622284574292" at="276,0,288,0" concept="4" trace="installElementCellActions#(Lorg/jetbrains/mps/openapi/model/SNode;Ljetbrains/mps/openapi/editor/cells/EditorCell;)V" />
-      <node id="2769948622284574292" at="146,0,159,0" concept="4" trace="installElementCellActions#(Lorg/jetbrains/mps/openapi/model/SNode;Ljetbrains/mps/openapi/editor/cells/EditorCell;)V" />
-      <node id="2769948622284574292" at="220,0,233,0" concept="4" trace="installElementCellActions#(Lorg/jetbrains/mps/openapi/model/SNode;Ljetbrains/mps/openapi/editor/cells/EditorCell;)V" />
+      <node id="2769948622284605951" at="110,0,119,0" concept="4" trace="createConstant_6puhak_a2a#()Ljetbrains/mps/openapi/editor/cells/EditorCell;" />
+      <node id="3961775458390324823" at="184,0,193,0" concept="4" trace="createConstant_6puhak_a3a#()Ljetbrains/mps/openapi/editor/cells/EditorCell;" />
+      <node id="2769948622284574292" at="97,0,107,0" concept="4" trace="createCollection_6puhak_c0#()Ljetbrains/mps/openapi/editor/cells/EditorCell;" />
+      <node id="2769948622284574292" at="171,0,181,0" concept="4" trace="createCollection_6puhak_d0#()Ljetbrains/mps/openapi/editor/cells/EditorCell;" />
+      <node id="2769948622284574292" at="275,86,285,7" concept="3" />
+      <node id="2769948622284574292" at="145,86,156,7" concept="3" />
+      <node id="2769948622284574292" at="219,86,230,7" concept="3" />
+      <node id="2769948622284574292" at="158,0,170,0" concept="4" trace="createSeparatorCell#(Lorg/jetbrains/mps/openapi/model/SNode;Lorg/jetbrains/mps/openapi/model/SNode;)Ljetbrains/mps/openapi/editor/cells/EditorCell;" />
+      <node id="2769948622284574292" at="232,0,244,0" concept="4" trace="createSeparatorCell#(Lorg/jetbrains/mps/openapi/model/SNode;Lorg/jetbrains/mps/openapi/model/SNode;)Ljetbrains/mps/openapi/editor/cells/EditorCell;" />
+      <node id="2769948622284574292" at="245,0,257,0" concept="4" trace="createRefNodeList_6puhak_e0#()Ljetbrains/mps/openapi/editor/cells/EditorCell;" />
+      <node id="2769948622284574292" at="275,0,287,0" concept="4" trace="installElementCellActions#(Lorg/jetbrains/mps/openapi/model/SNode;Ljetbrains/mps/openapi/editor/cells/EditorCell;)V" />
+      <node id="2769948622284574292" at="145,0,158,0" concept="4" trace="installElementCellActions#(Lorg/jetbrains/mps/openapi/model/SNode;Ljetbrains/mps/openapi/editor/cells/EditorCell;)V" />
+      <node id="2769948622284574292" at="219,0,232,0" concept="4" trace="installElementCellActions#(Lorg/jetbrains/mps/openapi/model/SNode;Ljetbrains/mps/openapi/editor/cells/EditorCell;)V" />
+      <node id="2769948622284605944" at="81,0,97,0" concept="4" trace="createProperty_6puhak_b0#()Ljetbrains/mps/openapi/editor/cells/EditorCell;" />
       <node id="2769948622284574292" at="55,0,72,0" concept="4" trace="createCollection_6puhak_a#()Ljetbrains/mps/openapi/editor/cells/EditorCell;" />
-      <node id="2769948622284605944" at="81,0,98,0" concept="4" trace="createProperty_6puhak_b0#()Ljetbrains/mps/openapi/editor/cells/EditorCell;" />
       <scope id="2769948622284574292" at="47,26,48,18" />
       <scope id="2769948622284574292" at="51,39,52,39" />
       <scope id="2769948622284574292" at="62,68,63,61" />
       <scope id="2769948622284574292" at="65,68,66,61" />
-      <scope id="2769948622284605957" at="108,97,109,232" />
-      <scope id="2769948622284574292" at="129,98,130,50" />
-      <scope id="2769948622284574292" at="132,66,133,93" />
-      <scope id="2769948622284574292" at="154,122,155,394" />
-      <scope id="3961775458390324828" at="182,97,183,233" />
-      <scope id="2769948622284574292" at="203,99,204,50" />
-      <scope id="2769948622284574292" at="206,66,207,93" />
-      <scope id="2769948622284574292" at="228,122,229,395" />
-      <scope id="2769948622284574292" at="259,102,260,50" />
-      <scope id="2769948622284574292" at="262,66,263,93" />
-      <scope id="2769948622284574292" at="283,122,284,399" />
+      <scope id="2769948622284605957" at="107,97,108,232" />
+      <scope id="2769948622284574292" at="128,98,129,50" />
+      <scope id="2769948622284574292" at="131,66,132,93" />
+      <scope id="2769948622284574292" at="153,122,154,394" />
+      <scope id="3961775458390324828" at="181,97,182,233" />
+      <scope id="2769948622284574292" at="202,99,203,50" />
+      <scope id="2769948622284574292" at="205,66,206,93" />
+      <scope id="2769948622284574292" at="227,122,228,395" />
+      <scope id="2769948622284574292" at="258,102,259,50" />
+      <scope id="2769948622284574292" at="261,66,262,93" />
+      <scope id="2769948622284574292" at="282,122,283,399" />
       <scope id="2769948622284574292" at="40,90,42,18" />
-      <scope id="2769948622284605944" at="92,35,94,94">
+      <scope id="2769948622284605944" at="91,35,93,112">
         <var name="manager" id="2769948622284605944" />
       </scope>
-      <scope id="2769948622284574292" at="279,34,281,146" />
+      <scope id="2769948622284574292" at="278,34,280,146" />
       <scope id="2769948622284574292" at="51,0,54,0" />
-      <scope id="2769948622284605956" at="108,0,111,0">
+      <scope id="2769948622284605956" at="107,0,110,0">
         <var name="editorContext" id="2769948622284605956" />
         <var name="node" id="2769948622284605956" />
       </scope>
-      <scope id="2769948622284574292" at="129,0,132,0">
-=======
-      <node id="2769948622284574292" at="35,79,36,63" concept="6" />
-      <node id="2769948622284574292" at="38,89,39,96" concept="5" />
-      <node id="2769948622284574292" at="39,96,40,48" concept="1" />
-      <node id="2769948622284574292" at="40,48,41,28" concept="1" />
-      <node id="2769948622284574292" at="41,28,42,81" concept="1" />
-      <node id="2769948622284574292" at="42,81,43,81" concept="1" />
-      <node id="2769948622284574292" at="44,61,45,85" concept="1" />
-      <node id="2769948622284574292" at="47,61,48,85" concept="1" />
-      <node id="2769948622284574292" at="49,5,50,84" concept="1" />
-      <node id="2769948622284574292" at="50,84,51,81" concept="1" />
-      <node id="2769948622284574292" at="51,81,52,22" concept="6" />
-      <node id="2769948622284605942" at="54,88,55,93" concept="5" />
-      <node id="2769948622284605942" at="55,93,56,47" concept="1" />
-      <node id="2769948622284605942" at="56,47,57,34" concept="5" />
-      <node id="2769948622284605942" at="57,34,58,63" concept="1" />
-      <node id="2769948622284605942" at="58,63,59,40" concept="1" />
-      <node id="2769948622284605942" at="59,40,60,34" concept="1" />
-      <node id="2769948622284605942" at="60,34,61,22" concept="6" />
-      <node id="2769948622284605944" at="63,88,64,82" concept="5" />
-      <node id="2769948622284605944" at="64,82,65,29" concept="1" />
-      <node id="2769948622284605944" at="65,29,66,42" concept="1" />
-      <node id="2769948622284605944" at="66,42,67,26" concept="5" />
-      <node id="2769948622284605944" at="67,26,68,58" concept="1" />
-      <node id="2769948622284605944" at="68,58,69,42" concept="1" />
-      <node id="2769948622284605944" at="69,42,70,356" concept="1" />
-      <node id="2769948622284605944" at="70,356,71,73" concept="1" />
-      <node id="2769948622284605944" at="71,73,72,57" concept="5" />
-      <node id="2769948622284605944" at="73,35,74,82" concept="5" />
-      <node id="2769948622284605944" at="74,82,75,112" concept="6" />
-      <node id="2769948622284605944" at="76,10,77,22" concept="6" />
-      <node id="2769948622284574292" at="79,90,80,96" concept="5" />
-      <node id="2769948622284574292" at="80,96,81,49" concept="1" />
-      <node id="2769948622284574292" at="81,49,82,34" concept="5" />
-      <node id="2769948622284574292" at="82,34,83,52" concept="1" />
-      <node id="2769948622284574292" at="83,52,84,40" concept="1" />
-      <node id="2769948622284574292" at="84,40,85,82" concept="1" />
-      <node id="2769948622284574292" at="85,82,86,85" concept="1" />
-      <node id="2769948622284574292" at="86,85,87,22" concept="6" />
-      <node id="2769948622284605958" at="89,97,90,232" concept="6" />
-      <node id="2769948622284605951" at="92,89,93,91" concept="5" />
-      <node id="2769948622284605951" at="93,91,94,48" concept="1" />
-      <node id="2769948622284605951" at="94,48,95,34" concept="5" />
-      <node id="2769948622284605951" at="95,34,96,63" concept="1" />
-      <node id="2769948622284605951" at="96,63,97,40" concept="1" />
-      <node id="2769948622284605951" at="97,40,98,34" concept="1" />
-      <node id="2769948622284605951" at="98,34,99,22" concept="6" />
-      <node id="2769948622284574292" at="101,92,102,118" concept="5" />
-      <node id="2769948622284574292" at="102,118,103,106" concept="5" />
-      <node id="2769948622284574292" at="103,106,104,46" concept="1" />
-      <node id="2769948622284574292" at="104,46,105,77" concept="1" />
-      <node id="2769948622284574292" at="105,77,106,49" concept="1" />
-      <node id="2769948622284574292" at="106,49,107,22" concept="6" />
-      <node id="2769948622284574292" at="110,98,111,50" concept="9" />
-      <node id="2769948622284574292" at="113,66,114,41" concept="5" />
-      <node id="2769948622284574292" at="114,41,115,93" concept="6" />
-      <node id="2769948622284574292" at="117,86,118,80" concept="5" />
-      <node id="2769948622284574292" at="118,80,119,95" concept="1" />
-      <node id="2769948622284574292" at="119,95,120,25" concept="6" />
-      <node id="2769948622284574292" at="122,68,123,34" concept="5" />
-      <node id="2769948622284574292" at="123,34,124,55" concept="1" />
-      <node id="2769948622284574292" at="124,55,125,87" concept="1" />
-      <node id="2769948622284574292" at="125,87,126,23" concept="6" />
-      <node id="2769948622284574292" at="129,96,130,134" concept="1" />
-      <node id="2769948622284574292" at="131,34,132,142" concept="1" />
-      <node id="2769948622284574292" at="132,142,133,146" concept="1" />
-      <node id="2769948622284574292" at="133,146,134,80" concept="1" />
-      <node id="2769948622284574292" at="136,122,137,392" concept="1" />
-      <node id="2769948622284574292" at="142,104,143,100" concept="5" />
-      <node id="2769948622284574292" at="143,100,144,38" concept="1" />
-      <node id="2769948622284574292" at="144,38,145,36" concept="5" />
-      <node id="2769948622284574292" at="145,36,146,55" concept="1" />
-      <node id="2769948622284574292" at="146,55,147,56" concept="1" />
-      <node id="2769948622284574292" at="147,56,148,42" concept="1" />
-      <node id="2769948622284574292" at="148,42,149,134" concept="1" />
-      <node id="2769948622284574292" at="149,134,150,138" concept="1" />
-      <node id="2769948622284574292" at="150,138,151,24" concept="6" />
-      <node id="2769948622284574292" at="154,90,155,96" concept="5" />
-      <node id="2769948622284574292" at="155,96,156,49" concept="1" />
-      <node id="2769948622284574292" at="156,49,157,34" concept="5" />
-      <node id="2769948622284574292" at="157,34,158,52" concept="1" />
-      <node id="2769948622284574292" at="158,52,159,40" concept="1" />
-      <node id="2769948622284574292" at="159,40,160,82" concept="1" />
-      <node id="2769948622284574292" at="160,82,161,85" concept="1" />
-      <node id="2769948622284574292" at="161,85,162,22" concept="6" />
-      <node id="3961775458390324829" at="164,97,165,233" concept="6" />
-      <node id="3961775458390324823" at="167,89,168,92" concept="5" />
-      <node id="3961775458390324823" at="168,92,169,48" concept="1" />
-      <node id="3961775458390324823" at="169,48,170,34" concept="5" />
-      <node id="3961775458390324823" at="170,34,171,63" concept="1" />
-      <node id="3961775458390324823" at="171,63,172,40" concept="1" />
-      <node id="3961775458390324823" at="172,40,173,34" concept="1" />
-      <node id="3961775458390324823" at="173,34,174,22" concept="6" />
-      <node id="2769948622284574292" at="176,92,177,120" concept="5" />
-      <node id="2769948622284574292" at="177,120,178,106" concept="5" />
-      <node id="2769948622284574292" at="178,106,179,47" concept="1" />
-      <node id="2769948622284574292" at="179,47,180,77" concept="1" />
-      <node id="2769948622284574292" at="180,77,181,49" concept="1" />
-      <node id="2769948622284574292" at="181,49,182,22" concept="6" />
-      <node id="2769948622284574292" at="185,99,186,50" concept="9" />
-      <node id="2769948622284574292" at="188,66,189,41" concept="5" />
-      <node id="2769948622284574292" at="189,41,190,93" concept="6" />
-      <node id="2769948622284574292" at="192,86,193,80" concept="5" />
-      <node id="2769948622284574292" at="193,80,194,95" concept="1" />
-      <node id="2769948622284574292" at="194,95,195,25" concept="6" />
-      <node id="2769948622284574292" at="197,68,198,34" concept="5" />
-      <node id="2769948622284574292" at="198,34,199,55" concept="1" />
-      <node id="2769948622284574292" at="199,55,200,87" concept="1" />
-      <node id="2769948622284574292" at="200,87,201,23" concept="6" />
-      <node id="2769948622284574292" at="204,96,205,134" concept="1" />
-      <node id="2769948622284574292" at="206,34,207,142" concept="1" />
-      <node id="2769948622284574292" at="207,142,208,146" concept="1" />
-      <node id="2769948622284574292" at="208,146,209,80" concept="1" />
-      <node id="2769948622284574292" at="211,122,212,393" concept="1" />
-      <node id="2769948622284574292" at="217,104,218,100" concept="5" />
-      <node id="2769948622284574292" at="218,100,219,38" concept="1" />
-      <node id="2769948622284574292" at="219,38,220,36" concept="5" />
-      <node id="2769948622284574292" at="220,36,221,55" concept="1" />
-      <node id="2769948622284574292" at="221,55,222,56" concept="1" />
-      <node id="2769948622284574292" at="222,56,223,42" concept="1" />
-      <node id="2769948622284574292" at="223,42,224,134" concept="1" />
-      <node id="2769948622284574292" at="224,134,225,138" concept="1" />
-      <node id="2769948622284574292" at="225,138,226,24" concept="6" />
-      <node id="2769948622284574292" at="229,91,230,127" concept="5" />
-      <node id="2769948622284574292" at="230,127,231,106" concept="5" />
-      <node id="2769948622284574292" at="231,106,232,51" concept="1" />
-      <node id="2769948622284574292" at="232,51,233,34" concept="5" />
-      <node id="2769948622284574292" at="233,34,234,66" concept="1" />
-      <node id="2769948622284574292" at="234,66,235,61" concept="1" />
-      <node id="2769948622284574292" at="235,61,236,71" concept="1" />
-      <node id="2769948622284574292" at="236,71,237,40" concept="1" />
-      <node id="2769948622284574292" at="237,40,238,49" concept="1" />
-      <node id="2769948622284574292" at="238,49,239,22" concept="6" />
-      <node id="2769948622284574292" at="242,102,243,50" concept="9" />
-      <node id="2769948622284574292" at="245,66,246,41" concept="5" />
-      <node id="2769948622284574292" at="246,41,247,93" concept="6" />
-      <node id="2769948622284574292" at="249,86,250,80" concept="5" />
-      <node id="2769948622284574292" at="250,80,251,95" concept="1" />
-      <node id="2769948622284574292" at="251,95,252,25" concept="6" />
-      <node id="2769948622284574292" at="254,68,255,34" concept="5" />
-      <node id="2769948622284574292" at="255,34,256,55" concept="1" />
-      <node id="2769948622284574292" at="256,55,257,87" concept="1" />
-      <node id="2769948622284574292" at="257,87,258,23" concept="6" />
-      <node id="2769948622284574292" at="261,96,262,134" concept="1" />
-      <node id="2769948622284574292" at="263,34,264,142" concept="1" />
-      <node id="2769948622284574292" at="264,142,265,146" concept="1" />
-      <node id="2769948622284574292" at="267,122,268,397" concept="1" />
-      <node id="2769948622284754639" at="273,88,274,86" concept="5" />
-      <node id="2769948622284754639" at="274,86,275,47" concept="1" />
-      <node id="2769948622284754639" at="275,47,276,34" concept="1" />
-      <node id="2769948622284754639" at="276,34,277,22" concept="6" />
-      <node id="2769948622284574292" at="35,0,38,0" concept="4" trace="createEditorCell#(Ljetbrains/mps/openapi/editor/EditorContext;Lorg/jetbrains/mps/openapi/model/SNode;)Ljetbrains/mps/openapi/editor/cells/EditorCell;" />
-      <node id="2769948622284574292" at="43,81,46,5" concept="3" />
-      <node id="2769948622284574292" at="46,5,49,5" concept="3" />
-      <node id="2769948622284605956" at="89,0,92,0" concept="8" trace="renderingCondition_6puhak_a2a#(Lorg/jetbrains/mps/openapi/model/SNode;Ljetbrains/mps/openapi/editor/EditorContext;)Z" />
-      <node id="2769948622284574292" at="110,0,113,0" concept="0" trace="afterListHandler_6puhak_b2a#(Lorg/jetbrains/mps/openapi/model/SNode;Ljava/lang/String;Ljetbrains/mps/openapi/editor/EditorContext;)V" />
-      <node id="2769948622284574292" at="135,9,138,9" concept="3" />
-      <node id="3961775458390324827" at="164,0,167,0" concept="8" trace="renderingCondition_6puhak_a3a#(Lorg/jetbrains/mps/openapi/model/SNode;Ljetbrains/mps/openapi/editor/EditorContext;)Z" />
-      <node id="2769948622284574292" at="185,0,188,0" concept="0" trace="beforeListHandler_6puhak_b3a#(Lorg/jetbrains/mps/openapi/model/SNode;Ljava/lang/String;Ljetbrains/mps/openapi/editor/EditorContext;)V" />
-      <node id="2769948622284574292" at="210,9,213,9" concept="3" />
-      <node id="2769948622284574292" at="242,0,245,0" concept="0" trace="statementsListHandler_6puhak_e0#(Lorg/jetbrains/mps/openapi/model/SNode;Ljava/lang/String;Ljetbrains/mps/openapi/editor/EditorContext;)V" />
-      <node id="2769948622284574292" at="266,9,269,9" concept="3" />
-      <node id="2769948622284574292" at="113,0,117,0" concept="4" trace="createNodeToInsert#(Ljetbrains/mps/openapi/editor/EditorContext;)Lorg/jetbrains/mps/openapi/model/SNode;" />
-      <node id="2769948622284574292" at="188,0,192,0" concept="4" trace="createNodeToInsert#(Ljetbrains/mps/openapi/editor/EditorContext;)Lorg/jetbrains/mps/openapi/model/SNode;" />
-      <node id="2769948622284574292" at="245,0,249,0" concept="4" trace="createNodeToInsert#(Ljetbrains/mps/openapi/editor/EditorContext;)Lorg/jetbrains/mps/openapi/model/SNode;" />
-      <node id="2769948622284574292" at="262,134,266,9" concept="3" />
-      <node id="2769948622284605944" at="72,57,77,22" concept="3" />
-      <node id="2769948622284574292" at="117,0,122,0" concept="4" trace="createNodeCell#(Ljetbrains/mps/openapi/editor/EditorContext;Lorg/jetbrains/mps/openapi/model/SNode;)Ljetbrains/mps/openapi/editor/cells/EditorCell;" />
-      <node id="2769948622284574292" at="130,134,135,9" concept="3" />
-      <node id="2769948622284574292" at="192,0,197,0" concept="4" trace="createNodeCell#(Ljetbrains/mps/openapi/editor/EditorContext;Lorg/jetbrains/mps/openapi/model/SNode;)Ljetbrains/mps/openapi/editor/cells/EditorCell;" />
-      <node id="2769948622284574292" at="205,134,210,9" concept="3" />
-      <node id="2769948622284574292" at="249,0,254,0" concept="4" trace="createNodeCell#(Ljetbrains/mps/openapi/editor/EditorContext;Lorg/jetbrains/mps/openapi/model/SNode;)Ljetbrains/mps/openapi/editor/cells/EditorCell;" />
-      <node id="2769948622284574292" at="122,0,128,0" concept="4" trace="createEmptyCell#(Ljetbrains/mps/openapi/editor/EditorContext;)Ljetbrains/mps/openapi/editor/cells/EditorCell;" />
-      <node id="2769948622284574292" at="197,0,203,0" concept="4" trace="createEmptyCell#(Ljetbrains/mps/openapi/editor/EditorContext;)Ljetbrains/mps/openapi/editor/cells/EditorCell;" />
-      <node id="2769948622284574292" at="254,0,260,0" concept="4" trace="createEmptyCell#(Ljetbrains/mps/openapi/editor/EditorContext;)Ljetbrains/mps/openapi/editor/cells/EditorCell;" />
-      <node id="2769948622284754639" at="273,0,279,0" concept="4" trace="createConstant_6puhak_f0#(Ljetbrains/mps/openapi/editor/EditorContext;Lorg/jetbrains/mps/openapi/model/SNode;)Ljetbrains/mps/openapi/editor/cells/EditorCell;" />
-      <node id="2769948622284574292" at="101,0,109,0" concept="4" trace="createRefNodeList_6puhak_b2a#(Ljetbrains/mps/openapi/editor/EditorContext;Lorg/jetbrains/mps/openapi/model/SNode;)Ljetbrains/mps/openapi/editor/cells/EditorCell;" />
-      <node id="2769948622284574292" at="176,0,184,0" concept="4" trace="createRefNodeList_6puhak_b3a#(Ljetbrains/mps/openapi/editor/EditorContext;Lorg/jetbrains/mps/openapi/model/SNode;)Ljetbrains/mps/openapi/editor/cells/EditorCell;" />
-      <node id="2769948622284605942" at="54,0,63,0" concept="4" trace="createConstant_6puhak_a0#(Ljetbrains/mps/openapi/editor/EditorContext;Lorg/jetbrains/mps/openapi/model/SNode;)Ljetbrains/mps/openapi/editor/cells/EditorCell;" />
-      <node id="2769948622284605951" at="92,0,101,0" concept="4" trace="createConstant_6puhak_a2a#(Ljetbrains/mps/openapi/editor/EditorContext;Lorg/jetbrains/mps/openapi/model/SNode;)Ljetbrains/mps/openapi/editor/cells/EditorCell;" />
-      <node id="3961775458390324823" at="167,0,176,0" concept="4" trace="createConstant_6puhak_a3a#(Ljetbrains/mps/openapi/editor/EditorContext;Lorg/jetbrains/mps/openapi/model/SNode;)Ljetbrains/mps/openapi/editor/cells/EditorCell;" />
-      <node id="2769948622284574292" at="79,0,89,0" concept="4" trace="createCollection_6puhak_c0#(Ljetbrains/mps/openapi/editor/EditorContext;Lorg/jetbrains/mps/openapi/model/SNode;)Ljetbrains/mps/openapi/editor/cells/EditorCell;" />
-      <node id="2769948622284574292" at="154,0,164,0" concept="4" trace="createCollection_6puhak_d0#(Ljetbrains/mps/openapi/editor/EditorContext;Lorg/jetbrains/mps/openapi/model/SNode;)Ljetbrains/mps/openapi/editor/cells/EditorCell;" />
-      <node id="2769948622284574292" at="260,132,270,7" concept="3" />
-      <node id="2769948622284574292" at="128,132,139,7" concept="3" />
-      <node id="2769948622284574292" at="203,132,214,7" concept="3" />
-      <node id="2769948622284574292" at="141,0,153,0" concept="4" trace="createSeparatorCell#(Ljetbrains/mps/openapi/editor/EditorContext;Lorg/jetbrains/mps/openapi/model/SNode;Lorg/jetbrains/mps/openapi/model/SNode;)Ljetbrains/mps/openapi/editor/cells/EditorCell;" />
-      <node id="2769948622284574292" at="216,0,228,0" concept="4" trace="createSeparatorCell#(Ljetbrains/mps/openapi/editor/EditorContext;Lorg/jetbrains/mps/openapi/model/SNode;Lorg/jetbrains/mps/openapi/model/SNode;)Ljetbrains/mps/openapi/editor/cells/EditorCell;" />
-      <node id="2769948622284574292" at="229,0,241,0" concept="4" trace="createRefNodeList_6puhak_e0#(Ljetbrains/mps/openapi/editor/EditorContext;Lorg/jetbrains/mps/openapi/model/SNode;)Ljetbrains/mps/openapi/editor/cells/EditorCell;" />
-      <node id="2769948622284574292" at="260,0,272,0" concept="4" trace="installElementCellActions#(Lorg/jetbrains/mps/openapi/model/SNode;Lorg/jetbrains/mps/openapi/model/SNode;Ljetbrains/mps/openapi/editor/cells/EditorCell;Ljetbrains/mps/openapi/editor/EditorContext;)V" />
-      <node id="2769948622284574292" at="128,0,141,0" concept="4" trace="installElementCellActions#(Lorg/jetbrains/mps/openapi/model/SNode;Lorg/jetbrains/mps/openapi/model/SNode;Ljetbrains/mps/openapi/editor/cells/EditorCell;Ljetbrains/mps/openapi/editor/EditorContext;)V" />
-      <node id="2769948622284574292" at="203,0,216,0" concept="4" trace="installElementCellActions#(Lorg/jetbrains/mps/openapi/model/SNode;Lorg/jetbrains/mps/openapi/model/SNode;Ljetbrains/mps/openapi/editor/cells/EditorCell;Ljetbrains/mps/openapi/editor/EditorContext;)V" />
-      <node id="2769948622284574292" at="38,0,54,0" concept="4" trace="createCollection_6puhak_a#(Ljetbrains/mps/openapi/editor/EditorContext;Lorg/jetbrains/mps/openapi/model/SNode;)Ljetbrains/mps/openapi/editor/cells/EditorCell;" />
-      <node id="2769948622284605944" at="63,0,79,0" concept="4" trace="createProperty_6puhak_b0#(Ljetbrains/mps/openapi/editor/EditorContext;Lorg/jetbrains/mps/openapi/model/SNode;)Ljetbrains/mps/openapi/editor/cells/EditorCell;" />
-      <scope id="2769948622284574292" at="35,79,36,63" />
-      <scope id="2769948622284574292" at="44,61,45,85" />
-      <scope id="2769948622284574292" at="47,61,48,85" />
-      <scope id="2769948622284605957" at="89,97,90,232" />
-      <scope id="2769948622284574292" at="110,98,111,50" />
-      <scope id="2769948622284574292" at="136,122,137,392" />
-      <scope id="3961775458390324828" at="164,97,165,233" />
-      <scope id="2769948622284574292" at="185,99,186,50" />
-      <scope id="2769948622284574292" at="211,122,212,393" />
-      <scope id="2769948622284574292" at="242,102,243,50" />
-      <scope id="2769948622284574292" at="267,122,268,397" />
-      <scope id="2769948622284605944" at="73,35,75,112">
-        <var name="manager" id="2769948622284605944" />
-      </scope>
-      <scope id="2769948622284574292" at="113,66,115,93">
-        <var name="listOwner" id="2769948622284574292" />
-      </scope>
-      <scope id="2769948622284574292" at="188,66,190,93">
-        <var name="listOwner" id="2769948622284574292" />
-      </scope>
-      <scope id="2769948622284574292" at="245,66,247,93">
-        <var name="listOwner" id="2769948622284574292" />
-      </scope>
-      <scope id="2769948622284574292" at="263,34,265,146" />
-      <scope id="2769948622284574292" at="35,0,38,0">
-        <var name="editorContext" id="2769948622284574292" />
-        <var name="node" id="2769948622284574292" />
-      </scope>
-      <scope id="2769948622284605956" at="89,0,92,0">
-        <var name="editorContext" id="2769948622284605956" />
-        <var name="node" id="2769948622284605956" />
-      </scope>
-      <scope id="2769948622284574292" at="110,0,113,0">
->>>>>>> bd830ede
+      <scope id="2769948622284574292" at="128,0,131,0">
         <var name="childRole" id="2769948622284574292" />
         <var name="context" id="2769948622284574292" />
         <var name="ownerNode" id="2769948622284574292" />
       </scope>
-<<<<<<< HEAD
-      <scope id="2769948622284574292" at="132,0,135,0">
+      <scope id="2769948622284574292" at="131,0,134,0">
         <var name="editorContext" id="2769948622284574292" />
       </scope>
-      <scope id="2769948622284574292" at="135,57,138,25">
+      <scope id="2769948622284574292" at="134,57,137,25">
         <var name="elementCell" id="2769948622284574292" />
       </scope>
-      <scope id="2769948622284574292" at="149,34,152,80" />
-      <scope id="3961775458390324827" at="182,0,185,0">
+      <scope id="2769948622284574292" at="148,34,151,80" />
+      <scope id="3961775458390324827" at="181,0,184,0">
         <var name="editorContext" id="3961775458390324827" />
         <var name="node" id="3961775458390324827" />
       </scope>
-      <scope id="2769948622284574292" at="203,0,206,0">
-=======
-      <scope id="2769948622284574292" at="117,86,120,25">
-        <var name="elementCell" id="2769948622284574292" />
-      </scope>
-      <scope id="2769948622284574292" at="131,34,134,80" />
-      <scope id="3961775458390324827" at="164,0,167,0">
-        <var name="editorContext" id="3961775458390324827" />
-        <var name="node" id="3961775458390324827" />
-      </scope>
-      <scope id="2769948622284574292" at="185,0,188,0">
->>>>>>> bd830ede
+      <scope id="2769948622284574292" at="202,0,205,0">
         <var name="childRole" id="2769948622284574292" />
         <var name="context" id="2769948622284574292" />
         <var name="ownerNode" id="2769948622284574292" />
       </scope>
-<<<<<<< HEAD
-      <scope id="2769948622284574292" at="206,0,209,0">
+      <scope id="2769948622284574292" at="205,0,208,0">
         <var name="editorContext" id="2769948622284574292" />
       </scope>
-      <scope id="2769948622284574292" at="209,57,212,25">
+      <scope id="2769948622284574292" at="208,57,211,25">
         <var name="elementCell" id="2769948622284574292" />
       </scope>
-      <scope id="2769948622284574292" at="223,34,226,80" />
-      <scope id="2769948622284574292" at="259,0,262,0">
-=======
-      <scope id="2769948622284574292" at="192,86,195,25">
-        <var name="elementCell" id="2769948622284574292" />
-      </scope>
-      <scope id="2769948622284574292" at="206,34,209,80" />
-      <scope id="2769948622284574292" at="242,0,245,0">
->>>>>>> bd830ede
+      <scope id="2769948622284574292" at="222,34,225,80" />
+      <scope id="2769948622284574292" at="258,0,261,0">
         <var name="childRole" id="2769948622284574292" />
         <var name="context" id="2769948622284574292" />
         <var name="ownerNode" id="2769948622284574292" />
       </scope>
-<<<<<<< HEAD
-      <scope id="2769948622284574292" at="262,0,265,0">
+      <scope id="2769948622284574292" at="261,0,264,0">
         <var name="editorContext" id="2769948622284574292" />
       </scope>
-      <scope id="2769948622284574292" at="265,57,268,25">
+      <scope id="2769948622284574292" at="264,57,267,25">
         <var name="elementCell" id="2769948622284574292" />
       </scope>
       <scope id="2769948622284574292" at="40,0,44,0">
         <var name="context" id="2769948622284574292" />
         <var name="node" id="2769948622284574292" />
       </scope>
-      <scope id="2769948622284574292" at="140,41,144,23">
+      <scope id="2769948622284574292" at="139,41,143,23">
         <var name="emptyCell" id="2769948622284574292" />
       </scope>
-      <scope id="2769948622284574292" at="214,41,218,23">
+      <scope id="2769948622284574292" at="213,41,217,23">
         <var name="emptyCell" id="2769948622284574292" />
       </scope>
-      <scope id="2769948622284574292" at="270,41,274,23">
+      <scope id="2769948622284574292" at="269,41,273,23">
         <var name="emptyCell" id="2769948622284574292" />
       </scope>
-      <scope id="2769948622284754639" at="289,49,293,22">
+      <scope id="2769948622284754639" at="288,49,292,22">
         <var name="editorCell" id="2769948622284754639" />
       </scope>
       <scope id="2769948622284574292" at="45,0,50,0" />
-      <scope id="2769948622284574292" at="135,0,140,0">
+      <scope id="2769948622284574292" at="134,0,139,0">
         <var name="elementNode" id="2769948622284574292" />
       </scope>
-      <scope id="2769948622284574292" at="209,0,214,0">
+      <scope id="2769948622284574292" at="208,0,213,0">
         <var name="elementNode" id="2769948622284574292" />
       </scope>
-      <scope id="2769948622284574292" at="265,0,270,0">
+      <scope id="2769948622284574292" at="264,0,269,0">
         <var name="elementNode" id="2769948622284574292" />
       </scope>
-      <scope id="2769948622284574292" at="120,53,126,22">
+      <scope id="2769948622284574292" at="119,53,125,22">
         <var name="editorCell" id="2769948622284574292" />
         <var name="handler" id="2769948622284574292" />
       </scope>
-      <scope id="2769948622284574292" at="140,0,146,0" />
-      <scope id="2769948622284574292" at="194,53,200,22">
+      <scope id="2769948622284574292" at="139,0,145,0" />
+      <scope id="2769948622284574292" at="193,53,199,22">
         <var name="editorCell" id="2769948622284574292" />
         <var name="handler" id="2769948622284574292" />
       </scope>
-      <scope id="2769948622284574292" at="214,0,220,0" />
-      <scope id="2769948622284574292" at="270,0,276,0" />
-      <scope id="2769948622284754639" at="289,0,295,0" />
+      <scope id="2769948622284574292" at="213,0,219,0" />
+      <scope id="2769948622284574292" at="269,0,275,0" />
+      <scope id="2769948622284754639" at="288,0,294,0" />
       <scope id="2769948622284605942" at="72,49,79,22">
         <var name="editorCell" id="2769948622284605942" />
         <var name="style" id="2769948622284605942" />
       </scope>
-      <scope id="2769948622284605951" at="111,50,118,22">
+      <scope id="2769948622284605951" at="110,50,117,22">
         <var name="editorCell" id="2769948622284605951" />
         <var name="style" id="2769948622284605951" />
       </scope>
-      <scope id="3961775458390324823" at="185,50,192,22">
+      <scope id="3961775458390324823" at="184,50,191,22">
         <var name="editorCell" id="3961775458390324823" />
         <var name="style" id="3961775458390324823" />
       </scope>
-      <scope id="2769948622284574292" at="98,51,106,22">
+      <scope id="2769948622284574292" at="97,51,105,22">
         <var name="editorCell" id="2769948622284574292" />
         <var name="style" id="2769948622284574292" />
       </scope>
-      <scope id="2769948622284574292" at="120,0,128,0" />
-      <scope id="2769948622284574292" at="172,51,180,22">
+      <scope id="2769948622284574292" at="119,0,127,0" />
+      <scope id="2769948622284574292" at="171,51,179,22">
         <var name="editorCell" id="2769948622284574292" />
         <var name="style" id="2769948622284574292" />
       </scope>
-      <scope id="2769948622284574292" at="194,0,202,0" />
-      <scope id="2769948622284574292" at="277,96,285,9" />
+      <scope id="2769948622284574292" at="193,0,201,0" />
+      <scope id="2769948622284574292" at="276,96,284,9" />
       <scope id="2769948622284605942" at="72,0,81,0" />
-      <scope id="2769948622284605951" at="111,0,120,0" />
-      <scope id="2769948622284574292" at="147,96,156,9" />
-      <scope id="2769948622284574292" at="160,75,169,24">
+      <scope id="2769948622284605951" at="110,0,119,0" />
+      <scope id="2769948622284574292" at="146,96,155,9" />
+      <scope id="2769948622284574292" at="159,75,168,24">
         <var name="editorCell" id="2769948622284574292" />
         <var name="style" id="2769948622284574292" />
       </scope>
-      <scope id="3961775458390324823" at="185,0,194,0" />
-      <scope id="2769948622284574292" at="221,96,230,9" />
-      <scope id="2769948622284574292" at="234,75,243,24">
+      <scope id="3961775458390324823" at="184,0,193,0" />
+      <scope id="2769948622284574292" at="220,96,229,9" />
+      <scope id="2769948622284574292" at="233,75,242,24">
         <var name="editorCell" id="2769948622284574292" />
         <var name="style" id="2769948622284574292" />
       </scope>
-      <scope id="2769948622284574292" at="98,0,108,0" />
-      <scope id="2769948622284574292" at="172,0,182,0" />
-      <scope id="2769948622284574292" at="246,52,256,22">
-=======
-      <scope id="2769948622284574292" at="249,86,252,25">
-        <var name="elementCell" id="2769948622284574292" />
-      </scope>
-      <scope id="2769948622284574292" at="113,0,117,0">
-        <var name="editorContext" id="2769948622284574292" />
-      </scope>
-      <scope id="2769948622284574292" at="122,68,126,23">
-        <var name="emptyCell" id="2769948622284574292" />
-      </scope>
-      <scope id="2769948622284574292" at="188,0,192,0">
-        <var name="editorContext" id="2769948622284574292" />
-      </scope>
-      <scope id="2769948622284574292" at="197,68,201,23">
-        <var name="emptyCell" id="2769948622284574292" />
-      </scope>
-      <scope id="2769948622284574292" at="245,0,249,0">
-        <var name="editorContext" id="2769948622284574292" />
-      </scope>
-      <scope id="2769948622284574292" at="254,68,258,23">
-        <var name="emptyCell" id="2769948622284574292" />
-      </scope>
-      <scope id="2769948622284754639" at="273,88,277,22">
-        <var name="editorCell" id="2769948622284754639" />
-      </scope>
-      <scope id="2769948622284574292" at="117,0,122,0">
-        <var name="editorContext" id="2769948622284574292" />
-        <var name="elementNode" id="2769948622284574292" />
-      </scope>
-      <scope id="2769948622284574292" at="192,0,197,0">
-        <var name="editorContext" id="2769948622284574292" />
-        <var name="elementNode" id="2769948622284574292" />
-      </scope>
-      <scope id="2769948622284574292" at="249,0,254,0">
-        <var name="editorContext" id="2769948622284574292" />
-        <var name="elementNode" id="2769948622284574292" />
-      </scope>
-      <scope id="2769948622284574292" at="101,92,107,22">
-        <var name="editorCell" id="2769948622284574292" />
-        <var name="handler" id="2769948622284574292" />
-      </scope>
-      <scope id="2769948622284574292" at="122,0,128,0">
-        <var name="editorContext" id="2769948622284574292" />
-      </scope>
-      <scope id="2769948622284574292" at="176,92,182,22">
-        <var name="editorCell" id="2769948622284574292" />
-        <var name="handler" id="2769948622284574292" />
-      </scope>
-      <scope id="2769948622284574292" at="197,0,203,0">
-        <var name="editorContext" id="2769948622284574292" />
-      </scope>
-      <scope id="2769948622284574292" at="254,0,260,0">
-        <var name="editorContext" id="2769948622284574292" />
-      </scope>
-      <scope id="2769948622284754639" at="273,0,279,0">
-        <var name="editorContext" id="2769948622284754639" />
-        <var name="node" id="2769948622284754639" />
-      </scope>
-      <scope id="2769948622284605942" at="54,88,61,22">
-        <var name="editorCell" id="2769948622284605942" />
-        <var name="style" id="2769948622284605942" />
-      </scope>
-      <scope id="2769948622284605951" at="92,89,99,22">
-        <var name="editorCell" id="2769948622284605951" />
-        <var name="style" id="2769948622284605951" />
-      </scope>
-      <scope id="3961775458390324823" at="167,89,174,22">
-        <var name="editorCell" id="3961775458390324823" />
-        <var name="style" id="3961775458390324823" />
-      </scope>
-      <scope id="2769948622284574292" at="79,90,87,22">
-        <var name="editorCell" id="2769948622284574292" />
-        <var name="style" id="2769948622284574292" />
-      </scope>
-      <scope id="2769948622284574292" at="101,0,109,0">
-        <var name="editorContext" id="2769948622284574292" />
-        <var name="node" id="2769948622284574292" />
-      </scope>
-      <scope id="2769948622284574292" at="154,90,162,22">
-        <var name="editorCell" id="2769948622284574292" />
-        <var name="style" id="2769948622284574292" />
-      </scope>
-      <scope id="2769948622284574292" at="176,0,184,0">
-        <var name="editorContext" id="2769948622284574292" />
-        <var name="node" id="2769948622284574292" />
-      </scope>
-      <scope id="2769948622284574292" at="261,96,269,9" />
-      <scope id="2769948622284605942" at="54,0,63,0">
-        <var name="editorContext" id="2769948622284605942" />
-        <var name="node" id="2769948622284605942" />
-      </scope>
-      <scope id="2769948622284605951" at="92,0,101,0">
-        <var name="editorContext" id="2769948622284605951" />
-        <var name="node" id="2769948622284605951" />
-      </scope>
-      <scope id="2769948622284574292" at="129,96,138,9" />
-      <scope id="2769948622284574292" at="142,104,151,24">
-        <var name="editorCell" id="2769948622284574292" />
-        <var name="style" id="2769948622284574292" />
-      </scope>
-      <scope id="3961775458390324823" at="167,0,176,0">
-        <var name="editorContext" id="3961775458390324823" />
-        <var name="node" id="3961775458390324823" />
-      </scope>
-      <scope id="2769948622284574292" at="204,96,213,9" />
-      <scope id="2769948622284574292" at="217,104,226,24">
-        <var name="editorCell" id="2769948622284574292" />
-        <var name="style" id="2769948622284574292" />
-      </scope>
-      <scope id="2769948622284574292" at="79,0,89,0">
-        <var name="editorContext" id="2769948622284574292" />
-        <var name="node" id="2769948622284574292" />
-      </scope>
-      <scope id="2769948622284574292" at="154,0,164,0">
-        <var name="editorContext" id="2769948622284574292" />
-        <var name="node" id="2769948622284574292" />
-      </scope>
-      <scope id="2769948622284574292" at="229,91,239,22">
->>>>>>> bd830ede
+      <scope id="2769948622284574292" at="97,0,107,0" />
+      <scope id="2769948622284574292" at="171,0,181,0" />
+      <scope id="2769948622284574292" at="245,52,255,22">
         <var name="editorCell" id="2769948622284574292" />
         <var name="handler" id="2769948622284574292" />
         <var name="style" id="2769948622284574292" />
       </scope>
-<<<<<<< HEAD
-      <scope id="2769948622284574292" at="276,86,286,7" />
-      <scope id="2769948622284574292" at="146,86,157,7" />
-      <scope id="2769948622284574292" at="220,86,231,7" />
-      <scope id="2769948622284574292" at="159,0,171,0">
+      <scope id="2769948622284574292" at="275,86,285,7" />
+      <scope id="2769948622284574292" at="145,86,156,7" />
+      <scope id="2769948622284574292" at="219,86,230,7" />
+      <scope id="2769948622284574292" at="158,0,170,0">
         <var name="nextNode" id="2769948622284574292" />
         <var name="prevNode" id="2769948622284574292" />
       </scope>
-      <scope id="2769948622284574292" at="233,0,245,0">
+      <scope id="2769948622284574292" at="232,0,244,0">
         <var name="nextNode" id="2769948622284574292" />
         <var name="prevNode" id="2769948622284574292" />
       </scope>
-      <scope id="2769948622284574292" at="246,0,258,0" />
-      <scope id="2769948622284574292" at="276,0,288,0">
-=======
-      <scope id="2769948622284574292" at="260,132,270,7" />
-      <scope id="2769948622284574292" at="128,132,139,7" />
-      <scope id="2769948622284574292" at="203,132,214,7" />
-      <scope id="2769948622284574292" at="141,0,153,0">
-        <var name="editorContext" id="2769948622284574292" />
-        <var name="nextNode" id="2769948622284574292" />
-        <var name="prevNode" id="2769948622284574292" />
-      </scope>
-      <scope id="2769948622284574292" at="216,0,228,0">
-        <var name="editorContext" id="2769948622284574292" />
-        <var name="nextNode" id="2769948622284574292" />
-        <var name="prevNode" id="2769948622284574292" />
-      </scope>
-      <scope id="2769948622284574292" at="229,0,241,0">
-        <var name="editorContext" id="2769948622284574292" />
-        <var name="node" id="2769948622284574292" />
-      </scope>
-      <scope id="2769948622284574292" at="260,0,272,0">
-        <var name="editorContext" id="2769948622284574292" />
->>>>>>> bd830ede
+      <scope id="2769948622284574292" at="245,0,257,0" />
+      <scope id="2769948622284574292" at="275,0,287,0">
         <var name="elementCell" id="2769948622284574292" />
         <var name="elementNode" id="2769948622284574292" />
       </scope>
-<<<<<<< HEAD
-      <scope id="2769948622284574292" at="146,0,159,0">
-=======
-      <scope id="2769948622284574292" at="128,0,141,0">
-        <var name="editorContext" id="2769948622284574292" />
->>>>>>> bd830ede
+      <scope id="2769948622284574292" at="145,0,158,0">
         <var name="elementCell" id="2769948622284574292" />
         <var name="elementNode" id="2769948622284574292" />
       </scope>
-<<<<<<< HEAD
-      <scope id="2769948622284574292" at="220,0,233,0">
-=======
-      <scope id="2769948622284574292" at="203,0,216,0">
-        <var name="editorContext" id="2769948622284574292" />
->>>>>>> bd830ede
+      <scope id="2769948622284574292" at="219,0,232,0">
         <var name="elementCell" id="2769948622284574292" />
         <var name="elementNode" id="2769948622284574292" />
       </scope>
-      <scope id="2769948622284574292" at="55,50,70,22">
-        <var name="editorCell" id="2769948622284574292" />
-      </scope>
-<<<<<<< HEAD
-      <scope id="2769948622284605944" at="81,49,96,22">
-=======
-      <scope id="2769948622284605944" at="63,88,77,22">
->>>>>>> bd830ede
+      <scope id="2769948622284605944" at="81,49,95,22">
         <var name="attributeConcept" id="2769948622284605944" />
         <var name="editorCell" id="2769948622284605944" />
         <var name="provider" id="2769948622284605944" />
       </scope>
-<<<<<<< HEAD
+      <scope id="2769948622284574292" at="55,50,70,22">
+        <var name="editorCell" id="2769948622284574292" />
+      </scope>
+      <scope id="2769948622284605944" at="81,0,97,0" />
       <scope id="2769948622284574292" at="55,0,72,0" />
-      <scope id="2769948622284605944" at="81,0,98,0" />
-      <unit id="2769948622284574292" at="258,0,289,0" name="jetbrains.mps.build.workflow.editor.BwfSubTask_EditorBuilder_a$statementsListHandler_6puhak_e0" />
-      <unit id="2769948622284574292" at="128,0,172,0" name="jetbrains.mps.build.workflow.editor.BwfSubTask_EditorBuilder_a$afterListHandler_6puhak_b2a" />
-      <unit id="2769948622284574292" at="202,0,246,0" name="jetbrains.mps.build.workflow.editor.BwfSubTask_EditorBuilder_a$beforeListHandler_6puhak_b3a" />
-      <unit id="2769948622284574292" at="36,0,296,0" name="jetbrains.mps.build.workflow.editor.BwfSubTask_EditorBuilder_a" />
-=======
-      <scope id="2769948622284574292" at="38,0,54,0">
-        <var name="editorContext" id="2769948622284574292" />
-        <var name="node" id="2769948622284574292" />
-      </scope>
-      <scope id="2769948622284605944" at="63,0,79,0">
-        <var name="editorContext" id="2769948622284605944" />
-        <var name="node" id="2769948622284605944" />
-      </scope>
-      <unit id="2769948622284574292" at="241,0,273,0" name="jetbrains.mps.build.workflow.editor.BwfSubTask_Editor$statementsListHandler_6puhak_e0" />
-      <unit id="2769948622284574292" at="109,0,154,0" name="jetbrains.mps.build.workflow.editor.BwfSubTask_Editor$afterListHandler_6puhak_b2a" />
-      <unit id="2769948622284574292" at="184,0,229,0" name="jetbrains.mps.build.workflow.editor.BwfSubTask_Editor$beforeListHandler_6puhak_b3a" />
-      <unit id="2769948622284574292" at="34,0,280,0" name="jetbrains.mps.build.workflow.editor.BwfSubTask_Editor" />
->>>>>>> bd830ede
+      <unit id="2769948622284574292" at="257,0,288,0" name="jetbrains.mps.build.workflow.editor.BwfSubTask_EditorBuilder_a$statementsListHandler_6puhak_e0" />
+      <unit id="2769948622284574292" at="127,0,171,0" name="jetbrains.mps.build.workflow.editor.BwfSubTask_EditorBuilder_a$afterListHandler_6puhak_b2a" />
+      <unit id="2769948622284574292" at="201,0,245,0" name="jetbrains.mps.build.workflow.editor.BwfSubTask_EditorBuilder_a$beforeListHandler_6puhak_b3a" />
+      <unit id="2769948622284574292" at="36,0,295,0" name="jetbrains.mps.build.workflow.editor.BwfSubTask_EditorBuilder_a" />
     </file>
   </root>
   <root nodeRef="r:1267752b-a233-4432-a848-3e68e0ea0db1(jetbrains.mps.build.workflow.editor)/2769948622284574296">
     <file name="BwfTaskDependency_Editor.java">
-<<<<<<< HEAD
       <node id="2769948622284574296" at="11,79,12,83" concept="6" />
       <node id="2769948622284574296" at="11,0,14,0" concept="4" trace="createEditorCell#(Ljetbrains/mps/openapi/editor/EditorContext;Lorg/jetbrains/mps/openapi/model/SNode;)Ljetbrains/mps/openapi/editor/cells/EditorCell;" />
       <scope id="2769948622284574296" at="11,79,12,83" />
@@ -4452,203 +2682,108 @@
       <node id="2769948622284574296" at="55,40,56,35" concept="1" />
       <node id="2769948622284574296" at="57,5,58,73" concept="1" />
       <node id="2769948622284574296" at="58,73,59,57" concept="5" />
-      <node id="2769948622284574296" at="59,57,60,59" concept="5" />
-      <node id="2769948622284574296" at="61,35,62,87" concept="5" />
-      <node id="2769948622284574296" at="62,87,63,94" concept="6" />
-      <node id="2769948622284574296" at="64,10,65,22" concept="6" />
-      <node id="2769948622284574296" at="68,33,69,14" concept="10" />
-      <node id="2769948622284574296" at="71,69,72,57" concept="6" />
-      <node id="2769948622284574296" at="74,81,75,41" concept="7" />
-      <node id="2769948622284574296" at="75,41,76,125" concept="6" />
-      <node id="2769948622284574296" at="82,0,83,0" concept="2" trace="myReferencingNode" />
-      <node id="2769948622284574296" at="84,119,85,21" concept="10" />
-      <node id="2769948622284574296" at="85,21,86,42" concept="1" />
-      <node id="2769948622284574296" at="86,42,87,20" concept="1" />
-      <node id="2769948622284574296" at="90,41,91,42" concept="6" />
-      <node id="2769948622284574296" at="96,28,97,20" concept="6" />
-      <node id="2769948622284574301" at="100,53,101,91" concept="5" />
-      <node id="2769948622284574301" at="101,91,102,31" concept="1" />
-      <node id="2769948622284574301" at="102,31,103,44" concept="1" />
-      <node id="2769948622284574301" at="103,44,104,33" concept="1" />
-      <node id="2769948622284574301" at="104,33,105,28" concept="5" />
-      <node id="2769948622284574301" at="105,28,106,65" concept="1" />
-      <node id="2769948622284574301" at="106,65,107,44" concept="1" />
-      <node id="2769948622284574301" at="107,44,108,36" concept="5" />
-      <node id="2769948622284574301" at="108,36,109,55" concept="1" />
-      <node id="2769948622284574301" at="109,55,110,42" concept="1" />
-      <node id="2769948622284574301" at="110,42,111,75" concept="1" />
-      <node id="2769948622284574301" at="111,75,112,59" concept="5" />
-      <node id="2769948622284574301" at="112,59,113,61" concept="5" />
-      <node id="2769948622284574301" at="114,37,115,89" concept="5" />
-      <node id="2769948622284574301" at="115,89,116,96" concept="6" />
-      <node id="2769948622284574301" at="117,12,118,24" concept="6" />
+      <node id="2769948622284574296" at="60,35,61,87" concept="5" />
+      <node id="2769948622284574296" at="61,87,62,112" concept="6" />
+      <node id="2769948622284574296" at="63,10,64,22" concept="6" />
+      <node id="2769948622284574296" at="67,33,68,14" concept="10" />
+      <node id="2769948622284574296" at="70,69,71,57" concept="6" />
+      <node id="2769948622284574296" at="73,81,74,41" concept="7" />
+      <node id="2769948622284574296" at="74,41,75,125" concept="6" />
+      <node id="2769948622284574296" at="81,0,82,0" concept="2" trace="myReferencingNode" />
+      <node id="2769948622284574296" at="83,119,84,21" concept="10" />
+      <node id="2769948622284574296" at="84,21,85,42" concept="1" />
+      <node id="2769948622284574296" at="85,42,86,20" concept="1" />
+      <node id="2769948622284574296" at="89,41,90,42" concept="6" />
+      <node id="2769948622284574296" at="95,28,96,20" concept="6" />
+      <node id="2769948622284574301" at="99,53,100,91" concept="5" />
+      <node id="2769948622284574301" at="100,91,101,31" concept="1" />
+      <node id="2769948622284574301" at="101,31,102,44" concept="1" />
+      <node id="2769948622284574301" at="102,44,103,33" concept="1" />
+      <node id="2769948622284574301" at="103,33,104,28" concept="5" />
+      <node id="2769948622284574301" at="104,28,105,65" concept="1" />
+      <node id="2769948622284574301" at="105,65,106,44" concept="1" />
+      <node id="2769948622284574301" at="106,44,107,36" concept="5" />
+      <node id="2769948622284574301" at="107,36,108,55" concept="1" />
+      <node id="2769948622284574301" at="108,55,109,42" concept="1" />
+      <node id="2769948622284574301" at="109,42,110,75" concept="1" />
+      <node id="2769948622284574301" at="110,75,111,59" concept="5" />
+      <node id="2769948622284574301" at="112,37,113,89" concept="5" />
+      <node id="2769948622284574301" at="113,89,114,114" concept="6" />
+      <node id="2769948622284574301" at="115,12,116,24" concept="6" />
       <node id="2769948622284574296" at="21,0,23,0" concept="2" trace="myNode" />
-      <node id="2769948622284574296" at="80,0,82,0" concept="2" trace="myNode" />
+      <node id="2769948622284574296" at="79,0,81,0" concept="2" trace="myNode" />
       <node id="2769948622284574296" at="35,0,38,0" concept="4" trace="createCell#()Ljetbrains/mps/openapi/editor/cells/EditorCell;" />
-      <node id="2769948622284574296" at="68,0,71,0" concept="0" trace="_Inline_3mrn5h_a0a#()V" />
-      <node id="2769948622284574296" at="71,0,74,0" concept="4" trace="createEditorCell#(Ljetbrains/mps/openapi/editor/EditorContext;)Ljetbrains/mps/openapi/editor/cells/EditorCell;" />
-      <node id="2769948622284574296" at="90,0,93,0" concept="4" trace="createCell#()Ljetbrains/mps/openapi/editor/cells/EditorCell;" />
+      <node id="2769948622284574296" at="67,0,70,0" concept="0" trace="_Inline_3mrn5h_a0a#()V" />
+      <node id="2769948622284574296" at="70,0,73,0" concept="4" trace="createEditorCell#(Ljetbrains/mps/openapi/editor/EditorContext;)Ljetbrains/mps/openapi/editor/cells/EditorCell;" />
+      <node id="2769948622284574296" at="89,0,92,0" concept="4" trace="createCell#()Ljetbrains/mps/openapi/editor/cells/EditorCell;" />
       <node id="2769948622284574296" at="24,0,28,0" concept="0" trace="BwfTaskDependency_EditorBuilder_a#(Ljetbrains/mps/openapi/editor/EditorContext;Lorg/jetbrains/mps/openapi/model/SNode;)V" />
       <node id="2769948622284574296" at="53,63,57,5" concept="3" />
-      <node id="2769948622284574296" at="74,0,78,0" concept="4" trace="createEditorCell#(Ljetbrains/mps/openapi/editor/EditorContext;Lorg/jetbrains/mps/openapi/model/SNode;)Ljetbrains/mps/openapi/editor/cells/EditorCell;" />
+      <node id="2769948622284574296" at="73,0,77,0" concept="4" trace="createEditorCell#(Ljetbrains/mps/openapi/editor/EditorContext;Lorg/jetbrains/mps/openapi/model/SNode;)Ljetbrains/mps/openapi/editor/cells/EditorCell;" />
       <node id="2769948622284574296" at="29,0,34,0" concept="4" trace="getNode#()Lorg/jetbrains/mps/openapi/model/SNode;" />
-      <node id="2769948622284574296" at="60,59,65,22" concept="3" />
-      <node id="2769948622284574296" at="84,0,89,0" concept="0" trace="Inline_Builder_3mrn5h_a0a#(Ljetbrains/mps/openapi/editor/EditorContext;Lorg/jetbrains/mps/openapi/model/SNode;Lorg/jetbrains/mps/openapi/model/SNode;)V" />
-      <node id="2769948622284574296" at="94,0,99,0" concept="4" trace="getNode#()Lorg/jetbrains/mps/openapi/model/SNode;" />
-      <node id="2769948622284574301" at="113,61,118,24" concept="3" />
+      <node id="2769948622284574296" at="59,57,64,22" concept="3" />
+      <node id="2769948622284574296" at="83,0,88,0" concept="0" trace="Inline_Builder_3mrn5h_a0a#(Ljetbrains/mps/openapi/editor/EditorContext;Lorg/jetbrains/mps/openapi/model/SNode;Lorg/jetbrains/mps/openapi/model/SNode;)V" />
+      <node id="2769948622284574296" at="93,0,98,0" concept="4" trace="getNode#()Lorg/jetbrains/mps/openapi/model/SNode;" />
+      <node id="2769948622284574301" at="111,59,116,24" concept="3" />
       <node id="2769948622284574296" at="39,0,47,0" concept="4" trace="createCollection_3mrn5h_a#()Ljetbrains/mps/openapi/editor/cells/EditorCell;" />
-      <node id="2769948622284574296" at="47,0,67,0" concept="4" trace="createRefCell_3mrn5h_a0#()Ljetbrains/mps/openapi/editor/cells/EditorCell;" />
-      <node id="2769948622284574301" at="100,0,120,0" concept="4" trace="createProperty_3mrn5h_a0a0#()Ljetbrains/mps/openapi/editor/cells/EditorCell;" />
+      <node id="2769948622284574296" at="47,0,66,0" concept="4" trace="createRefCell_3mrn5h_a0#()Ljetbrains/mps/openapi/editor/cells/EditorCell;" />
+      <node id="2769948622284574301" at="99,0,118,0" concept="4" trace="createProperty_3mrn5h_a0a0#()Ljetbrains/mps/openapi/editor/cells/EditorCell;" />
       <scope id="2769948622284574296" at="31,26,32,18" />
       <scope id="2769948622284574296" at="35,39,36,39" />
-      <scope id="2769948622284574296" at="68,33,69,14" />
-      <scope id="2769948622284574296" at="71,69,72,57" />
-      <scope id="2769948622284574296" at="90,41,91,42" />
-      <scope id="2769948622284574296" at="96,28,97,20" />
+      <scope id="2769948622284574296" at="67,33,68,14" />
+      <scope id="2769948622284574296" at="70,69,71,57" />
+      <scope id="2769948622284574296" at="89,41,90,42" />
+      <scope id="2769948622284574296" at="95,28,96,20" />
       <scope id="2769948622284574296" at="24,97,26,18" />
       <scope id="2769948622284574296" at="54,39,56,35" />
-      <scope id="2769948622284574296" at="61,35,63,94">
+      <scope id="2769948622284574296" at="60,35,62,112">
         <var name="manager" id="2769948622284574296" />
       </scope>
-      <scope id="2769948622284574296" at="74,81,76,125" />
-      <scope id="2769948622284574301" at="114,37,116,96">
-=======
-      <node id="2769948622284574296" at="20,79,21,63" concept="6" />
-      <node id="2769948622284574296" at="23,89,24,96" concept="5" />
-      <node id="2769948622284574296" at="24,96,25,48" concept="1" />
-      <node id="2769948622284574296" at="25,48,26,28" concept="1" />
-      <node id="2769948622284574296" at="26,28,27,80" concept="1" />
-      <node id="2769948622284574296" at="27,80,28,22" concept="6" />
-      <node id="2769948622284574296" at="30,87,31,81" concept="5" />
-      <node id="2769948622284574296" at="31,81,32,31" concept="1" />
-      <node id="2769948622284574296" at="32,31,33,44" concept="1" />
-      <node id="2769948622284574296" at="33,44,34,26" concept="5" />
-      <node id="2769948622284574296" at="34,26,35,89" concept="1" />
-      <node id="2769948622284574296" at="35,89,36,58" concept="1" />
-      <node id="2769948622284574296" at="37,39,38,40" concept="1" />
-      <node id="2769948622284574296" at="38,40,39,35" concept="1" />
-      <node id="2769948622284574296" at="40,5,41,73" concept="1" />
-      <node id="2769948622284574296" at="41,73,42,57" concept="5" />
-      <node id="2769948622284574296" at="43,35,44,82" concept="5" />
-      <node id="2769948622284574296" at="44,82,45,112" concept="6" />
-      <node id="2769948622284574296" at="46,10,47,22" concept="6" />
-      <node id="2769948622284574299" at="50,33,51,14" concept="9" />
-      <node id="2769948622284574299" at="53,69,54,67" concept="6" />
-      <node id="2769948622284574299" at="56,81,57,66" concept="6" />
-      <node id="2769948622284574301" at="59,92,60,84" concept="5" />
-      <node id="2769948622284574301" at="60,84,61,31" concept="1" />
-      <node id="2769948622284574301" at="61,31,62,44" concept="1" />
-      <node id="2769948622284574301" at="62,44,63,33" concept="1" />
-      <node id="2769948622284574301" at="63,33,64,28" concept="5" />
-      <node id="2769948622284574301" at="64,28,65,60" concept="1" />
-      <node id="2769948622284574301" at="65,60,66,44" concept="1" />
-      <node id="2769948622284574301" at="66,44,67,36" concept="5" />
-      <node id="2769948622284574301" at="67,36,68,58" concept="1" />
-      <node id="2769948622284574301" at="68,58,69,42" concept="1" />
-      <node id="2769948622284574301" at="69,42,70,75" concept="1" />
-      <node id="2769948622284574301" at="70,75,71,59" concept="5" />
-      <node id="2769948622284574301" at="72,37,73,84" concept="5" />
-      <node id="2769948622284574301" at="73,84,74,114" concept="6" />
-      <node id="2769948622284574301" at="75,12,76,24" concept="6" />
-      <node id="2769948622284574296" at="20,0,23,0" concept="4" trace="createEditorCell#(Ljetbrains/mps/openapi/editor/EditorContext;Lorg/jetbrains/mps/openapi/model/SNode;)Ljetbrains/mps/openapi/editor/cells/EditorCell;" />
-      <node id="2769948622284574299" at="50,0,53,0" concept="0" trace="_Inline_3mrn5h_a0a#()V" />
-      <node id="2769948622284574299" at="53,0,56,0" concept="4" trace="createEditorCell#(Ljetbrains/mps/openapi/editor/EditorContext;)Ljetbrains/mps/openapi/editor/cells/EditorCell;" />
-      <node id="2769948622284574299" at="56,0,59,0" concept="4" trace="createEditorCell#(Ljetbrains/mps/openapi/editor/EditorContext;Lorg/jetbrains/mps/openapi/model/SNode;)Ljetbrains/mps/openapi/editor/cells/EditorCell;" />
-      <node id="2769948622284574296" at="36,58,40,5" concept="3" />
-      <node id="2769948622284574296" at="42,57,47,22" concept="3" />
-      <node id="2769948622284574301" at="71,59,76,24" concept="3" />
-      <node id="2769948622284574296" at="23,0,30,0" concept="4" trace="createCollection_3mrn5h_a#(Ljetbrains/mps/openapi/editor/EditorContext;Lorg/jetbrains/mps/openapi/model/SNode;)Ljetbrains/mps/openapi/editor/cells/EditorCell;" />
-      <node id="2769948622284574296" at="30,0,49,0" concept="4" trace="createRefCell_3mrn5h_a0#(Ljetbrains/mps/openapi/editor/EditorContext;Lorg/jetbrains/mps/openapi/model/SNode;)Ljetbrains/mps/openapi/editor/cells/EditorCell;" />
-      <node id="2769948622284574301" at="59,0,78,0" concept="4" trace="createProperty_3mrn5h_a0a0#(Ljetbrains/mps/openapi/editor/EditorContext;Lorg/jetbrains/mps/openapi/model/SNode;)Ljetbrains/mps/openapi/editor/cells/EditorCell;" />
-      <scope id="2769948622284574296" at="20,79,21,63" />
-      <scope id="2769948622284574299" at="50,33,51,14" />
-      <scope id="2769948622284574299" at="53,69,54,67" />
-      <scope id="2769948622284574299" at="56,81,57,66" />
-      <scope id="2769948622284574296" at="37,39,39,35" />
-      <scope id="2769948622284574296" at="43,35,45,112">
-        <var name="manager" id="2769948622284574296" />
-      </scope>
-      <scope id="2769948622284574301" at="72,37,74,114">
->>>>>>> bd830ede
+      <scope id="2769948622284574296" at="73,81,75,125" />
+      <scope id="2769948622284574301" at="112,37,114,114">
         <var name="manager" id="2769948622284574301" />
       </scope>
       <scope id="2769948622284574296" at="35,0,38,0" />
-      <scope id="2769948622284574296" at="68,0,71,0" />
-      <scope id="2769948622284574296" at="71,0,74,0">
+      <scope id="2769948622284574296" at="67,0,70,0" />
+      <scope id="2769948622284574296" at="70,0,73,0">
         <var name="editorContext" id="2769948622284574296" />
       </scope>
-      <scope id="2769948622284574296" at="84,119,87,20" />
-      <scope id="2769948622284574296" at="90,0,93,0" />
+      <scope id="2769948622284574296" at="83,119,86,20" />
+      <scope id="2769948622284574296" at="89,0,92,0" />
       <scope id="2769948622284574296" at="24,0,28,0">
         <var name="context" id="2769948622284574296" />
         <var name="node" id="2769948622284574296" />
       </scope>
-<<<<<<< HEAD
-      <scope id="2769948622284574296" at="74,0,78,0">
+      <scope id="2769948622284574296" at="73,0,77,0">
         <var name="editorContext" id="2769948622284574296" />
         <var name="node" id="2769948622284574296" />
       </scope>
       <scope id="2769948622284574296" at="29,0,34,0" />
-      <scope id="2769948622284574296" at="84,0,89,0">
+      <scope id="2769948622284574296" at="83,0,88,0">
         <var name="context" id="2769948622284574296" />
         <var name="node" id="2769948622284574296" />
         <var name="referencingNode" id="2769948622284574296" />
-=======
-      <scope id="2769948622284574299" at="50,0,53,0" />
-      <scope id="2769948622284574299" at="53,0,56,0">
-        <var name="editorContext" id="2769948622284574299" />
-      </scope>
-      <scope id="2769948622284574299" at="56,0,59,0">
-        <var name="editorContext" id="2769948622284574299" />
-        <var name="node" id="2769948622284574299" />
->>>>>>> bd830ede
-      </scope>
-      <scope id="2769948622284574296" at="94,0,99,0" />
+      </scope>
+      <scope id="2769948622284574296" at="93,0,98,0" />
       <scope id="2769948622284574296" at="39,50,45,22">
         <var name="editorCell" id="2769948622284574296" />
       </scope>
-<<<<<<< HEAD
       <scope id="2769948622284574296" at="39,0,47,0" />
-      <scope id="2769948622284574296" at="47,48,65,22">
-=======
-      <scope id="2769948622284574296" at="23,0,30,0">
-        <var name="editorContext" id="2769948622284574296" />
-        <var name="node" id="2769948622284574296" />
-      </scope>
-      <scope id="2769948622284574296" at="30,87,47,22">
->>>>>>> bd830ede
+      <scope id="2769948622284574296" at="47,48,64,22">
         <var name="attributeConcept" id="2769948622284574296" />
         <var name="editorCell" id="2769948622284574296" />
         <var name="provider" id="2769948622284574296" />
       </scope>
-<<<<<<< HEAD
-      <scope id="2769948622284574301" at="100,53,118,24">
-=======
-      <scope id="2769948622284574301" at="59,92,76,24">
->>>>>>> bd830ede
+      <scope id="2769948622284574301" at="99,53,116,24">
         <var name="attributeConcept" id="2769948622284574301" />
         <var name="editorCell" id="2769948622284574301" />
         <var name="provider" id="2769948622284574301" />
         <var name="style" id="2769948622284574301" />
       </scope>
-<<<<<<< HEAD
-      <scope id="2769948622284574296" at="47,0,67,0" />
-      <scope id="2769948622284574301" at="100,0,120,0" />
-      <unit id="2769948622284574296" at="67,0,79,0" name="jetbrains.mps.build.workflow.editor.BwfTaskDependency_EditorBuilder_a$_Inline_3mrn5h_a0a" />
-      <unit id="2769948622284574296" at="79,0,121,0" name="jetbrains.mps.build.workflow.editor.BwfTaskDependency_EditorBuilder_a$Inline_Builder_3mrn5h_a0a" />
-      <unit id="2769948622284574296" at="20,0,122,0" name="jetbrains.mps.build.workflow.editor.BwfTaskDependency_EditorBuilder_a" />
-=======
-      <scope id="2769948622284574296" at="30,0,49,0">
-        <var name="editorContext" id="2769948622284574296" />
-        <var name="node" id="2769948622284574296" />
-      </scope>
-      <scope id="2769948622284574301" at="59,0,78,0">
-        <var name="editorContext" id="2769948622284574301" />
-        <var name="node" id="2769948622284574301" />
-      </scope>
-      <unit id="2769948622284574299" at="49,0,79,0" name="jetbrains.mps.build.workflow.editor.BwfTaskDependency_Editor$_Inline_3mrn5h_a0a" />
-      <unit id="2769948622284574296" at="19,0,80,0" name="jetbrains.mps.build.workflow.editor.BwfTaskDependency_Editor" />
->>>>>>> bd830ede
+      <scope id="2769948622284574296" at="47,0,66,0" />
+      <scope id="2769948622284574301" at="99,0,118,0" />
+      <unit id="2769948622284574296" at="66,0,78,0" name="jetbrains.mps.build.workflow.editor.BwfTaskDependency_EditorBuilder_a$_Inline_3mrn5h_a0a" />
+      <unit id="2769948622284574296" at="78,0,119,0" name="jetbrains.mps.build.workflow.editor.BwfTaskDependency_EditorBuilder_a$Inline_Builder_3mrn5h_a0a" />
+      <unit id="2769948622284574296" at="20,0,120,0" name="jetbrains.mps.build.workflow.editor.BwfTaskDependency_EditorBuilder_a" />
     </file>
   </root>
   <root nodeRef="r:1267752b-a233-4432-a848-3e68e0ea0db1(jetbrains.mps.build.workflow.editor)/2769948622284574315">
@@ -4686,7 +2821,6 @@
   </root>
   <root nodeRef="r:1267752b-a233-4432-a848-3e68e0ea0db1(jetbrains.mps.build.workflow.editor)/2769948622284605882">
     <file name="BwfSubTaskDependency_Editor.java">
-<<<<<<< HEAD
       <node id="2769948622284605882" at="11,79,12,86" concept="6" />
       <node id="2769948622284605882" at="11,0,14,0" concept="4" trace="createEditorCell#(Ljetbrains/mps/openapi/editor/EditorContext;Lorg/jetbrains/mps/openapi/model/SNode;)Ljetbrains/mps/openapi/editor/cells/EditorCell;" />
       <scope id="2769948622284605882" at="11,79,12,86" />
@@ -4717,203 +2851,108 @@
       <node id="2769948622284605882" at="55,40,56,35" concept="1" />
       <node id="2769948622284605882" at="57,5,58,73" concept="1" />
       <node id="2769948622284605882" at="58,73,59,57" concept="5" />
-      <node id="2769948622284605882" at="59,57,60,59" concept="5" />
-      <node id="2769948622284605882" at="61,35,62,87" concept="5" />
-      <node id="2769948622284605882" at="62,87,63,94" concept="6" />
-      <node id="2769948622284605882" at="64,10,65,22" concept="6" />
-      <node id="2769948622284605882" at="68,33,69,14" concept="10" />
-      <node id="2769948622284605882" at="71,69,72,57" concept="6" />
-      <node id="2769948622284605882" at="74,81,75,41" concept="7" />
-      <node id="2769948622284605882" at="75,41,76,128" concept="6" />
-      <node id="2769948622284605882" at="82,0,83,0" concept="2" trace="myReferencingNode" />
-      <node id="2769948622284605882" at="84,119,85,21" concept="10" />
-      <node id="2769948622284605882" at="85,21,86,42" concept="1" />
-      <node id="2769948622284605882" at="86,42,87,20" concept="1" />
-      <node id="2769948622284605882" at="90,41,91,42" concept="6" />
-      <node id="2769948622284605882" at="96,28,97,20" concept="6" />
-      <node id="2769948622284605887" at="100,53,101,91" concept="5" />
-      <node id="2769948622284605887" at="101,91,102,31" concept="1" />
-      <node id="2769948622284605887" at="102,31,103,44" concept="1" />
-      <node id="2769948622284605887" at="103,44,104,33" concept="1" />
-      <node id="2769948622284605887" at="104,33,105,28" concept="5" />
-      <node id="2769948622284605887" at="105,28,106,65" concept="1" />
-      <node id="2769948622284605887" at="106,65,107,44" concept="1" />
-      <node id="2769948622284605887" at="107,44,108,36" concept="5" />
-      <node id="2769948622284605887" at="108,36,109,55" concept="1" />
-      <node id="2769948622284605887" at="109,55,110,42" concept="1" />
-      <node id="2769948622284605887" at="110,42,111,75" concept="1" />
-      <node id="2769948622284605887" at="111,75,112,59" concept="5" />
-      <node id="2769948622284605887" at="112,59,113,61" concept="5" />
-      <node id="2769948622284605887" at="114,37,115,89" concept="5" />
-      <node id="2769948622284605887" at="115,89,116,96" concept="6" />
-      <node id="2769948622284605887" at="117,12,118,24" concept="6" />
+      <node id="2769948622284605882" at="60,35,61,87" concept="5" />
+      <node id="2769948622284605882" at="61,87,62,112" concept="6" />
+      <node id="2769948622284605882" at="63,10,64,22" concept="6" />
+      <node id="2769948622284605882" at="67,33,68,14" concept="10" />
+      <node id="2769948622284605882" at="70,69,71,57" concept="6" />
+      <node id="2769948622284605882" at="73,81,74,41" concept="7" />
+      <node id="2769948622284605882" at="74,41,75,128" concept="6" />
+      <node id="2769948622284605882" at="81,0,82,0" concept="2" trace="myReferencingNode" />
+      <node id="2769948622284605882" at="83,119,84,21" concept="10" />
+      <node id="2769948622284605882" at="84,21,85,42" concept="1" />
+      <node id="2769948622284605882" at="85,42,86,20" concept="1" />
+      <node id="2769948622284605882" at="89,41,90,42" concept="6" />
+      <node id="2769948622284605882" at="95,28,96,20" concept="6" />
+      <node id="2769948622284605887" at="99,53,100,91" concept="5" />
+      <node id="2769948622284605887" at="100,91,101,31" concept="1" />
+      <node id="2769948622284605887" at="101,31,102,44" concept="1" />
+      <node id="2769948622284605887" at="102,44,103,33" concept="1" />
+      <node id="2769948622284605887" at="103,33,104,28" concept="5" />
+      <node id="2769948622284605887" at="104,28,105,65" concept="1" />
+      <node id="2769948622284605887" at="105,65,106,44" concept="1" />
+      <node id="2769948622284605887" at="106,44,107,36" concept="5" />
+      <node id="2769948622284605887" at="107,36,108,55" concept="1" />
+      <node id="2769948622284605887" at="108,55,109,42" concept="1" />
+      <node id="2769948622284605887" at="109,42,110,75" concept="1" />
+      <node id="2769948622284605887" at="110,75,111,59" concept="5" />
+      <node id="2769948622284605887" at="112,37,113,89" concept="5" />
+      <node id="2769948622284605887" at="113,89,114,114" concept="6" />
+      <node id="2769948622284605887" at="115,12,116,24" concept="6" />
       <node id="2769948622284605882" at="21,0,23,0" concept="2" trace="myNode" />
-      <node id="2769948622284605882" at="80,0,82,0" concept="2" trace="myNode" />
+      <node id="2769948622284605882" at="79,0,81,0" concept="2" trace="myNode" />
       <node id="2769948622284605882" at="35,0,38,0" concept="4" trace="createCell#()Ljetbrains/mps/openapi/editor/cells/EditorCell;" />
-      <node id="2769948622284605882" at="68,0,71,0" concept="0" trace="_Inline_gd7r1i_a0a#()V" />
-      <node id="2769948622284605882" at="71,0,74,0" concept="4" trace="createEditorCell#(Ljetbrains/mps/openapi/editor/EditorContext;)Ljetbrains/mps/openapi/editor/cells/EditorCell;" />
-      <node id="2769948622284605882" at="90,0,93,0" concept="4" trace="createCell#()Ljetbrains/mps/openapi/editor/cells/EditorCell;" />
+      <node id="2769948622284605882" at="67,0,70,0" concept="0" trace="_Inline_gd7r1i_a0a#()V" />
+      <node id="2769948622284605882" at="70,0,73,0" concept="4" trace="createEditorCell#(Ljetbrains/mps/openapi/editor/EditorContext;)Ljetbrains/mps/openapi/editor/cells/EditorCell;" />
+      <node id="2769948622284605882" at="89,0,92,0" concept="4" trace="createCell#()Ljetbrains/mps/openapi/editor/cells/EditorCell;" />
       <node id="2769948622284605882" at="24,0,28,0" concept="0" trace="BwfSubTaskDependency_EditorBuilder_a#(Ljetbrains/mps/openapi/editor/EditorContext;Lorg/jetbrains/mps/openapi/model/SNode;)V" />
       <node id="2769948622284605882" at="53,63,57,5" concept="3" />
-      <node id="2769948622284605882" at="74,0,78,0" concept="4" trace="createEditorCell#(Ljetbrains/mps/openapi/editor/EditorContext;Lorg/jetbrains/mps/openapi/model/SNode;)Ljetbrains/mps/openapi/editor/cells/EditorCell;" />
+      <node id="2769948622284605882" at="73,0,77,0" concept="4" trace="createEditorCell#(Ljetbrains/mps/openapi/editor/EditorContext;Lorg/jetbrains/mps/openapi/model/SNode;)Ljetbrains/mps/openapi/editor/cells/EditorCell;" />
       <node id="2769948622284605882" at="29,0,34,0" concept="4" trace="getNode#()Lorg/jetbrains/mps/openapi/model/SNode;" />
-      <node id="2769948622284605882" at="60,59,65,22" concept="3" />
-      <node id="2769948622284605882" at="84,0,89,0" concept="0" trace="Inline_Builder_gd7r1i_a0a#(Ljetbrains/mps/openapi/editor/EditorContext;Lorg/jetbrains/mps/openapi/model/SNode;Lorg/jetbrains/mps/openapi/model/SNode;)V" />
-      <node id="2769948622284605882" at="94,0,99,0" concept="4" trace="getNode#()Lorg/jetbrains/mps/openapi/model/SNode;" />
-      <node id="2769948622284605887" at="113,61,118,24" concept="3" />
+      <node id="2769948622284605882" at="59,57,64,22" concept="3" />
+      <node id="2769948622284605882" at="83,0,88,0" concept="0" trace="Inline_Builder_gd7r1i_a0a#(Ljetbrains/mps/openapi/editor/EditorContext;Lorg/jetbrains/mps/openapi/model/SNode;Lorg/jetbrains/mps/openapi/model/SNode;)V" />
+      <node id="2769948622284605882" at="93,0,98,0" concept="4" trace="getNode#()Lorg/jetbrains/mps/openapi/model/SNode;" />
+      <node id="2769948622284605887" at="111,59,116,24" concept="3" />
       <node id="2769948622284605882" at="39,0,47,0" concept="4" trace="createCollection_gd7r1i_a#()Ljetbrains/mps/openapi/editor/cells/EditorCell;" />
-      <node id="2769948622284605882" at="47,0,67,0" concept="4" trace="createRefCell_gd7r1i_a0#()Ljetbrains/mps/openapi/editor/cells/EditorCell;" />
-      <node id="2769948622284605887" at="100,0,120,0" concept="4" trace="createProperty_gd7r1i_a0a0#()Ljetbrains/mps/openapi/editor/cells/EditorCell;" />
+      <node id="2769948622284605882" at="47,0,66,0" concept="4" trace="createRefCell_gd7r1i_a0#()Ljetbrains/mps/openapi/editor/cells/EditorCell;" />
+      <node id="2769948622284605887" at="99,0,118,0" concept="4" trace="createProperty_gd7r1i_a0a0#()Ljetbrains/mps/openapi/editor/cells/EditorCell;" />
       <scope id="2769948622284605882" at="31,26,32,18" />
       <scope id="2769948622284605882" at="35,39,36,39" />
-      <scope id="2769948622284605882" at="68,33,69,14" />
-      <scope id="2769948622284605882" at="71,69,72,57" />
-      <scope id="2769948622284605882" at="90,41,91,42" />
-      <scope id="2769948622284605882" at="96,28,97,20" />
+      <scope id="2769948622284605882" at="67,33,68,14" />
+      <scope id="2769948622284605882" at="70,69,71,57" />
+      <scope id="2769948622284605882" at="89,41,90,42" />
+      <scope id="2769948622284605882" at="95,28,96,20" />
       <scope id="2769948622284605882" at="24,100,26,18" />
       <scope id="2769948622284605882" at="54,39,56,35" />
-      <scope id="2769948622284605882" at="61,35,63,94">
+      <scope id="2769948622284605882" at="60,35,62,112">
         <var name="manager" id="2769948622284605882" />
       </scope>
-      <scope id="2769948622284605882" at="74,81,76,128" />
-      <scope id="2769948622284605887" at="114,37,116,96">
-=======
-      <node id="2769948622284605882" at="20,79,21,63" concept="6" />
-      <node id="2769948622284605882" at="23,89,24,96" concept="5" />
-      <node id="2769948622284605882" at="24,96,25,48" concept="1" />
-      <node id="2769948622284605882" at="25,48,26,28" concept="1" />
-      <node id="2769948622284605882" at="26,28,27,80" concept="1" />
-      <node id="2769948622284605882" at="27,80,28,22" concept="6" />
-      <node id="2769948622284605882" at="30,87,31,81" concept="5" />
-      <node id="2769948622284605882" at="31,81,32,31" concept="1" />
-      <node id="2769948622284605882" at="32,31,33,44" concept="1" />
-      <node id="2769948622284605882" at="33,44,34,26" concept="5" />
-      <node id="2769948622284605882" at="34,26,35,92" concept="1" />
-      <node id="2769948622284605882" at="35,92,36,58" concept="1" />
-      <node id="2769948622284605882" at="37,39,38,40" concept="1" />
-      <node id="2769948622284605882" at="38,40,39,35" concept="1" />
-      <node id="2769948622284605882" at="40,5,41,73" concept="1" />
-      <node id="2769948622284605882" at="41,73,42,57" concept="5" />
-      <node id="2769948622284605882" at="43,35,44,82" concept="5" />
-      <node id="2769948622284605882" at="44,82,45,112" concept="6" />
-      <node id="2769948622284605882" at="46,10,47,22" concept="6" />
-      <node id="2769948622284605885" at="50,33,51,14" concept="9" />
-      <node id="2769948622284605885" at="53,69,54,67" concept="6" />
-      <node id="2769948622284605885" at="56,81,57,66" concept="6" />
-      <node id="2769948622284605887" at="59,92,60,84" concept="5" />
-      <node id="2769948622284605887" at="60,84,61,31" concept="1" />
-      <node id="2769948622284605887" at="61,31,62,44" concept="1" />
-      <node id="2769948622284605887" at="62,44,63,33" concept="1" />
-      <node id="2769948622284605887" at="63,33,64,28" concept="5" />
-      <node id="2769948622284605887" at="64,28,65,60" concept="1" />
-      <node id="2769948622284605887" at="65,60,66,44" concept="1" />
-      <node id="2769948622284605887" at="66,44,67,36" concept="5" />
-      <node id="2769948622284605887" at="67,36,68,58" concept="1" />
-      <node id="2769948622284605887" at="68,58,69,42" concept="1" />
-      <node id="2769948622284605887" at="69,42,70,75" concept="1" />
-      <node id="2769948622284605887" at="70,75,71,59" concept="5" />
-      <node id="2769948622284605887" at="72,37,73,84" concept="5" />
-      <node id="2769948622284605887" at="73,84,74,114" concept="6" />
-      <node id="2769948622284605887" at="75,12,76,24" concept="6" />
-      <node id="2769948622284605882" at="20,0,23,0" concept="4" trace="createEditorCell#(Ljetbrains/mps/openapi/editor/EditorContext;Lorg/jetbrains/mps/openapi/model/SNode;)Ljetbrains/mps/openapi/editor/cells/EditorCell;" />
-      <node id="2769948622284605885" at="50,0,53,0" concept="0" trace="_Inline_gd7r1i_a0a#()V" />
-      <node id="2769948622284605885" at="53,0,56,0" concept="4" trace="createEditorCell#(Ljetbrains/mps/openapi/editor/EditorContext;)Ljetbrains/mps/openapi/editor/cells/EditorCell;" />
-      <node id="2769948622284605885" at="56,0,59,0" concept="4" trace="createEditorCell#(Ljetbrains/mps/openapi/editor/EditorContext;Lorg/jetbrains/mps/openapi/model/SNode;)Ljetbrains/mps/openapi/editor/cells/EditorCell;" />
-      <node id="2769948622284605882" at="36,58,40,5" concept="3" />
-      <node id="2769948622284605882" at="42,57,47,22" concept="3" />
-      <node id="2769948622284605887" at="71,59,76,24" concept="3" />
-      <node id="2769948622284605882" at="23,0,30,0" concept="4" trace="createCollection_gd7r1i_a#(Ljetbrains/mps/openapi/editor/EditorContext;Lorg/jetbrains/mps/openapi/model/SNode;)Ljetbrains/mps/openapi/editor/cells/EditorCell;" />
-      <node id="2769948622284605882" at="30,0,49,0" concept="4" trace="createRefCell_gd7r1i_a0#(Ljetbrains/mps/openapi/editor/EditorContext;Lorg/jetbrains/mps/openapi/model/SNode;)Ljetbrains/mps/openapi/editor/cells/EditorCell;" />
-      <node id="2769948622284605887" at="59,0,78,0" concept="4" trace="createProperty_gd7r1i_a0a0#(Ljetbrains/mps/openapi/editor/EditorContext;Lorg/jetbrains/mps/openapi/model/SNode;)Ljetbrains/mps/openapi/editor/cells/EditorCell;" />
-      <scope id="2769948622284605882" at="20,79,21,63" />
-      <scope id="2769948622284605885" at="50,33,51,14" />
-      <scope id="2769948622284605885" at="53,69,54,67" />
-      <scope id="2769948622284605885" at="56,81,57,66" />
-      <scope id="2769948622284605882" at="37,39,39,35" />
-      <scope id="2769948622284605882" at="43,35,45,112">
-        <var name="manager" id="2769948622284605882" />
-      </scope>
-      <scope id="2769948622284605887" at="72,37,74,114">
->>>>>>> bd830ede
+      <scope id="2769948622284605882" at="73,81,75,128" />
+      <scope id="2769948622284605887" at="112,37,114,114">
         <var name="manager" id="2769948622284605887" />
       </scope>
       <scope id="2769948622284605882" at="35,0,38,0" />
-      <scope id="2769948622284605882" at="68,0,71,0" />
-      <scope id="2769948622284605882" at="71,0,74,0">
+      <scope id="2769948622284605882" at="67,0,70,0" />
+      <scope id="2769948622284605882" at="70,0,73,0">
         <var name="editorContext" id="2769948622284605882" />
       </scope>
-      <scope id="2769948622284605882" at="84,119,87,20" />
-      <scope id="2769948622284605882" at="90,0,93,0" />
+      <scope id="2769948622284605882" at="83,119,86,20" />
+      <scope id="2769948622284605882" at="89,0,92,0" />
       <scope id="2769948622284605882" at="24,0,28,0">
         <var name="context" id="2769948622284605882" />
         <var name="node" id="2769948622284605882" />
       </scope>
-<<<<<<< HEAD
-      <scope id="2769948622284605882" at="74,0,78,0">
+      <scope id="2769948622284605882" at="73,0,77,0">
         <var name="editorContext" id="2769948622284605882" />
         <var name="node" id="2769948622284605882" />
       </scope>
       <scope id="2769948622284605882" at="29,0,34,0" />
-      <scope id="2769948622284605882" at="84,0,89,0">
+      <scope id="2769948622284605882" at="83,0,88,0">
         <var name="context" id="2769948622284605882" />
         <var name="node" id="2769948622284605882" />
         <var name="referencingNode" id="2769948622284605882" />
-=======
-      <scope id="2769948622284605885" at="50,0,53,0" />
-      <scope id="2769948622284605885" at="53,0,56,0">
-        <var name="editorContext" id="2769948622284605885" />
-      </scope>
-      <scope id="2769948622284605885" at="56,0,59,0">
-        <var name="editorContext" id="2769948622284605885" />
-        <var name="node" id="2769948622284605885" />
->>>>>>> bd830ede
-      </scope>
-      <scope id="2769948622284605882" at="94,0,99,0" />
+      </scope>
+      <scope id="2769948622284605882" at="93,0,98,0" />
       <scope id="2769948622284605882" at="39,50,45,22">
         <var name="editorCell" id="2769948622284605882" />
       </scope>
-<<<<<<< HEAD
       <scope id="2769948622284605882" at="39,0,47,0" />
-      <scope id="2769948622284605882" at="47,48,65,22">
-=======
-      <scope id="2769948622284605882" at="23,0,30,0">
-        <var name="editorContext" id="2769948622284605882" />
-        <var name="node" id="2769948622284605882" />
-      </scope>
-      <scope id="2769948622284605882" at="30,87,47,22">
->>>>>>> bd830ede
+      <scope id="2769948622284605882" at="47,48,64,22">
         <var name="attributeConcept" id="2769948622284605882" />
         <var name="editorCell" id="2769948622284605882" />
         <var name="provider" id="2769948622284605882" />
       </scope>
-<<<<<<< HEAD
-      <scope id="2769948622284605887" at="100,53,118,24">
-=======
-      <scope id="2769948622284605887" at="59,92,76,24">
->>>>>>> bd830ede
+      <scope id="2769948622284605887" at="99,53,116,24">
         <var name="attributeConcept" id="2769948622284605887" />
         <var name="editorCell" id="2769948622284605887" />
         <var name="provider" id="2769948622284605887" />
         <var name="style" id="2769948622284605887" />
       </scope>
-<<<<<<< HEAD
-      <scope id="2769948622284605882" at="47,0,67,0" />
-      <scope id="2769948622284605887" at="100,0,120,0" />
-      <unit id="2769948622284605882" at="67,0,79,0" name="jetbrains.mps.build.workflow.editor.BwfSubTaskDependency_EditorBuilder_a$_Inline_gd7r1i_a0a" />
-      <unit id="2769948622284605882" at="79,0,121,0" name="jetbrains.mps.build.workflow.editor.BwfSubTaskDependency_EditorBuilder_a$Inline_Builder_gd7r1i_a0a" />
-      <unit id="2769948622284605882" at="20,0,122,0" name="jetbrains.mps.build.workflow.editor.BwfSubTaskDependency_EditorBuilder_a" />
-=======
-      <scope id="2769948622284605882" at="30,0,49,0">
-        <var name="editorContext" id="2769948622284605882" />
-        <var name="node" id="2769948622284605882" />
-      </scope>
-      <scope id="2769948622284605887" at="59,0,78,0">
-        <var name="editorContext" id="2769948622284605887" />
-        <var name="node" id="2769948622284605887" />
-      </scope>
-      <unit id="2769948622284605885" at="49,0,79,0" name="jetbrains.mps.build.workflow.editor.BwfSubTaskDependency_Editor$_Inline_gd7r1i_a0a" />
-      <unit id="2769948622284605882" at="19,0,80,0" name="jetbrains.mps.build.workflow.editor.BwfSubTaskDependency_Editor" />
->>>>>>> bd830ede
+      <scope id="2769948622284605882" at="47,0,66,0" />
+      <scope id="2769948622284605887" at="99,0,118,0" />
+      <unit id="2769948622284605882" at="66,0,78,0" name="jetbrains.mps.build.workflow.editor.BwfSubTaskDependency_EditorBuilder_a$_Inline_gd7r1i_a0a" />
+      <unit id="2769948622284605882" at="78,0,119,0" name="jetbrains.mps.build.workflow.editor.BwfSubTaskDependency_EditorBuilder_a$Inline_Builder_gd7r1i_a0a" />
+      <unit id="2769948622284605882" at="20,0,120,0" name="jetbrains.mps.build.workflow.editor.BwfSubTaskDependency_EditorBuilder_a" />
     </file>
   </root>
   <root nodeRef="r:1267752b-a233-4432-a848-3e68e0ea0db1(jetbrains.mps.build.workflow.editor)/2769948622284605981">
@@ -5074,7 +3113,6 @@
   </root>
   <root nodeRef="r:1267752b-a233-4432-a848-3e68e0ea0db1(jetbrains.mps.build.workflow.editor)/3961775458390352311">
     <file name="BwfTaskPart_Editor.java">
-<<<<<<< HEAD
       <node id="3961775458390352311" at="11,79,12,77" concept="6" />
       <node id="3961775458390352311" at="11,0,14,0" concept="4" trace="createEditorCell#(Ljetbrains/mps/openapi/editor/EditorContext;Lorg/jetbrains/mps/openapi/model/SNode;)Ljetbrains/mps/openapi/editor/cells/EditorCell;" />
       <scope id="3961775458390352311" at="11,79,12,77" />
@@ -5117,421 +3155,208 @@
       <node id="3961775458390352311" at="95,5,96,360" concept="1" />
       <node id="3961775458390352311" at="96,360,97,73" concept="1" />
       <node id="3961775458390352311" at="97,73,98,57" concept="5" />
-      <node id="3961775458390352311" at="98,57,99,59" concept="5" />
-      <node id="3961775458390352311" at="100,35,101,87" concept="5" />
-      <node id="3961775458390352311" at="101,87,102,94" concept="6" />
-      <node id="3961775458390352311" at="103,10,104,22" concept="6" />
-      <node id="3961775458390352311" at="107,33,108,14" concept="10" />
-      <node id="3961775458390352311" at="110,69,111,57" concept="6" />
-      <node id="3961775458390352311" at="113,81,114,41" concept="7" />
-      <node id="3961775458390352311" at="114,41,115,119" concept="6" />
-      <node id="3961775458390352311" at="121,0,122,0" concept="2" trace="myReferencingNode" />
-      <node id="3961775458390352311" at="123,119,124,21" concept="10" />
-      <node id="3961775458390352311" at="124,21,125,42" concept="1" />
-      <node id="3961775458390352311" at="125,42,126,20" concept="1" />
-      <node id="3961775458390352311" at="129,41,130,42" concept="6" />
-      <node id="3961775458390352311" at="135,28,136,20" concept="6" />
-      <node id="3961775458390352321" at="139,53,140,91" concept="5" />
-      <node id="3961775458390352321" at="140,91,141,31" concept="1" />
-      <node id="3961775458390352321" at="141,31,142,44" concept="1" />
-      <node id="3961775458390352321" at="142,44,143,33" concept="1" />
-      <node id="3961775458390352321" at="143,33,144,28" concept="5" />
-      <node id="3961775458390352321" at="144,28,145,65" concept="1" />
-      <node id="3961775458390352321" at="145,65,146,44" concept="1" />
-      <node id="3961775458390352321" at="146,44,147,75" concept="1" />
-      <node id="3961775458390352321" at="147,75,148,59" concept="5" />
-      <node id="3961775458390352321" at="148,59,149,61" concept="5" />
-      <node id="3961775458390352321" at="150,37,151,89" concept="5" />
-      <node id="3961775458390352321" at="151,89,152,96" concept="6" />
-      <node id="3961775458390352321" at="153,12,154,24" concept="6" />
-      <node id="3961775458390352311" at="157,51,158,103" concept="5" />
-      <node id="3961775458390352311" at="158,103,159,49" concept="1" />
-      <node id="3961775458390352311" at="159,49,160,34" concept="5" />
-      <node id="3961775458390352311" at="160,34,161,49" concept="1" />
-      <node id="3961775458390352311" at="161,49,162,40" concept="1" />
-      <node id="3961775458390352311" at="162,40,163,58" concept="1" />
-      <node id="3961775458390352311" at="163,58,164,61" concept="1" />
-      <node id="3961775458390352311" at="164,61,165,22" concept="6" />
-      <node id="3961775458390352331" at="167,97,168,249" concept="6" />
-      <node id="3961775458390352325" at="170,50,171,103" concept="5" />
-      <node id="3961775458390352325" at="171,103,172,48" concept="1" />
-      <node id="3961775458390352325" at="172,48,173,34" concept="5" />
-      <node id="3961775458390352325" at="173,34,174,82" concept="1" />
-      <node id="3961775458390352325" at="174,82,175,40" concept="1" />
-      <node id="3961775458390352325" at="175,40,176,34" concept="1" />
-      <node id="3961775458390352325" at="176,34,177,22" concept="6" />
-      <node id="3961775458390352311" at="179,53,180,169" concept="5" />
-      <node id="3961775458390352311" at="180,169,181,91" concept="5" />
-      <node id="3961775458390352311" at="181,91,182,63" concept="1" />
-      <node id="3961775458390352311" at="182,63,183,49" concept="1" />
-      <node id="3961775458390352311" at="183,49,184,22" concept="6" />
-      <node id="3961775458390352311" at="187,115,188,50" concept="10" />
-      <node id="3961775458390352311" at="190,66,191,93" concept="6" />
-      <node id="3961775458390352311" at="193,57,194,65" concept="5" />
-      <node id="3961775458390352311" at="194,65,195,58" concept="1" />
-      <node id="3961775458390352311" at="195,58,196,25" concept="6" />
-      <node id="3961775458390352311" at="198,41,199,34" concept="5" />
-      <node id="3961775458390352311" at="199,34,200,42" concept="1" />
-      <node id="3961775458390352311" at="200,42,201,49" concept="1" />
-      <node id="3961775458390352311" at="201,49,202,23" concept="6" />
-      <node id="3961775458390352311" at="205,96,206,134" concept="1" />
-      <node id="3961775458390352311" at="207,34,208,142" concept="1" />
-      <node id="3961775458390352311" at="208,142,209,146" concept="1" />
-      <node id="3961775458390352311" at="209,146,210,80" concept="1" />
-      <node id="3961775458390352311" at="212,122,213,411" concept="1" />
-      <node id="3961775458390352311" at="218,75,219,99" concept="5" />
-      <node id="3961775458390352311" at="219,99,220,38" concept="1" />
-      <node id="3961775458390352311" at="220,38,221,36" concept="5" />
-      <node id="3961775458390352311" at="221,36,222,55" concept="1" />
-      <node id="3961775458390352311" at="222,55,223,56" concept="1" />
-      <node id="3961775458390352311" at="223,56,224,42" concept="1" />
-      <node id="3961775458390352311" at="224,42,225,134" concept="1" />
-      <node id="3961775458390352311" at="225,134,226,138" concept="1" />
-      <node id="3961775458390352311" at="226,138,227,24" concept="6" />
-      <node id="3961775458390352311" at="230,52,231,140" concept="5" />
-      <node id="3961775458390352311" at="231,140,232,91" concept="5" />
-      <node id="3961775458390352311" at="232,91,233,49" concept="1" />
-      <node id="3961775458390352311" at="233,49,234,34" concept="5" />
-      <node id="3961775458390352311" at="234,34,235,63" concept="1" />
-      <node id="3961775458390352311" at="235,63,236,68" concept="1" />
-      <node id="3961775458390352311" at="236,68,237,58" concept="1" />
-      <node id="3961775458390352311" at="237,58,238,40" concept="1" />
-      <node id="3961775458390352311" at="238,40,239,49" concept="1" />
-      <node id="3961775458390352311" at="239,49,240,22" concept="6" />
-      <node id="3961775458390352311" at="243,100,244,50" concept="10" />
-      <node id="3961775458390352311" at="246,66,247,93" concept="6" />
-      <node id="3961775458390352311" at="249,57,250,65" concept="5" />
-      <node id="3961775458390352311" at="250,65,251,58" concept="1" />
-      <node id="3961775458390352311" at="251,58,252,25" concept="6" />
-      <node id="3961775458390352311" at="254,41,255,34" concept="5" />
-      <node id="3961775458390352311" at="255,34,256,42" concept="1" />
-      <node id="3961775458390352311" at="256,42,257,49" concept="1" />
-      <node id="3961775458390352311" at="257,49,258,23" concept="6" />
-      <node id="3961775458390352311" at="261,96,262,134" concept="1" />
-      <node id="3961775458390352311" at="263,34,264,142" concept="1" />
-      <node id="3961775458390352311" at="264,142,265,146" concept="1" />
-      <node id="3961775458390352311" at="267,122,268,397" concept="1" />
-      <node id="3961775458390352311" at="273,49,274,93" concept="5" />
-      <node id="3961775458390352311" at="274,93,275,47" concept="1" />
-      <node id="3961775458390352311" at="275,47,276,34" concept="1" />
-      <node id="3961775458390352311" at="276,34,277,22" concept="6" />
-      <node id="3961775458390352350" at="279,97,280,263" concept="6" />
+      <node id="3961775458390352311" at="99,35,100,87" concept="5" />
+      <node id="3961775458390352311" at="100,87,101,112" concept="6" />
+      <node id="3961775458390352311" at="102,10,103,22" concept="6" />
+      <node id="3961775458390352311" at="106,33,107,14" concept="10" />
+      <node id="3961775458390352311" at="109,69,110,57" concept="6" />
+      <node id="3961775458390352311" at="112,81,113,41" concept="7" />
+      <node id="3961775458390352311" at="113,41,114,119" concept="6" />
+      <node id="3961775458390352311" at="120,0,121,0" concept="2" trace="myReferencingNode" />
+      <node id="3961775458390352311" at="122,119,123,21" concept="10" />
+      <node id="3961775458390352311" at="123,21,124,42" concept="1" />
+      <node id="3961775458390352311" at="124,42,125,20" concept="1" />
+      <node id="3961775458390352311" at="128,41,129,42" concept="6" />
+      <node id="3961775458390352311" at="134,28,135,20" concept="6" />
+      <node id="3961775458390352321" at="138,53,139,91" concept="5" />
+      <node id="3961775458390352321" at="139,91,140,31" concept="1" />
+      <node id="3961775458390352321" at="140,31,141,44" concept="1" />
+      <node id="3961775458390352321" at="141,44,142,33" concept="1" />
+      <node id="3961775458390352321" at="142,33,143,28" concept="5" />
+      <node id="3961775458390352321" at="143,28,144,65" concept="1" />
+      <node id="3961775458390352321" at="144,65,145,44" concept="1" />
+      <node id="3961775458390352321" at="145,44,146,75" concept="1" />
+      <node id="3961775458390352321" at="146,75,147,59" concept="5" />
+      <node id="3961775458390352321" at="148,37,149,89" concept="5" />
+      <node id="3961775458390352321" at="149,89,150,114" concept="6" />
+      <node id="3961775458390352321" at="151,12,152,24" concept="6" />
+      <node id="3961775458390352311" at="155,51,156,103" concept="5" />
+      <node id="3961775458390352311" at="156,103,157,49" concept="1" />
+      <node id="3961775458390352311" at="157,49,158,34" concept="5" />
+      <node id="3961775458390352311" at="158,34,159,49" concept="1" />
+      <node id="3961775458390352311" at="159,49,160,40" concept="1" />
+      <node id="3961775458390352311" at="160,40,161,58" concept="1" />
+      <node id="3961775458390352311" at="161,58,162,61" concept="1" />
+      <node id="3961775458390352311" at="162,61,163,22" concept="6" />
+      <node id="3961775458390352331" at="165,97,166,249" concept="6" />
+      <node id="3961775458390352325" at="168,50,169,103" concept="5" />
+      <node id="3961775458390352325" at="169,103,170,48" concept="1" />
+      <node id="3961775458390352325" at="170,48,171,34" concept="5" />
+      <node id="3961775458390352325" at="171,34,172,82" concept="1" />
+      <node id="3961775458390352325" at="172,82,173,40" concept="1" />
+      <node id="3961775458390352325" at="173,40,174,34" concept="1" />
+      <node id="3961775458390352325" at="174,34,175,22" concept="6" />
+      <node id="3961775458390352311" at="177,53,178,169" concept="5" />
+      <node id="3961775458390352311" at="178,169,179,91" concept="5" />
+      <node id="3961775458390352311" at="179,91,180,63" concept="1" />
+      <node id="3961775458390352311" at="180,63,181,49" concept="1" />
+      <node id="3961775458390352311" at="181,49,182,22" concept="6" />
+      <node id="3961775458390352311" at="185,115,186,50" concept="10" />
+      <node id="3961775458390352311" at="188,66,189,93" concept="6" />
+      <node id="3961775458390352311" at="191,57,192,65" concept="5" />
+      <node id="3961775458390352311" at="192,65,193,58" concept="1" />
+      <node id="3961775458390352311" at="193,58,194,25" concept="6" />
+      <node id="3961775458390352311" at="196,41,197,34" concept="5" />
+      <node id="3961775458390352311" at="197,34,198,42" concept="1" />
+      <node id="3961775458390352311" at="198,42,199,49" concept="1" />
+      <node id="3961775458390352311" at="199,49,200,23" concept="6" />
+      <node id="3961775458390352311" at="203,96,204,134" concept="1" />
+      <node id="3961775458390352311" at="205,34,206,142" concept="1" />
+      <node id="3961775458390352311" at="206,142,207,146" concept="1" />
+      <node id="3961775458390352311" at="207,146,208,80" concept="1" />
+      <node id="3961775458390352311" at="210,122,211,411" concept="1" />
+      <node id="3961775458390352311" at="216,75,217,99" concept="5" />
+      <node id="3961775458390352311" at="217,99,218,38" concept="1" />
+      <node id="3961775458390352311" at="218,38,219,36" concept="5" />
+      <node id="3961775458390352311" at="219,36,220,55" concept="1" />
+      <node id="3961775458390352311" at="220,55,221,56" concept="1" />
+      <node id="3961775458390352311" at="221,56,222,42" concept="1" />
+      <node id="3961775458390352311" at="222,42,223,134" concept="1" />
+      <node id="3961775458390352311" at="223,134,224,138" concept="1" />
+      <node id="3961775458390352311" at="224,138,225,24" concept="6" />
+      <node id="3961775458390352311" at="228,52,229,140" concept="5" />
+      <node id="3961775458390352311" at="229,140,230,91" concept="5" />
+      <node id="3961775458390352311" at="230,91,231,49" concept="1" />
+      <node id="3961775458390352311" at="231,49,232,34" concept="5" />
+      <node id="3961775458390352311" at="232,34,233,63" concept="1" />
+      <node id="3961775458390352311" at="233,63,234,68" concept="1" />
+      <node id="3961775458390352311" at="234,68,235,58" concept="1" />
+      <node id="3961775458390352311" at="235,58,236,40" concept="1" />
+      <node id="3961775458390352311" at="236,40,237,49" concept="1" />
+      <node id="3961775458390352311" at="237,49,238,22" concept="6" />
+      <node id="3961775458390352311" at="241,100,242,50" concept="10" />
+      <node id="3961775458390352311" at="244,66,245,93" concept="6" />
+      <node id="3961775458390352311" at="247,57,248,65" concept="5" />
+      <node id="3961775458390352311" at="248,65,249,58" concept="1" />
+      <node id="3961775458390352311" at="249,58,250,25" concept="6" />
+      <node id="3961775458390352311" at="252,41,253,34" concept="5" />
+      <node id="3961775458390352311" at="253,34,254,42" concept="1" />
+      <node id="3961775458390352311" at="254,42,255,49" concept="1" />
+      <node id="3961775458390352311" at="255,49,256,23" concept="6" />
+      <node id="3961775458390352311" at="259,96,260,134" concept="1" />
+      <node id="3961775458390352311" at="261,34,262,142" concept="1" />
+      <node id="3961775458390352311" at="262,142,263,146" concept="1" />
+      <node id="3961775458390352311" at="265,122,266,397" concept="1" />
+      <node id="3961775458390352311" at="271,49,272,93" concept="5" />
+      <node id="3961775458390352311" at="272,93,273,47" concept="1" />
+      <node id="3961775458390352311" at="273,47,274,34" concept="1" />
+      <node id="3961775458390352311" at="274,34,275,22" concept="6" />
+      <node id="3961775458390352350" at="277,97,278,263" concept="6" />
       <node id="3961775458390352311" at="42,0,44,0" concept="2" trace="myNode" />
-      <node id="3961775458390352311" at="119,0,121,0" concept="2" trace="myNode" />
+      <node id="3961775458390352311" at="118,0,120,0" concept="2" trace="myNode" />
       <node id="3961775458390352311" at="56,0,59,0" concept="4" trace="createCell#()Ljetbrains/mps/openapi/editor/cells/EditorCell;" />
       <node id="3961775458390352311" at="66,56,69,5" concept="3" />
       <node id="3961775458390352311" at="70,60,73,5" concept="3" />
-      <node id="3961775458390352311" at="107,0,110,0" concept="0" trace="_Inline_rjgbfl_a1a#()V" />
-      <node id="3961775458390352311" at="110,0,113,0" concept="4" trace="createEditorCell#(Ljetbrains/mps/openapi/editor/EditorContext;)Ljetbrains/mps/openapi/editor/cells/EditorCell;" />
-      <node id="3961775458390352311" at="129,0,132,0" concept="4" trace="createCell#()Ljetbrains/mps/openapi/editor/cells/EditorCell;" />
-      <node id="3961775458390352329" at="167,0,170,0" concept="9" trace="renderingCondition_rjgbfl_a2a#(Lorg/jetbrains/mps/openapi/model/SNode;Ljetbrains/mps/openapi/editor/EditorContext;)Z" />
-      <node id="3961775458390352311" at="187,0,190,0" concept="0" trace="additionalDependenciesListHandler_rjgbfl_b2a#(Lorg/jetbrains/mps/openapi/model/SNode;Ljava/lang/String;Ljetbrains/mps/openapi/editor/EditorContext;)V" />
-      <node id="3961775458390352311" at="190,0,193,0" concept="4" trace="createNodeToInsert#(Ljetbrains/mps/openapi/editor/EditorContext;)Lorg/jetbrains/mps/openapi/model/SNode;" />
-      <node id="3961775458390352311" at="211,9,214,9" concept="3" />
-      <node id="3961775458390352311" at="243,0,246,0" concept="0" trace="subTasksListHandler_rjgbfl_d0#(Lorg/jetbrains/mps/openapi/model/SNode;Ljava/lang/String;Ljetbrains/mps/openapi/editor/EditorContext;)V" />
-      <node id="3961775458390352311" at="246,0,249,0" concept="4" trace="createNodeToInsert#(Ljetbrains/mps/openapi/editor/EditorContext;)Lorg/jetbrains/mps/openapi/model/SNode;" />
-      <node id="3961775458390352311" at="266,9,269,9" concept="3" />
-      <node id="3961775458390352348" at="279,0,282,0" concept="9" trace="renderingCondition_rjgbfl_a4a#(Lorg/jetbrains/mps/openapi/model/SNode;Ljetbrains/mps/openapi/editor/EditorContext;)Z" />
+      <node id="3961775458390352311" at="106,0,109,0" concept="0" trace="_Inline_rjgbfl_a1a#()V" />
+      <node id="3961775458390352311" at="109,0,112,0" concept="4" trace="createEditorCell#(Ljetbrains/mps/openapi/editor/EditorContext;)Ljetbrains/mps/openapi/editor/cells/EditorCell;" />
+      <node id="3961775458390352311" at="128,0,131,0" concept="4" trace="createCell#()Ljetbrains/mps/openapi/editor/cells/EditorCell;" />
+      <node id="3961775458390352329" at="165,0,168,0" concept="9" trace="renderingCondition_rjgbfl_a2a#(Lorg/jetbrains/mps/openapi/model/SNode;Ljetbrains/mps/openapi/editor/EditorContext;)Z" />
+      <node id="3961775458390352311" at="185,0,188,0" concept="0" trace="additionalDependenciesListHandler_rjgbfl_b2a#(Lorg/jetbrains/mps/openapi/model/SNode;Ljava/lang/String;Ljetbrains/mps/openapi/editor/EditorContext;)V" />
+      <node id="3961775458390352311" at="188,0,191,0" concept="4" trace="createNodeToInsert#(Ljetbrains/mps/openapi/editor/EditorContext;)Lorg/jetbrains/mps/openapi/model/SNode;" />
+      <node id="3961775458390352311" at="209,9,212,9" concept="3" />
+      <node id="3961775458390352311" at="241,0,244,0" concept="0" trace="subTasksListHandler_rjgbfl_d0#(Lorg/jetbrains/mps/openapi/model/SNode;Ljava/lang/String;Ljetbrains/mps/openapi/editor/EditorContext;)V" />
+      <node id="3961775458390352311" at="244,0,247,0" concept="4" trace="createNodeToInsert#(Ljetbrains/mps/openapi/editor/EditorContext;)Lorg/jetbrains/mps/openapi/model/SNode;" />
+      <node id="3961775458390352311" at="264,9,267,9" concept="3" />
+      <node id="3961775458390352348" at="277,0,280,0" concept="9" trace="renderingCondition_rjgbfl_a4a#(Lorg/jetbrains/mps/openapi/model/SNode;Ljetbrains/mps/openapi/editor/EditorContext;)Z" />
       <node id="3961775458390352311" at="45,0,49,0" concept="0" trace="BwfTaskPart_EditorBuilder_a#(Ljetbrains/mps/openapi/editor/EditorContext;Lorg/jetbrains/mps/openapi/model/SNode;)V" />
       <node id="3961775458390352311" at="91,63,95,5" concept="3" />
-      <node id="3961775458390352311" at="113,0,117,0" concept="4" trace="createEditorCell#(Ljetbrains/mps/openapi/editor/EditorContext;Lorg/jetbrains/mps/openapi/model/SNode;)Ljetbrains/mps/openapi/editor/cells/EditorCell;" />
-      <node id="3961775458390352311" at="262,134,266,9" concept="3" />
+      <node id="3961775458390352311" at="112,0,116,0" concept="4" trace="createEditorCell#(Ljetbrains/mps/openapi/editor/EditorContext;Lorg/jetbrains/mps/openapi/model/SNode;)Ljetbrains/mps/openapi/editor/cells/EditorCell;" />
+      <node id="3961775458390352311" at="260,134,264,9" concept="3" />
       <node id="3961775458390352311" at="50,0,55,0" concept="4" trace="getNode#()Lorg/jetbrains/mps/openapi/model/SNode;" />
-      <node id="3961775458390352311" at="99,59,104,22" concept="3" />
-      <node id="3961775458390352311" at="123,0,128,0" concept="0" trace="Inline_Builder_rjgbfl_a1a#(Ljetbrains/mps/openapi/editor/EditorContext;Lorg/jetbrains/mps/openapi/model/SNode;Lorg/jetbrains/mps/openapi/model/SNode;)V" />
-      <node id="3961775458390352311" at="133,0,138,0" concept="4" trace="getNode#()Lorg/jetbrains/mps/openapi/model/SNode;" />
-      <node id="3961775458390352321" at="149,61,154,24" concept="3" />
-      <node id="3961775458390352311" at="193,0,198,0" concept="4" trace="createNodeCell#(Lorg/jetbrains/mps/openapi/model/SNode;)Ljetbrains/mps/openapi/editor/cells/EditorCell;" />
-      <node id="3961775458390352311" at="206,134,211,9" concept="3" />
-      <node id="3961775458390352311" at="249,0,254,0" concept="4" trace="createNodeCell#(Lorg/jetbrains/mps/openapi/model/SNode;)Ljetbrains/mps/openapi/editor/cells/EditorCell;" />
-      <node id="3961775458390352311" at="198,0,204,0" concept="4" trace="createEmptyCell#()Ljetbrains/mps/openapi/editor/cells/EditorCell;" />
-      <node id="3961775458390352311" at="254,0,260,0" concept="4" trace="createEmptyCell#()Ljetbrains/mps/openapi/editor/cells/EditorCell;" />
-      <node id="3961775458390352311" at="273,0,279,0" concept="4" trace="createConstant_rjgbfl_e0#()Ljetbrains/mps/openapi/editor/cells/EditorCell;" />
-      <node id="3961775458390352311" at="179,0,186,0" concept="4" trace="createRefNodeList_rjgbfl_b2a#()Ljetbrains/mps/openapi/editor/cells/EditorCell;" />
+      <node id="3961775458390352311" at="98,57,103,22" concept="3" />
+      <node id="3961775458390352311" at="122,0,127,0" concept="0" trace="Inline_Builder_rjgbfl_a1a#(Ljetbrains/mps/openapi/editor/EditorContext;Lorg/jetbrains/mps/openapi/model/SNode;Lorg/jetbrains/mps/openapi/model/SNode;)V" />
+      <node id="3961775458390352311" at="132,0,137,0" concept="4" trace="getNode#()Lorg/jetbrains/mps/openapi/model/SNode;" />
+      <node id="3961775458390352321" at="147,59,152,24" concept="3" />
+      <node id="3961775458390352311" at="191,0,196,0" concept="4" trace="createNodeCell#(Lorg/jetbrains/mps/openapi/model/SNode;)Ljetbrains/mps/openapi/editor/cells/EditorCell;" />
+      <node id="3961775458390352311" at="204,134,209,9" concept="3" />
+      <node id="3961775458390352311" at="247,0,252,0" concept="4" trace="createNodeCell#(Lorg/jetbrains/mps/openapi/model/SNode;)Ljetbrains/mps/openapi/editor/cells/EditorCell;" />
+      <node id="3961775458390352311" at="196,0,202,0" concept="4" trace="createEmptyCell#()Ljetbrains/mps/openapi/editor/cells/EditorCell;" />
+      <node id="3961775458390352311" at="252,0,258,0" concept="4" trace="createEmptyCell#()Ljetbrains/mps/openapi/editor/cells/EditorCell;" />
+      <node id="3961775458390352311" at="271,0,277,0" concept="4" trace="createConstant_rjgbfl_e0#()Ljetbrains/mps/openapi/editor/cells/EditorCell;" />
+      <node id="3961775458390352311" at="177,0,184,0" concept="4" trace="createRefNodeList_rjgbfl_b2a#()Ljetbrains/mps/openapi/editor/cells/EditorCell;" />
       <node id="3961775458390352316" at="76,0,85,0" concept="4" trace="createConstant_rjgbfl_a0#()Ljetbrains/mps/openapi/editor/cells/EditorCell;" />
-      <node id="3961775458390352325" at="170,0,179,0" concept="4" trace="createConstant_rjgbfl_a2a#()Ljetbrains/mps/openapi/editor/cells/EditorCell;" />
-      <node id="3961775458390352311" at="157,0,167,0" concept="4" trace="createCollection_rjgbfl_c0#()Ljetbrains/mps/openapi/editor/cells/EditorCell;" />
-      <node id="3961775458390352311" at="260,86,270,7" concept="3" />
-      <node id="3961775458390352311" at="204,86,215,7" concept="3" />
-      <node id="3961775458390352311" at="217,0,229,0" concept="4" trace="createSeparatorCell#(Lorg/jetbrains/mps/openapi/model/SNode;Lorg/jetbrains/mps/openapi/model/SNode;)Ljetbrains/mps/openapi/editor/cells/EditorCell;" />
-      <node id="3961775458390352311" at="230,0,242,0" concept="4" trace="createRefNodeList_rjgbfl_d0#()Ljetbrains/mps/openapi/editor/cells/EditorCell;" />
-      <node id="3961775458390352311" at="260,0,272,0" concept="4" trace="installElementCellActions#(Lorg/jetbrains/mps/openapi/model/SNode;Ljetbrains/mps/openapi/editor/cells/EditorCell;)V" />
-      <node id="3961775458390352311" at="204,0,217,0" concept="4" trace="installElementCellActions#(Lorg/jetbrains/mps/openapi/model/SNode;Ljetbrains/mps/openapi/editor/cells/EditorCell;)V" />
+      <node id="3961775458390352325" at="168,0,177,0" concept="4" trace="createConstant_rjgbfl_a2a#()Ljetbrains/mps/openapi/editor/cells/EditorCell;" />
+      <node id="3961775458390352311" at="155,0,165,0" concept="4" trace="createCollection_rjgbfl_c0#()Ljetbrains/mps/openapi/editor/cells/EditorCell;" />
+      <node id="3961775458390352311" at="258,86,268,7" concept="3" />
+      <node id="3961775458390352311" at="202,86,213,7" concept="3" />
+      <node id="3961775458390352311" at="215,0,227,0" concept="4" trace="createSeparatorCell#(Lorg/jetbrains/mps/openapi/model/SNode;Lorg/jetbrains/mps/openapi/model/SNode;)Ljetbrains/mps/openapi/editor/cells/EditorCell;" />
+      <node id="3961775458390352311" at="228,0,240,0" concept="4" trace="createRefNodeList_rjgbfl_d0#()Ljetbrains/mps/openapi/editor/cells/EditorCell;" />
+      <node id="3961775458390352311" at="258,0,270,0" concept="4" trace="installElementCellActions#(Lorg/jetbrains/mps/openapi/model/SNode;Ljetbrains/mps/openapi/editor/cells/EditorCell;)V" />
+      <node id="3961775458390352311" at="202,0,215,0" concept="4" trace="installElementCellActions#(Lorg/jetbrains/mps/openapi/model/SNode;Ljetbrains/mps/openapi/editor/cells/EditorCell;)V" />
       <node id="3961775458390352311" at="60,0,76,0" concept="4" trace="createCollection_rjgbfl_a#()Ljetbrains/mps/openapi/editor/cells/EditorCell;" />
-      <node id="3961775458390352321" at="139,0,156,0" concept="4" trace="createProperty_rjgbfl_a0b0#()Ljetbrains/mps/openapi/editor/cells/EditorCell;" />
-      <node id="3961775458390352311" at="85,0,106,0" concept="4" trace="createRefCell_rjgbfl_b0#()Ljetbrains/mps/openapi/editor/cells/EditorCell;" />
+      <node id="3961775458390352321" at="138,0,154,0" concept="4" trace="createProperty_rjgbfl_a0b0#()Ljetbrains/mps/openapi/editor/cells/EditorCell;" />
+      <node id="3961775458390352311" at="85,0,105,0" concept="4" trace="createRefCell_rjgbfl_b0#()Ljetbrains/mps/openapi/editor/cells/EditorCell;" />
       <scope id="3961775458390352311" at="52,26,53,18" />
       <scope id="3961775458390352311" at="56,39,57,39" />
       <scope id="3961775458390352311" at="67,68,68,61" />
       <scope id="3961775458390352311" at="71,68,72,59" />
-      <scope id="3961775458390352311" at="107,33,108,14" />
-      <scope id="3961775458390352311" at="110,69,111,57" />
-      <scope id="3961775458390352311" at="129,41,130,42" />
-      <scope id="3961775458390352311" at="135,28,136,20" />
-      <scope id="3961775458390352330" at="167,97,168,249" />
-      <scope id="3961775458390352311" at="187,115,188,50" />
-      <scope id="3961775458390352311" at="190,66,191,93" />
-      <scope id="3961775458390352311" at="212,122,213,411" />
-      <scope id="3961775458390352311" at="243,100,244,50" />
-      <scope id="3961775458390352311" at="246,66,247,93" />
-      <scope id="3961775458390352311" at="267,122,268,397" />
-      <scope id="3961775458390352349" at="279,97,280,263" />
+      <scope id="3961775458390352311" at="106,33,107,14" />
+      <scope id="3961775458390352311" at="109,69,110,57" />
+      <scope id="3961775458390352311" at="128,41,129,42" />
+      <scope id="3961775458390352311" at="134,28,135,20" />
+      <scope id="3961775458390352330" at="165,97,166,249" />
+      <scope id="3961775458390352311" at="185,115,186,50" />
+      <scope id="3961775458390352311" at="188,66,189,93" />
+      <scope id="3961775458390352311" at="210,122,211,411" />
+      <scope id="3961775458390352311" at="241,100,242,50" />
+      <scope id="3961775458390352311" at="244,66,245,93" />
+      <scope id="3961775458390352311" at="265,122,266,397" />
+      <scope id="3961775458390352349" at="277,97,278,263" />
       <scope id="3961775458390352311" at="45,91,47,18" />
       <scope id="3961775458390352311" at="92,39,94,33" />
-      <scope id="3961775458390352311" at="100,35,102,94">
+      <scope id="3961775458390352311" at="99,35,101,112">
         <var name="manager" id="3961775458390352311" />
       </scope>
-      <scope id="3961775458390352311" at="113,81,115,119" />
-      <scope id="3961775458390352321" at="150,37,152,96">
+      <scope id="3961775458390352311" at="112,81,114,119" />
+      <scope id="3961775458390352321" at="148,37,150,114">
         <var name="manager" id="3961775458390352321" />
       </scope>
-      <scope id="3961775458390352311" at="263,34,265,146" />
+      <scope id="3961775458390352311" at="261,34,263,146" />
       <scope id="3961775458390352311" at="56,0,59,0" />
-      <scope id="3961775458390352311" at="107,0,110,0" />
-      <scope id="3961775458390352311" at="110,0,113,0">
+      <scope id="3961775458390352311" at="106,0,109,0" />
+      <scope id="3961775458390352311" at="109,0,112,0">
         <var name="editorContext" id="3961775458390352311" />
       </scope>
-      <scope id="3961775458390352311" at="123,119,126,20" />
-      <scope id="3961775458390352311" at="129,0,132,0" />
-      <scope id="3961775458390352329" at="167,0,170,0">
+      <scope id="3961775458390352311" at="122,119,125,20" />
+      <scope id="3961775458390352311" at="128,0,131,0" />
+      <scope id="3961775458390352329" at="165,0,168,0">
         <var name="editorContext" id="3961775458390352329" />
         <var name="node" id="3961775458390352329" />
       </scope>
-      <scope id="3961775458390352311" at="187,0,190,0">
-=======
-      <node id="3961775458390352311" at="40,79,41,63" concept="6" />
-      <node id="3961775458390352311" at="43,89,44,96" concept="5" />
-      <node id="3961775458390352311" at="44,96,45,48" concept="1" />
-      <node id="3961775458390352311" at="45,48,46,28" concept="1" />
-      <node id="3961775458390352311" at="46,28,47,81" concept="1" />
-      <node id="3961775458390352311" at="47,81,48,80" concept="1" />
-      <node id="3961775458390352311" at="49,61,50,85" concept="1" />
-      <node id="3961775458390352311" at="51,5,52,84" concept="1" />
-      <node id="3961775458390352311" at="53,61,54,83" concept="1" />
-      <node id="3961775458390352311" at="55,5,56,22" concept="6" />
-      <node id="3961775458390352316" at="58,88,59,99" concept="5" />
-      <node id="3961775458390352316" at="59,99,60,47" concept="1" />
-      <node id="3961775458390352316" at="60,47,61,34" concept="5" />
-      <node id="3961775458390352316" at="61,34,62,63" concept="1" />
-      <node id="3961775458390352316" at="62,63,63,40" concept="1" />
-      <node id="3961775458390352316" at="63,40,64,34" concept="1" />
-      <node id="3961775458390352316" at="64,34,65,22" concept="6" />
-      <node id="3961775458390352311" at="67,87,68,81" concept="5" />
-      <node id="3961775458390352311" at="68,81,69,29" concept="1" />
-      <node id="3961775458390352311" at="69,29,70,42" concept="1" />
-      <node id="3961775458390352311" at="70,42,71,26" concept="5" />
-      <node id="3961775458390352311" at="71,26,72,83" concept="1" />
-      <node id="3961775458390352311" at="72,83,73,58" concept="1" />
-      <node id="3961775458390352311" at="74,39,75,40" concept="1" />
-      <node id="3961775458390352311" at="75,40,76,33" concept="1" />
-      <node id="3961775458390352311" at="77,5,78,355" concept="1" />
-      <node id="3961775458390352311" at="78,355,79,73" concept="1" />
-      <node id="3961775458390352311" at="79,73,80,57" concept="5" />
-      <node id="3961775458390352311" at="81,35,82,82" concept="5" />
-      <node id="3961775458390352311" at="82,82,83,112" concept="6" />
-      <node id="3961775458390352311" at="84,10,85,22" concept="6" />
-      <node id="3961775458390352319" at="88,33,89,14" concept="9" />
-      <node id="3961775458390352319" at="91,69,92,67" concept="6" />
-      <node id="3961775458390352319" at="94,81,95,66" concept="6" />
-      <node id="3961775458390352321" at="97,92,98,84" concept="5" />
-      <node id="3961775458390352321" at="98,84,99,31" concept="1" />
-      <node id="3961775458390352321" at="99,31,100,44" concept="1" />
-      <node id="3961775458390352321" at="100,44,101,33" concept="1" />
-      <node id="3961775458390352321" at="101,33,102,28" concept="5" />
-      <node id="3961775458390352321" at="102,28,103,60" concept="1" />
-      <node id="3961775458390352321" at="103,60,104,44" concept="1" />
-      <node id="3961775458390352321" at="104,44,105,75" concept="1" />
-      <node id="3961775458390352321" at="105,75,106,59" concept="5" />
-      <node id="3961775458390352321" at="107,37,108,84" concept="5" />
-      <node id="3961775458390352321" at="108,84,109,114" concept="6" />
-      <node id="3961775458390352321" at="110,12,111,24" concept="6" />
-      <node id="3961775458390352311" at="114,90,115,96" concept="5" />
-      <node id="3961775458390352311" at="115,96,116,49" concept="1" />
-      <node id="3961775458390352311" at="116,49,117,34" concept="5" />
-      <node id="3961775458390352311" at="117,34,118,52" concept="1" />
-      <node id="3961775458390352311" at="118,52,119,40" concept="1" />
-      <node id="3961775458390352311" at="119,40,120,82" concept="1" />
-      <node id="3961775458390352311" at="120,82,121,85" concept="1" />
-      <node id="3961775458390352311" at="121,85,122,22" concept="6" />
-      <node id="3961775458390352331" at="124,97,125,249" concept="6" />
-      <node id="3961775458390352325" at="127,89,128,96" concept="5" />
-      <node id="3961775458390352325" at="128,96,129,48" concept="1" />
-      <node id="3961775458390352325" at="129,48,130,34" concept="5" />
-      <node id="3961775458390352325" at="130,34,131,63" concept="1" />
-      <node id="3961775458390352325" at="131,63,132,40" concept="1" />
-      <node id="3961775458390352325" at="132,40,133,34" concept="1" />
-      <node id="3961775458390352325" at="133,34,134,22" concept="6" />
-      <node id="3961775458390352311" at="136,92,137,153" concept="5" />
-      <node id="3961775458390352311" at="137,153,138,106" concept="5" />
-      <node id="3961775458390352311" at="138,106,139,63" concept="1" />
-      <node id="3961775458390352311" at="139,63,140,49" concept="1" />
-      <node id="3961775458390352311" at="140,49,141,22" concept="6" />
-      <node id="3961775458390352311" at="144,115,145,50" concept="9" />
-      <node id="3961775458390352311" at="147,66,148,41" concept="5" />
-      <node id="3961775458390352311" at="148,41,149,93" concept="6" />
-      <node id="3961775458390352311" at="151,86,152,80" concept="5" />
-      <node id="3961775458390352311" at="152,80,153,95" concept="1" />
-      <node id="3961775458390352311" at="153,95,154,25" concept="6" />
-      <node id="3961775458390352311" at="156,68,157,34" concept="5" />
-      <node id="3961775458390352311" at="157,34,158,55" concept="1" />
-      <node id="3961775458390352311" at="158,55,159,87" concept="1" />
-      <node id="3961775458390352311" at="159,87,160,23" concept="6" />
-      <node id="3961775458390352311" at="163,96,164,134" concept="1" />
-      <node id="3961775458390352311" at="165,34,166,142" concept="1" />
-      <node id="3961775458390352311" at="166,142,167,146" concept="1" />
-      <node id="3961775458390352311" at="167,146,168,80" concept="1" />
-      <node id="3961775458390352311" at="170,122,171,409" concept="1" />
-      <node id="3961775458390352311" at="176,104,177,100" concept="5" />
-      <node id="3961775458390352311" at="177,100,178,38" concept="1" />
-      <node id="3961775458390352311" at="178,38,179,36" concept="5" />
-      <node id="3961775458390352311" at="179,36,180,55" concept="1" />
-      <node id="3961775458390352311" at="180,55,181,56" concept="1" />
-      <node id="3961775458390352311" at="181,56,182,42" concept="1" />
-      <node id="3961775458390352311" at="182,42,183,134" concept="1" />
-      <node id="3961775458390352311" at="183,134,184,138" concept="1" />
-      <node id="3961775458390352311" at="184,138,185,24" concept="6" />
-      <node id="3961775458390352311" at="188,91,189,124" concept="5" />
-      <node id="3961775458390352311" at="189,124,190,106" concept="5" />
-      <node id="3961775458390352311" at="190,106,191,49" concept="1" />
-      <node id="3961775458390352311" at="191,49,192,34" concept="5" />
-      <node id="3961775458390352311" at="192,34,193,66" concept="1" />
-      <node id="3961775458390352311" at="193,66,194,71" concept="1" />
-      <node id="3961775458390352311" at="194,71,195,61" concept="1" />
-      <node id="3961775458390352311" at="195,61,196,40" concept="1" />
-      <node id="3961775458390352311" at="196,40,197,49" concept="1" />
-      <node id="3961775458390352311" at="197,49,198,22" concept="6" />
-      <node id="3961775458390352311" at="201,100,202,50" concept="9" />
-      <node id="3961775458390352311" at="204,66,205,41" concept="5" />
-      <node id="3961775458390352311" at="205,41,206,93" concept="6" />
-      <node id="3961775458390352311" at="208,86,209,80" concept="5" />
-      <node id="3961775458390352311" at="209,80,210,95" concept="1" />
-      <node id="3961775458390352311" at="210,95,211,25" concept="6" />
-      <node id="3961775458390352311" at="213,68,214,34" concept="5" />
-      <node id="3961775458390352311" at="214,34,215,55" concept="1" />
-      <node id="3961775458390352311" at="215,55,216,87" concept="1" />
-      <node id="3961775458390352311" at="216,87,217,23" concept="6" />
-      <node id="3961775458390352311" at="220,96,221,134" concept="1" />
-      <node id="3961775458390352311" at="222,34,223,142" concept="1" />
-      <node id="3961775458390352311" at="223,142,224,146" concept="1" />
-      <node id="3961775458390352311" at="226,122,227,395" concept="1" />
-      <node id="3961775458390352311" at="232,88,233,86" concept="5" />
-      <node id="3961775458390352311" at="233,86,234,47" concept="1" />
-      <node id="3961775458390352311" at="234,47,235,34" concept="1" />
-      <node id="3961775458390352311" at="235,34,236,22" concept="6" />
-      <node id="3961775458390352350" at="238,97,239,263" concept="6" />
-      <node id="3961775458390352311" at="40,0,43,0" concept="4" trace="createEditorCell#(Ljetbrains/mps/openapi/editor/EditorContext;Lorg/jetbrains/mps/openapi/model/SNode;)Ljetbrains/mps/openapi/editor/cells/EditorCell;" />
-      <node id="3961775458390352311" at="48,80,51,5" concept="3" />
-      <node id="3961775458390352311" at="52,84,55,5" concept="3" />
-      <node id="3961775458390352319" at="88,0,91,0" concept="0" trace="_Inline_rjgbfl_a1a#()V" />
-      <node id="3961775458390352319" at="91,0,94,0" concept="4" trace="createEditorCell#(Ljetbrains/mps/openapi/editor/EditorContext;)Ljetbrains/mps/openapi/editor/cells/EditorCell;" />
-      <node id="3961775458390352319" at="94,0,97,0" concept="4" trace="createEditorCell#(Ljetbrains/mps/openapi/editor/EditorContext;Lorg/jetbrains/mps/openapi/model/SNode;)Ljetbrains/mps/openapi/editor/cells/EditorCell;" />
-      <node id="3961775458390352329" at="124,0,127,0" concept="8" trace="renderingCondition_rjgbfl_a2a#(Lorg/jetbrains/mps/openapi/model/SNode;Ljetbrains/mps/openapi/editor/EditorContext;)Z" />
-      <node id="3961775458390352311" at="144,0,147,0" concept="0" trace="additionalDependenciesListHandler_rjgbfl_b2a#(Lorg/jetbrains/mps/openapi/model/SNode;Ljava/lang/String;Ljetbrains/mps/openapi/editor/EditorContext;)V" />
-      <node id="3961775458390352311" at="169,9,172,9" concept="3" />
-      <node id="3961775458390352311" at="201,0,204,0" concept="0" trace="subTasksListHandler_rjgbfl_d0#(Lorg/jetbrains/mps/openapi/model/SNode;Ljava/lang/String;Ljetbrains/mps/openapi/editor/EditorContext;)V" />
-      <node id="3961775458390352311" at="225,9,228,9" concept="3" />
-      <node id="3961775458390352348" at="238,0,241,0" concept="8" trace="renderingCondition_rjgbfl_a4a#(Lorg/jetbrains/mps/openapi/model/SNode;Ljetbrains/mps/openapi/editor/EditorContext;)Z" />
-      <node id="3961775458390352311" at="73,58,77,5" concept="3" />
-      <node id="3961775458390352311" at="147,0,151,0" concept="4" trace="createNodeToInsert#(Ljetbrains/mps/openapi/editor/EditorContext;)Lorg/jetbrains/mps/openapi/model/SNode;" />
-      <node id="3961775458390352311" at="204,0,208,0" concept="4" trace="createNodeToInsert#(Ljetbrains/mps/openapi/editor/EditorContext;)Lorg/jetbrains/mps/openapi/model/SNode;" />
-      <node id="3961775458390352311" at="221,134,225,9" concept="3" />
-      <node id="3961775458390352311" at="80,57,85,22" concept="3" />
-      <node id="3961775458390352321" at="106,59,111,24" concept="3" />
-      <node id="3961775458390352311" at="151,0,156,0" concept="4" trace="createNodeCell#(Ljetbrains/mps/openapi/editor/EditorContext;Lorg/jetbrains/mps/openapi/model/SNode;)Ljetbrains/mps/openapi/editor/cells/EditorCell;" />
-      <node id="3961775458390352311" at="164,134,169,9" concept="3" />
-      <node id="3961775458390352311" at="208,0,213,0" concept="4" trace="createNodeCell#(Ljetbrains/mps/openapi/editor/EditorContext;Lorg/jetbrains/mps/openapi/model/SNode;)Ljetbrains/mps/openapi/editor/cells/EditorCell;" />
-      <node id="3961775458390352311" at="156,0,162,0" concept="4" trace="createEmptyCell#(Ljetbrains/mps/openapi/editor/EditorContext;)Ljetbrains/mps/openapi/editor/cells/EditorCell;" />
-      <node id="3961775458390352311" at="213,0,219,0" concept="4" trace="createEmptyCell#(Ljetbrains/mps/openapi/editor/EditorContext;)Ljetbrains/mps/openapi/editor/cells/EditorCell;" />
-      <node id="3961775458390352311" at="232,0,238,0" concept="4" trace="createConstant_rjgbfl_e0#(Ljetbrains/mps/openapi/editor/EditorContext;Lorg/jetbrains/mps/openapi/model/SNode;)Ljetbrains/mps/openapi/editor/cells/EditorCell;" />
-      <node id="3961775458390352311" at="136,0,143,0" concept="4" trace="createRefNodeList_rjgbfl_b2a#(Ljetbrains/mps/openapi/editor/EditorContext;Lorg/jetbrains/mps/openapi/model/SNode;)Ljetbrains/mps/openapi/editor/cells/EditorCell;" />
-      <node id="3961775458390352316" at="58,0,67,0" concept="4" trace="createConstant_rjgbfl_a0#(Ljetbrains/mps/openapi/editor/EditorContext;Lorg/jetbrains/mps/openapi/model/SNode;)Ljetbrains/mps/openapi/editor/cells/EditorCell;" />
-      <node id="3961775458390352325" at="127,0,136,0" concept="4" trace="createConstant_rjgbfl_a2a#(Ljetbrains/mps/openapi/editor/EditorContext;Lorg/jetbrains/mps/openapi/model/SNode;)Ljetbrains/mps/openapi/editor/cells/EditorCell;" />
-      <node id="3961775458390352311" at="114,0,124,0" concept="4" trace="createCollection_rjgbfl_c0#(Ljetbrains/mps/openapi/editor/EditorContext;Lorg/jetbrains/mps/openapi/model/SNode;)Ljetbrains/mps/openapi/editor/cells/EditorCell;" />
-      <node id="3961775458390352311" at="219,132,229,7" concept="3" />
-      <node id="3961775458390352311" at="162,132,173,7" concept="3" />
-      <node id="3961775458390352311" at="175,0,187,0" concept="4" trace="createSeparatorCell#(Ljetbrains/mps/openapi/editor/EditorContext;Lorg/jetbrains/mps/openapi/model/SNode;Lorg/jetbrains/mps/openapi/model/SNode;)Ljetbrains/mps/openapi/editor/cells/EditorCell;" />
-      <node id="3961775458390352311" at="188,0,200,0" concept="4" trace="createRefNodeList_rjgbfl_d0#(Ljetbrains/mps/openapi/editor/EditorContext;Lorg/jetbrains/mps/openapi/model/SNode;)Ljetbrains/mps/openapi/editor/cells/EditorCell;" />
-      <node id="3961775458390352311" at="219,0,231,0" concept="4" trace="installElementCellActions#(Lorg/jetbrains/mps/openapi/model/SNode;Lorg/jetbrains/mps/openapi/model/SNode;Ljetbrains/mps/openapi/editor/cells/EditorCell;Ljetbrains/mps/openapi/editor/EditorContext;)V" />
-      <node id="3961775458390352311" at="162,0,175,0" concept="4" trace="installElementCellActions#(Lorg/jetbrains/mps/openapi/model/SNode;Lorg/jetbrains/mps/openapi/model/SNode;Ljetbrains/mps/openapi/editor/cells/EditorCell;Ljetbrains/mps/openapi/editor/EditorContext;)V" />
-      <node id="3961775458390352311" at="43,0,58,0" concept="4" trace="createCollection_rjgbfl_a#(Ljetbrains/mps/openapi/editor/EditorContext;Lorg/jetbrains/mps/openapi/model/SNode;)Ljetbrains/mps/openapi/editor/cells/EditorCell;" />
-      <node id="3961775458390352321" at="97,0,113,0" concept="4" trace="createProperty_rjgbfl_a0b0#(Ljetbrains/mps/openapi/editor/EditorContext;Lorg/jetbrains/mps/openapi/model/SNode;)Ljetbrains/mps/openapi/editor/cells/EditorCell;" />
-      <node id="3961775458390352311" at="67,0,87,0" concept="4" trace="createRefCell_rjgbfl_b0#(Ljetbrains/mps/openapi/editor/EditorContext;Lorg/jetbrains/mps/openapi/model/SNode;)Ljetbrains/mps/openapi/editor/cells/EditorCell;" />
-      <scope id="3961775458390352311" at="40,79,41,63" />
-      <scope id="3961775458390352311" at="49,61,50,85" />
-      <scope id="3961775458390352311" at="53,61,54,83" />
-      <scope id="3961775458390352319" at="88,33,89,14" />
-      <scope id="3961775458390352319" at="91,69,92,67" />
-      <scope id="3961775458390352319" at="94,81,95,66" />
-      <scope id="3961775458390352330" at="124,97,125,249" />
-      <scope id="3961775458390352311" at="144,115,145,50" />
-      <scope id="3961775458390352311" at="170,122,171,409" />
-      <scope id="3961775458390352311" at="201,100,202,50" />
-      <scope id="3961775458390352311" at="226,122,227,395" />
-      <scope id="3961775458390352349" at="238,97,239,263" />
-      <scope id="3961775458390352311" at="74,39,76,33" />
-      <scope id="3961775458390352311" at="81,35,83,112">
-        <var name="manager" id="3961775458390352311" />
-      </scope>
-      <scope id="3961775458390352321" at="107,37,109,114">
-        <var name="manager" id="3961775458390352321" />
-      </scope>
-      <scope id="3961775458390352311" at="147,66,149,93">
-        <var name="listOwner" id="3961775458390352311" />
-      </scope>
-      <scope id="3961775458390352311" at="204,66,206,93">
-        <var name="listOwner" id="3961775458390352311" />
-      </scope>
-      <scope id="3961775458390352311" at="222,34,224,146" />
-      <scope id="3961775458390352311" at="40,0,43,0">
-        <var name="editorContext" id="3961775458390352311" />
-        <var name="node" id="3961775458390352311" />
-      </scope>
-      <scope id="3961775458390352319" at="88,0,91,0" />
-      <scope id="3961775458390352319" at="91,0,94,0">
-        <var name="editorContext" id="3961775458390352319" />
-      </scope>
-      <scope id="3961775458390352319" at="94,0,97,0">
-        <var name="editorContext" id="3961775458390352319" />
-        <var name="node" id="3961775458390352319" />
-      </scope>
-      <scope id="3961775458390352329" at="124,0,127,0">
-        <var name="editorContext" id="3961775458390352329" />
-        <var name="node" id="3961775458390352329" />
-      </scope>
-      <scope id="3961775458390352311" at="144,0,147,0">
->>>>>>> bd830ede
+      <scope id="3961775458390352311" at="185,0,188,0">
         <var name="childRole" id="3961775458390352311" />
         <var name="context" id="3961775458390352311" />
         <var name="ownerNode" id="3961775458390352311" />
       </scope>
-<<<<<<< HEAD
-      <scope id="3961775458390352311" at="190,0,193,0">
+      <scope id="3961775458390352311" at="188,0,191,0">
         <var name="editorContext" id="3961775458390352311" />
       </scope>
-      <scope id="3961775458390352311" at="193,57,196,25">
+      <scope id="3961775458390352311" at="191,57,194,25">
         <var name="elementCell" id="3961775458390352311" />
       </scope>
-      <scope id="3961775458390352311" at="207,34,210,80" />
-      <scope id="3961775458390352311" at="243,0,246,0">
-=======
-      <scope id="3961775458390352311" at="151,86,154,25">
-        <var name="elementCell" id="3961775458390352311" />
-      </scope>
-      <scope id="3961775458390352311" at="165,34,168,80" />
-      <scope id="3961775458390352311" at="201,0,204,0">
->>>>>>> bd830ede
+      <scope id="3961775458390352311" at="205,34,208,80" />
+      <scope id="3961775458390352311" at="241,0,244,0">
         <var name="childRole" id="3961775458390352311" />
         <var name="context" id="3961775458390352311" />
         <var name="ownerNode" id="3961775458390352311" />
       </scope>
-<<<<<<< HEAD
-      <scope id="3961775458390352311" at="246,0,249,0">
+      <scope id="3961775458390352311" at="244,0,247,0">
         <var name="editorContext" id="3961775458390352311" />
       </scope>
-      <scope id="3961775458390352311" at="249,57,252,25">
+      <scope id="3961775458390352311" at="247,57,250,25">
         <var name="elementCell" id="3961775458390352311" />
       </scope>
-      <scope id="3961775458390352348" at="279,0,282,0">
+      <scope id="3961775458390352348" at="277,0,280,0">
         <var name="editorContext" id="3961775458390352348" />
         <var name="node" id="3961775458390352348" />
       </scope>
@@ -5539,237 +3364,106 @@
         <var name="context" id="3961775458390352311" />
         <var name="node" id="3961775458390352311" />
       </scope>
-      <scope id="3961775458390352311" at="113,0,117,0">
-=======
-      <scope id="3961775458390352311" at="208,86,211,25">
-        <var name="elementCell" id="3961775458390352311" />
-      </scope>
-      <scope id="3961775458390352348" at="238,0,241,0">
-        <var name="editorContext" id="3961775458390352348" />
-        <var name="node" id="3961775458390352348" />
-      </scope>
-      <scope id="3961775458390352311" at="147,0,151,0">
->>>>>>> bd830ede
+      <scope id="3961775458390352311" at="112,0,116,0">
         <var name="editorContext" id="3961775458390352311" />
         <var name="node" id="3961775458390352311" />
       </scope>
-<<<<<<< HEAD
-      <scope id="3961775458390352311" at="198,41,202,23">
+      <scope id="3961775458390352311" at="196,41,200,23">
         <var name="emptyCell" id="3961775458390352311" />
       </scope>
-      <scope id="3961775458390352311" at="254,41,258,23">
+      <scope id="3961775458390352311" at="252,41,256,23">
         <var name="emptyCell" id="3961775458390352311" />
       </scope>
-      <scope id="3961775458390352311" at="273,49,277,22">
+      <scope id="3961775458390352311" at="271,49,275,22">
         <var name="editorCell" id="3961775458390352311" />
       </scope>
       <scope id="3961775458390352311" at="50,0,55,0" />
-      <scope id="3961775458390352311" at="123,0,128,0">
+      <scope id="3961775458390352311" at="122,0,127,0">
         <var name="context" id="3961775458390352311" />
         <var name="node" id="3961775458390352311" />
         <var name="referencingNode" id="3961775458390352311" />
       </scope>
-      <scope id="3961775458390352311" at="133,0,138,0" />
-      <scope id="3961775458390352311" at="179,53,184,22">
+      <scope id="3961775458390352311" at="132,0,137,0" />
+      <scope id="3961775458390352311" at="177,53,182,22">
         <var name="editorCell" id="3961775458390352311" />
         <var name="handler" id="3961775458390352311" />
       </scope>
-      <scope id="3961775458390352311" at="193,0,198,0">
+      <scope id="3961775458390352311" at="191,0,196,0">
         <var name="elementNode" id="3961775458390352311" />
       </scope>
-      <scope id="3961775458390352311" at="249,0,254,0">
+      <scope id="3961775458390352311" at="247,0,252,0">
         <var name="elementNode" id="3961775458390352311" />
       </scope>
-      <scope id="3961775458390352311" at="198,0,204,0" />
-      <scope id="3961775458390352311" at="254,0,260,0" />
-      <scope id="3961775458390352311" at="273,0,279,0" />
+      <scope id="3961775458390352311" at="196,0,202,0" />
+      <scope id="3961775458390352311" at="252,0,258,0" />
+      <scope id="3961775458390352311" at="271,0,277,0" />
       <scope id="3961775458390352316" at="76,49,83,22">
         <var name="editorCell" id="3961775458390352316" />
         <var name="style" id="3961775458390352316" />
       </scope>
-      <scope id="3961775458390352325" at="170,50,177,22">
+      <scope id="3961775458390352325" at="168,50,175,22">
         <var name="editorCell" id="3961775458390352325" />
         <var name="style" id="3961775458390352325" />
       </scope>
-      <scope id="3961775458390352311" at="179,0,186,0" />
-      <scope id="3961775458390352311" at="157,51,165,22">
+      <scope id="3961775458390352311" at="177,0,184,0" />
+      <scope id="3961775458390352311" at="155,51,163,22">
         <var name="editorCell" id="3961775458390352311" />
         <var name="style" id="3961775458390352311" />
       </scope>
-      <scope id="3961775458390352311" at="261,96,269,9" />
+      <scope id="3961775458390352311" at="259,96,267,9" />
       <scope id="3961775458390352316" at="76,0,85,0" />
-      <scope id="3961775458390352325" at="170,0,179,0" />
-      <scope id="3961775458390352311" at="205,96,214,9" />
-      <scope id="3961775458390352311" at="218,75,227,24">
+      <scope id="3961775458390352325" at="168,0,177,0" />
+      <scope id="3961775458390352311" at="203,96,212,9" />
+      <scope id="3961775458390352311" at="216,75,225,24">
         <var name="editorCell" id="3961775458390352311" />
         <var name="style" id="3961775458390352311" />
       </scope>
-      <scope id="3961775458390352311" at="157,0,167,0" />
-      <scope id="3961775458390352311" at="230,52,240,22">
-=======
-      <scope id="3961775458390352311" at="156,68,160,23">
-        <var name="emptyCell" id="3961775458390352311" />
-      </scope>
-      <scope id="3961775458390352311" at="204,0,208,0">
-        <var name="editorContext" id="3961775458390352311" />
-      </scope>
-      <scope id="3961775458390352311" at="213,68,217,23">
-        <var name="emptyCell" id="3961775458390352311" />
-      </scope>
-      <scope id="3961775458390352311" at="232,88,236,22">
-        <var name="editorCell" id="3961775458390352311" />
-      </scope>
-      <scope id="3961775458390352311" at="136,92,141,22">
-        <var name="editorCell" id="3961775458390352311" />
-        <var name="handler" id="3961775458390352311" />
-      </scope>
-      <scope id="3961775458390352311" at="151,0,156,0">
-        <var name="editorContext" id="3961775458390352311" />
-        <var name="elementNode" id="3961775458390352311" />
-      </scope>
-      <scope id="3961775458390352311" at="208,0,213,0">
-        <var name="editorContext" id="3961775458390352311" />
-        <var name="elementNode" id="3961775458390352311" />
-      </scope>
-      <scope id="3961775458390352311" at="156,0,162,0">
-        <var name="editorContext" id="3961775458390352311" />
-      </scope>
-      <scope id="3961775458390352311" at="213,0,219,0">
-        <var name="editorContext" id="3961775458390352311" />
-      </scope>
-      <scope id="3961775458390352311" at="232,0,238,0">
-        <var name="editorContext" id="3961775458390352311" />
-        <var name="node" id="3961775458390352311" />
-      </scope>
-      <scope id="3961775458390352316" at="58,88,65,22">
-        <var name="editorCell" id="3961775458390352316" />
-        <var name="style" id="3961775458390352316" />
-      </scope>
-      <scope id="3961775458390352325" at="127,89,134,22">
-        <var name="editorCell" id="3961775458390352325" />
-        <var name="style" id="3961775458390352325" />
-      </scope>
-      <scope id="3961775458390352311" at="136,0,143,0">
-        <var name="editorContext" id="3961775458390352311" />
-        <var name="node" id="3961775458390352311" />
-      </scope>
-      <scope id="3961775458390352311" at="114,90,122,22">
-        <var name="editorCell" id="3961775458390352311" />
-        <var name="style" id="3961775458390352311" />
-      </scope>
-      <scope id="3961775458390352311" at="220,96,228,9" />
-      <scope id="3961775458390352316" at="58,0,67,0">
-        <var name="editorContext" id="3961775458390352316" />
-        <var name="node" id="3961775458390352316" />
-      </scope>
-      <scope id="3961775458390352325" at="127,0,136,0">
-        <var name="editorContext" id="3961775458390352325" />
-        <var name="node" id="3961775458390352325" />
-      </scope>
-      <scope id="3961775458390352311" at="163,96,172,9" />
-      <scope id="3961775458390352311" at="176,104,185,24">
-        <var name="editorCell" id="3961775458390352311" />
-        <var name="style" id="3961775458390352311" />
-      </scope>
-      <scope id="3961775458390352311" at="114,0,124,0">
-        <var name="editorContext" id="3961775458390352311" />
-        <var name="node" id="3961775458390352311" />
-      </scope>
-      <scope id="3961775458390352311" at="188,91,198,22">
->>>>>>> bd830ede
+      <scope id="3961775458390352311" at="155,0,165,0" />
+      <scope id="3961775458390352311" at="228,52,238,22">
         <var name="editorCell" id="3961775458390352311" />
         <var name="handler" id="3961775458390352311" />
         <var name="style" id="3961775458390352311" />
       </scope>
-<<<<<<< HEAD
-      <scope id="3961775458390352311" at="260,86,270,7" />
-      <scope id="3961775458390352311" at="204,86,215,7" />
-      <scope id="3961775458390352311" at="217,0,229,0">
+      <scope id="3961775458390352311" at="258,86,268,7" />
+      <scope id="3961775458390352311" at="202,86,213,7" />
+      <scope id="3961775458390352311" at="215,0,227,0">
         <var name="nextNode" id="3961775458390352311" />
         <var name="prevNode" id="3961775458390352311" />
       </scope>
-      <scope id="3961775458390352311" at="230,0,242,0" />
-      <scope id="3961775458390352311" at="260,0,272,0">
-=======
-      <scope id="3961775458390352311" at="219,132,229,7" />
-      <scope id="3961775458390352311" at="162,132,173,7" />
-      <scope id="3961775458390352311" at="175,0,187,0">
-        <var name="editorContext" id="3961775458390352311" />
-        <var name="nextNode" id="3961775458390352311" />
-        <var name="prevNode" id="3961775458390352311" />
-      </scope>
-      <scope id="3961775458390352311" at="188,0,200,0">
-        <var name="editorContext" id="3961775458390352311" />
-        <var name="node" id="3961775458390352311" />
-      </scope>
-      <scope id="3961775458390352311" at="219,0,231,0">
-        <var name="editorContext" id="3961775458390352311" />
->>>>>>> bd830ede
+      <scope id="3961775458390352311" at="228,0,240,0" />
+      <scope id="3961775458390352311" at="258,0,270,0">
         <var name="elementCell" id="3961775458390352311" />
         <var name="elementNode" id="3961775458390352311" />
       </scope>
-<<<<<<< HEAD
-      <scope id="3961775458390352311" at="204,0,217,0">
-=======
-      <scope id="3961775458390352311" at="162,0,175,0">
-        <var name="editorContext" id="3961775458390352311" />
->>>>>>> bd830ede
+      <scope id="3961775458390352311" at="202,0,215,0">
         <var name="elementCell" id="3961775458390352311" />
         <var name="elementNode" id="3961775458390352311" />
       </scope>
-<<<<<<< HEAD
       <scope id="3961775458390352311" at="60,50,74,22">
         <var name="editorCell" id="3961775458390352311" />
       </scope>
-      <scope id="3961775458390352321" at="139,53,154,24">
-=======
-      <scope id="3961775458390352321" at="97,92,111,24">
->>>>>>> bd830ede
+      <scope id="3961775458390352321" at="138,53,152,24">
         <var name="attributeConcept" id="3961775458390352321" />
         <var name="editorCell" id="3961775458390352321" />
         <var name="provider" id="3961775458390352321" />
       </scope>
-<<<<<<< HEAD
       <scope id="3961775458390352311" at="60,0,76,0" />
-      <scope id="3961775458390352321" at="139,0,156,0" />
-      <scope id="3961775458390352311" at="85,48,104,22">
-=======
-      <scope id="3961775458390352311" at="43,0,58,0">
-        <var name="editorContext" id="3961775458390352311" />
-        <var name="node" id="3961775458390352311" />
-      </scope>
-      <scope id="3961775458390352321" at="97,0,113,0">
-        <var name="editorContext" id="3961775458390352321" />
-        <var name="node" id="3961775458390352321" />
-      </scope>
-      <scope id="3961775458390352311" at="67,87,85,22">
->>>>>>> bd830ede
+      <scope id="3961775458390352321" at="138,0,154,0" />
+      <scope id="3961775458390352311" at="85,48,103,22">
         <var name="attributeConcept" id="3961775458390352311" />
         <var name="editorCell" id="3961775458390352311" />
         <var name="provider" id="3961775458390352311" />
       </scope>
-<<<<<<< HEAD
-      <scope id="3961775458390352311" at="85,0,106,0" />
-      <unit id="3961775458390352311" at="106,0,118,0" name="jetbrains.mps.build.workflow.editor.BwfTaskPart_EditorBuilder_a$_Inline_rjgbfl_a1a" />
-      <unit id="3961775458390352311" at="242,0,273,0" name="jetbrains.mps.build.workflow.editor.BwfTaskPart_EditorBuilder_a$subTasksListHandler_rjgbfl_d0" />
-      <unit id="3961775458390352311" at="118,0,157,0" name="jetbrains.mps.build.workflow.editor.BwfTaskPart_EditorBuilder_a$Inline_Builder_rjgbfl_a1a" />
-      <unit id="3961775458390352311" at="186,0,230,0" name="jetbrains.mps.build.workflow.editor.BwfTaskPart_EditorBuilder_a$additionalDependenciesListHandler_rjgbfl_b2a" />
-      <unit id="3961775458390352311" at="41,0,283,0" name="jetbrains.mps.build.workflow.editor.BwfTaskPart_EditorBuilder_a" />
-=======
-      <scope id="3961775458390352311" at="67,0,87,0">
-        <var name="editorContext" id="3961775458390352311" />
-        <var name="node" id="3961775458390352311" />
-      </scope>
-      <unit id="3961775458390352319" at="87,0,114,0" name="jetbrains.mps.build.workflow.editor.BwfTaskPart_Editor$_Inline_rjgbfl_a1a" />
-      <unit id="3961775458390352311" at="200,0,232,0" name="jetbrains.mps.build.workflow.editor.BwfTaskPart_Editor$subTasksListHandler_rjgbfl_d0" />
-      <unit id="3961775458390352311" at="143,0,188,0" name="jetbrains.mps.build.workflow.editor.BwfTaskPart_Editor$additionalDependenciesListHandler_rjgbfl_b2a" />
-      <unit id="3961775458390352311" at="39,0,242,0" name="jetbrains.mps.build.workflow.editor.BwfTaskPart_Editor" />
->>>>>>> bd830ede
+      <scope id="3961775458390352311" at="85,0,105,0" />
+      <unit id="3961775458390352311" at="105,0,117,0" name="jetbrains.mps.build.workflow.editor.BwfTaskPart_EditorBuilder_a$_Inline_rjgbfl_a1a" />
+      <unit id="3961775458390352311" at="240,0,271,0" name="jetbrains.mps.build.workflow.editor.BwfTaskPart_EditorBuilder_a$subTasksListHandler_rjgbfl_d0" />
+      <unit id="3961775458390352311" at="117,0,155,0" name="jetbrains.mps.build.workflow.editor.BwfTaskPart_EditorBuilder_a$Inline_Builder_rjgbfl_a1a" />
+      <unit id="3961775458390352311" at="184,0,228,0" name="jetbrains.mps.build.workflow.editor.BwfTaskPart_EditorBuilder_a$additionalDependenciesListHandler_rjgbfl_b2a" />
+      <unit id="3961775458390352311" at="41,0,281,0" name="jetbrains.mps.build.workflow.editor.BwfTaskPart_EditorBuilder_a" />
     </file>
   </root>
   <root nodeRef="r:1267752b-a233-4432-a848-3e68e0ea0db1(jetbrains.mps.build.workflow.editor)/4755209551904389321">
     <file name="BwfJavaModule_Editor.java">
-<<<<<<< HEAD
       <node id="4755209551904389321" at="11,79,12,79" concept="6" />
       <node id="4755209551904389321" at="14,82,15,82" concept="6" />
       <node id="4755209551904389321" at="11,0,14,0" concept="4" trace="createEditorCell#(Ljetbrains/mps/openapi/editor/EditorContext;Lorg/jetbrains/mps/openapi/model/SNode;)Ljetbrains/mps/openapi/editor/cells/EditorCell;" />
@@ -5817,952 +3511,321 @@
       <node id="4755209551904389368" at="79,63,80,42" concept="1" />
       <node id="4755209551904389368" at="80,42,81,73" concept="1" />
       <node id="4755209551904389368" at="81,73,82,57" concept="5" />
-      <node id="4755209551904389368" at="82,57,83,59" concept="5" />
-      <node id="4755209551904389368" at="84,35,85,87" concept="5" />
-      <node id="4755209551904389368" at="85,87,86,94" concept="6" />
-      <node id="4755209551904389368" at="87,10,88,22" concept="6" />
-      <node id="6520682027041170533" at="90,49,91,103" concept="5" />
-      <node id="6520682027041170533" at="91,103,92,47" concept="1" />
-      <node id="6520682027041170533" at="92,47,93,34" concept="5" />
-      <node id="6520682027041170533" at="93,34,94,82" concept="1" />
-      <node id="6520682027041170533" at="94,82,95,40" concept="1" />
-      <node id="6520682027041170533" at="95,40,96,34" concept="1" />
-      <node id="6520682027041170533" at="96,34,97,22" concept="6" />
-      <node id="4755209551904389321" at="99,52,100,142" concept="5" />
-      <node id="4755209551904389321" at="100,142,101,91" concept="5" />
-      <node id="4755209551904389321" at="101,91,102,49" concept="1" />
-      <node id="4755209551904389321" at="102,49,103,34" concept="5" />
-      <node id="4755209551904389321" at="103,34,104,60" concept="1" />
-      <node id="4755209551904389321" at="104,60,105,40" concept="1" />
-      <node id="4755209551904389321" at="105,40,106,49" concept="1" />
-      <node id="4755209551904389321" at="106,49,107,22" concept="6" />
-      <node id="4755209551904389321" at="110,100,111,50" concept="10" />
-      <node id="4755209551904389321" at="113,66,114,93" concept="6" />
-      <node id="4755209551904389321" at="116,57,117,65" concept="5" />
-      <node id="4755209551904389321" at="117,65,118,58" concept="1" />
-      <node id="4755209551904389321" at="118,58,119,25" concept="6" />
-      <node id="4755209551904389321" at="121,41,122,34" concept="5" />
-      <node id="4755209551904389321" at="122,34,123,42" concept="1" />
-      <node id="4755209551904389321" at="123,42,124,49" concept="1" />
-      <node id="4755209551904389321" at="124,49,125,23" concept="6" />
-      <node id="4755209551904389321" at="128,96,129,134" concept="1" />
-      <node id="4755209551904389321" at="130,34,131,142" concept="1" />
-      <node id="4755209551904389321" at="131,142,132,146" concept="1" />
-      <node id="4755209551904389321" at="134,122,135,397" concept="1" />
-      <node id="4755209551904389321" at="140,51,141,103" concept="5" />
-      <node id="4755209551904389321" at="141,103,142,49" concept="1" />
-      <node id="4755209551904389321" at="142,49,143,34" concept="5" />
-      <node id="4755209551904389321" at="143,34,144,58" concept="1" />
-      <node id="4755209551904389321" at="144,58,145,49" concept="1" />
-      <node id="4755209551904389321" at="145,49,146,40" concept="1" />
-      <node id="4755209551904389321" at="146,40,147,58" concept="1" />
-      <node id="4755209551904389321" at="147,58,148,57" concept="1" />
-      <node id="4755209551904389321" at="148,57,149,58" concept="1" />
-      <node id="4755209551904389321" at="149,58,150,57" concept="1" />
-      <node id="4755209551904389321" at="150,57,151,58" concept="1" />
-      <node id="4755209551904389321" at="151,58,152,61" concept="1" />
-      <node id="4755209551904389321" at="152,61,153,58" concept="1" />
+      <node id="4755209551904389368" at="83,35,84,87" concept="5" />
+      <node id="4755209551904389368" at="84,87,85,112" concept="6" />
+      <node id="4755209551904389368" at="86,10,87,22" concept="6" />
+      <node id="6520682027041170533" at="89,49,90,103" concept="5" />
+      <node id="6520682027041170533" at="90,103,91,47" concept="1" />
+      <node id="6520682027041170533" at="91,47,92,34" concept="5" />
+      <node id="6520682027041170533" at="92,34,93,82" concept="1" />
+      <node id="6520682027041170533" at="93,82,94,40" concept="1" />
+      <node id="6520682027041170533" at="94,40,95,34" concept="1" />
+      <node id="6520682027041170533" at="95,34,96,22" concept="6" />
+      <node id="4755209551904389321" at="98,52,99,142" concept="5" />
+      <node id="4755209551904389321" at="99,142,100,91" concept="5" />
+      <node id="4755209551904389321" at="100,91,101,49" concept="1" />
+      <node id="4755209551904389321" at="101,49,102,34" concept="5" />
+      <node id="4755209551904389321" at="102,34,103,60" concept="1" />
+      <node id="4755209551904389321" at="103,60,104,40" concept="1" />
+      <node id="4755209551904389321" at="104,40,105,49" concept="1" />
+      <node id="4755209551904389321" at="105,49,106,22" concept="6" />
+      <node id="4755209551904389321" at="109,100,110,50" concept="10" />
+      <node id="4755209551904389321" at="112,66,113,93" concept="6" />
+      <node id="4755209551904389321" at="115,57,116,65" concept="5" />
+      <node id="4755209551904389321" at="116,65,117,58" concept="1" />
+      <node id="4755209551904389321" at="117,58,118,25" concept="6" />
+      <node id="4755209551904389321" at="120,41,121,34" concept="5" />
+      <node id="4755209551904389321" at="121,34,122,42" concept="1" />
+      <node id="4755209551904389321" at="122,42,123,49" concept="1" />
+      <node id="4755209551904389321" at="123,49,124,23" concept="6" />
+      <node id="4755209551904389321" at="127,96,128,134" concept="1" />
+      <node id="4755209551904389321" at="129,34,130,142" concept="1" />
+      <node id="4755209551904389321" at="130,142,131,146" concept="1" />
+      <node id="4755209551904389321" at="133,122,134,397" concept="1" />
+      <node id="4755209551904389321" at="139,51,140,103" concept="5" />
+      <node id="4755209551904389321" at="140,103,141,49" concept="1" />
+      <node id="4755209551904389321" at="141,49,142,34" concept="5" />
+      <node id="4755209551904389321" at="142,34,143,58" concept="1" />
+      <node id="4755209551904389321" at="143,58,144,49" concept="1" />
+      <node id="4755209551904389321" at="144,49,145,40" concept="1" />
+      <node id="4755209551904389321" at="145,40,146,58" concept="1" />
+      <node id="4755209551904389321" at="146,58,147,57" concept="1" />
+      <node id="4755209551904389321" at="147,57,148,58" concept="1" />
+      <node id="4755209551904389321" at="148,58,149,57" concept="1" />
+      <node id="4755209551904389321" at="149,57,150,58" concept="1" />
+      <node id="4755209551904389321" at="150,58,151,61" concept="1" />
+      <node id="4755209551904389321" at="151,61,152,58" concept="1" />
+      <node id="4755209551904389321" at="152,58,153,58" concept="1" />
       <node id="4755209551904389321" at="153,58,154,58" concept="1" />
-      <node id="4755209551904389321" at="154,58,155,58" concept="1" />
-      <node id="4755209551904389321" at="155,58,156,61" concept="1" />
-      <node id="4755209551904389321" at="156,61,157,22" concept="6" />
-      <node id="4755209551904389328" at="159,50,160,99" concept="5" />
-      <node id="4755209551904389328" at="160,99,161,48" concept="1" />
-      <node id="4755209551904389328" at="161,48,162,34" concept="5" />
-      <node id="4755209551904389328" at="162,34,163,82" concept="1" />
-      <node id="4755209551904389328" at="163,82,164,60" concept="1" />
-      <node id="4755209551904389328" at="164,60,165,40" concept="1" />
-      <node id="4755209551904389328" at="165,40,166,34" concept="1" />
-      <node id="4755209551904389328" at="166,34,167,22" concept="6" />
-      <node id="4755209551904389321" at="169,49,170,270" concept="5" />
-      <node id="4755209551904389321" at="170,270,171,33" concept="6" />
-      <node id="4755209551904389321" at="174,122,175,49" concept="10" />
-      <node id="4755209551904389321" at="177,55,178,59" concept="5" />
-      <node id="4755209551904389321" at="178,59,179,41" concept="1" />
-      <node id="4755209551904389321" at="179,41,180,24" concept="6" />
-      <node id="4755209551904389321" at="183,118,184,385" concept="1" />
-      <node id="4755209551904389321" at="186,41,187,38" concept="1" />
-      <node id="4755209551904389321" at="188,7,189,36" concept="5" />
-      <node id="4755209551904389321" at="189,36,190,60" concept="1" />
-      <node id="4755209551904389321" at="190,60,191,62" concept="1" />
-      <node id="4755209551904389321" at="191,62,192,42" concept="1" />
-      <node id="4755209551904389321" at="195,44,196,54" concept="5" />
-      <node id="4755209551904389321" at="196,54,197,44" concept="1" />
-      <node id="4755209551904389321" at="197,44,198,0" concept="8" />
-      <node id="4755209551904389321" at="198,0,199,40" concept="1" />
-      <node id="4755209551904389321" at="199,40,200,24" concept="6" />
-      <node id="4755209551904389321" at="202,40,203,28" concept="6" />
-      <node id="1659807394254493217" at="206,50,207,102" concept="5" />
-      <node id="1659807394254493217" at="207,102,208,48" concept="1" />
-      <node id="1659807394254493217" at="208,48,209,34" concept="5" />
-      <node id="1659807394254493217" at="209,34,210,82" concept="1" />
-      <node id="1659807394254493217" at="210,82,211,60" concept="1" />
-      <node id="1659807394254493217" at="211,60,212,40" concept="1" />
-      <node id="1659807394254493217" at="212,40,213,34" concept="1" />
-      <node id="1659807394254493217" at="213,34,214,22" concept="6" />
-      <node id="4755209551904389321" at="216,49,217,274" concept="5" />
-      <node id="4755209551904389321" at="217,274,218,33" concept="6" />
-      <node id="4755209551904389321" at="221,124,222,49" concept="10" />
-      <node id="4755209551904389321" at="224,55,225,59" concept="5" />
-      <node id="4755209551904389321" at="225,59,226,41" concept="1" />
-      <node id="4755209551904389321" at="226,41,227,24" concept="6" />
-      <node id="4755209551904389321" at="230,118,231,387" concept="1" />
-      <node id="4755209551904389321" at="233,41,234,40" concept="1" />
-      <node id="4755209551904389321" at="235,7,236,36" concept="5" />
-      <node id="4755209551904389321" at="236,36,237,60" concept="1" />
-      <node id="4755209551904389321" at="237,60,238,62" concept="1" />
-      <node id="4755209551904389321" at="238,62,239,42" concept="1" />
-      <node id="4755209551904389321" at="242,44,243,54" concept="5" />
-      <node id="4755209551904389321" at="243,54,244,46" concept="1" />
-      <node id="4755209551904389321" at="244,46,245,0" concept="8" />
-      <node id="4755209551904389321" at="245,0,246,40" concept="1" />
-      <node id="4755209551904389321" at="246,40,247,24" concept="6" />
-      <node id="4755209551904389321" at="249,40,250,30" concept="6" />
-      <node id="4755209551904389354" at="253,50,254,105" concept="5" />
-      <node id="4755209551904389354" at="254,105,255,48" concept="1" />
-      <node id="4755209551904389354" at="255,48,256,34" concept="5" />
-      <node id="4755209551904389354" at="256,34,257,82" concept="1" />
-      <node id="4755209551904389354" at="257,82,258,60" concept="1" />
-      <node id="4755209551904389354" at="258,60,259,40" concept="1" />
-      <node id="4755209551904389354" at="259,40,260,34" concept="1" />
-      <node id="4755209551904389354" at="260,34,261,22" concept="6" />
-      <node id="4755209551904389321" at="263,53,264,151" concept="5" />
-      <node id="4755209551904389321" at="264,151,265,91" concept="5" />
-      <node id="4755209551904389321" at="265,91,266,53" concept="1" />
-      <node id="4755209551904389321" at="266,53,267,34" concept="5" />
-      <node id="4755209551904389321" at="267,34,268,58" concept="1" />
-      <node id="4755209551904389321" at="268,58,269,68" concept="1" />
-      <node id="4755209551904389321" at="269,68,270,40" concept="1" />
-      <node id="4755209551904389321" at="270,40,271,49" concept="1" />
-      <node id="4755209551904389321" at="271,49,272,22" concept="6" />
-      <node id="4755209551904389321" at="275,105,276,50" concept="10" />
-      <node id="4755209551904389321" at="278,66,279,93" concept="6" />
-      <node id="4755209551904389321" at="281,57,282,65" concept="5" />
-      <node id="4755209551904389321" at="282,65,283,58" concept="1" />
-      <node id="4755209551904389321" at="283,58,284,25" concept="6" />
-      <node id="4755209551904389321" at="286,41,287,34" concept="5" />
-      <node id="4755209551904389321" at="287,34,288,42" concept="1" />
-      <node id="4755209551904389321" at="288,42,289,49" concept="1" />
-      <node id="4755209551904389321" at="289,49,290,23" concept="6" />
-      <node id="4755209551904389321" at="293,96,294,134" concept="1" />
-      <node id="4755209551904389321" at="295,34,296,142" concept="1" />
-      <node id="4755209551904389321" at="296,142,297,146" concept="1" />
-      <node id="4755209551904389321" at="299,122,300,401" concept="1" />
-      <node id="7385586609667660413" at="305,50,306,99" concept="5" />
-      <node id="7385586609667660413" at="306,99,307,48" concept="1" />
-      <node id="7385586609667660413" at="307,48,308,34" concept="5" />
-      <node id="7385586609667660413" at="308,34,309,82" concept="1" />
-      <node id="7385586609667660413" at="309,82,310,60" concept="1" />
-      <node id="7385586609667660413" at="310,60,311,40" concept="1" />
-      <node id="7385586609667660413" at="311,40,312,34" concept="1" />
-      <node id="7385586609667660413" at="312,34,313,22" concept="6" />
-      <node id="7385586609667660415" at="315,50,316,89" concept="5" />
-      <node id="7385586609667660415" at="316,89,317,37" concept="1" />
-      <node id="7385586609667660415" at="317,37,318,50" concept="1" />
-      <node id="7385586609667660415" at="318,50,319,26" concept="5" />
-      <node id="7385586609667660415" at="319,26,320,63" concept="1" />
-      <node id="7385586609667660415" at="320,63,321,50" concept="1" />
-      <node id="7385586609667660415" at="321,50,322,34" concept="5" />
-      <node id="7385586609667660415" at="322,34,323,58" concept="1" />
-      <node id="7385586609667660415" at="323,58,324,60" concept="1" />
-      <node id="7385586609667660415" at="324,60,325,40" concept="1" />
-      <node id="7385586609667660415" at="325,40,326,73" concept="1" />
-      <node id="7385586609667660415" at="326,73,327,57" concept="5" />
-      <node id="7385586609667660415" at="327,57,328,59" concept="5" />
-      <node id="7385586609667660415" at="329,35,330,87" concept="5" />
-      <node id="7385586609667660415" at="330,87,331,94" concept="6" />
-      <node id="7385586609667660415" at="332,10,333,22" concept="6" />
-      <node id="733309334558001803" at="335,50,336,100" concept="5" />
-      <node id="733309334558001803" at="336,100,337,48" concept="1" />
-      <node id="733309334558001803" at="337,48,338,34" concept="5" />
-      <node id="733309334558001803" at="338,34,339,82" concept="1" />
-      <node id="733309334558001803" at="339,82,340,60" concept="1" />
-      <node id="733309334558001803" at="340,60,341,40" concept="1" />
-      <node id="733309334558001803" at="341,40,342,34" concept="1" />
-      <node id="733309334558001803" at="342,34,343,22" concept="6" />
-      <node id="4755209551904389321" at="345,53,346,161" concept="5" />
-      <node id="4755209551904389321" at="346,161,347,91" concept="5" />
-      <node id="4755209551904389321" at="347,91,348,58" concept="1" />
-      <node id="4755209551904389321" at="348,58,349,34" concept="5" />
-      <node id="4755209551904389321" at="349,34,350,58" concept="1" />
-      <node id="4755209551904389321" at="350,58,351,68" concept="1" />
-      <node id="4755209551904389321" at="351,68,352,40" concept="1" />
-      <node id="4755209551904389321" at="352,40,353,49" concept="1" />
-      <node id="4755209551904389321" at="353,49,354,22" concept="6" />
-      <node id="4755209551904389321" at="357,110,358,50" concept="10" />
-      <node id="4755209551904389321" at="360,66,361,93" concept="6" />
-      <node id="4755209551904389321" at="363,57,364,65" concept="5" />
-      <node id="4755209551904389321" at="364,65,365,58" concept="1" />
-      <node id="4755209551904389321" at="365,58,366,25" concept="6" />
-      <node id="4755209551904389321" at="368,41,369,34" concept="5" />
-      <node id="4755209551904389321" at="369,34,370,47" concept="1" />
-      <node id="4755209551904389321" at="370,47,371,49" concept="1" />
-      <node id="4755209551904389321" at="371,49,372,23" concept="6" />
-      <node id="4755209551904389321" at="375,96,376,134" concept="1" />
-      <node id="4755209551904389321" at="377,34,378,142" concept="1" />
-      <node id="4755209551904389321" at="378,142,379,146" concept="1" />
-      <node id="4755209551904389321" at="381,122,382,405" concept="1" />
-      <node id="733309334558505966" at="386,53,387,95" concept="5" />
-      <node id="733309334558505966" at="387,95,388,51" concept="1" />
-      <node id="733309334558505966" at="388,51,389,51" concept="1" />
-      <node id="733309334558505966" at="389,51,390,24" concept="6" />
-      <node id="4755209551904389362" at="393,49,394,93" concept="5" />
-      <node id="4755209551904389362" at="394,93,395,47" concept="1" />
-      <node id="4755209551904389362" at="395,47,396,34" concept="1" />
-      <node id="4755209551904389362" at="396,34,397,22" concept="6" />
-      <node id="4755209551904389321" at="34,0,36,0" concept="2" trace="myNode" />
-      <node id="4755209551904389321" at="48,0,51,0" concept="4" trace="createCell#()Ljetbrains/mps/openapi/editor/cells/EditorCell;" />
-      <node id="4755209551904389321" at="110,0,113,0" concept="0" trace="taskDepsListHandler_y27sly_d0#(Lorg/jetbrains/mps/openapi/model/SNode;Ljava/lang/String;Ljetbrains/mps/openapi/editor/EditorContext;)V" />
-      <node id="4755209551904389321" at="113,0,116,0" concept="4" trace="createNodeToInsert#(Ljetbrains/mps/openapi/editor/EditorContext;)Lorg/jetbrains/mps/openapi/model/SNode;" />
-      <node id="4755209551904389321" at="133,9,136,9" concept="3" />
-      <node id="4755209551904389321" at="174,0,177,0" concept="0" trace="sourcesSingleRoleHandler_y27sly_b4a#(Lorg/jetbrains/mps/openapi/model/SNode;Lorg/jetbrains/mps/openapi/language/SContainmentLink;Ljetbrains/mps/openapi/editor/EditorContext;)V" />
-      <node id="4755209551904389321" at="182,70,185,7" concept="3" />
-      <node id="4755209551904389321" at="185,7,188,7" concept="3" />
-      <node id="4755209551904389321" at="202,0,205,0" concept="4" trace="getNoTargetText#()Ljava/lang/String;" />
-      <node id="4755209551904389321" at="221,0,224,0" concept="0" trace="resourcesSingleRoleHandler_y27sly_d4a#(Lorg/jetbrains/mps/openapi/model/SNode;Lorg/jetbrains/mps/openapi/language/SContainmentLink;Ljetbrains/mps/openapi/editor/EditorContext;)V" />
-      <node id="4755209551904389321" at="229,70,232,7" concept="3" />
-      <node id="4755209551904389321" at="232,7,235,7" concept="3" />
-      <node id="4755209551904389321" at="249,0,252,0" concept="4" trace="getNoTargetText#()Ljava/lang/String;" />
-      <node id="4755209551904389321" at="275,0,278,0" concept="0" trace="dependenciesListHandler_y27sly_f4a#(Lorg/jetbrains/mps/openapi/model/SNode;Ljava/lang/String;Ljetbrains/mps/openapi/editor/EditorContext;)V" />
-      <node id="4755209551904389321" at="278,0,281,0" concept="4" trace="createNodeToInsert#(Ljetbrains/mps/openapi/editor/EditorContext;)Lorg/jetbrains/mps/openapi/model/SNode;" />
-      <node id="4755209551904389321" at="298,9,301,9" concept="3" />
-      <node id="4755209551904389321" at="357,0,360,0" concept="0" trace="prepareStatementsListHandler_y27sly_j4a#(Lorg/jetbrains/mps/openapi/model/SNode;Ljava/lang/String;Ljetbrains/mps/openapi/editor/EditorContext;)V" />
-      <node id="4755209551904389321" at="360,0,363,0" concept="4" trace="createNodeToInsert#(Ljetbrains/mps/openapi/editor/EditorContext;)Lorg/jetbrains/mps/openapi/model/SNode;" />
-      <node id="4755209551904389321" at="380,9,383,9" concept="3" />
-      <node id="4755209551904389321" at="37,0,41,0" concept="0" trace="BwfJavaModule_EditorBuilder_a#(Ljetbrains/mps/openapi/editor/EditorContext;Lorg/jetbrains/mps/openapi/model/SNode;)V" />
-      <node id="4755209551904389321" at="129,134,133,9" concept="3" />
-      <node id="4755209551904389321" at="169,0,173,0" concept="4" trace="createRefNode_y27sly_b4a#()Ljetbrains/mps/openapi/editor/cells/EditorCell;" />
-      <node id="4755209551904389321" at="216,0,220,0" concept="4" trace="createRefNode_y27sly_d4a#()Ljetbrains/mps/openapi/editor/cells/EditorCell;" />
-      <node id="4755209551904389321" at="294,134,298,9" concept="3" />
-      <node id="4755209551904389321" at="376,134,380,9" concept="3" />
-      <node id="4755209551904389321" at="42,0,47,0" concept="4" trace="getNode#()Lorg/jetbrains/mps/openapi/model/SNode;" />
-      <node id="4755209551904389368" at="83,59,88,22" concept="3" />
-      <node id="4755209551904389321" at="116,0,121,0" concept="4" trace="createNodeCell#(Lorg/jetbrains/mps/openapi/model/SNode;)Ljetbrains/mps/openapi/editor/cells/EditorCell;" />
-      <node id="4755209551904389321" at="177,0,182,0" concept="4" trace="createChildCell#(Lorg/jetbrains/mps/openapi/model/SNode;)Ljetbrains/mps/openapi/editor/cells/EditorCell;" />
-      <node id="4755209551904389321" at="224,0,229,0" concept="4" trace="createChildCell#(Lorg/jetbrains/mps/openapi/model/SNode;)Ljetbrains/mps/openapi/editor/cells/EditorCell;" />
-      <node id="4755209551904389321" at="281,0,286,0" concept="4" trace="createNodeCell#(Lorg/jetbrains/mps/openapi/model/SNode;)Ljetbrains/mps/openapi/editor/cells/EditorCell;" />
-      <node id="7385586609667660415" at="328,59,333,22" concept="3" />
-      <node id="4755209551904389321" at="363,0,368,0" concept="4" trace="createNodeCell#(Lorg/jetbrains/mps/openapi/model/SNode;)Ljetbrains/mps/openapi/editor/cells/EditorCell;" />
-      <node id="4755209551904389321" at="121,0,127,0" concept="4" trace="createEmptyCell#()Ljetbrains/mps/openapi/editor/cells/EditorCell;" />
-      <node id="4755209551904389321" at="286,0,292,0" concept="4" trace="createEmptyCell#()Ljetbrains/mps/openapi/editor/cells/EditorCell;" />
-      <node id="4755209551904389321" at="368,0,374,0" concept="4" trace="createEmptyCell#()Ljetbrains/mps/openapi/editor/cells/EditorCell;" />
-      <node id="733309334558505966" at="386,0,392,0" concept="4" trace="createConstant_y27sly_a9e0#()Ljetbrains/mps/openapi/editor/cells/EditorCell;" />
-      <node id="4755209551904389362" at="393,0,399,0" concept="4" trace="createConstant_y27sly_f0#()Ljetbrains/mps/openapi/editor/cells/EditorCell;" />
-      <node id="4755209551904389321" at="194,0,202,0" concept="4" trace="createEmptyCell#()Ljetbrains/mps/openapi/editor/cells/EditorCell;" />
-      <node id="4755209551904389321" at="241,0,249,0" concept="4" trace="createEmptyCell#()Ljetbrains/mps/openapi/editor/cells/EditorCell;" />
-      <node id="4755209551904389325" at="65,0,74,0" concept="4" trace="createConstant_y27sly_a0#()Ljetbrains/mps/openapi/editor/cells/EditorCell;" />
-      <node id="6520682027041170533" at="90,0,99,0" concept="4" trace="createConstant_y27sly_c0#()Ljetbrains/mps/openapi/editor/cells/EditorCell;" />
-      <node id="4755209551904389321" at="99,0,109,0" concept="4" trace="createRefNodeList_y27sly_d0#()Ljetbrains/mps/openapi/editor/cells/EditorCell;" />
-      <node id="4755209551904389321" at="127,86,137,7" concept="3" />
-      <node id="4755209551904389328" at="159,0,169,0" concept="4" trace="createConstant_y27sly_a4a#()Ljetbrains/mps/openapi/editor/cells/EditorCell;" />
-      <node id="1659807394254493217" at="206,0,216,0" concept="4" trace="createConstant_y27sly_c4a#()Ljetbrains/mps/openapi/editor/cells/EditorCell;" />
-      <node id="4755209551904389354" at="253,0,263,0" concept="4" trace="createConstant_y27sly_e4a#()Ljetbrains/mps/openapi/editor/cells/EditorCell;" />
-      <node id="4755209551904389321" at="292,86,302,7" concept="3" />
-      <node id="7385586609667660413" at="305,0,315,0" concept="4" trace="createConstant_y27sly_g4a#()Ljetbrains/mps/openapi/editor/cells/EditorCell;" />
-      <node id="733309334558001803" at="335,0,345,0" concept="4" trace="createConstant_y27sly_i4a#()Ljetbrains/mps/openapi/editor/cells/EditorCell;" />
-      <node id="4755209551904389321" at="374,86,384,7" concept="3" />
-      <node id="4755209551904389321" at="263,0,274,0" concept="4" trace="createRefNodeList_y27sly_f4a#()Ljetbrains/mps/openapi/editor/cells/EditorCell;" />
-      <node id="4755209551904389321" at="345,0,356,0" concept="4" trace="createRefNodeList_y27sly_j4a#()Ljetbrains/mps/openapi/editor/cells/EditorCell;" />
-      <node id="4755209551904389321" at="127,0,139,0" concept="4" trace="installElementCellActions#(Lorg/jetbrains/mps/openapi/model/SNode;Ljetbrains/mps/openapi/editor/cells/EditorCell;)V" />
-      <node id="4755209551904389321" at="182,0,194,0" concept="4" trace="installCellInfo#(Lorg/jetbrains/mps/openapi/model/SNode;Ljetbrains/mps/openapi/editor/cells/EditorCell;)V" />
-      <node id="4755209551904389321" at="229,0,241,0" concept="4" trace="installCellInfo#(Lorg/jetbrains/mps/openapi/model/SNode;Ljetbrains/mps/openapi/editor/cells/EditorCell;)V" />
-      <node id="4755209551904389321" at="292,0,304,0" concept="4" trace="installElementCellActions#(Lorg/jetbrains/mps/openapi/model/SNode;Ljetbrains/mps/openapi/editor/cells/EditorCell;)V" />
-      <node id="4755209551904389321" at="374,0,386,0" concept="4" trace="installElementCellActions#(Lorg/jetbrains/mps/openapi/model/SNode;Ljetbrains/mps/openapi/editor/cells/EditorCell;)V" />
-      <node id="4755209551904389321" at="52,0,65,0" concept="4" trace="createCollection_y27sly_a#()Ljetbrains/mps/openapi/editor/cells/EditorCell;" />
-      <node id="4755209551904389368" at="74,0,90,0" concept="4" trace="createProperty_y27sly_b0#()Ljetbrains/mps/openapi/editor/cells/EditorCell;" />
-      <node id="4755209551904389321" at="140,0,159,0" concept="4" trace="createCollection_y27sly_e0#()Ljetbrains/mps/openapi/editor/cells/EditorCell;" />
-      <node id="7385586609667660415" at="315,0,335,0" concept="4" trace="createProperty_y27sly_h4a#()Ljetbrains/mps/openapi/editor/cells/EditorCell;" />
-      <scope id="4755209551904389321" at="44,26,45,18" />
-      <scope id="4755209551904389321" at="48,39,49,39" />
-      <scope id="4755209551904389321" at="110,100,111,50" />
-      <scope id="4755209551904389321" at="113,66,114,93" />
-      <scope id="4755209551904389321" at="134,122,135,397" />
-      <scope id="4755209551904389321" at="174,122,175,49" />
-      <scope id="4755209551904389321" at="183,118,184,385" />
-      <scope id="4755209551904389321" at="186,41,187,38" />
-      <scope id="4755209551904389321" at="202,40,203,28" />
-      <scope id="4755209551904389321" at="221,124,222,49" />
-      <scope id="4755209551904389321" at="230,118,231,387" />
-      <scope id="4755209551904389321" at="233,41,234,40" />
-      <scope id="4755209551904389321" at="249,40,250,30" />
-      <scope id="4755209551904389321" at="275,105,276,50" />
-      <scope id="4755209551904389321" at="278,66,279,93" />
-      <scope id="4755209551904389321" at="299,122,300,401" />
-      <scope id="4755209551904389321" at="357,110,358,50" />
-      <scope id="4755209551904389321" at="360,66,361,93" />
-      <scope id="4755209551904389321" at="381,122,382,405" />
-      <scope id="4755209551904389321" at="37,93,39,18" />
-      <scope id="4755209551904389368" at="84,35,86,94">
-        <var name="manager" id="4755209551904389368" />
-      </scope>
-      <scope id="4755209551904389321" at="130,34,132,146" />
-      <scope id="4755209551904389321" at="169,49,171,33">
-        <var name="provider" id="4755209551904389321" />
-      </scope>
-      <scope id="4755209551904389321" at="216,49,218,33">
-        <var name="provider" id="4755209551904389321" />
-      </scope>
-      <scope id="4755209551904389321" at="295,34,297,146" />
-      <scope id="7385586609667660415" at="329,35,331,94">
-        <var name="manager" id="7385586609667660415" />
-      </scope>
-      <scope id="4755209551904389321" at="377,34,379,146" />
-      <scope id="4755209551904389321" at="48,0,51,0" />
-      <scope id="4755209551904389321" at="110,0,113,0">
-=======
-      <node id="4755209551904389321" at="42,79,43,63" concept="6" />
-      <node id="4755209551904389321" at="45,82,46,65" concept="6" />
-      <node id="4755209551904389321" at="48,89,49,96" concept="5" />
-      <node id="4755209551904389321" at="49,96,50,48" concept="1" />
-      <node id="4755209551904389321" at="50,48,51,28" concept="1" />
-      <node id="4755209551904389321" at="51,28,52,81" concept="1" />
-      <node id="4755209551904389321" at="52,81,53,81" concept="1" />
-      <node id="4755209551904389321" at="53,81,54,81" concept="1" />
-      <node id="4755209551904389321" at="54,81,55,84" concept="1" />
-      <node id="4755209551904389321" at="55,84,56,83" concept="1" />
-      <node id="4755209551904389321" at="56,83,57,81" concept="1" />
-      <node id="4755209551904389321" at="57,81,58,22" concept="6" />
-      <node id="4755209551904389325" at="60,88,61,105" concept="5" />
-      <node id="4755209551904389325" at="61,105,62,47" concept="1" />
-      <node id="4755209551904389325" at="62,47,63,34" concept="5" />
-      <node id="4755209551904389325" at="63,34,64,63" concept="1" />
-      <node id="4755209551904389325" at="64,63,65,40" concept="1" />
-      <node id="4755209551904389325" at="65,40,66,34" concept="1" />
-      <node id="4755209551904389325" at="66,34,67,22" concept="6" />
-      <node id="4755209551904389368" at="69,88,70,82" concept="5" />
-      <node id="4755209551904389368" at="70,82,71,29" concept="1" />
-      <node id="4755209551904389368" at="71,29,72,42" concept="1" />
-      <node id="4755209551904389368" at="72,42,73,26" concept="5" />
-      <node id="4755209551904389368" at="73,26,74,58" concept="1" />
-      <node id="4755209551904389368" at="74,58,75,42" concept="1" />
-      <node id="4755209551904389368" at="75,42,76,73" concept="1" />
-      <node id="4755209551904389368" at="76,73,77,57" concept="5" />
-      <node id="4755209551904389368" at="78,35,79,82" concept="5" />
-      <node id="4755209551904389368" at="79,82,80,112" concept="6" />
-      <node id="4755209551904389368" at="81,10,82,22" concept="6" />
-      <node id="6520682027041170533" at="84,88,85,96" concept="5" />
-      <node id="6520682027041170533" at="85,96,86,47" concept="1" />
-      <node id="6520682027041170533" at="86,47,87,34" concept="5" />
-      <node id="6520682027041170533" at="87,34,88,63" concept="1" />
-      <node id="6520682027041170533" at="88,63,89,40" concept="1" />
-      <node id="6520682027041170533" at="89,40,90,34" concept="1" />
-      <node id="6520682027041170533" at="90,34,91,22" concept="6" />
-      <node id="4755209551904389321" at="93,91,94,126" concept="5" />
-      <node id="4755209551904389321" at="94,126,95,106" concept="5" />
-      <node id="4755209551904389321" at="95,106,96,49" concept="1" />
-      <node id="4755209551904389321" at="96,49,97,34" concept="5" />
-      <node id="4755209551904389321" at="97,34,98,63" concept="1" />
-      <node id="4755209551904389321" at="98,63,99,40" concept="1" />
-      <node id="4755209551904389321" at="99,40,100,49" concept="1" />
-      <node id="4755209551904389321" at="100,49,101,22" concept="6" />
-      <node id="4755209551904389321" at="104,100,105,50" concept="9" />
-      <node id="4755209551904389321" at="107,66,108,41" concept="5" />
-      <node id="4755209551904389321" at="108,41,109,93" concept="6" />
-      <node id="4755209551904389321" at="111,86,112,80" concept="5" />
-      <node id="4755209551904389321" at="112,80,113,95" concept="1" />
-      <node id="4755209551904389321" at="113,95,114,25" concept="6" />
-      <node id="4755209551904389321" at="116,68,117,34" concept="5" />
-      <node id="4755209551904389321" at="117,34,118,55" concept="1" />
-      <node id="4755209551904389321" at="118,55,119,87" concept="1" />
-      <node id="4755209551904389321" at="119,87,120,23" concept="6" />
-      <node id="4755209551904389321" at="123,96,124,134" concept="1" />
-      <node id="4755209551904389321" at="125,34,126,142" concept="1" />
-      <node id="4755209551904389321" at="126,142,127,146" concept="1" />
-      <node id="4755209551904389321" at="129,122,130,395" concept="1" />
-      <node id="4755209551904389321" at="135,90,136,96" concept="5" />
-      <node id="4755209551904389321" at="136,96,137,49" concept="1" />
-      <node id="4755209551904389321" at="137,49,138,34" concept="5" />
-      <node id="4755209551904389321" at="138,34,139,61" concept="1" />
-      <node id="4755209551904389321" at="139,61,140,52" concept="1" />
-      <node id="4755209551904389321" at="140,52,141,40" concept="1" />
-      <node id="4755209551904389321" at="141,40,142,82" concept="1" />
-      <node id="4755209551904389321" at="142,82,143,81" concept="1" />
-      <node id="4755209551904389321" at="143,81,144,82" concept="1" />
-      <node id="4755209551904389321" at="144,82,145,81" concept="1" />
-      <node id="4755209551904389321" at="145,81,146,82" concept="1" />
-      <node id="4755209551904389321" at="146,82,147,85" concept="1" />
-      <node id="4755209551904389321" at="147,85,148,82" concept="1" />
-      <node id="4755209551904389321" at="148,82,149,82" concept="1" />
-      <node id="4755209551904389321" at="149,82,150,82" concept="1" />
-      <node id="4755209551904389321" at="150,82,151,85" concept="1" />
-      <node id="4755209551904389321" at="151,85,152,22" concept="6" />
-      <node id="4755209551904389328" at="154,89,155,92" concept="5" />
-      <node id="4755209551904389328" at="155,92,156,48" concept="1" />
-      <node id="4755209551904389328" at="156,48,157,34" concept="5" />
-      <node id="4755209551904389328" at="157,34,158,63" concept="1" />
-      <node id="4755209551904389328" at="158,63,159,63" concept="1" />
-      <node id="4755209551904389328" at="159,63,160,40" concept="1" />
-      <node id="4755209551904389328" at="160,40,161,34" concept="1" />
-      <node id="4755209551904389328" at="161,34,162,22" concept="6" />
-      <node id="4755209551904389321" at="164,88,165,254" concept="5" />
-      <node id="4755209551904389321" at="165,254,166,33" concept="6" />
-      <node id="4755209551904389321" at="169,122,170,49" concept="9" />
-      <node id="4755209551904389321" at="172,55,173,59" concept="5" />
-      <node id="4755209551904389321" at="173,59,174,41" concept="1" />
-      <node id="4755209551904389321" at="174,41,175,24" concept="6" />
-      <node id="4755209551904389321" at="178,118,179,383" concept="1" />
-      <node id="4755209551904389321" at="181,41,182,38" concept="1" />
-      <node id="4755209551904389321" at="183,7,184,36" concept="5" />
-      <node id="4755209551904389321" at="184,36,185,31" concept="5" />
-      <node id="4755209551904389321" at="185,31,186,52" concept="5" />
-      <node id="4755209551904389321" at="186,52,187,63" concept="1" />
-      <node id="4755209551904389321" at="187,63,188,65" concept="1" />
-      <node id="4755209551904389321" at="188,65,189,42" concept="1" />
-      <node id="4755209551904389321" at="192,44,193,54" concept="5" />
-      <node id="4755209551904389321" at="193,54,194,44" concept="1" />
-      <node id="4755209551904389321" at="194,44,195,0" concept="7" />
-      <node id="4755209551904389321" at="195,0,196,40" concept="1" />
-      <node id="4755209551904389321" at="196,40,197,24" concept="6" />
-      <node id="4755209551904389321" at="199,40,200,28" concept="6" />
-      <node id="1659807394254493217" at="203,89,204,95" concept="5" />
-      <node id="1659807394254493217" at="204,95,205,48" concept="1" />
-      <node id="1659807394254493217" at="205,48,206,34" concept="5" />
-      <node id="1659807394254493217" at="206,34,207,63" concept="1" />
-      <node id="1659807394254493217" at="207,63,208,63" concept="1" />
-      <node id="1659807394254493217" at="208,63,209,40" concept="1" />
-      <node id="1659807394254493217" at="209,40,210,34" concept="1" />
-      <node id="1659807394254493217" at="210,34,211,22" concept="6" />
-      <node id="4755209551904389321" at="213,88,214,258" concept="5" />
-      <node id="4755209551904389321" at="214,258,215,33" concept="6" />
-      <node id="4755209551904389321" at="218,124,219,49" concept="9" />
-      <node id="4755209551904389321" at="221,55,222,59" concept="5" />
-      <node id="4755209551904389321" at="222,59,223,41" concept="1" />
-      <node id="4755209551904389321" at="223,41,224,24" concept="6" />
-      <node id="4755209551904389321" at="227,118,228,385" concept="1" />
-      <node id="4755209551904389321" at="230,41,231,40" concept="1" />
-      <node id="4755209551904389321" at="232,7,233,36" concept="5" />
-      <node id="4755209551904389321" at="233,36,234,31" concept="5" />
-      <node id="4755209551904389321" at="234,31,235,52" concept="5" />
-      <node id="4755209551904389321" at="235,52,236,63" concept="1" />
-      <node id="4755209551904389321" at="236,63,237,65" concept="1" />
-      <node id="4755209551904389321" at="237,65,238,42" concept="1" />
+      <node id="4755209551904389321" at="154,58,155,61" concept="1" />
+      <node id="4755209551904389321" at="155,61,156,22" concept="6" />
+      <node id="4755209551904389328" at="158,50,159,99" concept="5" />
+      <node id="4755209551904389328" at="159,99,160,48" concept="1" />
+      <node id="4755209551904389328" at="160,48,161,34" concept="5" />
+      <node id="4755209551904389328" at="161,34,162,82" concept="1" />
+      <node id="4755209551904389328" at="162,82,163,60" concept="1" />
+      <node id="4755209551904389328" at="163,60,164,40" concept="1" />
+      <node id="4755209551904389328" at="164,40,165,34" concept="1" />
+      <node id="4755209551904389328" at="165,34,166,22" concept="6" />
+      <node id="4755209551904389321" at="168,49,169,270" concept="5" />
+      <node id="4755209551904389321" at="169,270,170,33" concept="6" />
+      <node id="4755209551904389321" at="173,122,174,49" concept="10" />
+      <node id="4755209551904389321" at="176,55,177,59" concept="5" />
+      <node id="4755209551904389321" at="177,59,178,41" concept="1" />
+      <node id="4755209551904389321" at="178,41,179,24" concept="6" />
+      <node id="4755209551904389321" at="182,118,183,385" concept="1" />
+      <node id="4755209551904389321" at="185,41,186,38" concept="1" />
+      <node id="4755209551904389321" at="187,7,188,36" concept="5" />
+      <node id="4755209551904389321" at="188,36,189,60" concept="1" />
+      <node id="4755209551904389321" at="189,60,190,62" concept="1" />
+      <node id="4755209551904389321" at="190,62,191,42" concept="1" />
+      <node id="4755209551904389321" at="194,44,195,54" concept="5" />
+      <node id="4755209551904389321" at="195,54,196,44" concept="1" />
+      <node id="4755209551904389321" at="196,44,197,0" concept="8" />
+      <node id="4755209551904389321" at="197,0,198,40" concept="1" />
+      <node id="4755209551904389321" at="198,40,199,24" concept="6" />
+      <node id="4755209551904389321" at="201,40,202,28" concept="6" />
+      <node id="1659807394254493217" at="205,50,206,102" concept="5" />
+      <node id="1659807394254493217" at="206,102,207,48" concept="1" />
+      <node id="1659807394254493217" at="207,48,208,34" concept="5" />
+      <node id="1659807394254493217" at="208,34,209,82" concept="1" />
+      <node id="1659807394254493217" at="209,82,210,60" concept="1" />
+      <node id="1659807394254493217" at="210,60,211,40" concept="1" />
+      <node id="1659807394254493217" at="211,40,212,34" concept="1" />
+      <node id="1659807394254493217" at="212,34,213,22" concept="6" />
+      <node id="4755209551904389321" at="215,49,216,274" concept="5" />
+      <node id="4755209551904389321" at="216,274,217,33" concept="6" />
+      <node id="4755209551904389321" at="220,124,221,49" concept="10" />
+      <node id="4755209551904389321" at="223,55,224,59" concept="5" />
+      <node id="4755209551904389321" at="224,59,225,41" concept="1" />
+      <node id="4755209551904389321" at="225,41,226,24" concept="6" />
+      <node id="4755209551904389321" at="229,118,230,387" concept="1" />
+      <node id="4755209551904389321" at="232,41,233,40" concept="1" />
+      <node id="4755209551904389321" at="234,7,235,36" concept="5" />
+      <node id="4755209551904389321" at="235,36,236,60" concept="1" />
+      <node id="4755209551904389321" at="236,60,237,62" concept="1" />
+      <node id="4755209551904389321" at="237,62,238,42" concept="1" />
       <node id="4755209551904389321" at="241,44,242,54" concept="5" />
       <node id="4755209551904389321" at="242,54,243,46" concept="1" />
-      <node id="4755209551904389321" at="243,46,244,0" concept="7" />
+      <node id="4755209551904389321" at="243,46,244,0" concept="8" />
       <node id="4755209551904389321" at="244,0,245,40" concept="1" />
       <node id="4755209551904389321" at="245,40,246,24" concept="6" />
       <node id="4755209551904389321" at="248,40,249,30" concept="6" />
-      <node id="4755209551904389354" at="252,89,253,98" concept="5" />
-      <node id="4755209551904389354" at="253,98,254,48" concept="1" />
+      <node id="4755209551904389354" at="252,50,253,105" concept="5" />
+      <node id="4755209551904389354" at="253,105,254,48" concept="1" />
       <node id="4755209551904389354" at="254,48,255,34" concept="5" />
-      <node id="4755209551904389354" at="255,34,256,63" concept="1" />
-      <node id="4755209551904389354" at="256,63,257,63" concept="1" />
-      <node id="4755209551904389354" at="257,63,258,40" concept="1" />
+      <node id="4755209551904389354" at="255,34,256,82" concept="1" />
+      <node id="4755209551904389354" at="256,82,257,60" concept="1" />
+      <node id="4755209551904389354" at="257,60,258,40" concept="1" />
       <node id="4755209551904389354" at="258,40,259,34" concept="1" />
       <node id="4755209551904389354" at="259,34,260,22" concept="6" />
-      <node id="4755209551904389321" at="262,92,263,135" concept="5" />
-      <node id="4755209551904389321" at="263,135,264,106" concept="5" />
-      <node id="4755209551904389321" at="264,106,265,53" concept="1" />
+      <node id="4755209551904389321" at="262,53,263,151" concept="5" />
+      <node id="4755209551904389321" at="263,151,264,91" concept="5" />
+      <node id="4755209551904389321" at="264,91,265,53" concept="1" />
       <node id="4755209551904389321" at="265,53,266,34" concept="5" />
-      <node id="4755209551904389321" at="266,34,267,61" concept="1" />
-      <node id="4755209551904389321" at="267,61,268,71" concept="1" />
-      <node id="4755209551904389321" at="268,71,269,40" concept="1" />
+      <node id="4755209551904389321" at="266,34,267,58" concept="1" />
+      <node id="4755209551904389321" at="267,58,268,68" concept="1" />
+      <node id="4755209551904389321" at="268,68,269,40" concept="1" />
       <node id="4755209551904389321" at="269,40,270,49" concept="1" />
       <node id="4755209551904389321" at="270,49,271,22" concept="6" />
-      <node id="4755209551904389321" at="274,105,275,50" concept="9" />
-      <node id="4755209551904389321" at="277,66,278,41" concept="5" />
-      <node id="4755209551904389321" at="278,41,279,93" concept="6" />
-      <node id="4755209551904389321" at="281,86,282,80" concept="5" />
-      <node id="4755209551904389321" at="282,80,283,95" concept="1" />
-      <node id="4755209551904389321" at="283,95,284,25" concept="6" />
-      <node id="4755209551904389321" at="286,68,287,34" concept="5" />
-      <node id="4755209551904389321" at="287,34,288,55" concept="1" />
-      <node id="4755209551904389321" at="288,55,289,87" concept="1" />
-      <node id="4755209551904389321" at="289,87,290,23" concept="6" />
-      <node id="4755209551904389321" at="293,96,294,134" concept="1" />
-      <node id="4755209551904389321" at="295,34,296,142" concept="1" />
-      <node id="4755209551904389321" at="296,142,297,146" concept="1" />
-      <node id="4755209551904389321" at="299,122,300,399" concept="1" />
-      <node id="7385586609667660413" at="305,89,306,92" concept="5" />
-      <node id="7385586609667660413" at="306,92,307,48" concept="1" />
-      <node id="7385586609667660413" at="307,48,308,34" concept="5" />
-      <node id="7385586609667660413" at="308,34,309,63" concept="1" />
-      <node id="7385586609667660413" at="309,63,310,63" concept="1" />
-      <node id="7385586609667660413" at="310,63,311,40" concept="1" />
-      <node id="7385586609667660413" at="311,40,312,34" concept="1" />
-      <node id="7385586609667660413" at="312,34,313,22" concept="6" />
-      <node id="7385586609667660415" at="315,89,316,82" concept="5" />
-      <node id="7385586609667660415" at="316,82,317,37" concept="1" />
-      <node id="7385586609667660415" at="317,37,318,50" concept="1" />
-      <node id="7385586609667660415" at="318,50,319,26" concept="5" />
-      <node id="7385586609667660415" at="319,26,320,58" concept="1" />
-      <node id="7385586609667660415" at="320,58,321,50" concept="1" />
-      <node id="7385586609667660415" at="321,50,322,34" concept="5" />
-      <node id="7385586609667660415" at="322,34,323,61" concept="1" />
-      <node id="7385586609667660415" at="323,61,324,63" concept="1" />
-      <node id="7385586609667660415" at="324,63,325,40" concept="1" />
-      <node id="7385586609667660415" at="325,40,326,73" concept="1" />
-      <node id="7385586609667660415" at="326,73,327,57" concept="5" />
-      <node id="7385586609667660415" at="328,35,329,82" concept="5" />
-      <node id="7385586609667660415" at="329,82,330,112" concept="6" />
-      <node id="7385586609667660415" at="331,10,332,22" concept="6" />
-      <node id="733309334558001803" at="334,89,335,93" concept="5" />
-      <node id="733309334558001803" at="335,93,336,48" concept="1" />
-      <node id="733309334558001803" at="336,48,337,34" concept="5" />
-      <node id="733309334558001803" at="337,34,338,63" concept="1" />
-      <node id="733309334558001803" at="338,63,339,63" concept="1" />
-      <node id="733309334558001803" at="339,63,340,40" concept="1" />
-      <node id="733309334558001803" at="340,40,341,34" concept="1" />
-      <node id="733309334558001803" at="341,34,342,22" concept="6" />
-      <node id="4755209551904389321" at="344,92,345,145" concept="5" />
-      <node id="4755209551904389321" at="345,145,346,106" concept="5" />
-      <node id="4755209551904389321" at="346,106,347,58" concept="1" />
-      <node id="4755209551904389321" at="347,58,348,34" concept="5" />
-      <node id="4755209551904389321" at="348,34,349,61" concept="1" />
-      <node id="4755209551904389321" at="349,61,350,71" concept="1" />
-      <node id="4755209551904389321" at="350,71,351,40" concept="1" />
-      <node id="4755209551904389321" at="351,40,352,49" concept="1" />
-      <node id="4755209551904389321" at="352,49,353,22" concept="6" />
-      <node id="4755209551904389321" at="356,110,357,50" concept="9" />
-      <node id="4755209551904389321" at="359,66,360,41" concept="5" />
-      <node id="4755209551904389321" at="360,41,361,93" concept="6" />
-      <node id="4755209551904389321" at="363,86,364,80" concept="5" />
-      <node id="4755209551904389321" at="364,80,365,95" concept="1" />
-      <node id="4755209551904389321" at="365,95,366,25" concept="6" />
-      <node id="4755209551904389321" at="368,68,369,34" concept="5" />
-      <node id="4755209551904389321" at="369,34,370,80" concept="1" />
-      <node id="4755209551904389321" at="370,80,371,87" concept="1" />
-      <node id="4755209551904389321" at="371,87,372,23" concept="6" />
-      <node id="4755209551904389321" at="374,89,375,66" concept="6" />
-      <node id="4755209551904389321" at="378,96,379,134" concept="1" />
-      <node id="4755209551904389321" at="380,34,381,142" concept="1" />
-      <node id="4755209551904389321" at="381,142,382,146" concept="1" />
-      <node id="4755209551904389321" at="384,122,385,403" concept="1" />
-      <node id="733309334558505966" at="389,92,390,88" concept="5" />
-      <node id="733309334558505966" at="390,88,391,51" concept="1" />
-      <node id="733309334558505966" at="391,51,392,51" concept="1" />
-      <node id="733309334558505966" at="392,51,393,24" concept="6" />
-      <node id="4755209551904389362" at="396,88,397,86" concept="5" />
-      <node id="4755209551904389362" at="397,86,398,47" concept="1" />
-      <node id="4755209551904389362" at="398,47,399,34" concept="1" />
-      <node id="4755209551904389362" at="399,34,400,22" concept="6" />
-      <node id="4755209551904389321" at="402,91,403,96" concept="5" />
-      <node id="4755209551904389321" at="403,96,404,50" concept="1" />
-      <node id="4755209551904389321" at="404,50,405,28" concept="1" />
-      <node id="4755209551904389321" at="405,28,406,83" concept="1" />
-      <node id="4755209551904389321" at="406,83,407,83" concept="1" />
-      <node id="4755209551904389321" at="407,83,408,83" concept="1" />
-      <node id="4755209551904389321" at="408,83,409,81" concept="1" />
-      <node id="4755209551904389321" at="409,81,410,81" concept="1" />
-      <node id="4755209551904389321" at="410,81,411,81" concept="1" />
-      <node id="4755209551904389321" at="411,81,412,81" concept="1" />
-      <node id="4755209551904389321" at="412,81,413,81" concept="1" />
-      <node id="4755209551904389321" at="414,61,415,83" concept="1" />
-      <node id="4755209551904389321" at="417,61,418,83" concept="1" />
-      <node id="4755209551904389321" at="419,5,420,81" concept="1" />
-      <node id="4755209551904389321" at="420,81,421,81" concept="1" />
-      <node id="4755209551904389321" at="421,81,422,81" concept="1" />
-      <node id="4755209551904389321" at="422,81,423,81" concept="1" />
-      <node id="4755209551904389321" at="423,81,424,81" concept="1" />
-      <node id="4755209551904389321" at="424,81,425,81" concept="1" />
-      <node id="4755209551904389321" at="425,81,426,22" concept="6" />
-      <node id="927724900262155817" at="428,90,429,105" concept="5" />
-      <node id="927724900262155817" at="429,105,430,49" concept="1" />
-      <node id="927724900262155817" at="430,49,431,34" concept="5" />
-      <node id="927724900262155817" at="431,34,432,63" concept="1" />
-      <node id="927724900262155817" at="432,63,433,40" concept="1" />
-      <node id="927724900262155817" at="433,40,434,34" concept="1" />
-      <node id="927724900262155817" at="434,34,435,22" concept="6" />
-      <node id="927724900262155821" at="437,90,438,82" concept="5" />
-      <node id="927724900262155821" at="438,82,439,42" concept="1" />
-      <node id="927724900262155821" at="439,42,440,55" concept="1" />
-      <node id="927724900262155821" at="440,55,441,26" concept="5" />
-      <node id="927724900262155821" at="441,26,442,58" concept="1" />
-      <node id="927724900262155821" at="442,58,443,55" concept="1" />
-      <node id="927724900262155821" at="443,55,444,34" concept="5" />
-      <node id="927724900262155821" at="444,34,445,63" concept="1" />
-      <node id="927724900262155821" at="445,63,446,40" concept="1" />
-      <node id="927724900262155821" at="446,40,447,73" concept="1" />
-      <node id="927724900262155821" at="447,73,448,57" concept="5" />
-      <node id="927724900262155821" at="449,35,450,82" concept="5" />
-      <node id="927724900262155821" at="450,82,451,112" concept="6" />
-      <node id="927724900262155821" at="452,10,453,22" concept="6" />
-      <node id="927724900262398955" at="455,90,456,106" concept="5" />
-      <node id="927724900262398955" at="456,106,457,49" concept="1" />
-      <node id="927724900262398955" at="457,49,458,34" concept="5" />
-      <node id="927724900262398955" at="458,34,459,63" concept="1" />
-      <node id="927724900262398955" at="459,63,460,40" concept="1" />
-      <node id="927724900262398955" at="460,40,461,34" concept="1" />
-      <node id="927724900262398955" at="461,34,462,22" concept="6" />
-      <node id="927724900262398960" at="464,88,465,82" concept="5" />
-      <node id="927724900262398960" at="465,82,466,35" concept="1" />
-      <node id="927724900262398960" at="466,35,467,48" concept="1" />
-      <node id="927724900262398960" at="467,48,468,26" concept="5" />
-      <node id="927724900262398960" at="468,26,469,58" concept="1" />
-      <node id="927724900262398960" at="469,58,470,48" concept="1" />
-      <node id="927724900262398960" at="470,48,471,34" concept="5" />
-      <node id="927724900262398960" at="471,34,472,63" concept="1" />
-      <node id="927724900262398960" at="472,63,473,40" concept="1" />
-      <node id="927724900262398960" at="473,40,474,73" concept="1" />
-      <node id="927724900262398960" at="474,73,475,57" concept="5" />
-      <node id="927724900262398960" at="476,35,477,82" concept="5" />
-      <node id="927724900262398960" at="477,82,478,112" concept="6" />
-      <node id="927724900262398960" at="479,10,480,22" concept="6" />
-      <node id="4416461515995520671" at="482,88,483,94" concept="5" />
-      <node id="4416461515995520671" at="483,94,484,47" concept="1" />
-      <node id="4416461515995520671" at="484,47,485,34" concept="5" />
-      <node id="4416461515995520671" at="485,34,486,63" concept="1" />
-      <node id="4416461515995520671" at="486,63,487,40" concept="1" />
-      <node id="4416461515995520671" at="487,40,488,34" concept="1" />
-      <node id="4416461515995520671" at="488,34,489,22" concept="6" />
-      <node id="4755209551904389321" at="491,88,492,82" concept="5" />
-      <node id="4755209551904389321" at="492,82,493,33" concept="1" />
-      <node id="4755209551904389321" at="493,33,494,51" concept="1" />
-      <node id="4755209551904389321" at="494,51,495,40" concept="1" />
-      <node id="4755209551904389321" at="495,40,496,26" concept="5" />
-      <node id="4755209551904389321" at="496,26,497,58" concept="1" />
-      <node id="4755209551904389321" at="497,58,498,46" concept="1" />
-      <node id="4755209551904389321" at="498,46,499,34" concept="5" />
-      <node id="4755209551904389321" at="499,34,500,63" concept="1" />
-      <node id="4755209551904389321" at="500,63,501,40" concept="1" />
-      <node id="4755209551904389321" at="501,40,502,249" concept="1" />
-      <node id="4755209551904389321" at="502,249,503,57" concept="5" />
-      <node id="4755209551904389321" at="504,35,505,82" concept="5" />
-      <node id="4755209551904389321" at="505,82,506,112" concept="6" />
-      <node id="4755209551904389321" at="507,10,508,22" concept="6" />
-      <node id="2059109515400350058" at="513,120,514,278" concept="6" />
-      <node id="4416461515995521910" at="517,88,518,90" concept="5" />
-      <node id="4416461515995521910" at="518,90,519,47" concept="1" />
-      <node id="4416461515995521910" at="519,47,520,34" concept="5" />
-      <node id="4416461515995521910" at="520,34,521,63" concept="1" />
-      <node id="4416461515995521910" at="521,63,522,40" concept="1" />
-      <node id="4416461515995521910" at="522,40,523,34" concept="1" />
-      <node id="4416461515995521910" at="523,34,524,22" concept="6" />
-      <node id="4416461515995291697" at="526,88,527,82" concept="5" />
-      <node id="4416461515995291697" at="527,82,528,29" concept="1" />
-      <node id="4416461515995291697" at="528,29,529,43" concept="1" />
-      <node id="4416461515995291697" at="529,43,530,40" concept="1" />
-      <node id="4416461515995291697" at="530,40,531,26" concept="5" />
-      <node id="4416461515995291697" at="531,26,532,58" concept="1" />
-      <node id="4416461515995291697" at="532,58,533,42" concept="1" />
-      <node id="4416461515995291697" at="533,42,534,34" concept="5" />
-      <node id="4416461515995291697" at="534,34,535,63" concept="1" />
-      <node id="4416461515995291697" at="535,63,536,40" concept="1" />
-      <node id="4416461515995291697" at="536,40,537,73" concept="1" />
-      <node id="4416461515995291697" at="537,73,538,57" concept="5" />
-      <node id="4416461515995291697" at="539,35,540,82" concept="5" />
-      <node id="4416461515995291697" at="540,82,541,112" concept="6" />
-      <node id="4416461515995291697" at="542,10,543,22" concept="6" />
-      <node id="4755209551904389321" at="545,88,546,108" concept="5" />
-      <node id="4755209551904389321" at="546,108,547,47" concept="1" />
-      <node id="4755209551904389321" at="547,47,548,34" concept="5" />
-      <node id="4755209551904389321" at="548,34,549,63" concept="1" />
-      <node id="4755209551904389321" at="549,63,550,40" concept="1" />
-      <node id="4755209551904389321" at="550,40,551,34" concept="1" />
-      <node id="4755209551904389321" at="551,34,552,22" concept="6" />
-      <node id="4416461515995528529" at="554,97,555,172" concept="6" />
-      <node id="4755209551904389321" at="557,88,558,82" concept="5" />
-      <node id="4755209551904389321" at="558,82,559,33" concept="1" />
-      <node id="4755209551904389321" at="559,33,560,42" concept="1" />
-      <node id="4755209551904389321" at="560,42,561,40" concept="1" />
-      <node id="4755209551904389321" at="561,40,562,26" concept="5" />
-      <node id="4755209551904389321" at="562,26,563,58" concept="1" />
-      <node id="4755209551904389321" at="563,58,564,46" concept="1" />
-      <node id="4755209551904389321" at="564,46,565,34" concept="5" />
-      <node id="4755209551904389321" at="565,34,566,63" concept="1" />
-      <node id="4755209551904389321" at="566,63,567,40" concept="1" />
-      <node id="4755209551904389321" at="567,40,568,73" concept="1" />
-      <node id="4755209551904389321" at="568,73,569,57" concept="5" />
-      <node id="4755209551904389321" at="570,35,571,82" concept="5" />
-      <node id="4755209551904389321" at="571,82,572,112" concept="6" />
-      <node id="4755209551904389321" at="573,10,574,22" concept="6" />
-      <node id="4416461515995526743" at="576,97,577,172" concept="6" />
-      <node id="6998860900671427486" at="579,88,580,108" concept="5" />
-      <node id="6998860900671427486" at="580,108,581,47" concept="1" />
-      <node id="6998860900671427486" at="581,47,582,34" concept="5" />
-      <node id="6998860900671427486" at="582,34,583,63" concept="1" />
-      <node id="6998860900671427486" at="583,63,584,40" concept="1" />
-      <node id="6998860900671427486" at="584,40,585,34" concept="1" />
-      <node id="6998860900671427486" at="585,34,586,22" concept="6" />
-      <node id="4755209551904389321" at="588,88,589,82" concept="5" />
-      <node id="4755209551904389321" at="589,82,590,40" concept="1" />
-      <node id="4755209551904389321" at="590,40,591,42" concept="1" />
-      <node id="4755209551904389321" at="591,42,592,40" concept="1" />
-      <node id="4755209551904389321" at="592,40,593,26" concept="5" />
-      <node id="4755209551904389321" at="593,26,594,58" concept="1" />
-      <node id="4755209551904389321" at="594,58,595,53" concept="1" />
-      <node id="4755209551904389321" at="595,53,596,34" concept="5" />
-      <node id="4755209551904389321" at="596,34,597,63" concept="1" />
-      <node id="4755209551904389321" at="597,63,598,40" concept="1" />
-      <node id="4755209551904389321" at="598,40,599,256" concept="1" />
-      <node id="4755209551904389321" at="599,256,600,57" concept="5" />
-      <node id="4755209551904389321" at="601,35,602,82" concept="5" />
-      <node id="4755209551904389321" at="602,82,603,112" concept="6" />
-      <node id="4755209551904389321" at="604,10,605,22" concept="6" />
-      <node id="6998860900671427492" at="610,120,611,69" concept="6" />
-      <node id="6998860900671532614" at="614,88,615,108" concept="5" />
-      <node id="6998860900671532614" at="615,108,616,47" concept="1" />
-      <node id="6998860900671532614" at="616,47,617,34" concept="5" />
-      <node id="6998860900671532614" at="617,34,618,63" concept="1" />
-      <node id="6998860900671532614" at="618,63,619,40" concept="1" />
-      <node id="6998860900671532614" at="619,40,620,34" concept="1" />
-      <node id="6998860900671532614" at="620,34,621,22" concept="6" />
-      <node id="4755209551904389321" at="623,88,624,82" concept="5" />
-      <node id="4755209551904389321" at="624,82,625,40" concept="1" />
-      <node id="4755209551904389321" at="625,40,626,42" concept="1" />
-      <node id="4755209551904389321" at="626,42,627,40" concept="1" />
-      <node id="4755209551904389321" at="627,40,628,26" concept="5" />
-      <node id="4755209551904389321" at="628,26,629,58" concept="1" />
-      <node id="4755209551904389321" at="629,58,630,53" concept="1" />
-      <node id="4755209551904389321" at="630,53,631,34" concept="5" />
-      <node id="4755209551904389321" at="631,34,632,63" concept="1" />
-      <node id="4755209551904389321" at="632,63,633,40" concept="1" />
-      <node id="4755209551904389321" at="633,40,634,256" concept="1" />
-      <node id="4755209551904389321" at="634,256,635,57" concept="5" />
-      <node id="4755209551904389321" at="636,35,637,82" concept="5" />
-      <node id="4755209551904389321" at="637,82,638,112" concept="6" />
-      <node id="4755209551904389321" at="639,10,640,22" concept="6" />
-      <node id="6998860900671532620" at="645,120,646,69" concept="6" />
-      <node id="1476884141930135292" at="649,88,650,107" concept="5" />
-      <node id="1476884141930135292" at="650,107,651,47" concept="1" />
-      <node id="1476884141930135292" at="651,47,652,34" concept="5" />
-      <node id="1476884141930135292" at="652,34,653,63" concept="1" />
-      <node id="1476884141930135292" at="653,63,654,40" concept="1" />
-      <node id="1476884141930135292" at="654,40,655,34" concept="1" />
-      <node id="1476884141930135292" at="655,34,656,22" concept="6" />
-      <node id="1476884141930135293" at="658,88,659,82" concept="5" />
-      <node id="1476884141930135293" at="659,82,660,40" concept="1" />
-      <node id="1476884141930135293" at="660,40,661,56" concept="1" />
-      <node id="1476884141930135293" at="661,56,662,40" concept="1" />
-      <node id="1476884141930135293" at="662,40,663,26" concept="5" />
-      <node id="1476884141930135293" at="663,26,664,58" concept="1" />
-      <node id="1476884141930135293" at="664,58,665,53" concept="1" />
-      <node id="1476884141930135293" at="665,53,666,34" concept="5" />
-      <node id="1476884141930135293" at="666,34,667,63" concept="1" />
-      <node id="1476884141930135293" at="667,63,668,40" concept="1" />
-      <node id="1476884141930135293" at="668,40,669,73" concept="1" />
-      <node id="1476884141930135293" at="669,73,670,57" concept="5" />
-      <node id="1476884141930135293" at="671,35,672,82" concept="5" />
-      <node id="1476884141930135293" at="672,82,673,112" concept="6" />
-      <node id="1476884141930135293" at="674,10,675,22" concept="6" />
-      <node id="2059109515400350050" at="511,0,513,0" concept="0" trace="BwfJavaModule_compiler_cellMenu_y27sly_a0f0#()V" />
-      <node id="6998860900671427489" at="608,0,610,0" concept="0" trace="BwfJavaModule_javaLevelSource_cellMenu_y27sly_a0l0#()V" />
-      <node id="6998860900671532617" at="643,0,645,0" concept="0" trace="BwfJavaModule_javaLevelTarget_cellMenu_y27sly_a0n0#()V" />
-      <node id="4755209551904389321" at="42,0,45,0" concept="4" trace="createEditorCell#(Ljetbrains/mps/openapi/editor/EditorContext;Lorg/jetbrains/mps/openapi/model/SNode;)Ljetbrains/mps/openapi/editor/cells/EditorCell;" />
-      <node id="4755209551904389321" at="45,0,48,0" concept="4" trace="createInspectedCell#(Ljetbrains/mps/openapi/editor/EditorContext;Lorg/jetbrains/mps/openapi/model/SNode;)Ljetbrains/mps/openapi/editor/cells/EditorCell;" />
-      <node id="4755209551904389321" at="104,0,107,0" concept="0" trace="taskDepsListHandler_y27sly_d0#(Lorg/jetbrains/mps/openapi/model/SNode;Ljava/lang/String;Ljetbrains/mps/openapi/editor/EditorContext;)V" />
-      <node id="4755209551904389321" at="128,9,131,9" concept="3" />
-      <node id="4755209551904389321" at="169,0,172,0" concept="0" trace="sourcesSingleRoleHandler_y27sly_b4a#(Lorg/jetbrains/mps/openapi/model/SNode;Lorg/jetbrains/mps/openapi/language/SContainmentLink;Ljetbrains/mps/openapi/editor/EditorContext;)V" />
-      <node id="4755209551904389321" at="177,70,180,7" concept="3" />
-      <node id="4755209551904389321" at="180,7,183,7" concept="3" />
-      <node id="4755209551904389321" at="199,0,202,0" concept="4" trace="getNoTargetText#()Ljava/lang/String;" />
-      <node id="4755209551904389321" at="218,0,221,0" concept="0" trace="resourcesSingleRoleHandler_y27sly_d4a#(Lorg/jetbrains/mps/openapi/model/SNode;Lorg/jetbrains/mps/openapi/language/SContainmentLink;Ljetbrains/mps/openapi/editor/EditorContext;)V" />
-      <node id="4755209551904389321" at="226,70,229,7" concept="3" />
-      <node id="4755209551904389321" at="229,7,232,7" concept="3" />
+      <node id="4755209551904389321" at="274,105,275,50" concept="10" />
+      <node id="4755209551904389321" at="277,66,278,93" concept="6" />
+      <node id="4755209551904389321" at="280,57,281,65" concept="5" />
+      <node id="4755209551904389321" at="281,65,282,58" concept="1" />
+      <node id="4755209551904389321" at="282,58,283,25" concept="6" />
+      <node id="4755209551904389321" at="285,41,286,34" concept="5" />
+      <node id="4755209551904389321" at="286,34,287,42" concept="1" />
+      <node id="4755209551904389321" at="287,42,288,49" concept="1" />
+      <node id="4755209551904389321" at="288,49,289,23" concept="6" />
+      <node id="4755209551904389321" at="292,96,293,134" concept="1" />
+      <node id="4755209551904389321" at="294,34,295,142" concept="1" />
+      <node id="4755209551904389321" at="295,142,296,146" concept="1" />
+      <node id="4755209551904389321" at="298,122,299,401" concept="1" />
+      <node id="7385586609667660413" at="304,50,305,99" concept="5" />
+      <node id="7385586609667660413" at="305,99,306,48" concept="1" />
+      <node id="7385586609667660413" at="306,48,307,34" concept="5" />
+      <node id="7385586609667660413" at="307,34,308,82" concept="1" />
+      <node id="7385586609667660413" at="308,82,309,60" concept="1" />
+      <node id="7385586609667660413" at="309,60,310,40" concept="1" />
+      <node id="7385586609667660413" at="310,40,311,34" concept="1" />
+      <node id="7385586609667660413" at="311,34,312,22" concept="6" />
+      <node id="7385586609667660415" at="314,50,315,89" concept="5" />
+      <node id="7385586609667660415" at="315,89,316,37" concept="1" />
+      <node id="7385586609667660415" at="316,37,317,50" concept="1" />
+      <node id="7385586609667660415" at="317,50,318,26" concept="5" />
+      <node id="7385586609667660415" at="318,26,319,63" concept="1" />
+      <node id="7385586609667660415" at="319,63,320,50" concept="1" />
+      <node id="7385586609667660415" at="320,50,321,34" concept="5" />
+      <node id="7385586609667660415" at="321,34,322,58" concept="1" />
+      <node id="7385586609667660415" at="322,58,323,60" concept="1" />
+      <node id="7385586609667660415" at="323,60,324,40" concept="1" />
+      <node id="7385586609667660415" at="324,40,325,73" concept="1" />
+      <node id="7385586609667660415" at="325,73,326,57" concept="5" />
+      <node id="7385586609667660415" at="327,35,328,87" concept="5" />
+      <node id="7385586609667660415" at="328,87,329,112" concept="6" />
+      <node id="7385586609667660415" at="330,10,331,22" concept="6" />
+      <node id="733309334558001803" at="333,50,334,100" concept="5" />
+      <node id="733309334558001803" at="334,100,335,48" concept="1" />
+      <node id="733309334558001803" at="335,48,336,34" concept="5" />
+      <node id="733309334558001803" at="336,34,337,82" concept="1" />
+      <node id="733309334558001803" at="337,82,338,60" concept="1" />
+      <node id="733309334558001803" at="338,60,339,40" concept="1" />
+      <node id="733309334558001803" at="339,40,340,34" concept="1" />
+      <node id="733309334558001803" at="340,34,341,22" concept="6" />
+      <node id="4755209551904389321" at="343,53,344,161" concept="5" />
+      <node id="4755209551904389321" at="344,161,345,91" concept="5" />
+      <node id="4755209551904389321" at="345,91,346,58" concept="1" />
+      <node id="4755209551904389321" at="346,58,347,34" concept="5" />
+      <node id="4755209551904389321" at="347,34,348,58" concept="1" />
+      <node id="4755209551904389321" at="348,58,349,68" concept="1" />
+      <node id="4755209551904389321" at="349,68,350,40" concept="1" />
+      <node id="4755209551904389321" at="350,40,351,49" concept="1" />
+      <node id="4755209551904389321" at="351,49,352,22" concept="6" />
+      <node id="4755209551904389321" at="355,110,356,50" concept="10" />
+      <node id="4755209551904389321" at="358,66,359,93" concept="6" />
+      <node id="4755209551904389321" at="361,57,362,65" concept="5" />
+      <node id="4755209551904389321" at="362,65,363,58" concept="1" />
+      <node id="4755209551904389321" at="363,58,364,25" concept="6" />
+      <node id="4755209551904389321" at="366,41,367,34" concept="5" />
+      <node id="4755209551904389321" at="367,34,368,47" concept="1" />
+      <node id="4755209551904389321" at="368,47,369,49" concept="1" />
+      <node id="4755209551904389321" at="369,49,370,23" concept="6" />
+      <node id="4755209551904389321" at="373,96,374,134" concept="1" />
+      <node id="4755209551904389321" at="375,34,376,142" concept="1" />
+      <node id="4755209551904389321" at="376,142,377,146" concept="1" />
+      <node id="4755209551904389321" at="379,122,380,405" concept="1" />
+      <node id="733309334558505966" at="384,53,385,95" concept="5" />
+      <node id="733309334558505966" at="385,95,386,51" concept="1" />
+      <node id="733309334558505966" at="386,51,387,51" concept="1" />
+      <node id="733309334558505966" at="387,51,388,24" concept="6" />
+      <node id="4755209551904389362" at="391,49,392,93" concept="5" />
+      <node id="4755209551904389362" at="392,93,393,47" concept="1" />
+      <node id="4755209551904389362" at="393,47,394,34" concept="1" />
+      <node id="4755209551904389362" at="394,34,395,22" concept="6" />
+      <node id="4755209551904389321" at="34,0,36,0" concept="2" trace="myNode" />
+      <node id="4755209551904389321" at="48,0,51,0" concept="4" trace="createCell#()Ljetbrains/mps/openapi/editor/cells/EditorCell;" />
+      <node id="4755209551904389321" at="109,0,112,0" concept="0" trace="taskDepsListHandler_y27sly_d0#(Lorg/jetbrains/mps/openapi/model/SNode;Ljava/lang/String;Ljetbrains/mps/openapi/editor/EditorContext;)V" />
+      <node id="4755209551904389321" at="112,0,115,0" concept="4" trace="createNodeToInsert#(Ljetbrains/mps/openapi/editor/EditorContext;)Lorg/jetbrains/mps/openapi/model/SNode;" />
+      <node id="4755209551904389321" at="132,9,135,9" concept="3" />
+      <node id="4755209551904389321" at="173,0,176,0" concept="0" trace="sourcesSingleRoleHandler_y27sly_b4a#(Lorg/jetbrains/mps/openapi/model/SNode;Lorg/jetbrains/mps/openapi/language/SContainmentLink;Ljetbrains/mps/openapi/editor/EditorContext;)V" />
+      <node id="4755209551904389321" at="181,70,184,7" concept="3" />
+      <node id="4755209551904389321" at="184,7,187,7" concept="3" />
+      <node id="4755209551904389321" at="201,0,204,0" concept="4" trace="getNoTargetText#()Ljava/lang/String;" />
+      <node id="4755209551904389321" at="220,0,223,0" concept="0" trace="resourcesSingleRoleHandler_y27sly_d4a#(Lorg/jetbrains/mps/openapi/model/SNode;Lorg/jetbrains/mps/openapi/language/SContainmentLink;Ljetbrains/mps/openapi/editor/EditorContext;)V" />
+      <node id="4755209551904389321" at="228,70,231,7" concept="3" />
+      <node id="4755209551904389321" at="231,7,234,7" concept="3" />
       <node id="4755209551904389321" at="248,0,251,0" concept="4" trace="getNoTargetText#()Ljava/lang/String;" />
       <node id="4755209551904389321" at="274,0,277,0" concept="0" trace="dependenciesListHandler_y27sly_f4a#(Lorg/jetbrains/mps/openapi/model/SNode;Ljava/lang/String;Ljetbrains/mps/openapi/editor/EditorContext;)V" />
-      <node id="4755209551904389321" at="298,9,301,9" concept="3" />
-      <node id="4755209551904389321" at="356,0,359,0" concept="0" trace="prepareStatementsListHandler_y27sly_j4a#(Lorg/jetbrains/mps/openapi/model/SNode;Ljava/lang/String;Ljetbrains/mps/openapi/editor/EditorContext;)V" />
-      <node id="4755209551904389321" at="374,0,377,0" concept="4" trace="createEmptyCell_internal#(Ljetbrains/mps/openapi/editor/EditorContext;Lorg/jetbrains/mps/openapi/model/SNode;)Ljetbrains/mps/openapi/editor/cells/EditorCell;" />
-      <node id="4755209551904389321" at="383,9,386,9" concept="3" />
-      <node id="4755209551904389321" at="413,81,416,5" concept="3" />
-      <node id="4755209551904389321" at="416,5,419,5" concept="3" />
-      <node id="2059109515400350050" at="513,0,516,0" concept="4" trace="getPropertyValues#(Lorg/jetbrains/mps/openapi/model/SNode;Ljetbrains/mps/smodel/IOperationContext;Ljetbrains/mps/openapi/editor/EditorContext;)Ljava/util/List;" />
-      <node id="4416461515995528365" at="554,0,557,0" concept="8" trace="renderingCondition_y27sly_a8a#(Lorg/jetbrains/mps/openapi/model/SNode;Ljetbrains/mps/openapi/editor/EditorContext;)Z" />
-      <node id="4416461515995526423" at="576,0,579,0" concept="8" trace="renderingCondition_y27sly_a9a#(Lorg/jetbrains/mps/openapi/model/SNode;Ljetbrains/mps/openapi/editor/EditorContext;)Z" />
-      <node id="6998860900671427489" at="610,0,613,0" concept="4" trace="getPropertyValues#(Lorg/jetbrains/mps/openapi/model/SNode;Ljetbrains/mps/smodel/IOperationContext;Ljetbrains/mps/openapi/editor/EditorContext;)Ljava/util/List;" />
-      <node id="6998860900671532617" at="645,0,648,0" concept="4" trace="getPropertyValues#(Lorg/jetbrains/mps/openapi/model/SNode;Ljetbrains/mps/smodel/IOperationContext;Ljetbrains/mps/openapi/editor/EditorContext;)Ljava/util/List;" />
-      <node id="4755209551904389321" at="107,0,111,0" concept="4" trace="createNodeToInsert#(Ljetbrains/mps/openapi/editor/EditorContext;)Lorg/jetbrains/mps/openapi/model/SNode;" />
-      <node id="4755209551904389321" at="124,134,128,9" concept="3" />
-      <node id="4755209551904389321" at="164,0,168,0" concept="4" trace="createRefNode_y27sly_b4a#(Ljetbrains/mps/openapi/editor/EditorContext;Lorg/jetbrains/mps/openapi/model/SNode;)Ljetbrains/mps/openapi/editor/cells/EditorCell;" />
-      <node id="4755209551904389321" at="213,0,217,0" concept="4" trace="createRefNode_y27sly_d4a#(Ljetbrains/mps/openapi/editor/EditorContext;Lorg/jetbrains/mps/openapi/model/SNode;)Ljetbrains/mps/openapi/editor/cells/EditorCell;" />
-      <node id="4755209551904389321" at="277,0,281,0" concept="4" trace="createNodeToInsert#(Ljetbrains/mps/openapi/editor/EditorContext;)Lorg/jetbrains/mps/openapi/model/SNode;" />
-      <node id="4755209551904389321" at="294,134,298,9" concept="3" />
-      <node id="4755209551904389321" at="359,0,363,0" concept="4" trace="createNodeToInsert#(Ljetbrains/mps/openapi/editor/EditorContext;)Lorg/jetbrains/mps/openapi/model/SNode;" />
-      <node id="4755209551904389321" at="379,134,383,9" concept="3" />
-      <node id="4755209551904389368" at="77,57,82,22" concept="3" />
-      <node id="4755209551904389321" at="111,0,116,0" concept="4" trace="createNodeCell#(Ljetbrains/mps/openapi/editor/EditorContext;Lorg/jetbrains/mps/openapi/model/SNode;)Ljetbrains/mps/openapi/editor/cells/EditorCell;" />
-      <node id="4755209551904389321" at="172,0,177,0" concept="4" trace="createChildCell#(Lorg/jetbrains/mps/openapi/model/SNode;)Ljetbrains/mps/openapi/editor/cells/EditorCell;" />
-      <node id="4755209551904389321" at="221,0,226,0" concept="4" trace="createChildCell#(Lorg/jetbrains/mps/openapi/model/SNode;)Ljetbrains/mps/openapi/editor/cells/EditorCell;" />
-      <node id="4755209551904389321" at="281,0,286,0" concept="4" trace="createNodeCell#(Ljetbrains/mps/openapi/editor/EditorContext;Lorg/jetbrains/mps/openapi/model/SNode;)Ljetbrains/mps/openapi/editor/cells/EditorCell;" />
-      <node id="7385586609667660415" at="327,57,332,22" concept="3" />
-      <node id="4755209551904389321" at="363,0,368,0" concept="4" trace="createNodeCell#(Ljetbrains/mps/openapi/editor/EditorContext;Lorg/jetbrains/mps/openapi/model/SNode;)Ljetbrains/mps/openapi/editor/cells/EditorCell;" />
-      <node id="927724900262155821" at="448,57,453,22" concept="3" />
-      <node id="927724900262398960" at="475,57,480,22" concept="3" />
-      <node id="4755209551904389321" at="503,57,508,22" concept="3" />
-      <node id="4416461515995291697" at="538,57,543,22" concept="3" />
-      <node id="4755209551904389321" at="569,57,574,22" concept="3" />
-      <node id="4755209551904389321" at="600,57,605,22" concept="3" />
-      <node id="4755209551904389321" at="635,57,640,22" concept="3" />
-      <node id="1476884141930135293" at="670,57,675,22" concept="3" />
-      <node id="4755209551904389321" at="116,0,122,0" concept="4" trace="createEmptyCell#(Ljetbrains/mps/openapi/editor/EditorContext;)Ljetbrains/mps/openapi/editor/cells/EditorCell;" />
-      <node id="4755209551904389321" at="286,0,292,0" concept="4" trace="createEmptyCell#(Ljetbrains/mps/openapi/editor/EditorContext;)Ljetbrains/mps/openapi/editor/cells/EditorCell;" />
-      <node id="4755209551904389321" at="368,0,374,0" concept="4" trace="createEmptyCell#(Ljetbrains/mps/openapi/editor/EditorContext;)Ljetbrains/mps/openapi/editor/cells/EditorCell;" />
-      <node id="733309334558505966" at="389,0,395,0" concept="4" trace="createConstant_y27sly_a9e0#(Ljetbrains/mps/openapi/editor/EditorContext;Lorg/jetbrains/mps/openapi/model/SNode;)Ljetbrains/mps/openapi/editor/cells/EditorCell;" />
-      <node id="4755209551904389362" at="396,0,402,0" concept="4" trace="createConstant_y27sly_f0#(Ljetbrains/mps/openapi/editor/EditorContext;Lorg/jetbrains/mps/openapi/model/SNode;)Ljetbrains/mps/openapi/editor/cells/EditorCell;" />
-      <node id="4755209551904389321" at="191,0,199,0" concept="4" trace="createEmptyCell#()Ljetbrains/mps/openapi/editor/cells/EditorCell;" />
+      <node id="4755209551904389321" at="277,0,280,0" concept="4" trace="createNodeToInsert#(Ljetbrains/mps/openapi/editor/EditorContext;)Lorg/jetbrains/mps/openapi/model/SNode;" />
+      <node id="4755209551904389321" at="297,9,300,9" concept="3" />
+      <node id="4755209551904389321" at="355,0,358,0" concept="0" trace="prepareStatementsListHandler_y27sly_j4a#(Lorg/jetbrains/mps/openapi/model/SNode;Ljava/lang/String;Ljetbrains/mps/openapi/editor/EditorContext;)V" />
+      <node id="4755209551904389321" at="358,0,361,0" concept="4" trace="createNodeToInsert#(Ljetbrains/mps/openapi/editor/EditorContext;)Lorg/jetbrains/mps/openapi/model/SNode;" />
+      <node id="4755209551904389321" at="378,9,381,9" concept="3" />
+      <node id="4755209551904389321" at="37,0,41,0" concept="0" trace="BwfJavaModule_EditorBuilder_a#(Ljetbrains/mps/openapi/editor/EditorContext;Lorg/jetbrains/mps/openapi/model/SNode;)V" />
+      <node id="4755209551904389321" at="128,134,132,9" concept="3" />
+      <node id="4755209551904389321" at="168,0,172,0" concept="4" trace="createRefNode_y27sly_b4a#()Ljetbrains/mps/openapi/editor/cells/EditorCell;" />
+      <node id="4755209551904389321" at="215,0,219,0" concept="4" trace="createRefNode_y27sly_d4a#()Ljetbrains/mps/openapi/editor/cells/EditorCell;" />
+      <node id="4755209551904389321" at="293,134,297,9" concept="3" />
+      <node id="4755209551904389321" at="374,134,378,9" concept="3" />
+      <node id="4755209551904389321" at="42,0,47,0" concept="4" trace="getNode#()Lorg/jetbrains/mps/openapi/model/SNode;" />
+      <node id="4755209551904389368" at="82,57,87,22" concept="3" />
+      <node id="4755209551904389321" at="115,0,120,0" concept="4" trace="createNodeCell#(Lorg/jetbrains/mps/openapi/model/SNode;)Ljetbrains/mps/openapi/editor/cells/EditorCell;" />
+      <node id="4755209551904389321" at="176,0,181,0" concept="4" trace="createChildCell#(Lorg/jetbrains/mps/openapi/model/SNode;)Ljetbrains/mps/openapi/editor/cells/EditorCell;" />
+      <node id="4755209551904389321" at="223,0,228,0" concept="4" trace="createChildCell#(Lorg/jetbrains/mps/openapi/model/SNode;)Ljetbrains/mps/openapi/editor/cells/EditorCell;" />
+      <node id="4755209551904389321" at="280,0,285,0" concept="4" trace="createNodeCell#(Lorg/jetbrains/mps/openapi/model/SNode;)Ljetbrains/mps/openapi/editor/cells/EditorCell;" />
+      <node id="7385586609667660415" at="326,57,331,22" concept="3" />
+      <node id="4755209551904389321" at="361,0,366,0" concept="4" trace="createNodeCell#(Lorg/jetbrains/mps/openapi/model/SNode;)Ljetbrains/mps/openapi/editor/cells/EditorCell;" />
+      <node id="4755209551904389321" at="120,0,126,0" concept="4" trace="createEmptyCell#()Ljetbrains/mps/openapi/editor/cells/EditorCell;" />
+      <node id="4755209551904389321" at="285,0,291,0" concept="4" trace="createEmptyCell#()Ljetbrains/mps/openapi/editor/cells/EditorCell;" />
+      <node id="4755209551904389321" at="366,0,372,0" concept="4" trace="createEmptyCell#()Ljetbrains/mps/openapi/editor/cells/EditorCell;" />
+      <node id="733309334558505966" at="384,0,390,0" concept="4" trace="createConstant_y27sly_a9e0#()Ljetbrains/mps/openapi/editor/cells/EditorCell;" />
+      <node id="4755209551904389362" at="391,0,397,0" concept="4" trace="createConstant_y27sly_f0#()Ljetbrains/mps/openapi/editor/cells/EditorCell;" />
+      <node id="4755209551904389321" at="193,0,201,0" concept="4" trace="createEmptyCell#()Ljetbrains/mps/openapi/editor/cells/EditorCell;" />
       <node id="4755209551904389321" at="240,0,248,0" concept="4" trace="createEmptyCell#()Ljetbrains/mps/openapi/editor/cells/EditorCell;" />
-      <node id="4755209551904389325" at="60,0,69,0" concept="4" trace="createConstant_y27sly_a0#(Ljetbrains/mps/openapi/editor/EditorContext;Lorg/jetbrains/mps/openapi/model/SNode;)Ljetbrains/mps/openapi/editor/cells/EditorCell;" />
-      <node id="6520682027041170533" at="84,0,93,0" concept="4" trace="createConstant_y27sly_c0#(Ljetbrains/mps/openapi/editor/EditorContext;Lorg/jetbrains/mps/openapi/model/SNode;)Ljetbrains/mps/openapi/editor/cells/EditorCell;" />
-      <node id="927724900262155817" at="428,0,437,0" concept="4" trace="createConstant_y27sly_a0_0#(Ljetbrains/mps/openapi/editor/EditorContext;Lorg/jetbrains/mps/openapi/model/SNode;)Ljetbrains/mps/openapi/editor/cells/EditorCell;" />
-      <node id="927724900262398955" at="455,0,464,0" concept="4" trace="createConstant_y27sly_c0_0#(Ljetbrains/mps/openapi/editor/EditorContext;Lorg/jetbrains/mps/openapi/model/SNode;)Ljetbrains/mps/openapi/editor/cells/EditorCell;" />
-      <node id="4416461515995520671" at="482,0,491,0" concept="4" trace="createConstant_y27sly_e0#(Ljetbrains/mps/openapi/editor/EditorContext;Lorg/jetbrains/mps/openapi/model/SNode;)Ljetbrains/mps/openapi/editor/cells/EditorCell;" />
-      <node id="4416461515995521910" at="517,0,526,0" concept="4" trace="createConstant_y27sly_g0#(Ljetbrains/mps/openapi/editor/EditorContext;Lorg/jetbrains/mps/openapi/model/SNode;)Ljetbrains/mps/openapi/editor/cells/EditorCell;" />
-      <node id="4755209551904389321" at="545,0,554,0" concept="4" trace="createConstant_y27sly_i0#(Ljetbrains/mps/openapi/editor/EditorContext;Lorg/jetbrains/mps/openapi/model/SNode;)Ljetbrains/mps/openapi/editor/cells/EditorCell;" />
-      <node id="6998860900671427486" at="579,0,588,0" concept="4" trace="createConstant_y27sly_k0#(Ljetbrains/mps/openapi/editor/EditorContext;Lorg/jetbrains/mps/openapi/model/SNode;)Ljetbrains/mps/openapi/editor/cells/EditorCell;" />
-      <node id="6998860900671532614" at="614,0,623,0" concept="4" trace="createConstant_y27sly_m0#(Ljetbrains/mps/openapi/editor/EditorContext;Lorg/jetbrains/mps/openapi/model/SNode;)Ljetbrains/mps/openapi/editor/cells/EditorCell;" />
-      <node id="1476884141930135292" at="649,0,658,0" concept="4" trace="createConstant_y27sly_o0#(Ljetbrains/mps/openapi/editor/EditorContext;Lorg/jetbrains/mps/openapi/model/SNode;)Ljetbrains/mps/openapi/editor/cells/EditorCell;" />
-      <node id="4755209551904389321" at="93,0,103,0" concept="4" trace="createRefNodeList_y27sly_d0#(Ljetbrains/mps/openapi/editor/EditorContext;Lorg/jetbrains/mps/openapi/model/SNode;)Ljetbrains/mps/openapi/editor/cells/EditorCell;" />
-      <node id="4755209551904389321" at="122,132,132,7" concept="3" />
-      <node id="4755209551904389328" at="154,0,164,0" concept="4" trace="createConstant_y27sly_a4a#(Ljetbrains/mps/openapi/editor/EditorContext;Lorg/jetbrains/mps/openapi/model/SNode;)Ljetbrains/mps/openapi/editor/cells/EditorCell;" />
-      <node id="1659807394254493217" at="203,0,213,0" concept="4" trace="createConstant_y27sly_c4a#(Ljetbrains/mps/openapi/editor/EditorContext;Lorg/jetbrains/mps/openapi/model/SNode;)Ljetbrains/mps/openapi/editor/cells/EditorCell;" />
-      <node id="4755209551904389354" at="252,0,262,0" concept="4" trace="createConstant_y27sly_e4a#(Ljetbrains/mps/openapi/editor/EditorContext;Lorg/jetbrains/mps/openapi/model/SNode;)Ljetbrains/mps/openapi/editor/cells/EditorCell;" />
-      <node id="4755209551904389321" at="292,132,302,7" concept="3" />
-      <node id="7385586609667660413" at="305,0,315,0" concept="4" trace="createConstant_y27sly_g4a#(Ljetbrains/mps/openapi/editor/EditorContext;Lorg/jetbrains/mps/openapi/model/SNode;)Ljetbrains/mps/openapi/editor/cells/EditorCell;" />
-      <node id="733309334558001803" at="334,0,344,0" concept="4" trace="createConstant_y27sly_i4a#(Ljetbrains/mps/openapi/editor/EditorContext;Lorg/jetbrains/mps/openapi/model/SNode;)Ljetbrains/mps/openapi/editor/cells/EditorCell;" />
-      <node id="4755209551904389321" at="377,132,387,7" concept="3" />
-      <node id="4755209551904389321" at="262,0,273,0" concept="4" trace="createRefNodeList_y27sly_f4a#(Ljetbrains/mps/openapi/editor/EditorContext;Lorg/jetbrains/mps/openapi/model/SNode;)Ljetbrains/mps/openapi/editor/cells/EditorCell;" />
-      <node id="4755209551904389321" at="344,0,355,0" concept="4" trace="createRefNodeList_y27sly_j4a#(Ljetbrains/mps/openapi/editor/EditorContext;Lorg/jetbrains/mps/openapi/model/SNode;)Ljetbrains/mps/openapi/editor/cells/EditorCell;" />
-      <node id="4755209551904389321" at="48,0,60,0" concept="4" trace="createCollection_y27sly_a#(Ljetbrains/mps/openapi/editor/EditorContext;Lorg/jetbrains/mps/openapi/model/SNode;)Ljetbrains/mps/openapi/editor/cells/EditorCell;" />
-      <node id="4755209551904389321" at="122,0,134,0" concept="4" trace="installElementCellActions#(Lorg/jetbrains/mps/openapi/model/SNode;Lorg/jetbrains/mps/openapi/model/SNode;Ljetbrains/mps/openapi/editor/cells/EditorCell;Ljetbrains/mps/openapi/editor/EditorContext;)V" />
-      <node id="4755209551904389321" at="292,0,304,0" concept="4" trace="installElementCellActions#(Lorg/jetbrains/mps/openapi/model/SNode;Lorg/jetbrains/mps/openapi/model/SNode;Ljetbrains/mps/openapi/editor/cells/EditorCell;Ljetbrains/mps/openapi/editor/EditorContext;)V" />
-      <node id="4755209551904389321" at="377,0,389,0" concept="4" trace="installElementCellActions#(Lorg/jetbrains/mps/openapi/model/SNode;Lorg/jetbrains/mps/openapi/model/SNode;Ljetbrains/mps/openapi/editor/cells/EditorCell;Ljetbrains/mps/openapi/editor/EditorContext;)V" />
-      <node id="4755209551904389321" at="177,0,191,0" concept="4" trace="installCellInfo#(Lorg/jetbrains/mps/openapi/model/SNode;Ljetbrains/mps/openapi/editor/cells/EditorCell;)V" />
-      <node id="4755209551904389321" at="226,0,240,0" concept="4" trace="installCellInfo#(Lorg/jetbrains/mps/openapi/model/SNode;Ljetbrains/mps/openapi/editor/cells/EditorCell;)V" />
-      <node id="4755209551904389368" at="69,0,84,0" concept="4" trace="createProperty_y27sly_b0#(Ljetbrains/mps/openapi/editor/EditorContext;Lorg/jetbrains/mps/openapi/model/SNode;)Ljetbrains/mps/openapi/editor/cells/EditorCell;" />
-      <node id="927724900262155821" at="437,0,455,0" concept="4" trace="createProperty_y27sly_b0_0#(Ljetbrains/mps/openapi/editor/EditorContext;Lorg/jetbrains/mps/openapi/model/SNode;)Ljetbrains/mps/openapi/editor/cells/EditorCell;" />
-      <node id="927724900262398960" at="464,0,482,0" concept="4" trace="createProperty_y27sly_d0#(Ljetbrains/mps/openapi/editor/EditorContext;Lorg/jetbrains/mps/openapi/model/SNode;)Ljetbrains/mps/openapi/editor/cells/EditorCell;" />
-      <node id="4755209551904389321" at="135,0,154,0" concept="4" trace="createCollection_y27sly_e0#(Ljetbrains/mps/openapi/editor/EditorContext;Lorg/jetbrains/mps/openapi/model/SNode;)Ljetbrains/mps/openapi/editor/cells/EditorCell;" />
-      <node id="7385586609667660415" at="315,0,334,0" concept="4" trace="createProperty_y27sly_h4a#(Ljetbrains/mps/openapi/editor/EditorContext;Lorg/jetbrains/mps/openapi/model/SNode;)Ljetbrains/mps/openapi/editor/cells/EditorCell;" />
-      <node id="4755209551904389321" at="491,0,510,0" concept="4" trace="createProperty_y27sly_f0#(Ljetbrains/mps/openapi/editor/EditorContext;Lorg/jetbrains/mps/openapi/model/SNode;)Ljetbrains/mps/openapi/editor/cells/EditorCell;" />
-      <node id="4416461515995291697" at="526,0,545,0" concept="4" trace="createProperty_y27sly_h0#(Ljetbrains/mps/openapi/editor/EditorContext;Lorg/jetbrains/mps/openapi/model/SNode;)Ljetbrains/mps/openapi/editor/cells/EditorCell;" />
-      <node id="4755209551904389321" at="557,0,576,0" concept="4" trace="createProperty_y27sly_j0#(Ljetbrains/mps/openapi/editor/EditorContext;Lorg/jetbrains/mps/openapi/model/SNode;)Ljetbrains/mps/openapi/editor/cells/EditorCell;" />
-      <node id="4755209551904389321" at="588,0,607,0" concept="4" trace="createProperty_y27sly_l0#(Ljetbrains/mps/openapi/editor/EditorContext;Lorg/jetbrains/mps/openapi/model/SNode;)Ljetbrains/mps/openapi/editor/cells/EditorCell;" />
-      <node id="4755209551904389321" at="623,0,642,0" concept="4" trace="createProperty_y27sly_n0#(Ljetbrains/mps/openapi/editor/EditorContext;Lorg/jetbrains/mps/openapi/model/SNode;)Ljetbrains/mps/openapi/editor/cells/EditorCell;" />
-      <node id="1476884141930135293" at="658,0,677,0" concept="4" trace="createProperty_y27sly_p0#(Ljetbrains/mps/openapi/editor/EditorContext;Lorg/jetbrains/mps/openapi/model/SNode;)Ljetbrains/mps/openapi/editor/cells/EditorCell;" />
-      <node id="4755209551904389321" at="402,0,428,0" concept="4" trace="createCollection_y27sly_a_0#(Ljetbrains/mps/openapi/editor/EditorContext;Lorg/jetbrains/mps/openapi/model/SNode;)Ljetbrains/mps/openapi/editor/cells/EditorCell;" />
-      <scope id="2059109515400350050" at="511,58,511,58" />
-      <scope id="6998860900671427489" at="608,65,608,65" />
-      <scope id="6998860900671532617" at="643,65,643,65" />
-      <scope id="4755209551904389321" at="42,79,43,63" />
-      <scope id="4755209551904389321" at="45,82,46,65" />
-      <scope id="4755209551904389321" at="104,100,105,50" />
-      <scope id="4755209551904389321" at="129,122,130,395" />
-      <scope id="4755209551904389321" at="169,122,170,49" />
-      <scope id="4755209551904389321" at="178,118,179,383" />
-      <scope id="4755209551904389321" at="181,41,182,38" />
-      <scope id="4755209551904389321" at="199,40,200,28" />
-      <scope id="4755209551904389321" at="218,124,219,49" />
-      <scope id="4755209551904389321" at="227,118,228,385" />
-      <scope id="4755209551904389321" at="230,41,231,40" />
+      <node id="4755209551904389325" at="65,0,74,0" concept="4" trace="createConstant_y27sly_a0#()Ljetbrains/mps/openapi/editor/cells/EditorCell;" />
+      <node id="6520682027041170533" at="89,0,98,0" concept="4" trace="createConstant_y27sly_c0#()Ljetbrains/mps/openapi/editor/cells/EditorCell;" />
+      <node id="4755209551904389321" at="98,0,108,0" concept="4" trace="createRefNodeList_y27sly_d0#()Ljetbrains/mps/openapi/editor/cells/EditorCell;" />
+      <node id="4755209551904389321" at="126,86,136,7" concept="3" />
+      <node id="4755209551904389328" at="158,0,168,0" concept="4" trace="createConstant_y27sly_a4a#()Ljetbrains/mps/openapi/editor/cells/EditorCell;" />
+      <node id="1659807394254493217" at="205,0,215,0" concept="4" trace="createConstant_y27sly_c4a#()Ljetbrains/mps/openapi/editor/cells/EditorCell;" />
+      <node id="4755209551904389354" at="252,0,262,0" concept="4" trace="createConstant_y27sly_e4a#()Ljetbrains/mps/openapi/editor/cells/EditorCell;" />
+      <node id="4755209551904389321" at="291,86,301,7" concept="3" />
+      <node id="7385586609667660413" at="304,0,314,0" concept="4" trace="createConstant_y27sly_g4a#()Ljetbrains/mps/openapi/editor/cells/EditorCell;" />
+      <node id="733309334558001803" at="333,0,343,0" concept="4" trace="createConstant_y27sly_i4a#()Ljetbrains/mps/openapi/editor/cells/EditorCell;" />
+      <node id="4755209551904389321" at="372,86,382,7" concept="3" />
+      <node id="4755209551904389321" at="262,0,273,0" concept="4" trace="createRefNodeList_y27sly_f4a#()Ljetbrains/mps/openapi/editor/cells/EditorCell;" />
+      <node id="4755209551904389321" at="343,0,354,0" concept="4" trace="createRefNodeList_y27sly_j4a#()Ljetbrains/mps/openapi/editor/cells/EditorCell;" />
+      <node id="4755209551904389321" at="126,0,138,0" concept="4" trace="installElementCellActions#(Lorg/jetbrains/mps/openapi/model/SNode;Ljetbrains/mps/openapi/editor/cells/EditorCell;)V" />
+      <node id="4755209551904389321" at="181,0,193,0" concept="4" trace="installCellInfo#(Lorg/jetbrains/mps/openapi/model/SNode;Ljetbrains/mps/openapi/editor/cells/EditorCell;)V" />
+      <node id="4755209551904389321" at="228,0,240,0" concept="4" trace="installCellInfo#(Lorg/jetbrains/mps/openapi/model/SNode;Ljetbrains/mps/openapi/editor/cells/EditorCell;)V" />
+      <node id="4755209551904389321" at="291,0,303,0" concept="4" trace="installElementCellActions#(Lorg/jetbrains/mps/openapi/model/SNode;Ljetbrains/mps/openapi/editor/cells/EditorCell;)V" />
+      <node id="4755209551904389321" at="372,0,384,0" concept="4" trace="installElementCellActions#(Lorg/jetbrains/mps/openapi/model/SNode;Ljetbrains/mps/openapi/editor/cells/EditorCell;)V" />
+      <node id="4755209551904389321" at="52,0,65,0" concept="4" trace="createCollection_y27sly_a#()Ljetbrains/mps/openapi/editor/cells/EditorCell;" />
+      <node id="4755209551904389368" at="74,0,89,0" concept="4" trace="createProperty_y27sly_b0#()Ljetbrains/mps/openapi/editor/cells/EditorCell;" />
+      <node id="4755209551904389321" at="139,0,158,0" concept="4" trace="createCollection_y27sly_e0#()Ljetbrains/mps/openapi/editor/cells/EditorCell;" />
+      <node id="7385586609667660415" at="314,0,333,0" concept="4" trace="createProperty_y27sly_h4a#()Ljetbrains/mps/openapi/editor/cells/EditorCell;" />
+      <scope id="4755209551904389321" at="44,26,45,18" />
+      <scope id="4755209551904389321" at="48,39,49,39" />
+      <scope id="4755209551904389321" at="109,100,110,50" />
+      <scope id="4755209551904389321" at="112,66,113,93" />
+      <scope id="4755209551904389321" at="133,122,134,397" />
+      <scope id="4755209551904389321" at="173,122,174,49" />
+      <scope id="4755209551904389321" at="182,118,183,385" />
+      <scope id="4755209551904389321" at="185,41,186,38" />
+      <scope id="4755209551904389321" at="201,40,202,28" />
+      <scope id="4755209551904389321" at="220,124,221,49" />
+      <scope id="4755209551904389321" at="229,118,230,387" />
+      <scope id="4755209551904389321" at="232,41,233,40" />
       <scope id="4755209551904389321" at="248,40,249,30" />
       <scope id="4755209551904389321" at="274,105,275,50" />
-      <scope id="4755209551904389321" at="299,122,300,399" />
-      <scope id="4755209551904389321" at="356,110,357,50" />
-      <scope id="4755209551904389321" at="374,89,375,66" />
-      <scope id="4755209551904389321" at="384,122,385,403" />
-      <scope id="4755209551904389321" at="414,61,415,83" />
-      <scope id="4755209551904389321" at="417,61,418,83" />
-      <scope id="2059109515400350052" at="513,120,514,278" />
-      <scope id="4416461515995528366" at="554,97,555,172" />
-      <scope id="4416461515995526424" at="576,97,577,172" />
-      <scope id="6998860900671427491" at="610,120,611,69" />
-      <scope id="6998860900671532619" at="645,120,646,69" />
-      <scope id="4755209551904389368" at="78,35,80,112">
+      <scope id="4755209551904389321" at="277,66,278,93" />
+      <scope id="4755209551904389321" at="298,122,299,401" />
+      <scope id="4755209551904389321" at="355,110,356,50" />
+      <scope id="4755209551904389321" at="358,66,359,93" />
+      <scope id="4755209551904389321" at="379,122,380,405" />
+      <scope id="4755209551904389321" at="37,93,39,18" />
+      <scope id="4755209551904389368" at="83,35,85,112">
         <var name="manager" id="4755209551904389368" />
       </scope>
-      <scope id="4755209551904389321" at="107,66,109,93">
-        <var name="listOwner" id="4755209551904389321" />
-      </scope>
-      <scope id="4755209551904389321" at="125,34,127,146" />
-      <scope id="4755209551904389321" at="164,88,166,33">
+      <scope id="4755209551904389321" at="129,34,131,146" />
+      <scope id="4755209551904389321" at="168,49,170,33">
         <var name="provider" id="4755209551904389321" />
       </scope>
-      <scope id="4755209551904389321" at="213,88,215,33">
+      <scope id="4755209551904389321" at="215,49,217,33">
         <var name="provider" id="4755209551904389321" />
       </scope>
-      <scope id="4755209551904389321" at="277,66,279,93">
-        <var name="listOwner" id="4755209551904389321" />
-      </scope>
-      <scope id="4755209551904389321" at="295,34,297,146" />
-      <scope id="7385586609667660415" at="328,35,330,112">
+      <scope id="4755209551904389321" at="294,34,296,146" />
+      <scope id="7385586609667660415" at="327,35,329,112">
         <var name="manager" id="7385586609667660415" />
       </scope>
-      <scope id="4755209551904389321" at="359,66,361,93">
-        <var name="listOwner" id="4755209551904389321" />
-      </scope>
-      <scope id="4755209551904389321" at="380,34,382,146" />
-      <scope id="927724900262155821" at="449,35,451,112">
-        <var name="manager" id="927724900262155821" />
-      </scope>
-      <scope id="927724900262398960" at="476,35,478,112">
-        <var name="manager" id="927724900262398960" />
-      </scope>
-      <scope id="4755209551904389321" at="504,35,506,112">
-        <var name="manager" id="4755209551904389321" />
-      </scope>
-      <scope id="2059109515400350050" at="511,0,513,0" />
-      <scope id="4416461515995291697" at="539,35,541,112">
-        <var name="manager" id="4416461515995291697" />
-      </scope>
-      <scope id="4755209551904389321" at="570,35,572,112">
-        <var name="manager" id="4755209551904389321" />
-      </scope>
-      <scope id="4755209551904389321" at="601,35,603,112">
-        <var name="manager" id="4755209551904389321" />
-      </scope>
-      <scope id="6998860900671427489" at="608,0,610,0" />
-      <scope id="4755209551904389321" at="636,35,638,112">
-        <var name="manager" id="4755209551904389321" />
-      </scope>
-      <scope id="6998860900671532617" at="643,0,645,0" />
-      <scope id="1476884141930135293" at="671,35,673,112">
-        <var name="manager" id="1476884141930135293" />
-      </scope>
-      <scope id="4755209551904389321" at="42,0,45,0">
-        <var name="editorContext" id="4755209551904389321" />
-        <var name="node" id="4755209551904389321" />
-      </scope>
-      <scope id="4755209551904389321" at="45,0,48,0">
-        <var name="editorContext" id="4755209551904389321" />
-        <var name="node" id="4755209551904389321" />
-      </scope>
-      <scope id="4755209551904389321" at="104,0,107,0">
->>>>>>> bd830ede
+      <scope id="4755209551904389321" at="375,34,377,146" />
+      <scope id="4755209551904389321" at="48,0,51,0" />
+      <scope id="4755209551904389321" at="109,0,112,0">
         <var name="childRole" id="4755209551904389321" />
         <var name="context" id="4755209551904389321" />
         <var name="ownerNode" id="4755209551904389321" />
       </scope>
-<<<<<<< HEAD
-      <scope id="4755209551904389321" at="113,0,116,0">
+      <scope id="4755209551904389321" at="112,0,115,0">
         <var name="editorContext" id="4755209551904389321" />
       </scope>
-      <scope id="4755209551904389321" at="116,57,119,25">
+      <scope id="4755209551904389321" at="115,57,118,25">
         <var name="elementCell" id="4755209551904389321" />
       </scope>
-      <scope id="4755209551904389321" at="174,0,177,0">
-=======
-      <scope id="4755209551904389321" at="111,86,114,25">
-        <var name="elementCell" id="4755209551904389321" />
-      </scope>
-      <scope id="4755209551904389321" at="169,0,172,0">
->>>>>>> bd830ede
+      <scope id="4755209551904389321" at="173,0,176,0">
         <var name="containmentLink" id="4755209551904389321" />
         <var name="context" id="4755209551904389321" />
         <var name="ownerNode" id="4755209551904389321" />
       </scope>
-<<<<<<< HEAD
-      <scope id="4755209551904389321" at="177,55,180,24">
+      <scope id="4755209551904389321" at="176,55,179,24">
         <var name="editorCell" id="4755209551904389321" />
       </scope>
-      <scope id="4755209551904389321" at="202,0,205,0" />
-      <scope id="4755209551904389321" at="221,0,224,0">
-=======
-      <scope id="4755209551904389321" at="172,55,175,24">
-        <var name="editorCell" id="4755209551904389321" />
-      </scope>
-      <scope id="4755209551904389321" at="199,0,202,0" />
-      <scope id="4755209551904389321" at="218,0,221,0">
->>>>>>> bd830ede
+      <scope id="4755209551904389321" at="201,0,204,0" />
+      <scope id="4755209551904389321" at="220,0,223,0">
         <var name="containmentLink" id="4755209551904389321" />
         <var name="context" id="4755209551904389321" />
         <var name="ownerNode" id="4755209551904389321" />
       </scope>
-<<<<<<< HEAD
-      <scope id="4755209551904389321" at="224,55,227,24">
-=======
-      <scope id="4755209551904389321" at="221,55,224,24">
->>>>>>> bd830ede
+      <scope id="4755209551904389321" at="223,55,226,24">
         <var name="editorCell" id="4755209551904389321" />
       </scope>
       <scope id="4755209551904389321" at="248,0,251,0" />
@@ -6771,414 +3834,186 @@
         <var name="context" id="4755209551904389321" />
         <var name="ownerNode" id="4755209551904389321" />
       </scope>
-<<<<<<< HEAD
-      <scope id="4755209551904389321" at="278,0,281,0">
+      <scope id="4755209551904389321" at="277,0,280,0">
         <var name="editorContext" id="4755209551904389321" />
       </scope>
-      <scope id="4755209551904389321" at="281,57,284,25">
+      <scope id="4755209551904389321" at="280,57,283,25">
         <var name="elementCell" id="4755209551904389321" />
       </scope>
-      <scope id="4755209551904389321" at="357,0,360,0">
-=======
-      <scope id="4755209551904389321" at="281,86,284,25">
-        <var name="elementCell" id="4755209551904389321" />
-      </scope>
-      <scope id="4755209551904389321" at="356,0,359,0">
->>>>>>> bd830ede
+      <scope id="4755209551904389321" at="355,0,358,0">
         <var name="childRole" id="4755209551904389321" />
         <var name="context" id="4755209551904389321" />
         <var name="ownerNode" id="4755209551904389321" />
       </scope>
-<<<<<<< HEAD
-      <scope id="4755209551904389321" at="360,0,363,0">
+      <scope id="4755209551904389321" at="358,0,361,0">
         <var name="editorContext" id="4755209551904389321" />
       </scope>
-      <scope id="4755209551904389321" at="363,57,366,25">
+      <scope id="4755209551904389321" at="361,57,364,25">
         <var name="elementCell" id="4755209551904389321" />
       </scope>
       <scope id="4755209551904389321" at="37,0,41,0">
         <var name="context" id="4755209551904389321" />
         <var name="node" id="4755209551904389321" />
       </scope>
-      <scope id="4755209551904389321" at="121,41,125,23">
+      <scope id="4755209551904389321" at="120,41,124,23">
         <var name="emptyCell" id="4755209551904389321" />
       </scope>
-      <scope id="4755209551904389321" at="169,0,173,0" />
-      <scope id="4755209551904389321" at="216,0,220,0" />
-      <scope id="4755209551904389321" at="286,41,290,23">
+      <scope id="4755209551904389321" at="168,0,172,0" />
+      <scope id="4755209551904389321" at="215,0,219,0" />
+      <scope id="4755209551904389321" at="285,41,289,23">
         <var name="emptyCell" id="4755209551904389321" />
       </scope>
-      <scope id="4755209551904389321" at="368,41,372,23">
+      <scope id="4755209551904389321" at="366,41,370,23">
         <var name="emptyCell" id="4755209551904389321" />
       </scope>
-      <scope id="733309334558505966" at="386,53,390,24">
+      <scope id="733309334558505966" at="384,53,388,24">
         <var name="editorCell" id="733309334558505966" />
       </scope>
-      <scope id="4755209551904389362" at="393,49,397,22">
+      <scope id="4755209551904389362" at="391,49,395,22">
         <var name="editorCell" id="4755209551904389362" />
       </scope>
       <scope id="4755209551904389321" at="42,0,47,0" />
-      <scope id="4755209551904389321" at="116,0,121,0">
+      <scope id="4755209551904389321" at="115,0,120,0">
         <var name="elementNode" id="4755209551904389321" />
       </scope>
-      <scope id="4755209551904389321" at="177,0,182,0">
+      <scope id="4755209551904389321" at="176,0,181,0">
         <var name="child" id="4755209551904389321" />
       </scope>
-      <scope id="4755209551904389321" at="195,44,200,24">
+      <scope id="4755209551904389321" at="194,44,199,24">
         <var name="editorCell" id="4755209551904389321" />
       </scope>
-      <scope id="4755209551904389321" at="224,0,229,0">
-=======
-      <scope id="4755209551904389321" at="363,86,366,25">
-        <var name="elementCell" id="4755209551904389321" />
-      </scope>
-      <scope id="4755209551904389321" at="374,0,377,0">
-        <var name="editorContext" id="4755209551904389321" />
-        <var name="node" id="4755209551904389321" />
-      </scope>
-      <scope id="2059109515400350050" at="513,0,516,0">
-        <var name="editorContext" id="2059109515400350050" />
-        <var name="node" id="2059109515400350050" />
-        <var name="operationContext" id="2059109515400350050" />
-      </scope>
-      <scope id="4416461515995528365" at="554,0,557,0">
-        <var name="editorContext" id="4416461515995528365" />
-        <var name="node" id="4416461515995528365" />
-      </scope>
-      <scope id="4416461515995526423" at="576,0,579,0">
-        <var name="editorContext" id="4416461515995526423" />
-        <var name="node" id="4416461515995526423" />
-      </scope>
-      <scope id="6998860900671427489" at="610,0,613,0">
-        <var name="editorContext" id="6998860900671427489" />
-        <var name="node" id="6998860900671427489" />
-        <var name="operationContext" id="6998860900671427489" />
-      </scope>
-      <scope id="6998860900671532617" at="645,0,648,0">
-        <var name="editorContext" id="6998860900671532617" />
-        <var name="node" id="6998860900671532617" />
-        <var name="operationContext" id="6998860900671532617" />
-      </scope>
-      <scope id="4755209551904389321" at="107,0,111,0">
-        <var name="editorContext" id="4755209551904389321" />
-      </scope>
-      <scope id="4755209551904389321" at="116,68,120,23">
-        <var name="emptyCell" id="4755209551904389321" />
-      </scope>
-      <scope id="4755209551904389321" at="164,0,168,0">
-        <var name="editorContext" id="4755209551904389321" />
-        <var name="node" id="4755209551904389321" />
-      </scope>
-      <scope id="4755209551904389321" at="213,0,217,0">
-        <var name="editorContext" id="4755209551904389321" />
-        <var name="node" id="4755209551904389321" />
-      </scope>
-      <scope id="4755209551904389321" at="277,0,281,0">
-        <var name="editorContext" id="4755209551904389321" />
-      </scope>
-      <scope id="4755209551904389321" at="286,68,290,23">
-        <var name="emptyCell" id="4755209551904389321" />
-      </scope>
-      <scope id="4755209551904389321" at="359,0,363,0">
-        <var name="editorContext" id="4755209551904389321" />
-      </scope>
-      <scope id="4755209551904389321" at="368,68,372,23">
-        <var name="emptyCell" id="4755209551904389321" />
-      </scope>
-      <scope id="733309334558505966" at="389,92,393,24">
-        <var name="editorCell" id="733309334558505966" />
-      </scope>
-      <scope id="4755209551904389362" at="396,88,400,22">
-        <var name="editorCell" id="4755209551904389362" />
-      </scope>
-      <scope id="4755209551904389321" at="111,0,116,0">
-        <var name="editorContext" id="4755209551904389321" />
-        <var name="elementNode" id="4755209551904389321" />
-      </scope>
-      <scope id="4755209551904389321" at="172,0,177,0">
-        <var name="child" id="4755209551904389321" />
-      </scope>
-      <scope id="4755209551904389321" at="192,44,197,24">
-        <var name="editorCell" id="4755209551904389321" />
-      </scope>
-      <scope id="4755209551904389321" at="221,0,226,0">
->>>>>>> bd830ede
+      <scope id="4755209551904389321" at="223,0,228,0">
         <var name="child" id="4755209551904389321" />
       </scope>
       <scope id="4755209551904389321" at="241,44,246,24">
         <var name="editorCell" id="4755209551904389321" />
       </scope>
-      <scope id="4755209551904389321" at="281,0,286,0">
-<<<<<<< HEAD
+      <scope id="4755209551904389321" at="280,0,285,0">
         <var name="elementNode" id="4755209551904389321" />
       </scope>
-      <scope id="4755209551904389321" at="363,0,368,0">
+      <scope id="4755209551904389321" at="361,0,366,0">
         <var name="elementNode" id="4755209551904389321" />
       </scope>
-      <scope id="4755209551904389321" at="121,0,127,0" />
-      <scope id="4755209551904389321" at="286,0,292,0" />
-      <scope id="4755209551904389321" at="368,0,374,0" />
-      <scope id="733309334558505966" at="386,0,392,0" />
-      <scope id="4755209551904389362" at="393,0,399,0" />
+      <scope id="4755209551904389321" at="120,0,126,0" />
+      <scope id="4755209551904389321" at="285,0,291,0" />
+      <scope id="4755209551904389321" at="366,0,372,0" />
+      <scope id="733309334558505966" at="384,0,390,0" />
+      <scope id="4755209551904389362" at="391,0,397,0" />
       <scope id="4755209551904389325" at="65,49,72,22">
         <var name="editorCell" id="4755209551904389325" />
         <var name="style" id="4755209551904389325" />
       </scope>
-      <scope id="6520682027041170533" at="90,49,97,22">
+      <scope id="6520682027041170533" at="89,49,96,22">
         <var name="editorCell" id="6520682027041170533" />
         <var name="style" id="6520682027041170533" />
       </scope>
-      <scope id="4755209551904389321" at="99,52,107,22">
-=======
-        <var name="editorContext" id="4755209551904389321" />
-        <var name="elementNode" id="4755209551904389321" />
-      </scope>
-      <scope id="4755209551904389321" at="363,0,368,0">
-        <var name="editorContext" id="4755209551904389321" />
-        <var name="elementNode" id="4755209551904389321" />
-      </scope>
-      <scope id="4755209551904389321" at="116,0,122,0">
-        <var name="editorContext" id="4755209551904389321" />
-      </scope>
-      <scope id="4755209551904389321" at="286,0,292,0">
-        <var name="editorContext" id="4755209551904389321" />
-      </scope>
-      <scope id="4755209551904389321" at="368,0,374,0">
-        <var name="editorContext" id="4755209551904389321" />
-      </scope>
-      <scope id="733309334558505966" at="389,0,395,0">
-        <var name="editorContext" id="733309334558505966" />
-        <var name="node" id="733309334558505966" />
-      </scope>
-      <scope id="4755209551904389362" at="396,0,402,0">
-        <var name="editorContext" id="4755209551904389362" />
-        <var name="node" id="4755209551904389362" />
-      </scope>
-      <scope id="4755209551904389325" at="60,88,67,22">
-        <var name="editorCell" id="4755209551904389325" />
-        <var name="style" id="4755209551904389325" />
-      </scope>
-      <scope id="6520682027041170533" at="84,88,91,22">
-        <var name="editorCell" id="6520682027041170533" />
-        <var name="style" id="6520682027041170533" />
-      </scope>
-      <scope id="927724900262155817" at="428,90,435,22">
-        <var name="editorCell" id="927724900262155817" />
-        <var name="style" id="927724900262155817" />
-      </scope>
-      <scope id="927724900262398955" at="455,90,462,22">
-        <var name="editorCell" id="927724900262398955" />
-        <var name="style" id="927724900262398955" />
-      </scope>
-      <scope id="4416461515995520671" at="482,88,489,22">
-        <var name="editorCell" id="4416461515995520671" />
-        <var name="style" id="4416461515995520671" />
-      </scope>
-      <scope id="4416461515995521910" at="517,88,524,22">
-        <var name="editorCell" id="4416461515995521910" />
-        <var name="style" id="4416461515995521910" />
-      </scope>
-      <scope id="4755209551904389321" at="545,88,552,22">
-        <var name="editorCell" id="4755209551904389321" />
-        <var name="style" id="4755209551904389321" />
-      </scope>
-      <scope id="6998860900671427486" at="579,88,586,22">
-        <var name="editorCell" id="6998860900671427486" />
-        <var name="style" id="6998860900671427486" />
-      </scope>
-      <scope id="6998860900671532614" at="614,88,621,22">
-        <var name="editorCell" id="6998860900671532614" />
-        <var name="style" id="6998860900671532614" />
-      </scope>
-      <scope id="1476884141930135292" at="649,88,656,22">
-        <var name="editorCell" id="1476884141930135292" />
-        <var name="style" id="1476884141930135292" />
-      </scope>
-      <scope id="4755209551904389321" at="93,91,101,22">
->>>>>>> bd830ede
+      <scope id="4755209551904389321" at="98,52,106,22">
         <var name="editorCell" id="4755209551904389321" />
         <var name="handler" id="4755209551904389321" />
         <var name="style" id="4755209551904389321" />
       </scope>
-<<<<<<< HEAD
-      <scope id="4755209551904389321" at="128,96,136,9" />
-      <scope id="4755209551904389328" at="159,50,167,22">
+      <scope id="4755209551904389321" at="127,96,135,9" />
+      <scope id="4755209551904389328" at="158,50,166,22">
         <var name="editorCell" id="4755209551904389328" />
         <var name="style" id="4755209551904389328" />
       </scope>
-      <scope id="4755209551904389321" at="194,0,202,0" />
-      <scope id="1659807394254493217" at="206,50,214,22">
+      <scope id="4755209551904389321" at="193,0,201,0" />
+      <scope id="1659807394254493217" at="205,50,213,22">
         <var name="editorCell" id="1659807394254493217" />
         <var name="style" id="1659807394254493217" />
       </scope>
-      <scope id="4755209551904389321" at="241,0,249,0" />
-      <scope id="4755209551904389354" at="253,50,261,22">
-=======
-      <scope id="4755209551904389321" at="123,96,131,9" />
-      <scope id="4755209551904389328" at="154,89,162,22">
-        <var name="editorCell" id="4755209551904389328" />
-        <var name="style" id="4755209551904389328" />
-      </scope>
-      <scope id="4755209551904389321" at="191,0,199,0" />
-      <scope id="1659807394254493217" at="203,89,211,22">
-        <var name="editorCell" id="1659807394254493217" />
-        <var name="style" id="1659807394254493217" />
-      </scope>
       <scope id="4755209551904389321" at="240,0,248,0" />
-      <scope id="4755209551904389354" at="252,89,260,22">
->>>>>>> bd830ede
+      <scope id="4755209551904389354" at="252,50,260,22">
         <var name="editorCell" id="4755209551904389354" />
         <var name="style" id="4755209551904389354" />
       </scope>
-      <scope id="4755209551904389321" at="293,96,301,9" />
-<<<<<<< HEAD
-      <scope id="7385586609667660413" at="305,50,313,22">
+      <scope id="4755209551904389321" at="292,96,300,9" />
+      <scope id="7385586609667660413" at="304,50,312,22">
         <var name="editorCell" id="7385586609667660413" />
         <var name="style" id="7385586609667660413" />
       </scope>
-      <scope id="733309334558001803" at="335,50,343,22">
+      <scope id="733309334558001803" at="333,50,341,22">
         <var name="editorCell" id="733309334558001803" />
         <var name="style" id="733309334558001803" />
       </scope>
-      <scope id="4755209551904389321" at="375,96,383,9" />
+      <scope id="4755209551904389321" at="373,96,381,9" />
       <scope id="4755209551904389325" at="65,0,74,0" />
-      <scope id="6520682027041170533" at="90,0,99,0" />
-      <scope id="4755209551904389321" at="263,53,272,22">
-=======
-      <scope id="7385586609667660413" at="305,89,313,22">
-        <var name="editorCell" id="7385586609667660413" />
-        <var name="style" id="7385586609667660413" />
-      </scope>
-      <scope id="733309334558001803" at="334,89,342,22">
-        <var name="editorCell" id="733309334558001803" />
-        <var name="style" id="733309334558001803" />
-      </scope>
-      <scope id="4755209551904389321" at="378,96,386,9" />
-      <scope id="4755209551904389325" at="60,0,69,0">
-        <var name="editorContext" id="4755209551904389325" />
-        <var name="node" id="4755209551904389325" />
-      </scope>
-      <scope id="6520682027041170533" at="84,0,93,0">
-        <var name="editorContext" id="6520682027041170533" />
-        <var name="node" id="6520682027041170533" />
-      </scope>
-      <scope id="4755209551904389321" at="262,92,271,22">
->>>>>>> bd830ede
+      <scope id="6520682027041170533" at="89,0,98,0" />
+      <scope id="4755209551904389321" at="262,53,271,22">
         <var name="editorCell" id="4755209551904389321" />
         <var name="handler" id="4755209551904389321" />
         <var name="style" id="4755209551904389321" />
       </scope>
-<<<<<<< HEAD
-      <scope id="4755209551904389321" at="345,53,354,22">
-=======
-      <scope id="4755209551904389321" at="344,92,353,22">
->>>>>>> bd830ede
+      <scope id="4755209551904389321" at="343,53,352,22">
         <var name="editorCell" id="4755209551904389321" />
         <var name="handler" id="4755209551904389321" />
         <var name="style" id="4755209551904389321" />
       </scope>
-<<<<<<< HEAD
-      <scope id="4755209551904389321" at="99,0,109,0" />
-      <scope id="4755209551904389321" at="127,86,137,7" />
-      <scope id="4755209551904389328" at="159,0,169,0" />
-      <scope id="4755209551904389321" at="182,70,192,42">
+      <scope id="4755209551904389321" at="98,0,108,0" />
+      <scope id="4755209551904389321" at="126,86,136,7" />
+      <scope id="4755209551904389328" at="158,0,168,0" />
+      <scope id="4755209551904389321" at="181,70,191,42">
         <var name="style" id="4755209551904389321" />
       </scope>
-      <scope id="1659807394254493217" at="206,0,216,0" />
-      <scope id="4755209551904389321" at="229,70,239,42">
+      <scope id="1659807394254493217" at="205,0,215,0" />
+      <scope id="4755209551904389321" at="228,70,238,42">
         <var name="style" id="4755209551904389321" />
       </scope>
-      <scope id="4755209551904389354" at="253,0,263,0" />
-      <scope id="4755209551904389321" at="292,86,302,7" />
-      <scope id="7385586609667660413" at="305,0,315,0" />
-      <scope id="733309334558001803" at="335,0,345,0" />
-      <scope id="4755209551904389321" at="374,86,384,7" />
+      <scope id="4755209551904389354" at="252,0,262,0" />
+      <scope id="4755209551904389321" at="291,86,301,7" />
+      <scope id="7385586609667660413" at="304,0,314,0" />
+      <scope id="733309334558001803" at="333,0,343,0" />
+      <scope id="4755209551904389321" at="372,86,382,7" />
       <scope id="4755209551904389321" at="52,50,63,22">
         <var name="editorCell" id="4755209551904389321" />
       </scope>
-      <scope id="4755209551904389321" at="263,0,274,0" />
-      <scope id="4755209551904389321" at="345,0,356,0" />
-      <scope id="4755209551904389321" at="127,0,139,0">
+      <scope id="4755209551904389321" at="262,0,273,0" />
+      <scope id="4755209551904389321" at="343,0,354,0" />
+      <scope id="4755209551904389321" at="126,0,138,0">
         <var name="elementCell" id="4755209551904389321" />
         <var name="elementNode" id="4755209551904389321" />
       </scope>
-      <scope id="4755209551904389321" at="182,0,194,0">
+      <scope id="4755209551904389321" at="181,0,193,0">
         <var name="child" id="4755209551904389321" />
         <var name="editorCell" id="4755209551904389321" />
       </scope>
-      <scope id="4755209551904389321" at="229,0,241,0">
+      <scope id="4755209551904389321" at="228,0,240,0">
         <var name="child" id="4755209551904389321" />
         <var name="editorCell" id="4755209551904389321" />
       </scope>
-      <scope id="4755209551904389321" at="292,0,304,0">
+      <scope id="4755209551904389321" at="291,0,303,0">
         <var name="elementCell" id="4755209551904389321" />
         <var name="elementNode" id="4755209551904389321" />
       </scope>
-      <scope id="4755209551904389321" at="374,0,386,0">
+      <scope id="4755209551904389321" at="372,0,384,0">
         <var name="elementCell" id="4755209551904389321" />
         <var name="elementNode" id="4755209551904389321" />
-=======
-      <scope id="927724900262155817" at="428,0,437,0">
-        <var name="editorContext" id="927724900262155817" />
-        <var name="node" id="927724900262155817" />
-      </scope>
-      <scope id="927724900262398955" at="455,0,464,0">
-        <var name="editorContext" id="927724900262398955" />
-        <var name="node" id="927724900262398955" />
-      </scope>
-      <scope id="4416461515995520671" at="482,0,491,0">
-        <var name="editorContext" id="4416461515995520671" />
-        <var name="node" id="4416461515995520671" />
-      </scope>
-      <scope id="4416461515995521910" at="517,0,526,0">
-        <var name="editorContext" id="4416461515995521910" />
-        <var name="node" id="4416461515995521910" />
-      </scope>
-      <scope id="4755209551904389321" at="545,0,554,0">
-        <var name="editorContext" id="4755209551904389321" />
-        <var name="node" id="4755209551904389321" />
-      </scope>
-      <scope id="6998860900671427486" at="579,0,588,0">
-        <var name="editorContext" id="6998860900671427486" />
-        <var name="node" id="6998860900671427486" />
-      </scope>
-      <scope id="6998860900671532614" at="614,0,623,0">
-        <var name="editorContext" id="6998860900671532614" />
-        <var name="node" id="6998860900671532614" />
-      </scope>
-      <scope id="1476884141930135292" at="649,0,658,0">
-        <var name="editorContext" id="1476884141930135292" />
-        <var name="node" id="1476884141930135292" />
->>>>>>> bd830ede
       </scope>
       <scope id="4755209551904389321" at="52,0,65,0" />
-      <scope id="4755209551904389368" at="74,49,88,22">
+      <scope id="4755209551904389368" at="74,49,87,22">
         <var name="attributeConcept" id="4755209551904389368" />
-        <var name="attributeKind" id="4755209551904389368" />
         <var name="editorCell" id="4755209551904389368" />
         <var name="provider" id="4755209551904389368" />
       </scope>
-      <scope id="4755209551904389368" at="74,0,90,0" />
-      <scope id="4755209551904389321" at="140,51,157,22">
+      <scope id="4755209551904389368" at="74,0,89,0" />
+      <scope id="4755209551904389321" at="139,51,156,22">
         <var name="editorCell" id="4755209551904389321" />
         <var name="style" id="4755209551904389321" />
       </scope>
-<<<<<<< HEAD
-      <scope id="7385586609667660415" at="315,50,333,22">
+      <scope id="7385586609667660415" at="314,50,331,22">
         <var name="attributeConcept" id="7385586609667660415" />
-        <var name="attributeKind" id="7385586609667660415" />
         <var name="editorCell" id="7385586609667660415" />
         <var name="provider" id="7385586609667660415" />
         <var name="style" id="7385586609667660415" />
       </scope>
-      <scope id="4755209551904389321" at="140,0,159,0" />
-      <scope id="7385586609667660415" at="315,0,335,0" />
-      <unit id="4755209551904389321" at="109,0,140,0" name="jetbrains.mps.build.workflow.editor.BwfJavaModule_EditorBuilder_a$taskDepsListHandler_y27sly_d0" />
-      <unit id="4755209551904389321" at="274,0,305,0" name="jetbrains.mps.build.workflow.editor.BwfJavaModule_EditorBuilder_a$dependenciesListHandler_y27sly_f4a" />
-      <unit id="4755209551904389321" at="173,0,206,0" name="jetbrains.mps.build.workflow.editor.BwfJavaModule_EditorBuilder_a$sourcesSingleRoleHandler_y27sly_b4a" />
-      <unit id="4755209551904389321" at="220,0,253,0" name="jetbrains.mps.build.workflow.editor.BwfJavaModule_EditorBuilder_a$resourcesSingleRoleHandler_y27sly_d4a" />
-      <unit id="4755209551904389321" at="356,0,393,0" name="jetbrains.mps.build.workflow.editor.BwfJavaModule_EditorBuilder_a$prepareStatementsListHandler_y27sly_j4a" />
-      <unit id="4755209551904389321" at="33,0,400,0" name="jetbrains.mps.build.workflow.editor.BwfJavaModule_EditorBuilder_a" />
+      <scope id="4755209551904389321" at="139,0,158,0" />
+      <scope id="7385586609667660415" at="314,0,333,0" />
+      <unit id="4755209551904389321" at="108,0,139,0" name="jetbrains.mps.build.workflow.editor.BwfJavaModule_EditorBuilder_a$taskDepsListHandler_y27sly_d0" />
+      <unit id="4755209551904389321" at="273,0,304,0" name="jetbrains.mps.build.workflow.editor.BwfJavaModule_EditorBuilder_a$dependenciesListHandler_y27sly_f4a" />
+      <unit id="4755209551904389321" at="172,0,205,0" name="jetbrains.mps.build.workflow.editor.BwfJavaModule_EditorBuilder_a$sourcesSingleRoleHandler_y27sly_b4a" />
+      <unit id="4755209551904389321" at="219,0,252,0" name="jetbrains.mps.build.workflow.editor.BwfJavaModule_EditorBuilder_a$resourcesSingleRoleHandler_y27sly_d4a" />
+      <unit id="4755209551904389321" at="354,0,391,0" name="jetbrains.mps.build.workflow.editor.BwfJavaModule_EditorBuilder_a$prepareStatementsListHandler_y27sly_j4a" />
+      <unit id="4755209551904389321" at="33,0,398,0" name="jetbrains.mps.build.workflow.editor.BwfJavaModule_EditorBuilder_a" />
     </file>
     <file name="BwfJavaModule_InspectorBuilder_a.java">
       <node id="4755209551904389321" at="35,96,36,19" concept="10" />
@@ -7224,311 +4059,266 @@
       <node id="927724900262155821" at="94,60,95,40" concept="1" />
       <node id="927724900262155821" at="95,40,96,73" concept="1" />
       <node id="927724900262155821" at="96,73,97,57" concept="5" />
-      <node id="927724900262155821" at="97,57,98,59" concept="5" />
-      <node id="927724900262155821" at="99,35,100,87" concept="5" />
-      <node id="927724900262155821" at="100,87,101,94" concept="6" />
-      <node id="927724900262155821" at="102,10,103,22" concept="6" />
-      <node id="927724900262398955" at="105,51,106,113" concept="5" />
-      <node id="927724900262398955" at="106,113,107,49" concept="1" />
-      <node id="927724900262398955" at="107,49,108,34" concept="5" />
-      <node id="927724900262398955" at="108,34,109,82" concept="1" />
-      <node id="927724900262398955" at="109,82,110,40" concept="1" />
-      <node id="927724900262398955" at="110,40,111,34" concept="1" />
-      <node id="927724900262398955" at="111,34,112,22" concept="6" />
-      <node id="927724900262398960" at="114,49,115,89" concept="5" />
-      <node id="927724900262398960" at="115,89,116,35" concept="1" />
-      <node id="927724900262398960" at="116,35,117,48" concept="1" />
-      <node id="927724900262398960" at="117,48,118,26" concept="5" />
-      <node id="927724900262398960" at="118,26,119,63" concept="1" />
-      <node id="927724900262398960" at="119,63,120,48" concept="1" />
-      <node id="927724900262398960" at="120,48,121,34" concept="5" />
-      <node id="927724900262398960" at="121,34,122,60" concept="1" />
-      <node id="927724900262398960" at="122,60,123,40" concept="1" />
-      <node id="927724900262398960" at="123,40,124,73" concept="1" />
-      <node id="927724900262398960" at="124,73,125,57" concept="5" />
-      <node id="927724900262398960" at="125,57,126,59" concept="5" />
-      <node id="927724900262398960" at="127,35,128,87" concept="5" />
-      <node id="927724900262398960" at="128,87,129,94" concept="6" />
-      <node id="927724900262398960" at="130,10,131,22" concept="6" />
-      <node id="4416461515995520671" at="133,49,134,101" concept="5" />
-      <node id="4416461515995520671" at="134,101,135,47" concept="1" />
-      <node id="4416461515995520671" at="135,47,136,34" concept="5" />
-      <node id="4416461515995520671" at="136,34,137,82" concept="1" />
-      <node id="4416461515995520671" at="137,82,138,40" concept="1" />
-      <node id="4416461515995520671" at="138,40,139,34" concept="1" />
-      <node id="4416461515995520671" at="139,34,140,22" concept="6" />
-      <node id="4755209551904389321" at="142,49,143,89" concept="5" />
-      <node id="4755209551904389321" at="143,89,144,33" concept="1" />
-      <node id="4755209551904389321" at="144,33,145,51" concept="1" />
-      <node id="4755209551904389321" at="145,51,146,40" concept="1" />
-      <node id="4755209551904389321" at="146,40,147,26" concept="5" />
-      <node id="4755209551904389321" at="147,26,148,63" concept="1" />
-      <node id="4755209551904389321" at="148,63,149,46" concept="1" />
-      <node id="4755209551904389321" at="149,46,150,34" concept="5" />
-      <node id="4755209551904389321" at="150,34,151,60" concept="1" />
-      <node id="4755209551904389321" at="151,60,152,40" concept="1" />
-      <node id="4755209551904389321" at="152,40,153,266" concept="1" />
-      <node id="4755209551904389321" at="153,266,154,57" concept="5" />
-      <node id="4755209551904389321" at="154,57,155,59" concept="5" />
-      <node id="4755209551904389321" at="156,35,157,87" concept="5" />
-      <node id="4755209551904389321" at="157,87,158,94" concept="6" />
-      <node id="4755209551904389321" at="159,10,160,22" concept="6" />
-      <node id="2059109515400350058" at="165,120,166,278" concept="6" />
-      <node id="4416461515995521910" at="169,49,170,97" concept="5" />
-      <node id="4416461515995521910" at="170,97,171,47" concept="1" />
-      <node id="4416461515995521910" at="171,47,172,34" concept="5" />
-      <node id="4416461515995521910" at="172,34,173,82" concept="1" />
-      <node id="4416461515995521910" at="173,82,174,40" concept="1" />
-      <node id="4416461515995521910" at="174,40,175,34" concept="1" />
-      <node id="4416461515995521910" at="175,34,176,22" concept="6" />
-      <node id="4416461515995291697" at="178,49,179,89" concept="5" />
-      <node id="4416461515995291697" at="179,89,180,29" concept="1" />
-      <node id="4416461515995291697" at="180,29,181,43" concept="1" />
-      <node id="4416461515995291697" at="181,43,182,40" concept="1" />
-      <node id="4416461515995291697" at="182,40,183,26" concept="5" />
-      <node id="4416461515995291697" at="183,26,184,63" concept="1" />
-      <node id="4416461515995291697" at="184,63,185,42" concept="1" />
-      <node id="4416461515995291697" at="185,42,186,34" concept="5" />
-      <node id="4416461515995291697" at="186,34,187,60" concept="1" />
-      <node id="4416461515995291697" at="187,60,188,40" concept="1" />
-      <node id="4416461515995291697" at="188,40,189,73" concept="1" />
-      <node id="4416461515995291697" at="189,73,190,57" concept="5" />
-      <node id="4416461515995291697" at="190,57,191,59" concept="5" />
-      <node id="4416461515995291697" at="192,35,193,87" concept="5" />
-      <node id="4416461515995291697" at="193,87,194,94" concept="6" />
-      <node id="4416461515995291697" at="195,10,196,22" concept="6" />
-      <node id="4755209551904389321" at="198,49,199,115" concept="5" />
-      <node id="4755209551904389321" at="199,115,200,47" concept="1" />
-      <node id="4755209551904389321" at="200,47,201,34" concept="5" />
-      <node id="4755209551904389321" at="201,34,202,82" concept="1" />
-      <node id="4755209551904389321" at="202,82,203,40" concept="1" />
-      <node id="4755209551904389321" at="203,40,204,34" concept="1" />
-      <node id="4755209551904389321" at="204,34,205,22" concept="6" />
-      <node id="4416461515995528529" at="207,97,208,172" concept="6" />
-      <node id="4755209551904389321" at="210,49,211,89" concept="5" />
-      <node id="4755209551904389321" at="211,89,212,33" concept="1" />
-      <node id="4755209551904389321" at="212,33,213,42" concept="1" />
-      <node id="4755209551904389321" at="213,42,214,40" concept="1" />
-      <node id="4755209551904389321" at="214,40,215,26" concept="5" />
-      <node id="4755209551904389321" at="215,26,216,63" concept="1" />
-      <node id="4755209551904389321" at="216,63,217,46" concept="1" />
-      <node id="4755209551904389321" at="217,46,218,34" concept="5" />
-      <node id="4755209551904389321" at="218,34,219,60" concept="1" />
-      <node id="4755209551904389321" at="219,60,220,40" concept="1" />
-      <node id="4755209551904389321" at="220,40,221,73" concept="1" />
-      <node id="4755209551904389321" at="221,73,222,57" concept="5" />
-      <node id="4755209551904389321" at="222,57,223,59" concept="5" />
-      <node id="4755209551904389321" at="224,35,225,87" concept="5" />
-      <node id="4755209551904389321" at="225,87,226,94" concept="6" />
-      <node id="4755209551904389321" at="227,10,228,22" concept="6" />
-      <node id="4416461515995526743" at="230,97,231,172" concept="6" />
-      <node id="6998860900671427486" at="233,49,234,115" concept="5" />
-      <node id="6998860900671427486" at="234,115,235,47" concept="1" />
-      <node id="6998860900671427486" at="235,47,236,34" concept="5" />
-      <node id="6998860900671427486" at="236,34,237,82" concept="1" />
-      <node id="6998860900671427486" at="237,82,238,40" concept="1" />
-      <node id="6998860900671427486" at="238,40,239,34" concept="1" />
-      <node id="6998860900671427486" at="239,34,240,22" concept="6" />
-      <node id="4755209551904389321" at="242,49,243,89" concept="5" />
-      <node id="4755209551904389321" at="243,89,244,40" concept="1" />
-      <node id="4755209551904389321" at="244,40,245,42" concept="1" />
-      <node id="4755209551904389321" at="245,42,246,40" concept="1" />
-      <node id="4755209551904389321" at="246,40,247,26" concept="5" />
-      <node id="4755209551904389321" at="247,26,248,63" concept="1" />
-      <node id="4755209551904389321" at="248,63,249,53" concept="1" />
-      <node id="4755209551904389321" at="249,53,250,34" concept="5" />
-      <node id="4755209551904389321" at="250,34,251,60" concept="1" />
-      <node id="4755209551904389321" at="251,60,252,40" concept="1" />
-      <node id="4755209551904389321" at="252,40,253,273" concept="1" />
-      <node id="4755209551904389321" at="253,273,254,57" concept="5" />
-      <node id="4755209551904389321" at="254,57,255,59" concept="5" />
-      <node id="4755209551904389321" at="256,35,257,87" concept="5" />
-      <node id="4755209551904389321" at="257,87,258,94" concept="6" />
-      <node id="4755209551904389321" at="259,10,260,22" concept="6" />
-      <node id="6998860900671427492" at="265,120,266,69" concept="6" />
-      <node id="6998860900671532614" at="269,49,270,115" concept="5" />
-      <node id="6998860900671532614" at="270,115,271,47" concept="1" />
-      <node id="6998860900671532614" at="271,47,272,34" concept="5" />
-      <node id="6998860900671532614" at="272,34,273,82" concept="1" />
-      <node id="6998860900671532614" at="273,82,274,40" concept="1" />
-      <node id="6998860900671532614" at="274,40,275,34" concept="1" />
-      <node id="6998860900671532614" at="275,34,276,22" concept="6" />
-      <node id="4755209551904389321" at="278,49,279,89" concept="5" />
-      <node id="4755209551904389321" at="279,89,280,40" concept="1" />
-      <node id="4755209551904389321" at="280,40,281,42" concept="1" />
-      <node id="4755209551904389321" at="281,42,282,40" concept="1" />
-      <node id="4755209551904389321" at="282,40,283,26" concept="5" />
-      <node id="4755209551904389321" at="283,26,284,63" concept="1" />
-      <node id="4755209551904389321" at="284,63,285,53" concept="1" />
-      <node id="4755209551904389321" at="285,53,286,34" concept="5" />
-      <node id="4755209551904389321" at="286,34,287,60" concept="1" />
-      <node id="4755209551904389321" at="287,60,288,40" concept="1" />
-      <node id="4755209551904389321" at="288,40,289,273" concept="1" />
-      <node id="4755209551904389321" at="289,273,290,57" concept="5" />
-      <node id="4755209551904389321" at="290,57,291,59" concept="5" />
-      <node id="4755209551904389321" at="292,35,293,87" concept="5" />
-      <node id="4755209551904389321" at="293,87,294,94" concept="6" />
-      <node id="4755209551904389321" at="295,10,296,22" concept="6" />
-      <node id="6998860900671532620" at="301,120,302,69" concept="6" />
-      <node id="1476884141930135292" at="305,49,306,114" concept="5" />
-      <node id="1476884141930135292" at="306,114,307,47" concept="1" />
-      <node id="1476884141930135292" at="307,47,308,34" concept="5" />
-      <node id="1476884141930135292" at="308,34,309,82" concept="1" />
-      <node id="1476884141930135292" at="309,82,310,40" concept="1" />
-      <node id="1476884141930135292" at="310,40,311,34" concept="1" />
-      <node id="1476884141930135292" at="311,34,312,22" concept="6" />
-      <node id="1476884141930135293" at="314,49,315,89" concept="5" />
-      <node id="1476884141930135293" at="315,89,316,40" concept="1" />
-      <node id="1476884141930135293" at="316,40,317,56" concept="1" />
-      <node id="1476884141930135293" at="317,56,318,40" concept="1" />
-      <node id="1476884141930135293" at="318,40,319,26" concept="5" />
-      <node id="1476884141930135293" at="319,26,320,63" concept="1" />
-      <node id="1476884141930135293" at="320,63,321,53" concept="1" />
-      <node id="1476884141930135293" at="321,53,322,34" concept="5" />
-      <node id="1476884141930135293" at="322,34,323,60" concept="1" />
-      <node id="1476884141930135293" at="323,60,324,40" concept="1" />
-      <node id="1476884141930135293" at="324,40,325,73" concept="1" />
-      <node id="1476884141930135293" at="325,73,326,57" concept="5" />
-      <node id="1476884141930135293" at="326,57,327,59" concept="5" />
-      <node id="1476884141930135293" at="328,35,329,87" concept="5" />
-      <node id="1476884141930135293" at="329,87,330,94" concept="6" />
-      <node id="1476884141930135293" at="331,10,332,22" concept="6" />
+      <node id="927724900262155821" at="98,35,99,87" concept="5" />
+      <node id="927724900262155821" at="99,87,100,112" concept="6" />
+      <node id="927724900262155821" at="101,10,102,22" concept="6" />
+      <node id="927724900262398955" at="104,51,105,113" concept="5" />
+      <node id="927724900262398955" at="105,113,106,49" concept="1" />
+      <node id="927724900262398955" at="106,49,107,34" concept="5" />
+      <node id="927724900262398955" at="107,34,108,82" concept="1" />
+      <node id="927724900262398955" at="108,82,109,40" concept="1" />
+      <node id="927724900262398955" at="109,40,110,34" concept="1" />
+      <node id="927724900262398955" at="110,34,111,22" concept="6" />
+      <node id="927724900262398960" at="113,49,114,89" concept="5" />
+      <node id="927724900262398960" at="114,89,115,35" concept="1" />
+      <node id="927724900262398960" at="115,35,116,48" concept="1" />
+      <node id="927724900262398960" at="116,48,117,26" concept="5" />
+      <node id="927724900262398960" at="117,26,118,63" concept="1" />
+      <node id="927724900262398960" at="118,63,119,48" concept="1" />
+      <node id="927724900262398960" at="119,48,120,34" concept="5" />
+      <node id="927724900262398960" at="120,34,121,60" concept="1" />
+      <node id="927724900262398960" at="121,60,122,40" concept="1" />
+      <node id="927724900262398960" at="122,40,123,73" concept="1" />
+      <node id="927724900262398960" at="123,73,124,57" concept="5" />
+      <node id="927724900262398960" at="125,35,126,87" concept="5" />
+      <node id="927724900262398960" at="126,87,127,112" concept="6" />
+      <node id="927724900262398960" at="128,10,129,22" concept="6" />
+      <node id="4416461515995520671" at="131,49,132,101" concept="5" />
+      <node id="4416461515995520671" at="132,101,133,47" concept="1" />
+      <node id="4416461515995520671" at="133,47,134,34" concept="5" />
+      <node id="4416461515995520671" at="134,34,135,82" concept="1" />
+      <node id="4416461515995520671" at="135,82,136,40" concept="1" />
+      <node id="4416461515995520671" at="136,40,137,34" concept="1" />
+      <node id="4416461515995520671" at="137,34,138,22" concept="6" />
+      <node id="4755209551904389321" at="140,49,141,89" concept="5" />
+      <node id="4755209551904389321" at="141,89,142,33" concept="1" />
+      <node id="4755209551904389321" at="142,33,143,51" concept="1" />
+      <node id="4755209551904389321" at="143,51,144,40" concept="1" />
+      <node id="4755209551904389321" at="144,40,145,26" concept="5" />
+      <node id="4755209551904389321" at="145,26,146,63" concept="1" />
+      <node id="4755209551904389321" at="146,63,147,46" concept="1" />
+      <node id="4755209551904389321" at="147,46,148,34" concept="5" />
+      <node id="4755209551904389321" at="148,34,149,60" concept="1" />
+      <node id="4755209551904389321" at="149,60,150,40" concept="1" />
+      <node id="4755209551904389321" at="150,40,151,266" concept="1" />
+      <node id="4755209551904389321" at="151,266,152,57" concept="5" />
+      <node id="4755209551904389321" at="153,35,154,87" concept="5" />
+      <node id="4755209551904389321" at="154,87,155,112" concept="6" />
+      <node id="4755209551904389321" at="156,10,157,22" concept="6" />
+      <node id="2059109515400350058" at="162,120,163,278" concept="6" />
+      <node id="4416461515995521910" at="166,49,167,97" concept="5" />
+      <node id="4416461515995521910" at="167,97,168,47" concept="1" />
+      <node id="4416461515995521910" at="168,47,169,34" concept="5" />
+      <node id="4416461515995521910" at="169,34,170,82" concept="1" />
+      <node id="4416461515995521910" at="170,82,171,40" concept="1" />
+      <node id="4416461515995521910" at="171,40,172,34" concept="1" />
+      <node id="4416461515995521910" at="172,34,173,22" concept="6" />
+      <node id="4416461515995291697" at="175,49,176,89" concept="5" />
+      <node id="4416461515995291697" at="176,89,177,29" concept="1" />
+      <node id="4416461515995291697" at="177,29,178,43" concept="1" />
+      <node id="4416461515995291697" at="178,43,179,40" concept="1" />
+      <node id="4416461515995291697" at="179,40,180,26" concept="5" />
+      <node id="4416461515995291697" at="180,26,181,63" concept="1" />
+      <node id="4416461515995291697" at="181,63,182,42" concept="1" />
+      <node id="4416461515995291697" at="182,42,183,34" concept="5" />
+      <node id="4416461515995291697" at="183,34,184,60" concept="1" />
+      <node id="4416461515995291697" at="184,60,185,40" concept="1" />
+      <node id="4416461515995291697" at="185,40,186,73" concept="1" />
+      <node id="4416461515995291697" at="186,73,187,57" concept="5" />
+      <node id="4416461515995291697" at="188,35,189,87" concept="5" />
+      <node id="4416461515995291697" at="189,87,190,112" concept="6" />
+      <node id="4416461515995291697" at="191,10,192,22" concept="6" />
+      <node id="4755209551904389321" at="194,49,195,115" concept="5" />
+      <node id="4755209551904389321" at="195,115,196,47" concept="1" />
+      <node id="4755209551904389321" at="196,47,197,34" concept="5" />
+      <node id="4755209551904389321" at="197,34,198,82" concept="1" />
+      <node id="4755209551904389321" at="198,82,199,40" concept="1" />
+      <node id="4755209551904389321" at="199,40,200,34" concept="1" />
+      <node id="4755209551904389321" at="200,34,201,22" concept="6" />
+      <node id="4416461515995528529" at="203,97,204,172" concept="6" />
+      <node id="4755209551904389321" at="206,49,207,89" concept="5" />
+      <node id="4755209551904389321" at="207,89,208,33" concept="1" />
+      <node id="4755209551904389321" at="208,33,209,42" concept="1" />
+      <node id="4755209551904389321" at="209,42,210,40" concept="1" />
+      <node id="4755209551904389321" at="210,40,211,26" concept="5" />
+      <node id="4755209551904389321" at="211,26,212,63" concept="1" />
+      <node id="4755209551904389321" at="212,63,213,46" concept="1" />
+      <node id="4755209551904389321" at="213,46,214,34" concept="5" />
+      <node id="4755209551904389321" at="214,34,215,60" concept="1" />
+      <node id="4755209551904389321" at="215,60,216,40" concept="1" />
+      <node id="4755209551904389321" at="216,40,217,73" concept="1" />
+      <node id="4755209551904389321" at="217,73,218,57" concept="5" />
+      <node id="4755209551904389321" at="219,35,220,87" concept="5" />
+      <node id="4755209551904389321" at="220,87,221,112" concept="6" />
+      <node id="4755209551904389321" at="222,10,223,22" concept="6" />
+      <node id="4416461515995526743" at="225,97,226,172" concept="6" />
+      <node id="6998860900671427486" at="228,49,229,115" concept="5" />
+      <node id="6998860900671427486" at="229,115,230,47" concept="1" />
+      <node id="6998860900671427486" at="230,47,231,34" concept="5" />
+      <node id="6998860900671427486" at="231,34,232,82" concept="1" />
+      <node id="6998860900671427486" at="232,82,233,40" concept="1" />
+      <node id="6998860900671427486" at="233,40,234,34" concept="1" />
+      <node id="6998860900671427486" at="234,34,235,22" concept="6" />
+      <node id="4755209551904389321" at="237,49,238,89" concept="5" />
+      <node id="4755209551904389321" at="238,89,239,40" concept="1" />
+      <node id="4755209551904389321" at="239,40,240,42" concept="1" />
+      <node id="4755209551904389321" at="240,42,241,40" concept="1" />
+      <node id="4755209551904389321" at="241,40,242,26" concept="5" />
+      <node id="4755209551904389321" at="242,26,243,63" concept="1" />
+      <node id="4755209551904389321" at="243,63,244,53" concept="1" />
+      <node id="4755209551904389321" at="244,53,245,34" concept="5" />
+      <node id="4755209551904389321" at="245,34,246,60" concept="1" />
+      <node id="4755209551904389321" at="246,60,247,40" concept="1" />
+      <node id="4755209551904389321" at="247,40,248,273" concept="1" />
+      <node id="4755209551904389321" at="248,273,249,57" concept="5" />
+      <node id="4755209551904389321" at="250,35,251,87" concept="5" />
+      <node id="4755209551904389321" at="251,87,252,112" concept="6" />
+      <node id="4755209551904389321" at="253,10,254,22" concept="6" />
+      <node id="6998860900671427492" at="259,120,260,69" concept="6" />
+      <node id="6998860900671532614" at="263,49,264,115" concept="5" />
+      <node id="6998860900671532614" at="264,115,265,47" concept="1" />
+      <node id="6998860900671532614" at="265,47,266,34" concept="5" />
+      <node id="6998860900671532614" at="266,34,267,82" concept="1" />
+      <node id="6998860900671532614" at="267,82,268,40" concept="1" />
+      <node id="6998860900671532614" at="268,40,269,34" concept="1" />
+      <node id="6998860900671532614" at="269,34,270,22" concept="6" />
+      <node id="4755209551904389321" at="272,49,273,89" concept="5" />
+      <node id="4755209551904389321" at="273,89,274,40" concept="1" />
+      <node id="4755209551904389321" at="274,40,275,42" concept="1" />
+      <node id="4755209551904389321" at="275,42,276,40" concept="1" />
+      <node id="4755209551904389321" at="276,40,277,26" concept="5" />
+      <node id="4755209551904389321" at="277,26,278,63" concept="1" />
+      <node id="4755209551904389321" at="278,63,279,53" concept="1" />
+      <node id="4755209551904389321" at="279,53,280,34" concept="5" />
+      <node id="4755209551904389321" at="280,34,281,60" concept="1" />
+      <node id="4755209551904389321" at="281,60,282,40" concept="1" />
+      <node id="4755209551904389321" at="282,40,283,273" concept="1" />
+      <node id="4755209551904389321" at="283,273,284,57" concept="5" />
+      <node id="4755209551904389321" at="285,35,286,87" concept="5" />
+      <node id="4755209551904389321" at="286,87,287,112" concept="6" />
+      <node id="4755209551904389321" at="288,10,289,22" concept="6" />
+      <node id="6998860900671532620" at="294,120,295,69" concept="6" />
+      <node id="1476884141930135292" at="298,49,299,114" concept="5" />
+      <node id="1476884141930135292" at="299,114,300,47" concept="1" />
+      <node id="1476884141930135292" at="300,47,301,34" concept="5" />
+      <node id="1476884141930135292" at="301,34,302,82" concept="1" />
+      <node id="1476884141930135292" at="302,82,303,40" concept="1" />
+      <node id="1476884141930135292" at="303,40,304,34" concept="1" />
+      <node id="1476884141930135292" at="304,34,305,22" concept="6" />
+      <node id="1476884141930135293" at="307,49,308,89" concept="5" />
+      <node id="1476884141930135293" at="308,89,309,40" concept="1" />
+      <node id="1476884141930135293" at="309,40,310,56" concept="1" />
+      <node id="1476884141930135293" at="310,56,311,40" concept="1" />
+      <node id="1476884141930135293" at="311,40,312,26" concept="5" />
+      <node id="1476884141930135293" at="312,26,313,63" concept="1" />
+      <node id="1476884141930135293" at="313,63,314,53" concept="1" />
+      <node id="1476884141930135293" at="314,53,315,34" concept="5" />
+      <node id="1476884141930135293" at="315,34,316,60" concept="1" />
+      <node id="1476884141930135293" at="316,60,317,40" concept="1" />
+      <node id="1476884141930135293" at="317,40,318,73" concept="1" />
+      <node id="1476884141930135293" at="318,73,319,57" concept="5" />
+      <node id="1476884141930135293" at="320,35,321,87" concept="5" />
+      <node id="1476884141930135293" at="321,87,322,112" concept="6" />
+      <node id="1476884141930135293" at="323,10,324,22" concept="6" />
       <node id="4755209551904389321" at="32,0,34,0" concept="2" trace="myNode" />
-      <node id="2059109515400350050" at="163,0,165,0" concept="0" trace="BwfJavaModule_compiler_cellMenu_y27sly_a0f0#()V" />
-      <node id="6998860900671427489" at="263,0,265,0" concept="0" trace="BwfJavaModule_javaLevelSource_cellMenu_y27sly_a0l0#()V" />
-      <node id="6998860900671532617" at="299,0,301,0" concept="0" trace="BwfJavaModule_javaLevelTarget_cellMenu_y27sly_a0n0#()V" />
+      <node id="2059109515400350050" at="160,0,162,0" concept="0" trace="BwfJavaModule_compiler_cellMenu_y27sly_a0f0#()V" />
+      <node id="6998860900671427489" at="257,0,259,0" concept="0" trace="BwfJavaModule_javaLevelSource_cellMenu_y27sly_a0l0#()V" />
+      <node id="6998860900671532617" at="292,0,294,0" concept="0" trace="BwfJavaModule_javaLevelTarget_cellMenu_y27sly_a0n0#()V" />
       <node id="4755209551904389321" at="46,0,49,0" concept="4" trace="createCell#()Ljetbrains/mps/openapi/editor/cells/EditorCell;" />
       <node id="4755209551904389321" at="62,57,65,5" concept="3" />
       <node id="4755209551904389321" at="65,5,68,5" concept="3" />
-      <node id="2059109515400350050" at="165,0,168,0" concept="4" trace="getPropertyValues#(Lorg/jetbrains/mps/openapi/model/SNode;Ljetbrains/mps/smodel/IOperationContext;Ljetbrains/mps/openapi/editor/EditorContext;)Ljava/util/List;" />
-      <node id="4416461515995528365" at="207,0,210,0" concept="9" trace="renderingCondition_y27sly_a8a#(Lorg/jetbrains/mps/openapi/model/SNode;Ljetbrains/mps/openapi/editor/EditorContext;)Z" />
-      <node id="4416461515995526423" at="230,0,233,0" concept="9" trace="renderingCondition_y27sly_a9a#(Lorg/jetbrains/mps/openapi/model/SNode;Ljetbrains/mps/openapi/editor/EditorContext;)Z" />
-      <node id="6998860900671427489" at="265,0,268,0" concept="4" trace="getPropertyValues#(Lorg/jetbrains/mps/openapi/model/SNode;Ljetbrains/mps/smodel/IOperationContext;Ljetbrains/mps/openapi/editor/EditorContext;)Ljava/util/List;" />
-      <node id="6998860900671532617" at="301,0,304,0" concept="4" trace="getPropertyValues#(Lorg/jetbrains/mps/openapi/model/SNode;Ljetbrains/mps/smodel/IOperationContext;Ljetbrains/mps/openapi/editor/EditorContext;)Ljava/util/List;" />
+      <node id="2059109515400350050" at="162,0,165,0" concept="4" trace="getPropertyValues#(Lorg/jetbrains/mps/openapi/model/SNode;Ljetbrains/mps/smodel/IOperationContext;Ljetbrains/mps/openapi/editor/EditorContext;)Ljava/util/List;" />
+      <node id="4416461515995528365" at="203,0,206,0" concept="9" trace="renderingCondition_y27sly_a8a#(Lorg/jetbrains/mps/openapi/model/SNode;Ljetbrains/mps/openapi/editor/EditorContext;)Z" />
+      <node id="4416461515995526423" at="225,0,228,0" concept="9" trace="renderingCondition_y27sly_a9a#(Lorg/jetbrains/mps/openapi/model/SNode;Ljetbrains/mps/openapi/editor/EditorContext;)Z" />
+      <node id="6998860900671427489" at="259,0,262,0" concept="4" trace="getPropertyValues#(Lorg/jetbrains/mps/openapi/model/SNode;Ljetbrains/mps/smodel/IOperationContext;Ljetbrains/mps/openapi/editor/EditorContext;)Ljava/util/List;" />
+      <node id="6998860900671532617" at="294,0,297,0" concept="4" trace="getPropertyValues#(Lorg/jetbrains/mps/openapi/model/SNode;Ljetbrains/mps/smodel/IOperationContext;Ljetbrains/mps/openapi/editor/EditorContext;)Ljava/util/List;" />
       <node id="4755209551904389321" at="35,0,39,0" concept="0" trace="BwfJavaModule_InspectorBuilder_a#(Ljetbrains/mps/openapi/editor/EditorContext;Lorg/jetbrains/mps/openapi/model/SNode;)V" />
       <node id="4755209551904389321" at="40,0,45,0" concept="4" trace="getNode#()Lorg/jetbrains/mps/openapi/model/SNode;" />
-      <node id="927724900262155821" at="98,59,103,22" concept="3" />
-      <node id="927724900262398960" at="126,59,131,22" concept="3" />
-      <node id="4755209551904389321" at="155,59,160,22" concept="3" />
-      <node id="4416461515995291697" at="191,59,196,22" concept="3" />
-      <node id="4755209551904389321" at="223,59,228,22" concept="3" />
-      <node id="4755209551904389321" at="255,59,260,22" concept="3" />
-      <node id="4755209551904389321" at="291,59,296,22" concept="3" />
-      <node id="1476884141930135293" at="327,59,332,22" concept="3" />
+      <node id="927724900262155821" at="97,57,102,22" concept="3" />
+      <node id="927724900262398960" at="124,57,129,22" concept="3" />
+      <node id="4755209551904389321" at="152,57,157,22" concept="3" />
+      <node id="4416461515995291697" at="187,57,192,22" concept="3" />
+      <node id="4755209551904389321" at="218,57,223,22" concept="3" />
+      <node id="4755209551904389321" at="249,57,254,22" concept="3" />
+      <node id="4755209551904389321" at="284,57,289,22" concept="3" />
+      <node id="1476884141930135293" at="319,57,324,22" concept="3" />
       <node id="927724900262155817" at="77,0,86,0" concept="4" trace="createConstant_y27sly_a0_0#()Ljetbrains/mps/openapi/editor/cells/EditorCell;" />
-      <node id="927724900262398955" at="105,0,114,0" concept="4" trace="createConstant_y27sly_c0_0#()Ljetbrains/mps/openapi/editor/cells/EditorCell;" />
-      <node id="4416461515995520671" at="133,0,142,0" concept="4" trace="createConstant_y27sly_e0#()Ljetbrains/mps/openapi/editor/cells/EditorCell;" />
-      <node id="4416461515995521910" at="169,0,178,0" concept="4" trace="createConstant_y27sly_g0#()Ljetbrains/mps/openapi/editor/cells/EditorCell;" />
-      <node id="4755209551904389321" at="198,0,207,0" concept="4" trace="createConstant_y27sly_i0#()Ljetbrains/mps/openapi/editor/cells/EditorCell;" />
-      <node id="6998860900671427486" at="233,0,242,0" concept="4" trace="createConstant_y27sly_k0#()Ljetbrains/mps/openapi/editor/cells/EditorCell;" />
-      <node id="6998860900671532614" at="269,0,278,0" concept="4" trace="createConstant_y27sly_m0#()Ljetbrains/mps/openapi/editor/cells/EditorCell;" />
-      <node id="1476884141930135292" at="305,0,314,0" concept="4" trace="createConstant_y27sly_o0#()Ljetbrains/mps/openapi/editor/cells/EditorCell;" />
-      <node id="927724900262155821" at="86,0,105,0" concept="4" trace="createProperty_y27sly_b0_0#()Ljetbrains/mps/openapi/editor/cells/EditorCell;" />
-      <node id="927724900262398960" at="114,0,133,0" concept="4" trace="createProperty_y27sly_d0#()Ljetbrains/mps/openapi/editor/cells/EditorCell;" />
-      <node id="4755209551904389321" at="142,0,162,0" concept="4" trace="createProperty_y27sly_f0#()Ljetbrains/mps/openapi/editor/cells/EditorCell;" />
-      <node id="4416461515995291697" at="178,0,198,0" concept="4" trace="createProperty_y27sly_h0#()Ljetbrains/mps/openapi/editor/cells/EditorCell;" />
-      <node id="4755209551904389321" at="210,0,230,0" concept="4" trace="createProperty_y27sly_j0#()Ljetbrains/mps/openapi/editor/cells/EditorCell;" />
-      <node id="4755209551904389321" at="242,0,262,0" concept="4" trace="createProperty_y27sly_l0#()Ljetbrains/mps/openapi/editor/cells/EditorCell;" />
-      <node id="4755209551904389321" at="278,0,298,0" concept="4" trace="createProperty_y27sly_n0#()Ljetbrains/mps/openapi/editor/cells/EditorCell;" />
-      <node id="1476884141930135293" at="314,0,334,0" concept="4" trace="createProperty_y27sly_p0#()Ljetbrains/mps/openapi/editor/cells/EditorCell;" />
+      <node id="927724900262398955" at="104,0,113,0" concept="4" trace="createConstant_y27sly_c0_0#()Ljetbrains/mps/openapi/editor/cells/EditorCell;" />
+      <node id="4416461515995520671" at="131,0,140,0" concept="4" trace="createConstant_y27sly_e0#()Ljetbrains/mps/openapi/editor/cells/EditorCell;" />
+      <node id="4416461515995521910" at="166,0,175,0" concept="4" trace="createConstant_y27sly_g0#()Ljetbrains/mps/openapi/editor/cells/EditorCell;" />
+      <node id="4755209551904389321" at="194,0,203,0" concept="4" trace="createConstant_y27sly_i0#()Ljetbrains/mps/openapi/editor/cells/EditorCell;" />
+      <node id="6998860900671427486" at="228,0,237,0" concept="4" trace="createConstant_y27sly_k0#()Ljetbrains/mps/openapi/editor/cells/EditorCell;" />
+      <node id="6998860900671532614" at="263,0,272,0" concept="4" trace="createConstant_y27sly_m0#()Ljetbrains/mps/openapi/editor/cells/EditorCell;" />
+      <node id="1476884141930135292" at="298,0,307,0" concept="4" trace="createConstant_y27sly_o0#()Ljetbrains/mps/openapi/editor/cells/EditorCell;" />
+      <node id="927724900262155821" at="86,0,104,0" concept="4" trace="createProperty_y27sly_b0_0#()Ljetbrains/mps/openapi/editor/cells/EditorCell;" />
+      <node id="927724900262398960" at="113,0,131,0" concept="4" trace="createProperty_y27sly_d0#()Ljetbrains/mps/openapi/editor/cells/EditorCell;" />
+      <node id="4755209551904389321" at="140,0,159,0" concept="4" trace="createProperty_y27sly_f0#()Ljetbrains/mps/openapi/editor/cells/EditorCell;" />
+      <node id="4416461515995291697" at="175,0,194,0" concept="4" trace="createProperty_y27sly_h0#()Ljetbrains/mps/openapi/editor/cells/EditorCell;" />
+      <node id="4755209551904389321" at="206,0,225,0" concept="4" trace="createProperty_y27sly_j0#()Ljetbrains/mps/openapi/editor/cells/EditorCell;" />
+      <node id="4755209551904389321" at="237,0,256,0" concept="4" trace="createProperty_y27sly_l0#()Ljetbrains/mps/openapi/editor/cells/EditorCell;" />
+      <node id="4755209551904389321" at="272,0,291,0" concept="4" trace="createProperty_y27sly_n0#()Ljetbrains/mps/openapi/editor/cells/EditorCell;" />
+      <node id="1476884141930135293" at="307,0,326,0" concept="4" trace="createProperty_y27sly_p0#()Ljetbrains/mps/openapi/editor/cells/EditorCell;" />
       <node id="4755209551904389321" at="50,0,77,0" concept="4" trace="createCollection_y27sly_a_0#()Ljetbrains/mps/openapi/editor/cells/EditorCell;" />
-      <scope id="2059109515400350050" at="163,58,163,58" />
-      <scope id="6998860900671427489" at="263,65,263,65" />
-      <scope id="6998860900671532617" at="299,65,299,65" />
+      <scope id="2059109515400350050" at="160,58,160,58" />
+      <scope id="6998860900671427489" at="257,65,257,65" />
+      <scope id="6998860900671532617" at="292,65,292,65" />
       <scope id="4755209551904389321" at="42,26,43,18" />
       <scope id="4755209551904389321" at="46,39,47,41" />
       <scope id="4755209551904389321" at="63,68,64,59" />
       <scope id="4755209551904389321" at="66,68,67,59" />
-      <scope id="2059109515400350052" at="165,120,166,278" />
-      <scope id="4416461515995528366" at="207,97,208,172" />
-      <scope id="4416461515995526424" at="230,97,231,172" />
-      <scope id="6998860900671427491" at="265,120,266,69" />
-      <scope id="6998860900671532619" at="301,120,302,69" />
+      <scope id="2059109515400350052" at="162,120,163,278" />
+      <scope id="4416461515995528366" at="203,97,204,172" />
+      <scope id="4416461515995526424" at="225,97,226,172" />
+      <scope id="6998860900671427491" at="259,120,260,69" />
+      <scope id="6998860900671532619" at="294,120,295,69" />
       <scope id="4755209551904389321" at="35,96,37,18" />
-      <scope id="927724900262155821" at="99,35,101,94">
+      <scope id="927724900262155821" at="98,35,100,112">
         <var name="manager" id="927724900262155821" />
       </scope>
-      <scope id="927724900262398960" at="127,35,129,94">
+      <scope id="927724900262398960" at="125,35,127,112">
         <var name="manager" id="927724900262398960" />
       </scope>
-      <scope id="4755209551904389321" at="156,35,158,94">
+      <scope id="4755209551904389321" at="153,35,155,112">
         <var name="manager" id="4755209551904389321" />
       </scope>
-      <scope id="2059109515400350050" at="163,0,165,0" />
-      <scope id="4416461515995291697" at="192,35,194,94">
+      <scope id="2059109515400350050" at="160,0,162,0" />
+      <scope id="4416461515995291697" at="188,35,190,112">
         <var name="manager" id="4416461515995291697" />
       </scope>
-      <scope id="4755209551904389321" at="224,35,226,94">
+      <scope id="4755209551904389321" at="219,35,221,112">
         <var name="manager" id="4755209551904389321" />
       </scope>
-      <scope id="4755209551904389321" at="256,35,258,94">
+      <scope id="4755209551904389321" at="250,35,252,112">
         <var name="manager" id="4755209551904389321" />
       </scope>
-      <scope id="6998860900671427489" at="263,0,265,0" />
-      <scope id="4755209551904389321" at="292,35,294,94">
+      <scope id="6998860900671427489" at="257,0,259,0" />
+      <scope id="4755209551904389321" at="285,35,287,112">
         <var name="manager" id="4755209551904389321" />
-=======
-      <scope id="4755209551904389321" at="93,0,103,0">
-        <var name="editorContext" id="4755209551904389321" />
-        <var name="node" id="4755209551904389321" />
-      </scope>
-      <scope id="4755209551904389321" at="122,132,132,7" />
-      <scope id="4755209551904389328" at="154,0,164,0">
-        <var name="editorContext" id="4755209551904389328" />
-        <var name="node" id="4755209551904389328" />
-      </scope>
-      <scope id="1659807394254493217" at="203,0,213,0">
-        <var name="editorContext" id="1659807394254493217" />
-        <var name="node" id="1659807394254493217" />
-      </scope>
-      <scope id="4755209551904389354" at="252,0,262,0">
-        <var name="editorContext" id="4755209551904389354" />
-        <var name="node" id="4755209551904389354" />
-      </scope>
-      <scope id="4755209551904389321" at="292,132,302,7" />
-      <scope id="7385586609667660413" at="305,0,315,0">
-        <var name="editorContext" id="7385586609667660413" />
-        <var name="node" id="7385586609667660413" />
-      </scope>
-      <scope id="733309334558001803" at="334,0,344,0">
-        <var name="editorContext" id="733309334558001803" />
-        <var name="node" id="733309334558001803" />
-      </scope>
-      <scope id="4755209551904389321" at="377,132,387,7" />
-      <scope id="4755209551904389321" at="262,0,273,0">
-        <var name="editorContext" id="4755209551904389321" />
-        <var name="node" id="4755209551904389321" />
-      </scope>
-      <scope id="4755209551904389321" at="344,0,355,0">
-        <var name="editorContext" id="4755209551904389321" />
-        <var name="node" id="4755209551904389321" />
->>>>>>> bd830ede
-      </scope>
-      <scope id="6998860900671532617" at="299,0,301,0" />
-      <scope id="1476884141930135293" at="328,35,330,94">
+      </scope>
+      <scope id="6998860900671532617" at="292,0,294,0" />
+      <scope id="1476884141930135293" at="320,35,322,112">
         <var name="manager" id="1476884141930135293" />
       </scope>
-<<<<<<< HEAD
       <scope id="4755209551904389321" at="46,0,49,0" />
-      <scope id="2059109515400350050" at="165,0,168,0">
+      <scope id="2059109515400350050" at="162,0,165,0">
         <var name="editorContext" id="2059109515400350050" />
         <var name="node" id="2059109515400350050" />
         <var name="operationContext" id="2059109515400350050" />
       </scope>
-      <scope id="4416461515995528365" at="207,0,210,0">
+      <scope id="4416461515995528365" at="203,0,206,0">
         <var name="editorContext" id="4416461515995528365" />
         <var name="node" id="4416461515995528365" />
       </scope>
-      <scope id="4416461515995526423" at="230,0,233,0">
+      <scope id="4416461515995526423" at="225,0,228,0">
         <var name="editorContext" id="4416461515995526423" />
         <var name="node" id="4416461515995526423" />
       </scope>
-      <scope id="6998860900671427489" at="265,0,268,0">
+      <scope id="6998860900671427489" at="259,0,262,0">
         <var name="editorContext" id="6998860900671427489" />
         <var name="node" id="6998860900671427489" />
         <var name="operationContext" id="6998860900671427489" />
       </scope>
-      <scope id="6998860900671532617" at="301,0,304,0">
+      <scope id="6998860900671532617" at="294,0,297,0">
         <var name="editorContext" id="6998860900671532617" />
         <var name="node" id="6998860900671532617" />
         <var name="operationContext" id="6998860900671532617" />
@@ -7542,257 +4332,110 @@
         <var name="editorCell" id="927724900262155817" />
         <var name="style" id="927724900262155817" />
       </scope>
-      <scope id="927724900262398955" at="105,51,112,22">
+      <scope id="927724900262398955" at="104,51,111,22">
         <var name="editorCell" id="927724900262398955" />
         <var name="style" id="927724900262398955" />
       </scope>
-      <scope id="4416461515995520671" at="133,49,140,22">
+      <scope id="4416461515995520671" at="131,49,138,22">
         <var name="editorCell" id="4416461515995520671" />
         <var name="style" id="4416461515995520671" />
       </scope>
-      <scope id="4416461515995521910" at="169,49,176,22">
+      <scope id="4416461515995521910" at="166,49,173,22">
         <var name="editorCell" id="4416461515995521910" />
         <var name="style" id="4416461515995521910" />
       </scope>
-      <scope id="4755209551904389321" at="198,49,205,22">
+      <scope id="4755209551904389321" at="194,49,201,22">
         <var name="editorCell" id="4755209551904389321" />
         <var name="style" id="4755209551904389321" />
       </scope>
-      <scope id="6998860900671427486" at="233,49,240,22">
+      <scope id="6998860900671427486" at="228,49,235,22">
         <var name="editorCell" id="6998860900671427486" />
         <var name="style" id="6998860900671427486" />
       </scope>
-      <scope id="6998860900671532614" at="269,49,276,22">
+      <scope id="6998860900671532614" at="263,49,270,22">
         <var name="editorCell" id="6998860900671532614" />
         <var name="style" id="6998860900671532614" />
       </scope>
-      <scope id="1476884141930135292" at="305,49,312,22">
+      <scope id="1476884141930135292" at="298,49,305,22">
         <var name="editorCell" id="1476884141930135292" />
         <var name="style" id="1476884141930135292" />
       </scope>
       <scope id="927724900262155817" at="77,0,86,0" />
-      <scope id="927724900262398955" at="105,0,114,0" />
-      <scope id="4416461515995520671" at="133,0,142,0" />
-      <scope id="4416461515995521910" at="169,0,178,0" />
-      <scope id="4755209551904389321" at="198,0,207,0" />
-      <scope id="6998860900671427486" at="233,0,242,0" />
-      <scope id="6998860900671532614" at="269,0,278,0" />
-      <scope id="1476884141930135292" at="305,0,314,0" />
-      <scope id="927724900262155821" at="86,51,103,22">
-=======
-      <scope id="4755209551904389321" at="122,0,134,0">
-        <var name="editorContext" id="4755209551904389321" />
-        <var name="elementCell" id="4755209551904389321" />
-        <var name="elementNode" id="4755209551904389321" />
-        <var name="listOwner" id="4755209551904389321" />
-      </scope>
-      <scope id="4755209551904389321" at="177,70,189,42">
-        <var name="editorContext" id="4755209551904389321" />
-        <var name="node" id="4755209551904389321" />
-        <var name="style" id="4755209551904389321" />
-      </scope>
-      <scope id="4755209551904389321" at="226,70,238,42">
-        <var name="editorContext" id="4755209551904389321" />
-        <var name="node" id="4755209551904389321" />
-        <var name="style" id="4755209551904389321" />
-      </scope>
-      <scope id="4755209551904389321" at="292,0,304,0">
-        <var name="editorContext" id="4755209551904389321" />
-        <var name="elementCell" id="4755209551904389321" />
-        <var name="elementNode" id="4755209551904389321" />
-        <var name="listOwner" id="4755209551904389321" />
-      </scope>
-      <scope id="4755209551904389321" at="377,0,389,0">
-        <var name="editorContext" id="4755209551904389321" />
-        <var name="elementCell" id="4755209551904389321" />
-        <var name="elementNode" id="4755209551904389321" />
-        <var name="listOwner" id="4755209551904389321" />
-      </scope>
-      <scope id="4755209551904389368" at="69,88,82,22">
-        <var name="attributeConcept" id="4755209551904389368" />
-        <var name="editorCell" id="4755209551904389368" />
-        <var name="provider" id="4755209551904389368" />
-      </scope>
-      <scope id="4755209551904389321" at="177,0,191,0">
-        <var name="child" id="4755209551904389321" />
-        <var name="editorCell" id="4755209551904389321" />
-      </scope>
-      <scope id="4755209551904389321" at="226,0,240,0">
-        <var name="child" id="4755209551904389321" />
-        <var name="editorCell" id="4755209551904389321" />
-      </scope>
-      <scope id="4755209551904389368" at="69,0,84,0">
-        <var name="editorContext" id="4755209551904389368" />
-        <var name="node" id="4755209551904389368" />
-      </scope>
-      <scope id="927724900262155821" at="437,90,453,22">
->>>>>>> bd830ede
+      <scope id="927724900262398955" at="104,0,113,0" />
+      <scope id="4416461515995520671" at="131,0,140,0" />
+      <scope id="4416461515995521910" at="166,0,175,0" />
+      <scope id="4755209551904389321" at="194,0,203,0" />
+      <scope id="6998860900671427486" at="228,0,237,0" />
+      <scope id="6998860900671532614" at="263,0,272,0" />
+      <scope id="1476884141930135292" at="298,0,307,0" />
+      <scope id="927724900262155821" at="86,51,102,22">
         <var name="attributeConcept" id="927724900262155821" />
         <var name="editorCell" id="927724900262155821" />
         <var name="provider" id="927724900262155821" />
         <var name="style" id="927724900262155821" />
       </scope>
-<<<<<<< HEAD
-      <scope id="927724900262398960" at="114,49,131,22">
-=======
-      <scope id="927724900262398960" at="464,88,480,22">
->>>>>>> bd830ede
+      <scope id="927724900262398960" at="113,49,129,22">
         <var name="attributeConcept" id="927724900262398960" />
         <var name="editorCell" id="927724900262398960" />
         <var name="provider" id="927724900262398960" />
         <var name="style" id="927724900262398960" />
       </scope>
-<<<<<<< HEAD
-      <scope id="4755209551904389321" at="142,49,160,22">
-=======
-      <scope id="4755209551904389321" at="135,90,152,22">
-        <var name="editorCell" id="4755209551904389321" />
-        <var name="style" id="4755209551904389321" />
-      </scope>
-      <scope id="7385586609667660415" at="315,89,332,22">
-        <var name="attributeConcept" id="7385586609667660415" />
-        <var name="editorCell" id="7385586609667660415" />
-        <var name="provider" id="7385586609667660415" />
-        <var name="style" id="7385586609667660415" />
-      </scope>
-      <scope id="4755209551904389321" at="491,88,508,22">
->>>>>>> bd830ede
+      <scope id="4755209551904389321" at="140,49,157,22">
         <var name="attributeConcept" id="4755209551904389321" />
         <var name="editorCell" id="4755209551904389321" />
         <var name="provider" id="4755209551904389321" />
         <var name="style" id="4755209551904389321" />
       </scope>
-<<<<<<< HEAD
-      <scope id="4416461515995291697" at="178,49,196,22">
-=======
-      <scope id="4416461515995291697" at="526,88,543,22">
->>>>>>> bd830ede
+      <scope id="4416461515995291697" at="175,49,192,22">
         <var name="attributeConcept" id="4416461515995291697" />
         <var name="editorCell" id="4416461515995291697" />
         <var name="provider" id="4416461515995291697" />
         <var name="style" id="4416461515995291697" />
       </scope>
-<<<<<<< HEAD
-      <scope id="4755209551904389321" at="210,49,228,22">
-=======
-      <scope id="4755209551904389321" at="557,88,574,22">
->>>>>>> bd830ede
+      <scope id="4755209551904389321" at="206,49,223,22">
         <var name="attributeConcept" id="4755209551904389321" />
         <var name="editorCell" id="4755209551904389321" />
         <var name="provider" id="4755209551904389321" />
         <var name="style" id="4755209551904389321" />
       </scope>
-<<<<<<< HEAD
-      <scope id="4755209551904389321" at="242,49,260,22">
-=======
-      <scope id="4755209551904389321" at="588,88,605,22">
->>>>>>> bd830ede
+      <scope id="4755209551904389321" at="237,49,254,22">
         <var name="attributeConcept" id="4755209551904389321" />
         <var name="editorCell" id="4755209551904389321" />
         <var name="provider" id="4755209551904389321" />
         <var name="style" id="4755209551904389321" />
       </scope>
-<<<<<<< HEAD
-      <scope id="4755209551904389321" at="278,49,296,22">
-=======
-      <scope id="4755209551904389321" at="623,88,640,22">
->>>>>>> bd830ede
+      <scope id="4755209551904389321" at="272,49,289,22">
         <var name="attributeConcept" id="4755209551904389321" />
         <var name="editorCell" id="4755209551904389321" />
         <var name="provider" id="4755209551904389321" />
         <var name="style" id="4755209551904389321" />
       </scope>
-<<<<<<< HEAD
-      <scope id="1476884141930135293" at="314,49,332,22">
-=======
-      <scope id="1476884141930135293" at="658,88,675,22">
->>>>>>> bd830ede
+      <scope id="1476884141930135293" at="307,49,324,22">
         <var name="attributeConcept" id="1476884141930135293" />
         <var name="editorCell" id="1476884141930135293" />
         <var name="provider" id="1476884141930135293" />
         <var name="style" id="1476884141930135293" />
-<<<<<<< HEAD
-      </scope>
-      <scope id="927724900262155821" at="86,0,105,0" />
-      <scope id="927724900262398960" at="114,0,133,0" />
-      <scope id="4755209551904389321" at="142,0,162,0" />
-      <scope id="4416461515995291697" at="178,0,198,0" />
-      <scope id="4755209551904389321" at="210,0,230,0" />
-      <scope id="4755209551904389321" at="242,0,262,0" />
-      <scope id="4755209551904389321" at="278,0,298,0" />
-      <scope id="1476884141930135293" at="314,0,334,0" />
+      </scope>
+      <scope id="927724900262155821" at="86,0,104,0" />
+      <scope id="927724900262398960" at="113,0,131,0" />
+      <scope id="4755209551904389321" at="140,0,159,0" />
+      <scope id="4416461515995291697" at="175,0,194,0" />
+      <scope id="4755209551904389321" at="206,0,225,0" />
+      <scope id="4755209551904389321" at="237,0,256,0" />
+      <scope id="4755209551904389321" at="272,0,291,0" />
+      <scope id="1476884141930135293" at="307,0,326,0" />
       <scope id="4755209551904389321" at="50,52,75,22">
         <var name="editorCell" id="4755209551904389321" />
       </scope>
       <scope id="4755209551904389321" at="50,0,77,0" />
-      <unit id="2059109515400350050" at="162,0,169,0" name="jetbrains.mps.build.workflow.editor.BwfJavaModule_InspectorBuilder_a$BwfJavaModule_compiler_cellMenu_y27sly_a0f0" />
-      <unit id="6998860900671427489" at="262,0,269,0" name="jetbrains.mps.build.workflow.editor.BwfJavaModule_InspectorBuilder_a$BwfJavaModule_javaLevelSource_cellMenu_y27sly_a0l0" />
-      <unit id="6998860900671532617" at="298,0,305,0" name="jetbrains.mps.build.workflow.editor.BwfJavaModule_InspectorBuilder_a$BwfJavaModule_javaLevelTarget_cellMenu_y27sly_a0n0" />
-      <unit id="4755209551904389321" at="31,0,335,0" name="jetbrains.mps.build.workflow.editor.BwfJavaModule_InspectorBuilder_a" />
-=======
-      </scope>
-      <scope id="927724900262155821" at="437,0,455,0">
-        <var name="editorContext" id="927724900262155821" />
-        <var name="node" id="927724900262155821" />
-      </scope>
-      <scope id="927724900262398960" at="464,0,482,0">
-        <var name="editorContext" id="927724900262398960" />
-        <var name="node" id="927724900262398960" />
-      </scope>
-      <scope id="4755209551904389321" at="135,0,154,0">
-        <var name="editorContext" id="4755209551904389321" />
-        <var name="node" id="4755209551904389321" />
-      </scope>
-      <scope id="7385586609667660415" at="315,0,334,0">
-        <var name="editorContext" id="7385586609667660415" />
-        <var name="node" id="7385586609667660415" />
-      </scope>
-      <scope id="4755209551904389321" at="491,0,510,0">
-        <var name="editorContext" id="4755209551904389321" />
-        <var name="node" id="4755209551904389321" />
-      </scope>
-      <scope id="4416461515995291697" at="526,0,545,0">
-        <var name="editorContext" id="4416461515995291697" />
-        <var name="node" id="4416461515995291697" />
-      </scope>
-      <scope id="4755209551904389321" at="557,0,576,0">
-        <var name="editorContext" id="4755209551904389321" />
-        <var name="node" id="4755209551904389321" />
-      </scope>
-      <scope id="4755209551904389321" at="588,0,607,0">
-        <var name="editorContext" id="4755209551904389321" />
-        <var name="node" id="4755209551904389321" />
-      </scope>
-      <scope id="4755209551904389321" at="623,0,642,0">
-        <var name="editorContext" id="4755209551904389321" />
-        <var name="node" id="4755209551904389321" />
-      </scope>
-      <scope id="1476884141930135293" at="658,0,677,0">
-        <var name="editorContext" id="1476884141930135293" />
-        <var name="node" id="1476884141930135293" />
-      </scope>
-      <scope id="4755209551904389321" at="402,91,426,22">
-        <var name="editorCell" id="4755209551904389321" />
-      </scope>
-      <scope id="4755209551904389321" at="402,0,428,0">
-        <var name="editorContext" id="4755209551904389321" />
-        <var name="node" id="4755209551904389321" />
-      </scope>
-      <unit id="2059109515400350050" at="510,0,517,0" name="jetbrains.mps.build.workflow.editor.BwfJavaModule_Editor$BwfJavaModule_compiler_cellMenu_y27sly_a0f0" />
-      <unit id="6998860900671427489" at="607,0,614,0" name="jetbrains.mps.build.workflow.editor.BwfJavaModule_Editor$BwfJavaModule_javaLevelSource_cellMenu_y27sly_a0l0" />
-      <unit id="6998860900671532617" at="642,0,649,0" name="jetbrains.mps.build.workflow.editor.BwfJavaModule_Editor$BwfJavaModule_javaLevelTarget_cellMenu_y27sly_a0n0" />
-      <unit id="4755209551904389321" at="103,0,135,0" name="jetbrains.mps.build.workflow.editor.BwfJavaModule_Editor$taskDepsListHandler_y27sly_d0" />
-      <unit id="4755209551904389321" at="273,0,305,0" name="jetbrains.mps.build.workflow.editor.BwfJavaModule_Editor$dependenciesListHandler_y27sly_f4a" />
-      <unit id="4755209551904389321" at="168,0,203,0" name="jetbrains.mps.build.workflow.editor.BwfJavaModule_Editor$sourcesSingleRoleHandler_y27sly_b4a" />
-      <unit id="4755209551904389321" at="217,0,252,0" name="jetbrains.mps.build.workflow.editor.BwfJavaModule_Editor$resourcesSingleRoleHandler_y27sly_d4a" />
-      <unit id="4755209551904389321" at="355,0,396,0" name="jetbrains.mps.build.workflow.editor.BwfJavaModule_Editor$prepareStatementsListHandler_y27sly_j4a" />
-      <unit id="4755209551904389321" at="41,0,678,0" name="jetbrains.mps.build.workflow.editor.BwfJavaModule_Editor" />
->>>>>>> bd830ede
+      <unit id="2059109515400350050" at="159,0,166,0" name="jetbrains.mps.build.workflow.editor.BwfJavaModule_InspectorBuilder_a$BwfJavaModule_compiler_cellMenu_y27sly_a0f0" />
+      <unit id="6998860900671427489" at="256,0,263,0" name="jetbrains.mps.build.workflow.editor.BwfJavaModule_InspectorBuilder_a$BwfJavaModule_javaLevelSource_cellMenu_y27sly_a0l0" />
+      <unit id="6998860900671532617" at="291,0,298,0" name="jetbrains.mps.build.workflow.editor.BwfJavaModule_InspectorBuilder_a$BwfJavaModule_javaLevelTarget_cellMenu_y27sly_a0n0" />
+      <unit id="4755209551904389321" at="31,0,327,0" name="jetbrains.mps.build.workflow.editor.BwfJavaModule_InspectorBuilder_a" />
     </file>
   </root>
   <root nodeRef="r:1267752b-a233-4432-a848-3e68e0ea0db1(jetbrains.mps.build.workflow.editor)/4755209551904397949">
     <file name="BwfJavaModuleReference_Editor.java">
-<<<<<<< HEAD
       <node id="4755209551904397949" at="11,79,12,88" concept="6" />
       <node id="4755209551904397949" at="11,0,14,0" concept="4" trace="createEditorCell#(Ljetbrains/mps/openapi/editor/EditorContext;Lorg/jetbrains/mps/openapi/model/SNode;)Ljetbrains/mps/openapi/editor/cells/EditorCell;" />
       <scope id="4755209551904397949" at="11,79,12,88" />
@@ -7823,203 +4466,108 @@
       <node id="4755209551904397949" at="55,40,56,35" concept="1" />
       <node id="4755209551904397949" at="57,5,58,73" concept="1" />
       <node id="4755209551904397949" at="58,73,59,57" concept="5" />
-      <node id="4755209551904397949" at="59,57,60,59" concept="5" />
-      <node id="4755209551904397949" at="61,35,62,87" concept="5" />
-      <node id="4755209551904397949" at="62,87,63,94" concept="6" />
-      <node id="4755209551904397949" at="64,10,65,22" concept="6" />
-      <node id="4755209551904397949" at="68,33,69,14" concept="10" />
-      <node id="4755209551904397949" at="71,69,72,57" concept="6" />
-      <node id="4755209551904397949" at="74,81,75,41" concept="7" />
-      <node id="4755209551904397949" at="75,41,76,130" concept="6" />
-      <node id="4755209551904397949" at="82,0,83,0" concept="2" trace="myReferencingNode" />
-      <node id="4755209551904397949" at="84,119,85,21" concept="10" />
-      <node id="4755209551904397949" at="85,21,86,42" concept="1" />
-      <node id="4755209551904397949" at="86,42,87,20" concept="1" />
-      <node id="4755209551904397949" at="90,41,91,42" concept="6" />
-      <node id="4755209551904397949" at="96,28,97,20" concept="6" />
-      <node id="4755209551904397954" at="100,53,101,91" concept="5" />
-      <node id="4755209551904397954" at="101,91,102,31" concept="1" />
-      <node id="4755209551904397954" at="102,31,103,44" concept="1" />
-      <node id="4755209551904397954" at="103,44,104,33" concept="1" />
-      <node id="4755209551904397954" at="104,33,105,28" concept="5" />
-      <node id="4755209551904397954" at="105,28,106,65" concept="1" />
-      <node id="4755209551904397954" at="106,65,107,44" concept="1" />
-      <node id="4755209551904397954" at="107,44,108,36" concept="5" />
-      <node id="4755209551904397954" at="108,36,109,55" concept="1" />
-      <node id="4755209551904397954" at="109,55,110,42" concept="1" />
-      <node id="4755209551904397954" at="110,42,111,75" concept="1" />
-      <node id="4755209551904397954" at="111,75,112,59" concept="5" />
-      <node id="4755209551904397954" at="112,59,113,61" concept="5" />
-      <node id="4755209551904397954" at="114,37,115,89" concept="5" />
-      <node id="4755209551904397954" at="115,89,116,96" concept="6" />
-      <node id="4755209551904397954" at="117,12,118,24" concept="6" />
+      <node id="4755209551904397949" at="60,35,61,87" concept="5" />
+      <node id="4755209551904397949" at="61,87,62,112" concept="6" />
+      <node id="4755209551904397949" at="63,10,64,22" concept="6" />
+      <node id="4755209551904397949" at="67,33,68,14" concept="10" />
+      <node id="4755209551904397949" at="70,69,71,57" concept="6" />
+      <node id="4755209551904397949" at="73,81,74,41" concept="7" />
+      <node id="4755209551904397949" at="74,41,75,130" concept="6" />
+      <node id="4755209551904397949" at="81,0,82,0" concept="2" trace="myReferencingNode" />
+      <node id="4755209551904397949" at="83,119,84,21" concept="10" />
+      <node id="4755209551904397949" at="84,21,85,42" concept="1" />
+      <node id="4755209551904397949" at="85,42,86,20" concept="1" />
+      <node id="4755209551904397949" at="89,41,90,42" concept="6" />
+      <node id="4755209551904397949" at="95,28,96,20" concept="6" />
+      <node id="4755209551904397954" at="99,53,100,91" concept="5" />
+      <node id="4755209551904397954" at="100,91,101,31" concept="1" />
+      <node id="4755209551904397954" at="101,31,102,44" concept="1" />
+      <node id="4755209551904397954" at="102,44,103,33" concept="1" />
+      <node id="4755209551904397954" at="103,33,104,28" concept="5" />
+      <node id="4755209551904397954" at="104,28,105,65" concept="1" />
+      <node id="4755209551904397954" at="105,65,106,44" concept="1" />
+      <node id="4755209551904397954" at="106,44,107,36" concept="5" />
+      <node id="4755209551904397954" at="107,36,108,55" concept="1" />
+      <node id="4755209551904397954" at="108,55,109,42" concept="1" />
+      <node id="4755209551904397954" at="109,42,110,75" concept="1" />
+      <node id="4755209551904397954" at="110,75,111,59" concept="5" />
+      <node id="4755209551904397954" at="112,37,113,89" concept="5" />
+      <node id="4755209551904397954" at="113,89,114,114" concept="6" />
+      <node id="4755209551904397954" at="115,12,116,24" concept="6" />
       <node id="4755209551904397949" at="21,0,23,0" concept="2" trace="myNode" />
-      <node id="4755209551904397949" at="80,0,82,0" concept="2" trace="myNode" />
+      <node id="4755209551904397949" at="79,0,81,0" concept="2" trace="myNode" />
       <node id="4755209551904397949" at="35,0,38,0" concept="4" trace="createCell#()Ljetbrains/mps/openapi/editor/cells/EditorCell;" />
-      <node id="4755209551904397949" at="68,0,71,0" concept="0" trace="_Inline_u0dcrk_a0a#()V" />
-      <node id="4755209551904397949" at="71,0,74,0" concept="4" trace="createEditorCell#(Ljetbrains/mps/openapi/editor/EditorContext;)Ljetbrains/mps/openapi/editor/cells/EditorCell;" />
-      <node id="4755209551904397949" at="90,0,93,0" concept="4" trace="createCell#()Ljetbrains/mps/openapi/editor/cells/EditorCell;" />
+      <node id="4755209551904397949" at="67,0,70,0" concept="0" trace="_Inline_u0dcrk_a0a#()V" />
+      <node id="4755209551904397949" at="70,0,73,0" concept="4" trace="createEditorCell#(Ljetbrains/mps/openapi/editor/EditorContext;)Ljetbrains/mps/openapi/editor/cells/EditorCell;" />
+      <node id="4755209551904397949" at="89,0,92,0" concept="4" trace="createCell#()Ljetbrains/mps/openapi/editor/cells/EditorCell;" />
       <node id="4755209551904397949" at="24,0,28,0" concept="0" trace="BwfJavaModuleReference_EditorBuilder_a#(Ljetbrains/mps/openapi/editor/EditorContext;Lorg/jetbrains/mps/openapi/model/SNode;)V" />
       <node id="4755209551904397949" at="53,63,57,5" concept="3" />
-      <node id="4755209551904397949" at="74,0,78,0" concept="4" trace="createEditorCell#(Ljetbrains/mps/openapi/editor/EditorContext;Lorg/jetbrains/mps/openapi/model/SNode;)Ljetbrains/mps/openapi/editor/cells/EditorCell;" />
+      <node id="4755209551904397949" at="73,0,77,0" concept="4" trace="createEditorCell#(Ljetbrains/mps/openapi/editor/EditorContext;Lorg/jetbrains/mps/openapi/model/SNode;)Ljetbrains/mps/openapi/editor/cells/EditorCell;" />
       <node id="4755209551904397949" at="29,0,34,0" concept="4" trace="getNode#()Lorg/jetbrains/mps/openapi/model/SNode;" />
-      <node id="4755209551904397949" at="60,59,65,22" concept="3" />
-      <node id="4755209551904397949" at="84,0,89,0" concept="0" trace="Inline_Builder_u0dcrk_a0a#(Ljetbrains/mps/openapi/editor/EditorContext;Lorg/jetbrains/mps/openapi/model/SNode;Lorg/jetbrains/mps/openapi/model/SNode;)V" />
-      <node id="4755209551904397949" at="94,0,99,0" concept="4" trace="getNode#()Lorg/jetbrains/mps/openapi/model/SNode;" />
-      <node id="4755209551904397954" at="113,61,118,24" concept="3" />
+      <node id="4755209551904397949" at="59,57,64,22" concept="3" />
+      <node id="4755209551904397949" at="83,0,88,0" concept="0" trace="Inline_Builder_u0dcrk_a0a#(Ljetbrains/mps/openapi/editor/EditorContext;Lorg/jetbrains/mps/openapi/model/SNode;Lorg/jetbrains/mps/openapi/model/SNode;)V" />
+      <node id="4755209551904397949" at="93,0,98,0" concept="4" trace="getNode#()Lorg/jetbrains/mps/openapi/model/SNode;" />
+      <node id="4755209551904397954" at="111,59,116,24" concept="3" />
       <node id="4755209551904397949" at="39,0,47,0" concept="4" trace="createCollection_u0dcrk_a#()Ljetbrains/mps/openapi/editor/cells/EditorCell;" />
-      <node id="4755209551904397949" at="47,0,67,0" concept="4" trace="createRefCell_u0dcrk_a0#()Ljetbrains/mps/openapi/editor/cells/EditorCell;" />
-      <node id="4755209551904397954" at="100,0,120,0" concept="4" trace="createProperty_u0dcrk_a0a0#()Ljetbrains/mps/openapi/editor/cells/EditorCell;" />
+      <node id="4755209551904397949" at="47,0,66,0" concept="4" trace="createRefCell_u0dcrk_a0#()Ljetbrains/mps/openapi/editor/cells/EditorCell;" />
+      <node id="4755209551904397954" at="99,0,118,0" concept="4" trace="createProperty_u0dcrk_a0a0#()Ljetbrains/mps/openapi/editor/cells/EditorCell;" />
       <scope id="4755209551904397949" at="31,26,32,18" />
       <scope id="4755209551904397949" at="35,39,36,39" />
-      <scope id="4755209551904397949" at="68,33,69,14" />
-      <scope id="4755209551904397949" at="71,69,72,57" />
-      <scope id="4755209551904397949" at="90,41,91,42" />
-      <scope id="4755209551904397949" at="96,28,97,20" />
+      <scope id="4755209551904397949" at="67,33,68,14" />
+      <scope id="4755209551904397949" at="70,69,71,57" />
+      <scope id="4755209551904397949" at="89,41,90,42" />
+      <scope id="4755209551904397949" at="95,28,96,20" />
       <scope id="4755209551904397949" at="24,102,26,18" />
       <scope id="4755209551904397949" at="54,39,56,35" />
-      <scope id="4755209551904397949" at="61,35,63,94">
+      <scope id="4755209551904397949" at="60,35,62,112">
         <var name="manager" id="4755209551904397949" />
       </scope>
-      <scope id="4755209551904397949" at="74,81,76,130" />
-      <scope id="4755209551904397954" at="114,37,116,96">
-=======
-      <node id="4755209551904397949" at="20,79,21,63" concept="6" />
-      <node id="4755209551904397949" at="23,89,24,96" concept="5" />
-      <node id="4755209551904397949" at="24,96,25,48" concept="1" />
-      <node id="4755209551904397949" at="25,48,26,28" concept="1" />
-      <node id="4755209551904397949" at="26,28,27,80" concept="1" />
-      <node id="4755209551904397949" at="27,80,28,22" concept="6" />
-      <node id="4755209551904397949" at="30,87,31,81" concept="5" />
-      <node id="4755209551904397949" at="31,81,32,31" concept="1" />
-      <node id="4755209551904397949" at="32,31,33,44" concept="1" />
-      <node id="4755209551904397949" at="33,44,34,26" concept="5" />
-      <node id="4755209551904397949" at="34,26,35,94" concept="1" />
-      <node id="4755209551904397949" at="35,94,36,58" concept="1" />
-      <node id="4755209551904397949" at="37,39,38,40" concept="1" />
-      <node id="4755209551904397949" at="38,40,39,35" concept="1" />
-      <node id="4755209551904397949" at="40,5,41,73" concept="1" />
-      <node id="4755209551904397949" at="41,73,42,57" concept="5" />
-      <node id="4755209551904397949" at="43,35,44,82" concept="5" />
-      <node id="4755209551904397949" at="44,82,45,112" concept="6" />
-      <node id="4755209551904397949" at="46,10,47,22" concept="6" />
-      <node id="4755209551904397952" at="50,33,51,14" concept="9" />
-      <node id="4755209551904397952" at="53,69,54,67" concept="6" />
-      <node id="4755209551904397952" at="56,81,57,66" concept="6" />
-      <node id="4755209551904397954" at="59,92,60,84" concept="5" />
-      <node id="4755209551904397954" at="60,84,61,31" concept="1" />
-      <node id="4755209551904397954" at="61,31,62,44" concept="1" />
-      <node id="4755209551904397954" at="62,44,63,33" concept="1" />
-      <node id="4755209551904397954" at="63,33,64,28" concept="5" />
-      <node id="4755209551904397954" at="64,28,65,60" concept="1" />
-      <node id="4755209551904397954" at="65,60,66,44" concept="1" />
-      <node id="4755209551904397954" at="66,44,67,36" concept="5" />
-      <node id="4755209551904397954" at="67,36,68,58" concept="1" />
-      <node id="4755209551904397954" at="68,58,69,42" concept="1" />
-      <node id="4755209551904397954" at="69,42,70,75" concept="1" />
-      <node id="4755209551904397954" at="70,75,71,59" concept="5" />
-      <node id="4755209551904397954" at="72,37,73,84" concept="5" />
-      <node id="4755209551904397954" at="73,84,74,114" concept="6" />
-      <node id="4755209551904397954" at="75,12,76,24" concept="6" />
-      <node id="4755209551904397949" at="20,0,23,0" concept="4" trace="createEditorCell#(Ljetbrains/mps/openapi/editor/EditorContext;Lorg/jetbrains/mps/openapi/model/SNode;)Ljetbrains/mps/openapi/editor/cells/EditorCell;" />
-      <node id="4755209551904397952" at="50,0,53,0" concept="0" trace="_Inline_u0dcrk_a0a#()V" />
-      <node id="4755209551904397952" at="53,0,56,0" concept="4" trace="createEditorCell#(Ljetbrains/mps/openapi/editor/EditorContext;)Ljetbrains/mps/openapi/editor/cells/EditorCell;" />
-      <node id="4755209551904397952" at="56,0,59,0" concept="4" trace="createEditorCell#(Ljetbrains/mps/openapi/editor/EditorContext;Lorg/jetbrains/mps/openapi/model/SNode;)Ljetbrains/mps/openapi/editor/cells/EditorCell;" />
-      <node id="4755209551904397949" at="36,58,40,5" concept="3" />
-      <node id="4755209551904397949" at="42,57,47,22" concept="3" />
-      <node id="4755209551904397954" at="71,59,76,24" concept="3" />
-      <node id="4755209551904397949" at="23,0,30,0" concept="4" trace="createCollection_u0dcrk_a#(Ljetbrains/mps/openapi/editor/EditorContext;Lorg/jetbrains/mps/openapi/model/SNode;)Ljetbrains/mps/openapi/editor/cells/EditorCell;" />
-      <node id="4755209551904397949" at="30,0,49,0" concept="4" trace="createRefCell_u0dcrk_a0#(Ljetbrains/mps/openapi/editor/EditorContext;Lorg/jetbrains/mps/openapi/model/SNode;)Ljetbrains/mps/openapi/editor/cells/EditorCell;" />
-      <node id="4755209551904397954" at="59,0,78,0" concept="4" trace="createProperty_u0dcrk_a0a0#(Ljetbrains/mps/openapi/editor/EditorContext;Lorg/jetbrains/mps/openapi/model/SNode;)Ljetbrains/mps/openapi/editor/cells/EditorCell;" />
-      <scope id="4755209551904397949" at="20,79,21,63" />
-      <scope id="4755209551904397952" at="50,33,51,14" />
-      <scope id="4755209551904397952" at="53,69,54,67" />
-      <scope id="4755209551904397952" at="56,81,57,66" />
-      <scope id="4755209551904397949" at="37,39,39,35" />
-      <scope id="4755209551904397949" at="43,35,45,112">
-        <var name="manager" id="4755209551904397949" />
-      </scope>
-      <scope id="4755209551904397954" at="72,37,74,114">
->>>>>>> bd830ede
+      <scope id="4755209551904397949" at="73,81,75,130" />
+      <scope id="4755209551904397954" at="112,37,114,114">
         <var name="manager" id="4755209551904397954" />
       </scope>
       <scope id="4755209551904397949" at="35,0,38,0" />
-      <scope id="4755209551904397949" at="68,0,71,0" />
-      <scope id="4755209551904397949" at="71,0,74,0">
+      <scope id="4755209551904397949" at="67,0,70,0" />
+      <scope id="4755209551904397949" at="70,0,73,0">
         <var name="editorContext" id="4755209551904397949" />
       </scope>
-      <scope id="4755209551904397949" at="84,119,87,20" />
-      <scope id="4755209551904397949" at="90,0,93,0" />
+      <scope id="4755209551904397949" at="83,119,86,20" />
+      <scope id="4755209551904397949" at="89,0,92,0" />
       <scope id="4755209551904397949" at="24,0,28,0">
         <var name="context" id="4755209551904397949" />
         <var name="node" id="4755209551904397949" />
       </scope>
-<<<<<<< HEAD
-      <scope id="4755209551904397949" at="74,0,78,0">
+      <scope id="4755209551904397949" at="73,0,77,0">
         <var name="editorContext" id="4755209551904397949" />
         <var name="node" id="4755209551904397949" />
       </scope>
       <scope id="4755209551904397949" at="29,0,34,0" />
-      <scope id="4755209551904397949" at="84,0,89,0">
+      <scope id="4755209551904397949" at="83,0,88,0">
         <var name="context" id="4755209551904397949" />
         <var name="node" id="4755209551904397949" />
         <var name="referencingNode" id="4755209551904397949" />
-=======
-      <scope id="4755209551904397952" at="50,0,53,0" />
-      <scope id="4755209551904397952" at="53,0,56,0">
-        <var name="editorContext" id="4755209551904397952" />
-      </scope>
-      <scope id="4755209551904397952" at="56,0,59,0">
-        <var name="editorContext" id="4755209551904397952" />
-        <var name="node" id="4755209551904397952" />
->>>>>>> bd830ede
-      </scope>
-      <scope id="4755209551904397949" at="94,0,99,0" />
+      </scope>
+      <scope id="4755209551904397949" at="93,0,98,0" />
       <scope id="4755209551904397949" at="39,50,45,22">
         <var name="editorCell" id="4755209551904397949" />
       </scope>
-<<<<<<< HEAD
       <scope id="4755209551904397949" at="39,0,47,0" />
-      <scope id="4755209551904397949" at="47,48,65,22">
-=======
-      <scope id="4755209551904397949" at="23,0,30,0">
-        <var name="editorContext" id="4755209551904397949" />
-        <var name="node" id="4755209551904397949" />
-      </scope>
-      <scope id="4755209551904397949" at="30,87,47,22">
->>>>>>> bd830ede
+      <scope id="4755209551904397949" at="47,48,64,22">
         <var name="attributeConcept" id="4755209551904397949" />
         <var name="editorCell" id="4755209551904397949" />
         <var name="provider" id="4755209551904397949" />
       </scope>
-<<<<<<< HEAD
-      <scope id="4755209551904397954" at="100,53,118,24">
-=======
-      <scope id="4755209551904397954" at="59,92,76,24">
->>>>>>> bd830ede
+      <scope id="4755209551904397954" at="99,53,116,24">
         <var name="attributeConcept" id="4755209551904397954" />
         <var name="editorCell" id="4755209551904397954" />
         <var name="provider" id="4755209551904397954" />
         <var name="style" id="4755209551904397954" />
       </scope>
-<<<<<<< HEAD
-      <scope id="4755209551904397949" at="47,0,67,0" />
-      <scope id="4755209551904397954" at="100,0,120,0" />
-      <unit id="4755209551904397949" at="67,0,79,0" name="jetbrains.mps.build.workflow.editor.BwfJavaModuleReference_EditorBuilder_a$_Inline_u0dcrk_a0a" />
-      <unit id="4755209551904397949" at="79,0,121,0" name="jetbrains.mps.build.workflow.editor.BwfJavaModuleReference_EditorBuilder_a$Inline_Builder_u0dcrk_a0a" />
-      <unit id="4755209551904397949" at="20,0,122,0" name="jetbrains.mps.build.workflow.editor.BwfJavaModuleReference_EditorBuilder_a" />
-=======
-      <scope id="4755209551904397949" at="30,0,49,0">
-        <var name="editorContext" id="4755209551904397949" />
-        <var name="node" id="4755209551904397949" />
-      </scope>
-      <scope id="4755209551904397954" at="59,0,78,0">
-        <var name="editorContext" id="4755209551904397954" />
-        <var name="node" id="4755209551904397954" />
-      </scope>
-      <unit id="4755209551904397952" at="49,0,79,0" name="jetbrains.mps.build.workflow.editor.BwfJavaModuleReference_Editor$_Inline_u0dcrk_a0a" />
-      <unit id="4755209551904397949" at="19,0,80,0" name="jetbrains.mps.build.workflow.editor.BwfJavaModuleReference_Editor" />
->>>>>>> bd830ede
+      <scope id="4755209551904397949" at="47,0,66,0" />
+      <scope id="4755209551904397954" at="99,0,118,0" />
+      <unit id="4755209551904397949" at="66,0,78,0" name="jetbrains.mps.build.workflow.editor.BwfJavaModuleReference_EditorBuilder_a$_Inline_u0dcrk_a0a" />
+      <unit id="4755209551904397949" at="78,0,119,0" name="jetbrains.mps.build.workflow.editor.BwfJavaModuleReference_EditorBuilder_a$Inline_Builder_u0dcrk_a0a" />
+      <unit id="4755209551904397949" at="20,0,120,0" name="jetbrains.mps.build.workflow.editor.BwfJavaModuleReference_EditorBuilder_a" />
     </file>
   </root>
   <root nodeRef="r:1267752b-a233-4432-a848-3e68e0ea0db1(jetbrains.mps.build.workflow.editor)/5248329904288177749">
@@ -8062,7 +4610,6 @@
   </root>
   <root nodeRef="r:1267752b-a233-4432-a848-3e68e0ea0db1(jetbrains.mps.build.workflow.editor)/6520682027040940626">
     <file name="BwfMacroListImport_Editor.java">
-<<<<<<< HEAD
       <node id="6520682027040940626" at="11,79,12,84" concept="6" />
       <node id="6520682027040940626" at="11,0,14,0" concept="4" trace="createEditorCell#(Ljetbrains/mps/openapi/editor/EditorContext;Lorg/jetbrains/mps/openapi/model/SNode;)Ljetbrains/mps/openapi/editor/cells/EditorCell;" />
       <scope id="6520682027040940626" at="11,79,12,84" />
@@ -8102,124 +4649,53 @@
       <node id="6520682027040951599" at="65,63,66,52" concept="1" />
       <node id="6520682027040951599" at="66,52,67,73" concept="1" />
       <node id="6520682027040951599" at="67,73,68,57" concept="5" />
-      <node id="6520682027040951599" at="68,57,69,59" concept="5" />
-      <node id="6520682027040951599" at="70,35,71,87" concept="5" />
-      <node id="6520682027040951599" at="71,87,72,94" concept="6" />
-      <node id="6520682027040951599" at="73,10,74,22" concept="6" />
-      <node id="6520682027040951601" at="76,49,77,99" concept="5" />
-      <node id="6520682027040951601" at="77,99,78,47" concept="1" />
-      <node id="6520682027040951601" at="78,47,79,34" concept="5" />
-      <node id="6520682027040951601" at="79,34,80,82" concept="1" />
-      <node id="6520682027040951601" at="80,82,81,40" concept="1" />
-      <node id="6520682027040951601" at="81,40,82,34" concept="1" />
-      <node id="6520682027040951601" at="82,34,83,22" concept="6" />
-      <node id="6520682027040951603" at="85,49,86,89" concept="5" />
-      <node id="6520682027040951603" at="86,89,87,31" concept="1" />
-      <node id="6520682027040951603" at="87,31,88,44" concept="1" />
-      <node id="6520682027040951603" at="88,44,89,26" concept="5" />
-      <node id="6520682027040951603" at="89,26,90,63" concept="1" />
-      <node id="6520682027040951603" at="90,63,91,44" concept="1" />
-      <node id="6520682027040951603" at="91,44,92,34" concept="5" />
-      <node id="6520682027040951603" at="92,34,93,60" concept="1" />
-      <node id="6520682027040951603" at="93,60,94,40" concept="1" />
-      <node id="6520682027040951603" at="94,40,95,73" concept="1" />
-      <node id="6520682027040951603" at="95,73,96,57" concept="5" />
-      <node id="6520682027040951603" at="96,57,97,59" concept="5" />
-      <node id="6520682027040951603" at="98,35,99,87" concept="5" />
-      <node id="6520682027040951603" at="99,87,100,94" concept="6" />
-      <node id="6520682027040951603" at="101,10,102,22" concept="6" />
-      <node id="6520682027040951605" at="104,49,105,93" concept="5" />
-      <node id="6520682027040951605" at="105,93,106,47" concept="1" />
-      <node id="6520682027040951605" at="106,47,107,34" concept="1" />
-      <node id="6520682027040951605" at="107,34,108,22" concept="6" />
+      <node id="6520682027040951599" at="69,35,70,87" concept="5" />
+      <node id="6520682027040951599" at="70,87,71,112" concept="6" />
+      <node id="6520682027040951599" at="72,10,73,22" concept="6" />
+      <node id="6520682027040951601" at="75,49,76,99" concept="5" />
+      <node id="6520682027040951601" at="76,99,77,47" concept="1" />
+      <node id="6520682027040951601" at="77,47,78,34" concept="5" />
+      <node id="6520682027040951601" at="78,34,79,82" concept="1" />
+      <node id="6520682027040951601" at="79,82,80,40" concept="1" />
+      <node id="6520682027040951601" at="80,40,81,34" concept="1" />
+      <node id="6520682027040951601" at="81,34,82,22" concept="6" />
+      <node id="6520682027040951603" at="84,49,85,89" concept="5" />
+      <node id="6520682027040951603" at="85,89,86,31" concept="1" />
+      <node id="6520682027040951603" at="86,31,87,44" concept="1" />
+      <node id="6520682027040951603" at="87,44,88,26" concept="5" />
+      <node id="6520682027040951603" at="88,26,89,63" concept="1" />
+      <node id="6520682027040951603" at="89,63,90,44" concept="1" />
+      <node id="6520682027040951603" at="90,44,91,34" concept="5" />
+      <node id="6520682027040951603" at="91,34,92,60" concept="1" />
+      <node id="6520682027040951603" at="92,60,93,40" concept="1" />
+      <node id="6520682027040951603" at="93,40,94,73" concept="1" />
+      <node id="6520682027040951603" at="94,73,95,57" concept="5" />
+      <node id="6520682027040951603" at="96,35,97,87" concept="5" />
+      <node id="6520682027040951603" at="97,87,98,112" concept="6" />
+      <node id="6520682027040951603" at="99,10,100,22" concept="6" />
+      <node id="6520682027040951605" at="102,49,103,93" concept="5" />
+      <node id="6520682027040951605" at="103,93,104,47" concept="1" />
+      <node id="6520682027040951605" at="104,47,105,34" concept="1" />
+      <node id="6520682027040951605" at="105,34,106,22" concept="6" />
       <node id="6520682027040940626" at="21,0,23,0" concept="2" trace="myNode" />
       <node id="6520682027040940626" at="35,0,38,0" concept="4" trace="createCell#()Ljetbrains/mps/openapi/editor/cells/EditorCell;" />
       <node id="6520682027040940626" at="24,0,28,0" concept="0" trace="BwfMacroListImport_EditorBuilder_a#(Ljetbrains/mps/openapi/editor/EditorContext;Lorg/jetbrains/mps/openapi/model/SNode;)V" />
       <node id="6520682027040940626" at="29,0,34,0" concept="4" trace="getNode#()Lorg/jetbrains/mps/openapi/model/SNode;" />
-      <node id="6520682027040951599" at="69,59,74,22" concept="3" />
-      <node id="6520682027040951603" at="97,59,102,22" concept="3" />
-      <node id="6520682027040951605" at="104,0,110,0" concept="4" trace="createConstant_5bz59z_e0#()Ljetbrains/mps/openapi/editor/cells/EditorCell;" />
+      <node id="6520682027040951599" at="68,57,73,22" concept="3" />
+      <node id="6520682027040951603" at="95,57,100,22" concept="3" />
+      <node id="6520682027040951605" at="102,0,108,0" concept="4" trace="createConstant_5bz59z_e0#()Ljetbrains/mps/openapi/editor/cells/EditorCell;" />
       <node id="6520682027040951597" at="51,0,60,0" concept="4" trace="createConstant_5bz59z_a0#()Ljetbrains/mps/openapi/editor/cells/EditorCell;" />
-      <node id="6520682027040951601" at="76,0,85,0" concept="4" trace="createConstant_5bz59z_c0#()Ljetbrains/mps/openapi/editor/cells/EditorCell;" />
+      <node id="6520682027040951601" at="75,0,84,0" concept="4" trace="createConstant_5bz59z_c0#()Ljetbrains/mps/openapi/editor/cells/EditorCell;" />
       <node id="6520682027040940626" at="39,0,51,0" concept="4" trace="createCollection_5bz59z_a#()Ljetbrains/mps/openapi/editor/cells/EditorCell;" />
-      <node id="6520682027040951599" at="60,0,76,0" concept="4" trace="createProperty_5bz59z_b0#()Ljetbrains/mps/openapi/editor/cells/EditorCell;" />
-      <node id="6520682027040951603" at="85,0,104,0" concept="4" trace="createProperty_5bz59z_d0#()Ljetbrains/mps/openapi/editor/cells/EditorCell;" />
+      <node id="6520682027040951599" at="60,0,75,0" concept="4" trace="createProperty_5bz59z_b0#()Ljetbrains/mps/openapi/editor/cells/EditorCell;" />
+      <node id="6520682027040951603" at="84,0,102,0" concept="4" trace="createProperty_5bz59z_d0#()Ljetbrains/mps/openapi/editor/cells/EditorCell;" />
       <scope id="6520682027040940626" at="31,26,32,18" />
       <scope id="6520682027040940626" at="35,39,36,39" />
       <scope id="6520682027040940626" at="24,98,26,18" />
-      <scope id="6520682027040951599" at="70,35,72,94">
+      <scope id="6520682027040951599" at="69,35,71,112">
         <var name="manager" id="6520682027040951599" />
       </scope>
-      <scope id="6520682027040951603" at="98,35,100,94">
-=======
-      <node id="6520682027040940626" at="19,79,20,63" concept="6" />
-      <node id="6520682027040940626" at="22,89,23,96" concept="5" />
-      <node id="6520682027040940626" at="23,96,24,48" concept="1" />
-      <node id="6520682027040940626" at="24,48,25,28" concept="1" />
-      <node id="6520682027040940626" at="25,28,26,81" concept="1" />
-      <node id="6520682027040940626" at="26,81,27,81" concept="1" />
-      <node id="6520682027040940626" at="27,81,28,81" concept="1" />
-      <node id="6520682027040940626" at="28,81,29,81" concept="1" />
-      <node id="6520682027040940626" at="29,81,30,81" concept="1" />
-      <node id="6520682027040940626" at="30,81,31,22" concept="6" />
-      <node id="6520682027040951597" at="33,88,34,104" concept="5" />
-      <node id="6520682027040951597" at="34,104,35,47" concept="1" />
-      <node id="6520682027040951597" at="35,47,36,34" concept="5" />
-      <node id="6520682027040951597" at="36,34,37,63" concept="1" />
-      <node id="6520682027040951597" at="37,63,38,40" concept="1" />
-      <node id="6520682027040951597" at="38,40,39,34" concept="1" />
-      <node id="6520682027040951597" at="39,34,40,22" concept="6" />
-      <node id="6520682027040951599" at="42,88,43,82" concept="5" />
-      <node id="6520682027040951599" at="43,82,44,39" concept="1" />
-      <node id="6520682027040951599" at="44,39,45,52" concept="1" />
-      <node id="6520682027040951599" at="45,52,46,26" concept="5" />
-      <node id="6520682027040951599" at="46,26,47,58" concept="1" />
-      <node id="6520682027040951599" at="47,58,48,52" concept="1" />
-      <node id="6520682027040951599" at="48,52,49,73" concept="1" />
-      <node id="6520682027040951599" at="49,73,50,57" concept="5" />
-      <node id="6520682027040951599" at="51,35,52,82" concept="5" />
-      <node id="6520682027040951599" at="52,82,53,112" concept="6" />
-      <node id="6520682027040951599" at="54,10,55,22" concept="6" />
-      <node id="6520682027040951601" at="57,88,58,92" concept="5" />
-      <node id="6520682027040951601" at="58,92,59,47" concept="1" />
-      <node id="6520682027040951601" at="59,47,60,34" concept="5" />
-      <node id="6520682027040951601" at="60,34,61,63" concept="1" />
-      <node id="6520682027040951601" at="61,63,62,40" concept="1" />
-      <node id="6520682027040951601" at="62,40,63,34" concept="1" />
-      <node id="6520682027040951601" at="63,34,64,22" concept="6" />
-      <node id="6520682027040951603" at="66,88,67,82" concept="5" />
-      <node id="6520682027040951603" at="67,82,68,31" concept="1" />
-      <node id="6520682027040951603" at="68,31,69,44" concept="1" />
-      <node id="6520682027040951603" at="69,44,70,26" concept="5" />
-      <node id="6520682027040951603" at="70,26,71,58" concept="1" />
-      <node id="6520682027040951603" at="71,58,72,44" concept="1" />
-      <node id="6520682027040951603" at="72,44,73,34" concept="5" />
-      <node id="6520682027040951603" at="73,34,74,63" concept="1" />
-      <node id="6520682027040951603" at="74,63,75,40" concept="1" />
-      <node id="6520682027040951603" at="75,40,76,73" concept="1" />
-      <node id="6520682027040951603" at="76,73,77,57" concept="5" />
-      <node id="6520682027040951603" at="78,35,79,82" concept="5" />
-      <node id="6520682027040951603" at="79,82,80,112" concept="6" />
-      <node id="6520682027040951603" at="81,10,82,22" concept="6" />
-      <node id="6520682027040951605" at="84,88,85,86" concept="5" />
-      <node id="6520682027040951605" at="85,86,86,47" concept="1" />
-      <node id="6520682027040951605" at="86,47,87,34" concept="1" />
-      <node id="6520682027040951605" at="87,34,88,22" concept="6" />
-      <node id="6520682027040940626" at="19,0,22,0" concept="4" trace="createEditorCell#(Ljetbrains/mps/openapi/editor/EditorContext;Lorg/jetbrains/mps/openapi/model/SNode;)Ljetbrains/mps/openapi/editor/cells/EditorCell;" />
-      <node id="6520682027040951599" at="50,57,55,22" concept="3" />
-      <node id="6520682027040951603" at="77,57,82,22" concept="3" />
-      <node id="6520682027040951605" at="84,0,90,0" concept="4" trace="createConstant_5bz59z_e0#(Ljetbrains/mps/openapi/editor/EditorContext;Lorg/jetbrains/mps/openapi/model/SNode;)Ljetbrains/mps/openapi/editor/cells/EditorCell;" />
-      <node id="6520682027040951597" at="33,0,42,0" concept="4" trace="createConstant_5bz59z_a0#(Ljetbrains/mps/openapi/editor/EditorContext;Lorg/jetbrains/mps/openapi/model/SNode;)Ljetbrains/mps/openapi/editor/cells/EditorCell;" />
-      <node id="6520682027040951601" at="57,0,66,0" concept="4" trace="createConstant_5bz59z_c0#(Ljetbrains/mps/openapi/editor/EditorContext;Lorg/jetbrains/mps/openapi/model/SNode;)Ljetbrains/mps/openapi/editor/cells/EditorCell;" />
-      <node id="6520682027040940626" at="22,0,33,0" concept="4" trace="createCollection_5bz59z_a#(Ljetbrains/mps/openapi/editor/EditorContext;Lorg/jetbrains/mps/openapi/model/SNode;)Ljetbrains/mps/openapi/editor/cells/EditorCell;" />
-      <node id="6520682027040951599" at="42,0,57,0" concept="4" trace="createProperty_5bz59z_b0#(Ljetbrains/mps/openapi/editor/EditorContext;Lorg/jetbrains/mps/openapi/model/SNode;)Ljetbrains/mps/openapi/editor/cells/EditorCell;" />
-      <node id="6520682027040951603" at="66,0,84,0" concept="4" trace="createProperty_5bz59z_d0#(Ljetbrains/mps/openapi/editor/EditorContext;Lorg/jetbrains/mps/openapi/model/SNode;)Ljetbrains/mps/openapi/editor/cells/EditorCell;" />
-      <scope id="6520682027040940626" at="19,79,20,63" />
-      <scope id="6520682027040951599" at="51,35,53,112">
-        <var name="manager" id="6520682027040951599" />
-      </scope>
-      <scope id="6520682027040951603" at="78,35,80,112">
->>>>>>> bd830ede
+      <scope id="6520682027040951603" at="96,35,98,112">
         <var name="manager" id="6520682027040951603" />
       </scope>
       <scope id="6520682027040940626" at="35,0,38,0" />
@@ -8227,86 +4703,39 @@
         <var name="context" id="6520682027040940626" />
         <var name="node" id="6520682027040940626" />
       </scope>
-<<<<<<< HEAD
-      <scope id="6520682027040951605" at="104,49,108,22">
+      <scope id="6520682027040951605" at="102,49,106,22">
         <var name="editorCell" id="6520682027040951605" />
       </scope>
       <scope id="6520682027040940626" at="29,0,34,0" />
-      <scope id="6520682027040951605" at="104,0,110,0" />
+      <scope id="6520682027040951605" at="102,0,108,0" />
       <scope id="6520682027040951597" at="51,49,58,22">
         <var name="editorCell" id="6520682027040951597" />
         <var name="style" id="6520682027040951597" />
       </scope>
-      <scope id="6520682027040951601" at="76,49,83,22">
-=======
-      <scope id="6520682027040951605" at="84,88,88,22">
-        <var name="editorCell" id="6520682027040951605" />
-      </scope>
-      <scope id="6520682027040951605" at="84,0,90,0">
-        <var name="editorContext" id="6520682027040951605" />
-        <var name="node" id="6520682027040951605" />
-      </scope>
-      <scope id="6520682027040951597" at="33,88,40,22">
-        <var name="editorCell" id="6520682027040951597" />
-        <var name="style" id="6520682027040951597" />
-      </scope>
-      <scope id="6520682027040951601" at="57,88,64,22">
->>>>>>> bd830ede
+      <scope id="6520682027040951601" at="75,49,82,22">
         <var name="editorCell" id="6520682027040951601" />
         <var name="style" id="6520682027040951601" />
       </scope>
       <scope id="6520682027040951597" at="51,0,60,0" />
-      <scope id="6520682027040951601" at="76,0,85,0" />
+      <scope id="6520682027040951601" at="75,0,84,0" />
       <scope id="6520682027040940626" at="39,50,49,22">
         <var name="editorCell" id="6520682027040940626" />
       </scope>
-<<<<<<< HEAD
       <scope id="6520682027040940626" at="39,0,51,0" />
-      <scope id="6520682027040951599" at="60,49,74,22">
-=======
-      <scope id="6520682027040951597" at="33,0,42,0">
-        <var name="editorContext" id="6520682027040951597" />
-        <var name="node" id="6520682027040951597" />
-      </scope>
-      <scope id="6520682027040951601" at="57,0,66,0">
-        <var name="editorContext" id="6520682027040951601" />
-        <var name="node" id="6520682027040951601" />
-      </scope>
-      <scope id="6520682027040940626" at="22,0,33,0">
-        <var name="editorContext" id="6520682027040940626" />
-        <var name="node" id="6520682027040940626" />
-      </scope>
-      <scope id="6520682027040951599" at="42,88,55,22">
->>>>>>> bd830ede
+      <scope id="6520682027040951599" at="60,49,73,22">
         <var name="attributeConcept" id="6520682027040951599" />
         <var name="editorCell" id="6520682027040951599" />
         <var name="provider" id="6520682027040951599" />
       </scope>
-<<<<<<< HEAD
-      <scope id="6520682027040951599" at="60,0,76,0" />
-      <scope id="6520682027040951603" at="85,49,102,22">
-=======
-      <scope id="6520682027040951599" at="42,0,57,0">
-        <var name="editorContext" id="6520682027040951599" />
-        <var name="node" id="6520682027040951599" />
-      </scope>
-      <scope id="6520682027040951603" at="66,88,82,22">
->>>>>>> bd830ede
+      <scope id="6520682027040951599" at="60,0,75,0" />
+      <scope id="6520682027040951603" at="84,49,100,22">
         <var name="attributeConcept" id="6520682027040951603" />
         <var name="editorCell" id="6520682027040951603" />
         <var name="provider" id="6520682027040951603" />
         <var name="style" id="6520682027040951603" />
       </scope>
-<<<<<<< HEAD
-      <scope id="6520682027040951603" at="85,0,104,0" />
-      <unit id="6520682027040940626" at="20,0,111,0" name="jetbrains.mps.build.workflow.editor.BwfMacroListImport_EditorBuilder_a" />
-=======
-      <scope id="6520682027040951603" at="66,0,84,0">
-        <var name="editorContext" id="6520682027040951603" />
-        <var name="node" id="6520682027040951603" />
-      </scope>
-      <unit id="6520682027040940626" at="18,0,91,0" name="jetbrains.mps.build.workflow.editor.BwfMacroListImport_Editor" />
->>>>>>> bd830ede
+      <scope id="6520682027040951603" at="84,0,102,0" />
+      <unit id="6520682027040940626" at="20,0,109,0" name="jetbrains.mps.build.workflow.editor.BwfMacroListImport_EditorBuilder_a" />
     </file>
   </root>
   <root nodeRef="r:1267752b-a233-4432-a848-3e68e0ea0db1(jetbrains.mps.build.workflow.editor)/6647099934206976116">
@@ -8448,7 +4877,6 @@
   </root>
   <root nodeRef="r:1267752b-a233-4432-a848-3e68e0ea0db1(jetbrains.mps.build.workflow.editor)/6647099934207069203">
     <file name="BwfPathDeclaration_Editor.java">
-<<<<<<< HEAD
       <node id="6647099934207069203" at="11,79,12,84" concept="6" />
       <node id="6647099934207069203" at="11,0,14,0" concept="4" trace="createEditorCell#(Ljetbrains/mps/openapi/editor/EditorContext;Lorg/jetbrains/mps/openapi/model/SNode;)Ljetbrains/mps/openapi/editor/cells/EditorCell;" />
       <scope id="6647099934207069203" at="11,79,12,84" />
@@ -8490,293 +4918,132 @@
       <node id="6647099934207069210" at="78,60,79,40" concept="1" />
       <node id="6647099934207069210" at="79,40,80,73" concept="1" />
       <node id="6647099934207069210" at="80,73,81,57" concept="5" />
-      <node id="6647099934207069210" at="81,57,82,59" concept="5" />
-      <node id="6647099934207069210" at="83,35,84,87" concept="5" />
-      <node id="6647099934207069210" at="84,87,85,94" concept="6" />
-      <node id="6647099934207069210" at="86,10,87,22" concept="6" />
-      <node id="6647099934207069203" at="89,52,90,145" concept="5" />
-      <node id="6647099934207069203" at="90,145,91,91" concept="5" />
-      <node id="6647099934207069203" at="91,91,92,48" concept="1" />
-      <node id="6647099934207069203" at="92,48,93,34" concept="5" />
-      <node id="6647099934207069203" at="93,34,94,60" concept="1" />
-      <node id="6647099934207069203" at="94,60,95,58" concept="1" />
-      <node id="6647099934207069203" at="95,58,96,40" concept="1" />
-      <node id="6647099934207069203" at="96,40,97,49" concept="1" />
-      <node id="6647099934207069203" at="97,49,98,22" concept="6" />
-      <node id="6647099934207069203" at="101,99,102,50" concept="10" />
-      <node id="6647099934207069203" at="104,66,105,51" concept="6" />
-      <node id="2132783325237920867" at="107,71,108,184" concept="6" />
-      <node id="6647099934207069203" at="110,57,111,65" concept="5" />
-      <node id="6647099934207069203" at="111,65,112,58" concept="1" />
-      <node id="6647099934207069203" at="112,58,113,25" concept="6" />
-      <node id="6647099934207069203" at="115,41,116,34" concept="5" />
-      <node id="6647099934207069203" at="116,34,117,42" concept="1" />
-      <node id="6647099934207069203" at="117,42,118,49" concept="1" />
-      <node id="6647099934207069203" at="118,49,119,23" concept="6" />
-      <node id="6647099934207069203" at="122,96,123,134" concept="1" />
-      <node id="6647099934207069203" at="124,34,125,142" concept="1" />
-      <node id="6647099934207069203" at="125,142,126,146" concept="1" />
-      <node id="6647099934207069203" at="128,122,129,396" concept="1" />
-      <node id="6647099934207069212" at="134,49,135,93" concept="5" />
-      <node id="6647099934207069212" at="135,93,136,47" concept="1" />
-      <node id="6647099934207069212" at="136,47,137,34" concept="1" />
-      <node id="6647099934207069212" at="137,34,138,22" concept="6" />
+      <node id="6647099934207069210" at="82,35,83,87" concept="5" />
+      <node id="6647099934207069210" at="83,87,84,112" concept="6" />
+      <node id="6647099934207069210" at="85,10,86,22" concept="6" />
+      <node id="6647099934207069203" at="88,52,89,145" concept="5" />
+      <node id="6647099934207069203" at="89,145,90,91" concept="5" />
+      <node id="6647099934207069203" at="90,91,91,48" concept="1" />
+      <node id="6647099934207069203" at="91,48,92,34" concept="5" />
+      <node id="6647099934207069203" at="92,34,93,60" concept="1" />
+      <node id="6647099934207069203" at="93,60,94,58" concept="1" />
+      <node id="6647099934207069203" at="94,58,95,40" concept="1" />
+      <node id="6647099934207069203" at="95,40,96,49" concept="1" />
+      <node id="6647099934207069203" at="96,49,97,22" concept="6" />
+      <node id="6647099934207069203" at="100,99,101,50" concept="10" />
+      <node id="6647099934207069203" at="103,66,104,51" concept="6" />
+      <node id="2132783325237920867" at="106,71,107,184" concept="6" />
+      <node id="6647099934207069203" at="109,57,110,65" concept="5" />
+      <node id="6647099934207069203" at="110,65,111,58" concept="1" />
+      <node id="6647099934207069203" at="111,58,112,25" concept="6" />
+      <node id="6647099934207069203" at="114,41,115,34" concept="5" />
+      <node id="6647099934207069203" at="115,34,116,42" concept="1" />
+      <node id="6647099934207069203" at="116,42,117,49" concept="1" />
+      <node id="6647099934207069203" at="117,49,118,23" concept="6" />
+      <node id="6647099934207069203" at="121,96,122,134" concept="1" />
+      <node id="6647099934207069203" at="123,34,124,142" concept="1" />
+      <node id="6647099934207069203" at="124,142,125,146" concept="1" />
+      <node id="6647099934207069203" at="127,122,128,396" concept="1" />
+      <node id="6647099934207069212" at="133,49,134,93" concept="5" />
+      <node id="6647099934207069212" at="134,93,135,47" concept="1" />
+      <node id="6647099934207069212" at="135,47,136,34" concept="1" />
+      <node id="6647099934207069212" at="136,34,137,22" concept="6" />
       <node id="6647099934207069203" at="32,0,34,0" concept="2" trace="myNode" />
       <node id="6647099934207069203" at="46,0,49,0" concept="4" trace="createCell#()Ljetbrains/mps/openapi/editor/cells/EditorCell;" />
-      <node id="6647099934207069203" at="101,0,104,0" concept="0" trace="contentListHandler_onntkk_c0#(Lorg/jetbrains/mps/openapi/model/SNode;Ljava/lang/String;Ljetbrains/mps/openapi/editor/EditorContext;)V" />
-      <node id="6647099934207069203" at="104,0,107,0" concept="4" trace="createNodeToInsert#(Ljetbrains/mps/openapi/editor/EditorContext;)Lorg/jetbrains/mps/openapi/model/SNode;" />
-      <node id="6647099934207069203" at="107,0,110,0" concept="4" trace="nodeFactory#(Lorg/jetbrains/mps/openapi/model/SNode;Ljetbrains/mps/openapi/editor/EditorContext;)Lorg/jetbrains/mps/openapi/model/SNode;" />
-      <node id="6647099934207069203" at="127,9,130,9" concept="3" />
+      <node id="6647099934207069203" at="100,0,103,0" concept="0" trace="contentListHandler_onntkk_c0#(Lorg/jetbrains/mps/openapi/model/SNode;Ljava/lang/String;Ljetbrains/mps/openapi/editor/EditorContext;)V" />
+      <node id="6647099934207069203" at="103,0,106,0" concept="4" trace="createNodeToInsert#(Ljetbrains/mps/openapi/editor/EditorContext;)Lorg/jetbrains/mps/openapi/model/SNode;" />
+      <node id="6647099934207069203" at="106,0,109,0" concept="4" trace="nodeFactory#(Lorg/jetbrains/mps/openapi/model/SNode;Ljetbrains/mps/openapi/editor/EditorContext;)Lorg/jetbrains/mps/openapi/model/SNode;" />
+      <node id="6647099934207069203" at="126,9,129,9" concept="3" />
       <node id="6647099934207069203" at="35,0,39,0" concept="0" trace="BwfPathDeclaration_EditorBuilder_a#(Ljetbrains/mps/openapi/editor/EditorContext;Lorg/jetbrains/mps/openapi/model/SNode;)V" />
-      <node id="6647099934207069203" at="123,134,127,9" concept="3" />
+      <node id="6647099934207069203" at="122,134,126,9" concept="3" />
       <node id="6647099934207069203" at="40,0,45,0" concept="4" trace="getNode#()Lorg/jetbrains/mps/openapi/model/SNode;" />
-      <node id="6647099934207069210" at="82,59,87,22" concept="3" />
-      <node id="6647099934207069203" at="110,0,115,0" concept="4" trace="createNodeCell#(Lorg/jetbrains/mps/openapi/model/SNode;)Ljetbrains/mps/openapi/editor/cells/EditorCell;" />
-      <node id="6647099934207069203" at="115,0,121,0" concept="4" trace="createEmptyCell#()Ljetbrains/mps/openapi/editor/cells/EditorCell;" />
-      <node id="6647099934207069212" at="134,0,140,0" concept="4" trace="createConstant_onntkk_d0#()Ljetbrains/mps/openapi/editor/cells/EditorCell;" />
+      <node id="6647099934207069210" at="81,57,86,22" concept="3" />
+      <node id="6647099934207069203" at="109,0,114,0" concept="4" trace="createNodeCell#(Lorg/jetbrains/mps/openapi/model/SNode;)Ljetbrains/mps/openapi/editor/cells/EditorCell;" />
+      <node id="6647099934207069203" at="114,0,120,0" concept="4" trace="createEmptyCell#()Ljetbrains/mps/openapi/editor/cells/EditorCell;" />
+      <node id="6647099934207069212" at="133,0,139,0" concept="4" trace="createConstant_onntkk_d0#()Ljetbrains/mps/openapi/editor/cells/EditorCell;" />
       <node id="6647099934207069208" at="61,0,70,0" concept="4" trace="createConstant_onntkk_a0#()Ljetbrains/mps/openapi/editor/cells/EditorCell;" />
-      <node id="6647099934207069203" at="121,86,131,7" concept="3" />
+      <node id="6647099934207069203" at="120,86,130,7" concept="3" />
       <node id="6647099934207069203" at="50,0,61,0" concept="4" trace="createCollection_onntkk_a#()Ljetbrains/mps/openapi/editor/cells/EditorCell;" />
-      <node id="6647099934207069203" at="89,0,100,0" concept="4" trace="createRefNodeList_onntkk_c0#()Ljetbrains/mps/openapi/editor/cells/EditorCell;" />
-      <node id="6647099934207069203" at="121,0,133,0" concept="4" trace="installElementCellActions#(Lorg/jetbrains/mps/openapi/model/SNode;Ljetbrains/mps/openapi/editor/cells/EditorCell;)V" />
-      <node id="6647099934207069210" at="70,0,89,0" concept="4" trace="createProperty_onntkk_b0#()Ljetbrains/mps/openapi/editor/cells/EditorCell;" />
+      <node id="6647099934207069203" at="88,0,99,0" concept="4" trace="createRefNodeList_onntkk_c0#()Ljetbrains/mps/openapi/editor/cells/EditorCell;" />
+      <node id="6647099934207069203" at="120,0,132,0" concept="4" trace="installElementCellActions#(Lorg/jetbrains/mps/openapi/model/SNode;Ljetbrains/mps/openapi/editor/cells/EditorCell;)V" />
+      <node id="6647099934207069210" at="70,0,88,0" concept="4" trace="createProperty_onntkk_b0#()Ljetbrains/mps/openapi/editor/cells/EditorCell;" />
       <scope id="6647099934207069203" at="42,26,43,18" />
       <scope id="6647099934207069203" at="46,39,47,39" />
-      <scope id="6647099934207069203" at="101,99,102,50" />
-      <scope id="6647099934207069203" at="104,66,105,51" />
-      <scope id="2132783325237920840" at="107,71,108,184" />
-      <scope id="6647099934207069203" at="128,122,129,396" />
+      <scope id="6647099934207069203" at="100,99,101,50" />
+      <scope id="6647099934207069203" at="103,66,104,51" />
+      <scope id="2132783325237920840" at="106,71,107,184" />
+      <scope id="6647099934207069203" at="127,122,128,396" />
       <scope id="6647099934207069203" at="35,98,37,18" />
-      <scope id="6647099934207069210" at="83,35,85,94">
+      <scope id="6647099934207069210" at="82,35,84,112">
         <var name="manager" id="6647099934207069210" />
       </scope>
-      <scope id="6647099934207069203" at="124,34,126,146" />
+      <scope id="6647099934207069203" at="123,34,125,146" />
       <scope id="6647099934207069203" at="46,0,49,0" />
-      <scope id="6647099934207069203" at="101,0,104,0">
-=======
-      <node id="6647099934207069203" at="30,79,31,63" concept="6" />
-      <node id="6647099934207069203" at="33,89,34,96" concept="5" />
-      <node id="6647099934207069203" at="34,96,35,48" concept="1" />
-      <node id="6647099934207069203" at="35,48,36,28" concept="1" />
-      <node id="6647099934207069203" at="36,28,37,81" concept="1" />
-      <node id="6647099934207069203" at="37,81,38,81" concept="1" />
-      <node id="6647099934207069203" at="38,81,39,84" concept="1" />
-      <node id="6647099934207069203" at="39,84,40,81" concept="1" />
-      <node id="6647099934207069203" at="40,81,41,22" concept="6" />
-      <node id="6647099934207069208" at="43,88,44,90" concept="5" />
-      <node id="6647099934207069208" at="44,90,45,47" concept="1" />
-      <node id="6647099934207069208" at="45,47,46,34" concept="5" />
-      <node id="6647099934207069208" at="46,34,47,63" concept="1" />
-      <node id="6647099934207069208" at="47,63,48,40" concept="1" />
-      <node id="6647099934207069208" at="48,40,49,34" concept="1" />
-      <node id="6647099934207069208" at="49,34,50,22" concept="6" />
-      <node id="6647099934207069210" at="52,88,53,82" concept="5" />
-      <node id="6647099934207069210" at="53,82,54,29" concept="1" />
-      <node id="6647099934207069210" at="54,29,55,42" concept="1" />
-      <node id="6647099934207069210" at="55,42,56,26" concept="5" />
-      <node id="6647099934207069210" at="56,26,57,58" concept="1" />
-      <node id="6647099934207069210" at="57,58,58,42" concept="1" />
-      <node id="6647099934207069210" at="58,42,59,34" concept="5" />
-      <node id="6647099934207069210" at="59,34,60,63" concept="1" />
-      <node id="6647099934207069210" at="60,63,61,40" concept="1" />
-      <node id="6647099934207069210" at="61,40,62,73" concept="1" />
-      <node id="6647099934207069210" at="62,73,63,57" concept="5" />
-      <node id="6647099934207069210" at="64,35,65,82" concept="5" />
-      <node id="6647099934207069210" at="65,82,66,112" concept="6" />
-      <node id="6647099934207069210" at="67,10,68,22" concept="6" />
-      <node id="6647099934207069203" at="70,91,71,129" concept="5" />
-      <node id="6647099934207069203" at="71,129,72,106" concept="5" />
-      <node id="6647099934207069203" at="72,106,73,48" concept="1" />
-      <node id="6647099934207069203" at="73,48,74,34" concept="5" />
-      <node id="6647099934207069203" at="74,34,75,63" concept="1" />
-      <node id="6647099934207069203" at="75,63,76,61" concept="1" />
-      <node id="6647099934207069203" at="76,61,77,40" concept="1" />
-      <node id="6647099934207069203" at="77,40,78,49" concept="1" />
-      <node id="6647099934207069203" at="78,49,79,22" concept="6" />
-      <node id="6647099934207069203" at="82,99,83,50" concept="9" />
-      <node id="6647099934207069203" at="85,66,86,41" concept="5" />
-      <node id="6647099934207069203" at="86,41,87,51" concept="6" />
-      <node id="2132783325237920867" at="89,71,90,184" concept="6" />
-      <node id="6647099934207069203" at="92,86,93,80" concept="5" />
-      <node id="6647099934207069203" at="93,80,94,95" concept="1" />
-      <node id="6647099934207069203" at="94,95,95,25" concept="6" />
-      <node id="6647099934207069203" at="97,68,98,34" concept="5" />
-      <node id="6647099934207069203" at="98,34,99,55" concept="1" />
-      <node id="6647099934207069203" at="99,55,100,87" concept="1" />
-      <node id="6647099934207069203" at="100,87,101,23" concept="6" />
-      <node id="6647099934207069203" at="104,96,105,134" concept="1" />
-      <node id="6647099934207069203" at="106,34,107,142" concept="1" />
-      <node id="6647099934207069203" at="107,142,108,146" concept="1" />
-      <node id="6647099934207069203" at="110,122,111,394" concept="1" />
-      <node id="6647099934207069212" at="116,88,117,86" concept="5" />
-      <node id="6647099934207069212" at="117,86,118,47" concept="1" />
-      <node id="6647099934207069212" at="118,47,119,34" concept="1" />
-      <node id="6647099934207069212" at="119,34,120,22" concept="6" />
-      <node id="6647099934207069203" at="30,0,33,0" concept="4" trace="createEditorCell#(Ljetbrains/mps/openapi/editor/EditorContext;Lorg/jetbrains/mps/openapi/model/SNode;)Ljetbrains/mps/openapi/editor/cells/EditorCell;" />
-      <node id="6647099934207069203" at="82,0,85,0" concept="0" trace="contentListHandler_onntkk_c0#(Lorg/jetbrains/mps/openapi/model/SNode;Ljava/lang/String;Ljetbrains/mps/openapi/editor/EditorContext;)V" />
-      <node id="6647099934207069203" at="89,0,92,0" concept="4" trace="nodeFactory#(Lorg/jetbrains/mps/openapi/model/SNode;Ljetbrains/mps/openapi/editor/EditorContext;)Lorg/jetbrains/mps/openapi/model/SNode;" />
-      <node id="6647099934207069203" at="109,9,112,9" concept="3" />
-      <node id="6647099934207069203" at="85,0,89,0" concept="4" trace="createNodeToInsert#(Ljetbrains/mps/openapi/editor/EditorContext;)Lorg/jetbrains/mps/openapi/model/SNode;" />
-      <node id="6647099934207069203" at="105,134,109,9" concept="3" />
-      <node id="6647099934207069210" at="63,57,68,22" concept="3" />
-      <node id="6647099934207069203" at="92,0,97,0" concept="4" trace="createNodeCell#(Ljetbrains/mps/openapi/editor/EditorContext;Lorg/jetbrains/mps/openapi/model/SNode;)Ljetbrains/mps/openapi/editor/cells/EditorCell;" />
-      <node id="6647099934207069203" at="97,0,103,0" concept="4" trace="createEmptyCell#(Ljetbrains/mps/openapi/editor/EditorContext;)Ljetbrains/mps/openapi/editor/cells/EditorCell;" />
-      <node id="6647099934207069212" at="116,0,122,0" concept="4" trace="createConstant_onntkk_d0#(Ljetbrains/mps/openapi/editor/EditorContext;Lorg/jetbrains/mps/openapi/model/SNode;)Ljetbrains/mps/openapi/editor/cells/EditorCell;" />
-      <node id="6647099934207069208" at="43,0,52,0" concept="4" trace="createConstant_onntkk_a0#(Ljetbrains/mps/openapi/editor/EditorContext;Lorg/jetbrains/mps/openapi/model/SNode;)Ljetbrains/mps/openapi/editor/cells/EditorCell;" />
-      <node id="6647099934207069203" at="33,0,43,0" concept="4" trace="createCollection_onntkk_a#(Ljetbrains/mps/openapi/editor/EditorContext;Lorg/jetbrains/mps/openapi/model/SNode;)Ljetbrains/mps/openapi/editor/cells/EditorCell;" />
-      <node id="6647099934207069203" at="103,132,113,7" concept="3" />
-      <node id="6647099934207069203" at="70,0,81,0" concept="4" trace="createRefNodeList_onntkk_c0#(Ljetbrains/mps/openapi/editor/EditorContext;Lorg/jetbrains/mps/openapi/model/SNode;)Ljetbrains/mps/openapi/editor/cells/EditorCell;" />
-      <node id="6647099934207069203" at="103,0,115,0" concept="4" trace="installElementCellActions#(Lorg/jetbrains/mps/openapi/model/SNode;Lorg/jetbrains/mps/openapi/model/SNode;Ljetbrains/mps/openapi/editor/cells/EditorCell;Ljetbrains/mps/openapi/editor/EditorContext;)V" />
-      <node id="6647099934207069210" at="52,0,70,0" concept="4" trace="createProperty_onntkk_b0#(Ljetbrains/mps/openapi/editor/EditorContext;Lorg/jetbrains/mps/openapi/model/SNode;)Ljetbrains/mps/openapi/editor/cells/EditorCell;" />
-      <scope id="6647099934207069203" at="30,79,31,63" />
-      <scope id="6647099934207069203" at="82,99,83,50" />
-      <scope id="2132783325237920840" at="89,71,90,184" />
-      <scope id="6647099934207069203" at="110,122,111,394" />
-      <scope id="6647099934207069210" at="64,35,66,112">
-        <var name="manager" id="6647099934207069210" />
-      </scope>
-      <scope id="6647099934207069203" at="85,66,87,51">
-        <var name="listOwner" id="6647099934207069203" />
-      </scope>
-      <scope id="6647099934207069203" at="106,34,108,146" />
-      <scope id="6647099934207069203" at="30,0,33,0">
-        <var name="editorContext" id="6647099934207069203" />
-        <var name="node" id="6647099934207069203" />
-      </scope>
-      <scope id="6647099934207069203" at="82,0,85,0">
->>>>>>> bd830ede
+      <scope id="6647099934207069203" at="100,0,103,0">
         <var name="childRole" id="6647099934207069203" />
         <var name="context" id="6647099934207069203" />
         <var name="ownerNode" id="6647099934207069203" />
       </scope>
-<<<<<<< HEAD
-      <scope id="6647099934207069203" at="104,0,107,0">
+      <scope id="6647099934207069203" at="103,0,106,0">
         <var name="editorContext" id="6647099934207069203" />
       </scope>
-      <scope id="6647099934207069203" at="107,0,110,0">
+      <scope id="6647099934207069203" at="106,0,109,0">
         <var name="editorContext" id="6647099934207069203" />
         <var name="node" id="6647099934207069203" />
       </scope>
-      <scope id="6647099934207069203" at="110,57,113,25">
+      <scope id="6647099934207069203" at="109,57,112,25">
         <var name="elementCell" id="6647099934207069203" />
       </scope>
       <scope id="6647099934207069203" at="35,0,39,0">
         <var name="context" id="6647099934207069203" />
         <var name="node" id="6647099934207069203" />
       </scope>
-      <scope id="6647099934207069203" at="115,41,119,23">
+      <scope id="6647099934207069203" at="114,41,118,23">
         <var name="emptyCell" id="6647099934207069203" />
       </scope>
-      <scope id="6647099934207069212" at="134,49,138,22">
+      <scope id="6647099934207069212" at="133,49,137,22">
         <var name="editorCell" id="6647099934207069212" />
       </scope>
       <scope id="6647099934207069203" at="40,0,45,0" />
-      <scope id="6647099934207069203" at="110,0,115,0">
+      <scope id="6647099934207069203" at="109,0,114,0">
         <var name="elementNode" id="6647099934207069203" />
       </scope>
-      <scope id="6647099934207069203" at="115,0,121,0" />
-      <scope id="6647099934207069212" at="134,0,140,0" />
+      <scope id="6647099934207069203" at="114,0,120,0" />
+      <scope id="6647099934207069212" at="133,0,139,0" />
       <scope id="6647099934207069208" at="61,49,68,22">
-=======
-      <scope id="6647099934207069203" at="89,0,92,0">
-        <var name="editorContext" id="6647099934207069203" />
-        <var name="node" id="6647099934207069203" />
-      </scope>
-      <scope id="6647099934207069203" at="92,86,95,25">
-        <var name="elementCell" id="6647099934207069203" />
-      </scope>
-      <scope id="6647099934207069203" at="85,0,89,0">
-        <var name="editorContext" id="6647099934207069203" />
-      </scope>
-      <scope id="6647099934207069203" at="97,68,101,23">
-        <var name="emptyCell" id="6647099934207069203" />
-      </scope>
-      <scope id="6647099934207069212" at="116,88,120,22">
-        <var name="editorCell" id="6647099934207069212" />
-      </scope>
-      <scope id="6647099934207069203" at="92,0,97,0">
-        <var name="editorContext" id="6647099934207069203" />
-        <var name="elementNode" id="6647099934207069203" />
-      </scope>
-      <scope id="6647099934207069203" at="97,0,103,0">
-        <var name="editorContext" id="6647099934207069203" />
-      </scope>
-      <scope id="6647099934207069212" at="116,0,122,0">
-        <var name="editorContext" id="6647099934207069212" />
-        <var name="node" id="6647099934207069212" />
-      </scope>
-      <scope id="6647099934207069208" at="43,88,50,22">
->>>>>>> bd830ede
         <var name="editorCell" id="6647099934207069208" />
         <var name="style" id="6647099934207069208" />
       </scope>
-      <scope id="6647099934207069203" at="122,96,130,9" />
+      <scope id="6647099934207069203" at="121,96,129,9" />
       <scope id="6647099934207069203" at="50,50,59,22">
         <var name="editorCell" id="6647099934207069203" />
       </scope>
-<<<<<<< HEAD
       <scope id="6647099934207069208" at="61,0,70,0" />
-      <scope id="6647099934207069203" at="89,52,98,22">
-=======
-      <scope id="6647099934207069203" at="104,96,112,9" />
-      <scope id="6647099934207069208" at="43,0,52,0">
-        <var name="editorContext" id="6647099934207069208" />
-        <var name="node" id="6647099934207069208" />
-      </scope>
-      <scope id="6647099934207069203" at="70,91,79,22">
->>>>>>> bd830ede
+      <scope id="6647099934207069203" at="88,52,97,22">
         <var name="editorCell" id="6647099934207069203" />
         <var name="handler" id="6647099934207069203" />
         <var name="style" id="6647099934207069203" />
       </scope>
-<<<<<<< HEAD
-      <scope id="6647099934207069203" at="121,86,131,7" />
+      <scope id="6647099934207069203" at="120,86,130,7" />
       <scope id="6647099934207069203" at="50,0,61,0" />
-      <scope id="6647099934207069203" at="89,0,100,0" />
-      <scope id="6647099934207069203" at="121,0,133,0">
-=======
-      <scope id="6647099934207069203" at="33,0,43,0">
-        <var name="editorContext" id="6647099934207069203" />
-        <var name="node" id="6647099934207069203" />
-      </scope>
-      <scope id="6647099934207069203" at="103,132,113,7" />
-      <scope id="6647099934207069203" at="70,0,81,0">
-        <var name="editorContext" id="6647099934207069203" />
-        <var name="node" id="6647099934207069203" />
-      </scope>
-      <scope id="6647099934207069203" at="103,0,115,0">
-        <var name="editorContext" id="6647099934207069203" />
->>>>>>> bd830ede
+      <scope id="6647099934207069203" at="88,0,99,0" />
+      <scope id="6647099934207069203" at="120,0,132,0">
         <var name="elementCell" id="6647099934207069203" />
         <var name="elementNode" id="6647099934207069203" />
       </scope>
-<<<<<<< HEAD
-      <scope id="6647099934207069210" at="70,49,87,22">
-=======
-      <scope id="6647099934207069210" at="52,88,68,22">
->>>>>>> bd830ede
+      <scope id="6647099934207069210" at="70,49,86,22">
         <var name="attributeConcept" id="6647099934207069210" />
         <var name="editorCell" id="6647099934207069210" />
         <var name="provider" id="6647099934207069210" />
         <var name="style" id="6647099934207069210" />
       </scope>
-<<<<<<< HEAD
-      <scope id="6647099934207069210" at="70,0,89,0" />
-      <unit id="6647099934207069203" at="100,0,134,0" name="jetbrains.mps.build.workflow.editor.BwfPathDeclaration_EditorBuilder_a$contentListHandler_onntkk_c0" />
-      <unit id="6647099934207069203" at="31,0,141,0" name="jetbrains.mps.build.workflow.editor.BwfPathDeclaration_EditorBuilder_a" />
-=======
-      <scope id="6647099934207069210" at="52,0,70,0">
-        <var name="editorContext" id="6647099934207069210" />
-        <var name="node" id="6647099934207069210" />
-      </scope>
-      <unit id="6647099934207069203" at="81,0,116,0" name="jetbrains.mps.build.workflow.editor.BwfPathDeclaration_Editor$contentListHandler_onntkk_c0" />
-      <unit id="6647099934207069203" at="29,0,123,0" name="jetbrains.mps.build.workflow.editor.BwfPathDeclaration_Editor" />
->>>>>>> bd830ede
+      <scope id="6647099934207069210" at="70,0,88,0" />
+      <unit id="6647099934207069203" at="99,0,133,0" name="jetbrains.mps.build.workflow.editor.BwfPathDeclaration_EditorBuilder_a$contentListHandler_onntkk_c0" />
+      <unit id="6647099934207069203" at="31,0,140,0" name="jetbrains.mps.build.workflow.editor.BwfPathDeclaration_EditorBuilder_a" />
     </file>
   </root>
   <root nodeRef="r:1267752b-a233-4432-a848-3e68e0ea0db1(jetbrains.mps.build.workflow.editor)/6647099934207069217">
     <file name="BwfPathReference_Editor.java">
-<<<<<<< HEAD
       <node id="6647099934207069217" at="11,79,12,82" concept="6" />
       <node id="6647099934207069217" at="11,0,14,0" concept="4" trace="createEditorCell#(Ljetbrains/mps/openapi/editor/EditorContext;Lorg/jetbrains/mps/openapi/model/SNode;)Ljetbrains/mps/openapi/editor/cells/EditorCell;" />
       <scope id="6647099934207069217" at="11,79,12,82" />
@@ -8829,202 +5096,99 @@
       <node id="6647099934207069217" at="85,40,86,35" concept="1" />
       <node id="6647099934207069217" at="87,5,88,73" concept="1" />
       <node id="6647099934207069217" at="88,73,89,57" concept="5" />
-      <node id="6647099934207069217" at="89,57,90,59" concept="5" />
-      <node id="6647099934207069217" at="91,35,92,87" concept="5" />
-      <node id="6647099934207069217" at="92,87,93,94" concept="6" />
-      <node id="6647099934207069217" at="94,10,95,22" concept="6" />
-      <node id="6647099934207069217" at="98,33,99,14" concept="10" />
-      <node id="6647099934207069217" at="101,69,102,57" concept="6" />
-      <node id="6647099934207069217" at="104,81,105,41" concept="7" />
-      <node id="6647099934207069217" at="105,41,106,124" concept="6" />
-      <node id="6647099934207069217" at="112,0,113,0" concept="2" trace="myReferencingNode" />
-      <node id="6647099934207069217" at="114,119,115,21" concept="10" />
-      <node id="6647099934207069217" at="115,21,116,42" concept="1" />
-      <node id="6647099934207069217" at="116,42,117,20" concept="1" />
-      <node id="6647099934207069217" at="120,41,121,42" concept="6" />
-      <node id="6647099934207069217" at="126,28,127,20" concept="6" />
-      <node id="6647099934207069222" at="130,53,131,91" concept="5" />
-      <node id="6647099934207069222" at="131,91,132,31" concept="1" />
-      <node id="6647099934207069222" at="132,31,133,44" concept="1" />
-      <node id="6647099934207069222" at="133,44,134,33" concept="1" />
-      <node id="6647099934207069222" at="134,33,135,28" concept="5" />
-      <node id="6647099934207069222" at="135,28,136,65" concept="1" />
-      <node id="6647099934207069222" at="136,65,137,44" concept="1" />
-      <node id="6647099934207069222" at="137,44,138,36" concept="5" />
-      <node id="6647099934207069222" at="138,36,139,61" concept="1" />
-      <node id="6647099934207069222" at="139,61,140,42" concept="1" />
-      <node id="6647099934207069222" at="140,42,141,75" concept="1" />
-      <node id="6647099934207069222" at="141,75,142,59" concept="5" />
-      <node id="6647099934207069222" at="142,59,143,61" concept="5" />
-      <node id="6647099934207069222" at="144,37,145,89" concept="5" />
-      <node id="6647099934207069222" at="145,89,146,96" concept="6" />
-      <node id="6647099934207069222" at="147,12,148,24" concept="6" />
-      <node id="6647099934207165566" at="151,49,152,95" concept="5" />
-      <node id="6647099934207165566" at="152,95,153,47" concept="1" />
-      <node id="6647099934207165566" at="153,47,154,34" concept="5" />
-      <node id="6647099934207165566" at="154,34,155,92" concept="1" />
-      <node id="6647099934207165566" at="155,92,156,54" concept="1" />
-      <node id="6647099934207165566" at="156,54,157,40" concept="1" />
-      <node id="6647099934207165566" at="157,40,158,34" concept="1" />
-      <node id="6647099934207165566" at="158,34,159,22" concept="6" />
+      <node id="6647099934207069217" at="90,35,91,87" concept="5" />
+      <node id="6647099934207069217" at="91,87,92,112" concept="6" />
+      <node id="6647099934207069217" at="93,10,94,22" concept="6" />
+      <node id="6647099934207069217" at="97,33,98,14" concept="10" />
+      <node id="6647099934207069217" at="100,69,101,57" concept="6" />
+      <node id="6647099934207069217" at="103,81,104,41" concept="7" />
+      <node id="6647099934207069217" at="104,41,105,124" concept="6" />
+      <node id="6647099934207069217" at="111,0,112,0" concept="2" trace="myReferencingNode" />
+      <node id="6647099934207069217" at="113,119,114,21" concept="10" />
+      <node id="6647099934207069217" at="114,21,115,42" concept="1" />
+      <node id="6647099934207069217" at="115,42,116,20" concept="1" />
+      <node id="6647099934207069217" at="119,41,120,42" concept="6" />
+      <node id="6647099934207069217" at="125,28,126,20" concept="6" />
+      <node id="6647099934207069222" at="129,53,130,91" concept="5" />
+      <node id="6647099934207069222" at="130,91,131,31" concept="1" />
+      <node id="6647099934207069222" at="131,31,132,44" concept="1" />
+      <node id="6647099934207069222" at="132,44,133,33" concept="1" />
+      <node id="6647099934207069222" at="133,33,134,28" concept="5" />
+      <node id="6647099934207069222" at="134,28,135,65" concept="1" />
+      <node id="6647099934207069222" at="135,65,136,44" concept="1" />
+      <node id="6647099934207069222" at="136,44,137,36" concept="5" />
+      <node id="6647099934207069222" at="137,36,138,61" concept="1" />
+      <node id="6647099934207069222" at="138,61,139,42" concept="1" />
+      <node id="6647099934207069222" at="139,42,140,75" concept="1" />
+      <node id="6647099934207069222" at="140,75,141,59" concept="5" />
+      <node id="6647099934207069222" at="142,37,143,89" concept="5" />
+      <node id="6647099934207069222" at="143,89,144,114" concept="6" />
+      <node id="6647099934207069222" at="145,12,146,24" concept="6" />
+      <node id="6647099934207165566" at="149,49,150,95" concept="5" />
+      <node id="6647099934207165566" at="150,95,151,47" concept="1" />
+      <node id="6647099934207165566" at="151,47,152,34" concept="5" />
+      <node id="6647099934207165566" at="152,34,153,92" concept="1" />
+      <node id="6647099934207165566" at="153,92,154,54" concept="1" />
+      <node id="6647099934207165566" at="154,54,155,40" concept="1" />
+      <node id="6647099934207165566" at="155,40,156,34" concept="1" />
+      <node id="6647099934207165566" at="156,34,157,22" concept="6" />
       <node id="6647099934207069217" at="25,0,27,0" concept="2" trace="myNode" />
-      <node id="6647099934207069217" at="110,0,112,0" concept="2" trace="myNode" />
+      <node id="6647099934207069217" at="109,0,111,0" concept="2" trace="myNode" />
       <node id="6647099934207069217" at="39,0,42,0" concept="4" trace="createCell#()Ljetbrains/mps/openapi/editor/cells/EditorCell;" />
-      <node id="6647099934207069217" at="98,0,101,0" concept="0" trace="_Inline_75jjqz_a2a#()V" />
-      <node id="6647099934207069217" at="101,0,104,0" concept="4" trace="createEditorCell#(Ljetbrains/mps/openapi/editor/EditorContext;)Ljetbrains/mps/openapi/editor/cells/EditorCell;" />
-      <node id="6647099934207069217" at="120,0,123,0" concept="4" trace="createCell#()Ljetbrains/mps/openapi/editor/cells/EditorCell;" />
+      <node id="6647099934207069217" at="97,0,100,0" concept="0" trace="_Inline_75jjqz_a2a#()V" />
+      <node id="6647099934207069217" at="100,0,103,0" concept="4" trace="createEditorCell#(Ljetbrains/mps/openapi/editor/EditorContext;)Ljetbrains/mps/openapi/editor/cells/EditorCell;" />
+      <node id="6647099934207069217" at="119,0,122,0" concept="4" trace="createCell#()Ljetbrains/mps/openapi/editor/cells/EditorCell;" />
       <node id="6647099934207069217" at="28,0,32,0" concept="0" trace="BwfPathReference_EditorBuilder_a#(Ljetbrains/mps/openapi/editor/EditorContext;Lorg/jetbrains/mps/openapi/model/SNode;)V" />
       <node id="6647099934207069217" at="83,63,87,5" concept="3" />
-      <node id="6647099934207069217" at="104,0,108,0" concept="4" trace="createEditorCell#(Ljetbrains/mps/openapi/editor/EditorContext;Lorg/jetbrains/mps/openapi/model/SNode;)Ljetbrains/mps/openapi/editor/cells/EditorCell;" />
+      <node id="6647099934207069217" at="103,0,107,0" concept="4" trace="createEditorCell#(Ljetbrains/mps/openapi/editor/EditorContext;Lorg/jetbrains/mps/openapi/model/SNode;)Ljetbrains/mps/openapi/editor/cells/EditorCell;" />
       <node id="6647099934207069217" at="33,0,38,0" concept="4" trace="getNode#()Lorg/jetbrains/mps/openapi/model/SNode;" />
-      <node id="6647099934207069217" at="90,59,95,22" concept="3" />
-      <node id="6647099934207069217" at="114,0,119,0" concept="0" trace="Inline_Builder_75jjqz_a2a#(Ljetbrains/mps/openapi/editor/EditorContext;Lorg/jetbrains/mps/openapi/model/SNode;Lorg/jetbrains/mps/openapi/model/SNode;)V" />
-      <node id="6647099934207069217" at="124,0,129,0" concept="4" trace="getNode#()Lorg/jetbrains/mps/openapi/model/SNode;" />
-      <node id="6647099934207069222" at="143,61,148,24" concept="3" />
+      <node id="6647099934207069217" at="89,57,94,22" concept="3" />
+      <node id="6647099934207069217" at="113,0,118,0" concept="0" trace="Inline_Builder_75jjqz_a2a#(Ljetbrains/mps/openapi/editor/EditorContext;Lorg/jetbrains/mps/openapi/model/SNode;Lorg/jetbrains/mps/openapi/model/SNode;)V" />
+      <node id="6647099934207069217" at="123,0,128,0" concept="4" trace="getNode#()Lorg/jetbrains/mps/openapi/model/SNode;" />
+      <node id="6647099934207069222" at="141,59,146,24" concept="3" />
       <node id="6647099934207071046" at="68,0,77,0" concept="4" trace="createConstant_75jjqz_b0#()Ljetbrains/mps/openapi/editor/cells/EditorCell;" />
       <node id="6647099934207165572" at="58,0,68,0" concept="4" trace="createConstant_75jjqz_a0#()Ljetbrains/mps/openapi/editor/cells/EditorCell;" />
-      <node id="6647099934207165566" at="151,0,161,0" concept="4" trace="createConstant_75jjqz_d0#()Ljetbrains/mps/openapi/editor/cells/EditorCell;" />
+      <node id="6647099934207165566" at="149,0,159,0" concept="4" trace="createConstant_75jjqz_d0#()Ljetbrains/mps/openapi/editor/cells/EditorCell;" />
       <node id="6647099934207069217" at="43,0,58,0" concept="4" trace="createCollection_75jjqz_a#()Ljetbrains/mps/openapi/editor/cells/EditorCell;" />
-      <node id="6647099934207069217" at="77,0,97,0" concept="4" trace="createRefCell_75jjqz_c0#()Ljetbrains/mps/openapi/editor/cells/EditorCell;" />
-      <node id="6647099934207069222" at="130,0,150,0" concept="4" trace="createProperty_75jjqz_a0c0#()Ljetbrains/mps/openapi/editor/cells/EditorCell;" />
+      <node id="6647099934207069217" at="77,0,96,0" concept="4" trace="createRefCell_75jjqz_c0#()Ljetbrains/mps/openapi/editor/cells/EditorCell;" />
+      <node id="6647099934207069222" at="129,0,148,0" concept="4" trace="createProperty_75jjqz_a0c0#()Ljetbrains/mps/openapi/editor/cells/EditorCell;" />
       <scope id="6647099934207069217" at="35,26,36,18" />
       <scope id="6647099934207069217" at="39,39,40,39" />
-      <scope id="6647099934207069217" at="98,33,99,14" />
-      <scope id="6647099934207069217" at="101,69,102,57" />
-      <scope id="6647099934207069217" at="120,41,121,42" />
-      <scope id="6647099934207069217" at="126,28,127,20" />
+      <scope id="6647099934207069217" at="97,33,98,14" />
+      <scope id="6647099934207069217" at="100,69,101,57" />
+      <scope id="6647099934207069217" at="119,41,120,42" />
+      <scope id="6647099934207069217" at="125,28,126,20" />
       <scope id="6647099934207069217" at="28,96,30,18" />
       <scope id="6647099934207069217" at="84,39,86,35" />
-      <scope id="6647099934207069217" at="91,35,93,94">
+      <scope id="6647099934207069217" at="90,35,92,112">
         <var name="manager" id="6647099934207069217" />
       </scope>
-      <scope id="6647099934207069217" at="104,81,106,124" />
-      <scope id="6647099934207069222" at="144,37,146,96">
-=======
-      <node id="6647099934207069217" at="23,79,24,63" concept="6" />
-      <node id="6647099934207069217" at="26,89,27,96" concept="5" />
-      <node id="6647099934207069217" at="27,96,28,48" concept="1" />
-      <node id="6647099934207069217" at="28,48,29,28" concept="1" />
-      <node id="6647099934207069217" at="29,28,30,34" concept="5" />
-      <node id="6647099934207069217" at="30,34,31,66" concept="1" />
-      <node id="6647099934207069217" at="31,66,32,63" concept="1" />
-      <node id="6647099934207069217" at="32,63,33,40" concept="1" />
-      <node id="6647099934207069217" at="33,40,34,81" concept="1" />
-      <node id="6647099934207069217" at="34,81,35,81" concept="1" />
-      <node id="6647099934207069217" at="35,81,36,80" concept="1" />
-      <node id="6647099934207069217" at="36,80,37,81" concept="1" />
-      <node id="6647099934207069217" at="37,81,38,22" concept="6" />
-      <node id="6647099934207165572" at="40,88,41,87" concept="5" />
-      <node id="6647099934207165572" at="41,87,42,47" concept="1" />
-      <node id="6647099934207165572" at="42,47,43,34" concept="5" />
-      <node id="6647099934207165572" at="43,34,44,64" concept="1" />
-      <node id="6647099934207165572" at="44,64,45,58" concept="1" />
-      <node id="6647099934207165572" at="45,58,46,40" concept="1" />
-      <node id="6647099934207165572" at="46,40,47,34" concept="1" />
-      <node id="6647099934207165572" at="47,34,48,22" concept="6" />
-      <node id="6647099934207071046" at="50,88,51,93" concept="5" />
-      <node id="6647099934207071046" at="51,93,52,47" concept="1" />
-      <node id="6647099934207071046" at="52,47,53,34" concept="5" />
-      <node id="6647099934207071046" at="53,34,54,63" concept="1" />
-      <node id="6647099934207071046" at="54,63,55,40" concept="1" />
-      <node id="6647099934207071046" at="55,40,56,34" concept="1" />
-      <node id="6647099934207071046" at="56,34,57,22" concept="6" />
-      <node id="6647099934207069217" at="59,87,60,81" concept="5" />
-      <node id="6647099934207069217" at="60,81,61,31" concept="1" />
-      <node id="6647099934207069217" at="61,31,62,44" concept="1" />
-      <node id="6647099934207069217" at="62,44,63,26" concept="5" />
-      <node id="6647099934207069217" at="63,26,64,88" concept="1" />
-      <node id="6647099934207069217" at="64,88,65,58" concept="1" />
-      <node id="6647099934207069217" at="66,39,67,40" concept="1" />
-      <node id="6647099934207069217" at="67,40,68,35" concept="1" />
-      <node id="6647099934207069217" at="69,5,70,73" concept="1" />
-      <node id="6647099934207069217" at="70,73,71,57" concept="5" />
-      <node id="6647099934207069217" at="72,35,73,82" concept="5" />
-      <node id="6647099934207069217" at="73,82,74,112" concept="6" />
-      <node id="6647099934207069217" at="75,10,76,22" concept="6" />
-      <node id="6647099934207069220" at="79,33,80,14" concept="9" />
-      <node id="6647099934207069220" at="82,69,83,67" concept="6" />
-      <node id="6647099934207069220" at="85,81,86,66" concept="6" />
-      <node id="6647099934207069222" at="88,92,89,84" concept="5" />
-      <node id="6647099934207069222" at="89,84,90,31" concept="1" />
-      <node id="6647099934207069222" at="90,31,91,44" concept="1" />
-      <node id="6647099934207069222" at="91,44,92,33" concept="1" />
-      <node id="6647099934207069222" at="92,33,93,28" concept="5" />
-      <node id="6647099934207069222" at="93,28,94,60" concept="1" />
-      <node id="6647099934207069222" at="94,60,95,44" concept="1" />
-      <node id="6647099934207069222" at="95,44,96,36" concept="5" />
-      <node id="6647099934207069222" at="96,36,97,64" concept="1" />
-      <node id="6647099934207069222" at="97,64,98,42" concept="1" />
-      <node id="6647099934207069222" at="98,42,99,75" concept="1" />
-      <node id="6647099934207069222" at="99,75,100,59" concept="5" />
-      <node id="6647099934207069222" at="101,37,102,84" concept="5" />
-      <node id="6647099934207069222" at="102,84,103,114" concept="6" />
-      <node id="6647099934207069222" at="104,12,105,24" concept="6" />
-      <node id="6647099934207165566" at="108,88,109,88" concept="5" />
-      <node id="6647099934207165566" at="109,88,110,47" concept="1" />
-      <node id="6647099934207165566" at="110,47,111,34" concept="5" />
-      <node id="6647099934207165566" at="111,34,112,64" concept="1" />
-      <node id="6647099934207165566" at="112,64,113,57" concept="1" />
-      <node id="6647099934207165566" at="113,57,114,40" concept="1" />
-      <node id="6647099934207165566" at="114,40,115,34" concept="1" />
-      <node id="6647099934207165566" at="115,34,116,22" concept="6" />
-      <node id="6647099934207069217" at="23,0,26,0" concept="4" trace="createEditorCell#(Ljetbrains/mps/openapi/editor/EditorContext;Lorg/jetbrains/mps/openapi/model/SNode;)Ljetbrains/mps/openapi/editor/cells/EditorCell;" />
-      <node id="6647099934207069220" at="79,0,82,0" concept="0" trace="_Inline_75jjqz_a2a#()V" />
-      <node id="6647099934207069220" at="82,0,85,0" concept="4" trace="createEditorCell#(Ljetbrains/mps/openapi/editor/EditorContext;)Ljetbrains/mps/openapi/editor/cells/EditorCell;" />
-      <node id="6647099934207069220" at="85,0,88,0" concept="4" trace="createEditorCell#(Ljetbrains/mps/openapi/editor/EditorContext;Lorg/jetbrains/mps/openapi/model/SNode;)Ljetbrains/mps/openapi/editor/cells/EditorCell;" />
-      <node id="6647099934207069217" at="65,58,69,5" concept="3" />
-      <node id="6647099934207069217" at="71,57,76,22" concept="3" />
-      <node id="6647099934207069222" at="100,59,105,24" concept="3" />
-      <node id="6647099934207071046" at="50,0,59,0" concept="4" trace="createConstant_75jjqz_b0#(Ljetbrains/mps/openapi/editor/EditorContext;Lorg/jetbrains/mps/openapi/model/SNode;)Ljetbrains/mps/openapi/editor/cells/EditorCell;" />
-      <node id="6647099934207165572" at="40,0,50,0" concept="4" trace="createConstant_75jjqz_a0#(Ljetbrains/mps/openapi/editor/EditorContext;Lorg/jetbrains/mps/openapi/model/SNode;)Ljetbrains/mps/openapi/editor/cells/EditorCell;" />
-      <node id="6647099934207165566" at="108,0,118,0" concept="4" trace="createConstant_75jjqz_d0#(Ljetbrains/mps/openapi/editor/EditorContext;Lorg/jetbrains/mps/openapi/model/SNode;)Ljetbrains/mps/openapi/editor/cells/EditorCell;" />
-      <node id="6647099934207069217" at="26,0,40,0" concept="4" trace="createCollection_75jjqz_a#(Ljetbrains/mps/openapi/editor/EditorContext;Lorg/jetbrains/mps/openapi/model/SNode;)Ljetbrains/mps/openapi/editor/cells/EditorCell;" />
-      <node id="6647099934207069217" at="59,0,78,0" concept="4" trace="createRefCell_75jjqz_c0#(Ljetbrains/mps/openapi/editor/EditorContext;Lorg/jetbrains/mps/openapi/model/SNode;)Ljetbrains/mps/openapi/editor/cells/EditorCell;" />
-      <node id="6647099934207069222" at="88,0,107,0" concept="4" trace="createProperty_75jjqz_a0c0#(Ljetbrains/mps/openapi/editor/EditorContext;Lorg/jetbrains/mps/openapi/model/SNode;)Ljetbrains/mps/openapi/editor/cells/EditorCell;" />
-      <scope id="6647099934207069217" at="23,79,24,63" />
-      <scope id="6647099934207069220" at="79,33,80,14" />
-      <scope id="6647099934207069220" at="82,69,83,67" />
-      <scope id="6647099934207069220" at="85,81,86,66" />
-      <scope id="6647099934207069217" at="66,39,68,35" />
-      <scope id="6647099934207069217" at="72,35,74,112">
-        <var name="manager" id="6647099934207069217" />
-      </scope>
-      <scope id="6647099934207069222" at="101,37,103,114">
->>>>>>> bd830ede
+      <scope id="6647099934207069217" at="103,81,105,124" />
+      <scope id="6647099934207069222" at="142,37,144,114">
         <var name="manager" id="6647099934207069222" />
       </scope>
       <scope id="6647099934207069217" at="39,0,42,0" />
-      <scope id="6647099934207069217" at="98,0,101,0" />
-      <scope id="6647099934207069217" at="101,0,104,0">
+      <scope id="6647099934207069217" at="97,0,100,0" />
+      <scope id="6647099934207069217" at="100,0,103,0">
         <var name="editorContext" id="6647099934207069217" />
       </scope>
-      <scope id="6647099934207069217" at="114,119,117,20" />
-      <scope id="6647099934207069217" at="120,0,123,0" />
+      <scope id="6647099934207069217" at="113,119,116,20" />
+      <scope id="6647099934207069217" at="119,0,122,0" />
       <scope id="6647099934207069217" at="28,0,32,0">
         <var name="context" id="6647099934207069217" />
         <var name="node" id="6647099934207069217" />
       </scope>
-<<<<<<< HEAD
-      <scope id="6647099934207069217" at="104,0,108,0">
+      <scope id="6647099934207069217" at="103,0,107,0">
         <var name="editorContext" id="6647099934207069217" />
         <var name="node" id="6647099934207069217" />
       </scope>
       <scope id="6647099934207069217" at="33,0,38,0" />
-      <scope id="6647099934207069217" at="114,0,119,0">
+      <scope id="6647099934207069217" at="113,0,118,0">
         <var name="context" id="6647099934207069217" />
         <var name="node" id="6647099934207069217" />
         <var name="referencingNode" id="6647099934207069217" />
-=======
-      <scope id="6647099934207069220" at="79,0,82,0" />
-      <scope id="6647099934207069220" at="82,0,85,0">
-        <var name="editorContext" id="6647099934207069220" />
-      </scope>
-      <scope id="6647099934207069220" at="85,0,88,0">
-        <var name="editorContext" id="6647099934207069220" />
-        <var name="node" id="6647099934207069220" />
->>>>>>> bd830ede
-      </scope>
-      <scope id="6647099934207069217" at="124,0,129,0" />
+      </scope>
+      <scope id="6647099934207069217" at="123,0,128,0" />
       <scope id="6647099934207071046" at="68,49,75,22">
         <var name="editorCell" id="6647099934207071046" />
         <var name="style" id="6647099934207071046" />
@@ -9033,84 +5197,38 @@
         <var name="editorCell" id="6647099934207165572" />
         <var name="style" id="6647099934207165572" />
       </scope>
-<<<<<<< HEAD
-      <scope id="6647099934207165566" at="151,49,159,22">
+      <scope id="6647099934207165566" at="149,49,157,22">
         <var name="editorCell" id="6647099934207165566" />
         <var name="style" id="6647099934207165566" />
       </scope>
       <scope id="6647099934207071046" at="68,0,77,0" />
       <scope id="6647099934207165572" at="58,0,68,0" />
-      <scope id="6647099934207165566" at="151,0,161,0" />
+      <scope id="6647099934207165566" at="149,0,159,0" />
       <scope id="6647099934207069217" at="43,50,56,22">
         <var name="editorCell" id="6647099934207069217" />
         <var name="style" id="6647099934207069217" />
       </scope>
       <scope id="6647099934207069217" at="43,0,58,0" />
-      <scope id="6647099934207069217" at="77,48,95,22">
-=======
-      <scope id="6647099934207165566" at="108,88,116,22">
-        <var name="editorCell" id="6647099934207165566" />
-        <var name="style" id="6647099934207165566" />
-      </scope>
-      <scope id="6647099934207071046" at="50,0,59,0">
-        <var name="editorContext" id="6647099934207071046" />
-        <var name="node" id="6647099934207071046" />
-      </scope>
-      <scope id="6647099934207165572" at="40,0,50,0">
-        <var name="editorContext" id="6647099934207165572" />
-        <var name="node" id="6647099934207165572" />
-      </scope>
-      <scope id="6647099934207165566" at="108,0,118,0">
-        <var name="editorContext" id="6647099934207165566" />
-        <var name="node" id="6647099934207165566" />
-      </scope>
-      <scope id="6647099934207069217" at="26,89,38,22">
-        <var name="editorCell" id="6647099934207069217" />
-        <var name="style" id="6647099934207069217" />
-      </scope>
-      <scope id="6647099934207069217" at="26,0,40,0">
-        <var name="editorContext" id="6647099934207069217" />
-        <var name="node" id="6647099934207069217" />
-      </scope>
-      <scope id="6647099934207069217" at="59,87,76,22">
->>>>>>> bd830ede
+      <scope id="6647099934207069217" at="77,48,94,22">
         <var name="attributeConcept" id="6647099934207069217" />
         <var name="editorCell" id="6647099934207069217" />
         <var name="provider" id="6647099934207069217" />
       </scope>
-<<<<<<< HEAD
-      <scope id="6647099934207069222" at="130,53,148,24">
-=======
-      <scope id="6647099934207069222" at="88,92,105,24">
->>>>>>> bd830ede
+      <scope id="6647099934207069222" at="129,53,146,24">
         <var name="attributeConcept" id="6647099934207069222" />
         <var name="editorCell" id="6647099934207069222" />
         <var name="provider" id="6647099934207069222" />
         <var name="style" id="6647099934207069222" />
       </scope>
-<<<<<<< HEAD
-      <scope id="6647099934207069217" at="77,0,97,0" />
-      <scope id="6647099934207069222" at="130,0,150,0" />
-      <unit id="6647099934207069217" at="97,0,109,0" name="jetbrains.mps.build.workflow.editor.BwfPathReference_EditorBuilder_a$_Inline_75jjqz_a2a" />
-      <unit id="6647099934207069217" at="109,0,151,0" name="jetbrains.mps.build.workflow.editor.BwfPathReference_EditorBuilder_a$Inline_Builder_75jjqz_a2a" />
-      <unit id="6647099934207069217" at="24,0,162,0" name="jetbrains.mps.build.workflow.editor.BwfPathReference_EditorBuilder_a" />
-=======
-      <scope id="6647099934207069217" at="59,0,78,0">
-        <var name="editorContext" id="6647099934207069217" />
-        <var name="node" id="6647099934207069217" />
-      </scope>
-      <scope id="6647099934207069222" at="88,0,107,0">
-        <var name="editorContext" id="6647099934207069222" />
-        <var name="node" id="6647099934207069222" />
-      </scope>
-      <unit id="6647099934207069220" at="78,0,108,0" name="jetbrains.mps.build.workflow.editor.BwfPathReference_Editor$_Inline_75jjqz_a2a" />
-      <unit id="6647099934207069217" at="22,0,119,0" name="jetbrains.mps.build.workflow.editor.BwfPathReference_Editor" />
->>>>>>> bd830ede
+      <scope id="6647099934207069217" at="77,0,96,0" />
+      <scope id="6647099934207069222" at="129,0,148,0" />
+      <unit id="6647099934207069217" at="96,0,108,0" name="jetbrains.mps.build.workflow.editor.BwfPathReference_EditorBuilder_a$_Inline_75jjqz_a2a" />
+      <unit id="6647099934207069217" at="108,0,149,0" name="jetbrains.mps.build.workflow.editor.BwfPathReference_EditorBuilder_a$Inline_Builder_75jjqz_a2a" />
+      <unit id="6647099934207069217" at="24,0,160,0" name="jetbrains.mps.build.workflow.editor.BwfPathReference_EditorBuilder_a" />
     </file>
   </root>
   <root nodeRef="r:1267752b-a233-4432-a848-3e68e0ea0db1(jetbrains.mps.build.workflow.editor)/6896005762093571404">
     <file name="BwfMacro_Editor.java">
-<<<<<<< HEAD
       <node id="6896005762093571404" at="11,79,12,74" concept="6" />
       <node id="6896005762093571404" at="14,82,15,77" concept="6" />
       <node id="6896005762093571404" at="11,0,14,0" concept="4" trace="createEditorCell#(Ljetbrains/mps/openapi/editor/EditorContext;Lorg/jetbrains/mps/openapi/model/SNode;)Ljetbrains/mps/openapi/editor/cells/EditorCell;" />
@@ -9118,210 +5236,6 @@
       <scope id="6896005762093571404" at="11,79,12,74" />
       <scope id="6896005762093571404" at="14,82,15,77" />
       <scope id="6896005762093571404" at="11,0,14,0">
-=======
-      <node id="6896005762093571404" at="21,79,22,63" concept="6" />
-      <node id="6896005762093571404" at="24,82,25,65" concept="6" />
-      <node id="6896005762093571404" at="27,89,28,96" concept="5" />
-      <node id="6896005762093571404" at="28,96,29,48" concept="1" />
-      <node id="6896005762093571404" at="29,48,30,28" concept="1" />
-      <node id="6896005762093571404" at="31,61,32,83" concept="1" />
-      <node id="6896005762093571404" at="34,61,35,83" concept="1" />
-      <node id="6896005762093571404" at="37,61,38,83" concept="1" />
-      <node id="6896005762093571404" at="39,5,40,81" concept="1" />
-      <node id="6896005762093571404" at="40,81,41,81" concept="1" />
-      <node id="6896005762093571404" at="41,81,42,81" concept="1" />
-      <node id="6896005762093571404" at="42,81,43,81" concept="1" />
-      <node id="6896005762093571404" at="43,81,44,81" concept="1" />
-      <node id="6896005762093571404" at="44,81,45,22" concept="6" />
-      <node id="6896005762093571404" at="47,88,48,92" concept="5" />
-      <node id="6896005762093571404" at="48,92,49,47" concept="1" />
-      <node id="6896005762093571404" at="49,47,50,34" concept="5" />
-      <node id="6896005762093571404" at="50,34,51,63" concept="1" />
-      <node id="6896005762093571404" at="51,63,52,40" concept="1" />
-      <node id="6896005762093571404" at="52,40,53,34" concept="1" />
-      <node id="6896005762093571404" at="53,34,54,22" concept="6" />
-      <node id="6921160174096674367" at="56,97,57,189" concept="6" />
-      <node id="6896005762093571404" at="59,88,60,94" concept="5" />
-      <node id="6896005762093571404" at="60,94,61,47" concept="1" />
-      <node id="6896005762093571404" at="61,47,62,34" concept="5" />
-      <node id="6896005762093571404" at="62,34,63,63" concept="1" />
-      <node id="6896005762093571404" at="63,63,64,40" concept="1" />
-      <node id="6896005762093571404" at="64,40,65,34" concept="1" />
-      <node id="6896005762093571404" at="65,34,66,22" concept="6" />
-      <node id="6921160174096674392" at="68,97,69,178" concept="6" />
-      <node id="6896005762093571404" at="71,88,72,99" concept="5" />
-      <node id="6896005762093571404" at="72,99,73,47" concept="1" />
-      <node id="6896005762093571404" at="73,47,74,34" concept="5" />
-      <node id="6896005762093571404" at="74,34,75,63" concept="1" />
-      <node id="6896005762093571404" at="75,63,76,40" concept="1" />
-      <node id="6896005762093571404" at="76,40,77,34" concept="1" />
-      <node id="6896005762093571404" at="77,34,78,22" concept="6" />
-      <node id="6921160174096674417" at="80,97,81,181" concept="6" />
-      <node id="6896005762093571411" at="83,88,84,91" concept="5" />
-      <node id="6896005762093571411" at="84,91,85,47" concept="1" />
-      <node id="6896005762093571411" at="85,47,86,34" concept="5" />
-      <node id="6896005762093571411" at="86,34,87,63" concept="1" />
-      <node id="6896005762093571411" at="87,63,88,40" concept="1" />
-      <node id="6896005762093571411" at="88,40,89,34" concept="1" />
-      <node id="6896005762093571411" at="89,34,90,22" concept="6" />
-      <node id="6896005762093571413" at="92,88,93,82" concept="5" />
-      <node id="6896005762093571413" at="93,82,94,29" concept="1" />
-      <node id="6896005762093571413" at="94,29,95,42" concept="1" />
-      <node id="6896005762093571413" at="95,42,96,26" concept="5" />
-      <node id="6896005762093571413" at="96,26,97,58" concept="1" />
-      <node id="6896005762093571413" at="97,58,98,42" concept="1" />
-      <node id="6896005762093571413" at="98,42,99,73" concept="1" />
-      <node id="6896005762093571413" at="99,73,100,57" concept="5" />
-      <node id="6896005762093571413" at="101,35,102,82" concept="5" />
-      <node id="6896005762093571413" at="102,82,103,112" concept="6" />
-      <node id="6896005762093571413" at="104,10,105,22" concept="6" />
-      <node id="6896005762093571415" at="107,88,108,87" concept="5" />
-      <node id="6896005762093571415" at="108,87,109,47" concept="1" />
-      <node id="6896005762093571415" at="109,47,110,34" concept="1" />
-      <node id="6896005762093571415" at="110,34,111,22" concept="6" />
-      <node id="6896005762093571418" at="113,88,114,82" concept="5" />
-      <node id="6896005762093571418" at="114,82,115,37" concept="1" />
-      <node id="6896005762093571418" at="115,37,116,50" concept="1" />
-      <node id="6896005762093571418" at="116,50,117,40" concept="1" />
-      <node id="6896005762093571418" at="117,40,118,26" concept="5" />
-      <node id="6896005762093571418" at="118,26,119,58" concept="1" />
-      <node id="6896005762093571418" at="119,58,120,50" concept="1" />
-      <node id="6896005762093571418" at="120,50,121,34" concept="5" />
-      <node id="6896005762093571418" at="121,34,122,63" concept="1" />
-      <node id="6896005762093571418" at="122,63,123,40" concept="1" />
-      <node id="6896005762093571418" at="123,40,124,73" concept="1" />
-      <node id="6896005762093571418" at="124,73,125,57" concept="5" />
-      <node id="6896005762093571418" at="126,35,127,82" concept="5" />
-      <node id="6896005762093571418" at="127,82,128,112" concept="6" />
-      <node id="6896005762093571418" at="129,10,130,22" concept="6" />
-      <node id="6896005762093588209" at="132,88,133,86" concept="5" />
-      <node id="6896005762093588209" at="133,86,134,47" concept="1" />
-      <node id="6896005762093588209" at="134,47,135,34" concept="1" />
-      <node id="6896005762093588209" at="135,34,136,22" concept="6" />
-      <node id="6896005762093571404" at="138,91,139,96" concept="5" />
-      <node id="6896005762093571404" at="139,96,140,50" concept="1" />
-      <node id="6896005762093571404" at="140,50,141,28" concept="1" />
-      <node id="6896005762093571404" at="141,28,142,83" concept="1" />
-      <node id="6896005762093571404" at="142,83,143,81" concept="1" />
-      <node id="6896005762093571404" at="143,81,144,83" concept="1" />
-      <node id="6896005762093571404" at="144,83,145,81" concept="1" />
-      <node id="6896005762093571404" at="145,81,146,81" concept="1" />
-      <node id="6896005762093571404" at="146,81,147,81" concept="1" />
-      <node id="6896005762093571404" at="147,81,148,22" concept="6" />
-      <node id="6896005762093571424" at="150,90,151,93" concept="5" />
-      <node id="6896005762093571424" at="151,93,152,49" concept="1" />
-      <node id="6896005762093571424" at="152,49,153,34" concept="5" />
-      <node id="6896005762093571424" at="153,34,154,63" concept="1" />
-      <node id="6896005762093571424" at="154,63,155,40" concept="1" />
-      <node id="6896005762093571424" at="155,40,156,34" concept="1" />
-      <node id="6896005762093571424" at="156,34,157,22" concept="6" />
-      <node id="6896005762093571428" at="159,88,160,82" concept="5" />
-      <node id="6896005762093571428" at="160,82,161,46" concept="1" />
-      <node id="6896005762093571428" at="161,46,162,59" concept="1" />
-      <node id="6896005762093571428" at="162,59,163,26" concept="5" />
-      <node id="6896005762093571428" at="163,26,164,58" concept="1" />
-      <node id="6896005762093571428" at="164,58,165,59" concept="1" />
-      <node id="6896005762093571428" at="165,59,166,34" concept="5" />
-      <node id="6896005762093571428" at="166,34,167,63" concept="1" />
-      <node id="6896005762093571428" at="167,63,168,40" concept="1" />
-      <node id="6896005762093571428" at="168,40,169,73" concept="1" />
-      <node id="6896005762093571428" at="169,73,170,57" concept="5" />
-      <node id="6896005762093571428" at="171,35,172,82" concept="5" />
-      <node id="6896005762093571428" at="172,82,173,112" concept="6" />
-      <node id="6896005762093571428" at="174,10,175,22" concept="6" />
-      <node id="6896005762093571433" at="177,90,178,95" concept="5" />
-      <node id="6896005762093571433" at="178,95,179,49" concept="1" />
-      <node id="6896005762093571433" at="179,49,180,34" concept="5" />
-      <node id="6896005762093571433" at="180,34,181,63" concept="1" />
-      <node id="6896005762093571433" at="181,63,182,40" concept="1" />
-      <node id="6896005762093571433" at="182,40,183,34" concept="1" />
-      <node id="6896005762093571433" at="183,34,184,22" concept="6" />
-      <node id="6896005762093571435" at="186,88,187,82" concept="5" />
-      <node id="6896005762093571435" at="187,82,188,35" concept="1" />
-      <node id="6896005762093571435" at="188,35,189,48" concept="1" />
-      <node id="6896005762093571435" at="189,48,190,26" concept="5" />
-      <node id="6896005762093571435" at="190,26,191,58" concept="1" />
-      <node id="6896005762093571435" at="191,58,192,48" concept="1" />
-      <node id="6896005762093571435" at="192,48,193,34" concept="5" />
-      <node id="6896005762093571435" at="193,34,194,63" concept="1" />
-      <node id="6896005762093571435" at="194,63,195,40" concept="1" />
-      <node id="6896005762093571435" at="195,40,196,73" concept="1" />
-      <node id="6896005762093571435" at="196,73,197,57" concept="5" />
-      <node id="6896005762093571435" at="198,35,199,82" concept="5" />
-      <node id="6896005762093571435" at="199,82,200,112" concept="6" />
-      <node id="6896005762093571435" at="201,10,202,22" concept="6" />
-      <node id="6921160174096674356" at="204,88,205,100" concept="5" />
-      <node id="6921160174096674356" at="205,100,206,47" concept="1" />
-      <node id="6921160174096674356" at="206,47,207,34" concept="5" />
-      <node id="6921160174096674356" at="207,34,208,63" concept="1" />
-      <node id="6921160174096674356" at="208,63,209,40" concept="1" />
-      <node id="6921160174096674356" at="209,40,210,34" concept="1" />
-      <node id="6921160174096674356" at="210,34,211,22" concept="6" />
-      <node id="6921160174096674358" at="213,88,214,82" concept="5" />
-      <node id="6921160174096674358" at="214,82,215,38" concept="1" />
-      <node id="6921160174096674358" at="215,38,216,51" concept="1" />
-      <node id="6921160174096674358" at="216,51,217,26" concept="5" />
-      <node id="6921160174096674358" at="217,26,218,58" concept="1" />
-      <node id="6921160174096674358" at="218,58,219,51" concept="1" />
-      <node id="6921160174096674358" at="219,51,220,73" concept="1" />
-      <node id="6921160174096674358" at="220,73,221,57" concept="5" />
-      <node id="6921160174096674358" at="222,35,223,82" concept="5" />
-      <node id="6921160174096674358" at="223,82,224,112" concept="6" />
-      <node id="6921160174096674358" at="225,10,226,22" concept="6" />
-      <node id="6896005762093571404" at="21,0,24,0" concept="4" trace="createEditorCell#(Ljetbrains/mps/openapi/editor/EditorContext;Lorg/jetbrains/mps/openapi/model/SNode;)Ljetbrains/mps/openapi/editor/cells/EditorCell;" />
-      <node id="6896005762093571404" at="24,0,27,0" concept="4" trace="createInspectedCell#(Ljetbrains/mps/openapi/editor/EditorContext;Lorg/jetbrains/mps/openapi/model/SNode;)Ljetbrains/mps/openapi/editor/cells/EditorCell;" />
-      <node id="6896005762093571404" at="30,28,33,5" concept="3" />
-      <node id="6896005762093571404" at="33,5,36,5" concept="3" />
-      <node id="6896005762093571404" at="36,5,39,5" concept="3" />
-      <node id="6921160174096674365" at="56,0,59,0" concept="8" trace="renderingCondition_kawrig_a0a#(Lorg/jetbrains/mps/openapi/model/SNode;Ljetbrains/mps/openapi/editor/EditorContext;)Z" />
-      <node id="6921160174096674390" at="68,0,71,0" concept="8" trace="renderingCondition_kawrig_a1a#(Lorg/jetbrains/mps/openapi/model/SNode;Ljetbrains/mps/openapi/editor/EditorContext;)Z" />
-      <node id="6921160174096674415" at="80,0,83,0" concept="8" trace="renderingCondition_kawrig_a2a#(Lorg/jetbrains/mps/openapi/model/SNode;Ljetbrains/mps/openapi/editor/EditorContext;)Z" />
-      <node id="6896005762093571413" at="100,57,105,22" concept="3" />
-      <node id="6896005762093571418" at="125,57,130,22" concept="3" />
-      <node id="6896005762093571428" at="170,57,175,22" concept="3" />
-      <node id="6896005762093571435" at="197,57,202,22" concept="3" />
-      <node id="6921160174096674358" at="221,57,226,22" concept="3" />
-      <node id="6896005762093571415" at="107,0,113,0" concept="4" trace="createConstant_kawrig_f0#(Ljetbrains/mps/openapi/editor/EditorContext;Lorg/jetbrains/mps/openapi/model/SNode;)Ljetbrains/mps/openapi/editor/cells/EditorCell;" />
-      <node id="6896005762093588209" at="132,0,138,0" concept="4" trace="createConstant_kawrig_h0#(Ljetbrains/mps/openapi/editor/EditorContext;Lorg/jetbrains/mps/openapi/model/SNode;)Ljetbrains/mps/openapi/editor/cells/EditorCell;" />
-      <node id="6896005762093571404" at="47,0,56,0" concept="4" trace="createConstant_kawrig_a0#(Ljetbrains/mps/openapi/editor/EditorContext;Lorg/jetbrains/mps/openapi/model/SNode;)Ljetbrains/mps/openapi/editor/cells/EditorCell;" />
-      <node id="6896005762093571404" at="59,0,68,0" concept="4" trace="createConstant_kawrig_b0#(Ljetbrains/mps/openapi/editor/EditorContext;Lorg/jetbrains/mps/openapi/model/SNode;)Ljetbrains/mps/openapi/editor/cells/EditorCell;" />
-      <node id="6896005762093571404" at="71,0,80,0" concept="4" trace="createConstant_kawrig_c0#(Ljetbrains/mps/openapi/editor/EditorContext;Lorg/jetbrains/mps/openapi/model/SNode;)Ljetbrains/mps/openapi/editor/cells/EditorCell;" />
-      <node id="6896005762093571411" at="83,0,92,0" concept="4" trace="createConstant_kawrig_d0#(Ljetbrains/mps/openapi/editor/EditorContext;Lorg/jetbrains/mps/openapi/model/SNode;)Ljetbrains/mps/openapi/editor/cells/EditorCell;" />
-      <node id="6896005762093571424" at="150,0,159,0" concept="4" trace="createConstant_kawrig_a0_0#(Ljetbrains/mps/openapi/editor/EditorContext;Lorg/jetbrains/mps/openapi/model/SNode;)Ljetbrains/mps/openapi/editor/cells/EditorCell;" />
-      <node id="6896005762093571433" at="177,0,186,0" concept="4" trace="createConstant_kawrig_c0_0#(Ljetbrains/mps/openapi/editor/EditorContext;Lorg/jetbrains/mps/openapi/model/SNode;)Ljetbrains/mps/openapi/editor/cells/EditorCell;" />
-      <node id="6921160174096674356" at="204,0,213,0" concept="4" trace="createConstant_kawrig_e0#(Ljetbrains/mps/openapi/editor/EditorContext;Lorg/jetbrains/mps/openapi/model/SNode;)Ljetbrains/mps/openapi/editor/cells/EditorCell;" />
-      <node id="6896005762093571404" at="138,0,150,0" concept="4" trace="createCollection_kawrig_a_0#(Ljetbrains/mps/openapi/editor/EditorContext;Lorg/jetbrains/mps/openapi/model/SNode;)Ljetbrains/mps/openapi/editor/cells/EditorCell;" />
-      <node id="6896005762093571413" at="92,0,107,0" concept="4" trace="createProperty_kawrig_e0#(Ljetbrains/mps/openapi/editor/EditorContext;Lorg/jetbrains/mps/openapi/model/SNode;)Ljetbrains/mps/openapi/editor/cells/EditorCell;" />
-      <node id="6921160174096674358" at="213,0,228,0" concept="4" trace="createProperty_kawrig_f0#(Ljetbrains/mps/openapi/editor/EditorContext;Lorg/jetbrains/mps/openapi/model/SNode;)Ljetbrains/mps/openapi/editor/cells/EditorCell;" />
-      <node id="6896005762093571428" at="159,0,177,0" concept="4" trace="createProperty_kawrig_b0#(Ljetbrains/mps/openapi/editor/EditorContext;Lorg/jetbrains/mps/openapi/model/SNode;)Ljetbrains/mps/openapi/editor/cells/EditorCell;" />
-      <node id="6896005762093571435" at="186,0,204,0" concept="4" trace="createProperty_kawrig_d0#(Ljetbrains/mps/openapi/editor/EditorContext;Lorg/jetbrains/mps/openapi/model/SNode;)Ljetbrains/mps/openapi/editor/cells/EditorCell;" />
-      <node id="6896005762093571418" at="113,0,132,0" concept="4" trace="createProperty_kawrig_g0#(Ljetbrains/mps/openapi/editor/EditorContext;Lorg/jetbrains/mps/openapi/model/SNode;)Ljetbrains/mps/openapi/editor/cells/EditorCell;" />
-      <node id="6896005762093571404" at="27,0,47,0" concept="4" trace="createCollection_kawrig_a#(Ljetbrains/mps/openapi/editor/EditorContext;Lorg/jetbrains/mps/openapi/model/SNode;)Ljetbrains/mps/openapi/editor/cells/EditorCell;" />
-      <scope id="6896005762093571404" at="21,79,22,63" />
-      <scope id="6896005762093571404" at="24,82,25,65" />
-      <scope id="6896005762093571404" at="31,61,32,83" />
-      <scope id="6896005762093571404" at="34,61,35,83" />
-      <scope id="6896005762093571404" at="37,61,38,83" />
-      <scope id="6921160174096674366" at="56,97,57,189" />
-      <scope id="6921160174096674391" at="68,97,69,178" />
-      <scope id="6921160174096674416" at="80,97,81,181" />
-      <scope id="6896005762093571413" at="101,35,103,112">
-        <var name="manager" id="6896005762093571413" />
-      </scope>
-      <scope id="6896005762093571418" at="126,35,128,112">
-        <var name="manager" id="6896005762093571418" />
-      </scope>
-      <scope id="6896005762093571428" at="171,35,173,112">
-        <var name="manager" id="6896005762093571428" />
-      </scope>
-      <scope id="6896005762093571435" at="198,35,200,112">
-        <var name="manager" id="6896005762093571435" />
-      </scope>
-      <scope id="6921160174096674358" at="222,35,224,112">
-        <var name="manager" id="6921160174096674358" />
-      </scope>
-      <scope id="6896005762093571404" at="21,0,24,0">
->>>>>>> bd830ede
         <var name="editorContext" id="6896005762093571404" />
         <var name="node" id="6896005762093571404" />
       </scope>
@@ -9388,34 +5302,32 @@
       <node id="6896005762093571413" at="112,63,113,42" concept="1" />
       <node id="6896005762093571413" at="113,42,114,73" concept="1" />
       <node id="6896005762093571413" at="114,73,115,57" concept="5" />
-      <node id="6896005762093571413" at="115,57,116,59" concept="5" />
-      <node id="6896005762093571413" at="117,35,118,87" concept="5" />
-      <node id="6896005762093571413" at="118,87,119,94" concept="6" />
-      <node id="6896005762093571413" at="120,10,121,22" concept="6" />
-      <node id="6896005762093571415" at="123,49,124,94" concept="5" />
-      <node id="6896005762093571415" at="124,94,125,47" concept="1" />
-      <node id="6896005762093571415" at="125,47,126,34" concept="1" />
-      <node id="6896005762093571415" at="126,34,127,22" concept="6" />
-      <node id="6896005762093571418" at="129,49,130,89" concept="5" />
-      <node id="6896005762093571418" at="130,89,131,37" concept="1" />
-      <node id="6896005762093571418" at="131,37,132,50" concept="1" />
-      <node id="6896005762093571418" at="132,50,133,40" concept="1" />
-      <node id="6896005762093571418" at="133,40,134,26" concept="5" />
-      <node id="6896005762093571418" at="134,26,135,63" concept="1" />
-      <node id="6896005762093571418" at="135,63,136,50" concept="1" />
-      <node id="6896005762093571418" at="136,50,137,34" concept="5" />
-      <node id="6896005762093571418" at="137,34,138,60" concept="1" />
-      <node id="6896005762093571418" at="138,60,139,40" concept="1" />
-      <node id="6896005762093571418" at="139,40,140,73" concept="1" />
-      <node id="6896005762093571418" at="140,73,141,57" concept="5" />
-      <node id="6896005762093571418" at="141,57,142,59" concept="5" />
-      <node id="6896005762093571418" at="143,35,144,87" concept="5" />
-      <node id="6896005762093571418" at="144,87,145,94" concept="6" />
-      <node id="6896005762093571418" at="146,10,147,22" concept="6" />
-      <node id="6896005762093588209" at="149,49,150,93" concept="5" />
-      <node id="6896005762093588209" at="150,93,151,47" concept="1" />
-      <node id="6896005762093588209" at="151,47,152,34" concept="1" />
-      <node id="6896005762093588209" at="152,34,153,22" concept="6" />
+      <node id="6896005762093571413" at="116,35,117,87" concept="5" />
+      <node id="6896005762093571413" at="117,87,118,112" concept="6" />
+      <node id="6896005762093571413" at="119,10,120,22" concept="6" />
+      <node id="6896005762093571415" at="122,49,123,94" concept="5" />
+      <node id="6896005762093571415" at="123,94,124,47" concept="1" />
+      <node id="6896005762093571415" at="124,47,125,34" concept="1" />
+      <node id="6896005762093571415" at="125,34,126,22" concept="6" />
+      <node id="6896005762093571418" at="128,49,129,89" concept="5" />
+      <node id="6896005762093571418" at="129,89,130,37" concept="1" />
+      <node id="6896005762093571418" at="130,37,131,50" concept="1" />
+      <node id="6896005762093571418" at="131,50,132,40" concept="1" />
+      <node id="6896005762093571418" at="132,40,133,26" concept="5" />
+      <node id="6896005762093571418" at="133,26,134,63" concept="1" />
+      <node id="6896005762093571418" at="134,63,135,50" concept="1" />
+      <node id="6896005762093571418" at="135,50,136,34" concept="5" />
+      <node id="6896005762093571418" at="136,34,137,60" concept="1" />
+      <node id="6896005762093571418" at="137,60,138,40" concept="1" />
+      <node id="6896005762093571418" at="138,40,139,73" concept="1" />
+      <node id="6896005762093571418" at="139,73,140,57" concept="5" />
+      <node id="6896005762093571418" at="141,35,142,87" concept="5" />
+      <node id="6896005762093571418" at="142,87,143,112" concept="6" />
+      <node id="6896005762093571418" at="144,10,145,22" concept="6" />
+      <node id="6896005762093588209" at="147,49,148,93" concept="5" />
+      <node id="6896005762093588209" at="148,93,149,47" concept="1" />
+      <node id="6896005762093588209" at="149,47,150,34" concept="1" />
+      <node id="6896005762093588209" at="150,34,151,22" concept="6" />
       <node id="6896005762093571404" at="23,0,25,0" concept="2" trace="myNode" />
       <node id="6896005762093571404" at="37,0,40,0" concept="4" trace="createCell#()Ljetbrains/mps/openapi/editor/cells/EditorCell;" />
       <node id="6896005762093571404" at="45,65,48,5" concept="3" />
@@ -9426,16 +5338,16 @@
       <node id="6921160174096674415" at="95,0,98,0" concept="9" trace="renderingCondition_kawrig_a2a#(Lorg/jetbrains/mps/openapi/model/SNode;Ljetbrains/mps/openapi/editor/EditorContext;)Z" />
       <node id="6896005762093571404" at="26,0,30,0" concept="0" trace="BwfMacro_EditorBuilder_a#(Ljetbrains/mps/openapi/editor/EditorContext;Lorg/jetbrains/mps/openapi/model/SNode;)V" />
       <node id="6896005762093571404" at="31,0,36,0" concept="4" trace="getNode#()Lorg/jetbrains/mps/openapi/model/SNode;" />
-      <node id="6896005762093571413" at="116,59,121,22" concept="3" />
-      <node id="6896005762093571418" at="142,59,147,22" concept="3" />
-      <node id="6896005762093571415" at="123,0,129,0" concept="4" trace="createConstant_kawrig_f0#()Ljetbrains/mps/openapi/editor/cells/EditorCell;" />
-      <node id="6896005762093588209" at="149,0,155,0" concept="4" trace="createConstant_kawrig_h0#()Ljetbrains/mps/openapi/editor/cells/EditorCell;" />
+      <node id="6896005762093571413" at="115,57,120,22" concept="3" />
+      <node id="6896005762093571418" at="140,57,145,22" concept="3" />
+      <node id="6896005762093571415" at="122,0,128,0" concept="4" trace="createConstant_kawrig_f0#()Ljetbrains/mps/openapi/editor/cells/EditorCell;" />
+      <node id="6896005762093588209" at="147,0,153,0" concept="4" trace="createConstant_kawrig_h0#()Ljetbrains/mps/openapi/editor/cells/EditorCell;" />
       <node id="6896005762093571404" at="62,0,71,0" concept="4" trace="createConstant_kawrig_a0#()Ljetbrains/mps/openapi/editor/cells/EditorCell;" />
       <node id="6896005762093571404" at="74,0,83,0" concept="4" trace="createConstant_kawrig_b0#()Ljetbrains/mps/openapi/editor/cells/EditorCell;" />
       <node id="6896005762093571404" at="86,0,95,0" concept="4" trace="createConstant_kawrig_c0#()Ljetbrains/mps/openapi/editor/cells/EditorCell;" />
       <node id="6896005762093571411" at="98,0,107,0" concept="4" trace="createConstant_kawrig_d0#()Ljetbrains/mps/openapi/editor/cells/EditorCell;" />
-      <node id="6896005762093571413" at="107,0,123,0" concept="4" trace="createProperty_kawrig_e0#()Ljetbrains/mps/openapi/editor/cells/EditorCell;" />
-      <node id="6896005762093571418" at="129,0,149,0" concept="4" trace="createProperty_kawrig_g0#()Ljetbrains/mps/openapi/editor/cells/EditorCell;" />
+      <node id="6896005762093571413" at="107,0,122,0" concept="4" trace="createProperty_kawrig_e0#()Ljetbrains/mps/openapi/editor/cells/EditorCell;" />
+      <node id="6896005762093571418" at="128,0,147,0" concept="4" trace="createProperty_kawrig_g0#()Ljetbrains/mps/openapi/editor/cells/EditorCell;" />
       <node id="6896005762093571404" at="41,0,62,0" concept="4" trace="createCollection_kawrig_a#()Ljetbrains/mps/openapi/editor/cells/EditorCell;" />
       <scope id="6896005762093571404" at="33,26,34,18" />
       <scope id="6896005762093571404" at="37,39,38,39" />
@@ -9446,10 +5358,10 @@
       <scope id="6921160174096674391" at="83,97,84,178" />
       <scope id="6921160174096674416" at="95,97,96,181" />
       <scope id="6896005762093571404" at="26,88,28,18" />
-      <scope id="6896005762093571413" at="117,35,119,94">
+      <scope id="6896005762093571413" at="116,35,118,112">
         <var name="manager" id="6896005762093571413" />
       </scope>
-      <scope id="6896005762093571418" at="143,35,145,94">
+      <scope id="6896005762093571418" at="141,35,143,112">
         <var name="manager" id="6896005762093571418" />
       </scope>
       <scope id="6896005762093571404" at="37,0,40,0" />
@@ -9465,38 +5377,20 @@
         <var name="editorContext" id="6921160174096674415" />
         <var name="node" id="6921160174096674415" />
       </scope>
-<<<<<<< HEAD
       <scope id="6896005762093571404" at="26,0,30,0">
         <var name="context" id="6896005762093571404" />
         <var name="node" id="6896005762093571404" />
       </scope>
-      <scope id="6896005762093571415" at="123,49,127,22">
+      <scope id="6896005762093571415" at="122,49,126,22">
         <var name="editorCell" id="6896005762093571415" />
       </scope>
-      <scope id="6896005762093588209" at="149,49,153,22">
+      <scope id="6896005762093588209" at="147,49,151,22">
         <var name="editorCell" id="6896005762093588209" />
       </scope>
       <scope id="6896005762093571404" at="31,0,36,0" />
-      <scope id="6896005762093571415" at="123,0,129,0" />
-      <scope id="6896005762093588209" at="149,0,155,0" />
+      <scope id="6896005762093571415" at="122,0,128,0" />
+      <scope id="6896005762093588209" at="147,0,153,0" />
       <scope id="6896005762093571404" at="62,49,69,22">
-=======
-      <scope id="6896005762093571415" at="107,88,111,22">
-        <var name="editorCell" id="6896005762093571415" />
-      </scope>
-      <scope id="6896005762093588209" at="132,88,136,22">
-        <var name="editorCell" id="6896005762093588209" />
-      </scope>
-      <scope id="6896005762093571415" at="107,0,113,0">
-        <var name="editorContext" id="6896005762093571415" />
-        <var name="node" id="6896005762093571415" />
-      </scope>
-      <scope id="6896005762093588209" at="132,0,138,0">
-        <var name="editorContext" id="6896005762093588209" />
-        <var name="node" id="6896005762093588209" />
-      </scope>
-      <scope id="6896005762093571404" at="47,88,54,22">
->>>>>>> bd830ede
         <var name="editorCell" id="6896005762093571404" />
         <var name="style" id="6896005762093571404" />
       </scope>
@@ -9512,44 +5406,28 @@
         <var name="editorCell" id="6896005762093571411" />
         <var name="style" id="6896005762093571411" />
       </scope>
-<<<<<<< HEAD
       <scope id="6896005762093571404" at="62,0,71,0" />
       <scope id="6896005762093571404" at="74,0,83,0" />
       <scope id="6896005762093571404" at="86,0,95,0" />
       <scope id="6896005762093571411" at="98,0,107,0" />
-      <scope id="6896005762093571413" at="107,49,121,22">
+      <scope id="6896005762093571413" at="107,49,120,22">
         <var name="attributeConcept" id="6896005762093571413" />
-        <var name="attributeKind" id="6896005762093571413" />
         <var name="editorCell" id="6896005762093571413" />
         <var name="provider" id="6896005762093571413" />
       </scope>
-      <scope id="6896005762093571413" at="107,0,123,0" />
-      <scope id="6896005762093571418" at="129,49,147,22">
+      <scope id="6896005762093571413" at="107,0,122,0" />
+      <scope id="6896005762093571418" at="128,49,145,22">
         <var name="attributeConcept" id="6896005762093571418" />
-        <var name="attributeKind" id="6896005762093571418" />
         <var name="editorCell" id="6896005762093571418" />
         <var name="provider" id="6896005762093571418" />
         <var name="style" id="6896005762093571418" />
       </scope>
       <scope id="6896005762093571404" at="41,50,60,22">
         <var name="editorCell" id="6896005762093571404" />
-=======
-      <scope id="6896005762093571424" at="150,90,157,22">
-        <var name="editorCell" id="6896005762093571424" />
-        <var name="style" id="6896005762093571424" />
-      </scope>
-      <scope id="6896005762093571433" at="177,90,184,22">
-        <var name="editorCell" id="6896005762093571433" />
-        <var name="style" id="6896005762093571433" />
-      </scope>
-      <scope id="6921160174096674356" at="204,88,211,22">
-        <var name="editorCell" id="6921160174096674356" />
-        <var name="style" id="6921160174096674356" />
->>>>>>> bd830ede
-      </scope>
-      <scope id="6896005762093571418" at="129,0,149,0" />
+      </scope>
+      <scope id="6896005762093571418" at="128,0,147,0" />
       <scope id="6896005762093571404" at="41,0,62,0" />
-      <unit id="6896005762093571404" at="22,0,156,0" name="jetbrains.mps.build.workflow.editor.BwfMacro_EditorBuilder_a" />
+      <unit id="6896005762093571404" at="22,0,154,0" name="jetbrains.mps.build.workflow.editor.BwfMacro_EditorBuilder_a" />
     </file>
     <file name="BwfMacro_InspectorBuilder_a.java">
       <node id="6896005762093571404" at="24,91,25,19" concept="10" />
@@ -9585,75 +5463,72 @@
       <node id="6896005762093571428" at="69,60,70,40" concept="1" />
       <node id="6896005762093571428" at="70,40,71,73" concept="1" />
       <node id="6896005762093571428" at="71,73,72,57" concept="5" />
-      <node id="6896005762093571428" at="72,57,73,59" concept="5" />
-      <node id="6896005762093571428" at="74,35,75,87" concept="5" />
-      <node id="6896005762093571428" at="75,87,76,94" concept="6" />
-      <node id="6896005762093571428" at="77,10,78,22" concept="6" />
-      <node id="6896005762093571433" at="80,51,81,102" concept="5" />
-      <node id="6896005762093571433" at="81,102,82,49" concept="1" />
-      <node id="6896005762093571433" at="82,49,83,34" concept="5" />
-      <node id="6896005762093571433" at="83,34,84,82" concept="1" />
-      <node id="6896005762093571433" at="84,82,85,40" concept="1" />
-      <node id="6896005762093571433" at="85,40,86,34" concept="1" />
-      <node id="6896005762093571433" at="86,34,87,22" concept="6" />
-      <node id="6896005762093571435" at="89,49,90,89" concept="5" />
-      <node id="6896005762093571435" at="90,89,91,35" concept="1" />
-      <node id="6896005762093571435" at="91,35,92,48" concept="1" />
-      <node id="6896005762093571435" at="92,48,93,26" concept="5" />
-      <node id="6896005762093571435" at="93,26,94,63" concept="1" />
-      <node id="6896005762093571435" at="94,63,95,48" concept="1" />
-      <node id="6896005762093571435" at="95,48,96,34" concept="5" />
-      <node id="6896005762093571435" at="96,34,97,60" concept="1" />
-      <node id="6896005762093571435" at="97,60,98,40" concept="1" />
-      <node id="6896005762093571435" at="98,40,99,73" concept="1" />
-      <node id="6896005762093571435" at="99,73,100,57" concept="5" />
-      <node id="6896005762093571435" at="100,57,101,59" concept="5" />
-      <node id="6896005762093571435" at="102,35,103,87" concept="5" />
-      <node id="6896005762093571435" at="103,87,104,94" concept="6" />
-      <node id="6896005762093571435" at="105,10,106,22" concept="6" />
-      <node id="6921160174096674356" at="108,49,109,107" concept="5" />
-      <node id="6921160174096674356" at="109,107,110,47" concept="1" />
-      <node id="6921160174096674356" at="110,47,111,34" concept="5" />
-      <node id="6921160174096674356" at="111,34,112,82" concept="1" />
-      <node id="6921160174096674356" at="112,82,113,40" concept="1" />
-      <node id="6921160174096674356" at="113,40,114,34" concept="1" />
-      <node id="6921160174096674356" at="114,34,115,22" concept="6" />
-      <node id="6921160174096674358" at="117,49,118,89" concept="5" />
-      <node id="6921160174096674358" at="118,89,119,38" concept="1" />
-      <node id="6921160174096674358" at="119,38,120,51" concept="1" />
-      <node id="6921160174096674358" at="120,51,121,26" concept="5" />
-      <node id="6921160174096674358" at="121,26,122,63" concept="1" />
-      <node id="6921160174096674358" at="122,63,123,51" concept="1" />
-      <node id="6921160174096674358" at="123,51,124,73" concept="1" />
-      <node id="6921160174096674358" at="124,73,125,57" concept="5" />
-      <node id="6921160174096674358" at="125,57,126,59" concept="5" />
-      <node id="6921160174096674358" at="127,35,128,87" concept="5" />
-      <node id="6921160174096674358" at="128,87,129,94" concept="6" />
-      <node id="6921160174096674358" at="130,10,131,22" concept="6" />
+      <node id="6896005762093571428" at="73,35,74,87" concept="5" />
+      <node id="6896005762093571428" at="74,87,75,112" concept="6" />
+      <node id="6896005762093571428" at="76,10,77,22" concept="6" />
+      <node id="6896005762093571433" at="79,51,80,102" concept="5" />
+      <node id="6896005762093571433" at="80,102,81,49" concept="1" />
+      <node id="6896005762093571433" at="81,49,82,34" concept="5" />
+      <node id="6896005762093571433" at="82,34,83,82" concept="1" />
+      <node id="6896005762093571433" at="83,82,84,40" concept="1" />
+      <node id="6896005762093571433" at="84,40,85,34" concept="1" />
+      <node id="6896005762093571433" at="85,34,86,22" concept="6" />
+      <node id="6896005762093571435" at="88,49,89,89" concept="5" />
+      <node id="6896005762093571435" at="89,89,90,35" concept="1" />
+      <node id="6896005762093571435" at="90,35,91,48" concept="1" />
+      <node id="6896005762093571435" at="91,48,92,26" concept="5" />
+      <node id="6896005762093571435" at="92,26,93,63" concept="1" />
+      <node id="6896005762093571435" at="93,63,94,48" concept="1" />
+      <node id="6896005762093571435" at="94,48,95,34" concept="5" />
+      <node id="6896005762093571435" at="95,34,96,60" concept="1" />
+      <node id="6896005762093571435" at="96,60,97,40" concept="1" />
+      <node id="6896005762093571435" at="97,40,98,73" concept="1" />
+      <node id="6896005762093571435" at="98,73,99,57" concept="5" />
+      <node id="6896005762093571435" at="100,35,101,87" concept="5" />
+      <node id="6896005762093571435" at="101,87,102,112" concept="6" />
+      <node id="6896005762093571435" at="103,10,104,22" concept="6" />
+      <node id="6921160174096674356" at="106,49,107,107" concept="5" />
+      <node id="6921160174096674356" at="107,107,108,47" concept="1" />
+      <node id="6921160174096674356" at="108,47,109,34" concept="5" />
+      <node id="6921160174096674356" at="109,34,110,82" concept="1" />
+      <node id="6921160174096674356" at="110,82,111,40" concept="1" />
+      <node id="6921160174096674356" at="111,40,112,34" concept="1" />
+      <node id="6921160174096674356" at="112,34,113,22" concept="6" />
+      <node id="6921160174096674358" at="115,49,116,89" concept="5" />
+      <node id="6921160174096674358" at="116,89,117,38" concept="1" />
+      <node id="6921160174096674358" at="117,38,118,51" concept="1" />
+      <node id="6921160174096674358" at="118,51,119,26" concept="5" />
+      <node id="6921160174096674358" at="119,26,120,63" concept="1" />
+      <node id="6921160174096674358" at="120,63,121,51" concept="1" />
+      <node id="6921160174096674358" at="121,51,122,73" concept="1" />
+      <node id="6921160174096674358" at="122,73,123,57" concept="5" />
+      <node id="6921160174096674358" at="124,35,125,87" concept="5" />
+      <node id="6921160174096674358" at="125,87,126,112" concept="6" />
+      <node id="6921160174096674358" at="127,10,128,22" concept="6" />
       <node id="6896005762093571404" at="21,0,23,0" concept="2" trace="myNode" />
       <node id="6896005762093571404" at="35,0,38,0" concept="4" trace="createCell#()Ljetbrains/mps/openapi/editor/cells/EditorCell;" />
       <node id="6896005762093571404" at="24,0,28,0" concept="0" trace="BwfMacro_InspectorBuilder_a#(Ljetbrains/mps/openapi/editor/EditorContext;Lorg/jetbrains/mps/openapi/model/SNode;)V" />
       <node id="6896005762093571404" at="29,0,34,0" concept="4" trace="getNode#()Lorg/jetbrains/mps/openapi/model/SNode;" />
-      <node id="6896005762093571428" at="73,59,78,22" concept="3" />
-      <node id="6896005762093571435" at="101,59,106,22" concept="3" />
-      <node id="6921160174096674358" at="126,59,131,22" concept="3" />
+      <node id="6896005762093571428" at="72,57,77,22" concept="3" />
+      <node id="6896005762093571435" at="99,57,104,22" concept="3" />
+      <node id="6921160174096674358" at="123,57,128,22" concept="3" />
       <node id="6896005762093571424" at="52,0,61,0" concept="4" trace="createConstant_kawrig_a0_0#()Ljetbrains/mps/openapi/editor/cells/EditorCell;" />
-      <node id="6896005762093571433" at="80,0,89,0" concept="4" trace="createConstant_kawrig_c0_0#()Ljetbrains/mps/openapi/editor/cells/EditorCell;" />
-      <node id="6921160174096674356" at="108,0,117,0" concept="4" trace="createConstant_kawrig_e0#()Ljetbrains/mps/openapi/editor/cells/EditorCell;" />
+      <node id="6896005762093571433" at="79,0,88,0" concept="4" trace="createConstant_kawrig_c0_0#()Ljetbrains/mps/openapi/editor/cells/EditorCell;" />
+      <node id="6921160174096674356" at="106,0,115,0" concept="4" trace="createConstant_kawrig_e0#()Ljetbrains/mps/openapi/editor/cells/EditorCell;" />
       <node id="6896005762093571404" at="39,0,52,0" concept="4" trace="createCollection_kawrig_a_0#()Ljetbrains/mps/openapi/editor/cells/EditorCell;" />
-      <node id="6921160174096674358" at="117,0,133,0" concept="4" trace="createProperty_kawrig_f0#()Ljetbrains/mps/openapi/editor/cells/EditorCell;" />
-      <node id="6896005762093571428" at="61,0,80,0" concept="4" trace="createProperty_kawrig_b0#()Ljetbrains/mps/openapi/editor/cells/EditorCell;" />
-      <node id="6896005762093571435" at="89,0,108,0" concept="4" trace="createProperty_kawrig_d0#()Ljetbrains/mps/openapi/editor/cells/EditorCell;" />
+      <node id="6921160174096674358" at="115,0,130,0" concept="4" trace="createProperty_kawrig_f0#()Ljetbrains/mps/openapi/editor/cells/EditorCell;" />
+      <node id="6896005762093571428" at="61,0,79,0" concept="4" trace="createProperty_kawrig_b0#()Ljetbrains/mps/openapi/editor/cells/EditorCell;" />
+      <node id="6896005762093571435" at="88,0,106,0" concept="4" trace="createProperty_kawrig_d0#()Ljetbrains/mps/openapi/editor/cells/EditorCell;" />
       <scope id="6896005762093571404" at="31,26,32,18" />
       <scope id="6896005762093571404" at="35,39,36,41" />
       <scope id="6896005762093571404" at="24,91,26,18" />
-      <scope id="6896005762093571428" at="74,35,76,94">
+      <scope id="6896005762093571428" at="73,35,75,112">
         <var name="manager" id="6896005762093571428" />
       </scope>
-      <scope id="6896005762093571435" at="102,35,104,94">
+      <scope id="6896005762093571435" at="100,35,102,112">
         <var name="manager" id="6896005762093571435" />
       </scope>
-      <scope id="6921160174096674358" at="127,35,129,94">
+      <scope id="6921160174096674358" at="124,35,126,112">
         <var name="manager" id="6921160174096674358" />
       </scope>
       <scope id="6896005762093571404" at="35,0,38,0" />
@@ -9661,120 +5536,47 @@
         <var name="context" id="6896005762093571404" />
         <var name="node" id="6896005762093571404" />
       </scope>
-<<<<<<< HEAD
       <scope id="6896005762093571404" at="29,0,34,0" />
       <scope id="6896005762093571424" at="52,51,59,22">
         <var name="editorCell" id="6896005762093571424" />
         <var name="style" id="6896005762093571424" />
       </scope>
-      <scope id="6896005762093571433" at="80,51,87,22">
+      <scope id="6896005762093571433" at="79,51,86,22">
         <var name="editorCell" id="6896005762093571433" />
         <var name="style" id="6896005762093571433" />
       </scope>
-      <scope id="6921160174096674356" at="108,49,115,22">
+      <scope id="6921160174096674356" at="106,49,113,22">
         <var name="editorCell" id="6921160174096674356" />
         <var name="style" id="6921160174096674356" />
       </scope>
       <scope id="6896005762093571424" at="52,0,61,0" />
-      <scope id="6896005762093571433" at="80,0,89,0" />
-      <scope id="6921160174096674356" at="108,0,117,0" />
+      <scope id="6896005762093571433" at="79,0,88,0" />
+      <scope id="6921160174096674356" at="106,0,115,0" />
       <scope id="6896005762093571404" at="39,52,50,22">
         <var name="editorCell" id="6896005762093571404" />
       </scope>
       <scope id="6896005762093571404" at="39,0,52,0" />
-      <scope id="6921160174096674358" at="117,49,131,22">
-=======
-      <scope id="6896005762093571424" at="150,0,159,0">
-        <var name="editorContext" id="6896005762093571424" />
-        <var name="node" id="6896005762093571424" />
-      </scope>
-      <scope id="6896005762093571433" at="177,0,186,0">
-        <var name="editorContext" id="6896005762093571433" />
-        <var name="node" id="6896005762093571433" />
-      </scope>
-      <scope id="6921160174096674356" at="204,0,213,0">
-        <var name="editorContext" id="6921160174096674356" />
-        <var name="node" id="6921160174096674356" />
-      </scope>
-      <scope id="6896005762093571404" at="138,91,148,22">
-        <var name="editorCell" id="6896005762093571404" />
-      </scope>
-      <scope id="6896005762093571404" at="138,0,150,0">
-        <var name="editorContext" id="6896005762093571404" />
-        <var name="node" id="6896005762093571404" />
-      </scope>
-      <scope id="6896005762093571413" at="92,88,105,22">
-        <var name="attributeConcept" id="6896005762093571413" />
-        <var name="editorCell" id="6896005762093571413" />
-        <var name="provider" id="6896005762093571413" />
-      </scope>
-      <scope id="6921160174096674358" at="213,88,226,22">
->>>>>>> bd830ede
+      <scope id="6921160174096674358" at="115,49,128,22">
         <var name="attributeConcept" id="6921160174096674358" />
         <var name="editorCell" id="6921160174096674358" />
         <var name="provider" id="6921160174096674358" />
       </scope>
-<<<<<<< HEAD
-      <scope id="6921160174096674358" at="117,0,133,0" />
-      <scope id="6896005762093571428" at="61,49,78,22">
-=======
-      <scope id="6896005762093571413" at="92,0,107,0">
-        <var name="editorContext" id="6896005762093571413" />
-        <var name="node" id="6896005762093571413" />
-      </scope>
-      <scope id="6921160174096674358" at="213,0,228,0">
-        <var name="editorContext" id="6921160174096674358" />
-        <var name="node" id="6921160174096674358" />
-      </scope>
-      <scope id="6896005762093571428" at="159,88,175,22">
->>>>>>> bd830ede
+      <scope id="6921160174096674358" at="115,0,130,0" />
+      <scope id="6896005762093571428" at="61,49,77,22">
         <var name="attributeConcept" id="6896005762093571428" />
         <var name="editorCell" id="6896005762093571428" />
         <var name="provider" id="6896005762093571428" />
         <var name="style" id="6896005762093571428" />
       </scope>
-<<<<<<< HEAD
-      <scope id="6896005762093571435" at="89,49,106,22">
-=======
-      <scope id="6896005762093571435" at="186,88,202,22">
->>>>>>> bd830ede
+      <scope id="6896005762093571435" at="88,49,104,22">
         <var name="attributeConcept" id="6896005762093571435" />
         <var name="editorCell" id="6896005762093571435" />
         <var name="provider" id="6896005762093571435" />
         <var name="style" id="6896005762093571435" />
       </scope>
-<<<<<<< HEAD
-      <scope id="6896005762093571428" at="61,0,80,0" />
-      <scope id="6896005762093571435" at="89,0,108,0" />
-      <unit id="6896005762093571404" at="20,0,134,0" name="jetbrains.mps.build.workflow.editor.BwfMacro_InspectorBuilder_a" />
-=======
-      <scope id="6896005762093571418" at="113,88,130,22">
-        <var name="attributeConcept" id="6896005762093571418" />
-        <var name="editorCell" id="6896005762093571418" />
-        <var name="provider" id="6896005762093571418" />
-        <var name="style" id="6896005762093571418" />
-      </scope>
-      <scope id="6896005762093571404" at="27,89,45,22">
-        <var name="editorCell" id="6896005762093571404" />
-      </scope>
-      <scope id="6896005762093571428" at="159,0,177,0">
-        <var name="editorContext" id="6896005762093571428" />
-        <var name="node" id="6896005762093571428" />
-      </scope>
-      <scope id="6896005762093571435" at="186,0,204,0">
-        <var name="editorContext" id="6896005762093571435" />
-        <var name="node" id="6896005762093571435" />
-      </scope>
-      <scope id="6896005762093571418" at="113,0,132,0">
-        <var name="editorContext" id="6896005762093571418" />
-        <var name="node" id="6896005762093571418" />
-      </scope>
-      <scope id="6896005762093571404" at="27,0,47,0">
-        <var name="editorContext" id="6896005762093571404" />
-        <var name="node" id="6896005762093571404" />
-      </scope>
-      <unit id="6896005762093571404" at="20,0,229,0" name="jetbrains.mps.build.workflow.editor.BwfMacro_Editor" />
->>>>>>> bd830ede
+      <scope id="6896005762093571428" at="61,0,79,0" />
+      <scope id="6896005762093571435" at="88,0,106,0" />
+      <unit id="6896005762093571404" at="20,0,131,0" name="jetbrains.mps.build.workflow.editor.BwfMacro_InspectorBuilder_a" />
     </file>
   </root>
   <root nodeRef="r:1267752b-a233-4432-a848-3e68e0ea0db1(jetbrains.mps.build.workflow.editor)/7306485738221315930">
@@ -9846,7 +5648,6 @@
   </root>
   <root nodeRef="r:1267752b-a233-4432-a848-3e68e0ea0db1(jetbrains.mps.build.workflow.editor)/7306485738221391510">
     <file name="BwfTaskLibrary_Editor.java">
-<<<<<<< HEAD
       <node id="7306485738221391510" at="11,79,12,80" concept="6" />
       <node id="7306485738221391510" at="11,0,14,0" concept="4" trace="createEditorCell#(Ljetbrains/mps/openapi/editor/EditorContext;Lorg/jetbrains/mps/openapi/model/SNode;)Ljetbrains/mps/openapi/editor/cells/EditorCell;" />
       <scope id="7306485738221391510" at="11,79,12,80" />
@@ -9892,526 +5693,238 @@
       <node id="7306485738221391515" at="82,60,83,40" concept="1" />
       <node id="7306485738221391515" at="83,40,84,73" concept="1" />
       <node id="7306485738221391515" at="84,73,85,57" concept="5" />
-      <node id="7306485738221391515" at="85,57,86,59" concept="5" />
-      <node id="7306485738221391515" at="87,35,88,87" concept="5" />
-      <node id="7306485738221391515" at="88,87,89,94" concept="6" />
-      <node id="7306485738221391515" at="90,10,91,22" concept="6" />
-      <node id="7306485738221391527" at="93,49,94,93" concept="5" />
-      <node id="7306485738221391527" at="94,93,95,47" concept="1" />
-      <node id="7306485738221391527" at="95,47,96,34" concept="5" />
-      <node id="7306485738221391527" at="96,34,97,60" concept="1" />
-      <node id="7306485738221391527" at="97,60,98,40" concept="1" />
-      <node id="7306485738221391527" at="98,40,99,34" concept="1" />
-      <node id="7306485738221391527" at="99,34,100,22" concept="6" />
-      <node id="7306485738221455044" at="102,49,103,101" concept="5" />
-      <node id="7306485738221455044" at="103,101,104,47" concept="1" />
-      <node id="7306485738221455044" at="104,47,105,34" concept="5" />
-      <node id="7306485738221455044" at="105,34,106,82" concept="1" />
-      <node id="7306485738221455044" at="106,82,107,60" concept="1" />
-      <node id="7306485738221455044" at="107,60,108,40" concept="1" />
-      <node id="7306485738221455044" at="108,40,109,34" concept="1" />
-      <node id="7306485738221455044" at="109,34,110,22" concept="6" />
-      <node id="7306485738221391510" at="112,52,113,141" concept="5" />
-      <node id="7306485738221391510" at="113,141,114,91" concept="5" />
-      <node id="7306485738221391510" at="114,91,115,48" concept="1" />
-      <node id="7306485738221391510" at="115,48,116,34" concept="5" />
-      <node id="7306485738221391510" at="116,34,117,58" concept="1" />
-      <node id="7306485738221391510" at="117,58,118,68" concept="1" />
-      <node id="7306485738221391510" at="118,68,119,60" concept="1" />
-      <node id="7306485738221391510" at="119,60,120,40" concept="1" />
-      <node id="7306485738221391510" at="120,40,121,49" concept="1" />
-      <node id="7306485738221391510" at="121,49,122,22" concept="6" />
-      <node id="7306485738221391510" at="125,99,126,50" concept="10" />
-      <node id="7306485738221391510" at="128,66,129,93" concept="6" />
-      <node id="7306485738221391510" at="131,57,132,65" concept="5" />
-      <node id="7306485738221391510" at="132,65,133,58" concept="1" />
-      <node id="7306485738221391510" at="133,58,134,25" concept="6" />
-      <node id="7306485738221391510" at="136,41,137,34" concept="5" />
-      <node id="7306485738221391510" at="137,34,138,42" concept="1" />
-      <node id="7306485738221391510" at="138,42,139,49" concept="1" />
-      <node id="7306485738221391510" at="139,49,140,23" concept="6" />
-      <node id="7306485738221391510" at="143,96,144,134" concept="1" />
-      <node id="7306485738221391510" at="145,34,146,142" concept="1" />
-      <node id="7306485738221391510" at="146,142,147,146" concept="1" />
-      <node id="7306485738221391510" at="149,122,150,396" concept="1" />
-      <node id="7306485738221455051" at="155,49,156,93" concept="5" />
-      <node id="7306485738221455051" at="156,93,157,47" concept="1" />
-      <node id="7306485738221455051" at="157,47,158,34" concept="5" />
-      <node id="7306485738221455051" at="158,34,159,60" concept="1" />
-      <node id="7306485738221455051" at="159,60,160,40" concept="1" />
-      <node id="7306485738221455051" at="160,40,161,34" concept="1" />
-      <node id="7306485738221455051" at="161,34,162,22" concept="6" />
-      <node id="7306485738221391529" at="164,49,165,99" concept="5" />
-      <node id="7306485738221391529" at="165,99,166,47" concept="1" />
-      <node id="7306485738221391529" at="166,47,167,34" concept="5" />
-      <node id="7306485738221391529" at="167,34,168,82" concept="1" />
-      <node id="7306485738221391529" at="168,82,169,60" concept="1" />
-      <node id="7306485738221391529" at="169,60,170,40" concept="1" />
-      <node id="7306485738221391529" at="170,40,171,34" concept="1" />
-      <node id="7306485738221391529" at="171,34,172,22" concept="6" />
-      <node id="7306485738221391510" at="174,52,175,137" concept="5" />
-      <node id="7306485738221391510" at="175,137,176,91" concept="5" />
-      <node id="7306485738221391510" at="176,91,177,46" concept="1" />
-      <node id="7306485738221391510" at="177,46,178,34" concept="5" />
-      <node id="7306485738221391510" at="178,34,179,58" concept="1" />
-      <node id="7306485738221391510" at="179,58,180,60" concept="1" />
-      <node id="7306485738221391510" at="180,60,181,68" concept="1" />
-      <node id="7306485738221391510" at="181,68,182,40" concept="1" />
-      <node id="7306485738221391510" at="182,40,183,49" concept="1" />
-      <node id="7306485738221391510" at="183,49,184,22" concept="6" />
-      <node id="7306485738221391510" at="187,97,188,50" concept="10" />
-      <node id="7306485738221391510" at="190,66,191,93" concept="6" />
-      <node id="7306485738221391510" at="193,57,194,65" concept="5" />
-      <node id="7306485738221391510" at="194,65,195,58" concept="1" />
-      <node id="7306485738221391510" at="195,58,196,25" concept="6" />
-      <node id="7306485738221391510" at="198,41,199,34" concept="5" />
-      <node id="7306485738221391510" at="199,34,200,42" concept="1" />
-      <node id="7306485738221391510" at="200,42,201,49" concept="1" />
-      <node id="7306485738221391510" at="201,49,202,23" concept="6" />
-      <node id="7306485738221391510" at="205,96,206,134" concept="1" />
-      <node id="7306485738221391510" at="207,34,208,142" concept="1" />
-      <node id="7306485738221391510" at="208,142,209,146" concept="1" />
-      <node id="7306485738221391510" at="211,122,212,394" concept="1" />
+      <node id="7306485738221391515" at="86,35,87,87" concept="5" />
+      <node id="7306485738221391515" at="87,87,88,112" concept="6" />
+      <node id="7306485738221391515" at="89,10,90,22" concept="6" />
+      <node id="7306485738221391527" at="92,49,93,93" concept="5" />
+      <node id="7306485738221391527" at="93,93,94,47" concept="1" />
+      <node id="7306485738221391527" at="94,47,95,34" concept="5" />
+      <node id="7306485738221391527" at="95,34,96,60" concept="1" />
+      <node id="7306485738221391527" at="96,60,97,40" concept="1" />
+      <node id="7306485738221391527" at="97,40,98,34" concept="1" />
+      <node id="7306485738221391527" at="98,34,99,22" concept="6" />
+      <node id="7306485738221455044" at="101,49,102,101" concept="5" />
+      <node id="7306485738221455044" at="102,101,103,47" concept="1" />
+      <node id="7306485738221455044" at="103,47,104,34" concept="5" />
+      <node id="7306485738221455044" at="104,34,105,82" concept="1" />
+      <node id="7306485738221455044" at="105,82,106,60" concept="1" />
+      <node id="7306485738221455044" at="106,60,107,40" concept="1" />
+      <node id="7306485738221455044" at="107,40,108,34" concept="1" />
+      <node id="7306485738221455044" at="108,34,109,22" concept="6" />
+      <node id="7306485738221391510" at="111,52,112,141" concept="5" />
+      <node id="7306485738221391510" at="112,141,113,91" concept="5" />
+      <node id="7306485738221391510" at="113,91,114,48" concept="1" />
+      <node id="7306485738221391510" at="114,48,115,34" concept="5" />
+      <node id="7306485738221391510" at="115,34,116,58" concept="1" />
+      <node id="7306485738221391510" at="116,58,117,68" concept="1" />
+      <node id="7306485738221391510" at="117,68,118,60" concept="1" />
+      <node id="7306485738221391510" at="118,60,119,40" concept="1" />
+      <node id="7306485738221391510" at="119,40,120,49" concept="1" />
+      <node id="7306485738221391510" at="120,49,121,22" concept="6" />
+      <node id="7306485738221391510" at="124,99,125,50" concept="10" />
+      <node id="7306485738221391510" at="127,66,128,93" concept="6" />
+      <node id="7306485738221391510" at="130,57,131,65" concept="5" />
+      <node id="7306485738221391510" at="131,65,132,58" concept="1" />
+      <node id="7306485738221391510" at="132,58,133,25" concept="6" />
+      <node id="7306485738221391510" at="135,41,136,34" concept="5" />
+      <node id="7306485738221391510" at="136,34,137,42" concept="1" />
+      <node id="7306485738221391510" at="137,42,138,49" concept="1" />
+      <node id="7306485738221391510" at="138,49,139,23" concept="6" />
+      <node id="7306485738221391510" at="142,96,143,134" concept="1" />
+      <node id="7306485738221391510" at="144,34,145,142" concept="1" />
+      <node id="7306485738221391510" at="145,142,146,146" concept="1" />
+      <node id="7306485738221391510" at="148,122,149,396" concept="1" />
+      <node id="7306485738221455051" at="154,49,155,93" concept="5" />
+      <node id="7306485738221455051" at="155,93,156,47" concept="1" />
+      <node id="7306485738221455051" at="156,47,157,34" concept="5" />
+      <node id="7306485738221455051" at="157,34,158,60" concept="1" />
+      <node id="7306485738221455051" at="158,60,159,40" concept="1" />
+      <node id="7306485738221455051" at="159,40,160,34" concept="1" />
+      <node id="7306485738221455051" at="160,34,161,22" concept="6" />
+      <node id="7306485738221391529" at="163,49,164,99" concept="5" />
+      <node id="7306485738221391529" at="164,99,165,47" concept="1" />
+      <node id="7306485738221391529" at="165,47,166,34" concept="5" />
+      <node id="7306485738221391529" at="166,34,167,82" concept="1" />
+      <node id="7306485738221391529" at="167,82,168,60" concept="1" />
+      <node id="7306485738221391529" at="168,60,169,40" concept="1" />
+      <node id="7306485738221391529" at="169,40,170,34" concept="1" />
+      <node id="7306485738221391529" at="170,34,171,22" concept="6" />
+      <node id="7306485738221391510" at="173,52,174,137" concept="5" />
+      <node id="7306485738221391510" at="174,137,175,91" concept="5" />
+      <node id="7306485738221391510" at="175,91,176,46" concept="1" />
+      <node id="7306485738221391510" at="176,46,177,34" concept="5" />
+      <node id="7306485738221391510" at="177,34,178,58" concept="1" />
+      <node id="7306485738221391510" at="178,58,179,60" concept="1" />
+      <node id="7306485738221391510" at="179,60,180,68" concept="1" />
+      <node id="7306485738221391510" at="180,68,181,40" concept="1" />
+      <node id="7306485738221391510" at="181,40,182,49" concept="1" />
+      <node id="7306485738221391510" at="182,49,183,22" concept="6" />
+      <node id="7306485738221391510" at="186,97,187,50" concept="10" />
+      <node id="7306485738221391510" at="189,66,190,93" concept="6" />
+      <node id="7306485738221391510" at="192,57,193,65" concept="5" />
+      <node id="7306485738221391510" at="193,65,194,58" concept="1" />
+      <node id="7306485738221391510" at="194,58,195,25" concept="6" />
+      <node id="7306485738221391510" at="197,41,198,34" concept="5" />
+      <node id="7306485738221391510" at="198,34,199,42" concept="1" />
+      <node id="7306485738221391510" at="199,42,200,49" concept="1" />
+      <node id="7306485738221391510" at="200,49,201,23" concept="6" />
+      <node id="7306485738221391510" at="204,96,205,134" concept="1" />
+      <node id="7306485738221391510" at="206,34,207,142" concept="1" />
+      <node id="7306485738221391510" at="207,142,208,146" concept="1" />
+      <node id="7306485738221391510" at="210,122,211,394" concept="1" />
       <node id="7306485738221391510" at="32,0,34,0" concept="2" trace="myNode" />
       <node id="7306485738221391510" at="46,0,49,0" concept="4" trace="createCell#()Ljetbrains/mps/openapi/editor/cells/EditorCell;" />
-      <node id="7306485738221391510" at="125,0,128,0" concept="0" trace="importsListHandler_qi7xwz_e0#(Lorg/jetbrains/mps/openapi/model/SNode;Ljava/lang/String;Ljetbrains/mps/openapi/editor/EditorContext;)V" />
-      <node id="7306485738221391510" at="128,0,131,0" concept="4" trace="createNodeToInsert#(Ljetbrains/mps/openapi/editor/EditorContext;)Lorg/jetbrains/mps/openapi/model/SNode;" />
-      <node id="7306485738221391510" at="148,9,151,9" concept="3" />
-      <node id="7306485738221391510" at="187,0,190,0" concept="0" trace="partsListHandler_qi7xwz_h0#(Lorg/jetbrains/mps/openapi/model/SNode;Ljava/lang/String;Ljetbrains/mps/openapi/editor/EditorContext;)V" />
-      <node id="7306485738221391510" at="190,0,193,0" concept="4" trace="createNodeToInsert#(Ljetbrains/mps/openapi/editor/EditorContext;)Lorg/jetbrains/mps/openapi/model/SNode;" />
-      <node id="7306485738221391510" at="210,9,213,9" concept="3" />
+      <node id="7306485738221391510" at="124,0,127,0" concept="0" trace="importsListHandler_qi7xwz_e0#(Lorg/jetbrains/mps/openapi/model/SNode;Ljava/lang/String;Ljetbrains/mps/openapi/editor/EditorContext;)V" />
+      <node id="7306485738221391510" at="127,0,130,0" concept="4" trace="createNodeToInsert#(Ljetbrains/mps/openapi/editor/EditorContext;)Lorg/jetbrains/mps/openapi/model/SNode;" />
+      <node id="7306485738221391510" at="147,9,150,9" concept="3" />
+      <node id="7306485738221391510" at="186,0,189,0" concept="0" trace="partsListHandler_qi7xwz_h0#(Lorg/jetbrains/mps/openapi/model/SNode;Ljava/lang/String;Ljetbrains/mps/openapi/editor/EditorContext;)V" />
+      <node id="7306485738221391510" at="189,0,192,0" concept="4" trace="createNodeToInsert#(Ljetbrains/mps/openapi/editor/EditorContext;)Lorg/jetbrains/mps/openapi/model/SNode;" />
+      <node id="7306485738221391510" at="209,9,212,9" concept="3" />
       <node id="7306485738221391510" at="35,0,39,0" concept="0" trace="BwfTaskLibrary_EditorBuilder_a#(Ljetbrains/mps/openapi/editor/EditorContext;Lorg/jetbrains/mps/openapi/model/SNode;)V" />
-      <node id="7306485738221391510" at="144,134,148,9" concept="3" />
-      <node id="7306485738221391510" at="206,134,210,9" concept="3" />
+      <node id="7306485738221391510" at="143,134,147,9" concept="3" />
+      <node id="7306485738221391510" at="205,134,209,9" concept="3" />
       <node id="7306485738221391510" at="40,0,45,0" concept="4" trace="getNode#()Lorg/jetbrains/mps/openapi/model/SNode;" />
-      <node id="7306485738221391515" at="86,59,91,22" concept="3" />
-      <node id="7306485738221391510" at="131,0,136,0" concept="4" trace="createNodeCell#(Lorg/jetbrains/mps/openapi/model/SNode;)Ljetbrains/mps/openapi/editor/cells/EditorCell;" />
-      <node id="7306485738221391510" at="193,0,198,0" concept="4" trace="createNodeCell#(Lorg/jetbrains/mps/openapi/model/SNode;)Ljetbrains/mps/openapi/editor/cells/EditorCell;" />
-      <node id="7306485738221391510" at="136,0,142,0" concept="4" trace="createEmptyCell#()Ljetbrains/mps/openapi/editor/cells/EditorCell;" />
-      <node id="7306485738221391510" at="198,0,204,0" concept="4" trace="createEmptyCell#()Ljetbrains/mps/openapi/editor/cells/EditorCell;" />
+      <node id="7306485738221391515" at="85,57,90,22" concept="3" />
+      <node id="7306485738221391510" at="130,0,135,0" concept="4" trace="createNodeCell#(Lorg/jetbrains/mps/openapi/model/SNode;)Ljetbrains/mps/openapi/editor/cells/EditorCell;" />
+      <node id="7306485738221391510" at="192,0,197,0" concept="4" trace="createNodeCell#(Lorg/jetbrains/mps/openapi/model/SNode;)Ljetbrains/mps/openapi/editor/cells/EditorCell;" />
+      <node id="7306485738221391510" at="135,0,141,0" concept="4" trace="createEmptyCell#()Ljetbrains/mps/openapi/editor/cells/EditorCell;" />
+      <node id="7306485738221391510" at="197,0,203,0" concept="4" trace="createEmptyCell#()Ljetbrains/mps/openapi/editor/cells/EditorCell;" />
       <node id="7306485738221391514" at="65,0,74,0" concept="4" trace="createConstant_qi7xwz_a0#()Ljetbrains/mps/openapi/editor/cells/EditorCell;" />
-      <node id="7306485738221391527" at="93,0,102,0" concept="4" trace="createConstant_qi7xwz_c0#()Ljetbrains/mps/openapi/editor/cells/EditorCell;" />
-      <node id="7306485738221455051" at="155,0,164,0" concept="4" trace="createConstant_qi7xwz_f0#()Ljetbrains/mps/openapi/editor/cells/EditorCell;" />
-      <node id="7306485738221455044" at="102,0,112,0" concept="4" trace="createConstant_qi7xwz_d0#()Ljetbrains/mps/openapi/editor/cells/EditorCell;" />
-      <node id="7306485738221391510" at="142,86,152,7" concept="3" />
-      <node id="7306485738221391529" at="164,0,174,0" concept="4" trace="createConstant_qi7xwz_g0#()Ljetbrains/mps/openapi/editor/cells/EditorCell;" />
-      <node id="7306485738221391510" at="204,86,214,7" concept="3" />
-      <node id="7306485738221391510" at="112,0,124,0" concept="4" trace="createRefNodeList_qi7xwz_e0#()Ljetbrains/mps/openapi/editor/cells/EditorCell;" />
-      <node id="7306485738221391510" at="142,0,154,0" concept="4" trace="installElementCellActions#(Lorg/jetbrains/mps/openapi/model/SNode;Ljetbrains/mps/openapi/editor/cells/EditorCell;)V" />
-      <node id="7306485738221391510" at="174,0,186,0" concept="4" trace="createRefNodeList_qi7xwz_h0#()Ljetbrains/mps/openapi/editor/cells/EditorCell;" />
-      <node id="7306485738221391510" at="204,0,216,0" concept="4" trace="installElementCellActions#(Lorg/jetbrains/mps/openapi/model/SNode;Ljetbrains/mps/openapi/editor/cells/EditorCell;)V" />
+      <node id="7306485738221391527" at="92,0,101,0" concept="4" trace="createConstant_qi7xwz_c0#()Ljetbrains/mps/openapi/editor/cells/EditorCell;" />
+      <node id="7306485738221455051" at="154,0,163,0" concept="4" trace="createConstant_qi7xwz_f0#()Ljetbrains/mps/openapi/editor/cells/EditorCell;" />
+      <node id="7306485738221455044" at="101,0,111,0" concept="4" trace="createConstant_qi7xwz_d0#()Ljetbrains/mps/openapi/editor/cells/EditorCell;" />
+      <node id="7306485738221391510" at="141,86,151,7" concept="3" />
+      <node id="7306485738221391529" at="163,0,173,0" concept="4" trace="createConstant_qi7xwz_g0#()Ljetbrains/mps/openapi/editor/cells/EditorCell;" />
+      <node id="7306485738221391510" at="203,86,213,7" concept="3" />
+      <node id="7306485738221391510" at="111,0,123,0" concept="4" trace="createRefNodeList_qi7xwz_e0#()Ljetbrains/mps/openapi/editor/cells/EditorCell;" />
+      <node id="7306485738221391510" at="141,0,153,0" concept="4" trace="installElementCellActions#(Lorg/jetbrains/mps/openapi/model/SNode;Ljetbrains/mps/openapi/editor/cells/EditorCell;)V" />
+      <node id="7306485738221391510" at="173,0,185,0" concept="4" trace="createRefNodeList_qi7xwz_h0#()Ljetbrains/mps/openapi/editor/cells/EditorCell;" />
+      <node id="7306485738221391510" at="203,0,215,0" concept="4" trace="installElementCellActions#(Lorg/jetbrains/mps/openapi/model/SNode;Ljetbrains/mps/openapi/editor/cells/EditorCell;)V" />
       <node id="7306485738221391510" at="50,0,65,0" concept="4" trace="createCollection_qi7xwz_a#()Ljetbrains/mps/openapi/editor/cells/EditorCell;" />
-      <node id="7306485738221391515" at="74,0,93,0" concept="4" trace="createProperty_qi7xwz_b0#()Ljetbrains/mps/openapi/editor/cells/EditorCell;" />
+      <node id="7306485738221391515" at="74,0,92,0" concept="4" trace="createProperty_qi7xwz_b0#()Ljetbrains/mps/openapi/editor/cells/EditorCell;" />
       <scope id="7306485738221391510" at="42,26,43,18" />
       <scope id="7306485738221391510" at="46,39,47,39" />
-      <scope id="7306485738221391510" at="125,99,126,50" />
-      <scope id="7306485738221391510" at="128,66,129,93" />
-      <scope id="7306485738221391510" at="149,122,150,396" />
-      <scope id="7306485738221391510" at="187,97,188,50" />
-      <scope id="7306485738221391510" at="190,66,191,93" />
-      <scope id="7306485738221391510" at="211,122,212,394" />
+      <scope id="7306485738221391510" at="124,99,125,50" />
+      <scope id="7306485738221391510" at="127,66,128,93" />
+      <scope id="7306485738221391510" at="148,122,149,396" />
+      <scope id="7306485738221391510" at="186,97,187,50" />
+      <scope id="7306485738221391510" at="189,66,190,93" />
+      <scope id="7306485738221391510" at="210,122,211,394" />
       <scope id="7306485738221391510" at="35,94,37,18" />
-      <scope id="7306485738221391515" at="87,35,89,94">
+      <scope id="7306485738221391515" at="86,35,88,112">
         <var name="manager" id="7306485738221391515" />
       </scope>
-      <scope id="7306485738221391510" at="145,34,147,146" />
-      <scope id="7306485738221391510" at="207,34,209,146" />
+      <scope id="7306485738221391510" at="144,34,146,146" />
+      <scope id="7306485738221391510" at="206,34,208,146" />
       <scope id="7306485738221391510" at="46,0,49,0" />
-      <scope id="7306485738221391510" at="125,0,128,0">
-=======
-      <node id="7306485738221391510" at="30,79,31,63" concept="6" />
-      <node id="7306485738221391510" at="33,89,34,96" concept="5" />
-      <node id="7306485738221391510" at="34,96,35,48" concept="1" />
-      <node id="7306485738221391510" at="35,48,36,28" concept="1" />
-      <node id="7306485738221391510" at="36,28,37,81" concept="1" />
-      <node id="7306485738221391510" at="37,81,38,81" concept="1" />
-      <node id="7306485738221391510" at="38,81,39,81" concept="1" />
-      <node id="7306485738221391510" at="39,81,40,81" concept="1" />
-      <node id="7306485738221391510" at="40,81,41,84" concept="1" />
-      <node id="7306485738221391510" at="41,84,42,81" concept="1" />
-      <node id="7306485738221391510" at="42,81,43,81" concept="1" />
-      <node id="7306485738221391510" at="43,81,44,84" concept="1" />
-      <node id="7306485738221391510" at="44,84,45,22" concept="6" />
-      <node id="7306485738221391514" at="47,88,48,99" concept="5" />
-      <node id="7306485738221391514" at="48,99,49,47" concept="1" />
-      <node id="7306485738221391514" at="49,47,50,34" concept="5" />
-      <node id="7306485738221391514" at="50,34,51,63" concept="1" />
-      <node id="7306485738221391514" at="51,63,52,40" concept="1" />
-      <node id="7306485738221391514" at="52,40,53,34" concept="1" />
-      <node id="7306485738221391514" at="53,34,54,22" concept="6" />
-      <node id="7306485738221391515" at="56,88,57,82" concept="5" />
-      <node id="7306485738221391515" at="57,82,58,29" concept="1" />
-      <node id="7306485738221391515" at="58,29,59,42" concept="1" />
-      <node id="7306485738221391515" at="59,42,60,26" concept="5" />
-      <node id="7306485738221391515" at="60,26,61,58" concept="1" />
-      <node id="7306485738221391515" at="61,58,62,42" concept="1" />
-      <node id="7306485738221391515" at="62,42,63,34" concept="5" />
-      <node id="7306485738221391515" at="63,34,64,63" concept="1" />
-      <node id="7306485738221391515" at="64,63,65,40" concept="1" />
-      <node id="7306485738221391515" at="65,40,66,73" concept="1" />
-      <node id="7306485738221391515" at="66,73,67,57" concept="5" />
-      <node id="7306485738221391515" at="68,35,69,82" concept="5" />
-      <node id="7306485738221391515" at="69,82,70,112" concept="6" />
-      <node id="7306485738221391515" at="71,10,72,22" concept="6" />
-      <node id="7306485738221391527" at="74,88,75,86" concept="5" />
-      <node id="7306485738221391527" at="75,86,76,47" concept="1" />
-      <node id="7306485738221391527" at="76,47,77,34" concept="5" />
-      <node id="7306485738221391527" at="77,34,78,63" concept="1" />
-      <node id="7306485738221391527" at="78,63,79,40" concept="1" />
-      <node id="7306485738221391527" at="79,40,80,34" concept="1" />
-      <node id="7306485738221391527" at="80,34,81,22" concept="6" />
-      <node id="7306485738221455044" at="83,88,84,94" concept="5" />
-      <node id="7306485738221455044" at="84,94,85,47" concept="1" />
-      <node id="7306485738221455044" at="85,47,86,34" concept="5" />
-      <node id="7306485738221455044" at="86,34,87,63" concept="1" />
-      <node id="7306485738221455044" at="87,63,88,63" concept="1" />
-      <node id="7306485738221455044" at="88,63,89,40" concept="1" />
-      <node id="7306485738221455044" at="89,40,90,34" concept="1" />
-      <node id="7306485738221455044" at="90,34,91,22" concept="6" />
-      <node id="7306485738221391510" at="93,91,94,125" concept="5" />
-      <node id="7306485738221391510" at="94,125,95,106" concept="5" />
-      <node id="7306485738221391510" at="95,106,96,48" concept="1" />
-      <node id="7306485738221391510" at="96,48,97,34" concept="5" />
-      <node id="7306485738221391510" at="97,34,98,61" concept="1" />
-      <node id="7306485738221391510" at="98,61,99,71" concept="1" />
-      <node id="7306485738221391510" at="99,71,100,63" concept="1" />
-      <node id="7306485738221391510" at="100,63,101,40" concept="1" />
-      <node id="7306485738221391510" at="101,40,102,49" concept="1" />
-      <node id="7306485738221391510" at="102,49,103,22" concept="6" />
-      <node id="7306485738221391510" at="106,99,107,50" concept="9" />
-      <node id="7306485738221391510" at="109,66,110,41" concept="5" />
-      <node id="7306485738221391510" at="110,41,111,93" concept="6" />
-      <node id="7306485738221391510" at="113,86,114,80" concept="5" />
-      <node id="7306485738221391510" at="114,80,115,95" concept="1" />
-      <node id="7306485738221391510" at="115,95,116,25" concept="6" />
-      <node id="7306485738221391510" at="118,68,119,34" concept="5" />
-      <node id="7306485738221391510" at="119,34,120,55" concept="1" />
-      <node id="7306485738221391510" at="120,55,121,87" concept="1" />
-      <node id="7306485738221391510" at="121,87,122,23" concept="6" />
-      <node id="7306485738221391510" at="125,96,126,134" concept="1" />
-      <node id="7306485738221391510" at="127,34,128,142" concept="1" />
-      <node id="7306485738221391510" at="128,142,129,146" concept="1" />
-      <node id="7306485738221391510" at="131,122,132,394" concept="1" />
-      <node id="7306485738221455051" at="137,88,138,86" concept="5" />
-      <node id="7306485738221455051" at="138,86,139,47" concept="1" />
-      <node id="7306485738221455051" at="139,47,140,34" concept="5" />
-      <node id="7306485738221455051" at="140,34,141,63" concept="1" />
-      <node id="7306485738221455051" at="141,63,142,40" concept="1" />
-      <node id="7306485738221455051" at="142,40,143,34" concept="1" />
-      <node id="7306485738221455051" at="143,34,144,22" concept="6" />
-      <node id="7306485738221391529" at="146,88,147,92" concept="5" />
-      <node id="7306485738221391529" at="147,92,148,47" concept="1" />
-      <node id="7306485738221391529" at="148,47,149,34" concept="5" />
-      <node id="7306485738221391529" at="149,34,150,63" concept="1" />
-      <node id="7306485738221391529" at="150,63,151,63" concept="1" />
-      <node id="7306485738221391529" at="151,63,152,40" concept="1" />
-      <node id="7306485738221391529" at="152,40,153,34" concept="1" />
-      <node id="7306485738221391529" at="153,34,154,22" concept="6" />
-      <node id="7306485738221391510" at="156,91,157,121" concept="5" />
-      <node id="7306485738221391510" at="157,121,158,106" concept="5" />
-      <node id="7306485738221391510" at="158,106,159,46" concept="1" />
-      <node id="7306485738221391510" at="159,46,160,34" concept="5" />
-      <node id="7306485738221391510" at="160,34,161,61" concept="1" />
-      <node id="7306485738221391510" at="161,61,162,63" concept="1" />
-      <node id="7306485738221391510" at="162,63,163,71" concept="1" />
-      <node id="7306485738221391510" at="163,71,164,40" concept="1" />
-      <node id="7306485738221391510" at="164,40,165,49" concept="1" />
-      <node id="7306485738221391510" at="165,49,166,22" concept="6" />
-      <node id="7306485738221391510" at="169,97,170,50" concept="9" />
-      <node id="7306485738221391510" at="172,66,173,41" concept="5" />
-      <node id="7306485738221391510" at="173,41,174,93" concept="6" />
-      <node id="7306485738221391510" at="176,86,177,80" concept="5" />
-      <node id="7306485738221391510" at="177,80,178,95" concept="1" />
-      <node id="7306485738221391510" at="178,95,179,25" concept="6" />
-      <node id="7306485738221391510" at="181,68,182,34" concept="5" />
-      <node id="7306485738221391510" at="182,34,183,55" concept="1" />
-      <node id="7306485738221391510" at="183,55,184,87" concept="1" />
-      <node id="7306485738221391510" at="184,87,185,23" concept="6" />
-      <node id="7306485738221391510" at="188,96,189,134" concept="1" />
-      <node id="7306485738221391510" at="190,34,191,142" concept="1" />
-      <node id="7306485738221391510" at="191,142,192,146" concept="1" />
-      <node id="7306485738221391510" at="194,122,195,392" concept="1" />
-      <node id="7306485738221391510" at="30,0,33,0" concept="4" trace="createEditorCell#(Ljetbrains/mps/openapi/editor/EditorContext;Lorg/jetbrains/mps/openapi/model/SNode;)Ljetbrains/mps/openapi/editor/cells/EditorCell;" />
-      <node id="7306485738221391510" at="106,0,109,0" concept="0" trace="importsListHandler_qi7xwz_e0#(Lorg/jetbrains/mps/openapi/model/SNode;Ljava/lang/String;Ljetbrains/mps/openapi/editor/EditorContext;)V" />
-      <node id="7306485738221391510" at="130,9,133,9" concept="3" />
-      <node id="7306485738221391510" at="169,0,172,0" concept="0" trace="partsListHandler_qi7xwz_h0#(Lorg/jetbrains/mps/openapi/model/SNode;Ljava/lang/String;Ljetbrains/mps/openapi/editor/EditorContext;)V" />
-      <node id="7306485738221391510" at="193,9,196,9" concept="3" />
-      <node id="7306485738221391510" at="109,0,113,0" concept="4" trace="createNodeToInsert#(Ljetbrains/mps/openapi/editor/EditorContext;)Lorg/jetbrains/mps/openapi/model/SNode;" />
-      <node id="7306485738221391510" at="126,134,130,9" concept="3" />
-      <node id="7306485738221391510" at="172,0,176,0" concept="4" trace="createNodeToInsert#(Ljetbrains/mps/openapi/editor/EditorContext;)Lorg/jetbrains/mps/openapi/model/SNode;" />
-      <node id="7306485738221391510" at="189,134,193,9" concept="3" />
-      <node id="7306485738221391515" at="67,57,72,22" concept="3" />
-      <node id="7306485738221391510" at="113,0,118,0" concept="4" trace="createNodeCell#(Ljetbrains/mps/openapi/editor/EditorContext;Lorg/jetbrains/mps/openapi/model/SNode;)Ljetbrains/mps/openapi/editor/cells/EditorCell;" />
-      <node id="7306485738221391510" at="176,0,181,0" concept="4" trace="createNodeCell#(Ljetbrains/mps/openapi/editor/EditorContext;Lorg/jetbrains/mps/openapi/model/SNode;)Ljetbrains/mps/openapi/editor/cells/EditorCell;" />
-      <node id="7306485738221391510" at="118,0,124,0" concept="4" trace="createEmptyCell#(Ljetbrains/mps/openapi/editor/EditorContext;)Ljetbrains/mps/openapi/editor/cells/EditorCell;" />
-      <node id="7306485738221391510" at="181,0,187,0" concept="4" trace="createEmptyCell#(Ljetbrains/mps/openapi/editor/EditorContext;)Ljetbrains/mps/openapi/editor/cells/EditorCell;" />
-      <node id="7306485738221391514" at="47,0,56,0" concept="4" trace="createConstant_qi7xwz_a0#(Ljetbrains/mps/openapi/editor/EditorContext;Lorg/jetbrains/mps/openapi/model/SNode;)Ljetbrains/mps/openapi/editor/cells/EditorCell;" />
-      <node id="7306485738221391527" at="74,0,83,0" concept="4" trace="createConstant_qi7xwz_c0#(Ljetbrains/mps/openapi/editor/EditorContext;Lorg/jetbrains/mps/openapi/model/SNode;)Ljetbrains/mps/openapi/editor/cells/EditorCell;" />
-      <node id="7306485738221455051" at="137,0,146,0" concept="4" trace="createConstant_qi7xwz_f0#(Ljetbrains/mps/openapi/editor/EditorContext;Lorg/jetbrains/mps/openapi/model/SNode;)Ljetbrains/mps/openapi/editor/cells/EditorCell;" />
-      <node id="7306485738221455044" at="83,0,93,0" concept="4" trace="createConstant_qi7xwz_d0#(Ljetbrains/mps/openapi/editor/EditorContext;Lorg/jetbrains/mps/openapi/model/SNode;)Ljetbrains/mps/openapi/editor/cells/EditorCell;" />
-      <node id="7306485738221391510" at="124,132,134,7" concept="3" />
-      <node id="7306485738221391529" at="146,0,156,0" concept="4" trace="createConstant_qi7xwz_g0#(Ljetbrains/mps/openapi/editor/EditorContext;Lorg/jetbrains/mps/openapi/model/SNode;)Ljetbrains/mps/openapi/editor/cells/EditorCell;" />
-      <node id="7306485738221391510" at="187,132,197,7" concept="3" />
-      <node id="7306485738221391510" at="93,0,105,0" concept="4" trace="createRefNodeList_qi7xwz_e0#(Ljetbrains/mps/openapi/editor/EditorContext;Lorg/jetbrains/mps/openapi/model/SNode;)Ljetbrains/mps/openapi/editor/cells/EditorCell;" />
-      <node id="7306485738221391510" at="124,0,136,0" concept="4" trace="installElementCellActions#(Lorg/jetbrains/mps/openapi/model/SNode;Lorg/jetbrains/mps/openapi/model/SNode;Ljetbrains/mps/openapi/editor/cells/EditorCell;Ljetbrains/mps/openapi/editor/EditorContext;)V" />
-      <node id="7306485738221391510" at="156,0,168,0" concept="4" trace="createRefNodeList_qi7xwz_h0#(Ljetbrains/mps/openapi/editor/EditorContext;Lorg/jetbrains/mps/openapi/model/SNode;)Ljetbrains/mps/openapi/editor/cells/EditorCell;" />
-      <node id="7306485738221391510" at="187,0,199,0" concept="4" trace="installElementCellActions#(Lorg/jetbrains/mps/openapi/model/SNode;Lorg/jetbrains/mps/openapi/model/SNode;Ljetbrains/mps/openapi/editor/cells/EditorCell;Ljetbrains/mps/openapi/editor/EditorContext;)V" />
-      <node id="7306485738221391510" at="33,0,47,0" concept="4" trace="createCollection_qi7xwz_a#(Ljetbrains/mps/openapi/editor/EditorContext;Lorg/jetbrains/mps/openapi/model/SNode;)Ljetbrains/mps/openapi/editor/cells/EditorCell;" />
-      <node id="7306485738221391515" at="56,0,74,0" concept="4" trace="createProperty_qi7xwz_b0#(Ljetbrains/mps/openapi/editor/EditorContext;Lorg/jetbrains/mps/openapi/model/SNode;)Ljetbrains/mps/openapi/editor/cells/EditorCell;" />
-      <scope id="7306485738221391510" at="30,79,31,63" />
-      <scope id="7306485738221391510" at="106,99,107,50" />
-      <scope id="7306485738221391510" at="131,122,132,394" />
-      <scope id="7306485738221391510" at="169,97,170,50" />
-      <scope id="7306485738221391510" at="194,122,195,392" />
-      <scope id="7306485738221391515" at="68,35,70,112">
-        <var name="manager" id="7306485738221391515" />
-      </scope>
-      <scope id="7306485738221391510" at="109,66,111,93">
-        <var name="listOwner" id="7306485738221391510" />
-      </scope>
-      <scope id="7306485738221391510" at="127,34,129,146" />
-      <scope id="7306485738221391510" at="172,66,174,93">
-        <var name="listOwner" id="7306485738221391510" />
-      </scope>
-      <scope id="7306485738221391510" at="190,34,192,146" />
-      <scope id="7306485738221391510" at="30,0,33,0">
-        <var name="editorContext" id="7306485738221391510" />
-        <var name="node" id="7306485738221391510" />
-      </scope>
-      <scope id="7306485738221391510" at="106,0,109,0">
->>>>>>> bd830ede
+      <scope id="7306485738221391510" at="124,0,127,0">
         <var name="childRole" id="7306485738221391510" />
         <var name="context" id="7306485738221391510" />
         <var name="ownerNode" id="7306485738221391510" />
       </scope>
-<<<<<<< HEAD
-      <scope id="7306485738221391510" at="128,0,131,0">
+      <scope id="7306485738221391510" at="127,0,130,0">
         <var name="editorContext" id="7306485738221391510" />
       </scope>
-      <scope id="7306485738221391510" at="131,57,134,25">
+      <scope id="7306485738221391510" at="130,57,133,25">
         <var name="elementCell" id="7306485738221391510" />
       </scope>
-      <scope id="7306485738221391510" at="187,0,190,0">
-=======
-      <scope id="7306485738221391510" at="113,86,116,25">
-        <var name="elementCell" id="7306485738221391510" />
-      </scope>
-      <scope id="7306485738221391510" at="169,0,172,0">
->>>>>>> bd830ede
+      <scope id="7306485738221391510" at="186,0,189,0">
         <var name="childRole" id="7306485738221391510" />
         <var name="context" id="7306485738221391510" />
         <var name="ownerNode" id="7306485738221391510" />
       </scope>
-<<<<<<< HEAD
-      <scope id="7306485738221391510" at="190,0,193,0">
+      <scope id="7306485738221391510" at="189,0,192,0">
         <var name="editorContext" id="7306485738221391510" />
       </scope>
-      <scope id="7306485738221391510" at="193,57,196,25">
+      <scope id="7306485738221391510" at="192,57,195,25">
         <var name="elementCell" id="7306485738221391510" />
       </scope>
       <scope id="7306485738221391510" at="35,0,39,0">
         <var name="context" id="7306485738221391510" />
         <var name="node" id="7306485738221391510" />
       </scope>
-      <scope id="7306485738221391510" at="136,41,140,23">
+      <scope id="7306485738221391510" at="135,41,139,23">
         <var name="emptyCell" id="7306485738221391510" />
       </scope>
-      <scope id="7306485738221391510" at="198,41,202,23">
+      <scope id="7306485738221391510" at="197,41,201,23">
         <var name="emptyCell" id="7306485738221391510" />
       </scope>
       <scope id="7306485738221391510" at="40,0,45,0" />
-      <scope id="7306485738221391510" at="131,0,136,0">
+      <scope id="7306485738221391510" at="130,0,135,0">
         <var name="elementNode" id="7306485738221391510" />
       </scope>
-      <scope id="7306485738221391510" at="193,0,198,0">
+      <scope id="7306485738221391510" at="192,0,197,0">
         <var name="elementNode" id="7306485738221391510" />
       </scope>
-      <scope id="7306485738221391510" at="136,0,142,0" />
-      <scope id="7306485738221391510" at="198,0,204,0" />
+      <scope id="7306485738221391510" at="135,0,141,0" />
+      <scope id="7306485738221391510" at="197,0,203,0" />
       <scope id="7306485738221391514" at="65,49,72,22">
         <var name="editorCell" id="7306485738221391514" />
         <var name="style" id="7306485738221391514" />
       </scope>
-      <scope id="7306485738221391527" at="93,49,100,22">
+      <scope id="7306485738221391527" at="92,49,99,22">
         <var name="editorCell" id="7306485738221391527" />
         <var name="style" id="7306485738221391527" />
       </scope>
-      <scope id="7306485738221455051" at="155,49,162,22">
+      <scope id="7306485738221455051" at="154,49,161,22">
         <var name="editorCell" id="7306485738221455051" />
         <var name="style" id="7306485738221455051" />
       </scope>
-      <scope id="7306485738221455044" at="102,49,110,22">
+      <scope id="7306485738221455044" at="101,49,109,22">
         <var name="editorCell" id="7306485738221455044" />
         <var name="style" id="7306485738221455044" />
       </scope>
-      <scope id="7306485738221391510" at="143,96,151,9" />
-      <scope id="7306485738221391529" at="164,49,172,22">
+      <scope id="7306485738221391510" at="142,96,150,9" />
+      <scope id="7306485738221391529" at="163,49,171,22">
         <var name="editorCell" id="7306485738221391529" />
         <var name="style" id="7306485738221391529" />
       </scope>
-      <scope id="7306485738221391510" at="205,96,213,9" />
+      <scope id="7306485738221391510" at="204,96,212,9" />
       <scope id="7306485738221391514" at="65,0,74,0" />
-      <scope id="7306485738221391527" at="93,0,102,0" />
-      <scope id="7306485738221455051" at="155,0,164,0" />
-      <scope id="7306485738221455044" at="102,0,112,0" />
-      <scope id="7306485738221391510" at="112,52,122,22">
-=======
-      <scope id="7306485738221391510" at="176,86,179,25">
-        <var name="elementCell" id="7306485738221391510" />
-      </scope>
-      <scope id="7306485738221391510" at="109,0,113,0">
-        <var name="editorContext" id="7306485738221391510" />
-      </scope>
-      <scope id="7306485738221391510" at="118,68,122,23">
-        <var name="emptyCell" id="7306485738221391510" />
-      </scope>
-      <scope id="7306485738221391510" at="172,0,176,0">
-        <var name="editorContext" id="7306485738221391510" />
-      </scope>
-      <scope id="7306485738221391510" at="181,68,185,23">
-        <var name="emptyCell" id="7306485738221391510" />
-      </scope>
-      <scope id="7306485738221391510" at="113,0,118,0">
-        <var name="editorContext" id="7306485738221391510" />
-        <var name="elementNode" id="7306485738221391510" />
-      </scope>
-      <scope id="7306485738221391510" at="176,0,181,0">
-        <var name="editorContext" id="7306485738221391510" />
-        <var name="elementNode" id="7306485738221391510" />
-      </scope>
-      <scope id="7306485738221391510" at="118,0,124,0">
-        <var name="editorContext" id="7306485738221391510" />
-      </scope>
-      <scope id="7306485738221391510" at="181,0,187,0">
-        <var name="editorContext" id="7306485738221391510" />
-      </scope>
-      <scope id="7306485738221391514" at="47,88,54,22">
-        <var name="editorCell" id="7306485738221391514" />
-        <var name="style" id="7306485738221391514" />
-      </scope>
-      <scope id="7306485738221391527" at="74,88,81,22">
-        <var name="editorCell" id="7306485738221391527" />
-        <var name="style" id="7306485738221391527" />
-      </scope>
-      <scope id="7306485738221455051" at="137,88,144,22">
-        <var name="editorCell" id="7306485738221455051" />
-        <var name="style" id="7306485738221455051" />
-      </scope>
-      <scope id="7306485738221455044" at="83,88,91,22">
-        <var name="editorCell" id="7306485738221455044" />
-        <var name="style" id="7306485738221455044" />
-      </scope>
-      <scope id="7306485738221391510" at="125,96,133,9" />
-      <scope id="7306485738221391529" at="146,88,154,22">
-        <var name="editorCell" id="7306485738221391529" />
-        <var name="style" id="7306485738221391529" />
-      </scope>
-      <scope id="7306485738221391510" at="188,96,196,9" />
-      <scope id="7306485738221391514" at="47,0,56,0">
-        <var name="editorContext" id="7306485738221391514" />
-        <var name="node" id="7306485738221391514" />
-      </scope>
-      <scope id="7306485738221391527" at="74,0,83,0">
-        <var name="editorContext" id="7306485738221391527" />
-        <var name="node" id="7306485738221391527" />
-      </scope>
-      <scope id="7306485738221455051" at="137,0,146,0">
-        <var name="editorContext" id="7306485738221455051" />
-        <var name="node" id="7306485738221455051" />
-      </scope>
-      <scope id="7306485738221455044" at="83,0,93,0">
-        <var name="editorContext" id="7306485738221455044" />
-        <var name="node" id="7306485738221455044" />
-      </scope>
-      <scope id="7306485738221391510" at="93,91,103,22">
->>>>>>> bd830ede
+      <scope id="7306485738221391527" at="92,0,101,0" />
+      <scope id="7306485738221455051" at="154,0,163,0" />
+      <scope id="7306485738221455044" at="101,0,111,0" />
+      <scope id="7306485738221391510" at="111,52,121,22">
         <var name="editorCell" id="7306485738221391510" />
         <var name="handler" id="7306485738221391510" />
         <var name="style" id="7306485738221391510" />
       </scope>
-<<<<<<< HEAD
-      <scope id="7306485738221391510" at="142,86,152,7" />
-      <scope id="7306485738221391529" at="164,0,174,0" />
-      <scope id="7306485738221391510" at="174,52,184,22">
-=======
-      <scope id="7306485738221391510" at="124,132,134,7" />
-      <scope id="7306485738221391529" at="146,0,156,0">
-        <var name="editorContext" id="7306485738221391529" />
-        <var name="node" id="7306485738221391529" />
-      </scope>
-      <scope id="7306485738221391510" at="156,91,166,22">
->>>>>>> bd830ede
+      <scope id="7306485738221391510" at="141,86,151,7" />
+      <scope id="7306485738221391529" at="163,0,173,0" />
+      <scope id="7306485738221391510" at="173,52,183,22">
         <var name="editorCell" id="7306485738221391510" />
         <var name="handler" id="7306485738221391510" />
         <var name="style" id="7306485738221391510" />
       </scope>
-<<<<<<< HEAD
-      <scope id="7306485738221391510" at="204,86,214,7" />
-      <scope id="7306485738221391510" at="112,0,124,0" />
-      <scope id="7306485738221391510" at="142,0,154,0">
+      <scope id="7306485738221391510" at="203,86,213,7" />
+      <scope id="7306485738221391510" at="111,0,123,0" />
+      <scope id="7306485738221391510" at="141,0,153,0">
         <var name="elementCell" id="7306485738221391510" />
         <var name="elementNode" id="7306485738221391510" />
       </scope>
-      <scope id="7306485738221391510" at="174,0,186,0" />
-      <scope id="7306485738221391510" at="204,0,216,0">
-=======
-      <scope id="7306485738221391510" at="187,132,197,7" />
-      <scope id="7306485738221391510" at="33,89,45,22">
-        <var name="editorCell" id="7306485738221391510" />
-      </scope>
-      <scope id="7306485738221391510" at="93,0,105,0">
-        <var name="editorContext" id="7306485738221391510" />
-        <var name="node" id="7306485738221391510" />
-      </scope>
-      <scope id="7306485738221391510" at="124,0,136,0">
-        <var name="editorContext" id="7306485738221391510" />
+      <scope id="7306485738221391510" at="173,0,185,0" />
+      <scope id="7306485738221391510" at="203,0,215,0">
         <var name="elementCell" id="7306485738221391510" />
         <var name="elementNode" id="7306485738221391510" />
-        <var name="listOwner" id="7306485738221391510" />
-      </scope>
-      <scope id="7306485738221391510" at="156,0,168,0">
-        <var name="editorContext" id="7306485738221391510" />
-        <var name="node" id="7306485738221391510" />
-      </scope>
-      <scope id="7306485738221391510" at="187,0,199,0">
-        <var name="editorContext" id="7306485738221391510" />
->>>>>>> bd830ede
-        <var name="elementCell" id="7306485738221391510" />
-        <var name="elementNode" id="7306485738221391510" />
       </scope>
       <scope id="7306485738221391510" at="50,50,63,22">
         <var name="editorCell" id="7306485738221391510" />
       </scope>
-<<<<<<< HEAD
       <scope id="7306485738221391510" at="50,0,65,0" />
-      <scope id="7306485738221391515" at="74,49,91,22">
-=======
-      <scope id="7306485738221391515" at="56,88,72,22">
->>>>>>> bd830ede
+      <scope id="7306485738221391515" at="74,49,90,22">
         <var name="attributeConcept" id="7306485738221391515" />
         <var name="editorCell" id="7306485738221391515" />
         <var name="provider" id="7306485738221391515" />
         <var name="style" id="7306485738221391515" />
       </scope>
-<<<<<<< HEAD
-      <scope id="7306485738221391515" at="74,0,93,0" />
-      <unit id="7306485738221391510" at="124,0,155,0" name="jetbrains.mps.build.workflow.editor.BwfTaskLibrary_EditorBuilder_a$importsListHandler_qi7xwz_e0" />
-      <unit id="7306485738221391510" at="186,0,217,0" name="jetbrains.mps.build.workflow.editor.BwfTaskLibrary_EditorBuilder_a$partsListHandler_qi7xwz_h0" />
-      <unit id="7306485738221391510" at="31,0,218,0" name="jetbrains.mps.build.workflow.editor.BwfTaskLibrary_EditorBuilder_a" />
-=======
-      <scope id="7306485738221391515" at="56,0,74,0">
-        <var name="editorContext" id="7306485738221391515" />
-        <var name="node" id="7306485738221391515" />
-      </scope>
-      <unit id="7306485738221391510" at="105,0,137,0" name="jetbrains.mps.build.workflow.editor.BwfTaskLibrary_Editor$importsListHandler_qi7xwz_e0" />
-      <unit id="7306485738221391510" at="168,0,200,0" name="jetbrains.mps.build.workflow.editor.BwfTaskLibrary_Editor$partsListHandler_qi7xwz_h0" />
-      <unit id="7306485738221391510" at="29,0,201,0" name="jetbrains.mps.build.workflow.editor.BwfTaskLibrary_Editor" />
->>>>>>> bd830ede
+      <scope id="7306485738221391515" at="74,0,92,0" />
+      <unit id="7306485738221391510" at="123,0,154,0" name="jetbrains.mps.build.workflow.editor.BwfTaskLibrary_EditorBuilder_a$importsListHandler_qi7xwz_e0" />
+      <unit id="7306485738221391510" at="185,0,216,0" name="jetbrains.mps.build.workflow.editor.BwfTaskLibrary_EditorBuilder_a$partsListHandler_qi7xwz_h0" />
+      <unit id="7306485738221391510" at="31,0,217,0" name="jetbrains.mps.build.workflow.editor.BwfTaskLibrary_EditorBuilder_a" />
     </file>
   </root>
   <root nodeRef="r:1267752b-a233-4432-a848-3e68e0ea0db1(jetbrains.mps.build.workflow.editor)/7306485738221471033">
     <file name="BwfTaskLibraryDependency_Editor.java">
-<<<<<<< HEAD
       <node id="7306485738221471033" at="11,79,12,90" concept="6" />
       <node id="7306485738221471033" at="11,0,14,0" concept="4" trace="createEditorCell#(Ljetbrains/mps/openapi/editor/EditorContext;Lorg/jetbrains/mps/openapi/model/SNode;)Ljetbrains/mps/openapi/editor/cells/EditorCell;" />
       <scope id="7306485738221471033" at="11,79,12,90" />
@@ -10442,203 +5955,108 @@
       <node id="7306485738221471033" at="55,40,56,35" concept="1" />
       <node id="7306485738221471033" at="57,5,58,73" concept="1" />
       <node id="7306485738221471033" at="58,73,59,57" concept="5" />
-      <node id="7306485738221471033" at="59,57,60,59" concept="5" />
-      <node id="7306485738221471033" at="61,35,62,87" concept="5" />
-      <node id="7306485738221471033" at="62,87,63,94" concept="6" />
-      <node id="7306485738221471033" at="64,10,65,22" concept="6" />
-      <node id="7306485738221471033" at="68,33,69,14" concept="10" />
-      <node id="7306485738221471033" at="71,69,72,57" concept="6" />
-      <node id="7306485738221471033" at="74,81,75,41" concept="7" />
-      <node id="7306485738221471033" at="75,41,76,132" concept="6" />
-      <node id="7306485738221471033" at="82,0,83,0" concept="2" trace="myReferencingNode" />
-      <node id="7306485738221471033" at="84,119,85,21" concept="10" />
-      <node id="7306485738221471033" at="85,21,86,42" concept="1" />
-      <node id="7306485738221471033" at="86,42,87,20" concept="1" />
-      <node id="7306485738221471033" at="90,41,91,42" concept="6" />
-      <node id="7306485738221471033" at="96,28,97,20" concept="6" />
-      <node id="7306485738221471040" at="100,53,101,91" concept="5" />
-      <node id="7306485738221471040" at="101,91,102,31" concept="1" />
-      <node id="7306485738221471040" at="102,31,103,44" concept="1" />
-      <node id="7306485738221471040" at="103,44,104,33" concept="1" />
-      <node id="7306485738221471040" at="104,33,105,28" concept="5" />
-      <node id="7306485738221471040" at="105,28,106,65" concept="1" />
-      <node id="7306485738221471040" at="106,65,107,44" concept="1" />
-      <node id="7306485738221471040" at="107,44,108,36" concept="5" />
-      <node id="7306485738221471040" at="108,36,109,55" concept="1" />
-      <node id="7306485738221471040" at="109,55,110,42" concept="1" />
-      <node id="7306485738221471040" at="110,42,111,75" concept="1" />
-      <node id="7306485738221471040" at="111,75,112,59" concept="5" />
-      <node id="7306485738221471040" at="112,59,113,61" concept="5" />
-      <node id="7306485738221471040" at="114,37,115,89" concept="5" />
-      <node id="7306485738221471040" at="115,89,116,96" concept="6" />
-      <node id="7306485738221471040" at="117,12,118,24" concept="6" />
+      <node id="7306485738221471033" at="60,35,61,87" concept="5" />
+      <node id="7306485738221471033" at="61,87,62,112" concept="6" />
+      <node id="7306485738221471033" at="63,10,64,22" concept="6" />
+      <node id="7306485738221471033" at="67,33,68,14" concept="10" />
+      <node id="7306485738221471033" at="70,69,71,57" concept="6" />
+      <node id="7306485738221471033" at="73,81,74,41" concept="7" />
+      <node id="7306485738221471033" at="74,41,75,132" concept="6" />
+      <node id="7306485738221471033" at="81,0,82,0" concept="2" trace="myReferencingNode" />
+      <node id="7306485738221471033" at="83,119,84,21" concept="10" />
+      <node id="7306485738221471033" at="84,21,85,42" concept="1" />
+      <node id="7306485738221471033" at="85,42,86,20" concept="1" />
+      <node id="7306485738221471033" at="89,41,90,42" concept="6" />
+      <node id="7306485738221471033" at="95,28,96,20" concept="6" />
+      <node id="7306485738221471040" at="99,53,100,91" concept="5" />
+      <node id="7306485738221471040" at="100,91,101,31" concept="1" />
+      <node id="7306485738221471040" at="101,31,102,44" concept="1" />
+      <node id="7306485738221471040" at="102,44,103,33" concept="1" />
+      <node id="7306485738221471040" at="103,33,104,28" concept="5" />
+      <node id="7306485738221471040" at="104,28,105,65" concept="1" />
+      <node id="7306485738221471040" at="105,65,106,44" concept="1" />
+      <node id="7306485738221471040" at="106,44,107,36" concept="5" />
+      <node id="7306485738221471040" at="107,36,108,55" concept="1" />
+      <node id="7306485738221471040" at="108,55,109,42" concept="1" />
+      <node id="7306485738221471040" at="109,42,110,75" concept="1" />
+      <node id="7306485738221471040" at="110,75,111,59" concept="5" />
+      <node id="7306485738221471040" at="112,37,113,89" concept="5" />
+      <node id="7306485738221471040" at="113,89,114,114" concept="6" />
+      <node id="7306485738221471040" at="115,12,116,24" concept="6" />
       <node id="7306485738221471033" at="21,0,23,0" concept="2" trace="myNode" />
-      <node id="7306485738221471033" at="80,0,82,0" concept="2" trace="myNode" />
+      <node id="7306485738221471033" at="79,0,81,0" concept="2" trace="myNode" />
       <node id="7306485738221471033" at="35,0,38,0" concept="4" trace="createCell#()Ljetbrains/mps/openapi/editor/cells/EditorCell;" />
-      <node id="7306485738221471033" at="68,0,71,0" concept="0" trace="_Inline_6s9nla_a0a#()V" />
-      <node id="7306485738221471033" at="71,0,74,0" concept="4" trace="createEditorCell#(Ljetbrains/mps/openapi/editor/EditorContext;)Ljetbrains/mps/openapi/editor/cells/EditorCell;" />
-      <node id="7306485738221471033" at="90,0,93,0" concept="4" trace="createCell#()Ljetbrains/mps/openapi/editor/cells/EditorCell;" />
+      <node id="7306485738221471033" at="67,0,70,0" concept="0" trace="_Inline_6s9nla_a0a#()V" />
+      <node id="7306485738221471033" at="70,0,73,0" concept="4" trace="createEditorCell#(Ljetbrains/mps/openapi/editor/EditorContext;)Ljetbrains/mps/openapi/editor/cells/EditorCell;" />
+      <node id="7306485738221471033" at="89,0,92,0" concept="4" trace="createCell#()Ljetbrains/mps/openapi/editor/cells/EditorCell;" />
       <node id="7306485738221471033" at="24,0,28,0" concept="0" trace="BwfTaskLibraryDependency_EditorBuilder_a#(Ljetbrains/mps/openapi/editor/EditorContext;Lorg/jetbrains/mps/openapi/model/SNode;)V" />
       <node id="7306485738221471033" at="53,63,57,5" concept="3" />
-      <node id="7306485738221471033" at="74,0,78,0" concept="4" trace="createEditorCell#(Ljetbrains/mps/openapi/editor/EditorContext;Lorg/jetbrains/mps/openapi/model/SNode;)Ljetbrains/mps/openapi/editor/cells/EditorCell;" />
+      <node id="7306485738221471033" at="73,0,77,0" concept="4" trace="createEditorCell#(Ljetbrains/mps/openapi/editor/EditorContext;Lorg/jetbrains/mps/openapi/model/SNode;)Ljetbrains/mps/openapi/editor/cells/EditorCell;" />
       <node id="7306485738221471033" at="29,0,34,0" concept="4" trace="getNode#()Lorg/jetbrains/mps/openapi/model/SNode;" />
-      <node id="7306485738221471033" at="60,59,65,22" concept="3" />
-      <node id="7306485738221471033" at="84,0,89,0" concept="0" trace="Inline_Builder_6s9nla_a0a#(Ljetbrains/mps/openapi/editor/EditorContext;Lorg/jetbrains/mps/openapi/model/SNode;Lorg/jetbrains/mps/openapi/model/SNode;)V" />
-      <node id="7306485738221471033" at="94,0,99,0" concept="4" trace="getNode#()Lorg/jetbrains/mps/openapi/model/SNode;" />
-      <node id="7306485738221471040" at="113,61,118,24" concept="3" />
+      <node id="7306485738221471033" at="59,57,64,22" concept="3" />
+      <node id="7306485738221471033" at="83,0,88,0" concept="0" trace="Inline_Builder_6s9nla_a0a#(Ljetbrains/mps/openapi/editor/EditorContext;Lorg/jetbrains/mps/openapi/model/SNode;Lorg/jetbrains/mps/openapi/model/SNode;)V" />
+      <node id="7306485738221471033" at="93,0,98,0" concept="4" trace="getNode#()Lorg/jetbrains/mps/openapi/model/SNode;" />
+      <node id="7306485738221471040" at="111,59,116,24" concept="3" />
       <node id="7306485738221471033" at="39,0,47,0" concept="4" trace="createCollection_6s9nla_a#()Ljetbrains/mps/openapi/editor/cells/EditorCell;" />
-      <node id="7306485738221471033" at="47,0,67,0" concept="4" trace="createRefCell_6s9nla_a0#()Ljetbrains/mps/openapi/editor/cells/EditorCell;" />
-      <node id="7306485738221471040" at="100,0,120,0" concept="4" trace="createProperty_6s9nla_a0a0#()Ljetbrains/mps/openapi/editor/cells/EditorCell;" />
+      <node id="7306485738221471033" at="47,0,66,0" concept="4" trace="createRefCell_6s9nla_a0#()Ljetbrains/mps/openapi/editor/cells/EditorCell;" />
+      <node id="7306485738221471040" at="99,0,118,0" concept="4" trace="createProperty_6s9nla_a0a0#()Ljetbrains/mps/openapi/editor/cells/EditorCell;" />
       <scope id="7306485738221471033" at="31,26,32,18" />
       <scope id="7306485738221471033" at="35,39,36,39" />
-      <scope id="7306485738221471033" at="68,33,69,14" />
-      <scope id="7306485738221471033" at="71,69,72,57" />
-      <scope id="7306485738221471033" at="90,41,91,42" />
-      <scope id="7306485738221471033" at="96,28,97,20" />
+      <scope id="7306485738221471033" at="67,33,68,14" />
+      <scope id="7306485738221471033" at="70,69,71,57" />
+      <scope id="7306485738221471033" at="89,41,90,42" />
+      <scope id="7306485738221471033" at="95,28,96,20" />
       <scope id="7306485738221471033" at="24,104,26,18" />
       <scope id="7306485738221471033" at="54,39,56,35" />
-      <scope id="7306485738221471033" at="61,35,63,94">
+      <scope id="7306485738221471033" at="60,35,62,112">
         <var name="manager" id="7306485738221471033" />
       </scope>
-      <scope id="7306485738221471033" at="74,81,76,132" />
-      <scope id="7306485738221471040" at="114,37,116,96">
-=======
-      <node id="7306485738221471033" at="20,79,21,63" concept="6" />
-      <node id="7306485738221471033" at="23,89,24,96" concept="5" />
-      <node id="7306485738221471033" at="24,96,25,48" concept="1" />
-      <node id="7306485738221471033" at="25,48,26,28" concept="1" />
-      <node id="7306485738221471033" at="26,28,27,80" concept="1" />
-      <node id="7306485738221471033" at="27,80,28,22" concept="6" />
-      <node id="7306485738221471033" at="30,87,31,81" concept="5" />
-      <node id="7306485738221471033" at="31,81,32,31" concept="1" />
-      <node id="7306485738221471033" at="32,31,33,44" concept="1" />
-      <node id="7306485738221471033" at="33,44,34,26" concept="5" />
-      <node id="7306485738221471033" at="34,26,35,96" concept="1" />
-      <node id="7306485738221471033" at="35,96,36,58" concept="1" />
-      <node id="7306485738221471033" at="37,39,38,40" concept="1" />
-      <node id="7306485738221471033" at="38,40,39,35" concept="1" />
-      <node id="7306485738221471033" at="40,5,41,73" concept="1" />
-      <node id="7306485738221471033" at="41,73,42,57" concept="5" />
-      <node id="7306485738221471033" at="43,35,44,82" concept="5" />
-      <node id="7306485738221471033" at="44,82,45,112" concept="6" />
-      <node id="7306485738221471033" at="46,10,47,22" concept="6" />
-      <node id="7306485738221471038" at="50,33,51,14" concept="9" />
-      <node id="7306485738221471038" at="53,69,54,67" concept="6" />
-      <node id="7306485738221471038" at="56,81,57,66" concept="6" />
-      <node id="7306485738221471040" at="59,92,60,84" concept="5" />
-      <node id="7306485738221471040" at="60,84,61,31" concept="1" />
-      <node id="7306485738221471040" at="61,31,62,44" concept="1" />
-      <node id="7306485738221471040" at="62,44,63,33" concept="1" />
-      <node id="7306485738221471040" at="63,33,64,28" concept="5" />
-      <node id="7306485738221471040" at="64,28,65,60" concept="1" />
-      <node id="7306485738221471040" at="65,60,66,44" concept="1" />
-      <node id="7306485738221471040" at="66,44,67,36" concept="5" />
-      <node id="7306485738221471040" at="67,36,68,58" concept="1" />
-      <node id="7306485738221471040" at="68,58,69,42" concept="1" />
-      <node id="7306485738221471040" at="69,42,70,75" concept="1" />
-      <node id="7306485738221471040" at="70,75,71,59" concept="5" />
-      <node id="7306485738221471040" at="72,37,73,84" concept="5" />
-      <node id="7306485738221471040" at="73,84,74,114" concept="6" />
-      <node id="7306485738221471040" at="75,12,76,24" concept="6" />
-      <node id="7306485738221471033" at="20,0,23,0" concept="4" trace="createEditorCell#(Ljetbrains/mps/openapi/editor/EditorContext;Lorg/jetbrains/mps/openapi/model/SNode;)Ljetbrains/mps/openapi/editor/cells/EditorCell;" />
-      <node id="7306485738221471038" at="50,0,53,0" concept="0" trace="_Inline_6s9nla_a0a#()V" />
-      <node id="7306485738221471038" at="53,0,56,0" concept="4" trace="createEditorCell#(Ljetbrains/mps/openapi/editor/EditorContext;)Ljetbrains/mps/openapi/editor/cells/EditorCell;" />
-      <node id="7306485738221471038" at="56,0,59,0" concept="4" trace="createEditorCell#(Ljetbrains/mps/openapi/editor/EditorContext;Lorg/jetbrains/mps/openapi/model/SNode;)Ljetbrains/mps/openapi/editor/cells/EditorCell;" />
-      <node id="7306485738221471033" at="36,58,40,5" concept="3" />
-      <node id="7306485738221471033" at="42,57,47,22" concept="3" />
-      <node id="7306485738221471040" at="71,59,76,24" concept="3" />
-      <node id="7306485738221471033" at="23,0,30,0" concept="4" trace="createCollection_6s9nla_a#(Ljetbrains/mps/openapi/editor/EditorContext;Lorg/jetbrains/mps/openapi/model/SNode;)Ljetbrains/mps/openapi/editor/cells/EditorCell;" />
-      <node id="7306485738221471033" at="30,0,49,0" concept="4" trace="createRefCell_6s9nla_a0#(Ljetbrains/mps/openapi/editor/EditorContext;Lorg/jetbrains/mps/openapi/model/SNode;)Ljetbrains/mps/openapi/editor/cells/EditorCell;" />
-      <node id="7306485738221471040" at="59,0,78,0" concept="4" trace="createProperty_6s9nla_a0a0#(Ljetbrains/mps/openapi/editor/EditorContext;Lorg/jetbrains/mps/openapi/model/SNode;)Ljetbrains/mps/openapi/editor/cells/EditorCell;" />
-      <scope id="7306485738221471033" at="20,79,21,63" />
-      <scope id="7306485738221471038" at="50,33,51,14" />
-      <scope id="7306485738221471038" at="53,69,54,67" />
-      <scope id="7306485738221471038" at="56,81,57,66" />
-      <scope id="7306485738221471033" at="37,39,39,35" />
-      <scope id="7306485738221471033" at="43,35,45,112">
-        <var name="manager" id="7306485738221471033" />
-      </scope>
-      <scope id="7306485738221471040" at="72,37,74,114">
->>>>>>> bd830ede
+      <scope id="7306485738221471033" at="73,81,75,132" />
+      <scope id="7306485738221471040" at="112,37,114,114">
         <var name="manager" id="7306485738221471040" />
       </scope>
       <scope id="7306485738221471033" at="35,0,38,0" />
-      <scope id="7306485738221471033" at="68,0,71,0" />
-      <scope id="7306485738221471033" at="71,0,74,0">
+      <scope id="7306485738221471033" at="67,0,70,0" />
+      <scope id="7306485738221471033" at="70,0,73,0">
         <var name="editorContext" id="7306485738221471033" />
       </scope>
-      <scope id="7306485738221471033" at="84,119,87,20" />
-      <scope id="7306485738221471033" at="90,0,93,0" />
+      <scope id="7306485738221471033" at="83,119,86,20" />
+      <scope id="7306485738221471033" at="89,0,92,0" />
       <scope id="7306485738221471033" at="24,0,28,0">
         <var name="context" id="7306485738221471033" />
         <var name="node" id="7306485738221471033" />
       </scope>
-<<<<<<< HEAD
-      <scope id="7306485738221471033" at="74,0,78,0">
+      <scope id="7306485738221471033" at="73,0,77,0">
         <var name="editorContext" id="7306485738221471033" />
         <var name="node" id="7306485738221471033" />
       </scope>
       <scope id="7306485738221471033" at="29,0,34,0" />
-      <scope id="7306485738221471033" at="84,0,89,0">
+      <scope id="7306485738221471033" at="83,0,88,0">
         <var name="context" id="7306485738221471033" />
         <var name="node" id="7306485738221471033" />
         <var name="referencingNode" id="7306485738221471033" />
-=======
-      <scope id="7306485738221471038" at="50,0,53,0" />
-      <scope id="7306485738221471038" at="53,0,56,0">
-        <var name="editorContext" id="7306485738221471038" />
-      </scope>
-      <scope id="7306485738221471038" at="56,0,59,0">
-        <var name="editorContext" id="7306485738221471038" />
-        <var name="node" id="7306485738221471038" />
->>>>>>> bd830ede
-      </scope>
-      <scope id="7306485738221471033" at="94,0,99,0" />
+      </scope>
+      <scope id="7306485738221471033" at="93,0,98,0" />
       <scope id="7306485738221471033" at="39,50,45,22">
         <var name="editorCell" id="7306485738221471033" />
       </scope>
-<<<<<<< HEAD
       <scope id="7306485738221471033" at="39,0,47,0" />
-      <scope id="7306485738221471033" at="47,48,65,22">
-=======
-      <scope id="7306485738221471033" at="23,0,30,0">
-        <var name="editorContext" id="7306485738221471033" />
-        <var name="node" id="7306485738221471033" />
-      </scope>
-      <scope id="7306485738221471033" at="30,87,47,22">
->>>>>>> bd830ede
+      <scope id="7306485738221471033" at="47,48,64,22">
         <var name="attributeConcept" id="7306485738221471033" />
         <var name="editorCell" id="7306485738221471033" />
         <var name="provider" id="7306485738221471033" />
       </scope>
-<<<<<<< HEAD
-      <scope id="7306485738221471040" at="100,53,118,24">
-=======
-      <scope id="7306485738221471040" at="59,92,76,24">
->>>>>>> bd830ede
+      <scope id="7306485738221471040" at="99,53,116,24">
         <var name="attributeConcept" id="7306485738221471040" />
         <var name="editorCell" id="7306485738221471040" />
         <var name="provider" id="7306485738221471040" />
         <var name="style" id="7306485738221471040" />
       </scope>
-<<<<<<< HEAD
-      <scope id="7306485738221471033" at="47,0,67,0" />
-      <scope id="7306485738221471040" at="100,0,120,0" />
-      <unit id="7306485738221471033" at="67,0,79,0" name="jetbrains.mps.build.workflow.editor.BwfTaskLibraryDependency_EditorBuilder_a$_Inline_6s9nla_a0a" />
-      <unit id="7306485738221471033" at="79,0,121,0" name="jetbrains.mps.build.workflow.editor.BwfTaskLibraryDependency_EditorBuilder_a$Inline_Builder_6s9nla_a0a" />
-      <unit id="7306485738221471033" at="20,0,122,0" name="jetbrains.mps.build.workflow.editor.BwfTaskLibraryDependency_EditorBuilder_a" />
-=======
-      <scope id="7306485738221471033" at="30,0,49,0">
-        <var name="editorContext" id="7306485738221471033" />
-        <var name="node" id="7306485738221471033" />
-      </scope>
-      <scope id="7306485738221471040" at="59,0,78,0">
-        <var name="editorContext" id="7306485738221471040" />
-        <var name="node" id="7306485738221471040" />
-      </scope>
-      <unit id="7306485738221471038" at="49,0,79,0" name="jetbrains.mps.build.workflow.editor.BwfTaskLibraryDependency_Editor$_Inline_6s9nla_a0a" />
-      <unit id="7306485738221471033" at="19,0,80,0" name="jetbrains.mps.build.workflow.editor.BwfTaskLibraryDependency_Editor" />
->>>>>>> bd830ede
+      <scope id="7306485738221471033" at="47,0,66,0" />
+      <scope id="7306485738221471040" at="99,0,118,0" />
+      <unit id="7306485738221471033" at="66,0,78,0" name="jetbrains.mps.build.workflow.editor.BwfTaskLibraryDependency_EditorBuilder_a$_Inline_6s9nla_a0a" />
+      <unit id="7306485738221471033" at="78,0,119,0" name="jetbrains.mps.build.workflow.editor.BwfTaskLibraryDependency_EditorBuilder_a$Inline_Builder_6s9nla_a0a" />
+      <unit id="7306485738221471033" at="20,0,120,0" name="jetbrains.mps.build.workflow.editor.BwfTaskLibraryDependency_EditorBuilder_a" />
     </file>
   </root>
   <root nodeRef="r:1267752b-a233-4432-a848-3e68e0ea0db1(jetbrains.mps.build.workflow.editor)/7926701909975416093">
@@ -10756,7 +6174,6 @@
   </root>
   <root nodeRef="r:1267752b-a233-4432-a848-3e68e0ea0db1(jetbrains.mps.build.workflow.editor)/8292198017262926601">
     <file name="BwfDependency_Editor.java">
-<<<<<<< HEAD
       <node id="8292198017262926601" at="11,79,12,79" concept="6" />
       <node id="8292198017262926601" at="11,0,14,0" concept="4" trace="createEditorCell#(Ljetbrains/mps/openapi/editor/EditorContext;Lorg/jetbrains/mps/openapi/model/SNode;)Ljetbrains/mps/openapi/editor/cells/EditorCell;" />
       <scope id="8292198017262926601" at="11,79,12,79" />
@@ -10781,40 +6198,19 @@
       <node id="8292198017262926603" at="40,28,41,65" concept="1" />
       <node id="8292198017262926603" at="41,65,42,73" concept="1" />
       <node id="8292198017262926603" at="42,73,43,57" concept="5" />
-      <node id="8292198017262926603" at="43,57,44,59" concept="5" />
-      <node id="8292198017262926603" at="45,35,46,87" concept="5" />
-      <node id="8292198017262926603" at="46,87,47,94" concept="6" />
-      <node id="8292198017262926603" at="48,10,49,22" concept="6" />
+      <node id="8292198017262926603" at="44,35,45,87" concept="5" />
+      <node id="8292198017262926603" at="45,87,46,112" concept="6" />
+      <node id="8292198017262926603" at="47,10,48,22" concept="6" />
       <node id="8292198017262926601" at="15,0,17,0" concept="2" trace="myNode" />
       <node id="8292198017262926601" at="29,0,32,0" concept="4" trace="createCell#()Ljetbrains/mps/openapi/editor/cells/EditorCell;" />
       <node id="8292198017262926601" at="18,0,22,0" concept="0" trace="BwfDependency_EditorBuilder_a#(Ljetbrains/mps/openapi/editor/EditorContext;Lorg/jetbrains/mps/openapi/model/SNode;)V" />
       <node id="8292198017262926601" at="23,0,28,0" concept="4" trace="getNode#()Lorg/jetbrains/mps/openapi/model/SNode;" />
-      <node id="8292198017262926603" at="44,59,49,22" concept="3" />
-      <node id="8292198017262926603" at="33,0,51,0" concept="4" trace="createProperty_8e04l4_a#()Ljetbrains/mps/openapi/editor/cells/EditorCell;" />
+      <node id="8292198017262926603" at="43,57,48,22" concept="3" />
+      <node id="8292198017262926603" at="33,0,50,0" concept="4" trace="createProperty_8e04l4_a#()Ljetbrains/mps/openapi/editor/cells/EditorCell;" />
       <scope id="8292198017262926601" at="25,26,26,18" />
       <scope id="8292198017262926601" at="29,39,30,37" />
       <scope id="8292198017262926601" at="18,93,20,18" />
-      <scope id="8292198017262926603" at="45,35,47,94">
-=======
-      <node id="8292198017262926601" at="14,79,15,61" concept="6" />
-      <node id="8292198017262926603" at="17,87,18,82" concept="5" />
-      <node id="8292198017262926603" at="18,82,19,29" concept="1" />
-      <node id="8292198017262926603" at="19,29,20,42" concept="1" />
-      <node id="8292198017262926603" at="20,42,21,26" concept="5" />
-      <node id="8292198017262926603" at="21,26,22,58" concept="1" />
-      <node id="8292198017262926603" at="22,58,23,42" concept="1" />
-      <node id="8292198017262926603" at="23,42,24,28" concept="1" />
-      <node id="8292198017262926603" at="24,28,25,73" concept="1" />
-      <node id="8292198017262926603" at="25,73,26,57" concept="5" />
-      <node id="8292198017262926603" at="27,35,28,82" concept="5" />
-      <node id="8292198017262926603" at="28,82,29,112" concept="6" />
-      <node id="8292198017262926603" at="30,10,31,22" concept="6" />
-      <node id="8292198017262926601" at="14,0,17,0" concept="4" trace="createEditorCell#(Ljetbrains/mps/openapi/editor/EditorContext;Lorg/jetbrains/mps/openapi/model/SNode;)Ljetbrains/mps/openapi/editor/cells/EditorCell;" />
-      <node id="8292198017262926603" at="26,57,31,22" concept="3" />
-      <node id="8292198017262926603" at="17,0,33,0" concept="4" trace="createProperty_8e04l4_a#(Ljetbrains/mps/openapi/editor/EditorContext;Lorg/jetbrains/mps/openapi/model/SNode;)Ljetbrains/mps/openapi/editor/cells/EditorCell;" />
-      <scope id="8292198017262926601" at="14,79,15,61" />
-      <scope id="8292198017262926603" at="27,35,29,112">
->>>>>>> bd830ede
+      <scope id="8292198017262926603" at="44,35,46,112">
         <var name="manager" id="8292198017262926603" />
       </scope>
       <scope id="8292198017262926601" at="29,0,32,0" />
@@ -10822,26 +6218,14 @@
         <var name="context" id="8292198017262926601" />
         <var name="node" id="8292198017262926601" />
       </scope>
-<<<<<<< HEAD
       <scope id="8292198017262926601" at="23,0,28,0" />
-      <scope id="8292198017262926603" at="33,48,49,22">
-=======
-      <scope id="8292198017262926603" at="17,87,31,22">
->>>>>>> bd830ede
+      <scope id="8292198017262926603" at="33,48,48,22">
         <var name="attributeConcept" id="8292198017262926603" />
         <var name="editorCell" id="8292198017262926603" />
         <var name="provider" id="8292198017262926603" />
       </scope>
-<<<<<<< HEAD
-      <scope id="8292198017262926603" at="33,0,51,0" />
-      <unit id="8292198017262926601" at="14,0,52,0" name="jetbrains.mps.build.workflow.editor.BwfDependency_EditorBuilder_a" />
-=======
-      <scope id="8292198017262926603" at="17,0,33,0">
-        <var name="editorContext" id="8292198017262926603" />
-        <var name="node" id="8292198017262926603" />
-      </scope>
-      <unit id="8292198017262926601" at="13,0,34,0" name="jetbrains.mps.build.workflow.editor.BwfDependency_Editor" />
->>>>>>> bd830ede
+      <scope id="8292198017262926603" at="33,0,50,0" />
+      <unit id="8292198017262926601" at="14,0,51,0" name="jetbrains.mps.build.workflow.editor.BwfDependency_EditorBuilder_a" />
     </file>
   </root>
 </debug-info>
