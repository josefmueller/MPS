--- conflicted
+++ resolved
@@ -2,13 +2,14 @@
 <model ref="r:d8d06a40-eb90-4ad9-a679-19e3fc235859(jetbrains.mps.build.workflow.generator.template.main@generator)">
   <persistence version="9" />
   <languages>
-    <use id="698a8d22-a104-47a0-ba8d-10e3ec237f13" name="jetbrains.mps.build.workflow" version="0" />
-    <use id="58f98fef-90ad-4b72-a390-fad66ec7005a" name="jetbrains.mps.core.properties" version="0" />
-    <use id="479c7a8c-02f9-43b5-9139-d910cb22f298" name="jetbrains.mps.core.xml" version="0" />
-    <use id="b401a680-8325-4110-8fd3-84331ff25bef" name="jetbrains.mps.lang.generator" version="0" />
-    <use id="d7706f63-9be2-479c-a3da-ae92af1e64d5" name="jetbrains.mps.lang.generator.generationContext" version="0" />
-    <use id="d4615e3b-d671-4ba9-af01-2b78369b0ba7" name="jetbrains.mps.lang.pattern" version="1" />
-    <use id="13744753-c81f-424a-9c1b-cf8943bf4e86" name="jetbrains.mps.lang.sharedConcepts" version="0" />
+    <use id="698a8d22-a104-47a0-ba8d-10e3ec237f13" name="jetbrains.mps.build.workflow" version="-1" />
+    <use id="58f98fef-90ad-4b72-a390-fad66ec7005a" name="jetbrains.mps.core.properties" version="-1" />
+    <use id="479c7a8c-02f9-43b5-9139-d910cb22f298" name="jetbrains.mps.core.xml" version="-1" />
+    <use id="b401a680-8325-4110-8fd3-84331ff25bef" name="jetbrains.mps.lang.generator" version="-1" />
+    <use id="d7706f63-9be2-479c-a3da-ae92af1e64d5" name="jetbrains.mps.lang.generator.generationContext" version="-1" />
+    <use id="d4615e3b-d671-4ba9-af01-2b78369b0ba7" name="jetbrains.mps.lang.pattern" version="-1" />
+    <use id="13744753-c81f-424a-9c1b-cf8943bf4e86" name="jetbrains.mps.lang.sharedConcepts" version="-1" />
+    <use id="ceab5195-25ea-4f22-9b92-103b95ca8c0c" name="jetbrains.mps.lang.core" version="-1" />
     <devkit ref="fbc25dd2-5da4-483a-8b19-70928e1b62d7(jetbrains.mps.devkit.general-purpose)" />
   </languages>
   <imports>
@@ -83,7 +84,7 @@
         <child id="1068580123160" name="condition" index="3clFbw" />
         <child id="1068580123161" name="ifTrue" index="3clFbx" />
       </concept>
-      <concept id="1068580123136" name="jetbrains.mps.baseLanguage.structure.StatementList" flags="sn" stub="5293379017992965193" index="3clFbS">
+      <concept id="1068580123136" name="jetbrains.mps.baseLanguage.structure.StatementList" flags="sn" index="3clFbS">
         <child id="1068581517665" name="statement" index="3cqZAp" />
       </concept>
       <concept id="1068580123137" name="jetbrains.mps.baseLanguage.structure.BooleanConstant" flags="nn" index="3clFbT">
@@ -340,11 +341,6 @@
       </concept>
     </language>
     <language id="3a13115c-633c-4c5c-bbcc-75c4219e9555" name="jetbrains.mps.lang.quotation">
-<<<<<<< HEAD
-      <concept id="1196350785113" name="jetbrains.mps.lang.quotation.structure.Quotation" flags="nn" index="2c44tf">
-        <child id="1196350785114" name="quotedNode" index="2c44tc" />
-      </concept>
-=======
       <concept id="1196350785110" name="jetbrains.mps.lang.quotation.structure.AbstractAntiquotation" flags="ng" index="2c44t0">
         <property id="6489343236075007666" name="label" index="3hQQBS" />
         <child id="1196350785111" name="expression" index="2c44t1" />
@@ -353,7 +349,6 @@
         <child id="1196350785114" name="quotedNode" index="2c44tc" />
       </concept>
       <concept id="1196866233735" name="jetbrains.mps.lang.quotation.structure.PropertyAntiquotation" flags="ng" index="2EMmih" />
->>>>>>> 2a5b141f
     </language>
     <language id="7866978e-a0f0-4cc7-81bc-4d213d9375e1" name="jetbrains.mps.lang.smodel">
       <concept id="1177026924588" name="jetbrains.mps.lang.smodel.structure.RefConcept_Reference" flags="nn" index="chp4Y">
@@ -2407,12 +2402,6 @@
                 <node concept="2pNNFK" id="6S1jmf0xDKx" role="3o6s8t">
                   <property role="qg3DV" value="true" />
                   <property role="2pNNFO" value="compilerarg" />
-                  <node concept="2pNUuL" id="6S1jmf0xDKy" role="2pNNFR">
-                    <property role="2pNUuO" value="value" />
-                    <node concept="2pMdtt" id="6S1jmf0xDKz" role="2pMdts">
-                      <property role="2pMdty" value="option" />
-                    </node>
-                  </node>
                   <node concept="1W57fq" id="5UKSPtR_Br$" role="lGtFl">
                     <node concept="3IZrLx" id="5UKSPtR_BrB" role="3IZSJc">
                       <node concept="3clFbS" id="5UKSPtR_BrC" role="2VODD2">
@@ -2501,6 +2490,12 @@
                     </node>
                   </node>
                   <node concept="29HgVG" id="5UKSPtR_Nqu" role="lGtFl" />
+                  <node concept="2pNUuL" id="6S1jmf0xDKy" role="2pNNFR">
+                    <property role="2pNUuO" value="value" />
+                    <node concept="2pMdtt" id="6S1jmf0xDKz" role="2pMdts">
+                      <property role="2pMdty" value="option" />
+                    </node>
+                  </node>
                 </node>
                 <node concept="2pNNFK" id="5KZfyKsWyQb" role="3o6s8t">
                   <property role="2pNNFO" value="src" />
