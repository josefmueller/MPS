package jetbrains.mps.build.mps.pluginSolution.plugin;

/*Generated by MPS */

import org.jetbrains.mps.openapi.model.SModel;
import jetbrains.mps.project.Solution;
import java.util.List;
import jetbrains.mps.baseLanguage.closures.runtime.Wrappers;
import jetbrains.mps.internal.collections.runtime.ListSequence;
import jetbrains.mps.smodel.ModelAccess;
import jetbrains.mps.project.SModuleOperations;
import jetbrains.mps.project.MPSProject;
import jetbrains.mps.vfs.IFile;
import jetbrains.mps.vfs.FileSystem;
import jetbrains.mps.project.MPSExtentions;
import jetbrains.mps.project.IModule;
import jetbrains.mps.util.Computable;
import jetbrains.mps.smodel.ModuleFileTracker;
import jetbrains.mps.ide.newSolutionDialog.NewModuleUtil;

public class BuildGeneratorUtil {
  public BuildGeneratorUtil() {
  }

  public static SModel createModel(final String modelName, final Solution solution) {
    List<SModel> ownModelDescriptors = solution.getOwnModelDescriptors();
    final Wrappers._T<SModel> modelDescriptor = new Wrappers._T<SModel>(null);
    for (SModel descriptor : ListSequence.fromList(ownModelDescriptors)) {
      if (descriptor.getReference().getModelName().equals(modelName)) {
        modelDescriptor.value = descriptor;
        break;
      }
    }
    if (modelDescriptor.value == null) {
      ModelAccess.instance().runWriteAction(new Runnable() {
        public void run() {
<<<<<<< HEAD
          modelDescriptor.value = SModuleOperations.createModelWithAdjustments(newModelFQName.toString(), solution.getModelRoots().iterator().next());
=======
          modelDescriptor.value = solution.createModel(modelName, solution.getModelRoots().iterator().next(), null);
>>>>>>> 9a679247
        }
      });
    }
    return modelDescriptor.value;
  }

  public static Solution createSolution(MPSProject mpsProject, String solutionName, IFile solutionBaseDirFile) {
    String solutionBaseDirPath = solutionBaseDirFile.getPath();
    if (!(BuildGeneratorUtil.isValidSolutionDir(solutionBaseDirFile))) {
      int i = 0;
      do {
        solutionBaseDirFile = FileSystem.getInstance().getFileByPath(solutionBaseDirPath + i);
        i++;
      } while (!(BuildGeneratorUtil.isValidSolutionDir(solutionBaseDirFile)));
    }

    if (!(solutionBaseDirFile.exists())) {
      solutionBaseDirFile.mkdirs();
    }

    final IFile solutionFile = solutionBaseDirFile.getDescendant(solutionName + MPSExtentions.DOT_SOLUTION);
    final Solution solution;
    if (solutionFile.exists()) {
      IModule module = ModelAccess.instance().runReadAction(new Computable<IModule>() {
        @Override
        public IModule compute() {
          return ModuleFileTracker.getInstance().getModuleByFile(solutionFile);
        }
      });
      if (module instanceof Solution) {
        solution = (Solution) module;
      } else if (module == null) {
        solution = BuildGeneratorUtil.createSolutionFromFile(mpsProject, solutionName, solutionFile);
      } else {
        return null;
      }
    } else {
      solution = BuildGeneratorUtil.createSolutionFromFile(mpsProject, solutionName, solutionFile);
    }
    return solution;
  }

  private static boolean isValidSolutionDir(IFile baseDirFile) {
    return !(baseDirFile.getDescendant(Solution.SOLUTION_MODELS).exists()) || baseDirFile.getDescendant(Solution.SOLUTION_MODELS).getChildren().isEmpty();
  }

  public static Solution createSolutionFromFile(final MPSProject mpsProject, String solutionName, final IFile solutionDescriptorFile) {
    return NewModuleUtil.createSolution(solutionName, solutionDescriptorFile.getParent().getPath(), mpsProject);
  }
}<|MERGE_RESOLUTION|>--- conflicted
+++ resolved
@@ -34,11 +34,7 @@
     if (modelDescriptor.value == null) {
       ModelAccess.instance().runWriteAction(new Runnable() {
         public void run() {
-<<<<<<< HEAD
-          modelDescriptor.value = SModuleOperations.createModelWithAdjustments(newModelFQName.toString(), solution.getModelRoots().iterator().next());
-=======
-          modelDescriptor.value = solution.createModel(modelName, solution.getModelRoots().iterator().next(), null);
->>>>>>> 9a679247
+          modelDescriptor.value = SModuleOperations.createModelWithAdjustments(modelName, solution.getModelRoots().iterator().next());
         }
       });
     }
