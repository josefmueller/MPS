<?xml version="1.0" encoding="UTF-8"?>
<debug-info>
  <concept fqn="jetbrains.mps.baseLanguage.structure.BlockStatement" />
  <concept fqn="jetbrains.mps.baseLanguage.structure.ConstructorDeclaration" />
  <concept fqn="jetbrains.mps.baseLanguage.structure.ExpressionStatement" />
  <concept fqn="jetbrains.mps.baseLanguage.structure.FieldDeclaration" />
  <concept fqn="jetbrains.mps.baseLanguage.structure.InstanceMethodDeclaration" />
  <concept fqn="jetbrains.mps.baseLanguage.structure.LocalVariableDeclarationStatement" />
  <concept fqn="jetbrains.mps.baseLanguage.structure.ReturnStatement" />
  <concept fqn="jetbrains.mps.baseLanguage.structure.Statement" />
  <concept fqn="jetbrains.mps.baseLanguage.structure.StaticMethodDeclaration" />
  <concept fqn="jetbrains.mps.baseLanguage.structure.SuperConstructorInvocation" />
  <root nodeRef="r:115773d0-1d8a-4cef-9476-a19eb511afc3(jetbrains.mps.closures.test.model)/6374750171056867477">
    <file name="ClosureLiteraltargetFunType_Test.java">
<<<<<<< HEAD
      <node id="6374750171056867477" at="25,51,26,117" concept="2" />
      <node id="6374750171056867477" at="26,117,27,122" concept="2" />
      <node id="6374750171056867521" at="31,53,32,46" concept="2" />
      <node id="6374750171056867521" at="32,46,33,46" concept="2" />
      <node id="6374750171056867524" at="33,46,34,58" concept="5" />
      <node id="6374750171056867530" at="34,58,35,237" concept="5" />
      <node id="6374750171056867760" at="35,237,36,235" concept="5" />
      <node id="6374750171056867534" at="36,235,37,148" concept="2" />
      <node id="6374750171056867549" at="37,148,38,91" concept="2" />
      <node id="6374750171056867481" at="40,46,41,67" concept="6" />
      <node id="6374750171056867499" at="43,101,44,76" concept="5" />
      <node id="1046929382685538618" at="44,76,45,0" concept="7" />
      <node id="6374750171056867516" at="45,0,46,67" concept="2" />
      <node id="6374750171056899811" at="48,64,49,65" concept="5" />
      <node id="6374750171056899811" at="49,65,50,32" concept="5" />
      <node id="6374750171056899811" at="50,32,51,32" concept="5" />
      <node id="6374750171056899811" at="51,32,52,32" concept="5" />
      <node id="6374750171056899811" at="52,32,53,32" concept="5" />
      <node id="6374750171056899811" at="53,32,54,32" concept="5" />
      <node id="6374750171056899811" at="54,32,55,229" concept="2" />
      <node id="6374750171056899811" at="55,229,56,487" concept="2" />
      <node id="6374750171056899811" at="56,487,57,229" concept="2" />
      <node id="6374750171056899811" at="57,229,58,229" concept="2" />
      <node id="6374750171056899811" at="58,229,59,449" concept="2" />
      <node id="6374750171056899811" at="59,449,60,164" concept="2" />
      <node id="6374750171056899811" at="60,164,61,168" concept="2" />
      <node id="6374750171056899811" at="61,168,62,229" concept="2" />
      <node id="6374750171056899811" at="62,229,63,229" concept="2" />
      <node id="6374750171056899811" at="63,229,64,447" concept="2" />
      <node id="6374750171056899811" at="64,447,65,164" concept="2" />
      <node id="6374750171056899811" at="65,164,66,168" concept="2" />
      <node id="6374750171056899811" at="66,168,67,26" concept="6" />
      <node id="6374750171056867477" at="40,0,43,0" concept="4" trace="getContext#()Ljetbrains/mps/generator/template/TemplateQueryContext;" />
      <node id="6374750171056899811" at="57,229,60,164" concept="0" />
      <node id="6374750171056899811" at="57,229,60,164" concept="0" />
      <node id="6374750171056899811" at="62,229,65,164" concept="0" />
      <node id="6374750171056899811" at="62,229,65,164" concept="0" />
      <node id="6374750171056867477" at="24,0,29,0" concept="4" trace="test_throwsOrder#()V" />
      <node id="6374750171056867477" at="43,0,48,0" concept="4" trace="assertLiteralTarget#(Ljetbrains/mps/generator/template/TemplateQueryContext;Lorg/jetbrains/mps/openapi/model/SNode;Lorg/jetbrains/mps/openapi/model/SNode;)V" />
      <node id="6374750171056899811" at="56,487,61,168" concept="0" />
      <node id="6374750171056899811" at="56,487,61,168" concept="0" />
      <node id="6374750171056899811" at="61,168,66,168" concept="0" />
      <node id="6374750171056899811" at="61,168,66,168" concept="0" />
      <node id="6374750171056867521" at="31,0,40,0" concept="4" trace="test_throwsOrder#()V" />
      <node id="6374750171056899811" at="54,32,66,168" concept="0" />
      <node id="6374750171056899811" at="54,32,66,168" concept="0" />
      <node id="6374750171056899811" at="48,0,69,0" concept="8" trace="_quotation_createNode_as9vne_c0a4a0#()Lorg/jetbrains/mps/openapi/model/SNode;" />
      <scope id="6374750171056867477" at="40,46,41,67" />
      <scope id="6374750171056867477" at="25,51,27,122" />
      <scope id="6374750171056867477" at="40,0,43,0" />
      <scope id="6374750171056867477" at="43,101,46,67">
=======
      <node id="6374750171056867477" at="26,51,27,117" concept="2" />
      <node id="6374750171056867477" at="27,117,28,122" concept="2" />
      <node id="6374750171056867477" at="31,73,32,117" concept="2" />
      <node id="6374750171056867477" at="32,117,33,144" concept="2" />
      <node id="6374750171056867521" at="37,53,38,46" concept="2" />
      <node id="6374750171056867521" at="38,46,39,46" concept="2" />
      <node id="6374750171056867524" at="39,46,40,58" concept="5" />
      <node id="6374750171056867530" at="40,58,41,237" concept="5" />
      <node id="6374750171056867760" at="41,237,42,235" concept="5" />
      <node id="6374750171056867534" at="42,235,43,147" concept="2" />
      <node id="6374750171056867549" at="43,147,44,91" concept="2" />
      <node id="6374750171056867477" at="46,75,47,235" concept="5" />
      <node id="6374750171056867477" at="47,235,48,128" concept="2" />
      <node id="6374750171056867481" at="50,46,51,92" concept="6" />
      <node id="6374750171056867499" at="53,101,54,76" concept="5" />
      <node id="1046929382685538618" at="54,76,55,0" concept="7" />
      <node id="6374750171056867516" at="55,0,56,67" concept="2" />
      <node id="6374750171056899811" at="58,64,59,65" concept="5" />
      <node id="6374750171056899811" at="59,65,60,32" concept="5" />
      <node id="6374750171056899811" at="60,32,61,32" concept="5" />
      <node id="6374750171056899811" at="61,32,62,32" concept="5" />
      <node id="6374750171056899811" at="62,32,63,32" concept="5" />
      <node id="6374750171056899811" at="63,32,64,32" concept="5" />
      <node id="6374750171056899811" at="64,32,65,229" concept="2" />
      <node id="6374750171056899811" at="65,229,66,487" concept="2" />
      <node id="6374750171056899811" at="66,487,67,229" concept="2" />
      <node id="6374750171056899811" at="67,229,68,229" concept="2" />
      <node id="6374750171056899811" at="68,229,69,449" concept="2" />
      <node id="6374750171056899811" at="69,449,70,164" concept="2" />
      <node id="6374750171056899811" at="70,164,71,168" concept="2" />
      <node id="6374750171056899811" at="71,168,72,229" concept="2" />
      <node id="6374750171056899811" at="72,229,73,229" concept="2" />
      <node id="6374750171056899811" at="73,229,74,447" concept="2" />
      <node id="6374750171056899811" at="74,447,75,164" concept="2" />
      <node id="6374750171056899811" at="75,164,76,168" concept="2" />
      <node id="6374750171056899811" at="76,168,77,26" concept="6" />
      <node id="6374750171056867477" at="50,0,53,0" concept="4" trace="getContext#()Ljetbrains/mps/generator/template/TemplateQueryContext;" />
      <node id="6374750171056899811" at="67,229,70,164" concept="0" />
      <node id="6374750171056899811" at="67,229,70,164" concept="0" />
      <node id="6374750171056899811" at="72,229,75,164" concept="0" />
      <node id="6374750171056899811" at="72,229,75,164" concept="0" />
      <node id="6374750171056867477" at="46,0,50,0" concept="4" trace="test_NodeErrorCheck3981396688773519576#()V" />
      <node id="6374750171056867477" at="25,0,30,0" concept="4" trace="test_throwsOrder#()V" />
      <node id="6374750171056867477" at="30,0,35,0" concept="4" trace="test_NodeErrorCheck3981396688773519576#()V" />
      <node id="6374750171056867477" at="53,0,58,0" concept="4" trace="assertLiteralTarget#(Ljetbrains/mps/generator/template/TemplateQueryContext;Lorg/jetbrains/mps/openapi/model/SNode;Lorg/jetbrains/mps/openapi/model/SNode;)V" />
      <node id="6374750171056899811" at="66,487,71,168" concept="0" />
      <node id="6374750171056899811" at="66,487,71,168" concept="0" />
      <node id="6374750171056899811" at="71,168,76,168" concept="0" />
      <node id="6374750171056899811" at="71,168,76,168" concept="0" />
      <node id="6374750171056867521" at="37,0,46,0" concept="4" trace="test_throwsOrder#()V" />
      <node id="6374750171056899811" at="64,32,76,168" concept="0" />
      <node id="6374750171056899811" at="64,32,76,168" concept="0" />
      <node id="6374750171056899811" at="58,0,79,0" concept="8" trace="_quotation_createNode_as9vne_c0a4a0#()Lorg/jetbrains/mps/openapi/model/SNode;" />
      <scope id="6374750171056867477" at="50,46,51,92" />
      <scope id="6374750171056867477" at="26,51,28,122" />
      <scope id="6374750171056867477" at="31,73,33,144" />
      <scope id="6374750171056867477" at="46,75,48,128">
        <var name="operation" id="6374750171056867477" />
      </scope>
      <scope id="6374750171056867477" at="50,0,53,0" />
      <scope id="6374750171056867477" at="53,101,56,67">
>>>>>>> 47ca8610
        <var name="target" id="6374750171056867500" />
      </scope>
      <scope id="6374750171056899811" at="67,229,70,164" />
      <scope id="6374750171056899811" at="72,229,75,164" />
      <scope id="6374750171056867477" at="46,0,50,0" />
      <scope id="6374750171056867477" at="25,0,30,0" />
      <scope id="6374750171056867477" at="30,0,35,0" />
      <scope id="6374750171056867477" at="53,0,58,0">
        <var name="expected" id="6374750171056867495" />
        <var name="gencontext" id="6374750171056867491" />
        <var name="literal" id="6374750171056867493" />
      </scope>
      <scope id="6374750171056899811" at="66,487,71,168" />
      <scope id="6374750171056899811" at="71,168,76,168" />
      <scope id="6374750171056867521" at="37,53,44,91">
        <var name="funtype" id="6374750171056867761" />
        <var name="genContext" id="6374750171056867525" />
        <var name="literal" id="6374750171056867531" />
      </scope>
      <scope id="6374750171056867521" at="37,0,46,0" />
      <scope id="6374750171056899811" at="64,32,76,168" />
      <scope id="6374750171056899811" at="58,64,77,26">
        <var name="facade" id="6374750171056899811" />
        <var name="quotedNode_1" id="6374750171056899811" />
        <var name="quotedNode_2" id="6374750171056899811" />
        <var name="quotedNode_3" id="6374750171056899811" />
        <var name="quotedNode_4" id="6374750171056899811" />
        <var name="quotedNode_5" id="6374750171056899811" />
      </scope>
      <scope id="6374750171056899811" at="58,0,79,0" />
      <unit id="6374750171056867477" at="35,0,80,0" name="jetbrains.mps.closures.test.model.ClosureLiteraltargetFunType_Test$TestBody" />
      <unit id="6374750171056867477" at="23,0,81,0" name="jetbrains.mps.closures.test.model.ClosureLiteraltargetFunType_Test" />
    </file>
  </root>
  <root nodeRef="r:115773d0-1d8a-4cef-9476-a19eb511afc3(jetbrains.mps.closures.test.model)/7178287329507395260">
    <file name="MockTemplateQueryContext.java">
      <node id="7178287329507546914" at="11,0,12,0" concept="3" trace="sessionObjects" />
      <node id="7439704124700861033" at="12,37,13,12" concept="9" />
      <node id="7178287329507551690" at="22,60,23,35" concept="2" />
      <node id="7178287329507551715" at="23,35,24,17" concept="6" />
      <node id="7178287329507551717" at="27,46,28,35" concept="6" />
      <node id="7178287329507395262" at="12,0,15,0" concept="1" trace="MockTemplateQueryContext#()V" />
      <node id="7178287329507395267" at="15,0,18,0" concept="4" trace="showWarningMessage#(Lorg/jetbrains/mps/openapi/model/SNode;Ljava/lang/String;)V" />
      <node id="7178287329507395280" at="18,0,21,0" concept="4" trace="showErrorMessage#(Lorg/jetbrains/mps/openapi/model/SNode;Ljava/lang/String;)V" />
      <node id="7178287329507400239" at="26,0,30,0" concept="4" trace="getSessionObject#(Ljava/lang/Object;)Ljava/lang/Object;" />
      <node id="7178287329507400224" at="21,0,26,0" concept="4" trace="putSessionObject#(Ljava/lang/Object;Ljava/lang/Object;)Ljava/lang/Object;" />
      <scope id="7178287329507395274" at="16,61,16,61" />
      <scope id="7178287329507395287" at="19,59,19,59" />
      <scope id="7178287329507395265" at="12,37,13,12" />
      <scope id="7178287329507400244" at="27,46,28,35" />
      <scope id="7178287329507400231" at="22,60,24,17" />
      <scope id="7178287329507395262" at="12,0,15,0" />
      <scope id="7178287329507395267" at="15,0,18,0">
        <var name="node" id="7178287329507395270" />
        <var name="string" id="7178287329507395272" />
      </scope>
      <scope id="7178287329507395280" at="18,0,21,0">
        <var name="node" id="7178287329507395283" />
        <var name="string" id="7178287329507395285" />
      </scope>
      <scope id="7178287329507400239" at="26,0,30,0">
        <var name="key" id="7178287329507400242" />
      </scope>
      <scope id="7178287329507400224" at="21,0,26,0">
        <var name="key" id="7178287329507400227" />
        <var name="value" id="7178287329507400229" />
      </scope>
      <unit id="7178287329507395260" at="10,0,31,0" name="jetbrains.mps.closures.test.model.MockTemplateQueryContext" />
    </file>
  </root>
  <root nodeRef="r:115773d0-1d8a-4cef-9476-a19eb511afc3(jetbrains.mps.closures.test.model)/7178287329507546162">
    <file name="ClosureLiteraltargetIface_Test.java">
      <node id="7178287329507546162" at="24,43,25,117" concept="2" />
      <node id="7178287329507546162" at="25,117,26,112" concept="2" />
      <node id="7178287329507546162" at="29,44,30,117" concept="2" />
      <node id="7178287329507546162" at="30,117,31,113" concept="2" />
      <node id="7178287329507546203" at="35,45,36,46" concept="2" />
      <node id="7178287329507546203" at="36,46,37,46" concept="2" />
      <node id="7178287329507546210" at="37,46,38,58" concept="5" />
      <node id="7178287329507551974" at="38,58,39,237" concept="5" />
      <node id="7178287329507546220" at="39,237,40,101" concept="2" />
      <node id="7178287329507579476" at="40,101,41,91" concept="2" />
      <node id="7178287329507581133" at="43,46,44,46" concept="2" />
      <node id="7178287329507581133" at="44,46,45,46" concept="2" />
      <node id="7178287329507581136" at="45,46,46,58" concept="5" />
      <node id="7178287329507581142" at="46,58,47,237" concept="5" />
      <node id="7178287329507581146" at="47,237,48,101" concept="2" />
      <node id="7178287329507581158" at="48,101,49,91" concept="2" />
      <node id="7178287329507571068" at="51,46,52,92" concept="6" />
      <node id="7178287329507579314" at="54,101,55,76" concept="5" />
      <node id="7178287329507580445" at="55,76,56,67" concept="2" />
      <node id="7178287329507578907" at="58,64,59,65" concept="5" />
      <node id="7178287329507578907" at="59,65,60,32" concept="5" />
      <node id="7178287329507578907" at="60,32,61,32" concept="5" />
      <node id="7178287329507578907" at="61,32,62,32" concept="5" />
      <node id="7178287329507578907" at="62,32,63,32" concept="5" />
      <node id="7178287329507578907" at="63,32,64,32" concept="5" />
      <node id="7178287329507578907" at="64,32,65,32" concept="5" />
      <node id="7178287329507578907" at="65,32,66,32" concept="5" />
      <node id="7178287329507578907" at="66,32,67,229" concept="2" />
      <node id="7178287329507578907" at="67,229,68,465" concept="2" />
      <node id="7178287329507578907" at="68,465,69,229" concept="2" />
      <node id="7178287329507578907" at="69,229,70,229" concept="2" />
      <node id="7178287329507578907" at="70,229,71,229" concept="2" />
      <node id="7178287329507578907" at="71,229,72,433" concept="2" />
      <node id="7178287329507578907" at="72,433,73,164" concept="2" />
      <node id="7178287329507578907" at="73,164,74,164" concept="2" />
      <node id="7178287329507578907" at="74,164,75,168" concept="2" />
      <node id="7178287329507578907" at="75,168,76,229" concept="2" />
      <node id="7178287329507578907" at="76,229,77,229" concept="2" />
      <node id="7178287329507578907" at="77,229,78,229" concept="2" />
      <node id="7178287329507578907" at="78,229,79,434" concept="2" />
      <node id="7178287329507578907" at="79,434,80,164" concept="2" />
      <node id="7178287329507578907" at="80,164,81,164" concept="2" />
      <node id="7178287329507578907" at="81,164,82,168" concept="2" />
      <node id="7178287329507578907" at="82,168,83,26" concept="6" />
      <node id="7178287329507579485" at="85,64,86,65" concept="5" />
      <node id="7178287329507579485" at="86,65,87,32" concept="5" />
      <node id="7178287329507579485" at="87,32,88,32" concept="5" />
      <node id="7178287329507579485" at="88,32,89,32" concept="5" />
      <node id="7178287329507579485" at="89,32,90,32" concept="5" />
      <node id="7178287329507579485" at="90,32,91,32" concept="5" />
      <node id="7178287329507579485" at="91,32,92,32" concept="5" />
      <node id="7178287329507579485" at="92,32,93,32" concept="5" />
      <node id="7178287329507579485" at="93,32,94,229" concept="2" />
      <node id="7178287329507579485" at="94,229,95,465" concept="2" />
      <node id="7178287329507579485" at="95,465,96,229" concept="2" />
      <node id="7178287329507579485" at="96,229,97,229" concept="2" />
      <node id="7178287329507579485" at="97,229,98,229" concept="2" />
      <node id="7178287329507579485" at="98,229,99,433" concept="2" />
      <node id="7178287329507579485" at="99,433,100,164" concept="2" />
      <node id="7178287329507579485" at="100,164,101,164" concept="2" />
      <node id="7178287329507579485" at="101,164,102,168" concept="2" />
      <node id="7178287329507579485" at="102,168,103,229" concept="2" />
      <node id="7178287329507579485" at="103,229,104,229" concept="2" />
      <node id="7178287329507579485" at="104,229,105,229" concept="2" />
      <node id="7178287329507579485" at="105,229,106,434" concept="2" />
      <node id="7178287329507579485" at="106,434,107,164" concept="2" />
      <node id="7178287329507579485" at="107,164,108,164" concept="2" />
      <node id="7178287329507579485" at="108,164,109,168" concept="2" />
      <node id="7178287329507579485" at="109,168,110,26" concept="6" />
      <node id="7178287329507581150" at="112,64,113,65" concept="5" />
      <node id="7178287329507581150" at="113,65,114,32" concept="5" />
      <node id="7178287329507581150" at="114,32,115,32" concept="5" />
      <node id="7178287329507581150" at="115,32,116,32" concept="5" />
      <node id="7178287329507581150" at="116,32,117,32" concept="5" />
      <node id="7178287329507581150" at="117,32,118,229" concept="2" />
      <node id="7178287329507581150" at="118,229,119,465" concept="2" />
      <node id="7178287329507581150" at="119,465,120,229" concept="2" />
      <node id="7178287329507581150" at="120,229,121,229" concept="2" />
      <node id="7178287329507581150" at="121,229,122,433" concept="2" />
      <node id="7178287329507581150" at="122,433,123,164" concept="2" />
      <node id="7178287329507581150" at="123,164,124,168" concept="2" />
      <node id="7178287329507581150" at="124,168,125,229" concept="2" />
      <node id="7178287329507581150" at="125,229,126,434" concept="2" />
      <node id="7178287329507581150" at="126,434,127,168" concept="2" />
      <node id="7178287329507581150" at="127,168,128,26" concept="6" />
      <node id="7178287329507581164" at="130,64,131,65" concept="5" />
      <node id="7178287329507581164" at="131,65,132,32" concept="5" />
      <node id="7178287329507581164" at="132,32,133,32" concept="5" />
      <node id="7178287329507581164" at="133,32,134,32" concept="5" />
      <node id="7178287329507581164" at="134,32,135,32" concept="5" />
      <node id="7178287329507581164" at="135,32,136,229" concept="2" />
      <node id="7178287329507581164" at="136,229,137,465" concept="2" />
      <node id="7178287329507581164" at="137,465,138,229" concept="2" />
      <node id="7178287329507581164" at="138,229,139,229" concept="2" />
      <node id="7178287329507581164" at="139,229,140,433" concept="2" />
      <node id="7178287329507581164" at="140,433,141,164" concept="2" />
      <node id="7178287329507581164" at="141,164,142,168" concept="2" />
      <node id="7178287329507581164" at="142,168,143,229" concept="2" />
      <node id="7178287329507581164" at="143,229,144,434" concept="2" />
      <node id="7178287329507581164" at="144,434,145,168" concept="2" />
      <node id="7178287329507581164" at="145,168,146,26" concept="6" />
      <node id="7178287329507546162" at="51,0,54,0" concept="4" trace="getContext#()Ljetbrains/mps/generator/template/TemplateQueryContext;" />
      <node id="7178287329507578907" at="70,229,73,164" concept="0" />
      <node id="7178287329507578907" at="70,229,73,164" concept="0" />
      <node id="7178287329507578907" at="77,229,80,164" concept="0" />
      <node id="7178287329507578907" at="77,229,80,164" concept="0" />
      <node id="7178287329507579485" at="97,229,100,164" concept="0" />
      <node id="7178287329507579485" at="97,229,100,164" concept="0" />
      <node id="7178287329507579485" at="104,229,107,164" concept="0" />
      <node id="7178287329507579485" at="104,229,107,164" concept="0" />
      <node id="7178287329507581150" at="120,229,123,164" concept="0" />
      <node id="7178287329507581150" at="120,229,123,164" concept="0" />
      <node id="7178287329507581150" at="124,168,127,168" concept="0" />
      <node id="7178287329507581150" at="124,168,127,168" concept="0" />
      <node id="7178287329507581164" at="138,229,141,164" concept="0" />
      <node id="7178287329507581164" at="138,229,141,164" concept="0" />
      <node id="7178287329507581164" at="142,168,145,168" concept="0" />
      <node id="7178287329507581164" at="142,168,145,168" concept="0" />
      <node id="7178287329507546162" at="54,0,58,0" concept="4" trace="assertLiteralTarget#(Ljetbrains/mps/generator/template/TemplateQueryContext;Lorg/jetbrains/mps/openapi/model/SNode;Lorg/jetbrains/mps/openapi/model/SNode;)V" />
      <node id="7178287329507546162" at="23,0,28,0" concept="4" trace="test_baz#()V" />
      <node id="7178287329507546162" at="28,0,33,0" concept="4" trace="test_baz2#()V" />
      <node id="7178287329507578907" at="69,229,74,164" concept="0" />
      <node id="7178287329507578907" at="69,229,74,164" concept="0" />
      <node id="7178287329507578907" at="76,229,81,164" concept="0" />
      <node id="7178287329507578907" at="76,229,81,164" concept="0" />
      <node id="7178287329507579485" at="96,229,101,164" concept="0" />
      <node id="7178287329507579485" at="96,229,101,164" concept="0" />
      <node id="7178287329507579485" at="103,229,108,164" concept="0" />
      <node id="7178287329507579485" at="103,229,108,164" concept="0" />
      <node id="7178287329507581150" at="119,465,124,168" concept="0" />
      <node id="7178287329507581150" at="119,465,124,168" concept="0" />
      <node id="7178287329507581164" at="137,465,142,168" concept="0" />
      <node id="7178287329507581164" at="137,465,142,168" concept="0" />
      <node id="7178287329507578907" at="68,465,75,168" concept="0" />
      <node id="7178287329507578907" at="68,465,75,168" concept="0" />
      <node id="7178287329507578907" at="75,168,82,168" concept="0" />
      <node id="7178287329507578907" at="75,168,82,168" concept="0" />
      <node id="7178287329507579485" at="95,465,102,168" concept="0" />
      <node id="7178287329507579485" at="95,465,102,168" concept="0" />
      <node id="7178287329507579485" at="102,168,109,168" concept="0" />
      <node id="7178287329507579485" at="102,168,109,168" concept="0" />
      <node id="7178287329507546203" at="35,0,43,0" concept="4" trace="test_baz#()V" />
      <node id="7178287329507581133" at="43,0,51,0" concept="4" trace="test_baz2#()V" />
      <node id="7178287329507581150" at="117,32,127,168" concept="0" />
      <node id="7178287329507581150" at="117,32,127,168" concept="0" />
      <node id="7178287329507581164" at="135,32,145,168" concept="0" />
      <node id="7178287329507581164" at="135,32,145,168" concept="0" />
      <node id="7178287329507578907" at="66,32,82,168" concept="0" />
      <node id="7178287329507578907" at="66,32,82,168" concept="0" />
      <node id="7178287329507579485" at="93,32,109,168" concept="0" />
      <node id="7178287329507579485" at="93,32,109,168" concept="0" />
      <node id="7178287329507581150" at="112,0,130,0" concept="8" trace="_quotation_createNode_d9e2q8_b0a2a1#()Lorg/jetbrains/mps/openapi/model/SNode;" />
      <node id="7178287329507581164" at="130,0,148,0" concept="8" trace="_quotation_createNode_d9e2q8_c0a3a1#()Lorg/jetbrains/mps/openapi/model/SNode;" />
      <node id="7178287329507578907" at="58,0,85,0" concept="8" trace="_quotation_createNode_d9e2q8_b0a2a0#()Lorg/jetbrains/mps/openapi/model/SNode;" />
      <node id="7178287329507579485" at="85,0,112,0" concept="8" trace="_quotation_createNode_d9e2q8_c0a3a0#()Lorg/jetbrains/mps/openapi/model/SNode;" />
      <scope id="7178287329507546162" at="51,46,52,92" />
      <scope id="7178287329507546162" at="24,43,26,112" />
      <scope id="7178287329507546162" at="29,44,31,113" />
      <scope id="7178287329507546162" at="54,101,56,67">
        <var name="target" id="7178287329507579315" />
      </scope>
      <scope id="7178287329507546162" at="51,0,54,0" />
      <scope id="7178287329507578907" at="70,229,73,164" />
      <scope id="7178287329507578907" at="77,229,80,164" />
      <scope id="7178287329507579485" at="97,229,100,164" />
      <scope id="7178287329507579485" at="104,229,107,164" />
      <scope id="7178287329507581150" at="120,229,123,164" />
      <scope id="7178287329507581150" at="124,168,127,168" />
      <scope id="7178287329507581164" at="138,229,141,164" />
      <scope id="7178287329507581164" at="142,168,145,168" />
      <scope id="7178287329507546162" at="54,0,58,0">
        <var name="expected" id="7178287329507579310" />
        <var name="gencontext" id="7178287329507579303" />
        <var name="literal" id="7178287329507579307" />
      </scope>
      <scope id="7178287329507546162" at="23,0,28,0" />
      <scope id="7178287329507546162" at="28,0,33,0" />
      <scope id="7178287329507578907" at="69,229,74,164" />
      <scope id="7178287329507578907" at="76,229,81,164" />
      <scope id="7178287329507579485" at="96,229,101,164" />
      <scope id="7178287329507579485" at="103,229,108,164" />
      <scope id="7178287329507581150" at="119,465,124,168" />
      <scope id="7178287329507581164" at="137,465,142,168" />
      <scope id="7178287329507546203" at="35,45,41,91">
        <var name="genContext" id="7178287329507546211" />
        <var name="literal" id="7178287329507551975" />
      </scope>
      <scope id="7178287329507581133" at="43,46,49,91">
        <var name="genContext" id="7178287329507581137" />
        <var name="literal" id="7178287329507581143" />
      </scope>
      <scope id="7178287329507578907" at="68,465,75,168" />
      <scope id="7178287329507578907" at="75,168,82,168" />
      <scope id="7178287329507579485" at="95,465,102,168" />
      <scope id="7178287329507579485" at="102,168,109,168" />
      <scope id="7178287329507546203" at="35,0,43,0" />
      <scope id="7178287329507581133" at="43,0,51,0" />
      <scope id="7178287329507581150" at="117,32,127,168" />
      <scope id="7178287329507581164" at="135,32,145,168" />
      <scope id="7178287329507578907" at="66,32,82,168" />
      <scope id="7178287329507579485" at="93,32,109,168" />
      <scope id="7178287329507581150" at="112,64,128,26">
        <var name="facade" id="7178287329507581150" />
        <var name="quotedNode_1" id="7178287329507581150" />
        <var name="quotedNode_2" id="7178287329507581150" />
        <var name="quotedNode_3" id="7178287329507581150" />
        <var name="quotedNode_4" id="7178287329507581150" />
      </scope>
      <scope id="7178287329507581164" at="130,64,146,26">
        <var name="facade" id="7178287329507581164" />
        <var name="quotedNode_1" id="7178287329507581164" />
        <var name="quotedNode_2" id="7178287329507581164" />
        <var name="quotedNode_3" id="7178287329507581164" />
        <var name="quotedNode_4" id="7178287329507581164" />
      </scope>
      <scope id="7178287329507581150" at="112,0,130,0" />
      <scope id="7178287329507581164" at="130,0,148,0" />
      <scope id="7178287329507578907" at="58,64,83,26">
        <var name="facade" id="7178287329507578907" />
        <var name="quotedNode_1" id="7178287329507578907" />
        <var name="quotedNode_2" id="7178287329507578907" />
        <var name="quotedNode_3" id="7178287329507578907" />
        <var name="quotedNode_4" id="7178287329507578907" />
        <var name="quotedNode_5" id="7178287329507578907" />
        <var name="quotedNode_6" id="7178287329507578907" />
        <var name="quotedNode_7" id="7178287329507578907" />
      </scope>
      <scope id="7178287329507579485" at="85,64,110,26">
        <var name="facade" id="7178287329507579485" />
        <var name="quotedNode_1" id="7178287329507579485" />
        <var name="quotedNode_2" id="7178287329507579485" />
        <var name="quotedNode_3" id="7178287329507579485" />
        <var name="quotedNode_4" id="7178287329507579485" />
        <var name="quotedNode_5" id="7178287329507579485" />
        <var name="quotedNode_6" id="7178287329507579485" />
        <var name="quotedNode_7" id="7178287329507579485" />
      </scope>
      <scope id="7178287329507578907" at="58,0,85,0" />
      <scope id="7178287329507579485" at="85,0,112,0" />
      <unit id="7178287329507546162" at="33,0,149,0" name="jetbrains.mps.closures.test.model.ClosureLiteraltargetIface_Test$TestBody" />
      <unit id="7178287329507546162" at="21,0,150,0" name="jetbrains.mps.closures.test.model.ClosureLiteraltargetIface_Test" />
    </file>
  </root>
  <root nodeRef="r:115773d0-1d8a-4cef-9476-a19eb511afc3(jetbrains.mps.closures.test.model)/7289865355732881079">
    <file name="Generics_Test.java">
      <node id="7289865355732881079" at="17,73,18,117" concept="2" />
      <node id="7289865355732881079" at="18,117,19,125" concept="2" />
      <node id="7289865355732881079" at="22,77,23,117" concept="2" />
      <node id="7289865355732881079" at="23,117,24,129" concept="2" />
      <node id="7289865355732881079" at="27,73,28,117" concept="2" />
      <node id="7289865355732881079" at="28,117,29,125" concept="2" />
      <node id="7289865355732881079" at="33,75,34,235" concept="5" />
      <node id="7289865355732881079" at="34,235,35,129" concept="2" />
      <node id="7289865355732881079" at="37,79,38,235" concept="5" />
      <node id="7289865355732881079" at="38,235,39,129" concept="2" />
      <node id="7289865355732881079" at="41,75,42,235" concept="5" />
      <node id="7289865355732881079" at="42,235,43,129" concept="2" />
      <node id="7289865355732881079" at="33,0,37,0" concept="4" trace="test_NodeErrorCheck5462327771639049246#()V" />
      <node id="7289865355732881079" at="37,0,41,0" concept="4" trace="test_ErrorMessagesCheck5419091611223712729#()V" />
      <node id="7289865355732881079" at="41,0,45,0" concept="4" trace="test_NodeErrorCheck1674014916759209386#()V" />
      <node id="7289865355732881079" at="16,0,21,0" concept="4" trace="test_NodeErrorCheck5462327771639049246#()V" />
      <node id="7289865355732881079" at="21,0,26,0" concept="4" trace="test_ErrorMessagesCheck5419091611223712729#()V" />
      <node id="7289865355732881079" at="26,0,31,0" concept="4" trace="test_NodeErrorCheck1674014916759209386#()V" />
      <scope id="7289865355732881079" at="17,73,19,125" />
      <scope id="7289865355732881079" at="22,77,24,129" />
      <scope id="7289865355732881079" at="27,73,29,125" />
      <scope id="7289865355732881079" at="33,75,35,129">
        <var name="operation" id="7289865355732881079" />
      </scope>
      <scope id="7289865355732881079" at="37,79,39,129">
        <var name="operation" id="7289865355732881079" />
      </scope>
      <scope id="7289865355732881079" at="41,75,43,129">
        <var name="operation" id="7289865355732881079" />
      </scope>
      <scope id="7289865355732881079" at="33,0,37,0" />
      <scope id="7289865355732881079" at="37,0,41,0" />
      <scope id="7289865355732881079" at="41,0,45,0" />
      <scope id="7289865355732881079" at="16,0,21,0" />
      <scope id="7289865355732881079" at="21,0,26,0" />
      <scope id="7289865355732881079" at="26,0,31,0" />
      <unit id="7289865355732881079" at="31,0,46,0" name="jetbrains.mps.closures.test.model.Generics_Test$TestBody" />
      <unit id="7289865355732881079" at="14,0,47,0" name="jetbrains.mps.closures.test.model.Generics_Test" />
    </file>
  </root>
</debug-info>
<|MERGE_RESOLUTION|>--- conflicted
+++ resolved
@@ -12,59 +12,6 @@
   <concept fqn="jetbrains.mps.baseLanguage.structure.SuperConstructorInvocation" />
   <root nodeRef="r:115773d0-1d8a-4cef-9476-a19eb511afc3(jetbrains.mps.closures.test.model)/6374750171056867477">
     <file name="ClosureLiteraltargetFunType_Test.java">
-<<<<<<< HEAD
-      <node id="6374750171056867477" at="25,51,26,117" concept="2" />
-      <node id="6374750171056867477" at="26,117,27,122" concept="2" />
-      <node id="6374750171056867521" at="31,53,32,46" concept="2" />
-      <node id="6374750171056867521" at="32,46,33,46" concept="2" />
-      <node id="6374750171056867524" at="33,46,34,58" concept="5" />
-      <node id="6374750171056867530" at="34,58,35,237" concept="5" />
-      <node id="6374750171056867760" at="35,237,36,235" concept="5" />
-      <node id="6374750171056867534" at="36,235,37,148" concept="2" />
-      <node id="6374750171056867549" at="37,148,38,91" concept="2" />
-      <node id="6374750171056867481" at="40,46,41,67" concept="6" />
-      <node id="6374750171056867499" at="43,101,44,76" concept="5" />
-      <node id="1046929382685538618" at="44,76,45,0" concept="7" />
-      <node id="6374750171056867516" at="45,0,46,67" concept="2" />
-      <node id="6374750171056899811" at="48,64,49,65" concept="5" />
-      <node id="6374750171056899811" at="49,65,50,32" concept="5" />
-      <node id="6374750171056899811" at="50,32,51,32" concept="5" />
-      <node id="6374750171056899811" at="51,32,52,32" concept="5" />
-      <node id="6374750171056899811" at="52,32,53,32" concept="5" />
-      <node id="6374750171056899811" at="53,32,54,32" concept="5" />
-      <node id="6374750171056899811" at="54,32,55,229" concept="2" />
-      <node id="6374750171056899811" at="55,229,56,487" concept="2" />
-      <node id="6374750171056899811" at="56,487,57,229" concept="2" />
-      <node id="6374750171056899811" at="57,229,58,229" concept="2" />
-      <node id="6374750171056899811" at="58,229,59,449" concept="2" />
-      <node id="6374750171056899811" at="59,449,60,164" concept="2" />
-      <node id="6374750171056899811" at="60,164,61,168" concept="2" />
-      <node id="6374750171056899811" at="61,168,62,229" concept="2" />
-      <node id="6374750171056899811" at="62,229,63,229" concept="2" />
-      <node id="6374750171056899811" at="63,229,64,447" concept="2" />
-      <node id="6374750171056899811" at="64,447,65,164" concept="2" />
-      <node id="6374750171056899811" at="65,164,66,168" concept="2" />
-      <node id="6374750171056899811" at="66,168,67,26" concept="6" />
-      <node id="6374750171056867477" at="40,0,43,0" concept="4" trace="getContext#()Ljetbrains/mps/generator/template/TemplateQueryContext;" />
-      <node id="6374750171056899811" at="57,229,60,164" concept="0" />
-      <node id="6374750171056899811" at="57,229,60,164" concept="0" />
-      <node id="6374750171056899811" at="62,229,65,164" concept="0" />
-      <node id="6374750171056899811" at="62,229,65,164" concept="0" />
-      <node id="6374750171056867477" at="24,0,29,0" concept="4" trace="test_throwsOrder#()V" />
-      <node id="6374750171056867477" at="43,0,48,0" concept="4" trace="assertLiteralTarget#(Ljetbrains/mps/generator/template/TemplateQueryContext;Lorg/jetbrains/mps/openapi/model/SNode;Lorg/jetbrains/mps/openapi/model/SNode;)V" />
-      <node id="6374750171056899811" at="56,487,61,168" concept="0" />
-      <node id="6374750171056899811" at="56,487,61,168" concept="0" />
-      <node id="6374750171056899811" at="61,168,66,168" concept="0" />
-      <node id="6374750171056899811" at="61,168,66,168" concept="0" />
-      <node id="6374750171056867521" at="31,0,40,0" concept="4" trace="test_throwsOrder#()V" />
-      <node id="6374750171056899811" at="54,32,66,168" concept="0" />
-      <node id="6374750171056899811" at="54,32,66,168" concept="0" />
-      <node id="6374750171056899811" at="48,0,69,0" concept="8" trace="_quotation_createNode_as9vne_c0a4a0#()Lorg/jetbrains/mps/openapi/model/SNode;" />
-      <scope id="6374750171056867477" at="40,46,41,67" />
-      <scope id="6374750171056867477" at="25,51,27,122" />
-      <scope id="6374750171056867477" at="40,0,43,0" />
-      <scope id="6374750171056867477" at="43,101,46,67">
-=======
       <node id="6374750171056867477" at="26,51,27,117" concept="2" />
       <node id="6374750171056867477" at="27,117,28,122" concept="2" />
       <node id="6374750171056867477" at="31,73,32,117" concept="2" />
@@ -74,10 +21,10 @@
       <node id="6374750171056867524" at="39,46,40,58" concept="5" />
       <node id="6374750171056867530" at="40,58,41,237" concept="5" />
       <node id="6374750171056867760" at="41,237,42,235" concept="5" />
-      <node id="6374750171056867534" at="42,235,43,147" concept="2" />
-      <node id="6374750171056867549" at="43,147,44,91" concept="2" />
+      <node id="6374750171056867534" at="42,235,43,148" concept="2" />
+      <node id="6374750171056867549" at="43,148,44,91" concept="2" />
       <node id="6374750171056867477" at="46,75,47,235" concept="5" />
-      <node id="6374750171056867477" at="47,235,48,128" concept="2" />
+      <node id="6374750171056867477" at="47,235,48,129" concept="2" />
       <node id="6374750171056867481" at="50,46,51,92" concept="6" />
       <node id="6374750171056867499" at="53,101,54,76" concept="5" />
       <node id="1046929382685538618" at="54,76,55,0" concept="7" />
@@ -121,12 +68,11 @@
       <scope id="6374750171056867477" at="50,46,51,92" />
       <scope id="6374750171056867477" at="26,51,28,122" />
       <scope id="6374750171056867477" at="31,73,33,144" />
-      <scope id="6374750171056867477" at="46,75,48,128">
+      <scope id="6374750171056867477" at="46,75,48,129">
         <var name="operation" id="6374750171056867477" />
       </scope>
       <scope id="6374750171056867477" at="50,0,53,0" />
       <scope id="6374750171056867477" at="53,101,56,67">
->>>>>>> 47ca8610
         <var name="target" id="6374750171056867500" />
       </scope>
       <scope id="6374750171056899811" at="67,229,70,164" />
