--- conflicted
+++ resolved
@@ -16,7 +16,6 @@
   </root>
   <root nodeRef="r:a5e67830-5e22-4e0a-a1be-c7135a49a7a5(testAnnotatedType.editor)/1470921783545323255">
     <file name="PrimNumConstant_Editor.java">
-<<<<<<< HEAD
       <node id="1470921783545323255" at="11,79,12,81" concept="6" />
       <node id="1470921783545323255" at="11,0,14,0" concept="4" trace="createEditorCell#(Ljetbrains/mps/openapi/editor/EditorContext;Lorg/jetbrains/mps/openapi/model/SNode;)Ljetbrains/mps/openapi/editor/cells/EditorCell;" />
       <scope id="1470921783545323255" at="11,79,12,81" />
@@ -63,179 +62,77 @@
       <node id="1470921783545419446" at="72,88,73,40" concept="1" />
       <node id="1470921783545419446" at="73,40,74,73" concept="1" />
       <node id="1470921783545419446" at="74,73,75,57" concept="5" />
-      <node id="1470921783545419446" at="75,57,76,59" concept="5" />
-      <node id="1470921783545419446" at="77,35,78,87" concept="5" />
-      <node id="1470921783545419446" at="78,87,79,94" concept="6" />
-      <node id="1470921783545419446" at="80,10,81,22" concept="6" />
-      <node id="1470921783545419488" at="83,49,84,94" concept="5" />
-      <node id="1470921783545419488" at="84,94,85,47" concept="1" />
-      <node id="1470921783545419488" at="85,47,86,34" concept="5" />
-      <node id="1470921783545419488" at="86,34,87,88" concept="1" />
-      <node id="1470921783545419488" at="87,88,88,55" concept="1" />
-      <node id="1470921783545419488" at="88,55,89,40" concept="1" />
-      <node id="1470921783545419488" at="89,40,90,34" concept="1" />
-      <node id="1470921783545419488" at="90,34,91,22" concept="6" />
-      <node id="1470921783545419466" at="93,49,94,101" concept="5" />
-      <node id="1470921783545419466" at="94,101,95,47" concept="1" />
-      <node id="1470921783545419466" at="95,47,96,34" concept="5" />
-      <node id="1470921783545419466" at="96,34,97,88" concept="1" />
-      <node id="1470921783545419466" at="97,88,98,40" concept="1" />
-      <node id="1470921783545419466" at="98,40,99,34" concept="1" />
-      <node id="1470921783545419466" at="99,34,100,22" concept="6" />
-      <node id="1470921783545323264" at="102,49,103,89" concept="5" />
-      <node id="1470921783545323264" at="103,89,104,32" concept="1" />
-      <node id="1470921783545323264" at="104,32,105,45" concept="1" />
-      <node id="1470921783545323264" at="105,45,106,26" concept="5" />
-      <node id="1470921783545323264" at="106,26,107,63" concept="1" />
-      <node id="1470921783545323264" at="107,63,108,45" concept="1" />
-      <node id="1470921783545323264" at="108,45,109,34" concept="5" />
-      <node id="1470921783545323264" at="109,34,110,88" concept="1" />
-      <node id="1470921783545323264" at="110,88,111,40" concept="1" />
-      <node id="1470921783545323264" at="111,40,112,73" concept="1" />
-      <node id="1470921783545323264" at="112,73,113,57" concept="5" />
-      <node id="1470921783545323264" at="113,57,114,59" concept="5" />
-      <node id="1470921783545323264" at="115,35,116,87" concept="5" />
-      <node id="1470921783545323264" at="116,87,117,94" concept="6" />
-      <node id="1470921783545323264" at="118,10,119,22" concept="6" />
-      <node id="1470921783545419512" at="121,49,122,94" concept="5" />
-      <node id="1470921783545419512" at="122,94,123,47" concept="1" />
-      <node id="1470921783545419512" at="123,47,124,34" concept="5" />
-      <node id="1470921783545419512" at="124,34,125,88" concept="1" />
-      <node id="1470921783545419512" at="125,88,126,54" concept="1" />
-      <node id="1470921783545419512" at="126,54,127,55" concept="1" />
-      <node id="1470921783545419512" at="127,55,128,40" concept="1" />
-      <node id="1470921783545419512" at="128,40,129,34" concept="1" />
-      <node id="1470921783545419512" at="129,34,130,22" concept="6" />
-      <node id="1470921783545323278" at="132,49,133,94" concept="5" />
-      <node id="1470921783545323278" at="133,94,134,47" concept="1" />
-      <node id="1470921783545323278" at="134,47,135,34" concept="5" />
-      <node id="1470921783545323278" at="135,34,136,88" concept="1" />
-      <node id="1470921783545323278" at="136,88,137,54" concept="1" />
-      <node id="1470921783545323278" at="137,54,138,55" concept="1" />
-      <node id="1470921783545323278" at="138,55,139,40" concept="1" />
-      <node id="1470921783545323278" at="139,40,140,34" concept="1" />
-      <node id="1470921783545323278" at="140,34,141,22" concept="6" />
+      <node id="1470921783545419446" at="76,35,77,87" concept="5" />
+      <node id="1470921783545419446" at="77,87,78,112" concept="6" />
+      <node id="1470921783545419446" at="79,10,80,22" concept="6" />
+      <node id="1470921783545419488" at="82,49,83,94" concept="5" />
+      <node id="1470921783545419488" at="83,94,84,47" concept="1" />
+      <node id="1470921783545419488" at="84,47,85,34" concept="5" />
+      <node id="1470921783545419488" at="85,34,86,88" concept="1" />
+      <node id="1470921783545419488" at="86,88,87,55" concept="1" />
+      <node id="1470921783545419488" at="87,55,88,40" concept="1" />
+      <node id="1470921783545419488" at="88,40,89,34" concept="1" />
+      <node id="1470921783545419488" at="89,34,90,22" concept="6" />
+      <node id="1470921783545419466" at="92,49,93,101" concept="5" />
+      <node id="1470921783545419466" at="93,101,94,47" concept="1" />
+      <node id="1470921783545419466" at="94,47,95,34" concept="5" />
+      <node id="1470921783545419466" at="95,34,96,88" concept="1" />
+      <node id="1470921783545419466" at="96,88,97,40" concept="1" />
+      <node id="1470921783545419466" at="97,40,98,34" concept="1" />
+      <node id="1470921783545419466" at="98,34,99,22" concept="6" />
+      <node id="1470921783545323264" at="101,49,102,89" concept="5" />
+      <node id="1470921783545323264" at="102,89,103,32" concept="1" />
+      <node id="1470921783545323264" at="103,32,104,45" concept="1" />
+      <node id="1470921783545323264" at="104,45,105,26" concept="5" />
+      <node id="1470921783545323264" at="105,26,106,63" concept="1" />
+      <node id="1470921783545323264" at="106,63,107,45" concept="1" />
+      <node id="1470921783545323264" at="107,45,108,34" concept="5" />
+      <node id="1470921783545323264" at="108,34,109,88" concept="1" />
+      <node id="1470921783545323264" at="109,88,110,40" concept="1" />
+      <node id="1470921783545323264" at="110,40,111,73" concept="1" />
+      <node id="1470921783545323264" at="111,73,112,57" concept="5" />
+      <node id="1470921783545323264" at="113,35,114,87" concept="5" />
+      <node id="1470921783545323264" at="114,87,115,112" concept="6" />
+      <node id="1470921783545323264" at="116,10,117,22" concept="6" />
+      <node id="1470921783545419512" at="119,49,120,94" concept="5" />
+      <node id="1470921783545419512" at="120,94,121,47" concept="1" />
+      <node id="1470921783545419512" at="121,47,122,34" concept="5" />
+      <node id="1470921783545419512" at="122,34,123,88" concept="1" />
+      <node id="1470921783545419512" at="123,88,124,54" concept="1" />
+      <node id="1470921783545419512" at="124,54,125,55" concept="1" />
+      <node id="1470921783545419512" at="125,55,126,40" concept="1" />
+      <node id="1470921783545419512" at="126,40,127,34" concept="1" />
+      <node id="1470921783545419512" at="127,34,128,22" concept="6" />
+      <node id="1470921783545323278" at="130,49,131,94" concept="5" />
+      <node id="1470921783545323278" at="131,94,132,47" concept="1" />
+      <node id="1470921783545323278" at="132,47,133,34" concept="5" />
+      <node id="1470921783545323278" at="133,34,134,88" concept="1" />
+      <node id="1470921783545323278" at="134,88,135,54" concept="1" />
+      <node id="1470921783545323278" at="135,54,136,55" concept="1" />
+      <node id="1470921783545323278" at="136,55,137,40" concept="1" />
+      <node id="1470921783545323278" at="137,40,138,34" concept="1" />
+      <node id="1470921783545323278" at="138,34,139,22" concept="6" />
       <node id="1470921783545323255" at="21,0,23,0" concept="2" trace="myNode" />
       <node id="1470921783545323255" at="35,0,38,0" concept="4" trace="createCell#()Ljetbrains/mps/openapi/editor/cells/EditorCell;" />
       <node id="1470921783545323255" at="24,0,28,0" concept="0" trace="PrimNumConstant_EditorBuilder_a#(Ljetbrains/mps/openapi/editor/EditorContext;Lorg/jetbrains/mps/openapi/model/SNode;)V" />
       <node id="1470921783545323255" at="29,0,34,0" concept="4" trace="getNode#()Lorg/jetbrains/mps/openapi/model/SNode;" />
-      <node id="1470921783545419446" at="76,59,81,22" concept="3" />
-      <node id="1470921783545323264" at="114,59,119,22" concept="3" />
-      <node id="1470921783545419466" at="93,0,102,0" concept="4" trace="createConstant_bzxtc4_d0#()Ljetbrains/mps/openapi/editor/cells/EditorCell;" />
-      <node id="1470921783545419488" at="83,0,93,0" concept="4" trace="createConstant_bzxtc4_c0#()Ljetbrains/mps/openapi/editor/cells/EditorCell;" />
+      <node id="1470921783545419446" at="75,57,80,22" concept="3" />
+      <node id="1470921783545323264" at="112,57,117,22" concept="3" />
+      <node id="1470921783545419466" at="92,0,101,0" concept="4" trace="createConstant_bzxtc4_d0#()Ljetbrains/mps/openapi/editor/cells/EditorCell;" />
+      <node id="1470921783545419488" at="82,0,92,0" concept="4" trace="createConstant_bzxtc4_c0#()Ljetbrains/mps/openapi/editor/cells/EditorCell;" />
       <node id="1470921783545323270" at="53,0,64,0" concept="4" trace="createConstant_bzxtc4_a0#()Ljetbrains/mps/openapi/editor/cells/EditorCell;" />
-      <node id="1470921783545419512" at="121,0,132,0" concept="4" trace="createConstant_bzxtc4_f0#()Ljetbrains/mps/openapi/editor/cells/EditorCell;" />
-      <node id="1470921783545323278" at="132,0,143,0" concept="4" trace="createConstant_bzxtc4_g0#()Ljetbrains/mps/openapi/editor/cells/EditorCell;" />
+      <node id="1470921783545419512" at="119,0,130,0" concept="4" trace="createConstant_bzxtc4_f0#()Ljetbrains/mps/openapi/editor/cells/EditorCell;" />
+      <node id="1470921783545323278" at="130,0,141,0" concept="4" trace="createConstant_bzxtc4_g0#()Ljetbrains/mps/openapi/editor/cells/EditorCell;" />
       <node id="1470921783545323255" at="39,0,53,0" concept="4" trace="createCollection_bzxtc4_a#()Ljetbrains/mps/openapi/editor/cells/EditorCell;" />
-      <node id="1470921783545419446" at="64,0,83,0" concept="4" trace="createProperty_bzxtc4_b0#()Ljetbrains/mps/openapi/editor/cells/EditorCell;" />
-      <node id="1470921783545323264" at="102,0,121,0" concept="4" trace="createProperty_bzxtc4_e0#()Ljetbrains/mps/openapi/editor/cells/EditorCell;" />
+      <node id="1470921783545419446" at="64,0,82,0" concept="4" trace="createProperty_bzxtc4_b0#()Ljetbrains/mps/openapi/editor/cells/EditorCell;" />
+      <node id="1470921783545323264" at="101,0,119,0" concept="4" trace="createProperty_bzxtc4_e0#()Ljetbrains/mps/openapi/editor/cells/EditorCell;" />
       <scope id="1470921783545323255" at="31,26,32,18" />
       <scope id="1470921783545323255" at="35,39,36,39" />
       <scope id="1470921783545323255" at="24,95,26,18" />
-      <scope id="1470921783545419446" at="77,35,79,94">
+      <scope id="1470921783545419446" at="76,35,78,112">
         <var name="manager" id="1470921783545419446" />
       </scope>
-      <scope id="1470921783545323264" at="115,35,117,94">
-=======
-      <node id="1470921783545323255" at="20,79,21,63" concept="5" />
-      <node id="1470921783545323255" at="23,89,24,99" concept="4" />
-      <node id="1470921783545323255" at="24,99,25,48" concept="1" />
-      <node id="1470921783545323255" at="25,48,26,28" concept="1" />
-      <node id="1470921783545323255" at="26,28,27,81" concept="1" />
-      <node id="1470921783545323255" at="27,81,28,81" concept="1" />
-      <node id="1470921783545323255" at="28,81,29,81" concept="1" />
-      <node id="1470921783545323255" at="29,81,30,81" concept="1" />
-      <node id="1470921783545323255" at="30,81,31,81" concept="1" />
-      <node id="1470921783545323255" at="31,81,32,81" concept="1" />
-      <node id="1470921783545323255" at="32,81,33,81" concept="1" />
-      <node id="1470921783545323255" at="33,81,34,22" concept="5" />
-      <node id="1470921783545323270" at="36,88,37,87" concept="4" />
-      <node id="1470921783545323270" at="37,87,38,47" concept="1" />
-      <node id="1470921783545323270" at="38,47,39,34" concept="4" />
-      <node id="1470921783545323270" at="39,34,40,72" concept="1" />
-      <node id="1470921783545323270" at="40,72,41,57" concept="1" />
-      <node id="1470921783545323270" at="41,57,42,58" concept="1" />
-      <node id="1470921783545323270" at="42,58,43,40" concept="1" />
-      <node id="1470921783545323270" at="43,40,44,34" concept="1" />
-      <node id="1470921783545323270" at="44,34,45,22" concept="5" />
-      <node id="1470921783545419446" at="47,88,48,82" concept="4" />
-      <node id="1470921783545419446" at="48,82,49,30" concept="1" />
-      <node id="1470921783545419446" at="49,30,50,43" concept="1" />
-      <node id="1470921783545419446" at="50,43,51,26" concept="4" />
-      <node id="1470921783545419446" at="51,26,52,58" concept="1" />
-      <node id="1470921783545419446" at="52,58,53,43" concept="1" />
-      <node id="1470921783545419446" at="53,43,54,34" concept="4" />
-      <node id="1470921783545419446" at="54,34,55,72" concept="1" />
-      <node id="1470921783545419446" at="55,72,56,40" concept="1" />
-      <node id="1470921783545419446" at="56,40,57,73" concept="1" />
-      <node id="1470921783545419446" at="57,73,58,57" concept="4" />
-      <node id="1470921783545419446" at="59,35,60,82" concept="4" />
-      <node id="1470921783545419446" at="60,82,61,112" concept="5" />
-      <node id="1470921783545419446" at="62,10,63,22" concept="5" />
-      <node id="1470921783545419488" at="65,88,66,87" concept="4" />
-      <node id="1470921783545419488" at="66,87,67,47" concept="1" />
-      <node id="1470921783545419488" at="67,47,68,34" concept="4" />
-      <node id="1470921783545419488" at="68,34,69,72" concept="1" />
-      <node id="1470921783545419488" at="69,72,70,58" concept="1" />
-      <node id="1470921783545419488" at="70,58,71,40" concept="1" />
-      <node id="1470921783545419488" at="71,40,72,34" concept="1" />
-      <node id="1470921783545419488" at="72,34,73,22" concept="5" />
-      <node id="1470921783545419466" at="75,88,76,94" concept="4" />
-      <node id="1470921783545419466" at="76,94,77,47" concept="1" />
-      <node id="1470921783545419466" at="77,47,78,34" concept="4" />
-      <node id="1470921783545419466" at="78,34,79,72" concept="1" />
-      <node id="1470921783545419466" at="79,72,80,40" concept="1" />
-      <node id="1470921783545419466" at="80,40,81,34" concept="1" />
-      <node id="1470921783545419466" at="81,34,82,22" concept="5" />
-      <node id="1470921783545323264" at="84,88,85,82" concept="4" />
-      <node id="1470921783545323264" at="85,82,86,32" concept="1" />
-      <node id="1470921783545323264" at="86,32,87,45" concept="1" />
-      <node id="1470921783545323264" at="87,45,88,26" concept="4" />
-      <node id="1470921783545323264" at="88,26,89,58" concept="1" />
-      <node id="1470921783545323264" at="89,58,90,45" concept="1" />
-      <node id="1470921783545323264" at="90,45,91,34" concept="4" />
-      <node id="1470921783545323264" at="91,34,92,72" concept="1" />
-      <node id="1470921783545323264" at="92,72,93,40" concept="1" />
-      <node id="1470921783545323264" at="93,40,94,73" concept="1" />
-      <node id="1470921783545323264" at="94,73,95,57" concept="4" />
-      <node id="1470921783545323264" at="96,35,97,82" concept="4" />
-      <node id="1470921783545323264" at="97,82,98,112" concept="5" />
-      <node id="1470921783545323264" at="99,10,100,22" concept="5" />
-      <node id="1470921783545419512" at="102,88,103,87" concept="4" />
-      <node id="1470921783545419512" at="103,87,104,47" concept="1" />
-      <node id="1470921783545419512" at="104,47,105,34" concept="4" />
-      <node id="1470921783545419512" at="105,34,106,72" concept="1" />
-      <node id="1470921783545419512" at="106,72,107,57" concept="1" />
-      <node id="1470921783545419512" at="107,57,108,58" concept="1" />
-      <node id="1470921783545419512" at="108,58,109,40" concept="1" />
-      <node id="1470921783545419512" at="109,40,110,34" concept="1" />
-      <node id="1470921783545419512" at="110,34,111,22" concept="5" />
-      <node id="1470921783545323278" at="113,88,114,87" concept="4" />
-      <node id="1470921783545323278" at="114,87,115,47" concept="1" />
-      <node id="1470921783545323278" at="115,47,116,34" concept="4" />
-      <node id="1470921783545323278" at="116,34,117,72" concept="1" />
-      <node id="1470921783545323278" at="117,72,118,57" concept="1" />
-      <node id="1470921783545323278" at="118,57,119,58" concept="1" />
-      <node id="1470921783545323278" at="119,58,120,40" concept="1" />
-      <node id="1470921783545323278" at="120,40,121,34" concept="1" />
-      <node id="1470921783545323278" at="121,34,122,22" concept="5" />
-      <node id="1470921783545323255" at="20,0,23,0" concept="3" trace="createEditorCell#(Ljetbrains/mps/openapi/editor/EditorContext;Lorg/jetbrains/mps/openapi/model/SNode;)Ljetbrains/mps/openapi/editor/cells/EditorCell;" />
-      <node id="1470921783545419446" at="58,57,63,22" concept="2" />
-      <node id="1470921783545323264" at="95,57,100,22" concept="2" />
-      <node id="1470921783545419466" at="75,0,84,0" concept="3" trace="createConstant_bzxtc4_d0#(Ljetbrains/mps/openapi/editor/EditorContext;Lorg/jetbrains/mps/openapi/model/SNode;)Ljetbrains/mps/openapi/editor/cells/EditorCell;" />
-      <node id="1470921783545419488" at="65,0,75,0" concept="3" trace="createConstant_bzxtc4_c0#(Ljetbrains/mps/openapi/editor/EditorContext;Lorg/jetbrains/mps/openapi/model/SNode;)Ljetbrains/mps/openapi/editor/cells/EditorCell;" />
-      <node id="1470921783545323270" at="36,0,47,0" concept="3" trace="createConstant_bzxtc4_a0#(Ljetbrains/mps/openapi/editor/EditorContext;Lorg/jetbrains/mps/openapi/model/SNode;)Ljetbrains/mps/openapi/editor/cells/EditorCell;" />
-      <node id="1470921783545419512" at="102,0,113,0" concept="3" trace="createConstant_bzxtc4_f0#(Ljetbrains/mps/openapi/editor/EditorContext;Lorg/jetbrains/mps/openapi/model/SNode;)Ljetbrains/mps/openapi/editor/cells/EditorCell;" />
-      <node id="1470921783545323278" at="113,0,124,0" concept="3" trace="createConstant_bzxtc4_g0#(Ljetbrains/mps/openapi/editor/EditorContext;Lorg/jetbrains/mps/openapi/model/SNode;)Ljetbrains/mps/openapi/editor/cells/EditorCell;" />
-      <node id="1470921783545323255" at="23,0,36,0" concept="3" trace="createCollection_bzxtc4_a#(Ljetbrains/mps/openapi/editor/EditorContext;Lorg/jetbrains/mps/openapi/model/SNode;)Ljetbrains/mps/openapi/editor/cells/EditorCell;" />
-      <node id="1470921783545419446" at="47,0,65,0" concept="3" trace="createProperty_bzxtc4_b0#(Ljetbrains/mps/openapi/editor/EditorContext;Lorg/jetbrains/mps/openapi/model/SNode;)Ljetbrains/mps/openapi/editor/cells/EditorCell;" />
-      <node id="1470921783545323264" at="84,0,102,0" concept="3" trace="createProperty_bzxtc4_e0#(Ljetbrains/mps/openapi/editor/EditorContext;Lorg/jetbrains/mps/openapi/model/SNode;)Ljetbrains/mps/openapi/editor/cells/EditorCell;" />
-      <scope id="1470921783545323255" at="20,79,21,63" />
-      <scope id="1470921783545419446" at="59,35,61,112">
-        <var name="manager" id="1470921783545419446" />
-      </scope>
-      <scope id="1470921783545323264" at="96,35,98,112">
->>>>>>> bd830ede
+      <scope id="1470921783545323264" at="113,35,115,112">
         <var name="manager" id="1470921783545323264" />
       </scope>
       <scope id="1470921783545323255" at="35,0,38,0" />
@@ -243,20 +140,12 @@
         <var name="context" id="1470921783545323255" />
         <var name="node" id="1470921783545323255" />
       </scope>
-<<<<<<< HEAD
       <scope id="1470921783545323255" at="29,0,34,0" />
-      <scope id="1470921783545419466" at="93,49,100,22">
+      <scope id="1470921783545419466" at="92,49,99,22">
         <var name="editorCell" id="1470921783545419466" />
         <var name="style" id="1470921783545419466" />
       </scope>
-      <scope id="1470921783545419488" at="83,49,91,22">
-=======
-      <scope id="1470921783545419466" at="75,88,82,22">
-        <var name="editorCell" id="1470921783545419466" />
-        <var name="style" id="1470921783545419466" />
-      </scope>
-      <scope id="1470921783545419488" at="65,88,73,22">
->>>>>>> bd830ede
+      <scope id="1470921783545419488" at="82,49,90,22">
         <var name="editorCell" id="1470921783545419488" />
         <var name="style" id="1470921783545419488" />
       </scope>
@@ -264,203 +153,48 @@
         <var name="editorCell" id="1470921783545323270" />
         <var name="style" id="1470921783545323270" />
       </scope>
-<<<<<<< HEAD
-      <scope id="1470921783545419466" at="93,0,102,0" />
-      <scope id="1470921783545419512" at="121,49,130,22">
+      <scope id="1470921783545419466" at="92,0,101,0" />
+      <scope id="1470921783545419512" at="119,49,128,22">
         <var name="editorCell" id="1470921783545419512" />
         <var name="style" id="1470921783545419512" />
       </scope>
-      <scope id="1470921783545323278" at="132,49,141,22">
+      <scope id="1470921783545323278" at="130,49,139,22">
         <var name="editorCell" id="1470921783545323278" />
         <var name="style" id="1470921783545323278" />
       </scope>
-      <scope id="1470921783545419488" at="83,0,93,0" />
+      <scope id="1470921783545419488" at="82,0,92,0" />
       <scope id="1470921783545323270" at="53,0,64,0" />
-      <scope id="1470921783545419512" at="121,0,132,0" />
-      <scope id="1470921783545323278" at="132,0,143,0" />
+      <scope id="1470921783545419512" at="119,0,130,0" />
+      <scope id="1470921783545323278" at="130,0,141,0" />
       <scope id="1470921783545323255" at="39,50,51,22">
         <var name="editorCell" id="1470921783545323255" />
       </scope>
       <scope id="1470921783545323255" at="39,0,53,0" />
-      <scope id="1470921783545419446" at="64,49,81,22">
-=======
-      <scope id="1470921783545419466" at="75,0,84,0">
-        <var name="editorContext" id="1470921783545419466" />
-        <var name="node" id="1470921783545419466" />
-      </scope>
-      <scope id="1470921783545419512" at="102,88,111,22">
-        <var name="editorCell" id="1470921783545419512" />
-        <var name="style" id="1470921783545419512" />
-      </scope>
-      <scope id="1470921783545323278" at="113,88,122,22">
-        <var name="editorCell" id="1470921783545323278" />
-        <var name="style" id="1470921783545323278" />
-      </scope>
-      <scope id="1470921783545419488" at="65,0,75,0">
-        <var name="editorContext" id="1470921783545419488" />
-        <var name="node" id="1470921783545419488" />
-      </scope>
-      <scope id="1470921783545323255" at="23,89,34,22">
-        <var name="editorCell" id="1470921783545323255" />
-      </scope>
-      <scope id="1470921783545323270" at="36,0,47,0">
-        <var name="editorContext" id="1470921783545323270" />
-        <var name="node" id="1470921783545323270" />
-      </scope>
-      <scope id="1470921783545419512" at="102,0,113,0">
-        <var name="editorContext" id="1470921783545419512" />
-        <var name="node" id="1470921783545419512" />
-      </scope>
-      <scope id="1470921783545323278" at="113,0,124,0">
-        <var name="editorContext" id="1470921783545323278" />
-        <var name="node" id="1470921783545323278" />
-      </scope>
-      <scope id="1470921783545323255" at="23,0,36,0">
-        <var name="editorContext" id="1470921783545323255" />
-        <var name="node" id="1470921783545323255" />
-      </scope>
-      <scope id="1470921783545419446" at="47,88,63,22">
->>>>>>> bd830ede
+      <scope id="1470921783545419446" at="64,49,80,22">
         <var name="attributeConcept" id="1470921783545419446" />
         <var name="editorCell" id="1470921783545419446" />
         <var name="provider" id="1470921783545419446" />
         <var name="style" id="1470921783545419446" />
       </scope>
-<<<<<<< HEAD
-      <scope id="1470921783545323264" at="102,49,119,22">
-=======
-      <scope id="1470921783545323264" at="84,88,100,22">
->>>>>>> bd830ede
+      <scope id="1470921783545323264" at="101,49,117,22">
         <var name="attributeConcept" id="1470921783545323264" />
         <var name="editorCell" id="1470921783545323264" />
         <var name="provider" id="1470921783545323264" />
         <var name="style" id="1470921783545323264" />
       </scope>
-<<<<<<< HEAD
-      <scope id="1470921783545419446" at="64,0,83,0" />
-      <scope id="1470921783545323264" at="102,0,121,0" />
-      <unit id="1470921783545323255" at="20,0,144,0" name="testAnnotatedType.editor.PrimNumConstant_EditorBuilder_a" />
-=======
-      <scope id="1470921783545419446" at="47,0,65,0">
-        <var name="editorContext" id="1470921783545419446" />
-        <var name="node" id="1470921783545419446" />
-      </scope>
-      <scope id="1470921783545323264" at="84,0,102,0">
-        <var name="editorContext" id="1470921783545323264" />
-        <var name="node" id="1470921783545323264" />
-      </scope>
-      <unit id="1470921783545323255" at="19,0,125,0" name="testAnnotatedType.editor.PrimNumConstant_Editor" />
->>>>>>> bd830ede
+      <scope id="1470921783545419446" at="64,0,82,0" />
+      <scope id="1470921783545323264" at="101,0,119,0" />
+      <unit id="1470921783545323255" at="20,0,142,0" name="testAnnotatedType.editor.PrimNumConstant_EditorBuilder_a" />
     </file>
   </root>
   <root nodeRef="r:a5e67830-5e22-4e0a-a1be-c7135a49a7a5(testAnnotatedType.editor)/6405009306797650329">
     <file name="SubstituteAnnotation_Editor.java">
-<<<<<<< HEAD
       <node id="6405009306797650329" at="11,79,12,86" concept="6" />
       <node id="6405009306797650329" at="11,0,14,0" concept="4" trace="createEditorCell#(Ljetbrains/mps/openapi/editor/EditorContext;Lorg/jetbrains/mps/openapi/model/SNode;)Ljetbrains/mps/openapi/editor/cells/EditorCell;" />
       <scope id="6405009306797650329" at="11,79,12,86" />
       <scope id="6405009306797650329" at="11,0,14,0">
         <var name="editorContext" id="6405009306797650329" />
         <var name="node" id="6405009306797650329" />
-=======
-      <node id="6405009306797650329" at="26,79,27,63" concept="5" />
-      <node id="6405009306797650329" at="29,89,30,96" concept="4" />
-      <node id="6405009306797650329" at="30,96,31,48" concept="1" />
-      <node id="6405009306797650329" at="31,48,32,28" concept="1" />
-      <node id="6405009306797650329" at="32,28,33,91" concept="1" />
-      <node id="6405009306797650329" at="33,91,34,81" concept="1" />
-      <node id="6405009306797650329" at="34,81,35,80" concept="1" />
-      <node id="6405009306797650329" at="35,80,36,81" concept="1" />
-      <node id="6405009306797650329" at="36,81,37,80" concept="1" />
-      <node id="6405009306797650329" at="37,80,38,81" concept="1" />
-      <node id="6405009306797650329" at="38,81,39,22" concept="5" />
-      <node id="6405009306797650338" at="41,98,42,80" concept="4" />
-      <node id="6405009306797650338" at="42,80,43,146" concept="4" />
-      <node id="6405009306797650338" at="43,146,44,22" concept="5" />
-      <node id="6405009306797650344" at="46,88,47,87" concept="4" />
-      <node id="6405009306797650344" at="47,87,48,47" concept="1" />
-      <node id="6405009306797650344" at="48,47,49,34" concept="4" />
-      <node id="6405009306797650344" at="49,34,50,77" concept="1" />
-      <node id="6405009306797650344" at="50,77,51,40" concept="1" />
-      <node id="6405009306797650344" at="51,40,52,34" concept="1" />
-      <node id="6405009306797650344" at="52,34,53,22" concept="5" />
-      <node id="6405009306797650329" at="55,87,56,264" concept="4" />
-      <node id="6405009306797650329" at="56,264,57,33" concept="5" />
-      <node id="6405009306797650329" at="60,123,61,49" concept="7" />
-      <node id="6405009306797650329" at="63,55,64,59" concept="4" />
-      <node id="6405009306797650329" at="64,59,65,41" concept="1" />
-      <node id="6405009306797650329" at="65,41,66,24" concept="5" />
-      <node id="6405009306797650329" at="69,118,70,385" concept="1" />
-      <node id="6405009306797650329" at="72,41,73,40" concept="1" />
-      <node id="6405009306797650329" at="77,44,78,54" concept="4" />
-      <node id="6405009306797650329" at="78,54,79,46" concept="1" />
-      <node id="6405009306797650329" at="79,46,80,0" concept="6" />
-      <node id="6405009306797650329" at="80,0,81,40" concept="1" />
-      <node id="6405009306797650329" at="81,40,82,24" concept="5" />
-      <node id="6405009306797650329" at="84,40,85,30" concept="5" />
-      <node id="6405009306797650431" at="88,88,89,87" concept="4" />
-      <node id="6405009306797650431" at="89,87,90,47" concept="1" />
-      <node id="6405009306797650431" at="90,47,91,34" concept="4" />
-      <node id="6405009306797650431" at="91,34,92,57" concept="1" />
-      <node id="6405009306797650431" at="92,57,93,58" concept="1" />
-      <node id="6405009306797650431" at="93,58,94,40" concept="1" />
-      <node id="6405009306797650431" at="94,40,95,34" concept="1" />
-      <node id="6405009306797650431" at="95,34,96,22" concept="5" />
-      <node id="6405009306797650329" at="98,87,99,266" concept="4" />
-      <node id="6405009306797650329" at="99,266,100,33" concept="5" />
-      <node id="6405009306797650329" at="103,124,104,49" concept="7" />
-      <node id="6405009306797650329" at="106,55,107,59" concept="4" />
-      <node id="6405009306797650329" at="107,59,108,41" concept="1" />
-      <node id="6405009306797650329" at="108,41,109,24" concept="5" />
-      <node id="6405009306797650329" at="112,118,113,386" concept="1" />
-      <node id="6405009306797650329" at="115,41,116,41" concept="1" />
-      <node id="6405009306797650329" at="120,44,121,54" concept="4" />
-      <node id="6405009306797650329" at="121,54,122,47" concept="1" />
-      <node id="6405009306797650329" at="122,47,123,0" concept="6" />
-      <node id="6405009306797650329" at="123,0,124,40" concept="1" />
-      <node id="6405009306797650329" at="124,40,125,24" concept="5" />
-      <node id="6405009306797650329" at="127,40,128,31" concept="5" />
-      <node id="6405009306797650352" at="131,88,132,87" concept="4" />
-      <node id="6405009306797650352" at="132,87,133,47" concept="1" />
-      <node id="6405009306797650352" at="133,47,134,34" concept="4" />
-      <node id="6405009306797650352" at="134,34,135,69" concept="1" />
-      <node id="6405009306797650352" at="135,69,136,40" concept="1" />
-      <node id="6405009306797650352" at="136,40,137,34" concept="1" />
-      <node id="6405009306797650352" at="137,34,138,22" concept="5" />
-      <node id="6405009306797650329" at="26,0,29,0" concept="3" trace="createEditorCell#(Ljetbrains/mps/openapi/editor/EditorContext;Lorg/jetbrains/mps/openapi/model/SNode;)Ljetbrains/mps/openapi/editor/cells/EditorCell;" />
-      <node id="6405009306797650329" at="60,0,63,0" concept="0" trace="conditionSingleRoleHandler_z4bce9_c0#(Lorg/jetbrains/mps/openapi/model/SNode;Lorg/jetbrains/mps/openapi/language/SContainmentLink;Ljetbrains/mps/openapi/editor/EditorContext;)V" />
-      <node id="6405009306797650329" at="68,70,71,7" concept="2" />
-      <node id="6405009306797650329" at="71,7,74,7" concept="2" />
-      <node id="6405009306797650329" at="84,0,87,0" concept="3" trace="getNoTargetText#()Ljava/lang/String;" />
-      <node id="6405009306797650329" at="103,0,106,0" concept="0" trace="substituteSingleRoleHandler_z4bce9_e0#(Lorg/jetbrains/mps/openapi/model/SNode;Lorg/jetbrains/mps/openapi/language/SContainmentLink;Ljetbrains/mps/openapi/editor/EditorContext;)V" />
-      <node id="6405009306797650329" at="111,70,114,7" concept="2" />
-      <node id="6405009306797650329" at="114,7,117,7" concept="2" />
-      <node id="6405009306797650329" at="127,0,130,0" concept="3" trace="getNoTargetText#()Ljava/lang/String;" />
-      <node id="6405009306797650329" at="55,0,59,0" concept="3" trace="createRefNode_z4bce9_c0#(Ljetbrains/mps/openapi/editor/EditorContext;Lorg/jetbrains/mps/openapi/model/SNode;)Ljetbrains/mps/openapi/editor/cells/EditorCell;" />
-      <node id="6405009306797650329" at="98,0,102,0" concept="3" trace="createRefNode_z4bce9_e0#(Ljetbrains/mps/openapi/editor/EditorContext;Lorg/jetbrains/mps/openapi/model/SNode;)Ljetbrains/mps/openapi/editor/cells/EditorCell;" />
-      <node id="6405009306797650338" at="41,0,46,0" concept="3" trace="createAttributedNodeCell_z4bce9_a0#(Ljetbrains/mps/openapi/editor/EditorContext;Lorg/jetbrains/mps/openapi/model/SNode;)Ljetbrains/mps/openapi/editor/cells/EditorCell;" />
-      <node id="6405009306797650329" at="63,0,68,0" concept="3" trace="createChildCell#(Lorg/jetbrains/mps/openapi/model/SNode;)Ljetbrains/mps/openapi/editor/cells/EditorCell;" />
-      <node id="6405009306797650329" at="106,0,111,0" concept="3" trace="createChildCell#(Lorg/jetbrains/mps/openapi/model/SNode;)Ljetbrains/mps/openapi/editor/cells/EditorCell;" />
-      <node id="6405009306797650329" at="68,0,76,0" concept="3" trace="installCellInfo#(Lorg/jetbrains/mps/openapi/model/SNode;Ljetbrains/mps/openapi/editor/cells/EditorCell;)V" />
-      <node id="6405009306797650329" at="76,0,84,0" concept="3" trace="createEmptyCell#()Ljetbrains/mps/openapi/editor/cells/EditorCell;" />
-      <node id="6405009306797650329" at="111,0,119,0" concept="3" trace="installCellInfo#(Lorg/jetbrains/mps/openapi/model/SNode;Ljetbrains/mps/openapi/editor/cells/EditorCell;)V" />
-      <node id="6405009306797650329" at="119,0,127,0" concept="3" trace="createEmptyCell#()Ljetbrains/mps/openapi/editor/cells/EditorCell;" />
-      <node id="6405009306797650344" at="46,0,55,0" concept="3" trace="createConstant_z4bce9_b0#(Ljetbrains/mps/openapi/editor/EditorContext;Lorg/jetbrains/mps/openapi/model/SNode;)Ljetbrains/mps/openapi/editor/cells/EditorCell;" />
-      <node id="6405009306797650352" at="131,0,140,0" concept="3" trace="createConstant_z4bce9_f0#(Ljetbrains/mps/openapi/editor/EditorContext;Lorg/jetbrains/mps/openapi/model/SNode;)Ljetbrains/mps/openapi/editor/cells/EditorCell;" />
-      <node id="6405009306797650431" at="88,0,98,0" concept="3" trace="createConstant_z4bce9_d0#(Ljetbrains/mps/openapi/editor/EditorContext;Lorg/jetbrains/mps/openapi/model/SNode;)Ljetbrains/mps/openapi/editor/cells/EditorCell;" />
-      <node id="6405009306797650329" at="29,0,41,0" concept="3" trace="createCollection_z4bce9_a#(Ljetbrains/mps/openapi/editor/EditorContext;Lorg/jetbrains/mps/openapi/model/SNode;)Ljetbrains/mps/openapi/editor/cells/EditorCell;" />
-      <scope id="6405009306797650329" at="26,79,27,63" />
-      <scope id="6405009306797650329" at="60,123,61,49" />
-      <scope id="6405009306797650329" at="69,118,70,385" />
-      <scope id="6405009306797650329" at="72,41,73,40" />
-      <scope id="6405009306797650329" at="84,40,85,30" />
-      <scope id="6405009306797650329" at="103,124,104,49" />
-      <scope id="6405009306797650329" at="112,118,113,386" />
-      <scope id="6405009306797650329" at="115,41,116,41" />
-      <scope id="6405009306797650329" at="127,40,128,31" />
-      <scope id="6405009306797650329" at="55,87,57,33">
-        <var name="provider" id="6405009306797650329" />
->>>>>>> bd830ede
       </scope>
       <unit id="6405009306797650329" at="10,0,15,0" name="testAnnotatedType.editor.SubstituteAnnotation_Editor" />
     </file>
@@ -481,8 +215,8 @@
       <node id="6405009306797650329" at="55,56,56,57" concept="1" />
       <node id="6405009306797650329" at="56,57,57,22" concept="6" />
       <node id="6405009306797650338" at="59,59,60,85" concept="5" />
-      <node id="6405009306797650338" at="60,85,61,103" concept="5" />
-      <node id="6405009306797650338" at="61,103,62,22" concept="6" />
+      <node id="6405009306797650338" at="60,85,61,93" concept="5" />
+      <node id="6405009306797650338" at="61,93,62,22" concept="6" />
       <node id="6405009306797650344" at="64,49,65,94" concept="5" />
       <node id="6405009306797650344" at="65,94,66,47" concept="1" />
       <node id="6405009306797650344" at="66,47,67,34" concept="5" />
@@ -656,39 +390,10 @@
   </root>
   <root nodeRef="r:a5e67830-5e22-4e0a-a1be-c7135a49a7a5(testAnnotatedType.editor)/6405009306797650383">
     <file name="PresenceCondition_Editor.java">
-<<<<<<< HEAD
       <node id="6405009306797650383" at="11,79,12,83" concept="6" />
       <node id="6405009306797650383" at="11,0,14,0" concept="4" trace="createEditorCell#(Ljetbrains/mps/openapi/editor/EditorContext;Lorg/jetbrains/mps/openapi/model/SNode;)Ljetbrains/mps/openapi/editor/cells/EditorCell;" />
       <scope id="6405009306797650383" at="11,79,12,83" />
       <scope id="6405009306797650383" at="11,0,14,0">
-=======
-      <node id="6405009306797650383" at="15,79,16,63" concept="5" />
-      <node id="6405009306797650383" at="18,89,19,96" concept="4" />
-      <node id="6405009306797650383" at="19,96,20,48" concept="1" />
-      <node id="6405009306797650383" at="20,48,21,28" concept="1" />
-      <node id="6405009306797650383" at="21,28,22,81" concept="1" />
-      <node id="6405009306797650383" at="22,81,23,22" concept="5" />
-      <node id="6405009306797650392" at="25,88,26,82" concept="4" />
-      <node id="6405009306797650392" at="26,82,27,29" concept="1" />
-      <node id="6405009306797650392" at="27,29,28,42" concept="1" />
-      <node id="6405009306797650392" at="28,42,29,26" concept="4" />
-      <node id="6405009306797650392" at="29,26,30,58" concept="1" />
-      <node id="6405009306797650392" at="30,58,31,42" concept="1" />
-      <node id="6405009306797650392" at="31,42,32,73" concept="1" />
-      <node id="6405009306797650392" at="32,73,33,57" concept="4" />
-      <node id="6405009306797650392" at="34,35,35,82" concept="4" />
-      <node id="6405009306797650392" at="35,82,36,112" concept="5" />
-      <node id="6405009306797650392" at="37,10,38,22" concept="5" />
-      <node id="6405009306797650383" at="15,0,18,0" concept="3" trace="createEditorCell#(Ljetbrains/mps/openapi/editor/EditorContext;Lorg/jetbrains/mps/openapi/model/SNode;)Ljetbrains/mps/openapi/editor/cells/EditorCell;" />
-      <node id="6405009306797650392" at="33,57,38,22" concept="2" />
-      <node id="6405009306797650383" at="18,0,25,0" concept="3" trace="createCollection_6yzsc6_a#(Ljetbrains/mps/openapi/editor/EditorContext;Lorg/jetbrains/mps/openapi/model/SNode;)Ljetbrains/mps/openapi/editor/cells/EditorCell;" />
-      <node id="6405009306797650392" at="25,0,40,0" concept="3" trace="createProperty_6yzsc6_a0#(Ljetbrains/mps/openapi/editor/EditorContext;Lorg/jetbrains/mps/openapi/model/SNode;)Ljetbrains/mps/openapi/editor/cells/EditorCell;" />
-      <scope id="6405009306797650383" at="15,79,16,63" />
-      <scope id="6405009306797650392" at="34,35,36,112">
-        <var name="manager" id="6405009306797650392" />
-      </scope>
-      <scope id="6405009306797650383" at="15,0,18,0">
->>>>>>> bd830ede
         <var name="editorContext" id="6405009306797650383" />
         <var name="node" id="6405009306797650383" />
       </scope>
@@ -713,21 +418,20 @@
       <node id="6405009306797650392" at="47,63,48,42" concept="1" />
       <node id="6405009306797650392" at="48,42,49,73" concept="1" />
       <node id="6405009306797650392" at="49,73,50,57" concept="5" />
-      <node id="6405009306797650392" at="50,57,51,59" concept="5" />
-      <node id="6405009306797650392" at="52,35,53,87" concept="5" />
-      <node id="6405009306797650392" at="53,87,54,94" concept="6" />
-      <node id="6405009306797650392" at="55,10,56,22" concept="6" />
+      <node id="6405009306797650392" at="51,35,52,87" concept="5" />
+      <node id="6405009306797650392" at="52,87,53,112" concept="6" />
+      <node id="6405009306797650392" at="54,10,55,22" concept="6" />
       <node id="6405009306797650383" at="16,0,18,0" concept="2" trace="myNode" />
       <node id="6405009306797650383" at="30,0,33,0" concept="4" trace="createCell#()Ljetbrains/mps/openapi/editor/cells/EditorCell;" />
       <node id="6405009306797650383" at="19,0,23,0" concept="0" trace="PresenceCondition_EditorBuilder_a#(Ljetbrains/mps/openapi/editor/EditorContext;Lorg/jetbrains/mps/openapi/model/SNode;)V" />
       <node id="6405009306797650383" at="24,0,29,0" concept="4" trace="getNode#()Lorg/jetbrains/mps/openapi/model/SNode;" />
-      <node id="6405009306797650392" at="51,59,56,22" concept="3" />
+      <node id="6405009306797650392" at="50,57,55,22" concept="3" />
       <node id="6405009306797650383" at="34,0,42,0" concept="4" trace="createCollection_6yzsc6_a#()Ljetbrains/mps/openapi/editor/cells/EditorCell;" />
-      <node id="6405009306797650392" at="42,0,58,0" concept="4" trace="createProperty_6yzsc6_a0#()Ljetbrains/mps/openapi/editor/cells/EditorCell;" />
+      <node id="6405009306797650392" at="42,0,57,0" concept="4" trace="createProperty_6yzsc6_a0#()Ljetbrains/mps/openapi/editor/cells/EditorCell;" />
       <scope id="6405009306797650383" at="26,26,27,18" />
       <scope id="6405009306797650383" at="30,39,31,39" />
       <scope id="6405009306797650383" at="19,97,21,18" />
-      <scope id="6405009306797650392" at="52,35,54,94">
+      <scope id="6405009306797650392" at="51,35,53,112">
         <var name="manager" id="6405009306797650392" />
       </scope>
       <scope id="6405009306797650383" at="30,0,33,0" />
@@ -735,30 +439,18 @@
         <var name="context" id="6405009306797650383" />
         <var name="node" id="6405009306797650383" />
       </scope>
-<<<<<<< HEAD
       <scope id="6405009306797650383" at="24,0,29,0" />
       <scope id="6405009306797650383" at="34,50,40,22">
         <var name="editorCell" id="6405009306797650383" />
       </scope>
       <scope id="6405009306797650383" at="34,0,42,0" />
-      <scope id="6405009306797650392" at="42,49,56,22">
-=======
-      <scope id="6405009306797650392" at="25,88,38,22">
->>>>>>> bd830ede
+      <scope id="6405009306797650392" at="42,49,55,22">
         <var name="attributeConcept" id="6405009306797650392" />
         <var name="editorCell" id="6405009306797650392" />
         <var name="provider" id="6405009306797650392" />
       </scope>
-<<<<<<< HEAD
-      <scope id="6405009306797650392" at="42,0,58,0" />
-      <unit id="6405009306797650383" at="15,0,59,0" name="testAnnotatedType.editor.PresenceCondition_EditorBuilder_a" />
-=======
-      <scope id="6405009306797650392" at="25,0,40,0">
-        <var name="editorContext" id="6405009306797650392" />
-        <var name="node" id="6405009306797650392" />
-      </scope>
-      <unit id="6405009306797650383" at="14,0,41,0" name="testAnnotatedType.editor.PresenceCondition_Editor" />
->>>>>>> bd830ede
+      <scope id="6405009306797650392" at="42,0,57,0" />
+      <unit id="6405009306797650383" at="15,0,58,0" name="testAnnotatedType.editor.PresenceCondition_EditorBuilder_a" />
     </file>
   </root>
   <root nodeRef="r:a5e67830-5e22-4e0a-a1be-c7135a49a7a5(testAnnotatedType.editor)/8675420879155410157">
