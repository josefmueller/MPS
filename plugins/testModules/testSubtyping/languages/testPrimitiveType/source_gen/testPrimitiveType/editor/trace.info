<?xml version="1.0" encoding="UTF-8"?>
<debug-info version="2">
  <concept fqn="c:f3061a53-9226-4cc5-a443-f952ceaf5816/1082485599095:jetbrains.mps.baseLanguage.structure.BlockStatement" />
  <concept fqn="c:f3061a53-9226-4cc5-a443-f952ceaf5816/1068580123140:jetbrains.mps.baseLanguage.structure.ConstructorDeclaration" />
  <concept fqn="c:f3061a53-9226-4cc5-a443-f952ceaf5816/1068580123155:jetbrains.mps.baseLanguage.structure.ExpressionStatement" />
  <concept fqn="c:f3061a53-9226-4cc5-a443-f952ceaf5816/1068390468200:jetbrains.mps.baseLanguage.structure.FieldDeclaration" />
  <concept fqn="c:f3061a53-9226-4cc5-a443-f952ceaf5816/1068580123159:jetbrains.mps.baseLanguage.structure.IfStatement" />
  <concept fqn="c:f3061a53-9226-4cc5-a443-f952ceaf5816/1068580123165:jetbrains.mps.baseLanguage.structure.InstanceMethodDeclaration" />
  <concept fqn="c:f3061a53-9226-4cc5-a443-f952ceaf5816/1068581242864:jetbrains.mps.baseLanguage.structure.LocalVariableDeclarationStatement" />
  <concept fqn="c:f3061a53-9226-4cc5-a443-f952ceaf5816/1068581242878:jetbrains.mps.baseLanguage.structure.ReturnStatement" />
  <concept fqn="c:f3061a53-9226-4cc5-a443-f952ceaf5816/1081236700938:jetbrains.mps.baseLanguage.structure.StaticMethodDeclaration" />
  <concept fqn="c:f3061a53-9226-4cc5-a443-f952ceaf5816/1070475587102:jetbrains.mps.baseLanguage.structure.SuperConstructorInvocation" />
  <root>
    <file name="EditorAspectDescriptorImpl.java">
      <unit at="15,0,31,0" name="testPrimitiveType.editor.EditorAspectDescriptorImpl" />
    </file>
  </root>
  <root nodeRef="r:2abc4c1d-3154-444a-a3cf-cdb6a262b101(testPrimitiveType.editor)/706089536801035960">
    <file name="TypeWithProperties_Editor.java">
<<<<<<< HEAD
      <node id="706089536801035960" at="11,79,12,84" concept="7" />
      <node id="706089536801035960" at="11,0,14,0" concept="5" trace="createEditorCell#(Ljetbrains/mps/openapi/editor/EditorContext;Lorg/jetbrains/mps/openapi/model/SNode;)Ljetbrains/mps/openapi/editor/cells/EditorCell;" />
      <scope id="706089536801035960" at="11,79,12,84" />
      <scope id="706089536801035960" at="11,0,14,0">
        <var name="editorContext" id="706089536801035960" />
        <var name="node" id="706089536801035960" />
      </scope>
      <unit id="706089536801035960" at="10,0,15,0" name="testPrimitiveType.editor.TypeWithProperties_Editor" />
    </file>
    <file name="TypeWithProperties_EditorBuilder_a.java">
      <node id="706089536801035960" at="29,98,30,19" concept="9" />
      <node id="706089536801035960" at="30,19,31,18" concept="2" />
      <node id="706089536801035960" at="36,26,37,18" concept="7" />
      <node id="706089536801035960" at="40,39,41,39" concept="7" />
      <node id="706089536801035960" at="44,50,45,103" concept="6" />
      <node id="706089536801035960" at="45,103,46,48" concept="2" />
      <node id="706089536801035960" at="46,48,47,28" concept="2" />
      <node id="706089536801035960" at="47,28,48,65" concept="2" />
      <node id="706089536801035960" at="48,65,49,58" concept="2" />
      <node id="706089536801035960" at="49,58,50,57" concept="2" />
      <node id="706089536801035960" at="50,57,51,57" concept="2" />
      <node id="706089536801035960" at="51,57,52,60" concept="2" />
      <node id="706089536801035960" at="52,60,53,57" concept="2" />
      <node id="706089536801035960" at="53,57,54,57" concept="2" />
      <node id="706089536801035960" at="54,57,55,60" concept="2" />
      <node id="706089536801035960" at="55,60,56,57" concept="2" />
      <node id="706089536801035960" at="56,57,57,57" concept="2" />
      <node id="706089536801035960" at="57,57,58,60" concept="2" />
      <node id="706089536801035960" at="58,60,59,57" concept="2" />
      <node id="706089536801035960" at="59,57,60,22" concept="7" />
      <node id="706089536801049191" at="62,50,63,119" concept="6" />
      <node id="706089536801049191" at="63,119,64,22" concept="7" />
      <node id="706089536801049200" at="66,49,67,94" concept="6" />
      <node id="706089536801049200" at="67,94,68,47" concept="2" />
      <node id="706089536801049200" at="68,47,69,34" concept="2" />
      <node id="706089536801049200" at="69,34,70,22" concept="7" />
      <node id="706089536801049427" at="72,49,73,97" concept="6" />
      <node id="706089536801049427" at="73,97,74,47" concept="2" />
      <node id="706089536801049427" at="74,47,75,34" concept="2" />
      <node id="706089536801049427" at="75,34,76,22" concept="7" />
      <node id="706089536801035960" at="78,52,79,40" concept="6" />
      <node id="706089536801035960" at="79,40,80,120" concept="2" />
      <node id="706089536801035960" at="80,120,81,33" concept="6" />
      <node id="706089536801035960" at="82,31,83,47" concept="2" />
      <node id="706089536801035960" at="84,12,85,47" concept="2" />
      <node id="706089536801035960" at="86,5,87,22" concept="7" />
      <node id="706089536801299928" at="89,97,90,157" concept="7" />
      <node id="706089536801049301" at="92,50,93,89" concept="6" />
      <node id="706089536801049301" at="93,89,94,28" concept="2" />
      <node id="706089536801049301" at="94,28,95,41" concept="2" />
      <node id="706089536801049301" at="95,41,96,26" concept="6" />
      <node id="706089536801049301" at="96,26,97,63" concept="2" />
      <node id="706089536801049301" at="97,63,98,41" concept="2" />
      <node id="706089536801049301" at="98,41,99,73" concept="2" />
      <node id="706089536801049301" at="99,73,100,57" concept="6" />
      <node id="706089536801049301" at="100,57,101,59" concept="6" />
      <node id="706089536801049301" at="102,35,103,87" concept="6" />
      <node id="706089536801049301" at="103,87,104,94" concept="7" />
      <node id="706089536801049301" at="105,10,106,22" concept="7" />
      <node id="706089536801035960" at="108,50,109,97" concept="6" />
      <node id="706089536801035960" at="109,97,110,48" concept="2" />
      <node id="706089536801035960" at="110,48,111,34" concept="2" />
      <node id="706089536801035960" at="111,34,112,276" concept="2" />
      <node id="706089536801035960" at="112,276,113,22" concept="7" />
      <node id="706089536801436725" at="118,121,119,161" concept="2" />
      <node id="706089536801436718" at="121,37,122,23" concept="7" />
      <node id="706089536801049449" at="125,49,126,94" concept="6" />
      <node id="706089536801049449" at="126,94,127,47" concept="2" />
      <node id="706089536801049449" at="127,47,128,34" concept="2" />
      <node id="706089536801049449" at="128,34,129,22" concept="7" />
      <node id="706089536801049473" at="131,49,132,97" concept="6" />
      <node id="706089536801049473" at="132,97,133,47" concept="2" />
      <node id="706089536801049473" at="133,47,134,34" concept="2" />
      <node id="706089536801049473" at="134,34,135,22" concept="7" />
      <node id="706089536801035960" at="137,52,138,40" concept="6" />
      <node id="706089536801035960" at="138,40,139,120" concept="2" />
      <node id="706089536801035960" at="139,120,140,33" concept="6" />
      <node id="706089536801035960" at="141,31,142,47" concept="2" />
      <node id="706089536801035960" at="143,12,144,47" concept="2" />
      <node id="706089536801035960" at="145,5,146,22" concept="7" />
      <node id="706089536801281594" at="148,97,149,157" concept="7" />
      <node id="706089536801049335" at="151,50,152,89" concept="6" />
      <node id="706089536801049335" at="152,89,153,28" concept="2" />
      <node id="706089536801049335" at="153,28,154,41" concept="2" />
      <node id="706089536801049335" at="154,41,155,26" concept="6" />
      <node id="706089536801049335" at="155,26,156,63" concept="2" />
      <node id="706089536801049335" at="156,63,157,41" concept="2" />
      <node id="706089536801049335" at="157,41,158,73" concept="2" />
      <node id="706089536801049335" at="158,73,159,57" concept="6" />
      <node id="706089536801049335" at="159,57,160,59" concept="6" />
      <node id="706089536801049335" at="161,35,162,87" concept="6" />
      <node id="706089536801049335" at="162,87,163,94" concept="7" />
      <node id="706089536801049335" at="164,10,165,22" concept="7" />
      <node id="706089536801035960" at="167,50,168,97" concept="6" />
      <node id="706089536801035960" at="168,97,169,48" concept="2" />
      <node id="706089536801035960" at="169,48,170,34" concept="2" />
      <node id="706089536801035960" at="170,34,171,276" concept="2" />
      <node id="706089536801035960" at="171,276,172,22" concept="7" />
      <node id="706089536801463447" at="177,121,178,167" concept="2" />
      <node id="706089536801463444" at="180,37,181,23" concept="7" />
      <node id="706089536801049262" at="184,49,185,94" concept="6" />
      <node id="706089536801049262" at="185,94,186,47" concept="2" />
      <node id="706089536801049262" at="186,47,187,34" concept="2" />
      <node id="706089536801049262" at="187,34,188,22" concept="7" />
      <node id="706089536801049236" at="190,49,191,98" concept="6" />
      <node id="706089536801049236" at="191,98,192,47" concept="2" />
      <node id="706089536801049236" at="192,47,193,34" concept="2" />
      <node id="706089536801049236" at="193,34,194,22" concept="7" />
      <node id="706089536801035960" at="196,52,197,40" concept="6" />
      <node id="706089536801035960" at="197,40,198,120" concept="2" />
      <node id="706089536801035960" at="198,120,199,33" concept="6" />
      <node id="706089536801035960" at="200,31,201,47" concept="2" />
      <node id="706089536801035960" at="202,12,203,47" concept="2" />
      <node id="706089536801035960" at="204,5,205,22" concept="7" />
      <node id="706089536801319208" at="207,97,208,158" concept="7" />
      <node id="706089536801049224" at="210,50,211,89" concept="6" />
      <node id="706089536801049224" at="211,89,212,29" concept="2" />
      <node id="706089536801049224" at="212,29,213,42" concept="2" />
      <node id="706089536801049224" at="213,42,214,26" concept="6" />
      <node id="706089536801049224" at="214,26,215,63" concept="2" />
      <node id="706089536801049224" at="215,63,216,42" concept="2" />
      <node id="706089536801049224" at="216,42,217,73" concept="2" />
      <node id="706089536801049224" at="217,73,218,57" concept="6" />
      <node id="706089536801049224" at="218,57,219,59" concept="6" />
      <node id="706089536801049224" at="220,35,221,87" concept="6" />
      <node id="706089536801049224" at="221,87,222,94" concept="7" />
      <node id="706089536801049224" at="223,10,224,22" concept="7" />
      <node id="706089536801035960" at="226,50,227,97" concept="6" />
      <node id="706089536801035960" at="227,97,228,48" concept="2" />
      <node id="706089536801035960" at="228,48,229,34" concept="2" />
      <node id="706089536801035960" at="229,34,230,276" concept="2" />
      <node id="706089536801035960" at="230,276,231,22" concept="7" />
      <node id="706089536801469048" at="236,121,237,172" concept="2" />
      <node id="706089536801469045" at="239,37,240,23" concept="7" />
      <node id="706089536801049208" at="243,49,244,94" concept="6" />
      <node id="706089536801049208" at="244,94,245,47" concept="2" />
      <node id="706089536801049208" at="245,47,246,34" concept="2" />
      <node id="706089536801049208" at="246,34,247,22" concept="7" />
      <node id="706089536801035960" at="26,0,28,0" concept="3" trace="myNode" />
      <node id="706089536801035960" at="84,10,86,5" concept="0" />
      <node id="706089536801436718" at="116,0,118,0" concept="1" trace="TypeWithProperties_generic_cellMenu_8yz4v0_a0a3a#()V" />
      <node id="706089536801035960" at="143,10,145,5" concept="0" />
      <node id="706089536801463444" at="175,0,177,0" concept="1" trace="TypeWithProperties_generic_cellMenu_8yz4v0_a0a6a#()V" />
      <node id="706089536801035960" at="202,10,204,5" concept="0" />
      <node id="706089536801469045" at="234,0,236,0" concept="1" trace="TypeWithProperties_generic_cellMenu_8yz4v0_a0a9a#()V" />
      <node id="706089536801035960" at="40,0,43,0" concept="5" trace="createCell#()Ljetbrains/mps/openapi/editor/cells/EditorCell;" />
      <node id="706089536801197314" at="89,0,92,0" concept="8" trace="renderingCondition_8yz4v0_a3a#(Lorg/jetbrains/mps/openapi/model/SNode;Ljetbrains/mps/openapi/editor/EditorContext;)Z" />
      <node id="706089536801436718" at="118,0,121,0" concept="5" trace="handleAction#(Lorg/jetbrains/mps/openapi/model/SNode;Lorg/jetbrains/mps/openapi/model/SModel;Ljetbrains/mps/smodel/IOperationContext;Ljetbrains/mps/openapi/editor/EditorContext;)V" />
      <node id="706089536801436718" at="121,0,124,0" concept="5" trace="getMatchingText#()Ljava/lang/String;" />
      <node id="706089536801257411" at="148,0,151,0" concept="8" trace="renderingCondition_8yz4v0_a6a#(Lorg/jetbrains/mps/openapi/model/SNode;Ljetbrains/mps/openapi/editor/EditorContext;)Z" />
      <node id="706089536801463444" at="177,0,180,0" concept="5" trace="handleAction#(Lorg/jetbrains/mps/openapi/model/SNode;Lorg/jetbrains/mps/openapi/model/SModel;Ljetbrains/mps/smodel/IOperationContext;Ljetbrains/mps/openapi/editor/EditorContext;)V" />
      <node id="706089536801463444" at="180,0,183,0" concept="5" trace="getMatchingText#()Ljava/lang/String;" />
      <node id="706089536801302468" at="207,0,210,0" concept="8" trace="renderingCondition_8yz4v0_a9a#(Lorg/jetbrains/mps/openapi/model/SNode;Ljetbrains/mps/openapi/editor/EditorContext;)Z" />
      <node id="706089536801469045" at="236,0,239,0" concept="5" trace="handleAction#(Lorg/jetbrains/mps/openapi/model/SNode;Lorg/jetbrains/mps/openapi/model/SModel;Ljetbrains/mps/smodel/IOperationContext;Ljetbrains/mps/openapi/editor/EditorContext;)V" />
      <node id="706089536801469045" at="239,0,242,0" concept="5" trace="getMatchingText#()Ljava/lang/String;" />
      <node id="706089536801035960" at="29,0,33,0" concept="1" trace="TypeWithProperties_EditorBuilder_a#(Ljetbrains/mps/openapi/editor/EditorContext;Lorg/jetbrains/mps/openapi/model/SNode;)V" />
      <node id="706089536801049191" at="62,0,66,0" concept="5" trace="createComponent_8yz4v0_a0#()Ljetbrains/mps/openapi/editor/cells/EditorCell;" />
      <node id="706089536801035960" at="34,0,39,0" concept="5" trace="getNode#()Lorg/jetbrains/mps/openapi/model/SNode;" />
      <node id="706089536801035960" at="81,33,86,5" concept="4" />
      <node id="706089536801049301" at="101,59,106,22" concept="4" />
      <node id="706089536801035960" at="140,33,145,5" concept="4" />
      <node id="706089536801049335" at="160,59,165,22" concept="4" />
      <node id="706089536801035960" at="199,33,204,5" concept="4" />
      <node id="706089536801049224" at="219,59,224,22" concept="4" />
      <node id="706089536801049200" at="66,0,72,0" concept="5" trace="createConstant_8yz4v0_b0#()Ljetbrains/mps/openapi/editor/cells/EditorCell;" />
      <node id="706089536801049427" at="72,0,78,0" concept="5" trace="createConstant_8yz4v0_c0#()Ljetbrains/mps/openapi/editor/cells/EditorCell;" />
      <node id="706089536801049449" at="125,0,131,0" concept="5" trace="createConstant_8yz4v0_e0#()Ljetbrains/mps/openapi/editor/cells/EditorCell;" />
      <node id="706089536801049473" at="131,0,137,0" concept="5" trace="createConstant_8yz4v0_f0#()Ljetbrains/mps/openapi/editor/cells/EditorCell;" />
      <node id="706089536801049262" at="184,0,190,0" concept="5" trace="createConstant_8yz4v0_h0#()Ljetbrains/mps/openapi/editor/cells/EditorCell;" />
      <node id="706089536801049236" at="190,0,196,0" concept="5" trace="createConstant_8yz4v0_i0#()Ljetbrains/mps/openapi/editor/cells/EditorCell;" />
      <node id="706089536801049208" at="243,0,249,0" concept="5" trace="createConstant_8yz4v0_k0#()Ljetbrains/mps/openapi/editor/cells/EditorCell;" />
      <node id="706089536801035960" at="108,0,115,0" concept="5" trace="createConstant_8yz4v0_a3a#()Ljetbrains/mps/openapi/editor/cells/EditorCell;" />
      <node id="706089536801035960" at="167,0,174,0" concept="5" trace="createConstant_8yz4v0_a6a#()Ljetbrains/mps/openapi/editor/cells/EditorCell;" />
      <node id="706089536801035960" at="226,0,233,0" concept="5" trace="createConstant_8yz4v0_a9a#()Ljetbrains/mps/openapi/editor/cells/EditorCell;" />
      <node id="706089536801035960" at="78,0,89,0" concept="5" trace="createAlternation_8yz4v0_d0#()Ljetbrains/mps/openapi/editor/cells/EditorCell;" />
      <node id="706089536801035960" at="137,0,148,0" concept="5" trace="createAlternation_8yz4v0_g0#()Ljetbrains/mps/openapi/editor/cells/EditorCell;" />
      <node id="706089536801035960" at="196,0,207,0" concept="5" trace="createAlternation_8yz4v0_j0#()Ljetbrains/mps/openapi/editor/cells/EditorCell;" />
      <node id="706089536801049301" at="92,0,108,0" concept="5" trace="createProperty_8yz4v0_a3a#()Ljetbrains/mps/openapi/editor/cells/EditorCell;" />
      <node id="706089536801049335" at="151,0,167,0" concept="5" trace="createProperty_8yz4v0_a6a#()Ljetbrains/mps/openapi/editor/cells/EditorCell;" />
      <node id="706089536801049224" at="210,0,226,0" concept="5" trace="createProperty_8yz4v0_a9a#()Ljetbrains/mps/openapi/editor/cells/EditorCell;" />
      <node id="706089536801035960" at="44,0,62,0" concept="5" trace="createCollection_8yz4v0_a#()Ljetbrains/mps/openapi/editor/cells/EditorCell;" />
      <scope id="706089536801436718" at="116,63,116,63" />
      <scope id="706089536801463444" at="175,63,175,63" />
      <scope id="706089536801469045" at="234,63,234,63" />
      <scope id="706089536801035960" at="36,26,37,18" />
      <scope id="706089536801035960" at="40,39,41,39" />
      <scope id="706089536801035960" at="82,31,83,47" />
      <scope id="706089536801035960" at="84,12,85,47" />
      <scope id="706089536801197316" at="89,97,90,157" />
      <scope id="706089536801436720" at="118,121,119,161" />
      <scope id="706089536801436718" at="121,37,122,23" />
      <scope id="706089536801035960" at="141,31,142,47" />
      <scope id="706089536801035960" at="143,12,144,47" />
      <scope id="706089536801257413" at="148,97,149,157" />
      <scope id="706089536801463446" at="177,121,178,167" />
      <scope id="706089536801463444" at="180,37,181,23" />
      <scope id="706089536801035960" at="200,31,201,47" />
      <scope id="706089536801035960" at="202,12,203,47" />
      <scope id="706089536801302470" at="207,97,208,158" />
      <scope id="706089536801469047" at="236,121,237,172" />
      <scope id="706089536801469045" at="239,37,240,23" />
      <scope id="706089536801035960" at="29,98,31,18" />
      <scope id="706089536801049191" at="62,50,64,22">
        <var name="editorCell" id="706089536801049191" />
      </scope>
      <scope id="706089536801049301" at="102,35,104,94">
        <var name="manager" id="706089536801049301" />
      </scope>
      <scope id="706089536801436718" at="116,0,118,0" />
      <scope id="706089536801049335" at="161,35,163,94">
        <var name="manager" id="706089536801049335" />
      </scope>
      <scope id="706089536801463444" at="175,0,177,0" />
      <scope id="706089536801049224" at="220,35,222,94">
        <var name="manager" id="706089536801049224" />
      </scope>
      <scope id="706089536801469045" at="234,0,236,0" />
      <scope id="706089536801035960" at="40,0,43,0" />
      <scope id="706089536801197314" at="89,0,92,0">
        <var name="editorContext" id="706089536801197314" />
        <var name="node" id="706089536801197314" />
      </scope>
      <scope id="706089536801436718" at="118,0,121,0">
=======
      <node id="706089536801035960" at="25,79,26,63" concept="6" />
      <node id="706089536801035960" at="28,89,29,96" concept="5" />
      <node id="706089536801035960" at="29,96,30,48" concept="2" />
      <node id="706089536801035960" at="30,48,31,28" concept="2" />
      <node id="706089536801035960" at="31,28,32,82" concept="2" />
      <node id="706089536801035960" at="32,82,33,81" concept="2" />
      <node id="706089536801035960" at="33,81,34,81" concept="2" />
      <node id="706089536801035960" at="34,81,35,84" concept="2" />
      <node id="706089536801035960" at="35,84,36,81" concept="2" />
      <node id="706089536801035960" at="36,81,37,81" concept="2" />
      <node id="706089536801035960" at="37,81,38,84" concept="2" />
      <node id="706089536801035960" at="38,84,39,81" concept="2" />
      <node id="706089536801035960" at="39,81,40,81" concept="2" />
      <node id="706089536801035960" at="40,81,41,84" concept="2" />
      <node id="706089536801035960" at="41,84,42,81" concept="2" />
      <node id="706089536801035960" at="42,81,43,22" concept="6" />
      <node id="706089536801049191" at="45,89,46,131" concept="5" />
      <node id="706089536801049191" at="46,131,47,22" concept="6" />
      <node id="706089536801049200" at="49,88,50,87" concept="5" />
      <node id="706089536801049200" at="50,87,51,47" concept="2" />
      <node id="706089536801049200" at="51,47,52,34" concept="2" />
      <node id="706089536801049200" at="52,34,53,22" concept="6" />
      <node id="706089536801049427" at="55,88,56,90" concept="5" />
      <node id="706089536801049427" at="56,90,57,47" concept="2" />
      <node id="706089536801049427" at="57,47,58,34" concept="2" />
      <node id="706089536801049427" at="58,34,59,22" concept="6" />
      <node id="706089536801035960" at="61,91,62,40" concept="5" />
      <node id="706089536801035960" at="62,40,63,104" concept="2" />
      <node id="706089536801035960" at="63,104,64,33" concept="5" />
      <node id="706089536801035960" at="65,31,66,71" concept="2" />
      <node id="706089536801035960" at="67,12,68,71" concept="2" />
      <node id="706089536801035960" at="69,5,70,22" concept="6" />
      <node id="706089536801299928" at="72,97,73,157" concept="6" />
      <node id="706089536801049301" at="75,89,76,82" concept="5" />
      <node id="706089536801049301" at="76,82,77,28" concept="2" />
      <node id="706089536801049301" at="77,28,78,41" concept="2" />
      <node id="706089536801049301" at="78,41,79,26" concept="5" />
      <node id="706089536801049301" at="79,26,80,58" concept="2" />
      <node id="706089536801049301" at="80,58,81,41" concept="2" />
      <node id="706089536801049301" at="81,41,82,73" concept="2" />
      <node id="706089536801049301" at="82,73,83,57" concept="5" />
      <node id="706089536801049301" at="84,35,85,82" concept="5" />
      <node id="706089536801049301" at="85,82,86,112" concept="6" />
      <node id="706089536801049301" at="87,10,88,22" concept="6" />
      <node id="706089536801035960" at="90,89,91,90" concept="5" />
      <node id="706089536801035960" at="91,90,92,48" concept="2" />
      <node id="706089536801035960" at="92,48,93,34" concept="2" />
      <node id="706089536801035960" at="93,34,94,260" concept="2" />
      <node id="706089536801035960" at="94,260,95,22" concept="6" />
      <node id="706089536801436725" at="100,121,101,161" concept="2" />
      <node id="706089536801436718" at="103,37,104,23" concept="6" />
      <node id="706089536801049449" at="107,88,108,87" concept="5" />
      <node id="706089536801049449" at="108,87,109,47" concept="2" />
      <node id="706089536801049449" at="109,47,110,34" concept="2" />
      <node id="706089536801049449" at="110,34,111,22" concept="6" />
      <node id="706089536801049473" at="113,88,114,90" concept="5" />
      <node id="706089536801049473" at="114,90,115,47" concept="2" />
      <node id="706089536801049473" at="115,47,116,34" concept="2" />
      <node id="706089536801049473" at="116,34,117,22" concept="6" />
      <node id="706089536801035960" at="119,91,120,40" concept="5" />
      <node id="706089536801035960" at="120,40,121,104" concept="2" />
      <node id="706089536801035960" at="121,104,122,33" concept="5" />
      <node id="706089536801035960" at="123,31,124,71" concept="2" />
      <node id="706089536801035960" at="125,12,126,71" concept="2" />
      <node id="706089536801035960" at="127,5,128,22" concept="6" />
      <node id="706089536801281594" at="130,97,131,157" concept="6" />
      <node id="706089536801049335" at="133,89,134,82" concept="5" />
      <node id="706089536801049335" at="134,82,135,28" concept="2" />
      <node id="706089536801049335" at="135,28,136,41" concept="2" />
      <node id="706089536801049335" at="136,41,137,26" concept="5" />
      <node id="706089536801049335" at="137,26,138,58" concept="2" />
      <node id="706089536801049335" at="138,58,139,41" concept="2" />
      <node id="706089536801049335" at="139,41,140,73" concept="2" />
      <node id="706089536801049335" at="140,73,141,57" concept="5" />
      <node id="706089536801049335" at="142,35,143,82" concept="5" />
      <node id="706089536801049335" at="143,82,144,112" concept="6" />
      <node id="706089536801049335" at="145,10,146,22" concept="6" />
      <node id="706089536801035960" at="148,89,149,90" concept="5" />
      <node id="706089536801035960" at="149,90,150,48" concept="2" />
      <node id="706089536801035960" at="150,48,151,34" concept="2" />
      <node id="706089536801035960" at="151,34,152,260" concept="2" />
      <node id="706089536801035960" at="152,260,153,22" concept="6" />
      <node id="706089536801463447" at="158,121,159,167" concept="2" />
      <node id="706089536801463444" at="161,37,162,23" concept="6" />
      <node id="706089536801049262" at="165,88,166,87" concept="5" />
      <node id="706089536801049262" at="166,87,167,47" concept="2" />
      <node id="706089536801049262" at="167,47,168,34" concept="2" />
      <node id="706089536801049262" at="168,34,169,22" concept="6" />
      <node id="706089536801049236" at="171,88,172,91" concept="5" />
      <node id="706089536801049236" at="172,91,173,47" concept="2" />
      <node id="706089536801049236" at="173,47,174,34" concept="2" />
      <node id="706089536801049236" at="174,34,175,22" concept="6" />
      <node id="706089536801035960" at="177,91,178,40" concept="5" />
      <node id="706089536801035960" at="178,40,179,104" concept="2" />
      <node id="706089536801035960" at="179,104,180,33" concept="5" />
      <node id="706089536801035960" at="181,31,182,71" concept="2" />
      <node id="706089536801035960" at="183,12,184,71" concept="2" />
      <node id="706089536801035960" at="185,5,186,22" concept="6" />
      <node id="706089536801319208" at="188,97,189,158" concept="6" />
      <node id="706089536801049224" at="191,89,192,82" concept="5" />
      <node id="706089536801049224" at="192,82,193,29" concept="2" />
      <node id="706089536801049224" at="193,29,194,42" concept="2" />
      <node id="706089536801049224" at="194,42,195,26" concept="5" />
      <node id="706089536801049224" at="195,26,196,58" concept="2" />
      <node id="706089536801049224" at="196,58,197,42" concept="2" />
      <node id="706089536801049224" at="197,42,198,73" concept="2" />
      <node id="706089536801049224" at="198,73,199,57" concept="5" />
      <node id="706089536801049224" at="200,35,201,82" concept="5" />
      <node id="706089536801049224" at="201,82,202,112" concept="6" />
      <node id="706089536801049224" at="203,10,204,22" concept="6" />
      <node id="706089536801035960" at="206,89,207,90" concept="5" />
      <node id="706089536801035960" at="207,90,208,48" concept="2" />
      <node id="706089536801035960" at="208,48,209,34" concept="2" />
      <node id="706089536801035960" at="209,34,210,260" concept="2" />
      <node id="706089536801035960" at="210,260,211,22" concept="6" />
      <node id="706089536801469048" at="216,121,217,172" concept="2" />
      <node id="706089536801469045" at="219,37,220,23" concept="6" />
      <node id="706089536801049208" at="223,88,224,87" concept="5" />
      <node id="706089536801049208" at="224,87,225,47" concept="2" />
      <node id="706089536801049208" at="225,47,226,34" concept="2" />
      <node id="706089536801049208" at="226,34,227,22" concept="6" />
      <node id="706089536801035960" at="67,10,69,5" concept="0" />
      <node id="706089536801436718" at="98,0,100,0" concept="1" trace="TypeWithProperties_generic_cellMenu_8yz4v0_a0a3a#()V" />
      <node id="706089536801035960" at="125,10,127,5" concept="0" />
      <node id="706089536801463444" at="156,0,158,0" concept="1" trace="TypeWithProperties_generic_cellMenu_8yz4v0_a0a6a#()V" />
      <node id="706089536801035960" at="183,10,185,5" concept="0" />
      <node id="706089536801469045" at="214,0,216,0" concept="1" trace="TypeWithProperties_generic_cellMenu_8yz4v0_a0a9a#()V" />
      <node id="706089536801035960" at="25,0,28,0" concept="4" trace="createEditorCell#(Ljetbrains/mps/openapi/editor/EditorContext;Lorg/jetbrains/mps/openapi/model/SNode;)Ljetbrains/mps/openapi/editor/cells/EditorCell;" />
      <node id="706089536801197314" at="72,0,75,0" concept="7" trace="renderingCondition_8yz4v0_a3a#(Lorg/jetbrains/mps/openapi/model/SNode;Ljetbrains/mps/openapi/editor/EditorContext;)Z" />
      <node id="706089536801436718" at="100,0,103,0" concept="4" trace="handleAction#(Lorg/jetbrains/mps/openapi/model/SNode;Lorg/jetbrains/mps/openapi/model/SModel;Ljetbrains/mps/smodel/IOperationContext;Ljetbrains/mps/openapi/editor/EditorContext;)V" />
      <node id="706089536801436718" at="103,0,106,0" concept="4" trace="getMatchingText#()Ljava/lang/String;" />
      <node id="706089536801257411" at="130,0,133,0" concept="7" trace="renderingCondition_8yz4v0_a6a#(Lorg/jetbrains/mps/openapi/model/SNode;Ljetbrains/mps/openapi/editor/EditorContext;)Z" />
      <node id="706089536801463444" at="158,0,161,0" concept="4" trace="handleAction#(Lorg/jetbrains/mps/openapi/model/SNode;Lorg/jetbrains/mps/openapi/model/SModel;Ljetbrains/mps/smodel/IOperationContext;Ljetbrains/mps/openapi/editor/EditorContext;)V" />
      <node id="706089536801463444" at="161,0,164,0" concept="4" trace="getMatchingText#()Ljava/lang/String;" />
      <node id="706089536801302468" at="188,0,191,0" concept="7" trace="renderingCondition_8yz4v0_a9a#(Lorg/jetbrains/mps/openapi/model/SNode;Ljetbrains/mps/openapi/editor/EditorContext;)Z" />
      <node id="706089536801469045" at="216,0,219,0" concept="4" trace="handleAction#(Lorg/jetbrains/mps/openapi/model/SNode;Lorg/jetbrains/mps/openapi/model/SModel;Ljetbrains/mps/smodel/IOperationContext;Ljetbrains/mps/openapi/editor/EditorContext;)V" />
      <node id="706089536801469045" at="219,0,222,0" concept="4" trace="getMatchingText#()Ljava/lang/String;" />
      <node id="706089536801049191" at="45,0,49,0" concept="4" trace="createComponent_8yz4v0_a0#(Ljetbrains/mps/openapi/editor/EditorContext;Lorg/jetbrains/mps/openapi/model/SNode;)Ljetbrains/mps/openapi/editor/cells/EditorCell;" />
      <node id="706089536801035960" at="64,33,69,5" concept="3" />
      <node id="706089536801049301" at="83,57,88,22" concept="3" />
      <node id="706089536801035960" at="122,33,127,5" concept="3" />
      <node id="706089536801049335" at="141,57,146,22" concept="3" />
      <node id="706089536801035960" at="180,33,185,5" concept="3" />
      <node id="706089536801049224" at="199,57,204,22" concept="3" />
      <node id="706089536801049200" at="49,0,55,0" concept="4" trace="createConstant_8yz4v0_b0#(Ljetbrains/mps/openapi/editor/EditorContext;Lorg/jetbrains/mps/openapi/model/SNode;)Ljetbrains/mps/openapi/editor/cells/EditorCell;" />
      <node id="706089536801049427" at="55,0,61,0" concept="4" trace="createConstant_8yz4v0_c0#(Ljetbrains/mps/openapi/editor/EditorContext;Lorg/jetbrains/mps/openapi/model/SNode;)Ljetbrains/mps/openapi/editor/cells/EditorCell;" />
      <node id="706089536801049449" at="107,0,113,0" concept="4" trace="createConstant_8yz4v0_e0#(Ljetbrains/mps/openapi/editor/EditorContext;Lorg/jetbrains/mps/openapi/model/SNode;)Ljetbrains/mps/openapi/editor/cells/EditorCell;" />
      <node id="706089536801049473" at="113,0,119,0" concept="4" trace="createConstant_8yz4v0_f0#(Ljetbrains/mps/openapi/editor/EditorContext;Lorg/jetbrains/mps/openapi/model/SNode;)Ljetbrains/mps/openapi/editor/cells/EditorCell;" />
      <node id="706089536801049262" at="165,0,171,0" concept="4" trace="createConstant_8yz4v0_h0#(Ljetbrains/mps/openapi/editor/EditorContext;Lorg/jetbrains/mps/openapi/model/SNode;)Ljetbrains/mps/openapi/editor/cells/EditorCell;" />
      <node id="706089536801049236" at="171,0,177,0" concept="4" trace="createConstant_8yz4v0_i0#(Ljetbrains/mps/openapi/editor/EditorContext;Lorg/jetbrains/mps/openapi/model/SNode;)Ljetbrains/mps/openapi/editor/cells/EditorCell;" />
      <node id="706089536801049208" at="223,0,229,0" concept="4" trace="createConstant_8yz4v0_k0#(Ljetbrains/mps/openapi/editor/EditorContext;Lorg/jetbrains/mps/openapi/model/SNode;)Ljetbrains/mps/openapi/editor/cells/EditorCell;" />
      <node id="706089536801035960" at="90,0,97,0" concept="4" trace="createConstant_8yz4v0_a3a#(Ljetbrains/mps/openapi/editor/EditorContext;Lorg/jetbrains/mps/openapi/model/SNode;)Ljetbrains/mps/openapi/editor/cells/EditorCell;" />
      <node id="706089536801035960" at="148,0,155,0" concept="4" trace="createConstant_8yz4v0_a6a#(Ljetbrains/mps/openapi/editor/EditorContext;Lorg/jetbrains/mps/openapi/model/SNode;)Ljetbrains/mps/openapi/editor/cells/EditorCell;" />
      <node id="706089536801035960" at="206,0,213,0" concept="4" trace="createConstant_8yz4v0_a9a#(Ljetbrains/mps/openapi/editor/EditorContext;Lorg/jetbrains/mps/openapi/model/SNode;)Ljetbrains/mps/openapi/editor/cells/EditorCell;" />
      <node id="706089536801035960" at="61,0,72,0" concept="4" trace="createAlternation_8yz4v0_d0#(Ljetbrains/mps/openapi/editor/EditorContext;Lorg/jetbrains/mps/openapi/model/SNode;)Ljetbrains/mps/openapi/editor/cells/EditorCell;" />
      <node id="706089536801035960" at="119,0,130,0" concept="4" trace="createAlternation_8yz4v0_g0#(Ljetbrains/mps/openapi/editor/EditorContext;Lorg/jetbrains/mps/openapi/model/SNode;)Ljetbrains/mps/openapi/editor/cells/EditorCell;" />
      <node id="706089536801035960" at="177,0,188,0" concept="4" trace="createAlternation_8yz4v0_j0#(Ljetbrains/mps/openapi/editor/EditorContext;Lorg/jetbrains/mps/openapi/model/SNode;)Ljetbrains/mps/openapi/editor/cells/EditorCell;" />
      <node id="706089536801049301" at="75,0,90,0" concept="4" trace="createProperty_8yz4v0_a3a#(Ljetbrains/mps/openapi/editor/EditorContext;Lorg/jetbrains/mps/openapi/model/SNode;)Ljetbrains/mps/openapi/editor/cells/EditorCell;" />
      <node id="706089536801049335" at="133,0,148,0" concept="4" trace="createProperty_8yz4v0_a6a#(Ljetbrains/mps/openapi/editor/EditorContext;Lorg/jetbrains/mps/openapi/model/SNode;)Ljetbrains/mps/openapi/editor/cells/EditorCell;" />
      <node id="706089536801049224" at="191,0,206,0" concept="4" trace="createProperty_8yz4v0_a9a#(Ljetbrains/mps/openapi/editor/EditorContext;Lorg/jetbrains/mps/openapi/model/SNode;)Ljetbrains/mps/openapi/editor/cells/EditorCell;" />
      <node id="706089536801035960" at="28,0,45,0" concept="4" trace="createCollection_8yz4v0_a#(Ljetbrains/mps/openapi/editor/EditorContext;Lorg/jetbrains/mps/openapi/model/SNode;)Ljetbrains/mps/openapi/editor/cells/EditorCell;" />
      <scope id="706089536801436718" at="98,63,98,63" />
      <scope id="706089536801463444" at="156,63,156,63" />
      <scope id="706089536801469045" at="214,63,214,63" />
      <scope id="706089536801035960" at="25,79,26,63" />
      <scope id="706089536801035960" at="65,31,66,71" />
      <scope id="706089536801035960" at="67,12,68,71" />
      <scope id="706089536801197316" at="72,97,73,157" />
      <scope id="706089536801436720" at="100,121,101,161" />
      <scope id="706089536801436718" at="103,37,104,23" />
      <scope id="706089536801035960" at="123,31,124,71" />
      <scope id="706089536801035960" at="125,12,126,71" />
      <scope id="706089536801257413" at="130,97,131,157" />
      <scope id="706089536801463446" at="158,121,159,167" />
      <scope id="706089536801463444" at="161,37,162,23" />
      <scope id="706089536801035960" at="181,31,182,71" />
      <scope id="706089536801035960" at="183,12,184,71" />
      <scope id="706089536801302470" at="188,97,189,158" />
      <scope id="706089536801469047" at="216,121,217,172" />
      <scope id="706089536801469045" at="219,37,220,23" />
      <scope id="706089536801049191" at="45,89,47,22">
        <var name="editorCell" id="706089536801049191" />
      </scope>
      <scope id="706089536801049301" at="84,35,86,112">
        <var name="manager" id="706089536801049301" />
      </scope>
      <scope id="706089536801436718" at="98,0,100,0" />
      <scope id="706089536801049335" at="142,35,144,112">
        <var name="manager" id="706089536801049335" />
      </scope>
      <scope id="706089536801463444" at="156,0,158,0" />
      <scope id="706089536801049224" at="200,35,202,112">
        <var name="manager" id="706089536801049224" />
      </scope>
      <scope id="706089536801469045" at="214,0,216,0" />
      <scope id="706089536801035960" at="25,0,28,0">
        <var name="editorContext" id="706089536801035960" />
        <var name="node" id="706089536801035960" />
      </scope>
      <scope id="706089536801197314" at="72,0,75,0">
        <var name="editorContext" id="706089536801197314" />
        <var name="node" id="706089536801197314" />
      </scope>
      <scope id="706089536801436718" at="100,0,103,0">
>>>>>>> bd830ede
        <var name="editorContext" id="706089536801436718" />
        <var name="model" id="706089536801436718" />
        <var name="node" id="706089536801436718" />
        <var name="operationContext" id="706089536801436718" />
      </scope>
<<<<<<< HEAD
      <scope id="706089536801436718" at="121,0,124,0" />
      <scope id="706089536801257411" at="148,0,151,0">
        <var name="editorContext" id="706089536801257411" />
        <var name="node" id="706089536801257411" />
      </scope>
      <scope id="706089536801463444" at="177,0,180,0">
=======
      <scope id="706089536801436718" at="103,0,106,0" />
      <scope id="706089536801257411" at="130,0,133,0">
        <var name="editorContext" id="706089536801257411" />
        <var name="node" id="706089536801257411" />
      </scope>
      <scope id="706089536801463444" at="158,0,161,0">
>>>>>>> bd830ede
        <var name="editorContext" id="706089536801463444" />
        <var name="model" id="706089536801463444" />
        <var name="node" id="706089536801463444" />
        <var name="operationContext" id="706089536801463444" />
      </scope>
<<<<<<< HEAD
      <scope id="706089536801463444" at="180,0,183,0" />
      <scope id="706089536801302468" at="207,0,210,0">
        <var name="editorContext" id="706089536801302468" />
        <var name="node" id="706089536801302468" />
      </scope>
      <scope id="706089536801469045" at="236,0,239,0">
=======
      <scope id="706089536801463444" at="161,0,164,0" />
      <scope id="706089536801302468" at="188,0,191,0">
        <var name="editorContext" id="706089536801302468" />
        <var name="node" id="706089536801302468" />
      </scope>
      <scope id="706089536801469045" at="216,0,219,0">
>>>>>>> bd830ede
        <var name="editorContext" id="706089536801469045" />
        <var name="model" id="706089536801469045" />
        <var name="node" id="706089536801469045" />
        <var name="operationContext" id="706089536801469045" />
      </scope>
<<<<<<< HEAD
      <scope id="706089536801469045" at="239,0,242,0" />
      <scope id="706089536801035960" at="29,0,33,0">
        <var name="context" id="706089536801035960" />
        <var name="node" id="706089536801035960" />
=======
      <scope id="706089536801469045" at="219,0,222,0" />
      <scope id="706089536801049191" at="45,0,49,0">
        <var name="editorContext" id="706089536801049191" />
        <var name="node" id="706089536801049191" />
>>>>>>> bd830ede
      </scope>
      <scope id="706089536801049191" at="62,0,66,0" />
      <scope id="706089536801049200" at="66,49,70,22">
        <var name="editorCell" id="706089536801049200" />
      </scope>
      <scope id="706089536801049427" at="72,49,76,22">
        <var name="editorCell" id="706089536801049427" />
      </scope>
<<<<<<< HEAD
      <scope id="706089536801049449" at="125,49,129,22">
        <var name="editorCell" id="706089536801049449" />
      </scope>
      <scope id="706089536801049473" at="131,49,135,22">
        <var name="editorCell" id="706089536801049473" />
      </scope>
      <scope id="706089536801049262" at="184,49,188,22">
        <var name="editorCell" id="706089536801049262" />
      </scope>
      <scope id="706089536801049236" at="190,49,194,22">
        <var name="editorCell" id="706089536801049236" />
      </scope>
      <scope id="706089536801049208" at="243,49,247,22">
        <var name="editorCell" id="706089536801049208" />
      </scope>
      <scope id="706089536801035960" at="34,0,39,0" />
      <scope id="706089536801035960" at="108,50,113,22">
        <var name="editorCell" id="706089536801035960" />
      </scope>
      <scope id="706089536801035960" at="167,50,172,22">
        <var name="editorCell" id="706089536801035960" />
      </scope>
      <scope id="706089536801035960" at="226,50,231,22">
        <var name="editorCell" id="706089536801035960" />
      </scope>
      <scope id="706089536801049200" at="66,0,72,0" />
      <scope id="706089536801049427" at="72,0,78,0" />
      <scope id="706089536801049449" at="125,0,131,0" />
      <scope id="706089536801049473" at="131,0,137,0" />
      <scope id="706089536801049262" at="184,0,190,0" />
      <scope id="706089536801049236" at="190,0,196,0" />
      <scope id="706089536801049208" at="243,0,249,0" />
      <scope id="706089536801035960" at="108,0,115,0" />
      <scope id="706089536801035960" at="167,0,174,0" />
      <scope id="706089536801035960" at="226,0,233,0" />
      <scope id="706089536801035960" at="78,52,87,22">
        <var name="alternationCondition" id="706089536801035960" />
        <var name="editorCell" id="706089536801035960" />
      </scope>
      <scope id="706089536801035960" at="137,52,146,22">
        <var name="alternationCondition" id="706089536801035960" />
        <var name="editorCell" id="706089536801035960" />
      </scope>
      <scope id="706089536801035960" at="196,52,205,22">
        <var name="alternationCondition" id="706089536801035960" />
        <var name="editorCell" id="706089536801035960" />
      </scope>
      <scope id="706089536801035960" at="78,0,89,0" />
      <scope id="706089536801035960" at="137,0,148,0" />
      <scope id="706089536801035960" at="196,0,207,0" />
      <scope id="706089536801049301" at="92,50,106,22">
=======
      <scope id="706089536801049449" at="107,88,111,22">
        <var name="editorCell" id="706089536801049449" />
      </scope>
      <scope id="706089536801049473" at="113,88,117,22">
        <var name="editorCell" id="706089536801049473" />
      </scope>
      <scope id="706089536801049262" at="165,88,169,22">
        <var name="editorCell" id="706089536801049262" />
      </scope>
      <scope id="706089536801049236" at="171,88,175,22">
        <var name="editorCell" id="706089536801049236" />
      </scope>
      <scope id="706089536801049208" at="223,88,227,22">
        <var name="editorCell" id="706089536801049208" />
      </scope>
      <scope id="706089536801035960" at="90,89,95,22">
        <var name="editorCell" id="706089536801035960" />
      </scope>
      <scope id="706089536801035960" at="148,89,153,22">
        <var name="editorCell" id="706089536801035960" />
      </scope>
      <scope id="706089536801035960" at="206,89,211,22">
        <var name="editorCell" id="706089536801035960" />
      </scope>
      <scope id="706089536801049200" at="49,0,55,0">
        <var name="editorContext" id="706089536801049200" />
        <var name="node" id="706089536801049200" />
      </scope>
      <scope id="706089536801049427" at="55,0,61,0">
        <var name="editorContext" id="706089536801049427" />
        <var name="node" id="706089536801049427" />
      </scope>
      <scope id="706089536801049449" at="107,0,113,0">
        <var name="editorContext" id="706089536801049449" />
        <var name="node" id="706089536801049449" />
      </scope>
      <scope id="706089536801049473" at="113,0,119,0">
        <var name="editorContext" id="706089536801049473" />
        <var name="node" id="706089536801049473" />
      </scope>
      <scope id="706089536801049262" at="165,0,171,0">
        <var name="editorContext" id="706089536801049262" />
        <var name="node" id="706089536801049262" />
      </scope>
      <scope id="706089536801049236" at="171,0,177,0">
        <var name="editorContext" id="706089536801049236" />
        <var name="node" id="706089536801049236" />
      </scope>
      <scope id="706089536801049208" at="223,0,229,0">
        <var name="editorContext" id="706089536801049208" />
        <var name="node" id="706089536801049208" />
      </scope>
      <scope id="706089536801035960" at="90,0,97,0">
        <var name="editorContext" id="706089536801035960" />
        <var name="node" id="706089536801035960" />
      </scope>
      <scope id="706089536801035960" at="148,0,155,0">
        <var name="editorContext" id="706089536801035960" />
        <var name="node" id="706089536801035960" />
      </scope>
      <scope id="706089536801035960" at="206,0,213,0">
        <var name="editorContext" id="706089536801035960" />
        <var name="node" id="706089536801035960" />
      </scope>
      <scope id="706089536801035960" at="61,91,70,22">
        <var name="alternationCondition" id="706089536801035960" />
        <var name="editorCell" id="706089536801035960" />
      </scope>
      <scope id="706089536801035960" at="119,91,128,22">
        <var name="alternationCondition" id="706089536801035960" />
        <var name="editorCell" id="706089536801035960" />
      </scope>
      <scope id="706089536801035960" at="177,91,186,22">
        <var name="alternationCondition" id="706089536801035960" />
        <var name="editorCell" id="706089536801035960" />
      </scope>
      <scope id="706089536801035960" at="61,0,72,0">
        <var name="editorContext" id="706089536801035960" />
        <var name="node" id="706089536801035960" />
      </scope>
      <scope id="706089536801035960" at="119,0,130,0">
        <var name="editorContext" id="706089536801035960" />
        <var name="node" id="706089536801035960" />
      </scope>
      <scope id="706089536801035960" at="177,0,188,0">
        <var name="editorContext" id="706089536801035960" />
        <var name="node" id="706089536801035960" />
      </scope>
      <scope id="706089536801049301" at="75,89,88,22">
>>>>>>> bd830ede
        <var name="attributeConcept" id="706089536801049301" />
        <var name="editorCell" id="706089536801049301" />
        <var name="provider" id="706089536801049301" />
      </scope>
<<<<<<< HEAD
      <scope id="706089536801049335" at="151,50,165,22">
=======
      <scope id="706089536801049335" at="133,89,146,22">
>>>>>>> bd830ede
        <var name="attributeConcept" id="706089536801049335" />
        <var name="editorCell" id="706089536801049335" />
        <var name="provider" id="706089536801049335" />
      </scope>
<<<<<<< HEAD
      <scope id="706089536801049224" at="210,50,224,22">
=======
      <scope id="706089536801049224" at="191,89,204,22">
>>>>>>> bd830ede
        <var name="attributeConcept" id="706089536801049224" />
        <var name="editorCell" id="706089536801049224" />
        <var name="provider" id="706089536801049224" />
      </scope>
      <scope id="706089536801035960" at="44,50,60,22">
        <var name="editorCell" id="706089536801035960" />
      </scope>
<<<<<<< HEAD
      <scope id="706089536801049301" at="92,0,108,0" />
      <scope id="706089536801049335" at="151,0,167,0" />
      <scope id="706089536801049224" at="210,0,226,0" />
      <scope id="706089536801035960" at="44,0,62,0" />
      <unit id="706089536801436718" at="115,0,125,0" name="testPrimitiveType.editor.TypeWithProperties_EditorBuilder_a$TypeWithProperties_generic_cellMenu_8yz4v0_a0a3a" />
      <unit id="706089536801463444" at="174,0,184,0" name="testPrimitiveType.editor.TypeWithProperties_EditorBuilder_a$TypeWithProperties_generic_cellMenu_8yz4v0_a0a6a" />
      <unit id="706089536801469045" at="233,0,243,0" name="testPrimitiveType.editor.TypeWithProperties_EditorBuilder_a$TypeWithProperties_generic_cellMenu_8yz4v0_a0a9a" />
      <unit id="706089536801035960" at="25,0,250,0" name="testPrimitiveType.editor.TypeWithProperties_EditorBuilder_a" />
=======
      <scope id="706089536801049301" at="75,0,90,0">
        <var name="editorContext" id="706089536801049301" />
        <var name="node" id="706089536801049301" />
      </scope>
      <scope id="706089536801049335" at="133,0,148,0">
        <var name="editorContext" id="706089536801049335" />
        <var name="node" id="706089536801049335" />
      </scope>
      <scope id="706089536801049224" at="191,0,206,0">
        <var name="editorContext" id="706089536801049224" />
        <var name="node" id="706089536801049224" />
      </scope>
      <scope id="706089536801035960" at="28,0,45,0">
        <var name="editorContext" id="706089536801035960" />
        <var name="node" id="706089536801035960" />
      </scope>
      <unit id="706089536801436718" at="97,0,107,0" name="testPrimitiveType.editor.TypeWithProperties_Editor$TypeWithProperties_generic_cellMenu_8yz4v0_a0a3a" />
      <unit id="706089536801463444" at="155,0,165,0" name="testPrimitiveType.editor.TypeWithProperties_Editor$TypeWithProperties_generic_cellMenu_8yz4v0_a0a6a" />
      <unit id="706089536801469045" at="213,0,223,0" name="testPrimitiveType.editor.TypeWithProperties_Editor$TypeWithProperties_generic_cellMenu_8yz4v0_a0a9a" />
      <unit id="706089536801035960" at="24,0,230,0" name="testPrimitiveType.editor.TypeWithProperties_Editor" />
>>>>>>> bd830ede
    </file>
  </root>
</debug-info>
<|MERGE_RESOLUTION|>--- conflicted
+++ resolved
@@ -17,7 +17,6 @@
   </root>
   <root nodeRef="r:2abc4c1d-3154-444a-a3cf-cdb6a262b101(testPrimitiveType.editor)/706089536801035960">
     <file name="TypeWithProperties_Editor.java">
-<<<<<<< HEAD
       <node id="706089536801035960" at="11,79,12,84" concept="7" />
       <node id="706089536801035960" at="11,0,14,0" concept="5" trace="createEditorCell#(Ljetbrains/mps/openapi/editor/EditorContext;Lorg/jetbrains/mps/openapi/model/SNode;)Ljetbrains/mps/openapi/editor/cells/EditorCell;" />
       <scope id="706089536801035960" at="11,79,12,84" />
@@ -73,436 +72,202 @@
       <node id="706089536801049301" at="97,63,98,41" concept="2" />
       <node id="706089536801049301" at="98,41,99,73" concept="2" />
       <node id="706089536801049301" at="99,73,100,57" concept="6" />
-      <node id="706089536801049301" at="100,57,101,59" concept="6" />
-      <node id="706089536801049301" at="102,35,103,87" concept="6" />
-      <node id="706089536801049301" at="103,87,104,94" concept="7" />
-      <node id="706089536801049301" at="105,10,106,22" concept="7" />
-      <node id="706089536801035960" at="108,50,109,97" concept="6" />
-      <node id="706089536801035960" at="109,97,110,48" concept="2" />
-      <node id="706089536801035960" at="110,48,111,34" concept="2" />
-      <node id="706089536801035960" at="111,34,112,276" concept="2" />
-      <node id="706089536801035960" at="112,276,113,22" concept="7" />
-      <node id="706089536801436725" at="118,121,119,161" concept="2" />
-      <node id="706089536801436718" at="121,37,122,23" concept="7" />
-      <node id="706089536801049449" at="125,49,126,94" concept="6" />
-      <node id="706089536801049449" at="126,94,127,47" concept="2" />
-      <node id="706089536801049449" at="127,47,128,34" concept="2" />
-      <node id="706089536801049449" at="128,34,129,22" concept="7" />
-      <node id="706089536801049473" at="131,49,132,97" concept="6" />
-      <node id="706089536801049473" at="132,97,133,47" concept="2" />
-      <node id="706089536801049473" at="133,47,134,34" concept="2" />
-      <node id="706089536801049473" at="134,34,135,22" concept="7" />
-      <node id="706089536801035960" at="137,52,138,40" concept="6" />
-      <node id="706089536801035960" at="138,40,139,120" concept="2" />
-      <node id="706089536801035960" at="139,120,140,33" concept="6" />
-      <node id="706089536801035960" at="141,31,142,47" concept="2" />
-      <node id="706089536801035960" at="143,12,144,47" concept="2" />
-      <node id="706089536801035960" at="145,5,146,22" concept="7" />
-      <node id="706089536801281594" at="148,97,149,157" concept="7" />
-      <node id="706089536801049335" at="151,50,152,89" concept="6" />
-      <node id="706089536801049335" at="152,89,153,28" concept="2" />
-      <node id="706089536801049335" at="153,28,154,41" concept="2" />
-      <node id="706089536801049335" at="154,41,155,26" concept="6" />
-      <node id="706089536801049335" at="155,26,156,63" concept="2" />
-      <node id="706089536801049335" at="156,63,157,41" concept="2" />
-      <node id="706089536801049335" at="157,41,158,73" concept="2" />
-      <node id="706089536801049335" at="158,73,159,57" concept="6" />
-      <node id="706089536801049335" at="159,57,160,59" concept="6" />
-      <node id="706089536801049335" at="161,35,162,87" concept="6" />
-      <node id="706089536801049335" at="162,87,163,94" concept="7" />
-      <node id="706089536801049335" at="164,10,165,22" concept="7" />
-      <node id="706089536801035960" at="167,50,168,97" concept="6" />
-      <node id="706089536801035960" at="168,97,169,48" concept="2" />
-      <node id="706089536801035960" at="169,48,170,34" concept="2" />
-      <node id="706089536801035960" at="170,34,171,276" concept="2" />
-      <node id="706089536801035960" at="171,276,172,22" concept="7" />
-      <node id="706089536801463447" at="177,121,178,167" concept="2" />
-      <node id="706089536801463444" at="180,37,181,23" concept="7" />
-      <node id="706089536801049262" at="184,49,185,94" concept="6" />
-      <node id="706089536801049262" at="185,94,186,47" concept="2" />
-      <node id="706089536801049262" at="186,47,187,34" concept="2" />
-      <node id="706089536801049262" at="187,34,188,22" concept="7" />
-      <node id="706089536801049236" at="190,49,191,98" concept="6" />
-      <node id="706089536801049236" at="191,98,192,47" concept="2" />
-      <node id="706089536801049236" at="192,47,193,34" concept="2" />
-      <node id="706089536801049236" at="193,34,194,22" concept="7" />
-      <node id="706089536801035960" at="196,52,197,40" concept="6" />
-      <node id="706089536801035960" at="197,40,198,120" concept="2" />
-      <node id="706089536801035960" at="198,120,199,33" concept="6" />
-      <node id="706089536801035960" at="200,31,201,47" concept="2" />
-      <node id="706089536801035960" at="202,12,203,47" concept="2" />
-      <node id="706089536801035960" at="204,5,205,22" concept="7" />
-      <node id="706089536801319208" at="207,97,208,158" concept="7" />
-      <node id="706089536801049224" at="210,50,211,89" concept="6" />
-      <node id="706089536801049224" at="211,89,212,29" concept="2" />
-      <node id="706089536801049224" at="212,29,213,42" concept="2" />
-      <node id="706089536801049224" at="213,42,214,26" concept="6" />
-      <node id="706089536801049224" at="214,26,215,63" concept="2" />
-      <node id="706089536801049224" at="215,63,216,42" concept="2" />
-      <node id="706089536801049224" at="216,42,217,73" concept="2" />
-      <node id="706089536801049224" at="217,73,218,57" concept="6" />
-      <node id="706089536801049224" at="218,57,219,59" concept="6" />
-      <node id="706089536801049224" at="220,35,221,87" concept="6" />
-      <node id="706089536801049224" at="221,87,222,94" concept="7" />
-      <node id="706089536801049224" at="223,10,224,22" concept="7" />
-      <node id="706089536801035960" at="226,50,227,97" concept="6" />
-      <node id="706089536801035960" at="227,97,228,48" concept="2" />
-      <node id="706089536801035960" at="228,48,229,34" concept="2" />
-      <node id="706089536801035960" at="229,34,230,276" concept="2" />
-      <node id="706089536801035960" at="230,276,231,22" concept="7" />
-      <node id="706089536801469048" at="236,121,237,172" concept="2" />
-      <node id="706089536801469045" at="239,37,240,23" concept="7" />
-      <node id="706089536801049208" at="243,49,244,94" concept="6" />
-      <node id="706089536801049208" at="244,94,245,47" concept="2" />
-      <node id="706089536801049208" at="245,47,246,34" concept="2" />
-      <node id="706089536801049208" at="246,34,247,22" concept="7" />
+      <node id="706089536801049301" at="101,35,102,87" concept="6" />
+      <node id="706089536801049301" at="102,87,103,112" concept="7" />
+      <node id="706089536801049301" at="104,10,105,22" concept="7" />
+      <node id="706089536801035960" at="107,50,108,97" concept="6" />
+      <node id="706089536801035960" at="108,97,109,48" concept="2" />
+      <node id="706089536801035960" at="109,48,110,34" concept="2" />
+      <node id="706089536801035960" at="110,34,111,276" concept="2" />
+      <node id="706089536801035960" at="111,276,112,22" concept="7" />
+      <node id="706089536801436725" at="117,121,118,161" concept="2" />
+      <node id="706089536801436718" at="120,37,121,23" concept="7" />
+      <node id="706089536801049449" at="124,49,125,94" concept="6" />
+      <node id="706089536801049449" at="125,94,126,47" concept="2" />
+      <node id="706089536801049449" at="126,47,127,34" concept="2" />
+      <node id="706089536801049449" at="127,34,128,22" concept="7" />
+      <node id="706089536801049473" at="130,49,131,97" concept="6" />
+      <node id="706089536801049473" at="131,97,132,47" concept="2" />
+      <node id="706089536801049473" at="132,47,133,34" concept="2" />
+      <node id="706089536801049473" at="133,34,134,22" concept="7" />
+      <node id="706089536801035960" at="136,52,137,40" concept="6" />
+      <node id="706089536801035960" at="137,40,138,120" concept="2" />
+      <node id="706089536801035960" at="138,120,139,33" concept="6" />
+      <node id="706089536801035960" at="140,31,141,47" concept="2" />
+      <node id="706089536801035960" at="142,12,143,47" concept="2" />
+      <node id="706089536801035960" at="144,5,145,22" concept="7" />
+      <node id="706089536801281594" at="147,97,148,157" concept="7" />
+      <node id="706089536801049335" at="150,50,151,89" concept="6" />
+      <node id="706089536801049335" at="151,89,152,28" concept="2" />
+      <node id="706089536801049335" at="152,28,153,41" concept="2" />
+      <node id="706089536801049335" at="153,41,154,26" concept="6" />
+      <node id="706089536801049335" at="154,26,155,63" concept="2" />
+      <node id="706089536801049335" at="155,63,156,41" concept="2" />
+      <node id="706089536801049335" at="156,41,157,73" concept="2" />
+      <node id="706089536801049335" at="157,73,158,57" concept="6" />
+      <node id="706089536801049335" at="159,35,160,87" concept="6" />
+      <node id="706089536801049335" at="160,87,161,112" concept="7" />
+      <node id="706089536801049335" at="162,10,163,22" concept="7" />
+      <node id="706089536801035960" at="165,50,166,97" concept="6" />
+      <node id="706089536801035960" at="166,97,167,48" concept="2" />
+      <node id="706089536801035960" at="167,48,168,34" concept="2" />
+      <node id="706089536801035960" at="168,34,169,276" concept="2" />
+      <node id="706089536801035960" at="169,276,170,22" concept="7" />
+      <node id="706089536801463447" at="175,121,176,167" concept="2" />
+      <node id="706089536801463444" at="178,37,179,23" concept="7" />
+      <node id="706089536801049262" at="182,49,183,94" concept="6" />
+      <node id="706089536801049262" at="183,94,184,47" concept="2" />
+      <node id="706089536801049262" at="184,47,185,34" concept="2" />
+      <node id="706089536801049262" at="185,34,186,22" concept="7" />
+      <node id="706089536801049236" at="188,49,189,98" concept="6" />
+      <node id="706089536801049236" at="189,98,190,47" concept="2" />
+      <node id="706089536801049236" at="190,47,191,34" concept="2" />
+      <node id="706089536801049236" at="191,34,192,22" concept="7" />
+      <node id="706089536801035960" at="194,52,195,40" concept="6" />
+      <node id="706089536801035960" at="195,40,196,120" concept="2" />
+      <node id="706089536801035960" at="196,120,197,33" concept="6" />
+      <node id="706089536801035960" at="198,31,199,47" concept="2" />
+      <node id="706089536801035960" at="200,12,201,47" concept="2" />
+      <node id="706089536801035960" at="202,5,203,22" concept="7" />
+      <node id="706089536801319208" at="205,97,206,158" concept="7" />
+      <node id="706089536801049224" at="208,50,209,89" concept="6" />
+      <node id="706089536801049224" at="209,89,210,29" concept="2" />
+      <node id="706089536801049224" at="210,29,211,42" concept="2" />
+      <node id="706089536801049224" at="211,42,212,26" concept="6" />
+      <node id="706089536801049224" at="212,26,213,63" concept="2" />
+      <node id="706089536801049224" at="213,63,214,42" concept="2" />
+      <node id="706089536801049224" at="214,42,215,73" concept="2" />
+      <node id="706089536801049224" at="215,73,216,57" concept="6" />
+      <node id="706089536801049224" at="217,35,218,87" concept="6" />
+      <node id="706089536801049224" at="218,87,219,112" concept="7" />
+      <node id="706089536801049224" at="220,10,221,22" concept="7" />
+      <node id="706089536801035960" at="223,50,224,97" concept="6" />
+      <node id="706089536801035960" at="224,97,225,48" concept="2" />
+      <node id="706089536801035960" at="225,48,226,34" concept="2" />
+      <node id="706089536801035960" at="226,34,227,276" concept="2" />
+      <node id="706089536801035960" at="227,276,228,22" concept="7" />
+      <node id="706089536801469048" at="233,121,234,172" concept="2" />
+      <node id="706089536801469045" at="236,37,237,23" concept="7" />
+      <node id="706089536801049208" at="240,49,241,94" concept="6" />
+      <node id="706089536801049208" at="241,94,242,47" concept="2" />
+      <node id="706089536801049208" at="242,47,243,34" concept="2" />
+      <node id="706089536801049208" at="243,34,244,22" concept="7" />
       <node id="706089536801035960" at="26,0,28,0" concept="3" trace="myNode" />
       <node id="706089536801035960" at="84,10,86,5" concept="0" />
-      <node id="706089536801436718" at="116,0,118,0" concept="1" trace="TypeWithProperties_generic_cellMenu_8yz4v0_a0a3a#()V" />
-      <node id="706089536801035960" at="143,10,145,5" concept="0" />
-      <node id="706089536801463444" at="175,0,177,0" concept="1" trace="TypeWithProperties_generic_cellMenu_8yz4v0_a0a6a#()V" />
-      <node id="706089536801035960" at="202,10,204,5" concept="0" />
-      <node id="706089536801469045" at="234,0,236,0" concept="1" trace="TypeWithProperties_generic_cellMenu_8yz4v0_a0a9a#()V" />
+      <node id="706089536801436718" at="115,0,117,0" concept="1" trace="TypeWithProperties_generic_cellMenu_8yz4v0_a0a3a#()V" />
+      <node id="706089536801035960" at="142,10,144,5" concept="0" />
+      <node id="706089536801463444" at="173,0,175,0" concept="1" trace="TypeWithProperties_generic_cellMenu_8yz4v0_a0a6a#()V" />
+      <node id="706089536801035960" at="200,10,202,5" concept="0" />
+      <node id="706089536801469045" at="231,0,233,0" concept="1" trace="TypeWithProperties_generic_cellMenu_8yz4v0_a0a9a#()V" />
       <node id="706089536801035960" at="40,0,43,0" concept="5" trace="createCell#()Ljetbrains/mps/openapi/editor/cells/EditorCell;" />
       <node id="706089536801197314" at="89,0,92,0" concept="8" trace="renderingCondition_8yz4v0_a3a#(Lorg/jetbrains/mps/openapi/model/SNode;Ljetbrains/mps/openapi/editor/EditorContext;)Z" />
-      <node id="706089536801436718" at="118,0,121,0" concept="5" trace="handleAction#(Lorg/jetbrains/mps/openapi/model/SNode;Lorg/jetbrains/mps/openapi/model/SModel;Ljetbrains/mps/smodel/IOperationContext;Ljetbrains/mps/openapi/editor/EditorContext;)V" />
-      <node id="706089536801436718" at="121,0,124,0" concept="5" trace="getMatchingText#()Ljava/lang/String;" />
-      <node id="706089536801257411" at="148,0,151,0" concept="8" trace="renderingCondition_8yz4v0_a6a#(Lorg/jetbrains/mps/openapi/model/SNode;Ljetbrains/mps/openapi/editor/EditorContext;)Z" />
-      <node id="706089536801463444" at="177,0,180,0" concept="5" trace="handleAction#(Lorg/jetbrains/mps/openapi/model/SNode;Lorg/jetbrains/mps/openapi/model/SModel;Ljetbrains/mps/smodel/IOperationContext;Ljetbrains/mps/openapi/editor/EditorContext;)V" />
-      <node id="706089536801463444" at="180,0,183,0" concept="5" trace="getMatchingText#()Ljava/lang/String;" />
-      <node id="706089536801302468" at="207,0,210,0" concept="8" trace="renderingCondition_8yz4v0_a9a#(Lorg/jetbrains/mps/openapi/model/SNode;Ljetbrains/mps/openapi/editor/EditorContext;)Z" />
-      <node id="706089536801469045" at="236,0,239,0" concept="5" trace="handleAction#(Lorg/jetbrains/mps/openapi/model/SNode;Lorg/jetbrains/mps/openapi/model/SModel;Ljetbrains/mps/smodel/IOperationContext;Ljetbrains/mps/openapi/editor/EditorContext;)V" />
-      <node id="706089536801469045" at="239,0,242,0" concept="5" trace="getMatchingText#()Ljava/lang/String;" />
+      <node id="706089536801436718" at="117,0,120,0" concept="5" trace="handleAction#(Lorg/jetbrains/mps/openapi/model/SNode;Lorg/jetbrains/mps/openapi/model/SModel;Ljetbrains/mps/smodel/IOperationContext;Ljetbrains/mps/openapi/editor/EditorContext;)V" />
+      <node id="706089536801436718" at="120,0,123,0" concept="5" trace="getMatchingText#()Ljava/lang/String;" />
+      <node id="706089536801257411" at="147,0,150,0" concept="8" trace="renderingCondition_8yz4v0_a6a#(Lorg/jetbrains/mps/openapi/model/SNode;Ljetbrains/mps/openapi/editor/EditorContext;)Z" />
+      <node id="706089536801463444" at="175,0,178,0" concept="5" trace="handleAction#(Lorg/jetbrains/mps/openapi/model/SNode;Lorg/jetbrains/mps/openapi/model/SModel;Ljetbrains/mps/smodel/IOperationContext;Ljetbrains/mps/openapi/editor/EditorContext;)V" />
+      <node id="706089536801463444" at="178,0,181,0" concept="5" trace="getMatchingText#()Ljava/lang/String;" />
+      <node id="706089536801302468" at="205,0,208,0" concept="8" trace="renderingCondition_8yz4v0_a9a#(Lorg/jetbrains/mps/openapi/model/SNode;Ljetbrains/mps/openapi/editor/EditorContext;)Z" />
+      <node id="706089536801469045" at="233,0,236,0" concept="5" trace="handleAction#(Lorg/jetbrains/mps/openapi/model/SNode;Lorg/jetbrains/mps/openapi/model/SModel;Ljetbrains/mps/smodel/IOperationContext;Ljetbrains/mps/openapi/editor/EditorContext;)V" />
+      <node id="706089536801469045" at="236,0,239,0" concept="5" trace="getMatchingText#()Ljava/lang/String;" />
       <node id="706089536801035960" at="29,0,33,0" concept="1" trace="TypeWithProperties_EditorBuilder_a#(Ljetbrains/mps/openapi/editor/EditorContext;Lorg/jetbrains/mps/openapi/model/SNode;)V" />
       <node id="706089536801049191" at="62,0,66,0" concept="5" trace="createComponent_8yz4v0_a0#()Ljetbrains/mps/openapi/editor/cells/EditorCell;" />
       <node id="706089536801035960" at="34,0,39,0" concept="5" trace="getNode#()Lorg/jetbrains/mps/openapi/model/SNode;" />
       <node id="706089536801035960" at="81,33,86,5" concept="4" />
-      <node id="706089536801049301" at="101,59,106,22" concept="4" />
-      <node id="706089536801035960" at="140,33,145,5" concept="4" />
-      <node id="706089536801049335" at="160,59,165,22" concept="4" />
-      <node id="706089536801035960" at="199,33,204,5" concept="4" />
-      <node id="706089536801049224" at="219,59,224,22" concept="4" />
+      <node id="706089536801049301" at="100,57,105,22" concept="4" />
+      <node id="706089536801035960" at="139,33,144,5" concept="4" />
+      <node id="706089536801049335" at="158,57,163,22" concept="4" />
+      <node id="706089536801035960" at="197,33,202,5" concept="4" />
+      <node id="706089536801049224" at="216,57,221,22" concept="4" />
       <node id="706089536801049200" at="66,0,72,0" concept="5" trace="createConstant_8yz4v0_b0#()Ljetbrains/mps/openapi/editor/cells/EditorCell;" />
       <node id="706089536801049427" at="72,0,78,0" concept="5" trace="createConstant_8yz4v0_c0#()Ljetbrains/mps/openapi/editor/cells/EditorCell;" />
-      <node id="706089536801049449" at="125,0,131,0" concept="5" trace="createConstant_8yz4v0_e0#()Ljetbrains/mps/openapi/editor/cells/EditorCell;" />
-      <node id="706089536801049473" at="131,0,137,0" concept="5" trace="createConstant_8yz4v0_f0#()Ljetbrains/mps/openapi/editor/cells/EditorCell;" />
-      <node id="706089536801049262" at="184,0,190,0" concept="5" trace="createConstant_8yz4v0_h0#()Ljetbrains/mps/openapi/editor/cells/EditorCell;" />
-      <node id="706089536801049236" at="190,0,196,0" concept="5" trace="createConstant_8yz4v0_i0#()Ljetbrains/mps/openapi/editor/cells/EditorCell;" />
-      <node id="706089536801049208" at="243,0,249,0" concept="5" trace="createConstant_8yz4v0_k0#()Ljetbrains/mps/openapi/editor/cells/EditorCell;" />
-      <node id="706089536801035960" at="108,0,115,0" concept="5" trace="createConstant_8yz4v0_a3a#()Ljetbrains/mps/openapi/editor/cells/EditorCell;" />
-      <node id="706089536801035960" at="167,0,174,0" concept="5" trace="createConstant_8yz4v0_a6a#()Ljetbrains/mps/openapi/editor/cells/EditorCell;" />
-      <node id="706089536801035960" at="226,0,233,0" concept="5" trace="createConstant_8yz4v0_a9a#()Ljetbrains/mps/openapi/editor/cells/EditorCell;" />
+      <node id="706089536801049449" at="124,0,130,0" concept="5" trace="createConstant_8yz4v0_e0#()Ljetbrains/mps/openapi/editor/cells/EditorCell;" />
+      <node id="706089536801049473" at="130,0,136,0" concept="5" trace="createConstant_8yz4v0_f0#()Ljetbrains/mps/openapi/editor/cells/EditorCell;" />
+      <node id="706089536801049262" at="182,0,188,0" concept="5" trace="createConstant_8yz4v0_h0#()Ljetbrains/mps/openapi/editor/cells/EditorCell;" />
+      <node id="706089536801049236" at="188,0,194,0" concept="5" trace="createConstant_8yz4v0_i0#()Ljetbrains/mps/openapi/editor/cells/EditorCell;" />
+      <node id="706089536801049208" at="240,0,246,0" concept="5" trace="createConstant_8yz4v0_k0#()Ljetbrains/mps/openapi/editor/cells/EditorCell;" />
+      <node id="706089536801035960" at="107,0,114,0" concept="5" trace="createConstant_8yz4v0_a3a#()Ljetbrains/mps/openapi/editor/cells/EditorCell;" />
+      <node id="706089536801035960" at="165,0,172,0" concept="5" trace="createConstant_8yz4v0_a6a#()Ljetbrains/mps/openapi/editor/cells/EditorCell;" />
+      <node id="706089536801035960" at="223,0,230,0" concept="5" trace="createConstant_8yz4v0_a9a#()Ljetbrains/mps/openapi/editor/cells/EditorCell;" />
       <node id="706089536801035960" at="78,0,89,0" concept="5" trace="createAlternation_8yz4v0_d0#()Ljetbrains/mps/openapi/editor/cells/EditorCell;" />
-      <node id="706089536801035960" at="137,0,148,0" concept="5" trace="createAlternation_8yz4v0_g0#()Ljetbrains/mps/openapi/editor/cells/EditorCell;" />
-      <node id="706089536801035960" at="196,0,207,0" concept="5" trace="createAlternation_8yz4v0_j0#()Ljetbrains/mps/openapi/editor/cells/EditorCell;" />
-      <node id="706089536801049301" at="92,0,108,0" concept="5" trace="createProperty_8yz4v0_a3a#()Ljetbrains/mps/openapi/editor/cells/EditorCell;" />
-      <node id="706089536801049335" at="151,0,167,0" concept="5" trace="createProperty_8yz4v0_a6a#()Ljetbrains/mps/openapi/editor/cells/EditorCell;" />
-      <node id="706089536801049224" at="210,0,226,0" concept="5" trace="createProperty_8yz4v0_a9a#()Ljetbrains/mps/openapi/editor/cells/EditorCell;" />
+      <node id="706089536801035960" at="136,0,147,0" concept="5" trace="createAlternation_8yz4v0_g0#()Ljetbrains/mps/openapi/editor/cells/EditorCell;" />
+      <node id="706089536801035960" at="194,0,205,0" concept="5" trace="createAlternation_8yz4v0_j0#()Ljetbrains/mps/openapi/editor/cells/EditorCell;" />
+      <node id="706089536801049301" at="92,0,107,0" concept="5" trace="createProperty_8yz4v0_a3a#()Ljetbrains/mps/openapi/editor/cells/EditorCell;" />
+      <node id="706089536801049335" at="150,0,165,0" concept="5" trace="createProperty_8yz4v0_a6a#()Ljetbrains/mps/openapi/editor/cells/EditorCell;" />
+      <node id="706089536801049224" at="208,0,223,0" concept="5" trace="createProperty_8yz4v0_a9a#()Ljetbrains/mps/openapi/editor/cells/EditorCell;" />
       <node id="706089536801035960" at="44,0,62,0" concept="5" trace="createCollection_8yz4v0_a#()Ljetbrains/mps/openapi/editor/cells/EditorCell;" />
-      <scope id="706089536801436718" at="116,63,116,63" />
-      <scope id="706089536801463444" at="175,63,175,63" />
-      <scope id="706089536801469045" at="234,63,234,63" />
+      <scope id="706089536801436718" at="115,63,115,63" />
+      <scope id="706089536801463444" at="173,63,173,63" />
+      <scope id="706089536801469045" at="231,63,231,63" />
       <scope id="706089536801035960" at="36,26,37,18" />
       <scope id="706089536801035960" at="40,39,41,39" />
       <scope id="706089536801035960" at="82,31,83,47" />
       <scope id="706089536801035960" at="84,12,85,47" />
       <scope id="706089536801197316" at="89,97,90,157" />
-      <scope id="706089536801436720" at="118,121,119,161" />
-      <scope id="706089536801436718" at="121,37,122,23" />
-      <scope id="706089536801035960" at="141,31,142,47" />
-      <scope id="706089536801035960" at="143,12,144,47" />
-      <scope id="706089536801257413" at="148,97,149,157" />
-      <scope id="706089536801463446" at="177,121,178,167" />
-      <scope id="706089536801463444" at="180,37,181,23" />
-      <scope id="706089536801035960" at="200,31,201,47" />
-      <scope id="706089536801035960" at="202,12,203,47" />
-      <scope id="706089536801302470" at="207,97,208,158" />
-      <scope id="706089536801469047" at="236,121,237,172" />
-      <scope id="706089536801469045" at="239,37,240,23" />
+      <scope id="706089536801436720" at="117,121,118,161" />
+      <scope id="706089536801436718" at="120,37,121,23" />
+      <scope id="706089536801035960" at="140,31,141,47" />
+      <scope id="706089536801035960" at="142,12,143,47" />
+      <scope id="706089536801257413" at="147,97,148,157" />
+      <scope id="706089536801463446" at="175,121,176,167" />
+      <scope id="706089536801463444" at="178,37,179,23" />
+      <scope id="706089536801035960" at="198,31,199,47" />
+      <scope id="706089536801035960" at="200,12,201,47" />
+      <scope id="706089536801302470" at="205,97,206,158" />
+      <scope id="706089536801469047" at="233,121,234,172" />
+      <scope id="706089536801469045" at="236,37,237,23" />
       <scope id="706089536801035960" at="29,98,31,18" />
       <scope id="706089536801049191" at="62,50,64,22">
         <var name="editorCell" id="706089536801049191" />
       </scope>
-      <scope id="706089536801049301" at="102,35,104,94">
+      <scope id="706089536801049301" at="101,35,103,112">
         <var name="manager" id="706089536801049301" />
       </scope>
-      <scope id="706089536801436718" at="116,0,118,0" />
-      <scope id="706089536801049335" at="161,35,163,94">
+      <scope id="706089536801436718" at="115,0,117,0" />
+      <scope id="706089536801049335" at="159,35,161,112">
         <var name="manager" id="706089536801049335" />
       </scope>
-      <scope id="706089536801463444" at="175,0,177,0" />
-      <scope id="706089536801049224" at="220,35,222,94">
+      <scope id="706089536801463444" at="173,0,175,0" />
+      <scope id="706089536801049224" at="217,35,219,112">
         <var name="manager" id="706089536801049224" />
       </scope>
-      <scope id="706089536801469045" at="234,0,236,0" />
+      <scope id="706089536801469045" at="231,0,233,0" />
       <scope id="706089536801035960" at="40,0,43,0" />
       <scope id="706089536801197314" at="89,0,92,0">
         <var name="editorContext" id="706089536801197314" />
         <var name="node" id="706089536801197314" />
       </scope>
-      <scope id="706089536801436718" at="118,0,121,0">
-=======
-      <node id="706089536801035960" at="25,79,26,63" concept="6" />
-      <node id="706089536801035960" at="28,89,29,96" concept="5" />
-      <node id="706089536801035960" at="29,96,30,48" concept="2" />
-      <node id="706089536801035960" at="30,48,31,28" concept="2" />
-      <node id="706089536801035960" at="31,28,32,82" concept="2" />
-      <node id="706089536801035960" at="32,82,33,81" concept="2" />
-      <node id="706089536801035960" at="33,81,34,81" concept="2" />
-      <node id="706089536801035960" at="34,81,35,84" concept="2" />
-      <node id="706089536801035960" at="35,84,36,81" concept="2" />
-      <node id="706089536801035960" at="36,81,37,81" concept="2" />
-      <node id="706089536801035960" at="37,81,38,84" concept="2" />
-      <node id="706089536801035960" at="38,84,39,81" concept="2" />
-      <node id="706089536801035960" at="39,81,40,81" concept="2" />
-      <node id="706089536801035960" at="40,81,41,84" concept="2" />
-      <node id="706089536801035960" at="41,84,42,81" concept="2" />
-      <node id="706089536801035960" at="42,81,43,22" concept="6" />
-      <node id="706089536801049191" at="45,89,46,131" concept="5" />
-      <node id="706089536801049191" at="46,131,47,22" concept="6" />
-      <node id="706089536801049200" at="49,88,50,87" concept="5" />
-      <node id="706089536801049200" at="50,87,51,47" concept="2" />
-      <node id="706089536801049200" at="51,47,52,34" concept="2" />
-      <node id="706089536801049200" at="52,34,53,22" concept="6" />
-      <node id="706089536801049427" at="55,88,56,90" concept="5" />
-      <node id="706089536801049427" at="56,90,57,47" concept="2" />
-      <node id="706089536801049427" at="57,47,58,34" concept="2" />
-      <node id="706089536801049427" at="58,34,59,22" concept="6" />
-      <node id="706089536801035960" at="61,91,62,40" concept="5" />
-      <node id="706089536801035960" at="62,40,63,104" concept="2" />
-      <node id="706089536801035960" at="63,104,64,33" concept="5" />
-      <node id="706089536801035960" at="65,31,66,71" concept="2" />
-      <node id="706089536801035960" at="67,12,68,71" concept="2" />
-      <node id="706089536801035960" at="69,5,70,22" concept="6" />
-      <node id="706089536801299928" at="72,97,73,157" concept="6" />
-      <node id="706089536801049301" at="75,89,76,82" concept="5" />
-      <node id="706089536801049301" at="76,82,77,28" concept="2" />
-      <node id="706089536801049301" at="77,28,78,41" concept="2" />
-      <node id="706089536801049301" at="78,41,79,26" concept="5" />
-      <node id="706089536801049301" at="79,26,80,58" concept="2" />
-      <node id="706089536801049301" at="80,58,81,41" concept="2" />
-      <node id="706089536801049301" at="81,41,82,73" concept="2" />
-      <node id="706089536801049301" at="82,73,83,57" concept="5" />
-      <node id="706089536801049301" at="84,35,85,82" concept="5" />
-      <node id="706089536801049301" at="85,82,86,112" concept="6" />
-      <node id="706089536801049301" at="87,10,88,22" concept="6" />
-      <node id="706089536801035960" at="90,89,91,90" concept="5" />
-      <node id="706089536801035960" at="91,90,92,48" concept="2" />
-      <node id="706089536801035960" at="92,48,93,34" concept="2" />
-      <node id="706089536801035960" at="93,34,94,260" concept="2" />
-      <node id="706089536801035960" at="94,260,95,22" concept="6" />
-      <node id="706089536801436725" at="100,121,101,161" concept="2" />
-      <node id="706089536801436718" at="103,37,104,23" concept="6" />
-      <node id="706089536801049449" at="107,88,108,87" concept="5" />
-      <node id="706089536801049449" at="108,87,109,47" concept="2" />
-      <node id="706089536801049449" at="109,47,110,34" concept="2" />
-      <node id="706089536801049449" at="110,34,111,22" concept="6" />
-      <node id="706089536801049473" at="113,88,114,90" concept="5" />
-      <node id="706089536801049473" at="114,90,115,47" concept="2" />
-      <node id="706089536801049473" at="115,47,116,34" concept="2" />
-      <node id="706089536801049473" at="116,34,117,22" concept="6" />
-      <node id="706089536801035960" at="119,91,120,40" concept="5" />
-      <node id="706089536801035960" at="120,40,121,104" concept="2" />
-      <node id="706089536801035960" at="121,104,122,33" concept="5" />
-      <node id="706089536801035960" at="123,31,124,71" concept="2" />
-      <node id="706089536801035960" at="125,12,126,71" concept="2" />
-      <node id="706089536801035960" at="127,5,128,22" concept="6" />
-      <node id="706089536801281594" at="130,97,131,157" concept="6" />
-      <node id="706089536801049335" at="133,89,134,82" concept="5" />
-      <node id="706089536801049335" at="134,82,135,28" concept="2" />
-      <node id="706089536801049335" at="135,28,136,41" concept="2" />
-      <node id="706089536801049335" at="136,41,137,26" concept="5" />
-      <node id="706089536801049335" at="137,26,138,58" concept="2" />
-      <node id="706089536801049335" at="138,58,139,41" concept="2" />
-      <node id="706089536801049335" at="139,41,140,73" concept="2" />
-      <node id="706089536801049335" at="140,73,141,57" concept="5" />
-      <node id="706089536801049335" at="142,35,143,82" concept="5" />
-      <node id="706089536801049335" at="143,82,144,112" concept="6" />
-      <node id="706089536801049335" at="145,10,146,22" concept="6" />
-      <node id="706089536801035960" at="148,89,149,90" concept="5" />
-      <node id="706089536801035960" at="149,90,150,48" concept="2" />
-      <node id="706089536801035960" at="150,48,151,34" concept="2" />
-      <node id="706089536801035960" at="151,34,152,260" concept="2" />
-      <node id="706089536801035960" at="152,260,153,22" concept="6" />
-      <node id="706089536801463447" at="158,121,159,167" concept="2" />
-      <node id="706089536801463444" at="161,37,162,23" concept="6" />
-      <node id="706089536801049262" at="165,88,166,87" concept="5" />
-      <node id="706089536801049262" at="166,87,167,47" concept="2" />
-      <node id="706089536801049262" at="167,47,168,34" concept="2" />
-      <node id="706089536801049262" at="168,34,169,22" concept="6" />
-      <node id="706089536801049236" at="171,88,172,91" concept="5" />
-      <node id="706089536801049236" at="172,91,173,47" concept="2" />
-      <node id="706089536801049236" at="173,47,174,34" concept="2" />
-      <node id="706089536801049236" at="174,34,175,22" concept="6" />
-      <node id="706089536801035960" at="177,91,178,40" concept="5" />
-      <node id="706089536801035960" at="178,40,179,104" concept="2" />
-      <node id="706089536801035960" at="179,104,180,33" concept="5" />
-      <node id="706089536801035960" at="181,31,182,71" concept="2" />
-      <node id="706089536801035960" at="183,12,184,71" concept="2" />
-      <node id="706089536801035960" at="185,5,186,22" concept="6" />
-      <node id="706089536801319208" at="188,97,189,158" concept="6" />
-      <node id="706089536801049224" at="191,89,192,82" concept="5" />
-      <node id="706089536801049224" at="192,82,193,29" concept="2" />
-      <node id="706089536801049224" at="193,29,194,42" concept="2" />
-      <node id="706089536801049224" at="194,42,195,26" concept="5" />
-      <node id="706089536801049224" at="195,26,196,58" concept="2" />
-      <node id="706089536801049224" at="196,58,197,42" concept="2" />
-      <node id="706089536801049224" at="197,42,198,73" concept="2" />
-      <node id="706089536801049224" at="198,73,199,57" concept="5" />
-      <node id="706089536801049224" at="200,35,201,82" concept="5" />
-      <node id="706089536801049224" at="201,82,202,112" concept="6" />
-      <node id="706089536801049224" at="203,10,204,22" concept="6" />
-      <node id="706089536801035960" at="206,89,207,90" concept="5" />
-      <node id="706089536801035960" at="207,90,208,48" concept="2" />
-      <node id="706089536801035960" at="208,48,209,34" concept="2" />
-      <node id="706089536801035960" at="209,34,210,260" concept="2" />
-      <node id="706089536801035960" at="210,260,211,22" concept="6" />
-      <node id="706089536801469048" at="216,121,217,172" concept="2" />
-      <node id="706089536801469045" at="219,37,220,23" concept="6" />
-      <node id="706089536801049208" at="223,88,224,87" concept="5" />
-      <node id="706089536801049208" at="224,87,225,47" concept="2" />
-      <node id="706089536801049208" at="225,47,226,34" concept="2" />
-      <node id="706089536801049208" at="226,34,227,22" concept="6" />
-      <node id="706089536801035960" at="67,10,69,5" concept="0" />
-      <node id="706089536801436718" at="98,0,100,0" concept="1" trace="TypeWithProperties_generic_cellMenu_8yz4v0_a0a3a#()V" />
-      <node id="706089536801035960" at="125,10,127,5" concept="0" />
-      <node id="706089536801463444" at="156,0,158,0" concept="1" trace="TypeWithProperties_generic_cellMenu_8yz4v0_a0a6a#()V" />
-      <node id="706089536801035960" at="183,10,185,5" concept="0" />
-      <node id="706089536801469045" at="214,0,216,0" concept="1" trace="TypeWithProperties_generic_cellMenu_8yz4v0_a0a9a#()V" />
-      <node id="706089536801035960" at="25,0,28,0" concept="4" trace="createEditorCell#(Ljetbrains/mps/openapi/editor/EditorContext;Lorg/jetbrains/mps/openapi/model/SNode;)Ljetbrains/mps/openapi/editor/cells/EditorCell;" />
-      <node id="706089536801197314" at="72,0,75,0" concept="7" trace="renderingCondition_8yz4v0_a3a#(Lorg/jetbrains/mps/openapi/model/SNode;Ljetbrains/mps/openapi/editor/EditorContext;)Z" />
-      <node id="706089536801436718" at="100,0,103,0" concept="4" trace="handleAction#(Lorg/jetbrains/mps/openapi/model/SNode;Lorg/jetbrains/mps/openapi/model/SModel;Ljetbrains/mps/smodel/IOperationContext;Ljetbrains/mps/openapi/editor/EditorContext;)V" />
-      <node id="706089536801436718" at="103,0,106,0" concept="4" trace="getMatchingText#()Ljava/lang/String;" />
-      <node id="706089536801257411" at="130,0,133,0" concept="7" trace="renderingCondition_8yz4v0_a6a#(Lorg/jetbrains/mps/openapi/model/SNode;Ljetbrains/mps/openapi/editor/EditorContext;)Z" />
-      <node id="706089536801463444" at="158,0,161,0" concept="4" trace="handleAction#(Lorg/jetbrains/mps/openapi/model/SNode;Lorg/jetbrains/mps/openapi/model/SModel;Ljetbrains/mps/smodel/IOperationContext;Ljetbrains/mps/openapi/editor/EditorContext;)V" />
-      <node id="706089536801463444" at="161,0,164,0" concept="4" trace="getMatchingText#()Ljava/lang/String;" />
-      <node id="706089536801302468" at="188,0,191,0" concept="7" trace="renderingCondition_8yz4v0_a9a#(Lorg/jetbrains/mps/openapi/model/SNode;Ljetbrains/mps/openapi/editor/EditorContext;)Z" />
-      <node id="706089536801469045" at="216,0,219,0" concept="4" trace="handleAction#(Lorg/jetbrains/mps/openapi/model/SNode;Lorg/jetbrains/mps/openapi/model/SModel;Ljetbrains/mps/smodel/IOperationContext;Ljetbrains/mps/openapi/editor/EditorContext;)V" />
-      <node id="706089536801469045" at="219,0,222,0" concept="4" trace="getMatchingText#()Ljava/lang/String;" />
-      <node id="706089536801049191" at="45,0,49,0" concept="4" trace="createComponent_8yz4v0_a0#(Ljetbrains/mps/openapi/editor/EditorContext;Lorg/jetbrains/mps/openapi/model/SNode;)Ljetbrains/mps/openapi/editor/cells/EditorCell;" />
-      <node id="706089536801035960" at="64,33,69,5" concept="3" />
-      <node id="706089536801049301" at="83,57,88,22" concept="3" />
-      <node id="706089536801035960" at="122,33,127,5" concept="3" />
-      <node id="706089536801049335" at="141,57,146,22" concept="3" />
-      <node id="706089536801035960" at="180,33,185,5" concept="3" />
-      <node id="706089536801049224" at="199,57,204,22" concept="3" />
-      <node id="706089536801049200" at="49,0,55,0" concept="4" trace="createConstant_8yz4v0_b0#(Ljetbrains/mps/openapi/editor/EditorContext;Lorg/jetbrains/mps/openapi/model/SNode;)Ljetbrains/mps/openapi/editor/cells/EditorCell;" />
-      <node id="706089536801049427" at="55,0,61,0" concept="4" trace="createConstant_8yz4v0_c0#(Ljetbrains/mps/openapi/editor/EditorContext;Lorg/jetbrains/mps/openapi/model/SNode;)Ljetbrains/mps/openapi/editor/cells/EditorCell;" />
-      <node id="706089536801049449" at="107,0,113,0" concept="4" trace="createConstant_8yz4v0_e0#(Ljetbrains/mps/openapi/editor/EditorContext;Lorg/jetbrains/mps/openapi/model/SNode;)Ljetbrains/mps/openapi/editor/cells/EditorCell;" />
-      <node id="706089536801049473" at="113,0,119,0" concept="4" trace="createConstant_8yz4v0_f0#(Ljetbrains/mps/openapi/editor/EditorContext;Lorg/jetbrains/mps/openapi/model/SNode;)Ljetbrains/mps/openapi/editor/cells/EditorCell;" />
-      <node id="706089536801049262" at="165,0,171,0" concept="4" trace="createConstant_8yz4v0_h0#(Ljetbrains/mps/openapi/editor/EditorContext;Lorg/jetbrains/mps/openapi/model/SNode;)Ljetbrains/mps/openapi/editor/cells/EditorCell;" />
-      <node id="706089536801049236" at="171,0,177,0" concept="4" trace="createConstant_8yz4v0_i0#(Ljetbrains/mps/openapi/editor/EditorContext;Lorg/jetbrains/mps/openapi/model/SNode;)Ljetbrains/mps/openapi/editor/cells/EditorCell;" />
-      <node id="706089536801049208" at="223,0,229,0" concept="4" trace="createConstant_8yz4v0_k0#(Ljetbrains/mps/openapi/editor/EditorContext;Lorg/jetbrains/mps/openapi/model/SNode;)Ljetbrains/mps/openapi/editor/cells/EditorCell;" />
-      <node id="706089536801035960" at="90,0,97,0" concept="4" trace="createConstant_8yz4v0_a3a#(Ljetbrains/mps/openapi/editor/EditorContext;Lorg/jetbrains/mps/openapi/model/SNode;)Ljetbrains/mps/openapi/editor/cells/EditorCell;" />
-      <node id="706089536801035960" at="148,0,155,0" concept="4" trace="createConstant_8yz4v0_a6a#(Ljetbrains/mps/openapi/editor/EditorContext;Lorg/jetbrains/mps/openapi/model/SNode;)Ljetbrains/mps/openapi/editor/cells/EditorCell;" />
-      <node id="706089536801035960" at="206,0,213,0" concept="4" trace="createConstant_8yz4v0_a9a#(Ljetbrains/mps/openapi/editor/EditorContext;Lorg/jetbrains/mps/openapi/model/SNode;)Ljetbrains/mps/openapi/editor/cells/EditorCell;" />
-      <node id="706089536801035960" at="61,0,72,0" concept="4" trace="createAlternation_8yz4v0_d0#(Ljetbrains/mps/openapi/editor/EditorContext;Lorg/jetbrains/mps/openapi/model/SNode;)Ljetbrains/mps/openapi/editor/cells/EditorCell;" />
-      <node id="706089536801035960" at="119,0,130,0" concept="4" trace="createAlternation_8yz4v0_g0#(Ljetbrains/mps/openapi/editor/EditorContext;Lorg/jetbrains/mps/openapi/model/SNode;)Ljetbrains/mps/openapi/editor/cells/EditorCell;" />
-      <node id="706089536801035960" at="177,0,188,0" concept="4" trace="createAlternation_8yz4v0_j0#(Ljetbrains/mps/openapi/editor/EditorContext;Lorg/jetbrains/mps/openapi/model/SNode;)Ljetbrains/mps/openapi/editor/cells/EditorCell;" />
-      <node id="706089536801049301" at="75,0,90,0" concept="4" trace="createProperty_8yz4v0_a3a#(Ljetbrains/mps/openapi/editor/EditorContext;Lorg/jetbrains/mps/openapi/model/SNode;)Ljetbrains/mps/openapi/editor/cells/EditorCell;" />
-      <node id="706089536801049335" at="133,0,148,0" concept="4" trace="createProperty_8yz4v0_a6a#(Ljetbrains/mps/openapi/editor/EditorContext;Lorg/jetbrains/mps/openapi/model/SNode;)Ljetbrains/mps/openapi/editor/cells/EditorCell;" />
-      <node id="706089536801049224" at="191,0,206,0" concept="4" trace="createProperty_8yz4v0_a9a#(Ljetbrains/mps/openapi/editor/EditorContext;Lorg/jetbrains/mps/openapi/model/SNode;)Ljetbrains/mps/openapi/editor/cells/EditorCell;" />
-      <node id="706089536801035960" at="28,0,45,0" concept="4" trace="createCollection_8yz4v0_a#(Ljetbrains/mps/openapi/editor/EditorContext;Lorg/jetbrains/mps/openapi/model/SNode;)Ljetbrains/mps/openapi/editor/cells/EditorCell;" />
-      <scope id="706089536801436718" at="98,63,98,63" />
-      <scope id="706089536801463444" at="156,63,156,63" />
-      <scope id="706089536801469045" at="214,63,214,63" />
-      <scope id="706089536801035960" at="25,79,26,63" />
-      <scope id="706089536801035960" at="65,31,66,71" />
-      <scope id="706089536801035960" at="67,12,68,71" />
-      <scope id="706089536801197316" at="72,97,73,157" />
-      <scope id="706089536801436720" at="100,121,101,161" />
-      <scope id="706089536801436718" at="103,37,104,23" />
-      <scope id="706089536801035960" at="123,31,124,71" />
-      <scope id="706089536801035960" at="125,12,126,71" />
-      <scope id="706089536801257413" at="130,97,131,157" />
-      <scope id="706089536801463446" at="158,121,159,167" />
-      <scope id="706089536801463444" at="161,37,162,23" />
-      <scope id="706089536801035960" at="181,31,182,71" />
-      <scope id="706089536801035960" at="183,12,184,71" />
-      <scope id="706089536801302470" at="188,97,189,158" />
-      <scope id="706089536801469047" at="216,121,217,172" />
-      <scope id="706089536801469045" at="219,37,220,23" />
-      <scope id="706089536801049191" at="45,89,47,22">
-        <var name="editorCell" id="706089536801049191" />
-      </scope>
-      <scope id="706089536801049301" at="84,35,86,112">
-        <var name="manager" id="706089536801049301" />
-      </scope>
-      <scope id="706089536801436718" at="98,0,100,0" />
-      <scope id="706089536801049335" at="142,35,144,112">
-        <var name="manager" id="706089536801049335" />
-      </scope>
-      <scope id="706089536801463444" at="156,0,158,0" />
-      <scope id="706089536801049224" at="200,35,202,112">
-        <var name="manager" id="706089536801049224" />
-      </scope>
-      <scope id="706089536801469045" at="214,0,216,0" />
-      <scope id="706089536801035960" at="25,0,28,0">
-        <var name="editorContext" id="706089536801035960" />
-        <var name="node" id="706089536801035960" />
-      </scope>
-      <scope id="706089536801197314" at="72,0,75,0">
-        <var name="editorContext" id="706089536801197314" />
-        <var name="node" id="706089536801197314" />
-      </scope>
-      <scope id="706089536801436718" at="100,0,103,0">
->>>>>>> bd830ede
+      <scope id="706089536801436718" at="117,0,120,0">
         <var name="editorContext" id="706089536801436718" />
         <var name="model" id="706089536801436718" />
         <var name="node" id="706089536801436718" />
         <var name="operationContext" id="706089536801436718" />
       </scope>
-<<<<<<< HEAD
-      <scope id="706089536801436718" at="121,0,124,0" />
-      <scope id="706089536801257411" at="148,0,151,0">
+      <scope id="706089536801436718" at="120,0,123,0" />
+      <scope id="706089536801257411" at="147,0,150,0">
         <var name="editorContext" id="706089536801257411" />
         <var name="node" id="706089536801257411" />
       </scope>
-      <scope id="706089536801463444" at="177,0,180,0">
-=======
-      <scope id="706089536801436718" at="103,0,106,0" />
-      <scope id="706089536801257411" at="130,0,133,0">
-        <var name="editorContext" id="706089536801257411" />
-        <var name="node" id="706089536801257411" />
-      </scope>
-      <scope id="706089536801463444" at="158,0,161,0">
->>>>>>> bd830ede
+      <scope id="706089536801463444" at="175,0,178,0">
         <var name="editorContext" id="706089536801463444" />
         <var name="model" id="706089536801463444" />
         <var name="node" id="706089536801463444" />
         <var name="operationContext" id="706089536801463444" />
       </scope>
-<<<<<<< HEAD
-      <scope id="706089536801463444" at="180,0,183,0" />
-      <scope id="706089536801302468" at="207,0,210,0">
+      <scope id="706089536801463444" at="178,0,181,0" />
+      <scope id="706089536801302468" at="205,0,208,0">
         <var name="editorContext" id="706089536801302468" />
         <var name="node" id="706089536801302468" />
       </scope>
-      <scope id="706089536801469045" at="236,0,239,0">
-=======
-      <scope id="706089536801463444" at="161,0,164,0" />
-      <scope id="706089536801302468" at="188,0,191,0">
-        <var name="editorContext" id="706089536801302468" />
-        <var name="node" id="706089536801302468" />
-      </scope>
-      <scope id="706089536801469045" at="216,0,219,0">
->>>>>>> bd830ede
+      <scope id="706089536801469045" at="233,0,236,0">
         <var name="editorContext" id="706089536801469045" />
         <var name="model" id="706089536801469045" />
         <var name="node" id="706089536801469045" />
         <var name="operationContext" id="706089536801469045" />
       </scope>
-<<<<<<< HEAD
-      <scope id="706089536801469045" at="239,0,242,0" />
+      <scope id="706089536801469045" at="236,0,239,0" />
       <scope id="706089536801035960" at="29,0,33,0">
         <var name="context" id="706089536801035960" />
         <var name="node" id="706089536801035960" />
-=======
-      <scope id="706089536801469045" at="219,0,222,0" />
-      <scope id="706089536801049191" at="45,0,49,0">
-        <var name="editorContext" id="706089536801049191" />
-        <var name="node" id="706089536801049191" />
->>>>>>> bd830ede
       </scope>
       <scope id="706089536801049191" at="62,0,66,0" />
       <scope id="706089536801049200" at="66,49,70,22">
@@ -511,205 +276,82 @@
       <scope id="706089536801049427" at="72,49,76,22">
         <var name="editorCell" id="706089536801049427" />
       </scope>
-<<<<<<< HEAD
-      <scope id="706089536801049449" at="125,49,129,22">
+      <scope id="706089536801049449" at="124,49,128,22">
         <var name="editorCell" id="706089536801049449" />
       </scope>
-      <scope id="706089536801049473" at="131,49,135,22">
+      <scope id="706089536801049473" at="130,49,134,22">
         <var name="editorCell" id="706089536801049473" />
       </scope>
-      <scope id="706089536801049262" at="184,49,188,22">
+      <scope id="706089536801049262" at="182,49,186,22">
         <var name="editorCell" id="706089536801049262" />
       </scope>
-      <scope id="706089536801049236" at="190,49,194,22">
+      <scope id="706089536801049236" at="188,49,192,22">
         <var name="editorCell" id="706089536801049236" />
       </scope>
-      <scope id="706089536801049208" at="243,49,247,22">
+      <scope id="706089536801049208" at="240,49,244,22">
         <var name="editorCell" id="706089536801049208" />
       </scope>
       <scope id="706089536801035960" at="34,0,39,0" />
-      <scope id="706089536801035960" at="108,50,113,22">
-        <var name="editorCell" id="706089536801035960" />
-      </scope>
-      <scope id="706089536801035960" at="167,50,172,22">
-        <var name="editorCell" id="706089536801035960" />
-      </scope>
-      <scope id="706089536801035960" at="226,50,231,22">
+      <scope id="706089536801035960" at="107,50,112,22">
+        <var name="editorCell" id="706089536801035960" />
+      </scope>
+      <scope id="706089536801035960" at="165,50,170,22">
+        <var name="editorCell" id="706089536801035960" />
+      </scope>
+      <scope id="706089536801035960" at="223,50,228,22">
         <var name="editorCell" id="706089536801035960" />
       </scope>
       <scope id="706089536801049200" at="66,0,72,0" />
       <scope id="706089536801049427" at="72,0,78,0" />
-      <scope id="706089536801049449" at="125,0,131,0" />
-      <scope id="706089536801049473" at="131,0,137,0" />
-      <scope id="706089536801049262" at="184,0,190,0" />
-      <scope id="706089536801049236" at="190,0,196,0" />
-      <scope id="706089536801049208" at="243,0,249,0" />
-      <scope id="706089536801035960" at="108,0,115,0" />
-      <scope id="706089536801035960" at="167,0,174,0" />
-      <scope id="706089536801035960" at="226,0,233,0" />
+      <scope id="706089536801049449" at="124,0,130,0" />
+      <scope id="706089536801049473" at="130,0,136,0" />
+      <scope id="706089536801049262" at="182,0,188,0" />
+      <scope id="706089536801049236" at="188,0,194,0" />
+      <scope id="706089536801049208" at="240,0,246,0" />
+      <scope id="706089536801035960" at="107,0,114,0" />
+      <scope id="706089536801035960" at="165,0,172,0" />
+      <scope id="706089536801035960" at="223,0,230,0" />
       <scope id="706089536801035960" at="78,52,87,22">
         <var name="alternationCondition" id="706089536801035960" />
         <var name="editorCell" id="706089536801035960" />
       </scope>
-      <scope id="706089536801035960" at="137,52,146,22">
+      <scope id="706089536801035960" at="136,52,145,22">
         <var name="alternationCondition" id="706089536801035960" />
         <var name="editorCell" id="706089536801035960" />
       </scope>
-      <scope id="706089536801035960" at="196,52,205,22">
+      <scope id="706089536801035960" at="194,52,203,22">
         <var name="alternationCondition" id="706089536801035960" />
         <var name="editorCell" id="706089536801035960" />
       </scope>
       <scope id="706089536801035960" at="78,0,89,0" />
-      <scope id="706089536801035960" at="137,0,148,0" />
-      <scope id="706089536801035960" at="196,0,207,0" />
-      <scope id="706089536801049301" at="92,50,106,22">
-=======
-      <scope id="706089536801049449" at="107,88,111,22">
-        <var name="editorCell" id="706089536801049449" />
-      </scope>
-      <scope id="706089536801049473" at="113,88,117,22">
-        <var name="editorCell" id="706089536801049473" />
-      </scope>
-      <scope id="706089536801049262" at="165,88,169,22">
-        <var name="editorCell" id="706089536801049262" />
-      </scope>
-      <scope id="706089536801049236" at="171,88,175,22">
-        <var name="editorCell" id="706089536801049236" />
-      </scope>
-      <scope id="706089536801049208" at="223,88,227,22">
-        <var name="editorCell" id="706089536801049208" />
-      </scope>
-      <scope id="706089536801035960" at="90,89,95,22">
-        <var name="editorCell" id="706089536801035960" />
-      </scope>
-      <scope id="706089536801035960" at="148,89,153,22">
-        <var name="editorCell" id="706089536801035960" />
-      </scope>
-      <scope id="706089536801035960" at="206,89,211,22">
-        <var name="editorCell" id="706089536801035960" />
-      </scope>
-      <scope id="706089536801049200" at="49,0,55,0">
-        <var name="editorContext" id="706089536801049200" />
-        <var name="node" id="706089536801049200" />
-      </scope>
-      <scope id="706089536801049427" at="55,0,61,0">
-        <var name="editorContext" id="706089536801049427" />
-        <var name="node" id="706089536801049427" />
-      </scope>
-      <scope id="706089536801049449" at="107,0,113,0">
-        <var name="editorContext" id="706089536801049449" />
-        <var name="node" id="706089536801049449" />
-      </scope>
-      <scope id="706089536801049473" at="113,0,119,0">
-        <var name="editorContext" id="706089536801049473" />
-        <var name="node" id="706089536801049473" />
-      </scope>
-      <scope id="706089536801049262" at="165,0,171,0">
-        <var name="editorContext" id="706089536801049262" />
-        <var name="node" id="706089536801049262" />
-      </scope>
-      <scope id="706089536801049236" at="171,0,177,0">
-        <var name="editorContext" id="706089536801049236" />
-        <var name="node" id="706089536801049236" />
-      </scope>
-      <scope id="706089536801049208" at="223,0,229,0">
-        <var name="editorContext" id="706089536801049208" />
-        <var name="node" id="706089536801049208" />
-      </scope>
-      <scope id="706089536801035960" at="90,0,97,0">
-        <var name="editorContext" id="706089536801035960" />
-        <var name="node" id="706089536801035960" />
-      </scope>
-      <scope id="706089536801035960" at="148,0,155,0">
-        <var name="editorContext" id="706089536801035960" />
-        <var name="node" id="706089536801035960" />
-      </scope>
-      <scope id="706089536801035960" at="206,0,213,0">
-        <var name="editorContext" id="706089536801035960" />
-        <var name="node" id="706089536801035960" />
-      </scope>
-      <scope id="706089536801035960" at="61,91,70,22">
-        <var name="alternationCondition" id="706089536801035960" />
-        <var name="editorCell" id="706089536801035960" />
-      </scope>
-      <scope id="706089536801035960" at="119,91,128,22">
-        <var name="alternationCondition" id="706089536801035960" />
-        <var name="editorCell" id="706089536801035960" />
-      </scope>
-      <scope id="706089536801035960" at="177,91,186,22">
-        <var name="alternationCondition" id="706089536801035960" />
-        <var name="editorCell" id="706089536801035960" />
-      </scope>
-      <scope id="706089536801035960" at="61,0,72,0">
-        <var name="editorContext" id="706089536801035960" />
-        <var name="node" id="706089536801035960" />
-      </scope>
-      <scope id="706089536801035960" at="119,0,130,0">
-        <var name="editorContext" id="706089536801035960" />
-        <var name="node" id="706089536801035960" />
-      </scope>
-      <scope id="706089536801035960" at="177,0,188,0">
-        <var name="editorContext" id="706089536801035960" />
-        <var name="node" id="706089536801035960" />
-      </scope>
-      <scope id="706089536801049301" at="75,89,88,22">
->>>>>>> bd830ede
+      <scope id="706089536801035960" at="136,0,147,0" />
+      <scope id="706089536801035960" at="194,0,205,0" />
+      <scope id="706089536801049301" at="92,50,105,22">
         <var name="attributeConcept" id="706089536801049301" />
         <var name="editorCell" id="706089536801049301" />
         <var name="provider" id="706089536801049301" />
       </scope>
-<<<<<<< HEAD
-      <scope id="706089536801049335" at="151,50,165,22">
-=======
-      <scope id="706089536801049335" at="133,89,146,22">
->>>>>>> bd830ede
+      <scope id="706089536801049335" at="150,50,163,22">
         <var name="attributeConcept" id="706089536801049335" />
         <var name="editorCell" id="706089536801049335" />
         <var name="provider" id="706089536801049335" />
       </scope>
-<<<<<<< HEAD
-      <scope id="706089536801049224" at="210,50,224,22">
-=======
-      <scope id="706089536801049224" at="191,89,204,22">
->>>>>>> bd830ede
+      <scope id="706089536801049224" at="208,50,221,22">
         <var name="attributeConcept" id="706089536801049224" />
         <var name="editorCell" id="706089536801049224" />
         <var name="provider" id="706089536801049224" />
       </scope>
+      <scope id="706089536801049301" at="92,0,107,0" />
+      <scope id="706089536801049335" at="150,0,165,0" />
+      <scope id="706089536801049224" at="208,0,223,0" />
       <scope id="706089536801035960" at="44,50,60,22">
         <var name="editorCell" id="706089536801035960" />
       </scope>
-<<<<<<< HEAD
-      <scope id="706089536801049301" at="92,0,108,0" />
-      <scope id="706089536801049335" at="151,0,167,0" />
-      <scope id="706089536801049224" at="210,0,226,0" />
       <scope id="706089536801035960" at="44,0,62,0" />
-      <unit id="706089536801436718" at="115,0,125,0" name="testPrimitiveType.editor.TypeWithProperties_EditorBuilder_a$TypeWithProperties_generic_cellMenu_8yz4v0_a0a3a" />
-      <unit id="706089536801463444" at="174,0,184,0" name="testPrimitiveType.editor.TypeWithProperties_EditorBuilder_a$TypeWithProperties_generic_cellMenu_8yz4v0_a0a6a" />
-      <unit id="706089536801469045" at="233,0,243,0" name="testPrimitiveType.editor.TypeWithProperties_EditorBuilder_a$TypeWithProperties_generic_cellMenu_8yz4v0_a0a9a" />
-      <unit id="706089536801035960" at="25,0,250,0" name="testPrimitiveType.editor.TypeWithProperties_EditorBuilder_a" />
-=======
-      <scope id="706089536801049301" at="75,0,90,0">
-        <var name="editorContext" id="706089536801049301" />
-        <var name="node" id="706089536801049301" />
-      </scope>
-      <scope id="706089536801049335" at="133,0,148,0">
-        <var name="editorContext" id="706089536801049335" />
-        <var name="node" id="706089536801049335" />
-      </scope>
-      <scope id="706089536801049224" at="191,0,206,0">
-        <var name="editorContext" id="706089536801049224" />
-        <var name="node" id="706089536801049224" />
-      </scope>
-      <scope id="706089536801035960" at="28,0,45,0">
-        <var name="editorContext" id="706089536801035960" />
-        <var name="node" id="706089536801035960" />
-      </scope>
-      <unit id="706089536801436718" at="97,0,107,0" name="testPrimitiveType.editor.TypeWithProperties_Editor$TypeWithProperties_generic_cellMenu_8yz4v0_a0a3a" />
-      <unit id="706089536801463444" at="155,0,165,0" name="testPrimitiveType.editor.TypeWithProperties_Editor$TypeWithProperties_generic_cellMenu_8yz4v0_a0a6a" />
-      <unit id="706089536801469045" at="213,0,223,0" name="testPrimitiveType.editor.TypeWithProperties_Editor$TypeWithProperties_generic_cellMenu_8yz4v0_a0a9a" />
-      <unit id="706089536801035960" at="24,0,230,0" name="testPrimitiveType.editor.TypeWithProperties_Editor" />
->>>>>>> bd830ede
+      <unit id="706089536801436718" at="114,0,124,0" name="testPrimitiveType.editor.TypeWithProperties_EditorBuilder_a$TypeWithProperties_generic_cellMenu_8yz4v0_a0a3a" />
+      <unit id="706089536801463444" at="172,0,182,0" name="testPrimitiveType.editor.TypeWithProperties_EditorBuilder_a$TypeWithProperties_generic_cellMenu_8yz4v0_a0a6a" />
+      <unit id="706089536801469045" at="230,0,240,0" name="testPrimitiveType.editor.TypeWithProperties_EditorBuilder_a$TypeWithProperties_generic_cellMenu_8yz4v0_a0a9a" />
+      <unit id="706089536801035960" at="25,0,247,0" name="testPrimitiveType.editor.TypeWithProperties_EditorBuilder_a" />
     </file>
   </root>
 </debug-info>
