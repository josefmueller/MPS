<?xml version="1.0" encoding="UTF-8"?>
<debug-info version="2">
  <concept fqn="c:f3061a53-9226-4cc5-a443-f952ceaf5816/1068580123140:jetbrains.mps.baseLanguage.structure.ConstructorDeclaration" />
  <concept fqn="c:f3061a53-9226-4cc5-a443-f952ceaf5816/1068580123155:jetbrains.mps.baseLanguage.structure.ExpressionStatement" />
  <concept fqn="c:f3061a53-9226-4cc5-a443-f952ceaf5816/1068390468200:jetbrains.mps.baseLanguage.structure.FieldDeclaration" />
  <concept fqn="c:f3061a53-9226-4cc5-a443-f952ceaf5816/1068580123159:jetbrains.mps.baseLanguage.structure.IfStatement" />
  <concept fqn="c:f3061a53-9226-4cc5-a443-f952ceaf5816/1068580123165:jetbrains.mps.baseLanguage.structure.InstanceMethodDeclaration" />
  <concept fqn="c:f3061a53-9226-4cc5-a443-f952ceaf5816/1068581242864:jetbrains.mps.baseLanguage.structure.LocalVariableDeclarationStatement" />
  <concept fqn="c:f3061a53-9226-4cc5-a443-f952ceaf5816/1068581242878:jetbrains.mps.baseLanguage.structure.ReturnStatement" />
  <concept fqn="c:f3061a53-9226-4cc5-a443-f952ceaf5816/1070475587102:jetbrains.mps.baseLanguage.structure.SuperConstructorInvocation" />
  <root>
    <file name="EditorAspectDescriptorImpl.java">
      <unit at="15,0,31,0" name="testSubtypingB.editor.EditorAspectDescriptorImpl" />
    </file>
  </root>
  <root nodeRef="r:6f4099d0-c4e4-47a0-be8b-6c6afcc7d666(testSubtypingB.editor)/2078093584693310132">
    <file name="CustomType_Editor.java">
<<<<<<< HEAD
      <node id="2078093584693310132" at="11,79,12,76" concept="6" />
      <node id="2078093584693310132" at="11,0,14,0" concept="4" trace="createEditorCell#(Ljetbrains/mps/openapi/editor/EditorContext;Lorg/jetbrains/mps/openapi/model/SNode;)Ljetbrains/mps/openapi/editor/cells/EditorCell;" />
      <scope id="2078093584693310132" at="11,79,12,76" />
      <scope id="2078093584693310132" at="11,0,14,0">
        <var name="editorContext" id="2078093584693310132" />
        <var name="node" id="2078093584693310132" />
      </scope>
      <unit id="2078093584693310132" at="10,0,15,0" name="testSubtypingB.editor.CustomType_Editor" />
    </file>
    <file name="CustomType_EditorBuilder_a.java">
      <node id="2078093584693310132" at="23,90,24,19" concept="7" />
      <node id="2078093584693310132" at="24,19,25,18" concept="1" />
      <node id="2078093584693310132" at="30,26,31,18" concept="6" />
      <node id="2078093584693310132" at="34,39,35,39" concept="6" />
      <node id="2078093584693310132" at="38,50,39,103" concept="5" />
      <node id="2078093584693310132" at="39,103,40,48" concept="1" />
      <node id="2078093584693310132" at="40,48,41,28" concept="1" />
      <node id="2078093584693310132" at="41,28,42,65" concept="1" />
      <node id="2078093584693310132" at="42,65,43,58" concept="1" />
      <node id="2078093584693310132" at="43,58,44,57" concept="1" />
      <node id="2078093584693310132" at="44,57,45,22" concept="6" />
      <node id="2078093584693310156" at="47,50,48,119" concept="5" />
      <node id="2078093584693310156" at="48,119,49,34" concept="5" />
      <node id="2078093584693310156" at="49,34,50,56" concept="1" />
      <node id="2078093584693310156" at="50,56,51,40" concept="1" />
      <node id="2078093584693310156" at="51,40,52,22" concept="6" />
      <node id="2078093584693310147" at="54,49,55,89" concept="5" />
      <node id="2078093584693310147" at="55,89,56,29" concept="1" />
      <node id="2078093584693310147" at="56,29,57,42" concept="1" />
      <node id="2078093584693310147" at="57,42,58,26" concept="5" />
      <node id="2078093584693310147" at="58,26,59,63" concept="1" />
      <node id="2078093584693310147" at="59,63,60,42" concept="1" />
      <node id="2078093584693310147" at="60,42,61,34" concept="5" />
      <node id="2078093584693310147" at="61,34,62,82" concept="1" />
      <node id="2078093584693310147" at="62,82,63,55" concept="1" />
      <node id="2078093584693310147" at="63,55,64,40" concept="1" />
      <node id="2078093584693310147" at="64,40,65,73" concept="1" />
      <node id="2078093584693310147" at="65,73,66,57" concept="5" />
      <node id="2078093584693310147" at="66,57,67,59" concept="5" />
      <node id="2078093584693310147" at="68,35,69,87" concept="5" />
      <node id="2078093584693310147" at="69,87,70,94" concept="6" />
      <node id="2078093584693310147" at="71,10,72,22" concept="6" />
      <node id="2078093584693310132" at="20,0,22,0" concept="2" trace="myNode" />
      <node id="2078093584693310132" at="34,0,37,0" concept="4" trace="createCell#()Ljetbrains/mps/openapi/editor/cells/EditorCell;" />
      <node id="2078093584693310132" at="23,0,27,0" concept="0" trace="CustomType_EditorBuilder_a#(Ljetbrains/mps/openapi/editor/EditorContext;Lorg/jetbrains/mps/openapi/model/SNode;)V" />
      <node id="2078093584693310132" at="28,0,33,0" concept="4" trace="getNode#()Lorg/jetbrains/mps/openapi/model/SNode;" />
      <node id="2078093584693310147" at="67,59,72,22" concept="3" />
      <node id="2078093584693310156" at="47,0,54,0" concept="4" trace="createComponent_vmybjk_a0#()Ljetbrains/mps/openapi/editor/cells/EditorCell;" />
      <node id="2078093584693310132" at="38,0,47,0" concept="4" trace="createCollection_vmybjk_a#()Ljetbrains/mps/openapi/editor/cells/EditorCell;" />
      <node id="2078093584693310147" at="54,0,74,0" concept="4" trace="createProperty_vmybjk_b0#()Ljetbrains/mps/openapi/editor/cells/EditorCell;" />
      <scope id="2078093584693310132" at="30,26,31,18" />
      <scope id="2078093584693310132" at="34,39,35,39" />
      <scope id="2078093584693310132" at="23,90,25,18" />
      <scope id="2078093584693310147" at="68,35,70,94">
=======
      <node id="2078093584693310132" at="19,79,20,63" concept="4" />
      <node id="2078093584693310132" at="22,89,23,96" concept="3" />
      <node id="2078093584693310132" at="23,96,24,48" concept="0" />
      <node id="2078093584693310132" at="24,48,25,28" concept="0" />
      <node id="2078093584693310132" at="25,28,26,82" concept="0" />
      <node id="2078093584693310132" at="26,82,27,81" concept="0" />
      <node id="2078093584693310132" at="27,81,28,22" concept="4" />
      <node id="2078093584693310156" at="30,89,31,131" concept="3" />
      <node id="2078093584693310156" at="31,131,32,34" concept="3" />
      <node id="2078093584693310156" at="32,34,33,59" concept="0" />
      <node id="2078093584693310156" at="33,59,34,40" concept="0" />
      <node id="2078093584693310156" at="34,40,35,22" concept="4" />
      <node id="2078093584693310147" at="37,88,38,82" concept="3" />
      <node id="2078093584693310147" at="38,82,39,29" concept="0" />
      <node id="2078093584693310147" at="39,29,40,42" concept="0" />
      <node id="2078093584693310147" at="40,42,41,26" concept="3" />
      <node id="2078093584693310147" at="41,26,42,58" concept="0" />
      <node id="2078093584693310147" at="42,58,43,42" concept="0" />
      <node id="2078093584693310147" at="43,42,44,34" concept="3" />
      <node id="2078093584693310147" at="44,34,45,66" concept="0" />
      <node id="2078093584693310147" at="45,66,46,58" concept="0" />
      <node id="2078093584693310147" at="46,58,47,40" concept="0" />
      <node id="2078093584693310147" at="47,40,48,73" concept="0" />
      <node id="2078093584693310147" at="48,73,49,57" concept="3" />
      <node id="2078093584693310147" at="50,35,51,82" concept="3" />
      <node id="2078093584693310147" at="51,82,52,112" concept="4" />
      <node id="2078093584693310147" at="53,10,54,22" concept="4" />
      <node id="2078093584693310132" at="19,0,22,0" concept="2" trace="createEditorCell#(Ljetbrains/mps/openapi/editor/EditorContext;Lorg/jetbrains/mps/openapi/model/SNode;)Ljetbrains/mps/openapi/editor/cells/EditorCell;" />
      <node id="2078093584693310147" at="49,57,54,22" concept="1" />
      <node id="2078093584693310156" at="30,0,37,0" concept="2" trace="createComponent_vmybjk_a0#(Ljetbrains/mps/openapi/editor/EditorContext;Lorg/jetbrains/mps/openapi/model/SNode;)Ljetbrains/mps/openapi/editor/cells/EditorCell;" />
      <node id="2078093584693310132" at="22,0,30,0" concept="2" trace="createCollection_vmybjk_a#(Ljetbrains/mps/openapi/editor/EditorContext;Lorg/jetbrains/mps/openapi/model/SNode;)Ljetbrains/mps/openapi/editor/cells/EditorCell;" />
      <node id="2078093584693310147" at="37,0,56,0" concept="2" trace="createProperty_vmybjk_b0#(Ljetbrains/mps/openapi/editor/EditorContext;Lorg/jetbrains/mps/openapi/model/SNode;)Ljetbrains/mps/openapi/editor/cells/EditorCell;" />
      <scope id="2078093584693310132" at="19,79,20,63" />
      <scope id="2078093584693310147" at="50,35,52,112">
>>>>>>> bd830ede
        <var name="manager" id="2078093584693310147" />
      </scope>
      <scope id="2078093584693310132" at="34,0,37,0" />
      <scope id="2078093584693310132" at="23,0,27,0">
        <var name="context" id="2078093584693310132" />
        <var name="node" id="2078093584693310132" />
      </scope>
      <scope id="2078093584693310132" at="28,0,33,0" />
      <scope id="2078093584693310156" at="47,50,52,22">
        <var name="editorCell" id="2078093584693310156" />
        <var name="style" id="2078093584693310156" />
      </scope>
      <scope id="2078093584693310132" at="38,50,45,22">
        <var name="editorCell" id="2078093584693310132" />
      </scope>
<<<<<<< HEAD
      <scope id="2078093584693310156" at="47,0,54,0" />
      <scope id="2078093584693310132" at="38,0,47,0" />
      <scope id="2078093584693310147" at="54,49,72,22">
=======
      <scope id="2078093584693310156" at="30,0,37,0">
        <var name="editorContext" id="2078093584693310156" />
        <var name="node" id="2078093584693310156" />
      </scope>
      <scope id="2078093584693310132" at="22,0,30,0">
        <var name="editorContext" id="2078093584693310132" />
        <var name="node" id="2078093584693310132" />
      </scope>
      <scope id="2078093584693310147" at="37,88,54,22">
>>>>>>> bd830ede
        <var name="attributeConcept" id="2078093584693310147" />
        <var name="editorCell" id="2078093584693310147" />
        <var name="provider" id="2078093584693310147" />
        <var name="style" id="2078093584693310147" />
      </scope>
<<<<<<< HEAD
      <scope id="2078093584693310147" at="54,0,74,0" />
      <unit id="2078093584693310132" at="19,0,75,0" name="testSubtypingB.editor.CustomType_EditorBuilder_a" />
=======
      <scope id="2078093584693310147" at="37,0,56,0">
        <var name="editorContext" id="2078093584693310147" />
        <var name="node" id="2078093584693310147" />
      </scope>
      <unit id="2078093584693310132" at="18,0,57,0" name="testSubtypingB.editor.CustomType_Editor" />
>>>>>>> bd830ede
    </file>
  </root>
</debug-info>
<|MERGE_RESOLUTION|>--- conflicted
+++ resolved
@@ -15,7 +15,6 @@
   </root>
   <root nodeRef="r:6f4099d0-c4e4-47a0-be8b-6c6afcc7d666(testSubtypingB.editor)/2078093584693310132">
     <file name="CustomType_Editor.java">
-<<<<<<< HEAD
       <node id="2078093584693310132" at="11,79,12,76" concept="6" />
       <node id="2078093584693310132" at="11,0,14,0" concept="4" trace="createEditorCell#(Ljetbrains/mps/openapi/editor/EditorContext;Lorg/jetbrains/mps/openapi/model/SNode;)Ljetbrains/mps/openapi/editor/cells/EditorCell;" />
       <scope id="2078093584693310132" at="11,79,12,76" />
@@ -54,58 +53,21 @@
       <node id="2078093584693310147" at="63,55,64,40" concept="1" />
       <node id="2078093584693310147" at="64,40,65,73" concept="1" />
       <node id="2078093584693310147" at="65,73,66,57" concept="5" />
-      <node id="2078093584693310147" at="66,57,67,59" concept="5" />
-      <node id="2078093584693310147" at="68,35,69,87" concept="5" />
-      <node id="2078093584693310147" at="69,87,70,94" concept="6" />
-      <node id="2078093584693310147" at="71,10,72,22" concept="6" />
+      <node id="2078093584693310147" at="67,35,68,87" concept="5" />
+      <node id="2078093584693310147" at="68,87,69,112" concept="6" />
+      <node id="2078093584693310147" at="70,10,71,22" concept="6" />
       <node id="2078093584693310132" at="20,0,22,0" concept="2" trace="myNode" />
       <node id="2078093584693310132" at="34,0,37,0" concept="4" trace="createCell#()Ljetbrains/mps/openapi/editor/cells/EditorCell;" />
       <node id="2078093584693310132" at="23,0,27,0" concept="0" trace="CustomType_EditorBuilder_a#(Ljetbrains/mps/openapi/editor/EditorContext;Lorg/jetbrains/mps/openapi/model/SNode;)V" />
       <node id="2078093584693310132" at="28,0,33,0" concept="4" trace="getNode#()Lorg/jetbrains/mps/openapi/model/SNode;" />
-      <node id="2078093584693310147" at="67,59,72,22" concept="3" />
+      <node id="2078093584693310147" at="66,57,71,22" concept="3" />
       <node id="2078093584693310156" at="47,0,54,0" concept="4" trace="createComponent_vmybjk_a0#()Ljetbrains/mps/openapi/editor/cells/EditorCell;" />
       <node id="2078093584693310132" at="38,0,47,0" concept="4" trace="createCollection_vmybjk_a#()Ljetbrains/mps/openapi/editor/cells/EditorCell;" />
-      <node id="2078093584693310147" at="54,0,74,0" concept="4" trace="createProperty_vmybjk_b0#()Ljetbrains/mps/openapi/editor/cells/EditorCell;" />
+      <node id="2078093584693310147" at="54,0,73,0" concept="4" trace="createProperty_vmybjk_b0#()Ljetbrains/mps/openapi/editor/cells/EditorCell;" />
       <scope id="2078093584693310132" at="30,26,31,18" />
       <scope id="2078093584693310132" at="34,39,35,39" />
       <scope id="2078093584693310132" at="23,90,25,18" />
-      <scope id="2078093584693310147" at="68,35,70,94">
-=======
-      <node id="2078093584693310132" at="19,79,20,63" concept="4" />
-      <node id="2078093584693310132" at="22,89,23,96" concept="3" />
-      <node id="2078093584693310132" at="23,96,24,48" concept="0" />
-      <node id="2078093584693310132" at="24,48,25,28" concept="0" />
-      <node id="2078093584693310132" at="25,28,26,82" concept="0" />
-      <node id="2078093584693310132" at="26,82,27,81" concept="0" />
-      <node id="2078093584693310132" at="27,81,28,22" concept="4" />
-      <node id="2078093584693310156" at="30,89,31,131" concept="3" />
-      <node id="2078093584693310156" at="31,131,32,34" concept="3" />
-      <node id="2078093584693310156" at="32,34,33,59" concept="0" />
-      <node id="2078093584693310156" at="33,59,34,40" concept="0" />
-      <node id="2078093584693310156" at="34,40,35,22" concept="4" />
-      <node id="2078093584693310147" at="37,88,38,82" concept="3" />
-      <node id="2078093584693310147" at="38,82,39,29" concept="0" />
-      <node id="2078093584693310147" at="39,29,40,42" concept="0" />
-      <node id="2078093584693310147" at="40,42,41,26" concept="3" />
-      <node id="2078093584693310147" at="41,26,42,58" concept="0" />
-      <node id="2078093584693310147" at="42,58,43,42" concept="0" />
-      <node id="2078093584693310147" at="43,42,44,34" concept="3" />
-      <node id="2078093584693310147" at="44,34,45,66" concept="0" />
-      <node id="2078093584693310147" at="45,66,46,58" concept="0" />
-      <node id="2078093584693310147" at="46,58,47,40" concept="0" />
-      <node id="2078093584693310147" at="47,40,48,73" concept="0" />
-      <node id="2078093584693310147" at="48,73,49,57" concept="3" />
-      <node id="2078093584693310147" at="50,35,51,82" concept="3" />
-      <node id="2078093584693310147" at="51,82,52,112" concept="4" />
-      <node id="2078093584693310147" at="53,10,54,22" concept="4" />
-      <node id="2078093584693310132" at="19,0,22,0" concept="2" trace="createEditorCell#(Ljetbrains/mps/openapi/editor/EditorContext;Lorg/jetbrains/mps/openapi/model/SNode;)Ljetbrains/mps/openapi/editor/cells/EditorCell;" />
-      <node id="2078093584693310147" at="49,57,54,22" concept="1" />
-      <node id="2078093584693310156" at="30,0,37,0" concept="2" trace="createComponent_vmybjk_a0#(Ljetbrains/mps/openapi/editor/EditorContext;Lorg/jetbrains/mps/openapi/model/SNode;)Ljetbrains/mps/openapi/editor/cells/EditorCell;" />
-      <node id="2078093584693310132" at="22,0,30,0" concept="2" trace="createCollection_vmybjk_a#(Ljetbrains/mps/openapi/editor/EditorContext;Lorg/jetbrains/mps/openapi/model/SNode;)Ljetbrains/mps/openapi/editor/cells/EditorCell;" />
-      <node id="2078093584693310147" at="37,0,56,0" concept="2" trace="createProperty_vmybjk_b0#(Ljetbrains/mps/openapi/editor/EditorContext;Lorg/jetbrains/mps/openapi/model/SNode;)Ljetbrains/mps/openapi/editor/cells/EditorCell;" />
-      <scope id="2078093584693310132" at="19,79,20,63" />
-      <scope id="2078093584693310147" at="50,35,52,112">
->>>>>>> bd830ede
+      <scope id="2078093584693310147" at="67,35,69,112">
         <var name="manager" id="2078093584693310147" />
       </scope>
       <scope id="2078093584693310132" at="34,0,37,0" />
@@ -121,36 +83,16 @@
       <scope id="2078093584693310132" at="38,50,45,22">
         <var name="editorCell" id="2078093584693310132" />
       </scope>
-<<<<<<< HEAD
       <scope id="2078093584693310156" at="47,0,54,0" />
       <scope id="2078093584693310132" at="38,0,47,0" />
-      <scope id="2078093584693310147" at="54,49,72,22">
-=======
-      <scope id="2078093584693310156" at="30,0,37,0">
-        <var name="editorContext" id="2078093584693310156" />
-        <var name="node" id="2078093584693310156" />
-      </scope>
-      <scope id="2078093584693310132" at="22,0,30,0">
-        <var name="editorContext" id="2078093584693310132" />
-        <var name="node" id="2078093584693310132" />
-      </scope>
-      <scope id="2078093584693310147" at="37,88,54,22">
->>>>>>> bd830ede
+      <scope id="2078093584693310147" at="54,49,71,22">
         <var name="attributeConcept" id="2078093584693310147" />
         <var name="editorCell" id="2078093584693310147" />
         <var name="provider" id="2078093584693310147" />
         <var name="style" id="2078093584693310147" />
       </scope>
-<<<<<<< HEAD
-      <scope id="2078093584693310147" at="54,0,74,0" />
-      <unit id="2078093584693310132" at="19,0,75,0" name="testSubtypingB.editor.CustomType_EditorBuilder_a" />
-=======
-      <scope id="2078093584693310147" at="37,0,56,0">
-        <var name="editorContext" id="2078093584693310147" />
-        <var name="node" id="2078093584693310147" />
-      </scope>
-      <unit id="2078093584693310132" at="18,0,57,0" name="testSubtypingB.editor.CustomType_Editor" />
->>>>>>> bd830ede
+      <scope id="2078093584693310147" at="54,0,73,0" />
+      <unit id="2078093584693310132" at="19,0,74,0" name="testSubtypingB.editor.CustomType_EditorBuilder_a" />
     </file>
   </root>
 </debug-info>
