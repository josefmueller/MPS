<?xml version="1.0" encoding="UTF-8"?>
<debugInfo>
  <root nodeId="4124845871897264455" modelId="r:e9c4e128-4808-4224-a92b-dbeed02eb860(jetbrains.mps.vcs.diff.merge)">
    <nodeInfo nodeId="4124845871897265301" fileName="MergeConflictsBuilder.java" startLine="39" startPosition="36" endLine="40" endPosition="29" conceptFqName="jetbrains.mps.baseLanguage.structure.FieldDeclaration" propertyString="myBaseModel" />
    <nodeInfo nodeId="4124845871897265304" fileName="MergeConflictsBuilder.java" startLine="40" startPosition="29" endLine="41" endPosition="27" conceptFqName="jetbrains.mps.baseLanguage.structure.FieldDeclaration" propertyString="myMyModel" />
    <nodeInfo nodeId="4124845871897265307" fileName="MergeConflictsBuilder.java" startLine="41" startPosition="27" endLine="42" endPosition="35" conceptFqName="jetbrains.mps.baseLanguage.structure.FieldDeclaration" propertyString="myRepositoryModel" />
    <nodeInfo nodeId="4124845871897265310" fileName="MergeConflictsBuilder.java" startLine="42" startPosition="35" endLine="43" endPosition="40" conceptFqName="jetbrains.mps.baseLanguage.structure.FieldDeclaration" propertyString="myMineChangeSet" />
    <nodeInfo nodeId="4124845871897265312" fileName="MergeConflictsBuilder.java" startLine="43" startPosition="40" endLine="44" endPosition="46" conceptFqName="jetbrains.mps.baseLanguage.structure.FieldDeclaration" propertyString="myRepositoryChangeSet" />
    <nodeInfo nodeId="4124845871897265314" fileName="MergeConflictsBuilder.java" startLine="44" startPosition="46" endLine="45" endPosition="140" conceptFqName="jetbrains.mps.baseLanguage.structure.FieldDeclaration" propertyString="myConflictingChanges" />
    <nodeInfo nodeId="4124845871897265324" fileName="MergeConflictsBuilder.java" startLine="45" startPosition="140" endLine="46" endPosition="138" conceptFqName="jetbrains.mps.baseLanguage.structure.FieldDeclaration" propertyString="mySymmetricChanges" />
    <nodeInfo nodeId="4124845871897265339" fileName="MergeConflictsBuilder.java" startLine="48" startPosition="77" endLine="49" endPosition="42" conceptFqName="jetbrains.mps.baseLanguage.structure.SingleLineComment" />
    <nodeInfo nodeId="4124845871897265341" fileName="MergeConflictsBuilder.java" startLine="49" startPosition="42" endLine="50" endPosition="23" conceptFqName="jetbrains.mps.baseLanguage.structure.ExpressionStatement" />
    <nodeInfo nodeId="4124845871897265345" fileName="MergeConflictsBuilder.java" startLine="50" startPosition="23" endLine="51" endPosition="21" conceptFqName="jetbrains.mps.baseLanguage.structure.ExpressionStatement" />
    <nodeInfo nodeId="4124845871897265349" fileName="MergeConflictsBuilder.java" startLine="51" startPosition="21" endLine="52" endPosition="0" conceptFqName="jetbrains.mps.baseLanguage.structure.Statement" />
    <nodeInfo nodeId="4124845871897265350" fileName="MergeConflictsBuilder.java" startLine="52" startPosition="0" endLine="53" endPosition="35" conceptFqName="jetbrains.mps.baseLanguage.structure.ExpressionStatement" />
    <nodeInfo nodeId="4124845871897265354" fileName="MergeConflictsBuilder.java" startLine="53" startPosition="35" endLine="54" endPosition="66" conceptFqName="jetbrains.mps.baseLanguage.structure.ExpressionStatement" />
    <nodeInfo nodeId="4124845871897265360" fileName="MergeConflictsBuilder.java" startLine="54" startPosition="66" endLine="55" endPosition="78" conceptFqName="jetbrains.mps.baseLanguage.structure.ExpressionStatement" />
    <nodeInfo nodeId="4124845871897265366" fileName="MergeConflictsBuilder.java" startLine="55" startPosition="78" endLine="56" endPosition="0" conceptFqName="jetbrains.mps.baseLanguage.structure.Statement" />
    <nodeInfo nodeId="4124845871897265367" fileName="MergeConflictsBuilder.java" startLine="56" startPosition="0" endLine="57" endPosition="23" conceptFqName="jetbrains.mps.baseLanguage.structure.ExpressionStatement" />
    <nodeInfo nodeId="4124845871897264464" fileName="MergeConflictsBuilder.java" startLine="60" startPosition="58" endLine="61" endPosition="46" conceptFqName="jetbrains.mps.baseLanguage.structure.ExpressionStatement" />
    <nodeInfo nodeId="4124845871897264477" fileName="MergeConflictsBuilder.java" startLine="64" startPosition="59" endLine="65" endPosition="44" conceptFqName="jetbrains.mps.baseLanguage.structure.ExpressionStatement" />
    <nodeInfo nodeId="991773733294045772" fileName="MergeConflictsBuilder.java" startLine="68" startPosition="173" endLine="69" endPosition="226" conceptFqName="jetbrains.mps.baseLanguage.structure.ReturnStatement" />
    <nodeInfo nodeId="5505786199853847271" fileName="MergeConflictsBuilder.java" startLine="73" startPosition="142" endLine="74" endPosition="91" conceptFqName="jetbrains.mps.baseLanguage.structure.ExpressionStatement" />
    <nodeInfo nodeId="991773733294051562" fileName="MergeConflictsBuilder.java" startLine="78" startPosition="112" endLine="79" endPosition="64" conceptFqName="jetbrains.mps.baseLanguage.structure.ExpressionStatement" />
    <nodeInfo nodeId="5505786199853855222" fileName="MergeConflictsBuilder.java" startLine="82" startPosition="155" endLine="83" endPosition="70" conceptFqName="jetbrains.mps.baseLanguage.structure.ExpressionStatement" />
    <nodeInfo nodeId="991773733294051610" fileName="MergeConflictsBuilder.java" startLine="88" startPosition="51" endLine="89" endPosition="31" conceptFqName="jetbrains.mps.baseLanguage.structure.ReturnStatement" />
    <nodeInfo nodeId="4124845871897264585" fileName="MergeConflictsBuilder.java" startLine="93" startPosition="74" endLine="94" endPosition="17" conceptFqName="jetbrains.mps.baseLanguage.structure.ContinueStatement" />
    <nodeInfo nodeId="4124845871897264590" fileName="MergeConflictsBuilder.java" startLine="95" startPosition="7" endLine="96" endPosition="0" conceptFqName="jetbrains.mps.baseLanguage.structure.Statement" />
    <nodeInfo nodeId="4124845871897264591" fileName="MergeConflictsBuilder.java" startLine="96" startPosition="0" endLine="97" endPosition="28" conceptFqName="jetbrains.mps.baseLanguage.structure.LocalVariableDeclarationStatement" />
    <nodeInfo nodeId="4124845871897264597" fileName="MergeConflictsBuilder.java" startLine="98" startPosition="41" endLine="99" endPosition="59" conceptFqName="jetbrains.mps.baseLanguage.structure.ExpressionStatement" />
    <nodeInfo nodeId="4124845871897264611" fileName="MergeConflictsBuilder.java" startLine="100" startPosition="53" endLine="101" endPosition="62" conceptFqName="jetbrains.mps.baseLanguage.structure.ExpressionStatement" />
    <nodeInfo nodeId="4124845871897264625" fileName="MergeConflictsBuilder.java" startLine="103" startPosition="27" endLine="104" endPosition="17" conceptFqName="jetbrains.mps.baseLanguage.structure.ContinueStatement" />
    <nodeInfo nodeId="4124845871897264629" fileName="MergeConflictsBuilder.java" startLine="105" startPosition="7" endLine="106" endPosition="51" conceptFqName="jetbrains.mps.baseLanguage.structure.LocalVariableDeclarationStatement" />
    <nodeInfo nodeId="4124845871897264649" fileName="MergeConflictsBuilder.java" startLine="108" startPosition="54" endLine="109" endPosition="103" conceptFqName="jetbrains.mps.baseLanguage.structure.LocalVariableDeclarationStatement" />
    <nodeInfo nodeId="4124845871897264660" fileName="MergeConflictsBuilder.java" startLine="110" startPosition="36" endLine="111" endPosition="45" conceptFqName="jetbrains.mps.baseLanguage.structure.ExpressionStatement" />
    <nodeInfo nodeId="4124845871897264666" fileName="MergeConflictsBuilder.java" startLine="113" startPosition="16" endLine="114" endPosition="171" conceptFqName="jetbrains.mps.baseLanguage.structure.LocalVariableDeclarationStatement" />
    <nodeInfo nodeId="4124845871897264681" fileName="MergeConflictsBuilder.java" startLine="114" startPosition="171" endLine="115" endPosition="67" conceptFqName="jetbrains.mps.baseLanguage.structure.LocalVariableDeclarationStatement" />
    <nodeInfo nodeId="4124845871897264697" fileName="MergeConflictsBuilder.java" startLine="117" startPosition="55" endLine="118" endPosition="67" conceptFqName="jetbrains.mps.baseLanguage.structure.ReturnStatement" />
    <nodeInfo nodeId="4124845871897264716" fileName="MergeConflictsBuilder.java" startLine="121" startPosition="36" endLine="122" endPosition="45" conceptFqName="jetbrains.mps.baseLanguage.structure.ExpressionStatement" />
    <nodeInfo nodeId="4124845871897264720" fileName="MergeConflictsBuilder.java" startLine="122" startPosition="45" endLine="123" endPosition="18" conceptFqName="jetbrains.mps.baseLanguage.structure.BreakStatement" />
    <nodeInfo nodeId="4124845871897264721" fileName="MergeConflictsBuilder.java" startLine="125" startPosition="9" endLine="126" endPosition="47" conceptFqName="jetbrains.mps.baseLanguage.structure.ExpressionStatement" />
    <nodeInfo nodeId="991773733294051708" fileName="MergeConflictsBuilder.java" startLine="131" startPosition="43" endLine="132" endPosition="127" conceptFqName="jetbrains.mps.baseLanguage.structure.LocalVariableDeclarationStatement" />
    <nodeInfo nodeId="991773733294065956" fileName="MergeConflictsBuilder.java" startLine="134" startPosition="71" endLine="135" endPosition="95" conceptFqName="jetbrains.mps.baseLanguage.structure.ReturnStatement" />
    <nodeInfo nodeId="4124845871897264807" fileName="MergeConflictsBuilder.java" startLine="138" startPosition="190" endLine="139" endPosition="86" conceptFqName="jetbrains.mps.baseLanguage.structure.LocalVariableDeclarationStatement" />
    <nodeInfo nodeId="4124845871897264813" fileName="MergeConflictsBuilder.java" startLine="139" startPosition="86" endLine="140" endPosition="92" conceptFqName="jetbrains.mps.baseLanguage.structure.LocalVariableDeclarationStatement" />
    <nodeInfo nodeId="4124845871897264821" fileName="MergeConflictsBuilder.java" startLine="141" startPosition="89" endLine="142" endPosition="51" conceptFqName="jetbrains.mps.baseLanguage.structure.ExpressionStatement" />
    <nodeInfo nodeId="4124845871897264834" fileName="MergeConflictsBuilder.java" startLine="143" startPosition="14" endLine="144" endPosition="50" conceptFqName="jetbrains.mps.baseLanguage.structure.ExpressionStatement" />
    <nodeInfo nodeId="991773733294051770" fileName="MergeConflictsBuilder.java" startLine="149" startPosition="44" endLine="150" endPosition="129" conceptFqName="jetbrains.mps.baseLanguage.structure.LocalVariableDeclarationStatement" />
    <nodeInfo nodeId="991773733294065998" fileName="MergeConflictsBuilder.java" startLine="152" startPosition="72" endLine="153" endPosition="87" conceptFqName="jetbrains.mps.baseLanguage.structure.ReturnStatement" />
    <nodeInfo nodeId="4124845871897264915" fileName="MergeConflictsBuilder.java" startLine="156" startPosition="190" endLine="157" endPosition="87" conceptFqName="jetbrains.mps.baseLanguage.structure.LocalVariableDeclarationStatement" />
    <nodeInfo nodeId="4124845871897264921" fileName="MergeConflictsBuilder.java" startLine="157" startPosition="87" endLine="158" endPosition="93" conceptFqName="jetbrains.mps.baseLanguage.structure.LocalVariableDeclarationStatement" />
    <nodeInfo nodeId="4124845871897264929" fileName="MergeConflictsBuilder.java" startLine="159" startPosition="287" endLine="160" endPosition="51" conceptFqName="jetbrains.mps.baseLanguage.structure.ExpressionStatement" />
    <nodeInfo nodeId="4124845871897264958" fileName="MergeConflictsBuilder.java" startLine="161" startPosition="14" endLine="162" endPosition="50" conceptFqName="jetbrains.mps.baseLanguage.structure.ExpressionStatement" />
    <nodeInfo nodeId="991773733294031292" fileName="MergeConflictsBuilder.java" startLine="169" startPosition="51" endLine="170" endPosition="31" conceptFqName="jetbrains.mps.baseLanguage.structure.ReturnStatement" />
    <nodeInfo nodeId="991773733294051652" fileName="MergeConflictsBuilder.java" startLine="175" startPosition="45" endLine="176" endPosition="81" conceptFqName="jetbrains.mps.baseLanguage.structure.LocalVariableDeclarationStatement" />
    <nodeInfo nodeId="991773733294066990" fileName="MergeConflictsBuilder.java" startLine="178" startPosition="48" endLine="179" endPosition="31" conceptFqName="jetbrains.mps.baseLanguage.structure.ReturnStatement" />
    <nodeInfo nodeId="4124845871897265028" fileName="MergeConflictsBuilder.java" startLine="182" startPosition="172" endLine="183" endPosition="77" conceptFqName="jetbrains.mps.baseLanguage.structure.LocalVariableDeclarationStatement" />
    <nodeInfo nodeId="4124845871897265034" fileName="MergeConflictsBuilder.java" startLine="183" startPosition="77" endLine="184" endPosition="83" conceptFqName="jetbrains.mps.baseLanguage.structure.LocalVariableDeclarationStatement" />
    <nodeInfo nodeId="4124845871897265042" fileName="MergeConflictsBuilder.java" startLine="185" startPosition="132" endLine="186" endPosition="39" conceptFqName="jetbrains.mps.baseLanguage.structure.ExpressionStatement" />
    <nodeInfo nodeId="4124845871897265063" fileName="MergeConflictsBuilder.java" startLine="187" startPosition="14" endLine="188" endPosition="38" conceptFqName="jetbrains.mps.baseLanguage.structure.ExpressionStatement" />
    <nodeInfo nodeId="4124845871897265105" fileName="MergeConflictsBuilder.java" startLine="195" startPosition="115" endLine="196" endPosition="107" conceptFqName="jetbrains.mps.baseLanguage.structure.LocalVariableDeclarationStatement" />
    <nodeInfo nodeId="4124845871897265121" fileName="MergeConflictsBuilder.java" startLine="196" startPosition="107" endLine="197" endPosition="135" conceptFqName="jetbrains.mps.baseLanguage.structure.LocalVariableDeclarationStatement" />
    <nodeInfo nodeId="4124845871897265159" fileName="MergeConflictsBuilder.java" startLine="199" startPosition="143" endLine="200" endPosition="25" conceptFqName="jetbrains.mps.baseLanguage.structure.ReturnStatement" />
    <nodeInfo nodeId="4124845871897265175" fileName="MergeConflictsBuilder.java" startLine="202" startPosition="9" endLine="203" endPosition="20" conceptFqName="jetbrains.mps.baseLanguage.structure.ReturnStatement" />
    <nodeInfo nodeId="4124845871897265177" fileName="MergeConflictsBuilder.java" startLine="205" startPosition="5" endLine="206" endPosition="17" conceptFqName="jetbrains.mps.baseLanguage.structure.ReturnStatement" />
    <nodeInfo nodeId="991773733294032758" fileName="MergeConflictsBuilder.java" startLine="211" startPosition="62" endLine="212" endPosition="39" conceptFqName="jetbrains.mps.baseLanguage.structure.ReturnStatement" />
    <nodeInfo nodeId="991773733294032790" fileName="MergeConflictsBuilder.java" startLine="219" startPosition="115" endLine="220" endPosition="137" conceptFqName="jetbrains.mps.baseLanguage.structure.ReturnStatement" />
    <nodeInfo nodeId="1632433213531204278" fileName="MergeConflictsBuilder.java" startLine="227" startPosition="64" endLine="228" endPosition="19" conceptFqName="jetbrains.mps.baseLanguage.structure.ReturnStatement" />
    <nodeInfo nodeId="1632433213531201271" fileName="MergeConflictsBuilder.java" startLine="231" startPosition="121" endLine="232" endPosition="166" conceptFqName="jetbrains.mps.baseLanguage.structure.ExpressionStatement" />
    <nodeInfo nodeId="4124845871897265187" fileName="MergeConflictsBuilder.java" startLine="236" startPosition="35" endLine="237" endPosition="119" conceptFqName="jetbrains.mps.baseLanguage.structure.LocalVariableDeclarationStatement" />
    <nodeInfo nodeId="4124845871897265197" fileName="MergeConflictsBuilder.java" startLine="237" startPosition="119" endLine="238" endPosition="131" conceptFqName="jetbrains.mps.baseLanguage.structure.LocalVariableDeclarationStatement" />
    <nodeInfo nodeId="4124845871897265218" fileName="MergeConflictsBuilder.java" startLine="239" startPosition="202" endLine="240" endPosition="87" conceptFqName="jetbrains.mps.baseLanguage.structure.LocalVariableDeclarationStatement" />
    <nodeInfo nodeId="4124845871897265225" fileName="MergeConflictsBuilder.java" startLine="240" startPosition="87" endLine="241" endPosition="99" conceptFqName="jetbrains.mps.baseLanguage.structure.LocalVariableDeclarationStatement" />
    <nodeInfo nodeId="4124845871897265232" fileName="MergeConflictsBuilder.java" startLine="241" startPosition="99" endLine="242" endPosition="71" conceptFqName="jetbrains.mps.baseLanguage.structure.SingleLineComment" />
    <nodeInfo nodeId="4124845871897265234" fileName="MergeConflictsBuilder.java" startLine="242" startPosition="71" endLine="243" endPosition="39" conceptFqName="jetbrains.mps.baseLanguage.structure.SingleLineComment" />
    <nodeInfo nodeId="4124845871897265261" fileName="MergeConflictsBuilder.java" startLine="246" startPosition="71" endLine="247" endPosition="18" conceptFqName="jetbrains.mps.baseLanguage.structure.SingleLineComment" />
    <nodeInfo nodeId="4124845871897265267" fileName="MergeConflictsBuilder.java" startLine="249" startPosition="50" endLine="250" endPosition="33" conceptFqName="jetbrains.mps.baseLanguage.structure.ExpressionStatement" />
    <nodeInfo nodeId="4124845871897265276" fileName="MergeConflictsBuilder.java" startLine="251" startPosition="20" endLine="252" endPosition="32" conceptFqName="jetbrains.mps.baseLanguage.structure.ExpressionStatement" />
    <nodeInfo nodeId="4124845871897265280" fileName="MergeConflictsBuilder.java" startLine="257" startPosition="5" endLine="258" endPosition="0" conceptFqName="jetbrains.mps.baseLanguage.structure.Statement" />
    <nodeInfo nodeId="4124845871897265281" fileName="MergeConflictsBuilder.java" startLine="258" startPosition="0" endLine="259" endPosition="101" conceptFqName="jetbrains.mps.baseLanguage.structure.ExpressionStatement" />
    <nodeInfo nodeId="4124845871897265286" fileName="MergeConflictsBuilder.java" startLine="259" startPosition="101" endLine="260" endPosition="107" conceptFqName="jetbrains.mps.baseLanguage.structure.ExpressionStatement" />
    <nodeInfo nodeId="4124845871897265291" fileName="MergeConflictsBuilder.java" startLine="260" startPosition="107" endLine="261" endPosition="0" conceptFqName="jetbrains.mps.baseLanguage.structure.Statement" />
    <nodeInfo nodeId="4124845871897265292" fileName="MergeConflictsBuilder.java" startLine="261" startPosition="0" endLine="262" endPosition="31" conceptFqName="jetbrains.mps.baseLanguage.structure.ExpressionStatement" />
    <nodeInfo nodeId="4124845871897265294" fileName="MergeConflictsBuilder.java" startLine="262" startPosition="31" endLine="263" endPosition="32" conceptFqName="jetbrains.mps.baseLanguage.structure.ExpressionStatement" />
    <nodeInfo nodeId="4124845871897265296" fileName="MergeConflictsBuilder.java" startLine="263" startPosition="32" endLine="264" endPosition="0" conceptFqName="jetbrains.mps.baseLanguage.structure.Statement" />
    <nodeInfo nodeId="4124845871897265297" fileName="MergeConflictsBuilder.java" startLine="264" startPosition="0" endLine="265" endPosition="34" conceptFqName="jetbrains.mps.baseLanguage.structure.ExpressionStatement" />
    <nodeInfo nodeId="4124845871897265299" fileName="MergeConflictsBuilder.java" startLine="265" startPosition="34" endLine="266" endPosition="33" conceptFqName="jetbrains.mps.baseLanguage.structure.ExpressionStatement" />
    <nodeInfo nodeId="5505786199853847063" fileName="MergeConflictsBuilder.java" startLine="266" startPosition="33" endLine="267" endPosition="0" conceptFqName="jetbrains.mps.baseLanguage.structure.Statement" />
    <nodeInfo nodeId="5505786199853847500" fileName="MergeConflictsBuilder.java" startLine="267" startPosition="0" endLine="268" endPosition="43" conceptFqName="jetbrains.mps.baseLanguage.structure.ExpressionStatement" />
    <nodeInfo nodeId="5505786199853847502" fileName="MergeConflictsBuilder.java" startLine="268" startPosition="43" endLine="269" endPosition="46" conceptFqName="jetbrains.mps.baseLanguage.structure.ExpressionStatement" />
    <nodeInfo nodeId="1632433213531194386" fileName="MergeConflictsBuilder.java" startLine="269" startPosition="46" endLine="270" endPosition="35" conceptFqName="jetbrains.mps.baseLanguage.structure.ExpressionStatement" />
    <nodeInfo nodeId="4124845871897265379" fileName="MergeConflictsBuilder.java" startLine="273" startPosition="118" endLine="274" endPosition="170" conceptFqName="jetbrains.mps.baseLanguage.structure.LocalVariableDeclarationStatement" />
    <nodeInfo nodeId="4124845871897265401" fileName="MergeConflictsBuilder.java" startLine="275" startPosition="108" endLine="276" endPosition="120" conceptFqName="jetbrains.mps.baseLanguage.structure.LocalVariableDeclarationStatement" />
    <nodeInfo nodeId="4124845871897265415" fileName="MergeConflictsBuilder.java" startLine="277" startPosition="81" endLine="278" endPosition="123" conceptFqName="jetbrains.mps.baseLanguage.structure.ExpressionStatement" />
    <nodeInfo nodeId="4124845871897265428" fileName="MergeConflictsBuilder.java" startLine="279" startPosition="7" endLine="280" endPosition="106" conceptFqName="jetbrains.mps.baseLanguage.structure.ExpressionStatement" />
    <nodeInfo nodeId="4124845871897265435" fileName="MergeConflictsBuilder.java" startLine="281" startPosition="5" endLine="282" endPosition="34" conceptFqName="jetbrains.mps.baseLanguage.structure.ReturnStatement" />
    <nodeInfo nodeId="4124845871897265458" fileName="MergeConflictsBuilder.java" startLine="286" startPosition="50" endLine="287" endPosition="91" conceptFqName="jetbrains.mps.baseLanguage.structure.ExpressionStatement" />
    <nodeInfo nodeId="4124845871897265471" fileName="MergeConflictsBuilder.java" startLine="288" startPosition="5" endLine="289" endPosition="73" conceptFqName="jetbrains.mps.baseLanguage.structure.ExpressionStatement" />
    <nodeInfo nodeId="4124845871897265491" fileName="MergeConflictsBuilder.java" startLine="292" startPosition="108" endLine="293" endPosition="48" conceptFqName="jetbrains.mps.baseLanguage.structure.AssertStatement" />
    <nodeInfo nodeId="4124845871897265499" fileName="MergeConflictsBuilder.java" startLine="293" startPosition="48" endLine="294" endPosition="35" conceptFqName="jetbrains.mps.baseLanguage.structure.ExpressionStatement" />
    <nodeInfo nodeId="4124845871897265504" fileName="MergeConflictsBuilder.java" startLine="294" startPosition="35" endLine="295" endPosition="35" conceptFqName="jetbrains.mps.baseLanguage.structure.ExpressionStatement" />
    <nodeInfo nodeId="5505786199853855147" fileName="MergeConflictsBuilder.java" startLine="298" startPosition="185" endLine="299" endPosition="67" conceptFqName="jetbrains.mps.baseLanguage.structure.LocalVariableDeclarationStatement" />
    <nodeInfo nodeId="5505786199853855169" fileName="MergeConflictsBuilder.java" startLine="301" startPosition="31" endLine="302" endPosition="65" conceptFqName="jetbrains.mps.baseLanguage.structure.ExpressionStatement" />
    <nodeInfo nodeId="5505786199853855183" fileName="MergeConflictsBuilder.java" startLine="304" startPosition="7" endLine="305" endPosition="15" conceptFqName="jetbrains.mps.baseLanguage.structure.ReturnStatement" />
    <nodeInfo nodeId="4124845871897264832" fileName="MergeConflictsBuilder.java" startLine="143" startPosition="12" endLine="145" endPosition="7" conceptFqName="jetbrains.mps.baseLanguage.structure.BlockStatement" />
    <nodeInfo nodeId="4124845871897264956" fileName="MergeConflictsBuilder.java" startLine="161" startPosition="12" endLine="163" endPosition="7" conceptFqName="jetbrains.mps.baseLanguage.structure.BlockStatement" />
    <nodeInfo nodeId="4124845871897265061" fileName="MergeConflictsBuilder.java" startLine="187" startPosition="12" endLine="189" endPosition="7" conceptFqName="jetbrains.mps.baseLanguage.structure.BlockStatement" />
    <nodeInfo nodeId="4124845871897265274" fileName="MergeConflictsBuilder.java" startLine="251" startPosition="18" endLine="253" endPosition="13" conceptFqName="jetbrains.mps.baseLanguage.structure.BlockStatement" />
    <nodeInfo nodeId="5505786199853853148" fileName="MergeConflictsBuilder.java" startLine="72" startPosition="99" endLine="75" endPosition="5" conceptFqName="jetbrains.mps.baseLanguage.structure.ForeachStatement" />
    <nodeInfo nodeId="4124845871897264583" fileName="MergeConflictsBuilder.java" startLine="92" startPosition="88" endLine="95" endPosition="7" conceptFqName="jetbrains.mps.baseLanguage.structure.IfStatement" />
    <nodeInfo nodeId="4124845871897264623" fileName="MergeConflictsBuilder.java" startLine="102" startPosition="7" endLine="105" endPosition="7" conceptFqName="jetbrains.mps.baseLanguage.structure.IfStatement" />
    <nodeInfo nodeId="4124845871897264655" fileName="MergeConflictsBuilder.java" startLine="109" startPosition="103" endLine="112" endPosition="11" conceptFqName="jetbrains.mps.baseLanguage.structure.IfStatement" />
    <nodeInfo nodeId="4124845871897265139" fileName="MergeConflictsBuilder.java" startLine="198" startPosition="79" endLine="201" endPosition="11" conceptFqName="jetbrains.mps.baseLanguage.structure.IfStatement" />
    <nodeInfo nodeId="1632433213531200379" fileName="MergeConflictsBuilder.java" startLine="230" startPosition="33" endLine="233" endPosition="5" conceptFqName="jetbrains.mps.baseLanguage.structure.IfStatement" />
    <nodeInfo nodeId="4124845871897265413" fileName="MergeConflictsBuilder.java" startLine="276" startPosition="120" endLine="279" endPosition="7" conceptFqName="jetbrains.mps.baseLanguage.structure.IfStatement" />
    <nodeInfo nodeId="4124845871897265456" fileName="MergeConflictsBuilder.java" startLine="285" startPosition="114" endLine="288" endPosition="5" conceptFqName="jetbrains.mps.baseLanguage.structure.IfStatement" />
    <nodeInfo nodeId="4124845871897264456" fileName="MergeConflictsBuilder.java" startLine="59" startPosition="0" endLine="63" endPosition="0" conceptFqName="jetbrains.mps.baseLanguage.structure.InstanceMethodDeclaration" propertyString="addConflict#(Ljetbrains/mps/vcs/diff/changes/ModelChange;Ljetbrains/mps/vcs/diff/changes/ModelChange;)V" />
    <nodeInfo nodeId="4124845871897264469" fileName="MergeConflictsBuilder.java" startLine="63" startPosition="0" endLine="67" endPosition="0" conceptFqName="jetbrains.mps.baseLanguage.structure.InstanceMethodDeclaration" propertyString="addSymmetric#(Ljetbrains/mps/vcs/diff/changes/ModelChange;Ljetbrains/mps/vcs/diff/changes/ModelChange;)V" />
    <nodeInfo nodeId="991773733294045744" fileName="MergeConflictsBuilder.java" startLine="67" startPosition="0" endLine="71" endPosition="0" conceptFqName="jetbrains.mps.baseLanguage.structure.InstanceMethodDeclaration" propertyString="arrangeChanges#(Ljetbrains/mps/baseLanguage/closures/runtime/_FunctionTypes/_return_P1_E0;Ljava/lang/Class;)Ljetbrains/mps/baseLanguage/tuples/runtime/Tuples/_2;" />
    <nodeInfo nodeId="991773733294051519" fileName="MergeConflictsBuilder.java" startLine="77" startPosition="0" endLine="81" endPosition="0" conceptFqName="jetbrains.mps.baseLanguage.structure.InstanceMethodDeclaration" propertyString="collectSymmetricChanges#(Ljetbrains/mps/baseLanguage/tuples/runtime/Tuples/_2;)V" />
    <nodeInfo nodeId="5505786199853855035" fileName="MergeConflictsBuilder.java" startLine="81" startPosition="0" endLine="85" endPosition="0" conceptFqName="jetbrains.mps.baseLanguage.structure.InstanceMethodDeclaration" propertyString="collectSymmetricChanges#(Ljetbrains/mps/baseLanguage/closures/runtime/_FunctionTypes/_return_P1_E0;Ljava/lang/Class;)V" />
    <nodeInfo nodeId="991773733294051608" fileName="MergeConflictsBuilder.java" startLine="87" startPosition="196" endLine="91" endPosition="0" conceptFqName="jetbrains.mps.baseLanguage.structure.InstanceMethodDeclaration" propertyString="invoke#(Ljetbrains/mps/vcs/diff/changes/DeleteRootChange;)Ljetbrains/mps/smodel/SNodeId;" />
    <nodeInfo nodeId="4124845871897264695" fileName="MergeConflictsBuilder.java" startLine="116" startPosition="161" endLine="120" endPosition="0" conceptFqName="jetbrains.mps.baseLanguage.structure.InstanceMethodDeclaration" propertyString="accept#(Ljetbrains/mps/vcs/diff/changes/NodeGroupChange;)Z" />
    <nodeInfo nodeId="4124845871897264711" fileName="MergeConflictsBuilder.java" startLine="120" startPosition="13" endLine="124" endPosition="11" conceptFqName="jetbrains.mps.baseLanguage.structure.IfStatement" />
    <nodeInfo nodeId="991773733294065954" fileName="MergeConflictsBuilder.java" startLine="133" startPosition="164" endLine="137" endPosition="0" conceptFqName="jetbrains.mps.baseLanguage.structure.InstanceMethodDeclaration" propertyString="invoke#(Ljetbrains/mps/vcs/diff/changes/SetPropertyChange;)Ljetbrains/mps/baseLanguage/tuples/runtime/Tuples/_2;" />
    <nodeInfo nodeId="991773733294065996" fileName="MergeConflictsBuilder.java" startLine="151" startPosition="166" endLine="155" endPosition="0" conceptFqName="jetbrains.mps.baseLanguage.structure.InstanceMethodDeclaration" propertyString="invoke#(Ljetbrains/mps/vcs/diff/changes/SetReferenceChange;)Ljetbrains/mps/baseLanguage/tuples/runtime/Tuples/_2;" />
    <nodeInfo nodeId="991773733294031287" fileName="MergeConflictsBuilder.java" startLine="168" startPosition="91" endLine="172" endPosition="0" conceptFqName="jetbrains.mps.baseLanguage.structure.InstanceMethodDeclaration" propertyString="invoke#(Ljetbrains/mps/vcs/diff/changes/DeleteRootChange;)Ljetbrains/mps/smodel/SNodeId;" />
    <nodeInfo nodeId="991773733294066988" fileName="MergeConflictsBuilder.java" startLine="177" startPosition="118" endLine="181" endPosition="0" conceptFqName="jetbrains.mps.baseLanguage.structure.InstanceMethodDeclaration" propertyString="invoke#(Ljetbrains/mps/vcs/diff/changes/AddRootChange;)Ljetbrains/mps/smodel/SNodeId;" />
    <nodeInfo nodeId="991773733294032754" fileName="MergeConflictsBuilder.java" startLine="210" startPosition="102" endLine="214" endPosition="0" conceptFqName="jetbrains.mps.baseLanguage.structure.InstanceMethodDeclaration" propertyString="invoke#(Ljetbrains/mps/vcs/diff/changes/ImportedModelChange;)Ljetbrains/mps/smodel/SModelReference;" />
    <nodeInfo nodeId="991773733294032786" fileName="MergeConflictsBuilder.java" startLine="218" startPosition="155" endLine="222" endPosition="0" conceptFqName="jetbrains.mps.baseLanguage.structure.InstanceMethodDeclaration" propertyString="invoke#(Ljetbrains/mps/vcs/diff/changes/ModuleDependencyChange;)Ljetbrains/mps/baseLanguage/tuples/runtime/Tuples/_2;" />
    <nodeInfo nodeId="1632433213531204276" fileName="MergeConflictsBuilder.java" startLine="226" startPosition="250" endLine="230" endPosition="0" conceptFqName="jetbrains.mps.baseLanguage.structure.InstanceMethodDeclaration" propertyString="invoke#(Ljetbrains/mps/vcs/diff/changes/ModelVersionChange;)Ljetbrains/mps/vcs/diff/changes/ModelVersionChange;" />
    <nodeInfo nodeId="5505786199853855167" fileName="MergeConflictsBuilder.java" startLine="300" startPosition="94" endLine="304" endPosition="0" conceptFqName="jetbrains.mps.baseLanguage.structure.InstanceMethodDeclaration" propertyString="visit#(null)V" />
    <nodeInfo nodeId="991773733294051601" fileName="MergeConflictsBuilder.java" startLine="86" startPosition="178" endLine="91" endPosition="31" conceptFqName="jetbrains.mps.baseLanguage.structure.LocalVariableDeclarationStatement" />
    <nodeInfo nodeId="4124845871897264595" fileName="MergeConflictsBuilder.java" startLine="97" startPosition="28" endLine="102" endPosition="7" conceptFqName="jetbrains.mps.baseLanguage.structure.IfStatement" />
    <nodeInfo nodeId="4124845871897264687" fileName="MergeConflictsBuilder.java" startLine="115" startPosition="67" endLine="120" endPosition="13" conceptFqName="jetbrains.mps.baseLanguage.structure.LocalVariableDeclarationStatement" />
    <nodeInfo nodeId="991773733294065985" fileName="MergeConflictsBuilder.java" startLine="132" startPosition="127" endLine="137" endPosition="32" conceptFqName="jetbrains.mps.baseLanguage.structure.ExpressionStatement" />
    <nodeInfo nodeId="4124845871897264819" fileName="MergeConflictsBuilder.java" startLine="140" startPosition="92" endLine="145" endPosition="7" conceptFqName="jetbrains.mps.baseLanguage.structure.IfStatement" />
    <nodeInfo nodeId="991773733294066016" fileName="MergeConflictsBuilder.java" startLine="150" startPosition="129" endLine="155" endPosition="33" conceptFqName="jetbrains.mps.baseLanguage.structure.ExpressionStatement" />
    <nodeInfo nodeId="4124845871897264927" fileName="MergeConflictsBuilder.java" startLine="158" startPosition="93" endLine="163" endPosition="7" conceptFqName="jetbrains.mps.baseLanguage.structure.IfStatement" />
    <nodeInfo nodeId="991773733294031285" fileName="MergeConflictsBuilder.java" startLine="167" startPosition="46" endLine="172" endPosition="31" conceptFqName="jetbrains.mps.baseLanguage.structure.ExpressionStatement" />
    <nodeInfo nodeId="991773733294066982" fileName="MergeConflictsBuilder.java" startLine="176" startPosition="81" endLine="181" endPosition="28" conceptFqName="jetbrains.mps.baseLanguage.structure.ExpressionStatement" />
    <nodeInfo nodeId="4124845871897265040" fileName="MergeConflictsBuilder.java" startLine="184" startPosition="83" endLine="189" endPosition="7" conceptFqName="jetbrains.mps.baseLanguage.structure.IfStatement" />
    <nodeInfo nodeId="4124845871897265137" fileName="MergeConflictsBuilder.java" startLine="197" startPosition="135" endLine="202" endPosition="9" conceptFqName="jetbrains.mps.baseLanguage.structure.ForStatement" />
    <nodeInfo nodeId="5505786199853847348" fileName="MergeConflictsBuilder.java" startLine="209" startPosition="55" endLine="214" endPosition="34" conceptFqName="jetbrains.mps.baseLanguage.structure.ExpressionStatement" />
    <nodeInfo nodeId="991773733294032769" fileName="MergeConflictsBuilder.java" startLine="217" startPosition="58" endLine="222" endPosition="37" conceptFqName="jetbrains.mps.baseLanguage.structure.ExpressionStatement" />
    <nodeInfo nodeId="1632433213531204250" fileName="MergeConflictsBuilder.java" startLine="225" startPosition="47" endLine="230" endPosition="33" conceptFqName="jetbrains.mps.baseLanguage.structure.LocalVariableDeclarationStatement" />
    <nodeInfo nodeId="4124845871897265265" fileName="MergeConflictsBuilder.java" startLine="248" startPosition="18" endLine="253" endPosition="13" conceptFqName="jetbrains.mps.baseLanguage.structure.IfStatement" />
    <nodeInfo nodeId="5505786199853855160" fileName="MergeConflictsBuilder.java" startLine="299" startPosition="67" endLine="304" endPosition="7" conceptFqName="jetbrains.mps.baseLanguage.structure.ExpressionStatement" />
    <nodeInfo nodeId="5505786199853847242" fileName="MergeConflictsBuilder.java" startLine="71" startPosition="0" endLine="77" endPosition="0" conceptFqName="jetbrains.mps.baseLanguage.structure.InstanceMethodDeclaration" propertyString="collectSymmetricChanges#(Ljava/util/Map;Ljava/util/Map;)V" />
    <nodeInfo nodeId="4124845871897265263" fileName="MergeConflictsBuilder.java" startLine="248" startPosition="16" endLine="254" endPosition="11" conceptFqName="jetbrains.mps.baseLanguage.structure.BlockStatement" />
    <nodeInfo nodeId="4124845871897265479" fileName="MergeConflictsBuilder.java" startLine="291" startPosition="0" endLine="297" endPosition="0" conceptFqName="jetbrains.mps.baseLanguage.structure.StaticMethodDeclaration" propertyString="addChangeLink#(Ljava/util/Map;Ljetbrains/mps/vcs/diff/changes/ModelChange;Ljetbrains/mps/vcs/diff/changes/ModelChange;)V" />
    <nodeInfo nodeId="4124845871897265394" fileName="MergeConflictsBuilder.java" startLine="274" startPosition="170" endLine="281" endPosition="5" conceptFqName="jetbrains.mps.baseLanguage.structure.ForeachStatement" />
    <nodeInfo nodeId="4124845871897265444" fileName="MergeConflictsBuilder.java" startLine="284" startPosition="0" endLine="291" endPosition="0" conceptFqName="jetbrains.mps.baseLanguage.structure.StaticMethodDeclaration" propertyString="addOneWayChangeLink#(Ljava/util/Map;Ljetbrains/mps/vcs/diff/changes/ModelChange;Ljetbrains/mps/vcs/diff/changes/ModelChange;)V" />
    <nodeInfo nodeId="4124845871897264962" fileName="MergeConflictsBuilder.java" startLine="166" startPosition="0" endLine="174" endPosition="0" conceptFqName="jetbrains.mps.baseLanguage.structure.InstanceMethodDeclaration" propertyString="collectSymmetricRootDeletes#()V" />
    <nodeInfo nodeId="5505786199853847065" fileName="MergeConflictsBuilder.java" startLine="208" startPosition="0" endLine="216" endPosition="0" conceptFqName="jetbrains.mps.baseLanguage.structure.InstanceMethodDeclaration" propertyString="collectSymmetricImportedModelChanges#()V" />
    <nodeInfo nodeId="5505786199853847355" fileName="MergeConflictsBuilder.java" startLine="216" startPosition="0" endLine="224" endPosition="0" conceptFqName="jetbrains.mps.baseLanguage.structure.InstanceMethodDeclaration" propertyString="collectSymmetricModuleDependencyChanges#()V" />
    <nodeInfo nodeId="4124845871897264796" fileName="MergeConflictsBuilder.java" startLine="137" startPosition="32" endLine="146" endPosition="5" conceptFqName="jetbrains.mps.baseLanguage.structure.ForeachStatement" />
    <nodeInfo nodeId="4124845871897264904" fileName="MergeConflictsBuilder.java" startLine="155" startPosition="33" endLine="164" endPosition="5" conceptFqName="jetbrains.mps.baseLanguage.structure.ForeachStatement" />
    <nodeInfo nodeId="4124845871897265017" fileName="MergeConflictsBuilder.java" startLine="181" startPosition="28" endLine="190" endPosition="5" conceptFqName="jetbrains.mps.baseLanguage.structure.ForeachStatement" />
    <nodeInfo nodeId="4124845871897265244" fileName="MergeConflictsBuilder.java" startLine="245" startPosition="69" endLine="254" endPosition="11" conceptFqName="jetbrains.mps.baseLanguage.structure.IfStatement" />
    <nodeInfo nodeId="4124845871897265088" fileName="MergeConflictsBuilder.java" startLine="194" startPosition="91" endLine="204" endPosition="7" conceptFqName="jetbrains.mps.baseLanguage.structure.IfStatement" />
    <nodeInfo nodeId="991773733294043285" fileName="MergeConflictsBuilder.java" startLine="297" startPosition="0" endLine="307" endPosition="0" conceptFqName="jetbrains.mps.baseLanguage.structure.StaticMethodDeclaration" propertyString="arrangeChanges#(Ljetbrains/mps/vcs/diff/ChangeSet;Ljetbrains/mps/baseLanguage/closures/runtime/_FunctionTypes/_return_P1_E0;Ljava/lang/Class;)Ljava/util/Map;" />
    <nodeInfo nodeId="4124845871897265335" fileName="MergeConflictsBuilder.java" startLine="47" startPosition="0" endLine="58" endPosition="3" conceptFqName="jetbrains.mps.baseLanguage.structure.ConstructorDeclaration" propertyString="MergeConflictsBuilder#(Ljetbrains/mps/smodel/SModel;Ljetbrains/mps/smodel/SModel;Ljetbrains/mps/smodel/SModel;)V" />
    <nodeInfo nodeId="4209733725028896019" fileName="MergeConflictsBuilder.java" startLine="224" startPosition="0" endLine="235" endPosition="0" conceptFqName="jetbrains.mps.baseLanguage.structure.InstanceMethodDeclaration" propertyString="collectModelVersionConflicts#()V" />
    <nodeInfo nodeId="4124845871897265240" fileName="MergeConflictsBuilder.java" startLine="244" startPosition="61" endLine="255" endPosition="9" conceptFqName="jetbrains.mps.baseLanguage.structure.ForeachStatement" />
    <nodeInfo nodeId="4124845871897264664" fileName="MergeConflictsBuilder.java" startLine="113" startPosition="14" endLine="125" endPosition="9" conceptFqName="jetbrains.mps.baseLanguage.structure.BlockStatement" />
    <nodeInfo nodeId="4124845871897265071" fileName="MergeConflictsBuilder.java" startLine="193" startPosition="95" endLine="205" endPosition="5" conceptFqName="jetbrains.mps.baseLanguage.structure.IfStatement" />
    <nodeInfo nodeId="4124845871897265375" fileName="MergeConflictsBuilder.java" startLine="272" startPosition="0" endLine="284" endPosition="0" conceptFqName="jetbrains.mps.baseLanguage.structure.StaticMethodDeclaration" propertyString="arrangeNodeGroupChanges#(Ljetbrains/mps/vcs/diff/ChangeSet;)Ljava/util/Map;" />
    <nodeInfo nodeId="4124845871897265236" fileName="MergeConflictsBuilder.java" startLine="243" startPosition="39" endLine="256" endPosition="7" conceptFqName="jetbrains.mps.baseLanguage.structure.ForeachStatement" />
    <nodeInfo nodeId="4124845871897265067" fileName="MergeConflictsBuilder.java" startLine="192" startPosition="0" endLine="208" endPosition="0" conceptFqName="jetbrains.mps.baseLanguage.structure.InstanceMethodDeclaration" propertyString="nodeGroupChangesSymmetric#(Ljetbrains/mps/vcs/diff/changes/NodeGroupChange;Ljetbrains/mps/vcs/diff/changes/NodeGroupChange;)Z" />
    <nodeInfo nodeId="4124845871897264642" fileName="MergeConflictsBuilder.java" startLine="107" startPosition="28" endLine="125" endPosition="9" conceptFqName="jetbrains.mps.baseLanguage.structure.IfStatement" />
    <nodeInfo nodeId="4124845871897264774" fileName="MergeConflictsBuilder.java" startLine="130" startPosition="0" endLine="148" endPosition="0" conceptFqName="jetbrains.mps.baseLanguage.structure.InstanceMethodDeclaration" propertyString="collectPropertyConflicts#()V" />
    <nodeInfo nodeId="4124845871897264882" fileName="MergeConflictsBuilder.java" startLine="148" startPosition="0" endLine="166" endPosition="0" conceptFqName="jetbrains.mps.baseLanguage.structure.InstanceMethodDeclaration" propertyString="collectReferenceConflicts#()V" />
    <nodeInfo nodeId="4124845871897264999" fileName="MergeConflictsBuilder.java" startLine="174" startPosition="0" endLine="192" endPosition="0" conceptFqName="jetbrains.mps.baseLanguage.structure.InstanceMethodDeclaration" propertyString="collectConflictingRootAdds#()V" />
    <nodeInfo nodeId="4124845871897265207" fileName="MergeConflictsBuilder.java" startLine="238" startPosition="131" endLine="257" endPosition="5" conceptFqName="jetbrains.mps.baseLanguage.structure.ForeachStatement" />
    <nodeInfo nodeId="4124845871897264637" fileName="MergeConflictsBuilder.java" startLine="106" startPosition="51" endLine="127" endPosition="7" conceptFqName="jetbrains.mps.baseLanguage.structure.WhileStatement" />
    <nodeInfo nodeId="4124845871897264580" fileName="MergeConflictsBuilder.java" startLine="91" startPosition="31" endLine="128" endPosition="5" conceptFqName="jetbrains.mps.baseLanguage.structure.ForeachStatement" />
    <nodeInfo nodeId="4124845871897265183" fileName="MergeConflictsBuilder.java" startLine="235" startPosition="0" endLine="272" endPosition="0" conceptFqName="jetbrains.mps.baseLanguage.structure.InstanceMethodDeclaration" propertyString="collectConflicts#()V" />
    <nodeInfo nodeId="4124845871897264558" fileName="MergeConflictsBuilder.java" startLine="85" startPosition="0" endLine="130" endPosition="0" conceptFqName="jetbrains.mps.baseLanguage.structure.InstanceMethodDeclaration" propertyString="collectGroupChangesWithOthersConflicts#(Ljava/util/Map;Ljetbrains/mps/vcs/diff/ChangeSet;Ljetbrains/mps/vcs/diff/ChangeSet;)V" />
    <scopeInfo nodeId="4124845871897264463" fileName="MergeConflictsBuilder.java" startLine="60" startPosition="58" endLine="61" endPosition="46" />
    <scopeInfo nodeId="4124845871897264476" fileName="MergeConflictsBuilder.java" startLine="64" startPosition="59" endLine="65" endPosition="44" />
    <scopeInfo nodeId="991773733294045747" fileName="MergeConflictsBuilder.java" startLine="68" startPosition="173" endLine="69" endPosition="226" />
    <scopeInfo nodeId="5505786199853853149" fileName="MergeConflictsBuilder.java" startLine="73" startPosition="142" endLine="74" endPosition="91" />
    <scopeInfo nodeId="991773733294051530" fileName="MergeConflictsBuilder.java" startLine="78" startPosition="112" endLine="79" endPosition="64" />
    <scopeInfo nodeId="5505786199853855046" fileName="MergeConflictsBuilder.java" startLine="82" startPosition="155" endLine="83" endPosition="70" />
    <scopeInfo nodeId="991773733294051609" fileName="MergeConflictsBuilder.java" startLine="88" startPosition="51" endLine="89" endPosition="31" />
    <scopeInfo nodeId="4124845871897264584" fileName="MergeConflictsBuilder.java" startLine="93" startPosition="74" endLine="94" endPosition="17" />
    <scopeInfo nodeId="4124845871897264596" fileName="MergeConflictsBuilder.java" startLine="98" startPosition="41" endLine="99" endPosition="59" />
    <scopeInfo nodeId="4124845871897264610" fileName="MergeConflictsBuilder.java" startLine="100" startPosition="53" endLine="101" endPosition="62" />
    <scopeInfo nodeId="4124845871897264624" fileName="MergeConflictsBuilder.java" startLine="103" startPosition="27" endLine="104" endPosition="17" />
    <scopeInfo nodeId="4124845871897264659" fileName="MergeConflictsBuilder.java" startLine="110" startPosition="36" endLine="111" endPosition="45" />
    <scopeInfo nodeId="4124845871897264696" fileName="MergeConflictsBuilder.java" startLine="117" startPosition="55" endLine="118" endPosition="67" />
    <scopeInfo nodeId="991773733294065955" fileName="MergeConflictsBuilder.java" startLine="134" startPosition="71" endLine="135" endPosition="95" />
    <scopeInfo nodeId="4124845871897264820" fileName="MergeConflictsBuilder.java" startLine="141" startPosition="89" endLine="142" endPosition="51" />
    <scopeInfo nodeId="4124845871897264833" fileName="MergeConflictsBuilder.java" startLine="143" startPosition="14" endLine="144" endPosition="50" />
    <scopeInfo nodeId="991773733294065997" fileName="MergeConflictsBuilder.java" startLine="152" startPosition="72" endLine="153" endPosition="87" />
    <scopeInfo nodeId="4124845871897264928" fileName="MergeConflictsBuilder.java" startLine="159" startPosition="287" endLine="160" endPosition="51" />
    <scopeInfo nodeId="4124845871897264957" fileName="MergeConflictsBuilder.java" startLine="161" startPosition="14" endLine="162" endPosition="50" />
    <scopeInfo nodeId="991773733294031288" fileName="MergeConflictsBuilder.java" startLine="169" startPosition="51" endLine="170" endPosition="31" />
    <scopeInfo nodeId="991773733294066989" fileName="MergeConflictsBuilder.java" startLine="178" startPosition="48" endLine="179" endPosition="31" />
    <scopeInfo nodeId="4124845871897265041" fileName="MergeConflictsBuilder.java" startLine="185" startPosition="132" endLine="186" endPosition="39" />
    <scopeInfo nodeId="4124845871897265062" fileName="MergeConflictsBuilder.java" startLine="187" startPosition="14" endLine="188" endPosition="38" />
    <scopeInfo nodeId="4124845871897265158" fileName="MergeConflictsBuilder.java" startLine="199" startPosition="143" endLine="200" endPosition="25" />
    <scopeInfo nodeId="991773733294032757" fileName="MergeConflictsBuilder.java" startLine="211" startPosition="62" endLine="212" endPosition="39" />
    <scopeInfo nodeId="991773733294032789" fileName="MergeConflictsBuilder.java" startLine="219" startPosition="115" endLine="220" endPosition="137" />
    <scopeInfo nodeId="1632433213531204277" fileName="MergeConflictsBuilder.java" startLine="227" startPosition="64" endLine="228" endPosition="19" />
    <scopeInfo nodeId="1632433213531200381" fileName="MergeConflictsBuilder.java" startLine="231" startPosition="121" endLine="232" endPosition="166" />
    <scopeInfo nodeId="4124845871897265260" fileName="MergeConflictsBuilder.java" startLine="246" startPosition="71" endLine="247" endPosition="18" />
    <scopeInfo nodeId="4124845871897265266" fileName="MergeConflictsBuilder.java" startLine="249" startPosition="50" endLine="250" endPosition="33" />
    <scopeInfo nodeId="4124845871897265275" fileName="MergeConflictsBuilder.java" startLine="251" startPosition="20" endLine="252" endPosition="32" />
    <scopeInfo nodeId="4124845871897265414" fileName="MergeConflictsBuilder.java" startLine="277" startPosition="81" endLine="278" endPosition="123" />
    <scopeInfo nodeId="4124845871897265457" fileName="MergeConflictsBuilder.java" startLine="286" startPosition="50" endLine="287" endPosition="91" />
    <scopeInfo nodeId="5505786199853855168" fileName="MergeConflictsBuilder.java" startLine="301" startPosition="31" endLine="302" endPosition="65" />
    <scopeInfo nodeId="4124845871897264715" fileName="MergeConflictsBuilder.java" startLine="121" startPosition="36" endLine="123" endPosition="18" />
    <scopeInfo nodeId="5505786199853847245" fileName="MergeConflictsBuilder.java" startLine="72" startPosition="99" endLine="75" endPosition="5" />
    <scopeInfo nodeId="4124845871897265138" fileName="MergeConflictsBuilder.java" startLine="198" startPosition="79" endLine="201" endPosition="11" />
    <scopeInfo nodeId="4124845871897265490" fileName="MergeConflictsBuilder.java" startLine="292" startPosition="108" endLine="295" endPosition="35" />
    <scopeInfo nodeId="4124845871897264456" fileName="MergeConflictsBuilder.java" startLine="59" startPosition="0" endLine="63" endPosition="0">
      <varInfo nodeId="4124845871897264457" varName="a" />
      <varInfo nodeId="4124845871897264459" varName="b" />
    </scopeInfo>
    <scopeInfo nodeId="4124845871897264469" fileName="MergeConflictsBuilder.java" startLine="63" startPosition="0" endLine="67" endPosition="0">
      <varInfo nodeId="4124845871897264470" varName="a" />
      <varInfo nodeId="4124845871897264472" varName="b" />
    </scopeInfo>
    <scopeInfo nodeId="991773733294045744" fileName="MergeConflictsBuilder.java" startLine="67" startPosition="0" endLine="71" endPosition="0">
      <varInfo nodeId="991773733294045769" varName="changeClass" />
      <varInfo nodeId="991773733294045765" varName="changeToKey" />
    </scopeInfo>
    <scopeInfo nodeId="991773733294051519" fileName="MergeConflictsBuilder.java" startLine="77" startPosition="0" endLine="81" endPosition="0">
      <varInfo nodeId="991773733294051520" varName="mineAndRepo" />
    </scopeInfo>
    <scopeInfo nodeId="5505786199853855035" fileName="MergeConflictsBuilder.java" startLine="81" startPosition="0" endLine="85" endPosition="0">
      <varInfo nodeId="5505786199853855070" varName="changeClass" />
      <varInfo nodeId="5505786199853855080" varName="changeToKey" />
    </scopeInfo>
    <scopeInfo nodeId="991773733294051608" fileName="MergeConflictsBuilder.java" startLine="87" startPosition="196" endLine="91" endPosition="0">
      <varInfo nodeId="991773733294051608" varName="drc" />
    </scopeInfo>
    <scopeInfo nodeId="4124845871897264648" fileName="MergeConflictsBuilder.java" startLine="108" startPosition="54" endLine="112" endPosition="11">
      <varInfo nodeId="4124845871897264650" varName="conflicting" />
    </scopeInfo>
    <scopeInfo nodeId="4124845871897264695" fileName="MergeConflictsBuilder.java" startLine="116" startPosition="161" endLine="120" endPosition="0">
      <varInfo nodeId="4124845871897264695" varName="ch" />
    </scopeInfo>
    <scopeInfo nodeId="991773733294065954" fileName="MergeConflictsBuilder.java" startLine="133" startPosition="164" endLine="137" endPosition="0">
      <varInfo nodeId="991773733294065954" varName="spc" />
    </scopeInfo>
    <scopeInfo nodeId="991773733294065996" fileName="MergeConflictsBuilder.java" startLine="151" startPosition="166" endLine="155" endPosition="0">
      <varInfo nodeId="991773733294065996" varName="src" />
    </scopeInfo>
    <scopeInfo nodeId="991773733294031287" fileName="MergeConflictsBuilder.java" startLine="168" startPosition="91" endLine="172" endPosition="0">
      <varInfo nodeId="991773733294031287" varName="drc" />
    </scopeInfo>
    <scopeInfo nodeId="991773733294066988" fileName="MergeConflictsBuilder.java" startLine="177" startPosition="118" endLine="181" endPosition="0">
      <varInfo nodeId="991773733294066988" varName="drc" />
    </scopeInfo>
    <scopeInfo nodeId="991773733294032754" fileName="MergeConflictsBuilder.java" startLine="210" startPosition="102" endLine="214" endPosition="0">
      <varInfo nodeId="991773733294032754" varName="imc" />
    </scopeInfo>
    <scopeInfo nodeId="991773733294032786" fileName="MergeConflictsBuilder.java" startLine="218" startPosition="155" endLine="222" endPosition="0">
      <varInfo nodeId="991773733294032786" varName="mdc" />
    </scopeInfo>
    <scopeInfo nodeId="1632433213531204276" fileName="MergeConflictsBuilder.java" startLine="226" startPosition="250" endLine="230" endPosition="0">
      <varInfo nodeId="1632433213531204276" varName="mvc" />
    </scopeInfo>
    <scopeInfo nodeId="4124845871897265455" fileName="MergeConflictsBuilder.java" startLine="285" startPosition="114" endLine="289" endPosition="73" />
    <scopeInfo nodeId="5505786199853855167" fileName="MergeConflictsBuilder.java" startLine="300" startPosition="94" endLine="304" endPosition="0">
      <varInfo nodeId="5505786199853855167" varName="ch" />
    </scopeInfo>
    <scopeInfo nodeId="4124845871897264965" fileName="MergeConflictsBuilder.java" startLine="167" startPosition="46" endLine="172" endPosition="31" />
    <scopeInfo nodeId="4124845871897265137" fileName="MergeConflictsBuilder.java" startLine="197" startPosition="135" endLine="202" endPosition="9">
      <varInfo nodeId="4124845871897265161" varName="o" />
    </scopeInfo>
    <scopeInfo nodeId="5505786199853847068" fileName="MergeConflictsBuilder.java" startLine="209" startPosition="55" endLine="214" endPosition="34" />
    <scopeInfo nodeId="5505786199853847358" fileName="MergeConflictsBuilder.java" startLine="217" startPosition="58" endLine="222" endPosition="37" />
    <scopeInfo nodeId="4124845871897265264" fileName="MergeConflictsBuilder.java" startLine="248" startPosition="18" endLine="253" endPosition="13" />
    <scopeInfo nodeId="4124845871897265400" fileName="MergeConflictsBuilder.java" startLine="275" startPosition="108" endLine="280" endPosition="106">
      <varInfo nodeId="4124845871897265402" varName="nodeRole" />
    </scopeInfo>
    <scopeInfo nodeId="5505786199853847242" fileName="MergeConflictsBuilder.java" startLine="71" startPosition="0" endLine="77" endPosition="0">
      <varInfo nodeId="5505786199853847281" varName="mine" />
      <varInfo nodeId="5505786199853847290" varName="repo" />
    </scopeInfo>
    <scopeInfo nodeId="4124845871897265479" fileName="MergeConflictsBuilder.java" startLine="291" startPosition="0" endLine="297" endPosition="0">
      <varInfo nodeId="4124845871897265486" varName="a" />
      <varInfo nodeId="4124845871897265488" varName="b" />
      <varInfo nodeId="4124845871897265481" varName="map" />
    </scopeInfo>
    <scopeInfo nodeId="4124845871897264806" fileName="MergeConflictsBuilder.java" startLine="138" startPosition="190" endLine="145" endPosition="7">
      <varInfo nodeId="4124845871897264808" varName="mineChange" />
      <varInfo nodeId="4124845871897264814" varName="repositoryChange" />
    </scopeInfo>
    <scopeInfo nodeId="4124845871897264914" fileName="MergeConflictsBuilder.java" startLine="156" startPosition="190" endLine="163" endPosition="7">
      <varInfo nodeId="4124845871897264916" varName="mineChange" />
      <varInfo nodeId="4124845871897264922" varName="repositoryChange" />
    </scopeInfo>
    <scopeInfo nodeId="4124845871897265027" fileName="MergeConflictsBuilder.java" startLine="182" startPosition="172" endLine="189" endPosition="7">
      <varInfo nodeId="4124845871897265029" varName="mine" />
      <varInfo nodeId="4124845871897265035" varName="repository" />
    </scopeInfo>
    <scopeInfo nodeId="4124845871897265394" fileName="MergeConflictsBuilder.java" startLine="274" startPosition="170" endLine="281" endPosition="5">
      <varInfo nodeId="4124845871897265395" varName="change" />
    </scopeInfo>
    <scopeInfo nodeId="4124845871897265444" fileName="MergeConflictsBuilder.java" startLine="284" startPosition="0" endLine="291" endPosition="0">
      <varInfo nodeId="4124845871897265451" varName="a" />
      <varInfo nodeId="4124845871897265453" varName="b" />
      <varInfo nodeId="4124845871897265446" varName="map" />
    </scopeInfo>
    <scopeInfo nodeId="5505786199853855146" fileName="MergeConflictsBuilder.java" startLine="298" startPosition="185" endLine="305" endPosition="15">
      <varInfo nodeId="5505786199853855148" varName="map" />
    </scopeInfo>
    <scopeInfo nodeId="4124845871897264962" fileName="MergeConflictsBuilder.java" startLine="166" startPosition="0" endLine="174" endPosition="0" />
    <scopeInfo nodeId="4124845871897265104" fileName="MergeConflictsBuilder.java" startLine="195" startPosition="115" endLine="203" endPosition="20">
      <varInfo nodeId="4124845871897265106" varName="myChildren" />
      <varInfo nodeId="4124845871897265122" varName="repositoryChildren" />
    </scopeInfo>
    <scopeInfo nodeId="5505786199853847065" fileName="MergeConflictsBuilder.java" startLine="208" startPosition="0" endLine="216" endPosition="0" />
    <scopeInfo nodeId="5505786199853847355" fileName="MergeConflictsBuilder.java" startLine="216" startPosition="0" endLine="224" endPosition="0" />
    <scopeInfo nodeId="4209733725028896022" fileName="MergeConflictsBuilder.java" startLine="225" startPosition="47" endLine="233" endPosition="5">
      <varInfo nodeId="1632433213531204251" varName="arranged" />
    </scopeInfo>
    <scopeInfo nodeId="4124845871897265338" fileName="MergeConflictsBuilder.java" startLine="48" startPosition="77" endLine="57" endPosition="23" />
    <scopeInfo nodeId="4124845871897264796" fileName="MergeConflictsBuilder.java" startLine="137" startPosition="32" endLine="146" endPosition="5">
      <varInfo nodeId="4124845871897264797" varName="nodeName" />
    </scopeInfo>
    <scopeInfo nodeId="4124845871897264904" fileName="MergeConflictsBuilder.java" startLine="155" startPosition="33" endLine="164" endPosition="5">
      <varInfo nodeId="4124845871897264905" varName="nodeName" />
    </scopeInfo>
    <scopeInfo nodeId="4124845871897265017" fileName="MergeConflictsBuilder.java" startLine="181" startPosition="28" endLine="190" endPosition="5">
      <varInfo nodeId="4124845871897265018" varName="addedRoot" />
    </scopeInfo>
    <scopeInfo nodeId="4124845871897265243" fileName="MergeConflictsBuilder.java" startLine="245" startPosition="69" endLine="254" endPosition="11" />
    <scopeInfo nodeId="4124845871897265378" fileName="MergeConflictsBuilder.java" startLine="273" startPosition="118" endLine="282" endPosition="34">
      <varInfo nodeId="4124845871897265380" varName="nodeRoleToGroupChanges" />
    </scopeInfo>
    <scopeInfo nodeId="4124845871897265087" fileName="MergeConflictsBuilder.java" startLine="194" startPosition="91" endLine="204" endPosition="7" />
    <scopeInfo nodeId="991773733294043285" fileName="MergeConflictsBuilder.java" startLine="297" startPosition="0" endLine="307" endPosition="0">
      <varInfo nodeId="5505786199853855204" varName="changeClass" />
      <varInfo nodeId="5505786199853855143" varName="changeSet" />
      <varInfo nodeId="5505786199853855213" varName="changeToKey" />
    </scopeInfo>
    <scopeInfo nodeId="4124845871897265335" fileName="MergeConflictsBuilder.java" startLine="47" startPosition="0" endLine="58" endPosition="3">
      <varInfo nodeId="4124845871897265369" varName="base" />
      <varInfo nodeId="4124845871897265371" varName="mine" />
      <varInfo nodeId="4124845871897265373" varName="repository" />
    </scopeInfo>
    <scopeInfo nodeId="4124845871897264665" fileName="MergeConflictsBuilder.java" startLine="113" startPosition="16" endLine="124" endPosition="11">
      <varInfo nodeId="4124845871897264688" varName="conflicting" />
      <varInfo nodeId="4124845871897264682" varName="index" />
      <varInfo nodeId="4124845871897264667" varName="nodeRole" />
    </scopeInfo>
    <scopeInfo nodeId="4209733725028896019" fileName="MergeConflictsBuilder.java" startLine="224" startPosition="0" endLine="235" endPosition="0" />
    <scopeInfo nodeId="4124845871897265239" fileName="MergeConflictsBuilder.java" startLine="244" startPosition="61" endLine="255" endPosition="9" />
<<<<<<< HEAD
    <scopeInfo nodeId="4124845871897265240" fileName="MergeConflictsBuilder.java" startLine="244" startPosition="61" endLine="255" endPosition="9">
      <varInfo nodeId="4124845871897265241" varName="r" />
    </scopeInfo>
=======
>>>>>>> e642eed8
    <scopeInfo nodeId="4124845871897265375" fileName="MergeConflictsBuilder.java" startLine="272" startPosition="0" endLine="284" endPosition="0">
      <varInfo nodeId="4124845871897265376" varName="changeSet" />
    </scopeInfo>
    <scopeInfo nodeId="4124845871897265070" fileName="MergeConflictsBuilder.java" startLine="193" startPosition="95" endLine="206" endPosition="17" />
    <scopeInfo nodeId="4124845871897265236" fileName="MergeConflictsBuilder.java" startLine="243" startPosition="39" endLine="256" endPosition="7">
      <varInfo nodeId="4124845871897265237" varName="m" />
    </scopeInfo>
    <scopeInfo nodeId="4124845871897264777" fileName="MergeConflictsBuilder.java" startLine="131" startPosition="43" endLine="146" endPosition="5">
      <varInfo nodeId="991773733294051709" varName="arranged" />
    </scopeInfo>
    <scopeInfo nodeId="4124845871897264885" fileName="MergeConflictsBuilder.java" startLine="149" startPosition="44" endLine="164" endPosition="5">
      <varInfo nodeId="991773733294051771" varName="arranged" />
    </scopeInfo>
    <scopeInfo nodeId="4124845871897265002" fileName="MergeConflictsBuilder.java" startLine="175" startPosition="45" endLine="190" endPosition="5">
      <varInfo nodeId="991773733294051653" varName="arranged" />
    </scopeInfo>
    <scopeInfo nodeId="4124845871897265067" fileName="MergeConflictsBuilder.java" startLine="192" startPosition="0" endLine="208" endPosition="0">
      <varInfo nodeId="4124845871897265179" varName="mine" />
      <varInfo nodeId="4124845871897265181" varName="repository" />
    </scopeInfo>
    <scopeInfo nodeId="4124845871897265217" fileName="MergeConflictsBuilder.java" startLine="239" startPosition="202" endLine="256" endPosition="7">
      <varInfo nodeId="4124845871897265219" varName="mine" />
      <varInfo nodeId="4124845871897265226" varName="repository" />
    </scopeInfo>
    <scopeInfo nodeId="4124845871897264774" fileName="MergeConflictsBuilder.java" startLine="130" startPosition="0" endLine="148" endPosition="0" />
    <scopeInfo nodeId="4124845871897264882" fileName="MergeConflictsBuilder.java" startLine="148" startPosition="0" endLine="166" endPosition="0" />
    <scopeInfo nodeId="4124845871897264999" fileName="MergeConflictsBuilder.java" startLine="174" startPosition="0" endLine="192" endPosition="0" />
    <scopeInfo nodeId="4124845871897264641" fileName="MergeConflictsBuilder.java" startLine="107" startPosition="28" endLine="126" endPosition="47" />
    <scopeInfo nodeId="4124845871897265207" fileName="MergeConflictsBuilder.java" startLine="238" startPosition="131" endLine="257" endPosition="5">
      <varInfo nodeId="4124845871897265208" varName="nodeRole" />
    </scopeInfo>
    <scopeInfo nodeId="4124845871897265186" fileName="MergeConflictsBuilder.java" startLine="236" startPosition="35" endLine="270" endPosition="35">
      <varInfo nodeId="4124845871897265188" varName="mineGroupChanges" />
      <varInfo nodeId="4124845871897265198" varName="repositoryGroupChanges" />
    </scopeInfo>
    <scopeInfo nodeId="4124845871897264582" fileName="MergeConflictsBuilder.java" startLine="92" startPosition="88" endLine="127" endPosition="7">
      <varInfo nodeId="4124845871897264630" varName="node" />
      <varInfo nodeId="4124845871897264592" varName="nodeId" />
    </scopeInfo>
    <scopeInfo nodeId="4124845871897264580" fileName="MergeConflictsBuilder.java" startLine="91" startPosition="31" endLine="128" endPosition="5">
      <varInfo nodeId="4124845871897264581" varName="change" />
    </scopeInfo>
    <scopeInfo nodeId="4124845871897265183" fileName="MergeConflictsBuilder.java" startLine="235" startPosition="0" endLine="272" endPosition="0" />
    <scopeInfo nodeId="4124845871897264572" fileName="MergeConflictsBuilder.java" startLine="86" startPosition="178" endLine="128" endPosition="5">
      <varInfo nodeId="991773733294051602" varName="deleteRootChanges" />
    </scopeInfo>
    <scopeInfo nodeId="4124845871897264558" fileName="MergeConflictsBuilder.java" startLine="85" startPosition="0" endLine="130" endPosition="0">
      <varInfo nodeId="4124845871897264559" varName="arrangedChanges" />
      <varInfo nodeId="4124845871897264568" varName="otherChangeSet" />
      <varInfo nodeId="4124845871897264566" varName="thisChangeSet" />
    </scopeInfo>
    <unitInfo nodeId="4124845871897264455" fileName="MergeConflictsBuilder.java" startLine="39" startPosition="0" endLine="308" endPosition="0" unitName="jetbrains.mps.vcs.diff.merge.MergeConflictsBuilder" />
    <unitInfo nodeId="991773733294051608" fileName="MergeConflictsBuilder.java" startLine="87" startPosition="137" endLine="91" endPosition="5" unitName="jetbrains.mps.vcs.diff.merge.MergeConflictsBuilder$1" />
    <unitInfo nodeId="5505786199853855167" fileName="MergeConflictsBuilder.java" startLine="300" startPosition="79" endLine="304" endPosition="5" unitName="jetbrains.mps.vcs.diff.merge.MergeConflictsBuilder$10" />
    <unitInfo nodeId="4124845871897264695" fileName="MergeConflictsBuilder.java" startLine="116" startPosition="128" endLine="120" endPosition="11" unitName="jetbrains.mps.vcs.diff.merge.MergeConflictsBuilder$2" />
    <unitInfo nodeId="991773733294065954" fileName="MergeConflictsBuilder.java" startLine="133" startPosition="85" endLine="137" endPosition="5" unitName="jetbrains.mps.vcs.diff.merge.MergeConflictsBuilder$3" />
    <unitInfo nodeId="991773733294065996" fileName="MergeConflictsBuilder.java" startLine="151" startPosition="86" endLine="155" endPosition="5" unitName="jetbrains.mps.vcs.diff.merge.MergeConflictsBuilder$4" />
    <unitInfo nodeId="991773733294031287" fileName="MergeConflictsBuilder.java" startLine="168" startPosition="32" endLine="172" endPosition="5" unitName="jetbrains.mps.vcs.diff.merge.MergeConflictsBuilder$5" />
    <unitInfo nodeId="991773733294066988" fileName="MergeConflictsBuilder.java" startLine="177" startPosition="62" endLine="181" endPosition="5" unitName="jetbrains.mps.vcs.diff.merge.MergeConflictsBuilder$6" />
    <unitInfo nodeId="991773733294032754" fileName="MergeConflictsBuilder.java" startLine="210" startPosition="32" endLine="214" endPosition="5" unitName="jetbrains.mps.vcs.diff.merge.MergeConflictsBuilder$7" />
    <unitInfo nodeId="991773733294032786" fileName="MergeConflictsBuilder.java" startLine="218" startPosition="32" endLine="222" endPosition="5" unitName="jetbrains.mps.vcs.diff.merge.MergeConflictsBuilder$8" />
    <unitInfo nodeId="1632433213531204276" fileName="MergeConflictsBuilder.java" startLine="226" startPosition="178" endLine="230" endPosition="5" unitName="jetbrains.mps.vcs.diff.merge.MergeConflictsBuilder$9" />
  </root>
  <root nodeId="4124845871897265510" modelId="r:e9c4e128-4808-4224-a92b-dbeed02eb860(jetbrains.mps.vcs.diff.merge)">
    <nodeInfo nodeId="4124845871897265832" fileName="MergeSession.java" startLine="47" startPosition="27" endLine="48" endPosition="36" conceptFqName="jetbrains.mps.baseLanguage.structure.FieldDeclaration" propertyString="myMineChangeSet" />
    <nodeInfo nodeId="4124845871897265835" fileName="MergeSession.java" startLine="48" startPosition="36" endLine="49" endPosition="42" conceptFqName="jetbrains.mps.baseLanguage.structure.FieldDeclaration" propertyString="myRepositoryChangeSet" />
    <nodeInfo nodeId="4124845871897265838" fileName="MergeSession.java" startLine="49" startPosition="42" endLine="50" endPosition="136" conceptFqName="jetbrains.mps.baseLanguage.structure.FieldDeclaration" propertyString="myConflictingChanges" />
    <nodeInfo nodeId="4124845871897265849" fileName="MergeSession.java" startLine="50" startPosition="136" endLine="51" endPosition="134" conceptFqName="jetbrains.mps.baseLanguage.structure.FieldDeclaration" propertyString="mySymmetricChanges" />
    <nodeInfo nodeId="4124845871897265860" fileName="MergeSession.java" startLine="51" startPosition="134" endLine="52" endPosition="123" conceptFqName="jetbrains.mps.baseLanguage.structure.FieldDeclaration" propertyString="myRootToChanges" />
    <nodeInfo nodeId="4515621863031787991" fileName="MergeSession.java" startLine="52" startPosition="123" endLine="53" endPosition="123" conceptFqName="jetbrains.mps.baseLanguage.structure.FieldDeclaration" propertyString="myNodeToChanges" />
    <nodeInfo nodeId="5505786199853847019" fileName="MergeSession.java" startLine="53" startPosition="123" endLine="54" endPosition="100" conceptFqName="jetbrains.mps.baseLanguage.structure.FieldDeclaration" propertyString="myMetadataChanges" />
    <nodeInfo nodeId="4124845871897265871" fileName="MergeSession.java" startLine="54" startPosition="100" endLine="55" endPosition="31" conceptFqName="jetbrains.mps.baseLanguage.structure.FieldDeclaration" propertyString="myResultModel" />
    <nodeInfo nodeId="8563769278533554673" fileName="MergeSession.java" startLine="55" startPosition="31" endLine="56" endPosition="95" conceptFqName="jetbrains.mps.baseLanguage.structure.FieldDeclaration" propertyString="myResolvedChanges" />
    <nodeInfo nodeId="4124845871897265888" fileName="MergeSession.java" startLine="56" startPosition="95" endLine="57" endPosition="34" conceptFqName="jetbrains.mps.baseLanguage.structure.FieldDeclaration" propertyString="myNodeCopier" />
    <nodeInfo nodeId="4515621863031798662" fileName="MergeSession.java" startLine="57" startPosition="34" endLine="58" endPosition="104" conceptFqName="jetbrains.mps.baseLanguage.structure.FieldDeclaration" propertyString="myModelListener" />
    <nodeInfo nodeId="4515621863031846289" fileName="MergeSession.java" startLine="58" startPosition="104" endLine="59" endPosition="75" conceptFqName="jetbrains.mps.baseLanguage.structure.FieldDeclaration" propertyString="myChangesInvalidateHandler" />
    <nodeInfo nodeId="4124845871897265899" fileName="MergeSession.java" startLine="63" startPosition="25" endLine="64" endPosition="99" conceptFqName="jetbrains.mps.baseLanguage.structure.LocalVariableDeclarationStatement" />
    <nodeInfo nodeId="4124845871897265907" fileName="MergeSession.java" startLine="64" startPosition="99" endLine="65" endPosition="59" conceptFqName="jetbrains.mps.baseLanguage.structure.ExpressionStatement" />
    <nodeInfo nodeId="4124845871897265913" fileName="MergeSession.java" startLine="65" startPosition="59" endLine="66" endPosition="71" conceptFqName="jetbrains.mps.baseLanguage.structure.ExpressionStatement" />
    <nodeInfo nodeId="4124845871897265919" fileName="MergeSession.java" startLine="66" startPosition="71" endLine="67" endPosition="69" conceptFqName="jetbrains.mps.baseLanguage.structure.ExpressionStatement" />
    <nodeInfo nodeId="4124845871897265925" fileName="MergeSession.java" startLine="67" startPosition="69" endLine="68" endPosition="65" conceptFqName="jetbrains.mps.baseLanguage.structure.ExpressionStatement" />
    <nodeInfo nodeId="4124845871897265931" fileName="MergeSession.java" startLine="68" startPosition="65" endLine="69" endPosition="31" conceptFqName="jetbrains.mps.baseLanguage.structure.ExpressionStatement" />
    <nodeInfo nodeId="4515621863031788812" fileName="MergeSession.java" startLine="69" startPosition="31" endLine="70" endPosition="31" conceptFqName="jetbrains.mps.baseLanguage.structure.ExpressionStatement" />
    <nodeInfo nodeId="4124845871897265933" fileName="MergeSession.java" startLine="70" startPosition="31" endLine="71" endPosition="0" conceptFqName="jetbrains.mps.baseLanguage.structure.Statement" />
    <nodeInfo nodeId="4124845871897265934" fileName="MergeSession.java" startLine="71" startPosition="0" endLine="72" endPosition="49" conceptFqName="jetbrains.mps.baseLanguage.structure.ExpressionStatement" />
    <nodeInfo nodeId="1354153118072227437" fileName="MergeSession.java" startLine="72" startPosition="49" endLine="73" endPosition="132" conceptFqName="jetbrains.mps.baseLanguage.structure.LocalVariableDeclarationStatement" />
    <nodeInfo nodeId="1354153118072199822" fileName="MergeSession.java" startLine="73" startPosition="132" endLine="74" endPosition="48" conceptFqName="jetbrains.mps.baseLanguage.structure.ExpressionStatement" />
    <nodeInfo nodeId="4124845871897265939" fileName="MergeSession.java" startLine="74" startPosition="48" endLine="75" endPosition="53" conceptFqName="jetbrains.mps.baseLanguage.structure.ExpressionStatement" />
    <nodeInfo nodeId="4124845871897265518" fileName="MergeSession.java" startLine="81" startPosition="71" endLine="82" endPosition="42" conceptFqName="jetbrains.mps.baseLanguage.structure.LocalVariableDeclarationStatement" />
    <nodeInfo nodeId="5505786199853847049" fileName="MergeSession.java" startLine="83" startPosition="27" endLine="84" endPosition="48" conceptFqName="jetbrains.mps.baseLanguage.structure.AssertStatement" />
    <nodeInfo nodeId="5505786199853847039" fileName="MergeSession.java" startLine="84" startPosition="48" endLine="85" endPosition="68" conceptFqName="jetbrains.mps.baseLanguage.structure.ExpressionStatement" />
    <nodeInfo nodeId="4124845871897265526" fileName="MergeSession.java" startLine="87" startPosition="71" endLine="88" endPosition="112" conceptFqName="jetbrains.mps.baseLanguage.structure.ExpressionStatement" />
    <nodeInfo nodeId="4124845871897265539" fileName="MergeSession.java" startLine="89" startPosition="9" endLine="90" endPosition="99" conceptFqName="jetbrains.mps.baseLanguage.structure.ExpressionStatement" />
    <nodeInfo nodeId="4515621863031841501" fileName="MergeSession.java" startLine="95" startPosition="44" endLine="96" endPosition="73" conceptFqName="jetbrains.mps.baseLanguage.structure.ExpressionStatement" />
    <nodeInfo nodeId="4515621863031788009" fileName="MergeSession.java" startLine="100" startPosition="71" endLine="101" endPosition="28" conceptFqName="jetbrains.mps.baseLanguage.structure.LocalVariableDeclarationStatement" />
    <nodeInfo nodeId="4515621863031788695" fileName="MergeSession.java" startLine="102" startPosition="46" endLine="103" endPosition="62" conceptFqName="jetbrains.mps.baseLanguage.structure.ExpressionStatement" />
    <nodeInfo nodeId="4515621863031788725" fileName="MergeSession.java" startLine="104" startPosition="48" endLine="105" endPosition="59" conceptFqName="jetbrains.mps.baseLanguage.structure.ExpressionStatement" />
    <nodeInfo nodeId="4515621863031788749" fileName="MergeSession.java" startLine="106" startPosition="89" endLine="107" endPosition="36" conceptFqName="jetbrains.mps.baseLanguage.structure.ExpressionStatement" />
    <nodeInfo nodeId="4515621863031788801" fileName="MergeSession.java" startLine="110" startPosition="71" endLine="111" endPosition="112" conceptFqName="jetbrains.mps.baseLanguage.structure.ExpressionStatement" />
    <nodeInfo nodeId="4515621863031788776" fileName="MergeSession.java" startLine="112" startPosition="9" endLine="113" endPosition="99" conceptFqName="jetbrains.mps.baseLanguage.structure.ExpressionStatement" />
    <nodeInfo nodeId="9054439867186004142" fileName="MergeSession.java" startLine="120" startPosition="45" endLine="121" endPosition="128" conceptFqName="jetbrains.mps.baseLanguage.structure.ReturnStatement" />
    <nodeInfo nodeId="9054439867186004157" fileName="MergeSession.java" startLine="130" startPosition="49" endLine="131" endPosition="74" conceptFqName="jetbrains.mps.baseLanguage.structure.ReturnStatement" />
    <nodeInfo nodeId="5550698181361791580" fileName="MergeSession.java" startLine="135" startPosition="49" endLine="136" endPosition="74" conceptFqName="jetbrains.mps.baseLanguage.structure.ReturnStatement" />
    <nodeInfo nodeId="5550698181361791593" fileName="MergeSession.java" startLine="138" startPosition="13" endLine="139" endPosition="35" conceptFqName="jetbrains.mps.baseLanguage.structure.ReturnStatement" />
    <nodeInfo nodeId="5550698181361791598" fileName="MergeSession.java" startLine="140" startPosition="16" endLine="141" endPosition="77" conceptFqName="jetbrains.mps.baseLanguage.structure.ReturnStatement" />
    <nodeInfo nodeId="4124845871897265611" fileName="MergeSession.java" startLine="147" startPosition="48" endLine="148" endPosition="139" conceptFqName="jetbrains.mps.baseLanguage.structure.ReturnStatement" />
    <nodeInfo nodeId="4124845871897265638" fileName="MergeSession.java" startLine="158" startPosition="71" endLine="159" endPosition="60" conceptFqName="jetbrains.mps.baseLanguage.structure.ReturnStatement" />
    <nodeInfo nodeId="991773733294129989" fileName="MergeSession.java" startLine="162" startPosition="49" endLine="163" endPosition="29" conceptFqName="jetbrains.mps.baseLanguage.structure.ReturnStatement" />
    <nodeInfo nodeId="4124845871897265655" fileName="MergeSession.java" startLine="168" startPosition="48" endLine="169" endPosition="73" conceptFqName="jetbrains.mps.baseLanguage.structure.ReturnStatement" />
    <nodeInfo nodeId="8563769278533556661" fileName="MergeSession.java" startLine="174" startPosition="55" endLine="175" endPosition="67" conceptFqName="jetbrains.mps.baseLanguage.structure.ReturnStatement" />
    <nodeInfo nodeId="4124845871897265685" fileName="MergeSession.java" startLine="178" startPosition="59" endLine="179" endPosition="38" conceptFqName="jetbrains.mps.baseLanguage.structure.ExpressionStatement" />
    <nodeInfo nodeId="4124845871897265688" fileName="MergeSession.java" startLine="179" startPosition="38" endLine="180" endPosition="35" conceptFqName="jetbrains.mps.baseLanguage.structure.ExpressionStatement" />
    <nodeInfo nodeId="4124845871897265700" fileName="MergeSession.java" startLine="183" startPosition="61" endLine="184" endPosition="40" conceptFqName="jetbrains.mps.baseLanguage.structure.ExpressionStatement" />
    <nodeInfo nodeId="4124845871897265703" fileName="MergeSession.java" startLine="184" startPosition="40" endLine="185" endPosition="35" conceptFqName="jetbrains.mps.baseLanguage.structure.ExpressionStatement" />
    <nodeInfo nodeId="4743311727820084721" fileName="MergeSession.java" startLine="190" startPosition="45" endLine="191" endPosition="45" conceptFqName="jetbrains.mps.baseLanguage.structure.ReturnStatement" />
    <nodeInfo nodeId="4743311727820084737" fileName="MergeSession.java" startLine="194" startPosition="41" endLine="195" endPosition="41" conceptFqName="jetbrains.mps.baseLanguage.structure.ExpressionStatement" />
    <nodeInfo nodeId="4124845871897265719" fileName="MergeSession.java" startLine="198" startPosition="58" endLine="199" endPosition="21" conceptFqName="jetbrains.mps.baseLanguage.structure.ExpressionStatement" />
    <nodeInfo nodeId="4124845871897265733" fileName="MergeSession.java" startLine="204" startPosition="58" endLine="205" endPosition="23" conceptFqName="jetbrains.mps.baseLanguage.structure.ExpressionStatement" />
    <nodeInfo nodeId="9054439867186004190" fileName="MergeSession.java" startLine="211" startPosition="12" endLine="212" endPosition="48" conceptFqName="jetbrains.mps.baseLanguage.structure.ExpressionStatement" />
    <nodeInfo nodeId="9054439867186004196" fileName="MergeSession.java" startLine="212" startPosition="48" endLine="213" endPosition="64" conceptFqName="jetbrains.mps.baseLanguage.structure.ExpressionStatement" />
    <nodeInfo nodeId="9054439867186005544" fileName="MergeSession.java" startLine="213" startPosition="64" endLine="214" endPosition="133" conceptFqName="jetbrains.mps.baseLanguage.structure.ExpressionStatement" />
    <nodeInfo nodeId="9054439867186004218" fileName="MergeSession.java" startLine="214" startPosition="133" endLine="215" endPosition="60" conceptFqName="jetbrains.mps.baseLanguage.structure.ExpressionStatement" />
    <nodeInfo nodeId="9054439867186004234" fileName="MergeSession.java" startLine="221" startPosition="12" endLine="222" endPosition="64" conceptFqName="jetbrains.mps.baseLanguage.structure.ExpressionStatement" />
    <nodeInfo nodeId="9054439867186005532" fileName="MergeSession.java" startLine="222" startPosition="64" endLine="223" endPosition="133" conceptFqName="jetbrains.mps.baseLanguage.structure.ExpressionStatement" />
    <nodeInfo nodeId="5635826768687966589" fileName="MergeSession.java" startLine="227" startPosition="36" endLine="228" endPosition="42" conceptFqName="jetbrains.mps.baseLanguage.structure.ReturnStatement" />
    <nodeInfo nodeId="5550698181361688814" fileName="MergeSession.java" startLine="231" startPosition="55" endLine="232" endPosition="53" conceptFqName="jetbrains.mps.baseLanguage.structure.ReturnStatement" />
    <nodeInfo nodeId="4124845871897265955" fileName="MergeSession.java" startLine="235" startPosition="34" endLine="236" endPosition="25" conceptFqName="jetbrains.mps.baseLanguage.structure.ReturnStatement" />
    <nodeInfo nodeId="4124845871897265961" fileName="MergeSession.java" startLine="239" startPosition="32" endLine="240" endPosition="41" conceptFqName="jetbrains.mps.baseLanguage.structure.ReturnStatement" />
    <nodeInfo nodeId="4124845871897265969" fileName="MergeSession.java" startLine="243" startPosition="30" endLine="244" endPosition="41" conceptFqName="jetbrains.mps.baseLanguage.structure.ReturnStatement" />
    <nodeInfo nodeId="4124845871897265977" fileName="MergeSession.java" startLine="247" startPosition="38" endLine="248" endPosition="47" conceptFqName="jetbrains.mps.baseLanguage.structure.ReturnStatement" />
    <nodeInfo nodeId="4124845871897265985" fileName="MergeSession.java" startLine="251" startPosition="37" endLine="252" endPosition="27" conceptFqName="jetbrains.mps.baseLanguage.structure.ReturnStatement" />
    <nodeInfo nodeId="4124845871897265991" fileName="MergeSession.java" startLine="255" startPosition="45" endLine="256" endPosition="33" conceptFqName="jetbrains.mps.baseLanguage.structure.ReturnStatement" />
    <nodeInfo nodeId="4124845871897265997" fileName="MergeSession.java" startLine="259" startPosition="49" endLine="260" endPosition="52" conceptFqName="jetbrains.mps.baseLanguage.structure.ReturnStatement" />
    <nodeInfo nodeId="4124845871897266009" fileName="MergeSession.java" startLine="263" startPosition="46" endLine="264" endPosition="92" conceptFqName="jetbrains.mps.baseLanguage.structure.ReturnStatement" />
    <nodeInfo nodeId="8037826462425846542" fileName="MergeSession.java" startLine="267" startPosition="53" endLine="268" endPosition="63" conceptFqName="jetbrains.mps.baseLanguage.structure.LocalVariableDeclarationStatement" />
    <nodeInfo nodeId="4515621863031799853" fileName="MergeSession.java" startLine="270" startPosition="34" endLine="271" endPosition="38" conceptFqName="jetbrains.mps.baseLanguage.structure.ExpressionStatement" />
    <nodeInfo nodeId="4515621863031817920" fileName="MergeSession.java" startLine="273" startPosition="7" endLine="274" endPosition="49" conceptFqName="jetbrains.mps.baseLanguage.structure.ExpressionStatement" />
    <nodeInfo nodeId="4515621863031817889" fileName="MergeSession.java" startLine="274" startPosition="49" endLine="275" endPosition="73" conceptFqName="jetbrains.mps.baseLanguage.structure.ExpressionStatement" />
    <nodeInfo nodeId="4510141043204705952" fileName="MergeSession.java" startLine="277" startPosition="34" endLine="278" endPosition="55" conceptFqName="jetbrains.mps.baseLanguage.structure.ExpressionStatement" />
    <nodeInfo nodeId="4510141043204704837" fileName="MergeSession.java" startLine="280" startPosition="7" endLine="281" endPosition="0" conceptFqName="jetbrains.mps.baseLanguage.structure.Statement" />
    <nodeInfo nodeId="4124845871897266028" fileName="MergeSession.java" startLine="281" startPosition="0" endLine="282" endPosition="52" conceptFqName="jetbrains.mps.baseLanguage.structure.ExpressionStatement" />
    <nodeInfo nodeId="4124845871897266040" fileName="MergeSession.java" startLine="282" startPosition="52" endLine="283" endPosition="73" conceptFqName="jetbrains.mps.baseLanguage.structure.ExpressionStatement" />
    <nodeInfo nodeId="4515621863031846301" fileName="MergeSession.java" startLine="286" startPosition="107" endLine="287" endPosition="58" conceptFqName="jetbrains.mps.baseLanguage.structure.ExpressionStatement" />
    <nodeInfo nodeId="4515621863031846360" fileName="MergeSession.java" startLine="291" startPosition="54" endLine="292" endPosition="89" conceptFqName="jetbrains.mps.baseLanguage.structure.ExpressionStatement" />
    <nodeInfo nodeId="4515621863031846335" fileName="MergeSession.java" startLine="292" startPosition="89" endLine="293" endPosition="55" conceptFqName="jetbrains.mps.baseLanguage.structure.ExpressionStatement" />
    <nodeInfo nodeId="4515621863031846348" fileName="MergeSession.java" startLine="298" startPosition="36" endLine="299" endPosition="49" conceptFqName="jetbrains.mps.baseLanguage.structure.ExpressionStatement" />
    <nodeInfo nodeId="4515621863031846348" fileName="MergeSession.java" startLine="300" startPosition="5" endLine="301" endPosition="0" conceptFqName="jetbrains.mps.baseLanguage.structure.Statement" />
    <nodeInfo nodeId="4515621863031846285" fileName="MergeSession.java" startLine="318" startPosition="52" endLine="319" endPosition="41" conceptFqName="jetbrains.mps.baseLanguage.structure.InstanceMethodDeclaration" propertyString="someChangesInvalidated#()V" />
    <nodeInfo nodeId="4415110399252639942" fileName="MergeSession.java" startLine="326" startPosition="59" endLine="327" endPosition="45" conceptFqName="jetbrains.mps.baseLanguage.structure.AssertStatement" />
    <nodeInfo nodeId="4415110399252640043" fileName="MergeSession.java" startLine="327" startPosition="45" endLine="328" endPosition="117" conceptFqName="jetbrains.mps.baseLanguage.structure.LocalVariableDeclarationStatement" />
    <nodeInfo nodeId="4415110399252640028" fileName="MergeSession.java" startLine="330" startPosition="47" endLine="331" endPosition="48" conceptFqName="jetbrains.mps.baseLanguage.structure.ReturnStatement" />
    <nodeInfo nodeId="4515621863031787975" fileName="MergeSession.java" startLine="337" startPosition="84" endLine="338" endPosition="44" conceptFqName="jetbrains.mps.baseLanguage.structure.ExpressionStatement" />
    <nodeInfo nodeId="4515621863031789162" fileName="MergeSession.java" startLine="339" startPosition="7" endLine="340" endPosition="0" conceptFqName="jetbrains.mps.baseLanguage.structure.Statement" />
    <nodeInfo nodeId="4515621863031789160" fileName="MergeSession.java" startLine="340" startPosition="0" endLine="341" endPosition="23" conceptFqName="jetbrains.mps.baseLanguage.structure.SingleLineComment" />
    <nodeInfo nodeId="4415110399252641234" fileName="MergeSession.java" startLine="341" startPosition="23" endLine="342" endPosition="85" conceptFqName="jetbrains.mps.baseLanguage.structure.ExpressionStatement" />
    <nodeInfo nodeId="4515621863031789076" fileName="MergeSession.java" startLine="345" startPosition="70" endLine="346" endPosition="130" conceptFqName="jetbrains.mps.baseLanguage.structure.LocalVariableDeclarationStatement" />
    <nodeInfo nodeId="4515621863031846381" fileName="MergeSession.java" startLine="348" startPosition="47" endLine="349" endPosition="149" conceptFqName="jetbrains.mps.baseLanguage.structure.ReturnStatement" />
    <nodeInfo nodeId="4415110399252640056" fileName="MergeSession.java" startLine="351" startPosition="10" endLine="352" endPosition="35" conceptFqName="jetbrains.mps.baseLanguage.structure.ExpressionStatement" />
    <nodeInfo nodeId="4515621863031788822" fileName="MergeSession.java" startLine="356" startPosition="62" endLine="357" endPosition="31" conceptFqName="jetbrains.mps.baseLanguage.structure.ExpressionStatement" />
    <nodeInfo nodeId="4515621863031788825" fileName="MergeSession.java" startLine="361" startPosition="60" endLine="362" endPosition="31" conceptFqName="jetbrains.mps.baseLanguage.structure.ExpressionStatement" />
    <nodeInfo nodeId="4415110399252644417" fileName="MergeSession.java" startLine="365" startPosition="96" endLine="366" endPosition="100" conceptFqName="jetbrains.mps.baseLanguage.structure.LocalVariableDeclarationStatement" />
    <nodeInfo nodeId="4415110399252644527" fileName="MergeSession.java" startLine="368" startPosition="46" endLine="369" endPosition="46" conceptFqName="jetbrains.mps.baseLanguage.structure.ReturnStatement" />
    <nodeInfo nodeId="4415110399252644536" fileName="MergeSession.java" startLine="372" startPosition="54" endLine="373" endPosition="37" conceptFqName="jetbrains.mps.baseLanguage.structure.ReturnStatement" />
    <nodeInfo nodeId="4415110399252644483" fileName="MergeSession.java" startLine="377" startPosition="52" endLine="378" endPosition="44" conceptFqName="jetbrains.mps.baseLanguage.structure.ReturnStatement" />
    <nodeInfo nodeId="4415110399252656983" fileName="MergeSession.java" startLine="383" startPosition="126" endLine="384" endPosition="61" conceptFqName="jetbrains.mps.baseLanguage.structure.LocalVariableDeclarationStatement" />
    <nodeInfo nodeId="4415110399252659711" fileName="MergeSession.java" startLine="384" startPosition="61" endLine="385" endPosition="0" conceptFqName="jetbrains.mps.baseLanguage.structure.Statement" />
    <nodeInfo nodeId="4415110399252656836" fileName="MergeSession.java" startLine="385" startPosition="0" endLine="386" endPosition="88" conceptFqName="jetbrains.mps.baseLanguage.structure.LocalVariableDeclarationStatement" />
    <nodeInfo nodeId="4415110399252656844" fileName="MergeSession.java" startLine="387" startPosition="61" endLine="388" endPosition="15" conceptFqName="jetbrains.mps.baseLanguage.structure.ReturnStatement" />
    <nodeInfo nodeId="4415110399252659712" fileName="MergeSession.java" startLine="389" startPosition="7" endLine="390" endPosition="0" conceptFqName="jetbrains.mps.baseLanguage.structure.Statement" />
    <nodeInfo nodeId="4415110399252656780" fileName="MergeSession.java" startLine="390" startPosition="0" endLine="391" endPosition="88" conceptFqName="jetbrains.mps.baseLanguage.structure.LocalVariableDeclarationStatement" />
    <nodeInfo nodeId="4415110399252656796" fileName="MergeSession.java" startLine="392" startPosition="31" endLine="393" endPosition="15" conceptFqName="jetbrains.mps.baseLanguage.structure.ReturnStatement" />
    <nodeInfo nodeId="4415110399252656800" fileName="MergeSession.java" startLine="394" startPosition="7" endLine="395" endPosition="62" conceptFqName="jetbrains.mps.baseLanguage.structure.LocalVariableDeclarationStatement" />
    <nodeInfo nodeId="4415110399252659780" fileName="MergeSession.java" startLine="395" startPosition="62" endLine="396" endPosition="0" conceptFqName="jetbrains.mps.baseLanguage.structure.Statement" />
    <nodeInfo nodeId="4415110399252659638" fileName="MergeSession.java" startLine="396" startPosition="0" endLine="397" endPosition="58" conceptFqName="jetbrains.mps.baseLanguage.structure.LocalVariableDeclarationStatement" />
    <nodeInfo nodeId="4415110399252661063" fileName="MergeSession.java" startLine="398" startPosition="57" endLine="399" endPosition="79" conceptFqName="jetbrains.mps.baseLanguage.structure.LocalVariableDeclarationStatement" />
    <nodeInfo nodeId="4415110399252659755" fileName="MergeSession.java" startLine="401" startPosition="42" endLine="402" endPosition="57" conceptFqName="jetbrains.mps.baseLanguage.structure.ReturnStatement" />
    <nodeInfo nodeId="4415110399252656860" fileName="MergeSession.java" startLine="405" startPosition="32" endLine="406" endPosition="17" conceptFqName="jetbrains.mps.baseLanguage.structure.ReturnStatement" />
    <nodeInfo nodeId="4415110399252659669" fileName="MergeSession.java" startLine="407" startPosition="9" endLine="408" endPosition="70" conceptFqName="jetbrains.mps.baseLanguage.structure.ExpressionStatement" />
    <nodeInfo nodeId="4415110399252659703" fileName="MergeSession.java" startLine="409" startPosition="30" endLine="410" endPosition="28" conceptFqName="jetbrains.mps.baseLanguage.structure.ExpressionStatement" />
    <nodeInfo nodeId="4415110399252659781" fileName="MergeSession.java" startLine="411" startPosition="51" endLine="412" endPosition="70" conceptFqName="jetbrains.mps.baseLanguage.structure.ExpressionStatement" />
    <nodeInfo nodeId="4415110399252659713" fileName="MergeSession.java" startLine="413" startPosition="14" endLine="414" endPosition="15" conceptFqName="jetbrains.mps.baseLanguage.structure.ReturnStatement" />
    <nodeInfo nodeId="4415110399252656878" fileName="MergeSession.java" startLine="417" startPosition="51" endLine="418" endPosition="109" conceptFqName="jetbrains.mps.baseLanguage.structure.ReturnStatement" />
    <nodeInfo nodeId="4415110399252656897" fileName="MergeSession.java" startLine="421" startPosition="55" endLine="422" endPosition="34" conceptFqName="jetbrains.mps.baseLanguage.structure.ReturnStatement" />
    <nodeInfo nodeId="4415110399252662517" fileName="MergeSession.java" startLine="427" startPosition="80" endLine="428" endPosition="79" conceptFqName="jetbrains.mps.baseLanguage.structure.LocalVariableDeclarationStatement" />
    <nodeInfo nodeId="4415110399252662573" fileName="MergeSession.java" startLine="436" startPosition="8" endLine="437" endPosition="104" conceptFqName="jetbrains.mps.baseLanguage.structure.ExpressionStatement" />
    <nodeInfo nodeId="4515621863031787983" fileName="MergeSession.java" startLine="441" startPosition="60" endLine="442" endPosition="53" conceptFqName="jetbrains.mps.baseLanguage.structure.ExpressionStatement" />
    <nodeInfo nodeId="4415110399252640068" fileName="MergeSession.java" startLine="442" startPosition="53" endLine="443" endPosition="35" conceptFqName="jetbrains.mps.baseLanguage.structure.ExpressionStatement" />
    <nodeInfo nodeId="4415110399252657057" fileName="MergeSession.java" startLine="443" startPosition="35" endLine="444" endPosition="42" conceptFqName="jetbrains.mps.baseLanguage.structure.ExpressionStatement" />
    <nodeInfo nodeId="4415110399252640072" fileName="MergeSession.java" startLine="448" startPosition="52" endLine="449" endPosition="35" conceptFqName="jetbrains.mps.baseLanguage.structure.ExpressionStatement" />
    <nodeInfo nodeId="4415110399252657084" fileName="MergeSession.java" startLine="449" startPosition="35" endLine="450" endPosition="43" conceptFqName="jetbrains.mps.baseLanguage.structure.ExpressionStatement" />
    <nodeInfo nodeId="4415110399252657101" fileName="MergeSession.java" startLine="450" startPosition="43" endLine="451" endPosition="42" conceptFqName="jetbrains.mps.baseLanguage.structure.ExpressionStatement" />
    <nodeInfo nodeId="4515621863031789093" fileName="MergeSession.java" startLine="455" startPosition="66" endLine="456" endPosition="109" conceptFqName="jetbrains.mps.baseLanguage.structure.LocalVariableDeclarationStatement" />
    <nodeInfo nodeId="4515621863031846396" fileName="MergeSession.java" startLine="458" startPosition="47" endLine="459" endPosition="148" conceptFqName="jetbrains.mps.baseLanguage.structure.ReturnStatement" />
    <nodeInfo nodeId="4415110399252640076" fileName="MergeSession.java" startLine="461" startPosition="10" endLine="462" endPosition="35" conceptFqName="jetbrains.mps.baseLanguage.structure.ExpressionStatement" />
    <nodeInfo nodeId="4515621863031789150" fileName="MergeSession.java" startLine="466" startPosition="58" endLine="467" endPosition="52" conceptFqName="jetbrains.mps.baseLanguage.structure.ExpressionStatement" />
    <nodeInfo nodeId="4415110399252640079" fileName="MergeSession.java" startLine="467" startPosition="52" endLine="468" endPosition="35" conceptFqName="jetbrains.mps.baseLanguage.structure.ExpressionStatement" />
    <nodeInfo nodeId="5550698181361791596" fileName="MergeSession.java" startLine="140" startPosition="14" endLine="142" endPosition="9" conceptFqName="jetbrains.mps.baseLanguage.structure.BlockStatement" />
    <nodeInfo nodeId="4515621863031787885" fileName="MergeSession.java" startLine="322" startPosition="61" endLine="324" endPosition="5" conceptFqName="jetbrains.mps.baseLanguage.structure.ConstructorDeclaration" propertyString="MyResultModelListener#()V" />
    <nodeInfo nodeId="4415110399252659698" fileName="MergeSession.java" startLine="413" startPosition="12" endLine="415" endPosition="7" conceptFqName="jetbrains.mps.baseLanguage.structure.BlockStatement" />
    <nodeInfo nodeId="4124845871897265524" fileName="MergeSession.java" startLine="86" startPosition="14" endLine="89" endPosition="9" conceptFqName="jetbrains.mps.baseLanguage.structure.IfStatement" />
    <nodeInfo nodeId="4515621863031788790" fileName="MergeSession.java" startLine="109" startPosition="27" endLine="112" endPosition="9" conceptFqName="jetbrains.mps.baseLanguage.structure.IfStatement" />
    <nodeInfo nodeId="4124845871897265715" fileName="MergeSession.java" startLine="197" startPosition="7" endLine="200" endPosition="5" conceptFqName="jetbrains.mps.baseLanguage.structure.ForeachStatement" />
    <nodeInfo nodeId="4124845871897265729" fileName="MergeSession.java" startLine="203" startPosition="74" endLine="206" endPosition="5" conceptFqName="jetbrains.mps.baseLanguage.structure.ForeachStatement" />
    <nodeInfo nodeId="9054439867186004232" fileName="MergeSession.java" startLine="221" startPosition="10" endLine="224" endPosition="5" conceptFqName="jetbrains.mps.baseLanguage.structure.BlockStatement" />
    <nodeInfo nodeId="4515621863031846348" fileName="MergeSession.java" startLine="297" startPosition="101" endLine="300" endPosition="5" conceptFqName="jetbrains.mps.baseLanguage.structure.IfStatement" />
    <nodeInfo nodeId="4515621863031787965" fileName="MergeSession.java" startLine="336" startPosition="59" endLine="339" endPosition="7" conceptFqName="jetbrains.mps.baseLanguage.structure.ForeachStatement" />
    <nodeInfo nodeId="4415110399252656842" fileName="MergeSession.java" startLine="386" startPosition="88" endLine="389" endPosition="7" conceptFqName="jetbrains.mps.baseLanguage.structure.IfStatement" />
    <nodeInfo nodeId="4415110399252656794" fileName="MergeSession.java" startLine="391" startPosition="88" endLine="394" endPosition="7" conceptFqName="jetbrains.mps.baseLanguage.structure.IfStatement" />
    <nodeInfo nodeId="4415110399252656858" fileName="MergeSession.java" startLine="404" startPosition="11" endLine="407" endPosition="9" conceptFqName="jetbrains.mps.baseLanguage.structure.IfStatement" />
    <nodeInfo nodeId="4515621863031841497" fileName="MergeSession.java" startLine="94" startPosition="0" endLine="98" endPosition="0" conceptFqName="jetbrains.mps.baseLanguage.structure.InstanceMethodDeclaration" propertyString="installResultModelListener#()V" />
    <nodeInfo nodeId="5550698181361791438" fileName="MergeSession.java" startLine="119" startPosition="122" endLine="123" endPosition="0" conceptFqName="jetbrains.mps.baseLanguage.structure.InstanceMethodDeclaration" propertyString="accept#(Ljetbrains/mps/vcs/diff/changes/ModelChange;)Z" />
    <nodeInfo nodeId="5550698181361791558" fileName="MergeSession.java" startLine="129" startPosition="120" endLine="133" endPosition="0" conceptFqName="jetbrains.mps.baseLanguage.structure.InstanceMethodDeclaration" propertyString="accept#(Ljetbrains/mps/vcs/diff/changes/ModelChange;)Z" />
    <nodeInfo nodeId="5550698181361791578" fileName="MergeSession.java" startLine="134" startPosition="90" endLine="138" endPosition="0" conceptFqName="jetbrains.mps.baseLanguage.structure.InstanceMethodDeclaration" propertyString="accept#(Ljetbrains/mps/vcs/diff/changes/ModelChange;)Z" />
    <nodeInfo nodeId="4124845871897265608" fileName="MergeSession.java" startLine="146" startPosition="0" endLine="150" endPosition="0" conceptFqName="jetbrains.mps.baseLanguage.structure.InstanceMethodDeclaration" propertyString="getAllChanges#()Ljava/lang/Iterable;" />
    <nodeInfo nodeId="1412499365458356182" fileName="MergeSession.java" startLine="151" startPosition="47" endLine="155" endPosition="6" conceptFqName="jetbrains.mps.baseLanguage.structure.ReturnStatement" />
    <nodeInfo nodeId="4124845871897265631" fileName="MergeSession.java" startLine="157" startPosition="0" endLine="161" endPosition="0" conceptFqName="jetbrains.mps.baseLanguage.structure.InstanceMethodDeclaration" propertyString="getChangesForRoot#(Ljetbrains/mps/smodel/SNodeId;)Ljava/util/List;" />
    <nodeInfo nodeId="991773733294129982" fileName="MergeSession.java" startLine="161" startPosition="0" endLine="165" endPosition="0" conceptFqName="jetbrains.mps.baseLanguage.structure.InstanceMethodDeclaration" propertyString="getMetadataChanges#()Ljava/util/List;" />
    <nodeInfo nodeId="4124845871897265653" fileName="MergeSession.java" startLine="167" startPosition="127" endLine="171" endPosition="0" conceptFqName="jetbrains.mps.baseLanguage.structure.InstanceMethodDeclaration" propertyString="accept#(Ljetbrains/mps/vcs/diff/changes/ModelChange;)Z" />
    <nodeInfo nodeId="4124845871897265665" fileName="MergeSession.java" startLine="173" startPosition="0" endLine="177" endPosition="0" conceptFqName="jetbrains.mps.baseLanguage.structure.InstanceMethodDeclaration" propertyString="isChangeResolved#(Ljetbrains/mps/vcs/diff/changes/ModelChange;)Z" />
    <nodeInfo nodeId="4743311727820084717" fileName="MergeSession.java" startLine="189" startPosition="74" endLine="193" endPosition="0" conceptFqName="jetbrains.mps.baseLanguage.structure.InstanceMethodDeclaration" propertyString="accept#(Ljetbrains/mps/vcs/diff/changes/ModelChange;)Z" />
    <nodeInfo nodeId="4743311727820084733" fileName="MergeSession.java" startLine="193" startPosition="45" endLine="197" endPosition="0" conceptFqName="jetbrains.mps.baseLanguage.structure.InstanceMethodDeclaration" propertyString="visit#(Ljetbrains/mps/vcs/diff/changes/ModelChange;)V" />
    <nodeInfo nodeId="5635826768687966584" fileName="MergeSession.java" startLine="226" startPosition="0" endLine="230" endPosition="0" conceptFqName="jetbrains.mps.baseLanguage.structure.InstanceMethodDeclaration" propertyString="hasIdsToRestore#()Z" />
    <nodeInfo nodeId="5550698181361688805" fileName="MergeSession.java" startLine="230" startPosition="0" endLine="234" endPosition="0" conceptFqName="jetbrains.mps.baseLanguage.structure.InstanceMethodDeclaration" propertyString="getReplacementId#(Ljetbrains/mps/smodel/SNodeId;)Ljetbrains/mps/smodel/SNodeId;" />
    <nodeInfo nodeId="4124845871897265951" fileName="MergeSession.java" startLine="234" startPosition="0" endLine="238" endPosition="0" conceptFqName="jetbrains.mps.baseLanguage.structure.InstanceMethodDeclaration" propertyString="getResultModel#()Ljetbrains/mps/smodel/SModel;" />
    <nodeInfo nodeId="4124845871897265957" fileName="MergeSession.java" startLine="238" startPosition="0" endLine="242" endPosition="0" conceptFqName="jetbrains.mps.baseLanguage.structure.InstanceMethodDeclaration" propertyString="getBaseModel#()Ljetbrains/mps/smodel/SModel;" />
    <nodeInfo nodeId="4124845871897265965" fileName="MergeSession.java" startLine="242" startPosition="0" endLine="246" endPosition="0" conceptFqName="jetbrains.mps.baseLanguage.structure.InstanceMethodDeclaration" propertyString="getMyModel#()Ljetbrains/mps/smodel/SModel;" />
    <nodeInfo nodeId="4124845871897265973" fileName="MergeSession.java" startLine="246" startPosition="0" endLine="250" endPosition="0" conceptFqName="jetbrains.mps.baseLanguage.structure.InstanceMethodDeclaration" propertyString="getRepositoryModel#()Ljetbrains/mps/smodel/SModel;" />
    <nodeInfo nodeId="4124845871897265981" fileName="MergeSession.java" startLine="250" startPosition="0" endLine="254" endPosition="0" conceptFqName="jetbrains.mps.baseLanguage.structure.InstanceMethodDeclaration" propertyString="getMyChangeSet#()Ljetbrains/mps/vcs/diff/ChangeSet;" />
    <nodeInfo nodeId="4124845871897265987" fileName="MergeSession.java" startLine="254" startPosition="0" endLine="258" endPosition="0" conceptFqName="jetbrains.mps.baseLanguage.structure.InstanceMethodDeclaration" propertyString="getRepositoryChangeSet#()Ljetbrains/mps/vcs/diff/ChangeSet;" />
    <nodeInfo nodeId="4124845871897265993" fileName="MergeSession.java" startLine="258" startPosition="0" endLine="262" endPosition="0" conceptFqName="jetbrains.mps.baseLanguage.structure.InstanceMethodDeclaration" propertyString="isMyChange#(Ljetbrains/mps/vcs/diff/changes/ModelChange;)Z" />
    <nodeInfo nodeId="4124845871897266005" fileName="MergeSession.java" startLine="262" startPosition="0" endLine="266" endPosition="0" conceptFqName="jetbrains.mps.baseLanguage.structure.InstanceMethodDeclaration" propertyString="getCurrentState#()Ljetbrains/mps/vcs/diff/merge/MergeSessionState;" />
    <nodeInfo nodeId="4515621863031799849" fileName="MergeSession.java" startLine="269" startPosition="106" endLine="273" endPosition="0" conceptFqName="jetbrains.mps.baseLanguage.structure.InstanceMethodDeclaration" propertyString="visit#(Ljetbrains/mps/smodel/SNode;)V" />
    <nodeInfo nodeId="4510141043204705948" fileName="MergeSession.java" startLine="276" startPosition="116" endLine="280" endPosition="0" conceptFqName="jetbrains.mps.baseLanguage.structure.InstanceMethodDeclaration" propertyString="visit#(Ljetbrains/mps/smodel/SNode;)V" />
    <nodeInfo nodeId="4515621863031846297" fileName="MergeSession.java" startLine="285" startPosition="0" endLine="289" endPosition="0" conceptFqName="jetbrains.mps.baseLanguage.structure.InstanceMethodDeclaration" propertyString="setChangesInvalidateHandler#(Ljetbrains/mps/vcs/diff/merge/MergeSession/ChangesInvalidateHandler;)V" />
    <nodeInfo nodeId="4515621863031846317" fileName="MergeSession.java" startLine="290" startPosition="65" endLine="294" endPosition="5" conceptFqName="jetbrains.mps.baseLanguage.structure.IfStatement" />
    <nodeInfo nodeId="684980562203610071" fileName="MergeSession.java" startLine="304" startPosition="73" endLine="308" endPosition="6" conceptFqName="jetbrains.mps.baseLanguage.structure.ReturnStatement" />
    <nodeInfo nodeId="2874091320103889201" fileName="MergeSession.java" startLine="311" startPosition="73" endLine="315" endPosition="6" conceptFqName="jetbrains.mps.baseLanguage.structure.ReturnStatement" />
    <nodeInfo nodeId="4415110399252640026" fileName="MergeSession.java" startLine="329" startPosition="98" endLine="333" endPosition="0" conceptFqName="jetbrains.mps.baseLanguage.structure.InstanceMethodDeclaration" propertyString="accept#(Ljetbrains/mps/vcs/diff/changes/ModelChange;)Z" />
    <nodeInfo nodeId="4515621863031846379" fileName="MergeSession.java" startLine="347" startPosition="98" endLine="351" endPosition="0" conceptFqName="jetbrains.mps.baseLanguage.structure.InstanceMethodDeclaration" propertyString="accept#(Ljetbrains/mps/vcs/diff/changes/ModelChange;)Z" />
    <nodeInfo nodeId="4415110399252644525" fileName="MergeSession.java" startLine="367" startPosition="128" endLine="371" endPosition="0" conceptFqName="jetbrains.mps.baseLanguage.structure.InstanceMethodDeclaration" propertyString="accept#(Ljetbrains/mps/vcs/diff/changes/ModelChange;)Z" />
    <nodeInfo nodeId="4415110399252644534" fileName="MergeSession.java" startLine="371" startPosition="63" endLine="375" endPosition="0" conceptFqName="jetbrains.mps.baseLanguage.structure.InstanceMethodDeclaration" propertyString="select#(Ljetbrains/mps/vcs/diff/changes/ModelChange;)Ljetbrains/mps/vcs/diff/changes/NodeGroupChange;" />
    <nodeInfo nodeId="4415110399252644478" fileName="MergeSession.java" startLine="376" startPosition="99" endLine="380" endPosition="0" conceptFqName="jetbrains.mps.baseLanguage.structure.InstanceMethodDeclaration" propertyString="accept#(Ljetbrains/mps/vcs/diff/changes/NodeGroupChange;)Z" />
    <nodeInfo nodeId="4415110399252659751" fileName="MergeSession.java" startLine="400" startPosition="99" endLine="404" endPosition="0" conceptFqName="jetbrains.mps.baseLanguage.structure.InstanceMethodDeclaration" propertyString="accept#(Ljetbrains/mps/smodel/SNode;)Z" />
    <nodeInfo nodeId="4415110399252656876" fileName="MergeSession.java" startLine="416" startPosition="106" endLine="420" endPosition="0" conceptFqName="jetbrains.mps.baseLanguage.structure.InstanceMethodDeclaration" propertyString="accept#(Ljetbrains/mps/vcs/diff/changes/NodeGroupChange;)Z" />
    <nodeInfo nodeId="4415110399252656895" fileName="MergeSession.java" startLine="420" startPosition="63" endLine="424" endPosition="0" conceptFqName="jetbrains.mps.baseLanguage.structure.InstanceMethodDeclaration" propertyString="select#(Ljetbrains/mps/vcs/diff/changes/NodeGroupChange;)Ljetbrains/mps/vcs/diff/changes/ModelChange;" />
    <nodeInfo nodeId="4415110399252662594" fileName="MergeSession.java" startLine="428" startPosition="79" endLine="432" endPosition="8" conceptFqName="jetbrains.mps.baseLanguage.structure.LocalVariableDeclarationStatement" />
    <nodeInfo nodeId="4415110399252662604" fileName="MergeSession.java" startLine="432" startPosition="8" endLine="436" endPosition="8" conceptFqName="jetbrains.mps.baseLanguage.structure.LocalVariableDeclarationStatement" />
    <nodeInfo nodeId="4515621863031846394" fileName="MergeSession.java" startLine="457" startPosition="98" endLine="461" endPosition="0" conceptFqName="jetbrains.mps.baseLanguage.structure.InstanceMethodDeclaration" propertyString="accept#(Ljetbrains/mps/vcs/diff/changes/ModelChange;)Z" />
    <nodeInfo nodeId="5505786199853847061" fileName="MergeSession.java" startLine="86" startPosition="12" endLine="91" endPosition="7" conceptFqName="jetbrains.mps.baseLanguage.structure.BlockStatement" />
    <nodeInfo nodeId="5550698181361791435" fileName="MergeSession.java" startLine="118" startPosition="76" endLine="123" endPosition="7" conceptFqName="jetbrains.mps.baseLanguage.structure.ReturnStatement" />
    <nodeInfo nodeId="5550698181361791552" fileName="MergeSession.java" startLine="128" startPosition="73" endLine="133" endPosition="11" conceptFqName="jetbrains.mps.baseLanguage.structure.LocalVariableDeclarationStatement" />
    <nodeInfo nodeId="4124845871897265647" fileName="MergeSession.java" startLine="166" startPosition="70" endLine="171" endPosition="7" conceptFqName="jetbrains.mps.baseLanguage.structure.ReturnStatement" />
    <nodeInfo nodeId="4124845871897265681" fileName="MergeSession.java" startLine="177" startPosition="0" endLine="182" endPosition="0" conceptFqName="jetbrains.mps.baseLanguage.structure.InstanceMethodDeclaration" propertyString="applyChanges#(Ljava/lang/Iterable;)V" />
    <nodeInfo nodeId="4124845871897265696" fileName="MergeSession.java" startLine="182" startPosition="0" endLine="187" endPosition="0" conceptFqName="jetbrains.mps.baseLanguage.structure.InstanceMethodDeclaration" propertyString="excludeChanges#(Ljava/lang/Iterable;)V" />
    <nodeInfo nodeId="9054439867186004188" fileName="MergeSession.java" startLine="211" startPosition="10" endLine="216" endPosition="5" conceptFqName="jetbrains.mps.baseLanguage.structure.BlockStatement" />
    <nodeInfo nodeId="9054439867186004226" fileName="MergeSession.java" startLine="219" startPosition="50" endLine="224" endPosition="5" conceptFqName="jetbrains.mps.baseLanguage.structure.IfStatement" />
    <nodeInfo nodeId="4515621863031799837" fileName="MergeSession.java" startLine="268" startPosition="63" endLine="273" endPosition="7" conceptFqName="jetbrains.mps.baseLanguage.structure.ExpressionStatement" />
    <nodeInfo nodeId="4510141043204705931" fileName="MergeSession.java" startLine="275" startPosition="73" endLine="280" endPosition="7" conceptFqName="jetbrains.mps.baseLanguage.structure.ExpressionStatement" />
    <nodeInfo nodeId="4415110399252639966" fileName="MergeSession.java" startLine="328" startPosition="117" endLine="333" endPosition="10" conceptFqName="jetbrains.mps.baseLanguage.structure.ExpressionStatement" />
    <nodeInfo nodeId="4515621863031846374" fileName="MergeSession.java" startLine="346" startPosition="130" endLine="351" endPosition="10" conceptFqName="jetbrains.mps.baseLanguage.structure.ExpressionStatement" />
    <nodeInfo nodeId="4515621863031788814" fileName="MergeSession.java" startLine="354" startPosition="0" endLine="359" endPosition="0" conceptFqName="jetbrains.mps.baseLanguage.structure.InstanceMethodDeclaration" propertyString="referenceRemoved#(Ljetbrains/mps/smodel/event/SModelReferenceEvent;)V" />
    <nodeInfo nodeId="4515621863031787898" fileName="MergeSession.java" startLine="359" startPosition="0" endLine="364" endPosition="0" conceptFqName="jetbrains.mps.baseLanguage.structure.InstanceMethodDeclaration" propertyString="referenceAdded#(Ljetbrains/mps/smodel/event/SModelReferenceEvent;)V" />
    <nodeInfo nodeId="4415110399252644429" fileName="MergeSession.java" startLine="375" startPosition="9" endLine="380" endPosition="26" conceptFqName="jetbrains.mps.baseLanguage.structure.ReturnStatement" />
    <nodeInfo nodeId="4415110399252659736" fileName="MergeSession.java" startLine="399" startPosition="79" endLine="404" endPosition="11" conceptFqName="jetbrains.mps.baseLanguage.structure.LocalVariableDeclarationStatement" />
    <nodeInfo nodeId="4515621863031846389" fileName="MergeSession.java" startLine="456" startPosition="109" endLine="461" endPosition="10" conceptFqName="jetbrains.mps.baseLanguage.structure.ExpressionStatement" />
    <nodeInfo nodeId="4515621863031788015" fileName="MergeSession.java" startLine="108" startPosition="7" endLine="114" endPosition="7" conceptFqName="jetbrains.mps.baseLanguage.structure.IfStatement" />
    <nodeInfo nodeId="4124845871897265725" fileName="MergeSession.java" startLine="202" startPosition="0" endLine="208" endPosition="0" conceptFqName="jetbrains.mps.baseLanguage.structure.InstanceMethodDeclaration" propertyString="excludeChangesNoRestoreIds#(Ljava/lang/Iterable;)V" />
    <nodeInfo nodeId="4515621863031789139" fileName="MergeSession.java" startLine="464" startPosition="0" endLine="470" endPosition="0" conceptFqName="jetbrains.mps.baseLanguage.structure.InstanceMethodDeclaration" propertyString="beforeRootRemoved#(Ljetbrains/mps/smodel/event/SModelRootEvent;)V" />
    <nodeInfo nodeId="4515621863031788055" fileName="MergeSession.java" startLine="101" startPosition="28" endLine="108" endPosition="7" conceptFqName="jetbrains.mps.baseLanguage.structure.IfStatement" />
    <nodeInfo nodeId="4124845871897265622" fileName="MergeSession.java" startLine="150" startPosition="0" endLine="157" endPosition="0" conceptFqName="jetbrains.mps.baseLanguage.structure.InstanceMethodDeclaration" propertyString="getAffectedRoots#()Ljava/lang/Iterable;" />
    <nodeInfo nodeId="9054439867186004182" fileName="MergeSession.java" startLine="209" startPosition="48" endLine="216" endPosition="5" conceptFqName="jetbrains.mps.baseLanguage.structure.IfStatement" />
    <nodeInfo nodeId="4515621863031846308" fileName="MergeSession.java" startLine="289" startPosition="0" endLine="296" endPosition="0" conceptFqName="jetbrains.mps.baseLanguage.structure.InstanceMethodDeclaration" propertyString="invalidateChanges#(Ljava/lang/Iterable;)V" />
    <nodeInfo nodeId="4515621863031846348" fileName="MergeSession.java" startLine="296" startPosition="0" endLine="303" endPosition="0" conceptFqName="jetbrains.mps.baseLanguage.structure.StaticMethodDeclaration" propertyString="check_bow6nj_a1a0a92#(Ljetbrains/mps/vcs/diff/merge/MergeSession/ChangesInvalidateHandler;)V" />
    <nodeInfo nodeId="684980562203610071" fileName="MergeSession.java" startLine="303" startPosition="0" endLine="310" endPosition="0" conceptFqName="jetbrains.mps.baseLanguage.structure.StaticMethodDeclaration" propertyString="eq_bow6nj_a0a0a0a0a0a0b0c1#(Ljava/lang/Object;Ljava/lang/Object;)Z" />
    <nodeInfo nodeId="2874091320103889201" fileName="MergeSession.java" startLine="310" startPosition="0" endLine="317" endPosition="0" conceptFqName="jetbrains.mps.baseLanguage.structure.StaticMethodDeclaration" propertyString="eq_bow6nj_a0a0a0a0a0a0b0k1#(Ljava/lang/Object;Ljava/lang/Object;)Z" />
    <nodeInfo nodeId="4515621863031787904" fileName="MergeSession.java" startLine="439" startPosition="0" endLine="446" endPosition="0" conceptFqName="jetbrains.mps.baseLanguage.structure.InstanceMethodDeclaration" propertyString="beforeChildRemoved#(Ljetbrains/mps/smodel/event/SModelChildEvent;)V" />
    <nodeInfo nodeId="4515621863031787910" fileName="MergeSession.java" startLine="446" startPosition="0" endLine="453" endPosition="0" conceptFqName="jetbrains.mps.baseLanguage.structure.InstanceMethodDeclaration" propertyString="childAdded#(Ljetbrains/mps/smodel/event/SModelChildEvent;)V" />
    <nodeInfo nodeId="5550698181361791362" fileName="MergeSession.java" startLine="117" startPosition="0" endLine="125" endPosition="0" conceptFqName="jetbrains.mps.baseLanguage.structure.InstanceMethodDeclaration" propertyString="getApplicableChangesForRoot#(Ljetbrains/mps/smodel/SNodeId;)Ljava/lang/Iterable;" />
    <nodeInfo nodeId="4124845871897265642" fileName="MergeSession.java" startLine="165" startPosition="0" endLine="173" endPosition="0" conceptFqName="jetbrains.mps.baseLanguage.structure.InstanceMethodDeclaration" propertyString="getConflictedWith#(Ljetbrains/mps/vcs/diff/changes/ModelChange;)Ljava/lang/Iterable;" />
    <nodeInfo nodeId="4124845871897265783" fileName="MergeSession.java" startLine="218" startPosition="0" endLine="226" endPosition="0" conceptFqName="jetbrains.mps.baseLanguage.structure.InstanceMethodDeclaration" propertyString="excludeChange#(Ljetbrains/mps/vcs/diff/changes/ModelChange;)V" />
    <nodeInfo nodeId="5505786199853847030" fileName="MergeSession.java" startLine="82" startPosition="42" endLine="91" endPosition="7" conceptFqName="jetbrains.mps.baseLanguage.structure.IfStatement" />
    <nodeInfo nodeId="5550698181361791570" fileName="MergeSession.java" startLine="133" startPosition="11" endLine="142" endPosition="9" conceptFqName="jetbrains.mps.baseLanguage.structure.IfStatement" />
    <nodeInfo nodeId="4743311727820084710" fileName="MergeSession.java" startLine="188" startPosition="72" endLine="197" endPosition="7" conceptFqName="jetbrains.mps.baseLanguage.structure.ExpressionStatement" />
    <nodeInfo nodeId="4515621863031787952" fileName="MergeSession.java" startLine="335" startPosition="0" endLine="344" endPosition="0" conceptFqName="jetbrains.mps.baseLanguage.structure.InstanceMethodDeclaration" propertyString="beforeNodeRemovedRecursively#(Ljetbrains/mps/smodel/SNode;)V" />
    <nodeInfo nodeId="4415110399252644517" fileName="MergeSession.java" startLine="366" startPosition="100" endLine="375" endPosition="9" conceptFqName="jetbrains.mps.baseLanguage.structure.LocalVariableDeclarationStatement" />
    <nodeInfo nodeId="4415110399252656870" fileName="MergeSession.java" startLine="415" startPosition="7" endLine="424" endPosition="10" conceptFqName="jetbrains.mps.baseLanguage.structure.ExpressionStatement" />
    <nodeInfo nodeId="4124845871897265739" fileName="MergeSession.java" startLine="208" startPosition="0" endLine="218" endPosition="0" conceptFqName="jetbrains.mps.baseLanguage.structure.InstanceMethodDeclaration" propertyString="applyChange#(Ljetbrains/mps/vcs/diff/changes/ModelChange;)V" />
    <nodeInfo nodeId="4415110399252639926" fileName="MergeSession.java" startLine="325" startPosition="0" endLine="335" endPosition="0" conceptFqName="jetbrains.mps.baseLanguage.structure.InstanceMethodDeclaration" propertyString="invalidateDeletedRoot#(Ljetbrains/mps/smodel/event/SModelEvent;)V" />
    <nodeInfo nodeId="4515621863031787892" fileName="MergeSession.java" startLine="344" startPosition="0" endLine="354" endPosition="0" conceptFqName="jetbrains.mps.baseLanguage.structure.InstanceMethodDeclaration" propertyString="referenceModified#(Ljetbrains/mps/smodel/event/SModelReferenceEvent;)V" />
    <nodeInfo nodeId="4515621863031787916" fileName="MergeSession.java" startLine="453" startPosition="0" endLine="464" endPosition="0" conceptFqName="jetbrains.mps.baseLanguage.structure.InstanceMethodDeclaration" propertyString="propertyChanged#(Ljetbrains/mps/smodel/event/SModelPropertyEvent;)V" />
    <nodeInfo nodeId="4124845871897265515" fileName="MergeSession.java" startLine="80" startPosition="39" endLine="92" endPosition="5" conceptFqName="jetbrains.mps.baseLanguage.structure.ForeachStatement" />
    <nodeInfo nodeId="4415110399252662334" fileName="MergeSession.java" startLine="426" startPosition="0" endLine="439" endPosition="0" conceptFqName="jetbrains.mps.baseLanguage.structure.InstanceMethodDeclaration" propertyString="invalidateChildrenChanges#(Ljetbrains/mps/smodel/event/SModelChildEvent;I)V" />
    <nodeInfo nodeId="4124845871897265897" fileName="MergeSession.java" startLine="62" startPosition="57" endLine="77" endPosition="0" conceptFqName="jetbrains.mps.baseLanguage.structure.InstanceMethodDeclaration" propertyString="run#()V" />
    <nodeInfo nodeId="4124845871897265511" fileName="MergeSession.java" startLine="79" startPosition="0" endLine="94" endPosition="0" conceptFqName="jetbrains.mps.baseLanguage.structure.InstanceMethodDeclaration" propertyString="fillRootToChangesMap#()V" />
    <nodeInfo nodeId="4124845871897265711" fileName="MergeSession.java" startLine="187" startPosition="0" endLine="202" endPosition="0" conceptFqName="jetbrains.mps.baseLanguage.structure.InstanceMethodDeclaration" propertyString="applyChangesNoRestoreIds#(Ljava/lang/Iterable;)V" />
    <nodeInfo nodeId="4124845871897265896" fileName="MergeSession.java" startLine="61" startPosition="86" endLine="77" endPosition="7" conceptFqName="jetbrains.mps.baseLanguage.structure.ExpressionStatement" />
    <nodeInfo nodeId="4515621863031788006" fileName="MergeSession.java" startLine="99" startPosition="39" endLine="115" endPosition="5" conceptFqName="jetbrains.mps.baseLanguage.structure.ForeachStatement" />
    <nodeInfo nodeId="5550698181361791546" fileName="MergeSession.java" startLine="127" startPosition="231" endLine="144" endPosition="0" conceptFqName="jetbrains.mps.baseLanguage.structure.InstanceMethodDeclaration" propertyString="translate#(Ljava/util/List;)Ljava/lang/Iterable;" />
    <nodeInfo nodeId="4124845871897265892" fileName="MergeSession.java" startLine="60" startPosition="0" endLine="78" endPosition="3" conceptFqName="jetbrains.mps.baseLanguage.structure.ConstructorDeclaration" propertyString="MergeSession#(Ljetbrains/mps/smodel/SModel;Ljetbrains/mps/smodel/SModel;Ljetbrains/mps/smodel/SModel;)V" />
    <nodeInfo nodeId="5550698181361791537" fileName="MergeSession.java" startLine="126" startPosition="76" endLine="144" endPosition="7" conceptFqName="jetbrains.mps.baseLanguage.structure.ReturnStatement" />
    <nodeInfo nodeId="4415110399252644387" fileName="MergeSession.java" startLine="364" startPosition="0" endLine="382" endPosition="0" conceptFqName="jetbrains.mps.baseLanguage.structure.InstanceMethodDeclaration" propertyString="getRelevantNodeGroupChanges#(Ljetbrains/mps/smodel/SNode;Ljava/lang/String;)Ljava/util/List;" />
    <nodeInfo nodeId="4415110399252659643" fileName="MergeSession.java" startLine="397" startPosition="58" endLine="415" endPosition="7" conceptFqName="jetbrains.mps.baseLanguage.structure.IfStatement" />
    <nodeInfo nodeId="4515621863031788002" fileName="MergeSession.java" startLine="98" startPosition="0" endLine="117" endPosition="0" conceptFqName="jetbrains.mps.baseLanguage.structure.InstanceMethodDeclaration" propertyString="fillNodeToChangesMap#()V" />
    <nodeInfo nodeId="4124845871897266018" fileName="MergeSession.java" startLine="266" startPosition="0" endLine="285" endPosition="0" conceptFqName="jetbrains.mps.baseLanguage.structure.InstanceMethodDeclaration" propertyString="restoreState#(Ljetbrains/mps/vcs/diff/merge/MergeSessionState;)V" />
    <nodeInfo nodeId="5550698181361791481" fileName="MergeSession.java" startLine="125" startPosition="0" endLine="146" endPosition="0" conceptFqName="jetbrains.mps.baseLanguage.structure.InstanceMethodDeclaration" propertyString="getApplicableChangesInNonConflictingRoots#()Ljava/lang/Iterable;" />
    <nodeInfo nodeId="4415110399252656767" fileName="MergeSession.java" startLine="382" startPosition="0" endLine="426" endPosition="0" conceptFqName="jetbrains.mps.baseLanguage.structure.InstanceMethodDeclaration" propertyString="invalidateChildrenChanges#(Ljetbrains/mps/smodel/SNode;Ljava/lang/String;III)V" />
    <scopeInfo nodeId="9054439867186004183" fileName="MergeSession.java" startLine="210" startPosition="66" endLine="210" endPosition="66" />
    <scopeInfo nodeId="9054439867186004227" fileName="MergeSession.java" startLine="220" startPosition="66" endLine="220" endPosition="66" />
    <scopeInfo nodeId="4515621863031787888" fileName="MergeSession.java" startLine="323" startPosition="37" endLine="323" endPosition="37" />
    <scopeInfo nodeId="4124845871897265525" fileName="MergeSession.java" startLine="87" startPosition="71" endLine="88" endPosition="112" />
    <scopeInfo nodeId="4515621863031841500" fileName="MergeSession.java" startLine="95" startPosition="44" endLine="96" endPosition="73" />
    <scopeInfo nodeId="4515621863031788056" fileName="MergeSession.java" startLine="102" startPosition="46" endLine="103" endPosition="62" />
    <scopeInfo nodeId="4515621863031788719" fileName="MergeSession.java" startLine="104" startPosition="48" endLine="105" endPosition="59" />
    <scopeInfo nodeId="4515621863031788743" fileName="MergeSession.java" startLine="106" startPosition="89" endLine="107" endPosition="36" />
    <scopeInfo nodeId="4515621863031788791" fileName="MergeSession.java" startLine="110" startPosition="71" endLine="111" endPosition="112" />
    <scopeInfo nodeId="5550698181361791439" fileName="MergeSession.java" startLine="120" startPosition="45" endLine="121" endPosition="128" />
    <scopeInfo nodeId="5550698181361791559" fileName="MergeSession.java" startLine="130" startPosition="49" endLine="131" endPosition="74" />
    <scopeInfo nodeId="5550698181361791579" fileName="MergeSession.java" startLine="135" startPosition="49" endLine="136" endPosition="74" />
    <scopeInfo nodeId="5550698181361791571" fileName="MergeSession.java" startLine="138" startPosition="13" endLine="139" endPosition="35" />
    <scopeInfo nodeId="5550698181361791597" fileName="MergeSession.java" startLine="140" startPosition="16" endLine="141" endPosition="77" />
    <scopeInfo nodeId="4124845871897265610" fileName="MergeSession.java" startLine="147" startPosition="48" endLine="148" endPosition="139" />
    <scopeInfo nodeId="4124845871897265637" fileName="MergeSession.java" startLine="158" startPosition="71" endLine="159" endPosition="60" />
    <scopeInfo nodeId="991773733294129985" fileName="MergeSession.java" startLine="162" startPosition="49" endLine="163" endPosition="29" />
    <scopeInfo nodeId="4124845871897265654" fileName="MergeSession.java" startLine="168" startPosition="48" endLine="169" endPosition="73" />
    <scopeInfo nodeId="4124845871897265670" fileName="MergeSession.java" startLine="174" startPosition="55" endLine="175" endPosition="67" />
    <scopeInfo nodeId="4743311727820084718" fileName="MergeSession.java" startLine="190" startPosition="45" endLine="191" endPosition="45" />
    <scopeInfo nodeId="4743311727820084734" fileName="MergeSession.java" startLine="194" startPosition="41" endLine="195" endPosition="41" />
    <scopeInfo nodeId="4124845871897265718" fileName="MergeSession.java" startLine="198" startPosition="58" endLine="199" endPosition="21" />
    <scopeInfo nodeId="4124845871897265732" fileName="MergeSession.java" startLine="204" startPosition="58" endLine="205" endPosition="23" />
    <scopeInfo nodeId="5635826768687966587" fileName="MergeSession.java" startLine="227" startPosition="36" endLine="228" endPosition="42" />
    <scopeInfo nodeId="5550698181361688808" fileName="MergeSession.java" startLine="231" startPosition="55" endLine="232" endPosition="53" />
    <scopeInfo nodeId="4124845871897265954" fileName="MergeSession.java" startLine="235" startPosition="34" endLine="236" endPosition="25" />
    <scopeInfo nodeId="4124845871897265960" fileName="MergeSession.java" startLine="239" startPosition="32" endLine="240" endPosition="41" />
    <scopeInfo nodeId="4124845871897265968" fileName="MergeSession.java" startLine="243" startPosition="30" endLine="244" endPosition="41" />
    <scopeInfo nodeId="4124845871897265976" fileName="MergeSession.java" startLine="247" startPosition="38" endLine="248" endPosition="47" />
    <scopeInfo nodeId="4124845871897265984" fileName="MergeSession.java" startLine="251" startPosition="37" endLine="252" endPosition="27" />
    <scopeInfo nodeId="4124845871897265990" fileName="MergeSession.java" startLine="255" startPosition="45" endLine="256" endPosition="33" />
    <scopeInfo nodeId="4124845871897265996" fileName="MergeSession.java" startLine="259" startPosition="49" endLine="260" endPosition="52" />
    <scopeInfo nodeId="4124845871897266008" fileName="MergeSession.java" startLine="263" startPosition="46" endLine="264" endPosition="92" />
    <scopeInfo nodeId="4515621863031799850" fileName="MergeSession.java" startLine="270" startPosition="34" endLine="271" endPosition="38" />
    <scopeInfo nodeId="4510141043204705949" fileName="MergeSession.java" startLine="277" startPosition="34" endLine="278" endPosition="55" />
    <scopeInfo nodeId="4515621863031846300" fileName="MergeSession.java" startLine="286" startPosition="107" endLine="287" endPosition="58" />
    <scopeInfo nodeId="4515621863031846348" fileName="MergeSession.java" startLine="298" startPosition="36" endLine="299" endPosition="49" />
    <scopeInfo nodeId="4515621863031846285" fileName="MergeSession.java" startLine="318" startPosition="52" endLine="319" endPosition="41" />
    <scopeInfo nodeId="4415110399252640027" fileName="MergeSession.java" startLine="330" startPosition="47" endLine="331" endPosition="48" />
    <scopeInfo nodeId="4515621863031787968" fileName="MergeSession.java" startLine="337" startPosition="84" endLine="338" endPosition="44" />
    <scopeInfo nodeId="4515621863031846380" fileName="MergeSession.java" startLine="348" startPosition="47" endLine="349" endPosition="149" />
    <scopeInfo nodeId="4515621863031788819" fileName="MergeSession.java" startLine="356" startPosition="62" endLine="357" endPosition="31" />
    <scopeInfo nodeId="4515621863031787903" fileName="MergeSession.java" startLine="361" startPosition="60" endLine="362" endPosition="31" />
    <scopeInfo nodeId="4415110399252644526" fileName="MergeSession.java" startLine="368" startPosition="46" endLine="369" endPosition="46" />
    <scopeInfo nodeId="4415110399252644535" fileName="MergeSession.java" startLine="372" startPosition="54" endLine="373" endPosition="37" />
    <scopeInfo nodeId="4415110399252644479" fileName="MergeSession.java" startLine="377" startPosition="52" endLine="378" endPosition="44" />
    <scopeInfo nodeId="4415110399252656843" fileName="MergeSession.java" startLine="387" startPosition="61" endLine="388" endPosition="15" />
    <scopeInfo nodeId="4415110399252656795" fileName="MergeSession.java" startLine="392" startPosition="31" endLine="393" endPosition="15" />
    <scopeInfo nodeId="4415110399252659752" fileName="MergeSession.java" startLine="401" startPosition="42" endLine="402" endPosition="57" />
    <scopeInfo nodeId="4415110399252656859" fileName="MergeSession.java" startLine="405" startPosition="32" endLine="406" endPosition="17" />
    <scopeInfo nodeId="4415110399252659679" fileName="MergeSession.java" startLine="409" startPosition="30" endLine="410" endPosition="28" />
    <scopeInfo nodeId="4415110399252659687" fileName="MergeSession.java" startLine="411" startPosition="51" endLine="412" endPosition="70" />
    <scopeInfo nodeId="4415110399252659699" fileName="MergeSession.java" startLine="413" startPosition="14" endLine="414" endPosition="15" />
    <scopeInfo nodeId="4415110399252656877" fileName="MergeSession.java" startLine="417" startPosition="51" endLine="418" endPosition="109" />
    <scopeInfo nodeId="4415110399252656896" fileName="MergeSession.java" startLine="421" startPosition="55" endLine="422" endPosition="34" />
    <scopeInfo nodeId="4515621863031846395" fileName="MergeSession.java" startLine="458" startPosition="47" endLine="459" endPosition="148" />
    <scopeInfo nodeId="5505786199853847031" fileName="MergeSession.java" startLine="83" startPosition="27" endLine="85" endPosition="68" />
    <scopeInfo nodeId="4124845871897265684" fileName="MergeSession.java" startLine="178" startPosition="59" endLine="180" endPosition="35" />
    <scopeInfo nodeId="4124845871897265699" fileName="MergeSession.java" startLine="183" startPosition="61" endLine="185" endPosition="35" />
    <scopeInfo nodeId="9054439867186004233" fileName="MergeSession.java" startLine="221" startPosition="12" endLine="223" endPosition="133" />
    <scopeInfo nodeId="4515621863031846319" fileName="MergeSession.java" startLine="291" startPosition="54" endLine="293" endPosition="55" />
    <scopeInfo nodeId="4515621863031787885" fileName="MergeSession.java" startLine="322" startPosition="61" endLine="324" endPosition="5" />
    <scopeInfo nodeId="4515621863031789144" fileName="MergeSession.java" startLine="466" startPosition="58" endLine="468" endPosition="35" />
    <scopeInfo nodeId="4124845871897265715" fileName="MergeSession.java" startLine="197" startPosition="7" endLine="200" endPosition="5">
      <varInfo nodeId="4124845871897265716" varName="c" />
    </scopeInfo>
    <scopeInfo nodeId="4124845871897265729" fileName="MergeSession.java" startLine="203" startPosition="74" endLine="206" endPosition="5">
      <varInfo nodeId="4124845871897265730" varName="c" />
    </scopeInfo>
    <scopeInfo nodeId="4515621863031787965" fileName="MergeSession.java" startLine="336" startPosition="59" endLine="339" endPosition="7">
      <varInfo nodeId="4515621863031787966" varName="child" />
    </scopeInfo>
    <scopeInfo nodeId="4515621863031787909" fileName="MergeSession.java" startLine="441" startPosition="60" endLine="444" endPosition="42" />
    <scopeInfo nodeId="4515621863031787915" fileName="MergeSession.java" startLine="448" startPosition="52" endLine="451" endPosition="42" />
    <scopeInfo nodeId="5505786199853847062" fileName="MergeSession.java" startLine="86" startPosition="14" endLine="90" endPosition="99" />
    <scopeInfo nodeId="4515621863031841497" fileName="MergeSession.java" startLine="94" startPosition="0" endLine="98" endPosition="0" />
    <scopeInfo nodeId="4515621863031788016" fileName="MergeSession.java" startLine="109" startPosition="27" endLine="113" endPosition="99" />
    <scopeInfo nodeId="5550698181361791438" fileName="MergeSession.java" startLine="119" startPosition="122" endLine="123" endPosition="0">
      <varInfo nodeId="5550698181361791438" varName="ch" />
    </scopeInfo>
    <scopeInfo nodeId="5550698181361791558" fileName="MergeSession.java" startLine="129" startPosition="120" endLine="133" endPosition="0">
      <varInfo nodeId="5550698181361791558" varName="ch" />
    </scopeInfo>
    <scopeInfo nodeId="5550698181361791578" fileName="MergeSession.java" startLine="134" startPosition="90" endLine="138" endPosition="0">
      <varInfo nodeId="5550698181361791578" varName="ch" />
    </scopeInfo>
    <scopeInfo nodeId="4124845871897265608" fileName="MergeSession.java" startLine="146" startPosition="0" endLine="150" endPosition="0" />
    <scopeInfo nodeId="4124845871897265626" fileName="MergeSession.java" startLine="151" startPosition="47" endLine="155" endPosition="6" />
    <scopeInfo nodeId="4124845871897265631" fileName="MergeSession.java" startLine="157" startPosition="0" endLine="161" endPosition="0">
      <varInfo nodeId="4124845871897265632" varName="rootId" />
    </scopeInfo>
    <scopeInfo nodeId="991773733294129982" fileName="MergeSession.java" startLine="161" startPosition="0" endLine="165" endPosition="0" />
    <scopeInfo nodeId="4124845871897265653" fileName="MergeSession.java" startLine="167" startPosition="127" endLine="171" endPosition="0">
      <varInfo nodeId="4124845871897265653" varName="other" />
    </scopeInfo>
    <scopeInfo nodeId="4124845871897265665" fileName="MergeSession.java" startLine="173" startPosition="0" endLine="177" endPosition="0">
      <varInfo nodeId="4124845871897265666" varName="change" />
    </scopeInfo>
    <scopeInfo nodeId="4743311727820084717" fileName="MergeSession.java" startLine="189" startPosition="74" endLine="193" endPosition="0">
      <varInfo nodeId="4743311727820084717" varName="ch" />
    </scopeInfo>
    <scopeInfo nodeId="4743311727820084733" fileName="MergeSession.java" startLine="193" startPosition="45" endLine="197" endPosition="0">
      <varInfo nodeId="4743311727820084733" varName="ch" />
    </scopeInfo>
    <scopeInfo nodeId="9054439867186004189" fileName="MergeSession.java" startLine="211" startPosition="12" endLine="215" endPosition="60" />
    <scopeInfo nodeId="5635826768687966584" fileName="MergeSession.java" startLine="226" startPosition="0" endLine="230" endPosition="0" />
    <scopeInfo nodeId="5550698181361688805" fileName="MergeSession.java" startLine="230" startPosition="0" endLine="234" endPosition="0">
      <varInfo nodeId="5550698181361688810" varName="originalId" />
    </scopeInfo>
    <scopeInfo nodeId="4124845871897265951" fileName="MergeSession.java" startLine="234" startPosition="0" endLine="238" endPosition="0" />
    <scopeInfo nodeId="4124845871897265957" fileName="MergeSession.java" startLine="238" startPosition="0" endLine="242" endPosition="0" />
    <scopeInfo nodeId="4124845871897265965" fileName="MergeSession.java" startLine="242" startPosition="0" endLine="246" endPosition="0" />
    <scopeInfo nodeId="4124845871897265973" fileName="MergeSession.java" startLine="246" startPosition="0" endLine="250" endPosition="0" />
    <scopeInfo nodeId="4124845871897265981" fileName="MergeSession.java" startLine="250" startPosition="0" endLine="254" endPosition="0" />
    <scopeInfo nodeId="4124845871897265987" fileName="MergeSession.java" startLine="254" startPosition="0" endLine="258" endPosition="0" />
    <scopeInfo nodeId="4124845871897265993" fileName="MergeSession.java" startLine="258" startPosition="0" endLine="262" endPosition="0">
      <varInfo nodeId="4124845871897266003" varName="change" />
    </scopeInfo>
    <scopeInfo nodeId="4124845871897266005" fileName="MergeSession.java" startLine="262" startPosition="0" endLine="266" endPosition="0" />
    <scopeInfo nodeId="4515621863031799849" fileName="MergeSession.java" startLine="269" startPosition="106" endLine="273" endPosition="0">
      <varInfo nodeId="4515621863031799849" varName="r" />
    </scopeInfo>
    <scopeInfo nodeId="4510141043204705948" fileName="MergeSession.java" startLine="276" startPosition="116" endLine="280" endPosition="0">
      <varInfo nodeId="4510141043204705948" varName="r" />
    </scopeInfo>
    <scopeInfo nodeId="4515621863031846297" fileName="MergeSession.java" startLine="285" startPosition="0" endLine="289" endPosition="0">
      <varInfo nodeId="4515621863031846305" varName="changesInvalidateHandler" />
    </scopeInfo>
    <scopeInfo nodeId="4515621863031846311" fileName="MergeSession.java" startLine="290" startPosition="65" endLine="294" endPosition="5" />
    <scopeInfo nodeId="4515621863031846348" fileName="MergeSession.java" startLine="297" startPosition="101" endLine="301" endPosition="0" />
    <scopeInfo nodeId="684980562203610071" fileName="MergeSession.java" startLine="304" startPosition="73" endLine="308" endPosition="6" />
    <scopeInfo nodeId="2874091320103889201" fileName="MergeSession.java" startLine="311" startPosition="73" endLine="315" endPosition="6" />
    <scopeInfo nodeId="4415110399252640026" fileName="MergeSession.java" startLine="329" startPosition="98" endLine="333" endPosition="0">
      <varInfo nodeId="4415110399252640026" varName="ch" />
    </scopeInfo>
    <scopeInfo nodeId="4515621863031846379" fileName="MergeSession.java" startLine="347" startPosition="98" endLine="351" endPosition="0">
      <varInfo nodeId="4515621863031846379" varName="ch" />
    </scopeInfo>
    <scopeInfo nodeId="4415110399252644525" fileName="MergeSession.java" startLine="367" startPosition="128" endLine="371" endPosition="0">
      <varInfo nodeId="4415110399252644525" varName="c" />
    </scopeInfo>
    <scopeInfo nodeId="4415110399252644534" fileName="MergeSession.java" startLine="371" startPosition="63" endLine="375" endPosition="0">
      <varInfo nodeId="4415110399252644534" varName="c" />
    </scopeInfo>
    <scopeInfo nodeId="4415110399252644478" fileName="MergeSession.java" startLine="376" startPosition="99" endLine="380" endPosition="0">
      <varInfo nodeId="4415110399252644478" varName="ngc" />
    </scopeInfo>
    <scopeInfo nodeId="4415110399252659751" fileName="MergeSession.java" startLine="400" startPosition="99" endLine="404" endPosition="0">
      <varInfo nodeId="4415110399252659751" varName="c" />
    </scopeInfo>
    <scopeInfo nodeId="4415110399252656876" fileName="MergeSession.java" startLine="416" startPosition="106" endLine="420" endPosition="0">
      <varInfo nodeId="4415110399252656876" varName="ch" />
    </scopeInfo>
    <scopeInfo nodeId="4415110399252656895" fileName="MergeSession.java" startLine="420" startPosition="63" endLine="424" endPosition="0">
      <varInfo nodeId="4415110399252656895" varName="ch" />
    </scopeInfo>
    <scopeInfo nodeId="4515621863031846394" fileName="MergeSession.java" startLine="457" startPosition="98" endLine="461" endPosition="0">
      <varInfo nodeId="4515621863031846394" varName="ch" />
    </scopeInfo>
    <scopeInfo nodeId="5550698181361791365" fileName="MergeSession.java" startLine="118" startPosition="76" endLine="123" endPosition="7" />
    <scopeInfo nodeId="4124845871897265646" fileName="MergeSession.java" startLine="166" startPosition="70" endLine="171" endPosition="7" />
    <scopeInfo nodeId="4124845871897265681" fileName="MergeSession.java" startLine="177" startPosition="0" endLine="182" endPosition="0">
      <varInfo nodeId="4124845871897265693" varName="changes" />
    </scopeInfo>
    <scopeInfo nodeId="4124845871897265696" fileName="MergeSession.java" startLine="182" startPosition="0" endLine="187" endPosition="0">
      <varInfo nodeId="4124845871897265708" varName="changes" />
    </scopeInfo>
    <scopeInfo nodeId="4124845871897265786" fileName="MergeSession.java" startLine="219" startPosition="50" endLine="224" endPosition="5" />
    <scopeInfo nodeId="4515621863031788814" fileName="MergeSession.java" startLine="354" startPosition="0" endLine="359" endPosition="0">
      <varInfo nodeId="4515621863031788817" varName="event" />
    </scopeInfo>
    <scopeInfo nodeId="4515621863031787898" fileName="MergeSession.java" startLine="359" startPosition="0" endLine="364" endPosition="0">
      <varInfo nodeId="4515621863031787901" varName="event" />
    </scopeInfo>
    <scopeInfo nodeId="4124845871897265725" fileName="MergeSession.java" startLine="202" startPosition="0" endLine="208" endPosition="0">
      <varInfo nodeId="4124845871897265736" varName="changes" />
    </scopeInfo>
    <scopeInfo nodeId="4515621863031787955" fileName="MergeSession.java" startLine="336" startPosition="59" endLine="342" endPosition="85" />
    <scopeInfo nodeId="4515621863031789139" fileName="MergeSession.java" startLine="464" startPosition="0" endLine="470" endPosition="0">
      <varInfo nodeId="4515621863031789142" varName="event" />
    </scopeInfo>
    <scopeInfo nodeId="4124845871897265622" fileName="MergeSession.java" startLine="150" startPosition="0" endLine="157" endPosition="0" />
    <scopeInfo nodeId="4124845871897265742" fileName="MergeSession.java" startLine="209" startPosition="48" endLine="216" endPosition="5" />
    <scopeInfo nodeId="4515621863031846308" fileName="MergeSession.java" startLine="289" startPosition="0" endLine="296" endPosition="0">
      <varInfo nodeId="4515621863031846313" varName="changes" />
    </scopeInfo>
    <scopeInfo nodeId="4515621863031846348" fileName="MergeSession.java" startLine="296" startPosition="0" endLine="303" endPosition="0">
      <varInfo nodeId="4515621863031846348" varName="checkedDotOperand" />
    </scopeInfo>
    <scopeInfo nodeId="684980562203610071" fileName="MergeSession.java" startLine="303" startPosition="0" endLine="310" endPosition="0">
      <varInfo nodeId="684980562203610071" varName="a" />
      <varInfo nodeId="684980562203610071" varName="b" />
    </scopeInfo>
    <scopeInfo nodeId="2874091320103889201" fileName="MergeSession.java" startLine="310" startPosition="0" endLine="317" endPosition="0">
      <varInfo nodeId="2874091320103889201" varName="a" />
      <varInfo nodeId="2874091320103889201" varName="b" />
    </scopeInfo>
    <scopeInfo nodeId="4415110399252639929" fileName="MergeSession.java" startLine="326" startPosition="59" endLine="333" endPosition="10">
      <varInfo nodeId="4415110399252640044" varName="nodeChanges" />
    </scopeInfo>
    <scopeInfo nodeId="4515621863031787897" fileName="MergeSession.java" startLine="345" startPosition="70" endLine="352" endPosition="35">
      <varInfo nodeId="4515621863031789077" varName="nodeChanges" />
    </scopeInfo>
    <scopeInfo nodeId="4515621863031787904" fileName="MergeSession.java" startLine="439" startPosition="0" endLine="446" endPosition="0">
      <varInfo nodeId="4515621863031787907" varName="event" />
    </scopeInfo>
    <scopeInfo nodeId="4515621863031787910" fileName="MergeSession.java" startLine="446" startPosition="0" endLine="453" endPosition="0">
      <varInfo nodeId="4515621863031787913" varName="event" />
    </scopeInfo>
    <scopeInfo nodeId="4515621863031787921" fileName="MergeSession.java" startLine="455" startPosition="66" endLine="462" endPosition="35">
      <varInfo nodeId="4515621863031789094" varName="nodeChanges" />
    </scopeInfo>
    <scopeInfo nodeId="5550698181361791362" fileName="MergeSession.java" startLine="117" startPosition="0" endLine="125" endPosition="0">
      <varInfo nodeId="5550698181361791369" varName="rootId" />
    </scopeInfo>
    <scopeInfo nodeId="4124845871897265642" fileName="MergeSession.java" startLine="165" startPosition="0" endLine="173" endPosition="0">
      <varInfo nodeId="4124845871897265663" varName="change" />
    </scopeInfo>
    <scopeInfo nodeId="4124845871897265783" fileName="MergeSession.java" startLine="218" startPosition="0" endLine="226" endPosition="0">
      <varInfo nodeId="4124845871897265830" varName="change" />
    </scopeInfo>
    <scopeInfo nodeId="4515621863031787952" fileName="MergeSession.java" startLine="335" startPosition="0" endLine="344" endPosition="0">
      <varInfo nodeId="4515621863031787956" varName="node" />
    </scopeInfo>
    <scopeInfo nodeId="4124845871897265517" fileName="MergeSession.java" startLine="81" startPosition="71" endLine="91" endPosition="7">
      <varInfo nodeId="4124845871897265519" varName="rootId" />
    </scopeInfo>
    <scopeInfo nodeId="4124845871897265739" fileName="MergeSession.java" startLine="208" startPosition="0" endLine="218" endPosition="0">
      <varInfo nodeId="4124845871897265781" varName="change" />
    </scopeInfo>
    <scopeInfo nodeId="4415110399252639926" fileName="MergeSession.java" startLine="325" startPosition="0" endLine="335" endPosition="0">
      <varInfo nodeId="4415110399252639930" varName="event" />
    </scopeInfo>
    <scopeInfo nodeId="4515621863031787892" fileName="MergeSession.java" startLine="344" startPosition="0" endLine="354" endPosition="0">
      <varInfo nodeId="4515621863031787895" varName="event" />
    </scopeInfo>
    <scopeInfo nodeId="4415110399252659644" fileName="MergeSession.java" startLine="398" startPosition="57" endLine="408" endPosition="70">
      <varInfo nodeId="4415110399252659737" varName="baseChild" />
      <varInfo nodeId="4415110399252661064" varName="currentChildId" />
    </scopeInfo>
    <scopeInfo nodeId="4415110399252662347" fileName="MergeSession.java" startLine="427" startPosition="80" endLine="437" endPosition="104">
      <varInfo nodeId="4415110399252662595" varName="beginOffset" />
      <varInfo nodeId="4415110399252662605" varName="endOffset" />
      <varInfo nodeId="4415110399252662518" varName="index" />
    </scopeInfo>
    <scopeInfo nodeId="4515621863031787916" fileName="MergeSession.java" startLine="453" startPosition="0" endLine="464" endPosition="0">
      <varInfo nodeId="4515621863031787919" varName="event" />
    </scopeInfo>
    <scopeInfo nodeId="4124845871897265898" fileName="MergeSession.java" startLine="63" startPosition="25" endLine="75" endPosition="53">
      <varInfo nodeId="4124845871897265900" varName="conflictsBuilder" />
      <varInfo nodeId="1354153118072227438" varName="pv" />
    </scopeInfo>
    <scopeInfo nodeId="4124845871897265515" fileName="MergeSession.java" startLine="80" startPosition="39" endLine="92" endPosition="5">
      <varInfo nodeId="4124845871897265516" varName="change" />
    </scopeInfo>
    <scopeInfo nodeId="4124845871897265714" fileName="MergeSession.java" startLine="188" startPosition="72" endLine="200" endPosition="5" />
    <scopeInfo nodeId="4415110399252662334" fileName="MergeSession.java" startLine="426" startPosition="0" endLine="439" endPosition="0">
      <varInfo nodeId="4415110399252662511" varName="event" />
      <varInfo nodeId="4415110399252662514" varName="offset" />
    </scopeInfo>
    <scopeInfo nodeId="4515621863031788008" fileName="MergeSession.java" startLine="100" startPosition="71" endLine="114" endPosition="7">
      <varInfo nodeId="4515621863031788010" varName="nodeId" />
    </scopeInfo>
    <scopeInfo nodeId="5550698181361791547" fileName="MergeSession.java" startLine="128" startPosition="73" endLine="142" endPosition="9">
      <varInfo nodeId="5550698181361791553" varName="unresolvedForRoot" />
    </scopeInfo>
    <scopeInfo nodeId="4124845871897265897" fileName="MergeSession.java" startLine="62" startPosition="57" endLine="77" endPosition="0" />
    <scopeInfo nodeId="4124845871897265511" fileName="MergeSession.java" startLine="79" startPosition="0" endLine="94" endPosition="0" />
    <scopeInfo nodeId="4124845871897265711" fileName="MergeSession.java" startLine="187" startPosition="0" endLine="202" endPosition="0">
      <varInfo nodeId="4124845871897265722" varName="changes" />
    </scopeInfo>
    <scopeInfo nodeId="4415110399252644390" fileName="MergeSession.java" startLine="365" startPosition="96" endLine="380" endPosition="26">
      <varInfo nodeId="4415110399252644518" varName="allNodeGroupChanges" />
      <varInfo nodeId="4415110399252644418" varName="nodeChanges" />
    </scopeInfo>
    <scopeInfo nodeId="4124845871897265895" fileName="MergeSession.java" startLine="61" startPosition="86" endLine="77" endPosition="7" />
    <scopeInfo nodeId="4515621863031788006" fileName="MergeSession.java" startLine="99" startPosition="39" endLine="115" endPosition="5">
      <varInfo nodeId="4515621863031788007" varName="change" />
    </scopeInfo>
    <scopeInfo nodeId="4124845871897266021" fileName="MergeSession.java" startLine="267" startPosition="53" endLine="283" endPosition="73">
      <varInfo nodeId="8037826462425846543" varName="stateCopy" />
    </scopeInfo>
    <scopeInfo nodeId="5550698181361791546" fileName="MergeSession.java" startLine="127" startPosition="231" endLine="144" endPosition="0">
      <varInfo nodeId="5550698181361791546" varName="changes" />
    </scopeInfo>
    <scopeInfo nodeId="4124845871897265892" fileName="MergeSession.java" startLine="60" startPosition="0" endLine="78" endPosition="3">
      <varInfo nodeId="4124845871897265945" varName="base" />
      <varInfo nodeId="4124845871897265947" varName="mine" />
      <varInfo nodeId="4124845871897265949" varName="repository" />
    </scopeInfo>
    <scopeInfo nodeId="5550698181361791484" fileName="MergeSession.java" startLine="126" startPosition="76" endLine="144" endPosition="7" />
    <scopeInfo nodeId="4415110399252644387" fileName="MergeSession.java" startLine="364" startPosition="0" endLine="382" endPosition="0">
      <varInfo nodeId="4415110399252656932" varName="parent" />
      <varInfo nodeId="4415110399252656934" varName="role" />
    </scopeInfo>
    <scopeInfo nodeId="4515621863031788002" fileName="MergeSession.java" startLine="98" startPosition="0" endLine="117" endPosition="0" />
    <scopeInfo nodeId="4124845871897266018" fileName="MergeSession.java" startLine="266" startPosition="0" endLine="285" endPosition="0">
      <varInfo nodeId="4124845871897266048" varName="state" />
    </scopeInfo>
    <scopeInfo nodeId="5550698181361791481" fileName="MergeSession.java" startLine="125" startPosition="0" endLine="146" endPosition="0" />
    <scopeInfo nodeId="4415110399252656770" fileName="MergeSession.java" startLine="383" startPosition="126" endLine="424" endPosition="10">
      <varInfo nodeId="4415110399252656801" varName="baseChildren" />
      <varInfo nodeId="4415110399252659639" varName="baseIndex" />
      <varInfo nodeId="4415110399252656781" varName="baseParent" />
      <varInfo nodeId="4415110399252656984" varName="currentChildren" />
      <varInfo nodeId="4415110399252656837" varName="relevantChanges" />
    </scopeInfo>
    <scopeInfo nodeId="4415110399252656767" fileName="MergeSession.java" startLine="382" startPosition="0" endLine="426" endPosition="0">
      <varInfo nodeId="4415110399252656905" varName="beginOffset" />
      <varInfo nodeId="4415110399252656908" varName="endOffset" />
      <varInfo nodeId="4415110399252656925" varName="index" />
      <varInfo nodeId="4415110399252656919" varName="parent" />
      <varInfo nodeId="4415110399252656922" varName="role" />
    </scopeInfo>
    <unitInfo nodeId="4124845871897265510" fileName="MergeSession.java" startLine="47" startPosition="0" endLine="472" endPosition="0" unitName="jetbrains.mps.vcs.diff.merge.MergeSession" />
    <unitInfo nodeId="5550698181361791438" fileName="MergeSession.java" startLine="119" startPosition="93" endLine="123" endPosition="5" unitName="jetbrains.mps.vcs.diff.merge.MergeSession$1" />
    <unitInfo nodeId="4415110399252640026" fileName="MergeSession.java" startLine="329" startPosition="69" endLine="333" endPosition="7" unitName="jetbrains.mps.vcs.diff.merge.MergeSession$1" />
    <unitInfo nodeId="4515621863031846379" fileName="MergeSession.java" startLine="347" startPosition="69" endLine="351" endPosition="7" unitName="jetbrains.mps.vcs.diff.merge.MergeSession$2" />
    <unitInfo nodeId="5550698181361791546" fileName="MergeSession.java" startLine="127" startPosition="183" endLine="144" endPosition="5" unitName="jetbrains.mps.vcs.diff.merge.MergeSession$2" />
    <unitInfo nodeId="5550698181361791558" fileName="MergeSession.java" startLine="129" startPosition="91" endLine="133" endPosition="9" unitName="jetbrains.mps.vcs.diff.merge.MergeSession$3" />
    <unitInfo nodeId="5550698181361791578" fileName="MergeSession.java" startLine="134" startPosition="61" endLine="138" endPosition="9" unitName="jetbrains.mps.vcs.diff.merge.MergeSession$3" />
    <unitInfo nodeId="4124845871897265653" fileName="MergeSession.java" startLine="167" startPosition="98" endLine="171" endPosition="5" unitName="jetbrains.mps.vcs.diff.merge.MergeSession$3" />
    <unitInfo nodeId="4415110399252644525" fileName="MergeSession.java" startLine="367" startPosition="99" endLine="371" endPosition="7" unitName="jetbrains.mps.vcs.diff.merge.MergeSession$3" />
    <unitInfo nodeId="4743311727820084717" fileName="MergeSession.java" startLine="189" startPosition="45" endLine="193" endPosition="5" unitName="jetbrains.mps.vcs.diff.merge.MergeSession$4" />
    <unitInfo nodeId="4415110399252644534" fileName="MergeSession.java" startLine="371" startPosition="20" endLine="375" endPosition="7" unitName="jetbrains.mps.vcs.diff.merge.MergeSession$4" />
    <unitInfo nodeId="4743311727820084733" fileName="MergeSession.java" startLine="193" startPosition="20" endLine="197" endPosition="5" unitName="jetbrains.mps.vcs.diff.merge.MergeSession$5" />
    <unitInfo nodeId="4415110399252644478" fileName="MergeSession.java" startLine="376" startPosition="66" endLine="380" endPosition="7" unitName="jetbrains.mps.vcs.diff.merge.MergeSession$5" />
    <unitInfo nodeId="4415110399252659751" fileName="MergeSession.java" startLine="400" startPosition="76" endLine="404" endPosition="9" unitName="jetbrains.mps.vcs.diff.merge.MergeSession$6" />
    <unitInfo nodeId="4124845871897265897" fileName="MergeSession.java" startLine="62" startPosition="45" endLine="77" endPosition="5" unitName="jetbrains.mps.vcs.diff.merge.MergeSession$6" />
    <unitInfo nodeId="4515621863031799849" fileName="MergeSession.java" startLine="269" startPosition="87" endLine="273" endPosition="5" unitName="jetbrains.mps.vcs.diff.merge.MergeSession$7" />
    <unitInfo nodeId="4415110399252656876" fileName="MergeSession.java" startLine="416" startPosition="73" endLine="420" endPosition="7" unitName="jetbrains.mps.vcs.diff.merge.MergeSession$7" />
    <unitInfo nodeId="4510141043204705948" fileName="MergeSession.java" startLine="276" startPosition="97" endLine="280" endPosition="5" unitName="jetbrains.mps.vcs.diff.merge.MergeSession$8" />
    <unitInfo nodeId="4415110399252656895" fileName="MergeSession.java" startLine="420" startPosition="20" endLine="424" endPosition="7" unitName="jetbrains.mps.vcs.diff.merge.MergeSession$8" />
    <unitInfo nodeId="4515621863031846394" fileName="MergeSession.java" startLine="457" startPosition="69" endLine="461" endPosition="7" unitName="jetbrains.mps.vcs.diff.merge.MergeSession$9" />
    <unitInfo nodeId="4515621863031846283" fileName="MergeSession.java" startLine="318" startPosition="0" endLine="321" endPosition="0" unitName="jetbrains.mps.vcs.diff.merge.MergeSession$ChangesInvalidateHandler" />
    <unitInfo nodeId="4515621863031787883" fileName="MergeSession.java" startLine="322" startPosition="0" endLine="471" endPosition="0" unitName="jetbrains.mps.vcs.diff.merge.MergeSession$MyResultModelListener" />
  </root>
  <root nodeId="4124845871897266050" modelId="r:e9c4e128-4808-4224-a92b-dbeed02eb860(jetbrains.mps.vcs.diff.merge)">
    <nodeInfo nodeId="4124845871897266051" fileName="MergeSessionState.java" startLine="18" startPosition="32" endLine="19" endPosition="35" conceptFqName="jetbrains.mps.baseLanguage.structure.FieldDeclaration" propertyString="myResultModel" />
    <nodeInfo nodeId="4124845871897266053" fileName="MergeSessionState.java" startLine="19" startPosition="35" endLine="20" endPosition="49" conceptFqName="jetbrains.mps.baseLanguage.structure.FieldDeclaration" propertyString="myResolvedChanges" />
    <nodeInfo nodeId="4124845871897266059" fileName="MergeSessionState.java" startLine="20" startPosition="49" endLine="21" endPosition="57" conceptFqName="jetbrains.mps.baseLanguage.structure.FieldDeclaration" propertyString="myIdReplacementCache" />
    <nodeInfo nodeId="4124845871897266067" fileName="MergeSessionState.java" startLine="23" startPosition="129" endLine="24" endPosition="52" conceptFqName="jetbrains.mps.baseLanguage.structure.ExpressionStatement" />
    <nodeInfo nodeId="4124845871897266072" fileName="MergeSessionState.java" startLine="24" startPosition="52" endLine="25" endPosition="99" conceptFqName="jetbrains.mps.baseLanguage.structure.ExpressionStatement" />
    <nodeInfo nodeId="4124845871897266086" fileName="MergeSessionState.java" startLine="25" startPosition="99" endLine="26" endPosition="127" conceptFqName="jetbrains.mps.baseLanguage.structure.ExpressionStatement" />
    <nodeInfo nodeId="4124845871897266102" fileName="MergeSessionState.java" startLine="28" startPosition="55" endLine="29" endPosition="74" conceptFqName="jetbrains.mps.baseLanguage.structure.ExpressionStatement" />
    <nodeInfo nodeId="8037826462425830610" fileName="MergeSessionState.java" startLine="34" startPosition="57" endLine="35" endPosition="80" conceptFqName="jetbrains.mps.baseLanguage.structure.ThisConstructorInvocation" />
    <nodeInfo nodeId="8037826462425830602" fileName="MergeSessionState.java" startLine="33" startPosition="0" endLine="36" endPosition="3" conceptFqName="jetbrains.mps.baseLanguage.structure.ConstructorDeclaration" propertyString="MergeSessionState#(Ljetbrains/mps/vcs/diff/merge/MergeSessionState;)V" />
    <nodeInfo nodeId="4124845871897266100" fileName="MergeSessionState.java" startLine="27" startPosition="97" endLine="31" endPosition="0" conceptFqName="jetbrains.mps.baseLanguage.structure.InstanceMethodDeclaration" propertyString="visit#(Ljetbrains/mps/internal/collections/runtime/IMapping;)V" />
    <nodeInfo nodeId="4124845871897266096" fileName="MergeSessionState.java" startLine="26" startPosition="127" endLine="31" endPosition="7" conceptFqName="jetbrains.mps.baseLanguage.structure.ExpressionStatement" />
    <nodeInfo nodeId="4124845871897266064" fileName="MergeSessionState.java" startLine="22" startPosition="0" endLine="32" endPosition="3" conceptFqName="jetbrains.mps.baseLanguage.structure.ConstructorDeclaration" propertyString="MergeSessionState#(Ljetbrains/mps/smodel/SModel;Ljava/util/Set;Ljava/util/Map;)V" />
    <scopeInfo nodeId="4124845871897266101" fileName="MergeSessionState.java" startLine="28" startPosition="55" endLine="29" endPosition="74" />
    <scopeInfo nodeId="8037826462425830605" fileName="MergeSessionState.java" startLine="34" startPosition="57" endLine="35" endPosition="80" />
    <scopeInfo nodeId="8037826462425830602" fileName="MergeSessionState.java" startLine="33" startPosition="0" endLine="36" endPosition="3">
      <varInfo nodeId="8037826462425830606" varName="copy" />
    </scopeInfo>
    <scopeInfo nodeId="4124845871897266100" fileName="MergeSessionState.java" startLine="27" startPosition="97" endLine="31" endPosition="0">
      <varInfo nodeId="4124845871897266100" varName="m" />
    </scopeInfo>
    <scopeInfo nodeId="4124845871897266066" fileName="MergeSessionState.java" startLine="23" startPosition="129" endLine="31" endPosition="7" />
    <scopeInfo nodeId="4124845871897266064" fileName="MergeSessionState.java" startLine="22" startPosition="0" endLine="32" endPosition="3">
      <varInfo nodeId="4124845871897266122" varName="idReplacementCache" />
      <varInfo nodeId="4124845871897266116" varName="resolvedChanges" />
      <varInfo nodeId="4124845871897266114" varName="resultModel" />
    </scopeInfo>
    <unitInfo nodeId="4124845871897266050" fileName="MergeSessionState.java" startLine="18" startPosition="0" endLine="38" endPosition="0" unitName="jetbrains.mps.vcs.diff.merge.MergeSessionState" />
    <unitInfo nodeId="4124845871897266100" fileName="MergeSessionState.java" startLine="27" startPosition="57" endLine="31" endPosition="5" unitName="jetbrains.mps.vcs.diff.merge.MergeSessionState$1" />
  </root>
</debugInfo>
<|MERGE_RESOLUTION|>--- conflicted
+++ resolved
@@ -351,13 +351,9 @@
       <varInfo nodeId="4124845871897264667" varName="nodeRole" />
     </scopeInfo>
     <scopeInfo nodeId="4209733725028896019" fileName="MergeConflictsBuilder.java" startLine="224" startPosition="0" endLine="235" endPosition="0" />
-    <scopeInfo nodeId="4124845871897265239" fileName="MergeConflictsBuilder.java" startLine="244" startPosition="61" endLine="255" endPosition="9" />
-<<<<<<< HEAD
     <scopeInfo nodeId="4124845871897265240" fileName="MergeConflictsBuilder.java" startLine="244" startPosition="61" endLine="255" endPosition="9">
       <varInfo nodeId="4124845871897265241" varName="r" />
     </scopeInfo>
-=======
->>>>>>> e642eed8
     <scopeInfo nodeId="4124845871897265375" fileName="MergeConflictsBuilder.java" startLine="272" startPosition="0" endLine="284" endPosition="0">
       <varInfo nodeId="4124845871897265376" varName="changeSet" />
     </scopeInfo>
@@ -916,9 +912,7 @@
       <varInfo nodeId="4124845871897265900" varName="conflictsBuilder" />
       <varInfo nodeId="1354153118072227438" varName="pv" />
     </scopeInfo>
-    <scopeInfo nodeId="4124845871897265515" fileName="MergeSession.java" startLine="80" startPosition="39" endLine="92" endPosition="5">
-      <varInfo nodeId="4124845871897265516" varName="change" />
-    </scopeInfo>
+    <scopeInfo nodeId="4124845871897265514" fileName="MergeSession.java" startLine="80" startPosition="39" endLine="92" endPosition="5" />
     <scopeInfo nodeId="4124845871897265714" fileName="MergeSession.java" startLine="188" startPosition="72" endLine="200" endPosition="5" />
     <scopeInfo nodeId="4415110399252662334" fileName="MergeSession.java" startLine="426" startPosition="0" endLine="439" endPosition="0">
       <varInfo nodeId="4415110399252662511" varName="event" />
@@ -940,9 +934,7 @@
       <varInfo nodeId="4415110399252644418" varName="nodeChanges" />
     </scopeInfo>
     <scopeInfo nodeId="4124845871897265895" fileName="MergeSession.java" startLine="61" startPosition="86" endLine="77" endPosition="7" />
-    <scopeInfo nodeId="4515621863031788006" fileName="MergeSession.java" startLine="99" startPosition="39" endLine="115" endPosition="5">
-      <varInfo nodeId="4515621863031788007" varName="change" />
-    </scopeInfo>
+    <scopeInfo nodeId="4515621863031788005" fileName="MergeSession.java" startLine="99" startPosition="39" endLine="115" endPosition="5" />
     <scopeInfo nodeId="4124845871897266021" fileName="MergeSession.java" startLine="267" startPosition="53" endLine="283" endPosition="73">
       <varInfo nodeId="8037826462425846543" varName="stateCopy" />
     </scopeInfo>
