--- conflicted
+++ resolved
@@ -128,390 +128,96 @@
   </root>
   <root nodeRef="r:9b4a89e1-ec38-42c4-b1bd-96ab47ffcb3f(jetbrains.mps.vcs.diff.changes)/2729259761016168456">
     <file name="SetPropertyChange.java">
-<<<<<<< HEAD
-      <node id="2732852465125548113" at="21,0,22,0" concept="6" trace="myProperty" />
-      <node id="2732852465125672527" at="22,0,23,0" concept="6" trace="myNewValue" />
-      <node id="8485200647809094616" at="23,0,24,0" concept="6" trace="myMergeHint" />
-      <node id="4179139726961792921" at="24,0,25,0" concept="6" trace="myMergeHintLoaded" />
-      <node id="5694687812507036239" at="26,120,27,29" concept="16" />
-      <node id="2732852465125548141" at="27,29,28,26" concept="5" />
-      <node id="2732852465125548150" at="28,26,29,26" concept="5" />
-      <node id="2732852465125672507" at="32,35,33,32" concept="12" />
-      <node id="6609023227338397637" at="35,46,36,39" concept="12" />
-      <node id="8485200647809099461" at="40,40,41,52" concept="13" />
-      <node id="8485200647809099404" at="42,31,43,31" concept="5" />
-      <node id="7583059143815600874" at="43,31,44,74" concept="11" />
-      <node id="4179139726961372909" at="44,74,45,57" concept="11" />
-      <node id="7583059143815646083" at="45,57,46,240" concept="11" />
-      <node id="8485200647809252417" at="46,240,47,154" concept="11" />
-      <node id="8485200647809261902" at="48,27,49,143" concept="5" />
-      <node id="8485200647809099452" at="51,27,52,45" concept="5" />
-      <node id="8485200647809298463" at="54,5,55,23" concept="12" />
-      <node id="2732852465125672513" at="57,31,58,22" concept="12" />
-      <node id="3396946986144283033" at="61,76,62,52" concept="11" />
-      <node id="3396946986144283008" at="62,52,63,24" concept="0" />
-      <node id="3396946986144283047" at="63,24,64,45" concept="5" />
-      <node id="3395217057974220086" at="68,48,69,75" concept="11" />
-      <node id="3395217057974220094" at="69,75,70,24" concept="0" />
-      <node id="3395217057974222603" at="70,24,71,135" concept="12" />
-      <node id="5651973002132666986" at="74,28,75,106" concept="12" />
-      <node id="5786223774279741733" at="78,34,79,263" concept="12" />
-      <node id="6609023227338391965" at="35,0,38,0" concept="10" trace="isAbout#(Lorg/jetbrains/mps/openapi/language/SProperty;)Z" />
-      <node id="8485200647809099440" at="47,154,50,7" concept="9" />
-      <node id="8485200647809099448" at="50,7,53,7" concept="9" />
-      <node id="2732852465125672509" at="57,0,60,0" concept="10" trace="getNewValue#()Ljava/lang/String;" />
-      <node id="2732852465125672503" at="31,0,35,0" concept="10" trace="getPropertyName#()Ljava/lang/String;" />
-      <node id="5651973002132666978" at="73,0,77,0" concept="10" trace="toString#()Ljava/lang/String;" />
-      <node id="5786223774279741729" at="77,0,81,0" concept="10" trace="getDescription#()Ljava/lang/String;" />
-      <node id="2732852465125548120" at="26,0,31,0" concept="2" trace="SetPropertyChange#(Ljetbrains/mps/vcs/diff/ChangeSet;Lorg/jetbrains/mps/openapi/model/SNodeId;Lorg/jetbrains/mps/openapi/language/SProperty;Ljava/lang/String;)V" />
-      <node id="3396946986144282981" at="60,0,66,0" concept="10" trace="apply#(Lorg/jetbrains/mps/openapi/model/SModel;Ljetbrains/mps/vcs/diff/changes/NodeCopier;)V" />
-      <node id="3395217057974219931" at="66,0,73,0" concept="10" trace="createOppositeChange#()Ljetbrains/mps/vcs/diff/changes/ModelChange;" />
-      <node id="8485200647809099399" at="41,52,54,5" concept="9" />
-      <node id="8485200647809078422" at="38,0,57,0" concept="10" trace="getMergeHint#()Lorg/jetbrains/mps/openapi/model/SNodeReference;" />
-      <scope id="2732852465125672506" at="32,35,33,32" />
-      <scope id="6609023227338391968" at="35,46,36,39" />
-      <scope id="8485200647809099443" at="48,27,49,143" />
-      <scope id="8485200647809099451" at="51,27,52,45" />
-      <scope id="2732852465125672512" at="57,31,58,22" />
-      <scope id="5651973002132666981" at="74,28,75,106" />
-      <scope id="5786223774279741732" at="78,34,79,263" />
-      <scope id="2732852465125548124" at="26,120,29,26" />
-      <scope id="6609023227338391965" at="35,0,38,0">
+      <node id="2732852465125548113" at="20,0,21,0" concept="6" trace="myProperty" />
+      <node id="2732852465125672527" at="21,0,22,0" concept="6" trace="myNewValue" />
+      <node id="8485200647809094616" at="22,0,23,0" concept="6" trace="myMergeHint" />
+      <node id="4179139726961792921" at="23,0,24,0" concept="6" trace="myMergeHintLoaded" />
+      <node id="5694687812507036239" at="25,120,26,29" concept="16" />
+      <node id="2732852465125548141" at="26,29,27,26" concept="5" />
+      <node id="2732852465125548150" at="27,26,28,26" concept="5" />
+      <node id="2732852465125672507" at="31,35,32,32" concept="12" />
+      <node id="6609023227338397637" at="34,46,35,39" concept="12" />
+      <node id="8485200647809099461" at="39,40,40,52" concept="13" />
+      <node id="8485200647809099404" at="41,31,42,31" concept="5" />
+      <node id="7583059143815600874" at="42,31,43,74" concept="11" />
+      <node id="4179139726961372909" at="43,74,44,57" concept="11" />
+      <node id="7583059143815646083" at="44,57,45,225" concept="11" />
+      <node id="8485200647809252417" at="45,225,46,154" concept="11" />
+      <node id="8485200647809261902" at="47,27,48,143" concept="5" />
+      <node id="8485200647809099452" at="50,27,51,45" concept="5" />
+      <node id="8485200647809298463" at="53,5,54,23" concept="12" />
+      <node id="2732852465125672513" at="56,31,57,22" concept="12" />
+      <node id="3396946986144283033" at="60,76,61,52" concept="11" />
+      <node id="3396946986144283008" at="61,52,62,24" concept="0" />
+      <node id="3396946986144283047" at="62,24,63,45" concept="5" />
+      <node id="3395217057974220086" at="67,48,68,75" concept="11" />
+      <node id="3395217057974220094" at="68,75,69,24" concept="0" />
+      <node id="3395217057974222603" at="69,24,70,135" concept="12" />
+      <node id="5651973002132666986" at="73,28,74,106" concept="12" />
+      <node id="5786223774279741733" at="77,34,78,263" concept="12" />
+      <node id="6609023227338391965" at="34,0,37,0" concept="10" trace="isAbout#(Lorg/jetbrains/mps/openapi/language/SProperty;)Z" />
+      <node id="8485200647809099440" at="46,154,49,7" concept="9" />
+      <node id="8485200647809099448" at="49,7,52,7" concept="9" />
+      <node id="2732852465125672509" at="56,0,59,0" concept="10" trace="getNewValue#()Ljava/lang/String;" />
+      <node id="2732852465125672503" at="30,0,34,0" concept="10" trace="getPropertyName#()Ljava/lang/String;" />
+      <node id="5651973002132666978" at="72,0,76,0" concept="10" trace="toString#()Ljava/lang/String;" />
+      <node id="5786223774279741729" at="76,0,80,0" concept="10" trace="getDescription#()Ljava/lang/String;" />
+      <node id="2732852465125548120" at="25,0,30,0" concept="2" trace="SetPropertyChange#(Ljetbrains/mps/vcs/diff/ChangeSet;Lorg/jetbrains/mps/openapi/model/SNodeId;Lorg/jetbrains/mps/openapi/language/SProperty;Ljava/lang/String;)V" />
+      <node id="3396946986144282981" at="59,0,65,0" concept="10" trace="apply#(Lorg/jetbrains/mps/openapi/model/SModel;Ljetbrains/mps/vcs/diff/changes/NodeCopier;)V" />
+      <node id="3395217057974219931" at="65,0,72,0" concept="10" trace="createOppositeChange#()Ljetbrains/mps/vcs/diff/changes/ModelChange;" />
+      <node id="8485200647809099399" at="40,52,53,5" concept="9" />
+      <node id="8485200647809078422" at="37,0,56,0" concept="10" trace="getMergeHint#()Lorg/jetbrains/mps/openapi/model/SNodeReference;" />
+      <scope id="2732852465125672506" at="31,35,32,32" />
+      <scope id="6609023227338391968" at="34,46,35,39" />
+      <scope id="8485200647809099443" at="47,27,48,143" />
+      <scope id="8485200647809099451" at="50,27,51,45" />
+      <scope id="2732852465125672512" at="56,31,57,22" />
+      <scope id="5651973002132666981" at="73,28,74,106" />
+      <scope id="5786223774279741732" at="77,34,78,263" />
+      <scope id="2732852465125548124" at="25,120,28,26" />
+      <scope id="6609023227338391965" at="34,0,37,0">
         <var name="property" id="6609023227338394991" />
       </scope>
-      <scope id="2732852465125672509" at="57,0,60,0" />
-      <scope id="3396946986144282987" at="61,76,64,45">
+      <scope id="2732852465125672509" at="56,0,59,0" />
+      <scope id="3396946986144282987" at="60,76,63,45">
         <var name="node" id="3396946986144283034" />
       </scope>
-      <scope id="3395217057974219934" at="68,48,71,135">
+      <scope id="3395217057974219934" at="67,48,70,135">
         <var name="node" id="3395217057974220087" />
       </scope>
-      <scope id="2732852465125672503" at="31,0,35,0" />
-      <scope id="5651973002132666978" at="73,0,77,0" />
-      <scope id="5786223774279741729" at="77,0,81,0" />
-      <scope id="2732852465125548120" at="26,0,31,0">
-=======
-      <node id="2732852465125548113" at="20,0,21,0" concept="6" trace="myPropertyName" />
-      <node id="2732852465125672527" at="21,0,22,0" concept="6" trace="myNewValue" />
-      <node id="5694687812507036239" at="22,121,23,29" concept="16" />
-      <node id="2732852465125548141" at="23,29,24,34" concept="5" />
-      <node id="2732852465125548150" at="24,34,25,26" concept="5" />
-      <node id="2732852465125672507" at="28,35,29,26" concept="12" />
-      <node id="8485200647809094616" at="31,0,32,0" concept="6" trace="myMergeHint" />
-      <node id="4179139726961792921" at="32,0,33,0" concept="6" trace="myMergeHintLoaded" />
-      <node id="8485200647809099461" at="35,40,36,52" concept="13" />
-      <node id="8485200647809099404" at="37,31,38,31" concept="5" />
-      <node id="7583059143815600874" at="38,31,39,74" concept="11" />
-      <node id="4179139726961372909" at="39,74,40,57" concept="11" />
-      <node id="7583059143815646083" at="40,57,41,253" concept="11" />
-      <node id="8485200647809252417" at="41,253,42,154" concept="11" />
-      <node id="8485200647809261902" at="43,27,44,143" concept="5" />
-      <node id="8485200647809099452" at="46,27,47,45" concept="5" />
-      <node id="8485200647809298463" at="49,5,50,23" concept="12" />
-      <node id="2732852465125672513" at="52,31,53,22" concept="12" />
-      <node id="3396946986144283033" at="56,76,57,52" concept="11" />
-      <node id="3396946986144283008" at="57,52,58,24" concept="0" />
-      <node id="3396946986144283047" at="58,24,59,49" concept="5" />
-      <node id="3395217057974220086" at="63,48,64,75" concept="11" />
-      <node id="3395217057974220094" at="64,75,65,24" concept="0" />
-      <node id="3395217057974222603" at="65,24,66,143" concept="12" />
-      <node id="5651973002132666986" at="69,28,70,110" concept="12" />
-      <node id="5786223774279741733" at="73,34,74,275" concept="12" />
-      <node id="8485200647809099440" at="42,154,45,7" concept="9" />
-      <node id="8485200647809099448" at="45,7,48,7" concept="9" />
-      <node id="2732852465125672509" at="52,0,55,0" concept="10" trace="getNewValue#()Ljava/lang/String;" />
-      <node id="2732852465125672503" at="27,0,31,0" concept="10" trace="getPropertyName#()Ljava/lang/String;" />
-      <node id="5651973002132666978" at="68,0,72,0" concept="10" trace="toString#()Ljava/lang/String;" />
-      <node id="5786223774279741729" at="72,0,76,0" concept="10" trace="getDescription#()Ljava/lang/String;" />
-      <node id="2732852465125548120" at="22,0,27,0" concept="2" trace="SetPropertyChange#(Ljetbrains/mps/vcs/diff/ChangeSet;Lorg/jetbrains/mps/openapi/model/SNodeId;Ljava/lang/String;Ljava/lang/String;)V" />
-      <node id="3396946986144282981" at="55,0,61,0" concept="10" trace="apply#(Lorg/jetbrains/mps/openapi/model/SModel;Ljetbrains/mps/vcs/diff/changes/NodeCopier;)V" />
-      <node id="3395217057974219931" at="61,0,68,0" concept="10" trace="createOppositeChange#()Ljetbrains/mps/vcs/diff/changes/ModelChange;" />
-      <node id="8485200647809099399" at="36,52,49,5" concept="9" />
-      <node id="8485200647809078422" at="33,0,52,0" concept="10" trace="getMergeHint#()Lorg/jetbrains/mps/openapi/model/SNodeReference;" />
-      <scope id="2732852465125672506" at="28,35,29,26" />
-      <scope id="8485200647809099443" at="43,27,44,143" />
-      <scope id="8485200647809099451" at="46,27,47,45" />
-      <scope id="2732852465125672512" at="52,31,53,22" />
-      <scope id="5651973002132666981" at="69,28,70,110" />
-      <scope id="5786223774279741732" at="73,34,74,275" />
-      <scope id="2732852465125548124" at="22,121,25,26" />
-      <scope id="2732852465125672509" at="52,0,55,0" />
-      <scope id="3396946986144282987" at="56,76,59,49">
-        <var name="node" id="3396946986144283034" />
-      </scope>
-      <scope id="3395217057974219934" at="63,48,66,143">
-        <var name="node" id="3395217057974220087" />
-      </scope>
-      <scope id="2732852465125672503" at="27,0,31,0" />
-      <scope id="5651973002132666978" at="68,0,72,0" />
-      <scope id="5786223774279741729" at="72,0,76,0" />
-      <scope id="2732852465125548120" at="22,0,27,0">
->>>>>>> 7d5561a9
+      <scope id="2732852465125672503" at="30,0,34,0" />
+      <scope id="5651973002132666978" at="72,0,76,0" />
+      <scope id="5786223774279741729" at="76,0,80,0" />
+      <scope id="2732852465125548120" at="25,0,30,0">
         <var name="changeSet" id="2732852465125548126" />
         <var name="newValue" id="2732852465125548148" />
         <var name="nodeId" id="2732852465125548130" />
         <var name="property" id="2732852465125548139" />
       </scope>
-<<<<<<< HEAD
-      <scope id="3396946986144282981" at="60,0,66,0">
+      <scope id="3396946986144282981" at="59,0,65,0">
         <var name="model" id="3396946986144282984" />
         <var name="nodeCopier" id="5746253950163662114" />
       </scope>
-      <scope id="3395217057974219931" at="66,0,73,0" />
-      <scope id="8485200647809099403" at="42,31,53,7">
-=======
-      <scope id="3396946986144282981" at="55,0,61,0">
-        <var name="model" id="3396946986144282984" />
-        <var name="nodeCopier" id="5746253950163662114" />
-      </scope>
-      <scope id="3395217057974219931" at="61,0,68,0" />
-      <scope id="8485200647809099403" at="37,31,48,7">
->>>>>>> 7d5561a9
+      <scope id="3395217057974219931" at="65,0,72,0" />
+      <scope id="8485200647809099403" at="41,31,52,7">
         <var name="c" id="4179139726961372912" />
         <var name="hint" id="8485200647809252420" />
         <var name="n" id="7583059143815600877" />
         <var name="propDecl" id="7583059143815646086" />
       </scope>
-<<<<<<< HEAD
-      <scope id="8485200647809078430" at="40,40,55,23" />
-      <scope id="8485200647809078422" at="38,0,57,0" />
-      <unit id="2729259761016168456" at="20,0,82,0" name="jetbrains.mps.vcs.diff.changes.SetPropertyChange" />
-=======
-      <scope id="8485200647809078430" at="35,40,50,23" />
-      <scope id="8485200647809078422" at="33,0,52,0" />
-      <unit id="2729259761016168456" at="19,0,77,0" name="jetbrains.mps.vcs.diff.changes.SetPropertyChange" />
->>>>>>> 7d5561a9
+      <scope id="8485200647809078430" at="39,40,54,23" />
+      <scope id="8485200647809078422" at="37,0,56,0" />
+      <unit id="2729259761016168456" at="19,0,81,0" name="jetbrains.mps.vcs.diff.changes.SetPropertyChange" />
     </file>
   </root>
   <root nodeRef="r:9b4a89e1-ec38-42c4-b1bd-96ab47ffcb3f(jetbrains.mps.vcs.diff.changes)/2732852465125672459">
     <file name="SetReferenceChange.java">
-<<<<<<< HEAD
-      <node id="2732852465125674136" at="26,0,27,0" concept="6" trace="myRole" />
-      <node id="2732852465125674140" at="27,0,28,0" concept="6" trace="myTargetModelReference" />
-      <node id="2732852465125674144" at="28,0,29,0" concept="6" trace="myTargetNodeId" />
-      <node id="2732852465125674148" at="29,0,30,0" concept="6" trace="myResolveInfo" />
-      <node id="6375969063409449445" at="30,0,31,0" concept="6" trace="myResolveInfoOnly" />
-      <node id="5694687812507036855" at="31,230,32,35" concept="16" />
-      <node id="2732852465125674176" at="32,35,33,18" concept="5" />
-      <node id="2732852465125674185" at="33,18,34,50" concept="5" />
-      <node id="2758936786077058710" at="34,50,35,85" concept="13" />
-      <node id="2732852465125674194" at="35,85,36,34" concept="5" />
-      <node id="2732852465125674203" at="36,34,37,32" concept="5" />
-      <node id="6375969063409681301" at="37,32,38,0" concept="14" />
-      <node id="6375969063409937549" at="38,0,39,108" concept="13" />
-      <node id="6375969063409696755" at="39,108,40,111" concept="11" />
-      <node id="6375969063409666788" at="40,111,41,191" concept="5" />
-      <node id="5651973002132667006" at="44,27,45,32" concept="12" />
-      <node id="6609023227338983949" at="47,47,48,31" concept="12" />
-      <node id="5651973002132667012" at="51,52,52,34" concept="12" />
-      <node id="5651973002132667018" at="55,36,56,26" concept="12" />
-      <node id="5651973002132667024" at="59,34,60,25" concept="12" />
-      <node id="3396946986144283092" at="63,76,64,52" concept="11" />
-      <node id="3396946986144283101" at="64,52,65,24" concept="0" />
-      <node id="3396946986144283151" at="66,58,67,44" concept="5" />
-      <node id="3396946986144283197" at="68,12,69,126" concept="11" />
-      <node id="3396946986144283212" at="69,126,70,27" concept="11" />
-      <node id="2758936786077058725" at="71,35,72,92" concept="5" />
-      <node id="2758936786077058718" at="73,14,74,107" concept="5" />
-      <node id="3396946986144283229" at="75,7,76,44" concept="5" />
-      <node id="3396946986144283238" at="76,44,77,43" concept="5" />
-      <node id="8485200647809399265" at="80,0,81,0" concept="6" trace="myMergeHint" />
-      <node id="4179139726961823710" at="81,0,82,0" concept="6" trace="myMergeHintLoaded" />
-      <node id="8485200647809370703" at="84,40,85,52" concept="13" />
-      <node id="8485200647809370709" at="86,31,87,31" concept="5" />
-      <node id="8485200647809370713" at="87,31,88,74" concept="11" />
-      <node id="8485200647809370723" at="88,74,89,57" concept="11" />
-      <node id="8485200647809370729" at="89,57,90,232" concept="11" />
-      <node id="8485200647809370736" at="90,232,91,154" concept="11" />
-      <node id="8485200647809370748" at="92,27,93,143" concept="5" />
-      <node id="8485200647809370760" at="95,27,96,45" concept="5" />
-      <node id="8485200647809370766" at="98,5,99,23" concept="12" />
-      <node id="716877717343808105" at="102,37,103,57" concept="12" />
-      <node id="5651973002132667192" at="106,28,107,146" concept="11" />
-      <node id="5651973002132667035" at="107,146,108,146" concept="12" />
-      <node id="5786223774279742054" at="111,34,112,40" concept="13" />
-      <node id="5786223774279741811" at="112,40,113,103" concept="11" />
-      <node id="5786223774279741825" at="113,103,114,103" concept="11" />
-      <node id="5786223774279741848" at="115,25,116,57" concept="12" />
-      <node id="5786223774279741862" at="118,25,119,59" concept="12" />
-      <node id="5786223774279747062" at="120,5,121,27" concept="11" />
-      <node id="5786223774279747073" at="121,27,122,88" concept="11" />
-      <node id="5786223774279747182" at="125,46,126,184" concept="12" />
-      <node id="5786223774279747161" at="132,46,133,104" concept="12" />
-      <node id="5786223774279747100" at="137,149,138,28" concept="5" />
-      <node id="5786223774279747117" at="140,46,141,97" concept="12" />
-      <node id="5786223774279742077" at="145,28,146,24" concept="12" />
-      <node id="5786223774279742099" at="147,12,148,143" concept="12" />
-      <node id="3395217057974222499" at="153,48,154,75" concept="11" />
-      <node id="3395217057974222509" at="154,75,155,24" concept="0" />
-      <node id="3395217057974222541" at="155,24,156,50" concept="11" />
-      <node id="3395217057974222556" at="156,50,157,58" concept="11" />
-      <node id="3395217057974222572" at="158,84,159,36" concept="13" />
-      <node id="3395217057974222574" at="159,36,160,25" concept="5" />
-      <node id="3395217057974222555" at="161,5,162,0" concept="14" />
-      <node id="3395217057974222602" at="162,0,163,205" concept="12" />
-      <node id="6375969063410100622" at="166,36,167,52" concept="12" />
-      <node id="6375969063410100622" at="168,5,169,16" concept="12" />
-      <node id="6375969063409914766" at="171,65,172,46" concept="12" />
-      <node id="6375969063410054259" at="175,36,176,58" concept="12" />
-      <node id="6375969063410054259" at="177,5,178,16" concept="12" />
-      <node id="6375969063409914769" at="180,67,181,46" concept="12" />
-      <node id="6375969063410064203" at="184,36,185,49" concept="12" />
-      <node id="6375969063410064203" at="186,5,187,16" concept="12" />
-      <node id="5786223774279741887" at="189,63,190,51" concept="12" />
-      <node id="8026497634980966929" at="192,63,193,51" concept="12" />
-      <node id="8026497634980966936" at="195,63,196,51" concept="12" />
-      <node id="1558573332373427125" at="199,36,200,58" concept="12" />
-      <node id="1558573332373427125" at="201,5,202,16" concept="12" />
-      <node id="3395217057974222563" at="204,62,205,46" concept="12" />
-      <node id="1558573332373427122" at="208,36,209,49" concept="12" />
-      <node id="1558573332373427122" at="210,5,211,16" concept="12" />
-      <node id="1558573332373427119" at="214,36,215,48" concept="12" />
-      <node id="1558573332373427119" at="216,5,217,16" concept="12" />
-      <node id="2758936786077058737" at="73,12,75,7" concept="1" />
-      <node id="5786223774279747200" at="147,10,149,5" concept="1" />
-      <node id="6609023227338971616" at="47,0,50,0" concept="10" trace="isAbout#(Lorg/jetbrains/mps/openapi/language/SReferenceLink;)Z" />
-      <node id="8485200647809370743" at="91,154,94,7" concept="9" />
-      <node id="8485200647809370755" at="94,7,97,7" concept="9" />
-      <node id="5786223774279741839" at="114,103,117,5" concept="9" />
-      <node id="5786223774279741860" at="117,5,120,5" concept="9" />
-      <node id="5786223774279747180" at="125,0,128,0" concept="10" trace="invoke#(Lorg/jetbrains/mps/openapi/model/SReference;)Ljava/lang/String;" />
-      <node id="5786223774279747159" at="132,0,135,0" concept="10" trace="invoke#(Lorg/jetbrains/mps/openapi/model/SReference;)Ljava/lang/String;" />
-      <node id="5786223774279747115" at="140,0,143,0" concept="10" trace="invoke#(Lorg/jetbrains/mps/openapi/model/SReference;)Ljava/lang/String;" />
-      <node id="6375969063410100622" at="165,141,168,5" concept="9" />
-      <node id="6375969063409914766" at="171,0,174,0" concept="15" trace="eq_mgdhcs_a0a0a9a5#(Ljava/lang/Object;Ljava/lang/Object;)Z" />
-      <node id="6375969063410054259" at="174,86,177,5" concept="9" />
-      <node id="6375969063409914769" at="180,0,183,0" concept="15" trace="eq_mgdhcs_a0a0a9a5_0#(Ljava/lang/Object;Ljava/lang/Object;)Z" />
-      <node id="6375969063410064203" at="183,80,186,5" concept="9" />
-      <node id="5786223774279741887" at="189,0,192,0" concept="15" trace="neq_mgdhcs_a0h0r#(Ljava/lang/Object;Ljava/lang/Object;)Z" />
-      <node id="8026497634980966929" at="192,0,195,0" concept="15" trace="neq_mgdhcs_a0i0r#(Ljava/lang/Object;Ljava/lang/Object;)Z" />
-      <node id="8026497634980966936" at="195,0,198,0" concept="15" trace="neq_mgdhcs_a0j0r#(Ljava/lang/Object;Ljava/lang/Object;)Z" />
-      <node id="1558573332373427125" at="198,83,201,5" concept="9" />
-      <node id="3395217057974222563" at="204,0,207,0" concept="15" trace="eq_mgdhcs_a0e0s#(Ljava/lang/Object;Ljava/lang/Object;)Z" />
-      <node id="1558573332373427122" at="207,77,210,5" concept="9" />
-      <node id="1558573332373427119" at="213,97,216,5" concept="9" />
-      <node id="5651973002132667002" at="43,0,47,0" concept="10" trace="getRole#()Ljava/lang/String;" />
-      <node id="5651973002132667008" at="50,0,54,0" concept="10" trace="getTargetModelReference#()Lorg/jetbrains/mps/openapi/model/SModelReference;" />
-      <node id="5651973002132667014" at="54,0,58,0" concept="10" trace="getTargetNodeId#()Lorg/jetbrains/mps/openapi/model/SNodeId;" />
-      <node id="5651973002132667020" at="58,0,62,0" concept="10" trace="getResolveInfo#()Ljava/lang/String;" />
-      <node id="716877717343808091" at="101,0,105,0" concept="10" trace="isNonConflicting#()Z" />
-      <node id="3395217057974222562" at="157,58,161,5" concept="9" />
-      <node id="2758936786077058713" at="70,27,75,7" concept="9" />
-      <node id="5651973002132667026" at="105,0,110,0" concept="10" trace="toString#()Ljava/lang/String;" />
-      <node id="5786223774279747174" at="123,97,128,8" concept="5" />
-      <node id="5786223774279747153" at="130,79,135,8" concept="5" />
-      <node id="5786223774279747107" at="138,28,143,8" concept="5" />
-      <node id="5786223774279747129" at="144,5,149,5" concept="9" />
-      <node id="6375969063410100622" at="165,0,171,0" concept="15" trace="check_mgdhcs_a0i0f#(Lorg/jetbrains/mps/openapi/model/SNode;Lorg/jetbrains/mps/openapi/language/SReferenceLink;Ljetbrains/mps/vcs/diff/changes/SetReferenceChange;)Lorg/jetbrains/mps/openapi/model/SReference;" />
-      <node id="6375969063410054259" at="174,0,180,0" concept="15" trace="check_mgdhcs_a0a0a9a5#(Lorg/jetbrains/mps/openapi/model/SReference;)Lorg/jetbrains/mps/openapi/model/SModelReference;" />
-      <node id="6375969063410064203" at="183,0,189,0" concept="15" trace="check_mgdhcs_a0a0a9a5_0#(Lorg/jetbrains/mps/openapi/model/SReference;)Lorg/jetbrains/mps/openapi/model/SNodeId;" />
-      <node id="1558573332373427125" at="198,0,204,0" concept="15" trace="check_mgdhcs_a0d0s#(Lorg/jetbrains/mps/openapi/model/SReference;)Lorg/jetbrains/mps/openapi/model/SModelReference;" />
-      <node id="1558573332373427122" at="207,0,213,0" concept="15" trace="check_mgdhcs_e0a6a81#(Lorg/jetbrains/mps/openapi/model/SReference;)Lorg/jetbrains/mps/openapi/model/SNodeId;" />
-      <node id="1558573332373427119" at="213,0,219,0" concept="15" trace="check_mgdhcs_f0a6a81#(Ljetbrains/mps/smodel/SReference;)Ljava/lang/String;" />
-      <node id="5786223774279741872" at="122,88,129,5" concept="9" />
-      <node id="5786223774279741923" at="129,5,136,5" concept="9" />
-      <node id="5786223774279742066" at="136,5,144,5" concept="9" />
-      <node id="3396946986144283166" at="68,10,78,5" concept="1" />
-      <node id="2732852465125674155" at="31,0,43,0" concept="2" trace="SetReferenceChange#(Ljetbrains/mps/vcs/diff/ChangeSet;Lorg/jetbrains/mps/openapi/model/SNodeId;Lorg/jetbrains/mps/openapi/language/SReferenceLink;Lorg/jetbrains/mps/openapi/model/SModelReference;Lorg/jetbrains/mps/openapi/model/SNodeId;Ljava/lang/String;)V" />
-      <node id="3396946986144283119" at="65,24,78,5" concept="9" />
-      <node id="8485200647809370705" at="85,52,98,5" concept="9" />
-      <node id="3395217057974222495" at="151,0,165,0" concept="10" trace="createOppositeChange#()Ljetbrains/mps/vcs/diff/changes/ModelChange;" />
-      <node id="3396946986144283061" at="62,0,80,0" concept="10" trace="apply#(Lorg/jetbrains/mps/openapi/model/SModel;Ljetbrains/mps/vcs/diff/changes/NodeCopier;)V" />
-      <node id="8485200647809370698" at="82,0,101,0" concept="10" trace="getMergeHint#()Lorg/jetbrains/mps/openapi/model/SNodeReference;" />
-      <node id="5786223774279741768" at="110,0,151,0" concept="10" trace="getDescription#()Ljava/lang/String;" />
-      <scope id="5651973002132667005" at="44,27,45,32" />
-      <scope id="6609023227338971619" at="47,47,48,31" />
-      <scope id="5651973002132667011" at="51,52,52,34" />
-      <scope id="5651973002132667017" at="55,36,56,26" />
-      <scope id="5651973002132667023" at="59,34,60,25" />
-      <scope id="3396946986144283120" at="66,58,67,44" />
-      <scope id="2758936786077058714" at="71,35,72,92" />
-      <scope id="2758936786077058738" at="73,14,74,107" />
-      <scope id="8485200647809370747" at="92,27,93,143" />
-      <scope id="8485200647809370759" at="95,27,96,45" />
-      <scope id="716877717343808102" at="102,37,103,57" />
-      <scope id="5786223774279741840" at="115,25,116,57" />
-      <scope id="5786223774279741861" at="118,25,119,59" />
-      <scope id="5786223774279747181" at="125,46,126,184" />
-      <scope id="5786223774279747160" at="132,46,133,104" />
-      <scope id="5786223774279747116" at="140,46,141,97" />
-      <scope id="5786223774279747130" at="145,28,146,24" />
-      <scope id="5786223774279747201" at="147,12,148,143" />
-      <scope id="6375969063410100622" at="166,36,167,52" />
-      <scope id="6375969063409914766" at="171,65,172,46" />
-      <scope id="6375969063410054259" at="175,36,176,58" />
-      <scope id="6375969063409914769" at="180,67,181,46" />
-      <scope id="6375969063410064203" at="184,36,185,49" />
-      <scope id="5786223774279741887" at="189,63,190,51" />
-      <scope id="8026497634980966929" at="192,63,193,51" />
-      <scope id="8026497634980966936" at="195,63,196,51" />
-      <scope id="1558573332373427125" at="199,36,200,58" />
-      <scope id="3395217057974222563" at="204,62,205,46" />
-      <scope id="1558573332373427122" at="208,36,209,49" />
-      <scope id="1558573332373427119" at="214,36,215,48" />
-      <scope id="5651973002132667029" at="106,28,108,146">
-        <var name="targetString" id="5651973002132667193" />
-      </scope>
-      <scope id="3395217057974222571" at="158,84,160,25" />
-      <scope id="6609023227338971616" at="47,0,50,0">
-        <var name="link" id="6609023227338978158" />
-      </scope>
-      <scope id="5786223774279747180" at="125,0,128,0">
-        <var name="ref" id="5786223774279747180" />
-      </scope>
-      <scope id="5786223774279747159" at="132,0,135,0">
-        <var name="ref" id="5786223774279747159" />
-      </scope>
-      <scope id="5786223774279747115" at="140,0,143,0">
-        <var name="ref" id="5786223774279747115" />
-      </scope>
-      <scope id="6375969063409914766" at="171,0,174,0">
-        <var name="a" id="6375969063409914766" />
-        <var name="b" id="6375969063409914766" />
-      </scope>
-      <scope id="6375969063409914769" at="180,0,183,0">
-        <var name="a" id="6375969063409914769" />
-        <var name="b" id="6375969063409914769" />
-      </scope>
-      <scope id="5786223774279741887" at="189,0,192,0">
-        <var name="a" id="5786223774279741887" />
-        <var name="b" id="5786223774279741887" />
-      </scope>
-      <scope id="8026497634980966929" at="192,0,195,0">
-        <var name="a" id="8026497634980966929" />
-        <var name="b" id="8026497634980966929" />
-      </scope>
-      <scope id="8026497634980966936" at="195,0,198,0">
-        <var name="a" id="8026497634980966936" />
-        <var name="b" id="8026497634980966936" />
-      </scope>
-      <scope id="3395217057974222563" at="204,0,207,0">
-        <var name="a" id="3395217057974222563" />
-        <var name="b" id="3395217057974222563" />
-      </scope>
-      <scope id="5651973002132667002" at="43,0,47,0" />
-      <scope id="5651973002132667008" at="50,0,54,0" />
-      <scope id="5651973002132667014" at="54,0,58,0" />
-      <scope id="5651973002132667020" at="58,0,62,0" />
-      <scope id="716877717343808091" at="101,0,105,0" />
-      <scope id="6375969063410100622" at="165,141,169,16" />
-      <scope id="6375969063410054259" at="174,86,178,16" />
-      <scope id="6375969063410064203" at="183,80,187,16" />
-      <scope id="1558573332373427125" at="198,83,202,16" />
-      <scope id="1558573332373427122" at="207,77,211,16" />
-      <scope id="1558573332373427119" at="213,97,217,16" />
-      <scope id="5651973002132667026" at="105,0,110,0" />
-      <scope id="5786223774279741873" at="123,97,128,8" />
-      <scope id="5786223774279741924" at="130,79,135,8" />
-      <scope id="5786223774279742067" at="137,149,143,8" />
-      <scope id="6375969063410100622" at="165,0,171,0">
-=======
       <node id="2732852465125674136" at="25,0,26,0" concept="6" trace="myRole" />
       <node id="2732852465125674140" at="26,0,27,0" concept="6" trace="myTargetModelReference" />
       <node id="2732852465125674144" at="27,0,28,0" concept="6" trace="myTargetNodeId" />
       <node id="2732852465125674148" at="28,0,29,0" concept="6" trace="myResolveInfo" />
       <node id="6375969063409449445" at="29,0,30,0" concept="6" trace="myResolveInfoOnly" />
-      <node id="5694687812507036855" at="30,222,31,35" concept="16" />
+      <node id="5694687812507036855" at="30,230,31,35" concept="16" />
       <node id="2732852465125674176" at="31,35,32,18" concept="5" />
       <node id="2732852465125674185" at="32,18,33,50" concept="5" />
       <node id="2758936786077058710" at="33,50,34,85" concept="13" />
@@ -521,267 +227,242 @@
       <node id="6375969063409937549" at="37,0,38,108" concept="13" />
       <node id="6375969063409696755" at="38,108,39,111" concept="11" />
       <node id="6375969063409666788" at="39,111,40,191" concept="5" />
-      <node id="5651973002132667006" at="43,27,44,18" concept="12" />
-      <node id="5651973002132667012" at="47,52,48,34" concept="12" />
-      <node id="5651973002132667018" at="51,36,52,26" concept="12" />
-      <node id="5651973002132667024" at="55,34,56,25" concept="12" />
-      <node id="3396946986144283092" at="59,76,60,52" concept="11" />
-      <node id="3396946986144283101" at="60,52,61,24" concept="0" />
-      <node id="3396946986144283151" at="62,58,63,44" concept="5" />
-      <node id="3396946986144283197" at="64,12,65,126" concept="11" />
-      <node id="3396946986144283212" at="65,126,66,27" concept="11" />
-      <node id="2758936786077058725" at="67,35,68,92" concept="5" />
-      <node id="2758936786077058718" at="69,14,70,107" concept="5" />
-      <node id="3396946986144283229" at="71,7,72,44" concept="5" />
-      <node id="3396946986144283238" at="72,44,73,56" concept="5" />
-      <node id="8485200647809399265" at="76,0,77,0" concept="6" trace="myMergeHint" />
-      <node id="4179139726961823710" at="77,0,78,0" concept="6" trace="myMergeHintLoaded" />
-      <node id="8485200647809370703" at="80,40,81,52" concept="13" />
-      <node id="8485200647809370709" at="82,31,83,31" concept="5" />
-      <node id="8485200647809370713" at="83,31,84,74" concept="11" />
-      <node id="8485200647809370723" at="84,74,85,57" concept="11" />
-      <node id="8485200647809370729" at="85,57,86,237" concept="11" />
-      <node id="8485200647809370736" at="86,237,87,154" concept="11" />
-      <node id="8485200647809370748" at="88,27,89,143" concept="5" />
-      <node id="8485200647809370760" at="91,27,92,45" concept="5" />
-      <node id="8485200647809370766" at="94,5,95,23" concept="12" />
-      <node id="716877717343808105" at="98,37,99,57" concept="12" />
-      <node id="5651973002132667192" at="102,28,103,146" concept="11" />
-      <node id="5651973002132667035" at="103,146,104,146" concept="12" />
-      <node id="5786223774279742054" at="107,34,108,40" concept="13" />
-      <node id="5786223774279741811" at="108,40,109,103" concept="11" />
-      <node id="5786223774279741825" at="109,103,110,103" concept="11" />
-      <node id="5786223774279741848" at="111,25,112,57" concept="12" />
-      <node id="5786223774279741862" at="114,25,115,59" concept="12" />
-      <node id="5786223774279747062" at="116,5,117,27" concept="11" />
-      <node id="5786223774279747073" at="117,27,118,88" concept="11" />
-      <node id="5786223774279747182" at="121,46,122,184" concept="12" />
-      <node id="5786223774279747161" at="128,46,129,104" concept="12" />
-      <node id="5786223774279747100" at="133,149,134,28" concept="5" />
-      <node id="5786223774279747117" at="136,46,137,97" concept="12" />
-      <node id="5786223774279742077" at="141,28,142,24" concept="12" />
-      <node id="5786223774279742099" at="143,12,144,143" concept="12" />
-      <node id="3395217057974222499" at="149,48,150,75" concept="11" />
-      <node id="3395217057974222509" at="150,75,151,24" concept="0" />
-      <node id="3395217057974222541" at="151,24,152,50" concept="11" />
-      <node id="3395217057974222556" at="152,50,153,58" concept="11" />
-      <node id="3395217057974222572" at="154,84,155,36" concept="13" />
-      <node id="3395217057974222574" at="155,36,156,25" concept="5" />
-      <node id="3395217057974222555" at="157,5,158,0" concept="14" />
-      <node id="3395217057974222602" at="158,0,159,208" concept="12" />
-      <node id="6375969063410100622" at="162,36,163,52" concept="12" />
-      <node id="6375969063410100622" at="164,5,165,16" concept="12" />
-      <node id="6375969063409914766" at="167,65,168,46" concept="12" />
-      <node id="6375969063410054259" at="171,36,172,58" concept="12" />
-      <node id="6375969063410054259" at="173,5,174,16" concept="12" />
-      <node id="6375969063409914769" at="176,67,177,46" concept="12" />
-      <node id="6375969063410064203" at="180,36,181,49" concept="12" />
-      <node id="6375969063410064203" at="182,5,183,16" concept="12" />
-      <node id="5786223774279741887" at="185,63,186,51" concept="12" />
-      <node id="8026497634980966929" at="188,63,189,51" concept="12" />
-      <node id="8026497634980966936" at="191,63,192,51" concept="12" />
-      <node id="1558573332373427125" at="195,36,196,58" concept="12" />
-      <node id="1558573332373427125" at="197,5,198,16" concept="12" />
-      <node id="3395217057974222563" at="200,62,201,46" concept="12" />
-      <node id="1558573332373427122" at="204,36,205,49" concept="12" />
-      <node id="1558573332373427122" at="206,5,207,16" concept="12" />
-      <node id="1558573332373427119" at="210,36,211,48" concept="12" />
-      <node id="1558573332373427119" at="212,5,213,16" concept="12" />
-      <node id="2758936786077058737" at="69,12,71,7" concept="1" />
-      <node id="5786223774279747200" at="143,10,145,5" concept="1" />
-      <node id="8485200647809370743" at="87,154,90,7" concept="9" />
-      <node id="8485200647809370755" at="90,7,93,7" concept="9" />
-      <node id="5786223774279741839" at="110,103,113,5" concept="9" />
-      <node id="5786223774279741860" at="113,5,116,5" concept="9" />
-      <node id="5786223774279747180" at="121,0,124,0" concept="10" trace="invoke#(Lorg/jetbrains/mps/openapi/model/SReference;)Ljava/lang/String;" />
-      <node id="5786223774279747159" at="128,0,131,0" concept="10" trace="invoke#(Lorg/jetbrains/mps/openapi/model/SReference;)Ljava/lang/String;" />
-      <node id="5786223774279747115" at="136,0,139,0" concept="10" trace="invoke#(Lorg/jetbrains/mps/openapi/model/SReference;)Ljava/lang/String;" />
-      <node id="6375969063410100622" at="161,133,164,5" concept="9" />
-      <node id="6375969063409914766" at="167,0,170,0" concept="15" trace="eq_mgdhcs_a0a0a9a5#(Ljava/lang/Object;Ljava/lang/Object;)Z" />
-      <node id="6375969063410054259" at="170,86,173,5" concept="9" />
-      <node id="6375969063409914769" at="176,0,179,0" concept="15" trace="eq_mgdhcs_a0a0a9a5_0#(Ljava/lang/Object;Ljava/lang/Object;)Z" />
-      <node id="6375969063410064203" at="179,80,182,5" concept="9" />
-      <node id="5786223774279741887" at="185,0,188,0" concept="15" trace="neq_mgdhcs_a0h0q#(Ljava/lang/Object;Ljava/lang/Object;)Z" />
-      <node id="8026497634980966929" at="188,0,191,0" concept="15" trace="neq_mgdhcs_a0i0q#(Ljava/lang/Object;Ljava/lang/Object;)Z" />
-      <node id="8026497634980966936" at="191,0,194,0" concept="15" trace="neq_mgdhcs_a0j0q#(Ljava/lang/Object;Ljava/lang/Object;)Z" />
-      <node id="1558573332373427125" at="194,83,197,5" concept="9" />
-      <node id="3395217057974222563" at="200,0,203,0" concept="15" trace="eq_mgdhcs_a0e0r#(Ljava/lang/Object;Ljava/lang/Object;)Z" />
-      <node id="1558573332373427122" at="203,77,206,5" concept="9" />
-      <node id="1558573332373427119" at="209,97,212,5" concept="9" />
+      <node id="5651973002132667006" at="43,27,44,32" concept="12" />
+      <node id="6609023227338983949" at="46,47,47,31" concept="12" />
+      <node id="5651973002132667012" at="50,52,51,34" concept="12" />
+      <node id="5651973002132667018" at="54,36,55,26" concept="12" />
+      <node id="5651973002132667024" at="58,34,59,25" concept="12" />
+      <node id="3396946986144283092" at="62,76,63,52" concept="11" />
+      <node id="3396946986144283101" at="63,52,64,24" concept="0" />
+      <node id="3396946986144283151" at="65,58,66,44" concept="5" />
+      <node id="3396946986144283197" at="67,12,68,126" concept="11" />
+      <node id="3396946986144283212" at="68,126,69,27" concept="11" />
+      <node id="2758936786077058725" at="70,35,71,92" concept="5" />
+      <node id="2758936786077058718" at="72,14,73,107" concept="5" />
+      <node id="3396946986144283229" at="74,7,75,44" concept="5" />
+      <node id="3396946986144283238" at="75,44,76,43" concept="5" />
+      <node id="8485200647809399265" at="79,0,80,0" concept="6" trace="myMergeHint" />
+      <node id="4179139726961823710" at="80,0,81,0" concept="6" trace="myMergeHintLoaded" />
+      <node id="8485200647809370703" at="83,40,84,52" concept="13" />
+      <node id="8485200647809370709" at="85,31,86,31" concept="5" />
+      <node id="8485200647809370713" at="86,31,87,74" concept="11" />
+      <node id="8485200647809370723" at="87,74,88,57" concept="11" />
+      <node id="8485200647809370729" at="88,57,89,217" concept="11" />
+      <node id="8485200647809370736" at="89,217,90,154" concept="11" />
+      <node id="8485200647809370748" at="91,27,92,143" concept="5" />
+      <node id="8485200647809370760" at="94,27,95,45" concept="5" />
+      <node id="8485200647809370766" at="97,5,98,23" concept="12" />
+      <node id="716877717343808105" at="101,37,102,57" concept="12" />
+      <node id="5651973002132667192" at="105,28,106,146" concept="11" />
+      <node id="5651973002132667035" at="106,146,107,146" concept="12" />
+      <node id="5786223774279742054" at="110,34,111,40" concept="13" />
+      <node id="5786223774279741811" at="111,40,112,103" concept="11" />
+      <node id="5786223774279741825" at="112,103,113,103" concept="11" />
+      <node id="5786223774279741848" at="114,25,115,57" concept="12" />
+      <node id="5786223774279741862" at="117,25,118,59" concept="12" />
+      <node id="5786223774279747062" at="119,5,120,27" concept="11" />
+      <node id="5786223774279747073" at="120,27,121,88" concept="11" />
+      <node id="5786223774279747182" at="124,46,125,184" concept="12" />
+      <node id="5786223774279747161" at="131,46,132,104" concept="12" />
+      <node id="5786223774279747100" at="136,149,137,28" concept="5" />
+      <node id="5786223774279747117" at="139,46,140,97" concept="12" />
+      <node id="5786223774279742077" at="144,28,145,24" concept="12" />
+      <node id="5786223774279742099" at="146,12,147,143" concept="12" />
+      <node id="3395217057974222499" at="152,48,153,75" concept="11" />
+      <node id="3395217057974222509" at="153,75,154,24" concept="0" />
+      <node id="3395217057974222541" at="154,24,155,50" concept="11" />
+      <node id="3395217057974222556" at="155,50,156,58" concept="11" />
+      <node id="3395217057974222572" at="157,84,158,36" concept="13" />
+      <node id="3395217057974222574" at="158,36,159,25" concept="5" />
+      <node id="3395217057974222555" at="160,5,161,0" concept="14" />
+      <node id="3395217057974222602" at="161,0,162,205" concept="12" />
+      <node id="6375969063410100622" at="165,36,166,52" concept="12" />
+      <node id="6375969063410100622" at="167,5,168,16" concept="12" />
+      <node id="6375969063409914766" at="170,65,171,46" concept="12" />
+      <node id="6375969063410054259" at="174,36,175,58" concept="12" />
+      <node id="6375969063410054259" at="176,5,177,16" concept="12" />
+      <node id="6375969063409914769" at="179,67,180,46" concept="12" />
+      <node id="6375969063410064203" at="183,36,184,49" concept="12" />
+      <node id="6375969063410064203" at="185,5,186,16" concept="12" />
+      <node id="5786223774279741887" at="188,63,189,51" concept="12" />
+      <node id="8026497634980966929" at="191,63,192,51" concept="12" />
+      <node id="8026497634980966936" at="194,63,195,51" concept="12" />
+      <node id="1558573332373427125" at="198,36,199,58" concept="12" />
+      <node id="1558573332373427125" at="200,5,201,16" concept="12" />
+      <node id="3395217057974222563" at="203,62,204,46" concept="12" />
+      <node id="1558573332373427122" at="207,36,208,49" concept="12" />
+      <node id="1558573332373427122" at="209,5,210,16" concept="12" />
+      <node id="1558573332373427119" at="213,36,214,48" concept="12" />
+      <node id="1558573332373427119" at="215,5,216,16" concept="12" />
+      <node id="2758936786077058737" at="72,12,74,7" concept="1" />
+      <node id="5786223774279747200" at="146,10,148,5" concept="1" />
+      <node id="6609023227338971616" at="46,0,49,0" concept="10" trace="isAbout#(Lorg/jetbrains/mps/openapi/language/SReferenceLink;)Z" />
+      <node id="8485200647809370743" at="90,154,93,7" concept="9" />
+      <node id="8485200647809370755" at="93,7,96,7" concept="9" />
+      <node id="5786223774279741839" at="113,103,116,5" concept="9" />
+      <node id="5786223774279741860" at="116,5,119,5" concept="9" />
+      <node id="5786223774279747180" at="124,0,127,0" concept="10" trace="invoke#(Lorg/jetbrains/mps/openapi/model/SReference;)Ljava/lang/String;" />
+      <node id="5786223774279747159" at="131,0,134,0" concept="10" trace="invoke#(Lorg/jetbrains/mps/openapi/model/SReference;)Ljava/lang/String;" />
+      <node id="5786223774279747115" at="139,0,142,0" concept="10" trace="invoke#(Lorg/jetbrains/mps/openapi/model/SReference;)Ljava/lang/String;" />
+      <node id="6375969063410100622" at="164,141,167,5" concept="9" />
+      <node id="6375969063409914766" at="170,0,173,0" concept="15" trace="eq_mgdhcs_a0a0a9a5#(Ljava/lang/Object;Ljava/lang/Object;)Z" />
+      <node id="6375969063410054259" at="173,86,176,5" concept="9" />
+      <node id="6375969063409914769" at="179,0,182,0" concept="15" trace="eq_mgdhcs_a0a0a9a5_0#(Ljava/lang/Object;Ljava/lang/Object;)Z" />
+      <node id="6375969063410064203" at="182,80,185,5" concept="9" />
+      <node id="5786223774279741887" at="188,0,191,0" concept="15" trace="neq_mgdhcs_a0h0r#(Ljava/lang/Object;Ljava/lang/Object;)Z" />
+      <node id="8026497634980966929" at="191,0,194,0" concept="15" trace="neq_mgdhcs_a0i0r#(Ljava/lang/Object;Ljava/lang/Object;)Z" />
+      <node id="8026497634980966936" at="194,0,197,0" concept="15" trace="neq_mgdhcs_a0j0r#(Ljava/lang/Object;Ljava/lang/Object;)Z" />
+      <node id="1558573332373427125" at="197,83,200,5" concept="9" />
+      <node id="3395217057974222563" at="203,0,206,0" concept="15" trace="eq_mgdhcs_a0e0s#(Ljava/lang/Object;Ljava/lang/Object;)Z" />
+      <node id="1558573332373427122" at="206,77,209,5" concept="9" />
+      <node id="1558573332373427119" at="212,97,215,5" concept="9" />
       <node id="5651973002132667002" at="42,0,46,0" concept="10" trace="getRole#()Ljava/lang/String;" />
-      <node id="5651973002132667008" at="46,0,50,0" concept="10" trace="getTargetModelReference#()Lorg/jetbrains/mps/openapi/model/SModelReference;" />
-      <node id="5651973002132667014" at="50,0,54,0" concept="10" trace="getTargetNodeId#()Lorg/jetbrains/mps/openapi/model/SNodeId;" />
-      <node id="5651973002132667020" at="54,0,58,0" concept="10" trace="getResolveInfo#()Ljava/lang/String;" />
-      <node id="716877717343808091" at="97,0,101,0" concept="10" trace="isNonConflicting#()Z" />
-      <node id="3395217057974222562" at="153,58,157,5" concept="9" />
-      <node id="2758936786077058713" at="66,27,71,7" concept="9" />
-      <node id="5651973002132667026" at="101,0,106,0" concept="10" trace="toString#()Ljava/lang/String;" />
-      <node id="5786223774279747174" at="119,97,124,8" concept="5" />
-      <node id="5786223774279747153" at="126,79,131,8" concept="5" />
-      <node id="5786223774279747107" at="134,28,139,8" concept="5" />
-      <node id="5786223774279747129" at="140,5,145,5" concept="9" />
-      <node id="6375969063410100622" at="161,0,167,0" concept="15" trace="check_mgdhcs_a0i0f#(Lorg/jetbrains/mps/openapi/model/SNode;Ljava/lang/String;Ljetbrains/mps/vcs/diff/changes/SetReferenceChange;)Lorg/jetbrains/mps/openapi/model/SReference;" />
-      <node id="6375969063410054259" at="170,0,176,0" concept="15" trace="check_mgdhcs_a0a0a9a5#(Lorg/jetbrains/mps/openapi/model/SReference;)Lorg/jetbrains/mps/openapi/model/SModelReference;" />
-      <node id="6375969063410064203" at="179,0,185,0" concept="15" trace="check_mgdhcs_a0a0a9a5_0#(Lorg/jetbrains/mps/openapi/model/SReference;)Lorg/jetbrains/mps/openapi/model/SNodeId;" />
-      <node id="1558573332373427125" at="194,0,200,0" concept="15" trace="check_mgdhcs_a0d0r#(Lorg/jetbrains/mps/openapi/model/SReference;)Lorg/jetbrains/mps/openapi/model/SModelReference;" />
-      <node id="1558573332373427122" at="203,0,209,0" concept="15" trace="check_mgdhcs_e0a6a71#(Lorg/jetbrains/mps/openapi/model/SReference;)Lorg/jetbrains/mps/openapi/model/SNodeId;" />
-      <node id="1558573332373427119" at="209,0,215,0" concept="15" trace="check_mgdhcs_f0a6a71#(Ljetbrains/mps/smodel/SReference;)Ljava/lang/String;" />
-      <node id="5786223774279741872" at="118,88,125,5" concept="9" />
-      <node id="5786223774279741923" at="125,5,132,5" concept="9" />
-      <node id="5786223774279742066" at="132,5,140,5" concept="9" />
-      <node id="3396946986144283166" at="64,10,74,5" concept="1" />
-      <node id="2732852465125674155" at="30,0,42,0" concept="2" trace="SetReferenceChange#(Ljetbrains/mps/vcs/diff/ChangeSet;Lorg/jetbrains/mps/openapi/model/SNodeId;Ljava/lang/String;Lorg/jetbrains/mps/openapi/model/SModelReference;Lorg/jetbrains/mps/openapi/model/SNodeId;Ljava/lang/String;)V" />
-      <node id="3396946986144283119" at="61,24,74,5" concept="9" />
-      <node id="8485200647809370705" at="81,52,94,5" concept="9" />
-      <node id="3395217057974222495" at="147,0,161,0" concept="10" trace="createOppositeChange#()Ljetbrains/mps/vcs/diff/changes/ModelChange;" />
-      <node id="3396946986144283061" at="58,0,76,0" concept="10" trace="apply#(Lorg/jetbrains/mps/openapi/model/SModel;Ljetbrains/mps/vcs/diff/changes/NodeCopier;)V" />
-      <node id="8485200647809370698" at="78,0,97,0" concept="10" trace="getMergeHint#()Lorg/jetbrains/mps/openapi/model/SNodeReference;" />
-      <node id="5786223774279741768" at="106,0,147,0" concept="10" trace="getDescription#()Ljava/lang/String;" />
-      <scope id="5651973002132667005" at="43,27,44,18" />
-      <scope id="5651973002132667011" at="47,52,48,34" />
-      <scope id="5651973002132667017" at="51,36,52,26" />
-      <scope id="5651973002132667023" at="55,34,56,25" />
-      <scope id="3396946986144283120" at="62,58,63,44" />
-      <scope id="2758936786077058714" at="67,35,68,92" />
-      <scope id="2758936786077058738" at="69,14,70,107" />
-      <scope id="8485200647809370747" at="88,27,89,143" />
-      <scope id="8485200647809370759" at="91,27,92,45" />
-      <scope id="716877717343808102" at="98,37,99,57" />
-      <scope id="5786223774279741840" at="111,25,112,57" />
-      <scope id="5786223774279741861" at="114,25,115,59" />
-      <scope id="5786223774279747181" at="121,46,122,184" />
-      <scope id="5786223774279747160" at="128,46,129,104" />
-      <scope id="5786223774279747116" at="136,46,137,97" />
-      <scope id="5786223774279747130" at="141,28,142,24" />
-      <scope id="5786223774279747201" at="143,12,144,143" />
-      <scope id="6375969063410100622" at="162,36,163,52" />
-      <scope id="6375969063409914766" at="167,65,168,46" />
-      <scope id="6375969063410054259" at="171,36,172,58" />
-      <scope id="6375969063409914769" at="176,67,177,46" />
-      <scope id="6375969063410064203" at="180,36,181,49" />
-      <scope id="5786223774279741887" at="185,63,186,51" />
-      <scope id="8026497634980966929" at="188,63,189,51" />
-      <scope id="8026497634980966936" at="191,63,192,51" />
-      <scope id="1558573332373427125" at="195,36,196,58" />
-      <scope id="3395217057974222563" at="200,62,201,46" />
-      <scope id="1558573332373427122" at="204,36,205,49" />
-      <scope id="1558573332373427119" at="210,36,211,48" />
-      <scope id="5651973002132667029" at="102,28,104,146">
+      <node id="5651973002132667008" at="49,0,53,0" concept="10" trace="getTargetModelReference#()Lorg/jetbrains/mps/openapi/model/SModelReference;" />
+      <node id="5651973002132667014" at="53,0,57,0" concept="10" trace="getTargetNodeId#()Lorg/jetbrains/mps/openapi/model/SNodeId;" />
+      <node id="5651973002132667020" at="57,0,61,0" concept="10" trace="getResolveInfo#()Ljava/lang/String;" />
+      <node id="716877717343808091" at="100,0,104,0" concept="10" trace="isNonConflicting#()Z" />
+      <node id="3395217057974222562" at="156,58,160,5" concept="9" />
+      <node id="2758936786077058713" at="69,27,74,7" concept="9" />
+      <node id="5651973002132667026" at="104,0,109,0" concept="10" trace="toString#()Ljava/lang/String;" />
+      <node id="5786223774279747174" at="122,97,127,8" concept="5" />
+      <node id="5786223774279747153" at="129,79,134,8" concept="5" />
+      <node id="5786223774279747107" at="137,28,142,8" concept="5" />
+      <node id="5786223774279747129" at="143,5,148,5" concept="9" />
+      <node id="6375969063410100622" at="164,0,170,0" concept="15" trace="check_mgdhcs_a0i0f#(Lorg/jetbrains/mps/openapi/model/SNode;Lorg/jetbrains/mps/openapi/language/SReferenceLink;Ljetbrains/mps/vcs/diff/changes/SetReferenceChange;)Lorg/jetbrains/mps/openapi/model/SReference;" />
+      <node id="6375969063410054259" at="173,0,179,0" concept="15" trace="check_mgdhcs_a0a0a9a5#(Lorg/jetbrains/mps/openapi/model/SReference;)Lorg/jetbrains/mps/openapi/model/SModelReference;" />
+      <node id="6375969063410064203" at="182,0,188,0" concept="15" trace="check_mgdhcs_a0a0a9a5_0#(Lorg/jetbrains/mps/openapi/model/SReference;)Lorg/jetbrains/mps/openapi/model/SNodeId;" />
+      <node id="1558573332373427125" at="197,0,203,0" concept="15" trace="check_mgdhcs_a0d0s#(Lorg/jetbrains/mps/openapi/model/SReference;)Lorg/jetbrains/mps/openapi/model/SModelReference;" />
+      <node id="1558573332373427122" at="206,0,212,0" concept="15" trace="check_mgdhcs_e0a6a81#(Lorg/jetbrains/mps/openapi/model/SReference;)Lorg/jetbrains/mps/openapi/model/SNodeId;" />
+      <node id="1558573332373427119" at="212,0,218,0" concept="15" trace="check_mgdhcs_f0a6a81#(Ljetbrains/mps/smodel/SReference;)Ljava/lang/String;" />
+      <node id="5786223774279741872" at="121,88,128,5" concept="9" />
+      <node id="5786223774279741923" at="128,5,135,5" concept="9" />
+      <node id="5786223774279742066" at="135,5,143,5" concept="9" />
+      <node id="3396946986144283166" at="67,10,77,5" concept="1" />
+      <node id="2732852465125674155" at="30,0,42,0" concept="2" trace="SetReferenceChange#(Ljetbrains/mps/vcs/diff/ChangeSet;Lorg/jetbrains/mps/openapi/model/SNodeId;Lorg/jetbrains/mps/openapi/language/SReferenceLink;Lorg/jetbrains/mps/openapi/model/SModelReference;Lorg/jetbrains/mps/openapi/model/SNodeId;Ljava/lang/String;)V" />
+      <node id="3396946986144283119" at="64,24,77,5" concept="9" />
+      <node id="8485200647809370705" at="84,52,97,5" concept="9" />
+      <node id="3395217057974222495" at="150,0,164,0" concept="10" trace="createOppositeChange#()Ljetbrains/mps/vcs/diff/changes/ModelChange;" />
+      <node id="3396946986144283061" at="61,0,79,0" concept="10" trace="apply#(Lorg/jetbrains/mps/openapi/model/SModel;Ljetbrains/mps/vcs/diff/changes/NodeCopier;)V" />
+      <node id="8485200647809370698" at="81,0,100,0" concept="10" trace="getMergeHint#()Lorg/jetbrains/mps/openapi/model/SNodeReference;" />
+      <node id="5786223774279741768" at="109,0,150,0" concept="10" trace="getDescription#()Ljava/lang/String;" />
+      <scope id="5651973002132667005" at="43,27,44,32" />
+      <scope id="6609023227338971619" at="46,47,47,31" />
+      <scope id="5651973002132667011" at="50,52,51,34" />
+      <scope id="5651973002132667017" at="54,36,55,26" />
+      <scope id="5651973002132667023" at="58,34,59,25" />
+      <scope id="3396946986144283120" at="65,58,66,44" />
+      <scope id="2758936786077058714" at="70,35,71,92" />
+      <scope id="2758936786077058738" at="72,14,73,107" />
+      <scope id="8485200647809370747" at="91,27,92,143" />
+      <scope id="8485200647809370759" at="94,27,95,45" />
+      <scope id="716877717343808102" at="101,37,102,57" />
+      <scope id="5786223774279741840" at="114,25,115,57" />
+      <scope id="5786223774279741861" at="117,25,118,59" />
+      <scope id="5786223774279747181" at="124,46,125,184" />
+      <scope id="5786223774279747160" at="131,46,132,104" />
+      <scope id="5786223774279747116" at="139,46,140,97" />
+      <scope id="5786223774279747130" at="144,28,145,24" />
+      <scope id="5786223774279747201" at="146,12,147,143" />
+      <scope id="6375969063410100622" at="165,36,166,52" />
+      <scope id="6375969063409914766" at="170,65,171,46" />
+      <scope id="6375969063410054259" at="174,36,175,58" />
+      <scope id="6375969063409914769" at="179,67,180,46" />
+      <scope id="6375969063410064203" at="183,36,184,49" />
+      <scope id="5786223774279741887" at="188,63,189,51" />
+      <scope id="8026497634980966929" at="191,63,192,51" />
+      <scope id="8026497634980966936" at="194,63,195,51" />
+      <scope id="1558573332373427125" at="198,36,199,58" />
+      <scope id="3395217057974222563" at="203,62,204,46" />
+      <scope id="1558573332373427122" at="207,36,208,49" />
+      <scope id="1558573332373427119" at="213,36,214,48" />
+      <scope id="5651973002132667029" at="105,28,107,146">
         <var name="targetString" id="5651973002132667193" />
       </scope>
-      <scope id="3395217057974222571" at="154,84,156,25" />
-      <scope id="5786223774279747180" at="121,0,124,0">
+      <scope id="3395217057974222571" at="157,84,159,25" />
+      <scope id="6609023227338971616" at="46,0,49,0">
+        <var name="link" id="6609023227338978158" />
+      </scope>
+      <scope id="5786223774279747180" at="124,0,127,0">
         <var name="ref" id="5786223774279747180" />
       </scope>
-      <scope id="5786223774279747159" at="128,0,131,0">
+      <scope id="5786223774279747159" at="131,0,134,0">
         <var name="ref" id="5786223774279747159" />
       </scope>
-      <scope id="5786223774279747115" at="136,0,139,0">
+      <scope id="5786223774279747115" at="139,0,142,0">
         <var name="ref" id="5786223774279747115" />
       </scope>
-      <scope id="6375969063409914766" at="167,0,170,0">
+      <scope id="6375969063409914766" at="170,0,173,0">
         <var name="a" id="6375969063409914766" />
         <var name="b" id="6375969063409914766" />
       </scope>
-      <scope id="6375969063409914769" at="176,0,179,0">
+      <scope id="6375969063409914769" at="179,0,182,0">
         <var name="a" id="6375969063409914769" />
         <var name="b" id="6375969063409914769" />
       </scope>
-      <scope id="5786223774279741887" at="185,0,188,0">
+      <scope id="5786223774279741887" at="188,0,191,0">
         <var name="a" id="5786223774279741887" />
         <var name="b" id="5786223774279741887" />
       </scope>
-      <scope id="8026497634980966929" at="188,0,191,0">
+      <scope id="8026497634980966929" at="191,0,194,0">
         <var name="a" id="8026497634980966929" />
         <var name="b" id="8026497634980966929" />
       </scope>
-      <scope id="8026497634980966936" at="191,0,194,0">
+      <scope id="8026497634980966936" at="194,0,197,0">
         <var name="a" id="8026497634980966936" />
         <var name="b" id="8026497634980966936" />
       </scope>
-      <scope id="3395217057974222563" at="200,0,203,0">
+      <scope id="3395217057974222563" at="203,0,206,0">
         <var name="a" id="3395217057974222563" />
         <var name="b" id="3395217057974222563" />
       </scope>
       <scope id="5651973002132667002" at="42,0,46,0" />
-      <scope id="5651973002132667008" at="46,0,50,0" />
-      <scope id="5651973002132667014" at="50,0,54,0" />
-      <scope id="5651973002132667020" at="54,0,58,0" />
-      <scope id="716877717343808091" at="97,0,101,0" />
-      <scope id="6375969063410100622" at="161,133,165,16" />
-      <scope id="6375969063410054259" at="170,86,174,16" />
-      <scope id="6375969063410064203" at="179,80,183,16" />
-      <scope id="1558573332373427125" at="194,83,198,16" />
-      <scope id="1558573332373427122" at="203,77,207,16" />
-      <scope id="1558573332373427119" at="209,97,213,16" />
-      <scope id="5651973002132667026" at="101,0,106,0" />
-      <scope id="5786223774279741873" at="119,97,124,8" />
-      <scope id="5786223774279741924" at="126,79,131,8" />
-      <scope id="5786223774279742067" at="133,149,139,8" />
-      <scope id="6375969063410100622" at="161,0,167,0">
->>>>>>> 7d5561a9
+      <scope id="5651973002132667008" at="49,0,53,0" />
+      <scope id="5651973002132667014" at="53,0,57,0" />
+      <scope id="5651973002132667020" at="57,0,61,0" />
+      <scope id="716877717343808091" at="100,0,104,0" />
+      <scope id="6375969063410100622" at="164,141,168,16" />
+      <scope id="6375969063410054259" at="173,86,177,16" />
+      <scope id="6375969063410064203" at="182,80,186,16" />
+      <scope id="1558573332373427125" at="197,83,201,16" />
+      <scope id="1558573332373427122" at="206,77,210,16" />
+      <scope id="1558573332373427119" at="212,97,216,16" />
+      <scope id="5651973002132667026" at="104,0,109,0" />
+      <scope id="5786223774279741873" at="122,97,127,8" />
+      <scope id="5786223774279741924" at="129,79,134,8" />
+      <scope id="5786223774279742067" at="136,149,142,8" />
+      <scope id="6375969063410100622" at="164,0,170,0">
         <var name="checkedDotOperand" id="6375969063410100622" />
         <var name="checkedDotThisExpression" id="6375969063410100622" />
         <var name="myRole" id="6375969063410100622" />
       </scope>
-<<<<<<< HEAD
-      <scope id="6375969063410054259" at="174,0,180,0">
+      <scope id="6375969063410054259" at="173,0,179,0">
         <var name="checkedDotOperand" id="6375969063410054259" />
       </scope>
-      <scope id="6375969063410064203" at="183,0,189,0">
+      <scope id="6375969063410064203" at="182,0,188,0">
         <var name="checkedDotOperand" id="6375969063410064203" />
       </scope>
-      <scope id="1558573332373427125" at="198,0,204,0">
+      <scope id="1558573332373427125" at="197,0,203,0">
         <var name="checkedDotOperand" id="1558573332373427125" />
       </scope>
-      <scope id="1558573332373427122" at="207,0,213,0">
+      <scope id="1558573332373427122" at="206,0,212,0">
         <var name="checkedDotOperand" id="1558573332373427122" />
       </scope>
-      <scope id="1558573332373427119" at="213,0,219,0">
+      <scope id="1558573332373427119" at="212,0,218,0">
         <var name="checkedDotOperand" id="1558573332373427119" />
       </scope>
-      <scope id="3396946986144283167" at="68,12,77,43">
+      <scope id="3396946986144283167" at="67,12,76,43">
         <var name="reference" id="3396946986144283213" />
         <var name="targetModelReference" id="3396946986144283198" />
       </scope>
-      <scope id="2732852465125674159" at="31,230,41,191">
+      <scope id="2732852465125674159" at="30,230,40,191">
         <var name="oldRef" id="6375969063409696756" />
       </scope>
-      <scope id="3395217057974222498" at="153,48,163,205">
-=======
-      <scope id="6375969063410054259" at="170,0,176,0">
-        <var name="checkedDotOperand" id="6375969063410054259" />
-      </scope>
-      <scope id="6375969063410064203" at="179,0,185,0">
-        <var name="checkedDotOperand" id="6375969063410064203" />
-      </scope>
-      <scope id="1558573332373427125" at="194,0,200,0">
-        <var name="checkedDotOperand" id="1558573332373427125" />
-      </scope>
-      <scope id="1558573332373427122" at="203,0,209,0">
-        <var name="checkedDotOperand" id="1558573332373427122" />
-      </scope>
-      <scope id="1558573332373427119" at="209,0,215,0">
-        <var name="checkedDotOperand" id="1558573332373427119" />
-      </scope>
-      <scope id="3396946986144283167" at="64,12,73,56">
-        <var name="reference" id="3396946986144283213" />
-        <var name="targetModelReference" id="3396946986144283198" />
-      </scope>
-      <scope id="2732852465125674159" at="30,222,40,191">
-        <var name="oldRef" id="6375969063409696756" />
-      </scope>
-      <scope id="3395217057974222498" at="149,48,159,208">
->>>>>>> 7d5561a9
+      <scope id="3395217057974222498" at="152,48,162,205">
         <var name="node" id="3395217057974222500" />
         <var name="ref" id="3395217057974222542" />
         <var name="targetModel" id="3395217057974222557" />
       </scope>
-<<<<<<< HEAD
-      <scope id="8485200647809370708" at="86,31,97,7">
-=======
-      <scope id="8485200647809370708" at="82,31,93,7">
->>>>>>> 7d5561a9
+      <scope id="8485200647809370708" at="85,31,96,7">
         <var name="c" id="8485200647809370724" />
         <var name="hint" id="8485200647809370737" />
         <var name="linkDecl" id="8485200647809370730" />
@@ -795,49 +476,27 @@
         <var name="targetModelReference" id="2732852465125674183" />
         <var name="targetNodeId" id="2732852465125674192" />
       </scope>
-<<<<<<< HEAD
-      <scope id="3395217057974222495" at="151,0,165,0" />
-      <scope id="3396946986144283067" at="63,76,78,5">
+      <scope id="3395217057974222495" at="150,0,164,0" />
+      <scope id="3396946986144283067" at="62,76,77,5">
         <var name="node" id="3396946986144283093" />
       </scope>
-      <scope id="8485200647809370702" at="84,40,99,23" />
-      <scope id="3396946986144283061" at="62,0,80,0">
+      <scope id="8485200647809370702" at="83,40,98,23" />
+      <scope id="3396946986144283061" at="61,0,79,0">
         <var name="model" id="3396946986144283064" />
         <var name="nodeCopier" id="5746253950163662117" />
       </scope>
-      <scope id="8485200647809370698" at="82,0,101,0" />
-      <scope id="5786223774279741771" at="111,34,149,5">
-=======
-      <scope id="3395217057974222495" at="147,0,161,0" />
-      <scope id="3396946986144283067" at="59,76,74,5">
-        <var name="node" id="3396946986144283093" />
-      </scope>
-      <scope id="8485200647809370702" at="80,40,95,23" />
-      <scope id="3396946986144283061" at="58,0,76,0">
-        <var name="model" id="3396946986144283064" />
-        <var name="nodeCopier" id="5746253950163662117" />
-      </scope>
-      <scope id="8485200647809370698" at="78,0,97,0" />
-      <scope id="5786223774279741771" at="107,34,145,5">
->>>>>>> 7d5561a9
+      <scope id="8485200647809370698" at="81,0,100,0" />
+      <scope id="5786223774279741771" at="110,34,148,5">
         <var name="formatRef" id="5786223774279747074" />
         <var name="newRef" id="5786223774279741826" />
         <var name="oldRef" id="5786223774279741812" />
         <var name="what" id="5786223774279747063" />
       </scope>
-<<<<<<< HEAD
-      <scope id="5786223774279741768" at="110,0,151,0" />
-      <unit id="5786223774279747180" at="124,22,128,7" name="jetbrains.mps.vcs.diff.changes.SetReferenceChange$1" />
-      <unit id="5786223774279747159" at="131,22,135,7" name="jetbrains.mps.vcs.diff.changes.SetReferenceChange$2" />
-      <unit id="5786223774279747115" at="139,22,143,7" name="jetbrains.mps.vcs.diff.changes.SetReferenceChange$3" />
-      <unit id="2732852465125672459" at="25,0,220,0" name="jetbrains.mps.vcs.diff.changes.SetReferenceChange" />
-=======
-      <scope id="5786223774279741768" at="106,0,147,0" />
-      <unit id="5786223774279747180" at="120,22,124,7" name="jetbrains.mps.vcs.diff.changes.SetReferenceChange$1" />
-      <unit id="5786223774279747159" at="127,22,131,7" name="jetbrains.mps.vcs.diff.changes.SetReferenceChange$2" />
-      <unit id="5786223774279747115" at="135,22,139,7" name="jetbrains.mps.vcs.diff.changes.SetReferenceChange$3" />
-      <unit id="2732852465125672459" at="24,0,216,0" name="jetbrains.mps.vcs.diff.changes.SetReferenceChange" />
->>>>>>> 7d5561a9
+      <scope id="5786223774279741768" at="109,0,150,0" />
+      <unit id="5786223774279747180" at="123,22,127,7" name="jetbrains.mps.vcs.diff.changes.SetReferenceChange$1" />
+      <unit id="5786223774279747159" at="130,22,134,7" name="jetbrains.mps.vcs.diff.changes.SetReferenceChange$2" />
+      <unit id="5786223774279747115" at="138,22,142,7" name="jetbrains.mps.vcs.diff.changes.SetReferenceChange$3" />
+      <unit id="2732852465125672459" at="24,0,219,0" name="jetbrains.mps.vcs.diff.changes.SetReferenceChange" />
     </file>
   </root>
   <root nodeRef="r:9b4a89e1-ec38-42c4-b1bd-96ab47ffcb3f(jetbrains.mps.vcs.diff.changes)/4209733725028893042">
@@ -879,211 +538,6 @@
   </root>
   <root nodeRef="r:9b4a89e1-ec38-42c4-b1bd-96ab47ffcb3f(jetbrains.mps.vcs.diff.changes)/4972886494893223485">
     <file name="NodeGroupChange.java">
-<<<<<<< HEAD
-      <node id="4972886494893223503" at="29,0,30,0" concept="6" trace="myParentNodeId" />
-      <node id="4972886494893223507" at="30,0,31,0" concept="6" trace="myRole" />
-      <node id="959738663751379601" at="31,0,32,0" concept="6" trace="myBegin" />
-      <node id="959738663751379604" at="32,0,33,0" concept="6" trace="myEnd" />
-      <node id="959738663751379607" at="33,0,34,0" concept="6" trace="myResultBegin" />
-      <node id="959738663751379610" at="34,0,35,0" concept="6" trace="myResultEnd" />
-      <node id="959738663751510251" at="35,0,36,0" concept="6" trace="myPreparedIdsToDelete" />
-      <node id="959738663751511036" at="36,0,37,0" concept="6" trace="myPreparedAnchorId" />
-      <node id="4972886494893364942" at="37,171,38,21" concept="16" />
-      <node id="4972886494893364949" at="38,21,39,34" concept="5" />
-      <node id="4972886494893364958" at="39,34,40,18" concept="5" />
-      <node id="959738663751379672" at="40,18,41,20" concept="5" />
-      <node id="959738663751379676" at="41,20,42,16" concept="5" />
-      <node id="959738663751379680" at="42,16,43,32" concept="5" />
-      <node id="959738663751379684" at="43,32,44,28" concept="5" />
-      <node id="4972886494893364969" at="47,36,48,26" concept="12" />
-      <node id="4972886494893364975" at="51,27,52,32" concept="12" />
-      <node id="5919091324068378595" at="54,49,55,31" concept="12" />
-      <node id="959738663751379641" at="57,25,58,19" concept="12" />
-      <node id="959738663751379647" at="60,23,61,17" concept="12" />
-      <node id="959738663751379653" at="63,29,64,23" concept="12" />
-      <node id="959738663751379659" at="66,31,67,25" concept="12" />
-      <node id="8485200647809526861" at="69,0,70,0" concept="6" trace="myMergeHint" />
-      <node id="4179139726961959904" at="70,0,71,0" concept="6" trace="myMergeHintLoaded" />
-      <node id="8485200647809561993" at="73,40,74,52" concept="13" />
-      <node id="8485200647809561999" at="75,31,76,31" concept="5" />
-      <node id="8485200647809562003" at="76,31,77,72" concept="11" />
-      <node id="8485200647809562013" at="77,72,78,57" concept="11" />
-      <node id="8485200647809562019" at="78,57,79,232" concept="11" />
-      <node id="8485200647809562026" at="79,232,80,154" concept="11" />
-      <node id="8485200647809562038" at="81,27,82,143" concept="5" />
-      <node id="8485200647809562050" at="84,27,85,45" concept="5" />
-      <node id="8485200647809562056" at="87,5,88,23" concept="12" />
-      <node id="959738663751511100" at="91,40,92,74" concept="11" />
-      <node id="959738663751511110" at="92,74,93,28" concept="0" />
-      <node id="959738663751511114" at="93,28,94,0" concept="14" />
-      <node id="959738663751511115" at="94,0,95,87" concept="11" />
-      <node id="959738663751511123" at="95,87,96,78" concept="5" />
-      <node id="959738663751511131" at="97,45,98,93" concept="5" />
-      <node id="959738663751511149" at="99,7,100,89" concept="5" />
-      <node id="959738663751511246" at="104,82,105,24" concept="13" />
-      <node id="959738663751511221" at="105,24,106,14" concept="5" />
-      <node id="959738663751511229" at="108,37,109,35" concept="5" />
-      <node id="959738663751511238" at="111,7,112,33" concept="5" />
-      <node id="959738663751511243" at="112,33,113,0" concept="14" />
-      <node id="959738663751511249" at="113,0,114,28" concept="13" />
-      <node id="3396946986144293914" at="114,28,115,75" concept="11" />
-      <node id="3396946986144293966" at="115,75,116,134" concept="11" />
-      <node id="3396946986144293925" at="117,55,118,92" concept="5" />
-      <node id="959738663751511244" at="119,5,120,0" concept="14" />
-      <node id="959738663751511252" at="120,0,121,24" concept="13" />
-      <node id="3396946986144293802" at="121,24,122,91" concept="11" />
-      <node id="3396946986144293808" at="122,91,123,49" concept="11" />
-      <node id="3068277858973560843" at="124,76,125,86" concept="5" />
-      <node id="4453118635377437332" at="130,30,131,96" concept="12" />
-      <node id="959738663751366469" at="136,27,137,28" concept="12" />
-      <node id="959738663751366483" at="139,39,140,31" concept="12" />
-      <node id="959738663751379511" at="141,5,142,29" concept="12" />
-      <node id="959738663751379545" at="146,27,147,152" concept="12" />
-      <node id="959738663751379552" at="149,39,150,113" concept="12" />
-      <node id="959738663751379557" at="151,5,152,165" concept="12" />
-      <node id="5814105446971274255" at="155,34,156,32" concept="12" />
-      <node id="5814105446971274102" at="158,49,159,45" concept="11" />
-      <node id="5814105446971274116" at="159,45,160,25" concept="11" />
-      <node id="5814105446971274239" at="161,18,162,114" concept="5" />
-      <node id="5814105446971274129" at="164,39,165,37" concept="12" />
-      <node id="5814105446971274139" at="168,5,169,0" concept="14" />
-      <node id="5814105446971274140" at="169,0,170,118" concept="11" />
-      <node id="5814105446971274155" at="170,118,171,142" concept="11" />
-      <node id="5919091324068047894" at="171,142,172,84" concept="13" />
-      <node id="5814105446971274172" at="173,93,174,27" concept="5" />
-      <node id="5814105446971274185" at="175,34,176,39" concept="5" />
-      <node id="5814105446971274199" at="179,20,180,116" concept="11" />
-      <node id="5814105446971274210" at="180,116,181,77" concept="12" />
-      <node id="5814105446971274277" at="182,14,183,51" concept="12" />
-      <node id="5814105446971274221" at="186,39,187,51" concept="12" />
-      <node id="5814105446971274225" at="189,18,190,82" concept="12" />
-      <node id="5814105446971274291" at="191,12,192,70" concept="12" />
-      <node id="959738663751379694" at="197,48,198,138" concept="12" />
-      <node id="8272111966352338825" at="200,55,201,113" concept="12" />
-      <node id="5814105446971274177" at="203,64,204,46" concept="12" />
-      <node id="5814105446971274180" at="206,66,207,46" concept="12" />
-      <node id="5814105446971274264" at="182,12,184,7" concept="1" />
-      <node id="5814105446971274289" at="191,10,193,5" concept="1" />
-      <node id="5919091324068268112" at="54,0,57,0" concept="10" trace="isAbout#(Lorg/jetbrains/mps/openapi/language/SContainmentLink;)Z" />
-      <node id="959738663751379637" at="57,0,60,0" concept="10" trace="getBegin#()I" />
-      <node id="959738663751379643" at="60,0,63,0" concept="10" trace="getEnd#()I" />
-      <node id="959738663751379649" at="63,0,66,0" concept="10" trace="getResultEnd#()I" />
-      <node id="959738663751379655" at="66,0,69,0" concept="10" trace="getResultBegin#()I" />
-      <node id="8485200647809562033" at="80,154,83,7" concept="9" />
-      <node id="8485200647809562045" at="83,7,86,7" concept="9" />
-      <node id="959738663751511129" at="96,78,99,7" concept="7" />
-      <node id="959738663751511227" at="108,0,111,0" concept="10" trace="visit#(Lorg/jetbrains/mps/openapi/model/SNodeId;)V" />
-      <node id="3396946986144293875" at="116,134,119,5" concept="7" />
-      <node id="3396946986144294028" at="123,49,126,5" concept="8" />
-      <node id="959738663751366459" at="135,31,138,5" concept="9" />
-      <node id="959738663751366474" at="138,5,141,5" concept="9" />
-      <node id="959738663751379543" at="145,28,148,5" concept="9" />
-      <node id="959738663751379550" at="148,5,151,5" concept="9" />
-      <node id="5814105446971274127" at="164,0,167,0" concept="10" trace="select#(Lorg/jetbrains/mps/openapi/model/SNode;)Ljava/lang/String;" />
-      <node id="5814105446971274216" at="185,5,188,5" concept="9" />
-      <node id="8272111966352338796" at="200,0,203,0" concept="15" trace="nodeRange#(II)Ljava/lang/String;" />
-      <node id="5814105446971274177" at="203,0,206,0" concept="15" trace="eq_yjf6x2_a0a7a52#(Ljava/lang/Object;Ljava/lang/Object;)Z" />
-      <node id="5814105446971274180" at="206,0,209,0" concept="15" trace="eq_yjf6x2_a0a7a52_0#(Ljava/lang/Object;Ljava/lang/Object;)Z" />
-      <node id="4972886494893364965" at="46,0,50,0" concept="10" trace="getParentNodeId#()Lorg/jetbrains/mps/openapi/model/SNodeId;" />
-      <node id="4972886494893364971" at="50,0,54,0" concept="10" trace="getRole#()Ljava/lang/String;" />
-      <node id="5786223774279741790" at="154,0,158,0" concept="10" trace="getDescription#()Ljava/lang/String;" />
-      <node id="959738663751511223" at="106,14,111,7" concept="5" />
-      <node id="4453118635377437320" at="128,0,133,0" concept="10" trace="getRootId#()Lorg/jetbrains/mps/openapi/model/SNodeId;" />
-      <node id="5814105446971274242" at="162,114,167,16" concept="5" />
-      <node id="5814105446971274170" at="172,84,177,5" concept="9" />
-      <node id="5814105446971274284" at="188,5,193,5" concept="9" />
-      <node id="959738663751379688" at="195,0,200,0" concept="10" trace="createOppositeChange#()Ljetbrains/mps/vcs/diff/changes/ModelChange;" />
-      <node id="5814105446971274259" at="178,27,184,7" concept="9" />
-      <node id="5814105446971274234" at="160,25,168,5" concept="9" />
-      <node id="5814105446971274194" at="177,5,185,5" concept="9" />
-      <node id="4972886494893364937" at="37,0,46,0" concept="2" trace="NodeGroupChange#(Ljetbrains/mps/vcs/diff/ChangeSet;Lorg/jetbrains/mps/openapi/model/SNodeId;Lorg/jetbrains/mps/openapi/language/SContainmentLink;IIII)V" />
-      <node id="959738663751379531" at="144,0,154,0" concept="10" trace="toString#()Ljava/lang/String;" />
-      <node id="959738663751511095" at="90,25,101,5" concept="9" />
-      <node id="959738663751366448" at="133,0,144,0" concept="10" trace="getType#()Ljetbrains/mps/vcs/diff/changes/ChangeType;" />
-      <node id="8485200647809561995" at="74,52,87,5" concept="9" />
-      <node id="959738663751510258" at="90,0,103,0" concept="10" trace="prepare#()V" />
-      <node id="8485200647809561988" at="71,0,90,0" concept="10" trace="getMergeHint#()Lorg/jetbrains/mps/openapi/model/SNodeReference;" />
-      <node id="3396946986144293792" at="103,0,128,0" concept="10" trace="apply#(Lorg/jetbrains/mps/openapi/model/SModel;Ljetbrains/mps/vcs/diff/changes/NodeCopier;)V" />
-      <node id="5814105446971274098" at="158,0,195,0" concept="10" trace="getDescription#(Z)Ljava/lang/String;" />
-      <scope id="4972886494893364968" at="47,36,48,26" />
-      <scope id="4972886494893364974" at="51,27,52,32" />
-      <scope id="5919091324068268116" at="54,49,55,31" />
-      <scope id="959738663751379640" at="57,25,58,19" />
-      <scope id="959738663751379646" at="60,23,61,17" />
-      <scope id="959738663751379652" at="63,29,64,23" />
-      <scope id="959738663751379658" at="66,31,67,25" />
-      <scope id="8485200647809562037" at="81,27,82,143" />
-      <scope id="8485200647809562049" at="84,27,85,45" />
-      <scope id="959738663751511130" at="97,45,98,93" />
-      <scope id="959738663751511228" at="108,37,109,35" />
-      <scope id="3396946986144293876" at="117,55,118,92" />
-      <scope id="3396946986144294031" at="124,76,125,86" />
-      <scope id="4453118635377437324" at="130,30,131,96" />
-      <scope id="959738663751366460" at="136,27,137,28" />
-      <scope id="959738663751366475" at="139,39,140,31" />
-      <scope id="959738663751379544" at="146,27,147,152" />
-      <scope id="959738663751379551" at="149,39,150,113" />
-      <scope id="5786223774279741793" at="155,34,156,32" />
-      <scope id="5814105446971274128" at="164,39,165,37" />
-      <scope id="5814105446971274171" at="173,93,174,27" />
-      <scope id="5814105446971274184" at="175,34,176,39" />
-      <scope id="5814105446971274265" at="182,14,183,51" />
-      <scope id="5814105446971274220" at="186,39,187,51" />
-      <scope id="5814105446971274285" at="189,18,190,82" />
-      <scope id="5814105446971274290" at="191,12,192,70" />
-      <scope id="959738663751379691" at="197,48,198,138" />
-      <scope id="8272111966352338799" at="200,55,201,113" />
-      <scope id="5814105446971274177" at="203,64,204,46" />
-      <scope id="5814105446971274180" at="206,66,207,46" />
-      <scope id="5814105446971274260" at="179,20,181,77">
-        <var name="addedOrInserted" id="5814105446971274200" />
-      </scope>
-      <scope id="5919091324068268112" at="54,0,57,0">
-        <var name="link" id="5919091324068362650" />
-      </scope>
-      <scope id="959738663751379637" at="57,0,60,0" />
-      <scope id="959738663751379643" at="60,0,63,0" />
-      <scope id="959738663751379649" at="63,0,66,0" />
-      <scope id="959738663751379655" at="66,0,69,0" />
-      <scope id="959738663751511129" at="96,78,99,7">
-        <var name="i" id="959738663751511141" />
-      </scope>
-      <scope id="959738663751511227" at="108,0,111,0">
-        <var name="id" id="959738663751511227" />
-      </scope>
-      <scope id="3396946986144293875" at="116,134,119,5">
-        <var name="i" id="3396946986144293878" />
-      </scope>
-      <scope id="3396946986144294028" at="123,49,126,5">
-        <var name="newNode" id="3396946986144294029" />
-      </scope>
-      <scope id="5814105446971274127" at="164,0,167,0">
-        <var name="n" id="5814105446971274127" />
-      </scope>
-      <scope id="8272111966352338796" at="200,0,203,0">
-        <var name="begin" id="8272111966352338802" />
-        <var name="end" id="8272111966352338804" />
-      </scope>
-      <scope id="5814105446971274177" at="203,0,206,0">
-        <var name="a" id="5814105446971274177" />
-        <var name="b" id="5814105446971274177" />
-      </scope>
-      <scope id="5814105446971274180" at="206,0,209,0">
-        <var name="a" id="5814105446971274180" />
-        <var name="b" id="5814105446971274180" />
-      </scope>
-      <scope id="4972886494893364965" at="46,0,50,0" />
-      <scope id="4972886494893364971" at="50,0,54,0" />
-      <scope id="5786223774279741790" at="154,0,158,0" />
-      <scope id="4453118635377437320" at="128,0,133,0" />
-      <scope id="959738663751379688" at="195,0,200,0" />
-      <scope id="5814105446971274235" at="161,18,167,16" />
-      <scope id="5814105446971274198" at="178,27,184,7" />
-      <scope id="4972886494893364941" at="37,171,44,28" />
-      <scope id="959738663751366451" at="135,31,142,29" />
-      <scope id="959738663751379534" at="145,28,152,165" />
-      <scope id="4972886494893364937" at="37,0,46,0">
-=======
       <node id="4972886494893223503" at="28,0,29,0" concept="6" trace="myParentNodeId" />
       <node id="4972886494893223507" at="29,0,30,0" concept="6" trace="myRole" />
       <node id="959738663751379601" at="30,0,31,0" concept="6" trace="myBegin" />
@@ -1092,7 +546,7 @@
       <node id="959738663751379610" at="33,0,34,0" concept="6" trace="myResultEnd" />
       <node id="959738663751510251" at="34,0,35,0" concept="6" trace="myPreparedIdsToDelete" />
       <node id="959738663751511036" at="35,0,36,0" concept="6" trace="myPreparedAnchorId" />
-      <node id="4972886494893364942" at="36,161,37,21" concept="16" />
+      <node id="4972886494893364942" at="36,171,37,21" concept="16" />
       <node id="4972886494893364949" at="37,21,38,34" concept="5" />
       <node id="4972886494893364958" at="38,34,39,18" concept="5" />
       <node id="959738663751379672" at="39,18,40,20" concept="5" />
@@ -1100,187 +554,193 @@
       <node id="959738663751379680" at="41,16,42,32" concept="5" />
       <node id="959738663751379684" at="42,32,43,28" concept="5" />
       <node id="4972886494893364969" at="46,36,47,26" concept="12" />
-      <node id="4972886494893364975" at="50,27,51,18" concept="12" />
-      <node id="959738663751379641" at="53,25,54,19" concept="12" />
-      <node id="959738663751379647" at="56,23,57,17" concept="12" />
-      <node id="959738663751379653" at="59,29,60,23" concept="12" />
-      <node id="959738663751379659" at="62,31,63,25" concept="12" />
-      <node id="8485200647809526861" at="65,0,66,0" concept="6" trace="myMergeHint" />
-      <node id="4179139726961959904" at="66,0,67,0" concept="6" trace="myMergeHintLoaded" />
-      <node id="8485200647809561993" at="69,40,70,52" concept="13" />
-      <node id="8485200647809561999" at="71,31,72,31" concept="5" />
-      <node id="8485200647809562003" at="72,31,73,72" concept="11" />
-      <node id="8485200647809562013" at="73,72,74,57" concept="11" />
-      <node id="8485200647809562019" at="74,57,75,237" concept="11" />
-      <node id="8485200647809562026" at="75,237,76,154" concept="11" />
-      <node id="8485200647809562038" at="77,27,78,143" concept="5" />
-      <node id="8485200647809562050" at="80,27,81,45" concept="5" />
-      <node id="8485200647809562056" at="83,5,84,23" concept="12" />
-      <node id="959738663751511100" at="87,40,88,74" concept="11" />
-      <node id="959738663751511110" at="88,74,89,28" concept="0" />
-      <node id="959738663751511114" at="89,28,90,0" concept="14" />
-      <node id="959738663751511115" at="90,0,91,87" concept="11" />
-      <node id="959738663751511123" at="91,87,92,78" concept="5" />
-      <node id="959738663751511131" at="93,45,94,93" concept="5" />
-      <node id="959738663751511149" at="95,7,96,89" concept="5" />
-      <node id="959738663751511246" at="100,82,101,24" concept="13" />
-      <node id="959738663751511221" at="101,24,102,14" concept="5" />
-      <node id="959738663751511229" at="104,37,105,35" concept="5" />
-      <node id="959738663751511238" at="107,7,108,33" concept="5" />
-      <node id="959738663751511243" at="108,33,109,0" concept="14" />
-      <node id="959738663751511249" at="109,0,110,28" concept="13" />
-      <node id="3396946986144293914" at="110,28,111,75" concept="11" />
-      <node id="3396946986144293966" at="111,75,112,134" concept="11" />
-      <node id="3396946986144293925" at="113,55,114,92" concept="5" />
-      <node id="959738663751511244" at="115,5,116,0" concept="14" />
-      <node id="959738663751511252" at="116,0,117,24" concept="13" />
-      <node id="3396946986144293802" at="117,24,118,91" concept="11" />
-      <node id="3396946986144293808" at="118,91,119,49" concept="11" />
-      <node id="3068277858973560843" at="120,76,121,86" concept="5" />
-      <node id="4453118635377437332" at="126,30,127,96" concept="12" />
-      <node id="959738663751366469" at="132,27,133,28" concept="12" />
-      <node id="959738663751366483" at="135,39,136,31" concept="12" />
-      <node id="959738663751379511" at="137,5,138,29" concept="12" />
-      <node id="959738663751379545" at="142,27,143,152" concept="12" />
-      <node id="959738663751379552" at="145,39,146,113" concept="12" />
-      <node id="959738663751379557" at="147,5,148,165" concept="12" />
-      <node id="5814105446971274255" at="151,34,152,32" concept="12" />
-      <node id="5814105446971274102" at="154,49,155,45" concept="11" />
-      <node id="5814105446971274116" at="155,45,156,25" concept="11" />
-      <node id="5814105446971274239" at="157,18,158,114" concept="5" />
-      <node id="5814105446971274129" at="160,39,161,37" concept="12" />
-      <node id="5814105446971274139" at="164,5,165,0" concept="14" />
-      <node id="5814105446971274140" at="165,0,166,112" concept="11" />
-      <node id="5814105446971274155" at="166,112,167,136" concept="11" />
-      <node id="5814105446971274172" at="168,87,169,27" concept="5" />
-      <node id="5814105446971274185" at="170,34,171,39" concept="5" />
-      <node id="5814105446971274199" at="174,20,175,116" concept="11" />
-      <node id="5814105446971274210" at="175,116,176,77" concept="12" />
-      <node id="5814105446971274277" at="177,14,178,51" concept="12" />
-      <node id="5814105446971274221" at="181,39,182,51" concept="12" />
-      <node id="5814105446971274225" at="184,18,185,82" concept="12" />
-      <node id="5814105446971274291" at="186,12,187,70" concept="12" />
-      <node id="959738663751379694" at="192,48,193,138" concept="12" />
-      <node id="8272111966352338825" at="195,55,196,113" concept="12" />
-      <node id="5814105446971274177" at="198,64,199,46" concept="12" />
-      <node id="5814105446971274180" at="201,66,202,46" concept="12" />
-      <node id="5814105446971274264" at="177,12,179,7" concept="1" />
-      <node id="5814105446971274289" at="186,10,188,5" concept="1" />
-      <node id="959738663751379637" at="53,0,56,0" concept="10" trace="getBegin#()I" />
-      <node id="959738663751379643" at="56,0,59,0" concept="10" trace="getEnd#()I" />
-      <node id="959738663751379649" at="59,0,62,0" concept="10" trace="getResultEnd#()I" />
-      <node id="959738663751379655" at="62,0,65,0" concept="10" trace="getResultBegin#()I" />
-      <node id="8485200647809562033" at="76,154,79,7" concept="9" />
-      <node id="8485200647809562045" at="79,7,82,7" concept="9" />
-      <node id="959738663751511129" at="92,78,95,7" concept="7" />
-      <node id="959738663751511227" at="104,0,107,0" concept="10" trace="visit#(Lorg/jetbrains/mps/openapi/model/SNodeId;)V" />
-      <node id="3396946986144293875" at="112,134,115,5" concept="7" />
-      <node id="3396946986144294028" at="119,49,122,5" concept="8" />
-      <node id="959738663751366459" at="131,31,134,5" concept="9" />
-      <node id="959738663751366474" at="134,5,137,5" concept="9" />
-      <node id="959738663751379543" at="141,28,144,5" concept="9" />
-      <node id="959738663751379550" at="144,5,147,5" concept="9" />
-      <node id="5814105446971274127" at="160,0,163,0" concept="10" trace="select#(Lorg/jetbrains/mps/openapi/model/SNode;)Ljava/lang/String;" />
-      <node id="5814105446971274216" at="180,5,183,5" concept="9" />
-      <node id="8272111966352338796" at="195,0,198,0" concept="15" trace="nodeRange#(II)Ljava/lang/String;" />
-      <node id="5814105446971274177" at="198,0,201,0" concept="15" trace="eq_yjf6x2_a0a6a42#(Ljava/lang/Object;Ljava/lang/Object;)Z" />
-      <node id="5814105446971274180" at="201,0,204,0" concept="15" trace="eq_yjf6x2_a0a6a42_0#(Ljava/lang/Object;Ljava/lang/Object;)Z" />
+      <node id="4972886494893364975" at="50,27,51,32" concept="12" />
+      <node id="5919091324068378595" at="53,49,54,31" concept="12" />
+      <node id="959738663751379641" at="56,25,57,19" concept="12" />
+      <node id="959738663751379647" at="59,23,60,17" concept="12" />
+      <node id="959738663751379653" at="62,29,63,23" concept="12" />
+      <node id="959738663751379659" at="65,31,66,25" concept="12" />
+      <node id="8485200647809526861" at="68,0,69,0" concept="6" trace="myMergeHint" />
+      <node id="4179139726961959904" at="69,0,70,0" concept="6" trace="myMergeHintLoaded" />
+      <node id="8485200647809561993" at="72,40,73,52" concept="13" />
+      <node id="8485200647809561999" at="74,31,75,31" concept="5" />
+      <node id="8485200647809562003" at="75,31,76,72" concept="11" />
+      <node id="8485200647809562013" at="76,72,77,57" concept="11" />
+      <node id="8485200647809562019" at="77,57,78,217" concept="11" />
+      <node id="8485200647809562026" at="78,217,79,154" concept="11" />
+      <node id="8485200647809562038" at="80,27,81,143" concept="5" />
+      <node id="8485200647809562050" at="83,27,84,45" concept="5" />
+      <node id="8485200647809562056" at="86,5,87,23" concept="12" />
+      <node id="959738663751511100" at="90,40,91,74" concept="11" />
+      <node id="959738663751511110" at="91,74,92,28" concept="0" />
+      <node id="959738663751511114" at="92,28,93,0" concept="14" />
+      <node id="959738663751511115" at="93,0,94,87" concept="11" />
+      <node id="959738663751511123" at="94,87,95,78" concept="5" />
+      <node id="959738663751511131" at="96,45,97,93" concept="5" />
+      <node id="959738663751511149" at="98,7,99,89" concept="5" />
+      <node id="959738663751511246" at="103,82,104,24" concept="13" />
+      <node id="959738663751511221" at="104,24,105,14" concept="5" />
+      <node id="959738663751511229" at="107,37,108,35" concept="5" />
+      <node id="959738663751511238" at="110,7,111,33" concept="5" />
+      <node id="959738663751511243" at="111,33,112,0" concept="14" />
+      <node id="959738663751511249" at="112,0,113,28" concept="13" />
+      <node id="3396946986144293914" at="113,28,114,75" concept="11" />
+      <node id="3396946986144293966" at="114,75,115,134" concept="11" />
+      <node id="3396946986144293925" at="116,55,117,92" concept="5" />
+      <node id="959738663751511244" at="118,5,119,0" concept="14" />
+      <node id="959738663751511252" at="119,0,120,24" concept="13" />
+      <node id="3396946986144293802" at="120,24,121,91" concept="11" />
+      <node id="3396946986144293808" at="121,91,122,49" concept="11" />
+      <node id="3068277858973560843" at="123,76,124,86" concept="5" />
+      <node id="4453118635377437332" at="129,30,130,96" concept="12" />
+      <node id="959738663751366469" at="135,27,136,28" concept="12" />
+      <node id="959738663751366483" at="138,39,139,31" concept="12" />
+      <node id="959738663751379511" at="140,5,141,29" concept="12" />
+      <node id="959738663751379545" at="145,27,146,152" concept="12" />
+      <node id="959738663751379552" at="148,39,149,113" concept="12" />
+      <node id="959738663751379557" at="150,5,151,165" concept="12" />
+      <node id="5814105446971274255" at="154,34,155,32" concept="12" />
+      <node id="5814105446971274102" at="157,49,158,45" concept="11" />
+      <node id="5814105446971274116" at="158,45,159,25" concept="11" />
+      <node id="5814105446971274239" at="160,18,161,114" concept="5" />
+      <node id="5814105446971274129" at="163,39,164,37" concept="12" />
+      <node id="5814105446971274139" at="167,5,168,0" concept="14" />
+      <node id="5814105446971274140" at="168,0,169,118" concept="11" />
+      <node id="5814105446971274155" at="169,118,170,142" concept="11" />
+      <node id="5919091324068047894" at="170,142,171,84" concept="13" />
+      <node id="5814105446971274172" at="172,93,173,27" concept="5" />
+      <node id="5814105446971274185" at="174,34,175,39" concept="5" />
+      <node id="5814105446971274199" at="178,20,179,116" concept="11" />
+      <node id="5814105446971274210" at="179,116,180,77" concept="12" />
+      <node id="5814105446971274277" at="181,14,182,51" concept="12" />
+      <node id="5814105446971274221" at="185,39,186,51" concept="12" />
+      <node id="5814105446971274225" at="188,18,189,82" concept="12" />
+      <node id="5814105446971274291" at="190,12,191,70" concept="12" />
+      <node id="959738663751379694" at="196,48,197,138" concept="12" />
+      <node id="8272111966352338825" at="199,55,200,113" concept="12" />
+      <node id="5814105446971274177" at="202,64,203,46" concept="12" />
+      <node id="5814105446971274180" at="205,66,206,46" concept="12" />
+      <node id="5814105446971274264" at="181,12,183,7" concept="1" />
+      <node id="5814105446971274289" at="190,10,192,5" concept="1" />
+      <node id="5919091324068268112" at="53,0,56,0" concept="10" trace="isAbout#(Lorg/jetbrains/mps/openapi/language/SContainmentLink;)Z" />
+      <node id="959738663751379637" at="56,0,59,0" concept="10" trace="getBegin#()I" />
+      <node id="959738663751379643" at="59,0,62,0" concept="10" trace="getEnd#()I" />
+      <node id="959738663751379649" at="62,0,65,0" concept="10" trace="getResultEnd#()I" />
+      <node id="959738663751379655" at="65,0,68,0" concept="10" trace="getResultBegin#()I" />
+      <node id="8485200647809562033" at="79,154,82,7" concept="9" />
+      <node id="8485200647809562045" at="82,7,85,7" concept="9" />
+      <node id="959738663751511129" at="95,78,98,7" concept="7" />
+      <node id="959738663751511227" at="107,0,110,0" concept="10" trace="visit#(Lorg/jetbrains/mps/openapi/model/SNodeId;)V" />
+      <node id="3396946986144293875" at="115,134,118,5" concept="7" />
+      <node id="3396946986144294028" at="122,49,125,5" concept="8" />
+      <node id="959738663751366459" at="134,31,137,5" concept="9" />
+      <node id="959738663751366474" at="137,5,140,5" concept="9" />
+      <node id="959738663751379543" at="144,28,147,5" concept="9" />
+      <node id="959738663751379550" at="147,5,150,5" concept="9" />
+      <node id="5814105446971274127" at="163,0,166,0" concept="10" trace="select#(Lorg/jetbrains/mps/openapi/model/SNode;)Ljava/lang/String;" />
+      <node id="5814105446971274216" at="184,5,187,5" concept="9" />
+      <node id="8272111966352338796" at="199,0,202,0" concept="15" trace="nodeRange#(II)Ljava/lang/String;" />
+      <node id="5814105446971274177" at="202,0,205,0" concept="15" trace="eq_yjf6x2_a0a7a52#(Ljava/lang/Object;Ljava/lang/Object;)Z" />
+      <node id="5814105446971274180" at="205,0,208,0" concept="15" trace="eq_yjf6x2_a0a7a52_0#(Ljava/lang/Object;Ljava/lang/Object;)Z" />
       <node id="4972886494893364965" at="45,0,49,0" concept="10" trace="getParentNodeId#()Lorg/jetbrains/mps/openapi/model/SNodeId;" />
       <node id="4972886494893364971" at="49,0,53,0" concept="10" trace="getRole#()Ljava/lang/String;" />
-      <node id="5786223774279741790" at="150,0,154,0" concept="10" trace="getDescription#()Ljava/lang/String;" />
-      <node id="959738663751511223" at="102,14,107,7" concept="5" />
-      <node id="4453118635377437320" at="124,0,129,0" concept="10" trace="getRootId#()Lorg/jetbrains/mps/openapi/model/SNodeId;" />
-      <node id="5814105446971274242" at="158,114,163,16" concept="5" />
-      <node id="5814105446971274170" at="167,136,172,5" concept="9" />
-      <node id="5814105446971274284" at="183,5,188,5" concept="9" />
-      <node id="959738663751379688" at="190,0,195,0" concept="10" trace="createOppositeChange#()Ljetbrains/mps/vcs/diff/changes/ModelChange;" />
-      <node id="5814105446971274259" at="173,27,179,7" concept="9" />
-      <node id="5814105446971274234" at="156,25,164,5" concept="9" />
-      <node id="5814105446971274194" at="172,5,180,5" concept="9" />
-      <node id="4972886494893364937" at="36,0,45,0" concept="2" trace="NodeGroupChange#(Ljetbrains/mps/vcs/diff/ChangeSet;Lorg/jetbrains/mps/openapi/model/SNodeId;Ljava/lang/String;IIII)V" />
-      <node id="959738663751379531" at="140,0,150,0" concept="10" trace="toString#()Ljava/lang/String;" />
-      <node id="959738663751511095" at="86,25,97,5" concept="9" />
-      <node id="959738663751366448" at="129,0,140,0" concept="10" trace="getType#()Ljetbrains/mps/vcs/diff/changes/ChangeType;" />
-      <node id="8485200647809561995" at="70,52,83,5" concept="9" />
-      <node id="959738663751510258" at="86,0,99,0" concept="10" trace="prepare#()V" />
-      <node id="8485200647809561988" at="67,0,86,0" concept="10" trace="getMergeHint#()Lorg/jetbrains/mps/openapi/model/SNodeReference;" />
-      <node id="3396946986144293792" at="99,0,124,0" concept="10" trace="apply#(Lorg/jetbrains/mps/openapi/model/SModel;Ljetbrains/mps/vcs/diff/changes/NodeCopier;)V" />
-      <node id="5814105446971274098" at="154,0,190,0" concept="10" trace="getDescription#(Z)Ljava/lang/String;" />
+      <node id="5786223774279741790" at="153,0,157,0" concept="10" trace="getDescription#()Ljava/lang/String;" />
+      <node id="959738663751511223" at="105,14,110,7" concept="5" />
+      <node id="4453118635377437320" at="127,0,132,0" concept="10" trace="getRootId#()Lorg/jetbrains/mps/openapi/model/SNodeId;" />
+      <node id="5814105446971274242" at="161,114,166,16" concept="5" />
+      <node id="5814105446971274170" at="171,84,176,5" concept="9" />
+      <node id="5814105446971274284" at="187,5,192,5" concept="9" />
+      <node id="959738663751379688" at="194,0,199,0" concept="10" trace="createOppositeChange#()Ljetbrains/mps/vcs/diff/changes/ModelChange;" />
+      <node id="5814105446971274259" at="177,27,183,7" concept="9" />
+      <node id="5814105446971274234" at="159,25,167,5" concept="9" />
+      <node id="5814105446971274194" at="176,5,184,5" concept="9" />
+      <node id="4972886494893364937" at="36,0,45,0" concept="2" trace="NodeGroupChange#(Ljetbrains/mps/vcs/diff/ChangeSet;Lorg/jetbrains/mps/openapi/model/SNodeId;Lorg/jetbrains/mps/openapi/language/SContainmentLink;IIII)V" />
+      <node id="959738663751379531" at="143,0,153,0" concept="10" trace="toString#()Ljava/lang/String;" />
+      <node id="959738663751511095" at="89,25,100,5" concept="9" />
+      <node id="959738663751366448" at="132,0,143,0" concept="10" trace="getType#()Ljetbrains/mps/vcs/diff/changes/ChangeType;" />
+      <node id="8485200647809561995" at="73,52,86,5" concept="9" />
+      <node id="959738663751510258" at="89,0,102,0" concept="10" trace="prepare#()V" />
+      <node id="8485200647809561988" at="70,0,89,0" concept="10" trace="getMergeHint#()Lorg/jetbrains/mps/openapi/model/SNodeReference;" />
+      <node id="3396946986144293792" at="102,0,127,0" concept="10" trace="apply#(Lorg/jetbrains/mps/openapi/model/SModel;Ljetbrains/mps/vcs/diff/changes/NodeCopier;)V" />
+      <node id="5814105446971274098" at="157,0,194,0" concept="10" trace="getDescription#(Z)Ljava/lang/String;" />
       <scope id="4972886494893364968" at="46,36,47,26" />
-      <scope id="4972886494893364974" at="50,27,51,18" />
-      <scope id="959738663751379640" at="53,25,54,19" />
-      <scope id="959738663751379646" at="56,23,57,17" />
-      <scope id="959738663751379652" at="59,29,60,23" />
-      <scope id="959738663751379658" at="62,31,63,25" />
-      <scope id="8485200647809562037" at="77,27,78,143" />
-      <scope id="8485200647809562049" at="80,27,81,45" />
-      <scope id="959738663751511130" at="93,45,94,93" />
-      <scope id="959738663751511228" at="104,37,105,35" />
-      <scope id="3396946986144293876" at="113,55,114,92" />
-      <scope id="3396946986144294031" at="120,76,121,86" />
-      <scope id="4453118635377437324" at="126,30,127,96" />
-      <scope id="959738663751366460" at="132,27,133,28" />
-      <scope id="959738663751366475" at="135,39,136,31" />
-      <scope id="959738663751379544" at="142,27,143,152" />
-      <scope id="959738663751379551" at="145,39,146,113" />
-      <scope id="5786223774279741793" at="151,34,152,32" />
-      <scope id="5814105446971274128" at="160,39,161,37" />
-      <scope id="5814105446971274171" at="168,87,169,27" />
-      <scope id="5814105446971274184" at="170,34,171,39" />
-      <scope id="5814105446971274265" at="177,14,178,51" />
-      <scope id="5814105446971274220" at="181,39,182,51" />
-      <scope id="5814105446971274285" at="184,18,185,82" />
-      <scope id="5814105446971274290" at="186,12,187,70" />
-      <scope id="959738663751379691" at="192,48,193,138" />
-      <scope id="8272111966352338799" at="195,55,196,113" />
-      <scope id="5814105446971274177" at="198,64,199,46" />
-      <scope id="5814105446971274180" at="201,66,202,46" />
-      <scope id="5814105446971274260" at="174,20,176,77">
+      <scope id="4972886494893364974" at="50,27,51,32" />
+      <scope id="5919091324068268116" at="53,49,54,31" />
+      <scope id="959738663751379640" at="56,25,57,19" />
+      <scope id="959738663751379646" at="59,23,60,17" />
+      <scope id="959738663751379652" at="62,29,63,23" />
+      <scope id="959738663751379658" at="65,31,66,25" />
+      <scope id="8485200647809562037" at="80,27,81,143" />
+      <scope id="8485200647809562049" at="83,27,84,45" />
+      <scope id="959738663751511130" at="96,45,97,93" />
+      <scope id="959738663751511228" at="107,37,108,35" />
+      <scope id="3396946986144293876" at="116,55,117,92" />
+      <scope id="3396946986144294031" at="123,76,124,86" />
+      <scope id="4453118635377437324" at="129,30,130,96" />
+      <scope id="959738663751366460" at="135,27,136,28" />
+      <scope id="959738663751366475" at="138,39,139,31" />
+      <scope id="959738663751379544" at="145,27,146,152" />
+      <scope id="959738663751379551" at="148,39,149,113" />
+      <scope id="5786223774279741793" at="154,34,155,32" />
+      <scope id="5814105446971274128" at="163,39,164,37" />
+      <scope id="5814105446971274171" at="172,93,173,27" />
+      <scope id="5814105446971274184" at="174,34,175,39" />
+      <scope id="5814105446971274265" at="181,14,182,51" />
+      <scope id="5814105446971274220" at="185,39,186,51" />
+      <scope id="5814105446971274285" at="188,18,189,82" />
+      <scope id="5814105446971274290" at="190,12,191,70" />
+      <scope id="959738663751379691" at="196,48,197,138" />
+      <scope id="8272111966352338799" at="199,55,200,113" />
+      <scope id="5814105446971274177" at="202,64,203,46" />
+      <scope id="5814105446971274180" at="205,66,206,46" />
+      <scope id="5814105446971274260" at="178,20,180,77">
         <var name="addedOrInserted" id="5814105446971274200" />
       </scope>
-      <scope id="959738663751379637" at="53,0,56,0" />
-      <scope id="959738663751379643" at="56,0,59,0" />
-      <scope id="959738663751379649" at="59,0,62,0" />
-      <scope id="959738663751379655" at="62,0,65,0" />
-      <scope id="959738663751511129" at="92,78,95,7">
+      <scope id="5919091324068268112" at="53,0,56,0">
+        <var name="link" id="5919091324068362650" />
+      </scope>
+      <scope id="959738663751379637" at="56,0,59,0" />
+      <scope id="959738663751379643" at="59,0,62,0" />
+      <scope id="959738663751379649" at="62,0,65,0" />
+      <scope id="959738663751379655" at="65,0,68,0" />
+      <scope id="959738663751511129" at="95,78,98,7">
         <var name="i" id="959738663751511141" />
       </scope>
-      <scope id="959738663751511227" at="104,0,107,0">
+      <scope id="959738663751511227" at="107,0,110,0">
         <var name="id" id="959738663751511227" />
       </scope>
-      <scope id="3396946986144293875" at="112,134,115,5">
+      <scope id="3396946986144293875" at="115,134,118,5">
         <var name="i" id="3396946986144293878" />
       </scope>
-      <scope id="3396946986144294028" at="119,49,122,5">
+      <scope id="3396946986144294028" at="122,49,125,5">
         <var name="newNode" id="3396946986144294029" />
       </scope>
-      <scope id="5814105446971274127" at="160,0,163,0">
+      <scope id="5814105446971274127" at="163,0,166,0">
         <var name="n" id="5814105446971274127" />
       </scope>
-      <scope id="8272111966352338796" at="195,0,198,0">
+      <scope id="8272111966352338796" at="199,0,202,0">
         <var name="begin" id="8272111966352338802" />
         <var name="end" id="8272111966352338804" />
       </scope>
-      <scope id="5814105446971274177" at="198,0,201,0">
+      <scope id="5814105446971274177" at="202,0,205,0">
         <var name="a" id="5814105446971274177" />
         <var name="b" id="5814105446971274177" />
       </scope>
-      <scope id="5814105446971274180" at="201,0,204,0">
+      <scope id="5814105446971274180" at="205,0,208,0">
         <var name="a" id="5814105446971274180" />
         <var name="b" id="5814105446971274180" />
       </scope>
       <scope id="4972886494893364965" at="45,0,49,0" />
       <scope id="4972886494893364971" at="49,0,53,0" />
-      <scope id="5786223774279741790" at="150,0,154,0" />
-      <scope id="4453118635377437320" at="124,0,129,0" />
-      <scope id="959738663751379688" at="190,0,195,0" />
-      <scope id="5814105446971274235" at="157,18,163,16" />
-      <scope id="5814105446971274198" at="173,27,179,7" />
-      <scope id="4972886494893364941" at="36,161,43,28" />
-      <scope id="959738663751366451" at="131,31,138,29" />
-      <scope id="959738663751379534" at="141,28,148,165" />
+      <scope id="5786223774279741790" at="153,0,157,0" />
+      <scope id="4453118635377437320" at="127,0,132,0" />
+      <scope id="959738663751379688" at="194,0,199,0" />
+      <scope id="5814105446971274235" at="160,18,166,16" />
+      <scope id="5814105446971274198" at="177,27,183,7" />
+      <scope id="4972886494893364941" at="36,171,43,28" />
+      <scope id="959738663751366451" at="134,31,141,29" />
+      <scope id="959738663751379534" at="144,28,151,165" />
       <scope id="4972886494893364937" at="36,0,45,0">
->>>>>>> 7d5561a9
         <var name="begin" id="959738663751379663" />
         <var name="changeSet" id="4972886494893364943" />
         <var name="end" id="959738663751379665" />
@@ -1289,79 +749,44 @@
         <var name="resultEnd" id="959738663751379669" />
         <var name="role" id="4972886494893364956" />
       </scope>
-<<<<<<< HEAD
-      <scope id="959738663751511099" at="91,40,100,89">
+      <scope id="959738663751511099" at="90,40,99,89">
         <var name="children" id="959738663751511116" />
         <var name="parent" id="959738663751511101" />
       </scope>
-      <scope id="959738663751379531" at="144,0,154,0" />
-      <scope id="8485200647809561998" at="75,31,86,7">
-=======
-      <scope id="959738663751511099" at="87,40,96,89">
-        <var name="children" id="959738663751511116" />
-        <var name="parent" id="959738663751511101" />
-      </scope>
-      <scope id="959738663751379531" at="140,0,150,0" />
-      <scope id="8485200647809561998" at="71,31,82,7">
->>>>>>> 7d5561a9
+      <scope id="959738663751379531" at="143,0,153,0" />
+      <scope id="8485200647809561998" at="74,31,85,7">
         <var name="c" id="8485200647809562014" />
         <var name="hint" id="8485200647809562027" />
         <var name="linkDecl" id="8485200647809562020" />
         <var name="n" id="8485200647809562004" />
       </scope>
-<<<<<<< HEAD
-      <scope id="959738663751510260" at="90,25,101,5" />
-      <scope id="959738663751366448" at="133,0,144,0" />
-      <scope id="959738663751510258" at="90,0,103,0" />
-      <scope id="8485200647809561992" at="73,40,88,23" />
-      <scope id="8485200647809561988" at="71,0,90,0" />
-      <scope id="3396946986144293798" at="104,82,126,5">
-=======
-      <scope id="959738663751510260" at="86,25,97,5" />
-      <scope id="959738663751366448" at="129,0,140,0" />
-      <scope id="959738663751510258" at="86,0,99,0" />
-      <scope id="8485200647809561992" at="69,40,84,23" />
-      <scope id="8485200647809561988" at="67,0,86,0" />
-      <scope id="3396946986144293798" at="100,82,122,5">
->>>>>>> 7d5561a9
+      <scope id="959738663751510260" at="89,25,100,5" />
+      <scope id="959738663751366448" at="132,0,143,0" />
+      <scope id="959738663751510258" at="89,0,102,0" />
+      <scope id="8485200647809561992" at="72,40,87,23" />
+      <scope id="8485200647809561988" at="70,0,89,0" />
+      <scope id="3396946986144293798" at="103,82,125,5">
         <var name="anchor" id="3396946986144293803" />
         <var name="newChildren" id="3396946986144293967" />
         <var name="nodesToAdd" id="3396946986144293915" />
         <var name="parent" id="3396946986144293809" />
       </scope>
-<<<<<<< HEAD
-      <scope id="3396946986144293792" at="103,0,128,0">
+      <scope id="3396946986144293792" at="102,0,127,0">
         <var name="model" id="3396946986144293795" />
         <var name="nodeCopier" id="5746253950163662095" />
       </scope>
-      <scope id="5814105446971274101" at="158,49,193,5">
-=======
-      <scope id="3396946986144293792" at="99,0,124,0">
-        <var name="model" id="3396946986144293795" />
-        <var name="nodeCopier" id="5746253950163662095" />
-      </scope>
-      <scope id="5814105446971274101" at="154,49,188,5">
->>>>>>> 7d5561a9
+      <scope id="5814105446971274101" at="157,49,192,5">
         <var name="newChildren" id="5814105446971274103" />
         <var name="newIds" id="5814105446971274117" />
         <var name="newStuff" id="5814105446971274156" />
         <var name="oldStuff" id="5814105446971274141" />
       </scope>
-<<<<<<< HEAD
-      <scope id="5814105446971274098" at="158,0,195,0">
+      <scope id="5814105446971274098" at="157,0,194,0">
         <var name="verbose" id="5814105446971274231" />
       </scope>
-      <unit id="959738663751511227" at="107,62,111,5" name="jetbrains.mps.vcs.diff.changes.NodeGroupChange$1" />
-      <unit id="5814105446971274127" at="163,113,167,7" name="jetbrains.mps.vcs.diff.changes.NodeGroupChange$2" />
-      <unit id="4972886494893223485" at="28,0,210,0" name="jetbrains.mps.vcs.diff.changes.NodeGroupChange" />
-=======
-      <scope id="5814105446971274098" at="154,0,190,0">
-        <var name="verbose" id="5814105446971274231" />
-      </scope>
-      <unit id="959738663751511227" at="103,62,107,5" name="jetbrains.mps.vcs.diff.changes.NodeGroupChange$1" />
-      <unit id="5814105446971274127" at="159,113,163,7" name="jetbrains.mps.vcs.diff.changes.NodeGroupChange$2" />
-      <unit id="4972886494893223485" at="27,0,205,0" name="jetbrains.mps.vcs.diff.changes.NodeGroupChange" />
->>>>>>> 7d5561a9
+      <unit id="959738663751511227" at="106,62,110,5" name="jetbrains.mps.vcs.diff.changes.NodeGroupChange$1" />
+      <unit id="5814105446971274127" at="162,113,166,7" name="jetbrains.mps.vcs.diff.changes.NodeGroupChange$2" />
+      <unit id="4972886494893223485" at="27,0,209,0" name="jetbrains.mps.vcs.diff.changes.NodeGroupChange" />
     </file>
   </root>
   <root nodeRef="r:9b4a89e1-ec38-42c4-b1bd-96ab47ffcb3f(jetbrains.mps.vcs.diff.changes)/5505786199853653616">
