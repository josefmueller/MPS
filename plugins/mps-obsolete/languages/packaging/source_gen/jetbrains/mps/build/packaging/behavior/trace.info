--- conflicted
+++ resolved
@@ -312,30 +312,20 @@
       <varInfo nodeId="1213877228283" varName="component" />
     </scopeInfo>
     <scopeInfo nodeId="1213877228349" fileName="Layout_Behavior.java" startLine="100" startPosition="71" endLine="103" endPosition="5">
-<<<<<<< HEAD
       <varInfo nodeId="1213877228350" varName="component" />
-=======
-      <varInfo nodeId="1213877228349" varName="component" />
     </scopeInfo>
     <scopeInfo nodeId="9027273598492143622" fileName="Layout_Behavior.java" startLine="108" startPosition="113" endLine="111" endPosition="7" />
     <scopeInfo nodeId="9027273598492143744" fileName="Layout_Behavior.java" startLine="108" startPosition="113" endLine="111" endPosition="7">
-      <varInfo nodeId="9027273598492143744" varName="child" />
->>>>>>> 96201e47
-    </scopeInfo>
-    <scopeInfo nodeId="9027273598492143622" fileName="Layout_Behavior.java" startLine="108" startPosition="113" endLine="111" endPosition="7" />
+      <varInfo nodeId="9027273598492143745" varName="child" />
+    </scopeInfo>
     <scopeInfo nodeId="9027273598492143649" fileName="Layout_Behavior.java" startLine="115" startPosition="115" endLine="118" endPosition="7" />
     <scopeInfo nodeId="9027273598492144043" fileName="Layout_Behavior.java" startLine="115" startPosition="115" endLine="118" endPosition="7">
-      <varInfo nodeId="9027273598492144043" varName="child" />
+      <varInfo nodeId="9027273598492144044" varName="child" />
     </scopeInfo>
     <scopeInfo nodeId="1226509010732" fileName="Layout_Behavior.java" startLine="137" startPosition="55" endLine="140" endPosition="22" />
-<<<<<<< HEAD
+    <scopeInfo nodeId="1233317262397" fileName="Layout_Behavior.java" startLine="152" startPosition="113" endLine="155" endPosition="7" />
     <scopeInfo nodeId="1233317262398" fileName="Layout_Behavior.java" startLine="152" startPosition="113" endLine="155" endPosition="7">
       <varInfo nodeId="1233317262399" varName="entry" />
-=======
-    <scopeInfo nodeId="1233317262397" fileName="Layout_Behavior.java" startLine="152" startPosition="113" endLine="155" endPosition="7" />
-    <scopeInfo nodeId="1233317262398" fileName="Layout_Behavior.java" startLine="152" startPosition="113" endLine="155" endPosition="7">
-      <varInfo nodeId="1233317262398" varName="entry" />
->>>>>>> 96201e47
     </scopeInfo>
     <scopeInfo nodeId="1240564979377" fileName="Layout_Behavior.java" startLine="157" startPosition="211" endLine="160" endPosition="7">
       <varInfo nodeId="1240564979378" varName="child" />
@@ -1599,14 +1589,9 @@
     <scopeInfo nodeId="1219230088825" fileName="ModuleUtil.java" startLine="45" startPosition="50" endLine="50" endPosition="7" />
     <scopeInfo nodeId="1040213783748331933" fileName="ModuleUtil.java" startLine="58" startPosition="49" endLine="63" endPosition="65" />
     <scopeInfo nodeId="1040213783748331946" fileName="ModuleUtil.java" startLine="66" startPosition="52" endLine="71" endPosition="73" />
-<<<<<<< HEAD
+    <scopeInfo nodeId="1219230047141" fileName="ModuleUtil.java" startLine="44" startPosition="69" endLine="51" endPosition="5" />
     <scopeInfo nodeId="1219230088822" fileName="ModuleUtil.java" startLine="44" startPosition="69" endLine="51" endPosition="5">
       <varInfo nodeId="1219230088823" varName="m" />
-=======
-    <scopeInfo nodeId="1219230047141" fileName="ModuleUtil.java" startLine="44" startPosition="69" endLine="51" endPosition="5" />
-    <scopeInfo nodeId="1219230088822" fileName="ModuleUtil.java" startLine="44" startPosition="69" endLine="51" endPosition="5">
-      <varInfo nodeId="1219230088822" varName="m" />
->>>>>>> 96201e47
     </scopeInfo>
     <scopeInfo nodeId="1040213783748331928" fileName="ModuleUtil.java" startLine="57" startPosition="50" endLine="65" endPosition="0">
       <varInfo nodeId="1040213783748331931" varName="item" />
