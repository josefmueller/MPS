--- conflicted
+++ resolved
@@ -438,34 +438,10 @@
       <node role="returnType" roleId="tpee.1068580123133" type="tpee.BooleanType" typeId="tpee.1070534644030" id="1445805690439864435" />
       <node role="body" roleId="tpee.1068580123135" type="tpee.StatementList" typeId="tpee.1068580123136" id="1445805690439864422">
         <node role="statement" roleId="tpee.1068581517665" type="tpee.ExpressionStatement" typeId="tpee.1068580123155" id="5114497955154742475">
-<<<<<<< HEAD
-          <node role="expression" roleId="tpee.1068580123156" type="tpee.NPEEqualsExpression" typeId="tpee.1225271283259" id="5114497955154742483">
-            <node role="leftExpression" roleId="tpee.1081773367580" type="pxpg.CheckedDotExpression" typeId="pxpg.4079382982702596667" id="5114497955154742476">
-              <node role="operand" roleId="tpee.1197027771414" type="pxpg.CheckedDotExpression" typeId="pxpg.4079382982702596667" id="5114497955154742477">
-                <node role="operand" roleId="tpee.1197027771414" type="pxpg.CheckedDotExpression" typeId="pxpg.4079382982702596667" id="5114497955154742478">
-                  <node role="operand" roleId="tpee.1197027771414" type="pxpg.CheckedDotExpression" typeId="pxpg.4079382982702596667" id="2949368995682915917">
-                    <node role="operand" roleId="tpee.1197027771414" type="tp25.SemanticDowncastExpression" typeId="tp25.1145404486709" id="2949368995682915945">
-                      <node role="leftExpression" roleId="tp25.1145404616321" type="tpee.ParameterReference" typeId="tpee.1068581242874" id="5114497955154742479">
-                        <link role="variableDeclaration" roleId="tpee.1068581517664" targetNodeId="1445805690439864436" resolveInfo="model" />
-                      </node>
-                    </node>
-                    <node role="operation" roleId="tpee.1197027833540" type="tpee.InstanceMethodCallOperation" typeId="tpee.1202948039474" id="2949368995682918913">
-                      <link role="baseMethodDeclaration" roleId="tpee.1068499141037" targetNodeId="cu2c.~SModel%dgetModelDescriptor()%cjetbrains%dmps%dsmodel%dSModelDescriptor" resolveInfo="getModelDescriptor" />
-                    </node>
-                  </node>
-                  <node role="operation" roleId="tpee.1197027833540" type="tpee.InstanceMethodCallOperation" typeId="tpee.1202948039474" id="5114497955154742480">
-                    <link role="baseMethodDeclaration" roleId="tpee.1068499141037" targetNodeId="cu2c.~SModelDescriptor%dgetModule()%cjetbrains%dmps%dproject%dIModule" resolveInfo="getModule" />
-                  </node>
-                </node>
-                <node role="operation" roleId="tpee.1197027833540" type="tpee.InstanceMethodCallOperation" typeId="tpee.1202948039474" id="5114497955154742481">
-                  <link role="baseMethodDeclaration" roleId="tpee.1068499141037" targetNodeId="vsqj.~IModule%dgetModuleReference()%cjetbrains%dmps%dproject%dstructure%dmodules%dModuleReference" resolveInfo="getModuleReference" />
-                </node>
-=======
           <node role="expression" roleId="tpee.1068580123156" type="tpee.NPEEqualsExpression" typeId="tpee.1225271283259" id="4416206207494603571">
             <node role="rightExpression" roleId="tpee.1081773367579" type="pxpg.CheckedDotExpression" typeId="pxpg.4079382982702596667" id="4416206207494610310">
               <node role="operand" roleId="tpee.1197027771414" type="tp25.LanguageReferenceExpression" typeId="tp25.4040588429969069898" id="4416206207494603574">
                 <property name="moduleId" nameId="tp25.4040588429969021683" value="fba399db-f591-45dc-a279-e2a2a986e262" />
->>>>>>> ae0827ef
               </node>
               <node role="operation" roleId="tpee.1197027833540" type="tpee.InstanceMethodCallOperation" typeId="tpee.1202948039474" id="4416206207494610308">
                 <link role="baseMethodDeclaration" roleId="tpee.1068499141037" targetNodeId="vsqj.~AbstractModule%dgetModuleReference()%cjetbrains%dmps%dproject%dstructure%dmodules%dModuleReference" resolveInfo="getModuleReference" />
@@ -1663,22 +1639,6 @@
     <node role="constructor" roleId="1i04.1225194240801" type="1i04.ConceptConstructorDeclaration" typeId="1i04.1225194413805" id="353793545802855000">
       <node role="body" roleId="tpee.1137022507850" type="tpee.StatementList" typeId="tpee.1068580123136" id="353793545802855001" />
     </node>
-    <node role="method" roleId="1i04.1225194240805" type="1i04.ConceptMethodDeclaration" typeId="1i04.1225194472830" id="1262430001741647780">
-      <property name="isStatic" nameId="1i04.5864038008284099149" value="true" />
-      <property name="isPrivate" nameId="1i04.1225194472833" value="false" />
-      <property name="name" nameId="tpck.1169194664001" value="getCallName" />
-      <property name="isVirtual" nameId="1i04.1225194472832" value="false" />
-      <link role="overriddenMethod" roleId="1i04.1225194472831" targetNodeId="tpss.1262430001741497852" resolveInfo="getCallName" />
-      <node role="visibility" roleId="tpee.1178549979242" type="tpee.PublicVisibility" typeId="tpee.1146644602865" id="1262430001741647781" />
-      <node role="returnType" roleId="tpee.1068580123133" type="tpee.StringType" typeId="tpee.1225271177708" id="1262430001741647779" />
-      <node role="body" roleId="tpee.1068580123135" type="tpee.StatementList" typeId="tpee.1068580123136" id="1262430001741647782">
-        <node role="statement" roleId="tpee.1068581517665" type="tpee.ReturnStatement" typeId="tpee.1068581242878" id="1262430001741647784">
-          <node role="expression" roleId="tpee.1068581517676" type="tpee.StringLiteral" typeId="tpee.1070475926800" id="1262430001741647783">
-            <property name="value" nameId="tpee.1070475926801" value="path" />
-          </node>
-        </node>
-      </node>
-    </node>
   </root>
   <root id="3037831562615764087">
     <node role="constructor" roleId="1i04.1225194240801" type="1i04.ConceptConstructorDeclaration" typeId="1i04.1225194413805" id="3037831562615764088">
