--- conflicted
+++ resolved
@@ -97,76 +97,6 @@
       <node id="9121571065746826708" at="65,0,68,0" concept="5" trace="invoke#(Lorg/jetbrains/mps/openapi/model/SNode;)Lorg/jetbrains/mps/openapi/model/SNode;" />
       <node id="6402469264250627851" at="77,0,80,0" concept="5" trace="translate#(Lorg/jetbrains/mps/openapi/model/SModel;)Ljava/lang/Iterable;" />
       <node id="6402469264250627851" at="81,0,84,0" concept="5" trace="accept#(Lorg/jetbrains/mps/openapi/model/SNode;)Z" />
-<<<<<<< HEAD
-      <node id="6402469264250627851" at="85,0,88,0" concept="5" trace="select#(Lorg/jetbrains/mps/openapi/model/SNode;)Ljava/lang/Integer;" />
-      <node id="6402469264250628303" at="94,0,97,0" concept="5" trace="invoke#(Lorg/jetbrains/mps/openapi/model/SNode;)Lorg/jetbrains/mps/openapi/model/SNode;" />
-      <node id="9121571065746633748" at="105,0,108,0" concept="5" trace="getDescriptor#()Ljetbrains/mps/lang/migration/runtime/base/MigrationScriptReference;" />
-      <node id="9121571065746642066" at="114,0,117,0" concept="5" trace="getConcept#()Lorg/jetbrains/mps/openapi/language/SConcept;" />
-      <node id="9121571065746642066" at="119,53,122,9" concept="4" />
-      <node id="9121571065746642066" at="124,170,127,11" concept="4" />
-      <node id="9121571065746642066" at="134,174,137,11" concept="4" />
-      <node id="9121571065746642066" at="146,0,149,0" concept="5" trace="hasAntiquotations#()Z" />
-      <node id="9121571065746642066" at="155,51,158,7" concept="0" />
-      <node id="9121571065746642066" at="155,51,158,7" concept="4" />
-      <node id="9121571065746642066" at="158,7,161,7" concept="0" />
-      <node id="9121571065746642066" at="158,7,161,7" concept="4" />
-      <node id="6402469264250627853" at="171,0,174,0" concept="5" trace="getConcept#()Lorg/jetbrains/mps/openapi/language/SConcept;" />
-      <node id="6402469264250627853" at="176,53,179,9" concept="4" />
-      <node id="6402469264250627853" at="181,183,184,11" concept="4" />
-      <node id="6402469264250627853" at="193,0,196,0" concept="5" trace="hasAntiquotations#()Z" />
-      <node id="6402469264250627853" at="196,71,199,7" concept="4" />
-      <node id="6402469264250627853" at="201,51,204,7" concept="0" />
-      <node id="6402469264250627853" at="201,51,204,7" concept="4" />
-      <node id="9121571065746827291" at="216,269,219,7" concept="0" />
-      <node id="9121571065746827291" at="216,269,219,7" concept="4" />
-      <node id="6402469264250628619" at="230,269,233,7" concept="0" />
-      <node id="6402469264250628619" at="230,269,233,7" concept="4" />
-      <node id="9121571065746642066" at="127,11,131,11" concept="0" />
-      <node id="9121571065746642066" at="137,11,141,11" concept="0" />
-      <node id="9121571065746642066" at="149,71,153,7" concept="4" />
-      <node id="6402469264250627853" at="184,11,188,11" concept="0" />
-      <node id="9121571065746642064" at="59,36,64,38" concept="7" />
-      <node id="6402469264250627851" at="92,36,97,38" concept="7" />
-      <node id="6402469264250627853" at="196,0,201,0" concept="5" trace="fillFieldValuesFrom#(Ljetbrains/mps/lang/pattern/GeneratedMatchingPattern;)V" />
-      <node id="9121571065746642066" at="149,0,155,0" concept="5" trace="fillFieldValuesFrom#(Ljetbrains/mps/lang/pattern/GeneratedMatchingPattern;)V" />
-      <node id="6402469264250627853" at="201,0,207,0" concept="5" trace="getFieldValue#(Ljava/lang/String;)Ljava/lang/Object;" />
-      <node id="9121571065746642064" at="59,0,66,0" concept="5" trace="compute#()Lorg/jetbrains/mps/openapi/model/SNode;" />
-      <node id="6402469264250627851" at="92,0,99,0" concept="5" trace="compute#()Lorg/jetbrains/mps/openapi/model/SNode;" />
-      <node id="9121571065746642066" at="124,170,131,11" concept="0" />
-      <node id="9121571065746642066" at="134,174,141,11" concept="0" />
-      <node id="6402469264250627853" at="181,183,188,11" concept="0" />
-      <node id="9121571065746642064" at="57,39,66,19" concept="2" />
-      <node id="6402469264250627851" at="90,39,99,19" concept="2" />
-      <node id="9121571065746642066" at="155,0,164,0" concept="5" trace="getFieldValue#(Ljava/lang/String;)Ljava/lang/Object;" />
-      <node id="9121571065746827291" at="212,222,221,5" concept="0" />
-      <node id="6402469264250628619" at="226,222,235,5" concept="0" />
-      <node id="9121571065746642066" at="122,9,132,9" concept="0" />
-      <node id="9121571065746642066" at="132,9,142,9" concept="0" />
-      <node id="6402469264250627853" at="179,9,189,9" concept="0" />
-      <node id="6402469264250627853" at="179,9,189,9" concept="0" />
-      <node id="9121571065746642064" at="56,0,68,0" concept="5" trace="visit#(Lorg/jetbrains/mps/openapi/model/SNode;)V" />
-      <node id="6402469264250627851" at="89,0,101,0" concept="5" trace="visit#(Lorg/jetbrains/mps/openapi/model/SNode;)V" />
-      <node id="6402469264250627853" at="176,53,189,9" concept="0" />
-      <node id="9121571065746827291" at="210,0,224,0" concept="8" trace="createDotExpression_q6klpg_a0a0a0f#(Ljava/lang/Object;)Lorg/jetbrains/mps/openapi/model/SNode;" />
-      <node id="6402469264250628619" at="224,0,238,0" concept="8" trace="createDotExpression_q6klpg_a0a0b0f#(Ljava/lang/Object;)Lorg/jetbrains/mps/openapi/model/SNode;" />
-      <node id="6402469264250627853" at="174,45,190,7" concept="0" />
-      <node id="6402469264250627853" at="174,0,193,0" concept="5" trace="match#(Lorg/jetbrains/mps/openapi/model/SNode;)Z" />
-      <node id="9121571065746642066" at="122,9,142,9" concept="0" />
-      <node id="9121571065746642066" at="119,53,142,9" concept="0" />
-      <node id="9121571065746642066" at="117,45,143,7" concept="0" />
-      <node id="9121571065746642066" at="117,0,146,0" concept="5" trace="match#(Lorg/jetbrains/mps/openapi/model/SNode;)Z" />
-      <node id="9121571065746642064" at="38,115,68,9" concept="2" />
-      <node id="6402469264250627851" at="71,115,101,9" concept="2" />
-      <node id="9121571065746642064" at="36,41,69,5" concept="0" />
-      <node id="6402469264250627851" at="69,5,102,5" concept="0" />
-      <node id="9121571065746633748" at="36,0,105,0" concept="5" trace="execute#(Lorg/jetbrains/mps/openapi/module/SModule;)Lorg/jetbrains/mps/openapi/model/SNode;" />
-      <scope id="9121571065746642066" at="112,38,112,38" />
-      <scope id="9121571065746642066" at="164,42,164,42" />
-      <scope id="6402469264250627853" at="169,38,169,38" />
-      <scope id="6402469264250627853" at="207,42,207,42" />
-      <scope id="9121571065746827291" at="214,274,214,274" />
-      <scope id="6402469264250628619" at="228,274,228,274" />
-=======
       <node id="6402469264250627851" at="85,0,88,0" concept="5" trace="accept#(Lorg/jetbrains/mps/openapi/model/SNode;)Z" />
       <node id="6402469264250627851" at="89,0,92,0" concept="5" trace="select#(Lorg/jetbrains/mps/openapi/model/SNode;)Ljava/lang/Integer;" />
       <node id="6402469264250628303" at="98,0,101,0" concept="5" trace="invoke#(Lorg/jetbrains/mps/openapi/model/SNode;)Lorg/jetbrains/mps/openapi/model/SNode;" />
@@ -228,7 +158,7 @@
       <node id="9121571065746642066" at="121,0,150,0" concept="5" trace="match#(Lorg/jetbrains/mps/openapi/model/SNode;)Z" />
       <node id="9121571065746642064" at="42,115,72,9" concept="2" />
       <node id="6402469264250627851" at="75,115,105,9" concept="2" />
-      <node id="9121571065746642064" at="40,35,73,5" concept="0" />
+      <node id="9121571065746642064" at="40,41,73,5" concept="0" />
       <node id="6402469264250627851" at="73,5,106,5" concept="0" />
       <node id="9121571065746633748" at="40,0,109,0" concept="5" trace="execute#(Lorg/jetbrains/mps/openapi/module/SModule;)Lorg/jetbrains/mps/openapi/model/SNode;" />
       <scope id="9121571065746642066" at="116,38,116,38" />
@@ -237,7 +167,6 @@
       <scope id="6402469264250627853" at="211,42,211,42" />
       <scope id="9121571065746827291" at="218,274,218,274" />
       <scope id="6402469264250628619" at="232,274,232,274" />
->>>>>>> 736921de
       <scope id="9121571065746633748" at="33,30,34,84" />
       <scope id="9121571065746633748" at="37,33,38,17" />
       <scope id="9121571065746642064" at="44,53,45,94" />
@@ -412,13 +341,8 @@
       <scope id="6402469264250627851" at="74,5,105,9">
         <var name="pattern" id="6402469264250627851" />
       </scope>
-<<<<<<< HEAD
-      <scope id="9121571065746633748" at="36,41,103,16" />
-      <scope id="9121571065746633748" at="36,0,105,0">
-=======
-      <scope id="9121571065746633748" at="40,35,107,16" />
+      <scope id="9121571065746633748" at="40,41,107,16" />
       <scope id="9121571065746633748" at="40,0,109,0">
->>>>>>> 736921de
         <var name="m" id="9121571065746633748" />
       </scope>
       <unit id="9121571065746642064" at="43,78,47,7" name="jetbrains.mps.lang.traceable.operations.migration.ReplaceNodeOperationsWithGenContextOp$1" />
