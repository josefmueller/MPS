<?xml version="1.0" encoding="UTF-8"?>
<model modelUID="r:a19c7a5e-cab0-460e-b601-6f59c58fe5ce(jetbrains.mps.lang.traceable.operations.editor)">
  <persistence version="8" />
  <language namespace="18bc6592-03a6-4e29-a83a-7ff23bde13ba(jetbrains.mps.lang.editor)" />
  <devkit namespace="fbc25dd2-5da4-483a-8b19-70928e1b62d7(jetbrains.mps.devkit.general-purpose)" />
  <import index="lyxe" modelUID="r:1e4195e3-e1e5-4a37-8e8b-eab96753b17f(jetbrains.mps.lang.traceable.operations.structure)" version="-1" />
  <import index="tpen" modelUID="r:00000000-0000-4000-0000-011c895902c3(jetbrains.mps.baseLanguage.editor)" version="-1" />
  <import index="tpc2" modelUID="r:00000000-0000-4000-0000-011c8959029e(jetbrains.mps.lang.editor.structure)" version="35" implicit="yes" />
  <root type="tpc2.ConceptEditorDeclaration" typeId="tpc2.1071666914219" id="6942529559415687107" nodeInfo="ng">
    <link role="conceptDeclaration" roleId="tpc2.1166049300910" targetNodeId="lyxe.6942529559415680891" resolveInfo="Node_CopyWithTraceOperation" />
    <node role="cellModel" roleId="tpc2.1080736633877" type="tpc2.CellModel_Constant" typeId="tpc2.1073389577006" id="1144146355879" nodeInfo="nn">
      <property name="attractsFocus" nameId="tpc2.1130859485024" value="1" />
      <property name="text" nameId="tpc2.1073389577007" value="copy with trace" />
      <node role="styleItem" roleId="tpc2.1219418656006" type="tpc2.PaddingLeftStyleClassItem" typeId="tpc2.1215007883204" id="1215196135606" nodeInfo="nn">
        <property name="value" nameId="tpc2.1215007802031" value="0.0" />
      </node>
      <node role="styleItem" roleId="tpc2.1219418656006" type="tpc2.PaddingRightStyleClassItem" typeId="tpc2.1215007897487" id="1215196139093" nodeInfo="nn">
        <property name="value" nameId="tpc2.1215007802031" value="0.0" />
      </node>
    </node>
  </root>
  <root type="tpc2.ConceptEditorDeclaration" typeId="tpc2.1071666914219" id="2603522263179374349" nodeInfo="ng">
    <link role="conceptDeclaration" roleId="tpc2.1166049300910" targetNodeId="lyxe.2603522263179374343" resolveInfo="NList_CopyWithTraceOperation" />
    <node role="cellModel" roleId="tpc2.1080736633877" type="tpc2.CellModel_Collection" typeId="tpc2.1073389446423" id="2603522263179374351" nodeInfo="nn">
      <node role="childCellModel" roleId="tpc2.1073389446424" type="tpc2.CellModel_Constant" typeId="tpc2.1073389577006" id="2603522263179374354" nodeInfo="nn">
        <property name="text" nameId="tpc2.1073389577007" value="copy with trace" />
      </node>
      <node role="childCellModel" roleId="tpc2.1073389446424" type="tpc2.CellModel_Constant" typeId="tpc2.1073389577006" id="2603522263179374356" nodeInfo="nn">
        <property name="text" nameId="tpc2.1073389577007" value="(" />
<<<<<<< HEAD
        <link role="parentStyleClass" roleId="tpc2.1186406756722" targetNodeId="tpen.1234958090348" resolveInfo="LeftParenAfterName" />
=======
        <link role="parentStyleClass" roleId="tpc2.1381004262292426837" targetNodeId="tpen.1234958090348" resolveInfo="LeftParenAfterName" />
>>>>>>> f41488bc
      </node>
      <node role="childCellModel" roleId="tpc2.1073389446424" type="tpc2.CellModel_RefNode" typeId="tpc2.1073389882823" id="2603522263179374358" nodeInfo="ng">
        <link role="relationDeclaration" roleId="tpc2.1140103550593" targetNodeId="lyxe.2603522263179374348" />
      </node>
      <node role="childCellModel" roleId="tpc2.1073389446424" type="tpc2.CellModel_Constant" typeId="tpc2.1073389577006" id="2603522263179374360" nodeInfo="nn">
        <property name="text" nameId="tpc2.1073389577007" value=")" />
<<<<<<< HEAD
        <link role="parentStyleClass" roleId="tpc2.1186406756722" targetNodeId="tpen.1215088010675" resolveInfo="RightParen" />
=======
        <link role="parentStyleClass" roleId="tpc2.1381004262292426837" targetNodeId="tpen.1215088010675" resolveInfo="RightParen" />
>>>>>>> f41488bc
      </node>
      <node role="cellLayout" roleId="tpc2.1106270802874" type="tpc2.CellLayout_Indent" typeId="tpc2.1237303669825" id="2603522263179374353" nodeInfo="nn" />
    </node>
  </root>
</model>
<|MERGE_RESOLUTION|>--- conflicted
+++ resolved
@@ -27,22 +27,14 @@
       </node>
       <node role="childCellModel" roleId="tpc2.1073389446424" type="tpc2.CellModel_Constant" typeId="tpc2.1073389577006" id="2603522263179374356" nodeInfo="nn">
         <property name="text" nameId="tpc2.1073389577007" value="(" />
-<<<<<<< HEAD
-        <link role="parentStyleClass" roleId="tpc2.1186406756722" targetNodeId="tpen.1234958090348" resolveInfo="LeftParenAfterName" />
-=======
         <link role="parentStyleClass" roleId="tpc2.1381004262292426837" targetNodeId="tpen.1234958090348" resolveInfo="LeftParenAfterName" />
->>>>>>> f41488bc
       </node>
       <node role="childCellModel" roleId="tpc2.1073389446424" type="tpc2.CellModel_RefNode" typeId="tpc2.1073389882823" id="2603522263179374358" nodeInfo="ng">
         <link role="relationDeclaration" roleId="tpc2.1140103550593" targetNodeId="lyxe.2603522263179374348" />
       </node>
       <node role="childCellModel" roleId="tpc2.1073389446424" type="tpc2.CellModel_Constant" typeId="tpc2.1073389577006" id="2603522263179374360" nodeInfo="nn">
         <property name="text" nameId="tpc2.1073389577007" value=")" />
-<<<<<<< HEAD
-        <link role="parentStyleClass" roleId="tpc2.1186406756722" targetNodeId="tpen.1215088010675" resolveInfo="RightParen" />
-=======
         <link role="parentStyleClass" roleId="tpc2.1381004262292426837" targetNodeId="tpen.1215088010675" resolveInfo="RightParen" />
->>>>>>> f41488bc
       </node>
       <node role="cellLayout" roleId="tpc2.1106270802874" type="tpc2.CellLayout_Indent" typeId="tpc2.1237303669825" id="2603522263179374353" nodeInfo="nn" />
     </node>
