<?xml version="1.0" encoding="UTF-8"?>
<debug-info>
  <concept fqn="jetbrains.mps.baseLanguage.structure.BlockStatement" />
  <concept fqn="jetbrains.mps.baseLanguage.structure.ConstructorDeclaration" />
  <concept fqn="jetbrains.mps.baseLanguage.structure.ExpressionStatement" />
  <concept fqn="jetbrains.mps.baseLanguage.structure.FieldDeclaration" />
  <concept fqn="jetbrains.mps.baseLanguage.structure.IfStatement" />
  <concept fqn="jetbrains.mps.baseLanguage.structure.InstanceMethodDeclaration" />
  <concept fqn="jetbrains.mps.baseLanguage.structure.LocalVariableDeclarationStatement" />
  <concept fqn="jetbrains.mps.baseLanguage.structure.ReturnStatement" />
  <concept fqn="jetbrains.mps.baseLanguage.structure.SingleLineComment" />
  <concept fqn="jetbrains.mps.baseLanguage.structure.Statement" />
  <concept fqn="jetbrains.mps.baseLanguage.structure.StaticFieldDeclaration" />
  <concept fqn="jetbrains.mps.baseLanguage.structure.StaticMethodDeclaration" />
  <concept fqn="jetbrains.mps.baseLanguage.structure.SuperConstructorInvocation" />
  <concept fqn="jetbrains.mps.baseLanguage.structure.TryCatchStatement" />
  <root>
    <file name="ConstraintsAspectDescriptor.java">
      <unit at="9,0,87,0" name="jetbrains.mps.lang.smodel.constraints.ConstraintsAspectDescriptor" />
    </file>
  </root>
  <root nodeRef="r:00000000-0000-4000-0000-011c895902fb(jetbrains.mps.lang.smodel.constraints)/1213104840262">
    <file name="SPropertyAccess_Constraints.java">
      <node id="1213104840262" at="26,40,27,65" concept="12" />
      <node id="1213104840262" at="31,83,32,75" concept="6" />
      <node id="1213104840262" at="35,44,36,20" concept="7" />
      <node id="1213104840266" at="44,142,45,368" concept="6" />
      <node id="1213104840272" at="45,368,46,117" concept="7" />
      <node id="1213104840262" at="50,63,51,58" concept="7" />
      <node id="1213104840262" at="55,7,56,22" concept="7" />
      <node id="1213104840262" at="59,0,60,0" concept="10" trace="breakingNode_uvodqp_a0a1a0a0a1a0b0a1a1" />
      <node id="1213104840262" at="26,0,29,0" concept="1" trace="SPropertyAccess_Constraints#()V" />
      <node id="1213104840262" at="34,0,38,0" concept="5" trace="hasOwnScopeProvider#()Z" />
      <node id="1213104840262" at="49,0,53,0" concept="5" trace="getSearchScopeValidatorNode#()Lorg/jetbrains/mps/openapi/model/SNodeReference;" />
      <node id="1213104840262" at="43,0,48,0" concept="5" trace="createSearchScopeOrListOfNodes#(Ljetbrains/mps/smodel/IOperationContext;Ljetbrains/mps/smodel/runtime/ReferenceConstraintsContext;)Ljava/lang/Object;" />
      <node id="1213104840262" at="41,56,53,10" concept="7" />
      <node id="1213104840262" at="39,0,55,0" concept="5" trace="getScopeProvider#()Ljetbrains/mps/smodel/runtime/ReferenceScopeProvider;" />
      <node id="1213104840262" at="32,75,55,7" concept="2" />
      <node id="1213104840262" at="30,0,58,0" concept="5" trace="getNotDefaultReferences#()Ljava/util/Map;" />
      <scope id="1213104840262" at="26,40,27,65" />
      <scope id="1213104840262" at="35,44,36,20" />
      <scope id="1213104840262" at="50,63,51,58" />
      <scope id="1213104840265" at="44,142,46,117">
        <var name="dotOperandConcept" id="1213104840267" />
      </scope>
      <scope id="1213104840262" at="26,0,29,0" />
      <scope id="1213104840262" at="34,0,38,0" />
      <scope id="1213104840262" at="49,0,53,0" />
      <scope id="1213104840262" at="43,0,48,0">
        <var name="_context" id="1213104840262" />
        <var name="operationContext" id="1213104840262" />
      </scope>
      <scope id="1213104840262" at="41,56,53,10" />
      <scope id="1213104840262" at="39,0,55,0" />
      <scope id="1213104840262" at="31,83,56,22">
        <var name="references" id="1213104840262" />
      </scope>
      <scope id="1213104840262" at="30,0,58,0" />
      <unit id="1213104840262" at="42,19,53,9" name="jetbrains.mps.lang.smodel.constraints.SPropertyAccess_Constraints$2" />
      <unit id="1213104840262" at="33,35,55,5" name="jetbrains.mps.lang.smodel.constraints.SPropertyAccess_Constraints$1" />
      <unit id="1213104840262" at="25,0,61,0" name="jetbrains.mps.lang.smodel.constraints.SPropertyAccess_Constraints" />
    </file>
  </root>
  <root nodeRef="r:00000000-0000-4000-0000-011c895902fb(jetbrains.mps.lang.smodel.constraints)/1213104840560">
    <file name="Node_ConceptMethodCall_Constraints.java">
      <node id="1213104840560" at="31,47,32,72" concept="12" />
      <node id="1213104840560" at="36,83,37,75" concept="6" />
      <node id="1213104840560" at="40,44,41,20" concept="7" />
      <node id="1213104840564" at="49,142,50,183" concept="6" />
      <node id="5570334447682410973" at="50,183,51,77" concept="6" />
      <node id="5570334447682482708" at="52,198,53,44" concept="7" />
      <node id="5570334447682498733" at="54,13,55,0" concept="9" />
      <node id="5570334447681718409" at="55,0,56,26" concept="6" />
      <node id="5570334447681737624" at="56,26,57,71" concept="6" />
      <node id="5570334447681765511" at="58,105,59,158" concept="2" />
      <node id="5570334447681803482" at="59,158,60,36" concept="2" />
      <node id="5570334447681825484" at="61,20,62,145" concept="2" />
      <node id="5570334447681860222" at="62,145,63,37" concept="2" />
      <node id="5570334447681896136" at="65,36,66,142" concept="2" />
      <node id="5570334447681480380" at="69,47,70,88" concept="7" />
      <node id="5570334447682087614" at="72,32,73,0" concept="9" />
      <node id="5570334447682155816" at="73,0,74,50" concept="7" />
      <node id="1213104840560" at="78,63,79,57" concept="7" />
      <node id="1213104840560" at="83,7,84,22" concept="7" />
      <node id="1213104840560" at="87,0,88,0" concept="10" trace="breakingNode_zb7xc_a0a1a0a0a1a0b0a1a1" />
      <node id="1213104840560" at="31,0,34,0" concept="1" trace="Node_ConceptMethodCall_Constraints#()V" />
      <node id="5570334447682437716" at="51,77,54,13" concept="4" />
      <node id="5570334447681819609" at="61,18,64,13" concept="0" />
      <node id="5570334447681875950" at="64,13,67,13" concept="4" />
      <node id="5570334447681475023" at="69,0,72,0" concept="5" trace="accept#(Lorg/jetbrains/mps/openapi/model/SNode;)Z" />
      <node id="1213104840560" at="39,0,43,0" concept="5" trace="hasOwnScopeProvider#()Z" />
      <node id="1213104840560" at="77,0,81,0" concept="5" trace="getSearchScopeValidatorNode#()Lorg/jetbrains/mps/openapi/model/SNodeReference;" />
      <node id="1213104840603" at="67,13,72,32" concept="6" />
      <node id="5570334447681706544" at="57,71,64,13" concept="4" />
      <node id="1213104840560" at="48,0,76,0" concept="5" trace="createSearchScopeOrListOfNodes#(Ljetbrains/mps/smodel/IOperationContext;Ljetbrains/mps/smodel/runtime/ReferenceConstraintsContext;)Ljava/lang/Object;" />
      <node id="1213104840560" at="46,56,81,10" concept="7" />
      <node id="1213104840560" at="44,0,83,0" concept="5" trace="getScopeProvider#()Ljetbrains/mps/smodel/runtime/ReferenceScopeProvider;" />
      <node id="1213104840560" at="37,75,83,7" concept="2" />
      <node id="1213104840560" at="35,0,86,0" concept="5" trace="getNotDefaultReferences#()Ljava/util/Map;" />
      <scope id="1213104840560" at="31,47,32,72" />
      <scope id="1213104840560" at="40,44,41,20" />
      <scope id="5570334447682437718" at="52,198,53,44" />
      <scope id="5570334447681875952" at="65,36,66,142" />
      <scope id="5570334447681475024" at="69,47,70,88" />
      <scope id="1213104840560" at="78,63,79,57" />
      <scope id="5570334447681706546" at="58,105,60,36" />
      <scope id="5570334447681819610" at="61,20,63,37" />
      <scope id="1213104840560" at="31,0,34,0" />
      <scope id="5570334447681475023" at="69,0,72,0">
        <var name="it" id="5570334447681475023" />
      </scope>
      <scope id="1213104840560" at="39,0,43,0" />
      <scope id="1213104840560" at="77,0,81,0" />
      <scope id="1213104840563" at="49,142,74,50">
        <var name="concept" id="5570334447681718412" />
        <var name="isStatic" id="5570334447681737627" />
        <var name="leftExpression" id="1213104840565" />
        <var name="methods" id="1213104840604" />
        <var name="type" id="5570334447682410976" />
      </scope>
      <scope id="1213104840560" at="48,0,76,0">
        <var name="_context" id="1213104840560" />
        <var name="operationContext" id="1213104840560" />
      </scope>
      <scope id="1213104840560" at="46,56,81,10" />
      <scope id="1213104840560" at="44,0,83,0" />
      <scope id="1213104840560" at="36,83,84,22">
        <var name="references" id="1213104840560" />
      </scope>
      <scope id="1213104840560" at="35,0,86,0" />
      <unit id="5570334447681475023" at="68,187,72,13" name="jetbrains.mps.lang.smodel.constraints.Node_ConceptMethodCall_Constraints$3" />
      <unit id="1213104840560" at="47,19,81,9" name="jetbrains.mps.lang.smodel.constraints.Node_ConceptMethodCall_Constraints$2" />
      <unit id="1213104840560" at="38,48,83,5" name="jetbrains.mps.lang.smodel.constraints.Node_ConceptMethodCall_Constraints$1" />
      <unit id="1213104840560" at="30,0,89,0" name="jetbrains.mps.lang.smodel.constraints.Node_ConceptMethodCall_Constraints" />
    </file>
  </root>
  <root nodeRef="r:00000000-0000-4000-0000-011c895902fb(jetbrains.mps.lang.smodel.constraints)/1213104847488">
    <file name="SLinkAccess_Constraints.java">
      <node id="1213104847488" at="30,36,31,61" concept="12" />
      <node id="1213104847488" at="35,83,36,75" concept="6" />
      <node id="1213104847488" at="39,44,40,20" concept="7" />
      <node id="7376433222636454449" at="48,142,49,48" concept="8" />
      <node id="1213104847492" at="49,48,50,368" concept="6" />
      <node id="1213104847498" at="50,368,51,126" concept="6" />
      <node id="1226361003036" at="53,47,54,82" concept="7" />
      <node id="1213104847488" at="60,63,61,58" concept="7" />
      <node id="1213104847488" at="65,7,66,22" concept="7" />
      <node id="1213104847488" at="69,0,70,0" concept="10" trace="breakingNode_wgvgec_a0a1a0a0a1a0b0a1a1" />
      <node id="1213104847488" at="30,0,33,0" concept="1" trace="SLinkAccess_Constraints#()V" />
      <node id="1226360999134" at="53,0,56,0" concept="5" trace="accept#(Lorg/jetbrains/mps/openapi/model/SNode;)Z" />
      <node id="1213104847488" at="38,0,42,0" concept="5" trace="hasOwnScopeProvider#()Z" />
      <node id="1213104847488" at="59,0,63,0" concept="5" trace="getSearchScopeValidatorNode#()Lorg/jetbrains/mps/openapi/model/SNodeReference;" />
      <node id="1226360988986" at="51,126,56,15" concept="7" />
      <node id="1213104847488" at="47,0,58,0" concept="5" trace="createSearchScopeOrListOfNodes#(Ljetbrains/mps/smodel/IOperationContext;Ljetbrains/mps/smodel/runtime/ReferenceConstraintsContext;)Ljava/lang/Object;" />
      <node id="1213104847488" at="45,56,63,10" concept="7" />
      <node id="1213104847488" at="43,0,65,0" concept="5" trace="getScopeProvider#()Ljetbrains/mps/smodel/runtime/ReferenceScopeProvider;" />
      <node id="1213104847488" at="36,75,65,7" concept="2" />
      <node id="1213104847488" at="34,0,68,0" concept="5" trace="getNotDefaultReferences#()Ljava/util/Map;" />
      <scope id="1213104847488" at="30,36,31,61" />
      <scope id="1213104847488" at="39,44,40,20" />
      <scope id="1226360999135" at="53,47,54,82" />
      <scope id="1213104847488" at="60,63,61,58" />
      <scope id="1213104847488" at="30,0,33,0" />
      <scope id="1226360999134" at="53,0,56,0">
        <var name="it" id="1226360999134" />
      </scope>
      <scope id="1213104847488" at="38,0,42,0" />
      <scope id="1213104847488" at="59,0,63,0" />
      <scope id="1213104847491" at="48,142,56,15">
        <var name="dotOperandConcept" id="1213104847493" />
        <var name="links" id="1213104847499" />
      </scope>
      <scope id="1213104847488" at="47,0,58,0">
        <var name="_context" id="1213104847488" />
        <var name="operationContext" id="1213104847488" />
      </scope>
      <scope id="1213104847488" at="45,56,63,10" />
      <scope id="1213104847488" at="43,0,65,0" />
      <scope id="1213104847488" at="35,83,66,22">
        <var name="references" id="1213104847488" />
      </scope>
      <scope id="1213104847488" at="34,0,68,0" />
      <unit id="1226360999134" at="52,58,56,13" name="jetbrains.mps.lang.smodel.constraints.SLinkAccess_Constraints$3" />
      <unit id="1213104847488" at="46,19,63,9" name="jetbrains.mps.lang.smodel.constraints.SLinkAccess_Constraints$2" />
      <unit id="1213104847488" at="37,31,65,5" name="jetbrains.mps.lang.smodel.constraints.SLinkAccess_Constraints$1" />
      <unit id="1213104847488" at="29,0,71,0" name="jetbrains.mps.lang.smodel.constraints.SLinkAccess_Constraints" />
    </file>
  </root>
  <root nodeRef="r:00000000-0000-4000-0000-011c895902fb(jetbrains.mps.lang.smodel.constraints)/1213104847805">
    <file name="Node_IsRoleOperation_Constraints.java">
      <node id="1213104847805" at="22,45,23,70" concept="12" />
      <node id="1213104847805" at="27,83,28,75" concept="6" />
      <node id="1213104847805" at="31,44,32,20" concept="7" />
      <node id="1213104847809" at="40,142,41,117" concept="6" />
      <node id="1213104847815" at="41,117,42,122" concept="7" />
      <node id="1213104847805" at="46,63,47,58" concept="7" />
      <node id="1213104847805" at="51,7,52,22" concept="7" />
      <node id="1213104847805" at="55,0,56,0" concept="10" trace="breakingNode_gpgb0w_a0a1a0a0a1a0b0a1a1" />
      <node id="1213104847805" at="22,0,25,0" concept="1" trace="Node_IsRoleOperation_Constraints#()V" />
      <node id="1213104847805" at="30,0,34,0" concept="5" trace="hasOwnScopeProvider#()Z" />
      <node id="1213104847805" at="45,0,49,0" concept="5" trace="getSearchScopeValidatorNode#()Lorg/jetbrains/mps/openapi/model/SNodeReference;" />
      <node id="1213104847805" at="39,0,44,0" concept="5" trace="createSearchScopeOrListOfNodes#(Ljetbrains/mps/smodel/IOperationContext;Ljetbrains/mps/smodel/runtime/ReferenceConstraintsContext;)Ljava/lang/Object;" />
      <node id="1213104847805" at="37,56,49,10" concept="7" />
      <node id="1213104847805" at="35,0,51,0" concept="5" trace="getScopeProvider#()Ljetbrains/mps/smodel/runtime/ReferenceScopeProvider;" />
      <node id="1213104847805" at="28,75,51,7" concept="2" />
      <node id="1213104847805" at="26,0,54,0" concept="5" trace="getNotDefaultReferences#()Ljava/util/Map;" />
      <scope id="1213104847805" at="22,45,23,70" />
      <scope id="1213104847805" at="31,44,32,20" />
      <scope id="1213104847805" at="46,63,47,58" />
      <scope id="1213104847808" at="40,142,42,122">
        <var name="conceptOfParent" id="1213104847810" />
      </scope>
      <scope id="1213104847805" at="22,0,25,0" />
      <scope id="1213104847805" at="30,0,34,0" />
      <scope id="1213104847805" at="45,0,49,0" />
      <scope id="1213104847805" at="39,0,44,0">
        <var name="_context" id="1213104847805" />
        <var name="operationContext" id="1213104847805" />
      </scope>
      <scope id="1213104847805" at="37,56,49,10" />
      <scope id="1213104847805" at="35,0,51,0" />
      <scope id="1213104847805" at="27,83,52,22">
        <var name="references" id="1213104847805" />
      </scope>
      <scope id="1213104847805" at="26,0,54,0" />
      <unit id="1213104847805" at="38,19,49,9" name="jetbrains.mps.lang.smodel.constraints.Node_IsRoleOperation_Constraints$2" />
      <unit id="1213104847805" at="29,39,51,5" name="jetbrains.mps.lang.smodel.constraints.Node_IsRoleOperation_Constraints$1" />
      <unit id="1213104847805" at="21,0,57,0" name="jetbrains.mps.lang.smodel.constraints.Node_IsRoleOperation_Constraints" />
    </file>
  </root>
  <root nodeRef="r:00000000-0000-4000-0000-011c895902fb(jetbrains.mps.lang.smodel.constraints)/1213104855756">
    <file name="SLinkListAccess_Constraints.java">
      <node id="1213104855756" at="30,40,31,65" concept="12" />
      <node id="1213104855756" at="35,83,36,75" concept="6" />
      <node id="1213104855756" at="39,44,40,20" concept="7" />
      <node id="7376433222636453497" at="48,142,49,51" concept="8" />
      <node id="1213104855760" at="49,51,50,368" concept="6" />
      <node id="1213104855766" at="50,368,51,126" concept="6" />
      <node id="1227876797137" at="53,47,54,85" concept="7" />
      <node id="1213104855756" at="60,63,61,58" concept="7" />
      <node id="1213104855756" at="65,7,66,22" concept="7" />
      <node id="1213104855756" at="69,0,70,0" concept="10" trace="breakingNode_968d2b_a0a1a0a0a1a0b0a1a1" />
      <node id="1213104855756" at="30,0,33,0" concept="1" trace="SLinkListAccess_Constraints#()V" />
      <node id="1227876797133" at="53,0,56,0" concept="5" trace="accept#(Lorg/jetbrains/mps/openapi/model/SNode;)Z" />
      <node id="1213104855756" at="38,0,42,0" concept="5" trace="hasOwnScopeProvider#()Z" />
      <node id="1213104855756" at="59,0,63,0" concept="5" trace="getSearchScopeValidatorNode#()Lorg/jetbrains/mps/openapi/model/SNodeReference;" />
      <node id="1213104855772" at="51,126,56,32" concept="7" />
      <node id="1213104855756" at="47,0,58,0" concept="5" trace="createSearchScopeOrListOfNodes#(Ljetbrains/mps/smodel/IOperationContext;Ljetbrains/mps/smodel/runtime/ReferenceConstraintsContext;)Ljava/lang/Object;" />
      <node id="1213104855756" at="45,56,63,10" concept="7" />
      <node id="1213104855756" at="43,0,65,0" concept="5" trace="getScopeProvider#()Ljetbrains/mps/smodel/runtime/ReferenceScopeProvider;" />
      <node id="1213104855756" at="36,75,65,7" concept="2" />
      <node id="1213104855756" at="34,0,68,0" concept="5" trace="getNotDefaultReferences#()Ljava/util/Map;" />
      <scope id="1213104855756" at="30,40,31,65" />
      <scope id="1213104855756" at="39,44,40,20" />
      <scope id="1227876797136" at="53,47,54,85" />
      <scope id="1213104855756" at="60,63,61,58" />
      <scope id="1213104855756" at="30,0,33,0" />
      <scope id="1227876797133" at="53,0,56,0">
        <var name="it" id="1227876797133" />
      </scope>
      <scope id="1213104855756" at="38,0,42,0" />
      <scope id="1213104855756" at="59,0,63,0" />
      <scope id="1213104855759" at="48,142,56,32">
        <var name="dotOperandConcept" id="1213104855761" />
        <var name="links" id="1213104855767" />
      </scope>
      <scope id="1213104855756" at="47,0,58,0">
        <var name="_context" id="1213104855756" />
        <var name="operationContext" id="1213104855756" />
      </scope>
      <scope id="1213104855756" at="45,56,63,10" />
      <scope id="1213104855756" at="43,0,65,0" />
      <scope id="1213104855756" at="35,83,66,22">
        <var name="references" id="1213104855756" />
      </scope>
      <scope id="1213104855756" at="34,0,68,0" />
      <unit id="1227876797133" at="52,58,56,13" name="jetbrains.mps.lang.smodel.constraints.SLinkListAccess_Constraints$3" />
      <unit id="1213104855756" at="46,19,63,9" name="jetbrains.mps.lang.smodel.constraints.SLinkListAccess_Constraints$2" />
      <unit id="1213104855756" at="37,31,65,5" name="jetbrains.mps.lang.smodel.constraints.SLinkListAccess_Constraints$1" />
      <unit id="1213104855756" at="29,0,71,0" name="jetbrains.mps.lang.smodel.constraints.SLinkListAccess_Constraints" />
    </file>
  </root>
  <root nodeRef="r:00000000-0000-4000-0000-011c895902fb(jetbrains.mps.lang.smodel.constraints)/1213104857023">
    <file name="EnumMemberReference_Constraints.java">
      <node id="1213104857023" at="25,44,26,69" concept="12" />
      <node id="1213104857023" at="30,83,31,75" concept="6" />
      <node id="1213104857023" at="34,44,35,20" concept="7" />
      <node id="1220269175130" at="44,260,45,191" concept="6" />
      <node id="1213104858426" at="46,85,47,194" concept="7" />
      <node id="1215735053264" at="49,13,50,24" concept="7" />
      <node id="1213104857023" at="54,63,55,57" concept="7" />
      <node id="1213104857023" at="59,7,60,22" concept="7" />
      <node id="1213104857023" at="63,0,64,0" concept="10" trace="breakingNode_38g9v_a0a1a0a0a1a0b0a1a1" />
      <node id="1213104857023" at="25,0,28,0" concept="1" trace="EnumMemberReference_Constraints#()V" />
      <node id="1215734977428" at="45,191,48,15" concept="4" />
      <node id="1213104857023" at="33,0,37,0" concept="5" trace="hasOwnScopeProvider#()Z" />
      <node id="1213104857023" at="53,0,57,0" concept="5" trace="getSearchScopeValidatorNode#()Lorg/jetbrains/mps/openapi/model/SNodeReference;" />
      <node id="1215734977409" at="43,142,49,13" concept="4" />
      <node id="1213104857023" at="42,0,52,0" concept="5" trace="createSearchScopeOrListOfNodes#(Ljetbrains/mps/smodel/IOperationContext;Ljetbrains/mps/smodel/runtime/ReferenceConstraintsContext;)Ljava/lang/Object;" />
      <node id="1213104857023" at="40,56,57,10" concept="7" />
      <node id="1213104857023" at="38,0,59,0" concept="5" trace="getScopeProvider#()Ljetbrains/mps/smodel/runtime/ReferenceScopeProvider;" />
      <node id="1213104857023" at="31,75,59,7" concept="2" />
      <node id="1213104857023" at="29,0,62,0" concept="5" trace="getNotDefaultReferences#()Ljava/util/Map;" />
      <scope id="1213104857023" at="25,44,26,69" />
      <scope id="1213104857023" at="34,44,35,20" />
      <scope id="1215734977431" at="46,85,47,194" />
      <scope id="1213104857023" at="54,63,55,57" />
      <scope id="1213104857023" at="25,0,28,0" />
      <scope id="1213104857023" at="33,0,37,0" />
      <scope id="1215734977419" at="44,260,48,15">
        <var name="datatype" id="1220269175131" />
      </scope>
      <scope id="1213104857023" at="53,0,57,0" />
      <scope id="1213104858410" at="43,142,50,24" />
      <scope id="1213104857023" at="42,0,52,0">
        <var name="_context" id="1213104857023" />
        <var name="operationContext" id="1213104857023" />
      </scope>
      <scope id="1213104857023" at="40,56,57,10" />
      <scope id="1213104857023" at="38,0,59,0" />
      <scope id="1213104857023" at="30,83,60,22">
        <var name="references" id="1213104857023" />
      </scope>
      <scope id="1213104857023" at="29,0,62,0" />
      <unit id="1213104857023" at="41,19,57,9" name="jetbrains.mps.lang.smodel.constraints.EnumMemberReference_Constraints$2" />
      <unit id="1213104857023" at="32,37,59,5" name="jetbrains.mps.lang.smodel.constraints.EnumMemberReference_Constraints$1" />
      <unit id="1213104857023" at="24,0,65,0" name="jetbrains.mps.lang.smodel.constraints.EnumMemberReference_Constraints" />
    </file>
  </root>
  <root nodeRef="r:00000000-0000-4000-0000-011c895902fb(jetbrains.mps.lang.smodel.constraints)/1213104859120">
    <file name="LinkRefQualifier_Constraints.java">
      <node id="1213104859120" at="22,41,23,66" concept="12" />
      <node id="1213104859120" at="27,83,28,75" concept="6" />
      <node id="1213104859120" at="31,44,32,20" concept="7" />
      <node id="4228794276713909369" at="40,142,41,158" concept="6" />
      <node id="2906110183022538952" at="41,158,42,187" concept="7" />
      <node id="1213104859120" at="46,63,47,58" concept="7" />
      <node id="1213104859120" at="51,7,52,22" concept="7" />
      <node id="1213104859120" at="55,0,56,0" concept="10" trace="breakingNode_cgym5w_a0a1a0a0a1a0b0a1a1" />
      <node id="1213104859120" at="22,0,25,0" concept="1" trace="LinkRefQualifier_Constraints#()V" />
      <node id="1213104859120" at="30,0,34,0" concept="5" trace="hasOwnScopeProvider#()Z" />
      <node id="1213104859120" at="45,0,49,0" concept="5" trace="getSearchScopeValidatorNode#()Lorg/jetbrains/mps/openapi/model/SNodeReference;" />
      <node id="1213104859120" at="39,0,44,0" concept="5" trace="createSearchScopeOrListOfNodes#(Ljetbrains/mps/smodel/IOperationContext;Ljetbrains/mps/smodel/runtime/ReferenceConstraintsContext;)Ljava/lang/Object;" />
      <node id="1213104859120" at="37,56,49,10" concept="7" />
      <node id="1213104859120" at="35,0,51,0" concept="5" trace="getScopeProvider#()Ljetbrains/mps/smodel/runtime/ReferenceScopeProvider;" />
      <node id="1213104859120" at="28,75,51,7" concept="2" />
      <node id="1213104859120" at="26,0,54,0" concept="5" trace="getNotDefaultReferences#()Ljava/util/Map;" />
      <scope id="1213104859120" at="22,41,23,66" />
      <scope id="1213104859120" at="31,44,32,20" />
      <scope id="1213104859120" at="46,63,47,58" />
      <scope id="1213104859123" at="40,142,42,187">
        <var name="qualifierContainer" id="4228794276713909370" />
      </scope>
      <scope id="1213104859120" at="22,0,25,0" />
      <scope id="1213104859120" at="30,0,34,0" />
      <scope id="1213104859120" at="45,0,49,0" />
      <scope id="1213104859120" at="39,0,44,0">
        <var name="_context" id="1213104859120" />
        <var name="operationContext" id="1213104859120" />
      </scope>
      <scope id="1213104859120" at="37,56,49,10" />
      <scope id="1213104859120" at="35,0,51,0" />
      <scope id="1213104859120" at="27,83,52,22">
        <var name="references" id="1213104859120" />
      </scope>
      <scope id="1213104859120" at="26,0,54,0" />
      <unit id="1213104859120" at="38,19,49,9" name="jetbrains.mps.lang.smodel.constraints.LinkRefQualifier_Constraints$2" />
      <unit id="1213104859120" at="29,31,51,5" name="jetbrains.mps.lang.smodel.constraints.LinkRefQualifier_Constraints$1" />
      <unit id="1213104859120" at="21,0,57,0" name="jetbrains.mps.lang.smodel.constraints.LinkRefQualifier_Constraints" />
    </file>
  </root>
  <root nodeRef="r:00000000-0000-4000-0000-011c895902fb(jetbrains.mps.lang.smodel.constraints)/1219363770439">
    <file name="NodeRefExpression_Constraints.java">
      <node id="1219363770439" at="21,42,22,67" concept="12" />
      <node id="1219363770439" at="26,83,27,75" concept="6" />
      <node id="1219363770439" at="30,44,31,20" concept="7" />
      <node id="7376433222636454183" at="39,142,40,26" concept="8" />
      <node id="1219363792809" at="40,26,41,131" concept="7" />
      <node id="1219363770439" at="45,63,46,58" concept="7" />
      <node id="1219363770439" at="50,7,51,22" concept="7" />
      <node id="1219363770439" at="54,0,55,0" concept="10" trace="breakingNode_sg71kg_a0a1a0a0a1a0b0a1a1" />
      <node id="1219363770439" at="21,0,24,0" concept="1" trace="NodeRefExpression_Constraints#()V" />
      <node id="1219363770439" at="29,0,33,0" concept="5" trace="hasOwnScopeProvider#()Z" />
      <node id="1219363770439" at="44,0,48,0" concept="5" trace="getSearchScopeValidatorNode#()Lorg/jetbrains/mps/openapi/model/SNodeReference;" />
      <node id="1219363770439" at="38,0,43,0" concept="5" trace="createSearchScopeOrListOfNodes#(Ljetbrains/mps/smodel/IOperationContext;Ljetbrains/mps/smodel/runtime/ReferenceConstraintsContext;)Ljava/lang/Object;" />
      <node id="1219363770439" at="36,56,48,10" concept="7" />
      <node id="1219363770439" at="34,0,50,0" concept="5" trace="getScopeProvider#()Ljetbrains/mps/smodel/runtime/ReferenceScopeProvider;" />
      <node id="1219363770439" at="27,75,50,7" concept="2" />
      <node id="1219363770439" at="25,0,53,0" concept="5" trace="getNotDefaultReferences#()Ljava/util/Map;" />
      <scope id="1219363770439" at="21,42,22,67" />
      <scope id="1219363770439" at="30,44,31,20" />
      <scope id="1219363770439" at="45,63,46,58" />
      <scope id="1219363783270" at="39,142,41,131" />
      <scope id="1219363770439" at="21,0,24,0" />
      <scope id="1219363770439" at="29,0,33,0" />
      <scope id="1219363770439" at="44,0,48,0" />
      <scope id="1219363770439" at="38,0,43,0">
        <var name="_context" id="1219363770439" />
        <var name="operationContext" id="1219363770439" />
      </scope>
      <scope id="1219363770439" at="36,56,48,10" />
      <scope id="1219363770439" at="34,0,50,0" />
      <scope id="1219363770439" at="26,83,51,22">
        <var name="references" id="1219363770439" />
      </scope>
      <scope id="1219363770439" at="25,0,53,0" />
      <unit id="1219363770439" at="37,19,48,9" name="jetbrains.mps.lang.smodel.constraints.NodeRefExpression_Constraints$2" />
      <unit id="1219363770439" at="28,39,50,5" name="jetbrains.mps.lang.smodel.constraints.NodeRefExpression_Constraints$1" />
      <unit id="1219363770439" at="20,0,56,0" name="jetbrains.mps.lang.smodel.constraints.NodeRefExpression_Constraints" />
    </file>
  </root>
  <root nodeRef="r:00000000-0000-4000-0000-011c895902fb(jetbrains.mps.lang.smodel.constraints)/1221169539542">
    <file name="Node_GetReferentSearchScopeOperation_Constraints.java">
      <node id="1221169539542" at="30,61,31,86" concept="12" />
      <node id="1221169539542" at="35,83,36,75" concept="6" />
      <node id="1221169539542" at="39,44,40,20" concept="7" />
      <node id="7376433222636453169" at="48,142,49,32" concept="8" />
      <node id="1221169569285" at="49,32,50,368" concept="6" />
      <node id="1221169569291" at="50,368,51,126" concept="6" />
      <node id="1227876801037" at="53,47,54,95" concept="7" />
      <node id="1221169539542" at="60,63,61,58" concept="7" />
      <node id="1221169539542" at="65,7,66,22" concept="7" />
      <node id="1221169539542" at="69,0,70,0" concept="10" trace="breakingNode_q5w6y3_a0a1a0a0a1a0b0a1a1" />
      <node id="1221169539542" at="30,0,33,0" concept="1" trace="Node_GetReferentSearchScopeOperation_Constraints#()V" />
      <node id="1227876801033" at="53,0,56,0" concept="5" trace="accept#(Lorg/jetbrains/mps/openapi/model/SNode;)Z" />
      <node id="1221169539542" at="38,0,42,0" concept="5" trace="hasOwnScopeProvider#()Z" />
      <node id="1221169539542" at="59,0,63,0" concept="5" trace="getSearchScopeValidatorNode#()Lorg/jetbrains/mps/openapi/model/SNodeReference;" />
      <node id="1221169644029" at="51,126,56,15" concept="7" />
      <node id="1221169539542" at="47,0,58,0" concept="5" trace="createSearchScopeOrListOfNodes#(Ljetbrains/mps/smodel/IOperationContext;Ljetbrains/mps/smodel/runtime/ReferenceConstraintsContext;)Ljava/lang/Object;" />
      <node id="1221169539542" at="45,56,63,10" concept="7" />
      <node id="1221169539542" at="43,0,65,0" concept="5" trace="getScopeProvider#()Ljetbrains/mps/smodel/runtime/ReferenceScopeProvider;" />
      <node id="1221169539542" at="36,75,65,7" concept="2" />
      <node id="1221169539542" at="34,0,68,0" concept="5" trace="getNotDefaultReferences#()Ljava/util/Map;" />
      <scope id="1221169539542" at="30,61,31,86" />
      <scope id="1221169539542" at="39,44,40,20" />
      <scope id="1227876801036" at="53,47,54,95" />
      <scope id="1221169539542" at="60,63,61,58" />
      <scope id="1221169539542" at="30,0,33,0" />
      <scope id="1227876801033" at="53,0,56,0">
        <var name="it" id="1227876801033" />
      </scope>
      <scope id="1221169539542" at="38,0,42,0" />
      <scope id="1221169539542" at="59,0,63,0" />
      <scope id="1221169557311" at="48,142,56,15">
        <var name="dotOperandConcept" id="1221169569286" />
        <var name="links" id="1221169569292" />
      </scope>
      <scope id="1221169539542" at="47,0,58,0">
        <var name="_context" id="1221169539542" />
        <var name="operationContext" id="1221169539542" />
      </scope>
      <scope id="1221169539542" at="45,56,63,10" />
      <scope id="1221169539542" at="43,0,65,0" />
      <scope id="1221169539542" at="35,83,66,22">
        <var name="references" id="1221169539542" />
      </scope>
      <scope id="1221169539542" at="34,0,68,0" />
      <unit id="1227876801033" at="52,58,56,13" name="jetbrains.mps.lang.smodel.constraints.Node_GetReferentSearchScopeOperation_Constraints$3" />
      <unit id="1221169539542" at="46,19,63,9" name="jetbrains.mps.lang.smodel.constraints.Node_GetReferentSearchScopeOperation_Constraints$2" />
      <unit id="1221169539542" at="37,40,65,5" name="jetbrains.mps.lang.smodel.constraints.Node_GetReferentSearchScopeOperation_Constraints$1" />
      <unit id="1221169539542" at="29,0,71,0" name="jetbrains.mps.lang.smodel.constraints.Node_GetReferentSearchScopeOperation_Constraints" />
    </file>
  </root>
  <root nodeRef="r:00000000-0000-4000-0000-011c895902fb(jetbrains.mps.lang.smodel.constraints)/1221170817280">
    <file name="SearchScope_ContainsOperation_Constraints.java">
      <node id="1221170817280" at="16,54,17,79" concept="12" />
      <node id="1221170817280" at="21,43,22,16" concept="7" />
      <node id="1221170817280" at="26,200,27,96" concept="6" />
      <node id="1221170817280" at="27,96,28,0" concept="9" />
      <node id="1221170817280" at="29,51,30,67" concept="2" />
      <node id="1221170817280" at="31,5,32,0" concept="9" />
      <node id="1221170817280" at="32,0,33,18" concept="7" />
      <node id="1221170850336" at="36,148,37,264" concept="7" />
      <node id="1221170817280" at="40,0,41,0" concept="10" trace="canBeChildBreakingPoint" />
      <node id="1221170817280" at="16,0,19,0" concept="1" trace="SearchScope_ContainsOperation_Constraints#()V" />
      <node id="1221170817280" at="28,0,31,5" concept="4" />
      <node id="1221170817280" at="36,0,39,0" concept="11" trace="static_canBeAChild#(Lorg/jetbrains/mps/openapi/model/SNode;Lorg/jetbrains/mps/openapi/model/SNode;Lorg/jetbrains/mps/openapi/model/SNode;Lorg/jetbrains/mps/openapi/model/SNode;Ljetbrains/mps/smodel/IOperationContext;)Z" />
      <node id="1221170817280" at="20,0,24,0" concept="5" trace="hasOwnCanBeChildMethod#()Z" />
      <node id="1221170817280" at="25,0,35,0" concept="5" trace="canBeChild#(Lorg/jetbrains/mps/openapi/model/SNode;Lorg/jetbrains/mps/openapi/model/SNode;Lorg/jetbrains/mps/openapi/model/SNode;Lorg/jetbrains/mps/openapi/model/SNode;Ljetbrains/mps/smodel/IOperationContext;Ljetbrains/mps/smodel/runtime/CheckingNodeContext;)Z" />
      <scope id="1221170817280" at="16,54,17,79" />
      <scope id="1221170817280" at="21,43,22,16" />
      <scope id="1221170817280" at="29,51,30,67" />
      <scope id="1221170833985" at="36,148,37,264" />
      <scope id="1221170817280" at="16,0,19,0" />
      <scope id="1221170817280" at="36,0,39,0">
        <var name="childConcept" id="1221170817280" />
        <var name="link" id="1221170817280" />
        <var name="node" id="1221170817280" />
        <var name="operationContext" id="1221170817280" />
        <var name="parentNode" id="1221170817280" />
      </scope>
      <scope id="1221170817280" at="20,0,24,0" />
      <scope id="1221170817280" at="26,200,33,18">
        <var name="result" id="1221170817280" />
      </scope>
      <scope id="1221170817280" at="25,0,35,0">
        <var name="checkingNodeContext" id="1221170817280" />
        <var name="childConcept" id="1221170817280" />
        <var name="link" id="1221170817280" />
        <var name="node" id="1221170817280" />
        <var name="operationContext" id="1221170817280" />
        <var name="parentNode" id="1221170817280" />
      </scope>
      <unit id="1221170817280" at="15,0,42,0" name="jetbrains.mps.lang.smodel.constraints.SearchScope_ContainsOperation_Constraints" />
    </file>
  </root>
  <root nodeRef="r:00000000-0000-4000-0000-011c895902fb(jetbrains.mps.lang.smodel.constraints)/1226361213114">
    <file name="LinkRefExpression_Constraints.java">
      <node id="1226361213114" at="21,42,22,67" concept="12" />
      <node id="1226361213114" at="26,83,27,75" concept="6" />
      <node id="1226361213114" at="30,44,31,20" concept="7" />
      <node id="1226361385882" at="39,142,40,179" concept="7" />
      <node id="1226361213114" at="44,63,45,58" concept="7" />
      <node id="1226361213114" at="49,7,50,22" concept="7" />
      <node id="1226361213114" at="53,0,54,0" concept="10" trace="breakingNode_44v9kk_a0a1a0a0a1a0b0a1a1" />
      <node id="1226361213114" at="21,0,24,0" concept="1" trace="LinkRefExpression_Constraints#()V" />
      <node id="1226361213114" at="29,0,33,0" concept="5" trace="hasOwnScopeProvider#()Z" />
      <node id="1226361213114" at="38,0,42,0" concept="5" trace="createSearchScopeOrListOfNodes#(Ljetbrains/mps/smodel/IOperationContext;Ljetbrains/mps/smodel/runtime/ReferenceConstraintsContext;)Ljava/lang/Object;" />
      <node id="1226361213114" at="43,0,47,0" concept="5" trace="getSearchScopeValidatorNode#()Lorg/jetbrains/mps/openapi/model/SNodeReference;" />
      <node id="1226361213114" at="36,56,47,10" concept="7" />
      <node id="1226361213114" at="34,0,49,0" concept="5" trace="getScopeProvider#()Ljetbrains/mps/smodel/runtime/ReferenceScopeProvider;" />
      <node id="1226361213114" at="27,75,49,7" concept="2" />
      <node id="1226361213114" at="25,0,52,0" concept="5" trace="getNotDefaultReferences#()Ljava/util/Map;" />
      <scope id="1226361213114" at="21,42,22,67" />
      <scope id="1226361213114" at="30,44,31,20" />
      <scope id="1226361230742" at="39,142,40,179" />
      <scope id="1226361213114" at="44,63,45,58" />
      <scope id="1226361213114" at="21,0,24,0" />
      <scope id="1226361213114" at="29,0,33,0" />
      <scope id="1226361213114" at="38,0,42,0">
        <var name="_context" id="1226361213114" />
        <var name="operationContext" id="1226361213114" />
      </scope>
      <scope id="1226361213114" at="43,0,47,0" />
      <scope id="1226361213114" at="36,56,47,10" />
      <scope id="1226361213114" at="34,0,49,0" />
      <scope id="1226361213114" at="26,83,50,22">
        <var name="references" id="1226361213114" />
      </scope>
      <scope id="1226361213114" at="25,0,52,0" />
      <unit id="1226361213114" at="37,19,47,9" name="jetbrains.mps.lang.smodel.constraints.LinkRefExpression_Constraints$2" />
      <unit id="1226361213114" at="28,42,49,5" name="jetbrains.mps.lang.smodel.constraints.LinkRefExpression_Constraints$1" />
      <unit id="1226361213114" at="20,0,55,0" name="jetbrains.mps.lang.smodel.constraints.LinkRefExpression_Constraints" />
    </file>
  </root>
  <root nodeRef="r:00000000-0000-4000-0000-011c895902fb(jetbrains.mps.lang.smodel.constraints)/1240148885571">
    <file name="SEnum_MemberOperation_Constraints.java">
      <node id="1240148885571" at="23,46,24,71" concept="12" />
      <node id="1240148885571" at="28,83,29,75" concept="6" />
      <node id="1240148885571" at="32,44,33,20" concept="7" />
      <node id="1240934789918" at="41,142,42,196" concept="6" />
      <node id="1240934807293" at="43,35,44,74" concept="7" />
      <node id="1240161970478" at="45,13,46,42" concept="7" />
      <node id="1240148885571" at="50,63,51,58" concept="7" />
      <node id="1240148885571" at="55,7,56,22" concept="7" />
      <node id="1240148885571" at="59,0,60,0" concept="10" trace="breakingNode_h040h8_a0a1a0a0a1a0b0a1a1" />
      <node id="1240148885571" at="23,0,26,0" concept="1" trace="SEnum_MemberOperation_Constraints#()V" />
      <node id="1240934789925" at="42,196,45,13" concept="4" />
      <node id="1240148885571" at="31,0,35,0" concept="5" trace="hasOwnScopeProvider#()Z" />
      <node id="1240148885571" at="49,0,53,0" concept="5" trace="getSearchScopeValidatorNode#()Lorg/jetbrains/mps/openapi/model/SNodeReference;" />
      <node id="1240148885571" at="40,0,48,0" concept="5" trace="createSearchScopeOrListOfNodes#(Ljetbrains/mps/smodel/IOperationContext;Ljetbrains/mps/smodel/runtime/ReferenceConstraintsContext;)Ljava/lang/Object;" />
      <node id="1240148885571" at="38,56,53,10" concept="7" />
      <node id="1240148885571" at="36,0,55,0" concept="5" trace="getScopeProvider#()Ljetbrains/mps/smodel/runtime/ReferenceScopeProvider;" />
      <node id="1240148885571" at="29,75,55,7" concept="2" />
      <node id="1240148885571" at="27,0,58,0" concept="5" trace="getNotDefaultReferences#()Ljava/util/Map;" />
      <scope id="1240148885571" at="23,46,24,71" />
      <scope id="1240148885571" at="32,44,33,20" />
      <scope id="1240934789926" at="43,35,44,74" />
      <scope id="1240148885571" at="50,63,51,58" />
      <scope id="1240148885571" at="23,0,26,0" />
      <scope id="1240148885571" at="31,0,35,0" />
      <scope id="1240148885571" at="49,0,53,0" />
      <scope id="1240148891887" at="41,142,46,42">
        <var name="enumNode" id="1240934789919" />
      </scope>
      <scope id="1240148885571" at="40,0,48,0">
        <var name="_context" id="1240148885571" />
        <var name="operationContext" id="1240148885571" />
      </scope>
      <scope id="1240148885571" at="38,56,53,10" />
      <scope id="1240148885571" at="36,0,55,0" />
      <scope id="1240148885571" at="28,83,56,22">
        <var name="references" id="1240148885571" />
      </scope>
      <scope id="1240148885571" at="27,0,58,0" />
      <unit id="1240148885571" at="39,19,53,9" name="jetbrains.mps.lang.smodel.constraints.SEnum_MemberOperation_Constraints$2" />
      <unit id="1240148885571" at="30,33,55,5" name="jetbrains.mps.lang.smodel.constraints.SEnum_MemberOperation_Constraints$1" />
      <unit id="1240148885571" at="22,0,61,0" name="jetbrains.mps.lang.smodel.constraints.SEnum_MemberOperation_Constraints" />
    </file>
  </root>
  <root nodeRef="r:00000000-0000-4000-0000-011c895902fb(jetbrains.mps.lang.smodel.constraints)/1240930364461">
    <file name="SEnumOperationInvocation_Constraints.java">
      <node id="1240930364461" at="21,49,22,74" concept="12" />
      <node id="1240930364461" at="26,83,27,75" concept="6" />
      <node id="1240930364461" at="30,44,31,20" concept="7" />
      <node id="7376433222636454025" at="39,142,40,26" concept="8" />
      <node id="1240930366888" at="40,26,41,131" concept="7" />
      <node id="1240930364461" at="45,63,46,58" concept="7" />
      <node id="1240930364461" at="50,7,51,22" concept="7" />
      <node id="1240930364461" at="54,0,55,0" concept="10" trace="breakingNode_18j3gt_a0a1a0a0a1a0b0a1a1" />
      <node id="1240930364461" at="21,0,24,0" concept="1" trace="SEnumOperationInvocation_Constraints#()V" />
      <node id="1240930364461" at="29,0,33,0" concept="5" trace="hasOwnScopeProvider#()Z" />
      <node id="1240930364461" at="44,0,48,0" concept="5" trace="getSearchScopeValidatorNode#()Lorg/jetbrains/mps/openapi/model/SNodeReference;" />
      <node id="1240930364461" at="38,0,43,0" concept="5" trace="createSearchScopeOrListOfNodes#(Ljetbrains/mps/smodel/IOperationContext;Ljetbrains/mps/smodel/runtime/ReferenceConstraintsContext;)Ljava/lang/Object;" />
      <node id="1240930364461" at="36,56,48,10" concept="7" />
      <node id="1240930364461" at="34,0,50,0" concept="5" trace="getScopeProvider#()Ljetbrains/mps/smodel/runtime/ReferenceScopeProvider;" />
      <node id="1240930364461" at="27,75,50,7" concept="2" />
      <node id="1240930364461" at="25,0,53,0" concept="5" trace="getNotDefaultReferences#()Ljava/util/Map;" />
      <scope id="1240930364461" at="21,49,22,74" />
      <scope id="1240930364461" at="30,44,31,20" />
      <scope id="1240930364461" at="45,63,46,58" />
      <scope id="1240930366886" at="39,142,41,131" />
      <scope id="1240930364461" at="21,0,24,0" />
      <scope id="1240930364461" at="29,0,33,0" />
      <scope id="1240930364461" at="44,0,48,0" />
      <scope id="1240930364461" at="38,0,43,0">
        <var name="_context" id="1240930364461" />
        <var name="operationContext" id="1240930364461" />
      </scope>
      <scope id="1240930364461" at="36,56,48,10" />
      <scope id="1240930364461" at="34,0,50,0" />
      <scope id="1240930364461" at="26,83,51,22">
        <var name="references" id="1240930364461" />
      </scope>
      <scope id="1240930364461" at="25,0,53,0" />
      <unit id="1240930364461" at="37,19,48,9" name="jetbrains.mps.lang.smodel.constraints.SEnumOperationInvocation_Constraints$2" />
      <unit id="1240930364461" at="28,42,50,5" name="jetbrains.mps.lang.smodel.constraints.SEnumOperationInvocation_Constraints$1" />
      <unit id="1240930364461" at="20,0,56,0" name="jetbrains.mps.lang.smodel.constraints.SEnumOperationInvocation_Constraints" />
    </file>
  </root>
  <root nodeRef="r:00000000-0000-4000-0000-011c895902fb(jetbrains.mps.lang.smodel.constraints)/1240931364428">
    <file name="SEnumOperation_Constraints.java">
      <node id="1240931364428" at="14,39,15,64" concept="12" />
      <node id="1240931364428" at="19,43,20,16" concept="7" />
      <node id="1240931364428" at="24,200,25,96" concept="6" />
      <node id="1240931364428" at="25,96,26,0" concept="9" />
      <node id="1240931364428" at="27,51,28,67" concept="2" />
      <node id="1240931364428" at="29,5,30,0" concept="9" />
      <node id="1240931364428" at="30,0,31,18" concept="7" />
      <node id="1240931371978" at="34,148,35,116" concept="7" />
      <node id="1240931364428" at="38,0,39,0" concept="10" trace="canBeChildBreakingPoint" />
      <node id="1240931364428" at="14,0,17,0" concept="1" trace="SEnumOperation_Constraints#()V" />
      <node id="1240931364428" at="26,0,29,5" concept="4" />
      <node id="1240931364428" at="34,0,37,0" concept="11" trace="static_canBeAChild#(Lorg/jetbrains/mps/openapi/model/SNode;Lorg/jetbrains/mps/openapi/model/SNode;Lorg/jetbrains/mps/openapi/model/SNode;Lorg/jetbrains/mps/openapi/model/SNode;Ljetbrains/mps/smodel/IOperationContext;)Z" />
      <node id="1240931364428" at="18,0,22,0" concept="5" trace="hasOwnCanBeChildMethod#()Z" />
      <node id="1240931364428" at="23,0,33,0" concept="5" trace="canBeChild#(Lorg/jetbrains/mps/openapi/model/SNode;Lorg/jetbrains/mps/openapi/model/SNode;Lorg/jetbrains/mps/openapi/model/SNode;Lorg/jetbrains/mps/openapi/model/SNode;Ljetbrains/mps/smodel/IOperationContext;Ljetbrains/mps/smodel/runtime/CheckingNodeContext;)Z" />
      <scope id="1240931364428" at="14,39,15,64" />
      <scope id="1240931364428" at="19,43,20,16" />
      <scope id="1240931364428" at="27,51,28,67" />
      <scope id="1240931368587" at="34,148,35,116" />
      <scope id="1240931364428" at="14,0,17,0" />
      <scope id="1240931364428" at="34,0,37,0">
        <var name="childConcept" id="1240931364428" />
        <var name="link" id="1240931364428" />
        <var name="node" id="1240931364428" />
        <var name="operationContext" id="1240931364428" />
        <var name="parentNode" id="1240931364428" />
      </scope>
      <scope id="1240931364428" at="18,0,22,0" />
      <scope id="1240931364428" at="24,200,31,18">
        <var name="result" id="1240931364428" />
      </scope>
      <scope id="1240931364428" at="23,0,33,0">
        <var name="checkingNodeContext" id="1240931364428" />
        <var name="childConcept" id="1240931364428" />
        <var name="link" id="1240931364428" />
        <var name="node" id="1240931364428" />
        <var name="operationContext" id="1240931364428" />
        <var name="parentNode" id="1240931364428" />
      </scope>
      <unit id="1240931364428" at="13,0,40,0" name="jetbrains.mps.lang.smodel.constraints.SEnumOperation_Constraints" />
    </file>
  </root>
  <root nodeRef="r:00000000-0000-4000-0000-011c895902fb(jetbrains.mps.lang.smodel.constraints)/1241016231436">
    <file name="SEnumMemberOperation_Constraints.java">
      <node id="1241016231436" at="17,45,18,70" concept="12" />
      <node id="1241016231436" at="22,43,23,16" concept="7" />
      <node id="1241016231436" at="27,200,28,96" concept="6" />
      <node id="1241016231436" at="28,96,29,0" concept="9" />
      <node id="1241016231436" at="30,51,31,67" concept="2" />
      <node id="1241016231436" at="32,5,33,0" concept="9" />
      <node id="1241016231436" at="33,0,34,18" concept="7" />
      <node id="1241016235189" at="37,148,38,348" concept="7" />
      <node id="1241016231436" at="41,0,42,0" concept="10" trace="canBeChildBreakingPoint" />
      <node id="1241016231436" at="17,0,20,0" concept="1" trace="SEnumMemberOperation_Constraints#()V" />
      <node id="1241016231436" at="29,0,32,5" concept="4" />
      <node id="1241016231436" at="37,0,40,0" concept="11" trace="static_canBeAChild#(Lorg/jetbrains/mps/openapi/model/SNode;Lorg/jetbrains/mps/openapi/model/SNode;Lorg/jetbrains/mps/openapi/model/SNode;Lorg/jetbrains/mps/openapi/model/SNode;Ljetbrains/mps/smodel/IOperationContext;)Z" />
      <node id="1241016231436" at="21,0,25,0" concept="5" trace="hasOwnCanBeChildMethod#()Z" />
      <node id="1241016231436" at="26,0,36,0" concept="5" trace="canBeChild#(Lorg/jetbrains/mps/openapi/model/SNode;Lorg/jetbrains/mps/openapi/model/SNode;Lorg/jetbrains/mps/openapi/model/SNode;Lorg/jetbrains/mps/openapi/model/SNode;Ljetbrains/mps/smodel/IOperationContext;Ljetbrains/mps/smodel/runtime/CheckingNodeContext;)Z" />
      <scope id="1241016231436" at="17,45,18,70" />
      <scope id="1241016231436" at="22,43,23,16" />
      <scope id="1241016231436" at="30,51,31,67" />
      <scope id="1241016234329" at="37,148,38,348" />
      <scope id="1241016231436" at="17,0,20,0" />
      <scope id="1241016231436" at="37,0,40,0">
        <var name="childConcept" id="1241016231436" />
        <var name="link" id="1241016231436" />
        <var name="node" id="1241016231436" />
        <var name="operationContext" id="1241016231436" />
        <var name="parentNode" id="1241016231436" />
      </scope>
      <scope id="1241016231436" at="21,0,25,0" />
      <scope id="1241016231436" at="27,200,34,18">
        <var name="result" id="1241016231436" />
      </scope>
      <scope id="1241016231436" at="26,0,36,0">
        <var name="checkingNodeContext" id="1241016231436" />
        <var name="childConcept" id="1241016231436" />
        <var name="link" id="1241016231436" />
        <var name="node" id="1241016231436" />
        <var name="operationContext" id="1241016231436" />
        <var name="parentNode" id="1241016231436" />
      </scope>
      <unit id="1241016231436" at="16,0,43,0" name="jetbrains.mps.lang.smodel.constraints.SEnumMemberOperation_Constraints" />
    </file>
  </root>
  <root nodeRef="r:00000000-0000-4000-0000-011c895902fb(jetbrains.mps.lang.smodel.constraints)/1547759872598425099">
    <file name="IReferenceOperation_Constraints.java">
      <node id="1547759872598425099" at="17,44,18,69" concept="12" />
      <node id="1547759872598425099" at="22,43,23,16" concept="7" />
      <node id="1547759872598425099" at="27,200,28,96" concept="6" />
      <node id="1547759872598425099" at="28,96,29,0" concept="9" />
      <node id="1547759872598425099" at="30,51,31,67" concept="2" />
      <node id="1547759872598425099" at="32,5,33,0" concept="9" />
      <node id="1547759872598425099" at="33,0,34,18" concept="7" />
      <node id="6409763769032753230" at="37,148,38,346" concept="7" />
      <node id="1547759872598425099" at="41,0,42,0" concept="10" trace="canBeChildBreakingPoint" />
      <node id="1547759872598425099" at="17,0,20,0" concept="1" trace="IReferenceOperation_Constraints#()V" />
      <node id="1547759872598425099" at="29,0,32,5" concept="4" />
      <node id="1547759872598425099" at="37,0,40,0" concept="11" trace="static_canBeAChild#(Lorg/jetbrains/mps/openapi/model/SNode;Lorg/jetbrains/mps/openapi/model/SNode;Lorg/jetbrains/mps/openapi/model/SNode;Lorg/jetbrains/mps/openapi/model/SNode;Ljetbrains/mps/smodel/IOperationContext;)Z" />
      <node id="1547759872598425099" at="21,0,25,0" concept="5" trace="hasOwnCanBeChildMethod#()Z" />
      <node id="1547759872598425099" at="26,0,36,0" concept="5" trace="canBeChild#(Lorg/jetbrains/mps/openapi/model/SNode;Lorg/jetbrains/mps/openapi/model/SNode;Lorg/jetbrains/mps/openapi/model/SNode;Lorg/jetbrains/mps/openapi/model/SNode;Ljetbrains/mps/smodel/IOperationContext;Ljetbrains/mps/smodel/runtime/CheckingNodeContext;)Z" />
      <scope id="1547759872598425099" at="17,44,18,69" />
      <scope id="1547759872598425099" at="22,43,23,16" />
      <scope id="1547759872598425099" at="30,51,31,67" />
      <scope id="1547759872598425103" at="37,148,38,346" />
      <scope id="1547759872598425099" at="17,0,20,0" />
      <scope id="1547759872598425099" at="37,0,40,0">
        <var name="childConcept" id="1547759872598425099" />
        <var name="link" id="1547759872598425099" />
        <var name="node" id="1547759872598425099" />
        <var name="operationContext" id="1547759872598425099" />
        <var name="parentNode" id="1547759872598425099" />
      </scope>
      <scope id="1547759872598425099" at="21,0,25,0" />
      <scope id="1547759872598425099" at="27,200,34,18">
        <var name="result" id="1547759872598425099" />
      </scope>
      <scope id="1547759872598425099" at="26,0,36,0">
        <var name="checkingNodeContext" id="1547759872598425099" />
        <var name="childConcept" id="1547759872598425099" />
        <var name="link" id="1547759872598425099" />
        <var name="node" id="1547759872598425099" />
        <var name="operationContext" id="1547759872598425099" />
        <var name="parentNode" id="1547759872598425099" />
      </scope>
      <unit id="1547759872598425099" at="16,0,43,0" name="jetbrains.mps.lang.smodel.constraints.IReferenceOperation_Constraints" />
    </file>
  </root>
  <root nodeRef="r:00000000-0000-4000-0000-011c895902fb(jetbrains.mps.lang.smodel.constraints)/1828409047608048473">
    <file name="NodePointerExpression_Constraints.java">
      <node id="1828409047608048473" at="21,46,22,71" concept="12" />
      <node id="1828409047608048473" at="26,83,27,75" concept="6" />
      <node id="1828409047608048473" at="30,44,31,20" concept="7" />
      <node id="1828409047608048477" at="39,142,40,26" concept="8" />
      <node id="1828409047608048479" at="40,26,41,131" concept="7" />
      <node id="1828409047608048473" at="45,63,46,58" concept="7" />
      <node id="1828409047608048473" at="50,7,51,22" concept="7" />
      <node id="1828409047608048473" at="54,0,55,0" concept="10" trace="breakingNode_60kuv9_a0a1a0a0a1a0b0a1a1" />
      <node id="1828409047608048473" at="21,0,24,0" concept="1" trace="NodePointerExpression_Constraints#()V" />
      <node id="1828409047608048473" at="29,0,33,0" concept="5" trace="hasOwnScopeProvider#()Z" />
      <node id="1828409047608048473" at="44,0,48,0" concept="5" trace="getSearchScopeValidatorNode#()Lorg/jetbrains/mps/openapi/model/SNodeReference;" />
      <node id="1828409047608048473" at="38,0,43,0" concept="5" trace="createSearchScopeOrListOfNodes#(Ljetbrains/mps/smodel/IOperationContext;Ljetbrains/mps/smodel/runtime/ReferenceConstraintsContext;)Ljava/lang/Object;" />
      <node id="1828409047608048473" at="36,56,48,10" concept="7" />
      <node id="1828409047608048473" at="34,0,50,0" concept="5" trace="getScopeProvider#()Ljetbrains/mps/smodel/runtime/ReferenceScopeProvider;" />
      <node id="1828409047608048473" at="27,75,50,7" concept="2" />
      <node id="1828409047608048473" at="25,0,53,0" concept="5" trace="getNotDefaultReferences#()Ljava/util/Map;" />
      <scope id="1828409047608048473" at="21,46,22,71" />
      <scope id="1828409047608048473" at="30,44,31,20" />
      <scope id="1828409047608048473" at="45,63,46,58" />
      <scope id="1828409047608048476" at="39,142,41,131" />
      <scope id="1828409047608048473" at="21,0,24,0" />
      <scope id="1828409047608048473" at="29,0,33,0" />
      <scope id="1828409047608048473" at="44,0,48,0" />
      <scope id="1828409047608048473" at="38,0,43,0">
        <var name="_context" id="1828409047608048473" />
        <var name="operationContext" id="1828409047608048473" />
      </scope>
      <scope id="1828409047608048473" at="36,56,48,10" />
      <scope id="1828409047608048473" at="34,0,50,0" />
      <scope id="1828409047608048473" at="26,83,51,22">
        <var name="references" id="1828409047608048473" />
      </scope>
      <scope id="1828409047608048473" at="25,0,53,0" />
      <unit id="1828409047608048473" at="37,19,48,9" name="jetbrains.mps.lang.smodel.constraints.NodePointerExpression_Constraints$2" />
      <unit id="1828409047608048473" at="28,39,50,5" name="jetbrains.mps.lang.smodel.constraints.NodePointerExpression_Constraints$1" />
      <unit id="1828409047608048473" at="20,0,56,0" name="jetbrains.mps.lang.smodel.constraints.NodePointerExpression_Constraints" />
    </file>
  </root>
  <root nodeRef="r:00000000-0000-4000-0000-011c895902fb(jetbrains.mps.lang.smodel.constraints)/1883223317721107061">
    <file name="IfInstanceOfVarReference_Constraints.java">
      <node id="1883223317721107061" at="24,49,25,74" concept="12" />
      <node id="1883223317721107061" at="29,83,30,75" concept="6" />
      <node id="1883223317721107061" at="33,44,34,20" concept="7" />
      <node id="1883223317721107086" at="44,45,45,71" concept="7" />
      <node id="1883223317721107061" at="51,63,52,58" concept="7" />
      <node id="1883223317721107061" at="56,7,57,22" concept="7" />
      <node id="1883223317721107061" at="60,0,61,0" concept="10" trace="breakingNode_p36rc2_a0a1a0a0a1a0b0a1a1" />
      <node id="1883223317721107061" at="24,0,27,0" concept="1" trace="IfInstanceOfVarReference_Constraints#()V" />
      <node id="1883223317721107082" at="44,0,47,0" concept="5" trace="select#(Lorg/jetbrains/mps/openapi/model/SNode;)Lorg/jetbrains/mps/openapi/model/SNode;" />
      <node id="1883223317721107061" at="32,0,36,0" concept="5" trace="hasOwnScopeProvider#()Z" />
      <node id="1883223317721107061" at="50,0,54,0" concept="5" trace="getSearchScopeValidatorNode#()Lorg/jetbrains/mps/openapi/model/SNodeReference;" />
      <node id="1883223317721107065" at="42,142,47,15" concept="7" />
      <node id="1883223317721107061" at="41,0,49,0" concept="5" trace="createSearchScopeOrListOfNodes#(Ljetbrains/mps/smodel/IOperationContext;Ljetbrains/mps/smodel/runtime/ReferenceConstraintsContext;)Ljava/lang/Object;" />
      <node id="1883223317721107061" at="39,56,54,10" concept="7" />
      <node id="1883223317721107061" at="37,0,56,0" concept="5" trace="getScopeProvider#()Ljetbrains/mps/smodel/runtime/ReferenceScopeProvider;" />
      <node id="1883223317721107061" at="30,75,56,7" concept="2" />
      <node id="1883223317721107061" at="28,0,59,0" concept="5" trace="getNotDefaultReferences#()Ljava/util/Map;" />
      <scope id="1883223317721107061" at="24,49,25,74" />
      <scope id="1883223317721107061" at="33,44,34,20" />
      <scope id="1883223317721107083" at="44,45,45,71" />
      <scope id="1883223317721107061" at="51,63,52,58" />
      <scope id="1883223317721107061" at="24,0,27,0" />
      <scope id="1883223317721107082" at="44,0,47,0">
        <var name="it" id="1883223317721107082" />
      </scope>
      <scope id="1883223317721107061" at="32,0,36,0" />
      <scope id="1883223317721107061" at="50,0,54,0" />
      <scope id="1883223317721107064" at="42,142,47,15" />
      <scope id="1883223317721107061" at="41,0,49,0">
        <var name="_context" id="1883223317721107061" />
        <var name="operationContext" id="1883223317721107061" />
      </scope>
      <scope id="1883223317721107061" at="39,56,54,10" />
      <scope id="1883223317721107061" at="37,0,56,0" />
      <scope id="1883223317721107061" at="29,83,57,22">
        <var name="references" id="1883223317721107061" />
      </scope>
      <scope id="1883223317721107061" at="28,0,59,0" />
      <unit id="1883223317721107082" at="43,179,47,13" name="jetbrains.mps.lang.smodel.constraints.IfInstanceOfVarReference_Constraints$3" />
      <unit id="1883223317721107061" at="40,19,54,9" name="jetbrains.mps.lang.smodel.constraints.IfInstanceOfVarReference_Constraints$2" />
      <unit id="1883223317721107061" at="31,50,56,5" name="jetbrains.mps.lang.smodel.constraints.IfInstanceOfVarReference_Constraints$1" />
      <unit id="1883223317721107061" at="23,0,62,0" name="jetbrains.mps.lang.smodel.constraints.IfInstanceOfVarReference_Constraints" />
    </file>
  </root>
  <root nodeRef="r:00000000-0000-4000-0000-011c895902fb(jetbrains.mps.lang.smodel.constraints)/2788452359611883845">
    <file name="LinkAttributeQualifier_Constraints.java">
      <node id="2788452359611883845" at="23,47,24,72" concept="12" />
      <node id="2788452359611883845" at="28,83,29,75" concept="6" />
      <node id="2788452359611883845" at="32,44,33,20" concept="7" />
      <node id="2788452359611883845" at="41,44,42,24" concept="7" />
      <node id="2788276434700580084" at="47,17,48,104" concept="6" />
      <node id="2788276434700580095" at="49,33,50,28" concept="7" />
      <node id="2788276434700580104" at="52,36,53,24" concept="8" />
      <node id="2788276434700580106" at="54,13,55,86" concept="7" />
      <node id="7588821453559235546" at="59,142,60,302" concept="7" />
      <node id="2788452359611883845" at="64,63,65,58" concept="7" />
      <node id="2788452359611883845" at="69,7,70,22" concept="7" />
      <node id="2788452359611883845" at="73,0,74,0" concept="10" trace="breakingNode_hmichr_a0a3a0a0a1a0b0a1a1" />
      <node id="2788452359611883845" at="23,0,26,0" concept="1" trace="LinkAttributeQualifier_Constraints#()V" />
      <node id="2788276434700580093" at="48,104,51,15" concept="4" />
      <node id="2788452359611883845" at="31,0,35,0" concept="5" trace="hasOwnScopeProvider#()Z" />
      <node id="2788452359611883845" at="40,0,44,0" concept="5" trace="hasPresentation#()Z" />
      <node id="2788452359611883845" at="58,0,62,0" concept="5" trace="createSearchScopeOrListOfNodes#(Ljetbrains/mps/smodel/IOperationContext;Ljetbrains/mps/smodel/runtime/ReferenceConstraintsContext;)Ljava/lang/Object;" />
      <node id="2788452359611883845" at="63,0,67,0" concept="5" trace="getSearchScopeValidatorNode#()Lorg/jetbrains/mps/openapi/model/SNodeReference;" />
      <node id="2788276434700580082" at="46,128,54,13" concept="13" />
      <node id="2788452359611883845" at="45,0,57,0" concept="5" trace="getPresentation#(Ljetbrains/mps/smodel/IOperationContext;Ljetbrains/mps/smodel/runtime/ReferencePresentationContext;)Ljava/lang/String;" />
      <node id="2788452359611883845" at="38,56,67,10" concept="7" />
      <node id="2788452359611883845" at="36,0,69,0" concept="5" trace="getScopeProvider#()Ljetbrains/mps/smodel/runtime/ReferenceScopeProvider;" />
      <node id="2788452359611883845" at="29,75,69,7" concept="2" />
      <node id="2788452359611883845" at="27,0,72,0" concept="5" trace="getNotDefaultReferences#()Ljava/util/Map;" />
      <scope id="2788452359611883845" at="23,47,24,72" />
      <scope id="2788452359611883845" at="32,44,33,20" />
      <scope id="2788452359611883845" at="41,44,42,24" />
      <scope id="2788276434700580094" at="49,33,50,28" />
      <scope id="2788276434700580100" at="52,0,53,24">
        <var name="ex" id="2788276434700580101" />
      </scope>
      <scope id="2788276434700580103" at="52,36,53,24" />
      <scope id="2788452359611883850" at="59,142,60,302" />
      <scope id="2788452359611883845" at="64,63,65,58" />
      <scope id="2788452359611883845" at="23,0,26,0" />
      <scope id="2788452359611883845" at="31,0,35,0" />
      <scope id="2788452359611883845" at="40,0,44,0" />
      <scope id="2788276434700580083" at="47,17,51,15">
        <var name="role" id="2788276434700580085" />
      </scope>
      <scope id="2788452359611883845" at="58,0,62,0">
        <var name="_context" id="2788452359611883845" />
        <var name="operationContext" id="2788452359611883845" />
      </scope>
      <scope id="2788452359611883845" at="63,0,67,0" />
      <scope id="6960953357954004791" at="46,128,55,86" />
      <scope id="2788452359611883845" at="45,0,57,0">
        <var name="_context" id="2788452359611883845" />
        <var name="operationContext" id="2788452359611883845" />
      </scope>
      <scope id="2788452359611883845" at="38,56,67,10" />
      <scope id="2788452359611883845" at="36,0,69,0" />
      <scope id="2788452359611883845" at="28,83,70,22">
        <var name="references" id="2788452359611883845" />
      </scope>
      <scope id="2788452359611883845" at="27,0,72,0" />
      <unit id="2788452359611883845" at="39,19,67,9" name="jetbrains.mps.lang.smodel.constraints.LinkAttributeQualifier_Constraints$2" />
      <unit id="2788452359611883845" at="30,43,69,5" name="jetbrains.mps.lang.smodel.constraints.LinkAttributeQualifier_Constraints$1" />
      <unit id="2788452359611883845" at="22,0,75,0" name="jetbrains.mps.lang.smodel.constraints.LinkAttributeQualifier_Constraints" />
    </file>
  </root>
  <root nodeRef="r:00000000-0000-4000-0000-011c895902fb(jetbrains.mps.lang.smodel.constraints)/2788452359611885032">
    <file name="PropertyAttributeQualifier_Constraints.java">
      <node id="2788452359611885032" at="23,51,24,76" concept="12" />
      <node id="2788452359611885032" at="28,83,29,75" concept="6" />
      <node id="2788452359611885032" at="32,44,33,20" concept="7" />
      <node id="2788452359611885032" at="41,44,42,24" concept="7" />
      <node id="2788276434700574335" at="47,17,48,104" concept="6" />
      <node id="2788276434700574346" at="49,33,50,28" concept="7" />
      <node id="2788276434700574355" at="52,36,53,24" concept="8" />
      <node id="2788276434700574357" at="54,13,55,86" concept="7" />
      <node id="7588821453559364931" at="59,142,60,302" concept="7" />
      <node id="2788452359611885032" at="64,63,65,58" concept="7" />
      <node id="2788452359611885032" at="69,7,70,22" concept="7" />
      <node id="2788452359611885032" at="73,0,74,0" concept="10" trace="breakingNode_s2rzt9_a0a3a0a0a1a0b0a1a1" />
      <node id="2788452359611885032" at="23,0,26,0" concept="1" trace="PropertyAttributeQualifier_Constraints#()V" />
      <node id="2788276434700574344" at="48,104,51,15" concept="4" />
      <node id="2788452359611885032" at="31,0,35,0" concept="5" trace="hasOwnScopeProvider#()Z" />
      <node id="2788452359611885032" at="40,0,44,0" concept="5" trace="hasPresentation#()Z" />
      <node id="2788452359611885032" at="58,0,62,0" concept="5" trace="createSearchScopeOrListOfNodes#(Ljetbrains/mps/smodel/IOperationContext;Ljetbrains/mps/smodel/runtime/ReferenceConstraintsContext;)Ljava/lang/Object;" />
      <node id="2788452359611885032" at="63,0,67,0" concept="5" trace="getSearchScopeValidatorNode#()Lorg/jetbrains/mps/openapi/model/SNodeReference;" />
      <node id="2788276434700574333" at="46,128,54,13" concept="13" />
      <node id="2788452359611885032" at="45,0,57,0" concept="5" trace="getPresentation#(Ljetbrains/mps/smodel/IOperationContext;Ljetbrains/mps/smodel/runtime/ReferencePresentationContext;)Ljava/lang/String;" />
      <node id="2788452359611885032" at="38,56,67,10" concept="7" />
      <node id="2788452359611885032" at="36,0,69,0" concept="5" trace="getScopeProvider#()Ljetbrains/mps/smodel/runtime/ReferenceScopeProvider;" />
      <node id="2788452359611885032" at="29,75,69,7" concept="2" />
      <node id="2788452359611885032" at="27,0,72,0" concept="5" trace="getNotDefaultReferences#()Ljava/util/Map;" />
      <scope id="2788452359611885032" at="23,51,24,76" />
      <scope id="2788452359611885032" at="32,44,33,20" />
      <scope id="2788452359611885032" at="41,44,42,24" />
      <scope id="2788276434700574345" at="49,33,50,28" />
      <scope id="2788276434700574351" at="52,0,53,24">
        <var name="ex" id="2788276434700574352" />
      </scope>
      <scope id="2788276434700574354" at="52,36,53,24" />
      <scope id="2788452359611885035" at="59,142,60,302" />
      <scope id="2788452359611885032" at="64,63,65,58" />
      <scope id="2788452359611885032" at="23,0,26,0" />
      <scope id="2788452359611885032" at="31,0,35,0" />
      <scope id="2788452359611885032" at="40,0,44,0" />
      <scope id="2788276434700574334" at="47,17,51,15">
        <var name="role" id="2788276434700574336" />
      </scope>
      <scope id="2788452359611885032" at="58,0,62,0">
        <var name="_context" id="2788452359611885032" />
        <var name="operationContext" id="2788452359611885032" />
      </scope>
      <scope id="2788452359611885032" at="63,0,67,0" />
      <scope id="6960953357954004773" at="46,128,55,86" />
      <scope id="2788452359611885032" at="45,0,57,0">
        <var name="_context" id="2788452359611885032" />
        <var name="operationContext" id="2788452359611885032" />
      </scope>
      <scope id="2788452359611885032" at="38,56,67,10" />
      <scope id="2788452359611885032" at="36,0,69,0" />
      <scope id="2788452359611885032" at="28,83,70,22">
        <var name="references" id="2788452359611885032" />
      </scope>
      <scope id="2788452359611885032" at="27,0,72,0" />
      <unit id="2788452359611885032" at="39,19,67,9" name="jetbrains.mps.lang.smodel.constraints.PropertyAttributeQualifier_Constraints$2" />
      <unit id="2788452359611885032" at="30,43,69,5" name="jetbrains.mps.lang.smodel.constraints.PropertyAttributeQualifier_Constraints$1" />
      <unit id="2788452359611885032" at="22,0,75,0" name="jetbrains.mps.lang.smodel.constraints.PropertyAttributeQualifier_Constraints" />
    </file>
  </root>
  <root nodeRef="r:00000000-0000-4000-0000-011c895902fb(jetbrains.mps.lang.smodel.constraints)/2788452359612124352">
    <file name="PropertyQualifier_Constraints.java">
      <node id="2788452359612124352" at="25,42,26,67" concept="12" />
      <node id="2788452359612124352" at="30,83,31,75" concept="6" />
      <node id="2788452359612124352" at="34,44,35,20" concept="7" />
      <node id="2788452359612124367" at="43,142,44,449" concept="7" />
      <node id="2788452359612124352" at="48,63,49,58" concept="7" />
      <node id="2788452359612124352" at="53,7,54,22" concept="7" />
      <node id="2788452359612124352" at="57,0,58,0" concept="10" trace="breakingNode_3ir79i_a0a1a0a0a1a0b0a1a1" />
      <node id="2788452359612124352" at="25,0,28,0" concept="1" trace="PropertyQualifier_Constraints#()V" />
      <node id="2788452359612124352" at="33,0,37,0" concept="5" trace="hasOwnScopeProvider#()Z" />
      <node id="2788452359612124352" at="42,0,46,0" concept="5" trace="createSearchScopeOrListOfNodes#(Ljetbrains/mps/smodel/IOperationContext;Ljetbrains/mps/smodel/runtime/ReferenceConstraintsContext;)Ljava/lang/Object;" />
      <node id="2788452359612124352" at="47,0,51,0" concept="5" trace="getSearchScopeValidatorNode#()Lorg/jetbrains/mps/openapi/model/SNodeReference;" />
      <node id="2788452359612124352" at="40,56,51,10" concept="7" />
      <node id="2788452359612124352" at="38,0,53,0" concept="5" trace="getScopeProvider#()Ljetbrains/mps/smodel/runtime/ReferenceScopeProvider;" />
      <node id="2788452359612124352" at="31,75,53,7" concept="2" />
      <node id="2788452359612124352" at="29,0,56,0" concept="5" trace="getNotDefaultReferences#()Ljava/util/Map;" />
      <scope id="2788452359612124352" at="25,42,26,67" />
      <scope id="2788452359612124352" at="34,44,35,20" />
      <scope id="2788452359612124355" at="43,142,44,449" />
      <scope id="2788452359612124352" at="48,63,49,58" />
      <scope id="2788452359612124352" at="25,0,28,0" />
      <scope id="2788452359612124352" at="33,0,37,0" />
      <scope id="2788452359612124352" at="42,0,46,0">
        <var name="_context" id="2788452359612124352" />
        <var name="operationContext" id="2788452359612124352" />
      </scope>
      <scope id="2788452359612124352" at="47,0,51,0" />
      <scope id="2788452359612124352" at="40,56,51,10" />
      <scope id="2788452359612124352" at="38,0,53,0" />
      <scope id="2788452359612124352" at="30,83,54,22">
        <var name="references" id="2788452359612124352" />
      </scope>
      <scope id="2788452359612124352" at="29,0,56,0" />
      <unit id="2788452359612124352" at="41,19,51,9" name="jetbrains.mps.lang.smodel.constraints.PropertyQualifier_Constraints$2" />
      <unit id="2788452359612124352" at="32,35,53,5" name="jetbrains.mps.lang.smodel.constraints.PropertyQualifier_Constraints$1" />
      <unit id="2788452359612124352" at="24,0,59,0" name="jetbrains.mps.lang.smodel.constraints.PropertyQualifier_Constraints" />
    </file>
  </root>
  <root nodeRef="r:00000000-0000-4000-0000-011c895902fb(jetbrains.mps.lang.smodel.constraints)/2788452359612124485">
    <file name="LinkQualifier_Constraints.java">
      <node id="2788452359612124485" at="25,38,26,63" concept="12" />
      <node id="2788452359612124485" at="30,83,31,75" concept="6" />
      <node id="2788452359612124485" at="34,44,35,20" concept="7" />
      <node id="2788452359612124489" at="43,142,44,454" concept="7" />
      <node id="2788452359612124485" at="48,63,49,58" concept="7" />
      <node id="2788452359612124485" at="53,7,54,22" concept="7" />
      <node id="2788452359612124485" at="57,0,58,0" concept="10" trace="breakingNode_f3nklf_a0a1a0a0a1a0b0a1a1" />
      <node id="2788452359612124485" at="25,0,28,0" concept="1" trace="LinkQualifier_Constraints#()V" />
      <node id="2788452359612124485" at="33,0,37,0" concept="5" trace="hasOwnScopeProvider#()Z" />
      <node id="2788452359612124485" at="42,0,46,0" concept="5" trace="createSearchScopeOrListOfNodes#(Ljetbrains/mps/smodel/IOperationContext;Ljetbrains/mps/smodel/runtime/ReferenceConstraintsContext;)Ljava/lang/Object;" />
      <node id="2788452359612124485" at="47,0,51,0" concept="5" trace="getSearchScopeValidatorNode#()Lorg/jetbrains/mps/openapi/model/SNodeReference;" />
      <node id="2788452359612124485" at="40,56,51,10" concept="7" />
      <node id="2788452359612124485" at="38,0,53,0" concept="5" trace="getScopeProvider#()Ljetbrains/mps/smodel/runtime/ReferenceScopeProvider;" />
      <node id="2788452359612124485" at="31,75,53,7" concept="2" />
      <node id="2788452359612124485" at="29,0,56,0" concept="5" trace="getNotDefaultReferences#()Ljava/util/Map;" />
      <scope id="2788452359612124485" at="25,38,26,63" />
      <scope id="2788452359612124485" at="34,44,35,20" />
      <scope id="2788452359612124488" at="43,142,44,454" />
      <scope id="2788452359612124485" at="48,63,49,58" />
      <scope id="2788452359612124485" at="25,0,28,0" />
      <scope id="2788452359612124485" at="33,0,37,0" />
      <scope id="2788452359612124485" at="42,0,46,0">
        <var name="_context" id="2788452359612124485" />
        <var name="operationContext" id="2788452359612124485" />
      </scope>
      <scope id="2788452359612124485" at="47,0,51,0" />
      <scope id="2788452359612124485" at="40,56,51,10" />
      <scope id="2788452359612124485" at="38,0,53,0" />
      <scope id="2788452359612124485" at="30,83,54,22">
        <var name="references" id="2788452359612124485" />
      </scope>
      <scope id="2788452359612124485" at="29,0,56,0" />
      <unit id="2788452359612124485" at="41,19,51,9" name="jetbrains.mps.lang.smodel.constraints.LinkQualifier_Constraints$2" />
      <unit id="2788452359612124485" at="32,31,53,5" name="jetbrains.mps.lang.smodel.constraints.LinkQualifier_Constraints$1" />
      <unit id="2788452359612124485" at="24,0,59,0" name="jetbrains.mps.lang.smodel.constraints.LinkQualifier_Constraints" />
    </file>
  </root>
  <root nodeRef="r:00000000-0000-4000-0000-011c895902fb(jetbrains.mps.lang.smodel.constraints)/4040588429969031617">
    <file name="ModuleReferenceExpression_Constraints.java">
      <node id="4040588429969031617" at="15,50,16,75" concept="12" />
      <node id="4040588429969031617" at="20,82,21,74" concept="6" />
      <node id="4040588429969031617" at="24,37,25,20" concept="7" />
      <node id="4040588429969031617" at="29,42,30,37" concept="6" />
      <node id="4040588429969035171" at="31,9,32,103" concept="6" />
      <node id="4040588429969039552" at="33,31,34,24" concept="7" />
      <node id="4040588429969039556" at="35,11,36,40" concept="7" />
      <node id="4040588429969031617" at="39,7,40,22" concept="7" />
      <node id="4040588429969031617" at="15,0,18,0" concept="1" trace="ModuleReferenceExpression_Constraints#()V" />
      <node id="4040588429969039543" at="32,103,35,11" concept="4" />
      <node id="4040588429969031617" at="23,0,27,0" concept="5" trace="hasOwnGetter#()Z" />
      <node id="4040588429969031617" at="30,37,37,9" concept="0" />
      <node id="4040588429969031617" at="28,0,39,0" concept="5" trace="getValue#(Lorg/jetbrains/mps/openapi/model/SNode;)Ljava/lang/Object;" />
      <node id="4040588429969031617" at="21,74,39,7" concept="2" />
      <node id="4040588429969031617" at="19,0,42,0" concept="5" trace="getNotDefaultProperties#()Ljava/util/Map;" />
      <scope id="4040588429969031617" at="15,50,16,75" />
      <scope id="4040588429969031617" at="24,37,25,20" />
      <scope id="4040588429969039544" at="33,31,34,24" />
      <scope id="4040588429969031617" at="15,0,18,0" />
      <scope id="4040588429969031617" at="23,0,27,0" />
      <scope id="4040588429969031620" at="31,9,36,40">
        <var name="module" id="4040588429969035172" />
      </scope>
      <scope id="4040588429969031617" at="29,42,37,9">
        <var name="propertyName" id="4040588429969031617" />
      </scope>
      <scope id="4040588429969031617" at="28,0,39,0">
        <var name="node" id="4040588429969031617" />
      </scope>
      <scope id="4040588429969031617" at="20,82,40,22">
        <var name="properties" id="4040588429969031617" />
      </scope>
      <scope id="4040588429969031617" at="19,0,42,0" />
      <unit id="4040588429969031617" at="22,31,39,5" name="jetbrains.mps.lang.smodel.constraints.ModuleReferenceExpression_Constraints$1" />
      <unit id="4040588429969031617" at="14,0,43,0" name="jetbrains.mps.lang.smodel.constraints.ModuleReferenceExpression_Constraints" />
    </file>
  </root>
  <root nodeRef="r:00000000-0000-4000-0000-011c895902fb(jetbrains.mps.lang.smodel.constraints)/4357968816427488501">
<<<<<<< HEAD
    <nodeInfo nodeId="4357968816427488501" fileName="CheckedModuleReference_Constraints.java" startLine="19" startPosition="47" endLine="20" endPosition="72" conceptFqName="jetbrains.mps.baseLanguage.structure.SuperConstructorInvocation" />
    <nodeInfo nodeId="4357968816427488501" fileName="CheckedModuleReference_Constraints.java" startLine="24" startPosition="82" endLine="25" endPosition="74" conceptFqName="jetbrains.mps.baseLanguage.structure.LocalVariableDeclarationStatement" />
    <nodeInfo nodeId="4357968816427488501" fileName="CheckedModuleReference_Constraints.java" startLine="28" startPosition="37" endLine="29" endPosition="20" conceptFqName="jetbrains.mps.baseLanguage.structure.ReturnStatement" />
    <nodeInfo nodeId="4357968816427488501" fileName="CheckedModuleReference_Constraints.java" startLine="33" startPosition="42" endLine="34" endPosition="41" conceptFqName="jetbrains.mps.baseLanguage.structure.LocalVariableDeclarationStatement" />
    <nodeInfo nodeId="4357968816427529241" fileName="CheckedModuleReference_Constraints.java" startLine="35" startPosition="9" endLine="36" endPosition="76" conceptFqName="jetbrains.mps.baseLanguage.structure.LocalVariableDeclarationStatement" />
    <nodeInfo nodeId="4357968816427529259" fileName="CheckedModuleReference_Constraints.java" startLine="37" startPosition="61" endLine="38" endPosition="28" conceptFqName="jetbrains.mps.baseLanguage.structure.ReturnStatement" />
    <nodeInfo nodeId="4357968816427529227" fileName="CheckedModuleReference_Constraints.java" startLine="39" startPosition="11" endLine="40" endPosition="109" conceptFqName="jetbrains.mps.baseLanguage.structure.LocalVariableDeclarationStatement" />
    <nodeInfo nodeId="4357968816427529184" fileName="CheckedModuleReference_Constraints.java" startLine="40" startPosition="109" endLine="41" endPosition="91" conceptFqName="jetbrains.mps.baseLanguage.structure.LocalVariableDeclarationStatement" />
    <nodeInfo nodeId="4357968816427529211" fileName="CheckedModuleReference_Constraints.java" startLine="41" startPosition="91" endLine="42" endPosition="93" conceptFqName="jetbrains.mps.baseLanguage.structure.ReturnStatement" />
    <nodeInfo nodeId="4357968816427488501" fileName="CheckedModuleReference_Constraints.java" startLine="47" startPosition="37" endLine="48" endPosition="20" conceptFqName="jetbrains.mps.baseLanguage.structure.ReturnStatement" />
    <nodeInfo nodeId="4357968816427488501" fileName="CheckedModuleReference_Constraints.java" startLine="52" startPosition="62" endLine="53" endPosition="41" conceptFqName="jetbrains.mps.baseLanguage.structure.LocalVariableDeclarationStatement" />
    <nodeInfo nodeId="4357968816427528473" fileName="CheckedModuleReference_Constraints.java" startLine="54" startPosition="9" endLine="55" endPosition="127" conceptFqName="jetbrains.mps.baseLanguage.structure.LocalVariableDeclarationStatement" />
    <nodeInfo nodeId="4357968816427528484" fileName="CheckedModuleReference_Constraints.java" startLine="55" startPosition="127" endLine="56" endPosition="92" conceptFqName="jetbrains.mps.baseLanguage.structure.ExpressionStatement" />
    <nodeInfo nodeId="4357968816427488501" fileName="CheckedModuleReference_Constraints.java" startLine="61" startPosition="40" endLine="62" endPosition="20" conceptFqName="jetbrains.mps.baseLanguage.structure.ReturnStatement" />
    <nodeInfo nodeId="4357968816427488501" fileName="CheckedModuleReference_Constraints.java" startLine="66" startPosition="70" endLine="67" endPosition="41" conceptFqName="jetbrains.mps.baseLanguage.structure.LocalVariableDeclarationStatement" />
    <nodeInfo nodeId="4357968816427528462" fileName="CheckedModuleReference_Constraints.java" startLine="68" startPosition="9" endLine="69" endPosition="127" conceptFqName="jetbrains.mps.baseLanguage.structure.LocalVariableDeclarationStatement" />
    <nodeInfo nodeId="4357968816427528469" fileName="CheckedModuleReference_Constraints.java" startLine="69" startPosition="127" endLine="70" endPosition="32" conceptFqName="jetbrains.mps.baseLanguage.structure.ReturnStatement" />
    <nodeInfo nodeId="4357968816427488501" fileName="CheckedModuleReference_Constraints.java" startLine="73" startPosition="7" endLine="74" endPosition="22" conceptFqName="jetbrains.mps.baseLanguage.structure.ReturnStatement" />
    <nodeInfo nodeId="4357968816427488501" fileName="CheckedModuleReference_Constraints.java" startLine="19" startPosition="0" endLine="22" endPosition="0" conceptFqName="jetbrains.mps.baseLanguage.structure.ConstructorDeclaration" propertyString="CheckedModuleReference_Constraints#()V" />
    <nodeInfo nodeId="4357968816427529249" fileName="CheckedModuleReference_Constraints.java" startLine="36" startPosition="76" endLine="39" endPosition="11" conceptFqName="jetbrains.mps.baseLanguage.structure.IfStatement" />
    <nodeInfo nodeId="4357968816427488501" fileName="CheckedModuleReference_Constraints.java" startLine="27" startPosition="0" endLine="31" endPosition="0" conceptFqName="jetbrains.mps.baseLanguage.structure.InstanceMethodDeclaration" propertyString="hasOwnGetter#()Z" />
    <nodeInfo nodeId="4357968816427488501" fileName="CheckedModuleReference_Constraints.java" startLine="46" startPosition="0" endLine="50" endPosition="0" conceptFqName="jetbrains.mps.baseLanguage.structure.InstanceMethodDeclaration" propertyString="hasOwnSetter#()Z" />
    <nodeInfo nodeId="4357968816427488501" fileName="CheckedModuleReference_Constraints.java" startLine="53" startPosition="41" endLine="57" endPosition="9" conceptFqName="jetbrains.mps.baseLanguage.structure.BlockStatement" />
    <nodeInfo nodeId="4357968816427488501" fileName="CheckedModuleReference_Constraints.java" startLine="60" startPosition="0" endLine="64" endPosition="0" conceptFqName="jetbrains.mps.baseLanguage.structure.InstanceMethodDeclaration" propertyString="hasOwnValidator#()Z" />
    <nodeInfo nodeId="4357968816427488501" fileName="CheckedModuleReference_Constraints.java" startLine="67" startPosition="41" endLine="71" endPosition="9" conceptFqName="jetbrains.mps.baseLanguage.structure.BlockStatement" />
    <nodeInfo nodeId="4357968816427488501" fileName="CheckedModuleReference_Constraints.java" startLine="51" startPosition="0" endLine="59" endPosition="0" conceptFqName="jetbrains.mps.baseLanguage.structure.InstanceMethodDeclaration" propertyString="setValue#(Lorg/jetbrains/mps/openapi/model/SNode;Ljava/lang/String;)V" />
    <nodeInfo nodeId="4357968816427488501" fileName="CheckedModuleReference_Constraints.java" startLine="65" startPosition="0" endLine="73" endPosition="0" conceptFqName="jetbrains.mps.baseLanguage.structure.InstanceMethodDeclaration" propertyString="validateValue#(Lorg/jetbrains/mps/openapi/model/SNode;Ljava/lang/String;)Z" />
    <nodeInfo nodeId="4357968816427488501" fileName="CheckedModuleReference_Constraints.java" startLine="34" startPosition="41" endLine="43" endPosition="9" conceptFqName="jetbrains.mps.baseLanguage.structure.BlockStatement" />
    <nodeInfo nodeId="4357968816427488501" fileName="CheckedModuleReference_Constraints.java" startLine="32" startPosition="0" endLine="45" endPosition="0" conceptFqName="jetbrains.mps.baseLanguage.structure.InstanceMethodDeclaration" propertyString="getValue#(Lorg/jetbrains/mps/openapi/model/SNode;)Ljava/lang/Object;" />
    <nodeInfo nodeId="4357968816427488501" fileName="CheckedModuleReference_Constraints.java" startLine="25" startPosition="74" endLine="73" endPosition="7" conceptFqName="jetbrains.mps.baseLanguage.structure.ExpressionStatement" />
    <nodeInfo nodeId="4357968816427488501" fileName="CheckedModuleReference_Constraints.java" startLine="23" startPosition="0" endLine="76" endPosition="0" conceptFqName="jetbrains.mps.baseLanguage.structure.InstanceMethodDeclaration" propertyString="getNotDefaultProperties#()Ljava/util/Map;" />
    <scopeInfo nodeId="4357968816427488501" fileName="CheckedModuleReference_Constraints.java" startLine="19" startPosition="47" endLine="20" endPosition="72" />
    <scopeInfo nodeId="4357968816427488501" fileName="CheckedModuleReference_Constraints.java" startLine="28" startPosition="37" endLine="29" endPosition="20" />
    <scopeInfo nodeId="4357968816427529250" fileName="CheckedModuleReference_Constraints.java" startLine="37" startPosition="61" endLine="38" endPosition="28" />
    <scopeInfo nodeId="4357968816427488501" fileName="CheckedModuleReference_Constraints.java" startLine="47" startPosition="37" endLine="48" endPosition="20" />
    <scopeInfo nodeId="4357968816427488501" fileName="CheckedModuleReference_Constraints.java" startLine="61" startPosition="40" endLine="62" endPosition="20" />
    <scopeInfo nodeId="4357968816427494443" fileName="CheckedModuleReference_Constraints.java" startLine="54" startPosition="9" endLine="56" endPosition="92">
      <varInfo nodeId="4357968816427528474" varName="module" />
    </scopeInfo>
    <scopeInfo nodeId="4357968816427526047" fileName="CheckedModuleReference_Constraints.java" startLine="68" startPosition="9" endLine="70" endPosition="32">
      <varInfo nodeId="4357968816427528463" varName="module" />
    </scopeInfo>
    <scopeInfo nodeId="4357968816427488501" fileName="CheckedModuleReference_Constraints.java" startLine="19" startPosition="0" endLine="22" endPosition="0" />
    <scopeInfo nodeId="4357968816427488501" fileName="CheckedModuleReference_Constraints.java" startLine="27" startPosition="0" endLine="31" endPosition="0" />
    <scopeInfo nodeId="4357968816427488501" fileName="CheckedModuleReference_Constraints.java" startLine="46" startPosition="0" endLine="50" endPosition="0" />
    <scopeInfo nodeId="4357968816427488501" fileName="CheckedModuleReference_Constraints.java" startLine="60" startPosition="0" endLine="64" endPosition="0" />
    <scopeInfo nodeId="4357968816427488501" fileName="CheckedModuleReference_Constraints.java" startLine="52" startPosition="62" endLine="57" endPosition="9">
      <varInfo nodeId="4357968816427488501" varName="propertyName" />
    </scopeInfo>
    <scopeInfo nodeId="4357968816427488501" fileName="CheckedModuleReference_Constraints.java" startLine="66" startPosition="70" endLine="71" endPosition="9">
      <varInfo nodeId="4357968816427488501" varName="propertyName" />
    </scopeInfo>
    <scopeInfo nodeId="4357968816427494439" fileName="CheckedModuleReference_Constraints.java" startLine="35" startPosition="9" endLine="42" endPosition="93">
      <varInfo nodeId="4357968816427529185" varName="module" />
      <varInfo nodeId="4357968816427529228" varName="moduleReference" />
      <varInfo nodeId="4357968816427529242" varName="original" />
    </scopeInfo>
    <scopeInfo nodeId="4357968816427488501" fileName="CheckedModuleReference_Constraints.java" startLine="51" startPosition="0" endLine="59" endPosition="0">
      <varInfo nodeId="4357968816427488501" varName="node" />
      <varInfo nodeId="4357968816427488501" varName="propertyValue" />
    </scopeInfo>
    <scopeInfo nodeId="4357968816427488501" fileName="CheckedModuleReference_Constraints.java" startLine="65" startPosition="0" endLine="73" endPosition="0">
      <varInfo nodeId="4357968816427488501" varName="node" />
      <varInfo nodeId="4357968816427488501" varName="propertyValue" />
    </scopeInfo>
    <scopeInfo nodeId="4357968816427488501" fileName="CheckedModuleReference_Constraints.java" startLine="33" startPosition="42" endLine="43" endPosition="9">
      <varInfo nodeId="4357968816427488501" varName="propertyName" />
    </scopeInfo>
    <scopeInfo nodeId="4357968816427488501" fileName="CheckedModuleReference_Constraints.java" startLine="32" startPosition="0" endLine="45" endPosition="0">
      <varInfo nodeId="4357968816427488501" varName="node" />
    </scopeInfo>
    <scopeInfo nodeId="4357968816427488501" fileName="CheckedModuleReference_Constraints.java" startLine="24" startPosition="82" endLine="74" endPosition="22">
      <varInfo nodeId="4357968816427488501" varName="properties" />
    </scopeInfo>
    <scopeInfo nodeId="4357968816427488501" fileName="CheckedModuleReference_Constraints.java" startLine="23" startPosition="0" endLine="76" endPosition="0" />
    <unitInfo nodeId="4357968816427488501" fileName="CheckedModuleReference_Constraints.java" startLine="26" startPosition="35" endLine="73" endPosition="5" unitName="jetbrains.mps.lang.smodel.constraints.CheckedModuleReference_Constraints$1" />
    <unitInfo nodeId="4357968816427488501" fileName="CheckedModuleReference_Constraints.java" startLine="18" startPosition="0" endLine="77" endPosition="0" unitName="jetbrains.mps.lang.smodel.constraints.CheckedModuleReference_Constraints" />
=======
    <file name="CheckedModuleReference_Constraints.java">
      <node id="4357968816427488501" at="18,47,19,72" concept="12" />
      <node id="4357968816427488501" at="23,82,24,74" concept="6" />
      <node id="4357968816427488501" at="27,37,28,20" concept="7" />
      <node id="4357968816427488501" at="32,42,33,41" concept="6" />
      <node id="4357968816427529241" at="34,9,35,76" concept="6" />
      <node id="4357968816427529259" at="36,61,37,28" concept="7" />
      <node id="4357968816427529227" at="38,11,39,109" concept="6" />
      <node id="4357968816427529184" at="39,109,40,88" concept="6" />
      <node id="4357968816427529211" at="40,88,41,93" concept="7" />
      <node id="4357968816427488501" at="46,37,47,20" concept="7" />
      <node id="4357968816427488501" at="51,62,52,41" concept="6" />
      <node id="4357968816427528473" at="53,9,54,127" concept="6" />
      <node id="4357968816427528484" at="54,127,55,92" concept="2" />
      <node id="4357968816427488501" at="60,40,61,20" concept="7" />
      <node id="4357968816427488501" at="65,70,66,41" concept="6" />
      <node id="4357968816427528462" at="67,9,68,127" concept="6" />
      <node id="4357968816427528469" at="68,127,69,32" concept="7" />
      <node id="4357968816427488501" at="72,7,73,22" concept="7" />
      <node id="4357968816427488501" at="18,0,21,0" concept="1" trace="CheckedModuleReference_Constraints#()V" />
      <node id="4357968816427529249" at="35,76,38,11" concept="4" />
      <node id="4357968816427488501" at="26,0,30,0" concept="5" trace="hasOwnGetter#()Z" />
      <node id="4357968816427488501" at="45,0,49,0" concept="5" trace="hasOwnSetter#()Z" />
      <node id="4357968816427488501" at="52,41,56,9" concept="0" />
      <node id="4357968816427488501" at="59,0,63,0" concept="5" trace="hasOwnValidator#()Z" />
      <node id="4357968816427488501" at="66,41,70,9" concept="0" />
      <node id="4357968816427488501" at="50,0,58,0" concept="5" trace="setValue#(Lorg/jetbrains/mps/openapi/model/SNode;Ljava/lang/String;)V" />
      <node id="4357968816427488501" at="64,0,72,0" concept="5" trace="validateValue#(Lorg/jetbrains/mps/openapi/model/SNode;Ljava/lang/String;)Z" />
      <node id="4357968816427488501" at="33,41,42,9" concept="0" />
      <node id="4357968816427488501" at="31,0,44,0" concept="5" trace="getValue#(Lorg/jetbrains/mps/openapi/model/SNode;)Ljava/lang/Object;" />
      <node id="4357968816427488501" at="24,74,72,7" concept="2" />
      <node id="4357968816427488501" at="22,0,75,0" concept="5" trace="getNotDefaultProperties#()Ljava/util/Map;" />
      <scope id="4357968816427488501" at="18,47,19,72" />
      <scope id="4357968816427488501" at="27,37,28,20" />
      <scope id="4357968816427529250" at="36,61,37,28" />
      <scope id="4357968816427488501" at="46,37,47,20" />
      <scope id="4357968816427488501" at="60,40,61,20" />
      <scope id="4357968816427494443" at="53,9,55,92">
        <var name="module" id="4357968816427528474" />
      </scope>
      <scope id="4357968816427526047" at="67,9,69,32">
        <var name="module" id="4357968816427528463" />
      </scope>
      <scope id="4357968816427488501" at="18,0,21,0" />
      <scope id="4357968816427488501" at="26,0,30,0" />
      <scope id="4357968816427488501" at="45,0,49,0" />
      <scope id="4357968816427488501" at="59,0,63,0" />
      <scope id="4357968816427488501" at="51,62,56,9">
        <var name="propertyName" id="4357968816427488501" />
      </scope>
      <scope id="4357968816427488501" at="65,70,70,9">
        <var name="propertyName" id="4357968816427488501" />
      </scope>
      <scope id="4357968816427494439" at="34,9,41,93">
        <var name="module" id="4357968816427529185" />
        <var name="moduleReference" id="4357968816427529228" />
        <var name="original" id="4357968816427529242" />
      </scope>
      <scope id="4357968816427488501" at="50,0,58,0">
        <var name="node" id="4357968816427488501" />
        <var name="propertyValue" id="4357968816427488501" />
      </scope>
      <scope id="4357968816427488501" at="64,0,72,0">
        <var name="node" id="4357968816427488501" />
        <var name="propertyValue" id="4357968816427488501" />
      </scope>
      <scope id="4357968816427488501" at="32,42,42,9">
        <var name="propertyName" id="4357968816427488501" />
      </scope>
      <scope id="4357968816427488501" at="31,0,44,0">
        <var name="node" id="4357968816427488501" />
      </scope>
      <scope id="4357968816427488501" at="23,82,73,22">
        <var name="properties" id="4357968816427488501" />
      </scope>
      <scope id="4357968816427488501" at="22,0,75,0" />
      <unit id="4357968816427488501" at="25,35,72,5" name="jetbrains.mps.lang.smodel.constraints.CheckedModuleReference_Constraints$1" />
      <unit id="4357968816427488501" at="17,0,76,0" name="jetbrains.mps.lang.smodel.constraints.CheckedModuleReference_Constraints" />
    </file>
>>>>>>> 0583c357
  </root>
  <root nodeRef="r:00000000-0000-4000-0000-011c895902fb(jetbrains.mps.lang.smodel.constraints)/5253134957341833007">
    <file name="LinkNameRefExpression_Constraints.java">
      <node id="5253134957341833007" at="21,46,22,71" concept="12" />
      <node id="5253134957341833007" at="26,83,27,75" concept="6" />
      <node id="5253134957341833007" at="30,44,31,20" concept="7" />
      <node id="5253134957341833011" at="39,142,40,179" concept="7" />
      <node id="5253134957341833007" at="44,63,45,58" concept="7" />
      <node id="5253134957341833007" at="49,7,50,22" concept="7" />
      <node id="5253134957341833007" at="53,0,54,0" concept="10" trace="breakingNode_4nepou_a0a1a0a0a1a0b0a1a1" />
      <node id="5253134957341833007" at="21,0,24,0" concept="1" trace="LinkNameRefExpression_Constraints#()V" />
      <node id="5253134957341833007" at="29,0,33,0" concept="5" trace="hasOwnScopeProvider#()Z" />
      <node id="5253134957341833007" at="38,0,42,0" concept="5" trace="createSearchScopeOrListOfNodes#(Ljetbrains/mps/smodel/IOperationContext;Ljetbrains/mps/smodel/runtime/ReferenceConstraintsContext;)Ljava/lang/Object;" />
      <node id="5253134957341833007" at="43,0,47,0" concept="5" trace="getSearchScopeValidatorNode#()Lorg/jetbrains/mps/openapi/model/SNodeReference;" />
      <node id="5253134957341833007" at="36,56,47,10" concept="7" />
      <node id="5253134957341833007" at="34,0,49,0" concept="5" trace="getScopeProvider#()Ljetbrains/mps/smodel/runtime/ReferenceScopeProvider;" />
      <node id="5253134957341833007" at="27,75,49,7" concept="2" />
      <node id="5253134957341833007" at="25,0,52,0" concept="5" trace="getNotDefaultReferences#()Ljava/util/Map;" />
      <scope id="5253134957341833007" at="21,46,22,71" />
      <scope id="5253134957341833007" at="30,44,31,20" />
      <scope id="5253134957341833010" at="39,142,40,179" />
      <scope id="5253134957341833007" at="44,63,45,58" />
      <scope id="5253134957341833007" at="21,0,24,0" />
      <scope id="5253134957341833007" at="29,0,33,0" />
      <scope id="5253134957341833007" at="38,0,42,0">
        <var name="_context" id="5253134957341833007" />
        <var name="operationContext" id="5253134957341833007" />
      </scope>
      <scope id="5253134957341833007" at="43,0,47,0" />
      <scope id="5253134957341833007" at="36,56,47,10" />
      <scope id="5253134957341833007" at="34,0,49,0" />
      <scope id="5253134957341833007" at="26,83,50,22">
        <var name="references" id="5253134957341833007" />
      </scope>
      <scope id="5253134957341833007" at="25,0,52,0" />
      <unit id="5253134957341833007" at="37,19,47,9" name="jetbrains.mps.lang.smodel.constraints.LinkNameRefExpression_Constraints$2" />
      <unit id="5253134957341833007" at="28,42,49,5" name="jetbrains.mps.lang.smodel.constraints.LinkNameRefExpression_Constraints$1" />
      <unit id="5253134957341833007" at="20,0,55,0" name="jetbrains.mps.lang.smodel.constraints.LinkNameRefExpression_Constraints" />
    </file>
  </root>
  <root nodeRef="r:00000000-0000-4000-0000-011c895902fb(jetbrains.mps.lang.smodel.constraints)/5253134957341870624">
    <file name="PropertyNameRefExpression_Constraints.java">
      <node id="5253134957341870624" at="21,50,22,75" concept="12" />
      <node id="5253134957341870624" at="26,83,27,75" concept="6" />
      <node id="5253134957341870624" at="30,44,31,20" concept="7" />
      <node id="5253134957341870629" at="39,142,40,183" concept="7" />
      <node id="5253134957341870624" at="44,63,45,58" concept="7" />
      <node id="5253134957341870624" at="49,7,50,22" concept="7" />
      <node id="5253134957341870624" at="53,0,54,0" concept="10" trace="breakingNode_yrvtld_a0a1a0a0a1a0b0a1a1" />
      <node id="5253134957341870624" at="21,0,24,0" concept="1" trace="PropertyNameRefExpression_Constraints#()V" />
      <node id="5253134957341870624" at="29,0,33,0" concept="5" trace="hasOwnScopeProvider#()Z" />
      <node id="5253134957341870624" at="38,0,42,0" concept="5" trace="createSearchScopeOrListOfNodes#(Ljetbrains/mps/smodel/IOperationContext;Ljetbrains/mps/smodel/runtime/ReferenceConstraintsContext;)Ljava/lang/Object;" />
      <node id="5253134957341870624" at="43,0,47,0" concept="5" trace="getSearchScopeValidatorNode#()Lorg/jetbrains/mps/openapi/model/SNodeReference;" />
      <node id="5253134957341870624" at="36,56,47,10" concept="7" />
      <node id="5253134957341870624" at="34,0,49,0" concept="5" trace="getScopeProvider#()Ljetbrains/mps/smodel/runtime/ReferenceScopeProvider;" />
      <node id="5253134957341870624" at="27,75,49,7" concept="2" />
      <node id="5253134957341870624" at="25,0,52,0" concept="5" trace="getNotDefaultReferences#()Ljava/util/Map;" />
      <scope id="5253134957341870624" at="21,50,22,75" />
      <scope id="5253134957341870624" at="30,44,31,20" />
      <scope id="5253134957341870628" at="39,142,40,183" />
      <scope id="5253134957341870624" at="44,63,45,58" />
      <scope id="5253134957341870624" at="21,0,24,0" />
      <scope id="5253134957341870624" at="29,0,33,0" />
      <scope id="5253134957341870624" at="38,0,42,0">
        <var name="_context" id="5253134957341870624" />
        <var name="operationContext" id="5253134957341870624" />
      </scope>
      <scope id="5253134957341870624" at="43,0,47,0" />
      <scope id="5253134957341870624" at="36,56,47,10" />
      <scope id="5253134957341870624" at="34,0,49,0" />
      <scope id="5253134957341870624" at="26,83,50,22">
        <var name="references" id="5253134957341870624" />
      </scope>
      <scope id="5253134957341870624" at="25,0,52,0" />
      <unit id="5253134957341870624" at="37,19,47,9" name="jetbrains.mps.lang.smodel.constraints.PropertyNameRefExpression_Constraints$2" />
      <unit id="5253134957341870624" at="28,46,49,5" name="jetbrains.mps.lang.smodel.constraints.PropertyNameRefExpression_Constraints$1" />
      <unit id="5253134957341870624" at="20,0,55,0" name="jetbrains.mps.lang.smodel.constraints.PropertyNameRefExpression_Constraints" />
    </file>
  </root>
  <root nodeRef="r:00000000-0000-4000-0000-011c895902fb(jetbrains.mps.lang.smodel.constraints)/559557797393041555">
    <file name="ModelReferenceExpression_Constraints.java">
      <node id="559557797393041555" at="14,49,15,74" concept="12" />
      <node id="559557797393041555" at="19,82,20,74" concept="6" />
      <node id="559557797393041555" at="23,37,24,20" concept="7" />
      <node id="559557797393041555" at="28,42,29,39" concept="6" />
      <node id="7649594692996323504" at="30,73,31,22" concept="7" />
      <node id="559557797393041559" at="32,9,33,193" concept="7" />
      <node id="559557797393041555" at="35,7,36,22" concept="7" />
      <node id="7649594692996323503" at="39,52,40,44" concept="7" />
      <node id="559557797393041555" at="14,0,17,0" concept="1" trace="ModelReferenceExpression_Constraints#()V" />
      <node id="7649594692996323485" at="29,39,32,9" concept="4" />
      <node id="7649594692996323503" at="39,0,42,0" concept="11" trace="isEmptyString#(Ljava/lang/String;)Z" />
      <node id="559557797393041555" at="22,0,26,0" concept="5" trace="hasOwnGetter#()Z" />
      <node id="559557797393041555" at="29,39,33,193" concept="0" />
      <node id="559557797393041555" at="27,0,35,0" concept="5" trace="getValue#(Lorg/jetbrains/mps/openapi/model/SNode;)Ljava/lang/Object;" />
      <node id="559557797393041555" at="20,74,35,7" concept="2" />
      <node id="559557797393041555" at="18,0,38,0" concept="5" trace="getNotDefaultProperties#()Ljava/util/Map;" />
      <scope id="559557797393041555" at="14,49,15,74" />
      <scope id="559557797393041555" at="23,37,24,20" />
      <scope id="7649594692996323486" at="30,73,31,22" />
      <scope id="7649594692996323503" at="39,52,40,44" />
      <scope id="559557797393041555" at="14,0,17,0" />
      <scope id="7649594692996323503" at="39,0,42,0">
        <var name="str" id="7649594692996323503" />
      </scope>
      <scope id="559557797393041555" at="22,0,26,0" />
      <scope id="559557797393041558" at="29,39,33,193" />
      <scope id="559557797393041555" at="28,42,33,193">
        <var name="propertyName" id="559557797393041555" />
      </scope>
      <scope id="559557797393041555" at="27,0,35,0">
        <var name="node" id="559557797393041555" />
      </scope>
      <scope id="559557797393041555" at="19,82,36,22">
        <var name="properties" id="559557797393041555" />
      </scope>
      <scope id="559557797393041555" at="18,0,38,0" />
      <unit id="559557797393041555" at="21,33,35,5" name="jetbrains.mps.lang.smodel.constraints.ModelReferenceExpression_Constraints$1" />
      <unit id="559557797393041555" at="13,0,43,0" name="jetbrains.mps.lang.smodel.constraints.ModelReferenceExpression_Constraints" />
    </file>
  </root>
  <root nodeRef="r:00000000-0000-4000-0000-011c895902fb(jetbrains.mps.lang.smodel.constraints)/6407023681583036864">
    <file name="NodeAttributeQualifier_Constraints.java">
      <node id="6407023681583036864" at="23,47,24,72" concept="12" />
      <node id="6407023681583036864" at="28,83,29,75" concept="6" />
      <node id="6407023681583036864" at="32,44,33,20" concept="7" />
      <node id="6407023681583036864" at="41,44,42,24" concept="7" />
      <node id="2788276434700509413" at="47,17,48,104" concept="6" />
      <node id="2788276434700560951" at="49,33,50,28" concept="7" />
      <node id="2788276434700545936" at="52,36,53,24" concept="8" />
      <node id="3562028609772209783" at="54,13,55,86" concept="7" />
      <node id="7588821453559358105" at="59,142,60,302" concept="7" />
      <node id="6407023681583036864" at="64,63,65,58" concept="7" />
      <node id="6407023681583036864" at="69,7,70,22" concept="7" />
      <node id="6407023681583036864" at="73,0,74,0" concept="10" trace="breakingNode_40vqv7_a0a3a0a0a1a0b0a1a1" />
      <node id="6407023681583036864" at="23,0,26,0" concept="1" trace="NodeAttributeQualifier_Constraints#()V" />
      <node id="2788276434700536253" at="48,104,51,15" concept="4" />
      <node id="6407023681583036864" at="31,0,35,0" concept="5" trace="hasOwnScopeProvider#()Z" />
      <node id="6407023681583036864" at="40,0,44,0" concept="5" trace="hasPresentation#()Z" />
      <node id="6407023681583036864" at="58,0,62,0" concept="5" trace="createSearchScopeOrListOfNodes#(Ljetbrains/mps/smodel/IOperationContext;Ljetbrains/mps/smodel/runtime/ReferenceConstraintsContext;)Ljava/lang/Object;" />
      <node id="6407023681583036864" at="63,0,67,0" concept="5" trace="getSearchScopeValidatorNode#()Lorg/jetbrains/mps/openapi/model/SNodeReference;" />
      <node id="3562028609772202606" at="46,128,54,13" concept="13" />
      <node id="6407023681583036864" at="45,0,57,0" concept="5" trace="getPresentation#(Ljetbrains/mps/smodel/IOperationContext;Ljetbrains/mps/smodel/runtime/ReferencePresentationContext;)Ljava/lang/String;" />
      <node id="6407023681583036864" at="38,56,67,10" concept="7" />
      <node id="6407023681583036864" at="36,0,69,0" concept="5" trace="getScopeProvider#()Ljetbrains/mps/smodel/runtime/ReferenceScopeProvider;" />
      <node id="6407023681583036864" at="29,75,69,7" concept="2" />
      <node id="6407023681583036864" at="27,0,72,0" concept="5" trace="getNotDefaultReferences#()Ljava/util/Map;" />
      <scope id="6407023681583036864" at="23,47,24,72" />
      <scope id="6407023681583036864" at="32,44,33,20" />
      <scope id="6407023681583036864" at="41,44,42,24" />
      <scope id="2788276434700536256" at="49,33,50,28" />
      <scope id="3562028609772202609" at="52,0,53,24">
        <var name="ex" id="3562028609772202611" />
      </scope>
      <scope id="3562028609772202615" at="52,36,53,24" />
      <scope id="6407023681583036867" at="59,142,60,302" />
      <scope id="6407023681583036864" at="64,63,65,58" />
      <scope id="6407023681583036864" at="23,0,26,0" />
      <scope id="6407023681583036864" at="31,0,35,0" />
      <scope id="6407023681583036864" at="40,0,44,0" />
      <scope id="3562028609772202608" at="47,17,51,15">
        <var name="role" id="2788276434700509414" />
      </scope>
      <scope id="6407023681583036864" at="58,0,62,0">
        <var name="_context" id="6407023681583036864" />
        <var name="operationContext" id="6407023681583036864" />
      </scope>
      <scope id="6407023681583036864" at="63,0,67,0" />
      <scope id="6960953357953873181" at="46,128,55,86" />
      <scope id="6407023681583036864" at="45,0,57,0">
        <var name="_context" id="6407023681583036864" />
        <var name="operationContext" id="6407023681583036864" />
      </scope>
      <scope id="6407023681583036864" at="38,56,67,10" />
      <scope id="6407023681583036864" at="36,0,69,0" />
      <scope id="6407023681583036864" at="28,83,70,22">
        <var name="references" id="6407023681583036864" />
      </scope>
      <scope id="6407023681583036864" at="27,0,72,0" />
      <unit id="6407023681583036864" at="39,19,67,9" name="jetbrains.mps.lang.smodel.constraints.NodeAttributeQualifier_Constraints$2" />
      <unit id="6407023681583036864" at="30,43,69,5" name="jetbrains.mps.lang.smodel.constraints.NodeAttributeQualifier_Constraints$1" />
      <unit id="6407023681583036864" at="22,0,75,0" name="jetbrains.mps.lang.smodel.constraints.NodeAttributeQualifier_Constraints" />
    </file>
  </root>
  <root nodeRef="r:00000000-0000-4000-0000-011c895902fb(jetbrains.mps.lang.smodel.constraints)/6955116391921807260">
<<<<<<< HEAD
    <nodeInfo nodeId="6955116391921807260" fileName="CheckedModuleQualifiedName_Constraints.java" startLine="19" startPosition="51" endLine="20" endPosition="76" conceptFqName="jetbrains.mps.baseLanguage.structure.SuperConstructorInvocation" />
    <nodeInfo nodeId="6955116391921807260" fileName="CheckedModuleQualifiedName_Constraints.java" startLine="24" startPosition="82" endLine="25" endPosition="74" conceptFqName="jetbrains.mps.baseLanguage.structure.LocalVariableDeclarationStatement" />
    <nodeInfo nodeId="6955116391921807260" fileName="CheckedModuleQualifiedName_Constraints.java" startLine="28" startPosition="37" endLine="29" endPosition="20" conceptFqName="jetbrains.mps.baseLanguage.structure.ReturnStatement" />
    <nodeInfo nodeId="6955116391921807260" fileName="CheckedModuleQualifiedName_Constraints.java" startLine="33" startPosition="42" endLine="34" endPosition="41" conceptFqName="jetbrains.mps.baseLanguage.structure.LocalVariableDeclarationStatement" />
    <nodeInfo nodeId="6955116391921807486" fileName="CheckedModuleQualifiedName_Constraints.java" startLine="35" startPosition="9" endLine="36" endPosition="76" conceptFqName="jetbrains.mps.baseLanguage.structure.LocalVariableDeclarationStatement" />
    <nodeInfo nodeId="6955116391921807494" fileName="CheckedModuleQualifiedName_Constraints.java" startLine="37" startPosition="61" endLine="38" endPosition="28" conceptFqName="jetbrains.mps.baseLanguage.structure.ReturnStatement" />
    <nodeInfo nodeId="6955116391921807499" fileName="CheckedModuleQualifiedName_Constraints.java" startLine="39" startPosition="11" endLine="40" endPosition="109" conceptFqName="jetbrains.mps.baseLanguage.structure.LocalVariableDeclarationStatement" />
    <nodeInfo nodeId="6955116391921807506" fileName="CheckedModuleQualifiedName_Constraints.java" startLine="40" startPosition="109" endLine="41" endPosition="91" conceptFqName="jetbrains.mps.baseLanguage.structure.LocalVariableDeclarationStatement" />
    <nodeInfo nodeId="6955116391921807513" fileName="CheckedModuleQualifiedName_Constraints.java" startLine="41" startPosition="91" endLine="42" endPosition="93" conceptFqName="jetbrains.mps.baseLanguage.structure.ReturnStatement" />
    <nodeInfo nodeId="6955116391921807260" fileName="CheckedModuleQualifiedName_Constraints.java" startLine="47" startPosition="37" endLine="48" endPosition="20" conceptFqName="jetbrains.mps.baseLanguage.structure.ReturnStatement" />
    <nodeInfo nodeId="6955116391921807260" fileName="CheckedModuleQualifiedName_Constraints.java" startLine="52" startPosition="62" endLine="53" endPosition="41" conceptFqName="jetbrains.mps.baseLanguage.structure.LocalVariableDeclarationStatement" />
    <nodeInfo nodeId="6955116391921807526" fileName="CheckedModuleQualifiedName_Constraints.java" startLine="54" startPosition="9" endLine="55" endPosition="127" conceptFqName="jetbrains.mps.baseLanguage.structure.LocalVariableDeclarationStatement" />
    <nodeInfo nodeId="6955116391921807533" fileName="CheckedModuleQualifiedName_Constraints.java" startLine="55" startPosition="127" endLine="56" endPosition="92" conceptFqName="jetbrains.mps.baseLanguage.structure.ExpressionStatement" />
    <nodeInfo nodeId="6955116391921807260" fileName="CheckedModuleQualifiedName_Constraints.java" startLine="61" startPosition="40" endLine="62" endPosition="20" conceptFqName="jetbrains.mps.baseLanguage.structure.ReturnStatement" />
    <nodeInfo nodeId="6955116391921807260" fileName="CheckedModuleQualifiedName_Constraints.java" startLine="66" startPosition="70" endLine="67" endPosition="41" conceptFqName="jetbrains.mps.baseLanguage.structure.LocalVariableDeclarationStatement" />
    <nodeInfo nodeId="6955116391921807546" fileName="CheckedModuleQualifiedName_Constraints.java" startLine="68" startPosition="9" endLine="69" endPosition="127" conceptFqName="jetbrains.mps.baseLanguage.structure.LocalVariableDeclarationStatement" />
    <nodeInfo nodeId="6955116391921807553" fileName="CheckedModuleQualifiedName_Constraints.java" startLine="69" startPosition="127" endLine="70" endPosition="32" conceptFqName="jetbrains.mps.baseLanguage.structure.ReturnStatement" />
    <nodeInfo nodeId="6955116391921807260" fileName="CheckedModuleQualifiedName_Constraints.java" startLine="73" startPosition="7" endLine="74" endPosition="22" conceptFqName="jetbrains.mps.baseLanguage.structure.ReturnStatement" />
    <nodeInfo nodeId="6955116391921807260" fileName="CheckedModuleQualifiedName_Constraints.java" startLine="19" startPosition="0" endLine="22" endPosition="0" conceptFqName="jetbrains.mps.baseLanguage.structure.ConstructorDeclaration" propertyString="CheckedModuleQualifiedName_Constraints#()V" />
    <nodeInfo nodeId="6955116391921807492" fileName="CheckedModuleQualifiedName_Constraints.java" startLine="36" startPosition="76" endLine="39" endPosition="11" conceptFqName="jetbrains.mps.baseLanguage.structure.IfStatement" />
    <nodeInfo nodeId="6955116391921807260" fileName="CheckedModuleQualifiedName_Constraints.java" startLine="27" startPosition="0" endLine="31" endPosition="0" conceptFqName="jetbrains.mps.baseLanguage.structure.InstanceMethodDeclaration" propertyString="hasOwnGetter#()Z" />
    <nodeInfo nodeId="6955116391921807260" fileName="CheckedModuleQualifiedName_Constraints.java" startLine="46" startPosition="0" endLine="50" endPosition="0" conceptFqName="jetbrains.mps.baseLanguage.structure.InstanceMethodDeclaration" propertyString="hasOwnSetter#()Z" />
    <nodeInfo nodeId="6955116391921807260" fileName="CheckedModuleQualifiedName_Constraints.java" startLine="53" startPosition="41" endLine="57" endPosition="9" conceptFqName="jetbrains.mps.baseLanguage.structure.BlockStatement" />
    <nodeInfo nodeId="6955116391921807260" fileName="CheckedModuleQualifiedName_Constraints.java" startLine="60" startPosition="0" endLine="64" endPosition="0" conceptFqName="jetbrains.mps.baseLanguage.structure.InstanceMethodDeclaration" propertyString="hasOwnValidator#()Z" />
    <nodeInfo nodeId="6955116391921807260" fileName="CheckedModuleQualifiedName_Constraints.java" startLine="67" startPosition="41" endLine="71" endPosition="9" conceptFqName="jetbrains.mps.baseLanguage.structure.BlockStatement" />
    <nodeInfo nodeId="6955116391921807260" fileName="CheckedModuleQualifiedName_Constraints.java" startLine="51" startPosition="0" endLine="59" endPosition="0" conceptFqName="jetbrains.mps.baseLanguage.structure.InstanceMethodDeclaration" propertyString="setValue#(Lorg/jetbrains/mps/openapi/model/SNode;Ljava/lang/String;)V" />
    <nodeInfo nodeId="6955116391921807260" fileName="CheckedModuleQualifiedName_Constraints.java" startLine="65" startPosition="0" endLine="73" endPosition="0" conceptFqName="jetbrains.mps.baseLanguage.structure.InstanceMethodDeclaration" propertyString="validateValue#(Lorg/jetbrains/mps/openapi/model/SNode;Ljava/lang/String;)Z" />
    <nodeInfo nodeId="6955116391921807260" fileName="CheckedModuleQualifiedName_Constraints.java" startLine="34" startPosition="41" endLine="43" endPosition="9" conceptFqName="jetbrains.mps.baseLanguage.structure.BlockStatement" />
    <nodeInfo nodeId="6955116391921807260" fileName="CheckedModuleQualifiedName_Constraints.java" startLine="32" startPosition="0" endLine="45" endPosition="0" conceptFqName="jetbrains.mps.baseLanguage.structure.InstanceMethodDeclaration" propertyString="getValue#(Lorg/jetbrains/mps/openapi/model/SNode;)Ljava/lang/Object;" />
    <nodeInfo nodeId="6955116391921807260" fileName="CheckedModuleQualifiedName_Constraints.java" startLine="25" startPosition="74" endLine="73" endPosition="7" conceptFqName="jetbrains.mps.baseLanguage.structure.ExpressionStatement" />
    <nodeInfo nodeId="6955116391921807260" fileName="CheckedModuleQualifiedName_Constraints.java" startLine="23" startPosition="0" endLine="76" endPosition="0" conceptFqName="jetbrains.mps.baseLanguage.structure.InstanceMethodDeclaration" propertyString="getNotDefaultProperties#()Ljava/util/Map;" />
    <scopeInfo nodeId="6955116391921807260" fileName="CheckedModuleQualifiedName_Constraints.java" startLine="19" startPosition="51" endLine="20" endPosition="76" />
    <scopeInfo nodeId="6955116391921807260" fileName="CheckedModuleQualifiedName_Constraints.java" startLine="28" startPosition="37" endLine="29" endPosition="20" />
    <scopeInfo nodeId="6955116391921807493" fileName="CheckedModuleQualifiedName_Constraints.java" startLine="37" startPosition="61" endLine="38" endPosition="28" />
    <scopeInfo nodeId="6955116391921807260" fileName="CheckedModuleQualifiedName_Constraints.java" startLine="47" startPosition="37" endLine="48" endPosition="20" />
    <scopeInfo nodeId="6955116391921807260" fileName="CheckedModuleQualifiedName_Constraints.java" startLine="61" startPosition="40" endLine="62" endPosition="20" />
    <scopeInfo nodeId="6955116391921807525" fileName="CheckedModuleQualifiedName_Constraints.java" startLine="54" startPosition="9" endLine="56" endPosition="92">
      <varInfo nodeId="6955116391921807527" varName="module" />
    </scopeInfo>
    <scopeInfo nodeId="6955116391921807545" fileName="CheckedModuleQualifiedName_Constraints.java" startLine="68" startPosition="9" endLine="70" endPosition="32">
      <varInfo nodeId="6955116391921807547" varName="module" />
    </scopeInfo>
    <scopeInfo nodeId="6955116391921807260" fileName="CheckedModuleQualifiedName_Constraints.java" startLine="19" startPosition="0" endLine="22" endPosition="0" />
    <scopeInfo nodeId="6955116391921807260" fileName="CheckedModuleQualifiedName_Constraints.java" startLine="27" startPosition="0" endLine="31" endPosition="0" />
    <scopeInfo nodeId="6955116391921807260" fileName="CheckedModuleQualifiedName_Constraints.java" startLine="46" startPosition="0" endLine="50" endPosition="0" />
    <scopeInfo nodeId="6955116391921807260" fileName="CheckedModuleQualifiedName_Constraints.java" startLine="60" startPosition="0" endLine="64" endPosition="0" />
    <scopeInfo nodeId="6955116391921807260" fileName="CheckedModuleQualifiedName_Constraints.java" startLine="52" startPosition="62" endLine="57" endPosition="9">
      <varInfo nodeId="6955116391921807260" varName="propertyName" />
    </scopeInfo>
    <scopeInfo nodeId="6955116391921807260" fileName="CheckedModuleQualifiedName_Constraints.java" startLine="66" startPosition="70" endLine="71" endPosition="9">
      <varInfo nodeId="6955116391921807260" varName="propertyName" />
    </scopeInfo>
    <scopeInfo nodeId="6955116391921807485" fileName="CheckedModuleQualifiedName_Constraints.java" startLine="35" startPosition="9" endLine="42" endPosition="93">
      <varInfo nodeId="6955116391921807507" varName="module" />
      <varInfo nodeId="6955116391921807500" varName="moduleReference" />
      <varInfo nodeId="6955116391921807487" varName="original" />
    </scopeInfo>
    <scopeInfo nodeId="6955116391921807260" fileName="CheckedModuleQualifiedName_Constraints.java" startLine="51" startPosition="0" endLine="59" endPosition="0">
      <varInfo nodeId="6955116391921807260" varName="node" />
      <varInfo nodeId="6955116391921807260" varName="propertyValue" />
    </scopeInfo>
    <scopeInfo nodeId="6955116391921807260" fileName="CheckedModuleQualifiedName_Constraints.java" startLine="65" startPosition="0" endLine="73" endPosition="0">
      <varInfo nodeId="6955116391921807260" varName="node" />
      <varInfo nodeId="6955116391921807260" varName="propertyValue" />
    </scopeInfo>
    <scopeInfo nodeId="6955116391921807260" fileName="CheckedModuleQualifiedName_Constraints.java" startLine="33" startPosition="42" endLine="43" endPosition="9">
      <varInfo nodeId="6955116391921807260" varName="propertyName" />
    </scopeInfo>
    <scopeInfo nodeId="6955116391921807260" fileName="CheckedModuleQualifiedName_Constraints.java" startLine="32" startPosition="0" endLine="45" endPosition="0">
      <varInfo nodeId="6955116391921807260" varName="node" />
    </scopeInfo>
    <scopeInfo nodeId="6955116391921807260" fileName="CheckedModuleQualifiedName_Constraints.java" startLine="24" startPosition="82" endLine="74" endPosition="22">
      <varInfo nodeId="6955116391921807260" varName="properties" />
    </scopeInfo>
    <scopeInfo nodeId="6955116391921807260" fileName="CheckedModuleQualifiedName_Constraints.java" startLine="23" startPosition="0" endLine="76" endPosition="0" />
    <unitInfo nodeId="6955116391921807260" fileName="CheckedModuleQualifiedName_Constraints.java" startLine="26" startPosition="35" endLine="73" endPosition="5" unitName="jetbrains.mps.lang.smodel.constraints.CheckedModuleQualifiedName_Constraints$1" />
    <unitInfo nodeId="6955116391921807260" fileName="CheckedModuleQualifiedName_Constraints.java" startLine="18" startPosition="0" endLine="77" endPosition="0" unitName="jetbrains.mps.lang.smodel.constraints.CheckedModuleQualifiedName_Constraints" />
=======
    <file name="CheckedModuleQualifiedName_Constraints.java">
      <node id="6955116391921807260" at="18,51,19,76" concept="12" />
      <node id="6955116391921807260" at="23,82,24,74" concept="6" />
      <node id="6955116391921807260" at="27,37,28,20" concept="7" />
      <node id="6955116391921807260" at="32,42,33,41" concept="6" />
      <node id="6955116391921807486" at="34,9,35,76" concept="6" />
      <node id="6955116391921807494" at="36,61,37,28" concept="7" />
      <node id="6955116391921807499" at="38,11,39,109" concept="6" />
      <node id="6955116391921807506" at="39,109,40,88" concept="6" />
      <node id="6955116391921807513" at="40,88,41,93" concept="7" />
      <node id="6955116391921807260" at="46,37,47,20" concept="7" />
      <node id="6955116391921807260" at="51,62,52,41" concept="6" />
      <node id="6955116391921807526" at="53,9,54,127" concept="6" />
      <node id="6955116391921807533" at="54,127,55,92" concept="2" />
      <node id="6955116391921807260" at="60,40,61,20" concept="7" />
      <node id="6955116391921807260" at="65,70,66,41" concept="6" />
      <node id="6955116391921807546" at="67,9,68,127" concept="6" />
      <node id="6955116391921807553" at="68,127,69,32" concept="7" />
      <node id="6955116391921807260" at="72,7,73,22" concept="7" />
      <node id="6955116391921807260" at="18,0,21,0" concept="1" trace="CheckedModuleQualifiedName_Constraints#()V" />
      <node id="6955116391921807492" at="35,76,38,11" concept="4" />
      <node id="6955116391921807260" at="26,0,30,0" concept="5" trace="hasOwnGetter#()Z" />
      <node id="6955116391921807260" at="45,0,49,0" concept="5" trace="hasOwnSetter#()Z" />
      <node id="6955116391921807260" at="52,41,56,9" concept="0" />
      <node id="6955116391921807260" at="59,0,63,0" concept="5" trace="hasOwnValidator#()Z" />
      <node id="6955116391921807260" at="66,41,70,9" concept="0" />
      <node id="6955116391921807260" at="50,0,58,0" concept="5" trace="setValue#(Lorg/jetbrains/mps/openapi/model/SNode;Ljava/lang/String;)V" />
      <node id="6955116391921807260" at="64,0,72,0" concept="5" trace="validateValue#(Lorg/jetbrains/mps/openapi/model/SNode;Ljava/lang/String;)Z" />
      <node id="6955116391921807260" at="33,41,42,9" concept="0" />
      <node id="6955116391921807260" at="31,0,44,0" concept="5" trace="getValue#(Lorg/jetbrains/mps/openapi/model/SNode;)Ljava/lang/Object;" />
      <node id="6955116391921807260" at="24,74,72,7" concept="2" />
      <node id="6955116391921807260" at="22,0,75,0" concept="5" trace="getNotDefaultProperties#()Ljava/util/Map;" />
      <scope id="6955116391921807260" at="18,51,19,76" />
      <scope id="6955116391921807260" at="27,37,28,20" />
      <scope id="6955116391921807493" at="36,61,37,28" />
      <scope id="6955116391921807260" at="46,37,47,20" />
      <scope id="6955116391921807260" at="60,40,61,20" />
      <scope id="6955116391921807525" at="53,9,55,92">
        <var name="module" id="6955116391921807527" />
      </scope>
      <scope id="6955116391921807545" at="67,9,69,32">
        <var name="module" id="6955116391921807547" />
      </scope>
      <scope id="6955116391921807260" at="18,0,21,0" />
      <scope id="6955116391921807260" at="26,0,30,0" />
      <scope id="6955116391921807260" at="45,0,49,0" />
      <scope id="6955116391921807260" at="59,0,63,0" />
      <scope id="6955116391921807260" at="51,62,56,9">
        <var name="propertyName" id="6955116391921807260" />
      </scope>
      <scope id="6955116391921807260" at="65,70,70,9">
        <var name="propertyName" id="6955116391921807260" />
      </scope>
      <scope id="6955116391921807485" at="34,9,41,93">
        <var name="module" id="6955116391921807507" />
        <var name="moduleReference" id="6955116391921807500" />
        <var name="original" id="6955116391921807487" />
      </scope>
      <scope id="6955116391921807260" at="50,0,58,0">
        <var name="node" id="6955116391921807260" />
        <var name="propertyValue" id="6955116391921807260" />
      </scope>
      <scope id="6955116391921807260" at="64,0,72,0">
        <var name="node" id="6955116391921807260" />
        <var name="propertyValue" id="6955116391921807260" />
      </scope>
      <scope id="6955116391921807260" at="32,42,42,9">
        <var name="propertyName" id="6955116391921807260" />
      </scope>
      <scope id="6955116391921807260" at="31,0,44,0">
        <var name="node" id="6955116391921807260" />
      </scope>
      <scope id="6955116391921807260" at="23,82,73,22">
        <var name="properties" id="6955116391921807260" />
      </scope>
      <scope id="6955116391921807260" at="22,0,75,0" />
      <unit id="6955116391921807260" at="25,35,72,5" name="jetbrains.mps.lang.smodel.constraints.CheckedModuleQualifiedName_Constraints$1" />
      <unit id="6955116391921807260" at="17,0,76,0" name="jetbrains.mps.lang.smodel.constraints.CheckedModuleQualifiedName_Constraints" />
    </file>
>>>>>>> 0583c357
  </root>
  <root nodeRef="r:00000000-0000-4000-0000-011c895902fb(jetbrains.mps.lang.smodel.constraints)/6973815483245710659">
    <file name="EnumMemberValueRefExpression_Constraints.java">
      <node id="6973815483245710659" at="26,53,27,78" concept="12" />
      <node id="6973815483245710659" at="31,83,32,75" concept="6" />
      <node id="6973815483245710659" at="35,44,36,20" concept="7" />
      <node id="6973815483245710659" at="44,63,45,58" concept="7" />
      <node id="3778812090361262041" at="50,13,51,177" concept="6" />
      <node id="3778812090361321784" at="55,71,56,173" concept="7" />
      <node id="6973815483245710659" at="63,7,64,22" concept="7" />
      <node id="6973815483245710659" at="67,0,68,0" concept="10" trace="breakingNode_ju2p9y_a0a0a0a0a1a0b0a1a1" />
      <node id="6973815483245710659" at="26,0,29,0" concept="1" trace="EnumMemberValueRefExpression_Constraints#()V" />
      <node id="6973815483245710659" at="34,0,38,0" concept="5" trace="hasOwnScopeProvider#()Z" />
      <node id="6973815483245710659" at="43,0,47,0" concept="5" trace="getSearchScopeValidatorNode#()Lorg/jetbrains/mps/openapi/model/SNodeReference;" />
      <node id="3778812090360868330" at="53,0,58,0" concept="5" trace="getReferenceText#(Lorg/jetbrains/mps/openapi/model/SNode;)Ljava/lang/String;" />
      <node id="3778812090360837188" at="51,177,58,16" concept="7" />
      <node id="6973815483245710659" at="49,122,59,13" concept="0" />
      <node id="6973815483245710659" at="48,0,61,0" concept="5" trace="createScope#(Ljetbrains/mps/smodel/IOperationContext;Ljetbrains/mps/smodel/runtime/ReferenceConstraintsContext;)Ljetbrains/mps/scope/Scope;" />
      <node id="6973815483245710659" at="41,56,61,10" concept="7" />
      <node id="6973815483245710659" at="39,0,63,0" concept="5" trace="getScopeProvider#()Ljetbrains/mps/smodel/runtime/ReferenceScopeProvider;" />
      <node id="6973815483245710659" at="32,75,63,7" concept="2" />
      <node id="6973815483245710659" at="30,0,66,0" concept="5" trace="getNotDefaultReferences#()Ljava/util/Map;" />
      <scope id="6973815483245710659" at="26,53,27,78" />
      <scope id="6973815483245710659" at="35,44,36,20" />
      <scope id="6973815483245710659" at="44,63,45,58" />
      <scope id="3778812090360868338" at="55,71,56,173" />
      <scope id="6973815483245710659" at="26,0,29,0" />
      <scope id="6973815483245710659" at="34,0,38,0" />
      <scope id="6973815483245710659" at="43,0,47,0" />
      <scope id="3778812090360868330" at="53,0,58,0">
        <var name="target" id="3778812090360868333" />
      </scope>
      <scope id="6973815483245773406" at="50,13,58,16">
        <var name="enumMemberValueRef" id="3778812090361262042" />
      </scope>
      <scope id="6973815483245710659" at="49,122,59,13" />
      <scope id="6973815483245710659" at="48,0,61,0">
        <var name="_context" id="6973815483245710659" />
        <var name="operationContext" id="6973815483245710659" />
      </scope>
      <scope id="6973815483245710659" at="41,56,61,10" />
      <scope id="6973815483245710659" at="39,0,63,0" />
      <scope id="6973815483245710659" at="31,83,64,22">
        <var name="references" id="6973815483245710659" />
      </scope>
      <scope id="6973815483245710659" at="30,0,66,0" />
      <unit id="3778812090360868318" at="52,25,58,15" name="jetbrains.mps.lang.smodel.constraints.EnumMemberValueRefExpression_Constraints$3" />
      <unit id="6973815483245710659" at="42,19,61,9" name="jetbrains.mps.lang.smodel.constraints.EnumMemberValueRefExpression_Constraints$2" />
      <unit id="6973815483245710659" at="33,33,63,5" name="jetbrains.mps.lang.smodel.constraints.EnumMemberValueRefExpression_Constraints$1" />
      <unit id="6973815483245710659" at="25,0,69,0" name="jetbrains.mps.lang.smodel.constraints.EnumMemberValueRefExpression_Constraints" />
    </file>
  </root>
  <root nodeRef="r:00000000-0000-4000-0000-011c895902fb(jetbrains.mps.lang.smodel.constraints)/7292653286930772283">
    <file name="ChildNodeRefExpression_Constraints.java">
      <node id="7292653286930772283" at="23,47,24,72" concept="12" />
      <node id="7292653286930772283" at="28,83,29,75" concept="6" />
      <node id="7292653286930772283" at="32,44,33,20" concept="7" />
      <node id="7292653286930772283" at="41,63,42,58" concept="7" />
      <node id="7292653286930772283" at="46,122,47,198" concept="0" />
      <node id="7292653286931068374" at="46,122,47,198" concept="7" />
      <node id="7292653286930772283" at="51,7,52,22" concept="7" />
      <node id="7292653286930772283" at="55,0,56,0" concept="10" trace="breakingNode_uq3qb6_a0a0a0a0a1a0b0a1a1" />
      <node id="7292653286930772283" at="23,0,26,0" concept="1" trace="ChildNodeRefExpression_Constraints#()V" />
      <node id="7292653286930772283" at="31,0,35,0" concept="5" trace="hasOwnScopeProvider#()Z" />
      <node id="7292653286930772283" at="40,0,44,0" concept="5" trace="getSearchScopeValidatorNode#()Lorg/jetbrains/mps/openapi/model/SNodeReference;" />
      <node id="7292653286930772283" at="45,0,49,0" concept="5" trace="createScope#(Ljetbrains/mps/smodel/IOperationContext;Ljetbrains/mps/smodel/runtime/ReferenceConstraintsContext;)Ljetbrains/mps/scope/Scope;" />
      <node id="7292653286930772283" at="38,56,49,10" concept="7" />
      <node id="7292653286930772283" at="36,0,51,0" concept="5" trace="getScopeProvider#()Ljetbrains/mps/smodel/runtime/ReferenceScopeProvider;" />
      <node id="7292653286930772283" at="29,75,51,7" concept="2" />
      <node id="7292653286930772283" at="27,0,54,0" concept="5" trace="getNotDefaultReferences#()Ljava/util/Map;" />
      <scope id="7292653286930772283" at="23,47,24,72" />
      <scope id="7292653286930772283" at="32,44,33,20" />
      <scope id="7292653286930772283" at="41,63,42,58" />
      <scope id="7292653286930772283" at="46,122,47,198" />
      <scope id="7292653286930790168" at="46,122,47,198" />
      <scope id="7292653286930772283" at="23,0,26,0" />
      <scope id="7292653286930772283" at="31,0,35,0" />
      <scope id="7292653286930772283" at="40,0,44,0" />
      <scope id="7292653286930772283" at="45,0,49,0">
        <var name="_context" id="7292653286930772283" />
        <var name="operationContext" id="7292653286930772283" />
      </scope>
      <scope id="7292653286930772283" at="38,56,49,10" />
      <scope id="7292653286930772283" at="36,0,51,0" />
      <scope id="7292653286930772283" at="28,83,52,22">
        <var name="references" id="7292653286930772283" />
      </scope>
      <scope id="7292653286930772283" at="27,0,54,0" />
      <unit id="7292653286930772283" at="39,19,49,9" name="jetbrains.mps.lang.smodel.constraints.ChildNodeRefExpression_Constraints$2" />
      <unit id="7292653286930772283" at="30,37,51,5" name="jetbrains.mps.lang.smodel.constraints.ChildNodeRefExpression_Constraints$1" />
      <unit id="7292653286930772283" at="22,0,57,0" name="jetbrains.mps.lang.smodel.constraints.ChildNodeRefExpression_Constraints" />
    </file>
  </root>
  <root nodeRef="r:00000000-0000-4000-0000-011c895902fb(jetbrains.mps.lang.smodel.constraints)/8405512791876074475">
    <file name="SLinkImplicitSelect_Constraints.java">
      <node id="8405512791876074475" at="29,44,30,69" concept="12" />
      <node id="8405512791876074475" at="34,43,35,16" concept="7" />
      <node id="8405512791876074475" at="39,200,40,96" concept="6" />
      <node id="8405512791876074475" at="40,96,41,0" concept="9" />
      <node id="8405512791876074475" at="42,51,43,67" concept="2" />
      <node id="8405512791876074475" at="44,5,45,0" concept="9" />
      <node id="8405512791876074475" at="45,0,46,18" concept="7" />
      <node id="8405512791876074475" at="50,83,51,75" concept="6" />
      <node id="8405512791876074475" at="54,44,55,20" concept="7" />
      <node id="8405512791876074499" at="63,142,64,583" concept="7" />
      <node id="8405512791876074475" at="68,63,69,58" concept="7" />
      <node id="8405512791876074475" at="73,7,74,22" concept="7" />
      <node id="8150898248368826514" at="77,148,78,311" concept="7" />
      <node id="8150898248365627398" at="82,0,83,0" concept="3" trace="patternVar_nodeType" />
      <node id="8150898248365627398" at="88,7,89,60" concept="6" />
      <node id="8150898248365627398" at="90,153,91,23" concept="7" />
      <node id="8150898248365627398" at="93,9,94,51" concept="6" />
      <node id="8150898248365627398" at="95,99,96,25" concept="7" />
      <node id="8150898248365627398" at="98,11,99,134" concept="6" />
      <node id="8150898248365627398" at="100,13,101,85" concept="6" />
      <node id="8150898248365627398" at="102,144,103,29" concept="7" />
      <node id="8150898248365627398" at="104,15,105,99" concept="0" />
      <node id="8150898248365627398" at="104,15,105,99" concept="2" />
      <node id="8150898248365627398" at="109,7,110,18" concept="7" />
      <node id="8150898248365627398" at="113,40,114,19" concept="7" />
      <node id="8150898248365627398" at="118,69,119,83" concept="2" />
      <node id="8150898248365627398" at="124,52,125,35" concept="7" />
      <node id="8150898248365627398" at="126,7,127,18" concept="7" />
      <node id="8150898248368826518" at="135,0,136,0" concept="3" trace="patternVar_nodeType" />
      <node id="8150898248368826518" at="141,7,142,56" concept="6" />
      <node id="8150898248368826518" at="143,149,144,23" concept="7" />
      <node id="8150898248368826518" at="146,9,147,53" concept="6" />
      <node id="8150898248368826518" at="148,97,149,25" concept="7" />
      <node id="8150898248368826518" at="151,11,152,128" concept="6" />
      <node id="8150898248368826518" at="153,13,154,77" concept="6" />
      <node id="8150898248368826518" at="155,140,156,29" concept="7" />
      <node id="8150898248368826518" at="157,15,158,95" concept="0" />
      <node id="8150898248368826518" at="157,15,158,95" concept="2" />
      <node id="8150898248368826518" at="162,7,163,18" concept="7" />
      <node id="8150898248368826518" at="166,40,167,19" concept="7" />
      <node id="8150898248368826518" at="171,69,172,83" concept="2" />
      <node id="8150898248368826518" at="177,52,178,35" concept="7" />
      <node id="8150898248368826518" at="179,7,180,18" concept="7" />
      <node id="8405512791876074475" at="187,0,188,0" concept="10" trace="canBeChildBreakingPoint" />
      <node id="8405512791876074475" at="188,0,189,0" concept="10" trace="breakingNode_f4oi2a_a0a1a0a0a1a0b0a1a3" />
      <node id="8150898248365627398" at="84,0,86,0" concept="1" trace="Pattern_f4oi2a_a1a0a0a0a0a0a0a0b0a1a0b0d#()V" />
      <node id="8150898248365627398" at="130,0,132,0" concept="5" trace="performActions#(Ljava/lang/Object;)V" />
      <node id="8150898248368826518" at="137,0,139,0" concept="1" trace="Pattern_f4oi2a_a1a0a0a4#()V" />
      <node id="8150898248368826518" at="183,0,185,0" concept="5" trace="performActions#(Ljava/lang/Object;)V" />
      <node id="8405512791876074475" at="29,0,32,0" concept="1" trace="SLinkImplicitSelect_Constraints#()V" />
      <node id="8405512791876074475" at="41,0,44,5" concept="4" />
      <node id="8405512791876074475" at="77,0,80,0" concept="11" trace="static_canBeAChild#(Lorg/jetbrains/mps/openapi/model/SNode;Lorg/jetbrains/mps/openapi/model/SNode;Lorg/jetbrains/mps/openapi/model/SNode;Lorg/jetbrains/mps/openapi/model/SNode;Ljetbrains/mps/smodel/IOperationContext;)Z" />
      <node id="8150898248365627398" at="89,60,92,9" concept="4" />
      <node id="8150898248365627398" at="94,51,97,11" concept="4" />
      <node id="8150898248365627398" at="101,85,104,15" concept="4" />
      <node id="8150898248365627398" at="113,0,116,0" concept="5" trace="hasAntiquotations#()Z" />
      <node id="8150898248365627398" at="117,71,120,7" concept="4" />
      <node id="8150898248365627398" at="123,51,126,7" concept="0" />
      <node id="8150898248365627398" at="123,51,126,7" concept="4" />
      <node id="8150898248368826518" at="142,56,145,9" concept="4" />
      <node id="8150898248368826518" at="147,53,150,11" concept="4" />
      <node id="8150898248368826518" at="154,77,157,15" concept="4" />
      <node id="8150898248368826518" at="166,0,169,0" concept="5" trace="hasAntiquotations#()Z" />
      <node id="8150898248368826518" at="170,71,173,7" concept="4" />
      <node id="8150898248368826518" at="176,51,179,7" concept="0" />
      <node id="8150898248368826518" at="176,51,179,7" concept="4" />
      <node id="8405512791876074475" at="33,0,37,0" concept="5" trace="hasOwnCanBeChildMethod#()Z" />
      <node id="8405512791876074475" at="53,0,57,0" concept="5" trace="hasOwnScopeProvider#()Z" />
      <node id="8405512791876074475" at="62,0,66,0" concept="5" trace="createSearchScopeOrListOfNodes#(Ljetbrains/mps/smodel/IOperationContext;Ljetbrains/mps/smodel/runtime/ReferenceConstraintsContext;)Ljava/lang/Object;" />
      <node id="8405512791876074475" at="67,0,71,0" concept="5" trace="getSearchScopeValidatorNode#()Lorg/jetbrains/mps/openapi/model/SNodeReference;" />
      <node id="8150898248365627398" at="101,85,105,99" concept="0" />
      <node id="8150898248368826518" at="154,77,158,95" concept="0" />
      <node id="8150898248365627398" at="117,0,122,0" concept="5" trace="fillFieldValuesFrom#(Ljetbrains/mps/lang/pattern/GeneratedMatchingPattern;)V" />
      <node id="8150898248368826518" at="170,0,175,0" concept="5" trace="fillFieldValuesFrom#(Ljetbrains/mps/lang/pattern/GeneratedMatchingPattern;)V" />
      <node id="8150898248365627398" at="123,0,129,0" concept="5" trace="getFieldValue#(Ljava/lang/String;)Ljava/lang/Object;" />
      <node id="8150898248368826518" at="176,0,182,0" concept="5" trace="getFieldValue#(Ljava/lang/String;)Ljava/lang/Object;" />
      <node id="8150898248365627398" at="99,134,106,13" concept="0" />
      <node id="8150898248368826518" at="152,128,159,13" concept="0" />
      <node id="8405512791876074475" at="38,0,48,0" concept="5" trace="canBeChild#(Lorg/jetbrains/mps/openapi/model/SNode;Lorg/jetbrains/mps/openapi/model/SNode;Lorg/jetbrains/mps/openapi/model/SNode;Lorg/jetbrains/mps/openapi/model/SNode;Ljetbrains/mps/smodel/IOperationContext;Ljetbrains/mps/smodel/runtime/CheckingNodeContext;)Z" />
      <node id="8150898248365627398" at="97,11,107,11" concept="0" />
      <node id="8150898248368826518" at="150,11,160,11" concept="0" />
      <node id="8405512791876074475" at="60,56,71,10" concept="7" />
      <node id="8150898248365627398" at="94,51,107,11" concept="0" />
      <node id="8150898248368826518" at="147,53,160,11" concept="0" />
      <node id="8405512791876074475" at="58,0,73,0" concept="5" trace="getScopeProvider#()Ljetbrains/mps/smodel/runtime/ReferenceScopeProvider;" />
      <node id="8150898248365627398" at="92,9,108,9" concept="0" />
      <node id="8150898248365627398" at="92,9,108,9" concept="0" />
      <node id="8150898248368826518" at="145,9,161,9" concept="0" />
      <node id="8150898248368826518" at="145,9,161,9" concept="0" />
      <node id="8150898248365627398" at="89,60,108,9" concept="0" />
      <node id="8150898248368826518" at="142,56,161,9" concept="0" />
      <node id="8405512791876074475" at="51,75,73,7" concept="2" />
      <node id="8150898248365627398" at="87,45,109,7" concept="0" />
      <node id="8150898248368826518" at="140,45,162,7" concept="0" />
      <node id="8150898248365627398" at="87,0,112,0" concept="5" trace="match#(Lorg/jetbrains/mps/openapi/model/SNode;)Z" />
      <node id="8150898248368826518" at="140,0,165,0" concept="5" trace="match#(Lorg/jetbrains/mps/openapi/model/SNode;)Z" />
      <node id="8405512791876074475" at="49,0,76,0" concept="5" trace="getNotDefaultReferences#()Ljava/util/Map;" />
      <scope id="8150898248365627398" at="84,55,84,55" />
      <scope id="8150898248365627398" at="130,42,130,42" />
      <scope id="8150898248368826518" at="137,38,137,38" />
      <scope id="8150898248368826518" at="183,42,183,42" />
      <scope id="8405512791876074475" at="29,44,30,69" />
      <scope id="8405512791876074475" at="34,43,35,16" />
      <scope id="8405512791876074475" at="42,51,43,67" />
      <scope id="8405512791876074475" at="54,44,55,20" />
      <scope id="8405512791876074491" at="63,142,64,583" />
      <scope id="8405512791876074475" at="68,63,69,58" />
      <scope id="8405512791876074477" at="77,148,78,311" />
      <scope id="8150898248365627398" at="90,153,91,23" />
      <scope id="8150898248365627398" at="95,99,96,25" />
      <scope id="8150898248365627398" at="102,144,103,29" />
      <scope id="8150898248365627398" at="104,15,105,99" />
      <scope id="8150898248365627398" at="113,40,114,19" />
      <scope id="8150898248365627398" at="118,69,119,83" />
      <scope id="8150898248365627398" at="124,52,125,35" />
      <scope id="8150898248368826518" at="143,149,144,23" />
      <scope id="8150898248368826518" at="148,97,149,25" />
      <scope id="8150898248368826518" at="155,140,156,29" />
      <scope id="8150898248368826518" at="157,15,158,95" />
      <scope id="8150898248368826518" at="166,40,167,19" />
      <scope id="8150898248368826518" at="171,69,172,83" />
      <scope id="8150898248368826518" at="177,52,178,35" />
      <scope id="8150898248365627398" at="84,0,86,0" />
      <scope id="8150898248365627398" at="130,0,132,0">
        <var name="o" id="8150898248365627398" />
      </scope>
      <scope id="8150898248368826518" at="137,0,139,0" />
      <scope id="8150898248368826518" at="183,0,185,0">
        <var name="o" id="8150898248368826518" />
      </scope>
      <scope id="8405512791876074475" at="29,0,32,0" />
      <scope id="8405512791876074475" at="77,0,80,0">
        <var name="childConcept" id="8405512791876074475" />
        <var name="link" id="8405512791876074475" />
        <var name="node" id="8405512791876074475" />
        <var name="operationContext" id="8405512791876074475" />
        <var name="parentNode" id="8405512791876074475" />
      </scope>
      <scope id="8150898248365627398" at="113,0,116,0" />
      <scope id="8150898248365627398" at="117,71,120,7" />
      <scope id="8150898248365627398" at="123,51,126,7" />
      <scope id="8150898248368826518" at="166,0,169,0" />
      <scope id="8150898248368826518" at="170,71,173,7" />
      <scope id="8150898248368826518" at="176,51,179,7" />
      <scope id="8405512791876074475" at="33,0,37,0" />
      <scope id="8405512791876074475" at="53,0,57,0" />
      <scope id="8405512791876074475" at="62,0,66,0">
        <var name="_context" id="8405512791876074475" />
        <var name="operationContext" id="8405512791876074475" />
      </scope>
      <scope id="8405512791876074475" at="67,0,71,0" />
      <scope id="8150898248365627398" at="101,85,105,99" />
      <scope id="8150898248365627398" at="123,51,127,18" />
      <scope id="8150898248368826518" at="154,77,158,95" />
      <scope id="8150898248368826518" at="176,51,180,18" />
      <scope id="8150898248365627398" at="100,13,105,99">
        <var name="nodeToMatch_f4oi2a_a0a0a0a0a0a0a" id="8150898248365627398" />
      </scope>
      <scope id="8150898248365627398" at="117,0,122,0">
        <var name="pattern" id="8150898248365627398" />
      </scope>
      <scope id="8150898248368826518" at="153,13,158,95">
        <var name="nodeToMatch_f4oi2a_a0a0a0a0a" id="8150898248368826518" />
      </scope>
      <scope id="8150898248368826518" at="170,0,175,0">
        <var name="pattern" id="8150898248368826518" />
      </scope>
      <scope id="8150898248365627398" at="123,0,129,0">
        <var name="fieldName" id="8150898248365627398" />
      </scope>
      <scope id="8150898248368826518" at="176,0,182,0">
        <var name="fieldName" id="8150898248368826518" />
      </scope>
      <scope id="8405512791876074475" at="39,200,46,18">
        <var name="result" id="8405512791876074475" />
      </scope>
      <scope id="8150898248365627398" at="98,11,106,13">
        <var name="childVar_f4oi2a_a0a0a0a0a0a0a" id="8150898248365627398" />
      </scope>
      <scope id="8150898248368826518" at="151,11,159,13">
        <var name="childVar_f4oi2a_a0a0a0a0a" id="8150898248368826518" />
      </scope>
      <scope id="8405512791876074475" at="38,0,48,0">
        <var name="checkingNodeContext" id="8405512791876074475" />
        <var name="childConcept" id="8405512791876074475" />
        <var name="link" id="8405512791876074475" />
        <var name="node" id="8405512791876074475" />
        <var name="operationContext" id="8405512791876074475" />
        <var name="parentNode" id="8405512791876074475" />
      </scope>
      <scope id="8405512791876074475" at="60,56,71,10" />
      <scope id="8150898248365627398" at="94,51,107,11" />
      <scope id="8150898248368826518" at="147,53,160,11" />
      <scope id="8150898248365627398" at="93,9,107,11">
        <var name="childRole_f4oi2a_" id="8150898248365627398" />
      </scope>
      <scope id="8150898248368826518" at="146,9,160,11">
        <var name="childRole_f4oi2a__0" id="8150898248368826518" />
      </scope>
      <scope id="8405512791876074475" at="58,0,73,0" />
      <scope id="8150898248365627398" at="92,9,108,9" />
      <scope id="8150898248368826518" at="145,9,161,9" />
      <scope id="8150898248365627398" at="89,60,108,9" />
      <scope id="8150898248368826518" at="142,56,161,9" />
      <scope id="8150898248365627398" at="88,7,108,9">
        <var name="nodeToMatch_f4oi2a_a0a0a0a0a0a0" id="8150898248365627398" />
      </scope>
      <scope id="8150898248368826518" at="141,7,161,9">
        <var name="nodeToMatch_f4oi2a_a0a0a0a0" id="8150898248368826518" />
      </scope>
      <scope id="8150898248365627398" at="87,45,110,18" />
      <scope id="8150898248368826518" at="140,45,163,18" />
      <scope id="8405512791876074475" at="50,83,74,22">
        <var name="references" id="8405512791876074475" />
      </scope>
      <scope id="8150898248365627398" at="87,0,112,0">
        <var name="nodeToMatch" id="8150898248365627398" />
      </scope>
      <scope id="8150898248368826518" at="140,0,165,0">
        <var name="nodeToMatch" id="8150898248368826518" />
      </scope>
      <scope id="8405512791876074475" at="49,0,76,0" />
      <unit id="8405512791876074475" at="61,19,71,9" name="jetbrains.mps.lang.smodel.constraints.SLinkImplicitSelect_Constraints$2" />
      <unit id="8405512791876074475" at="52,31,73,5" name="jetbrains.mps.lang.smodel.constraints.SLinkImplicitSelect_Constraints$1" />
      <unit id="8150898248365627398" at="81,0,133,0" name="jetbrains.mps.lang.smodel.constraints.SLinkImplicitSelect_Constraints$Pattern_f4oi2a_a1a0a0a0a0a0a0a0b0a1a0b0d" />
      <unit id="8150898248368826518" at="134,0,186,0" name="jetbrains.mps.lang.smodel.constraints.SLinkImplicitSelect_Constraints$Pattern_f4oi2a_a1a0a0a4" />
      <unit id="8405512791876074475" at="28,0,190,0" name="jetbrains.mps.lang.smodel.constraints.SLinkImplicitSelect_Constraints" />
    </file>
  </root>
</debug-info>
<|MERGE_RESOLUTION|>--- conflicted
+++ resolved
@@ -1087,165 +1087,85 @@
     </file>
   </root>
   <root nodeRef="r:00000000-0000-4000-0000-011c895902fb(jetbrains.mps.lang.smodel.constraints)/4357968816427488501">
-<<<<<<< HEAD
-    <nodeInfo nodeId="4357968816427488501" fileName="CheckedModuleReference_Constraints.java" startLine="19" startPosition="47" endLine="20" endPosition="72" conceptFqName="jetbrains.mps.baseLanguage.structure.SuperConstructorInvocation" />
-    <nodeInfo nodeId="4357968816427488501" fileName="CheckedModuleReference_Constraints.java" startLine="24" startPosition="82" endLine="25" endPosition="74" conceptFqName="jetbrains.mps.baseLanguage.structure.LocalVariableDeclarationStatement" />
-    <nodeInfo nodeId="4357968816427488501" fileName="CheckedModuleReference_Constraints.java" startLine="28" startPosition="37" endLine="29" endPosition="20" conceptFqName="jetbrains.mps.baseLanguage.structure.ReturnStatement" />
-    <nodeInfo nodeId="4357968816427488501" fileName="CheckedModuleReference_Constraints.java" startLine="33" startPosition="42" endLine="34" endPosition="41" conceptFqName="jetbrains.mps.baseLanguage.structure.LocalVariableDeclarationStatement" />
-    <nodeInfo nodeId="4357968816427529241" fileName="CheckedModuleReference_Constraints.java" startLine="35" startPosition="9" endLine="36" endPosition="76" conceptFqName="jetbrains.mps.baseLanguage.structure.LocalVariableDeclarationStatement" />
-    <nodeInfo nodeId="4357968816427529259" fileName="CheckedModuleReference_Constraints.java" startLine="37" startPosition="61" endLine="38" endPosition="28" conceptFqName="jetbrains.mps.baseLanguage.structure.ReturnStatement" />
-    <nodeInfo nodeId="4357968816427529227" fileName="CheckedModuleReference_Constraints.java" startLine="39" startPosition="11" endLine="40" endPosition="109" conceptFqName="jetbrains.mps.baseLanguage.structure.LocalVariableDeclarationStatement" />
-    <nodeInfo nodeId="4357968816427529184" fileName="CheckedModuleReference_Constraints.java" startLine="40" startPosition="109" endLine="41" endPosition="91" conceptFqName="jetbrains.mps.baseLanguage.structure.LocalVariableDeclarationStatement" />
-    <nodeInfo nodeId="4357968816427529211" fileName="CheckedModuleReference_Constraints.java" startLine="41" startPosition="91" endLine="42" endPosition="93" conceptFqName="jetbrains.mps.baseLanguage.structure.ReturnStatement" />
-    <nodeInfo nodeId="4357968816427488501" fileName="CheckedModuleReference_Constraints.java" startLine="47" startPosition="37" endLine="48" endPosition="20" conceptFqName="jetbrains.mps.baseLanguage.structure.ReturnStatement" />
-    <nodeInfo nodeId="4357968816427488501" fileName="CheckedModuleReference_Constraints.java" startLine="52" startPosition="62" endLine="53" endPosition="41" conceptFqName="jetbrains.mps.baseLanguage.structure.LocalVariableDeclarationStatement" />
-    <nodeInfo nodeId="4357968816427528473" fileName="CheckedModuleReference_Constraints.java" startLine="54" startPosition="9" endLine="55" endPosition="127" conceptFqName="jetbrains.mps.baseLanguage.structure.LocalVariableDeclarationStatement" />
-    <nodeInfo nodeId="4357968816427528484" fileName="CheckedModuleReference_Constraints.java" startLine="55" startPosition="127" endLine="56" endPosition="92" conceptFqName="jetbrains.mps.baseLanguage.structure.ExpressionStatement" />
-    <nodeInfo nodeId="4357968816427488501" fileName="CheckedModuleReference_Constraints.java" startLine="61" startPosition="40" endLine="62" endPosition="20" conceptFqName="jetbrains.mps.baseLanguage.structure.ReturnStatement" />
-    <nodeInfo nodeId="4357968816427488501" fileName="CheckedModuleReference_Constraints.java" startLine="66" startPosition="70" endLine="67" endPosition="41" conceptFqName="jetbrains.mps.baseLanguage.structure.LocalVariableDeclarationStatement" />
-    <nodeInfo nodeId="4357968816427528462" fileName="CheckedModuleReference_Constraints.java" startLine="68" startPosition="9" endLine="69" endPosition="127" conceptFqName="jetbrains.mps.baseLanguage.structure.LocalVariableDeclarationStatement" />
-    <nodeInfo nodeId="4357968816427528469" fileName="CheckedModuleReference_Constraints.java" startLine="69" startPosition="127" endLine="70" endPosition="32" conceptFqName="jetbrains.mps.baseLanguage.structure.ReturnStatement" />
-    <nodeInfo nodeId="4357968816427488501" fileName="CheckedModuleReference_Constraints.java" startLine="73" startPosition="7" endLine="74" endPosition="22" conceptFqName="jetbrains.mps.baseLanguage.structure.ReturnStatement" />
-    <nodeInfo nodeId="4357968816427488501" fileName="CheckedModuleReference_Constraints.java" startLine="19" startPosition="0" endLine="22" endPosition="0" conceptFqName="jetbrains.mps.baseLanguage.structure.ConstructorDeclaration" propertyString="CheckedModuleReference_Constraints#()V" />
-    <nodeInfo nodeId="4357968816427529249" fileName="CheckedModuleReference_Constraints.java" startLine="36" startPosition="76" endLine="39" endPosition="11" conceptFqName="jetbrains.mps.baseLanguage.structure.IfStatement" />
-    <nodeInfo nodeId="4357968816427488501" fileName="CheckedModuleReference_Constraints.java" startLine="27" startPosition="0" endLine="31" endPosition="0" conceptFqName="jetbrains.mps.baseLanguage.structure.InstanceMethodDeclaration" propertyString="hasOwnGetter#()Z" />
-    <nodeInfo nodeId="4357968816427488501" fileName="CheckedModuleReference_Constraints.java" startLine="46" startPosition="0" endLine="50" endPosition="0" conceptFqName="jetbrains.mps.baseLanguage.structure.InstanceMethodDeclaration" propertyString="hasOwnSetter#()Z" />
-    <nodeInfo nodeId="4357968816427488501" fileName="CheckedModuleReference_Constraints.java" startLine="53" startPosition="41" endLine="57" endPosition="9" conceptFqName="jetbrains.mps.baseLanguage.structure.BlockStatement" />
-    <nodeInfo nodeId="4357968816427488501" fileName="CheckedModuleReference_Constraints.java" startLine="60" startPosition="0" endLine="64" endPosition="0" conceptFqName="jetbrains.mps.baseLanguage.structure.InstanceMethodDeclaration" propertyString="hasOwnValidator#()Z" />
-    <nodeInfo nodeId="4357968816427488501" fileName="CheckedModuleReference_Constraints.java" startLine="67" startPosition="41" endLine="71" endPosition="9" conceptFqName="jetbrains.mps.baseLanguage.structure.BlockStatement" />
-    <nodeInfo nodeId="4357968816427488501" fileName="CheckedModuleReference_Constraints.java" startLine="51" startPosition="0" endLine="59" endPosition="0" conceptFqName="jetbrains.mps.baseLanguage.structure.InstanceMethodDeclaration" propertyString="setValue#(Lorg/jetbrains/mps/openapi/model/SNode;Ljava/lang/String;)V" />
-    <nodeInfo nodeId="4357968816427488501" fileName="CheckedModuleReference_Constraints.java" startLine="65" startPosition="0" endLine="73" endPosition="0" conceptFqName="jetbrains.mps.baseLanguage.structure.InstanceMethodDeclaration" propertyString="validateValue#(Lorg/jetbrains/mps/openapi/model/SNode;Ljava/lang/String;)Z" />
-    <nodeInfo nodeId="4357968816427488501" fileName="CheckedModuleReference_Constraints.java" startLine="34" startPosition="41" endLine="43" endPosition="9" conceptFqName="jetbrains.mps.baseLanguage.structure.BlockStatement" />
-    <nodeInfo nodeId="4357968816427488501" fileName="CheckedModuleReference_Constraints.java" startLine="32" startPosition="0" endLine="45" endPosition="0" conceptFqName="jetbrains.mps.baseLanguage.structure.InstanceMethodDeclaration" propertyString="getValue#(Lorg/jetbrains/mps/openapi/model/SNode;)Ljava/lang/Object;" />
-    <nodeInfo nodeId="4357968816427488501" fileName="CheckedModuleReference_Constraints.java" startLine="25" startPosition="74" endLine="73" endPosition="7" conceptFqName="jetbrains.mps.baseLanguage.structure.ExpressionStatement" />
-    <nodeInfo nodeId="4357968816427488501" fileName="CheckedModuleReference_Constraints.java" startLine="23" startPosition="0" endLine="76" endPosition="0" conceptFqName="jetbrains.mps.baseLanguage.structure.InstanceMethodDeclaration" propertyString="getNotDefaultProperties#()Ljava/util/Map;" />
-    <scopeInfo nodeId="4357968816427488501" fileName="CheckedModuleReference_Constraints.java" startLine="19" startPosition="47" endLine="20" endPosition="72" />
-    <scopeInfo nodeId="4357968816427488501" fileName="CheckedModuleReference_Constraints.java" startLine="28" startPosition="37" endLine="29" endPosition="20" />
-    <scopeInfo nodeId="4357968816427529250" fileName="CheckedModuleReference_Constraints.java" startLine="37" startPosition="61" endLine="38" endPosition="28" />
-    <scopeInfo nodeId="4357968816427488501" fileName="CheckedModuleReference_Constraints.java" startLine="47" startPosition="37" endLine="48" endPosition="20" />
-    <scopeInfo nodeId="4357968816427488501" fileName="CheckedModuleReference_Constraints.java" startLine="61" startPosition="40" endLine="62" endPosition="20" />
-    <scopeInfo nodeId="4357968816427494443" fileName="CheckedModuleReference_Constraints.java" startLine="54" startPosition="9" endLine="56" endPosition="92">
-      <varInfo nodeId="4357968816427528474" varName="module" />
-    </scopeInfo>
-    <scopeInfo nodeId="4357968816427526047" fileName="CheckedModuleReference_Constraints.java" startLine="68" startPosition="9" endLine="70" endPosition="32">
-      <varInfo nodeId="4357968816427528463" varName="module" />
-    </scopeInfo>
-    <scopeInfo nodeId="4357968816427488501" fileName="CheckedModuleReference_Constraints.java" startLine="19" startPosition="0" endLine="22" endPosition="0" />
-    <scopeInfo nodeId="4357968816427488501" fileName="CheckedModuleReference_Constraints.java" startLine="27" startPosition="0" endLine="31" endPosition="0" />
-    <scopeInfo nodeId="4357968816427488501" fileName="CheckedModuleReference_Constraints.java" startLine="46" startPosition="0" endLine="50" endPosition="0" />
-    <scopeInfo nodeId="4357968816427488501" fileName="CheckedModuleReference_Constraints.java" startLine="60" startPosition="0" endLine="64" endPosition="0" />
-    <scopeInfo nodeId="4357968816427488501" fileName="CheckedModuleReference_Constraints.java" startLine="52" startPosition="62" endLine="57" endPosition="9">
-      <varInfo nodeId="4357968816427488501" varName="propertyName" />
-    </scopeInfo>
-    <scopeInfo nodeId="4357968816427488501" fileName="CheckedModuleReference_Constraints.java" startLine="66" startPosition="70" endLine="71" endPosition="9">
-      <varInfo nodeId="4357968816427488501" varName="propertyName" />
-    </scopeInfo>
-    <scopeInfo nodeId="4357968816427494439" fileName="CheckedModuleReference_Constraints.java" startLine="35" startPosition="9" endLine="42" endPosition="93">
-      <varInfo nodeId="4357968816427529185" varName="module" />
-      <varInfo nodeId="4357968816427529228" varName="moduleReference" />
-      <varInfo nodeId="4357968816427529242" varName="original" />
-    </scopeInfo>
-    <scopeInfo nodeId="4357968816427488501" fileName="CheckedModuleReference_Constraints.java" startLine="51" startPosition="0" endLine="59" endPosition="0">
-      <varInfo nodeId="4357968816427488501" varName="node" />
-      <varInfo nodeId="4357968816427488501" varName="propertyValue" />
-    </scopeInfo>
-    <scopeInfo nodeId="4357968816427488501" fileName="CheckedModuleReference_Constraints.java" startLine="65" startPosition="0" endLine="73" endPosition="0">
-      <varInfo nodeId="4357968816427488501" varName="node" />
-      <varInfo nodeId="4357968816427488501" varName="propertyValue" />
-    </scopeInfo>
-    <scopeInfo nodeId="4357968816427488501" fileName="CheckedModuleReference_Constraints.java" startLine="33" startPosition="42" endLine="43" endPosition="9">
-      <varInfo nodeId="4357968816427488501" varName="propertyName" />
-    </scopeInfo>
-    <scopeInfo nodeId="4357968816427488501" fileName="CheckedModuleReference_Constraints.java" startLine="32" startPosition="0" endLine="45" endPosition="0">
-      <varInfo nodeId="4357968816427488501" varName="node" />
-    </scopeInfo>
-    <scopeInfo nodeId="4357968816427488501" fileName="CheckedModuleReference_Constraints.java" startLine="24" startPosition="82" endLine="74" endPosition="22">
-      <varInfo nodeId="4357968816427488501" varName="properties" />
-    </scopeInfo>
-    <scopeInfo nodeId="4357968816427488501" fileName="CheckedModuleReference_Constraints.java" startLine="23" startPosition="0" endLine="76" endPosition="0" />
-    <unitInfo nodeId="4357968816427488501" fileName="CheckedModuleReference_Constraints.java" startLine="26" startPosition="35" endLine="73" endPosition="5" unitName="jetbrains.mps.lang.smodel.constraints.CheckedModuleReference_Constraints$1" />
-    <unitInfo nodeId="4357968816427488501" fileName="CheckedModuleReference_Constraints.java" startLine="18" startPosition="0" endLine="77" endPosition="0" unitName="jetbrains.mps.lang.smodel.constraints.CheckedModuleReference_Constraints" />
-=======
     <file name="CheckedModuleReference_Constraints.java">
-      <node id="4357968816427488501" at="18,47,19,72" concept="12" />
-      <node id="4357968816427488501" at="23,82,24,74" concept="6" />
-      <node id="4357968816427488501" at="27,37,28,20" concept="7" />
-      <node id="4357968816427488501" at="32,42,33,41" concept="6" />
-      <node id="4357968816427529241" at="34,9,35,76" concept="6" />
-      <node id="4357968816427529259" at="36,61,37,28" concept="7" />
-      <node id="4357968816427529227" at="38,11,39,109" concept="6" />
-      <node id="4357968816427529184" at="39,109,40,88" concept="6" />
-      <node id="4357968816427529211" at="40,88,41,93" concept="7" />
-      <node id="4357968816427488501" at="46,37,47,20" concept="7" />
-      <node id="4357968816427488501" at="51,62,52,41" concept="6" />
-      <node id="4357968816427528473" at="53,9,54,127" concept="6" />
-      <node id="4357968816427528484" at="54,127,55,92" concept="2" />
-      <node id="4357968816427488501" at="60,40,61,20" concept="7" />
-      <node id="4357968816427488501" at="65,70,66,41" concept="6" />
-      <node id="4357968816427528462" at="67,9,68,127" concept="6" />
-      <node id="4357968816427528469" at="68,127,69,32" concept="7" />
-      <node id="4357968816427488501" at="72,7,73,22" concept="7" />
-      <node id="4357968816427488501" at="18,0,21,0" concept="1" trace="CheckedModuleReference_Constraints#()V" />
-      <node id="4357968816427529249" at="35,76,38,11" concept="4" />
-      <node id="4357968816427488501" at="26,0,30,0" concept="5" trace="hasOwnGetter#()Z" />
-      <node id="4357968816427488501" at="45,0,49,0" concept="5" trace="hasOwnSetter#()Z" />
-      <node id="4357968816427488501" at="52,41,56,9" concept="0" />
-      <node id="4357968816427488501" at="59,0,63,0" concept="5" trace="hasOwnValidator#()Z" />
-      <node id="4357968816427488501" at="66,41,70,9" concept="0" />
-      <node id="4357968816427488501" at="50,0,58,0" concept="5" trace="setValue#(Lorg/jetbrains/mps/openapi/model/SNode;Ljava/lang/String;)V" />
-      <node id="4357968816427488501" at="64,0,72,0" concept="5" trace="validateValue#(Lorg/jetbrains/mps/openapi/model/SNode;Ljava/lang/String;)Z" />
-      <node id="4357968816427488501" at="33,41,42,9" concept="0" />
-      <node id="4357968816427488501" at="31,0,44,0" concept="5" trace="getValue#(Lorg/jetbrains/mps/openapi/model/SNode;)Ljava/lang/Object;" />
-      <node id="4357968816427488501" at="24,74,72,7" concept="2" />
-      <node id="4357968816427488501" at="22,0,75,0" concept="5" trace="getNotDefaultProperties#()Ljava/util/Map;" />
-      <scope id="4357968816427488501" at="18,47,19,72" />
-      <scope id="4357968816427488501" at="27,37,28,20" />
-      <scope id="4357968816427529250" at="36,61,37,28" />
-      <scope id="4357968816427488501" at="46,37,47,20" />
-      <scope id="4357968816427488501" at="60,40,61,20" />
-      <scope id="4357968816427494443" at="53,9,55,92">
+      <node id="4357968816427488501" at="19,47,20,72" concept="12" />
+      <node id="4357968816427488501" at="24,82,25,74" concept="6" />
+      <node id="4357968816427488501" at="28,37,29,20" concept="7" />
+      <node id="4357968816427488501" at="33,42,34,41" concept="6" />
+      <node id="4357968816427529241" at="35,9,36,76" concept="6" />
+      <node id="4357968816427529259" at="37,61,38,28" concept="7" />
+      <node id="4357968816427529227" at="39,11,40,109" concept="6" />
+      <node id="4357968816427529184" at="40,109,41,91" concept="6" />
+      <node id="4357968816427529211" at="41,91,42,93" concept="7" />
+      <node id="4357968816427488501" at="47,37,48,20" concept="7" />
+      <node id="4357968816427488501" at="52,62,53,41" concept="6" />
+      <node id="4357968816427528473" at="54,9,55,127" concept="6" />
+      <node id="4357968816427528484" at="55,127,56,92" concept="2" />
+      <node id="4357968816427488501" at="61,40,62,20" concept="7" />
+      <node id="4357968816427488501" at="66,70,67,41" concept="6" />
+      <node id="4357968816427528462" at="68,9,69,127" concept="6" />
+      <node id="4357968816427528469" at="69,127,70,32" concept="7" />
+      <node id="4357968816427488501" at="73,7,74,22" concept="7" />
+      <node id="4357968816427488501" at="19,0,22,0" concept="1" trace="CheckedModuleReference_Constraints#()V" />
+      <node id="4357968816427529249" at="36,76,39,11" concept="4" />
+      <node id="4357968816427488501" at="27,0,31,0" concept="5" trace="hasOwnGetter#()Z" />
+      <node id="4357968816427488501" at="46,0,50,0" concept="5" trace="hasOwnSetter#()Z" />
+      <node id="4357968816427488501" at="53,41,57,9" concept="0" />
+      <node id="4357968816427488501" at="60,0,64,0" concept="5" trace="hasOwnValidator#()Z" />
+      <node id="4357968816427488501" at="67,41,71,9" concept="0" />
+      <node id="4357968816427488501" at="51,0,59,0" concept="5" trace="setValue#(Lorg/jetbrains/mps/openapi/model/SNode;Ljava/lang/String;)V" />
+      <node id="4357968816427488501" at="65,0,73,0" concept="5" trace="validateValue#(Lorg/jetbrains/mps/openapi/model/SNode;Ljava/lang/String;)Z" />
+      <node id="4357968816427488501" at="34,41,43,9" concept="0" />
+      <node id="4357968816427488501" at="32,0,45,0" concept="5" trace="getValue#(Lorg/jetbrains/mps/openapi/model/SNode;)Ljava/lang/Object;" />
+      <node id="4357968816427488501" at="25,74,73,7" concept="2" />
+      <node id="4357968816427488501" at="23,0,76,0" concept="5" trace="getNotDefaultProperties#()Ljava/util/Map;" />
+      <scope id="4357968816427488501" at="19,47,20,72" />
+      <scope id="4357968816427488501" at="28,37,29,20" />
+      <scope id="4357968816427529250" at="37,61,38,28" />
+      <scope id="4357968816427488501" at="47,37,48,20" />
+      <scope id="4357968816427488501" at="61,40,62,20" />
+      <scope id="4357968816427494443" at="54,9,56,92">
         <var name="module" id="4357968816427528474" />
       </scope>
-      <scope id="4357968816427526047" at="67,9,69,32">
+      <scope id="4357968816427526047" at="68,9,70,32">
         <var name="module" id="4357968816427528463" />
       </scope>
-      <scope id="4357968816427488501" at="18,0,21,0" />
-      <scope id="4357968816427488501" at="26,0,30,0" />
-      <scope id="4357968816427488501" at="45,0,49,0" />
-      <scope id="4357968816427488501" at="59,0,63,0" />
-      <scope id="4357968816427488501" at="51,62,56,9">
+      <scope id="4357968816427488501" at="19,0,22,0" />
+      <scope id="4357968816427488501" at="27,0,31,0" />
+      <scope id="4357968816427488501" at="46,0,50,0" />
+      <scope id="4357968816427488501" at="60,0,64,0" />
+      <scope id="4357968816427488501" at="52,62,57,9">
         <var name="propertyName" id="4357968816427488501" />
       </scope>
-      <scope id="4357968816427488501" at="65,70,70,9">
+      <scope id="4357968816427488501" at="66,70,71,9">
         <var name="propertyName" id="4357968816427488501" />
       </scope>
-      <scope id="4357968816427494439" at="34,9,41,93">
+      <scope id="4357968816427494439" at="35,9,42,93">
         <var name="module" id="4357968816427529185" />
         <var name="moduleReference" id="4357968816427529228" />
         <var name="original" id="4357968816427529242" />
       </scope>
-      <scope id="4357968816427488501" at="50,0,58,0">
+      <scope id="4357968816427488501" at="51,0,59,0">
         <var name="node" id="4357968816427488501" />
         <var name="propertyValue" id="4357968816427488501" />
       </scope>
-      <scope id="4357968816427488501" at="64,0,72,0">
+      <scope id="4357968816427488501" at="65,0,73,0">
         <var name="node" id="4357968816427488501" />
         <var name="propertyValue" id="4357968816427488501" />
       </scope>
-      <scope id="4357968816427488501" at="32,42,42,9">
+      <scope id="4357968816427488501" at="33,42,43,9">
         <var name="propertyName" id="4357968816427488501" />
       </scope>
-      <scope id="4357968816427488501" at="31,0,44,0">
+      <scope id="4357968816427488501" at="32,0,45,0">
         <var name="node" id="4357968816427488501" />
       </scope>
-      <scope id="4357968816427488501" at="23,82,73,22">
+      <scope id="4357968816427488501" at="24,82,74,22">
         <var name="properties" id="4357968816427488501" />
       </scope>
-      <scope id="4357968816427488501" at="22,0,75,0" />
-      <unit id="4357968816427488501" at="25,35,72,5" name="jetbrains.mps.lang.smodel.constraints.CheckedModuleReference_Constraints$1" />
-      <unit id="4357968816427488501" at="17,0,76,0" name="jetbrains.mps.lang.smodel.constraints.CheckedModuleReference_Constraints" />
-    </file>
->>>>>>> 0583c357
+      <scope id="4357968816427488501" at="23,0,76,0" />
+      <unit id="4357968816427488501" at="26,35,73,5" name="jetbrains.mps.lang.smodel.constraints.CheckedModuleReference_Constraints$1" />
+      <unit id="4357968816427488501" at="18,0,77,0" name="jetbrains.mps.lang.smodel.constraints.CheckedModuleReference_Constraints" />
+    </file>
   </root>
   <root nodeRef="r:00000000-0000-4000-0000-011c895902fb(jetbrains.mps.lang.smodel.constraints)/5253134957341833007">
     <file name="LinkNameRefExpression_Constraints.java">
@@ -1431,165 +1351,85 @@
     </file>
   </root>
   <root nodeRef="r:00000000-0000-4000-0000-011c895902fb(jetbrains.mps.lang.smodel.constraints)/6955116391921807260">
-<<<<<<< HEAD
-    <nodeInfo nodeId="6955116391921807260" fileName="CheckedModuleQualifiedName_Constraints.java" startLine="19" startPosition="51" endLine="20" endPosition="76" conceptFqName="jetbrains.mps.baseLanguage.structure.SuperConstructorInvocation" />
-    <nodeInfo nodeId="6955116391921807260" fileName="CheckedModuleQualifiedName_Constraints.java" startLine="24" startPosition="82" endLine="25" endPosition="74" conceptFqName="jetbrains.mps.baseLanguage.structure.LocalVariableDeclarationStatement" />
-    <nodeInfo nodeId="6955116391921807260" fileName="CheckedModuleQualifiedName_Constraints.java" startLine="28" startPosition="37" endLine="29" endPosition="20" conceptFqName="jetbrains.mps.baseLanguage.structure.ReturnStatement" />
-    <nodeInfo nodeId="6955116391921807260" fileName="CheckedModuleQualifiedName_Constraints.java" startLine="33" startPosition="42" endLine="34" endPosition="41" conceptFqName="jetbrains.mps.baseLanguage.structure.LocalVariableDeclarationStatement" />
-    <nodeInfo nodeId="6955116391921807486" fileName="CheckedModuleQualifiedName_Constraints.java" startLine="35" startPosition="9" endLine="36" endPosition="76" conceptFqName="jetbrains.mps.baseLanguage.structure.LocalVariableDeclarationStatement" />
-    <nodeInfo nodeId="6955116391921807494" fileName="CheckedModuleQualifiedName_Constraints.java" startLine="37" startPosition="61" endLine="38" endPosition="28" conceptFqName="jetbrains.mps.baseLanguage.structure.ReturnStatement" />
-    <nodeInfo nodeId="6955116391921807499" fileName="CheckedModuleQualifiedName_Constraints.java" startLine="39" startPosition="11" endLine="40" endPosition="109" conceptFqName="jetbrains.mps.baseLanguage.structure.LocalVariableDeclarationStatement" />
-    <nodeInfo nodeId="6955116391921807506" fileName="CheckedModuleQualifiedName_Constraints.java" startLine="40" startPosition="109" endLine="41" endPosition="91" conceptFqName="jetbrains.mps.baseLanguage.structure.LocalVariableDeclarationStatement" />
-    <nodeInfo nodeId="6955116391921807513" fileName="CheckedModuleQualifiedName_Constraints.java" startLine="41" startPosition="91" endLine="42" endPosition="93" conceptFqName="jetbrains.mps.baseLanguage.structure.ReturnStatement" />
-    <nodeInfo nodeId="6955116391921807260" fileName="CheckedModuleQualifiedName_Constraints.java" startLine="47" startPosition="37" endLine="48" endPosition="20" conceptFqName="jetbrains.mps.baseLanguage.structure.ReturnStatement" />
-    <nodeInfo nodeId="6955116391921807260" fileName="CheckedModuleQualifiedName_Constraints.java" startLine="52" startPosition="62" endLine="53" endPosition="41" conceptFqName="jetbrains.mps.baseLanguage.structure.LocalVariableDeclarationStatement" />
-    <nodeInfo nodeId="6955116391921807526" fileName="CheckedModuleQualifiedName_Constraints.java" startLine="54" startPosition="9" endLine="55" endPosition="127" conceptFqName="jetbrains.mps.baseLanguage.structure.LocalVariableDeclarationStatement" />
-    <nodeInfo nodeId="6955116391921807533" fileName="CheckedModuleQualifiedName_Constraints.java" startLine="55" startPosition="127" endLine="56" endPosition="92" conceptFqName="jetbrains.mps.baseLanguage.structure.ExpressionStatement" />
-    <nodeInfo nodeId="6955116391921807260" fileName="CheckedModuleQualifiedName_Constraints.java" startLine="61" startPosition="40" endLine="62" endPosition="20" conceptFqName="jetbrains.mps.baseLanguage.structure.ReturnStatement" />
-    <nodeInfo nodeId="6955116391921807260" fileName="CheckedModuleQualifiedName_Constraints.java" startLine="66" startPosition="70" endLine="67" endPosition="41" conceptFqName="jetbrains.mps.baseLanguage.structure.LocalVariableDeclarationStatement" />
-    <nodeInfo nodeId="6955116391921807546" fileName="CheckedModuleQualifiedName_Constraints.java" startLine="68" startPosition="9" endLine="69" endPosition="127" conceptFqName="jetbrains.mps.baseLanguage.structure.LocalVariableDeclarationStatement" />
-    <nodeInfo nodeId="6955116391921807553" fileName="CheckedModuleQualifiedName_Constraints.java" startLine="69" startPosition="127" endLine="70" endPosition="32" conceptFqName="jetbrains.mps.baseLanguage.structure.ReturnStatement" />
-    <nodeInfo nodeId="6955116391921807260" fileName="CheckedModuleQualifiedName_Constraints.java" startLine="73" startPosition="7" endLine="74" endPosition="22" conceptFqName="jetbrains.mps.baseLanguage.structure.ReturnStatement" />
-    <nodeInfo nodeId="6955116391921807260" fileName="CheckedModuleQualifiedName_Constraints.java" startLine="19" startPosition="0" endLine="22" endPosition="0" conceptFqName="jetbrains.mps.baseLanguage.structure.ConstructorDeclaration" propertyString="CheckedModuleQualifiedName_Constraints#()V" />
-    <nodeInfo nodeId="6955116391921807492" fileName="CheckedModuleQualifiedName_Constraints.java" startLine="36" startPosition="76" endLine="39" endPosition="11" conceptFqName="jetbrains.mps.baseLanguage.structure.IfStatement" />
-    <nodeInfo nodeId="6955116391921807260" fileName="CheckedModuleQualifiedName_Constraints.java" startLine="27" startPosition="0" endLine="31" endPosition="0" conceptFqName="jetbrains.mps.baseLanguage.structure.InstanceMethodDeclaration" propertyString="hasOwnGetter#()Z" />
-    <nodeInfo nodeId="6955116391921807260" fileName="CheckedModuleQualifiedName_Constraints.java" startLine="46" startPosition="0" endLine="50" endPosition="0" conceptFqName="jetbrains.mps.baseLanguage.structure.InstanceMethodDeclaration" propertyString="hasOwnSetter#()Z" />
-    <nodeInfo nodeId="6955116391921807260" fileName="CheckedModuleQualifiedName_Constraints.java" startLine="53" startPosition="41" endLine="57" endPosition="9" conceptFqName="jetbrains.mps.baseLanguage.structure.BlockStatement" />
-    <nodeInfo nodeId="6955116391921807260" fileName="CheckedModuleQualifiedName_Constraints.java" startLine="60" startPosition="0" endLine="64" endPosition="0" conceptFqName="jetbrains.mps.baseLanguage.structure.InstanceMethodDeclaration" propertyString="hasOwnValidator#()Z" />
-    <nodeInfo nodeId="6955116391921807260" fileName="CheckedModuleQualifiedName_Constraints.java" startLine="67" startPosition="41" endLine="71" endPosition="9" conceptFqName="jetbrains.mps.baseLanguage.structure.BlockStatement" />
-    <nodeInfo nodeId="6955116391921807260" fileName="CheckedModuleQualifiedName_Constraints.java" startLine="51" startPosition="0" endLine="59" endPosition="0" conceptFqName="jetbrains.mps.baseLanguage.structure.InstanceMethodDeclaration" propertyString="setValue#(Lorg/jetbrains/mps/openapi/model/SNode;Ljava/lang/String;)V" />
-    <nodeInfo nodeId="6955116391921807260" fileName="CheckedModuleQualifiedName_Constraints.java" startLine="65" startPosition="0" endLine="73" endPosition="0" conceptFqName="jetbrains.mps.baseLanguage.structure.InstanceMethodDeclaration" propertyString="validateValue#(Lorg/jetbrains/mps/openapi/model/SNode;Ljava/lang/String;)Z" />
-    <nodeInfo nodeId="6955116391921807260" fileName="CheckedModuleQualifiedName_Constraints.java" startLine="34" startPosition="41" endLine="43" endPosition="9" conceptFqName="jetbrains.mps.baseLanguage.structure.BlockStatement" />
-    <nodeInfo nodeId="6955116391921807260" fileName="CheckedModuleQualifiedName_Constraints.java" startLine="32" startPosition="0" endLine="45" endPosition="0" conceptFqName="jetbrains.mps.baseLanguage.structure.InstanceMethodDeclaration" propertyString="getValue#(Lorg/jetbrains/mps/openapi/model/SNode;)Ljava/lang/Object;" />
-    <nodeInfo nodeId="6955116391921807260" fileName="CheckedModuleQualifiedName_Constraints.java" startLine="25" startPosition="74" endLine="73" endPosition="7" conceptFqName="jetbrains.mps.baseLanguage.structure.ExpressionStatement" />
-    <nodeInfo nodeId="6955116391921807260" fileName="CheckedModuleQualifiedName_Constraints.java" startLine="23" startPosition="0" endLine="76" endPosition="0" conceptFqName="jetbrains.mps.baseLanguage.structure.InstanceMethodDeclaration" propertyString="getNotDefaultProperties#()Ljava/util/Map;" />
-    <scopeInfo nodeId="6955116391921807260" fileName="CheckedModuleQualifiedName_Constraints.java" startLine="19" startPosition="51" endLine="20" endPosition="76" />
-    <scopeInfo nodeId="6955116391921807260" fileName="CheckedModuleQualifiedName_Constraints.java" startLine="28" startPosition="37" endLine="29" endPosition="20" />
-    <scopeInfo nodeId="6955116391921807493" fileName="CheckedModuleQualifiedName_Constraints.java" startLine="37" startPosition="61" endLine="38" endPosition="28" />
-    <scopeInfo nodeId="6955116391921807260" fileName="CheckedModuleQualifiedName_Constraints.java" startLine="47" startPosition="37" endLine="48" endPosition="20" />
-    <scopeInfo nodeId="6955116391921807260" fileName="CheckedModuleQualifiedName_Constraints.java" startLine="61" startPosition="40" endLine="62" endPosition="20" />
-    <scopeInfo nodeId="6955116391921807525" fileName="CheckedModuleQualifiedName_Constraints.java" startLine="54" startPosition="9" endLine="56" endPosition="92">
-      <varInfo nodeId="6955116391921807527" varName="module" />
-    </scopeInfo>
-    <scopeInfo nodeId="6955116391921807545" fileName="CheckedModuleQualifiedName_Constraints.java" startLine="68" startPosition="9" endLine="70" endPosition="32">
-      <varInfo nodeId="6955116391921807547" varName="module" />
-    </scopeInfo>
-    <scopeInfo nodeId="6955116391921807260" fileName="CheckedModuleQualifiedName_Constraints.java" startLine="19" startPosition="0" endLine="22" endPosition="0" />
-    <scopeInfo nodeId="6955116391921807260" fileName="CheckedModuleQualifiedName_Constraints.java" startLine="27" startPosition="0" endLine="31" endPosition="0" />
-    <scopeInfo nodeId="6955116391921807260" fileName="CheckedModuleQualifiedName_Constraints.java" startLine="46" startPosition="0" endLine="50" endPosition="0" />
-    <scopeInfo nodeId="6955116391921807260" fileName="CheckedModuleQualifiedName_Constraints.java" startLine="60" startPosition="0" endLine="64" endPosition="0" />
-    <scopeInfo nodeId="6955116391921807260" fileName="CheckedModuleQualifiedName_Constraints.java" startLine="52" startPosition="62" endLine="57" endPosition="9">
-      <varInfo nodeId="6955116391921807260" varName="propertyName" />
-    </scopeInfo>
-    <scopeInfo nodeId="6955116391921807260" fileName="CheckedModuleQualifiedName_Constraints.java" startLine="66" startPosition="70" endLine="71" endPosition="9">
-      <varInfo nodeId="6955116391921807260" varName="propertyName" />
-    </scopeInfo>
-    <scopeInfo nodeId="6955116391921807485" fileName="CheckedModuleQualifiedName_Constraints.java" startLine="35" startPosition="9" endLine="42" endPosition="93">
-      <varInfo nodeId="6955116391921807507" varName="module" />
-      <varInfo nodeId="6955116391921807500" varName="moduleReference" />
-      <varInfo nodeId="6955116391921807487" varName="original" />
-    </scopeInfo>
-    <scopeInfo nodeId="6955116391921807260" fileName="CheckedModuleQualifiedName_Constraints.java" startLine="51" startPosition="0" endLine="59" endPosition="0">
-      <varInfo nodeId="6955116391921807260" varName="node" />
-      <varInfo nodeId="6955116391921807260" varName="propertyValue" />
-    </scopeInfo>
-    <scopeInfo nodeId="6955116391921807260" fileName="CheckedModuleQualifiedName_Constraints.java" startLine="65" startPosition="0" endLine="73" endPosition="0">
-      <varInfo nodeId="6955116391921807260" varName="node" />
-      <varInfo nodeId="6955116391921807260" varName="propertyValue" />
-    </scopeInfo>
-    <scopeInfo nodeId="6955116391921807260" fileName="CheckedModuleQualifiedName_Constraints.java" startLine="33" startPosition="42" endLine="43" endPosition="9">
-      <varInfo nodeId="6955116391921807260" varName="propertyName" />
-    </scopeInfo>
-    <scopeInfo nodeId="6955116391921807260" fileName="CheckedModuleQualifiedName_Constraints.java" startLine="32" startPosition="0" endLine="45" endPosition="0">
-      <varInfo nodeId="6955116391921807260" varName="node" />
-    </scopeInfo>
-    <scopeInfo nodeId="6955116391921807260" fileName="CheckedModuleQualifiedName_Constraints.java" startLine="24" startPosition="82" endLine="74" endPosition="22">
-      <varInfo nodeId="6955116391921807260" varName="properties" />
-    </scopeInfo>
-    <scopeInfo nodeId="6955116391921807260" fileName="CheckedModuleQualifiedName_Constraints.java" startLine="23" startPosition="0" endLine="76" endPosition="0" />
-    <unitInfo nodeId="6955116391921807260" fileName="CheckedModuleQualifiedName_Constraints.java" startLine="26" startPosition="35" endLine="73" endPosition="5" unitName="jetbrains.mps.lang.smodel.constraints.CheckedModuleQualifiedName_Constraints$1" />
-    <unitInfo nodeId="6955116391921807260" fileName="CheckedModuleQualifiedName_Constraints.java" startLine="18" startPosition="0" endLine="77" endPosition="0" unitName="jetbrains.mps.lang.smodel.constraints.CheckedModuleQualifiedName_Constraints" />
-=======
     <file name="CheckedModuleQualifiedName_Constraints.java">
-      <node id="6955116391921807260" at="18,51,19,76" concept="12" />
-      <node id="6955116391921807260" at="23,82,24,74" concept="6" />
-      <node id="6955116391921807260" at="27,37,28,20" concept="7" />
-      <node id="6955116391921807260" at="32,42,33,41" concept="6" />
-      <node id="6955116391921807486" at="34,9,35,76" concept="6" />
-      <node id="6955116391921807494" at="36,61,37,28" concept="7" />
-      <node id="6955116391921807499" at="38,11,39,109" concept="6" />
-      <node id="6955116391921807506" at="39,109,40,88" concept="6" />
-      <node id="6955116391921807513" at="40,88,41,93" concept="7" />
-      <node id="6955116391921807260" at="46,37,47,20" concept="7" />
-      <node id="6955116391921807260" at="51,62,52,41" concept="6" />
-      <node id="6955116391921807526" at="53,9,54,127" concept="6" />
-      <node id="6955116391921807533" at="54,127,55,92" concept="2" />
-      <node id="6955116391921807260" at="60,40,61,20" concept="7" />
-      <node id="6955116391921807260" at="65,70,66,41" concept="6" />
-      <node id="6955116391921807546" at="67,9,68,127" concept="6" />
-      <node id="6955116391921807553" at="68,127,69,32" concept="7" />
-      <node id="6955116391921807260" at="72,7,73,22" concept="7" />
-      <node id="6955116391921807260" at="18,0,21,0" concept="1" trace="CheckedModuleQualifiedName_Constraints#()V" />
-      <node id="6955116391921807492" at="35,76,38,11" concept="4" />
-      <node id="6955116391921807260" at="26,0,30,0" concept="5" trace="hasOwnGetter#()Z" />
-      <node id="6955116391921807260" at="45,0,49,0" concept="5" trace="hasOwnSetter#()Z" />
-      <node id="6955116391921807260" at="52,41,56,9" concept="0" />
-      <node id="6955116391921807260" at="59,0,63,0" concept="5" trace="hasOwnValidator#()Z" />
-      <node id="6955116391921807260" at="66,41,70,9" concept="0" />
-      <node id="6955116391921807260" at="50,0,58,0" concept="5" trace="setValue#(Lorg/jetbrains/mps/openapi/model/SNode;Ljava/lang/String;)V" />
-      <node id="6955116391921807260" at="64,0,72,0" concept="5" trace="validateValue#(Lorg/jetbrains/mps/openapi/model/SNode;Ljava/lang/String;)Z" />
-      <node id="6955116391921807260" at="33,41,42,9" concept="0" />
-      <node id="6955116391921807260" at="31,0,44,0" concept="5" trace="getValue#(Lorg/jetbrains/mps/openapi/model/SNode;)Ljava/lang/Object;" />
-      <node id="6955116391921807260" at="24,74,72,7" concept="2" />
-      <node id="6955116391921807260" at="22,0,75,0" concept="5" trace="getNotDefaultProperties#()Ljava/util/Map;" />
-      <scope id="6955116391921807260" at="18,51,19,76" />
-      <scope id="6955116391921807260" at="27,37,28,20" />
-      <scope id="6955116391921807493" at="36,61,37,28" />
-      <scope id="6955116391921807260" at="46,37,47,20" />
-      <scope id="6955116391921807260" at="60,40,61,20" />
-      <scope id="6955116391921807525" at="53,9,55,92">
+      <node id="6955116391921807260" at="19,51,20,76" concept="12" />
+      <node id="6955116391921807260" at="24,82,25,74" concept="6" />
+      <node id="6955116391921807260" at="28,37,29,20" concept="7" />
+      <node id="6955116391921807260" at="33,42,34,41" concept="6" />
+      <node id="6955116391921807486" at="35,9,36,76" concept="6" />
+      <node id="6955116391921807494" at="37,61,38,28" concept="7" />
+      <node id="6955116391921807499" at="39,11,40,109" concept="6" />
+      <node id="6955116391921807506" at="40,109,41,91" concept="6" />
+      <node id="6955116391921807513" at="41,91,42,93" concept="7" />
+      <node id="6955116391921807260" at="47,37,48,20" concept="7" />
+      <node id="6955116391921807260" at="52,62,53,41" concept="6" />
+      <node id="6955116391921807526" at="54,9,55,127" concept="6" />
+      <node id="6955116391921807533" at="55,127,56,92" concept="2" />
+      <node id="6955116391921807260" at="61,40,62,20" concept="7" />
+      <node id="6955116391921807260" at="66,70,67,41" concept="6" />
+      <node id="6955116391921807546" at="68,9,69,127" concept="6" />
+      <node id="6955116391921807553" at="69,127,70,32" concept="7" />
+      <node id="6955116391921807260" at="73,7,74,22" concept="7" />
+      <node id="6955116391921807260" at="19,0,22,0" concept="1" trace="CheckedModuleQualifiedName_Constraints#()V" />
+      <node id="6955116391921807492" at="36,76,39,11" concept="4" />
+      <node id="6955116391921807260" at="27,0,31,0" concept="5" trace="hasOwnGetter#()Z" />
+      <node id="6955116391921807260" at="46,0,50,0" concept="5" trace="hasOwnSetter#()Z" />
+      <node id="6955116391921807260" at="53,41,57,9" concept="0" />
+      <node id="6955116391921807260" at="60,0,64,0" concept="5" trace="hasOwnValidator#()Z" />
+      <node id="6955116391921807260" at="67,41,71,9" concept="0" />
+      <node id="6955116391921807260" at="51,0,59,0" concept="5" trace="setValue#(Lorg/jetbrains/mps/openapi/model/SNode;Ljava/lang/String;)V" />
+      <node id="6955116391921807260" at="65,0,73,0" concept="5" trace="validateValue#(Lorg/jetbrains/mps/openapi/model/SNode;Ljava/lang/String;)Z" />
+      <node id="6955116391921807260" at="34,41,43,9" concept="0" />
+      <node id="6955116391921807260" at="32,0,45,0" concept="5" trace="getValue#(Lorg/jetbrains/mps/openapi/model/SNode;)Ljava/lang/Object;" />
+      <node id="6955116391921807260" at="25,74,73,7" concept="2" />
+      <node id="6955116391921807260" at="23,0,76,0" concept="5" trace="getNotDefaultProperties#()Ljava/util/Map;" />
+      <scope id="6955116391921807260" at="19,51,20,76" />
+      <scope id="6955116391921807260" at="28,37,29,20" />
+      <scope id="6955116391921807493" at="37,61,38,28" />
+      <scope id="6955116391921807260" at="47,37,48,20" />
+      <scope id="6955116391921807260" at="61,40,62,20" />
+      <scope id="6955116391921807525" at="54,9,56,92">
         <var name="module" id="6955116391921807527" />
       </scope>
-      <scope id="6955116391921807545" at="67,9,69,32">
+      <scope id="6955116391921807545" at="68,9,70,32">
         <var name="module" id="6955116391921807547" />
       </scope>
-      <scope id="6955116391921807260" at="18,0,21,0" />
-      <scope id="6955116391921807260" at="26,0,30,0" />
-      <scope id="6955116391921807260" at="45,0,49,0" />
-      <scope id="6955116391921807260" at="59,0,63,0" />
-      <scope id="6955116391921807260" at="51,62,56,9">
+      <scope id="6955116391921807260" at="19,0,22,0" />
+      <scope id="6955116391921807260" at="27,0,31,0" />
+      <scope id="6955116391921807260" at="46,0,50,0" />
+      <scope id="6955116391921807260" at="60,0,64,0" />
+      <scope id="6955116391921807260" at="52,62,57,9">
         <var name="propertyName" id="6955116391921807260" />
       </scope>
-      <scope id="6955116391921807260" at="65,70,70,9">
+      <scope id="6955116391921807260" at="66,70,71,9">
         <var name="propertyName" id="6955116391921807260" />
       </scope>
-      <scope id="6955116391921807485" at="34,9,41,93">
+      <scope id="6955116391921807485" at="35,9,42,93">
         <var name="module" id="6955116391921807507" />
         <var name="moduleReference" id="6955116391921807500" />
         <var name="original" id="6955116391921807487" />
       </scope>
-      <scope id="6955116391921807260" at="50,0,58,0">
+      <scope id="6955116391921807260" at="51,0,59,0">
         <var name="node" id="6955116391921807260" />
         <var name="propertyValue" id="6955116391921807260" />
       </scope>
-      <scope id="6955116391921807260" at="64,0,72,0">
+      <scope id="6955116391921807260" at="65,0,73,0">
         <var name="node" id="6955116391921807260" />
         <var name="propertyValue" id="6955116391921807260" />
       </scope>
-      <scope id="6955116391921807260" at="32,42,42,9">
+      <scope id="6955116391921807260" at="33,42,43,9">
         <var name="propertyName" id="6955116391921807260" />
       </scope>
-      <scope id="6955116391921807260" at="31,0,44,0">
+      <scope id="6955116391921807260" at="32,0,45,0">
         <var name="node" id="6955116391921807260" />
       </scope>
-      <scope id="6955116391921807260" at="23,82,73,22">
+      <scope id="6955116391921807260" at="24,82,74,22">
         <var name="properties" id="6955116391921807260" />
       </scope>
-      <scope id="6955116391921807260" at="22,0,75,0" />
-      <unit id="6955116391921807260" at="25,35,72,5" name="jetbrains.mps.lang.smodel.constraints.CheckedModuleQualifiedName_Constraints$1" />
-      <unit id="6955116391921807260" at="17,0,76,0" name="jetbrains.mps.lang.smodel.constraints.CheckedModuleQualifiedName_Constraints" />
-    </file>
->>>>>>> 0583c357
+      <scope id="6955116391921807260" at="23,0,76,0" />
+      <unit id="6955116391921807260" at="26,35,73,5" name="jetbrains.mps.lang.smodel.constraints.CheckedModuleQualifiedName_Constraints$1" />
+      <unit id="6955116391921807260" at="18,0,77,0" name="jetbrains.mps.lang.smodel.constraints.CheckedModuleQualifiedName_Constraints" />
+    </file>
   </root>
   <root nodeRef="r:00000000-0000-4000-0000-011c895902fb(jetbrains.mps.lang.smodel.constraints)/6973815483245710659">
     <file name="EnumMemberValueRefExpression_Constraints.java">
