<?xml version="1.0" encoding="UTF-8"?>
<model modelUID="r:00000000-0000-4000-0000-011c895902fb(jetbrains.mps.lang.smodel.constraints)" version="21">
  <persistence version="8" />
  <language namespace="3f4bc5f5-c6c1-4a28-8b10-c83066ffa4a1(jetbrains.mps.lang.constraints)" />
  <language namespace="f3061a53-9226-4cc5-a443-f952ceaf5816(jetbrains.mps.baseLanguage)" />
  <language namespace="7866978e-a0f0-4cc7-81bc-4d213d9375e1(jetbrains.mps.lang.smodel)" />
  <language namespace="13744753-c81f-424a-9c1b-cf8943bf4e86(jetbrains.mps.lang.sharedConcepts)" />
  <language namespace="83888646-71ce-4f1c-9c53-c54016f6ad4f(jetbrains.mps.baseLanguage.collections)" />
  <language namespace="7a5dda62-9140-4668-ab76-d5ed1746f2b2(jetbrains.mps.lang.typesystem)" />
  <language namespace="fd392034-7849-419d-9071-12563d152375(jetbrains.mps.baseLanguage.closures)" />
  <language namespace="d4615e3b-d671-4ba9-af01-2b78369b0ba7(jetbrains.mps.lang.pattern)" />
  <devkit namespace="fbc25dd2-5da4-483a-8b19-70928e1b62d7(jetbrains.mps.devkit.general-purpose)" />
  <import index="tp25" modelUID="r:00000000-0000-4000-0000-011c89590301(jetbrains.mps.lang.smodel.structure)" version="16" />
  <import index="tpce" modelUID="r:00000000-0000-4000-0000-011c89590292(jetbrains.mps.lang.structure.structure)" version="0" />
  <import index="tpck" modelUID="r:00000000-0000-4000-0000-011c89590288(jetbrains.mps.lang.core.structure)" version="0" />
  <import index="tpee" modelUID="r:00000000-0000-4000-0000-011c895902ca(jetbrains.mps.baseLanguage.structure)" version="5" />
  <import index="tpcn" modelUID="r:00000000-0000-4000-0000-011c8959028b(jetbrains.mps.lang.structure.behavior)" version="-1" />
  <import index="tpek" modelUID="r:00000000-0000-4000-0000-011c895902c0(jetbrains.mps.baseLanguage.behavior)" version="-1" />
  <import index="tpeu" modelUID="r:00000000-0000-4000-0000-011c895902fa(jetbrains.mps.lang.smodel.behavior)" version="-1" />
  <import index="1i04" modelUID="r:3270011d-8b2d-4938-8dff-d256a759e017(jetbrains.mps.lang.behavior.structure)" version="-1" />
  <import index="inbo" modelUID="r:22db907b-8239-4180-8797-e91cea0b9573(jetbrains.mps.smodel.search)" version="-1" />
  <import index="tpcu" modelUID="r:00000000-0000-4000-0000-011c89590282(jetbrains.mps.lang.core.behavior)" version="-1" />
  <import index="6xgk" modelUID="r:6e9ad488-5df2-49e4-8c01-8a7f3812adf7(jetbrains.mps.lang.scopes.runtime)" version="-1" />
  <import index="o8zo" modelUID="r:314576fc-3aee-4386-a0a5-a38348ac317d(jetbrains.mps.scope)" version="-1" />
  <import index="tpev" modelUID="r:00000000-0000-4000-0000-011c895902fb(jetbrains.mps.lang.smodel.constraints)" version="21" />
  <import index="vsqj" modelUID="f:java_stub#6ed54515-acc8-4d1e-a16c-9fd6cfe951ea#jetbrains.mps.project(jetbrains.mps.project@java_stub)" version="-1" />
  <import index="cu2c" modelUID="f:java_stub#6ed54515-acc8-4d1e-a16c-9fd6cfe951ea#jetbrains.mps.smodel(jetbrains.mps.smodel@java_stub)" version="-1" />
  <import index="kqhl" modelUID="f:java_stub#6ed54515-acc8-4d1e-a16c-9fd6cfe951ea#jetbrains.mps.project.structure.modules(jetbrains.mps.project.structure.modules@java_stub)" version="-1" />
  <import index="as9o" modelUID="f:java_stub#3f233e7f-b8a6-46d2-a57f-795d56775243#org.jetbrains.annotations(org.jetbrains.annotations@java_stub)" version="-1" />
  <import index="88zw" modelUID="f:java_stub#8865b7a8-5271-43d3-884c-6fd1d9cfdd34#org.jetbrains.mps.openapi.module(org.jetbrains.mps.openapi.module@java_stub)" version="-1" />
  <import index="qx6n" modelUID="f:java_stub#8865b7a8-5271-43d3-884c-6fd1d9cfdd34#org.jetbrains.mps.openapi.persistence(org.jetbrains.mps.openapi.persistence@java_stub)" version="-1" />
  <import index="tp2q" modelUID="r:00000000-0000-4000-0000-011c8959032e(jetbrains.mps.baseLanguage.collections.structure)" version="7" />
  <import index="tp1t" modelUID="r:00000000-0000-4000-0000-011c8959030d(jetbrains.mps.lang.constraints.structure)" version="9" implicit="yes" />
  <import index="tp2c" modelUID="r:00000000-0000-4000-0000-011c89590338(jetbrains.mps.baseLanguage.closures.structure)" version="3" implicit="yes" />
  <import index="tpd4" modelUID="r:00000000-0000-4000-0000-011c895902b4(jetbrains.mps.lang.typesystem.structure)" version="7" implicit="yes" />
  <import index="tp3t" modelUID="r:00000000-0000-4000-0000-011c89590345(jetbrains.mps.lang.pattern.structure)" version="0" implicit="yes" />
  <import index="e2lb" modelUID="f:java_stub#6354ebe7-c22a-4a0f-ac54-50b52ab9b065#java.lang(JDK/java.lang@java_stub)" version="-1" implicit="yes" />
  <root type="tp1t.ConceptConstraints" typeId="tp1t.1213093968558" id="1213104840262" nodeInfo="ng">
    <link role="concept" roleId="tp1t.1213093996982" targetNodeId="tp25.1138056022639" resolveInfo="SPropertyAccess" />
    <node role="referent" roleId="tp1t.1213100494875" type="tp1t.NodeReferentConstraint" typeId="tp1t.1148687176410" id="1213104840263" nodeInfo="ng">
      <link role="applicableLink" roleId="tp1t.1148687202698" targetNodeId="tp25.1138056395725" />
      <node role="searchScopeFactory" roleId="tp1t.1148687345559" type="tp1t.ConstraintFunction_ReferentSearchScope_Factory" typeId="tp1t.1148684180339" id="1213104840264" nodeInfo="nn">
        <node role="body" roleId="tpee.1137022507850" type="tpee.StatementList" typeId="tpee.1068580123136" id="1213104840265" nodeInfo="sn">
          <node role="statement" roleId="tpee.1068581517665" type="tpee.LocalVariableDeclarationStatement" typeId="tpee.1068581242864" id="1213104840266" nodeInfo="nn">
            <node role="localVariableDeclaration" roleId="tpee.1068581242865" type="tpee.LocalVariableDeclaration" typeId="tpee.1068581242863" id="1213104840267" nodeInfo="nr">
              <property name="name" nameId="tpck.1169194664001" value="dotOperandConcept" />
              <node role="type" roleId="tpee.5680397130376446158" type="tp25.SConceptType" typeId="tp25.1172420572800" id="1213104840268" nodeInfo="in" />
              <node role="initializer" roleId="tpee.1068431790190" type="tpee.DotExpression" typeId="tpee.1197027756228" id="893319872189696759" nodeInfo="nn">
                <node role="operation" roleId="tpee.1197027833540" type="tp25.Node_ConceptMethodCall" typeId="tp25.1179409122411" id="893319872189696760" nodeInfo="nn">
                  <link role="baseMethodDeclaration" roleId="tpee.1068499141037" targetNodeId="tpeu.1213877508847" resolveInfo="getLeftNodeConcept" />
                  <node role="actualArgument" roleId="tpee.1068499141038" type="tp25.SNodeTypeCastExpression" typeId="tp25.1140137987495" id="893319872189696762" nodeInfo="nn">
                    <link role="concept" roleId="tp25.1140138128738" targetNodeId="tpee.1197027756228" resolveInfo="DotExpression" />
                    <node role="leftExpression" roleId="tp25.1140138123956" type="tp1t.ConceptParameter_ReferentSearchScope_enclosingNode" typeId="tp1t.1148934636683" id="893319872189696764" nodeInfo="nn" />
                  </node>
                </node>
                <node role="operand" roleId="tpee.1197027771414" type="tp25.ConceptRefExpression" typeId="tp25.1172424058054" id="893319872189696766" nodeInfo="nn">
                  <link role="conceptDeclaration" roleId="tp25.1172424100906" targetNodeId="tp25.1138411891628" resolveInfo="SNodeOperation" />
                </node>
              </node>
            </node>
          </node>
          <node role="statement" roleId="tpee.1068581517665" type="tpee.ReturnStatement" typeId="tpee.1068581242878" id="1213104840272" nodeInfo="nn">
            <node role="expression" roleId="tpee.1068581517676" type="tpee.DotExpression" typeId="tpee.1197027756228" id="1809527500895305074" nodeInfo="nn">
              <node role="operand" roleId="tpee.1197027771414" type="tpee.DotExpression" typeId="tpee.1197027756228" id="1809527500895305071" nodeInfo="nn">
                <node role="operation" roleId="tpee.1197027833540" type="tp25.AsNodeOperation" typeId="tp25.8866923313515890008" id="1809527500895305072" nodeInfo="nn" />
                <node role="operand" roleId="tpee.1197027771414" type="tpee.VariableReference" typeId="tpee.1068498886296" id="4265636116363084541" nodeInfo="nn">
                  <link role="variableDeclaration" roleId="tpee.1068581517664" targetNodeId="1213104840267" resolveInfo="dotOperandConcept" />
                </node>
              </node>
              <node role="operation" roleId="tpee.1197027833540" type="tp25.Node_ConceptMethodCall" typeId="tp25.1179409122411" id="1809527500895305075" nodeInfo="nn">
                <link role="baseMethodDeclaration" roleId="tpee.1068499141037" targetNodeId="tpcn.1213877394546" resolveInfo="getPropertyDeclarations" />
              </node>
            </node>
          </node>
        </node>
      </node>
    </node>
  </root>
  <root type="tp1t.ConceptConstraints" typeId="tp1t.1213093968558" id="1213104840560" nodeInfo="ng">
    <link role="concept" roleId="tp1t.1213093996982" targetNodeId="tp25.1179409122411" resolveInfo="Node_ConceptMethodCall" />
    <node role="referent" roleId="tp1t.1213100494875" type="tp1t.NodeReferentConstraint" typeId="tp1t.1148687176410" id="1213104840561" nodeInfo="ng">
      <link role="applicableLink" roleId="tp1t.1148687202698" targetNodeId="tp25.1179409206125" />
      <node role="searchScopeFactory" roleId="tp1t.1148687345559" type="tp1t.ConstraintFunction_ReferentSearchScope_Factory" typeId="tp1t.1148684180339" id="1213104840562" nodeInfo="nn">
        <node role="body" roleId="tpee.1137022507850" type="tpee.StatementList" typeId="tpee.1068580123136" id="1213104840563" nodeInfo="sn">
          <node role="statement" roleId="tpee.1068581517665" type="tpee.LocalVariableDeclarationStatement" typeId="tpee.1068581242864" id="1213104840564" nodeInfo="nn">
            <node role="localVariableDeclaration" roleId="tpee.1068581242865" type="tpee.LocalVariableDeclaration" typeId="tpee.1068581242863" id="1213104840565" nodeInfo="nr">
              <property name="name" nameId="tpck.1169194664001" value="leftExpression" />
              <node role="type" roleId="tpee.5680397130376446158" type="tp25.SNodeType" typeId="tp25.1138055754698" id="1213104840566" nodeInfo="in">
                <link role="concept" roleId="tp25.1138405853777" targetNodeId="tpee.1068431790191" resolveInfo="Expression" />
              </node>
              <node role="initializer" roleId="tpee.1068431790190" type="tpee.DotExpression" typeId="tpee.1197027756228" id="1213104840567" nodeInfo="nn">
                <node role="operand" roleId="tpee.1197027771414" type="tp25.SNodeTypeCastExpression" typeId="tp25.1140137987495" id="1213104840568" nodeInfo="nn">
                  <link role="concept" roleId="tp25.1140138128738" targetNodeId="tpee.1197027756228" resolveInfo="DotExpression" />
                  <node role="leftExpression" roleId="tp25.1140138123956" type="tp1t.ConceptParameter_ReferentSearchScope_enclosingNode" typeId="tp1t.1148934636683" id="1213104840569" nodeInfo="nn" />
                </node>
                <node role="operation" roleId="tpee.1197027833540" type="tp25.SLinkAccess" typeId="tp25.1138056143562" id="1213104840570" nodeInfo="nn">
                  <link role="link" roleId="tp25.1138056516764" targetNodeId="tpee.1197027771414" />
                </node>
              </node>
            </node>
          </node>
          <node role="statement" roleId="tpee.1068581517665" type="tpee.LocalVariableDeclarationStatement" typeId="tpee.1068581242864" id="5570334447682410973" nodeInfo="nn">
            <node role="localVariableDeclaration" roleId="tpee.1068581242865" type="tpee.LocalVariableDeclaration" typeId="tpee.1068581242863" id="5570334447682410976" nodeInfo="nr">
              <property name="name" nameId="tpck.1169194664001" value="type" />
              <node role="type" roleId="tpee.5680397130376446158" type="tp25.SNodeType" typeId="tp25.1138055754698" id="5570334447682410971" nodeInfo="in" />
              <node role="initializer" roleId="tpee.1068431790190" type="tpee.DotExpression" typeId="tpee.1197027756228" id="5570334447682388558" nodeInfo="nn">
                <node role="operation" roleId="tpee.1197027833540" type="tpd4.Node_TypeOperation" typeId="tpd4.1176544042499" id="5570334447682390942" nodeInfo="nn" />
                <node role="operand" roleId="tpee.1197027771414" type="tpee.VariableReference" typeId="tpee.1068498886296" id="5570334447682383132" nodeInfo="nn">
                  <link role="variableDeclaration" roleId="tpee.1068581517664" targetNodeId="1213104840565" resolveInfo="leftExpression" />
                </node>
              </node>
            </node>
          </node>
          <node role="statement" roleId="tpee.1068581517665" type="tpee.IfStatement" typeId="tpee.1068580123159" id="5570334447682437716" nodeInfo="nn">
            <node role="condition" roleId="tpee.1068580123160" type="tpee.AndExpression" typeId="tpee.1080120340718" id="5570334447682767752" nodeInfo="nn">
              <node role="rightExpression" roleId="tpee.1081773367579" type="tpee.NotExpression" typeId="tpee.1081516740877" id="5570334447682775825" nodeInfo="nn">
                <node role="expression" roleId="tpee.1081516765348" type="tpee.DotExpression" typeId="tpee.1197027756228" id="5570334447682775827" nodeInfo="nn">
                  <node role="operation" roleId="tpee.1197027833540" type="tp25.Node_IsInstanceOfOperation" typeId="tp25.1139621453865" id="5570334447682775828" nodeInfo="nn">
                    <node role="conceptArgument" roleId="tp25.1177027386292" type="tp25.RefConcept_Reference" typeId="tp25.1177026924588" id="5570334447682775829" nodeInfo="nn">
                      <link role="conceptDeclaration" roleId="tp25.1177026940964" targetNodeId="tp25.1172420572800" resolveInfo="SConceptType" />
                    </node>
                  </node>
                  <node role="operand" roleId="tpee.1197027771414" type="tpee.VariableReference" typeId="tpee.1068498886296" id="5570334447682775830" nodeInfo="nn">
                    <link role="variableDeclaration" roleId="tpee.1068581517664" targetNodeId="5570334447682410976" resolveInfo="type" />
                  </node>
                </node>
              </node>
              <node role="leftExpression" roleId="tpee.1081773367580" type="tpee.NotExpression" typeId="tpee.1081516740877" id="5570334447682767754" nodeInfo="nn">
                <node role="expression" roleId="tpee.1081516765348" type="tpee.DotExpression" typeId="tpee.1197027756228" id="5570334447682767755" nodeInfo="nn">
                  <node role="operation" roleId="tpee.1197027833540" type="tp25.Node_IsInstanceOfOperation" typeId="tp25.1139621453865" id="5570334447682767756" nodeInfo="nn">
                    <node role="conceptArgument" roleId="tp25.1177027386292" type="tp25.RefConcept_Reference" typeId="tp25.1177026924588" id="5570334447682767757" nodeInfo="nn">
                      <link role="conceptDeclaration" roleId="tp25.1177026940964" targetNodeId="tp25.1138055754698" resolveInfo="SNodeType" />
                    </node>
                  </node>
                  <node role="operand" roleId="tpee.1197027771414" type="tpee.VariableReference" typeId="tpee.1068498886296" id="5570334447682767758" nodeInfo="nn">
                    <link role="variableDeclaration" roleId="tpee.1068581517664" targetNodeId="5570334447682410976" resolveInfo="type" />
                  </node>
                </node>
              </node>
            </node>
            <node role="ifTrue" roleId="tpee.1068580123161" type="tpee.StatementList" typeId="tpee.1068580123136" id="5570334447682437718" nodeInfo="sn">
              <node role="statement" roleId="tpee.1068581517665" type="tpee.ReturnStatement" typeId="tpee.1068581242878" id="5570334447682482708" nodeInfo="nn">
                <node role="expression" roleId="tpee.1068581517676" type="tpee.GenericNewExpression" typeId="tpee.1145552977093" id="5570334447682487810" nodeInfo="nn">
                  <node role="creator" roleId="tpee.1145553007750" type="tpee.ClassCreator" typeId="tpee.1212685548494" id="5570334447682493635" nodeInfo="nn">
                    <link role="baseMethodDeclaration" roleId="tpee.1068499141037" targetNodeId="inbo.4642948870877888911" resolveInfo="EmptySearchScope" />
                  </node>
                </node>
              </node>
            </node>
          </node>
          <node role="statement" roleId="tpee.1068581517665" type="tpee.Statement" typeId="tpee.1068580123157" id="5570334447682498733" nodeInfo="nn" />
          <node role="statement" roleId="tpee.1068581517665" type="tpee.LocalVariableDeclarationStatement" typeId="tpee.1068581242864" id="5570334447681718409" nodeInfo="nn">
            <node role="localVariableDeclaration" roleId="tpee.1068581242865" type="tpee.LocalVariableDeclaration" typeId="tpee.1068581242863" id="5570334447681718412" nodeInfo="nr">
              <property name="name" nameId="tpck.1169194664001" value="concept" />
              <node role="type" roleId="tpee.5680397130376446158" type="tp25.SNodeType" typeId="tp25.1138055754698" id="5570334447681718407" nodeInfo="in">
                <link role="concept" roleId="tp25.1138405853777" targetNodeId="tpce.1169125787135" resolveInfo="AbstractConceptDeclaration" />
              </node>
            </node>
          </node>
          <node role="statement" roleId="tpee.1068581517665" type="tpee.LocalVariableDeclarationStatement" typeId="tpee.1068581242864" id="5570334447681737624" nodeInfo="nn">
            <node role="localVariableDeclaration" roleId="tpee.1068581242865" type="tpee.LocalVariableDeclaration" typeId="tpee.1068581242863" id="5570334447681737627" nodeInfo="nr">
              <property name="name" nameId="tpck.1169194664001" value="isStatic" />
              <node role="type" roleId="tpee.5680397130376446158" type="tpee.BooleanType" typeId="tpee.1070534644030" id="5570334447681737622" nodeInfo="in" />
            </node>
          </node>
          <node role="statement" roleId="tpee.1068581517665" type="tpee.IfStatement" typeId="tpee.1068580123159" id="5570334447681706544" nodeInfo="nn">
            <node role="condition" roleId="tpee.1068580123160" type="tpee.DotExpression" typeId="tpee.1197027756228" id="5570334447681756629" nodeInfo="nn">
              <node role="operation" roleId="tpee.1197027833540" type="tp25.Node_IsInstanceOfOperation" typeId="tp25.1139621453865" id="5570334447682520718" nodeInfo="nn">
                <node role="conceptArgument" roleId="tp25.1177027386292" type="tp25.RefConcept_Reference" typeId="tp25.1177026924588" id="5570334447682525841" nodeInfo="nn">
                  <link role="conceptDeclaration" roleId="tp25.1177026940964" targetNodeId="tp25.1172420572800" resolveInfo="SConceptType" />
                </node>
              </node>
              <node role="operand" roleId="tpee.1197027771414" type="tpee.VariableReference" typeId="tpee.1068498886296" id="5570334447682515133" nodeInfo="nn">
                <link role="variableDeclaration" roleId="tpee.1068581517664" targetNodeId="5570334447682410976" resolveInfo="type" />
              </node>
            </node>
            <node role="ifTrue" roleId="tpee.1068580123161" type="tpee.StatementList" typeId="tpee.1068580123136" id="5570334447681706546" nodeInfo="sn">
              <node role="statement" roleId="tpee.1068581517665" type="tpee.ExpressionStatement" typeId="tpee.1068580123155" id="5570334447681765511" nodeInfo="nn">
                <node role="expression" roleId="tpee.1068580123156" type="tpee.AssignmentExpression" typeId="tpee.1068498886294" id="5570334447681773550" nodeInfo="nn">
                  <node role="rValue" roleId="tpee.1068498886297" type="tpee.DotExpression" typeId="tpee.1197027756228" id="5570334447681781234" nodeInfo="nn">
                    <node role="operation" roleId="tpee.1197027833540" type="tp25.SLinkAccess" typeId="tp25.1138056143562" id="5570334447682543812" nodeInfo="nn">
                      <link role="link" roleId="tp25.1138056516764" targetNodeId="tp25.1180481110358" />
                    </node>
                    <node role="operand" roleId="tpee.1197027771414" type="tp25.SNodeTypeCastExpression" typeId="tp25.1140137987495" id="5570334447682532057" nodeInfo="nn">
                      <link role="concept" roleId="tp25.1140138128738" targetNodeId="tp25.1172420572800" resolveInfo="SConceptType" />
                      <node role="leftExpression" roleId="tp25.1140138123956" type="tpee.VariableReference" typeId="tpee.1068498886296" id="5570334447682531735" nodeInfo="nn">
                        <link role="variableDeclaration" roleId="tpee.1068581517664" targetNodeId="5570334447682410976" resolveInfo="type" />
                      </node>
                    </node>
                  </node>
                  <node role="lValue" roleId="tpee.1068498886295" type="tpee.VariableReference" typeId="tpee.1068498886296" id="5570334447681765510" nodeInfo="nn">
                    <link role="variableDeclaration" roleId="tpee.1068581517664" targetNodeId="5570334447681718412" resolveInfo="concept" />
                  </node>
                </node>
              </node>
              <node role="statement" roleId="tpee.1068581517665" type="tpee.ExpressionStatement" typeId="tpee.1068580123155" id="5570334447681803482" nodeInfo="nn">
                <node role="expression" roleId="tpee.1068580123156" type="tpee.AssignmentExpression" typeId="tpee.1068498886294" id="5570334447681810722" nodeInfo="nn">
                  <node role="rValue" roleId="tpee.1068498886297" type="tpee.BooleanConstant" typeId="tpee.1068580123137" id="5570334447681811971" nodeInfo="nn">
                    <property name="value" nameId="tpee.1068580123138" value="true" />
                  </node>
                  <node role="lValue" roleId="tpee.1068498886295" type="tpee.VariableReference" typeId="tpee.1068498886296" id="5570334447681803481" nodeInfo="nn">
                    <link role="variableDeclaration" roleId="tpee.1068581517664" targetNodeId="5570334447681737627" resolveInfo="isStatic" />
                  </node>
                </node>
              </node>
            </node>
            <node role="ifFalseStatement" roleId="tpee.1082485599094" type="tpee.BlockStatement" typeId="tpee.1082485599095" id="5570334447681819609" nodeInfo="nn">
              <node role="statements" roleId="tpee.1082485599096" type="tpee.StatementList" typeId="tpee.1068580123136" id="5570334447681819610" nodeInfo="sn">
                <node role="statement" roleId="tpee.1068581517665" type="tpee.ExpressionStatement" typeId="tpee.1068580123155" id="5570334447681825484" nodeInfo="nn">
                  <node role="expression" roleId="tpee.1068580123156" type="tpee.AssignmentExpression" typeId="tpee.1068498886294" id="5570334447681833524" nodeInfo="nn">
                    <node role="rValue" roleId="tpee.1068498886297" type="tpee.DotExpression" typeId="tpee.1197027756228" id="5570334447681841190" nodeInfo="nn">
                      <node role="operand" roleId="tpee.1197027771414" type="tp25.SNodeTypeCastExpression" typeId="tp25.1140137987495" id="5570334447682549343" nodeInfo="nn">
                        <link role="concept" roleId="tp25.1140138128738" targetNodeId="tp25.1138055754698" resolveInfo="SNodeType" />
                        <node role="leftExpression" roleId="tp25.1140138123956" type="tpee.VariableReference" typeId="tpee.1068498886296" id="5570334447682549021" nodeInfo="nn">
                          <link role="variableDeclaration" roleId="tpee.1068581517664" targetNodeId="5570334447682410976" resolveInfo="type" />
                        </node>
                      </node>
                      <node role="operation" roleId="tpee.1197027833540" type="tp25.SLinkAccess" typeId="tp25.1138056143562" id="5570334447681848336" nodeInfo="nn">
                        <link role="link" roleId="tp25.1138056516764" targetNodeId="tp25.1138405853777" />
                      </node>
                    </node>
                    <node role="lValue" roleId="tpee.1068498886295" type="tpee.VariableReference" typeId="tpee.1068498886296" id="5570334447681825483" nodeInfo="nn">
                      <link role="variableDeclaration" roleId="tpee.1068581517664" targetNodeId="5570334447681718412" resolveInfo="concept" />
                    </node>
                  </node>
                </node>
                <node role="statement" roleId="tpee.1068581517665" type="tpee.ExpressionStatement" typeId="tpee.1068580123155" id="5570334447681860222" nodeInfo="nn">
                  <node role="expression" roleId="tpee.1068580123156" type="tpee.AssignmentExpression" typeId="tpee.1068498886294" id="5570334447681861594" nodeInfo="nn">
                    <node role="rValue" roleId="tpee.1068498886297" type="tpee.BooleanConstant" typeId="tpee.1068580123137" id="5570334447681862853" nodeInfo="nn">
                      <property name="value" nameId="tpee.1068580123138" value="false" />
                    </node>
                    <node role="lValue" roleId="tpee.1068498886295" type="tpee.VariableReference" typeId="tpee.1068498886296" id="5570334447681860221" nodeInfo="nn">
                      <link role="variableDeclaration" roleId="tpee.1068581517664" targetNodeId="5570334447681737627" resolveInfo="isStatic" />
                    </node>
                  </node>
                </node>
              </node>
            </node>
          </node>
          <node role="statement" roleId="tpee.1068581517665" type="tpee.IfStatement" typeId="tpee.1068580123159" id="5570334447681875950" nodeInfo="nn">
            <node role="condition" roleId="tpee.1068580123160" type="tpee.DotExpression" typeId="tpee.1197027756228" id="5570334447681882653" nodeInfo="nn">
              <node role="operation" roleId="tpee.1197027833540" type="tp25.Node_IsNullOperation" typeId="tp25.1171999116870" id="5570334447681890187" nodeInfo="nn" />
              <node role="operand" roleId="tpee.1197027771414" type="tpee.VariableReference" typeId="tpee.1068498886296" id="5570334447681882063" nodeInfo="nn">
                <link role="variableDeclaration" roleId="tpee.1068581517664" targetNodeId="5570334447681718412" resolveInfo="concept" />
              </node>
            </node>
            <node role="ifTrue" roleId="tpee.1068580123161" type="tpee.StatementList" typeId="tpee.1068580123136" id="5570334447681875952" nodeInfo="sn">
              <node role="statement" roleId="tpee.1068581517665" type="tpee.ExpressionStatement" typeId="tpee.1068580123155" id="5570334447681896136" nodeInfo="nn">
                <node role="expression" roleId="tpee.1068580123156" type="tpee.AssignmentExpression" typeId="tpee.1068498886294" id="5570334447681902675" nodeInfo="nn">
                  <node role="rValue" roleId="tpee.1068498886297" type="tp25.NodeRefExpression" typeId="tp25.1219352745532" id="5570334447681908667" nodeInfo="nn">
                    <link role="referentNode" roleId="tp25.1219352800908" targetNodeId="tpck.1133920641626" resolveInfo="BaseConcept" />
                  </node>
                  <node role="lValue" roleId="tpee.1068498886295" type="tpee.VariableReference" typeId="tpee.1068498886296" id="5570334447681896135" nodeInfo="nn">
                    <link role="variableDeclaration" roleId="tpee.1068581517664" targetNodeId="5570334447681718412" resolveInfo="concept" />
                  </node>
                </node>
              </node>
            </node>
          </node>
          <node role="statement" roleId="tpee.1068581517665" type="tpee.LocalVariableDeclarationStatement" typeId="tpee.1068581242864" id="1213104840603" nodeInfo="nn">
            <node role="localVariableDeclaration" roleId="tpee.1068581242865" type="tpee.LocalVariableDeclaration" typeId="tpee.1068581242863" id="1213104840604" nodeInfo="nr">
              <property name="name" nameId="tpck.1169194664001" value="methods" />
              <node role="initializer" roleId="tpee.1068431790190" type="tpee.DotExpression" typeId="tpee.1197027756228" id="5570334447681569308" nodeInfo="nn">
                <node role="operation" roleId="tpee.1197027833540" type="tp2q.ToListOperation" typeId="tp2q.1151702311717" id="5570334447681571271" nodeInfo="nn" />
                <node role="operand" roleId="tpee.1197027771414" type="tpee.DotExpression" typeId="tpee.1197027756228" id="5570334447681421497" nodeInfo="nn">
                  <node role="operand" roleId="tpee.1197027771414" type="tpee.DotExpression" typeId="tpee.1197027756228" id="1213104840606" nodeInfo="nn">
                    <node role="operand" roleId="tpee.1197027771414" type="tpee.VariableReference" typeId="tpee.1068498886296" id="4265636116363096064" nodeInfo="nn">
                      <link role="variableDeclaration" roleId="tpee.1068581517664" targetNodeId="5570334447681718412" resolveInfo="concept" />
                    </node>
                    <node role="operation" roleId="tpee.1197027833540" type="tp25.Node_ConceptMethodCall" typeId="tp25.1179409122411" id="1213104840608" nodeInfo="nn">
                      <link role="baseMethodDeclaration" roleId="tpee.1068499141037" targetNodeId="tpcn.1213877394200" resolveInfo="getAvailableConceptMethods" />
                      <node role="actualArgument" roleId="tpee.1068499141038" type="tp1t.ConceptParameter_ReferentSearchScope_enclosingNode" typeId="tp1t.1148934636683" id="1213104840609" nodeInfo="nn" />
                    </node>
                  </node>
                  <node role="operation" roleId="tpee.1197027833540" type="tp2q.WhereOperation" typeId="tp2q.1202120902084" id="5570334447681475022" nodeInfo="nn">
                    <node role="closure" roleId="tp2q.1204796294226" type="tp2c.ClosureLiteral" typeId="tp2c.1199569711397" id="5570334447681475023" nodeInfo="nn">
                      <node role="body" roleId="tp2c.1199569916463" type="tpee.StatementList" typeId="tpee.1068580123136" id="5570334447681475024" nodeInfo="sn">
                        <node role="statement" roleId="tpee.1068581517665" type="tpee.ExpressionStatement" typeId="tpee.1068580123155" id="5570334447681480380" nodeInfo="nn">
                          <node role="expression" roleId="tpee.1068580123156" type="tpee.EqualsExpression" typeId="tpee.1068580123152" id="5570334447682136601" nodeInfo="nn">
                            <node role="rightExpression" roleId="tpee.1081773367579" type="tpee.VariableReference" typeId="tpee.1068498886296" id="5570334447682142655" nodeInfo="nn">
                              <link role="variableDeclaration" roleId="tpee.1068581517664" targetNodeId="5570334447681737627" resolveInfo="isStatic" />
                            </node>
                            <node role="leftExpression" roleId="tpee.1081773367580" type="tpee.DotExpression" typeId="tpee.1197027756228" id="5570334447682120053" nodeInfo="nn">
                              <node role="operation" roleId="tpee.1197027833540" type="tp25.SPropertyAccess" typeId="tp25.1138056022639" id="5570334447682131310" nodeInfo="nn">
                                <link role="property" roleId="tp25.1138056395725" targetNodeId="1i04.5864038008284099149" resolveInfo="isStatic" />
                              </node>
                              <node role="operand" roleId="tpee.1197027771414" type="tpee.VariableReference" typeId="tpee.1068498886296" id="5570334447682113913" nodeInfo="nn">
                                <link role="variableDeclaration" roleId="tpee.1068581517664" targetNodeId="5570334447681475025" resolveInfo="it" />
                              </node>
                            </node>
                          </node>
                        </node>
                      </node>
                      <node role="parameter" roleId="tp2c.1199569906740" type="tp2q.SmartClosureParameterDeclaration" typeId="tp2q.1203518072036" id="5570334447681475025" nodeInfo="ig">
                        <property name="name" nameId="tpck.1169194664001" value="it" />
                        <node role="type" roleId="tpee.5680397130376446158" type="tpee.UndefinedType" typeId="tpee.4836112446988635817" id="5570334447681475026" nodeInfo="in" />
                      </node>
                    </node>
                  </node>
                </node>
              </node>
              <node role="type" roleId="tpee.5680397130376446158" type="tp25.SNodeListType" typeId="tp25.1145383075378" id="1213104840605" nodeInfo="in">
                <link role="elementConcept" roleId="tp25.1145383142433" targetNodeId="1i04.1225194472830" resolveInfo="ConceptMethodDeclaration" />
              </node>
            </node>
          </node>
          <node role="statement" roleId="tpee.1068581517665" type="tpee.Statement" typeId="tpee.1068580123157" id="5570334447682087614" nodeInfo="nn" />
          <node role="statement" roleId="tpee.1068581517665" type="tpee.ReturnStatement" typeId="tpee.1068581242878" id="5570334447682155816" nodeInfo="nn">
            <node role="expression" roleId="tpee.1068581517676" type="tpee.GenericNewExpression" typeId="tpee.1145552977093" id="5570334447682156022" nodeInfo="nn">
              <node role="creator" roleId="tpee.1145553007750" type="tpee.ClassCreator" typeId="tpee.1212685548494" id="5570334447682162826" nodeInfo="nn">
                <link role="baseMethodDeclaration" roleId="tpee.1068499141037" targetNodeId="inbo.7451562887563385707" resolveInfo="SimpleSearchScope" />
                <node role="actualArgument" roleId="tpee.1068499141038" type="tpee.VariableReference" typeId="tpee.1068498886296" id="5570334447682168925" nodeInfo="nn">
                  <link role="variableDeclaration" roleId="tpee.1068581517664" targetNodeId="1213104840604" resolveInfo="methods" />
                </node>
              </node>
            </node>
          </node>
        </node>
      </node>
    </node>
  </root>
  <root type="tp1t.ConceptConstraints" typeId="tp1t.1213093968558" id="1213104847488" nodeInfo="ng">
    <link role="concept" roleId="tp1t.1213093996982" targetNodeId="tp25.1138056143562" resolveInfo="SLinkAccess" />
    <node role="referent" roleId="tp1t.1213100494875" type="tp1t.NodeReferentConstraint" typeId="tp1t.1148687176410" id="1213104847489" nodeInfo="ng">
      <link role="applicableLink" roleId="tp1t.1148687202698" targetNodeId="tp25.1138056516764" />
      <node role="searchScopeFactory" roleId="tp1t.1148687345559" type="tp1t.ConstraintFunction_ReferentSearchScope_Factory" typeId="tp1t.1148684180339" id="1213104847490" nodeInfo="nn">
        <node role="body" roleId="tpee.1137022507850" type="tpee.StatementList" typeId="tpee.1068580123136" id="1213104847491" nodeInfo="sn">
          <node role="statement" roleId="tpee.1068581517665" type="tpee.SingleLineComment" typeId="tpee.6329021646629104954" id="7376433222636454449" nodeInfo="nn">
            <node role="commentPart" roleId="tpee.6329021646629175155" type="tpee.TextCommentPart" typeId="tpee.6329021646629104957" id="7376433222636454450" nodeInfo="nn">
              <property name="text" nameId="tpee.6329021646629104958" value="links with cardinality 1 or 0..1" />
            </node>
          </node>
          <node role="statement" roleId="tpee.1068581517665" type="tpee.LocalVariableDeclarationStatement" typeId="tpee.1068581242864" id="1213104847492" nodeInfo="nn">
            <node role="localVariableDeclaration" roleId="tpee.1068581242865" type="tpee.LocalVariableDeclaration" typeId="tpee.1068581242863" id="1213104847493" nodeInfo="nr">
              <property name="name" nameId="tpck.1169194664001" value="dotOperandConcept" />
              <node role="type" roleId="tpee.5680397130376446158" type="tp25.SConceptType" typeId="tp25.1172420572800" id="1213104847494" nodeInfo="in" />
              <node role="initializer" roleId="tpee.1068431790190" type="tpee.DotExpression" typeId="tpee.1197027756228" id="893319872189700955" nodeInfo="nn">
                <node role="operation" roleId="tpee.1197027833540" type="tp25.Node_ConceptMethodCall" typeId="tp25.1179409122411" id="893319872189700956" nodeInfo="nn">
                  <link role="baseMethodDeclaration" roleId="tpee.1068499141037" targetNodeId="tpeu.1213877508847" resolveInfo="getLeftNodeConcept" />
                  <node role="actualArgument" roleId="tpee.1068499141038" type="tp25.SNodeTypeCastExpression" typeId="tp25.1140137987495" id="893319872189700957" nodeInfo="nn">
                    <link role="concept" roleId="tp25.1140138128738" targetNodeId="tpee.1197027756228" resolveInfo="DotExpression" />
                    <node role="leftExpression" roleId="tp25.1140138123956" type="tp1t.ConceptParameter_ReferentSearchScope_enclosingNode" typeId="tp1t.1148934636683" id="893319872189700958" nodeInfo="nn" />
                  </node>
                </node>
                <node role="operand" roleId="tpee.1197027771414" type="tp25.ConceptRefExpression" typeId="tp25.1172424058054" id="893319872189700959" nodeInfo="nn">
                  <link role="conceptDeclaration" roleId="tp25.1172424100906" targetNodeId="tp25.1138411891628" resolveInfo="SNodeOperation" />
                </node>
              </node>
            </node>
          </node>
          <node role="statement" roleId="tpee.1068581517665" type="tpee.LocalVariableDeclarationStatement" typeId="tpee.1068581242864" id="1213104847498" nodeInfo="nn">
            <node role="localVariableDeclaration" roleId="tpee.1068581242865" type="tpee.LocalVariableDeclaration" typeId="tpee.1068581242863" id="1213104847499" nodeInfo="nr">
              <property name="name" nameId="tpck.1169194664001" value="links" />
              <node role="initializer" roleId="tpee.1068431790190" type="tpee.DotExpression" typeId="tpee.1197027756228" id="1809527500895305125" nodeInfo="nn">
                <node role="operand" roleId="tpee.1197027771414" type="tpee.DotExpression" typeId="tpee.1197027756228" id="1809527500895305122" nodeInfo="nn">
                  <node role="operation" roleId="tpee.1197027833540" type="tp25.AsNodeOperation" typeId="tp25.8866923313515890008" id="1809527500895305123" nodeInfo="nn" />
                  <node role="operand" roleId="tpee.1197027771414" type="tpee.VariableReference" typeId="tpee.1068498886296" id="4265636116363105149" nodeInfo="nn">
                    <link role="variableDeclaration" roleId="tpee.1068581517664" targetNodeId="1213104847493" resolveInfo="dotOperandConcept" />
                  </node>
                </node>
                <node role="operation" roleId="tpee.1197027833540" type="tp25.Node_ConceptMethodCall" typeId="tp25.1179409122411" id="1809527500895305126" nodeInfo="nn">
                  <link role="baseMethodDeclaration" roleId="tpee.1068499141037" targetNodeId="tpcn.1213877394480" resolveInfo="getLinkDeclarations" />
                </node>
              </node>
              <node role="type" roleId="tpee.5680397130376446158" type="tp25.SNodeListType" typeId="tp25.1145383075378" id="1213104847500" nodeInfo="in">
                <link role="elementConcept" roleId="tp25.1145383142433" targetNodeId="tpce.1071489288298" resolveInfo="LinkDeclaration" />
              </node>
            </node>
          </node>
          <node role="statement" roleId="tpee.1068581517665" type="tpee.ReturnStatement" typeId="tpee.1068581242878" id="1226360988986" nodeInfo="nn">
            <node role="expression" roleId="tpee.1068581517676" type="tpee.DotExpression" typeId="tpee.1197027756228" id="1226360997110" nodeInfo="nn">
              <node role="operand" roleId="tpee.1197027771414" type="tpee.VariableReference" typeId="tpee.1068498886296" id="4265636116363076635" nodeInfo="nn">
                <link role="variableDeclaration" roleId="tpee.1068581517664" targetNodeId="1213104847499" resolveInfo="links" />
              </node>
              <node role="operation" roleId="tpee.1197027833540" type="tp2q.WhereOperation" typeId="tp2q.1202120902084" id="1226360999133" nodeInfo="nn">
                <node role="closure" roleId="tp2q.1204796294226" type="tp2c.ClosureLiteral" typeId="tp2c.1199569711397" id="1226360999134" nodeInfo="nn">
                  <node role="body" roleId="tp2c.1199569916463" type="tpee.StatementList" typeId="tpee.1068580123136" id="1226360999135" nodeInfo="sn">
                    <node role="statement" roleId="tpee.1068581517665" type="tpee.ExpressionStatement" typeId="tpee.1068580123155" id="1226361003036" nodeInfo="nn">
                      <node role="expression" roleId="tpee.1068580123156" type="tpee.DotExpression" typeId="tpee.1197027756228" id="1226361003376" nodeInfo="nn">
                        <node role="operand" roleId="tpee.1197027771414" type="tpee.VariableReference" typeId="tpee.1068498886296" id="3021153905151609951" nodeInfo="nn">
                          <link role="variableDeclaration" roleId="tpee.1068581517664" targetNodeId="1226360999136" resolveInfo="it" />
                        </node>
                        <node role="operation" roleId="tpee.1197027833540" type="tp25.Node_ConceptMethodCall" typeId="tp25.1179409122411" id="1226361006888" nodeInfo="nn">
                          <link role="baseMethodDeclaration" roleId="tpee.1068499141037" targetNodeId="tpcn.1213877254557" resolveInfo="isSingular" />
                        </node>
                      </node>
                    </node>
                  </node>
                  <node role="parameter" roleId="tp2c.1199569906740" type="tp2q.SmartClosureParameterDeclaration" typeId="tp2q.1203518072036" id="1226360999136" nodeInfo="ig">
                    <property name="name" nameId="tpck.1169194664001" value="it" />
                    <node role="type" roleId="tpee.5680397130376446158" type="tpee.UndefinedType" typeId="tpee.4836112446988635817" id="2108863436754489606" nodeInfo="in" />
                  </node>
                </node>
              </node>
            </node>
          </node>
        </node>
      </node>
    </node>
  </root>
  <root type="tp1t.ConceptConstraints" typeId="tp1t.1213093968558" id="1213104847805" nodeInfo="ng">
    <link role="concept" roleId="tp1t.1213093996982" targetNodeId="tp25.1144195091934" resolveInfo="Node_IsRoleOperation" />
    <node role="referent" roleId="tp1t.1213100494875" type="tp1t.NodeReferentConstraint" typeId="tp1t.1148687176410" id="1213104847806" nodeInfo="ng">
      <link role="applicableLink" roleId="tp1t.1148687202698" targetNodeId="tp25.1144195396777" />
      <node role="searchScopeFactory" roleId="tp1t.1148687345559" type="tp1t.ConstraintFunction_ReferentSearchScope_Factory" typeId="tp1t.1148684180339" id="1213104847807" nodeInfo="nn">
        <node role="body" roleId="tpee.1137022507850" type="tpee.StatementList" typeId="tpee.1068580123136" id="1213104847808" nodeInfo="sn">
          <node role="statement" roleId="tpee.1068581517665" type="tpee.LocalVariableDeclarationStatement" typeId="tpee.1068581242864" id="1213104847809" nodeInfo="nn">
            <node role="localVariableDeclaration" roleId="tpee.1068581242865" type="tpee.LocalVariableDeclaration" typeId="tpee.1068581242863" id="1213104847810" nodeInfo="nr">
              <property name="name" nameId="tpck.1169194664001" value="conceptOfParent" />
              <node role="type" roleId="tpee.5680397130376446158" type="tp25.SNodeType" typeId="tp25.1138055754698" id="1213104847811" nodeInfo="in">
                <link role="concept" roleId="tp25.1138405853777" targetNodeId="tpce.1169125787135" resolveInfo="AbstractConceptDeclaration" />
              </node>
              <node role="initializer" roleId="tpee.1068431790190" type="tpee.DotExpression" typeId="tpee.1197027756228" id="1213104847812" nodeInfo="nn">
                <node role="operand" roleId="tpee.1197027771414" type="tp1t.ConstraintFunctionParameter_referenceNode" typeId="tp1t.1163200647017" id="1213104847813" nodeInfo="nn" />
                <node role="operation" roleId="tpee.1197027833540" type="tp25.SLinkAccess" typeId="tp25.1138056143562" id="1213104847814" nodeInfo="nn">
                  <link role="link" roleId="tp25.1138056516764" targetNodeId="tp25.1144195362400" />
                </node>
              </node>
            </node>
          </node>
          <node role="statement" roleId="tpee.1068581517665" type="tpee.ReturnStatement" typeId="tpee.1068581242878" id="1213104847815" nodeInfo="nn">
            <node role="expression" roleId="tpee.1068581517676" type="tpee.DotExpression" typeId="tpee.1197027756228" id="1213104847817" nodeInfo="nn">
              <node role="operand" roleId="tpee.1197027771414" type="tpee.VariableReference" typeId="tpee.1068498886296" id="4265636116363113986" nodeInfo="nn">
                <link role="variableDeclaration" roleId="tpee.1068581517664" targetNodeId="1213104847810" resolveInfo="conceptOfParent" />
              </node>
              <node role="operation" roleId="tpee.1197027833540" type="tp25.Node_ConceptMethodCall" typeId="tp25.1179409122411" id="1213104847819" nodeInfo="nn">
                <link role="baseMethodDeclaration" roleId="tpee.1068499141037" targetNodeId="tpcn.1213877394521" resolveInfo="getAggregationLinkDeclarations" />
              </node>
            </node>
          </node>
        </node>
      </node>
    </node>
  </root>
  <root type="tp1t.ConceptConstraints" typeId="tp1t.1213093968558" id="1213104855756" nodeInfo="ng">
    <link role="concept" roleId="tp1t.1213093996982" targetNodeId="tp25.1138056282393" resolveInfo="SLinkListAccess" />
    <node role="referent" roleId="tp1t.1213100494875" type="tp1t.NodeReferentConstraint" typeId="tp1t.1148687176410" id="1213104855757" nodeInfo="ng">
      <link role="applicableLink" roleId="tp1t.1148687202698" targetNodeId="tp25.1138056546658" />
      <node role="searchScopeFactory" roleId="tp1t.1148687345559" type="tp1t.ConstraintFunction_ReferentSearchScope_Factory" typeId="tp1t.1148684180339" id="1213104855758" nodeInfo="nn">
        <node role="body" roleId="tpee.1137022507850" type="tpee.StatementList" typeId="tpee.1068580123136" id="1213104855759" nodeInfo="sn">
          <node role="statement" roleId="tpee.1068581517665" type="tpee.SingleLineComment" typeId="tpee.6329021646629104954" id="7376433222636453497" nodeInfo="nn">
            <node role="commentPart" roleId="tpee.6329021646629175155" type="tpee.TextCommentPart" typeId="tpee.6329021646629104957" id="7376433222636453498" nodeInfo="nn">
              <property name="text" nameId="tpee.6329021646629104958" value="links with cardinality 0..n or 1..n" />
            </node>
          </node>
          <node role="statement" roleId="tpee.1068581517665" type="tpee.LocalVariableDeclarationStatement" typeId="tpee.1068581242864" id="1213104855760" nodeInfo="nn">
            <node role="localVariableDeclaration" roleId="tpee.1068581242865" type="tpee.LocalVariableDeclaration" typeId="tpee.1068581242863" id="1213104855761" nodeInfo="nr">
              <property name="name" nameId="tpck.1169194664001" value="dotOperandConcept" />
              <node role="type" roleId="tpee.5680397130376446158" type="tp25.SNodeType" typeId="tp25.1138055754698" id="1213104855762" nodeInfo="in">
                <link role="concept" roleId="tp25.1138405853777" targetNodeId="tpce.1169125787135" resolveInfo="AbstractConceptDeclaration" />
              </node>
              <node role="initializer" roleId="tpee.1068431790190" type="tpee.DotExpression" typeId="tpee.1197027756228" id="893319872189677479" nodeInfo="nn">
                <node role="operation" roleId="tpee.1197027833540" type="tp25.Node_ConceptMethodCall" typeId="tp25.1179409122411" id="893319872189677480" nodeInfo="nn">
                  <link role="baseMethodDeclaration" roleId="tpee.1068499141037" targetNodeId="tpeu.1213877508847" resolveInfo="getLeftNodeConcept" />
                  <node role="actualArgument" roleId="tpee.1068499141038" type="tp25.SNodeTypeCastExpression" typeId="tp25.1140137987495" id="893319872189677481" nodeInfo="nn">
                    <link role="concept" roleId="tp25.1140138128738" targetNodeId="tpee.1197027756228" resolveInfo="DotExpression" />
                    <node role="leftExpression" roleId="tp25.1140138123956" type="tp1t.ConceptParameter_ReferentSearchScope_enclosingNode" typeId="tp1t.1148934636683" id="893319872189677482" nodeInfo="nn" />
                  </node>
                </node>
                <node role="operand" roleId="tpee.1197027771414" type="tp25.ConceptRefExpression" typeId="tp25.1172424058054" id="893319872189677483" nodeInfo="nn">
                  <link role="conceptDeclaration" roleId="tp25.1172424100906" targetNodeId="tp25.1138411891628" resolveInfo="SNodeOperation" />
                </node>
              </node>
            </node>
          </node>
          <node role="statement" roleId="tpee.1068581517665" type="tpee.LocalVariableDeclarationStatement" typeId="tpee.1068581242864" id="1213104855766" nodeInfo="nn">
            <node role="localVariableDeclaration" roleId="tpee.1068581242865" type="tpee.LocalVariableDeclaration" typeId="tpee.1068581242863" id="1213104855767" nodeInfo="nr">
              <property name="name" nameId="tpck.1169194664001" value="links" />
              <node role="type" roleId="tpee.5680397130376446158" type="tp25.SNodeListType" typeId="tp25.1145383075378" id="1213104855768" nodeInfo="in">
                <link role="elementConcept" roleId="tp25.1145383142433" targetNodeId="tpce.1071489288298" resolveInfo="LinkDeclaration" />
              </node>
              <node role="initializer" roleId="tpee.1068431790190" type="tpee.DotExpression" typeId="tpee.1197027756228" id="1213104855769" nodeInfo="nn">
                <node role="operation" roleId="tpee.1197027833540" type="tp25.Node_ConceptMethodCall" typeId="tp25.1179409122411" id="1213104855770" nodeInfo="nn">
                  <link role="baseMethodDeclaration" roleId="tpee.1068499141037" targetNodeId="tpcn.1213877394480" resolveInfo="getLinkDeclarations" />
                </node>
                <node role="operand" roleId="tpee.1197027771414" type="tpee.VariableReference" typeId="tpee.1068498886296" id="4265636116363093496" nodeInfo="nn">
                  <link role="variableDeclaration" roleId="tpee.1068581517664" targetNodeId="1213104855761" resolveInfo="dotOperandConcept" />
                </node>
              </node>
            </node>
          </node>
          <node role="statement" roleId="tpee.1068581517665" type="tpee.ReturnStatement" typeId="tpee.1068581242878" id="1213104855772" nodeInfo="nn">
            <node role="expression" roleId="tpee.1068581517676" type="tpee.DotExpression" typeId="tpee.1197027756228" id="1213104855774" nodeInfo="nn">
              <node role="operand" roleId="tpee.1197027771414" type="tpee.DotExpression" typeId="tpee.1197027756228" id="1213104855775" nodeInfo="nn">
                <node role="operand" roleId="tpee.1197027771414" type="tpee.VariableReference" typeId="tpee.1068498886296" id="4265636116363082902" nodeInfo="nn">
                  <link role="variableDeclaration" roleId="tpee.1068581517664" targetNodeId="1213104855767" resolveInfo="links" />
                </node>
                <node role="operation" roleId="tpee.1197027833540" type="tp2q.WhereOperation" typeId="tp2q.1202120902084" id="1227876797132" nodeInfo="nn">
                  <node role="closure" roleId="tp2q.1204796294226" type="tp2c.ClosureLiteral" typeId="tp2c.1199569711397" id="1227876797133" nodeInfo="nn">
                    <node role="parameter" roleId="tp2c.1199569906740" type="tp2q.SmartClosureParameterDeclaration" typeId="tp2q.1203518072036" id="1227876797134" nodeInfo="ig">
                      <property name="name" nameId="tpck.1169194664001" value="it" />
                      <node role="type" roleId="tpee.5680397130376446158" type="tpee.UndefinedType" typeId="tpee.4836112446988635817" id="2108863436754490810" nodeInfo="in" />
                    </node>
                    <node role="body" roleId="tp2c.1199569916463" type="tpee.StatementList" typeId="tpee.1068580123136" id="1227876797136" nodeInfo="sn">
                      <node role="statement" roleId="tpee.1068581517665" type="tpee.ExpressionStatement" typeId="tpee.1068580123155" id="1227876797137" nodeInfo="nn">
                        <node role="expression" roleId="tpee.1068580123156" type="tpee.NotExpression" typeId="tpee.1081516740877" id="1227876797138" nodeInfo="nn">
                          <node role="expression" roleId="tpee.1081516765348" type="tpee.DotExpression" typeId="tpee.1197027756228" id="1227876797139" nodeInfo="nn">
                            <node role="operation" roleId="tpee.1197027833540" type="tp25.Node_ConceptMethodCall" typeId="tp25.1179409122411" id="1227876797140" nodeInfo="nn">
                              <link role="baseMethodDeclaration" roleId="tpee.1068499141037" targetNodeId="tpcn.1213877254557" resolveInfo="isSingular" />
                            </node>
                            <node role="operand" roleId="tpee.1197027771414" type="tpee.VariableReference" typeId="tpee.1068498886296" id="3021153905151719037" nodeInfo="nn">
                              <link role="variableDeclaration" roleId="tpee.1068581517664" targetNodeId="1227876797134" resolveInfo="it" />
                            </node>
                          </node>
                        </node>
                      </node>
                    </node>
                  </node>
                </node>
              </node>
              <node role="operation" roleId="tpee.1197027833540" type="tp2q.ToListOperation" typeId="tp2q.1151702311717" id="1213104855786" nodeInfo="nn" />
            </node>
          </node>
        </node>
      </node>
    </node>
  </root>
  <root type="tp1t.ConceptConstraints" typeId="tp1t.1213093968558" id="1213104857023" nodeInfo="ng">
    <link role="concept" roleId="tp1t.1213093996982" targetNodeId="tp25.1138676077309" resolveInfo="EnumMemberReference" />
    <node role="referent" roleId="tp1t.1213100494875" type="tp1t.NodeReferentConstraint" typeId="tp1t.1148687176410" id="1213104858408" nodeInfo="ng">
      <link role="applicableLink" roleId="tp1t.1148687202698" targetNodeId="tp25.1138676095763" />
      <node role="searchScopeFactory" roleId="tp1t.1148687345559" type="tp1t.ConstraintFunction_ReferentSearchScope_Factory" typeId="tp1t.1148684180339" id="1213104858409" nodeInfo="nn">
        <node role="body" roleId="tpee.1137022507850" type="tpee.StatementList" typeId="tpee.1068580123136" id="1213104858410" nodeInfo="sn">
          <node role="statement" roleId="tpee.1068581517665" type="tpee.IfStatement" typeId="tpee.1068580123159" id="1215734977409" nodeInfo="nn">
            <node role="condition" roleId="tpee.1068580123160" type="tpee.OrExpression" typeId="tpee.1080223426719" id="1215734977410" nodeInfo="nn">
              <node role="rightExpression" roleId="tpee.1081773367579" type="tpee.DotExpression" typeId="tpee.1197027756228" id="1215734977411" nodeInfo="nn">
                <node role="operand" roleId="tpee.1197027771414" type="tp1t.ConceptParameter_ReferentSearchScope_enclosingNode" typeId="tp1t.1148934636683" id="1215734977412" nodeInfo="nn" />
                <node role="operation" roleId="tpee.1197027833540" type="tp25.Node_IsInstanceOfOperation" typeId="tp25.1139621453865" id="1215734977413" nodeInfo="nn">
                  <node role="conceptArgument" roleId="tp25.1177027386292" type="tp25.RefConcept_Reference" typeId="tp25.1177026924588" id="1215734977414" nodeInfo="nn">
                    <link role="conceptDeclaration" roleId="tp25.1177026940964" targetNodeId="tp25.1146171026731" resolveInfo="Property_HasValue_Enum" />
                  </node>
                </node>
              </node>
              <node role="leftExpression" roleId="tpee.1081773367580" type="tpee.DotExpression" typeId="tpee.1197027756228" id="1215734977415" nodeInfo="nn">
                <node role="operand" roleId="tpee.1197027771414" type="tp1t.ConceptParameter_ReferentSearchScope_enclosingNode" typeId="tp1t.1148934636683" id="1215734977416" nodeInfo="nn" />
                <node role="operation" roleId="tpee.1197027833540" type="tp25.Node_IsInstanceOfOperation" typeId="tp25.1139621453865" id="1215734977417" nodeInfo="nn">
                  <node role="conceptArgument" roleId="tp25.1177027386292" type="tp25.RefConcept_Reference" typeId="tp25.1177026924588" id="1215734977418" nodeInfo="nn">
                    <link role="conceptDeclaration" roleId="tp25.1177026940964" targetNodeId="tp25.1138661924179" resolveInfo="Property_SetOperation" />
                  </node>
                </node>
              </node>
            </node>
            <node role="ifTrue" roleId="tpee.1068580123161" type="tpee.StatementList" typeId="tpee.1068580123136" id="1215734977419" nodeInfo="sn">
              <node role="statement" roleId="tpee.1068581517665" type="tpee.LocalVariableDeclarationStatement" typeId="tpee.1068581242864" id="1220269175130" nodeInfo="nn">
                <node role="localVariableDeclaration" roleId="tpee.1068581242865" type="tpee.LocalVariableDeclaration" typeId="tpee.1068581242863" id="1220269175131" nodeInfo="nr">
                  <property name="name" nameId="tpck.1169194664001" value="datatype" />
                  <node role="type" roleId="tpee.5680397130376446158" type="tp25.SNodeType" typeId="tp25.1138055754698" id="1220269175132" nodeInfo="in">
                    <link role="concept" roleId="tp25.1138405853777" targetNodeId="tpce.1082978164218" resolveInfo="DataTypeDeclaration" />
                  </node>
                  <node role="initializer" roleId="tpee.1068431790190" type="tpee.StaticMethodCall" typeId="tpee.1081236700937" id="1220269175133" nodeInfo="nn">
                    <link role="baseMethodDeclaration" roleId="tpee.1068499141037" targetNodeId="tpeu.1220269142889" resolveInfo="getDatatypeFromLeft_SPropertyAccess" />
                    <link role="classConcept" roleId="tpee.1144433194310" targetNodeId="tpeu.1220269142883" resolveInfo="SModelLanguageUtil" />
                    <node role="actualArgument" roleId="tpee.1068499141038" type="tp25.SNodeTypeCastExpression" typeId="tp25.1140137987495" id="1220269175134" nodeInfo="nn">
                      <link role="concept" roleId="tp25.1140138128738" targetNodeId="tp25.1138411891628" resolveInfo="SNodeOperation" />
                      <node role="leftExpression" roleId="tp25.1140138123956" type="tp1t.ConceptParameter_ReferentSearchScope_enclosingNode" typeId="tp1t.1148934636683" id="1220269175135" nodeInfo="nn" />
                    </node>
                  </node>
                </node>
              </node>
              <node role="statement" roleId="tpee.1068581517665" type="tpee.IfStatement" typeId="tpee.1068580123159" id="1215734977428" nodeInfo="nn">
                <node role="condition" roleId="tpee.1068580123160" type="tpee.DotExpression" typeId="tpee.1197027756228" id="1220269183764" nodeInfo="nn">
                  <node role="operand" roleId="tpee.1197027771414" type="tpee.VariableReference" typeId="tpee.1068498886296" id="4265636116363107463" nodeInfo="nn">
                    <link role="variableDeclaration" roleId="tpee.1068581517664" targetNodeId="1220269175131" resolveInfo="datatype" />
                  </node>
                  <node role="operation" roleId="tpee.1197027833540" type="tp25.Node_ConceptMethodCall" typeId="tp25.1179409122411" id="1220269185486" nodeInfo="nn">
                    <link role="baseMethodDeclaration" roleId="tpee.1068499141037" targetNodeId="tpcn.1220268692373" resolveInfo="isEnum" />
                  </node>
                </node>
                <node role="ifTrue" roleId="tpee.1068580123161" type="tpee.StatementList" typeId="tpee.1068580123136" id="1215734977431" nodeInfo="sn">
                  <node role="statement" roleId="tpee.1068581517665" type="tpee.ReturnStatement" typeId="tpee.1068581242878" id="1213104858426" nodeInfo="nn">
                    <node role="expression" roleId="tpee.1068581517676" type="tpee.GenericNewExpression" typeId="tpee.1145552977093" id="1217888397733" nodeInfo="nn">
                      <node role="creator" roleId="tpee.1145553007750" type="tpee.ClassCreator" typeId="tpee.1212685548494" id="1217888397735" nodeInfo="nn">
                        <link role="baseMethodDeclaration" roleId="tpee.1068499141037" targetNodeId="inbo.7451562887563385707" resolveInfo="SimpleSearchScope" />
                        <node role="actualArgument" roleId="tpee.1068499141038" type="tpee.DotExpression" typeId="tpee.1197027756228" id="1213104858428" nodeInfo="nn">
                          <node role="operand" roleId="tpee.1197027771414" type="tp25.SNodeTypeCastExpression" typeId="tp25.1140137987495" id="1213104858429" nodeInfo="nn">
                            <link role="concept" roleId="tp25.1140138128738" targetNodeId="tpce.1082978164219" resolveInfo="EnumerationDataTypeDeclaration" />
                            <node role="leftExpression" roleId="tp25.1140138123956" type="tpee.VariableReference" typeId="tpee.1068498886296" id="4265636116363076183" nodeInfo="nn">
                              <link role="variableDeclaration" roleId="tpee.1068581517664" targetNodeId="1220269175131" resolveInfo="datatype" />
                            </node>
                          </node>
                          <node role="operation" roleId="tpee.1197027833540" type="tp25.SLinkListAccess" typeId="tp25.1138056282393" id="1213104858431" nodeInfo="nn">
                            <link role="link" roleId="tp25.1138056546658" targetNodeId="tpce.1083172003582" />
                          </node>
                        </node>
                      </node>
                    </node>
                  </node>
                </node>
              </node>
            </node>
          </node>
          <node role="statement" roleId="tpee.1068581517665" type="tpee.ReturnStatement" typeId="tpee.1068581242878" id="1215735053264" nodeInfo="nn">
            <node role="expression" roleId="tpee.1068581517676" type="tpee.NullLiteral" typeId="tpee.1070534058343" id="1215735055031" nodeInfo="nn" />
          </node>
        </node>
      </node>
    </node>
  </root>
  <root type="tp1t.ConceptConstraints" typeId="tp1t.1213093968558" id="1213104859120" nodeInfo="ng">
    <link role="concept" roleId="tp1t.1213093996982" targetNodeId="tp25.1204851882688" resolveInfo="LinkRefQualifier" />
    <node role="referent" roleId="tp1t.1213100494875" type="tp1t.NodeReferentConstraint" typeId="tp1t.1148687176410" id="1213104859121" nodeInfo="ng">
      <link role="applicableLink" roleId="tp1t.1148687202698" targetNodeId="tp25.1204851882689" />
      <node role="searchScopeFactory" roleId="tp1t.1148687345559" type="tp1t.ConstraintFunction_ReferentSearchScope_Factory" typeId="tp1t.1148684180339" id="1213104859122" nodeInfo="nn">
        <node role="body" roleId="tpee.1137022507850" type="tpee.StatementList" typeId="tpee.1068580123136" id="1213104859123" nodeInfo="sn">
          <node role="statement" roleId="tpee.1068581517665" type="tpee.LocalVariableDeclarationStatement" typeId="tpee.1068581242864" id="4228794276713909369" nodeInfo="nn">
            <node role="localVariableDeclaration" roleId="tpee.1068581242865" type="tpee.LocalVariableDeclaration" typeId="tpee.1068581242863" id="4228794276713909370" nodeInfo="nr">
              <property name="name" nameId="tpck.1169194664001" value="qualifierContainer" />
              <node role="type" roleId="tpee.5680397130376446158" type="tp25.SNodeType" typeId="tp25.1138055754698" id="4228794276713909371" nodeInfo="in">
                <link role="concept" roleId="tp25.1138405853777" targetNodeId="tp25.3542758363529077353" resolveInfo="ILinkAccessQualifierContainer" />
              </node>
              <node role="initializer" roleId="tpee.1068431790190" type="tp25.SNodeTypeCastExpression" typeId="tp25.1140137987495" id="4228794276713909373" nodeInfo="nn">
                <link role="concept" roleId="tp25.1140138128738" targetNodeId="tp25.3542758363529077353" resolveInfo="ILinkAccessQualifierContainer" />
                <node role="leftExpression" roleId="tp25.1140138123956" type="tp1t.ConceptParameter_ReferentSearchScope_enclosingNode" typeId="tp1t.1148934636683" id="4228794276713909374" nodeInfo="nn" />
              </node>
            </node>
          </node>
          <node role="statement" roleId="tpee.1068581517665" type="tpee.ReturnStatement" typeId="tpee.1068581242878" id="2906110183022538952" nodeInfo="nn">
            <node role="expression" roleId="tpee.1068581517676" type="tpee.DotExpression" typeId="tpee.1197027756228" id="2906110183022538946" nodeInfo="nn">
              <node role="operand" roleId="tpee.1197027771414" type="tpee.VariableReference" typeId="tpee.1068498886296" id="4265636116363112716" nodeInfo="nn">
                <link role="variableDeclaration" roleId="tpee.1068581517664" targetNodeId="4228794276713909370" resolveInfo="qualifierContainer" />
              </node>
              <node role="operation" roleId="tpee.1197027833540" type="tp25.Node_ConceptMethodCall" typeId="tp25.1179409122411" id="8310560509810542810" nodeInfo="nn">
                <link role="baseMethodDeclaration" roleId="tpee.1068499141037" targetNodeId="tpeu.2906110183022538642" resolveInfo="getLinkAccessScope" />
              </node>
            </node>
          </node>
        </node>
      </node>
    </node>
  </root>
  <root type="tp1t.ConceptConstraints" typeId="tp1t.1213093968558" id="1219363770439" nodeInfo="ng">
    <link role="concept" roleId="tp1t.1213093996982" targetNodeId="tp25.1219352745532" resolveInfo="NodeRefExpression" />
    <node role="referent" roleId="tp1t.1213100494875" type="tp1t.NodeReferentConstraint" typeId="tp1t.1148687176410" id="1219363774705" nodeInfo="ng">
      <link role="applicableLink" roleId="tp1t.1148687202698" targetNodeId="tp25.1219352800908" />
      <node role="searchScopeFactory" roleId="tp1t.1148687345559" type="tp1t.ConstraintFunction_ReferentSearchScope_Factory" typeId="tp1t.1148684180339" id="1219363783269" nodeInfo="nn">
        <node role="body" roleId="tpee.1137022507850" type="tpee.StatementList" typeId="tpee.1068580123136" id="1219363783270" nodeInfo="sn">
          <node role="statement" roleId="tpee.1068581517665" type="tpee.SingleLineComment" typeId="tpee.6329021646629104954" id="7376433222636454183" nodeInfo="nn">
            <node role="commentPart" roleId="tpee.6329021646629175155" type="tpee.TextCommentPart" typeId="tpee.6329021646629104957" id="7376433222636454184" nodeInfo="nn">
              <property name="text" nameId="tpee.6329021646629104958" value="roots only" />
            </node>
          </node>
          <node role="statement" roleId="tpee.1068581517665" type="tpee.ExpressionStatement" typeId="tpee.1068580123155" id="1219363792809" nodeInfo="nn">
            <node role="expression" roleId="tpee.1068580123156" type="tpee.StaticMethodCall" typeId="tpee.1081236700937" id="5889278117585265787" nodeInfo="nn">
              <link role="classConcept" roleId="tpee.1144433194310" targetNodeId="inbo.5889278117585265292" resolveInfo="SModelSearchUtil" />
              <link role="baseMethodDeclaration" roleId="tpee.1068499141037" targetNodeId="inbo.5889278117585265442" resolveInfo="createModelAndImportedModelsScope" />
              <node role="actualArgument" roleId="tpee.1068499141038" type="tpee.DotExpression" typeId="tpee.1197027756228" id="5889278117585265788" nodeInfo="nn">
                <node role="operand" roleId="tpee.1197027771414" type="tp1t.ConstraintFunctionParameter_referenceNode" typeId="tp1t.1163200647017" id="5889278117585265789" nodeInfo="nn" />
                <node role="operation" roleId="tpee.1197027833540" type="tp25.Node_GetModelOperation" typeId="tp25.1143234257716" id="5889278117585265790" nodeInfo="nn" />
              </node>
              <node role="actualArgument" roleId="tpee.1068499141038" type="tpee.BooleanConstant" typeId="tpee.1068580123137" id="5889278117585265791" nodeInfo="nn">
                <property name="value" nameId="tpee.1068580123138" value="true" />
              </node>
            </node>
          </node>
        </node>
      </node>
    </node>
  </root>
  <root type="tp1t.ConceptConstraints" typeId="tp1t.1213093968558" id="1221169539542" nodeInfo="ng">
    <property name="virtualPackage" nameId="tpck.1193676396447" value="operation.node" />
    <link role="concept" roleId="tp1t.1213093996982" targetNodeId="tp25.1221163681458" resolveInfo="Node_GetReferentSearchScopeOperation" />
    <node role="referent" roleId="tp1t.1213100494875" type="tp1t.NodeReferentConstraint" typeId="tp1t.1148687176410" id="1221169548606" nodeInfo="ng">
      <link role="applicableLink" roleId="tp1t.1148687202698" targetNodeId="tp25.1221164078452" />
      <node role="searchScopeFactory" roleId="tp1t.1148687345559" type="tp1t.ConstraintFunction_ReferentSearchScope_Factory" typeId="tp1t.1148684180339" id="1221169557310" nodeInfo="nn">
        <node role="body" roleId="tpee.1137022507850" type="tpee.StatementList" typeId="tpee.1068580123136" id="1221169557311" nodeInfo="sn">
          <node role="statement" roleId="tpee.1068581517665" type="tpee.SingleLineComment" typeId="tpee.6329021646629104954" id="7376433222636453169" nodeInfo="nn">
            <node role="commentPart" roleId="tpee.6329021646629175155" type="tpee.TextCommentPart" typeId="tpee.6329021646629104957" id="7376433222636453170" nodeInfo="nn">
              <property name="text" nameId="tpee.6329021646629104958" value="reference links " />
            </node>
          </node>
          <node role="statement" roleId="tpee.1068581517665" type="tpee.LocalVariableDeclarationStatement" typeId="tpee.1068581242864" id="1221169569285" nodeInfo="nn">
            <node role="localVariableDeclaration" roleId="tpee.1068581242865" type="tpee.LocalVariableDeclaration" typeId="tpee.1068581242863" id="1221169569286" nodeInfo="nr">
              <property name="name" nameId="tpck.1169194664001" value="dotOperandConcept" />
              <node role="type" roleId="tpee.5680397130376446158" type="tp25.SConceptType" typeId="tp25.1172420572800" id="1221169569287" nodeInfo="in" />
              <node role="initializer" roleId="tpee.1068431790190" type="tpee.DotExpression" typeId="tpee.1197027756228" id="893319872189697463" nodeInfo="nn">
                <node role="operation" roleId="tpee.1197027833540" type="tp25.Node_ConceptMethodCall" typeId="tp25.1179409122411" id="893319872189697464" nodeInfo="nn">
                  <link role="baseMethodDeclaration" roleId="tpee.1068499141037" targetNodeId="tpeu.1213877508847" resolveInfo="getLeftNodeConcept" />
                  <node role="actualArgument" roleId="tpee.1068499141038" type="tp25.SNodeTypeCastExpression" typeId="tp25.1140137987495" id="893319872189697466" nodeInfo="nn">
                    <link role="concept" roleId="tp25.1140138128738" targetNodeId="tpee.1197027756228" resolveInfo="DotExpression" />
                    <node role="leftExpression" roleId="tp25.1140138123956" type="tp1t.ConceptParameter_ReferentSearchScope_enclosingNode" typeId="tp1t.1148934636683" id="893319872189697467" nodeInfo="nn" />
                  </node>
                </node>
                <node role="operand" roleId="tpee.1197027771414" type="tp25.ConceptRefExpression" typeId="tp25.1172424058054" id="893319872189697469" nodeInfo="nn">
                  <link role="conceptDeclaration" roleId="tp25.1172424100906" targetNodeId="tp25.1138411891628" resolveInfo="SNodeOperation" />
                </node>
              </node>
            </node>
          </node>
          <node role="statement" roleId="tpee.1068581517665" type="tpee.LocalVariableDeclarationStatement" typeId="tpee.1068581242864" id="1221169569291" nodeInfo="nn">
            <node role="localVariableDeclaration" roleId="tpee.1068581242865" type="tpee.LocalVariableDeclaration" typeId="tpee.1068581242863" id="1221169569292" nodeInfo="nr">
              <property name="name" nameId="tpck.1169194664001" value="links" />
              <node role="initializer" roleId="tpee.1068431790190" type="tpee.DotExpression" typeId="tpee.1197027756228" id="1809527500895304264" nodeInfo="nn">
                <node role="operand" roleId="tpee.1197027771414" type="tpee.DotExpression" typeId="tpee.1197027756228" id="1809527500895304261" nodeInfo="nn">
                  <node role="operation" roleId="tpee.1197027833540" type="tp25.AsNodeOperation" typeId="tp25.8866923313515890008" id="1809527500895304262" nodeInfo="nn" />
                  <node role="operand" roleId="tpee.1197027771414" type="tpee.VariableReference" typeId="tpee.1068498886296" id="4265636116363083597" nodeInfo="nn">
                    <link role="variableDeclaration" roleId="tpee.1068581517664" targetNodeId="1221169569286" resolveInfo="dotOperandConcept" />
                  </node>
                </node>
                <node role="operation" roleId="tpee.1197027833540" type="tp25.Node_ConceptMethodCall" typeId="tp25.1179409122411" id="1809527500895304265" nodeInfo="nn">
                  <link role="baseMethodDeclaration" roleId="tpee.1068499141037" targetNodeId="tpcn.1213877394480" resolveInfo="getLinkDeclarations" />
                </node>
              </node>
              <node role="type" roleId="tpee.5680397130376446158" type="tp25.SNodeListType" typeId="tp25.1145383075378" id="1221169569293" nodeInfo="in">
                <link role="elementConcept" roleId="tp25.1145383142433" targetNodeId="tpce.1071489288298" resolveInfo="LinkDeclaration" />
              </node>
            </node>
          </node>
          <node role="statement" roleId="tpee.1068581517665" type="tpee.ReturnStatement" typeId="tpee.1068581242878" id="1221169644029" nodeInfo="nn">
            <node role="expression" roleId="tpee.1068581517676" type="tpee.DotExpression" typeId="tpee.1197027756228" id="1221169649591" nodeInfo="nn">
              <node role="operand" roleId="tpee.1197027771414" type="tpee.VariableReference" typeId="tpee.1068498886296" id="4265636116363069501" nodeInfo="nn">
                <link role="variableDeclaration" roleId="tpee.1068581517664" targetNodeId="1221169569292" resolveInfo="links" />
              </node>
              <node role="operation" roleId="tpee.1197027833540" type="tp2q.WhereOperation" typeId="tp2q.1202120902084" id="1227876801032" nodeInfo="nn">
                <node role="closure" roleId="tp2q.1204796294226" type="tp2c.ClosureLiteral" typeId="tp2c.1199569711397" id="1227876801033" nodeInfo="nn">
                  <node role="parameter" roleId="tp2c.1199569906740" type="tp2q.SmartClosureParameterDeclaration" typeId="tp2q.1203518072036" id="1227876801034" nodeInfo="ig">
                    <property name="name" nameId="tpck.1169194664001" value="it" />
                    <node role="type" roleId="tpee.5680397130376446158" type="tpee.UndefinedType" typeId="tpee.4836112446988635817" id="2108863436754490391" nodeInfo="in" />
                  </node>
                  <node role="body" roleId="tp2c.1199569916463" type="tpee.StatementList" typeId="tpee.1068580123136" id="1227876801036" nodeInfo="sn">
                    <node role="statement" roleId="tpee.1068581517665" type="tpee.ExpressionStatement" typeId="tpee.1068580123155" id="1227876801037" nodeInfo="nn">
                      <node role="expression" roleId="tpee.1068580123156" type="tpee.DotExpression" typeId="tpee.1197027756228" id="1227876801038" nodeInfo="nn">
                        <node role="operand" roleId="tpee.1197027771414" type="tpee.DotExpression" typeId="tpee.1197027756228" id="1227876801039" nodeInfo="nn">
                          <node role="operand" roleId="tpee.1197027771414" type="tpee.VariableReference" typeId="tpee.1068498886296" id="3021153905151609396" nodeInfo="nn">
                            <link role="variableDeclaration" roleId="tpee.1068581517664" targetNodeId="1227876801034" resolveInfo="it" />
                          </node>
                          <node role="operation" roleId="tpee.1197027833540" type="tp25.SPropertyAccess" typeId="tp25.1138056022639" id="1227876801041" nodeInfo="nn">
                            <link role="property" roleId="tp25.1138056395725" targetNodeId="tpce.1071599937831" resolveInfo="metaClass" />
                          </node>
                        </node>
                        <node role="operation" roleId="tpee.1197027833540" type="tp25.Property_HasValue_Enum" typeId="tp25.1146171026731" id="1227876801042" nodeInfo="nn">
                          <node role="value" roleId="tp25.1146171026732" type="tp25.EnumMemberReference" typeId="tp25.1138676077309" id="1227876801043" nodeInfo="nn">
                            <link role="enumMember" roleId="tp25.1138676095763" targetNodeId="tpce.1084199179704" />
                          </node>
                        </node>
                      </node>
                    </node>
                  </node>
                </node>
              </node>
            </node>
          </node>
        </node>
      </node>
    </node>
  </root>
  <root type="tp1t.ConceptConstraints" typeId="tp1t.1213093968558" id="1221170817280" nodeInfo="ng">
    <property name="virtualPackage" nameId="tpck.1193676396447" value="operation" />
    <link role="concept" roleId="tp1t.1213093996982" targetNodeId="tp25.1221170373891" resolveInfo="SearchScope_ContainsOperation" />
    <node role="canBeChild" roleId="tp1t.1213106463729" type="tp1t.ConstraintFunction_CanBeAChild" typeId="tp1t.1202989531578" id="1221170833984" nodeInfo="nn">
      <node role="body" roleId="tpee.1137022507850" type="tpee.StatementList" typeId="tpee.1068580123136" id="1221170833985" nodeInfo="sn">
        <node role="statement" roleId="tpee.1068581517665" type="tpee.ExpressionStatement" typeId="tpee.1068580123155" id="1221170850336" nodeInfo="nn">
          <node role="expression" roleId="tpee.1068580123156" type="tpee.DotExpression" typeId="tpee.1197027756228" id="1221170865060" nodeInfo="nn">
            <node role="operand" roleId="tpee.1197027771414" type="tpee.DotExpression" typeId="tpee.1197027756228" id="1221170862416" nodeInfo="nn">
              <node role="operand" roleId="tpee.1197027771414" type="tpee.DotExpression" typeId="tpee.1197027756228" id="1221171443810" nodeInfo="nn">
                <node role="operand" roleId="tpee.1197027771414" type="tp25.SNodeTypeCastExpression" typeId="tp25.1140137987495" id="1221171439464" nodeInfo="nn">
                  <link role="concept" roleId="tp25.1140138128738" targetNodeId="tpee.1197027756228" resolveInfo="DotExpression" />
                  <node role="leftExpression" roleId="tp25.1140138123956" type="tp1t.ConstraintFunctionParameter_parentNode" typeId="tp1t.1202989658459" id="1221170850337" nodeInfo="nn" />
                </node>
                <node role="operation" roleId="tpee.1197027833540" type="tp25.SLinkAccess" typeId="tp25.1138056143562" id="1221171450516" nodeInfo="nn">
                  <link role="link" roleId="tp25.1138056516764" targetNodeId="tpee.1197027771414" />
                </node>
              </node>
              <node role="operation" roleId="tpee.1197027833540" type="tpd4.Node_TypeOperation" typeId="tpd4.1176544042499" id="1221170863138" nodeInfo="nn" />
            </node>
            <node role="operation" roleId="tpee.1197027833540" type="tp25.Node_IsInstanceOfOperation" typeId="tp25.1139621453865" id="1221170867501" nodeInfo="nn">
              <node role="conceptArgument" roleId="tp25.1177027386292" type="tp25.RefConcept_Reference" typeId="tp25.1177026924588" id="1221170877221" nodeInfo="nn">
                <link role="conceptDeclaration" roleId="tp25.1177026940964" targetNodeId="tp25.1221161909218" resolveInfo="SearchScopeType" />
              </node>
            </node>
          </node>
        </node>
      </node>
    </node>
  </root>
  <root type="tp1t.ConceptConstraints" typeId="tp1t.1213093968558" id="1226361213114" nodeInfo="ng">
    <link role="concept" roleId="tp1t.1213093996982" targetNodeId="tp25.1226359078165" resolveInfo="LinkRefExpression" />
    <node role="referent" roleId="tp1t.1213100494875" type="tp1t.NodeReferentConstraint" typeId="tp1t.1148687176410" id="1226361219319" nodeInfo="ng">
      <link role="applicableLink" roleId="tp1t.1148687202698" targetNodeId="tp25.1226359192215" />
      <node role="searchScopeFactory" roleId="tp1t.1148687345559" type="tp1t.ConstraintFunction_ReferentSearchScope_Factory" typeId="tp1t.1148684180339" id="1226361230741" nodeInfo="nn">
        <node role="body" roleId="tpee.1137022507850" type="tpee.StatementList" typeId="tpee.1068580123136" id="1226361230742" nodeInfo="sn">
          <node role="statement" roleId="tpee.1068581517665" type="tpee.ExpressionStatement" typeId="tpee.1068580123155" id="1226361385882" nodeInfo="nn">
            <node role="expression" roleId="tpee.1068580123156" type="tpee.DotExpression" typeId="tpee.1197027756228" id="1226361392388" nodeInfo="nn">
              <node role="operand" roleId="tpee.1197027771414" type="tpee.DotExpression" typeId="tpee.1197027756228" id="1226361387525" nodeInfo="nn">
                <node role="operand" roleId="tpee.1197027771414" type="tp1t.ConstraintFunctionParameter_referenceNode" typeId="tp1t.1163200647017" id="1226361385883" nodeInfo="nn" />
                <node role="operation" roleId="tpee.1197027833540" type="tp25.SLinkAccess" typeId="tp25.1138056143562" id="1226361391012" nodeInfo="nn">
                  <link role="link" roleId="tp25.1138056516764" targetNodeId="tp25.1226359078166" />
                </node>
              </node>
              <node role="operation" roleId="tpee.1197027833540" type="tp25.Node_ConceptMethodCall" typeId="tp25.1179409122411" id="1226361394454" nodeInfo="nn">
                <link role="baseMethodDeclaration" roleId="tpee.1068499141037" targetNodeId="tpcn.1213877394480" resolveInfo="getLinkDeclarations" />
              </node>
            </node>
          </node>
        </node>
      </node>
    </node>
  </root>
  <root type="tp1t.ConceptConstraints" typeId="tp1t.1213093968558" id="1240148885571" nodeInfo="ng">
    <property name="virtualPackage" nameId="tpck.1193676396447" value="operation.enum" />
    <link role="concept" roleId="tp1t.1213093996982" targetNodeId="tp25.1240930444945" resolveInfo="SEnum_MemberOperation" />
    <node role="referent" roleId="tp1t.1213100494875" type="tp1t.NodeReferentConstraint" typeId="tp1t.1148687176410" id="1240148887384" nodeInfo="ng">
      <link role="applicableLink" roleId="tp1t.1148687202698" targetNodeId="tp25.1240930444946" />
      <node role="searchScopeFactory" roleId="tp1t.1148687345559" type="tp1t.ConstraintFunction_ReferentSearchScope_Factory" typeId="tp1t.1148684180339" id="1240148891886" nodeInfo="nn">
        <node role="body" roleId="tpee.1137022507850" type="tpee.StatementList" typeId="tpee.1068580123136" id="1240148891887" nodeInfo="sn">
          <node role="statement" roleId="tpee.1068581517665" type="tpee.LocalVariableDeclarationStatement" typeId="tpee.1068581242864" id="1240934789918" nodeInfo="nn">
            <node role="localVariableDeclaration" roleId="tpee.1068581242865" type="tpee.LocalVariableDeclaration" typeId="tpee.1068581242863" id="1240934789919" nodeInfo="nr">
              <property name="name" nameId="tpck.1169194664001" value="enumNode" />
              <node role="type" roleId="tpee.5680397130376446158" type="tp25.SNodeType" typeId="tp25.1138055754698" id="1240934789920" nodeInfo="in">
                <link role="concept" roleId="tp25.1138405853777" targetNodeId="tpce.1082978164219" resolveInfo="EnumerationDataTypeDeclaration" />
              </node>
              <node role="initializer" roleId="tpee.1068431790190" type="tpee.DotExpression" typeId="tpee.1197027756228" id="1240934789921" nodeInfo="nn">
                <node role="operand" roleId="tpee.1197027771414" type="tp25.SNodeTypeCastExpression" typeId="tp25.1140137987495" id="1240934789922" nodeInfo="nn">
                  <link role="concept" roleId="tp25.1140138128738" targetNodeId="tp25.1240930118027" resolveInfo="SEnumOperationInvocation" />
                  <node role="leftExpression" roleId="tp25.1140138123956" type="tp1t.ConceptParameter_ReferentSearchScope_enclosingNode" typeId="tp1t.1148934636683" id="1240934789923" nodeInfo="nn" />
                </node>
                <node role="operation" roleId="tpee.1197027833540" type="tp25.SLinkAccess" typeId="tp25.1138056143562" id="1240934789924" nodeInfo="nn">
                  <link role="link" roleId="tp25.1138056516764" targetNodeId="tp25.1240930118028" />
                </node>
              </node>
            </node>
          </node>
          <node role="statement" roleId="tpee.1068581517665" type="tpee.IfStatement" typeId="tpee.1068580123159" id="1240934789925" nodeInfo="nn">
            <node role="ifTrue" roleId="tpee.1068580123161" type="tpee.StatementList" typeId="tpee.1068580123136" id="1240934789926" nodeInfo="sn">
              <node role="statement" roleId="tpee.1068581517665" type="tpee.ReturnStatement" typeId="tpee.1068581242878" id="1240934807293" nodeInfo="nn">
                <node role="expression" roleId="tpee.1068581517676" type="tpee.DotExpression" typeId="tpee.1197027756228" id="1240934807294" nodeInfo="nn">
                  <node role="operand" roleId="tpee.1197027771414" type="tpee.VariableReference" typeId="tpee.1068498886296" id="4265636116363068185" nodeInfo="nn">
                    <link role="variableDeclaration" roleId="tpee.1068581517664" targetNodeId="1240934789919" resolveInfo="enumNode" />
                  </node>
                  <node role="operation" roleId="tpee.1197027833540" type="tp25.SLinkListAccess" typeId="tp25.1138056282393" id="1240934807296" nodeInfo="nn">
                    <link role="link" roleId="tp25.1138056546658" targetNodeId="tpce.1083172003582" />
                  </node>
                </node>
              </node>
            </node>
            <node role="condition" roleId="tpee.1068580123160" type="tpee.NotEqualsExpression" typeId="tpee.1073239437375" id="1240934789931" nodeInfo="nn">
              <node role="leftExpression" roleId="tpee.1081773367580" type="tpee.VariableReference" typeId="tpee.1068498886296" id="4265636116363112026" nodeInfo="nn">
                <link role="variableDeclaration" roleId="tpee.1068581517664" targetNodeId="1240934789919" resolveInfo="enumNode" />
              </node>
              <node role="rightExpression" roleId="tpee.1081773367579" type="tpee.NullLiteral" typeId="tpee.1070534058343" id="1240934789933" nodeInfo="nn" />
            </node>
          </node>
          <node role="statement" roleId="tpee.1068581517665" type="tpee.ReturnStatement" typeId="tpee.1068581242878" id="1240161970478" nodeInfo="nn">
            <node role="expression" roleId="tpee.1068581517676" type="tpee.GenericNewExpression" typeId="tpee.1145552977093" id="1240161974246" nodeInfo="nn">
              <node role="creator" roleId="tpee.1145553007750" type="tp25.SNodeListCreator" typeId="tp25.1145567426890" id="1240161981672" nodeInfo="nn">
                <node role="createdType" roleId="tp25.1145567471833" type="tp25.SNodeListType" typeId="tp25.1145383075378" id="1240161981673" nodeInfo="in">
                  <link role="elementConcept" roleId="tp25.1145383142433" targetNodeId="tpce.1083171877298" resolveInfo="EnumerationMemberDeclaration" />
                </node>
              </node>
            </node>
          </node>
        </node>
      </node>
    </node>
  </root>
  <root type="tp1t.ConceptConstraints" typeId="tp1t.1213093968558" id="1240930364461" nodeInfo="ng">
    <property name="virtualPackage" nameId="tpck.1193676396447" value="enum" />
    <link role="concept" roleId="tp1t.1213093996982" targetNodeId="tp25.1240930118027" resolveInfo="SEnumOperationInvocation" />
    <node role="referent" roleId="tp1t.1213100494875" type="tp1t.NodeReferentConstraint" typeId="tp1t.1148687176410" id="1240930366884" nodeInfo="ng">
      <link role="applicableLink" roleId="tp1t.1148687202698" targetNodeId="tp25.1240930118028" />
      <node role="searchScopeFactory" roleId="tp1t.1148687345559" type="tp1t.ConstraintFunction_ReferentSearchScope_Factory" typeId="tp1t.1148684180339" id="1240930366885" nodeInfo="nn">
        <node role="body" roleId="tpee.1137022507850" type="tpee.StatementList" typeId="tpee.1068580123136" id="1240930366886" nodeInfo="sn">
          <node role="statement" roleId="tpee.1068581517665" type="tpee.SingleLineComment" typeId="tpee.6329021646629104954" id="7376433222636454025" nodeInfo="nn">
            <node role="commentPart" roleId="tpee.6329021646629175155" type="tpee.TextCommentPart" typeId="tpee.6329021646629104957" id="7376433222636454026" nodeInfo="nn">
              <property name="text" nameId="tpee.6329021646629104958" value="roots only" />
            </node>
          </node>
          <node role="statement" roleId="tpee.1068581517665" type="tpee.ExpressionStatement" typeId="tpee.1068580123155" id="1240930366888" nodeInfo="nn">
            <node role="expression" roleId="tpee.1068580123156" type="tpee.StaticMethodCall" typeId="tpee.1081236700937" id="1240930366889" nodeInfo="nn">
              <link role="classConcept" roleId="tpee.1144433194310" targetNodeId="inbo.5889278117585265292" resolveInfo="SModelSearchUtil" />
              <link role="baseMethodDeclaration" roleId="tpee.1068499141037" targetNodeId="inbo.5889278117585265442" resolveInfo="createModelAndImportedModelsScope" />
              <node role="actualArgument" roleId="tpee.1068499141038" type="tpee.DotExpression" typeId="tpee.1197027756228" id="1240930366890" nodeInfo="nn">
                <node role="operand" roleId="tpee.1197027771414" type="tp1t.ConstraintFunctionParameter_referenceNode" typeId="tp1t.1163200647017" id="1240930375167" nodeInfo="nn" />
                <node role="operation" roleId="tpee.1197027833540" type="tp25.Node_GetModelOperation" typeId="tp25.1143234257716" id="1240930366892" nodeInfo="nn" />
              </node>
              <node role="actualArgument" roleId="tpee.1068499141038" type="tpee.BooleanConstant" typeId="tpee.1068580123137" id="1240930366893" nodeInfo="nn">
                <property name="value" nameId="tpee.1068580123138" value="true" />
              </node>
            </node>
          </node>
        </node>
      </node>
    </node>
  </root>
  <root type="tp1t.ConceptConstraints" typeId="tp1t.1213093968558" id="1240931364428" nodeInfo="ng">
    <property name="virtualPackage" nameId="tpck.1193676396447" value="enum.enumoperation" />
    <link role="concept" roleId="tp1t.1213093996982" targetNodeId="tp25.1240930395965" resolveInfo="SEnumOperation" />
    <node role="canBeChild" roleId="tp1t.1213106463729" type="tp1t.ConstraintFunction_CanBeAChild" typeId="tp1t.1202989531578" id="1240931368586" nodeInfo="nn">
      <node role="body" roleId="tpee.1137022507850" type="tpee.StatementList" typeId="tpee.1068580123136" id="1240931368587" nodeInfo="sn">
        <node role="statement" roleId="tpee.1068581517665" type="tpee.ExpressionStatement" typeId="tpee.1068580123155" id="1240931371978" nodeInfo="nn">
          <node role="expression" roleId="tpee.1068580123156" type="tpee.DotExpression" typeId="tpee.1197027756228" id="1240931372918" nodeInfo="nn">
            <node role="operand" roleId="tpee.1197027771414" type="tp1t.ConstraintFunctionParameter_parentNode" typeId="tp1t.1202989658459" id="1240931371979" nodeInfo="nn" />
            <node role="operation" roleId="tpee.1197027833540" type="tp25.Node_IsInstanceOfOperation" typeId="tp25.1139621453865" id="1240931373937" nodeInfo="nn">
              <node role="conceptArgument" roleId="tp25.1177027386292" type="tp25.RefConcept_Reference" typeId="tp25.1177026924588" id="1240931377065" nodeInfo="nn">
                <link role="conceptDeclaration" roleId="tp25.1177026940964" targetNodeId="tp25.1240930118027" resolveInfo="SEnumOperationInvocation" />
              </node>
            </node>
          </node>
        </node>
      </node>
    </node>
  </root>
  <root type="tp1t.ConceptConstraints" typeId="tp1t.1213093968558" id="1241016231436" nodeInfo="ng">
    <property name="virtualPackage" nameId="tpck.1193676396447" value="enum.enumoperation" />
    <link role="concept" roleId="tp1t.1213093996982" targetNodeId="tp25.1241015185235" resolveInfo="SEnumMemberOperation" />
    <node role="canBeChild" roleId="tp1t.1213106463729" type="tp1t.ConstraintFunction_CanBeAChild" typeId="tp1t.1202989531578" id="1241016234328" nodeInfo="nn">
      <node role="body" roleId="tpee.1137022507850" type="tpee.StatementList" typeId="tpee.1068580123136" id="1241016234329" nodeInfo="sn">
        <node role="statement" roleId="tpee.1068581517665" type="tpee.ExpressionStatement" typeId="tpee.1068580123155" id="1241016235189" nodeInfo="nn">
          <node role="expression" roleId="tpee.1068580123156" type="tpee.NotEqualsExpression" typeId="tpee.1073239437375" id="1241016235190" nodeInfo="nn">
            <node role="rightExpression" roleId="tpee.1081773367579" type="tpee.NullLiteral" typeId="tpee.1070534058343" id="1241016235191" nodeInfo="nn" />
            <node role="leftExpression" roleId="tpee.1081773367580" type="tpd4.CoerceStrongExpression" typeId="tpd4.1178871491133" id="1241016235192" nodeInfo="nn">
              <node role="nodeToCoerce" roleId="tpd4.1178870894645" type="tpee.DotExpression" typeId="tpee.1197027756228" id="1241016235193" nodeInfo="nn">
                <node role="operand" roleId="tpee.1197027771414" type="tpee.DotExpression" typeId="tpee.1197027756228" id="1241016235194" nodeInfo="nn">
                  <node role="operand" roleId="tpee.1197027771414" type="tp25.SNodeTypeCastExpression" typeId="tp25.1140137987495" id="1241016235195" nodeInfo="nn">
                    <link role="concept" roleId="tp25.1140138128738" targetNodeId="tpee.1197027756228" resolveInfo="DotExpression" />
                    <node role="leftExpression" roleId="tp25.1140138123956" type="tp1t.ConstraintFunctionParameter_parentNode" typeId="tp1t.1202989658459" id="1241016235196" nodeInfo="nn" />
                  </node>
                  <node role="operation" roleId="tpee.1197027833540" type="tp25.SLinkAccess" typeId="tp25.1138056143562" id="1241016235197" nodeInfo="nn">
                    <link role="link" roleId="tp25.1138056516764" targetNodeId="tpee.1197027771414" />
                  </node>
                </node>
                <node role="operation" roleId="tpee.1197027833540" type="tpd4.Node_TypeOperation" typeId="tpd4.1176544042499" id="1241016235198" nodeInfo="nn" />
              </node>
              <node role="pattern" roleId="tpd4.1178870894644" type="tpd4.ConceptReference" typeId="tpd4.1174642788531" id="1241016235199" nodeInfo="ig">
                <property name="name" nameId="tpck.1169194664001" value="v" />
                <link role="concept" roleId="tpd4.1174642800329" targetNodeId="tp25.1240170042401" resolveInfo="SEnumMemberType" />
              </node>
            </node>
          </node>
        </node>
      </node>
    </node>
  </root>
  <root type="tp1t.ConceptConstraints" typeId="tp1t.1213093968558" id="8405512791876074475" nodeInfo="ng">
    <property name="virtualPackage" nameId="tpck.1193676396447" value="operation.featureAccess" />
    <link role="concept" roleId="tp1t.1213093996982" targetNodeId="tp25.3562215692195599741" resolveInfo="SLinkImplicitSelect" />
    <node role="referent" roleId="tp1t.1213100494875" type="tp1t.NodeReferentConstraint" typeId="tp1t.1148687176410" id="8405512791876074489" nodeInfo="ng">
      <link role="applicableLink" roleId="tp1t.1148687202698" targetNodeId="tp25.3562215692195600259" />
      <node role="searchScopeFactory" roleId="tp1t.1148687345559" type="tp1t.ConstraintFunction_ReferentSearchScope_Factory" typeId="tp1t.1148684180339" id="8405512791876074490" nodeInfo="nn">
        <node role="body" roleId="tpee.1137022507850" type="tpee.StatementList" typeId="tpee.1068580123136" id="8405512791876074491" nodeInfo="sn">
          <node role="statement" roleId="tpee.1068581517665" type="tpee.ExpressionStatement" typeId="tpee.1068580123155" id="8405512791876074499" nodeInfo="nn">
            <node role="expression" roleId="tpee.1068580123156" type="tpee.DotExpression" typeId="tpee.1197027756228" id="8405512791876074500" nodeInfo="nn">
              <node role="operand" roleId="tpee.1197027771414" type="tpee.DotExpression" typeId="tpee.1197027756228" id="8150898248368437736" nodeInfo="nn">
                <node role="operation" roleId="tpee.1197027833540" type="tp25.SLinkAccess" typeId="tp25.1138056143562" id="8150898248368472798" nodeInfo="nn">
                  <link role="link" roleId="tp25.1138056516764" targetNodeId="tp25.1138405853777" />
                </node>
                <node role="operand" roleId="tpee.1197027771414" type="tp25.SNodeTypeCastExpression" typeId="tp25.1140137987495" id="8150898248368431176" nodeInfo="nn">
                  <link role="concept" roleId="tp25.1140138128738" targetNodeId="tp25.1138055754698" resolveInfo="SNodeType" />
                  <node role="leftExpression" roleId="tp25.1140138123956" type="tpee.DotExpression" typeId="tpee.1197027756228" id="8405512791876074501" nodeInfo="nn">
                    <node role="operation" roleId="tpee.1197027833540" type="tp25.SLinkAccess" typeId="tp25.1138056143562" id="8150898248368357127" nodeInfo="nn">
                      <link role="link" roleId="tp25.1138056516764" targetNodeId="tp2q.1151689745422" />
                    </node>
                    <node role="operand" roleId="tpee.1197027771414" type="tpd4.CoerceExpression" typeId="tpd4.1178870617262" id="8405512791876074502" nodeInfo="nn">
                      <node role="pattern" roleId="tpd4.1178870894644" type="tpd4.PatternCondition" typeId="tpd4.1174642900584" id="8150898248365627396" nodeInfo="ig">
                        <property name="name" nameId="tpck.1169194664001" value="type" />
                        <node role="pattern" roleId="tpd4.1174642936809" type="tp3t.PatternExpression" typeId="tp3t.1136720037777" id="8150898248365627398" nodeInfo="in">
                          <node role="patternNode" roleId="tp3t.1136720037778" type="tp2q.SequenceType" typeId="tp2q.1151689724996" id="8150898248365654906" nodeInfo="in">
                            <node role="elementType" roleId="tp2q.1151689745422" type="tp25.SNodeType" typeId="tp25.1138055754698" id="8150898248365662166" nodeInfo="in">
                              <link role="concept" roleId="tp25.1138405853777" targetNodeId="tpee.1107461130800" resolveInfo="Classifier" />
                              <node role="smodelAttribute" roleId="tpck.5169995583184591170" type="tp3t.LinkPatternVariableDeclaration" typeId="tp3t.1137418540378" id="8150898248366190436" nodeInfo="ng">
                                <property name="linkRole" nameId="tpck.1757699476691236116" value="concept" />
                                <property name="varName" nameId="tp3t.1137418571428" value="nodeType" />
                              </node>
                            </node>
                          </node>
                        </node>
                      </node>
                      <node role="nodeToCoerce" roleId="tpd4.1178870894645" type="tpee.DotExpression" typeId="tpee.1197027756228" id="8405512791876074504" nodeInfo="nn">
                        <node role="operand" roleId="tpee.1197027771414" type="tpee.DotExpression" typeId="tpee.1197027756228" id="8405512791876074505" nodeInfo="nn">
                          <node role="operand" roleId="tpee.1197027771414" type="tp25.SNodeTypeCastExpression" typeId="tp25.1140137987495" id="8405512791876074506" nodeInfo="nn">
                            <property name="asCast" nameId="tp25.1238684351431" value="true" />
                            <link role="concept" roleId="tp25.1140138128738" targetNodeId="tpee.1197027756228" resolveInfo="DotExpression" />
                            <node role="leftExpression" roleId="tp25.1140138123956" type="tp1t.ConceptParameter_ReferentSearchScope_enclosingNode" typeId="tp1t.1148934636683" id="8405512791876074507" nodeInfo="nn" />
                          </node>
                          <node role="operation" roleId="tpee.1197027833540" type="tp25.SLinkAccess" typeId="tp25.1138056143562" id="8405512791876074508" nodeInfo="nn">
                            <link role="link" roleId="tp25.1138056516764" targetNodeId="tpee.1197027771414" />
                          </node>
                        </node>
                        <node role="operation" roleId="tpee.1197027833540" type="tpd4.Node_TypeOperation" typeId="tpd4.1176544042499" id="8405512791876074509" nodeInfo="nn" />
                      </node>
                    </node>
                  </node>
                </node>
              </node>
              <node role="operation" roleId="tpee.1197027833540" type="tp25.Node_ConceptMethodCall" typeId="tp25.1179409122411" id="3246402855336222716" nodeInfo="nn">
                <link role="baseMethodDeclaration" roleId="tpee.1068499141037" targetNodeId="tpcn.1213877394480" resolveInfo="getLinkDeclarations" />
              </node>
            </node>
          </node>
        </node>
      </node>
    </node>
    <node role="canBeChild" roleId="tp1t.1213106463729" type="tp1t.ConstraintFunction_CanBeAChild" typeId="tp1t.1202989531578" id="8405512791876074476" nodeInfo="nn">
      <node role="body" roleId="tpee.1137022507850" type="tpee.StatementList" typeId="tpee.1068580123136" id="8405512791876074477" nodeInfo="sn">
        <node role="statement" roleId="tpee.1068581517665" type="tpee.ExpressionStatement" typeId="tpee.1068580123155" id="8150898248368826514" nodeInfo="nn">
          <node role="expression" roleId="tpee.1068580123156" type="tpee.DotExpression" typeId="tpee.1197027756228" id="8150898248368856460" nodeInfo="nn">
            <node role="operation" roleId="tpee.1197027833540" type="tp25.Node_IsNotNullOperation" typeId="tp25.1172008320231" id="8150898248369044851" nodeInfo="nn" />
            <node role="operand" roleId="tpee.1197027771414" type="tpd4.CoerceExpression" typeId="tpd4.1178870617262" id="8150898248368826516" nodeInfo="nn">
              <node role="pattern" roleId="tpd4.1178870894644" type="tpd4.PatternCondition" typeId="tpd4.1174642900584" id="8150898248368826517" nodeInfo="ig">
                <property name="name" nameId="tpck.1169194664001" value="type" />
                <node role="pattern" roleId="tpd4.1174642936809" type="tp3t.PatternExpression" typeId="tp3t.1136720037777" id="8150898248368826518" nodeInfo="in">
                  <node role="patternNode" roleId="tp3t.1136720037778" type="tp2q.SequenceType" typeId="tp2q.1151689724996" id="8150898248368826519" nodeInfo="in">
                    <node role="elementType" roleId="tp2q.1151689745422" type="tp25.SNodeType" typeId="tp25.1138055754698" id="8150898248368826520" nodeInfo="in">
                      <link role="concept" roleId="tp25.1138405853777" targetNodeId="tpee.1107461130800" resolveInfo="Classifier" />
                      <node role="smodelAttribute" roleId="tpck.5169995583184591170" type="tp3t.LinkPatternVariableDeclaration" typeId="tp3t.1137418540378" id="8150898248368826521" nodeInfo="ng">
                        <property name="linkRole" nameId="tpck.1757699476691236116" value="concept" />
                        <property name="varName" nameId="tp3t.1137418571428" value="nodeType" />
                      </node>
                    </node>
                  </node>
                </node>
              </node>
              <node role="nodeToCoerce" roleId="tpd4.1178870894645" type="tpee.DotExpression" typeId="tpee.1197027756228" id="8150898248368826522" nodeInfo="nn">
                <node role="operand" roleId="tpee.1197027771414" type="tpee.DotExpression" typeId="tpee.1197027756228" id="8150898248368826523" nodeInfo="nn">
                  <node role="operand" roleId="tpee.1197027771414" type="tp25.SNodeTypeCastExpression" typeId="tp25.1140137987495" id="8150898248368826524" nodeInfo="nn">
                    <property name="asCast" nameId="tp25.1238684351431" value="true" />
                    <link role="concept" roleId="tp25.1140138128738" targetNodeId="tpee.1197027756228" resolveInfo="DotExpression" />
                    <node role="leftExpression" roleId="tp25.1140138123956" type="tp1t.ConstraintFunctionParameter_parentNode" typeId="tp1t.1202989658459" id="8150898248368849761" nodeInfo="nn" />
                  </node>
                  <node role="operation" roleId="tpee.1197027833540" type="tp25.SLinkAccess" typeId="tp25.1138056143562" id="8150898248368826526" nodeInfo="nn">
                    <link role="link" roleId="tp25.1138056516764" targetNodeId="tpee.1197027771414" />
                  </node>
                </node>
                <node role="operation" roleId="tpee.1197027833540" type="tpd4.Node_TypeOperation" typeId="tpd4.1176544042499" id="8150898248368826527" nodeInfo="nn" />
              </node>
            </node>
          </node>
        </node>
      </node>
    </node>
  </root>
  <root type="tp1t.ConceptConstraints" typeId="tp1t.1213093968558" id="1547759872598425099" nodeInfo="ng">
    <property name="virtualPackage" nameId="tpck.1193676396447" value="operation.reference" />
    <link role="concept" roleId="tp1t.1213093996982" targetNodeId="tp25.1547759872598425074" resolveInfo="IReferenceOperation" />
    <node role="canBeChild" roleId="tp1t.1213106463729" type="tp1t.ConstraintFunction_CanBeAChild" typeId="tp1t.1202989531578" id="1547759872598425102" nodeInfo="nn">
      <node role="body" roleId="tpee.1137022507850" type="tpee.StatementList" typeId="tpee.1068580123136" id="1547759872598425103" nodeInfo="sn">
        <node role="statement" roleId="tpee.1068581517665" type="tpee.ExpressionStatement" typeId="tpee.1068580123155" id="6409763769032753230" nodeInfo="nn">
          <node role="expression" roleId="tpee.1068580123156" type="tpee.DotExpression" typeId="tpee.1197027756228" id="6409763769032753237" nodeInfo="nn">
            <node role="operand" roleId="tpee.1197027771414" type="tpd4.CoerceExpression" typeId="tpd4.1178870617262" id="6409763769032753231" nodeInfo="nn">
              <node role="pattern" roleId="tpd4.1178870894644" type="tpd4.ConceptReference" typeId="tpd4.1174642788531" id="6409763769032753235" nodeInfo="ig">
                <property name="name" nameId="tpck.1169194664001" value="sReferenceType" />
                <link role="concept" roleId="tpd4.1174642800329" targetNodeId="tp25.8758390115029295477" resolveInfo="SReferenceType" />
              </node>
              <node role="nodeToCoerce" roleId="tpd4.1178870894645" type="tpee.DotExpression" typeId="tpee.1197027756228" id="9203425869795792349" nodeInfo="nn">
                <node role="operand" roleId="tpee.1197027771414" type="tpee.DotExpression" typeId="tpee.1197027756228" id="9203425869795792350" nodeInfo="nn">
                  <node role="operand" roleId="tpee.1197027771414" type="tp25.SNodeTypeCastExpression" typeId="tp25.1140137987495" id="9203425869795792351" nodeInfo="nn">
                    <property name="asCast" nameId="tp25.1238684351431" value="true" />
                    <link role="concept" roleId="tp25.1140138128738" targetNodeId="tpee.1197027756228" resolveInfo="DotExpression" />
                    <node role="leftExpression" roleId="tp25.1140138123956" type="tp1t.ConstraintFunctionParameter_parentNode" typeId="tp1t.1202989658459" id="9203425869795792352" nodeInfo="nn" />
                  </node>
                  <node role="operation" roleId="tpee.1197027833540" type="tp25.SLinkAccess" typeId="tp25.1138056143562" id="9203425869795792353" nodeInfo="nn">
                    <link role="link" roleId="tp25.1138056516764" targetNodeId="tpee.1197027771414" />
                  </node>
                </node>
                <node role="operation" roleId="tpee.1197027833540" type="tpd4.Node_TypeOperation" typeId="tpd4.1176544042499" id="9203425869795792354" nodeInfo="nn" />
              </node>
            </node>
            <node role="operation" roleId="tpee.1197027833540" type="tp25.Node_IsNotNullOperation" typeId="tp25.1172008320231" id="6409763769032753241" nodeInfo="nn" />
          </node>
        </node>
      </node>
    </node>
  </root>
  <root type="tp1t.ConceptConstraints" typeId="tp1t.1213093968558" id="4357968816427488501" nodeInfo="ng">
    <property name="virtualPackage" nameId="tpck.1193676396447" value="reference" />
    <link role="concept" roleId="tp1t.1213093996982" targetNodeId="tp25.4357968816427488499" resolveInfo="CheckedModuleReference" />
    <node role="property" roleId="tp1t.1213098023997" type="tp1t.NodePropertyConstraint" typeId="tp1t.1147467115080" id="4357968816427494437" nodeInfo="ng">
      <link role="applicableProperty" roleId="tp1t.1147467295099" targetNodeId="tp25.4357968816427488500" resolveInfo="moduleId" />
      <node role="propertyGetter" roleId="tp1t.1147468630220" type="tp1t.ConstraintFunction_PropertyGetter" typeId="tp1t.1147467790433" id="4357968816427494438" nodeInfo="nn">
        <node role="body" roleId="tpee.1137022507850" type="tpee.StatementList" typeId="tpee.1068580123136" id="4357968816427494439" nodeInfo="sn">
          <node role="statement" roleId="tpee.1068581517665" type="tpee.LocalVariableDeclarationStatement" typeId="tpee.1068581242864" id="4357968816427529241" nodeInfo="nn">
            <node role="localVariableDeclaration" roleId="tpee.1068581242865" type="tpee.LocalVariableDeclaration" typeId="tpee.1068581242863" id="4357968816427529242" nodeInfo="nr">
              <property name="name" nameId="tpck.1169194664001" value="original" />
              <node role="type" roleId="tpee.5680397130376446158" type="tpee.StringType" typeId="tpee.1225271177708" id="4357968816427529243" nodeInfo="in" />
              <node role="initializer" roleId="tpee.1068431790190" type="tpee.DotExpression" typeId="tpee.1197027756228" id="4357968816427529244" nodeInfo="nn">
                <node role="operand" roleId="tpee.1197027771414" type="tp1t.ConstraintsFunctionParameter_node" typeId="tp1t.1147468365020" id="4357968816427529245" nodeInfo="nn" />
                <node role="operation" roleId="tpee.1197027833540" type="tp25.SPropertyAccess" typeId="tp25.1138056022639" id="4357968816427529246" nodeInfo="nn">
                  <link role="property" roleId="tp25.1138056395725" targetNodeId="tp25.4357968816427488500" resolveInfo="moduleId" />
                </node>
              </node>
            </node>
          </node>
          <node role="statement" roleId="tpee.1068581517665" type="tpee.IfStatement" typeId="tpee.1068580123159" id="4357968816427529249" nodeInfo="nn">
            <node role="ifTrue" roleId="tpee.1068580123161" type="tpee.StatementList" typeId="tpee.1068580123136" id="4357968816427529250" nodeInfo="sn">
              <node role="statement" roleId="tpee.1068581517665" type="tpee.ReturnStatement" typeId="tpee.1068581242878" id="4357968816427529259" nodeInfo="nn">
                <node role="expression" roleId="tpee.1068581517676" type="tpee.VariableReference" typeId="tpee.1068498886296" id="4265636116363065370" nodeInfo="nn">
                  <link role="variableDeclaration" roleId="tpee.1068581517664" targetNodeId="4357968816427529242" resolveInfo="original" />
                </node>
              </node>
            </node>
            <node role="condition" roleId="tpee.1068580123160" type="tpee.DotExpression" typeId="tpee.1197027756228" id="4357968816427529254" nodeInfo="nn">
              <node role="operand" roleId="tpee.1197027771414" type="tpee.VariableReference" typeId="tpee.1068498886296" id="4265636116363066801" nodeInfo="nn">
                <link role="variableDeclaration" roleId="tpee.1068581517664" targetNodeId="4357968816427529242" resolveInfo="original" />
              </node>
              <node role="operation" roleId="tpee.1197027833540" type="tpee.IsEmptyOperation" typeId="tpee.1225271369338" id="4357968816427529258" nodeInfo="nn" />
            </node>
          </node>
          <node role="statement" roleId="tpee.1068581517665" type="tpee.LocalVariableDeclarationStatement" typeId="tpee.1068581242864" id="4357968816427529227" nodeInfo="nn">
            <node role="localVariableDeclaration" roleId="tpee.1068581242865" type="tpee.LocalVariableDeclaration" typeId="tpee.1068581242863" id="4357968816427529228" nodeInfo="nr">
              <property name="name" nameId="tpck.1169194664001" value="moduleReference" />
              <node role="type" roleId="tpee.5680397130376446158" type="tpee.ClassifierType" typeId="tpee.1107535904670" id="4357968816427529229" nodeInfo="in">
                <link role="classifier" roleId="tpee.1107535924139" targetNodeId="88zw.~SModuleReference" resolveInfo="SModuleReference" />
              </node>
              <node role="initializer" roleId="tpee.1068431790190" type="tpee.DotExpression" typeId="tpee.1197027756228" id="6955116391918736749" nodeInfo="nn">
                <node role="operand" roleId="tpee.1197027771414" type="tpee.StaticMethodCall" typeId="tpee.1081236700937" id="6955116391918736750" nodeInfo="nn">
                  <link role="baseMethodDeclaration" roleId="tpee.1068499141037" targetNodeId="qx6n.~PersistenceFacade%dgetInstance()%corg%djetbrains%dmps%dopenapi%dpersistence%dPersistenceFacade" resolveInfo="getInstance" />
                  <link role="classConcept" roleId="tpee.1144433194310" targetNodeId="qx6n.~PersistenceFacade" resolveInfo="PersistenceFacade" />
                </node>
                <node role="operation" roleId="tpee.1197027833540" type="tpee.InstanceMethodCallOperation" typeId="tpee.1202948039474" id="6955116391918736751" nodeInfo="nn">
                  <link role="baseMethodDeclaration" roleId="tpee.1068499141037" targetNodeId="qx6n.~PersistenceFacade%dcreateModuleReference(java%dlang%dString)%corg%djetbrains%dmps%dopenapi%dmodule%dSModuleReference" resolveInfo="createModuleReference" />
                  <node role="actualArgument" roleId="tpee.1068499141038" type="tpee.VariableReference" typeId="tpee.1068498886296" id="4265636116363114696" nodeInfo="nn">
                    <link role="variableDeclaration" roleId="tpee.1068581517664" targetNodeId="4357968816427529242" resolveInfo="original" />
                  </node>
                </node>
              </node>
            </node>
          </node>
          <node role="statement" roleId="tpee.1068581517665" type="tpee.LocalVariableDeclarationStatement" typeId="tpee.1068581242864" id="4357968816427529184" nodeInfo="nn">
            <node role="localVariableDeclaration" roleId="tpee.1068581242865" type="tpee.LocalVariableDeclaration" typeId="tpee.1068581242863" id="4357968816427529185" nodeInfo="nr">
              <property name="name" nameId="tpck.1169194664001" value="module" />
              <node role="type" roleId="tpee.5680397130376446158" type="tpee.ClassifierType" typeId="tpee.1107535904670" id="4357968816427529186" nodeInfo="in">
                <link role="classifier" roleId="tpee.1107535924139" targetNodeId="88zw.~SModule" resolveInfo="SModule" />
              </node>
              <node role="initializer" roleId="tpee.1068431790190" type="tpee.DotExpression" typeId="tpee.1197027756228" id="4357968816427529187" nodeInfo="nn">
<<<<<<< HEAD
                <node role="operand" roleId="tpee.1197027771414" type="tpee.StaticMethodCall" typeId="tpee.1081236700937" id="4598207825887009913" nodeInfo="nn">
                  <link role="baseMethodDeclaration" roleId="tpee.1068499141037" targetNodeId="cu2d.~ModuleRepositoryFacade%dgetInstance()%cjetbrains%dmps%dsmodel%dModuleRepositoryFacade" resolveInfo="getInstance" />
                  <link role="classConcept" roleId="tpee.1144433194310" targetNodeId="cu2d.~ModuleRepositoryFacade" resolveInfo="ModuleRepositoryFacade" />
                </node>
                <node role="operation" roleId="tpee.1197027833540" type="tpee.InstanceMethodCallOperation" typeId="tpee.1202948039474" id="4357968816427529189" nodeInfo="nn">
                  <link role="baseMethodDeclaration" roleId="tpee.1068499141037" targetNodeId="cu2d.~ModuleRepositoryFacade%dgetModule(org%djetbrains%dmps%dopenapi%dmodule%dSModuleReference)%corg%djetbrains%dmps%dopenapi%dmodule%dSModule" resolveInfo="getModule" />
=======
                <node role="operand" roleId="tpee.1197027771414" type="tpee.StaticMethodCall" typeId="tpee.1081236700937" id="4357968816427529188" nodeInfo="nn">
                  <link role="classConcept" roleId="tpee.1144433194310" targetNodeId="cu2c.~MPSModuleRepository" resolveInfo="MPSModuleRepository" />
                  <link role="baseMethodDeclaration" roleId="tpee.1068499141037" targetNodeId="cu2c.~MPSModuleRepository%dgetInstance()%cjetbrains%dmps%dsmodel%dMPSModuleRepository" resolveInfo="getInstance" />
                </node>
                <node role="operation" roleId="tpee.1197027833540" type="tpee.InstanceMethodCallOperation" typeId="tpee.1202948039474" id="4357968816427529189" nodeInfo="nn">
                  <link role="baseMethodDeclaration" roleId="tpee.1068499141037" targetNodeId="cu2c.~MPSModuleRepository%dgetModule(org%djetbrains%dmps%dopenapi%dmodule%dSModuleReference)%corg%djetbrains%dmps%dopenapi%dmodule%dSModule" resolveInfo="getModule" />
>>>>>>> df2d6986
                  <node role="actualArgument" roleId="tpee.1068499141038" type="tpee.VariableReference" typeId="tpee.1068498886296" id="4265636116363111915" nodeInfo="nn">
                    <link role="variableDeclaration" roleId="tpee.1068581517664" targetNodeId="4357968816427529228" resolveInfo="moduleReference" />
                  </node>
                </node>
              </node>
            </node>
          </node>
          <node role="statement" roleId="tpee.1068581517665" type="tpee.ExpressionStatement" typeId="tpee.1068580123155" id="4357968816427529211" nodeInfo="nn">
            <node role="expression" roleId="tpee.1068580123156" type="tpee.TernaryOperatorExpression" typeId="tpee.1163668896201" id="4357968816427529217" nodeInfo="nn">
              <node role="ifTrue" roleId="tpee.1163668922816" type="tpee.DotExpression" typeId="tpee.1197027756228" id="8165092175947797215" nodeInfo="nn">
                <node role="operation" roleId="tpee.1197027833540" type="tpee.InstanceMethodCallOperation" typeId="tpee.1202948039474" id="8165092175947797216" nodeInfo="nn">
                  <link role="baseMethodDeclaration" roleId="tpee.1068499141037" targetNodeId="88zw.~SModule%dgetModuleName()%cjava%dlang%dString" resolveInfo="getModuleName" />
                </node>
                <node role="operand" roleId="tpee.1197027771414" type="tpee.VariableReference" typeId="tpee.1068498886296" id="4265636116363063704" nodeInfo="nn">
                  <link role="variableDeclaration" roleId="tpee.1068581517664" targetNodeId="4357968816427529185" resolveInfo="module" />
                </node>
              </node>
              <node role="ifFalse" roleId="tpee.1163668934364" type="tpee.DotExpression" typeId="tpee.1197027756228" id="7908823867873937369" nodeInfo="nn">
                <node role="operation" roleId="tpee.1197027833540" type="tpee.InstanceMethodCallOperation" typeId="tpee.1202948039474" id="7908823867873937370" nodeInfo="nn">
                  <link role="baseMethodDeclaration" roleId="tpee.1068499141037" targetNodeId="88zw.~SModuleReference%dgetModuleName()%cjava%dlang%dString" resolveInfo="getModuleName" />
                </node>
                <node role="operand" roleId="tpee.1197027771414" type="tpee.VariableReference" typeId="tpee.1068498886296" id="4265636116363082253" nodeInfo="nn">
                  <link role="variableDeclaration" roleId="tpee.1068581517664" targetNodeId="4357968816427529228" resolveInfo="moduleReference" />
                </node>
              </node>
              <node role="condition" roleId="tpee.1163668914799" type="tpee.NotEqualsExpression" typeId="tpee.1073239437375" id="4357968816427529213" nodeInfo="nn">
                <node role="rightExpression" roleId="tpee.1081773367579" type="tpee.NullLiteral" typeId="tpee.1070534058343" id="4357968816427529216" nodeInfo="nn" />
                <node role="leftExpression" roleId="tpee.1081773367580" type="tpee.VariableReference" typeId="tpee.1068498886296" id="4265636116363072536" nodeInfo="nn">
                  <link role="variableDeclaration" roleId="tpee.1068581517664" targetNodeId="4357968816427529185" resolveInfo="module" />
                </node>
              </node>
            </node>
          </node>
        </node>
      </node>
      <node role="propertySetter" roleId="tp1t.1152963095733" type="tp1t.ConstraintFunction_PropertySetter" typeId="tp1t.1152959968041" id="4357968816427494442" nodeInfo="nn">
        <node role="body" roleId="tpee.1137022507850" type="tpee.StatementList" typeId="tpee.1068580123136" id="4357968816427494443" nodeInfo="sn">
          <node role="statement" roleId="tpee.1068581517665" type="tpee.LocalVariableDeclarationStatement" typeId="tpee.1068581242864" id="4357968816427528473" nodeInfo="nn">
            <node role="localVariableDeclaration" roleId="tpee.1068581242865" type="tpee.LocalVariableDeclaration" typeId="tpee.1068581242863" id="4357968816427528474" nodeInfo="nr">
              <property name="name" nameId="tpck.1169194664001" value="module" />
              <node role="type" roleId="tpee.5680397130376446158" type="tpee.ClassifierType" typeId="tpee.1107535904670" id="4357968816427528475" nodeInfo="in">
                <link role="classifier" roleId="tpee.1107535924139" targetNodeId="88zw.~SModule" resolveInfo="SModule" />
              </node>
              <node role="initializer" roleId="tpee.1068431790190" type="tpee.DotExpression" typeId="tpee.1197027756228" id="4357968816427528476" nodeInfo="nn">
                <node role="operand" roleId="tpee.1197027771414" type="tpee.StaticMethodCall" typeId="tpee.1081236700937" id="4357968816427528477" nodeInfo="nn">
                  <link role="classConcept" roleId="tpee.1144433194310" targetNodeId="cu2c.~MPSModuleRepository" resolveInfo="MPSModuleRepository" />
                  <link role="baseMethodDeclaration" roleId="tpee.1068499141037" targetNodeId="cu2c.~MPSModuleRepository%dgetInstance()%cjetbrains%dmps%dsmodel%dMPSModuleRepository" resolveInfo="getInstance" />
                </node>
                <node role="operation" roleId="tpee.1197027833540" type="tpee.InstanceMethodCallOperation" typeId="tpee.1202948039474" id="4357968816427528478" nodeInfo="nn">
                  <link role="baseMethodDeclaration" roleId="tpee.1068499141037" targetNodeId="cu2c.~MPSModuleRepository%dgetModuleByFqName(java%dlang%dString)%corg%djetbrains%dmps%dopenapi%dmodule%dSModule" resolveInfo="getModuleByFqName" />
                  <node role="actualArgument" roleId="tpee.1068499141038" type="tp1t.ConstraintsFunctionParameter_propertyValue" typeId="tp1t.1153138554286" id="4357968816427528479" nodeInfo="nn" />
                </node>
              </node>
            </node>
          </node>
          <node role="statement" roleId="tpee.1068581517665" type="tpee.ExpressionStatement" typeId="tpee.1068580123155" id="4357968816427528484" nodeInfo="nn">
            <node role="expression" roleId="tpee.1068580123156" type="tpee.DotExpression" typeId="tpee.1197027756228" id="4357968816427528491" nodeInfo="nn">
              <node role="operand" roleId="tpee.1197027771414" type="tpee.DotExpression" typeId="tpee.1197027756228" id="4357968816427528486" nodeInfo="nn">
                <node role="operand" roleId="tpee.1197027771414" type="tp1t.ConstraintsFunctionParameter_node" typeId="tp1t.1147468365020" id="4357968816427528485" nodeInfo="nn" />
                <node role="operation" roleId="tpee.1197027833540" type="tp25.SPropertyAccess" typeId="tp25.1138056022639" id="4357968816427528490" nodeInfo="nn">
                  <link role="property" roleId="tp25.1138056395725" targetNodeId="tp25.4357968816427488500" resolveInfo="moduleId" />
                </node>
              </node>
              <node role="operation" roleId="tpee.1197027833540" type="tp25.Property_SetOperation" typeId="tp25.1138661924179" id="4357968816427529170" nodeInfo="nn">
                <node role="value" roleId="tp25.1138662048170" type="tpee.DotExpression" typeId="tpee.1197027756228" id="4357968816427529178" nodeInfo="nn">
                  <node role="operand" roleId="tpee.1197027771414" type="tpee.DotExpression" typeId="tpee.1197027756228" id="4357968816427529173" nodeInfo="nn">
                    <node role="operand" roleId="tpee.1197027771414" type="tpee.VariableReference" typeId="tpee.1068498886296" id="4265636116363088217" nodeInfo="nn">
                      <link role="variableDeclaration" roleId="tpee.1068581517664" targetNodeId="4357968816427528474" resolveInfo="module" />
                    </node>
                    <node role="operation" roleId="tpee.1197027833540" type="tpee.InstanceMethodCallOperation" typeId="tpee.1202948039474" id="4357968816427529177" nodeInfo="nn">
                      <link role="baseMethodDeclaration" roleId="tpee.1068499141037" targetNodeId="88zw.~SModule%dgetModuleReference()%corg%djetbrains%dmps%dopenapi%dmodule%dSModuleReference" resolveInfo="getModuleReference" />
                    </node>
                  </node>
                  <node role="operation" roleId="tpee.1197027833540" type="tpee.InstanceMethodCallOperation" typeId="tpee.1202948039474" id="4357968816427529182" nodeInfo="nn">
                    <link role="baseMethodDeclaration" roleId="tpee.1068499141037" targetNodeId="e2lb.~Object%dtoString()%cjava%dlang%dString" resolveInfo="toString" />
                  </node>
                </node>
              </node>
            </node>
          </node>
        </node>
      </node>
      <node role="propertyValidator" roleId="tp1t.1212097481299" type="tp1t.ConstraintFunction_PropertyValidator" typeId="tp1t.1212096972063" id="4357968816427526046" nodeInfo="nn">
        <node role="body" roleId="tpee.1137022507850" type="tpee.StatementList" typeId="tpee.1068580123136" id="4357968816427526047" nodeInfo="sn">
          <node role="statement" roleId="tpee.1068581517665" type="tpee.LocalVariableDeclarationStatement" typeId="tpee.1068581242864" id="4357968816427528462" nodeInfo="nn">
            <node role="localVariableDeclaration" roleId="tpee.1068581242865" type="tpee.LocalVariableDeclaration" typeId="tpee.1068581242863" id="4357968816427528463" nodeInfo="nr">
              <property name="name" nameId="tpck.1169194664001" value="module" />
              <node role="type" roleId="tpee.5680397130376446158" type="tpee.ClassifierType" typeId="tpee.1107535904670" id="4357968816427528464" nodeInfo="in">
                <link role="classifier" roleId="tpee.1107535924139" targetNodeId="88zw.~SModule" resolveInfo="SModule" />
              </node>
              <node role="initializer" roleId="tpee.1068431790190" type="tpee.DotExpression" typeId="tpee.1197027756228" id="4357968816427528465" nodeInfo="nn">
                <node role="operand" roleId="tpee.1197027771414" type="tpee.StaticMethodCall" typeId="tpee.1081236700937" id="4357968816427528466" nodeInfo="nn">
                  <link role="classConcept" roleId="tpee.1144433194310" targetNodeId="cu2c.~MPSModuleRepository" resolveInfo="MPSModuleRepository" />
                  <link role="baseMethodDeclaration" roleId="tpee.1068499141037" targetNodeId="cu2c.~MPSModuleRepository%dgetInstance()%cjetbrains%dmps%dsmodel%dMPSModuleRepository" resolveInfo="getInstance" />
                </node>
                <node role="operation" roleId="tpee.1197027833540" type="tpee.InstanceMethodCallOperation" typeId="tpee.1202948039474" id="4357968816427528467" nodeInfo="nn">
                  <link role="baseMethodDeclaration" roleId="tpee.1068499141037" targetNodeId="cu2c.~MPSModuleRepository%dgetModuleByFqName(java%dlang%dString)%corg%djetbrains%dmps%dopenapi%dmodule%dSModule" resolveInfo="getModuleByFqName" />
                  <node role="actualArgument" roleId="tpee.1068499141038" type="tp1t.ConstraintsFunctionParameter_propertyValue" typeId="tp1t.1153138554286" id="4357968816427528468" nodeInfo="nn" />
                </node>
              </node>
            </node>
          </node>
          <node role="statement" roleId="tpee.1068581517665" type="tpee.ReturnStatement" typeId="tpee.1068581242878" id="4357968816427528469" nodeInfo="nn">
            <node role="expression" roleId="tpee.1068581517676" type="tpee.NotEqualsExpression" typeId="tpee.1073239437375" id="4357968816427528470" nodeInfo="nn">
              <node role="rightExpression" roleId="tpee.1081773367579" type="tpee.NullLiteral" typeId="tpee.1070534058343" id="4357968816427528471" nodeInfo="nn" />
              <node role="leftExpression" roleId="tpee.1081773367580" type="tpee.VariableReference" typeId="tpee.1068498886296" id="4265636116363089990" nodeInfo="nn">
                <link role="variableDeclaration" roleId="tpee.1068581517664" targetNodeId="4357968816427528463" resolveInfo="module" />
              </node>
            </node>
          </node>
        </node>
      </node>
    </node>
  </root>
  <root type="tp1t.ConceptConstraints" typeId="tp1t.1213093968558" id="1883223317721107061" nodeInfo="ng">
    <link role="concept" roleId="tp1t.1213093996982" targetNodeId="tp25.1883223317721107059" resolveInfo="IfInstanceOfVarReference" />
    <node role="referent" roleId="tp1t.1213100494875" type="tp1t.NodeReferentConstraint" typeId="tp1t.1148687176410" id="1883223317721107062" nodeInfo="ng">
      <link role="applicableLink" roleId="tp1t.1148687202698" targetNodeId="tp25.1883223317721107060" />
      <node role="searchScopeFactory" roleId="tp1t.1148687345559" type="tp1t.ConstraintFunction_ReferentSearchScope_Factory" typeId="tp1t.1148684180339" id="1883223317721107063" nodeInfo="nn">
        <node role="body" roleId="tpee.1137022507850" type="tpee.StatementList" typeId="tpee.1068580123136" id="1883223317721107064" nodeInfo="sn">
          <node role="statement" roleId="tpee.1068581517665" type="tpee.ExpressionStatement" typeId="tpee.1068580123155" id="1883223317721107065" nodeInfo="nn">
            <node role="expression" roleId="tpee.1068580123156" type="tpee.DotExpression" typeId="tpee.1197027756228" id="1883223317721107077" nodeInfo="nn">
              <node role="operand" roleId="tpee.1197027771414" type="tpee.DotExpression" typeId="tpee.1197027756228" id="1883223317721107067" nodeInfo="nn">
                <node role="operand" roleId="tpee.1197027771414" type="tp1t.ConceptParameter_ReferentSearchScope_enclosingNode" typeId="tp1t.1148934636683" id="1883223317721107066" nodeInfo="nn" />
                <node role="operation" roleId="tpee.1197027833540" type="tp25.Node_GetAncestorsOperation" typeId="tp25.1173122760281" id="1883223317721107071" nodeInfo="nn">
                  <node role="parameter" roleId="tp25.1144104376918" type="tp25.OperationParm_Concept" typeId="tp25.1144101972840" id="1883223317721107073" nodeInfo="ng">
                    <node role="conceptArgument" roleId="tp25.1207343664468" type="tp25.RefConcept_Reference" typeId="tp25.1177026924588" id="1883223317721107076" nodeInfo="nn">
                      <link role="conceptDeclaration" roleId="tp25.1177026940964" targetNodeId="tp25.1883223317721008708" resolveInfo="IfInstanceOfStatement" />
                    </node>
                  </node>
                </node>
              </node>
              <node role="operation" roleId="tpee.1197027833540" type="tp2q.SelectOperation" typeId="tp2q.1202128969694" id="1883223317721107081" nodeInfo="nn">
                <node role="closure" roleId="tp2q.1204796294226" type="tp2c.ClosureLiteral" typeId="tp2c.1199569711397" id="1883223317721107082" nodeInfo="nn">
                  <node role="body" roleId="tp2c.1199569916463" type="tpee.StatementList" typeId="tpee.1068580123136" id="1883223317721107083" nodeInfo="sn">
                    <node role="statement" roleId="tpee.1068581517665" type="tpee.ExpressionStatement" typeId="tpee.1068580123155" id="1883223317721107086" nodeInfo="nn">
                      <node role="expression" roleId="tpee.1068580123156" type="tpee.DotExpression" typeId="tpee.1197027756228" id="1883223317721107088" nodeInfo="nn">
                        <node role="operand" roleId="tpee.1197027771414" type="tpee.VariableReference" typeId="tpee.1068498886296" id="3021153905151599137" nodeInfo="nn">
                          <link role="variableDeclaration" roleId="tpee.1068581517664" targetNodeId="1883223317721107084" resolveInfo="it" />
                        </node>
                        <node role="operation" roleId="tpee.1197027833540" type="tp25.SLinkAccess" typeId="tp25.1138056143562" id="1883223317721107092" nodeInfo="nn">
                          <link role="link" roleId="tp25.1138056516764" targetNodeId="tp25.1883223317721008711" />
                        </node>
                      </node>
                    </node>
                  </node>
                  <node role="parameter" roleId="tp2c.1199569906740" type="tp2q.SmartClosureParameterDeclaration" typeId="tp2q.1203518072036" id="1883223317721107084" nodeInfo="ig">
                    <property name="name" nameId="tpck.1169194664001" value="it" />
                    <node role="type" roleId="tpee.5680397130376446158" type="tpee.UndefinedType" typeId="tpee.4836112446988635817" id="1883223317721107085" nodeInfo="in" />
                  </node>
                </node>
              </node>
            </node>
          </node>
        </node>
      </node>
    </node>
  </root>
  <root type="tp1t.ConceptConstraints" typeId="tp1t.1213093968558" id="5253134957341833007" nodeInfo="ng">
    <property name="virtualPackage" nameId="tpck.1193676396447" value="reference" />
    <link role="concept" roleId="tp1t.1213093996982" targetNodeId="tp25.5253134957341697434" resolveInfo="LinkNameRefExpression" />
    <node role="referent" roleId="tp1t.1213100494875" type="tp1t.NodeReferentConstraint" typeId="tp1t.1148687176410" id="5253134957341833008" nodeInfo="ng">
      <link role="applicableLink" roleId="tp1t.1148687202698" targetNodeId="tp25.5253134957341833006" />
      <node role="searchScopeFactory" roleId="tp1t.1148687345559" type="tp1t.ConstraintFunction_ReferentSearchScope_Factory" typeId="tp1t.1148684180339" id="5253134957341833009" nodeInfo="nn">
        <node role="body" roleId="tpee.1137022507850" type="tpee.StatementList" typeId="tpee.1068580123136" id="5253134957341833010" nodeInfo="sn">
          <node role="statement" roleId="tpee.1068581517665" type="tpee.ExpressionStatement" typeId="tpee.1068580123155" id="5253134957341833011" nodeInfo="nn">
            <node role="expression" roleId="tpee.1068580123156" type="tpee.DotExpression" typeId="tpee.1197027756228" id="5253134957341833012" nodeInfo="nn">
              <node role="operand" roleId="tpee.1197027771414" type="tpee.DotExpression" typeId="tpee.1197027756228" id="5253134957341833013" nodeInfo="nn">
                <node role="operand" roleId="tpee.1197027771414" type="tp1t.ConstraintFunctionParameter_referenceNode" typeId="tp1t.1163200647017" id="5253134957341833014" nodeInfo="nn" />
                <node role="operation" roleId="tpee.1197027833540" type="tp25.SLinkAccess" typeId="tp25.1138056143562" id="5253134957341864609" nodeInfo="nn">
                  <link role="link" roleId="tp25.1138056516764" targetNodeId="tp25.5253134957341833005" />
                </node>
              </node>
              <node role="operation" roleId="tpee.1197027833540" type="tp25.Node_ConceptMethodCall" typeId="tp25.1179409122411" id="5253134957341833016" nodeInfo="nn">
                <link role="baseMethodDeclaration" roleId="tpee.1068499141037" targetNodeId="tpcn.1213877394480" resolveInfo="getLinkDeclarations" />
              </node>
            </node>
          </node>
        </node>
      </node>
    </node>
  </root>
  <root type="tp1t.ConceptConstraints" typeId="tp1t.1213093968558" id="5253134957341870624" nodeInfo="ng">
    <property name="virtualPackage" nameId="tpck.1193676396447" value="reference" />
    <link role="concept" roleId="tp1t.1213093996982" targetNodeId="tp25.5253134957341870583" resolveInfo="PropertyNameRefExpression" />
    <node role="referent" roleId="tp1t.1213100494875" type="tp1t.NodeReferentConstraint" typeId="tp1t.1148687176410" id="5253134957341870626" nodeInfo="ng">
      <link role="applicableLink" roleId="tp1t.1148687202698" targetNodeId="tp25.5253134957341870585" />
      <node role="searchScopeFactory" roleId="tp1t.1148687345559" type="tp1t.ConstraintFunction_ReferentSearchScope_Factory" typeId="tp1t.1148684180339" id="5253134957341870627" nodeInfo="nn">
        <node role="body" roleId="tpee.1137022507850" type="tpee.StatementList" typeId="tpee.1068580123136" id="5253134957341870628" nodeInfo="sn">
          <node role="statement" roleId="tpee.1068581517665" type="tpee.ExpressionStatement" typeId="tpee.1068580123155" id="5253134957341870629" nodeInfo="nn">
            <node role="expression" roleId="tpee.1068580123156" type="tpee.DotExpression" typeId="tpee.1197027756228" id="5253134957341870636" nodeInfo="nn">
              <node role="operand" roleId="tpee.1197027771414" type="tpee.DotExpression" typeId="tpee.1197027756228" id="5253134957341870631" nodeInfo="nn">
                <node role="operand" roleId="tpee.1197027771414" type="tp1t.ConstraintFunctionParameter_referenceNode" typeId="tp1t.1163200647017" id="5253134957341870630" nodeInfo="nn" />
                <node role="operation" roleId="tpee.1197027833540" type="tp25.SLinkAccess" typeId="tp25.1138056143562" id="5253134957341870635" nodeInfo="nn">
                  <link role="link" roleId="tp25.1138056516764" targetNodeId="tp25.5253134957341870584" />
                </node>
              </node>
              <node role="operation" roleId="tpee.1197027833540" type="tp25.Node_ConceptMethodCall" typeId="tp25.1179409122411" id="5253134957341870740" nodeInfo="nn">
                <link role="baseMethodDeclaration" roleId="tpee.1068499141037" targetNodeId="tpcn.1213877394546" resolveInfo="getPropertyDeclarations" />
              </node>
            </node>
          </node>
        </node>
      </node>
    </node>
  </root>
  <root type="tp1t.ConceptConstraints" typeId="tp1t.1213093968558" id="6407023681583036864" nodeInfo="ng">
    <property name="virtualPackage" nameId="tpck.1193676396447" value="attributes" />
    <link role="concept" roleId="tp1t.1213093996982" targetNodeId="tp25.6407023681583036853" resolveInfo="NodeAttributeQualifier" />
    <node role="referent" roleId="tp1t.1213100494875" type="tp1t.NodeReferentConstraint" typeId="tp1t.1148687176410" id="6407023681583036865" nodeInfo="ng">
      <link role="applicableLink" roleId="tp1t.1148687202698" targetNodeId="tp25.6407023681583036854" />
      <node role="searchScopeFactory" roleId="tp1t.1148687345559" type="tp1t.ConstraintFunction_ReferentSearchScope_Factory" typeId="tp1t.1148684180339" id="6407023681583036866" nodeInfo="nn">
        <node role="body" roleId="tpee.1137022507850" type="tpee.StatementList" typeId="tpee.1068580123136" id="6407023681583036867" nodeInfo="sn">
          <node role="statement" roleId="tpee.1068581517665" type="tpee.ExpressionStatement" typeId="tpee.1068580123155" id="7588821453559358105" nodeInfo="nn">
            <node role="expression" roleId="tpee.1068580123156" type="tpee.StaticMethodCall" typeId="tpee.1081236700937" id="7588821453559358106" nodeInfo="nn">
              <link role="baseMethodDeclaration" roleId="tpee.1068499141037" targetNodeId="tpcn.7588821453558186462" resolveInfo="getApplicableAttributes" />
              <link role="classConcept" roleId="tpee.1144433194310" targetNodeId="tpcn.7588821453550280407" resolveInfo="AttributeDesignTimeOperations" />
              <node role="actualArgument" roleId="tpee.1068499141038" type="tp25.SNodeTypeCastExpression" typeId="tp25.1140137987495" id="7588821453559358107" nodeInfo="nn">
                <property name="asCast" nameId="tp25.1238684351431" value="true" />
                <link role="concept" roleId="tp25.1140138128738" targetNodeId="tp25.6407023681583031218" resolveInfo="AttributeAccess" />
                <node role="leftExpression" roleId="tp25.1140138123956" type="tp1t.ConceptParameter_ReferentSearchScope_enclosingNode" typeId="tp1t.1148934636683" id="7588821453559358108" nodeInfo="nn" />
              </node>
              <node role="actualArgument" roleId="tpee.1068499141038" type="tp25.NodeRefExpression" typeId="tp25.1219352745532" id="7588821453559358109" nodeInfo="nn">
                <link role="referentNode" roleId="tp25.1219352800908" targetNodeId="tpck.3364660638048049748" resolveInfo="NodeAttribute" />
              </node>
            </node>
          </node>
        </node>
      </node>
      <node role="presentation" roleId="tp1t.3906442776579556548" type="tp1t.ConstraintFunction_ReferentSearchScope_Presentation" typeId="tp1t.3906442776579556545" id="6960953357953873180" nodeInfo="nn">
        <node role="body" roleId="tpee.1137022507850" type="tpee.StatementList" typeId="tpee.1068580123136" id="6960953357953873181" nodeInfo="sn">
          <node role="statement" roleId="tpee.1068581517665" type="tpee.TryCatchStatement" typeId="tpee.1164879751025" id="3562028609772202606" nodeInfo="nn">
            <node role="body" roleId="tpee.1164879758292" type="tpee.StatementList" typeId="tpee.1068580123136" id="3562028609772202608" nodeInfo="sn">
              <node role="statement" roleId="tpee.1068581517665" type="tpee.LocalVariableDeclarationStatement" typeId="tpee.1068581242864" id="2788276434700509413" nodeInfo="nn">
                <node role="localVariableDeclaration" roleId="tpee.1068581242865" type="tpee.LocalVariableDeclaration" typeId="tpee.1068581242863" id="2788276434700509414" nodeInfo="nr">
                  <property name="name" nameId="tpck.1169194664001" value="role" />
                  <node role="type" roleId="tpee.5680397130376446158" type="tpee.StringType" typeId="tpee.1225271177708" id="2788276434700509412" nodeInfo="in" />
                  <node role="initializer" roleId="tpee.1068431790190" type="tpee.StaticMethodCall" typeId="tpee.1081236700937" id="7588821453560931810" nodeInfo="nn">
                    <link role="baseMethodDeclaration" roleId="tpee.1068499141037" targetNodeId="tpcn.7588821453550336013" resolveInfo="getAttributeRole" />
                    <link role="classConcept" roleId="tpee.1144433194310" targetNodeId="tpcn.7588821453550280407" resolveInfo="AttributeDesignTimeOperations" />
                    <node role="actualArgument" roleId="tpee.1068499141038" type="tp1t.ConstraintFunctionParameter_parameterNode" typeId="tp1t.3906442776579549644" id="7588821453560931811" nodeInfo="nn" />
                  </node>
                </node>
              </node>
              <node role="statement" roleId="tpee.1068581517665" type="tpee.IfStatement" typeId="tpee.1068580123159" id="2788276434700536253" nodeInfo="nn">
                <node role="ifTrue" roleId="tpee.1068580123161" type="tpee.StatementList" typeId="tpee.1068580123136" id="2788276434700536256" nodeInfo="sn">
                  <node role="statement" roleId="tpee.1068581517665" type="tpee.ReturnStatement" typeId="tpee.1068581242878" id="2788276434700560951" nodeInfo="nn">
                    <node role="expression" roleId="tpee.1068581517676" type="tpee.VariableReference" typeId="tpee.1068498886296" id="2788276434700564130" nodeInfo="nn">
                      <link role="variableDeclaration" roleId="tpee.1068581517664" targetNodeId="2788276434700509414" resolveInfo="role" />
                    </node>
                  </node>
                </node>
                <node role="condition" roleId="tpee.1068580123160" type="tpee.NotEqualsExpression" typeId="tpee.1073239437375" id="2788276434700557791" nodeInfo="nn">
                  <node role="rightExpression" roleId="tpee.1081773367579" type="tpee.NullLiteral" typeId="tpee.1070534058343" id="2788276434700558464" nodeInfo="nn" />
                  <node role="leftExpression" roleId="tpee.1081773367580" type="tpee.VariableReference" typeId="tpee.1068498886296" id="2788276434700552398" nodeInfo="nn">
                    <link role="variableDeclaration" roleId="tpee.1068581517664" targetNodeId="2788276434700509414" resolveInfo="role" />
                  </node>
                </node>
              </node>
            </node>
            <node role="catchClause" roleId="tpee.1164903496223" type="tpee.CatchClause" typeId="tpee.1164903280175" id="3562028609772202609" nodeInfo="nn">
              <node role="throwable" roleId="tpee.1164903359217" type="tpee.LocalVariableDeclaration" typeId="tpee.1068581242863" id="3562028609772202611" nodeInfo="nr">
                <property name="name" nameId="tpck.1169194664001" value="ex" />
                <node role="type" roleId="tpee.5680397130376446158" type="tpee.ClassifierType" typeId="tpee.1107535904670" id="3562028609772203787" nodeInfo="in">
                  <link role="classifier" roleId="tpee.1107535924139" targetNodeId="e2lb.~Exception" resolveInfo="Exception" />
                </node>
              </node>
              <node role="catchBody" roleId="tpee.1164903359218" type="tpee.StatementList" typeId="tpee.1068580123136" id="3562028609772202615" nodeInfo="sn">
                <node role="statement" roleId="tpee.1068581517665" type="tpee.SingleLineComment" typeId="tpee.6329021646629104954" id="2788276434700545936" nodeInfo="nn">
                  <node role="commentPart" roleId="tpee.6329021646629175155" type="tpee.TextCommentPart" typeId="tpee.6329021646629104957" id="2788276434700548300" nodeInfo="nn">
                    <property name="text" nameId="tpee.6329021646629104958" value="ignore" />
                  </node>
                </node>
              </node>
            </node>
          </node>
          <node role="statement" roleId="tpee.1068581517665" type="tpee.ReturnStatement" typeId="tpee.1068581242878" id="3562028609772209783" nodeInfo="nn">
            <node role="expression" roleId="tpee.1068581517676" type="tpee.DotExpression" typeId="tpee.1197027756228" id="3562028609772209784" nodeInfo="nn">
              <node role="operand" roleId="tpee.1197027771414" type="tp1t.ConstraintFunctionParameter_parameterNode" typeId="tp1t.3906442776579549644" id="3562028609772209785" nodeInfo="nn" />
              <node role="operation" roleId="tpee.1197027833540" type="tp25.SPropertyAccess" typeId="tp25.1138056022639" id="3562028609772209786" nodeInfo="nn">
                <link role="property" roleId="tp25.1138056395725" targetNodeId="tpck.1169194664001" resolveInfo="name" />
              </node>
            </node>
          </node>
        </node>
      </node>
    </node>
  </root>
  <root type="tp1t.ConceptConstraints" typeId="tp1t.1213093968558" id="2788452359611883845" nodeInfo="ng">
    <property name="virtualPackage" nameId="tpck.1193676396447" value="attributes" />
    <link role="concept" roleId="tp1t.1213093996982" targetNodeId="tp25.6407023681583036855" resolveInfo="LinkAttributeQualifier" />
    <node role="referent" roleId="tp1t.1213100494875" type="tp1t.NodeReferentConstraint" typeId="tp1t.1148687176410" id="2788452359611883848" nodeInfo="ng">
      <link role="applicableLink" roleId="tp1t.1148687202698" targetNodeId="tp25.6407023681583036856" />
      <node role="searchScopeFactory" roleId="tp1t.1148687345559" type="tp1t.ConstraintFunction_ReferentSearchScope_Factory" typeId="tp1t.1148684180339" id="2788452359611883849" nodeInfo="nn">
        <node role="body" roleId="tpee.1137022507850" type="tpee.StatementList" typeId="tpee.1068580123136" id="2788452359611883850" nodeInfo="sn">
          <node role="statement" roleId="tpee.1068581517665" type="tpee.ExpressionStatement" typeId="tpee.1068580123155" id="7588821453559235546" nodeInfo="nn">
            <node role="expression" roleId="tpee.1068580123156" type="tpee.StaticMethodCall" typeId="tpee.1081236700937" id="7588821453559235940" nodeInfo="nn">
              <link role="baseMethodDeclaration" roleId="tpee.1068499141037" targetNodeId="tpcn.7588821453558186462" resolveInfo="getApplicableAttributes" />
              <link role="classConcept" roleId="tpee.1144433194310" targetNodeId="tpcn.7588821453550280407" resolveInfo="AttributeDesignTimeOperations" />
              <node role="actualArgument" roleId="tpee.1068499141038" type="tp25.SNodeTypeCastExpression" typeId="tp25.1140137987495" id="7588821453559237654" nodeInfo="nn">
                <property name="asCast" nameId="tp25.1238684351431" value="true" />
                <link role="concept" roleId="tp25.1140138128738" targetNodeId="tp25.6407023681583031218" resolveInfo="AttributeAccess" />
                <node role="leftExpression" roleId="tp25.1140138123956" type="tp1t.ConceptParameter_ReferentSearchScope_enclosingNode" typeId="tp1t.1148934636683" id="7588821453559236346" nodeInfo="nn" />
              </node>
              <node role="actualArgument" roleId="tpee.1068499141038" type="tp25.NodeRefExpression" typeId="tp25.1219352745532" id="7588821453559239161" nodeInfo="nn">
                <link role="referentNode" roleId="tp25.1219352800908" targetNodeId="tpck.3364660638048049745" resolveInfo="LinkAttribute" />
              </node>
            </node>
          </node>
        </node>
      </node>
      <node role="presentation" roleId="tp1t.3906442776579556548" type="tp1t.ConstraintFunction_ReferentSearchScope_Presentation" typeId="tp1t.3906442776579556545" id="6960953357954004790" nodeInfo="nn">
        <node role="body" roleId="tpee.1137022507850" type="tpee.StatementList" typeId="tpee.1068580123136" id="6960953357954004791" nodeInfo="sn">
          <node role="statement" roleId="tpee.1068581517665" type="tpee.TryCatchStatement" typeId="tpee.1164879751025" id="2788276434700580082" nodeInfo="nn">
            <node role="body" roleId="tpee.1164879758292" type="tpee.StatementList" typeId="tpee.1068580123136" id="2788276434700580083" nodeInfo="sn">
              <node role="statement" roleId="tpee.1068581517665" type="tpee.LocalVariableDeclarationStatement" typeId="tpee.1068581242864" id="2788276434700580084" nodeInfo="nn">
                <node role="localVariableDeclaration" roleId="tpee.1068581242865" type="tpee.LocalVariableDeclaration" typeId="tpee.1068581242863" id="2788276434700580085" nodeInfo="nr">
                  <property name="name" nameId="tpck.1169194664001" value="role" />
                  <node role="type" roleId="tpee.5680397130376446158" type="tpee.StringType" typeId="tpee.1225271177708" id="2788276434700580086" nodeInfo="in" />
                  <node role="initializer" roleId="tpee.1068431790190" type="tpee.StaticMethodCall" typeId="tpee.1081236700937" id="7588821453560938293" nodeInfo="nn">
                    <link role="baseMethodDeclaration" roleId="tpee.1068499141037" targetNodeId="tpcn.7588821453550336013" resolveInfo="getAttributeRole" />
                    <link role="classConcept" roleId="tpee.1144433194310" targetNodeId="tpcn.7588821453550280407" resolveInfo="AttributeDesignTimeOperations" />
                    <node role="actualArgument" roleId="tpee.1068499141038" type="tp1t.ConstraintFunctionParameter_parameterNode" typeId="tp1t.3906442776579549644" id="7588821453560938294" nodeInfo="nn" />
                  </node>
                </node>
              </node>
              <node role="statement" roleId="tpee.1068581517665" type="tpee.IfStatement" typeId="tpee.1068580123159" id="2788276434700580093" nodeInfo="nn">
                <node role="ifTrue" roleId="tpee.1068580123161" type="tpee.StatementList" typeId="tpee.1068580123136" id="2788276434700580094" nodeInfo="sn">
                  <node role="statement" roleId="tpee.1068581517665" type="tpee.ReturnStatement" typeId="tpee.1068581242878" id="2788276434700580095" nodeInfo="nn">
                    <node role="expression" roleId="tpee.1068581517676" type="tpee.VariableReference" typeId="tpee.1068498886296" id="2788276434700580096" nodeInfo="nn">
                      <link role="variableDeclaration" roleId="tpee.1068581517664" targetNodeId="2788276434700580085" resolveInfo="role" />
                    </node>
                  </node>
                </node>
                <node role="condition" roleId="tpee.1068580123160" type="tpee.NotEqualsExpression" typeId="tpee.1073239437375" id="2788276434700580097" nodeInfo="nn">
                  <node role="rightExpression" roleId="tpee.1081773367579" type="tpee.NullLiteral" typeId="tpee.1070534058343" id="2788276434700580098" nodeInfo="nn" />
                  <node role="leftExpression" roleId="tpee.1081773367580" type="tpee.VariableReference" typeId="tpee.1068498886296" id="2788276434700580099" nodeInfo="nn">
                    <link role="variableDeclaration" roleId="tpee.1068581517664" targetNodeId="2788276434700580085" resolveInfo="role" />
                  </node>
                </node>
              </node>
            </node>
            <node role="catchClause" roleId="tpee.1164903496223" type="tpee.CatchClause" typeId="tpee.1164903280175" id="2788276434700580100" nodeInfo="nn">
              <node role="throwable" roleId="tpee.1164903359217" type="tpee.LocalVariableDeclaration" typeId="tpee.1068581242863" id="2788276434700580101" nodeInfo="nr">
                <property name="name" nameId="tpck.1169194664001" value="ex" />
                <node role="type" roleId="tpee.5680397130376446158" type="tpee.ClassifierType" typeId="tpee.1107535904670" id="2788276434700580102" nodeInfo="in">
                  <link role="classifier" roleId="tpee.1107535924139" targetNodeId="e2lb.~Exception" resolveInfo="Exception" />
                </node>
              </node>
              <node role="catchBody" roleId="tpee.1164903359218" type="tpee.StatementList" typeId="tpee.1068580123136" id="2788276434700580103" nodeInfo="sn">
                <node role="statement" roleId="tpee.1068581517665" type="tpee.SingleLineComment" typeId="tpee.6329021646629104954" id="2788276434700580104" nodeInfo="nn">
                  <node role="commentPart" roleId="tpee.6329021646629175155" type="tpee.TextCommentPart" typeId="tpee.6329021646629104957" id="2788276434700580105" nodeInfo="nn">
                    <property name="text" nameId="tpee.6329021646629104958" value="ignore" />
                  </node>
                </node>
              </node>
            </node>
          </node>
          <node role="statement" roleId="tpee.1068581517665" type="tpee.ReturnStatement" typeId="tpee.1068581242878" id="2788276434700580106" nodeInfo="nn">
            <node role="expression" roleId="tpee.1068581517676" type="tpee.DotExpression" typeId="tpee.1197027756228" id="2788276434700580107" nodeInfo="nn">
              <node role="operand" roleId="tpee.1197027771414" type="tp1t.ConstraintFunctionParameter_parameterNode" typeId="tp1t.3906442776579549644" id="2788276434700580108" nodeInfo="nn" />
              <node role="operation" roleId="tpee.1197027833540" type="tp25.SPropertyAccess" typeId="tp25.1138056022639" id="2788276434700580109" nodeInfo="nn">
                <link role="property" roleId="tp25.1138056395725" targetNodeId="tpck.1169194664001" resolveInfo="name" />
              </node>
            </node>
          </node>
        </node>
      </node>
    </node>
  </root>
  <root type="tp1t.ConceptConstraints" typeId="tp1t.1213093968558" id="2788452359611885032" nodeInfo="ng">
    <property name="virtualPackage" nameId="tpck.1193676396447" value="attributes" />
    <link role="concept" roleId="tp1t.1213093996982" targetNodeId="tp25.6407023681583040953" resolveInfo="PropertyAttributeQualifier" />
    <node role="referent" roleId="tp1t.1213100494875" type="tp1t.NodeReferentConstraint" typeId="tp1t.1148687176410" id="2788452359611885033" nodeInfo="ng">
      <link role="applicableLink" roleId="tp1t.1148687202698" targetNodeId="tp25.6407023681583040954" />
      <node role="searchScopeFactory" roleId="tp1t.1148687345559" type="tp1t.ConstraintFunction_ReferentSearchScope_Factory" typeId="tp1t.1148684180339" id="2788452359611885034" nodeInfo="nn">
        <node role="body" roleId="tpee.1137022507850" type="tpee.StatementList" typeId="tpee.1068580123136" id="2788452359611885035" nodeInfo="sn">
          <node role="statement" roleId="tpee.1068581517665" type="tpee.ExpressionStatement" typeId="tpee.1068580123155" id="7588821453559364931" nodeInfo="nn">
            <node role="expression" roleId="tpee.1068580123156" type="tpee.StaticMethodCall" typeId="tpee.1081236700937" id="7588821453559364932" nodeInfo="nn">
              <link role="baseMethodDeclaration" roleId="tpee.1068499141037" targetNodeId="tpcn.7588821453558186462" resolveInfo="getApplicableAttributes" />
              <link role="classConcept" roleId="tpee.1144433194310" targetNodeId="tpcn.7588821453550280407" resolveInfo="AttributeDesignTimeOperations" />
              <node role="actualArgument" roleId="tpee.1068499141038" type="tp25.SNodeTypeCastExpression" typeId="tp25.1140137987495" id="7588821453559364933" nodeInfo="nn">
                <property name="asCast" nameId="tp25.1238684351431" value="true" />
                <link role="concept" roleId="tp25.1140138128738" targetNodeId="tp25.6407023681583031218" resolveInfo="AttributeAccess" />
                <node role="leftExpression" roleId="tp25.1140138123956" type="tp1t.ConceptParameter_ReferentSearchScope_enclosingNode" typeId="tp1t.1148934636683" id="7588821453559364934" nodeInfo="nn" />
              </node>
              <node role="actualArgument" roleId="tpee.1068499141038" type="tp25.NodeRefExpression" typeId="tp25.1219352745532" id="7588821453559364935" nodeInfo="nn">
                <link role="referentNode" roleId="tp25.1219352800908" targetNodeId="tpck.3364660638048049750" resolveInfo="PropertyAttribute" />
              </node>
            </node>
          </node>
        </node>
      </node>
      <node role="presentation" roleId="tp1t.3906442776579556548" type="tp1t.ConstraintFunction_ReferentSearchScope_Presentation" typeId="tp1t.3906442776579556545" id="6960953357954004772" nodeInfo="nn">
        <node role="body" roleId="tpee.1137022507850" type="tpee.StatementList" typeId="tpee.1068580123136" id="6960953357954004773" nodeInfo="sn">
          <node role="statement" roleId="tpee.1068581517665" type="tpee.TryCatchStatement" typeId="tpee.1164879751025" id="2788276434700574333" nodeInfo="nn">
            <node role="body" roleId="tpee.1164879758292" type="tpee.StatementList" typeId="tpee.1068580123136" id="2788276434700574334" nodeInfo="sn">
              <node role="statement" roleId="tpee.1068581517665" type="tpee.LocalVariableDeclarationStatement" typeId="tpee.1068581242864" id="2788276434700574335" nodeInfo="nn">
                <node role="localVariableDeclaration" roleId="tpee.1068581242865" type="tpee.LocalVariableDeclaration" typeId="tpee.1068581242863" id="2788276434700574336" nodeInfo="nr">
                  <property name="name" nameId="tpck.1169194664001" value="role" />
                  <node role="type" roleId="tpee.5680397130376446158" type="tpee.StringType" typeId="tpee.1225271177708" id="2788276434700574337" nodeInfo="in" />
                  <node role="initializer" roleId="tpee.1068431790190" type="tpee.StaticMethodCall" typeId="tpee.1081236700937" id="7588821453560914636" nodeInfo="nn">
                    <link role="classConcept" roleId="tpee.1144433194310" targetNodeId="tpcn.7588821453550280407" resolveInfo="AttributeDesignTimeOperations" />
                    <link role="baseMethodDeclaration" roleId="tpee.1068499141037" targetNodeId="tpcn.7588821453550336013" resolveInfo="getAttributeRole" />
                    <node role="actualArgument" roleId="tpee.1068499141038" type="tp1t.ConstraintFunctionParameter_parameterNode" typeId="tp1t.3906442776579549644" id="7588821453560917146" nodeInfo="nn" />
                  </node>
                </node>
              </node>
              <node role="statement" roleId="tpee.1068581517665" type="tpee.IfStatement" typeId="tpee.1068580123159" id="2788276434700574344" nodeInfo="nn">
                <node role="ifTrue" roleId="tpee.1068580123161" type="tpee.StatementList" typeId="tpee.1068580123136" id="2788276434700574345" nodeInfo="sn">
                  <node role="statement" roleId="tpee.1068581517665" type="tpee.ReturnStatement" typeId="tpee.1068581242878" id="2788276434700574346" nodeInfo="nn">
                    <node role="expression" roleId="tpee.1068581517676" type="tpee.VariableReference" typeId="tpee.1068498886296" id="2788276434700574347" nodeInfo="nn">
                      <link role="variableDeclaration" roleId="tpee.1068581517664" targetNodeId="2788276434700574336" resolveInfo="role" />
                    </node>
                  </node>
                </node>
                <node role="condition" roleId="tpee.1068580123160" type="tpee.NotEqualsExpression" typeId="tpee.1073239437375" id="2788276434700574348" nodeInfo="nn">
                  <node role="rightExpression" roleId="tpee.1081773367579" type="tpee.NullLiteral" typeId="tpee.1070534058343" id="2788276434700574349" nodeInfo="nn" />
                  <node role="leftExpression" roleId="tpee.1081773367580" type="tpee.VariableReference" typeId="tpee.1068498886296" id="2788276434700574350" nodeInfo="nn">
                    <link role="variableDeclaration" roleId="tpee.1068581517664" targetNodeId="2788276434700574336" resolveInfo="role" />
                  </node>
                </node>
              </node>
            </node>
            <node role="catchClause" roleId="tpee.1164903496223" type="tpee.CatchClause" typeId="tpee.1164903280175" id="2788276434700574351" nodeInfo="nn">
              <node role="throwable" roleId="tpee.1164903359217" type="tpee.LocalVariableDeclaration" typeId="tpee.1068581242863" id="2788276434700574352" nodeInfo="nr">
                <property name="name" nameId="tpck.1169194664001" value="ex" />
                <node role="type" roleId="tpee.5680397130376446158" type="tpee.ClassifierType" typeId="tpee.1107535904670" id="2788276434700574353" nodeInfo="in">
                  <link role="classifier" roleId="tpee.1107535924139" targetNodeId="e2lb.~Exception" resolveInfo="Exception" />
                </node>
              </node>
              <node role="catchBody" roleId="tpee.1164903359218" type="tpee.StatementList" typeId="tpee.1068580123136" id="2788276434700574354" nodeInfo="sn">
                <node role="statement" roleId="tpee.1068581517665" type="tpee.SingleLineComment" typeId="tpee.6329021646629104954" id="2788276434700574355" nodeInfo="nn">
                  <node role="commentPart" roleId="tpee.6329021646629175155" type="tpee.TextCommentPart" typeId="tpee.6329021646629104957" id="2788276434700574356" nodeInfo="nn">
                    <property name="text" nameId="tpee.6329021646629104958" value="ignore" />
                  </node>
                </node>
              </node>
            </node>
          </node>
          <node role="statement" roleId="tpee.1068581517665" type="tpee.ReturnStatement" typeId="tpee.1068581242878" id="2788276434700574357" nodeInfo="nn">
            <node role="expression" roleId="tpee.1068581517676" type="tpee.DotExpression" typeId="tpee.1197027756228" id="2788276434700574358" nodeInfo="nn">
              <node role="operand" roleId="tpee.1197027771414" type="tp1t.ConstraintFunctionParameter_parameterNode" typeId="tp1t.3906442776579549644" id="2788276434700574359" nodeInfo="nn" />
              <node role="operation" roleId="tpee.1197027833540" type="tp25.SPropertyAccess" typeId="tp25.1138056022639" id="2788276434700574360" nodeInfo="nn">
                <link role="property" roleId="tp25.1138056395725" targetNodeId="tpck.1169194664001" resolveInfo="name" />
              </node>
            </node>
          </node>
        </node>
      </node>
    </node>
  </root>
  <root type="tp1t.ConceptConstraints" typeId="tp1t.1213093968558" id="2788452359612124352" nodeInfo="ng">
    <property name="virtualPackage" nameId="tpck.1193676396447" value="attributes" />
    <link role="concept" roleId="tp1t.1213093996982" targetNodeId="tp25.2788452359612124333" resolveInfo="PropertyQualifier" />
    <node role="referent" roleId="tp1t.1213100494875" type="tp1t.NodeReferentConstraint" typeId="tp1t.1148687176410" id="2788452359612124353" nodeInfo="ng">
      <link role="applicableLink" roleId="tp1t.1148687202698" targetNodeId="tp25.2788452359612124335" />
      <node role="searchScopeFactory" roleId="tp1t.1148687345559" type="tp1t.ConstraintFunction_ReferentSearchScope_Factory" typeId="tp1t.1148684180339" id="2788452359612124354" nodeInfo="nn">
        <node role="body" roleId="tpee.1137022507850" type="tpee.StatementList" typeId="tpee.1068580123136" id="2788452359612124355" nodeInfo="sn">
          <node role="statement" roleId="tpee.1068581517665" type="tpee.ExpressionStatement" typeId="tpee.1068580123155" id="2788452359612124367" nodeInfo="nn">
            <node role="expression" roleId="tpee.1068580123156" type="tpee.DotExpression" typeId="tpee.1197027756228" id="1809527500895305169" nodeInfo="nn">
              <node role="operand" roleId="tpee.1197027771414" type="tpee.DotExpression" typeId="tpee.1197027756228" id="1809527500895305160" nodeInfo="nn">
                <node role="operation" roleId="tpee.1197027833540" type="tp25.AsNodeOperation" typeId="tp25.8866923313515890008" id="1809527500895305161" nodeInfo="nn" />
                <node role="operand" roleId="tpee.1197027771414" type="tpee.DotExpression" typeId="tpee.1197027756228" id="893319872189686743" nodeInfo="nn">
                  <node role="operation" roleId="tpee.1197027833540" type="tp25.Node_ConceptMethodCall" typeId="tp25.1179409122411" id="893319872189686744" nodeInfo="nn">
                    <link role="baseMethodDeclaration" roleId="tpee.1068499141037" targetNodeId="tpeu.1213877508847" resolveInfo="getLeftNodeConcept" />
                    <node role="actualArgument" roleId="tpee.1068499141038" type="tpee.DotExpression" typeId="tpee.1197027756228" id="893319872189686746" nodeInfo="nn">
                      <node role="operand" roleId="tpee.1197027771414" type="tp1t.ConceptParameter_ReferentSearchScope_enclosingNode" typeId="tp1t.1148934636683" id="893319872189686748" nodeInfo="nn" />
                      <node role="operation" roleId="tpee.1197027833540" type="tp25.Node_GetAncestorOperation" typeId="tp25.1171407110247" id="893319872189686749" nodeInfo="nn">
                        <node role="parameter" roleId="tp25.1144104376918" type="tp25.OperationParm_Concept" typeId="tp25.1144101972840" id="893319872189686750" nodeInfo="ng">
                          <node role="conceptArgument" roleId="tp25.1207343664468" type="tp25.RefConcept_Reference" typeId="tp25.1177026924588" id="893319872189686751" nodeInfo="nn">
                            <link role="conceptDeclaration" roleId="tp25.1177026940964" targetNodeId="tpee.1197027756228" resolveInfo="DotExpression" />
                          </node>
                        </node>
                        <node role="parameter" roleId="tp25.1144104376918" type="tp25.OperationParm_Inclusion" typeId="tp25.1144100932627" id="893319872189686752" nodeInfo="ng" />
                      </node>
                    </node>
                  </node>
                  <node role="operand" roleId="tpee.1197027771414" type="tp25.ConceptRefExpression" typeId="tp25.1172424058054" id="893319872189686755" nodeInfo="nn">
                    <link role="conceptDeclaration" roleId="tp25.1172424100906" targetNodeId="tp25.1138411891628" resolveInfo="SNodeOperation" />
                  </node>
                </node>
              </node>
              <node role="operation" roleId="tpee.1197027833540" type="tp25.Node_ConceptMethodCall" typeId="tp25.1179409122411" id="1809527500895305170" nodeInfo="nn">
                <link role="baseMethodDeclaration" roleId="tpee.1068499141037" targetNodeId="tpcn.1213877394546" resolveInfo="getPropertyDeclarations" />
              </node>
            </node>
          </node>
        </node>
      </node>
    </node>
  </root>
  <root type="tp1t.ConceptConstraints" typeId="tp1t.1213093968558" id="2788452359612124485" nodeInfo="ng">
    <property name="virtualPackage" nameId="tpck.1193676396447" value="attributes" />
    <link role="concept" roleId="tp1t.1213093996982" targetNodeId="tp25.2788452359612124332" resolveInfo="LinkQualifier" />
    <node role="referent" roleId="tp1t.1213100494875" type="tp1t.NodeReferentConstraint" typeId="tp1t.1148687176410" id="2788452359612124486" nodeInfo="ng">
      <link role="applicableLink" roleId="tp1t.1148687202698" targetNodeId="tp25.2788452359612124336" />
      <node role="searchScopeFactory" roleId="tp1t.1148687345559" type="tp1t.ConstraintFunction_ReferentSearchScope_Factory" typeId="tp1t.1148684180339" id="2788452359612124487" nodeInfo="nn">
        <node role="body" roleId="tpee.1137022507850" type="tpee.StatementList" typeId="tpee.1068580123136" id="2788452359612124488" nodeInfo="sn">
          <node role="statement" roleId="tpee.1068581517665" type="tpee.ExpressionStatement" typeId="tpee.1068580123155" id="2788452359612124489" nodeInfo="nn">
            <node role="expression" roleId="tpee.1068580123156" type="tpee.DotExpression" typeId="tpee.1197027756228" id="1809527500895304239" nodeInfo="nn">
              <node role="operand" roleId="tpee.1197027771414" type="tpee.DotExpression" typeId="tpee.1197027756228" id="1809527500895304230" nodeInfo="nn">
                <node role="operation" roleId="tpee.1197027833540" type="tp25.AsNodeOperation" typeId="tp25.8866923313515890008" id="1809527500895304231" nodeInfo="nn" />
                <node role="operand" roleId="tpee.1197027771414" type="tpee.DotExpression" typeId="tpee.1197027756228" id="893319872189690056" nodeInfo="nn">
                  <node role="operation" roleId="tpee.1197027833540" type="tp25.Node_ConceptMethodCall" typeId="tp25.1179409122411" id="893319872189690057" nodeInfo="nn">
                    <link role="baseMethodDeclaration" roleId="tpee.1068499141037" targetNodeId="tpeu.1213877508847" resolveInfo="getLeftNodeConcept" />
                    <node role="actualArgument" roleId="tpee.1068499141038" type="tpee.DotExpression" typeId="tpee.1197027756228" id="893319872189690059" nodeInfo="nn">
                      <node role="operand" roleId="tpee.1197027771414" type="tp1t.ConceptParameter_ReferentSearchScope_enclosingNode" typeId="tp1t.1148934636683" id="893319872189690060" nodeInfo="nn" />
                      <node role="operation" roleId="tpee.1197027833540" type="tp25.Node_GetAncestorOperation" typeId="tp25.1171407110247" id="893319872189690061" nodeInfo="nn">
                        <node role="parameter" roleId="tp25.1144104376918" type="tp25.OperationParm_Concept" typeId="tp25.1144101972840" id="893319872189690062" nodeInfo="ng">
                          <node role="conceptArgument" roleId="tp25.1207343664468" type="tp25.RefConcept_Reference" typeId="tp25.1177026924588" id="893319872189690063" nodeInfo="nn">
                            <link role="conceptDeclaration" roleId="tp25.1177026940964" targetNodeId="tpee.1197027756228" resolveInfo="DotExpression" />
                          </node>
                        </node>
                        <node role="parameter" roleId="tp25.1144104376918" type="tp25.OperationParm_Inclusion" typeId="tp25.1144100932627" id="893319872189690064" nodeInfo="ng" />
                      </node>
                    </node>
                  </node>
                  <node role="operand" roleId="tpee.1197027771414" type="tp25.ConceptRefExpression" typeId="tp25.1172424058054" id="893319872189690066" nodeInfo="nn">
                    <link role="conceptDeclaration" roleId="tp25.1172424100906" targetNodeId="tp25.1138411891628" resolveInfo="SNodeOperation" />
                  </node>
                </node>
              </node>
              <node role="operation" roleId="tpee.1197027833540" type="tp25.Node_ConceptMethodCall" typeId="tp25.1179409122411" id="1809527500895304240" nodeInfo="nn">
                <link role="baseMethodDeclaration" roleId="tpee.1068499141037" targetNodeId="tpcn.1213877394496" resolveInfo="getReferenceLinkDeclarations" />
              </node>
            </node>
          </node>
        </node>
      </node>
    </node>
  </root>
  <root type="tp1t.ConceptConstraints" typeId="tp1t.1213093968558" id="4040588429969031617" nodeInfo="ng">
    <property name="virtualPackage" nameId="tpck.1193676396447" value="reference.module" />
    <link role="concept" roleId="tp1t.1213093996982" targetNodeId="tp25.4040588429969021681" resolveInfo="ModuleReferenceExpression" />
    <node role="property" roleId="tp1t.1213098023997" type="tp1t.NodePropertyConstraint" typeId="tp1t.1147467115080" id="4040588429969031618" nodeInfo="ng">
      <link role="applicableProperty" roleId="tp1t.1147467295099" targetNodeId="tp25.4040588429969021682" resolveInfo="name" />
      <node role="propertyGetter" roleId="tp1t.1147468630220" type="tp1t.ConstraintFunction_PropertyGetter" typeId="tp1t.1147467790433" id="4040588429969031619" nodeInfo="nn">
        <node role="body" roleId="tpee.1137022507850" type="tpee.StatementList" typeId="tpee.1068580123136" id="4040588429969031620" nodeInfo="sn">
          <node role="statement" roleId="tpee.1068581517665" type="tpee.LocalVariableDeclarationStatement" typeId="tpee.1068581242864" id="4040588429969035171" nodeInfo="nn">
            <node role="localVariableDeclaration" roleId="tpee.1068581242865" type="tpee.LocalVariableDeclaration" typeId="tpee.1068581242863" id="4040588429969035172" nodeInfo="nr">
              <property name="name" nameId="tpck.1169194664001" value="module" />
              <node role="type" roleId="tpee.5680397130376446158" type="tpee.ClassifierType" typeId="tpee.1107535904670" id="4040588429969035173" nodeInfo="in">
                <link role="classifier" roleId="tpee.1107535924139" targetNodeId="88zw.~SModule" resolveInfo="SModule" />
              </node>
              <node role="initializer" roleId="tpee.1068431790190" type="tpee.DotExpression" typeId="tpee.1197027756228" id="4040588429969066440" nodeInfo="nn">
                <node role="operand" roleId="tpee.1197027771414" type="tp1t.ConstraintsFunctionParameter_node" typeId="tp1t.1147468365020" id="4040588429969066439" nodeInfo="nn" />
                <node role="operation" roleId="tpee.1197027833540" type="tp25.Node_ConceptMethodCall" typeId="tp25.1179409122411" id="4040588429969066444" nodeInfo="nn">
                  <link role="baseMethodDeclaration" roleId="tpee.1068499141037" targetNodeId="tpeu.4040588429969043137" resolveInfo="getModule" />
                </node>
              </node>
            </node>
          </node>
          <node role="statement" roleId="tpee.1068581517665" type="tpee.IfStatement" typeId="tpee.1068580123159" id="4040588429969039543" nodeInfo="nn">
            <node role="ifTrue" roleId="tpee.1068580123161" type="tpee.StatementList" typeId="tpee.1068580123136" id="4040588429969039544" nodeInfo="sn">
              <node role="statement" roleId="tpee.1068581517665" type="tpee.ReturnStatement" typeId="tpee.1068581242878" id="4040588429969039552" nodeInfo="nn">
                <node role="expression" roleId="tpee.1068581517676" type="tpee.NullLiteral" typeId="tpee.1070534058343" id="4040588429969039554" nodeInfo="nn" />
              </node>
            </node>
            <node role="condition" roleId="tpee.1068580123160" type="tpee.EqualsExpression" typeId="tpee.1068580123152" id="4040588429969039548" nodeInfo="nn">
              <node role="rightExpression" roleId="tpee.1081773367579" type="tpee.NullLiteral" typeId="tpee.1070534058343" id="4040588429969039551" nodeInfo="nn" />
              <node role="leftExpression" roleId="tpee.1081773367580" type="tpee.VariableReference" typeId="tpee.1068498886296" id="4265636116363065936" nodeInfo="nn">
                <link role="variableDeclaration" roleId="tpee.1068581517664" targetNodeId="4040588429969035172" resolveInfo="module" />
              </node>
            </node>
          </node>
          <node role="statement" roleId="tpee.1068581517665" type="tpee.ExpressionStatement" typeId="tpee.1068580123155" id="4040588429969039556" nodeInfo="nn">
            <node role="expression" roleId="tpee.1068580123156" type="tpee.DotExpression" typeId="tpee.1197027756228" id="8165092175947797365" nodeInfo="nn">
              <node role="operation" roleId="tpee.1197027833540" type="tpee.InstanceMethodCallOperation" typeId="tpee.1202948039474" id="8165092175947797366" nodeInfo="nn">
                <link role="baseMethodDeclaration" roleId="tpee.1068499141037" targetNodeId="88zw.~SModule%dgetModuleName()%cjava%dlang%dString" resolveInfo="getModuleName" />
              </node>
              <node role="operand" roleId="tpee.1197027771414" type="tpee.VariableReference" typeId="tpee.1068498886296" id="4265636116363098652" nodeInfo="nn">
                <link role="variableDeclaration" roleId="tpee.1068581517664" targetNodeId="4040588429969035172" resolveInfo="module" />
              </node>
            </node>
          </node>
        </node>
      </node>
    </node>
  </root>
  <root type="tp1t.ConceptConstraints" typeId="tp1t.1213093968558" id="559557797393041555" nodeInfo="ng">
    <property name="virtualPackage" nameId="tpck.1193676396447" value="reference" />
    <link role="concept" roleId="tp1t.1213093996982" targetNodeId="tp25.559557797393017698" resolveInfo="ModelReferenceExpression" />
    <node role="property" roleId="tp1t.1213098023997" type="tp1t.NodePropertyConstraint" typeId="tp1t.1147467115080" id="559557797393041556" nodeInfo="ng">
      <link role="applicableProperty" roleId="tp1t.1147467295099" targetNodeId="tp25.559557797393041554" resolveInfo="fqName" />
      <node role="propertyGetter" roleId="tp1t.1147468630220" type="tp1t.ConstraintFunction_PropertyGetter" typeId="tp1t.1147467790433" id="559557797393041557" nodeInfo="nn">
        <node role="body" roleId="tpee.1137022507850" type="tpee.StatementList" typeId="tpee.1068580123136" id="559557797393041558" nodeInfo="sn">
          <node role="statement" roleId="tpee.1068581517665" type="tpee.IfStatement" typeId="tpee.1068580123159" id="7649594692996323485" nodeInfo="nn">
            <node role="ifTrue" roleId="tpee.1068580123161" type="tpee.StatementList" typeId="tpee.1068580123136" id="7649594692996323486" nodeInfo="sn">
              <node role="statement" roleId="tpee.1068581517665" type="tpee.ReturnStatement" typeId="tpee.1068581242878" id="7649594692996323504" nodeInfo="nn">
                <node role="expression" roleId="tpee.1068581517676" type="tpee.NullLiteral" typeId="tpee.1070534058343" id="7649594692996323506" nodeInfo="nn" />
              </node>
            </node>
            <node role="condition" roleId="tpee.1068580123160" type="tpee.DotExpression" typeId="tpee.1197027756228" id="7649594692996323499" nodeInfo="nn">
              <node role="operand" roleId="tpee.1197027771414" type="tpee.DotExpression" typeId="tpee.1197027756228" id="7649594692996323490" nodeInfo="nn">
                <node role="operand" roleId="tpee.1197027771414" type="tp1t.ConstraintsFunctionParameter_node" typeId="tp1t.1147468365020" id="7649594692996323489" nodeInfo="nn" />
                <node role="operation" roleId="tpee.1197027833540" type="tp25.SPropertyAccess" typeId="tp25.1138056022639" id="7649594692996323494" nodeInfo="nn">
                  <link role="property" roleId="tp25.1138056395725" targetNodeId="tp25.559557797393017702" resolveInfo="name" />
                </node>
              </node>
              <node role="operation" roleId="tpee.1197027833540" type="tpee.IsEmptyOperation" typeId="tpee.1225271369338" id="7649594692996323503" nodeInfo="nn" />
            </node>
          </node>
          <node role="statement" roleId="tpee.1068581517665" type="tpee.ExpressionStatement" typeId="tpee.1068580123155" id="559557797393041559" nodeInfo="nn">
            <node role="expression" roleId="tpee.1068580123156" type="tpee.PlusExpression" typeId="tpee.1068581242875" id="559557797393041566" nodeInfo="nn">
              <node role="leftExpression" roleId="tpee.1081773367580" type="tpee.DotExpression" typeId="tpee.1197027756228" id="559557797393041561" nodeInfo="nn">
                <node role="operand" roleId="tpee.1197027771414" type="tp1t.ConstraintsFunctionParameter_node" typeId="tp1t.1147468365020" id="559557797393041560" nodeInfo="nn" />
                <node role="operation" roleId="tpee.1197027833540" type="tp25.SPropertyAccess" typeId="tp25.1138056022639" id="559557797393041565" nodeInfo="nn">
                  <link role="property" roleId="tp25.1138056395725" targetNodeId="tp25.559557797393017702" resolveInfo="name" />
                </node>
              </node>
              <node role="rightExpression" roleId="tpee.1081773367579" type="tpee.ParenthesizedExpression" typeId="tpee.1079359253375" id="7649594692996323508" nodeInfo="nn">
                <node role="expression" roleId="tpee.1079359253376" type="tpee.TernaryOperatorExpression" typeId="tpee.1163668896201" id="7649594692996329088" nodeInfo="nn">
                  <node role="ifTrue" roleId="tpee.1163668922816" type="tpee.StringLiteral" typeId="tpee.1070475926800" id="7649594692996329092" nodeInfo="nn">
                    <property name="value" nameId="tpee.1070475926801" value="" />
                  </node>
                  <node role="condition" roleId="tpee.1163668914799" type="tpee.DotExpression" typeId="tpee.1197027756228" id="7649594692996329083" nodeInfo="nn">
                    <node role="operand" roleId="tpee.1197027771414" type="tpee.DotExpression" typeId="tpee.1197027756228" id="7649594692996329078" nodeInfo="nn">
                      <node role="operand" roleId="tpee.1197027771414" type="tp1t.ConstraintsFunctionParameter_node" typeId="tp1t.1147468365020" id="7649594692996329077" nodeInfo="nn" />
                      <node role="operation" roleId="tpee.1197027833540" type="tp25.SPropertyAccess" typeId="tp25.1138056022639" id="7649594692996329082" nodeInfo="nn">
                        <link role="property" roleId="tp25.1138056395725" targetNodeId="tp25.559557797393021807" resolveInfo="stereotype" />
                      </node>
                    </node>
                    <node role="operation" roleId="tpee.1197027833540" type="tpee.IsEmptyOperation" typeId="tpee.1225271369338" id="7649594692996329087" nodeInfo="nn" />
                  </node>
                  <node role="ifFalse" roleId="tpee.1163668934364" type="tpee.PlusExpression" typeId="tpee.1068581242875" id="7649594692996329093" nodeInfo="nn">
                    <node role="rightExpression" roleId="tpee.1081773367579" type="tpee.DotExpression" typeId="tpee.1197027756228" id="7649594692996329097" nodeInfo="nn">
                      <node role="operand" roleId="tpee.1197027771414" type="tp1t.ConstraintsFunctionParameter_node" typeId="tp1t.1147468365020" id="7649594692996329096" nodeInfo="nn" />
                      <node role="operation" roleId="tpee.1197027833540" type="tp25.SPropertyAccess" typeId="tp25.1138056022639" id="7649594692996329101" nodeInfo="nn">
                        <link role="property" roleId="tp25.1138056395725" targetNodeId="tp25.559557797393021807" resolveInfo="stereotype" />
                      </node>
                    </node>
                    <node role="leftExpression" roleId="tpee.1081773367580" type="tpee.StringLiteral" typeId="tpee.1070475926800" id="559557797393041569" nodeInfo="nn">
                      <property name="value" nameId="tpee.1070475926801" value="@" />
                    </node>
                  </node>
                </node>
              </node>
            </node>
          </node>
        </node>
      </node>
    </node>
  </root>
  <root type="tp1t.ConceptConstraints" typeId="tp1t.1213093968558" id="1828409047608048473" nodeInfo="ng">
    <property name="virtualPackage" nameId="tpck.1193676396447" value="reference" />
    <link role="concept" roleId="tp1t.1213093996982" targetNodeId="tp25.1828409047608048457" resolveInfo="NodePointerExpression" />
    <node role="referent" roleId="tp1t.1213100494875" type="tp1t.NodeReferentConstraint" typeId="tp1t.1148687176410" id="1828409047608048474" nodeInfo="ng">
      <link role="applicableLink" roleId="tp1t.1148687202698" targetNodeId="tp25.1828409047608048458" />
      <node role="searchScopeFactory" roleId="tp1t.1148687345559" type="tp1t.ConstraintFunction_ReferentSearchScope_Factory" typeId="tp1t.1148684180339" id="1828409047608048475" nodeInfo="nn">
        <node role="body" roleId="tpee.1137022507850" type="tpee.StatementList" typeId="tpee.1068580123136" id="1828409047608048476" nodeInfo="sn">
          <node role="statement" roleId="tpee.1068581517665" type="tpee.SingleLineComment" typeId="tpee.6329021646629104954" id="1828409047608048477" nodeInfo="nn">
            <node role="commentPart" roleId="tpee.6329021646629175155" type="tpee.TextCommentPart" typeId="tpee.6329021646629104957" id="1828409047608048478" nodeInfo="nn">
              <property name="text" nameId="tpee.6329021646629104958" value="roots only" />
            </node>
          </node>
          <node role="statement" roleId="tpee.1068581517665" type="tpee.ExpressionStatement" typeId="tpee.1068580123155" id="1828409047608048479" nodeInfo="nn">
            <node role="expression" roleId="tpee.1068580123156" type="tpee.StaticMethodCall" typeId="tpee.1081236700937" id="1828409047608048480" nodeInfo="nn">
              <link role="classConcept" roleId="tpee.1144433194310" targetNodeId="inbo.5889278117585265292" resolveInfo="SModelSearchUtil" />
              <link role="baseMethodDeclaration" roleId="tpee.1068499141037" targetNodeId="inbo.5889278117585265442" resolveInfo="createModelAndImportedModelsScope" />
              <node role="actualArgument" roleId="tpee.1068499141038" type="tpee.DotExpression" typeId="tpee.1197027756228" id="1828409047608048481" nodeInfo="nn">
                <node role="operand" roleId="tpee.1197027771414" type="tp1t.ConstraintFunctionParameter_referenceNode" typeId="tp1t.1163200647017" id="1828409047608048482" nodeInfo="nn" />
                <node role="operation" roleId="tpee.1197027833540" type="tp25.Node_GetModelOperation" typeId="tp25.1143234257716" id="1828409047608048483" nodeInfo="nn" />
              </node>
              <node role="actualArgument" roleId="tpee.1068499141038" type="tpee.BooleanConstant" typeId="tpee.1068580123137" id="1828409047608048484" nodeInfo="nn">
                <property name="value" nameId="tpee.1068580123138" value="true" />
              </node>
            </node>
          </node>
        </node>
      </node>
    </node>
  </root>
  <root type="tp1t.ConceptConstraints" typeId="tp1t.1213093968558" id="6973815483245710659" nodeInfo="ng">
    <property name="virtualPackage" nameId="tpck.1193676396447" value="reference" />
    <link role="concept" roleId="tp1t.1213093996982" targetNodeId="tp25.6973815483243445083" resolveInfo="EnumMemberValueRefExpression" />
    <node role="referent" roleId="tp1t.1213100494875" type="tp1t.NodeReferentConstraint" typeId="tp1t.1148687176410" id="6973815483245744776" nodeInfo="ng">
      <link role="applicableLink" roleId="tp1t.1148687202698" targetNodeId="tp25.6973815483243565416" />
      <node role="searchScopeFactory" roleId="tp1t.1148687345559" type="tp1t.ConstraintFunction_ReferentSearchScope_Scope" typeId="tp1t.5676632058862809931" id="6973815483245773404" nodeInfo="nn">
        <node role="body" roleId="tpee.1137022507850" type="tpee.StatementList" typeId="tpee.1068580123136" id="6973815483245773406" nodeInfo="sn">
          <node role="statement" roleId="tpee.1068581517665" type="tpee.LocalVariableDeclarationStatement" typeId="tpee.1068581242864" id="3778812090361262041" nodeInfo="nn">
            <node role="localVariableDeclaration" roleId="tpee.1068581242865" type="tpee.LocalVariableDeclaration" typeId="tpee.1068581242863" id="3778812090361262042" nodeInfo="nr">
              <property name="name" nameId="tpck.1169194664001" value="enumMemberValueRef" />
              <node role="type" roleId="tpee.5680397130376446158" type="tp25.SNodeType" typeId="tp25.1138055754698" id="3778812090361262040" nodeInfo="in">
                <link role="concept" roleId="tp25.1138405853777" targetNodeId="tp25.6973815483243445083" resolveInfo="EnumMemberValueRefExpression" />
              </node>
              <node role="initializer" roleId="tpee.1068431790190" type="tpee.DotExpression" typeId="tpee.1197027756228" id="3778812090361262043" nodeInfo="nn">
                <node role="operation" roleId="tpee.1197027833540" type="tp25.Node_GetAncestorOperation" typeId="tp25.1171407110247" id="3778812090361262044" nodeInfo="nn">
                  <node role="parameter" roleId="tp25.1144104376918" type="tp25.OperationParm_Concept" typeId="tp25.1144101972840" id="3778812090361262045" nodeInfo="ng">
                    <node role="conceptArgument" roleId="tp25.1207343664468" type="tp25.RefConcept_Reference" typeId="tp25.1177026924588" id="3778812090361262046" nodeInfo="nn">
                      <link role="conceptDeclaration" roleId="tp25.1177026940964" targetNodeId="tp25.6973815483243445083" resolveInfo="EnumMemberValueRefExpression" />
                    </node>
                  </node>
                  <node role="parameter" roleId="tp25.1144104376918" type="tp25.OperationParm_Inclusion" typeId="tp25.1144100932627" id="3778812090361262047" nodeInfo="ng" />
                </node>
                <node role="operand" roleId="tpee.1197027771414" type="tp1t.ConstraintFunctionParameter_contextNode" typeId="tp1t.8966504967485224688" id="3778812090361262048" nodeInfo="nn" />
              </node>
            </node>
          </node>
          <node role="statement" roleId="tpee.1068581517665" type="tpee.ReturnStatement" typeId="tpee.1068581242878" id="3778812090360837188" nodeInfo="nn">
            <node role="expression" roleId="tpee.1068581517676" type="tpee.GenericNewExpression" typeId="tpee.1145552977093" id="3778812090360837252" nodeInfo="nn">
              <node role="creator" roleId="tpee.1145553007750" type="tpee.AnonymousClassCreator" typeId="tpee.1182160077978" id="3778812090360868315" nodeInfo="nn">
                <node role="cls" roleId="tpee.1182160096073" type="tpee.AnonymousClass" typeId="tpee.1170345865475" id="3778812090360868318" nodeInfo="ig">
                  <property name="nonStatic" nameId="tpee.521412098689998745" value="true" />
                  <link role="classifier" roleId="tpee.1170346070688" targetNodeId="6xgk.3050821798734666130" resolveInfo="SimpleScope" />
                  <link role="baseMethodDeclaration" roleId="tpee.1068499141037" targetNodeId="6xgk.3050821798734666136" resolveInfo="SimpleScope" />
                  <node role="actualArgument" roleId="tpee.1068499141038" type="tpee.DotExpression" typeId="tpee.1197027756228" id="3778812090361277695" nodeInfo="nn">
                    <node role="operation" roleId="tpee.1197027833540" type="tp25.SLinkListAccess" typeId="tp25.1138056282393" id="3778812090361285782" nodeInfo="nn">
                      <link role="link" roleId="tp25.1138056546658" targetNodeId="tpce.1083172003582" />
                    </node>
                    <node role="operand" roleId="tpee.1197027771414" type="tpee.DotExpression" typeId="tpee.1197027756228" id="3778812090361267247" nodeInfo="nn">
                      <node role="operation" roleId="tpee.1197027833540" type="tp25.SLinkAccess" typeId="tp25.1138056143562" id="3778812090361273781" nodeInfo="nn">
                        <link role="link" roleId="tp25.1138056516764" targetNodeId="tp25.6973815483243564601" />
                      </node>
                      <node role="operand" roleId="tpee.1197027771414" type="tpee.VariableReference" typeId="tpee.1068498886296" id="3778812090361266477" nodeInfo="nn">
                        <link role="variableDeclaration" roleId="tpee.1068581517664" targetNodeId="3778812090361262042" resolveInfo="enumMemberValueRef" />
                      </node>
                    </node>
                  </node>
                  <node role="visibility" roleId="tpee.1178549979242" type="tpee.PublicVisibility" typeId="tpee.1146644602865" id="3778812090360868319" nodeInfo="nn" />
                  <node role="member" roleId="tpee.5375687026011219971" type="tpee.InstanceMethodDeclaration" typeId="tpee.1068580123165" id="3778812090360868330" nodeInfo="igu">
                    <property name="isAbstract" nameId="tpee.1178608670077" value="false" />
                    <property name="name" nameId="tpck.1169194664001" value="getReferenceText" />
                    <node role="visibility" roleId="tpee.1178549979242" type="tpee.PublicVisibility" typeId="tpee.1146644602865" id="3778812090360868331" nodeInfo="nn" />
                    <node role="parameter" roleId="tpee.1068580123134" type="tpee.ParameterDeclaration" typeId="tpee.1068498886292" id="3778812090360868333" nodeInfo="ir">
                      <property name="name" nameId="tpck.1169194664001" value="target" />
                      <node role="type" roleId="tpee.5680397130376446158" type="tp25.SNodeType" typeId="tp25.1138055754698" id="3778812090360868334" nodeInfo="in" />
                      <node role="annotation" roleId="tpee.1188208488637" type="tpee.AnnotationInstance" typeId="tpee.1188207840427" id="3778812090360868335" nodeInfo="nn">
                        <link role="annotation" roleId="tpee.1188208074048" targetNodeId="as9o.~NotNull" resolveInfo="NotNull" />
                      </node>
                    </node>
                    <node role="returnType" roleId="tpee.1068580123133" type="tpee.StringType" typeId="tpee.1225271177708" id="3778812090360868336" nodeInfo="in" />
                    <node role="annotation" roleId="tpee.1188208488637" type="tpee.AnnotationInstance" typeId="tpee.1188207840427" id="3778812090360868337" nodeInfo="nn">
                      <link role="annotation" roleId="tpee.1188208074048" targetNodeId="as9o.~Nullable" resolveInfo="Nullable" />
                    </node>
                    <node role="body" roleId="tpee.1068580123135" type="tpee.StatementList" typeId="tpee.1068580123136" id="3778812090360868338" nodeInfo="sn">
                      <node role="statement" roleId="tpee.1068581517665" type="tpee.ExpressionStatement" typeId="tpee.1068580123155" id="3778812090361321784" nodeInfo="nn">
                        <node role="expression" roleId="tpee.1068580123156" type="tpee.DotExpression" typeId="tpee.1197027756228" id="3778812090361439654" nodeInfo="nn">
                          <node role="operand" roleId="tpee.1197027771414" type="tp25.SNodeTypeCastExpression" typeId="tp25.1140137987495" id="3778812090361435977" nodeInfo="nn">
                            <link role="concept" roleId="tp25.1140138128738" targetNodeId="tpce.1083171877298" resolveInfo="EnumerationMemberDeclaration" />
                            <node role="leftExpression" roleId="tp25.1140138123956" type="tpee.VariableReference" typeId="tpee.1068498886296" id="3778812090361321783" nodeInfo="nn">
                              <link role="variableDeclaration" roleId="tpee.1068581517664" targetNodeId="3778812090360868333" resolveInfo="target" />
                            </node>
                          </node>
                          <node role="operation" roleId="tpee.1197027833540" type="tp25.SPropertyAccess" typeId="tp25.1138056022639" id="3778812090361460617" nodeInfo="nn">
                            <link role="property" roleId="tp25.1138056395725" targetNodeId="tpce.1083923523172" resolveInfo="externalValue" />
                          </node>
                        </node>
                      </node>
                    </node>
                    <node role="annotation" roleId="tpee.1188208488637" type="tpee.AnnotationInstance" typeId="tpee.1188207840427" id="3998760702351428540" nodeInfo="nn">
                      <link role="annotation" roleId="tpee.1188208074048" targetNodeId="e2lb.~Override" resolveInfo="Override" />
                    </node>
                  </node>
                </node>
              </node>
            </node>
          </node>
        </node>
      </node>
    </node>
  </root>
  <root type="tp1t.ConceptConstraints" typeId="tp1t.1213093968558" id="7292653286930772283" nodeInfo="ng">
    <property name="virtualPackage" nameId="tpck.1193676396447" value="reference" />
    <link role="concept" roleId="tp1t.1213093996982" targetNodeId="tp25.597763930871270009" resolveInfo="ChildNodeRefExpression" />
    <node role="referent" roleId="tp1t.1213100494875" type="tp1t.NodeReferentConstraint" typeId="tp1t.1148687176410" id="7292653286930790162" nodeInfo="ng">
      <link role="applicableLink" roleId="tp1t.1148687202698" targetNodeId="tp25.597763930871272016" />
      <node role="searchScopeFactory" roleId="tp1t.1148687345559" type="tp1t.ConstraintFunction_ReferentSearchScope_Scope" typeId="tp1t.5676632058862809931" id="7292653286930790166" nodeInfo="nn">
        <node role="body" roleId="tpee.1137022507850" type="tpee.StatementList" typeId="tpee.1068580123136" id="7292653286930790168" nodeInfo="sn">
          <node role="statement" roleId="tpee.1068581517665" type="tpee.ExpressionStatement" typeId="tpee.1068580123155" id="7292653286931068374" nodeInfo="nn">
            <node role="expression" roleId="tpee.1068580123156" type="tpee.GenericNewExpression" typeId="tpee.1145552977093" id="7292653286931068370" nodeInfo="nn">
              <node role="creator" roleId="tpee.1145553007750" type="tpee.ClassCreator" typeId="tpee.1212685548494" id="7292653286931069261" nodeInfo="nn">
                <link role="baseMethodDeclaration" roleId="tpee.1068499141037" targetNodeId="6xgk.8461667031990116146" resolveInfo="NamedElementsScope" />
                <node role="actualArgument" roleId="tpee.1068499141038" type="tpee.DotExpression" typeId="tpee.1197027756228" id="5207260697410167328" nodeInfo="nn">
                  <node role="operand" roleId="tpee.1197027771414" type="tpee.DotExpression" typeId="tpee.1197027756228" id="5207260697410151019" nodeInfo="nn">
                    <node role="operand" roleId="tpee.1197027771414" type="tp1t.ConstraintFunctionParameter_referenceNode" typeId="tp1t.1163200647017" id="5207260697410149050" nodeInfo="nn" />
                    <node role="operation" roleId="tpee.1197027833540" type="tp25.SLinkAccess" typeId="tp25.1138056143562" id="5207260697410161078" nodeInfo="nn">
                      <link role="link" roleId="tp25.1138056516764" targetNodeId="tp25.597763930871272014" />
                    </node>
                  </node>
                  <node role="operation" roleId="tpee.1197027833540" type="tp25.Node_ConceptMethodCall" typeId="tp25.1179409122411" id="5207260697410174422" nodeInfo="nn">
                    <link role="baseMethodDeclaration" roleId="tpee.1068499141037" targetNodeId="tpeu.5207260697408415741" resolveInfo="getPossibleTargetNodes" />
                  </node>
                </node>
              </node>
            </node>
          </node>
        </node>
      </node>
    </node>
  </root>
  <root type="tp1t.ConceptConstraints" typeId="tp1t.1213093968558" id="6955116391921807260" nodeInfo="ng">
    <property name="virtualPackage" nameId="tpck.1193676396447" value="reference" />
    <link role="concept" roleId="tp1t.1213093996982" targetNodeId="tp25.6955116391921790598" resolveInfo="CheckedModuleQualifiedName" />
    <node role="property" roleId="tp1t.1213098023997" type="tp1t.NodePropertyConstraint" typeId="tp1t.1147467115080" id="6955116391921807483" nodeInfo="ng">
      <link role="applicableProperty" roleId="tp1t.1147467295099" targetNodeId="tp25.6955116391921791525" resolveInfo="moduleId" />
      <node role="propertyGetter" roleId="tp1t.1147468630220" type="tp1t.ConstraintFunction_PropertyGetter" typeId="tp1t.1147467790433" id="6955116391921807484" nodeInfo="nn">
        <node role="body" roleId="tpee.1137022507850" type="tpee.StatementList" typeId="tpee.1068580123136" id="6955116391921807485" nodeInfo="sn">
          <node role="statement" roleId="tpee.1068581517665" type="tpee.LocalVariableDeclarationStatement" typeId="tpee.1068581242864" id="6955116391921807486" nodeInfo="nn">
            <node role="localVariableDeclaration" roleId="tpee.1068581242865" type="tpee.LocalVariableDeclaration" typeId="tpee.1068581242863" id="6955116391921807487" nodeInfo="nr">
              <property name="name" nameId="tpck.1169194664001" value="original" />
              <node role="type" roleId="tpee.5680397130376446158" type="tpee.StringType" typeId="tpee.1225271177708" id="6955116391921807488" nodeInfo="in" />
              <node role="initializer" roleId="tpee.1068431790190" type="tpee.DotExpression" typeId="tpee.1197027756228" id="6955116391921807489" nodeInfo="nn">
                <node role="operand" roleId="tpee.1197027771414" type="tp1t.ConstraintsFunctionParameter_node" typeId="tp1t.1147468365020" id="6955116391921807490" nodeInfo="nn" />
                <node role="operation" roleId="tpee.1197027833540" type="tp25.SPropertyAccess" typeId="tp25.1138056022639" id="6955116391921807491" nodeInfo="nn">
                  <link role="property" roleId="tp25.1138056395725" targetNodeId="tp25.6955116391921791525" resolveInfo="moduleId" />
                </node>
              </node>
            </node>
          </node>
          <node role="statement" roleId="tpee.1068581517665" type="tpee.IfStatement" typeId="tpee.1068580123159" id="6955116391921807492" nodeInfo="nn">
            <node role="ifTrue" roleId="tpee.1068580123161" type="tpee.StatementList" typeId="tpee.1068580123136" id="6955116391921807493" nodeInfo="sn">
              <node role="statement" roleId="tpee.1068581517665" type="tpee.ReturnStatement" typeId="tpee.1068581242878" id="6955116391921807494" nodeInfo="nn">
                <node role="expression" roleId="tpee.1068581517676" type="tpee.VariableReference" typeId="tpee.1068498886296" id="4265636116363077529" nodeInfo="nn">
                  <link role="variableDeclaration" roleId="tpee.1068581517664" targetNodeId="6955116391921807487" resolveInfo="original" />
                </node>
              </node>
            </node>
            <node role="condition" roleId="tpee.1068580123160" type="tpee.DotExpression" typeId="tpee.1197027756228" id="6955116391921807496" nodeInfo="nn">
              <node role="operand" roleId="tpee.1197027771414" type="tpee.VariableReference" typeId="tpee.1068498886296" id="4265636116363065770" nodeInfo="nn">
                <link role="variableDeclaration" roleId="tpee.1068581517664" targetNodeId="6955116391921807487" resolveInfo="original" />
              </node>
              <node role="operation" roleId="tpee.1197027833540" type="tpee.IsEmptyOperation" typeId="tpee.1225271369338" id="6955116391921807498" nodeInfo="nn" />
            </node>
          </node>
          <node role="statement" roleId="tpee.1068581517665" type="tpee.LocalVariableDeclarationStatement" typeId="tpee.1068581242864" id="6955116391921807499" nodeInfo="nn">
            <node role="localVariableDeclaration" roleId="tpee.1068581242865" type="tpee.LocalVariableDeclaration" typeId="tpee.1068581242863" id="6955116391921807500" nodeInfo="nr">
              <property name="name" nameId="tpck.1169194664001" value="moduleReference" />
              <node role="type" roleId="tpee.5680397130376446158" type="tpee.ClassifierType" typeId="tpee.1107535904670" id="6955116391921807501" nodeInfo="in">
                <link role="classifier" roleId="tpee.1107535924139" targetNodeId="88zw.~SModuleReference" resolveInfo="SModuleReference" />
              </node>
              <node role="initializer" roleId="tpee.1068431790190" type="tpee.DotExpression" typeId="tpee.1197027756228" id="6955116391921807502" nodeInfo="nn">
                <node role="operand" roleId="tpee.1197027771414" type="tpee.StaticMethodCall" typeId="tpee.1081236700937" id="6955116391921807503" nodeInfo="nn">
                  <link role="baseMethodDeclaration" roleId="tpee.1068499141037" targetNodeId="qx6n.~PersistenceFacade%dgetInstance()%corg%djetbrains%dmps%dopenapi%dpersistence%dPersistenceFacade" resolveInfo="getInstance" />
                  <link role="classConcept" roleId="tpee.1144433194310" targetNodeId="qx6n.~PersistenceFacade" resolveInfo="PersistenceFacade" />
                </node>
                <node role="operation" roleId="tpee.1197027833540" type="tpee.InstanceMethodCallOperation" typeId="tpee.1202948039474" id="6955116391921807504" nodeInfo="nn">
                  <link role="baseMethodDeclaration" roleId="tpee.1068499141037" targetNodeId="qx6n.~PersistenceFacade%dcreateModuleReference(java%dlang%dString)%corg%djetbrains%dmps%dopenapi%dmodule%dSModuleReference" resolveInfo="createModuleReference" />
                  <node role="actualArgument" roleId="tpee.1068499141038" type="tpee.VariableReference" typeId="tpee.1068498886296" id="4265636116363105488" nodeInfo="nn">
                    <link role="variableDeclaration" roleId="tpee.1068581517664" targetNodeId="6955116391921807487" resolveInfo="original" />
                  </node>
                </node>
              </node>
            </node>
          </node>
          <node role="statement" roleId="tpee.1068581517665" type="tpee.LocalVariableDeclarationStatement" typeId="tpee.1068581242864" id="6955116391921807506" nodeInfo="nn">
            <node role="localVariableDeclaration" roleId="tpee.1068581242865" type="tpee.LocalVariableDeclaration" typeId="tpee.1068581242863" id="6955116391921807507" nodeInfo="nr">
              <property name="name" nameId="tpck.1169194664001" value="module" />
              <node role="type" roleId="tpee.5680397130376446158" type="tpee.ClassifierType" typeId="tpee.1107535904670" id="6955116391921807508" nodeInfo="in">
                <link role="classifier" roleId="tpee.1107535924139" targetNodeId="88zw.~SModule" resolveInfo="SModule" />
              </node>
              <node role="initializer" roleId="tpee.1068431790190" type="tpee.DotExpression" typeId="tpee.1197027756228" id="6955116391921807509" nodeInfo="nn">
<<<<<<< HEAD
                <node role="operand" roleId="tpee.1197027771414" type="tpee.StaticMethodCall" typeId="tpee.1081236700937" id="4598207825886998046" nodeInfo="nn">
                  <link role="baseMethodDeclaration" roleId="tpee.1068499141037" targetNodeId="cu2d.~ModuleRepositoryFacade%dgetInstance()%cjetbrains%dmps%dsmodel%dModuleRepositoryFacade" resolveInfo="getInstance" />
                  <link role="classConcept" roleId="tpee.1144433194310" targetNodeId="cu2d.~ModuleRepositoryFacade" resolveInfo="ModuleRepositoryFacade" />
                </node>
                <node role="operation" roleId="tpee.1197027833540" type="tpee.InstanceMethodCallOperation" typeId="tpee.1202948039474" id="6955116391921807511" nodeInfo="nn">
                  <link role="baseMethodDeclaration" roleId="tpee.1068499141037" targetNodeId="cu2d.~ModuleRepositoryFacade%dgetModule(org%djetbrains%dmps%dopenapi%dmodule%dSModuleReference)%corg%djetbrains%dmps%dopenapi%dmodule%dSModule" resolveInfo="getModule" />
=======
                <node role="operand" roleId="tpee.1197027771414" type="tpee.StaticMethodCall" typeId="tpee.1081236700937" id="6955116391921807510" nodeInfo="nn">
                  <link role="baseMethodDeclaration" roleId="tpee.1068499141037" targetNodeId="cu2c.~MPSModuleRepository%dgetInstance()%cjetbrains%dmps%dsmodel%dMPSModuleRepository" resolveInfo="getInstance" />
                  <link role="classConcept" roleId="tpee.1144433194310" targetNodeId="cu2c.~MPSModuleRepository" resolveInfo="MPSModuleRepository" />
                </node>
                <node role="operation" roleId="tpee.1197027833540" type="tpee.InstanceMethodCallOperation" typeId="tpee.1202948039474" id="6955116391921807511" nodeInfo="nn">
                  <link role="baseMethodDeclaration" roleId="tpee.1068499141037" targetNodeId="cu2c.~MPSModuleRepository%dgetModule(org%djetbrains%dmps%dopenapi%dmodule%dSModuleReference)%corg%djetbrains%dmps%dopenapi%dmodule%dSModule" resolveInfo="getModule" />
>>>>>>> df2d6986
                  <node role="actualArgument" roleId="tpee.1068499141038" type="tpee.VariableReference" typeId="tpee.1068498886296" id="4265636116363094697" nodeInfo="nn">
                    <link role="variableDeclaration" roleId="tpee.1068581517664" targetNodeId="6955116391921807500" resolveInfo="moduleReference" />
                  </node>
                </node>
              </node>
            </node>
          </node>
          <node role="statement" roleId="tpee.1068581517665" type="tpee.ExpressionStatement" typeId="tpee.1068580123155" id="6955116391921807513" nodeInfo="nn">
            <node role="expression" roleId="tpee.1068580123156" type="tpee.TernaryOperatorExpression" typeId="tpee.1163668896201" id="6955116391921807514" nodeInfo="nn">
              <node role="ifTrue" roleId="tpee.1163668922816" type="tpee.DotExpression" typeId="tpee.1197027756228" id="6955116391921807515" nodeInfo="nn">
                <node role="operation" roleId="tpee.1197027833540" type="tpee.InstanceMethodCallOperation" typeId="tpee.1202948039474" id="6955116391921807516" nodeInfo="nn">
                  <link role="baseMethodDeclaration" roleId="tpee.1068499141037" targetNodeId="88zw.~SModule%dgetModuleName()%cjava%dlang%dString" resolveInfo="getModuleName" />
                </node>
                <node role="operand" roleId="tpee.1197027771414" type="tpee.VariableReference" typeId="tpee.1068498886296" id="4265636116363080542" nodeInfo="nn">
                  <link role="variableDeclaration" roleId="tpee.1068581517664" targetNodeId="6955116391921807507" resolveInfo="module" />
                </node>
              </node>
              <node role="ifFalse" roleId="tpee.1163668934364" type="tpee.DotExpression" typeId="tpee.1197027756228" id="6955116391921807518" nodeInfo="nn">
                <node role="operation" roleId="tpee.1197027833540" type="tpee.InstanceMethodCallOperation" typeId="tpee.1202948039474" id="6955116391921807519" nodeInfo="nn">
                  <link role="baseMethodDeclaration" roleId="tpee.1068499141037" targetNodeId="88zw.~SModuleReference%dgetModuleName()%cjava%dlang%dString" resolveInfo="getModuleName" />
                </node>
                <node role="operand" roleId="tpee.1197027771414" type="tpee.VariableReference" typeId="tpee.1068498886296" id="4265636116363070873" nodeInfo="nn">
                  <link role="variableDeclaration" roleId="tpee.1068581517664" targetNodeId="6955116391921807500" resolveInfo="moduleReference" />
                </node>
              </node>
              <node role="condition" roleId="tpee.1163668914799" type="tpee.NotEqualsExpression" typeId="tpee.1073239437375" id="6955116391921807521" nodeInfo="nn">
                <node role="rightExpression" roleId="tpee.1081773367579" type="tpee.NullLiteral" typeId="tpee.1070534058343" id="6955116391921807522" nodeInfo="nn" />
                <node role="leftExpression" roleId="tpee.1081773367580" type="tpee.VariableReference" typeId="tpee.1068498886296" id="4265636116363099440" nodeInfo="nn">
                  <link role="variableDeclaration" roleId="tpee.1068581517664" targetNodeId="6955116391921807507" resolveInfo="module" />
                </node>
              </node>
            </node>
          </node>
        </node>
      </node>
      <node role="propertySetter" roleId="tp1t.1152963095733" type="tp1t.ConstraintFunction_PropertySetter" typeId="tp1t.1152959968041" id="6955116391921807524" nodeInfo="nn">
        <node role="body" roleId="tpee.1137022507850" type="tpee.StatementList" typeId="tpee.1068580123136" id="6955116391921807525" nodeInfo="sn">
          <node role="statement" roleId="tpee.1068581517665" type="tpee.LocalVariableDeclarationStatement" typeId="tpee.1068581242864" id="6955116391921807526" nodeInfo="nn">
            <node role="localVariableDeclaration" roleId="tpee.1068581242865" type="tpee.LocalVariableDeclaration" typeId="tpee.1068581242863" id="6955116391921807527" nodeInfo="nr">
              <property name="name" nameId="tpck.1169194664001" value="module" />
              <node role="type" roleId="tpee.5680397130376446158" type="tpee.ClassifierType" typeId="tpee.1107535904670" id="6955116391921807528" nodeInfo="in">
                <link role="classifier" roleId="tpee.1107535924139" targetNodeId="88zw.~SModule" resolveInfo="SModule" />
              </node>
              <node role="initializer" roleId="tpee.1068431790190" type="tpee.DotExpression" typeId="tpee.1197027756228" id="6955116391921807529" nodeInfo="nn">
                <node role="operand" roleId="tpee.1197027771414" type="tpee.StaticMethodCall" typeId="tpee.1081236700937" id="6955116391921807530" nodeInfo="nn">
                  <link role="classConcept" roleId="tpee.1144433194310" targetNodeId="cu2c.~MPSModuleRepository" resolveInfo="MPSModuleRepository" />
                  <link role="baseMethodDeclaration" roleId="tpee.1068499141037" targetNodeId="cu2c.~MPSModuleRepository%dgetInstance()%cjetbrains%dmps%dsmodel%dMPSModuleRepository" resolveInfo="getInstance" />
                </node>
                <node role="operation" roleId="tpee.1197027833540" type="tpee.InstanceMethodCallOperation" typeId="tpee.1202948039474" id="6955116391921807531" nodeInfo="nn">
                  <link role="baseMethodDeclaration" roleId="tpee.1068499141037" targetNodeId="cu2c.~MPSModuleRepository%dgetModuleByFqName(java%dlang%dString)%corg%djetbrains%dmps%dopenapi%dmodule%dSModule" resolveInfo="getModuleByFqName" />
                  <node role="actualArgument" roleId="tpee.1068499141038" type="tp1t.ConstraintsFunctionParameter_propertyValue" typeId="tp1t.1153138554286" id="6955116391921807532" nodeInfo="nn" />
                </node>
              </node>
            </node>
          </node>
          <node role="statement" roleId="tpee.1068581517665" type="tpee.ExpressionStatement" typeId="tpee.1068580123155" id="6955116391921807533" nodeInfo="nn">
            <node role="expression" roleId="tpee.1068580123156" type="tpee.DotExpression" typeId="tpee.1197027756228" id="6955116391921807534" nodeInfo="nn">
              <node role="operand" roleId="tpee.1197027771414" type="tpee.DotExpression" typeId="tpee.1197027756228" id="6955116391921807535" nodeInfo="nn">
                <node role="operand" roleId="tpee.1197027771414" type="tp1t.ConstraintsFunctionParameter_node" typeId="tp1t.1147468365020" id="6955116391921807536" nodeInfo="nn" />
                <node role="operation" roleId="tpee.1197027833540" type="tp25.SPropertyAccess" typeId="tp25.1138056022639" id="6955116391921807537" nodeInfo="nn">
                  <link role="property" roleId="tp25.1138056395725" targetNodeId="tp25.6955116391921791525" resolveInfo="moduleId" />
                </node>
              </node>
              <node role="operation" roleId="tpee.1197027833540" type="tp25.Property_SetOperation" typeId="tp25.1138661924179" id="6955116391921807538" nodeInfo="nn">
                <node role="value" roleId="tp25.1138662048170" type="tpee.DotExpression" typeId="tpee.1197027756228" id="6955116391921807539" nodeInfo="nn">
                  <node role="operand" roleId="tpee.1197027771414" type="tpee.DotExpression" typeId="tpee.1197027756228" id="6955116391921807540" nodeInfo="nn">
                    <node role="operand" roleId="tpee.1197027771414" type="tpee.VariableReference" typeId="tpee.1068498886296" id="4265636116363108999" nodeInfo="nn">
                      <link role="variableDeclaration" roleId="tpee.1068581517664" targetNodeId="6955116391921807527" resolveInfo="module" />
                    </node>
                    <node role="operation" roleId="tpee.1197027833540" type="tpee.InstanceMethodCallOperation" typeId="tpee.1202948039474" id="6955116391921807542" nodeInfo="nn">
                      <link role="baseMethodDeclaration" roleId="tpee.1068499141037" targetNodeId="88zw.~SModule%dgetModuleReference()%corg%djetbrains%dmps%dopenapi%dmodule%dSModuleReference" resolveInfo="getModuleReference" />
                    </node>
                  </node>
                  <node role="operation" roleId="tpee.1197027833540" type="tpee.InstanceMethodCallOperation" typeId="tpee.1202948039474" id="6955116391921807543" nodeInfo="nn">
                    <link role="baseMethodDeclaration" roleId="tpee.1068499141037" targetNodeId="e2lb.~Object%dtoString()%cjava%dlang%dString" resolveInfo="toString" />
                  </node>
                </node>
              </node>
            </node>
          </node>
        </node>
      </node>
      <node role="propertyValidator" roleId="tp1t.1212097481299" type="tp1t.ConstraintFunction_PropertyValidator" typeId="tp1t.1212096972063" id="6955116391921807544" nodeInfo="nn">
        <node role="body" roleId="tpee.1137022507850" type="tpee.StatementList" typeId="tpee.1068580123136" id="6955116391921807545" nodeInfo="sn">
          <node role="statement" roleId="tpee.1068581517665" type="tpee.LocalVariableDeclarationStatement" typeId="tpee.1068581242864" id="6955116391921807546" nodeInfo="nn">
            <node role="localVariableDeclaration" roleId="tpee.1068581242865" type="tpee.LocalVariableDeclaration" typeId="tpee.1068581242863" id="6955116391921807547" nodeInfo="nr">
              <property name="name" nameId="tpck.1169194664001" value="module" />
              <node role="type" roleId="tpee.5680397130376446158" type="tpee.ClassifierType" typeId="tpee.1107535904670" id="6955116391921807548" nodeInfo="in">
                <link role="classifier" roleId="tpee.1107535924139" targetNodeId="88zw.~SModule" resolveInfo="SModule" />
              </node>
              <node role="initializer" roleId="tpee.1068431790190" type="tpee.DotExpression" typeId="tpee.1197027756228" id="6955116391921807549" nodeInfo="nn">
                <node role="operand" roleId="tpee.1197027771414" type="tpee.StaticMethodCall" typeId="tpee.1081236700937" id="6955116391921807550" nodeInfo="nn">
                  <link role="baseMethodDeclaration" roleId="tpee.1068499141037" targetNodeId="cu2c.~MPSModuleRepository%dgetInstance()%cjetbrains%dmps%dsmodel%dMPSModuleRepository" resolveInfo="getInstance" />
                  <link role="classConcept" roleId="tpee.1144433194310" targetNodeId="cu2c.~MPSModuleRepository" resolveInfo="MPSModuleRepository" />
                </node>
                <node role="operation" roleId="tpee.1197027833540" type="tpee.InstanceMethodCallOperation" typeId="tpee.1202948039474" id="6955116391921807551" nodeInfo="nn">
                  <link role="baseMethodDeclaration" roleId="tpee.1068499141037" targetNodeId="cu2c.~MPSModuleRepository%dgetModuleByFqName(java%dlang%dString)%corg%djetbrains%dmps%dopenapi%dmodule%dSModule" resolveInfo="getModuleByFqName" />
                  <node role="actualArgument" roleId="tpee.1068499141038" type="tp1t.ConstraintsFunctionParameter_propertyValue" typeId="tp1t.1153138554286" id="6955116391921807552" nodeInfo="nn" />
                </node>
              </node>
            </node>
          </node>
          <node role="statement" roleId="tpee.1068581517665" type="tpee.ReturnStatement" typeId="tpee.1068581242878" id="6955116391921807553" nodeInfo="nn">
            <node role="expression" roleId="tpee.1068581517676" type="tpee.NotEqualsExpression" typeId="tpee.1073239437375" id="6955116391921807554" nodeInfo="nn">
              <node role="rightExpression" roleId="tpee.1081773367579" type="tpee.NullLiteral" typeId="tpee.1070534058343" id="6955116391921807555" nodeInfo="nn" />
              <node role="leftExpression" roleId="tpee.1081773367580" type="tpee.VariableReference" typeId="tpee.1068498886296" id="4265636116363069584" nodeInfo="nn">
                <link role="variableDeclaration" roleId="tpee.1068581517664" targetNodeId="6955116391921807547" resolveInfo="module" />
              </node>
            </node>
          </node>
        </node>
      </node>
    </node>
  </root>
  <root type="tp1t.ConceptConstraints" typeId="tp1t.1213093968558" id="2644386474301431884" nodeInfo="ng">
    <property name="virtualPackage" nameId="tpck.1193676396447" value="reference" />
    <link role="concept" roleId="tp1t.1213093996982" targetNodeId="tp25.2644386474301421077" resolveInfo="LinkIdRefExpression" />
    <node role="referent" roleId="tp1t.1213100494875" type="tp1t.NodeReferentConstraint" typeId="tp1t.1148687176410" id="2644386474301431885" nodeInfo="ng">
      <link role="applicableLink" roleId="tp1t.1148687202698" targetNodeId="tp25.2644386474301421079" />
      <node role="searchScopeFactory" roleId="tp1t.1148687345559" type="tp1t.ConstraintFunction_ReferentSearchScope_Factory" typeId="tp1t.1148684180339" id="2644386474301431886" nodeInfo="nn">
        <node role="body" roleId="tpee.1137022507850" type="tpee.StatementList" typeId="tpee.1068580123136" id="2644386474301431887" nodeInfo="sn">
          <node role="statement" roleId="tpee.1068581517665" type="tpee.ExpressionStatement" typeId="tpee.1068580123155" id="2644386474301431888" nodeInfo="nn">
            <node role="expression" roleId="tpee.1068580123156" type="tpee.DotExpression" typeId="tpee.1197027756228" id="2644386474301431889" nodeInfo="nn">
              <node role="operand" roleId="tpee.1197027771414" type="tpee.DotExpression" typeId="tpee.1197027756228" id="2644386474301431890" nodeInfo="nn">
                <node role="operand" roleId="tpee.1197027771414" type="tp1t.ConstraintFunctionParameter_referenceNode" typeId="tp1t.1163200647017" id="2644386474301431891" nodeInfo="nn" />
                <node role="operation" roleId="tpee.1197027833540" type="tp25.SLinkAccess" typeId="tp25.1138056143562" id="2644386474302360613" nodeInfo="nn">
                  <link role="link" roleId="tp25.1138056516764" targetNodeId="tp25.2644386474301421078" />
                </node>
              </node>
              <node role="operation" roleId="tpee.1197027833540" type="tp25.Node_ConceptMethodCall" typeId="tp25.1179409122411" id="2644386474301431893" nodeInfo="nn">
                <link role="baseMethodDeclaration" roleId="tpee.1068499141037" targetNodeId="tpcn.1213877394480" resolveInfo="getLinkDeclarations" />
              </node>
            </node>
          </node>
        </node>
      </node>
    </node>
  </root>
  <root type="tp1t.ConceptConstraints" typeId="tp1t.1213093968558" id="2644386474302392176" nodeInfo="ng">
    <property name="virtualPackage" nameId="tpck.1193676396447" value="reference" />
    <link role="concept" roleId="tp1t.1213093996982" targetNodeId="tp25.2644386474302386080" resolveInfo="PropertyIdRefExpression" />
    <node role="referent" roleId="tp1t.1213100494875" type="tp1t.NodeReferentConstraint" typeId="tp1t.1148687176410" id="2644386474302392177" nodeInfo="ng">
      <link role="applicableLink" roleId="tp1t.1148687202698" targetNodeId="tp25.2644386474302386082" />
      <node role="searchScopeFactory" roleId="tp1t.1148687345559" type="tp1t.ConstraintFunction_ReferentSearchScope_Factory" typeId="tp1t.1148684180339" id="2644386474302392178" nodeInfo="nn">
        <node role="body" roleId="tpee.1137022507850" type="tpee.StatementList" typeId="tpee.1068580123136" id="2644386474302392179" nodeInfo="sn">
          <node role="statement" roleId="tpee.1068581517665" type="tpee.ExpressionStatement" typeId="tpee.1068580123155" id="2644386474302392180" nodeInfo="nn">
            <node role="expression" roleId="tpee.1068580123156" type="tpee.DotExpression" typeId="tpee.1197027756228" id="2644386474302392181" nodeInfo="nn">
              <node role="operand" roleId="tpee.1197027771414" type="tpee.DotExpression" typeId="tpee.1197027756228" id="2644386474302392182" nodeInfo="nn">
                <node role="operand" roleId="tpee.1197027771414" type="tp1t.ConstraintFunctionParameter_referenceNode" typeId="tp1t.1163200647017" id="2644386474302392183" nodeInfo="nn" />
                <node role="operation" roleId="tpee.1197027833540" type="tp25.SLinkAccess" typeId="tp25.1138056143562" id="2644386474302404387" nodeInfo="nn">
                  <link role="link" roleId="tp25.1138056516764" targetNodeId="tp25.2644386474302386081" />
                </node>
              </node>
              <node role="operation" roleId="tpee.1197027833540" type="tp25.Node_ConceptMethodCall" typeId="tp25.1179409122411" id="2644386474302392185" nodeInfo="nn">
                <link role="baseMethodDeclaration" roleId="tpee.1068499141037" targetNodeId="tpcn.1213877394546" resolveInfo="getPropertyDeclarations" />
              </node>
            </node>
          </node>
        </node>
      </node>
    </node>
  </root>
</model>
<|MERGE_RESOLUTION|>--- conflicted
+++ resolved
@@ -1121,21 +1121,12 @@
                 <link role="classifier" roleId="tpee.1107535924139" targetNodeId="88zw.~SModule" resolveInfo="SModule" />
               </node>
               <node role="initializer" roleId="tpee.1068431790190" type="tpee.DotExpression" typeId="tpee.1197027756228" id="4357968816427529187" nodeInfo="nn">
-<<<<<<< HEAD
                 <node role="operand" roleId="tpee.1197027771414" type="tpee.StaticMethodCall" typeId="tpee.1081236700937" id="4598207825887009913" nodeInfo="nn">
-                  <link role="baseMethodDeclaration" roleId="tpee.1068499141037" targetNodeId="cu2d.~ModuleRepositoryFacade%dgetInstance()%cjetbrains%dmps%dsmodel%dModuleRepositoryFacade" resolveInfo="getInstance" />
-                  <link role="classConcept" roleId="tpee.1144433194310" targetNodeId="cu2d.~ModuleRepositoryFacade" resolveInfo="ModuleRepositoryFacade" />
+                  <link role="baseMethodDeclaration" roleId="tpee.1068499141037" targetNodeId="cu2c.~ModuleRepositoryFacade%dgetInstance()%cjetbrains%dmps%dsmodel%dModuleRepositoryFacade" resolveInfo="getInstance" />
+                  <link role="classConcept" roleId="tpee.1144433194310" targetNodeId="cu2c.~ModuleRepositoryFacade" resolveInfo="ModuleRepositoryFacade" />
                 </node>
                 <node role="operation" roleId="tpee.1197027833540" type="tpee.InstanceMethodCallOperation" typeId="tpee.1202948039474" id="4357968816427529189" nodeInfo="nn">
-                  <link role="baseMethodDeclaration" roleId="tpee.1068499141037" targetNodeId="cu2d.~ModuleRepositoryFacade%dgetModule(org%djetbrains%dmps%dopenapi%dmodule%dSModuleReference)%corg%djetbrains%dmps%dopenapi%dmodule%dSModule" resolveInfo="getModule" />
-=======
-                <node role="operand" roleId="tpee.1197027771414" type="tpee.StaticMethodCall" typeId="tpee.1081236700937" id="4357968816427529188" nodeInfo="nn">
-                  <link role="classConcept" roleId="tpee.1144433194310" targetNodeId="cu2c.~MPSModuleRepository" resolveInfo="MPSModuleRepository" />
-                  <link role="baseMethodDeclaration" roleId="tpee.1068499141037" targetNodeId="cu2c.~MPSModuleRepository%dgetInstance()%cjetbrains%dmps%dsmodel%dMPSModuleRepository" resolveInfo="getInstance" />
-                </node>
-                <node role="operation" roleId="tpee.1197027833540" type="tpee.InstanceMethodCallOperation" typeId="tpee.1202948039474" id="4357968816427529189" nodeInfo="nn">
-                  <link role="baseMethodDeclaration" roleId="tpee.1068499141037" targetNodeId="cu2c.~MPSModuleRepository%dgetModule(org%djetbrains%dmps%dopenapi%dmodule%dSModuleReference)%corg%djetbrains%dmps%dopenapi%dmodule%dSModule" resolveInfo="getModule" />
->>>>>>> df2d6986
+                  <link role="baseMethodDeclaration" roleId="tpee.1068499141037" targetNodeId="cu2c.~ModuleRepositoryFacade%dgetModule(org%djetbrains%dmps%dopenapi%dmodule%dSModuleReference)%corg%djetbrains%dmps%dopenapi%dmodule%dSModule" resolveInfo="getModule" />
                   <node role="actualArgument" roleId="tpee.1068499141038" type="tpee.VariableReference" typeId="tpee.1068498886296" id="4265636116363111915" nodeInfo="nn">
                     <link role="variableDeclaration" roleId="tpee.1068581517664" targetNodeId="4357968816427529228" resolveInfo="moduleReference" />
                   </node>
@@ -1988,21 +1979,12 @@
                 <link role="classifier" roleId="tpee.1107535924139" targetNodeId="88zw.~SModule" resolveInfo="SModule" />
               </node>
               <node role="initializer" roleId="tpee.1068431790190" type="tpee.DotExpression" typeId="tpee.1197027756228" id="6955116391921807509" nodeInfo="nn">
-<<<<<<< HEAD
                 <node role="operand" roleId="tpee.1197027771414" type="tpee.StaticMethodCall" typeId="tpee.1081236700937" id="4598207825886998046" nodeInfo="nn">
-                  <link role="baseMethodDeclaration" roleId="tpee.1068499141037" targetNodeId="cu2d.~ModuleRepositoryFacade%dgetInstance()%cjetbrains%dmps%dsmodel%dModuleRepositoryFacade" resolveInfo="getInstance" />
-                  <link role="classConcept" roleId="tpee.1144433194310" targetNodeId="cu2d.~ModuleRepositoryFacade" resolveInfo="ModuleRepositoryFacade" />
+                  <link role="baseMethodDeclaration" roleId="tpee.1068499141037" targetNodeId="cu2c.~ModuleRepositoryFacade%dgetInstance()%cjetbrains%dmps%dsmodel%dModuleRepositoryFacade" resolveInfo="getInstance" />
+                  <link role="classConcept" roleId="tpee.1144433194310" targetNodeId="cu2c.~ModuleRepositoryFacade" resolveInfo="ModuleRepositoryFacade" />
                 </node>
                 <node role="operation" roleId="tpee.1197027833540" type="tpee.InstanceMethodCallOperation" typeId="tpee.1202948039474" id="6955116391921807511" nodeInfo="nn">
-                  <link role="baseMethodDeclaration" roleId="tpee.1068499141037" targetNodeId="cu2d.~ModuleRepositoryFacade%dgetModule(org%djetbrains%dmps%dopenapi%dmodule%dSModuleReference)%corg%djetbrains%dmps%dopenapi%dmodule%dSModule" resolveInfo="getModule" />
-=======
-                <node role="operand" roleId="tpee.1197027771414" type="tpee.StaticMethodCall" typeId="tpee.1081236700937" id="6955116391921807510" nodeInfo="nn">
-                  <link role="baseMethodDeclaration" roleId="tpee.1068499141037" targetNodeId="cu2c.~MPSModuleRepository%dgetInstance()%cjetbrains%dmps%dsmodel%dMPSModuleRepository" resolveInfo="getInstance" />
-                  <link role="classConcept" roleId="tpee.1144433194310" targetNodeId="cu2c.~MPSModuleRepository" resolveInfo="MPSModuleRepository" />
-                </node>
-                <node role="operation" roleId="tpee.1197027833540" type="tpee.InstanceMethodCallOperation" typeId="tpee.1202948039474" id="6955116391921807511" nodeInfo="nn">
-                  <link role="baseMethodDeclaration" roleId="tpee.1068499141037" targetNodeId="cu2c.~MPSModuleRepository%dgetModule(org%djetbrains%dmps%dopenapi%dmodule%dSModuleReference)%corg%djetbrains%dmps%dopenapi%dmodule%dSModule" resolveInfo="getModule" />
->>>>>>> df2d6986
+                  <link role="baseMethodDeclaration" roleId="tpee.1068499141037" targetNodeId="cu2c.~ModuleRepositoryFacade%dgetModule(org%djetbrains%dmps%dopenapi%dmodule%dSModuleReference)%corg%djetbrains%dmps%dopenapi%dmodule%dSModule" resolveInfo="getModule" />
                   <node role="actualArgument" roleId="tpee.1068499141038" type="tpee.VariableReference" typeId="tpee.1068498886296" id="4265636116363094697" nodeInfo="nn">
                     <link role="variableDeclaration" roleId="tpee.1068581517664" targetNodeId="6955116391921807500" resolveInfo="moduleReference" />
                   </node>
