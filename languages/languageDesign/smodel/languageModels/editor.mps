<?xml version="1.0" encoding="UTF-8"?>
<model ref="r:00000000-0000-4000-0000-011c895902fd(jetbrains.mps.lang.smodel.editor)">
  <persistence version="9" />
  <languages>
    <use id="aee9cad2-acd4-4608-aef2-0004f6a1cdbd" name="jetbrains.mps.lang.actions" version="-1" />
    <use id="18bc6592-03a6-4e29-a83a-7ff23bde13ba" name="jetbrains.mps.lang.editor" version="-1" />
    <use id="13744753-c81f-424a-9c1b-cf8943bf4e86" name="jetbrains.mps.lang.sharedConcepts" version="-1" />
    <devkit ref="fbc25dd2-5da4-483a-8b19-70928e1b62d7(jetbrains.mps.devkit.general-purpose)" />
  </languages>
  <imports>
    <import index="tp25" ref="r:00000000-0000-4000-0000-011c89590301(jetbrains.mps.lang.smodel.structure)" />
    <import index="tpck" ref="r:00000000-0000-4000-0000-011c89590288(jetbrains.mps.lang.core.structure)" />
    <import index="tpce" ref="r:00000000-0000-4000-0000-011c89590292(jetbrains.mps.lang.structure.structure)" />
    <import index="tpee" ref="r:00000000-0000-4000-0000-011c895902ca(jetbrains.mps.baseLanguage.structure)" />
    <import index="tpen" ref="r:00000000-0000-4000-0000-011c895902c3(jetbrains.mps.baseLanguage.editor)" />
    <import index="tpd3" ref="r:00000000-0000-4000-0000-011c895902bb(jetbrains.mps.lang.sharedConcepts.editor)" />
    <import index="1i04" ref="r:3270011d-8b2d-4938-8dff-d256a759e017(jetbrains.mps.lang.behavior.structure)" />
    <import index="tpcn" ref="r:00000000-0000-4000-0000-011c8959028b(jetbrains.mps.lang.structure.behavior)" />
    <import index="csvn" ref="r:a91e42c5-728b-4866-86c4-d97454f4aee4(jetbrains.mps.lang.behavior.behavior)" />
    <import index="msyo" ref="f:java_stub#6ed54515-acc8-4d1e-a16c-9fd6cfe951ea#jetbrains.mps.util(MPS.Core/jetbrains.mps.util@java_stub)" />
    <import index="cu2c" ref="f:java_stub#6ed54515-acc8-4d1e-a16c-9fd6cfe951ea#jetbrains.mps.smodel(MPS.Core/jetbrains.mps.smodel@java_stub)" />
    <import index="kqhl" ref="f:java_stub#6ed54515-acc8-4d1e-a16c-9fd6cfe951ea#jetbrains.mps.project.structure.modules(MPS.Core/jetbrains.mps.project.structure.modules@java_stub)" />
    <import index="vsqj" ref="f:java_stub#6ed54515-acc8-4d1e-a16c-9fd6cfe951ea#jetbrains.mps.project(MPS.Core/jetbrains.mps.project@java_stub)" />
    <import index="tpcu" ref="r:00000000-0000-4000-0000-011c89590282(jetbrains.mps.lang.core.behavior)" />
    <import index="ec5l" ref="f:java_stub#8865b7a8-5271-43d3-884c-6fd1d9cfdd34#org.jetbrains.mps.openapi.model(MPS.OpenAPI/org.jetbrains.mps.openapi.model@java_stub)" />
    <import index="unno" ref="r:61e3d524-8c49-4491-b5e3-f6d6e9364527(jetbrains.mps.util)" />
    <import index="88zw" ref="f:java_stub#8865b7a8-5271-43d3-884c-6fd1d9cfdd34#org.jetbrains.mps.openapi.module(MPS.OpenAPI/org.jetbrains.mps.openapi.module@java_stub)" />
    <import index="tpco" ref="r:00000000-0000-4000-0000-011c89590284(jetbrains.mps.lang.core.editor)" />
    <import index="tpeu" ref="r:00000000-0000-4000-0000-011c895902fa(jetbrains.mps.lang.smodel.behavior)" />
    <import index="wr1s" ref="r:0f9ddbb6-f761-4bd7-8dde-1e5300bd28c2(jetbrains.mps.lang.project.editor)" />
    <import index="tp2u" ref="r:00000000-0000-4000-0000-011c8959032a(jetbrains.mps.baseLanguage.collections.editor)" />
    <import index="tpc2" ref="r:00000000-0000-4000-0000-011c8959029e(jetbrains.mps.lang.editor.structure)" implicit="true" />
    <import index="tp2q" ref="r:00000000-0000-4000-0000-011c8959032e(jetbrains.mps.baseLanguage.collections.structure)" implicit="true" />
    <import index="e2lb" ref="f:java_stub#6354ebe7-c22a-4a0f-ac54-50b52ab9b065#java.lang(JDK/java.lang@java_stub)" implicit="true" />
  </imports>
  <registry>
<<<<<<< HEAD
    <language id="18bc6592-03a6-4e29-a83a-7ff23bde13ba" name="jetbrains.mps.lang.editor">
      <concept id="1402906326895675325" name="jetbrains.mps.lang.editor.structure.CellActionMap_FunctionParm_selectedNode" flags="nn" index="0IXxy" />
      <concept id="1071666914219" name="jetbrains.mps.lang.editor.structure.ConceptEditorDeclaration" flags="ig" index="24kQdi">
        <child id="1078153129734" name="inspectedCellModel" index="6VMZX" />
=======
    <language id="f3061a53-9226-4cc5-a443-f952ceaf5816" name="jetbrains.mps.baseLanguage">
      <concept id="1204053956946" name="jetbrains.mps.baseLanguage.structure.IMethodCall" flags="ng" index="1ndlxa">
        <reference id="1068499141037" name="baseMethodDeclaration" index="37wK5l" />
        <child id="1068499141038" name="actualArgument" index="37wK5m" />
      </concept>
      <concept id="1144226303539" name="jetbrains.mps.baseLanguage.structure.ForeachStatement" flags="nn" index="1DcWWT">
        <child id="1144226360166" name="iterable" index="1DdaDG" />
      </concept>
      <concept id="1144230876926" name="jetbrains.mps.baseLanguage.structure.AbstractForStatement" flags="nn" index="1DupvO">
        <child id="1144230900587" name="variable" index="1Duv9x" />
      </concept>
      <concept id="1154032098014" name="jetbrains.mps.baseLanguage.structure.AbstractLoopStatement" flags="nn" index="2LF5Ji">
        <child id="1154032183016" name="body" index="2LFqv$" />
      </concept>
      <concept id="1197027756228" name="jetbrains.mps.baseLanguage.structure.DotExpression" flags="nn" index="2OqwBi">
        <child id="1197027771414" name="operand" index="2Oq$k0" />
        <child id="1197027833540" name="operation" index="2OqNvi" />
      </concept>
      <concept id="1145552977093" name="jetbrains.mps.baseLanguage.structure.GenericNewExpression" flags="nn" index="2ShNRf">
        <child id="1145553007750" name="creator" index="2ShVmc" />
      </concept>
      <concept id="1137021947720" name="jetbrains.mps.baseLanguage.structure.ConceptFunction" flags="in" index="2VMwT0">
        <child id="1137022507850" name="body" index="2VODD2" />
      </concept>
      <concept id="1081236700937" name="jetbrains.mps.baseLanguage.structure.StaticMethodCall" flags="nn" index="2YIFZM">
        <reference id="1144433194310" name="classConcept" index="1Pybhc" />
      </concept>
      <concept id="1068431474542" name="jetbrains.mps.baseLanguage.structure.VariableDeclaration" flags="ng" index="33uBYm">
        <child id="1068431790190" name="initializer" index="33vP2m" />
      </concept>
      <concept id="1068498886296" name="jetbrains.mps.baseLanguage.structure.VariableReference" flags="nn" index="37vLTw">
        <reference id="1068581517664" name="variableDeclaration" index="3cqZAo" />
      </concept>
      <concept id="1068498886294" name="jetbrains.mps.baseLanguage.structure.AssignmentExpression" flags="nn" index="37vLTI" />
      <concept id="1068580123155" name="jetbrains.mps.baseLanguage.structure.ExpressionStatement" flags="nn" index="3clFbF">
        <child id="1068580123156" name="expression" index="3clFbG" />
      </concept>
      <concept id="1068580123159" name="jetbrains.mps.baseLanguage.structure.IfStatement" flags="nn" index="3clFbJ">
        <child id="1068580123160" name="condition" index="3clFbw" />
        <child id="1068580123161" name="ifTrue" index="3clFbx" />
      </concept>
      <concept id="1068580123136" name="jetbrains.mps.baseLanguage.structure.StatementList" flags="sn" index="3clFbS">
        <child id="1068581517665" name="statement" index="3cqZAp" />
      </concept>
      <concept id="1068580320020" name="jetbrains.mps.baseLanguage.structure.IntegerConstant" flags="nn" index="3cmrfG">
        <property id="1068580320021" name="value" index="3cmrfH" />
      </concept>
      <concept id="1068581242864" name="jetbrains.mps.baseLanguage.structure.LocalVariableDeclarationStatement" flags="nn" index="3cpWs8">
        <child id="1068581242865" name="localVariableDeclaration" index="3cpWs9" />
      </concept>
      <concept id="1068581242863" name="jetbrains.mps.baseLanguage.structure.LocalVariableDeclaration" flags="nr" index="3cpWsn" />
      <concept id="1081516740877" name="jetbrains.mps.baseLanguage.structure.NotExpression" flags="nn" index="3fqX7Q">
        <child id="1081516765348" name="expression" index="3fr31v" />
      </concept>
      <concept id="1107535904670" name="jetbrains.mps.baseLanguage.structure.ClassifierType" flags="in" index="3uibUv">
        <reference id="1107535924139" name="classifier" index="3uigEE" />
      </concept>
      <concept id="1081773326031" name="jetbrains.mps.baseLanguage.structure.BinaryOperation" flags="nn" index="3uHJSO">
        <child id="1081773367579" name="rightExpression" index="3uHU7w" />
        <child id="1081773367580" name="leftExpression" index="3uHU7B" />
      </concept>
      <concept id="1073239437375" name="jetbrains.mps.baseLanguage.structure.NotEqualsExpression" flags="nn" index="3y3z36" />
      <concept id="1163668896201" name="jetbrains.mps.baseLanguage.structure.TernaryOperatorExpression" flags="nn" index="3K4zz7">
        <child id="1163668914799" name="condition" index="3K4Cdx" />
        <child id="1163668922816" name="ifTrue" index="3K4E3e" />
        <child id="1163668934364" name="ifFalse" index="3K4GZi" />
      </concept>
      <concept id="6329021646629104957" name="jetbrains.mps.baseLanguage.structure.TextCommentPart" flags="nn" index="3SKdUq">
        <property id="6329021646629104958" name="text" index="3SKdUp" />
      </concept>
      <concept id="6329021646629104954" name="jetbrains.mps.baseLanguage.structure.SingleLineComment" flags="nn" index="3SKdUt">
        <child id="6329021646629175155" name="commentPart" index="3SKWNk" />
      </concept>
      <concept id="1215693861676" name="jetbrains.mps.baseLanguage.structure.BaseAssignmentExpression" flags="nn" index="d038R">
        <child id="1068498886297" name="rValue" index="37vLTx" />
        <child id="1068498886295" name="lValue" index="37vLTJ" />
      </concept>
      <concept id="1202948039474" name="jetbrains.mps.baseLanguage.structure.InstanceMethodCallOperation" flags="nn" index="liA8E" />
      <concept id="1070475926800" name="jetbrains.mps.baseLanguage.structure.StringLiteral" flags="nn" index="Xl_RD">
        <property id="1070475926801" name="value" index="Xl_RC" />
      </concept>
      <concept id="1070534058343" name="jetbrains.mps.baseLanguage.structure.NullLiteral" flags="nn" index="10Nm6u" />
      <concept id="1225271177708" name="jetbrains.mps.baseLanguage.structure.StringType" flags="in" index="17QB3L" />
      <concept id="4972933694980447171" name="jetbrains.mps.baseLanguage.structure.BaseVariableDeclaration" flags="ng" index="19Szcq">
        <child id="5680397130376446158" name="type" index="1tU5fm" />
      </concept>
    </language>
    <language id="7866978e-a0f0-4cc7-81bc-4d213d9375e1" name="jetbrains.mps.lang.smodel">
      <concept id="1179409122411" name="jetbrains.mps.lang.smodel.structure.Node_ConceptMethodCall" flags="nn" index="2qgKlT" />
      <concept id="1172008320231" name="jetbrains.mps.lang.smodel.structure.Node_IsNotNullOperation" flags="nn" index="3x8VRR" />
      <concept id="1172323065820" name="jetbrains.mps.lang.smodel.structure.Node_GetConceptOperation" flags="nn" index="3NT_Vc" />
      <concept id="1172326502327" name="jetbrains.mps.lang.smodel.structure.Concept_IsExactlyOperation" flags="nn" index="3O6GUB">
        <child id="1206733650006" name="conceptArgument" index="3QVz_e" />
      </concept>
      <concept id="1138055754698" name="jetbrains.mps.lang.smodel.structure.SNodeType" flags="in" index="3Tqbb2">
        <reference id="1138405853777" name="concept" index="ehGHo" />
      </concept>
      <concept id="1138056022639" name="jetbrains.mps.lang.smodel.structure.SPropertyAccess" flags="nn" index="3TrcHB">
        <reference id="1138056395725" name="property" index="3TsBF5" />
      </concept>
      <concept id="1138056143562" name="jetbrains.mps.lang.smodel.structure.SLinkAccess" flags="nn" index="3TrEf2">
        <reference id="1138056516764" name="link" index="3Tt5mk" />
      </concept>
      <concept id="1138056282393" name="jetbrains.mps.lang.smodel.structure.SLinkListAccess" flags="nn" index="3Tsc0h">
        <reference id="1138056546658" name="link" index="3TtcxE" />
>>>>>>> 7d5561a9
      </concept>
      <concept id="1164052439493" name="jetbrains.mps.lang.editor.structure.CellMenuPart_AbstractGroup_MatchingText" flags="in" index="6VE3a" />
      <concept id="1140524381322" name="jetbrains.mps.lang.editor.structure.CellModel_ListWithRole" flags="sg" index="2czfm3">
        <property id="1140524450554" name="vertical" index="2czwfN" />
        <property id="1140524450557" name="separatorText" index="2czwfO" />
        <child id="1140524464360" name="cellLayout" index="2czzBx" />
        <child id="1140524464359" name="emptyCellModel" index="2czzBI" />
      </concept>
      <concept id="1106270549637" name="jetbrains.mps.lang.editor.structure.CellLayout_Horizontal" flags="nn" index="2iRfu4" />
      <concept id="1106270571710" name="jetbrains.mps.lang.editor.structure.CellLayout_Vertical" flags="nn" index="2iRkQZ" />
      <concept id="1237303669825" name="jetbrains.mps.lang.editor.structure.CellLayout_Indent" flags="nn" index="l2Vlx" />
      <concept id="1237307900041" name="jetbrains.mps.lang.editor.structure.IndentLayoutIndentStyleClassItem" flags="ln" index="lj46D" />
      <concept id="1237308012275" name="jetbrains.mps.lang.editor.structure.IndentLayoutNewLineStyleClassItem" flags="ln" index="ljvvj" />
      <concept id="1237375020029" name="jetbrains.mps.lang.editor.structure.IndentLayoutNewLineChildrenStyleClassItem" flags="ln" index="pj6Ft" />
      <concept id="1142886221719" name="jetbrains.mps.lang.editor.structure.QueryFunction_NodeCondition" flags="in" index="pkWqt" />
      <concept id="1142886811589" name="jetbrains.mps.lang.editor.structure.ConceptFunctionParameter_node" flags="nn" index="pncrf" />
      <concept id="1080736578640" name="jetbrains.mps.lang.editor.structure.BaseEditorComponent" flags="ig" index="2wURMF">
        <child id="1080736633877" name="cellModel" index="2wV5jI" />
      </concept>
<<<<<<< HEAD
      <concept id="7667276221847570194" name="jetbrains.mps.lang.editor.structure.ParametersInformationStyleClassItem" flags="ln" index="2$oqgb">
        <reference id="8863456892852949148" name="parametersInformation" index="Bvoe9" />
      </concept>
      <concept id="1164824717996" name="jetbrains.mps.lang.editor.structure.CellMenuDescriptor" flags="ng" index="OXEIz">
        <child id="1164824815888" name="cellMenuPart" index="OY2wv" />
      </concept>
      <concept id="1078938745671" name="jetbrains.mps.lang.editor.structure.EditorComponentDeclaration" flags="ig" index="PKFIW" />
      <concept id="1078939183254" name="jetbrains.mps.lang.editor.structure.CellModel_Component" flags="sg" stub="3162947552742194261" index="PMmxH">
        <reference id="1078939183255" name="editorComponent" index="PMmxG" />
      </concept>
      <concept id="1164914519156" name="jetbrains.mps.lang.editor.structure.CellMenuPart_ReplaceNode_CustomNodeConcept" flags="ng" index="UkePV">
        <reference id="1164914727930" name="replacementConcept" index="Ul1FP" />
      </concept>
      <concept id="1186402211651" name="jetbrains.mps.lang.editor.structure.StyleSheet" flags="ng" index="V5hpn">
        <child id="1186402402630" name="styleClass" index="V601i" />
      </concept>
      <concept id="1214320119173" name="jetbrains.mps.lang.editor.structure.SideTransformAnchorTagStyleClassItem" flags="ln" index="2V7CMv">
        <property id="1214320119174" name="tag" index="2V7CMs" />
      </concept>
=======
      <concept id="1139613262185" name="jetbrains.mps.lang.smodel.structure.Node_GetParentOperation" flags="nn" index="1mfA1w" />
      <concept id="1140131837776" name="jetbrains.mps.lang.smodel.structure.Node_ReplaceWithAnotherOperation" flags="nn" index="1P9Npp">
        <child id="1140131861877" name="replacementNode" index="1P9ThW" />
      </concept>
      <concept id="1140137987495" name="jetbrains.mps.lang.smodel.structure.SNodeTypeCastExpression" flags="nn" index="1PxgMI">
        <property id="1238684351431" name="asCast" index="1BlNFB" />
        <reference id="1140138128738" name="concept" index="1PxNhF" />
        <child id="1140138123956" name="leftExpression" index="1PxMeX" />
      </concept>
    </language>
    <language id="83888646-71ce-4f1c-9c53-c54016f6ad4f" name="jetbrains.mps.baseLanguage.collections">
      <concept id="1176501494711" name="jetbrains.mps.baseLanguage.collections.structure.IsNotEmptyOperation" flags="nn" index="3GX2aA" />
      <concept id="1151688443754" name="jetbrains.mps.baseLanguage.collections.structure.ListType" flags="in" index="_YKpA">
        <child id="1151688676805" name="elementType" index="_ZDj9" />
      </concept>
      <concept id="1237721394592" name="jetbrains.mps.baseLanguage.collections.structure.AbstractContainerCreator" flags="nn" index="HWqM0">
        <child id="1237721435808" name="initValue" index="HW$Y0" />
        <child id="1237721435807" name="elementType" index="HW$YZ" />
      </concept>
      <concept id="1160600644654" name="jetbrains.mps.baseLanguage.collections.structure.ListCreatorWithInit" flags="nn" index="Tc6Ow" />
      <concept id="1160612413312" name="jetbrains.mps.baseLanguage.collections.structure.AddElementOperation" flags="nn" index="TSZUe" />
      <concept id="1160666733551" name="jetbrains.mps.baseLanguage.collections.structure.AddAllElementsOperation" flags="nn" index="X8dFx" />
      <concept id="540871147943773365" name="jetbrains.mps.baseLanguage.collections.structure.SingleArgumentSequenceOperation" flags="nn" index="25WWJ4">
        <child id="540871147943773366" name="argument" index="25WWJ7" />
      </concept>
    </language>
    <language id="18bc6592-03a6-4e29-a83a-7ff23bde13ba" name="jetbrains.mps.lang.editor">
      <concept id="1237303669825" name="jetbrains.mps.lang.editor.structure.CellLayout_Indent" flags="nn" index="l2Vlx" />
>>>>>>> 7d5561a9
      <concept id="1186403694788" name="jetbrains.mps.lang.editor.structure.ColorStyleClassItem" flags="ln" index="VaVBg">
        <property id="1186403713874" name="color" index="Vb096" />
      </concept>
      <concept id="1186403751766" name="jetbrains.mps.lang.editor.structure.FontStyleStyleClassItem" flags="ln" index="Vb9p2">
        <property id="1186403771423" name="style" index="Vbekb" />
<<<<<<< HEAD
      </concept>
      <concept id="1186404549998" name="jetbrains.mps.lang.editor.structure.ForegroundColorStyleClassItem" flags="ln" index="VechU" />
      <concept id="1186414536763" name="jetbrains.mps.lang.editor.structure.BooleanStyleSheetItem" flags="ln" index="VOi$J">
        <property id="1186414551515" name="flag" index="VOm3f" />
      </concept>
      <concept id="1186414860679" name="jetbrains.mps.lang.editor.structure.EditableStyleClassItem" flags="ln" index="VPxyj" />
      <concept id="1186414928363" name="jetbrains.mps.lang.editor.structure.SelectableStyleSheetItem" flags="ln" index="VPM3Z" />
      <concept id="1186414949600" name="jetbrains.mps.lang.editor.structure.AutoDeletableStyleClassItem" flags="ln" index="VPRnO" />
      <concept id="1214406454886" name="jetbrains.mps.lang.editor.structure.TextBackgroundColorStyleClassItem" flags="ln" index="30gYXW" />
      <concept id="1233758997495" name="jetbrains.mps.lang.editor.structure.PunctuationLeftStyleClassItem" flags="ln" index="11L4FC" />
      <concept id="1233759184865" name="jetbrains.mps.lang.editor.structure.PunctuationRightStyleClassItem" flags="ln" index="11LMrY" />
      <concept id="1214472762472" name="jetbrains.mps.lang.editor.structure.DefaultCaretPositionStyleClassItem" flags="ln" index="34dVlM">
        <property id="1214472762473" name="position" index="34dVlN" />
      </concept>
      <concept id="1240253180846" name="jetbrains.mps.lang.editor.structure.IndentLayoutNoWrapClassItem" flags="ln" index="34QqEe" />
      <concept id="3383245079137382180" name="jetbrains.mps.lang.editor.structure.StyleClass" flags="ig" index="14StLt" />
      <concept id="1079353555532" name="jetbrains.mps.lang.editor.structure.CellModel_AbstractLabel" flags="sg" index="1ev3ER">
        <property id="1197893615481" name="defaultCaretPosition" index="3C1vTJ" />
      </concept>
      <concept id="1165253627126" name="jetbrains.mps.lang.editor.structure.CellMenuPart_AbstractGroup" flags="ng" index="1exORT">
        <property id="1165254125954" name="presentation" index="1ezIyd" />
        <child id="1165253890469" name="parameterObjectType" index="1eyP2E" />
        <child id="1165254159533" name="matchingTextFunction" index="1ezQQy" />
      </concept>
      <concept id="1139535219966" name="jetbrains.mps.lang.editor.structure.CellActionMapDeclaration" flags="ig" index="1h_SRR">
        <reference id="1139535219968" name="applicableConcept" index="1h_SK9" />
        <child id="1139535219969" name="item" index="1h_SK8" />
      </concept>
      <concept id="1139535280617" name="jetbrains.mps.lang.editor.structure.CellActionMapItem" flags="lg" index="1hA7zw">
        <property id="1139535298778" name="actionId" index="1hAc7j" />
        <property id="1139537298254" name="description" index="1hHO97" />
        <child id="1139535280620" name="executeFunction" index="1hA7z_" />
      </concept>
      <concept id="1139535439104" name="jetbrains.mps.lang.editor.structure.CellActionMap_ExecuteFunction" flags="in" index="1hAIg9" />
      <concept id="1088013125922" name="jetbrains.mps.lang.editor.structure.CellModel_RefCell" flags="sg" stub="730538219795941030" index="1iCGBv">
=======
      </concept>
      <concept id="1186404549998" name="jetbrains.mps.lang.editor.structure.ForegroundColorStyleClassItem" flags="ln" index="VechU" />
      <concept id="1088013125922" name="jetbrains.mps.lang.editor.structure.CellModel_RefCell" flags="sg" index="1iCGBv">
>>>>>>> 7d5561a9
        <child id="1088186146602" name="editorComponent" index="1sWHZn" />
      </concept>
      <concept id="1381004262292414836" name="jetbrains.mps.lang.editor.structure.ICellStyle" flags="ng" index="1k5N5V">
        <reference id="1381004262292426837" name="parentStyleClass" index="1k5W1q" />
      </concept>
      <concept id="1236262245656" name="jetbrains.mps.lang.editor.structure.MatchingLabelStyleClassItem" flags="ln" index="3mYdg7">
        <property id="1238091709220" name="labelName" index="1413C4" />
      </concept>
      <concept id="1223386653097" name="jetbrains.mps.lang.editor.structure.StrikeOutStyleSheet" flags="ln" index="3nxI2P" />
      <concept id="1165420413719" name="jetbrains.mps.lang.editor.structure.CellMenuPart_Generic_Group" flags="ng" index="1ou48o">
        <child id="1165420413721" name="handlerFunction" index="1ou48m" />
        <child id="1165420413720" name="parametersFunction" index="1ou48n" />
      </concept>
      <concept id="1165420626554" name="jetbrains.mps.lang.editor.structure.CellMenuPart_Generic_Group_Handler" flags="in" index="1ouSdP" />
      <concept id="1088185857835" name="jetbrains.mps.lang.editor.structure.InlineEditorComponent" flags="ig" index="1sVBvm" />
<<<<<<< HEAD
      <concept id="1075375595203" name="jetbrains.mps.lang.editor.structure.CellModel_Error" flags="sg" stub="8104358048506729356" index="1xolST">
        <property id="1075375595204" name="text" index="1xolSY" />
      </concept>
      <concept id="1180615838666" name="jetbrains.mps.lang.editor.structure.CellMenuPart_PropertyPostfixHints" flags="ng" index="3yc0Fo">
        <child id="1180615838667" name="postfixesFunction" index="3yc0Fp" />
      </concept>
      <concept id="1180616057533" name="jetbrains.mps.lang.editor.structure.CellMenuPart_PropertyPostfixHints_GetPostfixes" flags="in" index="3ycQeJ" />
      <concept id="1215007762405" name="jetbrains.mps.lang.editor.structure.FloatStyleClassItem" flags="ln" index="3$6MrZ">
        <property id="1215007802031" name="value" index="3$6WeP" />
      </concept>
      <concept id="1215007883204" name="jetbrains.mps.lang.editor.structure.PaddingLeftStyleClassItem" flags="ln" index="3$7fVu" />
      <concept id="1215007897487" name="jetbrains.mps.lang.editor.structure.PaddingRightStyleClassItem" flags="ln" index="3$7jql" />
=======
>>>>>>> 7d5561a9
      <concept id="1139848536355" name="jetbrains.mps.lang.editor.structure.CellModel_WithRole" flags="sg" index="1$h60E">
        <property id="1214560368769" name="emptyNoTargetText" index="39s7Ar" />
        <property id="1139852716018" name="noTargetText" index="1$x2rV" />
        <property id="1140017977771" name="readOnly" index="1Intyy" />
        <property id="1140114345053" name="allowEmptyText" index="1O74Pk" />
        <reference id="1140103550593" name="relationDeclaration" index="1NtTu8" />
      </concept>
<<<<<<< HEAD
=======
      <concept id="1225898583838" name="jetbrains.mps.lang.editor.structure.ReadOnlyModelAccessor" flags="ng" index="1HfYo3">
        <child id="1225898971709" name="getter" index="1Hhtcw" />
      </concept>
      <concept id="1225900081164" name="jetbrains.mps.lang.editor.structure.CellModel_ReadOnlyModelAccessor" flags="sg" index="1HlG4h">
        <child id="1225900141900" name="modelAccessor" index="1HlULh" />
      </concept>
      <concept id="1088612959204" name="jetbrains.mps.lang.editor.structure.CellModel_Alternation" flags="sg" index="1QoScp">
        <property id="1088613081987" name="vertical" index="1QpmdY" />
        <child id="1088612958265" name="ifTrueCellModel" index="1QoS34" />
        <child id="1088612973955" name="ifFalseCellModel" index="1QoVPY" />
        <child id="1145918517974" name="alternationCondition" index="3e4ffs" />
      </concept>
      <concept id="1166040637528" name="jetbrains.mps.lang.editor.structure.CellMenuComponent" flags="ng" index="1Xs25n">
        <child id="1166041505377" name="menuDescriptor" index="1XvlXI" />
      </concept>
      <concept id="1166049232041" name="jetbrains.mps.lang.editor.structure.AbstractComponent" flags="ng" index="1XWOmA">
        <reference id="1166049300910" name="conceptDeclaration" index="1XX52x" />
      </concept>
      <concept id="1166059625718" name="jetbrains.mps.lang.editor.structure.CellMenuPart_CellMenuComponent" flags="ng" index="1Y$tRT">
        <reference id="1166059677893" name="cellMenuComponent" index="1Y$EBa" />
      </concept>
      <concept id="1071666914219" name="jetbrains.mps.lang.editor.structure.ConceptEditorDeclaration" flags="ig" index="24kQdi">
        <child id="1078153129734" name="inspectedCellModel" index="6VMZX" />
      </concept>
      <concept id="1140524381322" name="jetbrains.mps.lang.editor.structure.CellModel_ListWithRole" flags="sg" index="2czfm3">
        <property id="1140524450554" name="vertical" index="2czwfN" />
        <property id="1140524450557" name="separatorText" index="2czwfO" />
        <child id="1140524464360" name="cellLayout" index="2czzBx" />
        <child id="1140524464359" name="emptyCellModel" index="2czzBI" />
      </concept>
      <concept id="1106270549637" name="jetbrains.mps.lang.editor.structure.CellLayout_Horizontal" flags="nn" index="2iRfu4" />
      <concept id="1106270571710" name="jetbrains.mps.lang.editor.structure.CellLayout_Vertical" flags="nn" index="2iRkQZ" />
      <concept id="1080736578640" name="jetbrains.mps.lang.editor.structure.BaseEditorComponent" flags="ig" index="2wURMF">
        <child id="1080736633877" name="cellModel" index="2wV5jI" />
      </concept>
      <concept id="7667276221847570194" name="jetbrains.mps.lang.editor.structure.ParametersInformationStyleClassItem" flags="ln" index="2$oqgb">
        <reference id="8863456892852949148" name="parametersInformation" index="Bvoe9" />
      </concept>
      <concept id="4323500428121233431" name="jetbrains.mps.lang.editor.structure.EditorCellId" flags="ng" index="2SqB2G" />
      <concept id="4323500428136740385" name="jetbrains.mps.lang.editor.structure.CellIdReferenceSelector" flags="ng" index="2TlHUq">
        <reference id="4323500428136742952" name="id" index="2TlMyj" />
      </concept>
      <concept id="1214320119173" name="jetbrains.mps.lang.editor.structure.SideTransformAnchorTagStyleClassItem" flags="ln" index="2V7CMv">
        <property id="1214320119174" name="tag" index="2V7CMs" />
      </concept>
      <concept id="1214406454886" name="jetbrains.mps.lang.editor.structure.TextBackgroundColorStyleClassItem" flags="ln" index="30gYXW" />
      <concept id="1214472762472" name="jetbrains.mps.lang.editor.structure.DefaultCaretPositionStyleClassItem" flags="ln" index="34dVlM">
        <property id="1214472762473" name="position" index="34dVlN" />
      </concept>
      <concept id="1240253180846" name="jetbrains.mps.lang.editor.structure.IndentLayoutNoWrapClassItem" flags="ln" index="34QqEe" />
      <concept id="1236262245656" name="jetbrains.mps.lang.editor.structure.MatchingLabelStyleClassItem" flags="ln" index="3mYdg7">
        <property id="1238091709220" name="labelName" index="1413C4" />
      </concept>
      <concept id="1223386653097" name="jetbrains.mps.lang.editor.structure.StrikeOutStyleSheet" flags="ln" index="3nxI2P" />
      <concept id="1180615838666" name="jetbrains.mps.lang.editor.structure.CellMenuPart_PropertyPostfixHints" flags="ng" index="3yc0Fo">
        <child id="1180615838667" name="postfixesFunction" index="3yc0Fp" />
      </concept>
      <concept id="1180616057533" name="jetbrains.mps.lang.editor.structure.CellMenuPart_PropertyPostfixHints_GetPostfixes" flags="in" index="3ycQeJ" />
      <concept id="1215007762405" name="jetbrains.mps.lang.editor.structure.FloatStyleClassItem" flags="ln" index="3$6MrZ">
        <property id="1215007802031" name="value" index="3$6WeP" />
      </concept>
      <concept id="1215007883204" name="jetbrains.mps.lang.editor.structure.PaddingLeftStyleClassItem" flags="ln" index="3$7fVu" />
      <concept id="1215007897487" name="jetbrains.mps.lang.editor.structure.PaddingRightStyleClassItem" flags="ln" index="3$7jql" />
>>>>>>> 7d5561a9
      <concept id="1215085112640" name="jetbrains.mps.lang.editor.structure.FirstPositionAllowedStyleClassItem" flags="ln" index="3CHQLq" />
      <concept id="1215085197271" name="jetbrains.mps.lang.editor.structure.LastPositionAllowedStyleClassItem" flags="ln" index="3CIbrd" />
      <concept id="1073389214265" name="jetbrains.mps.lang.editor.structure.EditorCellModel" flags="sg" stub="730538219796139730" index="3EYTF0">
        <property id="1130859485024" name="attractsFocus" index="1cu_pB" />
        <reference id="1081339532145" name="keyMap" index="34QXea" />
<<<<<<< HEAD
        <reference id="1139959269582" name="actionMap" index="1ERwB7" />
        <child id="1142887637401" name="renderingCondition" index="pqm2j" />
        <child id="1164826688380" name="menuDescriptor" index="P5bDN" />
      </concept>
      <concept id="1073389446423" name="jetbrains.mps.lang.editor.structure.CellModel_Collection" flags="sn" stub="3013115976261988961" index="3EZMnI">
=======
        <child id="4323500428121274054" name="id" index="2SqHTX" />
        <child id="1142887637401" name="renderingCondition" index="pqm2j" />
        <child id="1164826688380" name="menuDescriptor" index="P5bDN" />
      </concept>
      <concept id="1073389446423" name="jetbrains.mps.lang.editor.structure.CellModel_Collection" flags="sn" index="3EZMnI">
>>>>>>> 7d5561a9
        <property id="1073389446425" name="vertical" index="3EZMnw" />
        <property id="1073389446426" name="gridLayout" index="3EZMnz" />
        <child id="1106270802874" name="cellLayout" index="2iSdaV" />
        <child id="1073389446424" name="childCellModel" index="3EZMnx" />
<<<<<<< HEAD
=======
      </concept>
      <concept id="1073389577006" name="jetbrains.mps.lang.editor.structure.CellModel_Constant" flags="sn" index="3F0ifn">
        <property id="1073389577007" name="text" index="3F0ifm" />
      </concept>
      <concept id="1073389658414" name="jetbrains.mps.lang.editor.structure.CellModel_Property" flags="sg" index="3F0A7n" />
      <concept id="1219418625346" name="jetbrains.mps.lang.editor.structure.IStyleContainer" flags="ng" index="3F0Thp">
        <child id="1219418656006" name="styleItem" index="3F10Kt" />
      </concept>
      <concept id="1073389882823" name="jetbrains.mps.lang.editor.structure.CellModel_RefNode" flags="sg" index="3F1sOY" />
      <concept id="1073390211982" name="jetbrains.mps.lang.editor.structure.CellModel_RefNodeList" flags="sg" index="3F2HdR" />
      <concept id="1163613035599" name="jetbrains.mps.lang.editor.structure.CellMenuPart_AbstractGroup_Query" flags="in" index="3GJtP1" />
      <concept id="1163613549566" name="jetbrains.mps.lang.editor.structure.CellMenuPart_AbstractGroup_parameterObject" flags="nn" index="3GLrbK" />
      <concept id="1163613822479" name="jetbrains.mps.lang.editor.structure.CellMenuPart_Abstract_editedNode" flags="nn" index="3GMtW1" />
      <concept id="625126330682908270" name="jetbrains.mps.lang.editor.structure.CellModel_ReferencePresentation" flags="sg" index="3SHvHV" />
      <concept id="1176717841777" name="jetbrains.mps.lang.editor.structure.QueryFunction_ModelAccess_Getter" flags="in" index="3TQlhw" />
      <concept id="1402906326895675325" name="jetbrains.mps.lang.editor.structure.CellActionMap_FunctionParm_selectedNode" flags="nn" index="0IXxy" />
      <concept id="1164052439493" name="jetbrains.mps.lang.editor.structure.CellMenuPart_AbstractGroup_MatchingText" flags="in" index="6VE3a" />
      <concept id="1237307900041" name="jetbrains.mps.lang.editor.structure.IndentLayoutIndentStyleClassItem" flags="ln" index="lj46D" />
      <concept id="1237308012275" name="jetbrains.mps.lang.editor.structure.IndentLayoutNewLineStyleClassItem" flags="ln" index="ljvvj" />
      <concept id="1237375020029" name="jetbrains.mps.lang.editor.structure.IndentLayoutNewLineChildrenStyleClassItem" flags="ln" index="pj6Ft" />
      <concept id="1142886221719" name="jetbrains.mps.lang.editor.structure.QueryFunction_NodeCondition" flags="in" index="pkWqt" />
      <concept id="1142886811589" name="jetbrains.mps.lang.editor.structure.ConceptFunctionParameter_node" flags="nn" index="pncrf" />
      <concept id="1164824717996" name="jetbrains.mps.lang.editor.structure.CellMenuDescriptor" flags="ng" index="OXEIz">
        <child id="1164824815888" name="cellMenuPart" index="OY2wv" />
      </concept>
      <concept id="1078938745671" name="jetbrains.mps.lang.editor.structure.EditorComponentDeclaration" flags="ig" index="PKFIW" />
      <concept id="1078939183254" name="jetbrains.mps.lang.editor.structure.CellModel_Component" flags="sg" index="PMmxH">
        <reference id="1078939183255" name="editorComponent" index="PMmxG" />
>>>>>>> 7d5561a9
      </concept>
      <concept id="1073389577006" name="jetbrains.mps.lang.editor.structure.CellModel_Constant" flags="sn" stub="3610246225209162225" index="3F0ifn">
        <property id="1073389577007" name="text" index="3F0ifm" />
      </concept>
<<<<<<< HEAD
      <concept id="1073389658414" name="jetbrains.mps.lang.editor.structure.CellModel_Property" flags="sg" stub="730538219796134133" index="3F0A7n" />
      <concept id="1219418625346" name="jetbrains.mps.lang.editor.structure.IStyleContainer" flags="ng" index="3F0Thp">
        <child id="1219418656006" name="styleItem" index="3F10Kt" />
      </concept>
      <concept id="1073389882823" name="jetbrains.mps.lang.editor.structure.CellModel_RefNode" flags="sg" stub="730538219795960754" index="3F1sOY" />
      <concept id="1073390211982" name="jetbrains.mps.lang.editor.structure.CellModel_RefNodeList" flags="sg" stub="2794558372793454595" index="3F2HdR" />
      <concept id="1163613035599" name="jetbrains.mps.lang.editor.structure.CellMenuPart_AbstractGroup_Query" flags="in" index="3GJtP1" />
      <concept id="1163613549566" name="jetbrains.mps.lang.editor.structure.CellMenuPart_AbstractGroup_parameterObject" flags="nn" index="3GLrbK" />
      <concept id="1163613822479" name="jetbrains.mps.lang.editor.structure.CellMenuPart_Abstract_editedNode" flags="nn" index="3GMtW1" />
      <concept id="1225898583838" name="jetbrains.mps.lang.editor.structure.ReadOnlyModelAccessor" flags="ng" index="1HfYo3">
        <child id="1225898971709" name="getter" index="1Hhtcw" />
      </concept>
      <concept id="1225900081164" name="jetbrains.mps.lang.editor.structure.CellModel_ReadOnlyModelAccessor" flags="sg" stub="3708815482283559694" index="1HlG4h">
        <child id="1225900141900" name="modelAccessor" index="1HlULh" />
      </concept>
      <concept id="1088612959204" name="jetbrains.mps.lang.editor.structure.CellModel_Alternation" flags="sg" index="1QoScp">
        <property id="1088613081987" name="vertical" index="1QpmdY" />
        <child id="1145918517974" name="alternationCondition" index="3e4ffs" />
        <child id="1088612958265" name="ifTrueCellModel" index="1QoS34" />
        <child id="1088612973955" name="ifFalseCellModel" index="1QoVPY" />
      </concept>
      <concept id="625126330682908270" name="jetbrains.mps.lang.editor.structure.CellModel_ReferencePresentation" flags="sg" stub="730538219795961225" index="3SHvHV" />
      <concept id="1176717841777" name="jetbrains.mps.lang.editor.structure.QueryFunction_ModelAccess_Getter" flags="in" index="3TQlhw" />
      <concept id="1166049232041" name="jetbrains.mps.lang.editor.structure.AbstractComponent" flags="ng" index="1XWOmA">
        <reference id="1166049300910" name="conceptDeclaration" index="1XX52x" />
      </concept>
    </language>
    <language id="f3061a53-9226-4cc5-a443-f952ceaf5816" name="jetbrains.mps.baseLanguage">
      <concept id="1202948039474" name="jetbrains.mps.baseLanguage.structure.InstanceMethodCallOperation" flags="nn" index="liA8E" />
      <concept id="1154032098014" name="jetbrains.mps.baseLanguage.structure.AbstractLoopStatement" flags="nn" index="2LF5Ji">
        <child id="1154032183016" name="body" index="2LFqv$" />
      </concept>
      <concept id="1197027756228" name="jetbrains.mps.baseLanguage.structure.DotExpression" flags="nn" index="2OqwBi">
        <child id="1197027771414" name="operand" index="2Oq$k0" />
        <child id="1197027833540" name="operation" index="2OqNvi" />
      </concept>
      <concept id="1145552977093" name="jetbrains.mps.baseLanguage.structure.GenericNewExpression" flags="nn" index="2ShNRf">
        <child id="1145553007750" name="creator" index="2ShVmc" />
      </concept>
      <concept id="1137021947720" name="jetbrains.mps.baseLanguage.structure.ConceptFunction" flags="in" index="2VMwT0">
        <child id="1137022507850" name="body" index="2VODD2" />
      </concept>
      <concept id="1070475926800" name="jetbrains.mps.baseLanguage.structure.StringLiteral" flags="nn" index="Xl_RD">
        <property id="1070475926801" name="value" index="Xl_RC" />
      </concept>
      <concept id="1081236700937" name="jetbrains.mps.baseLanguage.structure.StaticMethodCall" flags="nn" index="2YIFZM">
        <reference id="1144433194310" name="classConcept" index="1Pybhc" />
      </concept>
      <concept id="1070534058343" name="jetbrains.mps.baseLanguage.structure.NullLiteral" flags="nn" index="10Nm6u" />
      <concept id="1068431474542" name="jetbrains.mps.baseLanguage.structure.VariableDeclaration" flags="ng" index="33uBYm">
        <child id="1068431790190" name="initializer" index="33vP2m" />
      </concept>
      <concept id="1068498886296" name="jetbrains.mps.baseLanguage.structure.VariableReference" flags="nn" index="37vLTw">
        <reference id="1068581517664" name="variableDeclaration" index="3cqZAo" />
      </concept>
      <concept id="1225271177708" name="jetbrains.mps.baseLanguage.structure.StringType" flags="in" index="17QB3L" />
      <concept id="4972933694980447171" name="jetbrains.mps.baseLanguage.structure.BaseVariableDeclaration" flags="ng" index="19Szcq">
        <child id="5680397130376446158" name="type" index="1tU5fm" />
      </concept>
      <concept id="1068580123155" name="jetbrains.mps.baseLanguage.structure.ExpressionStatement" flags="nn" index="3clFbF">
        <child id="1068580123156" name="expression" index="3clFbG" />
      </concept>
      <concept id="1068580123159" name="jetbrains.mps.baseLanguage.structure.IfStatement" flags="nn" index="3clFbJ">
        <child id="1068580123160" name="condition" index="3clFbw" />
        <child id="1068580123161" name="ifTrue" index="3clFbx" />
      </concept>
      <concept id="1068580123136" name="jetbrains.mps.baseLanguage.structure.StatementList" flags="sn" stub="5293379017992965193" index="3clFbS">
        <child id="1068581517665" name="statement" index="3cqZAp" />
      </concept>
      <concept id="1068581242864" name="jetbrains.mps.baseLanguage.structure.LocalVariableDeclarationStatement" flags="nn" index="3cpWs8">
        <child id="1068581242865" name="localVariableDeclaration" index="3cpWs9" />
      </concept>
      <concept id="1068581242863" name="jetbrains.mps.baseLanguage.structure.LocalVariableDeclaration" flags="nr" index="3cpWsn" />
      <concept id="1081516740877" name="jetbrains.mps.baseLanguage.structure.NotExpression" flags="nn" index="3fqX7Q">
        <child id="1081516765348" name="expression" index="3fr31v" />
      </concept>
      <concept id="1204053956946" name="jetbrains.mps.baseLanguage.structure.IMethodCall" flags="ng" index="1ndlxa">
        <reference id="1068499141037" name="baseMethodDeclaration" index="37wK5l" />
        <child id="1068499141038" name="actualArgument" index="37wK5m" />
      </concept>
      <concept id="1107535904670" name="jetbrains.mps.baseLanguage.structure.ClassifierType" flags="in" index="3uibUv">
        <reference id="1107535924139" name="classifier" index="3uigEE" />
      </concept>
      <concept id="1081773326031" name="jetbrains.mps.baseLanguage.structure.BinaryOperation" flags="nn" index="3uHJSO">
        <child id="1081773367579" name="rightExpression" index="3uHU7w" />
        <child id="1081773367580" name="leftExpression" index="3uHU7B" />
      </concept>
      <concept id="1073239437375" name="jetbrains.mps.baseLanguage.structure.NotEqualsExpression" flags="nn" index="3y3z36" />
      <concept id="1144226303539" name="jetbrains.mps.baseLanguage.structure.ForeachStatement" flags="nn" index="1DcWWT">
        <child id="1144226360166" name="iterable" index="1DdaDG" />
      </concept>
      <concept id="1144230876926" name="jetbrains.mps.baseLanguage.structure.AbstractForStatement" flags="nn" index="1DupvO">
        <child id="1144230900587" name="variable" index="1Duv9x" />
      </concept>
      <concept id="1163668896201" name="jetbrains.mps.baseLanguage.structure.TernaryOperatorExpression" flags="nn" index="3K4zz7">
        <child id="1163668914799" name="condition" index="3K4Cdx" />
        <child id="1163668922816" name="ifTrue" index="3K4E3e" />
        <child id="1163668934364" name="ifFalse" index="3K4GZi" />
      </concept>
      <concept id="6329021646629104957" name="jetbrains.mps.baseLanguage.structure.TextCommentPart" flags="nn" index="3SKdUq">
        <property id="6329021646629104958" name="text" index="3SKdUp" />
      </concept>
      <concept id="6329021646629104954" name="jetbrains.mps.baseLanguage.structure.SingleLineComment" flags="nn" index="3SKdUt">
        <child id="6329021646629175155" name="commentPart" index="3SKWNk" />
      </concept>
    </language>
    <language id="7866978e-a0f0-4cc7-81bc-4d213d9375e1" name="jetbrains.mps.lang.smodel">
      <concept id="1177026924588" name="jetbrains.mps.lang.smodel.structure.RefConcept_Reference" flags="nn" index="chp4Y">
        <reference id="1177026940964" name="conceptDeclaration" index="cht4Q" />
      </concept>
      <concept id="1179409122411" name="jetbrains.mps.lang.smodel.structure.Node_ConceptMethodCall" flags="nn" index="2qgKlT" />
      <concept id="1138661924179" name="jetbrains.mps.lang.smodel.structure.Property_SetOperation" flags="nn" index="tyxLq">
        <child id="1138662048170" name="value" index="tz02z" />
      </concept>
      <concept id="1139613262185" name="jetbrains.mps.lang.smodel.structure.Node_GetParentOperation" flags="nn" index="1mfA1w" />
      <concept id="1172008320231" name="jetbrains.mps.lang.smodel.structure.Node_IsNotNullOperation" flags="nn" index="3x8VRR" />
      <concept id="1172323065820" name="jetbrains.mps.lang.smodel.structure.Node_GetConceptOperation" flags="nn" index="3NT_Vc" />
      <concept id="1172326502327" name="jetbrains.mps.lang.smodel.structure.Concept_IsExactlyOperation" flags="nn" index="3O6GUB">
        <child id="1206733650006" name="conceptArgument" index="3QVz_e" />
      </concept>
      <concept id="1140131837776" name="jetbrains.mps.lang.smodel.structure.Node_ReplaceWithAnotherOperation" flags="nn" index="1P9Npp">
        <child id="1140131861877" name="replacementNode" index="1P9ThW" />
      </concept>
      <concept id="1140137987495" name="jetbrains.mps.lang.smodel.structure.SNodeTypeCastExpression" flags="nn" index="1PxgMI">
        <property id="1238684351431" name="asCast" index="1BlNFB" />
        <reference id="1140138128738" name="concept" index="1PxNhF" />
        <child id="1140138123956" name="leftExpression" index="1PxMeX" />
      </concept>
      <concept id="1138055754698" name="jetbrains.mps.lang.smodel.structure.SNodeType" flags="in" index="3Tqbb2">
        <reference id="1138405853777" name="concept" index="ehGHo" />
      </concept>
      <concept id="1138056022639" name="jetbrains.mps.lang.smodel.structure.SPropertyAccess" flags="nn" index="3TrcHB">
        <reference id="1138056395725" name="property" index="3TsBF5" />
      </concept>
      <concept id="1138056143562" name="jetbrains.mps.lang.smodel.structure.SLinkAccess" flags="nn" index="3TrEf2">
        <reference id="1138056516764" name="link" index="3Tt5mk" />
      </concept>
      <concept id="1138056282393" name="jetbrains.mps.lang.smodel.structure.SLinkListAccess" flags="nn" index="3Tsc0h">
        <reference id="1138056546658" name="link" index="3TtcxE" />
      </concept>
    </language>
    <language id="ceab5195-25ea-4f22-9b92-103b95ca8c0c" name="jetbrains.mps.lang.core">
      <concept id="1133920641626" name="jetbrains.mps.lang.core.structure.BaseConcept" flags="ng" index="2VYdi">
        <property id="1193676396447" name="virtualPackage" index="3GE5qa" />
      </concept>
      <concept id="1169194658468" name="jetbrains.mps.lang.core.structure.INamedConcept" flags="ng" index="TrEIO">
        <property id="1169194664001" name="name" index="TrG5h" />
      </concept>
    </language>
    <language id="83888646-71ce-4f1c-9c53-c54016f6ad4f" name="jetbrains.mps.baseLanguage.collections">
      <concept id="540871147943773365" name="jetbrains.mps.baseLanguage.collections.structure.SingleArgumentSequenceOperation" flags="nn" index="25WWJ4">
        <child id="540871147943773366" name="argument" index="25WWJ7" />
      </concept>
      <concept id="1151688443754" name="jetbrains.mps.baseLanguage.collections.structure.ListType" flags="in" index="_YKpA">
        <child id="1151688676805" name="elementType" index="_ZDj9" />
      </concept>
      <concept id="1237721394592" name="jetbrains.mps.baseLanguage.collections.structure.AbstractContainerCreator" flags="nn" index="HWqM0">
        <child id="1237721435808" name="initValue" index="HW$Y0" />
        <child id="1237721435807" name="elementType" index="HW$YZ" />
      </concept>
      <concept id="1160600644654" name="jetbrains.mps.baseLanguage.collections.structure.ListCreatorWithInit" flags="nn" index="Tc6Ow" />
      <concept id="1160612413312" name="jetbrains.mps.baseLanguage.collections.structure.AddElementOperation" flags="nn" index="TSZUe" />
      <concept id="1160666733551" name="jetbrains.mps.baseLanguage.collections.structure.AddAllElementsOperation" flags="nn" index="X8dFx" />
      <concept id="1176501494711" name="jetbrains.mps.baseLanguage.collections.structure.IsNotEmptyOperation" flags="nn" index="3GX2aA" />
    </language>
=======
      <concept id="1186402211651" name="jetbrains.mps.lang.editor.structure.StyleSheet" flags="ng" index="V5hpn">
        <child id="1186402402630" name="styleClass" index="V601i" />
      </concept>
      <concept id="1186414536763" name="jetbrains.mps.lang.editor.structure.BooleanStyleSheetItem" flags="ln" index="VOi$J">
        <property id="1186414551515" name="flag" index="VOm3f" />
      </concept>
      <concept id="1186414860679" name="jetbrains.mps.lang.editor.structure.EditableStyleClassItem" flags="ln" index="VPxyj" />
      <concept id="1186414928363" name="jetbrains.mps.lang.editor.structure.SelectableStyleSheetItem" flags="ln" index="VPM3Z" />
      <concept id="1186414949600" name="jetbrains.mps.lang.editor.structure.AutoDeletableStyleClassItem" flags="ln" index="VPRnO" />
      <concept id="1233758997495" name="jetbrains.mps.lang.editor.structure.PunctuationLeftStyleClassItem" flags="ln" index="11L4FC" />
      <concept id="1233759184865" name="jetbrains.mps.lang.editor.structure.PunctuationRightStyleClassItem" flags="ln" index="11LMrY" />
      <concept id="3383245079137382180" name="jetbrains.mps.lang.editor.structure.StyleClass" flags="ig" index="14StLt" />
      <concept id="1079353555532" name="jetbrains.mps.lang.editor.structure.CellModel_AbstractLabel" flags="sg" index="1ev3ER">
        <property id="1197893615481" name="defaultCaretPosition" index="3C1vTJ" />
      </concept>
      <concept id="1165253627126" name="jetbrains.mps.lang.editor.structure.CellMenuPart_AbstractGroup" flags="ng" index="1exORT">
        <property id="1165254125954" name="presentation" index="1ezIyd" />
        <child id="1165253890469" name="parameterObjectType" index="1eyP2E" />
        <child id="1165254159533" name="matchingTextFunction" index="1ezQQy" />
      </concept>
      <concept id="1139535219966" name="jetbrains.mps.lang.editor.structure.CellActionMapDeclaration" flags="ig" index="1h_SRR">
        <reference id="1139535219968" name="applicableConcept" index="1h_SK9" />
        <child id="1139535219969" name="item" index="1h_SK8" />
      </concept>
      <concept id="1139535280617" name="jetbrains.mps.lang.editor.structure.CellActionMapItem" flags="lg" index="1hA7zw">
        <property id="1139535298778" name="actionId" index="1hAc7j" />
        <property id="1139537298254" name="description" index="1hHO97" />
        <child id="1139535280620" name="executeFunction" index="1hA7z_" />
      </concept>
      <concept id="1139535439104" name="jetbrains.mps.lang.editor.structure.CellActionMap_ExecuteFunction" flags="in" index="1hAIg9" />
      <concept id="1165420413719" name="jetbrains.mps.lang.editor.structure.CellMenuPart_Generic_Group" flags="ng" index="1ou48o">
        <child id="1165420413721" name="handlerFunction" index="1ou48m" />
        <child id="1165420413720" name="parametersFunction" index="1ou48n" />
      </concept>
      <concept id="1165420626554" name="jetbrains.mps.lang.editor.structure.CellMenuPart_Generic_Group_Handler" flags="in" index="1ouSdP" />
      <concept id="1075375595203" name="jetbrains.mps.lang.editor.structure.CellModel_Error" flags="sg" index="1xolST">
        <property id="1075375595204" name="text" index="1xolSY" />
      </concept>
      <concept id="3647146066980922272" name="jetbrains.mps.lang.editor.structure.SelectInEditorOperation" flags="nn" index="1OKiuA">
        <child id="3604384757217586546" name="selectionStart" index="3dN3m$" />
        <child id="1948540814633499358" name="editorContext" index="lBI5i" />
        <child id="1948540814635895774" name="cellSelector" index="lGT1i" />
      </concept>
      <concept id="1161622981231" name="jetbrains.mps.lang.editor.structure.ConceptFunctionParameter_editorContext" flags="nn" index="1Q80Hx" />
    </language>
    <language id="ceab5195-25ea-4f22-9b92-103b95ca8c0c" name="jetbrains.mps.lang.core">
      <concept id="1133920641626" name="jetbrains.mps.lang.core.structure.BaseConcept" flags="ng" index="2VYdi">
        <property id="1193676396447" name="virtualPackage" index="3GE5qa" />
      </concept>
      <concept id="1169194658468" name="jetbrains.mps.lang.core.structure.INamedConcept" flags="ng" index="TrEIO">
        <property id="1169194664001" name="name" index="TrG5h" />
      </concept>
    </language>
>>>>>>> 7d5561a9
  </registry>
  <node concept="24kQdi" id="gzTRyoJ">
    <ref role="1XX52x" to="tp25:gzTrcDJ" resolve="SPropertyAccess" />
    <node concept="1iCGBv" id="g$eEH6U" role="2wV5jI">
      <property role="1$x2rV" value="&lt;no property&gt;" />
      <ref role="1NtTu8" to="tp25:gzTsBJd" />
      <node concept="1sVBvm" id="g$eEH6V" role="1sWHZn">
        <node concept="3F0A7n" id="g$eEH6W" role="2wV5jI">
          <property role="1Intyy" value="true" />
          <property role="1$x2rV" value="&lt;no name&gt;" />
          <ref role="1NtTu8" to="tpck:h0TrG11" resolve="name" />
          <node concept="Vb9p2" id="hEUNR2k" role="3F10Kt">
            <property role="Vbekb" value="ITALIC" />
          </node>
          <node concept="VechU" id="hEZR8wA" role="3F10Kt">
            <property role="Vb096" value="darkGray" />
          </node>
          <node concept="3$7jql" id="hFHdBvV" role="3F10Kt">
            <property role="3$6WeP" value="0.0" />
          </node>
        </node>
      </node>
    </node>
  </node>
  <node concept="24kQdi" id="gzTT4bw">
    <ref role="1XX52x" to="tp25:gzTrEba" resolve="SLinkAccess" />
    <node concept="1iCGBv" id="g$eEpGs" role="2wV5jI">
      <property role="1$x2rV" value="&lt;no link&gt;" />
      <ref role="1NtTu8" to="tp25:gzTt5is" />
      <node concept="1sVBvm" id="g$eEpGt" role="1sWHZn">
        <node concept="3F0A7n" id="g$eEpGu" role="2wV5jI">
          <property role="1Intyy" value="true" />
          <ref role="1NtTu8" to="tpce:fA0kJcN" resolve="role" />
          <ref role="1k5W1q" node="hyDSzkN" resolve="ref_link_role" />
        </node>
      </node>
    </node>
  </node>
  <node concept="24kQdi" id="gzTTc_K">
    <ref role="1XX52x" to="tp25:gzTsc4p" resolve="SLinkListAccess" />
    <node concept="1iCGBv" id="g$eExpw" role="2wV5jI">
      <property role="1$x2rV" value="&lt;no link&gt;" />
      <ref role="1NtTu8" to="tp25:gzTtc_y" />
      <node concept="1sVBvm" id="g$eExpx" role="1sWHZn">
        <node concept="3F0A7n" id="g$eExpy" role="2wV5jI">
          <property role="1Intyy" value="true" />
          <ref role="1NtTu8" to="tpce:fA0kJcN" resolve="role" />
          <node concept="Vb9p2" id="hEUNQZk" role="3F10Kt">
            <property role="Vbekb" value="ITALIC" />
          </node>
          <node concept="VechU" id="hEZR8n$" role="3F10Kt">
            <property role="Vb096" value="darkGray" />
          </node>
          <node concept="3$7jql" id="hFHgBA$" role="3F10Kt">
            <property role="3$6WeP" value="0.0" />
          </node>
        </node>
      </node>
    </node>
  </node>
  <node concept="24kQdi" id="g$ehQsY">
    <property role="3GE5qa" value="type" />
    <ref role="1XX52x" to="tp25:gzTqbfa" resolve="SNodeType" />
    <node concept="3EZMnI" id="2uL$SAGQSlu" role="6VMZX">
      <node concept="3F0ifn" id="2uL$SAGRoSv" role="3EZMnx">
        <property role="3F0ifm" value="node" />
        <ref role="1k5W1q" to="tpen:hgVS8CF" resolve="KeyWord" />
      </node>
      <node concept="3F0ifn" id="2uL$SAGRoSx" role="3EZMnx">
        <property role="3F0ifm" value="&lt;" />
        <ref role="1k5W1q" to="tpen:hY9fg1G" resolve="LeftParenAfterName" />
      </node>
      <node concept="l2Vlx" id="2uL$SAGQSlv" role="2iSdaV" />
      <node concept="1HlG4h" id="2uL$SAGQSlw" role="3EZMnx">
        <ref role="1k5W1q" to="tpd3:hwSE21y" resolve="ReferenceOnConcept" />
        <node concept="1HfYo3" id="2uL$SAGQSlx" role="1HlULh">
          <node concept="3TQlhw" id="2uL$SAGQSly" role="1Hhtcw">
            <node concept="3clFbS" id="2uL$SAGQSlz" role="2VODD2">
              <node concept="3clFbF" id="2uL$SAGRoS$" role="3cqZAp">
                <node concept="3K4zz7" id="2uL$SAGR03s" role="3clFbG">
                  <node concept="Xl_RD" id="2uL$SAGR03x" role="3K4GZi">
                    <property role="Xl_RC" value="" />
                  </node>
                  <node concept="2OqwBi" id="2uL$SAGR02Y" role="3K4Cdx">
                    <node concept="2OqwBi" id="2uL$SAGQSlU" role="2Oq$k0">
                      <node concept="pncrf" id="2uL$SAGQSl_" role="2Oq$k0" />
                      <node concept="3TrEf2" id="2uL$SAGR02C" role="2OqNvi">
                        <ref role="3Tt5mk" to="tp25:g$ehGDh" />
                      </node>
                    </node>
                    <node concept="3x8VRR" id="2uL$SAGR036" role="2OqNvi" />
                  </node>
                  <node concept="2OqwBi" id="2uL$SAGR04q" role="3K4E3e">
                    <node concept="2OqwBi" id="2uL$SAGR03U" role="2Oq$k0">
                      <node concept="pncrf" id="2uL$SAGR03_" role="2Oq$k0" />
                      <node concept="3TrEf2" id="2uL$SAGR044" role="2OqNvi">
                        <ref role="3Tt5mk" to="tp25:g$ehGDh" />
                      </node>
                    </node>
                    <node concept="2qgKlT" id="2uL$SAGR04w" role="2OqNvi">
                      <ref role="37wK5l" to="tpcu:hEwIO9y" resolve="getFqName" />
                    </node>
                  </node>
                </node>
              </node>
            </node>
          </node>
        </node>
      </node>
      <node concept="3F0ifn" id="2uL$SAGRoSz" role="3EZMnx">
        <property role="3F0ifm" value="&gt;" />
        <ref role="1k5W1q" to="tpen:hFCSUmN" resolve="RightParen" />
      </node>
    </node>
    <node concept="3EZMnI" id="g$ehTS2" role="2wV5jI">
      <node concept="3F0ifn" id="g$ehW2u" role="3EZMnx">
        <property role="3F0ifm" value="node" />
        <ref role="1k5W1q" to="tpen:hgVS8CF" resolve="KeyWord" />
        <node concept="3$7jql" id="hFHpuE_" role="3F10Kt">
          <property role="3$6WeP" value="0.0" />
        </node>
      </node>
      <node concept="3F0ifn" id="g$eihIV" role="3EZMnx">
        <property role="3F0ifm" value="&lt;" />
        <ref role="1k5W1q" to="tpen:hY9fg1G" resolve="LeftParenAfterName" />
      </node>
      <node concept="1iCGBv" id="g$eijOx" role="3EZMnx">
        <property role="1cu_pB" value="1" />
        <property role="39s7Ar" value="true" />
        <ref role="1NtTu8" to="tp25:g$ehGDh" />
        <ref role="1k5W1q" to="tpd3:hwSE21y" resolve="ReferenceOnConcept" />
        <node concept="1sVBvm" id="g$eijOw" role="1sWHZn">
          <node concept="3F0A7n" id="g$eilaJ" role="2wV5jI">
            <property role="1Intyy" value="true" />
            <property role="1$x2rV" value="&lt;no name&gt;" />
            <ref role="1NtTu8" to="tpck:h0TrG11" resolve="name" />
            <node concept="3$7jql" id="hFHy94J" role="3F10Kt">
              <property role="3$6WeP" value="0.0" />
            </node>
          </node>
        </node>
        <node concept="3$7jql" id="hJwfRSo" role="3F10Kt">
          <property role="3$6WeP" value="0.0" />
        </node>
      </node>
      <node concept="3F0ifn" id="g$eiDpx" role="3EZMnx">
        <property role="3F0ifm" value="&gt;" />
        <ref role="1k5W1q" to="tpen:hFCSUmN" resolve="RightParen" />
      </node>
      <node concept="2iRfu4" id="5yw7D8anrbJ" role="2iSdaV" />
    </node>
  </node>
  <node concept="24kQdi" id="g$eD9MU">
    <property role="3GE5qa" value="operation" />
    <ref role="1XX52x" to="tp25:g$eCIIG" resolve="SNodeOperation" />
    <node concept="PMmxH" id="hCLnD6C" role="2wV5jI">
      <ref role="PMmxG" node="hzBPeWP" resolve="ReplaceableAlias_Comp" />
    </node>
  </node>
  <node concept="24kQdi" id="g$tyFQH">
    <ref role="1XX52x" to="tp25:g$tyxPj" resolve="Property_SetOperation" />
    <node concept="3EZMnI" id="g$tyI9X" role="2wV5jI">
      <node concept="PMmxH" id="hzCisbf" role="3EZMnx">
        <ref role="PMmxG" node="hzBPeWP" resolve="ReplaceableAlias_Comp" />
      </node>
      <node concept="3F0ifn" id="hzCisbg" role="3EZMnx">
        <property role="3F0ifm" value="(" />
        <ref role="1k5W1q" to="tpen:hY9fg1G" resolve="LeftParenAfterName" />
      </node>
      <node concept="3F1sOY" id="g$tzk5M" role="3EZMnx">
        <property role="1$x2rV" value="&lt;no value&gt;" />
        <ref role="1NtTu8" to="tp25:g$tz06E" />
      </node>
      <node concept="3F0ifn" id="hzCivqN" role="3EZMnx">
        <property role="3F0ifm" value=")" />
        <ref role="1k5W1q" to="tpen:hFCSUmN" resolve="RightParen" />
      </node>
      <node concept="l2Vlx" id="i0NEeOS" role="2iSdaV" />
    </node>
  </node>
  <node concept="24kQdi" id="g$upJtq">
    <ref role="1XX52x" to="tp25:g$uoxbX" resolve="EnumMemberReference" />
    <node concept="3EZMnI" id="gFsmL0i" role="2wV5jI">
      <node concept="3F0ifn" id="gFsmOxW" role="3EZMnx">
        <property role="3F0ifm" value="&lt;" />
        <ref role="1k5W1q" to="tpen:i18cmFm" resolve="BaseAngleBracket" />
        <node concept="Vb9p2" id="hEUNQXo" role="3F10Kt">
          <property role="Vbekb" value="BOLD" />
        </node>
        <node concept="3$7jql" id="hGKcjes" role="3F10Kt">
          <property role="3$6WeP" value="0.0" />
        </node>
        <node concept="VechU" id="hEZR8l$" role="3F10Kt">
          <property role="Vb096" value="DARK_MAGENTA" />
        </node>
        <node concept="3CIbrd" id="hGKcUvk" role="3F10Kt" />
      </node>
      <node concept="1iCGBv" id="gFsmLAy" role="3EZMnx">
        <ref role="1NtTu8" to="tp25:g$uo_Gj" />
        <node concept="1sVBvm" id="gFsmLAz" role="1sWHZn">
          <node concept="3F0A7n" id="gFsmLA$" role="2wV5jI">
            <property role="1Intyy" value="true" />
            <property role="1$x2rV" value="&lt;no ext value&gt;" />
            <ref role="1NtTu8" to="tpce:fLuS6p$" resolve="externalValue" />
            <node concept="Vb9p2" id="hEUNR2l" role="3F10Kt">
              <property role="Vbekb" value="BOLD" />
            </node>
            <node concept="3$7jql" id="hGKbDBu" role="3F10Kt">
              <property role="3$6WeP" value="0.0" />
            </node>
            <node concept="VechU" id="hEZR8_y" role="3F10Kt">
              <property role="Vb096" value="DARK_MAGENTA" />
            </node>
          </node>
        </node>
        <node concept="34QqEe" id="wcCOXqJM1D" role="3F10Kt">
          <property role="VOm3f" value="true" />
        </node>
      </node>
      <node concept="3F0ifn" id="gFsn9og" role="3EZMnx">
        <property role="3F0ifm" value="&gt;" />
        <ref role="1k5W1q" to="tpen:i18cmFm" resolve="BaseAngleBracket" />
        <node concept="Vb9p2" id="hEUNQXr" role="3F10Kt">
          <property role="Vbekb" value="BOLD" />
        </node>
        <node concept="3$7jql" id="hGKchSY" role="3F10Kt">
          <property role="3$6WeP" value="0.0" />
        </node>
        <node concept="VechU" id="hEZR8rK" role="3F10Kt">
          <property role="Vb096" value="DARK_MAGENTA" />
        </node>
        <node concept="3CHQLq" id="hGKcVBB" role="3F10Kt" />
        <node concept="34QqEe" id="wcCOXqJM1F" role="3F10Kt">
          <property role="VOm3f" value="true" />
        </node>
      </node>
      <node concept="l2Vlx" id="i0NEeMY" role="2iSdaV" />
    </node>
  </node>
  <node concept="24kQdi" id="g$zgO4S">
    <property role="3GE5qa" value="operation.link.child" />
    <ref role="1XX52x" to="tp25:g$zfrMx" resolve="Link_SetNewChildOperation" />
    <node concept="3EZMnI" id="g_A9yGR" role="2wV5jI">
      <node concept="PMmxH" id="hzChT7R" role="3EZMnx">
        <ref role="PMmxG" node="hzBPeWP" resolve="ReplaceableAlias_Comp" />
      </node>
      <node concept="3F0ifn" id="hzChT7S" role="3EZMnx">
        <property role="3F0ifm" value="(" />
        <ref role="1k5W1q" to="tpen:hY9fg1G" resolve="LeftParenAfterName" />
      </node>
      <node concept="1iCGBv" id="g_A9yGT" role="3EZMnx">
        <property role="1$x2rV" value="&lt;default&gt;" />
        <ref role="1NtTu8" to="tp25:g_A9B6W" />
        <node concept="1sVBvm" id="g_A9yGU" role="1sWHZn">
          <node concept="3F0A7n" id="g_A9yGV" role="2wV5jI">
            <property role="1Intyy" value="true" />
            <ref role="1NtTu8" to="tpck:h0TrG11" resolve="name" />
            <node concept="VechU" id="hEZR8pp" role="3F10Kt">
              <property role="Vb096" value="DARK_MAGENTA" />
            </node>
            <node concept="3$7jql" id="hFHlWrc" role="3F10Kt">
              <property role="3$6WeP" value="0.0" />
            </node>
          </node>
        </node>
        <node concept="3$7jql" id="hIdoqJx" role="3F10Kt">
          <property role="3$6WeP" value="0.0" />
        </node>
      </node>
      <node concept="3F0ifn" id="hzChW$m" role="3EZMnx">
        <property role="3F0ifm" value=")" />
        <ref role="1k5W1q" to="tpen:hFCSUmN" resolve="RightParen" />
      </node>
      <node concept="l2Vlx" id="i0NEeNV" role="2iSdaV" />
    </node>
  </node>
  <node concept="24kQdi" id="g$WG161">
    <property role="3GE5qa" value="operation.linkList" />
    <ref role="1XX52x" to="tp25:g$WFEPk" resolve="LinkList_AddNewChildOperation" />
    <node concept="3EZMnI" id="g_A0AH_" role="2wV5jI">
      <node concept="PMmxH" id="hzCh$kG" role="3EZMnx">
        <ref role="PMmxG" node="hzBPeWP" resolve="ReplaceableAlias_Comp" />
      </node>
      <node concept="3F0ifn" id="hzCh$kH" role="3EZMnx">
        <property role="3F0ifm" value="(" />
        <ref role="1k5W1q" to="tpen:hY9fg1G" resolve="LeftParenAfterName" />
      </node>
      <node concept="1iCGBv" id="g_A0CsM" role="3EZMnx">
        <property role="1$x2rV" value="&lt;default&gt;" />
        <ref role="1NtTu8" to="tp25:g_A0v_Z" />
        <node concept="1sVBvm" id="g_A0CsL" role="1sWHZn">
          <node concept="3F0A7n" id="g_A0EZE" role="2wV5jI">
            <property role="1Intyy" value="true" />
            <ref role="1NtTu8" to="tpck:h0TrG11" resolve="name" />
            <node concept="VechU" id="hEZR8q5" role="3F10Kt">
              <property role="Vb096" value="DARK_MAGENTA" />
            </node>
          </node>
        </node>
      </node>
      <node concept="3F0ifn" id="hzChALX" role="3EZMnx">
        <property role="3F0ifm" value=")" />
        <ref role="1k5W1q" to="tpen:hFCSUmN" resolve="RightParen" />
      </node>
      <node concept="l2Vlx" id="i0NEeLG" role="2iSdaV" />
    </node>
  </node>
  <node concept="24kQdi" id="g_mr89W">
    <property role="3GE5qa" value="operation.node" />
    <ref role="1XX52x" to="tp25:g_mfA5D" resolve="Node_GetParentOperation" />
    <node concept="3F0ifn" id="hJsDLYc" role="2wV5jI">
      <property role="3F0ifm" value="parent" />
      <node concept="3$7jql" id="hJsDLYd" role="3F10Kt">
        <property role="3$6WeP" value="0.0" />
      </node>
      <node concept="VPxyj" id="hJsDLYe" role="3F10Kt">
        <property role="VOm3f" value="true" />
      </node>
    </node>
  </node>
  <node concept="24kQdi" id="g_mJgk9">
    <property role="3GE5qa" value="operation.node" />
    <ref role="1XX52x" to="tp25:g_mIQ0D" resolve="Node_IsInstanceOfOperation" />
    <node concept="3EZMnI" id="g_mJhGl" role="2wV5jI">
      <node concept="PMmxH" id="hzCfPY8" role="3EZMnx">
        <ref role="PMmxG" node="hzBPeWP" resolve="ReplaceableAlias_Comp" />
      </node>
      <node concept="3F0ifn" id="hzCfPY9" role="3EZMnx">
        <property role="3F0ifm" value="(" />
        <ref role="1k5W1q" to="tpen:hY9fg1G" resolve="LeftParenAfterName" />
      </node>
      <node concept="3F1sOY" id="h8ck9dc" role="3EZMnx">
        <property role="1$x2rV" value="&lt;no concept&gt;" />
        <ref role="1NtTu8" to="tp25:h8cj9IO" />
      </node>
      <node concept="3F0ifn" id="hzCfTEv" role="3EZMnx">
        <property role="3F0ifm" value=")" />
        <ref role="1k5W1q" to="tpen:hFCSUmN" resolve="RightParen" />
      </node>
      <node concept="l2Vlx" id="i0NEeLK" role="2iSdaV" />
    </node>
  </node>
  <node concept="24kQdi" id="g_$Tg3j">
    <property role="3GE5qa" value="operation.node" />
    <ref role="1XX52x" to="tp25:g_$SAsn" resolve="Node_InsertNewNextSiblingOperation" />
    <node concept="3EZMnI" id="g_$ThpK" role="2wV5jI">
      <node concept="PMmxH" id="hzCf8Zg" role="3EZMnx">
        <ref role="PMmxG" node="hzBPeWP" resolve="ReplaceableAlias_Comp" />
      </node>
      <node concept="3F0ifn" id="hzCfie_" role="3EZMnx">
        <property role="3F0ifm" value="(" />
        <ref role="1k5W1q" to="tpen:hY9fg1G" resolve="LeftParenAfterName" />
      </node>
      <node concept="1iCGBv" id="g_$Tuh6" role="3EZMnx">
        <property role="1$x2rV" value="&lt;no concept&gt;" />
        <ref role="1NtTu8" to="tp25:g_$SOQw" />
        <node concept="1sVBvm" id="g_$Tuh5" role="1sWHZn">
          <node concept="3F0A7n" id="g_$TvPe" role="2wV5jI">
            <property role="1Intyy" value="true" />
            <ref role="1NtTu8" to="tpck:h0TrG11" resolve="name" />
            <node concept="VechU" id="hEZR8mZ" role="3F10Kt">
              <property role="Vb096" value="DARK_MAGENTA" />
            </node>
            <node concept="3$7jql" id="hJwhP_4" role="3F10Kt">
              <property role="3$6WeP" value="0.0" />
            </node>
          </node>
        </node>
        <node concept="3$7jql" id="hJwhQUi" role="3F10Kt">
          <property role="3$6WeP" value="0.0" />
        </node>
      </node>
      <node concept="3F0ifn" id="hzCfmuO" role="3EZMnx">
        <property role="3F0ifm" value=")" />
        <ref role="1k5W1q" to="tpen:hFCSUmN" resolve="RightParen" />
      </node>
      <node concept="l2Vlx" id="i0NEeOI" role="2iSdaV" />
    </node>
  </node>
  <node concept="24kQdi" id="g__rpxq">
    <property role="3GE5qa" value="operation.node" />
    <ref role="1XX52x" to="tp25:g__qnPU" resolve="Node_ReplaceWithNewOperation" />
    <node concept="3EZMnI" id="g__ruBi" role="2wV5jI">
      <node concept="PMmxH" id="hzCggCA" role="3EZMnx">
        <ref role="PMmxG" node="hzBPeWP" resolve="ReplaceableAlias_Comp" />
      </node>
      <node concept="3F0ifn" id="hzCggCB" role="3EZMnx">
        <property role="3F0ifm" value="(" />
        <ref role="1k5W1q" to="tpen:hY9fg1G" resolve="LeftParenAfterName" />
      </node>
      <node concept="1iCGBv" id="g__ruBk" role="3EZMnx">
        <property role="1$x2rV" value="&lt;no concept&gt;" />
        <ref role="1NtTu8" to="tp25:g__rbu9" />
        <node concept="1sVBvm" id="g__ruBl" role="1sWHZn">
          <node concept="3F0A7n" id="g__ruBm" role="2wV5jI">
            <property role="1Intyy" value="true" />
            <ref role="1NtTu8" to="tpck:h0TrG11" resolve="name" />
            <node concept="VechU" id="hEZR8rA" role="3F10Kt">
              <property role="Vb096" value="DARK_MAGENTA" />
            </node>
            <node concept="3$7jql" id="hJwkts8" role="3F10Kt">
              <property role="3$6WeP" value="0.0" />
            </node>
          </node>
        </node>
        <node concept="3$7jql" id="hJwkuwK" role="3F10Kt">
          <property role="3$6WeP" value="0.0" />
        </node>
      </node>
      <node concept="3F0ifn" id="hzCgeRM" role="3EZMnx">
        <property role="3F0ifm" value=")" />
        <ref role="1k5W1q" to="tpen:hFCSUmN" resolve="RightParen" />
      </node>
      <node concept="l2Vlx" id="i0NEeNu" role="2iSdaV" />
    </node>
  </node>
  <node concept="24kQdi" id="g_Pa8Fy">
    <property role="3GE5qa" value="operation.node" />
    <ref role="1XX52x" to="tp25:g_P9Ntg" resolve="Node_ReplaceWithAnotherOperation" />
    <node concept="3EZMnI" id="g_Pab5C" role="2wV5jI">
      <node concept="PMmxH" id="hzCg7_V" role="3EZMnx">
        <ref role="PMmxG" node="hzBPeWP" resolve="ReplaceableAlias_Comp" />
      </node>
      <node concept="3F0ifn" id="hzCg7_W" role="3EZMnx">
        <property role="3F0ifm" value="(" />
        <ref role="1k5W1q" to="tpen:hY9fg1G" resolve="LeftParenAfterName" />
      </node>
      <node concept="3F1sOY" id="g_Pab5E" role="3EZMnx">
        <ref role="1NtTu8" to="tp25:g_P9TlP" />
      </node>
      <node concept="3F0ifn" id="hzCgaxW" role="3EZMnx">
        <property role="3F0ifm" value=")" />
        <ref role="1k5W1q" to="tpen:hFCSUmN" resolve="RightParen" />
      </node>
      <node concept="l2Vlx" id="i0NEeNR" role="2iSdaV" />
    </node>
  </node>
  <node concept="24kQdi" id="g_PgVux">
    <property role="3GE5qa" value="operation.node" />
    <ref role="1XX52x" to="tp25:g_PgBxf" resolve="Node_DeleteOperation" />
    <node concept="3F0ifn" id="g_PgVuy" role="2wV5jI">
      <property role="3F0ifm" value="delete" />
      <node concept="VPxyj" id="hEZKQwP" role="3F10Kt">
        <property role="VOm3f" value="true" />
      </node>
      <node concept="3$7jql" id="hIdkRmm" role="3F10Kt">
        <property role="3$6WeP" value="0.0" />
      </node>
    </node>
  </node>
  <node concept="24kQdi" id="g_PxYCe">
    <ref role="1XX52x" to="tp25:g_PxgQB" resolve="SNodeTypeCastExpression" />
    <node concept="3EZMnI" id="g_PxZAw" role="2wV5jI">
      <node concept="3F1sOY" id="g_Py133" role="3EZMnx">
        <ref role="1NtTu8" to="tp25:g_PxMaO" />
      </node>
      <node concept="3F0ifn" id="g_Py4wx" role="3EZMnx">
        <property role="3F0ifm" value=":" />
        <node concept="VPM3Z" id="hEU$Pm6" role="3F10Kt">
          <property role="VOm3f" value="false" />
        </node>
        <node concept="pkWqt" id="i1BlVs6" role="pqm2j">
          <node concept="3clFbS" id="i1BlVs7" role="2VODD2">
            <node concept="3clFbF" id="i1BlXiM" role="3cqZAp">
              <node concept="3fqX7Q" id="i1BlXiN" role="3clFbG">
                <node concept="2OqwBi" id="i1BlYIS" role="3fr31v">
                  <node concept="pncrf" id="i1BlYDw" role="2Oq$k0" />
                  <node concept="3TrcHB" id="i1BlZbU" role="2OqNvi">
                    <ref role="3TsBF5" to="tp25:i1BlNJ7" resolve="asCast" />
                  </node>
                </node>
              </node>
            </node>
          </node>
        </node>
      </node>
      <node concept="3F0ifn" id="i1BlQZp" role="3EZMnx">
        <property role="3F0ifm" value="as" />
        <node concept="pkWqt" id="i1Bm1it" role="pqm2j">
          <node concept="3clFbS" id="i1Bm1iu" role="2VODD2">
            <node concept="3clFbF" id="i1Bm1vr" role="3cqZAp">
              <node concept="2OqwBi" id="i1Bm1wF" role="3clFbG">
                <node concept="pncrf" id="i1Bm1vs" role="2Oq$k0" />
                <node concept="3TrcHB" id="i1Bm1Di" role="2OqNvi">
                  <ref role="3TsBF5" to="tp25:i1BlNJ7" resolve="asCast" />
                </node>
              </node>
            </node>
          </node>
        </node>
        <node concept="VechU" id="i1Bm5h0" role="3F10Kt">
          <property role="Vb096" value="DARK_MAGENTA" />
        </node>
      </node>
      <node concept="1iCGBv" id="g_PydZ1" role="3EZMnx">
        <property role="1$x2rV" value="&lt;no concept&gt;" />
        <ref role="1NtTu8" to="tp25:g_PxNly" />
        <ref role="1ERwB7" node="g_PBF3H" resolve="SNodeTypeCastExpression_Concept_Actions" />
        <node concept="1sVBvm" id="g_PydZ0" role="1sWHZn">
          <node concept="3F0A7n" id="g_Pyfcs" role="2wV5jI">
            <property role="1Intyy" value="true" />
            <ref role="1NtTu8" to="tpck:h0TrG11" resolve="name" />
            <node concept="VechU" id="hEZR8pc" role="3F10Kt">
              <property role="Vb096" value="DARK_MAGENTA" />
            </node>
            <node concept="3$7jql" id="hFHoD$$" role="3F10Kt">
              <property role="3$6WeP" value="0.0" />
            </node>
          </node>
        </node>
      </node>
      <node concept="l2Vlx" id="i0NEeLd" role="2iSdaV" />
    </node>
  </node>
  <node concept="1h_SRR" id="g_PBF3H">
    <property role="TrG5h" value="SNodeTypeCastExpression_Concept_Actions" />
    <ref role="1h_SK9" to="tp25:g_PxgQB" resolve="SNodeTypeCastExpression" />
    <node concept="1hA7zw" id="g_PC3Q9" role="1h_SK8">
      <property role="1hHO97" value="replace type case with left expression" />
      <property role="1hAc7j" value="delete_action_id" />
      <node concept="1hAIg9" id="g_PC3Qb" role="1hA7z_">
        <node concept="3clFbS" id="g_PC3Qt" role="2VODD2">
          <node concept="3clFbF" id="g_PCvKD" role="3cqZAp">
            <node concept="2OqwBi" id="hxx$WqB" role="3clFbG">
              <node concept="0IXxy" id="g_PCvKE" role="2Oq$k0" />
              <node concept="1P9Npp" id="g_PCzpQ" role="2OqNvi">
                <node concept="2OqwBi" id="hxx$W4B" role="1P9ThW">
                  <node concept="0IXxy" id="g_PC_5M" role="2Oq$k0" />
                  <node concept="3TrEf2" id="g_PCA5j" role="2OqNvi">
                    <ref role="3Tt5mk" to="tp25:g_PxMaO" />
                  </node>
                </node>
              </node>
            </node>
          </node>
        </node>
      </node>
    </node>
  </node>
  <node concept="24kQdi" id="gAoyh_b">
    <property role="3GE5qa" value="operation.link" />
    <ref role="1XX52x" to="tp25:gAoxUXw" resolve="Link_SetTargetOperation" />
    <node concept="3EZMnI" id="gAoyh_c" role="2wV5jI">
      <node concept="PMmxH" id="hzCi1Rg" role="3EZMnx">
        <ref role="PMmxG" node="hzBPeWP" resolve="ReplaceableAlias_Comp" />
      </node>
      <node concept="3F0ifn" id="hzCi1Rh" role="3EZMnx">
        <property role="3F0ifm" value="(" />
        <ref role="1k5W1q" to="tpen:hY9fg1G" resolve="LeftParenAfterName" />
      </node>
      <node concept="3F1sOY" id="gAoyh_e" role="3EZMnx">
        <ref role="1NtTu8" to="tp25:gAoxUXx" />
      </node>
      <node concept="3F0ifn" id="hzChZH3" role="3EZMnx">
        <property role="3F0ifm" value=")" />
        <ref role="1k5W1q" to="tpen:hFCSUmN" resolve="RightParen" />
      </node>
      <node concept="l2Vlx" id="i0NEeOF" role="2iSdaV" />
    </node>
  </node>
  <node concept="24kQdi" id="gCHivN7">
    <property role="3GE5qa" value="operation.node" />
    <ref role="1XX52x" to="tp25:gCHik1y" resolve="Node_InsertNewPrevSiblingOperation" />
    <node concept="3EZMnI" id="gCHivN8" role="2wV5jI">
      <node concept="PMmxH" id="hzCfsbm" role="3EZMnx">
        <ref role="PMmxG" node="hzBPeWP" resolve="ReplaceableAlias_Comp" />
      </node>
      <node concept="3F0ifn" id="hzCfsbn" role="3EZMnx">
        <property role="3F0ifm" value="(" />
        <ref role="1k5W1q" to="tpen:hY9fg1G" resolve="LeftParenAfterName" />
      </node>
      <node concept="1iCGBv" id="gCHivNa" role="3EZMnx">
        <property role="1$x2rV" value="&lt;no concept&gt;" />
        <ref role="1NtTu8" to="tp25:gCHik1_" />
        <node concept="1sVBvm" id="gCHivNb" role="1sWHZn">
          <node concept="3F0A7n" id="gCHivNc" role="2wV5jI">
            <property role="1Intyy" value="true" />
            <ref role="1NtTu8" to="tpck:h0TrG11" resolve="name" />
            <node concept="VechU" id="hEZR8p2" role="3F10Kt">
              <property role="Vb096" value="DARK_MAGENTA" />
            </node>
          </node>
        </node>
      </node>
      <node concept="3F0ifn" id="hzCfpg$" role="3EZMnx">
        <property role="3F0ifm" value=")" />
        <ref role="1k5W1q" to="tpen:hFCSUmN" resolve="RightParen" />
      </node>
      <node concept="l2Vlx" id="i0NEeN4" role="2iSdaV" />
    </node>
  </node>
  <node concept="24kQdi" id="gCHu3Oi">
    <property role="3GE5qa" value="operation.node" />
    <ref role="1XX52x" to="tp25:gCHtIcu" resolve="Node_InsertNextSiblingOperation" />
    <node concept="3EZMnI" id="gCHu3Oj" role="2wV5jI">
      <node concept="PMmxH" id="hzCftUu" role="3EZMnx">
        <ref role="PMmxG" node="hzBPeWP" resolve="ReplaceableAlias_Comp" />
      </node>
      <node concept="3F0ifn" id="hzCftUv" role="3EZMnx">
        <property role="3F0ifm" value="(" />
        <ref role="1k5W1q" to="tpen:hY9fg1G" resolve="LeftParenAfterName" />
      </node>
      <node concept="3F1sOY" id="gCHu3Ol" role="3EZMnx">
        <ref role="1NtTu8" to="tp25:gCHtIcx" />
      </node>
      <node concept="3F0ifn" id="hzCfy4Q" role="3EZMnx">
        <property role="3F0ifm" value=")" />
        <ref role="1k5W1q" to="tpen:hFCSUmN" resolve="RightParen" />
      </node>
      <node concept="l2Vlx" id="i0NEeML" role="2iSdaV" />
    </node>
  </node>
  <node concept="24kQdi" id="gCHudUQ">
    <property role="3GE5qa" value="operation.node" />
    <ref role="1XX52x" to="tp25:gCHtX3x" resolve="Node_InsertPrevSiblingOperation" />
    <node concept="3EZMnI" id="gCHudUR" role="2wV5jI">
      <node concept="PMmxH" id="hzCfF8g" role="3EZMnx">
        <ref role="PMmxG" node="hzBPeWP" resolve="ReplaceableAlias_Comp" />
      </node>
      <node concept="3F0ifn" id="hzCfF8h" role="3EZMnx">
        <property role="3F0ifm" value="(" />
        <ref role="1k5W1q" to="tpen:hY9fg1G" resolve="LeftParenAfterName" />
      </node>
      <node concept="3F1sOY" id="gCHudUT" role="3EZMnx">
        <property role="1cu_pB" value="0" />
        <ref role="1NtTu8" to="tp25:gCHtX3$" />
      </node>
      <node concept="3F0ifn" id="hzCfAan" role="3EZMnx">
        <property role="3F0ifm" value=")" />
        <ref role="1k5W1q" to="tpen:hFCSUmN" resolve="RightParen" />
      </node>
      <node concept="l2Vlx" id="i0NEeND" role="2iSdaV" />
    </node>
  </node>
  <node concept="24kQdi" id="gCH_BwJ">
    <property role="3GE5qa" value="type" />
    <ref role="1XX52x" to="tp25:gCH_c3d" resolve="SModelType" />
    <node concept="3F0ifn" id="gCH_D8M" role="2wV5jI">
      <property role="3F0ifm" value="model" />
      <ref role="1k5W1q" to="tpen:hgVS8CF" resolve="KeyWord" />
      <node concept="3$7jql" id="hJge9b8" role="3F10Kt">
        <property role="3$6WeP" value="0.0" />
      </node>
    </node>
  </node>
  <node concept="24kQdi" id="gCI4MqS">
    <property role="3GE5qa" value="operation.node" />
    <ref role="1XX52x" to="tp25:gCI4AcO" resolve="Node_GetModelOperation" />
    <node concept="3F0ifn" id="gCI4MqT" role="2wV5jI">
      <property role="3F0ifm" value="model" />
      <property role="1cu_pB" value="1" />
      <node concept="VPxyj" id="hEZKQwM" role="3F10Kt">
        <property role="VOm3f" value="true" />
      </node>
      <node concept="3$7jql" id="hFXI5Wr" role="3F10Kt">
        <property role="3$6WeP" value="0.0" />
      </node>
    </node>
  </node>
  <node concept="24kQdi" id="gCI8OYI">
    <property role="3GE5qa" value="operation.model" />
    <ref role="1XX52x" to="tp25:gCI8gl4" resolve="Model_CreateNewNodeOperation" />
    <node concept="3EZMnI" id="8W0anMXxX7" role="6VMZX">
      <node concept="3F0ifn" id="8W0anMXxXp" role="3EZMnx">
        <property role="3F0ifm" value="id =" />
      </node>
      <node concept="3F1sOY" id="8W0anMXxXP" role="3EZMnx">
        <ref role="1NtTu8" to="tp25:8W0anMXxXz" />
      </node>
      <node concept="2iRfu4" id="8W0anMXxX6" role="2iSdaV" />
    </node>
    <node concept="3EZMnI" id="gCI8OYJ" role="2wV5jI">
      <node concept="PMmxH" id="hzBPQQG" role="3EZMnx">
        <ref role="PMmxG" node="hzBPeWP" resolve="ReplaceableAlias_Comp" />
      </node>
      <node concept="3F0ifn" id="hzC6G7Y" role="3EZMnx">
        <property role="3F0ifm" value="(" />
        <ref role="1k5W1q" to="tpen:hY9fg1G" resolve="LeftParenAfterName" />
      </node>
      <node concept="1iCGBv" id="gCI8OYL" role="3EZMnx">
        <property role="1$x2rV" value="&lt;no concept&gt;" />
        <ref role="1NtTu8" to="tp25:gCI8USK" />
        <node concept="1sVBvm" id="gCI8OYM" role="1sWHZn">
          <node concept="3F0A7n" id="gCI8OYN" role="2wV5jI">
            <property role="1Intyy" value="true" />
            <ref role="1NtTu8" to="tpck:h0TrG11" resolve="name" />
            <node concept="VechU" id="hEZR8vE" role="3F10Kt">
              <property role="Vb096" value="DARK_MAGENTA" />
            </node>
            <node concept="3$7jql" id="hJwnwdO" role="3F10Kt">
              <property role="3$6WeP" value="0.0" />
            </node>
          </node>
        </node>
        <node concept="3$7jql" id="hJwnxCb" role="3F10Kt">
          <property role="3$6WeP" value="0.0" />
        </node>
      </node>
      <node concept="3EZMnI" id="2yJUBF2noSB" role="3EZMnx">
        <node concept="VPM3Z" id="2yJUBF2noSC" role="3F10Kt">
          <property role="VOm3f" value="false" />
        </node>
        <node concept="3F0ifn" id="2yJUBF2noSD" role="3EZMnx">
          <property role="3F0ifm" value="," />
        </node>
        <node concept="3F1sOY" id="2yJUBF2noSE" role="3EZMnx">
          <ref role="1NtTu8" to="tp25:h8Orz_y" />
        </node>
        <node concept="l2Vlx" id="2yJUBF2noSG" role="2iSdaV" />
        <node concept="pkWqt" id="2yJUBF2noSH" role="pqm2j">
          <node concept="3clFbS" id="2yJUBF2noSI" role="2VODD2">
            <node concept="3clFbF" id="2yJUBF2noSJ" role="3cqZAp">
              <node concept="2OqwBi" id="2yJUBF2noSK" role="3clFbG">
                <node concept="2OqwBi" id="2yJUBF2noSL" role="2Oq$k0">
                  <node concept="pncrf" id="2yJUBF2noSM" role="2Oq$k0" />
                  <node concept="3TrEf2" id="2yJUBF2noSP" role="2OqNvi">
                    <ref role="3Tt5mk" to="tp25:h8Orz_y" />
                  </node>
                </node>
                <node concept="3x8VRR" id="2yJUBF2noSO" role="2OqNvi" />
              </node>
            </node>
          </node>
        </node>
      </node>
      <node concept="3F0ifn" id="h8OsbQ1" role="3EZMnx">
        <property role="3F0ifm" value=")" />
        <ref role="1k5W1q" to="tpen:hFCSUmN" resolve="RightParen" />
      </node>
      <node concept="l2Vlx" id="i0NEeNb" role="2iSdaV" />
    </node>
  </node>
  <node concept="24kQdi" id="gCYFFQ6">
    <property role="3GE5qa" value="operation.node" />
    <ref role="1XX52x" to="tp25:gCYBYR7" resolve="Node_GetPrevSiblingOperation" />
    <node concept="3F0ifn" id="gCYFFQ7" role="2wV5jI">
      <property role="3F0ifm" value="prev-sibling" />
      <node concept="VPxyj" id="hEZKQyW" role="3F10Kt">
        <property role="VOm3f" value="true" />
      </node>
      <node concept="3$7jql" id="hJwhhCQ" role="3F10Kt">
        <property role="3$6WeP" value="0.0" />
      </node>
    </node>
  </node>
  <node concept="24kQdi" id="gCYFLPF">
    <property role="3GE5qa" value="operation.node" />
    <ref role="1XX52x" to="tp25:gCYCagd" resolve="Node_GetNextSiblingOperation" />
    <node concept="3F0ifn" id="gCYFLPG" role="2wV5jI">
      <property role="3F0ifm" value="next-sibling" />
      <node concept="VPxyj" id="hEZKQz4" role="3F10Kt">
        <property role="VOm3f" value="true" />
      </node>
      <node concept="3$7jql" id="hJwh8Np" role="3F10Kt">
        <property role="3$6WeP" value="0.0" />
      </node>
    </node>
  </node>
  <node concept="24kQdi" id="gDxI8PF">
    <ref role="1XX52x" to="tp25:gDxHYCE" resolve="AbstractOperationParameter" />
    <node concept="PMmxH" id="2wdLO7KhY26" role="2wV5jI">
      <property role="1cu_pB" value="0" />
      <ref role="PMmxG" to="tpco:2wZex4PafBj" resolve="alias" />
      <node concept="VechU" id="2wdLO7KhY27" role="3F10Kt">
        <property role="Vb096" value="DARK_MAGENTA" />
      </node>
    </node>
  </node>
  <node concept="24kQdi" id="gDxMYzV">
    <ref role="1XX52x" to="tp25:gDxMEHC" resolve="OperationParm_Concept" />
    <node concept="3EZMnI" id="gDxN2DU" role="2wV5jI">
      <node concept="3F0ifn" id="gDxN3va" role="3EZMnx">
        <property role="3F0ifm" value="concept =" />
        <ref role="1k5W1q" node="hQPGMvM" resolve="operationParameter" />
      </node>
      <node concept="3F1sOY" id="h$rjqgH" role="3EZMnx">
        <property role="1$x2rV" value="&lt;no concept&gt;" />
        <ref role="1NtTu8" to="tp25:h$ri$Pk" />
      </node>
      <node concept="l2Vlx" id="i0NEeMw" role="2iSdaV" />
    </node>
  </node>
  <node concept="24kQdi" id="gD$rTy$">
    <property role="3GE5qa" value="operation.node" />
    <ref role="1XX52x" to="tp25:gD$rokk" resolve="Node_CopyOperation" />
    <node concept="3F0ifn" id="gD$rYqB" role="2wV5jI">
      <property role="3F0ifm" value="copy" />
      <property role="1cu_pB" value="1" />
      <node concept="3$7fVu" id="hFJlo2Q" role="3F10Kt">
        <property role="3$6WeP" value="0.0" />
      </node>
      <node concept="3$7jql" id="hFJloTl" role="3F10Kt">
        <property role="3$6WeP" value="0.0" />
      </node>
    </node>
  </node>
  <node concept="24kQdi" id="gDBnenq">
    <property role="3GE5qa" value="operation.node" />
    <ref role="1XX52x" to="tp25:gDBlSRu" resolve="Node_IsRoleOperation" />
    <node concept="3EZMnI" id="gDBng45" role="2wV5jI">
      <node concept="PMmxH" id="hzCg57c" role="3EZMnx">
        <ref role="PMmxG" node="hzBPeWP" resolve="ReplaceableAlias_Comp" />
      </node>
      <node concept="3F0ifn" id="hzCg57d" role="3EZMnx">
        <property role="3F0ifm" value="(" />
        <ref role="1k5W1q" to="tpen:hY9fg1G" resolve="LeftParenAfterName" />
      </node>
      <node concept="1iCGBv" id="gDBnLtc" role="3EZMnx">
        <property role="1$x2rV" value="&lt;concept of parent&gt;" />
        <ref role="1NtTu8" to="tp25:gDBmUTw" />
        <node concept="1sVBvm" id="gDBnLtd" role="1sWHZn">
          <node concept="3F0A7n" id="gDBnNoi" role="2wV5jI">
            <property role="1Intyy" value="true" />
            <property role="1$x2rV" value="&lt;concept has no name&gt;" />
            <ref role="1NtTu8" to="tpck:h0TrG11" resolve="name" />
            <node concept="VechU" id="hEZR8nA" role="3F10Kt">
              <property role="Vb096" value="DARK_MAGENTA" />
            </node>
          </node>
        </node>
      </node>
      <node concept="3F0ifn" id="gDBxsXG" role="3EZMnx">
        <property role="3F0ifm" value=":" />
        <node concept="VPM3Z" id="hEU$P4U" role="3F10Kt">
          <property role="VOm3f" value="false" />
        </node>
      </node>
      <node concept="1iCGBv" id="gDBxtOs" role="3EZMnx">
        <property role="1$x2rV" value="&lt;role&gt;" />
        <ref role="1NtTu8" to="tp25:gDBn3iD" />
        <node concept="1sVBvm" id="gDBxtOt" role="1sWHZn">
          <node concept="3F0A7n" id="gDBxtOu" role="2wV5jI">
            <property role="1Intyy" value="true" />
            <property role="1$x2rV" value="&lt;link has no role&gt;" />
            <ref role="1NtTu8" to="tpce:fA0kJcN" resolve="role" />
            <node concept="Vb9p2" id="hEUNR1M" role="3F10Kt">
              <property role="Vbekb" value="ITALIC" />
            </node>
            <node concept="VechU" id="hEZR8uX" role="3F10Kt">
              <property role="Vb096" value="darkGray" />
            </node>
            <node concept="3$7jql" id="hJwpPF8" role="3F10Kt">
              <property role="3$6WeP" value="0.0" />
            </node>
          </node>
        </node>
        <node concept="3$7jql" id="hJwpQVH" role="3F10Kt">
          <property role="3$6WeP" value="0.0" />
        </node>
      </node>
      <node concept="3F0ifn" id="hzCg2SQ" role="3EZMnx">
        <property role="3F0ifm" value=")" />
        <ref role="1k5W1q" to="tpen:hFCSUmN" resolve="RightParen" />
      </node>
      <node concept="l2Vlx" id="i0NEeNr" role="2iSdaV" />
    </node>
  </node>
  <node concept="24kQdi" id="gEIahZe">
    <property role="3GE5qa" value="type" />
    <ref role="1XX52x" to="tp25:gEI9FSM" resolve="SNodeListType" />
    <node concept="3EZMnI" id="gEIaltJ" role="2wV5jI">
      <node concept="3F0ifn" id="gEIaltK" role="3EZMnx">
        <property role="3F0ifm" value="nlist" />
        <ref role="1k5W1q" to="tpen:hgVS8CF" resolve="KeyWord" />
        <node concept="3$7jql" id="hFHA57K" role="3F10Kt">
          <property role="3$6WeP" value="0.0" />
        </node>
      </node>
      <node concept="3F0ifn" id="gEIaltL" role="3EZMnx">
        <property role="3F0ifm" value="&lt;" />
        <ref role="1k5W1q" to="tpen:hY9fg1G" resolve="LeftParenAfterName" />
      </node>
      <node concept="1iCGBv" id="gEIasb5" role="3EZMnx">
        <property role="39s7Ar" value="true" />
        <ref role="1NtTu8" to="tp25:gEI9Wgx" />
        <node concept="1sVBvm" id="gEIasb6" role="1sWHZn">
          <node concept="3F0A7n" id="gEIat7U" role="2wV5jI">
            <property role="1Intyy" value="true" />
            <property role="1$x2rV" value="&lt;no name&gt;" />
            <ref role="1NtTu8" to="tpck:h0TrG11" resolve="name" />
            <node concept="VechU" id="hEZR8mY" role="3F10Kt">
              <property role="Vb096" value="DARK_MAGENTA" />
            </node>
            <node concept="3$7jql" id="hFH_rY2" role="3F10Kt">
              <property role="3$6WeP" value="0.0" />
            </node>
          </node>
        </node>
        <node concept="3$7jql" id="hJwgsgQ" role="3F10Kt">
          <property role="3$6WeP" value="0.0" />
        </node>
      </node>
      <node concept="3F0ifn" id="gEIaltR" role="3EZMnx">
        <property role="3F0ifm" value="&gt;" />
        <ref role="1k5W1q" to="tpen:hFCSUmN" resolve="RightParen" />
      </node>
      <node concept="l2Vlx" id="i0NEeNA" role="2iSdaV" />
    </node>
  </node>
  <node concept="24kQdi" id="gEJrZfh">
    <ref role="1XX52x" to="tp25:gEJrngP" resolve="SemanticDowncastExpression" />
    <node concept="3EZMnI" id="gEJs2BJ" role="2wV5jI">
      <node concept="3F1sOY" id="gEJs2BK" role="3EZMnx">
        <ref role="1NtTu8" to="tp25:gEJrQU1" />
      </node>
      <node concept="3F0ifn" id="gEJs2BL" role="3EZMnx">
        <property role="3F0ifm" value="/" />
        <property role="1cu_pB" value="1" />
        <ref role="1ERwB7" node="gEJC6q2" resolve="SemanticDowncastExpression_Symbol_Actions" />
        <node concept="VPxyj" id="hEZKQxq" role="3F10Kt">
          <property role="VOm3f" value="false" />
        </node>
        <node concept="VechU" id="hEZR8ws" role="3F10Kt">
          <property role="Vb096" value="DARK_MAGENTA" />
        </node>
        <node concept="3CHQLq" id="hJwfjPi" role="3F10Kt" />
        <node concept="11L4FC" id="hXbWEJi" role="3F10Kt">
          <property role="VOm3f" value="true" />
        </node>
      </node>
      <node concept="l2Vlx" id="i0NEeOC" role="2iSdaV" />
    </node>
  </node>
  <node concept="1h_SRR" id="gEJC6q2">
    <property role="TrG5h" value="SemanticDowncastExpression_Symbol_Actions" />
    <ref role="1h_SK9" to="tp25:gEJrngP" resolve="SemanticDowncastExpression" />
    <node concept="1hA7zw" id="gEJCfLq" role="1h_SK8">
      <property role="1hHO97" value="remove semantic downcast" />
      <property role="1hAc7j" value="delete_action_id" />
      <node concept="1hAIg9" id="gEJCfLr" role="1hA7z_">
        <node concept="3clFbS" id="gEJCfLs" role="2VODD2">
          <node concept="3clFbF" id="gEJCs70" role="3cqZAp">
            <node concept="2OqwBi" id="hxx$WFY" role="3clFbG">
              <node concept="0IXxy" id="gEJCs71" role="2Oq$k0" />
              <node concept="1P9Npp" id="gEJCtpO" role="2OqNvi">
                <node concept="2OqwBi" id="hxx$QSo" role="1P9ThW">
                  <node concept="0IXxy" id="gEJCuwD" role="2Oq$k0" />
                  <node concept="3TrEf2" id="gEJCwMV" role="2OqNvi">
                    <ref role="3Tt5mk" to="tp25:gEJrQU1" />
                  </node>
                </node>
              </node>
            </node>
          </node>
        </node>
      </node>
    </node>
  </node>
  <node concept="24kQdi" id="gET9E6o">
    <ref role="1XX52x" to="tp25:gET8V_a" resolve="SNodeListCreator" />
    <node concept="3F1sOY" id="gET9FRc" role="2wV5jI">
      <ref role="1NtTu8" to="tp25:gET96zp" />
    </node>
  </node>
  <node concept="24kQdi" id="gETm7zq">
    <property role="3GE5qa" value="operation.node" />
    <ref role="1XX52x" to="tp25:gETlYyV" resolve="Node_GetNextSiblingsOperation" />
    <node concept="PMmxH" id="h$lEDNG" role="2wV5jI">
      <ref role="PMmxG" node="h$6uJpB" resolve="ReplaceableAliasAndParms_Comp" />
    </node>
  </node>
  <node concept="24kQdi" id="gETtDTY">
    <property role="3GE5qa" value="operation.node" />
    <ref role="1XX52x" to="tp25:gETtrpn" resolve="Node_GetPrevSiblingsOperation" />
    <node concept="PMmxH" id="h$lFsDC" role="2wV5jI">
      <ref role="PMmxG" node="h$6uJpB" resolve="ReplaceableAliasAndParms_Comp" />
    </node>
  </node>
  <node concept="24kQdi" id="gETvFlJ">
    <property role="3GE5qa" value="operation.node" />
    <ref role="1XX52x" to="tp25:gETvwEk" resolve="Node_GetAllSiblingsOperation" />
    <node concept="PMmxH" id="h$6PA4O" role="2wV5jI">
      <ref role="PMmxG" node="h$6uJpB" resolve="ReplaceableAliasAndParms_Comp" />
    </node>
  </node>
  <node concept="24kQdi" id="gFt81oJ">
    <ref role="1XX52x" to="tp25:gFt7uOF" resolve="Property_HasValue_Enum" />
    <node concept="3EZMnI" id="gFt81NO" role="2wV5jI">
      <node concept="PMmxH" id="hzCii_o" role="3EZMnx">
        <ref role="PMmxG" node="hzBPeWP" resolve="ReplaceableAlias_Comp" />
      </node>
      <node concept="3F0ifn" id="hzCii_p" role="3EZMnx">
        <property role="3F0ifm" value="(" />
        <ref role="1k5W1q" to="tpen:hY9fg1G" resolve="LeftParenAfterName" />
      </node>
      <node concept="3F1sOY" id="gFt81NQ" role="3EZMnx">
        <property role="1$x2rV" value="&lt;no value&gt;" />
        <ref role="1NtTu8" to="tp25:gFt7uOG" />
      </node>
      <node concept="3F0ifn" id="hzCilFq" role="3EZMnx">
        <property role="3F0ifm" value=")" />
        <ref role="1k5W1q" to="tpen:hFCSUmN" resolve="RightParen" />
      </node>
      <node concept="l2Vlx" id="i0NEeMn" role="2iSdaV" />
    </node>
  </node>
  <node concept="24kQdi" id="gFy2sST">
    <ref role="1XX52x" to="tp25:gFy1jak" resolve="Property_HasValue_Simple" />
    <node concept="3EZMnI" id="gFy2DKU" role="2wV5jI">
      <node concept="PMmxH" id="hzCiqoe" role="3EZMnx">
        <ref role="PMmxG" node="hzBPeWP" resolve="ReplaceableAlias_Comp" />
      </node>
      <node concept="3F0ifn" id="hzCiqof" role="3EZMnx">
        <property role="3F0ifm" value="(" />
        <ref role="1k5W1q" to="tpen:hY9fg1G" resolve="LeftParenAfterName" />
      </node>
      <node concept="3F1sOY" id="gFy2DKW" role="3EZMnx">
        <property role="1$x2rV" value="&lt;no value&gt;" />
        <ref role="1NtTu8" to="tp25:gFy1jal" />
      </node>
      <node concept="3F0ifn" id="hzCinLW" role="3EZMnx">
        <property role="3F0ifm" value=")" />
        <ref role="1k5W1q" to="tpen:hFCSUmN" resolve="RightParen" />
      </node>
      <node concept="l2Vlx" id="i0NEeNo" role="2iSdaV" />
    </node>
  </node>
  <node concept="24kQdi" id="gNgnpZj">
    <ref role="1XX52x" to="tp25:gNgn60t" resolve="ConceptReference" />
    <node concept="1iCGBv" id="gNgnrgp" role="2wV5jI">
      <property role="1$x2rV" value="&lt;choose concept&gt;" />
      <ref role="1NtTu8" to="tp25:gNgnhzJ" />
      <node concept="1sVBvm" id="gNgnrgq" role="1sWHZn">
        <node concept="3F0A7n" id="gNgnsqa" role="2wV5jI">
          <property role="1Intyy" value="true" />
          <ref role="1NtTu8" to="tpck:h0TrG11" resolve="name" />
          <node concept="VechU" id="hEZR8p9" role="3F10Kt">
            <property role="Vb096" value="DARK_MAGENTA" />
          </node>
          <node concept="3$7jql" id="hJwviJ6" role="3F10Kt">
            <property role="3$6WeP" value="0.0" />
          </node>
          <node concept="VPRnO" id="6o2z4lP$TDB" role="3F10Kt" />
        </node>
      </node>
      <node concept="3$7jql" id="hJwvjFE" role="3F10Kt">
        <property role="3$6WeP" value="0.0" />
      </node>
    </node>
  </node>
  <node concept="24kQdi" id="gNgo0Zg">
    <ref role="1XX52x" to="tp25:gNgmYLL" resolve="OperationParm_ConceptList" />
    <node concept="3EZMnI" id="gNgo2A$" role="2wV5jI">
      <node concept="3F0ifn" id="gNgo3y9" role="3EZMnx">
        <property role="3F0ifm" value="concept in:[" />
        <ref role="1k5W1q" node="hQPGMvM" resolve="operationParameter" />
        <node concept="3$7jql" id="hJwwrN_" role="3F10Kt">
          <property role="3$6WeP" value="0.0" />
        </node>
      </node>
      <node concept="3F2HdR" id="gNgo8cL" role="3EZMnx">
        <property role="2czwfO" value="," />
        <ref role="1NtTu8" to="tp25:gNgmYLN" />
        <node concept="l2Vlx" id="i0Nyp4b" role="2czzBx" />
      </node>
      <node concept="3F0ifn" id="gNgodK1" role="3EZMnx">
        <property role="3F0ifm" value="]" />
        <ref role="1k5W1q" node="hQPGMvM" resolve="operationParameter" />
        <node concept="3$7jql" id="hJwu9YR" role="3F10Kt">
          <property role="3$6WeP" value="0.0" />
        </node>
      </node>
      <node concept="l2Vlx" id="i0Nynqt" role="2iSdaV" />
    </node>
  </node>
  <node concept="24kQdi" id="gYxFcbA">
    <property role="3GE5qa" value="operation.model" />
    <ref role="1XX52x" to="tp25:gYxF2fM" resolve="Model_CreateNewRootNodeOperation" />
    <node concept="3EZMnI" id="gYxFf1a" role="2wV5jI">
      <node concept="PMmxH" id="hzC8rJp" role="3EZMnx">
        <ref role="PMmxG" node="hzBPeWP" resolve="ReplaceableAlias_Comp" />
      </node>
      <node concept="3F0ifn" id="h8OshMu" role="3EZMnx">
        <property role="3F0ifm" value="(" />
        <ref role="1k5W1q" to="tpen:hY9fg1G" resolve="LeftParenAfterName" />
      </node>
      <node concept="1iCGBv" id="gYxFf1c" role="3EZMnx">
        <property role="1$x2rV" value="&lt;no concept&gt;" />
        <ref role="1NtTu8" to="tp25:gCI8USK" />
        <node concept="1sVBvm" id="gYxFf1d" role="1sWHZn">
          <node concept="3F0A7n" id="gYxFf1e" role="2wV5jI">
            <property role="1Intyy" value="true" />
            <ref role="1NtTu8" to="tpck:h0TrG11" resolve="name" />
            <node concept="VechU" id="hEZR8C2" role="3F10Kt">
              <property role="Vb096" value="DARK_MAGENTA" />
            </node>
            <node concept="3$7jql" id="hJwo9Cc" role="3F10Kt">
              <property role="3$6WeP" value="0.0" />
            </node>
          </node>
        </node>
        <node concept="3$7jql" id="hJwo70F" role="3F10Kt">
          <property role="3$6WeP" value="0.0" />
        </node>
      </node>
      <node concept="3EZMnI" id="2yJUBF2noSh" role="3EZMnx">
        <node concept="VPM3Z" id="2yJUBF2noSi" role="3F10Kt">
          <property role="VOm3f" value="false" />
        </node>
        <node concept="3F0ifn" id="2yJUBF2noSl" role="3EZMnx">
          <property role="3F0ifm" value="," />
        </node>
        <node concept="3F1sOY" id="2yJUBF2noSn" role="3EZMnx">
          <ref role="1NtTu8" to="tp25:h8Orz_y" />
        </node>
        <node concept="l2Vlx" id="2yJUBF2noSk" role="2iSdaV" />
        <node concept="pkWqt" id="2yJUBF2noSp" role="pqm2j">
          <node concept="3clFbS" id="2yJUBF2noSq" role="2VODD2">
            <node concept="3clFbF" id="2yJUBF2noSr" role="3cqZAp">
              <node concept="2OqwBi" id="2yJUBF2noSy" role="3clFbG">
                <node concept="2OqwBi" id="2yJUBF2noSt" role="2Oq$k0">
                  <node concept="pncrf" id="2yJUBF2noSs" role="2Oq$k0" />
                  <node concept="3TrEf2" id="2yJUBF2noSx" role="2OqNvi">
                    <ref role="3Tt5mk" to="tp25:h8Orz_y" />
                  </node>
                </node>
                <node concept="3x8VRR" id="2yJUBF2noSA" role="2OqNvi" />
              </node>
            </node>
          </node>
        </node>
      </node>
      <node concept="3F0ifn" id="h8Osfh3" role="3EZMnx">
        <property role="3F0ifm" value=")" />
        <ref role="1k5W1q" to="tpen:hFCSUmN" resolve="RightParen" />
      </node>
      <node concept="l2Vlx" id="i0NEeNl" role="2iSdaV" />
    </node>
  </node>
  <node concept="24kQdi" id="h2Rg574">
    <property role="3GE5qa" value="operation.node" />
    <ref role="1XX52x" to="tp25:h2Rf3i4" resolve="Node_GetDescendantsOperation" />
    <node concept="PMmxH" id="h$lDaQX" role="2wV5jI">
      <ref role="PMmxG" node="h$6uJpB" resolve="ReplaceableAliasAndParms_Comp" />
    </node>
  </node>
  <node concept="24kQdi" id="h2Rys2K">
    <property role="3GE5qa" value="operation.node" />
    <ref role="1XX52x" to="tp25:h2Rxl3C" resolve="Node_GetContainingRootOperation" />
    <node concept="3F0ifn" id="h2RyD9a" role="2wV5jI">
      <property role="3F0ifm" value="containing root" />
      <node concept="3$7jql" id="hJrj76R" role="3F10Kt">
        <property role="3$6WeP" value="0.0" />
      </node>
      <node concept="VPxyj" id="hEZKQx_" role="3F10Kt">
        <property role="VOm3f" value="true" />
      </node>
    </node>
  </node>
  <node concept="24kQdi" id="h2RRBal">
    <property role="3GE5qa" value="operation.model" />
    <ref role="1XX52x" to="tp25:h2RRcAW" resolve="Model_RootsOperation" />
    <node concept="3EZMnI" id="h2RRBCF" role="2wV5jI">
      <node concept="PMmxH" id="hzCdxXi" role="3EZMnx">
        <ref role="PMmxG" node="hzBPeWP" resolve="ReplaceableAlias_Comp" />
      </node>
      <node concept="3F0ifn" id="hzCdxXj" role="3EZMnx">
        <property role="3F0ifm" value="(" />
        <ref role="1k5W1q" to="tpen:hY9fg1G" resolve="LeftParenAfterName" />
      </node>
      <node concept="1iCGBv" id="h2RRBCH" role="3EZMnx">
        <property role="1$x2rV" value="&lt;all&gt;" />
        <property role="1cu_pB" value="1" />
        <ref role="1NtTu8" to="tp25:h2RRcAX" />
        <node concept="1sVBvm" id="h2RRBCI" role="1sWHZn">
          <node concept="3F0A7n" id="h2RRBCJ" role="2wV5jI">
            <property role="1Intyy" value="true" />
            <ref role="1NtTu8" to="tpck:h0TrG11" resolve="name" />
            <node concept="3$7jql" id="hJlFN_R" role="3F10Kt">
              <property role="3$6WeP" value="0.0" />
            </node>
            <node concept="VechU" id="hEZR8uW" role="3F10Kt">
              <property role="Vb096" value="DARK_MAGENTA" />
            </node>
          </node>
        </node>
      </node>
      <node concept="3F0ifn" id="hzCd_08" role="3EZMnx">
        <property role="3F0ifm" value=")" />
        <ref role="1k5W1q" to="tpen:hFCSUmN" resolve="RightParen" />
      </node>
      <node concept="l2Vlx" id="i0NEeNx" role="2iSdaV" />
    </node>
  </node>
  <node concept="24kQdi" id="h2Smo9Q">
    <property role="3GE5qa" value="operation.model" />
    <ref role="1XX52x" to="tp25:h2Smgyn" resolve="Model_NodesOperation" />
    <node concept="3EZMnI" id="h2SmoxA" role="2wV5jI">
      <node concept="PMmxH" id="hzCdmkN" role="3EZMnx">
        <ref role="PMmxG" node="hzBPeWP" resolve="ReplaceableAlias_Comp" />
      </node>
      <node concept="3F0ifn" id="hzCdmkO" role="3EZMnx">
        <property role="3F0ifm" value="(" />
        <ref role="1k5W1q" to="tpen:hY9fg1G" resolve="LeftParenAfterName" />
      </node>
      <node concept="1iCGBv" id="h2SmoxC" role="3EZMnx">
        <property role="1$x2rV" value="&lt;all&gt;" />
        <ref role="1NtTu8" to="tp25:h2Smgyo" />
        <node concept="1sVBvm" id="h2SmoxD" role="1sWHZn">
          <node concept="3F0A7n" id="h2SmoxE" role="2wV5jI">
            <property role="1Intyy" value="true" />
            <ref role="1NtTu8" to="tpck:h0TrG11" resolve="name" />
            <node concept="VechU" id="hEZR8ne" role="3F10Kt">
              <property role="Vb096" value="DARK_MAGENTA" />
            </node>
            <node concept="3$7jql" id="hJwpgnO" role="3F10Kt">
              <property role="3$6WeP" value="0.0" />
            </node>
          </node>
        </node>
        <node concept="3$7jql" id="hJwphko" role="3F10Kt">
          <property role="3$6WeP" value="0.0" />
        </node>
      </node>
      <node concept="3F0ifn" id="hzCdosl" role="3EZMnx">
        <property role="3F0ifm" value=")" />
        <ref role="1k5W1q" to="tpen:hFCSUmN" resolve="RightParen" />
      </node>
      <node concept="l2Vlx" id="i0NEeLm" role="2iSdaV" />
    </node>
  </node>
  <node concept="24kQdi" id="h2XkT5f">
    <property role="3GE5qa" value="operation.node" />
    <ref role="1XX52x" to="tp25:h2Xjw1B" resolve="Node_GetAncestorOperation" />
    <node concept="3EZMnI" id="h2XlaZ$" role="6VMZX">
      <property role="3EZMnw" value="true" />
      <node concept="3F0ifn" id="h2XlaZ_" role="3EZMnx">
        <property role="3F0ifm" value="The 'ancestor' operation" />
        <node concept="VechU" id="hEZR8CM" role="3F10Kt">
          <property role="Vb096" value="blue" />
        </node>
        <node concept="30gYXW" id="hF0kJRK" role="3F10Kt">
          <property role="Vb096" value="lightGray" />
        </node>
        <node concept="ljvvj" id="i0NEeLM" role="3F10Kt">
          <property role="VOm3f" value="true" />
        </node>
      </node>
      <node concept="3F0ifn" id="h2XlaZA" role="3EZMnx">
        <node concept="ljvvj" id="i0NEeLO" role="3F10Kt">
          <property role="VOm3f" value="true" />
        </node>
      </node>
      <node concept="3F0ifn" id="h2XlaZB" role="3EZMnx">
        <property role="3F0ifm" value="Returns ancestor node (if no parameters returns direct parent)" />
        <node concept="Vb9p2" id="hEUNQVW" role="3F10Kt">
          <property role="Vbekb" value="PLAIN" />
        </node>
        <node concept="ljvvj" id="i0NEeLP" role="3F10Kt">
          <property role="VOm3f" value="true" />
        </node>
      </node>
      <node concept="3F0ifn" id="h2XlaZC" role="3EZMnx">
        <node concept="ljvvj" id="i0NEeLQ" role="3F10Kt">
          <property role="VOm3f" value="true" />
        </node>
      </node>
      <node concept="3F0ifn" id="h2XlaZD" role="3EZMnx">
        <property role="3F0ifm" value="Optional parameters:" />
        <node concept="Vb9p2" id="hEUNQZQ" role="3F10Kt">
          <property role="Vbekb" value="PLAIN" />
        </node>
        <node concept="ljvvj" id="i0NEeLR" role="3F10Kt">
          <property role="VOm3f" value="true" />
        </node>
      </node>
      <node concept="3EZMnI" id="h2XlaZE" role="3EZMnx">
        <property role="3EZMnw" value="true" />
        <property role="3EZMnz" value="true" />
        <node concept="VPM3Z" id="hEU$P1e" role="3F10Kt">
          <property role="VOm3f" value="false" />
        </node>
        <node concept="3F0ifn" id="h2XlaZG" role="3EZMnx">
          <property role="3F0ifm" value="root" />
        </node>
        <node concept="3F0ifn" id="h2XlaZH" role="3EZMnx">
          <property role="3F0ifm" value="get top ancestor" />
          <node concept="Vb9p2" id="hEUNQWm" role="3F10Kt">
            <property role="Vbekb" value="PLAIN" />
          </node>
          <node concept="ljvvj" id="i0NEeLT" role="3F10Kt">
            <property role="VOm3f" value="true" />
          </node>
        </node>
        <node concept="3F0ifn" id="h2XlaZJ" role="3EZMnx">
          <property role="3F0ifm" value="concept" />
        </node>
        <node concept="3F0ifn" id="h2XlaZK" role="3EZMnx">
          <property role="3F0ifm" value="get ancestor which is instance of concept" />
          <node concept="Vb9p2" id="hEUNQWD" role="3F10Kt">
            <property role="Vbekb" value="PLAIN" />
          </node>
          <node concept="ljvvj" id="i0NEeLU" role="3F10Kt">
            <property role="VOm3f" value="true" />
          </node>
        </node>
        <node concept="3F0ifn" id="h2XlaZM" role="3EZMnx">
          <property role="3F0ifm" value="concept in" />
        </node>
        <node concept="3F0ifn" id="h2XlaZN" role="3EZMnx">
          <property role="3F0ifm" value="get ancestor which is instance of one of concepts" />
          <node concept="Vb9p2" id="hEUNQXA" role="3F10Kt">
            <property role="Vbekb" value="PLAIN" />
          </node>
          <node concept="ljvvj" id="i0NEeLV" role="3F10Kt">
            <property role="VOm3f" value="true" />
          </node>
        </node>
        <node concept="3F0ifn" id="h2XlaZP" role="3EZMnx">
          <property role="3F0ifm" value="+" />
        </node>
        <node concept="3F0ifn" id="h2XlaZQ" role="3EZMnx">
          <property role="3F0ifm" value="return current node if it meets the requirements" />
          <node concept="Vb9p2" id="hEUNQYZ" role="3F10Kt">
            <property role="Vbekb" value="PLAIN" />
          </node>
          <node concept="ljvvj" id="i0NEeLW" role="3F10Kt">
            <property role="VOm3f" value="true" />
          </node>
        </node>
        <node concept="l2Vlx" id="i0NEeLZ" role="2iSdaV" />
        <node concept="ljvvj" id="i0NEeM1" role="3F10Kt">
          <property role="VOm3f" value="true" />
        </node>
      </node>
      <node concept="l2Vlx" id="i0NEeMb" role="2iSdaV" />
    </node>
    <node concept="PMmxH" id="h$b1Vs_" role="2wV5jI">
      <ref role="PMmxG" node="h$6uJpB" resolve="ReplaceableAliasAndParms_Comp" />
    </node>
  </node>
  <node concept="24kQdi" id="h32TKD6">
    <property role="3GE5qa" value="operation.node" />
    <ref role="1XX52x" to="tp25:h32TBBB" resolve="Node_GetChildrenOperation" />
    <node concept="PMmxH" id="4uVbusd0fYb" role="2wV5jI">
      <ref role="PMmxG" node="h$6uJpB" resolve="ReplaceableAliasAndParms_Comp" />
    </node>
    <node concept="3EZMnI" id="2xk$X1Ld44u" role="6VMZX">
      <node concept="3EZMnI" id="2xk$X1Ld44x" role="3EZMnx">
        <node concept="2iRkQZ" id="2xk$X1Ld44y" role="2iSdaV" />
        <node concept="3F0ifn" id="2xk$X1Ld44z" role="3EZMnx">
          <property role="3F0ifm" value="The 'children' operation" />
          <node concept="30gYXW" id="2xk$X1Ld44$" role="3F10Kt">
            <property role="Vb096" value="lightGray" />
          </node>
          <node concept="VechU" id="2xk$X1Ld44_" role="3F10Kt">
            <property role="Vb096" value="blue" />
          </node>
        </node>
        <node concept="3F0ifn" id="2xk$X1Ld44A" role="3EZMnx" />
        <node concept="3EZMnI" id="2xk$X1Ld44B" role="3EZMnx">
          <node concept="VPM3Z" id="2xk$X1Ld44C" role="3F10Kt">
            <property role="VOm3f" value="false" />
          </node>
          <node concept="3F0ifn" id="2xk$X1Ld44D" role="3EZMnx">
            <property role="3F0ifm" value="Returns children of this node optionally specified by" />
            <node concept="Vb9p2" id="2xk$X1Ld44E" role="3F10Kt" />
          </node>
          <node concept="3F0ifn" id="2xk$X1Ld44F" role="3EZMnx">
            <property role="3F0ifm" value="linkQualifier" />
          </node>
          <node concept="3F0ifn" id="2xk$X1Ld44G" role="3EZMnx">
            <property role="3F0ifm" value="parameter" />
            <node concept="Vb9p2" id="2xk$X1Ld44H" role="3F10Kt" />
          </node>
          <node concept="2iRfu4" id="2xk$X1Ld44I" role="2iSdaV" />
        </node>
        <node concept="3F0ifn" id="2xk$X1Ld44J" role="3EZMnx" />
        <node concept="3F0ifn" id="2xk$X1Ld44K" role="3EZMnx">
          <property role="3F0ifm" value="Parameter:" />
          <node concept="Vb9p2" id="2xk$X1Ld44L" role="3F10Kt" />
        </node>
        <node concept="3EZMnI" id="2xk$X1Ld44M" role="3EZMnx">
          <node concept="3F0ifn" id="2xk$X1Ld44N" role="3EZMnx">
            <property role="3F0ifm" value="linkQualifier" />
          </node>
          <node concept="VPM3Z" id="2xk$X1Ld44O" role="3F10Kt">
            <property role="VOm3f" value="false" />
          </node>
          <node concept="3F0ifn" id="2xk$X1Ld44P" role="3EZMnx">
            <property role="3F0ifm" value="LinkDeclaration of corresponding child reference" />
            <node concept="Vb9p2" id="2xk$X1Ld44Q" role="3F10Kt" />
          </node>
          <node concept="2iRfu4" id="2xk$X1Ld44R" role="2iSdaV" />
        </node>
      </node>
      <node concept="2iRkQZ" id="2xk$X1Ld44w" role="2iSdaV" />
    </node>
  </node>
  <node concept="24kQdi" id="h3wA4IS">
    <property role="3GE5qa" value="operation.node" />
    <ref role="1XX52x" to="tp25:h3w_OT6" resolve="Node_IsNullOperation" />
    <node concept="3F0ifn" id="h3wA8id" role="2wV5jI">
      <property role="3F0ifm" value="isNull" />
      <property role="1cu_pB" value="1" />
      <node concept="3$7jql" id="hJlITWR" role="3F10Kt">
        <property role="3$6WeP" value="0.0" />
      </node>
      <node concept="VPxyj" id="hEZKQwH" role="3F10Kt">
        <property role="VOm3f" value="true" />
      </node>
    </node>
  </node>
  <node concept="24kQdi" id="h3x8ZjO">
    <property role="3GE5qa" value="operation.node" />
    <ref role="1XX52x" to="tp25:h3x8VNB" resolve="Node_IsNotNullOperation" />
    <node concept="3F0ifn" id="h3x90Fg" role="2wV5jI">
      <property role="3F0ifm" value="isNotNull" />
      <property role="1cu_pB" value="1" />
      <node concept="VPxyj" id="hEZKQyi" role="3F10Kt">
        <property role="VOm3f" value="true" />
      </node>
      <node concept="3$7jql" id="hFHwXEw" role="3F10Kt">
        <property role="3$6WeP" value="0.0" />
      </node>
    </node>
  </node>
  <node concept="24kQdi" id="h3NTI_Q">
    <property role="3GE5qa" value="operation.node" />
    <ref role="1XX52x" to="tp25:h3NT_Zs" resolve="Node_GetConceptOperation" />
    <node concept="3F0ifn" id="h3NTKAj" role="2wV5jI">
      <property role="3F0ifm" value="concept" />
      <property role="1cu_pB" value="1" />
      <node concept="VPxyj" id="hEZKQyk" role="3F10Kt">
        <property role="VOm3f" value="true" />
      </node>
      <node concept="3$7jql" id="hFHvGlM" role="3F10Kt">
        <property role="3$6WeP" value="0.0" />
      </node>
      <node concept="3nxI2P" id="jWvgfwdaKh" role="3F10Kt">
        <property role="VOm3f" value="true" />
      </node>
    </node>
  </node>
  <node concept="24kQdi" id="h3O78rQ">
    <property role="3GE5qa" value="operation.concept" />
    <ref role="1XX52x" to="tp25:h3O6GYR" resolve="Concept_IsExactlyOperation" />
    <node concept="3EZMnI" id="h3O79yG" role="2wV5jI">
      <node concept="PMmxH" id="hzCbhFP" role="3EZMnx">
        <ref role="PMmxG" node="hzBPeWP" resolve="ReplaceableAlias_Comp" />
      </node>
      <node concept="3F0ifn" id="hzCbhFQ" role="3EZMnx">
        <property role="3F0ifm" value="(" />
        <ref role="1k5W1q" to="tpen:hY9fg1G" resolve="LeftParenAfterName" />
      </node>
      <node concept="3F1sOY" id="hzQWeJx" role="3EZMnx">
        <property role="1$x2rV" value="&lt;no concept&gt;" />
        <ref role="1NtTu8" to="tp25:hzQVzxm" />
      </node>
      <node concept="3F0ifn" id="hzQWrf_" role="3EZMnx">
        <property role="3F0ifm" value=")" />
        <ref role="1k5W1q" to="tpen:hFCSUmN" resolve="RightParen" />
      </node>
      <node concept="l2Vlx" id="i0NEeN8" role="2iSdaV" />
    </node>
  </node>
  <node concept="24kQdi" id="h3THBXi">
    <property role="3GE5qa" value="type" />
    <ref role="1XX52x" to="tp25:h3THzq0" resolve="SConceptType" />
    <node concept="3EZMnI" id="hbqadBz" role="2wV5jI">
      <node concept="3F0ifn" id="hbqadB$" role="3EZMnx">
        <property role="3F0ifm" value="concept" />
        <ref role="1k5W1q" to="tpen:hgVS8CF" resolve="KeyWord" />
        <node concept="3$7jql" id="hJwqqSp" role="3F10Kt">
          <property role="3$6WeP" value="0.0" />
        </node>
        <node concept="3nxI2P" id="4eGV4eBWJQU" role="3F10Kt">
          <property role="VOm3f" value="true" />
        </node>
      </node>
      <node concept="3F0ifn" id="hbqadB_" role="3EZMnx">
        <property role="3F0ifm" value="&lt;" />
        <ref role="1k5W1q" to="tpen:hY9fg1G" resolve="LeftParenAfterName" />
        <node concept="VPM3Z" id="hFE5s0E" role="3F10Kt" />
      </node>
      <node concept="1iCGBv" id="hbqadBA" role="3EZMnx">
        <property role="39s7Ar" value="true" />
        <ref role="1NtTu8" to="tp25:hbqa45m" />
        <node concept="1sVBvm" id="hbqadBB" role="1sWHZn">
          <node concept="3F0A7n" id="hbqadBC" role="2wV5jI">
            <property role="1Intyy" value="true" />
            <property role="1$x2rV" value="&lt;no name&gt;" />
            <ref role="1NtTu8" to="tpck:h0TrG11" resolve="name" />
            <node concept="3$7jql" id="hJwqvgf" role="3F10Kt">
              <property role="3$6WeP" value="0.0" />
            </node>
            <node concept="VechU" id="hEZR8Ak" role="3F10Kt">
              <property role="Vb096" value="DARK_MAGENTA" />
            </node>
          </node>
        </node>
        <node concept="3$7jql" id="hJwqtG7" role="3F10Kt">
          <property role="3$6WeP" value="0.0" />
        </node>
      </node>
      <node concept="3F0ifn" id="hbqadBD" role="3EZMnx">
        <property role="3F0ifm" value="&gt;" />
        <ref role="1k5W1q" to="tpen:hFCSUmN" resolve="RightParen" />
      </node>
      <node concept="l2Vlx" id="i0NEeMJ" role="2iSdaV" />
    </node>
  </node>
  <node concept="24kQdi" id="h3TUW2z">
    <property role="3GE5qa" value="reference" />
    <ref role="1XX52x" to="tp25:h3TUQj6" resolve="ConceptRefExpression" />
    <node concept="3EZMnI" id="h3TUWIi" role="2wV5jI">
      <node concept="3F0ifn" id="h3TUXo4" role="3EZMnx">
        <property role="3F0ifm" value="concept" />
        <ref role="1k5W1q" to="tpen:hgVS8CF" resolve="KeyWord" />
        <node concept="3$7jql" id="hJwr59C" role="3F10Kt">
          <property role="3$6WeP" value="0.0" />
        </node>
        <node concept="3nxI2P" id="4eGV4eC5kKc" role="3F10Kt">
          <property role="VOm3f" value="true" />
        </node>
      </node>
      <node concept="3F0ifn" id="h8cnXbl" role="3EZMnx">
        <property role="3F0ifm" value="/" />
        <ref role="1k5W1q" to="tpen:hY9fg1G" resolve="LeftParenAfterName" />
      </node>
      <node concept="1iCGBv" id="h3TV6CU" role="3EZMnx">
        <property role="1$x2rV" value="&lt;no concept&gt;" />
        <ref role="1NtTu8" to="tp25:h3TV0KE" />
        <node concept="1sVBvm" id="h3TV6CV" role="1sWHZn">
          <node concept="3F0A7n" id="h3TV7iH" role="2wV5jI">
            <property role="1Intyy" value="true" />
            <ref role="1NtTu8" to="tpck:h0TrG11" resolve="name" />
            <ref role="1k5W1q" to="tpd3:hwSE21y" resolve="ReferenceOnConcept" />
            <node concept="3$7jql" id="hJwraIC" role="3F10Kt">
              <property role="3$6WeP" value="0.0" />
            </node>
          </node>
        </node>
        <node concept="3$7jql" id="hJwrbGb" role="3F10Kt">
          <property role="3$6WeP" value="0.0" />
        </node>
      </node>
      <node concept="3F0ifn" id="h3TUYz3" role="3EZMnx">
        <property role="3F0ifm" value="/" />
        <ref role="1k5W1q" to="tpen:hFCSUmN" resolve="RightParen" />
      </node>
      <node concept="l2Vlx" id="i0NEeOL" role="2iSdaV" />
    </node>
  </node>
  <node concept="24kQdi" id="h4z$qAe">
    <property role="3GE5qa" value="operation.node" />
    <ref role="1XX52x" to="tp25:h4z$bTp" resolve="Node_GetAncestorsOperation" />
    <node concept="PMmxH" id="h$b4bPp" role="2wV5jI">
      <ref role="PMmxG" node="h$6uJpB" resolve="ReplaceableAliasAndParms_Comp" />
    </node>
  </node>
  <node concept="24kQdi" id="h7lAzlY">
    <property role="3GE5qa" value="operation.model" />
    <ref role="1XX52x" to="tp25:h7lApEh" resolve="Model_RootsIncludingImportedOperation" />
    <node concept="3EZMnI" id="h7lAzQI" role="2wV5jI">
      <node concept="PMmxH" id="hzCdu7a" role="3EZMnx">
        <ref role="PMmxG" node="hzBPeWP" resolve="ReplaceableAlias_Comp" />
      </node>
      <node concept="3F0ifn" id="hzCdu7b" role="3EZMnx">
        <property role="3F0ifm" value="(" />
        <ref role="1k5W1q" to="tpen:hY9fg1G" resolve="LeftParenAfterName" />
      </node>
      <node concept="1iCGBv" id="h7lABdG" role="3EZMnx">
        <property role="1$x2rV" value="&lt;no concept&gt;" />
        <ref role="1NtTu8" to="tp25:h7lApEi" />
        <node concept="1sVBvm" id="h7lABdH" role="1sWHZn">
          <node concept="3F0A7n" id="h7lACjk" role="2wV5jI">
            <property role="1Intyy" value="true" />
            <ref role="1NtTu8" to="tpck:h0TrG11" resolve="name" />
            <ref role="1k5W1q" to="tpd3:hwSE21y" resolve="ReferenceOnConcept" />
          </node>
        </node>
      </node>
      <node concept="3F0ifn" id="hzCdro5" role="3EZMnx">
        <property role="3F0ifm" value=")" />
        <ref role="1k5W1q" to="tpen:hFCSUmN" resolve="RightParen" />
      </node>
      <node concept="l2Vlx" id="i0NEeNO" role="2iSdaV" />
    </node>
  </node>
  <node concept="24kQdi" id="h8chUdI">
    <ref role="1XX52x" to="tp25:h8chp0G" resolve="RefConcept_Reference" />
    <node concept="1iCGBv" id="h8ci1SI" role="2wV5jI">
      <property role="1$x2rV" value="&lt;choose concept&gt;" />
      <ref role="1NtTu8" to="tp25:h8cht0$" />
      <node concept="1sVBvm" id="h8ci1SJ" role="1sWHZn">
        <node concept="3F0A7n" id="h8ci2QM" role="2wV5jI">
          <property role="1Intyy" value="true" />
          <ref role="1NtTu8" to="tpck:h0TrG11" resolve="name" />
          <node concept="VechU" id="hEZR8C4" role="3F10Kt">
            <property role="Vb096" value="DARK_MAGENTA" />
          </node>
        </node>
      </node>
    </node>
  </node>
  <node concept="24kQdi" id="habTyNX">
    <property role="3GE5qa" value="operation.node" />
    <ref role="1XX52x" to="tp25:habSWDE" resolve="Node_GetIndexInParentOperation" />
    <node concept="PMmxH" id="2wdLO7KhY6z" role="2wV5jI">
      <property role="1cu_pB" value="1" />
      <ref role="PMmxG" to="tpco:2wZex4PafBj" resolve="alias" />
      <node concept="VPxyj" id="2wdLO7KhY6$" role="3F10Kt">
        <property role="VOm3f" value="false" />
      </node>
      <node concept="3$7jql" id="2wdLO7KhY6_" role="3F10Kt">
        <property role="3$6WeP" value="0.0" />
      </node>
    </node>
  </node>
  <node concept="24kQdi" id="hamK72W">
    <property role="3GE5qa" value="operation.concept" />
    <ref role="1XX52x" to="tp25:hamJodO" resolve="Concept_GetDirectSuperConcepts" />
    <node concept="3EZMnI" id="h$6wNMY" role="2wV5jI">
      <property role="3EZMnw" value="false" />
      <node concept="PMmxH" id="h$6wNMZ" role="3EZMnx">
        <ref role="PMmxG" node="h$6uJpB" resolve="ReplaceableAliasAndParms_Comp" />
      </node>
      <node concept="l2Vlx" id="i0NEeNz" role="2iSdaV" />
    </node>
  </node>
  <node concept="24kQdi" id="haqhtI9">
    <property role="3GE5qa" value="operation.node" />
    <ref role="1XX52x" to="tp25:haqgKhF" resolve="Node_ConceptMethodCall" />
    <node concept="3EZMnI" id="haqhzWB" role="2wV5jI">
      <property role="3EZMnw" value="false" />
      <node concept="1iCGBv" id="haqh$Hf" role="3EZMnx">
        <ref role="1NtTu8" to="tp25:haqh4HH" />
        <node concept="1sVBvm" id="haqh$Hg" role="1sWHZn">
          <node concept="3F0A7n" id="haqh_Nm" role="2wV5jI">
            <property role="1Intyy" value="true" />
            <ref role="1NtTu8" to="tpck:h0TrG11" resolve="name" />
            <node concept="3$7jql" id="hFHuYIG" role="3F10Kt">
              <property role="3$6WeP" value="0.0" />
            </node>
          </node>
        </node>
      </node>
      <node concept="PMmxH" id="hPnfSxw" role="3EZMnx">
        <ref role="PMmxG" to="tpen:h5njIub" resolve="IMethodCall_actualArguments" />
        <node concept="11L4FC" id="hX7c5Mx" role="3F10Kt">
          <property role="VOm3f" value="true" />
        </node>
      </node>
      <node concept="l2Vlx" id="i0NEeNG" role="2iSdaV" />
      <node concept="2$oqgb" id="1PnDPd6XUv7" role="3F10Kt">
        <ref role="Bvoe9" to="tpen:47XGxT8xUGh" resolve="BaseMethodParameterInformationQuery" />
      </node>
    </node>
  </node>
  <node concept="24kQdi" id="haZb9U2">
    <property role="3GE5qa" value="operation.concept" />
    <ref role="1XX52x" to="tp25:haZa9Qk" resolve="Concept_IsSuperConceptOfOperation" />
    <node concept="3EZMnI" id="hzCb$in" role="2wV5jI">
      <node concept="PMmxH" id="hzCb$io" role="3EZMnx">
        <ref role="PMmxG" node="hzBPeWP" resolve="ReplaceableAlias_Comp" />
      </node>
      <node concept="3F0ifn" id="hzCb$ip" role="3EZMnx">
        <property role="3F0ifm" value="(" />
        <ref role="1k5W1q" to="tpen:hY9fg1G" resolve="LeftParenAfterName" />
      </node>
      <node concept="3F1sOY" id="hzCb$iq" role="3EZMnx">
        <property role="1$x2rV" value="&lt;no concept&gt;" />
        <ref role="1NtTu8" to="tp25:haZaTZ0" />
      </node>
      <node concept="3F0ifn" id="hzCb$ir" role="3EZMnx">
        <property role="3F0ifm" value=")" />
        <ref role="1k5W1q" to="tpen:hFCSUmN" resolve="RightParen" />
      </node>
      <node concept="l2Vlx" id="i0NEeOc" role="2iSdaV" />
    </node>
  </node>
  <node concept="24kQdi" id="haZoe8E">
    <property role="3GE5qa" value="operation.concept" />
    <ref role="1XX52x" to="tp25:haZo160" resolve="Concept_IsSubConceptOfOperation" />
    <node concept="3EZMnI" id="haZoeyN" role="2wV5jI">
      <node concept="PMmxH" id="hzCbs7Q" role="3EZMnx">
        <ref role="PMmxG" node="hzBPeWP" resolve="ReplaceableAlias_Comp" />
      </node>
      <node concept="3F0ifn" id="hzCbs7R" role="3EZMnx">
        <property role="3F0ifm" value="(" />
        <ref role="1k5W1q" to="tpen:hY9fg1G" resolve="LeftParenAfterName" />
      </node>
      <node concept="3F1sOY" id="haZoeyQ" role="3EZMnx">
        <property role="1$x2rV" value="&lt;no concept&gt;" />
        <ref role="1NtTu8" to="tp25:haZo161" />
      </node>
      <node concept="3F0ifn" id="hzCbuB4" role="3EZMnx">
        <property role="3F0ifm" value=")" />
        <ref role="1k5W1q" to="tpen:hFCSUmN" resolve="RightParen" />
      </node>
      <node concept="l2Vlx" id="i0NEeOO" role="2iSdaV" />
    </node>
  </node>
  <node concept="24kQdi" id="hboK07n">
    <property role="3GE5qa" value="operation.concept" />
    <ref role="1XX52x" to="tp25:hboJPO3" resolve="Concept_GetAllSuperConcepts" />
    <node concept="3EZMnI" id="h$6_kjM" role="2wV5jI">
      <property role="3EZMnw" value="false" />
      <node concept="PMmxH" id="h$6_kjN" role="3EZMnx">
        <ref role="PMmxG" node="h$6uJpB" resolve="ReplaceableAliasAndParms_Comp" />
      </node>
      <node concept="l2Vlx" id="i0NEeOf" role="2iSdaV" />
    </node>
  </node>
  <node concept="24kQdi" id="hboS6Tp">
    <property role="3GE5qa" value="operation.concept" />
    <ref role="1XX52x" to="tp25:hboNAxt" resolve="Concept_GetHierarchy" />
    <node concept="3F0ifn" id="hboS7k5" role="2wV5jI">
      <property role="3F0ifm" value="hierarchy" />
      <node concept="VPxyj" id="hEZKQy6" role="3F10Kt">
        <property role="VOm3f" value="true" />
      </node>
    </node>
  </node>
  <node concept="24kQdi" id="hbzs4oH">
    <ref role="1XX52x" to="tp25:hbzrR4P" resolve="SNodeCreator" />
    <node concept="3EZMnI" id="hcKXBZw" role="2wV5jI">
      <property role="3EZMnw" value="false" />
      <node concept="3F1sOY" id="hcKXBZx" role="3EZMnx">
        <ref role="1NtTu8" to="tp25:hbzrR4S" />
      </node>
      <node concept="3F0ifn" id="hcLkzkL" role="3EZMnx">
        <property role="3F0ifm" value="(" />
        <ref role="1k5W1q" to="tpen:hY9fg1G" resolve="LeftParenAfterName" />
      </node>
      <node concept="3F1sOY" id="2yJUBF2noRZ" role="3EZMnx">
        <ref role="1NtTu8" to="tp25:hcKXxSR" />
        <node concept="pkWqt" id="2yJUBF2noS0" role="pqm2j">
          <node concept="3clFbS" id="2yJUBF2noS1" role="2VODD2">
            <node concept="3clFbF" id="2yJUBF2noS2" role="3cqZAp">
              <node concept="2OqwBi" id="2yJUBF2noS9" role="3clFbG">
                <node concept="2OqwBi" id="2yJUBF2noS4" role="2Oq$k0">
                  <node concept="pncrf" id="2yJUBF2noS3" role="2Oq$k0" />
                  <node concept="3TrEf2" id="2yJUBF2noS8" role="2OqNvi">
                    <ref role="3Tt5mk" to="tp25:hcKXxSR" />
                  </node>
                </node>
                <node concept="3x8VRR" id="2yJUBF2noSd" role="2OqNvi" />
              </node>
            </node>
          </node>
        </node>
      </node>
      <node concept="3F0ifn" id="hcLkzkN" role="3EZMnx">
        <property role="3F0ifm" value=")" />
        <ref role="1k5W1q" to="tpen:hFCSUmN" resolve="RightParen" />
      </node>
      <node concept="l2Vlx" id="i0NEeMV" role="2iSdaV" />
    </node>
  </node>
  <node concept="24kQdi" id="hcLFP_1">
    <property role="3GE5qa" value="operation.concept" />
    <ref role="1XX52x" to="tp25:hcLFhWE" resolve="Concept_NewInstance" />
    <node concept="3EZMnI" id="hzCbHhP" role="2wV5jI">
      <property role="3EZMnw" value="false" />
      <node concept="PMmxH" id="hzCbHhQ" role="3EZMnx">
        <ref role="PMmxG" node="hzBPeWP" resolve="ReplaceableAlias_Comp" />
      </node>
      <node concept="3F0ifn" id="hzCbHhR" role="3EZMnx">
        <property role="3F0ifm" value="(" />
        <ref role="1k5W1q" to="tpen:hY9fg1G" resolve="LeftParenAfterName" />
      </node>
      <node concept="3F1sOY" id="2yJUBF2neSe" role="3EZMnx">
        <ref role="1NtTu8" to="tp25:hcLFK_E" />
        <node concept="pkWqt" id="2yJUBF2neSf" role="pqm2j">
          <node concept="3clFbS" id="2yJUBF2neSg" role="2VODD2">
            <node concept="3clFbF" id="2yJUBF2nh2J" role="3cqZAp">
              <node concept="2OqwBi" id="2yJUBF2noKu" role="3clFbG">
                <node concept="2OqwBi" id="2yJUBF2nh2L" role="2Oq$k0">
                  <node concept="pncrf" id="2yJUBF2nh2K" role="2Oq$k0" />
                  <node concept="3TrEf2" id="2yJUBF2noKt" role="2OqNvi">
                    <ref role="3Tt5mk" to="tp25:hcLFK_E" />
                  </node>
                </node>
                <node concept="3x8VRR" id="2yJUBF2noKy" role="2OqNvi" />
              </node>
            </node>
          </node>
        </node>
      </node>
      <node concept="3F0ifn" id="hzCbHhT" role="3EZMnx">
        <property role="3F0ifm" value=")" />
        <ref role="1k5W1q" to="tpen:hFCSUmN" resolve="RightParen" />
      </node>
      <node concept="l2Vlx" id="i0NEeLp" role="2iSdaV" />
    </node>
  </node>
  <node concept="24kQdi" id="hcLSDuh">
    <property role="3GE5qa" value="operation.concept" />
    <ref role="1XX52x" to="tp25:hcLSoNs" resolve="Concept_GetAllSubConcepts" />
    <node concept="3EZMnI" id="hdiT$8q" role="2wV5jI">
      <property role="3EZMnw" value="false" />
      <node concept="PMmxH" id="hzCb5B5" role="3EZMnx">
        <ref role="PMmxG" node="hzBPeWP" resolve="ReplaceableAlias_Comp" />
      </node>
      <node concept="3F0ifn" id="hzCb5B6" role="3EZMnx">
        <property role="3F0ifm" value="(" />
        <ref role="1k5W1q" to="tpen:hY9fg1G" resolve="LeftParenAfterName" />
      </node>
      <node concept="3F1sOY" id="hdiTBqf" role="3EZMnx">
        <property role="1$x2rV" value="&lt;smodel&gt;" />
        <ref role="1NtTu8" to="tp25:hdiTx8Z" />
      </node>
      <node concept="3F0ifn" id="hzCb8iK" role="3EZMnx">
        <property role="3F0ifm" value=")" />
        <ref role="1k5W1q" to="tpen:hFCSUmN" resolve="RightParen" />
      </node>
      <node concept="l2Vlx" id="i0NEeLv" role="2iSdaV" />
    </node>
  </node>
  <node concept="24kQdi" id="hd5nkjZ">
    <property role="3GE5qa" value="operation.node" />
    <ref role="1XX52x" to="tp25:hLj1KqM" resolve="Node_GetReferentSearchScopeOperation" />
    <node concept="3EZMnI" id="hd5nx6Y" role="2wV5jI">
      <property role="3EZMnw" value="false" />
      <node concept="PMmxH" id="hzCaNnu" role="3EZMnx">
        <ref role="PMmxG" node="hzBPeWP" resolve="ReplaceableAlias_Comp" />
      </node>
      <node concept="3F0ifn" id="hzCaNnv" role="3EZMnx">
        <property role="3F0ifm" value="(" />
        <ref role="1k5W1q" to="tpen:hY9fg1G" resolve="LeftParenAfterName" />
      </node>
      <node concept="1iCGBv" id="hLj4HQ9" role="3EZMnx">
        <property role="1$x2rV" value="&lt;no reference role&gt;" />
        <ref role="1NtTu8" to="tp25:hLj3hlO" />
        <ref role="1k5W1q" to="tpd3:hLjqlx3" resolve="ReferenceOnConceptualFeature" />
        <node concept="1sVBvm" id="hLj4HQa" role="1sWHZn">
          <node concept="3F0A7n" id="hLj4KpL" role="2wV5jI">
            <property role="1Intyy" value="true" />
            <ref role="1NtTu8" to="tpce:fA0kJcN" resolve="role" />
          </node>
        </node>
      </node>
      <node concept="3F0ifn" id="hLj5sSI" role="3EZMnx">
        <property role="3F0ifm" value="," />
      </node>
      <node concept="3F1sOY" id="hLjadbR" role="3EZMnx">
        <ref role="1NtTu8" to="tp25:hLj2ZkY" />
      </node>
      <node concept="3F0ifn" id="hzCaNn_" role="3EZMnx">
        <property role="3F0ifm" value=")" />
        <ref role="1k5W1q" to="tpen:hFCSUmN" resolve="RightParen" />
      </node>
      <node concept="l2Vlx" id="i0NEeMj" role="2iSdaV" />
    </node>
  </node>
  <node concept="24kQdi" id="hdj9MnH">
    <property role="3GE5qa" value="operation.model" />
    <ref role="1XX52x" to="tp25:hdj9C4s" resolve="Model_NodesIncludingImportedOperation" />
    <node concept="3EZMnI" id="hdj9N5D" role="2wV5jI">
      <property role="3EZMnw" value="false" />
      <node concept="PMmxH" id="hzCdbEV" role="3EZMnx">
        <ref role="PMmxG" node="hzBPeWP" resolve="ReplaceableAlias_Comp" />
      </node>
      <node concept="3F0ifn" id="hzCdbEW" role="3EZMnx">
        <property role="3F0ifm" value="(" />
        <ref role="1k5W1q" to="tpen:hY9fg1G" resolve="LeftParenAfterName" />
      </node>
      <node concept="1iCGBv" id="hdj9Ttj" role="3EZMnx">
        <property role="1$x2rV" value="&lt;no concept&gt;" />
        <ref role="1NtTu8" to="tp25:hdj9C4u" />
        <node concept="1sVBvm" id="hdj9Ttk" role="1sWHZn">
          <node concept="3F0A7n" id="hdj9Xaa" role="2wV5jI">
            <property role="1Intyy" value="true" />
            <ref role="1NtTu8" to="tpck:h0TrG11" resolve="name" />
            <ref role="1k5W1q" to="tpd3:hwSE21y" resolve="ReferenceOnConcept" />
          </node>
        </node>
      </node>
      <node concept="3F0ifn" id="hzCdfNj" role="3EZMnx">
        <property role="3F0ifm" value=")" />
        <ref role="1k5W1q" to="tpen:hFCSUmN" resolve="RightParen" />
      </node>
      <node concept="l2Vlx" id="i0NEeN1" role="2iSdaV" />
    </node>
  </node>
  <node concept="24kQdi" id="hy5LolH">
    <property role="3GE5qa" value="operation.parameter" />
    <ref role="1XX52x" to="tp25:hy5Kd_5" resolve="PoundExpression" />
    <node concept="3EZMnI" id="hy5LpwG" role="2wV5jI">
      <node concept="3F0ifn" id="hy5LpwH" role="3EZMnx">
        <property role="3F0ifm" value="#" />
        <node concept="Vb9p2" id="hEUNQY0" role="3F10Kt">
          <property role="Vbekb" value="ITALIC" />
        </node>
        <node concept="VPxyj" id="hEZKQ$l" role="3F10Kt">
          <property role="VOm3f" value="false" />
        </node>
        <node concept="VechU" id="hEZR8nQ" role="3F10Kt">
          <property role="Vb096" value="DARK_MAGENTA" />
        </node>
        <node concept="3$7jql" id="hJwrLfd" role="3F10Kt">
          <property role="3$6WeP" value="0.0" />
        </node>
        <node concept="3CIbrd" id="hJwrLBb" role="3F10Kt" />
      </node>
      <node concept="3F1sOY" id="hy5LpwI" role="3EZMnx">
        <ref role="1NtTu8" to="tp25:hy5KhSf" />
      </node>
      <node concept="l2Vlx" id="i0NEeMO" role="2iSdaV" />
    </node>
  </node>
  <node concept="24kQdi" id="hy6LpYn">
    <property role="3GE5qa" value="attribute" />
    <ref role="1XX52x" to="tp25:hy6LbF0" resolve="LinkRefQualifier" />
    <node concept="1iCGBv" id="hy6Lu6z" role="2wV5jI">
      <ref role="1NtTu8" to="tp25:hy6LbF1" />
      <node concept="1sVBvm" id="hy6Lu6$" role="1sWHZn">
        <node concept="3F0A7n" id="hy6LvqO" role="2wV5jI">
          <property role="1Intyy" value="true" />
          <ref role="1NtTu8" to="tpce:fA0kJcN" resolve="role" />
          <ref role="1k5W1q" node="hyDSzkN" resolve="ref_link_role" />
        </node>
      </node>
    </node>
  </node>
  <node concept="V5hpn" id="hyDSw8V">
    <property role="TrG5h" value="Styles" />
    <node concept="14StLt" id="hyDSzkN" role="V601i">
      <property role="TrG5h" value="ref_link_role" />
      <node concept="Vb9p2" id="hyDSC4L" role="3F10Kt">
        <property role="Vbekb" value="ITALIC" />
      </node>
      <node concept="VechU" id="hyDSLEO" role="3F10Kt">
        <property role="Vb096" value="darkGray" />
      </node>
      <node concept="3$7jql" id="hFHcO7T" role="3F10Kt">
        <property role="3$6WeP" value="0.0" />
      </node>
    </node>
    <node concept="14StLt" id="hQPGMvM" role="V601i">
      <property role="TrG5h" value="operationParameter" />
      <node concept="VechU" id="hQPGO_Q" role="3F10Kt">
        <property role="Vb096" value="darkGray" />
      </node>
    </node>
  </node>
  <node concept="24kQdi" id="hz2XGnq">
    <property role="3GE5qa" value="operation.node" />
    <ref role="1XX52x" to="tp25:hz2XrnQ" resolve="Node_IsAttributeOperation" />
    <node concept="3F0ifn" id="hz2XHYH" role="2wV5jI">
      <property role="3F0ifm" value="isAttribute" />
    </node>
  </node>
  <node concept="PKFIW" id="hzBPeWP">
    <property role="TrG5h" value="ReplaceableAlias_Comp" />
    <ref role="1XX52x" to="tp25:g$eCIIG" resolve="SNodeOperation" />
    <node concept="1QoScp" id="hCLn8Iy" role="2wV5jI">
      <property role="1QpmdY" value="true" />
      <node concept="PMmxH" id="2wdLO7KhY6P" role="1QoS34">
        <property role="1cu_pB" value="0" />
        <ref role="PMmxG" to="tpco:2wZex4PafBj" resolve="alias" />
        <node concept="OXEIz" id="2wdLO7KhY6Q" role="P5bDN">
          <node concept="UkePV" id="2wdLO7KhY6R" role="OY2wv">
            <ref role="Ul1FP" to="tp25:g$eCIIG" resolve="SNodeOperation" />
          </node>
        </node>
        <node concept="Vb9p2" id="2wdLO7KhY6S" role="3F10Kt">
          <property role="Vbekb" value="BOLD" />
        </node>
      </node>
      <node concept="pkWqt" id="hCLn8IA" role="3e4ffs">
        <node concept="3clFbS" id="hCLn8IB" role="2VODD2">
          <node concept="3clFbF" id="hCLnq11" role="3cqZAp">
            <node concept="3fqX7Q" id="hCLnyNG" role="3clFbG">
              <node concept="2OqwBi" id="hCLnyNH" role="3fr31v">
                <node concept="2OqwBi" id="hCLnyNI" role="2Oq$k0">
                  <node concept="pncrf" id="hCLnyNJ" role="2Oq$k0" />
                  <node concept="3NT_Vc" id="hCLnyNK" role="2OqNvi" />
                </node>
                <node concept="3O6GUB" id="hCLnyNL" role="2OqNvi">
                  <node concept="chp4Y" id="hCLnyNM" role="3QVz_e">
                    <ref role="cht4Q" to="tp25:g$eCIIG" resolve="SNodeOperation" />
                  </node>
                </node>
              </node>
            </node>
          </node>
        </node>
      </node>
      <node concept="1xolST" id="hCLnirA" role="1QoVPY">
        <property role="1xolSY" value="&lt;choose operaion&gt;" />
      </node>
    </node>
  </node>
  <node concept="24kQdi" id="hzBZoZy">
    <property role="3GE5qa" value="operation.model" />
    <ref role="1XX52x" to="tp25:hzBYID0" resolve="Model_AddRootOperation" />
    <node concept="3EZMnI" id="hzBXTf2" role="2wV5jI">
      <node concept="PMmxH" id="hzBXTf3" role="3EZMnx">
        <ref role="PMmxG" node="hzBPeWP" resolve="ReplaceableAlias_Comp" />
      </node>
      <node concept="3F0ifn" id="hzC6EKN" role="3EZMnx">
        <property role="3F0ifm" value="(" />
        <ref role="1k5W1q" to="tpen:hY9fg1G" resolve="LeftParenAfterName" />
      </node>
      <node concept="3F1sOY" id="hzBXTf8" role="3EZMnx">
        <property role="1$x2rV" value="&lt;no prototype&gt;" />
        <ref role="1NtTu8" to="tp25:hzBYID2" />
      </node>
      <node concept="3F0ifn" id="hzBXTf9" role="3EZMnx">
        <property role="3F0ifm" value=")" />
        <ref role="1k5W1q" to="tpen:hFCSUmN" resolve="RightParen" />
      </node>
      <node concept="l2Vlx" id="i0NEeMS" role="2iSdaV" />
    </node>
  </node>
  <node concept="PKFIW" id="h$6uJpB">
    <property role="TrG5h" value="ReplaceableAliasAndParms_Comp" />
    <ref role="1XX52x" to="tp25:g$eCIIG" resolve="SNodeOperation" />
    <node concept="3EZMnI" id="h$6$4Ou" role="2wV5jI">
      <property role="3EZMnw" value="false" />
      <node concept="PMmxH" id="2wdLO7KhY76" role="3EZMnx">
        <property role="1cu_pB" value="0" />
        <ref role="PMmxG" to="tpco:2wZex4PafBj" resolve="alias" />
        <node concept="OXEIz" id="2wdLO7KhY77" role="P5bDN">
          <node concept="UkePV" id="2wdLO7KhY78" role="OY2wv">
            <ref role="Ul1FP" to="tp25:g$eCIIG" resolve="SNodeOperation" />
          </node>
        </node>
        <node concept="Vb9p2" id="2wdLO7KhY79" role="3F10Kt">
          <property role="Vbekb" value="BOLD" />
        </node>
      </node>
      <node concept="3EZMnI" id="h$6$c1u" role="3EZMnx">
        <property role="3EZMnw" value="false" />
        <node concept="3F0ifn" id="h$6$c1v" role="3EZMnx">
          <property role="3F0ifm" value="&lt;" />
          <ref role="1k5W1q" node="hQPGMvM" resolve="operationParameter" />
          <node concept="3mYdg7" id="i18nvuY" role="3F10Kt">
            <property role="1413C4" value="AngleBracet" />
          </node>
          <node concept="VPM3Z" id="hEU$OXi" role="3F10Kt">
            <property role="VOm3f" value="false" />
          </node>
          <node concept="Vb9p2" id="hEUNQWC" role="3F10Kt">
            <property role="Vbekb" value="BOLD" />
          </node>
          <node concept="11L4FC" id="hX77U2S" role="3F10Kt">
            <property role="VOm3f" value="true" />
          </node>
          <node concept="11LMrY" id="hX77VDs" role="3F10Kt">
            <property role="VOm3f" value="true" />
          </node>
        </node>
        <node concept="3F2HdR" id="h$6$c1w" role="3EZMnx">
          <property role="2czwfN" value="false" />
          <property role="2czwfO" value="," />
          <ref role="1NtTu8" to="tp25:gDxVPDm" />
          <node concept="3F0ifn" id="h$6$c1x" role="2czzBI">
            <property role="3F0ifm" value="no params" />
            <property role="3C1vTJ" value="NONE" />
            <node concept="Vb9p2" id="hEUNR0f" role="3F10Kt">
              <property role="Vbekb" value="ITALIC" />
            </node>
            <node concept="VPxyj" id="hEZKQ$E" role="3F10Kt">
              <property role="VOm3f" value="true" />
            </node>
            <node concept="VechU" id="hEZR8_q" role="3F10Kt">
              <property role="Vb096" value="lightGray" />
            </node>
            <node concept="34dVlM" id="hF4mWe7" role="3F10Kt">
              <property role="34dVlN" value="FIRST" />
            </node>
          </node>
          <node concept="l2Vlx" id="i0NxJl3" role="2czzBx" />
        </node>
        <node concept="3F0ifn" id="h$6$c1y" role="3EZMnx">
          <property role="3F0ifm" value="&gt;" />
          <ref role="1k5W1q" node="hQPGMvM" resolve="operationParameter" />
          <node concept="3mYdg7" id="i18n$et" role="3F10Kt">
            <property role="1413C4" value="AngleBracet" />
          </node>
          <node concept="Vb9p2" id="hEUNR0$" role="3F10Kt">
            <property role="Vbekb" value="BOLD" />
          </node>
          <node concept="11L4FC" id="hX7803$" role="3F10Kt">
            <property role="VOm3f" value="true" />
          </node>
        </node>
        <node concept="pkWqt" id="h$6$dTV" role="pqm2j">
          <node concept="3clFbS" id="h$6$dTW" role="2VODD2">
            <node concept="3clFbF" id="h$6$gQe" role="3cqZAp">
              <node concept="2OqwBi" id="h$6$iEx" role="3clFbG">
                <node concept="2OqwBi" id="h$6$h4U" role="2Oq$k0">
                  <node concept="pncrf" id="h$6$gQf" role="2Oq$k0" />
                  <node concept="3Tsc0h" id="h$6$hGv" role="2OqNvi">
                    <ref role="3TtcxE" to="tp25:gDxVPDm" />
                  </node>
                </node>
                <node concept="3GX2aA" id="h$6$jos" role="2OqNvi" />
              </node>
            </node>
          </node>
        </node>
        <node concept="VPM3Z" id="hEU$PtB" role="3F10Kt">
          <property role="VOm3f" value="false" />
        </node>
        <node concept="11L4FC" id="hX7aGrq" role="3F10Kt">
          <property role="VOm3f" value="true" />
        </node>
        <node concept="l2Vlx" id="i0NxK0x" role="2iSdaV" />
      </node>
      <node concept="l2Vlx" id="i0NxfWF" role="2iSdaV" />
    </node>
  </node>
  <node concept="24kQdi" id="hJB7jCz">
    <property role="3GE5qa" value="reference" />
    <ref role="1XX52x" to="tp25:hJB5_oW" resolve="NodeRefExpression" />
    <node concept="3EZMnI" id="hJB7pa_" role="2wV5jI">
      <node concept="3F0ifn" id="hJB7paA" role="3EZMnx">
        <property role="3F0ifm" value="node" />
        <ref role="1k5W1q" to="tpen:hgVS8CF" resolve="KeyWord" />
        <node concept="3$7jql" id="hJB7paB" role="3F10Kt">
          <property role="3$6WeP" value="0.0" />
        </node>
      </node>
      <node concept="3F0ifn" id="hJB7paC" role="3EZMnx">
        <property role="3F0ifm" value="/" />
        <ref role="1k5W1q" to="tpen:hY9fg1G" resolve="LeftParenAfterName" />
      </node>
      <node concept="1iCGBv" id="hJB7t8s" role="3EZMnx">
        <property role="1$x2rV" value="&lt;no name&gt;" />
        <ref role="1NtTu8" to="tp25:hJB5MUc" />
        <node concept="1sVBvm" id="hJB7t8t" role="1sWHZn">
          <node concept="3F0A7n" id="hJB7ylJ" role="2wV5jI">
            <property role="1Intyy" value="true" />
            <property role="1$x2rV" value="&lt;null&gt;" />
            <ref role="1NtTu8" to="tpck:h0TrG11" resolve="name" />
            <ref role="1k5W1q" to="tpd3:hwSDXQa" resolve="ReferenceDecorated" />
          </node>
        </node>
        <node concept="3$7jql" id="hJBbk$z" role="3F10Kt">
          <property role="3$6WeP" value="0.0" />
        </node>
      </node>
      <node concept="3F0ifn" id="hJB7paK" role="3EZMnx">
        <property role="3F0ifm" value="/" />
        <ref role="1k5W1q" to="tpen:hFCSUmN" resolve="RightParen" />
      </node>
      <node concept="l2Vlx" id="i0NEeO2" role="2iSdaV" />
    </node>
  </node>
  <node concept="24kQdi" id="hLiVr_5">
    <property role="3GE5qa" value="type" />
    <ref role="1XX52x" to="tp25:hLiUZJy" resolve="SearchScopeType" />
    <node concept="3F0ifn" id="hLiVsFV" role="2wV5jI">
      <property role="3F0ifm" value="search scope" />
      <ref role="1k5W1q" to="tpen:hgVS8CF" resolve="KeyWord" />
      <node concept="3$7jql" id="hLiVAic" role="3F10Kt">
        <property role="3$6WeP" value="0.0" />
      </node>
    </node>
  </node>
  <node concept="24kQdi" id="hLjrW2j">
    <property role="3GE5qa" value="operation" />
    <ref role="1XX52x" to="tp25:hLjrik3" resolve="SearchScope_ContainsOperation" />
    <node concept="3EZMnI" id="hLjs4sE" role="2wV5jI">
      <property role="3EZMnw" value="false" />
      <node concept="3F0ifn" id="hLjs5vm" role="3EZMnx">
        <property role="3F0ifm" value="contains" />
        <node concept="3$7jql" id="hLjvMKe" role="3F10Kt">
          <property role="3$6WeP" value="0.0" />
        </node>
      </node>
      <node concept="3F0ifn" id="hLjsz8m" role="3EZMnx">
        <property role="3F0ifm" value="(" />
        <ref role="1k5W1q" to="tpen:hY9fg1G" resolve="LeftParenAfterName" />
      </node>
      <node concept="3F1sOY" id="hLjtT4p" role="3EZMnx">
        <ref role="1NtTu8" to="tp25:hLjsBVZ" />
      </node>
      <node concept="3F0ifn" id="hLjtY7U" role="3EZMnx">
        <property role="3F0ifm" value=")" />
        <ref role="1k5W1q" to="tpen:hFCSUmN" resolve="RightParen" />
      </node>
      <node concept="l2Vlx" id="i0NEeLD" role="2iSdaV" />
    </node>
  </node>
  <node concept="24kQdi" id="hQ8H9aV">
    <property role="3GE5qa" value="reference" />
    <ref role="1XX52x" to="tp25:hQ8GBOl" resolve="LinkRefExpression" />
    <node concept="3EZMnI" id="hQ8Haf4" role="2wV5jI">
      <property role="3EZMnw" value="false" />
      <node concept="3F0ifn" id="hQ8HaRS" role="3EZMnx">
        <property role="3F0ifm" value="link" />
        <ref role="1k5W1q" to="tpen:hgVS8CF" resolve="KeyWord" />
        <node concept="3$7jql" id="hQ8HhNv" role="3F10Kt">
          <property role="3$6WeP" value="0.0" />
        </node>
      </node>
      <node concept="3F0ifn" id="hQ8Hs9E" role="3EZMnx">
        <property role="3F0ifm" value="/" />
        <ref role="1k5W1q" to="tpen:hY9fg1G" resolve="LeftParenAfterName" />
      </node>
      <node concept="1iCGBv" id="hQ8HIxv" role="3EZMnx">
        <property role="1$x2rV" value="concept" />
        <ref role="1NtTu8" to="tp25:hQ8GBOm" />
        <node concept="3$7jql" id="hQ8I7QU" role="3F10Kt">
          <property role="3$6WeP" value="0.0" />
        </node>
        <node concept="1sVBvm" id="hQ8HIxw" role="1sWHZn">
          <node concept="3F0A7n" id="hQ8HJCP" role="2wV5jI">
            <property role="1Intyy" value="true" />
            <ref role="1NtTu8" to="tpck:h0TrG11" resolve="name" />
            <ref role="1k5W1q" to="tpd3:hwSE21y" resolve="ReferenceOnConcept" />
            <node concept="3$7jql" id="hQ8I6_A" role="3F10Kt">
              <property role="3$6WeP" value="0.0" />
            </node>
          </node>
        </node>
      </node>
      <node concept="3F0ifn" id="hQ8I9Sl" role="3EZMnx">
        <property role="3F0ifm" value=":" />
        <node concept="VechU" id="hQ8Ikrp" role="3F10Kt">
          <property role="Vb096" value="DARK_MAGENTA" />
        </node>
        <node concept="3$7jql" id="hQ8InvI" role="3F10Kt">
          <property role="3$6WeP" value="0.0" />
        </node>
      </node>
      <node concept="1iCGBv" id="hQ8IqOD" role="3EZMnx">
        <property role="1$x2rV" value="link" />
        <ref role="1NtTu8" to="tp25:hQ8H3En" />
        <node concept="1sVBvm" id="hQ8IqOE" role="1sWHZn">
          <node concept="3F0A7n" id="hQ8IrG7" role="2wV5jI">
            <property role="1Intyy" value="true" />
            <ref role="1NtTu8" to="tpce:fA0kJcN" resolve="role" />
            <ref role="1k5W1q" to="tpd3:hLjqlx3" resolve="ReferenceOnConceptualFeature" />
            <node concept="3$7jql" id="hQ8Iz4j" role="3F10Kt">
              <property role="3$6WeP" value="0.0" />
            </node>
          </node>
        </node>
        <node concept="3$7jql" id="hQ8IuQ2" role="3F10Kt">
          <property role="3$6WeP" value="0.0" />
        </node>
      </node>
      <node concept="3F0ifn" id="hQ8HFAG" role="3EZMnx">
        <property role="3F0ifm" value="/" />
        <ref role="1k5W1q" to="tpen:hFCSUmN" resolve="RightParen" />
      </node>
      <node concept="l2Vlx" id="i0NEeLz" role="2iSdaV" />
    </node>
  </node>
  <node concept="24kQdi" id="hQYKDkm">
    <ref role="1XX52x" to="tp25:hQYFoq3" resolve="EqualsStructurallyExpression" />
    <node concept="3EZMnI" id="hQYKDKt" role="2wV5jI">
      <node concept="3F1sOY" id="hQYKDKu" role="3EZMnx">
        <ref role="1NtTu8" to="tpee:fJuHU4s" />
        <ref role="1ERwB7" to="tpen:gAp41ZG" resolve="BinaryOperation_LeftArgument_Actions" />
      </node>
      <node concept="PMmxH" id="2wdLO7KhYcX" role="3EZMnx">
        <property role="1cu_pB" value="0" />
        <ref role="PMmxG" to="tpco:2wZex4PafBj" resolve="alias" />
        <ref role="34QXea" to="tpen:gRm6J6w" resolve="CastExpression_KeyMap" />
        <ref role="1k5W1q" to="tpen:hgVS8CF" resolve="KeyWord" />
        <node concept="OXEIz" id="2wdLO7KhYcY" role="P5bDN">
          <node concept="UkePV" id="2wdLO7KhYcZ" role="OY2wv">
            <ref role="Ul1FP" to="tpee:fJuHJVf" resolve="BinaryOperation" />
          </node>
        </node>
        <node concept="VPM3Z" id="2wdLO7KhYd0" role="3F10Kt">
          <property role="VOm3f" value="true" />
        </node>
        <node concept="VPxyj" id="2wdLO7KhYd1" role="3F10Kt">
          <property role="VOm3f" value="true" />
        </node>
      </node>
      <node concept="3F1sOY" id="hQYKDK$" role="3EZMnx">
        <ref role="1NtTu8" to="tpee:fJuHU4r" />
        <ref role="1ERwB7" to="tpen:gAp5u0y" resolve="BinaryOperation_RightArgument_Actions" />
      </node>
      <node concept="l2Vlx" id="i0NEeOi" role="2iSdaV" />
    </node>
  </node>
  <node concept="24kQdi" id="hRYSbYr">
    <property role="3GE5qa" value="operation.node" />
    <ref role="1XX52x" to="tp25:hRYRAV0" resolve="Node_DetachOperation" />
    <node concept="3F0ifn" id="hRYScDr" role="2wV5jI">
      <property role="3F0ifm" value="detach" />
      <property role="1cu_pB" value="1" />
      <node concept="3$7fVu" id="hRYScDs" role="3F10Kt">
        <property role="3$6WeP" value="0.0" />
      </node>
      <node concept="3$7jql" id="hRYScDt" role="3F10Kt">
        <property role="3$6WeP" value="0.0" />
      </node>
    </node>
  </node>
  <node concept="24kQdi" id="i2ZTsCA">
    <property role="3GE5qa" value="type" />
    <ref role="1XX52x" to="tp25:i2ZThgx" resolve="SEnumMemberType" />
    <node concept="3EZMnI" id="i2ZWqxq" role="2wV5jI">
      <node concept="3F0ifn" id="i2ZWqxr" role="3EZMnx">
        <property role="3F0ifm" value="enummember" />
        <ref role="1k5W1q" to="tpen:hgVS8CF" resolve="KeyWord" />
        <node concept="3$7jql" id="i2ZWqxs" role="3F10Kt">
          <property role="3$6WeP" value="0.0" />
        </node>
      </node>
      <node concept="3F0ifn" id="i2ZWqxt" role="3EZMnx">
        <property role="3F0ifm" value="&lt;" />
        <ref role="1k5W1q" to="tpen:hY9fg1G" resolve="LeftParenAfterName" />
      </node>
      <node concept="1iCGBv" id="i2ZWqxu" role="3EZMnx">
        <property role="1cu_pB" value="1" />
        <property role="39s7Ar" value="true" />
        <ref role="1k5W1q" to="tpd3:hwSE21y" resolve="ReferenceOnConcept" />
        <ref role="1NtTu8" to="tp25:i2ZWj0V" />
        <node concept="1sVBvm" id="i2ZWqxv" role="1sWHZn">
          <node concept="3F0A7n" id="i2ZWqxw" role="2wV5jI">
            <property role="1Intyy" value="true" />
            <property role="1$x2rV" value="&lt;no name&gt;" />
            <ref role="1NtTu8" to="tpck:h0TrG11" resolve="name" />
            <node concept="3$7jql" id="i2ZWqxx" role="3F10Kt">
              <property role="3$6WeP" value="0.0" />
            </node>
          </node>
        </node>
        <node concept="3$7jql" id="i2ZWqxy" role="3F10Kt">
          <property role="3$6WeP" value="0.0" />
        </node>
      </node>
      <node concept="3F0ifn" id="i2ZWqxz" role="3EZMnx">
        <property role="3F0ifm" value="&gt;" />
        <ref role="1k5W1q" to="tpen:hFCSUmN" resolve="RightParen" />
      </node>
      <node concept="l2Vlx" id="i2ZWqx$" role="2iSdaV" />
    </node>
  </node>
  <node concept="24kQdi" id="i2ZYpJV">
    <property role="3GE5qa" value="enum.enumoperation" />
    <ref role="1XX52x" to="tp25:i2ZYiQY" resolve="EnumMember_ValueOperation" />
    <node concept="3F0ifn" id="i2ZYqAa" role="2wV5jI">
      <property role="3F0ifm" value="value" />
    </node>
  </node>
  <node concept="24kQdi" id="i3061iM">
    <property role="3GE5qa" value="enum.enumoperation" />
    <ref role="1XX52x" to="tp25:i305Nnj" resolve="EnumMember_NameOperation" />
    <node concept="3F0ifn" id="i3062bt" role="2wV5jI">
      <property role="3F0ifm" value="name" />
    </node>
  </node>
  <node concept="24kQdi" id="i3HdmTD">
    <property role="3GE5qa" value="enum" />
    <ref role="1XX52x" to="tp25:i3HcIAb" resolve="SEnumOperationInvocation" />
    <node concept="3EZMnI" id="i3Hdnmv" role="2wV5jI">
      <node concept="3F0ifn" id="i3Hdnmw" role="3EZMnx">
        <property role="3F0ifm" value="enum" />
        <ref role="1k5W1q" to="tpen:hgVS8CF" resolve="KeyWord" />
        <node concept="3$7jql" id="i3Hdnmx" role="3F10Kt">
          <property role="3$6WeP" value="0.0" />
        </node>
      </node>
      <node concept="3F0ifn" id="i3Hdnmy" role="3EZMnx">
        <property role="3F0ifm" value="/" />
        <ref role="1k5W1q" to="tpen:hY9fg1G" resolve="LeftParenAfterName" />
      </node>
      <node concept="1iCGBv" id="i3Hdnmz" role="3EZMnx">
        <property role="1$x2rV" value="&lt;no name&gt;" />
        <ref role="1NtTu8" to="tp25:i3HcIAc" />
        <node concept="1sVBvm" id="i3Hdnm$" role="1sWHZn">
          <node concept="3F0A7n" id="i3Hdnm_" role="2wV5jI">
            <property role="1Intyy" value="true" />
            <property role="1$x2rV" value="&lt;null&gt;" />
            <ref role="1k5W1q" to="tpd3:hwSDXQa" resolve="ReferenceDecorated" />
            <ref role="1NtTu8" to="tpck:h0TrG11" resolve="name" />
          </node>
        </node>
        <node concept="3$7jql" id="i3HdnmA" role="3F10Kt">
          <property role="3$6WeP" value="0.0" />
        </node>
      </node>
      <node concept="3F0ifn" id="i3HdnmB" role="3EZMnx">
        <property role="3F0ifm" value="/" />
        <ref role="1k5W1q" to="tpen:hFCSUmN" resolve="RightParen" />
      </node>
      <node concept="3F0ifn" id="i3HdrZk" role="3EZMnx">
        <property role="3F0ifm" value="." />
        <ref role="1k5W1q" to="tpen:hFDnyG9" resolve="Dot" />
      </node>
      <node concept="3F1sOY" id="i3HdyTK" role="3EZMnx">
        <property role="1cu_pB" value="0" />
        <ref role="1NtTu8" to="tp25:i3HdvpB" />
      </node>
      <node concept="l2Vlx" id="i3HdnmC" role="2iSdaV" />
    </node>
  </node>
  <node concept="24kQdi" id="i3HeTbu">
    <property role="3GE5qa" value="enum.enumoperation" />
    <ref role="1XX52x" to="tp25:i3HdYoc" resolve="SEnum_MemberForNameOperation" />
    <node concept="3EZMnI" id="i3HeTCN" role="2wV5jI">
      <node concept="3F0ifn" id="i3HeTCO" role="3EZMnx">
        <property role="3F0ifm" value="memberForName" />
        <ref role="1k5W1q" to="tpen:hshUnm6" resolve="StaticMethod" />
      </node>
      <node concept="3F0ifn" id="i3HeVQ0" role="3EZMnx">
        <property role="3F0ifm" value="(" />
        <ref role="1k5W1q" to="tpen:hY9fg1G" resolve="LeftParenAfterName" />
      </node>
      <node concept="3F1sOY" id="i3HeTCP" role="3EZMnx">
        <ref role="1k5W1q" to="tpen:hshT2l5" resolve="Parameter" />
        <ref role="1NtTu8" to="tp25:i3HdYod" />
      </node>
      <node concept="3F0ifn" id="i3HeTCQ" role="3EZMnx">
        <property role="3F0ifm" value=")" />
        <ref role="1k5W1q" to="tpen:hFCSUmN" resolve="RightParen" />
      </node>
      <node concept="2iRfu4" id="i3HeTCR" role="2iSdaV" />
    </node>
  </node>
  <node concept="24kQdi" id="i3HfmNS">
    <property role="3GE5qa" value="enum.enumoperation" />
    <ref role="1XX52x" to="tp25:i3HdYpe" resolve="SEnum_MemberForValueOperation" />
    <node concept="3EZMnI" id="i3HfniU" role="2wV5jI">
      <node concept="3F0ifn" id="i3HfniV" role="3EZMnx">
        <property role="3F0ifm" value="memberForValue" />
        <ref role="1k5W1q" to="tpen:hshUnm6" resolve="StaticMethod" />
      </node>
      <node concept="3F0ifn" id="i3Hft9i" role="3EZMnx">
        <property role="3F0ifm" value="(" />
        <ref role="1k5W1q" to="tpen:hY9fg1G" resolve="LeftParenAfterName" />
      </node>
      <node concept="3F1sOY" id="i3HfniW" role="3EZMnx">
        <ref role="1k5W1q" to="tpen:hshT2l5" resolve="Parameter" />
        <ref role="1NtTu8" to="tp25:i3HdYpf" />
      </node>
      <node concept="3F0ifn" id="i3HfniX" role="3EZMnx">
        <property role="3F0ifm" value=")" />
        <ref role="1k5W1q" to="tpen:hFCSUmN" resolve="RightParen" />
      </node>
      <node concept="2iRfu4" id="i3HfniY" role="2iSdaV" />
    </node>
  </node>
  <node concept="24kQdi" id="i3HgBwg">
    <property role="3GE5qa" value="enum.enumoperation" />
    <ref role="1XX52x" to="tp25:i3HdYqh" resolve="SEnum_MemberOperation" />
    <node concept="3EZMnI" id="i3HgCi5" role="2wV5jI">
      <node concept="2iRfu4" id="i3HgCi6" role="2iSdaV" />
      <node concept="3F0ifn" id="i3HgCi7" role="3EZMnx">
        <property role="3F0ifm" value="&lt;" />
        <ref role="1k5W1q" to="tpen:hY9fg1G" resolve="LeftParenAfterName" />
      </node>
      <node concept="1iCGBv" id="i3HgCi8" role="3EZMnx">
        <ref role="1NtTu8" to="tp25:i3HdYqi" />
        <node concept="1sVBvm" id="i3HgCi9" role="1sWHZn">
          <node concept="3F0A7n" id="i3HgCia" role="2wV5jI">
            <property role="1Intyy" value="true" />
            <ref role="1NtTu8" to="tpce:fLuS6p$" resolve="externalValue" />
            <ref role="1k5W1q" to="tpen:hrRWGGt" resolve="StaticField" />
          </node>
        </node>
      </node>
      <node concept="3F0ifn" id="i3HgCib" role="3EZMnx">
        <property role="3F0ifm" value="&gt;" />
        <property role="1cu_pB" value="1" />
        <ref role="1k5W1q" to="tpen:hFCSUmN" resolve="RightParen" />
      </node>
    </node>
  </node>
  <node concept="24kQdi" id="i3HgQyN">
    <property role="3GE5qa" value="enum.enumoperation" />
    <ref role="1XX52x" to="tp25:i3HdYqO" resolve="SEnum_MembersOperation" />
    <node concept="3F0ifn" id="i3HgTjC" role="2wV5jI">
      <property role="3F0ifm" value="members" />
      <ref role="1k5W1q" to="tpen:hshUnm6" resolve="StaticMethod" />
    </node>
  </node>
  <node concept="24kQdi" id="1$7dvc8Sykh">
    <property role="3GE5qa" value="operation.parameter" />
    <ref role="1XX52x" to="tp25:1$7dvc8Sykb" resolve="OperationParm_StopConceptList" />
    <node concept="3EZMnI" id="1$7dvc8Sykj" role="2wV5jI">
      <node concept="3F0ifn" id="1$7dvc8Sykk" role="3EZMnx">
        <property role="3F0ifm" value="stop concepts are:[" />
        <ref role="1k5W1q" node="hQPGMvM" resolve="operationParameter" />
        <node concept="3$7jql" id="1$7dvc8Sykl" role="3F10Kt">
          <property role="3$6WeP" value="0.0" />
        </node>
      </node>
      <node concept="3F2HdR" id="1$7dvc8Sykm" role="3EZMnx">
        <property role="2czwfO" value="," />
        <ref role="1NtTu8" to="tp25:1$7dvc8Sykc" />
        <node concept="l2Vlx" id="1$7dvc8Sykn" role="2czzBx" />
      </node>
      <node concept="3F0ifn" id="1$7dvc8Syko" role="3EZMnx">
        <property role="3F0ifm" value="]" />
        <ref role="1k5W1q" node="hQPGMvM" resolve="operationParameter" />
        <node concept="3$7jql" id="1$7dvc8Sykp" role="3F10Kt">
          <property role="3$6WeP" value="0.0" />
        </node>
      </node>
      <node concept="l2Vlx" id="1$7dvc8Sykq" role="2iSdaV" />
    </node>
  </node>
  <node concept="24kQdi" id="7iAolAiLBJz">
    <property role="3GE5qa" value="operation.featureAccess" />
    <ref role="1XX52x" to="tp25:35Jy4LMD1lX" resolve="SLinkImplicitSelect" />
    <node concept="1iCGBv" id="7iAolAiLBJB" role="2wV5jI">
      <ref role="1NtTu8" to="tp25:35Jy4LMD1u3" />
      <node concept="1sVBvm" id="7iAolAiLBJC" role="1sWHZn">
        <node concept="3F0A7n" id="7iAolAiLBJE" role="2wV5jI">
          <property role="1Intyy" value="true" />
          <ref role="1NtTu8" to="tpce:fA0kJcN" resolve="role" />
          <node concept="Vb9p2" id="fZiK5FI0Fd" role="3F10Kt">
            <property role="Vbekb" value="ITALIC" />
          </node>
        </node>
      </node>
    </node>
  </node>
  <node concept="24kQdi" id="7Ac3mvq$BLO">
    <property role="3GE5qa" value="operation.node" />
    <ref role="1XX52x" to="tp25:7Ac3mvq$4mF" resolve="Node_GetReferencesOperation" />
    <node concept="PMmxH" id="7Ac3mvq$BLR" role="2wV5jI">
      <ref role="PMmxG" node="hzBPeWP" resolve="ReplaceableAlias_Comp" />
    </node>
    <node concept="3EZMnI" id="7Ac3mvq$BNo" role="6VMZX">
      <node concept="l2Vlx" id="7Ac3mvq$BNp" role="2iSdaV" />
      <node concept="3F0ifn" id="7Ac3mvq$BNq" role="3EZMnx">
        <property role="3F0ifm" value="The 'references' operation" />
        <node concept="VechU" id="7Ac3mvq$BNr" role="3F10Kt">
          <property role="Vb096" value="blue" />
        </node>
        <node concept="30gYXW" id="7Ac3mvqBh$A" role="3F10Kt">
          <property role="Vb096" value="lightGray" />
        </node>
        <node concept="ljvvj" id="7Ac3mvq$BNv" role="3F10Kt">
          <property role="VOm3f" value="true" />
        </node>
      </node>
      <node concept="3F0ifn" id="7Ac3mvq$BNx" role="3EZMnx">
        <node concept="ljvvj" id="7Ac3mvq$BNz" role="3F10Kt">
          <property role="VOm3f" value="true" />
        </node>
      </node>
      <node concept="3F0ifn" id="7Ac3mvq$BN_" role="3EZMnx">
        <property role="3F0ifm" value="Returns all references defined in this node" />
        <node concept="Vb9p2" id="7Ac3mvq$BNF" role="3F10Kt" />
        <node concept="ljvvj" id="7Ac3mvq$BNC" role="3F10Kt">
          <property role="VOm3f" value="true" />
        </node>
      </node>
    </node>
  </node>
  <node concept="PKFIW" id="1lUJQtrPk1t">
    <property role="TrG5h" value="AliasComponent" />
    <property role="3GE5qa" value="operation.reference" />
    <ref role="1XX52x" to="tp25:1lUJQtrPjRM" resolve="IReferenceOperation" />
    <node concept="1QoScp" id="1lUJQtrPk1v" role="2wV5jI">
      <property role="1QpmdY" value="true" />
      <node concept="PMmxH" id="2wdLO7KhY14" role="1QoS34">
        <property role="1cu_pB" value="0" />
        <ref role="PMmxG" to="tpco:2wZex4PafBj" resolve="alias" />
        <node concept="OXEIz" id="2wdLO7KhY15" role="P5bDN">
          <node concept="UkePV" id="2wdLO7KhY16" role="OY2wv">
            <ref role="Ul1FP" to="tp25:g$eCIIG" resolve="SNodeOperation" />
          </node>
        </node>
        <node concept="Vb9p2" id="2wdLO7KhY17" role="3F10Kt">
          <property role="Vbekb" value="BOLD" />
        </node>
      </node>
      <node concept="pkWqt" id="1lUJQtrPk1$" role="3e4ffs">
        <node concept="3clFbS" id="1lUJQtrPk1_" role="2VODD2">
          <node concept="3clFbF" id="1lUJQtrPk1A" role="3cqZAp">
            <node concept="3fqX7Q" id="1lUJQtrPk1B" role="3clFbG">
              <node concept="2OqwBi" id="1lUJQtrPk1C" role="3fr31v">
                <node concept="2OqwBi" id="1lUJQtrPk1D" role="2Oq$k0">
                  <node concept="pncrf" id="1lUJQtrPk1E" role="2Oq$k0" />
                  <node concept="3NT_Vc" id="1lUJQtrPk1F" role="2OqNvi" />
                </node>
                <node concept="3O6GUB" id="1lUJQtrPk1G" role="2OqNvi">
                  <node concept="chp4Y" id="1lUJQtrPk1H" role="3QVz_e">
                    <ref role="cht4Q" to="tp25:g$eCIIG" resolve="SNodeOperation" />
                  </node>
                </node>
              </node>
            </node>
          </node>
        </node>
      </node>
      <node concept="1xolST" id="1lUJQtrPk1I" role="1QoVPY">
        <property role="1xolSY" value="&lt;choose operaion&gt;" />
      </node>
    </node>
  </node>
  <node concept="24kQdi" id="1lUJQtrPl8Z">
    <property role="3GE5qa" value="operation.reference" />
    <ref role="1XX52x" to="tp25:3$WLiM6yA0a" resolve="Reference_GetTargetOperation" />
    <node concept="3EZMnI" id="1lUJQtrPl93" role="6VMZX">
      <node concept="l2Vlx" id="1lUJQtrPl94" role="2iSdaV" />
      <node concept="3F0ifn" id="1lUJQtrPl95" role="3EZMnx">
        <property role="3F0ifm" value="Get reference 'target' operation" />
        <node concept="ljvvj" id="1lUJQtrPl96" role="3F10Kt">
          <property role="VOm3f" value="true" />
        </node>
        <node concept="30gYXW" id="1lUJQtrPl9d" role="3F10Kt">
          <property role="Vb096" value="lightGray" />
        </node>
        <node concept="VechU" id="1lUJQtrPl9c" role="3F10Kt">
          <property role="Vb096" value="blue" />
        </node>
      </node>
      <node concept="3F0ifn" id="1lUJQtrPl9f" role="3EZMnx">
        <node concept="ljvvj" id="1lUJQtrPl9k" role="3F10Kt">
          <property role="VOm3f" value="true" />
        </node>
      </node>
      <node concept="3F0ifn" id="1lUJQtrPl9h" role="3EZMnx">
        <property role="3F0ifm" value="Returns target node linked by this reference" />
        <node concept="ljvvj" id="1lUJQtrPl9l" role="3F10Kt">
          <property role="VOm3f" value="true" />
        </node>
        <node concept="Vb9p2" id="1lUJQtrPl9n" role="3F10Kt" />
      </node>
    </node>
    <node concept="PMmxH" id="3ifzxUQAO9e" role="2wV5jI">
      <ref role="PMmxG" node="1lUJQtrPk1t" resolve="AliasComponent" />
    </node>
  </node>
  <node concept="24kQdi" id="3BNmrhFJ995">
    <property role="3GE5qa" value="operation.reference" />
    <ref role="1XX52x" to="tp25:1lUJQtrPjRF" resolve="Reference_GetLinkDeclarationOperation" />
    <node concept="PMmxH" id="3BNmrhFJ997" role="2wV5jI">
      <ref role="PMmxG" node="1lUJQtrPk1t" resolve="AliasComponent" />
    </node>
    <node concept="3EZMnI" id="3BNmrhFJ998" role="6VMZX">
      <node concept="l2Vlx" id="3BNmrhFJ999" role="2iSdaV" />
      <node concept="3F0ifn" id="3BNmrhFJ99a" role="3EZMnx">
        <property role="3F0ifm" value="Get reference 'linkDeclaration' operation" />
        <node concept="ljvvj" id="3BNmrhFJ9ey" role="3F10Kt">
          <property role="VOm3f" value="true" />
        </node>
        <node concept="30gYXW" id="3BNmrhFJ9eA" role="3F10Kt">
          <property role="Vb096" value="lightGray" />
        </node>
        <node concept="VechU" id="3BNmrhFJ9eC" role="3F10Kt">
          <property role="Vb096" value="blue" />
        </node>
      </node>
      <node concept="3F0ifn" id="3BNmrhFJ99c" role="3EZMnx">
        <node concept="ljvvj" id="3BNmrhFJ9ez" role="3F10Kt">
          <property role="VOm3f" value="true" />
        </node>
      </node>
      <node concept="3F0ifn" id="3BNmrhFJ99e" role="3EZMnx">
        <property role="3F0ifm" value="Returns LinkDeclararion representing containment link for this node inside parent node" />
        <node concept="ljvvj" id="3BNmrhFJ9e$" role="3F10Kt">
          <property role="VOm3f" value="true" />
        </node>
        <node concept="Vb9p2" id="3BNmrhFJ9eF" role="3F10Kt" />
      </node>
    </node>
  </node>
  <node concept="24kQdi" id="1D2cwRvl1QR">
    <property role="3GE5qa" value="type" />
    <ref role="1XX52x" to="tp25:7Ac3mvqBi5P" resolve="SReferenceType" />
    <node concept="3F0ifn" id="1D2cwRvl1QT" role="2wV5jI">
      <property role="3F0ifm" value="reference" />
      <ref role="1k5W1q" to="tpen:hgVS8CF" resolve="KeyWord" />
      <node concept="3$7jql" id="1D2cwRvl1QU" role="3F10Kt">
        <property role="3$6WeP" value="0.0" />
      </node>
    </node>
  </node>
  <node concept="24kQdi" id="4VYGy97ZKaE">
    <property role="3GE5qa" value="operation.reference" />
    <ref role="1XX52x" to="tp25:4VYGy97ZKaB" resolve="Reference_GetRoleOperation" />
    <node concept="PMmxH" id="4VYGy97ZKaG" role="2wV5jI">
      <ref role="PMmxG" node="1lUJQtrPk1t" resolve="AliasComponent" />
    </node>
    <node concept="3EZMnI" id="4VYGy97ZKaI" role="6VMZX">
      <node concept="l2Vlx" id="4VYGy97ZKaK" role="2iSdaV" />
      <node concept="3F0ifn" id="4VYGy97ZKaM" role="3EZMnx">
        <property role="3F0ifm" value="Get reference 'role' operation" />
        <node concept="ljvvj" id="4VYGy97ZKaT" role="3F10Kt">
          <property role="VOm3f" value="true" />
        </node>
        <node concept="30gYXW" id="4VYGy97ZKaV" role="3F10Kt">
          <property role="Vb096" value="lightGray" />
        </node>
        <node concept="VechU" id="4VYGy97ZKaX" role="3F10Kt">
          <property role="Vb096" value="blue" />
        </node>
      </node>
      <node concept="3F0ifn" id="4VYGy97ZKaO" role="3EZMnx">
        <node concept="ljvvj" id="4VYGy97ZKaS" role="3F10Kt">
          <property role="VOm3f" value="true" />
        </node>
      </node>
      <node concept="3F0ifn" id="4VYGy97ZKaQ" role="3EZMnx">
        <property role="3F0ifm" value="Returns reference role value" />
        <node concept="ljvvj" id="4VYGy97ZKaR" role="3F10Kt">
          <property role="VOm3f" value="true" />
        </node>
        <node concept="Vb9p2" id="4VYGy97ZKaZ" role="3F10Kt" />
      </node>
    </node>
  </node>
  <node concept="24kQdi" id="536fMNl52U7">
    <property role="3GE5qa" value="operation.node" />
    <ref role="1XX52x" to="tp25:536fMNl52qn" resolve="Node_GetContainingLinkOperation" />
    <node concept="PMmxH" id="536fMNl52U9" role="2wV5jI">
      <ref role="PMmxG" node="hzBPeWP" resolve="ReplaceableAlias_Comp" />
    </node>
    <node concept="3EZMnI" id="536fMNl52Ud" role="6VMZX">
      <node concept="2iRkQZ" id="536fMNl52Ue" role="2iSdaV" />
      <node concept="3F0ifn" id="536fMNl52Uf" role="3EZMnx">
        <property role="3F0ifm" value="Get node 'containingLink' operation" />
        <node concept="VechU" id="536fMNl52Uk" role="3F10Kt">
          <property role="Vb096" value="blue" />
        </node>
        <node concept="30gYXW" id="536fMNl52Um" role="3F10Kt">
          <property role="Vb096" value="lightGray" />
        </node>
      </node>
      <node concept="3F0ifn" id="536fMNl52Uh" role="3EZMnx" />
      <node concept="3F0ifn" id="536fMNl52Uj" role="3EZMnx">
        <property role="3F0ifm" value="Returns aggregation LinkDeclararion defined in concept of parent node and representing containment reference for this node" />
        <node concept="Vb9p2" id="536fMNl52Un" role="3F10Kt" />
      </node>
    </node>
  </node>
  <node concept="24kQdi" id="1GPSoCqeMM_">
    <property role="3GE5qa" value="operation.node" />
    <ref role="1XX52x" to="tp25:1GPSoCqeMMq" resolve="Node_GetContainingRoleOperation" />
    <node concept="PMmxH" id="1GPSoCqeMMB" role="2wV5jI">
      <ref role="PMmxG" node="hzBPeWP" resolve="ReplaceableAlias_Comp" />
    </node>
    <node concept="3EZMnI" id="1GPSoCqeMMJ" role="6VMZX">
      <node concept="2iRkQZ" id="1GPSoCqeMMK" role="2iSdaV" />
      <node concept="3F0ifn" id="1GPSoCqeMML" role="3EZMnx">
        <property role="3F0ifm" value="Get node 'containingRole' operation" />
        <node concept="VechU" id="1GPSoCqeMMM" role="3F10Kt">
          <property role="Vb096" value="blue" />
        </node>
        <node concept="30gYXW" id="1GPSoCqeMMN" role="3F10Kt">
          <property role="Vb096" value="lightGray" />
        </node>
      </node>
      <node concept="3F0ifn" id="1GPSoCqeMMO" role="3EZMnx" />
      <node concept="3F0ifn" id="1GPSoCqeMMP" role="3EZMnx">
        <property role="3F0ifm" value="Returns aggregation link role defined in concept of parent node and representing containment reference for this node" />
        <node concept="Vb9p2" id="1GPSoCqeMMQ" role="3F10Kt" />
      </node>
    </node>
  </node>
  <node concept="24kQdi" id="38ovo3PI8xA">
    <property role="3GE5qa" value="operation.node" />
    <ref role="1XX52x" to="tp25:38ovo3PI8w0" resolve="Node_GetReferenceOperation" />
    <node concept="3EZMnI" id="38ovo3PI8xD" role="6VMZX">
      <node concept="2iRkQZ" id="38ovo3PI8xE" role="2iSdaV" />
      <node concept="3F0ifn" id="38ovo3PI8xF" role="3EZMnx">
        <property role="3F0ifm" value="The 'reference' operation" />
        <node concept="30gYXW" id="38ovo3PI8xL" role="3F10Kt">
          <property role="Vb096" value="lightGray" />
        </node>
        <node concept="VechU" id="38ovo3PI8xN" role="3F10Kt">
          <property role="Vb096" value="blue" />
        </node>
      </node>
      <node concept="3F0ifn" id="38ovo3PI8xH" role="3EZMnx" />
      <node concept="3EZMnI" id="38ovo3PI8z$" role="3EZMnx">
        <node concept="VPM3Z" id="38ovo3PI8z_" role="3F10Kt">
          <property role="VOm3f" value="false" />
        </node>
        <node concept="3F0ifn" id="38ovo3PI8zC" role="3EZMnx">
          <property role="3F0ifm" value="Returns target of the reference specified by" />
          <node concept="Vb9p2" id="38ovo3PI8zI" role="3F10Kt" />
        </node>
        <node concept="3F0ifn" id="38ovo3PI8zE" role="3EZMnx">
          <property role="3F0ifm" value="linkQualifier" />
        </node>
        <node concept="3F0ifn" id="38ovo3PI8zG" role="3EZMnx">
          <property role="3F0ifm" value="parameter" />
          <node concept="Vb9p2" id="38ovo3PI8zH" role="3F10Kt" />
        </node>
        <node concept="2iRfu4" id="38ovo3PI8zB" role="2iSdaV" />
      </node>
      <node concept="3F0ifn" id="38ovo3PI8zm" role="3EZMnx" />
      <node concept="3F0ifn" id="38ovo3PI8zo" role="3EZMnx">
        <property role="3F0ifm" value="Parameter:" />
        <node concept="Vb9p2" id="38ovo3PI8zr" role="3F10Kt" />
      </node>
      <node concept="3EZMnI" id="38ovo3PI8zs" role="3EZMnx">
        <node concept="3F0ifn" id="38ovo3PI8zx" role="3EZMnx">
          <property role="3F0ifm" value="linkQualifier" />
        </node>
        <node concept="VPM3Z" id="38ovo3PI8zt" role="3F10Kt">
          <property role="VOm3f" value="false" />
        </node>
        <node concept="3F0ifn" id="38ovo3PI8zu" role="3EZMnx">
          <property role="3F0ifm" value="LinkDeclaration of requested reference" />
          <node concept="Vb9p2" id="38ovo3PI8zy" role="3F10Kt" />
        </node>
        <node concept="2iRfu4" id="38ovo3PI8zv" role="2iSdaV" />
      </node>
    </node>
    <node concept="3EZMnI" id="38ovo3PI95l" role="2wV5jI">
      <node concept="3F0ifn" id="38ovo3PI95o" role="3EZMnx">
        <property role="3F0ifm" value="reference" />
      </node>
      <node concept="3F0ifn" id="K3wv2SO1tg" role="3EZMnx">
        <property role="3F0ifm" value="&lt;" />
        <ref role="1k5W1q" node="hQPGMvM" resolve="operationParameter" />
        <node concept="3mYdg7" id="K3wv2SO1th" role="3F10Kt">
          <property role="1413C4" value="AngleBracet" />
        </node>
        <node concept="VPM3Z" id="K3wv2SO1tx" role="3F10Kt">
          <property role="VOm3f" value="false" />
        </node>
        <node concept="Vb9p2" id="K3wv2SO1tp" role="3F10Kt">
          <property role="Vbekb" value="BOLD" />
        </node>
        <node concept="11L4FC" id="K3wv2SO1tr" role="3F10Kt">
          <property role="VOm3f" value="true" />
        </node>
        <node concept="11LMrY" id="K3wv2SO1tu" role="3F10Kt">
          <property role="VOm3f" value="true" />
        </node>
      </node>
      <node concept="3F1sOY" id="38ovo3PI95v" role="3EZMnx">
        <ref role="1NtTu8" to="tp25:38ovo3PI95k" />
      </node>
      <node concept="3F0ifn" id="38ovo3PI95q" role="3EZMnx">
        <property role="3F0ifm" value="&gt;" />
        <ref role="1k5W1q" node="hQPGMvM" resolve="operationParameter" />
        <node concept="3mYdg7" id="K3wv2SO1ti" role="3F10Kt">
          <property role="1413C4" value="AngleBracet" />
        </node>
        <node concept="Vb9p2" id="K3wv2SO1tk" role="3F10Kt">
          <property role="Vbekb" value="BOLD" />
        </node>
        <node concept="11L4FC" id="K3wv2SO1tm" role="3F10Kt">
          <property role="VOm3f" value="true" />
        </node>
      </node>
      <node concept="2iRfu4" id="38ovo3PI95m" role="2iSdaV" />
    </node>
  </node>
  <node concept="24kQdi" id="4uVbusd0fYe">
    <property role="3GE5qa" value="operation.parameter" />
    <ref role="1XX52x" to="tp25:4uVbusd0fYc" resolve="OperationParm_LinkQualifier" />
    <node concept="3F1sOY" id="4uVbusd0fYg" role="2wV5jI">
      <ref role="1NtTu8" to="tp25:4uVbusd0fYd" />
    </node>
  </node>
  <node concept="24kQdi" id="4WR1jK$23yi">
    <property role="3GE5qa" value="operation.reference" />
    <ref role="1XX52x" to="tp25:4WR1jK$23vx" resolve="Reference_GetResolveInfo" />
    <node concept="PMmxH" id="4WR1jK$23ze" role="2wV5jI">
      <ref role="PMmxG" node="1lUJQtrPk1t" resolve="AliasComponent" />
    </node>
    <node concept="3EZMnI" id="4WR1jK$23zf" role="6VMZX">
      <node concept="l2Vlx" id="4WR1jK$23zg" role="2iSdaV" />
      <node concept="3F0ifn" id="4WR1jK$23zh" role="3EZMnx">
        <property role="3F0ifm" value="Get reference 'resolveInfo' operation" />
        <node concept="ljvvj" id="4WR1jK$23zi" role="3F10Kt">
          <property role="VOm3f" value="true" />
        </node>
        <node concept="30gYXW" id="4WR1jK$23zj" role="3F10Kt">
          <property role="Vb096" value="lightGray" />
        </node>
        <node concept="VechU" id="4WR1jK$23zk" role="3F10Kt">
          <property role="Vb096" value="blue" />
        </node>
      </node>
      <node concept="3F0ifn" id="4WR1jK$23zl" role="3EZMnx">
        <node concept="ljvvj" id="4WR1jK$23zm" role="3F10Kt">
          <property role="VOm3f" value="true" />
        </node>
      </node>
      <node concept="3F0ifn" id="4WR1jK$23zn" role="3EZMnx">
        <property role="3F0ifm" value="Returns resolve info for this reference" />
        <node concept="ljvvj" id="4WR1jK$23zo" role="3F10Kt">
          <property role="VOm3f" value="true" />
        </node>
        <node concept="Vb9p2" id="4WR1jK$23zp" role="3F10Kt" />
      </node>
    </node>
  </node>
  <node concept="24kQdi" id="3LUBoMdp6Wx">
    <property role="3GE5qa" value="reference" />
    <ref role="1XX52x" to="tp25:3LUBoMdoXjN" resolve="CheckedModuleReference" />
    <node concept="3EZMnI" id="3LUBoMdp6Wz" role="2wV5jI">
      <node concept="3F0ifn" id="3LUBoMdp6WA" role="3EZMnx">
        <property role="3F0ifm" value="module reference" />
        <ref role="1k5W1q" to="tpen:hgVS8CF" resolve="KeyWord" />
        <node concept="VPxyj" id="625yo8RVNBB" role="3F10Kt">
          <property role="VOm3f" value="true" />
        </node>
      </node>
      <node concept="3F0ifn" id="3LUBoMdp6WG" role="3EZMnx">
        <property role="3F0ifm" value="/" />
        <node concept="11L4FC" id="3LUBoMdp747" role="3F10Kt">
          <property role="VOm3f" value="true" />
        </node>
        <node concept="11LMrY" id="3LUBoMdp74a" role="3F10Kt">
          <property role="VOm3f" value="true" />
        </node>
      </node>
      <node concept="3F0A7n" id="3LUBoMdp6WE" role="3EZMnx">
        <ref role="1NtTu8" to="tp25:3LUBoMdoXjO" resolve="moduleId" />
        <node concept="OXEIz" id="4pBxc6Efd1Q" role="P5bDN">
          <node concept="1ou48o" id="4pBxc6Efd1R" role="OY2wv">
            <node concept="3GJtP1" id="4pBxc6Efd1S" role="1ou48n">
              <node concept="3clFbS" id="4pBxc6Efd1T" role="2VODD2">
                <node concept="3cpWs8" id="4pBxc6Efd2r" role="3cqZAp">
                  <node concept="3cpWsn" id="4pBxc6Efd2s" role="3cpWs9">
                    <property role="TrG5h" value="res" />
                    <node concept="_YKpA" id="4pBxc6Efd2t" role="1tU5fm">
                      <node concept="17QB3L" id="4pBxc6Efd2v" role="_ZDj9" />
                    </node>
                    <node concept="2ShNRf" id="4pBxc6Efd2x" role="33vP2m">
                      <node concept="Tc6Ow" id="4pBxc6Efd2z" role="2ShVmc">
                        <node concept="17QB3L" id="4pBxc6Efd2_" role="HW$YZ" />
                      </node>
                    </node>
                  </node>
                </node>
                <node concept="1DcWWT" id="4pBxc6Efd2B" role="3cqZAp">
                  <node concept="3clFbS" id="4pBxc6Efd2C" role="2LFqv$">
                    <node concept="3clFbF" id="4pBxc6Efd2K" role="3cqZAp">
                      <node concept="2OqwBi" id="4pBxc6Efd2M" role="3clFbG">
                        <node concept="37vLTw" id="3GM_nagTvjm" role="2Oq$k0">
                          <ref role="3cqZAo" node="4pBxc6Efd2s" resolve="res" />
                        </node>
                        <node concept="TSZUe" id="4pBxc6Efd2Q" role="2OqNvi">
                          <node concept="2OqwBi" id="75gf1bhG9ct" role="25WWJ7">
                            <node concept="liA8E" id="75gf1bhG9cu" role="2OqNvi">
                              <ref role="37wK5l" to="88zw:~SModule.getModuleName():java.lang.String" resolve="getModuleName" />
                            </node>
                            <node concept="37vLTw" id="3GM_nagTxi4" role="2Oq$k0">
                              <ref role="3cqZAo" node="4pBxc6Efd2E" resolve="m" />
                            </node>
                          </node>
                        </node>
                      </node>
                    </node>
                  </node>
                  <node concept="3cpWsn" id="4pBxc6Efd2E" role="1Duv9x">
                    <property role="TrG5h" value="m" />
                    <node concept="3uibUv" id="4pBxc6Efd2G" role="1tU5fm">
                      <ref role="3uigEE" to="88zw:~SModule" resolve="SModule" />
                    </node>
                  </node>
                  <node concept="2OqwBi" id="4pBxc6Efd2H" role="1DdaDG">
                    <node concept="2YIFZM" id="4pBxc6Efd2I" role="2Oq$k0">
                      <ref role="1Pybhc" to="cu2c:~MPSModuleRepository" resolve="MPSModuleRepository" />
                      <ref role="37wK5l" to="cu2c:~MPSModuleRepository.getInstance():jetbrains.mps.smodel.MPSModuleRepository" resolve="getInstance" />
                    </node>
                    <node concept="liA8E" id="4pBxc6Efd2J" role="2OqNvi">
                      <ref role="37wK5l" to="cu2c:~MPSModuleRepository.getModules():java.lang.Iterable" resolve="getModules" />
                    </node>
                  </node>
                </node>
                <node concept="3clFbF" id="4pBxc6Efd2i" role="3cqZAp">
                  <node concept="37vLTw" id="3GM_nagTuxn" role="3clFbG">
                    <ref role="3cqZAo" node="4pBxc6Efd2s" resolve="res" />
                  </node>
                </node>
              </node>
            </node>
            <node concept="1ouSdP" id="4pBxc6Efd1U" role="1ou48m">
              <node concept="3clFbS" id="4pBxc6Efd1V" role="2VODD2">
                <node concept="3clFbF" id="4pBxc6Efd30" role="3cqZAp">
                  <node concept="2OqwBi" id="4pBxc6Efd37" role="3clFbG">
                    <node concept="2OqwBi" id="4pBxc6Efd32" role="2Oq$k0">
                      <node concept="3GMtW1" id="4pBxc6Efd31" role="2Oq$k0" />
                      <node concept="3TrcHB" id="4pBxc6Efd36" role="2OqNvi">
                        <ref role="3TsBF5" to="tp25:3LUBoMdoXjO" resolve="moduleId" />
                      </node>
                    </node>
                    <node concept="tyxLq" id="4pBxc6Efd3b" role="2OqNvi">
                      <node concept="3GLrbK" id="4pBxc6Efd3d" role="tz02z" />
                    </node>
                  </node>
                </node>
              </node>
            </node>
            <node concept="17QB3L" id="4pBxc6Efd1X" role="1eyP2E" />
          </node>
        </node>
      </node>
      <node concept="3F0ifn" id="3LUBoMdp6WC" role="3EZMnx">
        <property role="3F0ifm" value="/" />
        <node concept="11L4FC" id="3LUBoMdp748" role="3F10Kt">
          <property role="VOm3f" value="true" />
        </node>
      </node>
      <node concept="l2Vlx" id="3LUBoMdp6W_" role="2iSdaV" />
    </node>
  </node>
  <node concept="24kQdi" id="7eX9cM$YhhP">
    <property role="3GE5qa" value="reference" />
    <ref role="1XX52x" to="tp25:7eX9cM$Yh9k" resolve="ConceptFqNameRefExpression" />
    <node concept="3EZMnI" id="7eX9cM$YhhR" role="2wV5jI">
      <node concept="3F0ifn" id="7eX9cM$YhhS" role="3EZMnx">
        <property role="3F0ifm" value="concept qualified name" />
        <ref role="1k5W1q" to="tpen:hgVS8CF" resolve="KeyWord" />
        <node concept="3$7jql" id="7eX9cM$YhhT" role="3F10Kt">
          <property role="3$6WeP" value="0.0" />
        </node>
      </node>
      <node concept="3F0ifn" id="7eX9cM$YhhU" role="3EZMnx">
        <property role="3F0ifm" value="/" />
        <ref role="1k5W1q" to="tpen:hY9fg1G" resolve="LeftParenAfterName" />
      </node>
      <node concept="1iCGBv" id="7eX9cM$YhhV" role="3EZMnx">
        <property role="1$x2rV" value="&lt;no concept&gt;" />
        <ref role="1NtTu8" to="tp25:7eX9cM$Yh9l" />
        <node concept="1sVBvm" id="7eX9cM$YhhW" role="1sWHZn">
          <node concept="3F0A7n" id="7eX9cM$YhhX" role="2wV5jI">
            <property role="1Intyy" value="true" />
            <ref role="1NtTu8" to="tpck:h0TrG11" resolve="name" />
            <ref role="1k5W1q" to="tpd3:hwSE21y" resolve="ReferenceOnConcept" />
            <node concept="3$7jql" id="7eX9cM$YhhY" role="3F10Kt">
              <property role="3$6WeP" value="0.0" />
            </node>
          </node>
        </node>
        <node concept="3$7jql" id="7eX9cM$YhhZ" role="3F10Kt">
          <property role="3$6WeP" value="0.0" />
        </node>
        <node concept="34QqEe" id="5s3DmG$nu$C" role="3F10Kt">
          <property role="VOm3f" value="true" />
        </node>
      </node>
      <node concept="3F0ifn" id="7eX9cM$Yhi0" role="3EZMnx">
        <property role="3F0ifm" value="/" />
        <ref role="1k5W1q" to="tpen:hFCSUmN" resolve="RightParen" />
        <node concept="34QqEe" id="5s3DmG$nu$D" role="3F10Kt">
          <property role="VOm3f" value="true" />
        </node>
      </node>
      <node concept="l2Vlx" id="7eX9cM$Yhi1" role="2iSdaV" />
    </node>
  </node>
  <node concept="24kQdi" id="1Cyzq4Pv$Da">
    <ref role="1XX52x" to="tp25:1Cyzq4Pv$D9" resolve="IfInstanceOfVariable" />
    <node concept="3EZMnI" id="1Cyzq4PvWnD" role="2wV5jI">
      <node concept="3F0A7n" id="1Cyzq4PvWnE" role="3EZMnx">
        <ref role="1NtTu8" to="tpck:h0TrG11" resolve="name" />
        <ref role="1k5W1q" to="tpen:hshT0O9" resolve="LocalVariable" />
        <node concept="OXEIz" id="1Cyzq4PvWnF" role="P5bDN">
          <node concept="3yc0Fo" id="1Cyzq4PvWnG" role="OY2wv">
            <node concept="3ycQeJ" id="1Cyzq4PvWnH" role="3yc0Fp">
              <node concept="3clFbS" id="1Cyzq4PvWnI" role="2VODD2">
                <node concept="3cpWs8" id="1Cyzq4PvWnJ" role="3cqZAp">
                  <node concept="3cpWsn" id="1Cyzq4PvWnK" role="3cpWs9">
                    <property role="TrG5h" value="nodeConcept" />
                    <node concept="3Tqbb2" id="1Cyzq4PvWnL" role="1tU5fm">
                      <ref role="ehGHo" to="tpce:h0PkWnZ" resolve="AbstractConceptDeclaration" />
                    </node>
                    <node concept="2OqwBi" id="1Cyzq4PvWnM" role="33vP2m">
                      <node concept="1PxgMI" id="1Cyzq4PvWnN" role="2Oq$k0">
                        <property role="1BlNFB" value="true" />
                        <ref role="1PxNhF" to="tp25:1Cyzq4Pv$D4" resolve="IfInstanceOfStatement" />
                        <node concept="2OqwBi" id="1Cyzq4PvWnO" role="1PxMeX">
                          <node concept="3GMtW1" id="1Cyzq4PvWnP" role="2Oq$k0" />
                          <node concept="1mfA1w" id="1Cyzq4PvWnQ" role="2OqNvi" />
                        </node>
                      </node>
                      <node concept="3TrEf2" id="1Cyzq4PvWnR" role="2OqNvi">
                        <ref role="3Tt5mk" to="tp25:1Cyzq4Pv$D8" />
                      </node>
                    </node>
                  </node>
                </node>
                <node concept="3cpWs8" id="1Cyzq4PvWnS" role="3cqZAp">
                  <node concept="3cpWsn" id="1Cyzq4PvWnT" role="3cpWs9">
                    <property role="TrG5h" value="variableSuffixes" />
                    <node concept="_YKpA" id="1Cyzq4PvWnU" role="1tU5fm">
                      <node concept="17QB3L" id="1Cyzq4PvWnV" role="_ZDj9" />
                    </node>
                    <node concept="2ShNRf" id="1Cyzq4PvWnW" role="33vP2m">
                      <node concept="Tc6Ow" id="1Cyzq4PvWnX" role="2ShVmc">
                        <node concept="17QB3L" id="1Cyzq4PvWnY" role="HW$YZ" />
                        <node concept="Xl_RD" id="1Cyzq4PvWnZ" role="HW$Y0">
                          <property role="Xl_RC" value="node" />
                        </node>
                      </node>
                    </node>
                  </node>
                </node>
                <node concept="3clFbJ" id="1Cyzq4PvWo0" role="3cqZAp">
                  <node concept="3clFbS" id="1Cyzq4PvWo1" role="3clFbx">
                    <node concept="3cpWs8" id="1Cyzq4PvWo2" role="3cqZAp">
                      <node concept="3cpWsn" id="1Cyzq4PvWo3" role="3cpWs9">
                        <property role="TrG5h" value="name" />
                        <node concept="17QB3L" id="1Cyzq4PvWo4" role="1tU5fm" />
                        <node concept="2YIFZM" id="1Cyzq4PvWo5" role="33vP2m">
                          <ref role="1Pybhc" to="msyo:~NameUtil" resolve="NameUtil" />
                          <ref role="37wK5l" to="msyo:~NameUtil.decapitalize(java.lang.String):java.lang.String" resolve="decapitalize" />
                          <node concept="2OqwBi" id="1Cyzq4PvWo6" role="37wK5m">
                            <node concept="37vLTw" id="3GM_nagTrW7" role="2Oq$k0">
                              <ref role="3cqZAo" node="1Cyzq4PvWnK" resolve="nodeConcept" />
                            </node>
                            <node concept="3TrcHB" id="1Cyzq4PvWo8" role="2OqNvi">
                              <ref role="3TsBF5" to="tpck:h0TrG11" resolve="name" />
                            </node>
                          </node>
                        </node>
                      </node>
                    </node>
                    <node concept="3clFbF" id="1Cyzq4PvWo9" role="3cqZAp">
                      <node concept="2OqwBi" id="1Cyzq4PvWoa" role="3clFbG">
                        <node concept="37vLTw" id="3GM_nagTsdg" role="2Oq$k0">
                          <ref role="3cqZAo" node="1Cyzq4PvWnT" resolve="variableSuffixes" />
                        </node>
                        <node concept="X8dFx" id="1Cyzq4PvWoc" role="2OqNvi">
                          <node concept="2YIFZM" id="1Cyzq4PvWod" role="25WWJ7">
                            <ref role="1Pybhc" to="msyo:~NameUtil" resolve="NameUtil" />
                            <ref role="37wK5l" to="msyo:~NameUtil.splitByCamels(java.lang.String):java.util.List" resolve="splitByCamels" />
                            <node concept="37vLTw" id="3GM_nagTzzF" role="37wK5m">
                              <ref role="3cqZAo" node="1Cyzq4PvWo3" resolve="name" />
                            </node>
                          </node>
                        </node>
                      </node>
                    </node>
                  </node>
                  <node concept="3y3z36" id="1Cyzq4PvWof" role="3clFbw">
                    <node concept="10Nm6u" id="1Cyzq4PvWog" role="3uHU7w" />
                    <node concept="37vLTw" id="3GM_nagTsKB" role="3uHU7B">
                      <ref role="3cqZAo" node="1Cyzq4PvWnK" resolve="nodeConcept" />
                    </node>
                  </node>
                </node>
                <node concept="3clFbF" id="1Cyzq4PvWoi" role="3cqZAp">
                  <node concept="37vLTw" id="3GM_nagTxUk" role="3clFbG">
                    <ref role="3cqZAo" node="1Cyzq4PvWnT" resolve="variableSuffixes" />
                  </node>
                </node>
              </node>
            </node>
          </node>
        </node>
      </node>
      <node concept="l2Vlx" id="1Cyzq4PvWok" role="2iSdaV" />
      <node concept="VPM3Z" id="1Cyzq4PvWvJ" role="3F10Kt">
        <property role="VOm3f" value="false" />
      </node>
    </node>
  </node>
  <node concept="24kQdi" id="1Cyzq4PvWvK">
    <ref role="1XX52x" to="tp25:1Cyzq4Pv$D4" resolve="IfInstanceOfStatement" />
    <node concept="3EZMnI" id="1Cyzq4PvWvP" role="2wV5jI">
      <node concept="PMmxH" id="2wdLO7KhY21" role="3EZMnx">
        <property role="1cu_pB" value="0" />
        <ref role="PMmxG" to="tpco:2wZex4PafBj" resolve="alias" />
        <ref role="1k5W1q" to="tpen:hgVS8CF" resolve="KeyWord" />
      </node>
      <node concept="3F0ifn" id="1Cyzq4PvWvU" role="3EZMnx">
        <property role="3F0ifm" value="(" />
        <ref role="1k5W1q" to="tpen:hFCSAw$" resolve="LeftParen" />
      </node>
      <node concept="3F1sOY" id="1Cyzq4PvWvW" role="3EZMnx">
        <ref role="1NtTu8" to="tp25:1Cyzq4Pv$D6" />
      </node>
      <node concept="3F0ifn" id="1Cyzq4PvWvY" role="3EZMnx">
        <property role="3F0ifm" value="is" />
        <ref role="1k5W1q" to="tpen:hgVS8CF" resolve="KeyWord" />
      </node>
      <node concept="1iCGBv" id="1Cyzq4PvWw0" role="3EZMnx">
        <ref role="1NtTu8" to="tp25:1Cyzq4Pv$D8" />
        <node concept="1sVBvm" id="1Cyzq4PvWw1" role="1sWHZn">
          <node concept="3F0A7n" id="1Cyzq4PvWw3" role="2wV5jI">
            <property role="1Intyy" value="true" />
            <ref role="1NtTu8" to="tpck:h0TrG11" resolve="name" />
            <ref role="1k5W1q" to="tpd3:hwSE21y" resolve="ReferenceOnConcept" />
          </node>
        </node>
      </node>
      <node concept="3F1sOY" id="1Cyzq4PwxMC" role="3EZMnx">
        <ref role="1NtTu8" to="tp25:1Cyzq4Pv$D7" />
      </node>
      <node concept="3F0ifn" id="1Cyzq4PvWw7" role="3EZMnx">
        <property role="3F0ifm" value=")" />
        <ref role="1k5W1q" to="tpen:hFCSUmN" resolve="RightParen" />
      </node>
      <node concept="3F0ifn" id="1Cyzq4PvWw9" role="3EZMnx">
        <property role="3F0ifm" value="{" />
        <ref role="1k5W1q" to="tpen:hFD5onb" resolve="LeftBrace" />
        <node concept="ljvvj" id="1Cyzq4PvWwg" role="3F10Kt">
          <property role="VOm3f" value="true" />
        </node>
      </node>
      <node concept="3F1sOY" id="1Cyzq4PvWwd" role="3EZMnx">
        <ref role="1NtTu8" to="tp25:1Cyzq4Pv$D5" />
        <node concept="ljvvj" id="1Cyzq4PvWwh" role="3F10Kt">
          <property role="VOm3f" value="true" />
        </node>
        <node concept="lj46D" id="7TuL_oUmv6D" role="3F10Kt">
          <property role="VOm3f" value="true" />
        </node>
      </node>
      <node concept="3F0ifn" id="1Cyzq4PvWwf" role="3EZMnx">
        <property role="3F0ifm" value="}" />
        <ref role="1k5W1q" to="tpen:hFD5_7H" resolve="RightBrace" />
      </node>
      <node concept="l2Vlx" id="1Cyzq4PvWvR" role="2iSdaV" />
    </node>
  </node>
  <node concept="24kQdi" id="4zASA_hyumr">
    <property role="3GE5qa" value="reference" />
    <ref role="1XX52x" to="tp25:4zASA_hyumq" resolve="LinkNameRefExpression" />
    <node concept="3EZMnI" id="4zASA_hyumt" role="2wV5jI">
      <property role="3EZMnw" value="false" />
      <node concept="3F0ifn" id="4zASA_hyumu" role="3EZMnx">
        <property role="3F0ifm" value="link name" />
        <ref role="1k5W1q" to="tpen:hgVS8CF" resolve="KeyWord" />
        <node concept="3$7jql" id="4zASA_hyumv" role="3F10Kt">
          <property role="3$6WeP" value="0.0" />
        </node>
      </node>
      <node concept="3F0ifn" id="4zASA_hyumw" role="3EZMnx">
        <property role="3F0ifm" value="/" />
        <ref role="1k5W1q" to="tpen:hY9fg1G" resolve="LeftParenAfterName" />
      </node>
      <node concept="1iCGBv" id="4zASA_hyumx" role="3EZMnx">
        <property role="1$x2rV" value="concept" />
        <ref role="1NtTu8" to="tp25:4zASA_hyZsH" />
        <node concept="3$7jql" id="4zASA_hyumy" role="3F10Kt">
          <property role="3$6WeP" value="0.0" />
        </node>
        <node concept="1sVBvm" id="4zASA_hyumz" role="1sWHZn">
          <node concept="3F0A7n" id="4zASA_hyum$" role="2wV5jI">
            <property role="1Intyy" value="true" />
            <ref role="1NtTu8" to="tpck:h0TrG11" resolve="name" />
            <ref role="1k5W1q" to="tpd3:hwSE21y" resolve="ReferenceOnConcept" />
            <node concept="3$7jql" id="4zASA_hyum_" role="3F10Kt">
              <property role="3$6WeP" value="0.0" />
            </node>
          </node>
        </node>
      </node>
      <node concept="3F0ifn" id="4zASA_hyumA" role="3EZMnx">
        <property role="3F0ifm" value=":" />
        <node concept="VechU" id="4zASA_hyumB" role="3F10Kt">
          <property role="Vb096" value="DARK_MAGENTA" />
        </node>
        <node concept="3$7jql" id="4zASA_hyumC" role="3F10Kt">
          <property role="3$6WeP" value="0.0" />
        </node>
      </node>
      <node concept="1iCGBv" id="4zASA_hyumD" role="3EZMnx">
        <property role="1$x2rV" value="link" />
        <ref role="1NtTu8" to="tp25:4zASA_hyZsI" />
        <node concept="1sVBvm" id="4zASA_hyumE" role="1sWHZn">
          <node concept="3F0A7n" id="4zASA_hyumF" role="2wV5jI">
            <property role="1Intyy" value="true" />
            <ref role="1k5W1q" to="tpd3:hLjqlx3" resolve="ReferenceOnConceptualFeature" />
            <ref role="1NtTu8" to="tpce:fA0kJcN" resolve="role" />
            <node concept="3$7jql" id="4zASA_hyumG" role="3F10Kt">
              <property role="3$6WeP" value="0.0" />
            </node>
          </node>
        </node>
        <node concept="3$7jql" id="4zASA_hyumH" role="3F10Kt">
          <property role="3$6WeP" value="0.0" />
        </node>
      </node>
      <node concept="3F0ifn" id="4zASA_hyumI" role="3EZMnx">
        <property role="3F0ifm" value="/" />
        <ref role="1k5W1q" to="tpen:hFCSUmN" resolve="RightParen" />
      </node>
      <node concept="l2Vlx" id="4zASA_hyumJ" role="2iSdaV" />
    </node>
  </node>
  <node concept="24kQdi" id="4zASA_hz8BW">
    <property role="3GE5qa" value="reference" />
    <ref role="1XX52x" to="tp25:4zASA_hz8BR" resolve="PropertyNameRefExpression" />
    <node concept="3EZMnI" id="4zASA_hz8BY" role="2wV5jI">
      <property role="3EZMnw" value="false" />
      <node concept="3F0ifn" id="4zASA_hz8BZ" role="3EZMnx">
        <property role="3F0ifm" value="property name" />
        <ref role="1k5W1q" to="tpen:hgVS8CF" resolve="KeyWord" />
        <node concept="3$7jql" id="4zASA_hz8C0" role="3F10Kt">
          <property role="3$6WeP" value="0.0" />
        </node>
      </node>
      <node concept="3F0ifn" id="4zASA_hz8C1" role="3EZMnx">
        <property role="3F0ifm" value="/" />
        <ref role="1k5W1q" to="tpen:hY9fg1G" resolve="LeftParenAfterName" />
      </node>
      <node concept="1iCGBv" id="4zASA_hz8C2" role="3EZMnx">
        <property role="1$x2rV" value="concept" />
        <ref role="1NtTu8" to="tp25:4zASA_hz8BS" />
        <node concept="3$7jql" id="4zASA_hz8C3" role="3F10Kt">
          <property role="3$6WeP" value="0.0" />
        </node>
        <node concept="1sVBvm" id="4zASA_hz8C4" role="1sWHZn">
          <node concept="3F0A7n" id="4zASA_hz8C5" role="2wV5jI">
            <property role="1Intyy" value="true" />
            <ref role="1k5W1q" to="tpd3:hwSE21y" resolve="ReferenceOnConcept" />
            <ref role="1NtTu8" to="tpck:h0TrG11" resolve="name" />
            <node concept="3$7jql" id="4zASA_hz8C6" role="3F10Kt">
              <property role="3$6WeP" value="0.0" />
            </node>
          </node>
        </node>
      </node>
      <node concept="3F0ifn" id="4zASA_hz8C7" role="3EZMnx">
        <property role="3F0ifm" value=":" />
        <node concept="VechU" id="4zASA_hz8C8" role="3F10Kt">
          <property role="Vb096" value="DARK_MAGENTA" />
        </node>
        <node concept="3$7jql" id="4zASA_hz8C9" role="3F10Kt">
          <property role="3$6WeP" value="0.0" />
        </node>
      </node>
      <node concept="1iCGBv" id="4zASA_hz8Ca" role="3EZMnx">
        <property role="1$x2rV" value="link" />
        <ref role="1NtTu8" to="tp25:4zASA_hz8BT" />
        <node concept="1sVBvm" id="4zASA_hz8Cb" role="1sWHZn">
          <node concept="3F0A7n" id="4zASA_hz8Cc" role="2wV5jI">
            <property role="1Intyy" value="true" />
            <ref role="1k5W1q" to="tpd3:hLjqlx3" resolve="ReferenceOnConceptualFeature" />
            <ref role="1NtTu8" to="tpck:h0TrG11" resolve="name" />
            <node concept="3$7jql" id="4zASA_hz8Cd" role="3F10Kt">
              <property role="3$6WeP" value="0.0" />
            </node>
          </node>
        </node>
        <node concept="3$7jql" id="4zASA_hz8Ce" role="3F10Kt">
          <property role="3$6WeP" value="0.0" />
        </node>
      </node>
      <node concept="3F0ifn" id="4zASA_hz8Cf" role="3EZMnx">
        <property role="3F0ifm" value="/" />
        <ref role="1k5W1q" to="tpen:hFCSUmN" resolve="RightParen" />
      </node>
      <node concept="l2Vlx" id="4zASA_hz8Cg" role="2iSdaV" />
    </node>
  </node>
  <node concept="24kQdi" id="5zEkxuKhyOZ">
    <property role="3GE5qa" value="attributes" />
    <ref role="1XX52x" to="tp25:5zEkxuKhqeM" resolve="AttributeAccess" />
    <node concept="3EZMnI" id="5zEkxuKhyP4" role="2wV5jI">
      <property role="3EZMnw" value="false" />
      <node concept="3F0ifn" id="5zEkxuKhyP5" role="3EZMnx">
        <property role="3F0ifm" value="@" />
        <node concept="Vb9p2" id="5zEkxuKhyP6" role="3F10Kt">
          <property role="Vbekb" value="PLAIN" />
        </node>
        <node concept="3CIbrd" id="5zEkxuKhyP7" role="3F10Kt" />
        <node concept="11LMrY" id="5zEkxuKhyP8" role="3F10Kt">
          <property role="VOm3f" value="true" />
        </node>
      </node>
      <node concept="3F1sOY" id="5zEkxuKhyP9" role="3EZMnx">
        <ref role="1NtTu8" to="tp25:5zEkxuKhrAO" />
      </node>
      <node concept="l2Vlx" id="5zEkxuKhyPa" role="2iSdaV" />
    </node>
  </node>
  <node concept="24kQdi" id="5zEkxuKhyPb">
    <property role="3GE5qa" value="attributes" />
    <ref role="1XX52x" to="tp25:5zEkxuKhrAP" resolve="NodeAttributeQualifier" />
    <node concept="1iCGBv" id="62qhzb6TSRe" role="2wV5jI">
      <ref role="1NtTu8" to="tp25:5zEkxuKhrAQ" />
      <node concept="1sVBvm" id="62qhzb6TSRf" role="1sWHZn">
        <node concept="3SHvHV" id="62qhzb6TSRh" role="2wV5jI" />
      </node>
    </node>
  </node>
  <node concept="24kQdi" id="5zEkxuKhyPj">
    <property role="3GE5qa" value="attributes" />
    <ref role="1XX52x" to="tp25:5zEkxuKhrAR" resolve="LinkAttributeQualifier" />
    <node concept="3EZMnI" id="5zEkxuKhyPl" role="2wV5jI">
      <property role="3EZMnw" value="false" />
      <node concept="1iCGBv" id="5zEkxuKhyPm" role="3EZMnx">
        <ref role="1NtTu8" to="tp25:5zEkxuKhrAS" />
        <node concept="1sVBvm" id="5zEkxuKhyPn" role="1sWHZn">
          <node concept="3SHvHV" id="62qhzb6Ujt5" role="2wV5jI" />
        </node>
      </node>
      <node concept="3F0ifn" id="5zEkxuKhyPq" role="3EZMnx">
        <property role="3F0ifm" value="&lt;" />
        <ref role="1k5W1q" to="tpen:i18cmFm" resolve="BaseAngleBracket" />
        <node concept="VPM3Z" id="5zEkxuKhyPr" role="3F10Kt" />
        <node concept="11L4FC" id="5zEkxuKhyPs" role="3F10Kt">
          <property role="VOm3f" value="true" />
        </node>
        <node concept="11LMrY" id="5zEkxuKhyPt" role="3F10Kt">
          <property role="VOm3f" value="true" />
        </node>
      </node>
      <node concept="3F1sOY" id="5zEkxuKhyPu" role="3EZMnx">
        <property role="1$x2rV" value="&lt;link&gt;" />
        <ref role="1NtTu8" to="tp25:5zEkxuKhrUi" />
        <node concept="3$7jql" id="5zEkxuKhyPv" role="3F10Kt">
          <property role="3$6WeP" value="0.0" />
        </node>
      </node>
      <node concept="3F0ifn" id="5zEkxuKhyPw" role="3EZMnx">
        <property role="3F0ifm" value="&gt;" />
        <ref role="1k5W1q" to="tpen:i18cmFm" resolve="BaseAngleBracket" />
        <node concept="3CHQLq" id="5zEkxuKhyPx" role="3F10Kt" />
        <node concept="11L4FC" id="5zEkxuKhyPy" role="3F10Kt">
          <property role="VOm3f" value="true" />
        </node>
        <node concept="11LMrY" id="5zEkxuKhyPz" role="3F10Kt">
          <property role="VOm3f" value="true" />
        </node>
        <node concept="3CIbrd" id="5zEkxuKhyP$" role="3F10Kt">
          <property role="VOm3f" value="true" />
        </node>
      </node>
      <node concept="l2Vlx" id="5zEkxuKhyP_" role="2iSdaV" />
    </node>
  </node>
  <node concept="24kQdi" id="5zEkxuKhyPA">
    <property role="3GE5qa" value="attributes" />
    <ref role="1XX52x" to="tp25:5zEkxuKhsAT" resolve="PropertyAttributeQualifier" />
    <node concept="3EZMnI" id="5zEkxuKhyPC" role="2wV5jI">
      <property role="3EZMnw" value="false" />
      <node concept="1iCGBv" id="5zEkxuKhyPD" role="3EZMnx">
        <ref role="1NtTu8" to="tp25:5zEkxuKhsAU" />
        <node concept="1sVBvm" id="5zEkxuKhyPE" role="1sWHZn">
          <node concept="3SHvHV" id="62qhzb6UjsN" role="2wV5jI" />
        </node>
        <node concept="3$7jql" id="5zEkxuKhyPH" role="3F10Kt">
          <property role="3$6WeP" value="0.0" />
        </node>
      </node>
      <node concept="3F0ifn" id="5zEkxuKhyPI" role="3EZMnx">
        <property role="3F0ifm" value="&lt;" />
        <ref role="1k5W1q" to="tpen:i18cmFm" resolve="BaseAngleBracket" />
        <node concept="VPM3Z" id="5zEkxuKhyPJ" role="3F10Kt" />
        <node concept="11L4FC" id="57owku8ddT9" role="3F10Kt">
          <property role="VOm3f" value="true" />
        </node>
        <node concept="11LMrY" id="57owku8ddTb" role="3F10Kt">
          <property role="VOm3f" value="true" />
        </node>
      </node>
      <node concept="3F1sOY" id="5zEkxuKhyPL" role="3EZMnx">
        <property role="1$x2rV" value="&lt;property&gt;" />
        <ref role="1NtTu8" to="tp25:5zEkxuKhsAV" />
      </node>
      <node concept="3F0ifn" id="5zEkxuKhyPM" role="3EZMnx">
        <property role="3F0ifm" value="&gt;" />
        <ref role="1k5W1q" to="tpen:i18cmFm" resolve="BaseAngleBracket" />
        <node concept="3CHQLq" id="5zEkxuKhyPN" role="3F10Kt" />
        <node concept="11L4FC" id="57owku8ddTc" role="3F10Kt">
          <property role="VOm3f" value="true" />
        </node>
        <node concept="11LMrY" id="57owku8ddTe" role="3F10Kt">
          <property role="VOm3f" value="true" />
        </node>
        <node concept="3CIbrd" id="57owku8ddTg" role="3F10Kt">
          <property role="VOm3f" value="true" />
        </node>
      </node>
      <node concept="l2Vlx" id="5zEkxuKhyPP" role="2iSdaV" />
    </node>
  </node>
  <node concept="24kQdi" id="5zEkxuKhyPQ">
    <property role="3GE5qa" value="attributes" />
    <ref role="1XX52x" to="tp25:5zEkxuKhsyK" resolve="AllAttributeQualifier" />
    <node concept="PMmxH" id="2wdLO7KhYdg" role="2wV5jI">
      <property role="1cu_pB" value="0" />
      <ref role="PMmxG" to="tpco:2wZex4PafBj" resolve="alias" />
      <node concept="VPxyj" id="2wdLO7KhYdh" role="3F10Kt">
        <property role="VOm3f" value="false" />
      </node>
      <node concept="3$7jql" id="2wdLO7KhYdi" role="3F10Kt">
        <property role="3$6WeP" value="0.0" />
      </node>
    </node>
  </node>
  <node concept="24kQdi" id="2qM$EmJLWMM">
    <property role="3GE5qa" value="attributes" />
    <ref role="1XX52x" to="tp25:2qM$EmJLWMG" resolve="LinkQualifier" />
    <node concept="1iCGBv" id="2qM$EmJLWMO" role="2wV5jI">
      <ref role="1NtTu8" to="tp25:2qM$EmJLWMK" />
      <node concept="1sVBvm" id="2qM$EmJLWMP" role="1sWHZn">
        <node concept="3F0A7n" id="2qM$EmJLWMR" role="2wV5jI">
          <property role="1Intyy" value="true" />
          <ref role="1NtTu8" to="tpce:fA0kJcN" resolve="role" />
        </node>
      </node>
    </node>
  </node>
  <node concept="24kQdi" id="2qM$EmJLWMU">
    <property role="3GE5qa" value="attributes" />
    <ref role="1XX52x" to="tp25:2qM$EmJLWMH" resolve="PropertyQualifier" />
    <node concept="1iCGBv" id="2qM$EmJLWMW" role="2wV5jI">
      <ref role="1NtTu8" to="tp25:2qM$EmJLWMJ" />
      <node concept="1sVBvm" id="2qM$EmJLWMX" role="1sWHZn">
        <node concept="3F0A7n" id="2qM$EmJLWMZ" role="2wV5jI">
          <property role="1Intyy" value="true" />
          <ref role="1NtTu8" to="tpck:h0TrG11" resolve="name" />
        </node>
      </node>
    </node>
  </node>
  <node concept="24kQdi" id="64mzzgyrILS">
    <property role="3GE5qa" value="operation.model" />
    <ref role="1XX52x" to="tp25:64mzzgyrILL" resolve="Model_GetModule" />
    <node concept="3F0ifn" id="64mzzgyrK4v" role="2wV5jI">
      <property role="3F0ifm" value="module" />
      <property role="1cu_pB" value="1" />
    </node>
  </node>
  <node concept="24kQdi" id="3wj3sjzQPFO">
    <property role="3GE5qa" value="reference.module" />
    <ref role="1XX52x" to="tp25:3wj3sjzQPFL" resolve="ModuleReferenceExpression" />
    <node concept="3EZMnI" id="3wj3sjzQQ$x" role="2wV5jI">
      <node concept="PMmxH" id="2wdLO7KhY7$" role="3EZMnx">
        <property role="1cu_pB" value="0" />
        <ref role="PMmxG" to="tpco:2wZex4PafBj" resolve="alias" />
        <ref role="1k5W1q" to="tpen:hgVS8CF" resolve="KeyWord" />
        <node concept="3$7jql" id="2wdLO7KhY7_" role="3F10Kt">
          <property role="3$6WeP" value="0.0" />
        </node>
      </node>
      <node concept="3F0ifn" id="3wj3sjzQQ$A" role="3EZMnx">
        <property role="3F0ifm" value="/" />
        <ref role="1k5W1q" to="tpen:hY9fg1G" resolve="LeftParenAfterName" />
      </node>
      <node concept="3F0A7n" id="3wj3sjzQQ$C" role="3EZMnx">
        <property role="1Intyy" value="true" />
        <ref role="1NtTu8" to="tp25:3wj3sjzQPFM" resolve="name" />
        <node concept="OXEIz" id="3wj3sjzSaOc" role="P5bDN">
          <node concept="1ou48o" id="3wj3sjzSbOp" role="OY2wv">
            <property role="1ezIyd" value="custom" />
            <node concept="3GJtP1" id="3wj3sjzSbOq" role="1ou48n">
              <node concept="3clFbS" id="3wj3sjzSbOr" role="2VODD2">
                <node concept="3clFbF" id="3wj3sjzSgGB" role="3cqZAp">
                  <node concept="2OqwBi" id="3wj3sjzSgGD" role="3clFbG">
                    <node concept="3GMtW1" id="3wj3sjzSgGC" role="2Oq$k0" />
                    <node concept="2qgKlT" id="3wj3sjzSgGH" role="2OqNvi">
                      <ref role="37wK5l" to="tpeu:3wj3sjzSgF$" resolve="getVisibleModules" />
                    </node>
                  </node>
                </node>
              </node>
            </node>
            <node concept="1ouSdP" id="3wj3sjzSbOs" role="1ou48m">
              <node concept="3clFbS" id="3wj3sjzSbOt" role="2VODD2">
                <node concept="3clFbF" id="3wj3sjzSgGU" role="3cqZAp">
                  <node concept="2OqwBi" id="3wj3sjzSgH1" role="3clFbG">
                    <node concept="2OqwBi" id="3wj3sjzSgGW" role="2Oq$k0">
                      <node concept="3GMtW1" id="3wj3sjzSgGV" role="2Oq$k0" />
                      <node concept="3TrcHB" id="3wj3sjzSgH0" role="2OqNvi">
                        <ref role="3TsBF5" to="tp25:3wj3sjzQPFN" resolve="moduleId" />
                      </node>
                    </node>
                    <node concept="tyxLq" id="3wj3sjzSgH5" role="2OqNvi">
                      <node concept="2OqwBi" id="3wj3sjzSgHh" role="tz02z">
                        <node concept="2OqwBi" id="3wj3sjzSgHi" role="2Oq$k0">
                          <node concept="2OqwBi" id="3wj3sjzSgHj" role="2Oq$k0">
                            <node concept="3GLrbK" id="3wj3sjzSgHo" role="2Oq$k0" />
                            <node concept="liA8E" id="3wj3sjzSgHl" role="2OqNvi">
                              <ref role="37wK5l" to="88zw:~SModule.getModuleReference():org.jetbrains.mps.openapi.module.SModuleReference" resolve="getModuleReference" />
                            </node>
                          </node>
                          <node concept="liA8E" id="3wj3sjzSgHm" role="2OqNvi">
                            <ref role="37wK5l" to="88zw:~SModuleReference.getModuleId():org.jetbrains.mps.openapi.module.SModuleId" resolve="getModuleId" />
                          </node>
                        </node>
                        <node concept="liA8E" id="3wj3sjzSgHn" role="2OqNvi">
                          <ref role="37wK5l" to="e2lb:~Object.toString():java.lang.String" resolve="toString" />
                        </node>
                      </node>
                    </node>
                  </node>
                </node>
              </node>
            </node>
            <node concept="3uibUv" id="3wj3sjzSgFz" role="1eyP2E">
              <ref role="3uigEE" to="88zw:~SModule" resolve="SModule" />
            </node>
            <node concept="6VE3a" id="3wj3sjzSgGL" role="1ezQQy">
              <node concept="3clFbS" id="3wj3sjzSgGM" role="2VODD2">
                <node concept="3clFbF" id="3wj3sjzSgGN" role="3cqZAp">
                  <node concept="2OqwBi" id="75gf1bhG9bJ" role="3clFbG">
                    <node concept="liA8E" id="75gf1bhG9bK" role="2OqNvi">
                      <ref role="37wK5l" to="88zw:~SModule.getModuleName():java.lang.String" resolve="getModuleName" />
                    </node>
                    <node concept="3GLrbK" id="75gf1bhG9bL" role="2Oq$k0" />
                  </node>
                </node>
              </node>
            </node>
          </node>
        </node>
      </node>
      <node concept="3F0ifn" id="3wj3sjzQQ$E" role="3EZMnx">
        <property role="3F0ifm" value="/" />
        <ref role="1k5W1q" to="tpen:hFCSUmN" resolve="RightParen" />
      </node>
      <node concept="l2Vlx" id="3wj3sjzQQ$z" role="2iSdaV" />
    </node>
    <node concept="3EZMnI" id="3wj3sjzQQ$G" role="6VMZX">
      <node concept="2iRfu4" id="3wj3sjzQQ$H" role="2iSdaV" />
      <node concept="3F0ifn" id="3wj3sjzQQ$K" role="3EZMnx">
        <property role="3F0ifm" value="module uid" />
        <ref role="1k5W1q" to="tpen:hgVS8CF" resolve="KeyWord" />
      </node>
      <node concept="3F0A7n" id="3wj3sjzQQ$I" role="3EZMnx">
        <property role="1Intyy" value="true" />
        <ref role="1NtTu8" to="tp25:3wj3sjzQPFN" resolve="moduleId" />
      </node>
    </node>
  </node>
  <node concept="24kQdi" id="v3WHCwUiHC">
    <property role="3GE5qa" value="reference" />
    <ref role="1XX52x" to="tp25:v3WHCwUiHy" resolve="ModelReferenceExpression" />
    <node concept="3EZMnI" id="v3WHCwUiHE" role="2wV5jI">
      <node concept="PMmxH" id="2wdLO7KhY3x" role="3EZMnx">
        <property role="1cu_pB" value="0" />
        <ref role="PMmxG" to="tpco:2wZex4PafBj" resolve="alias" />
        <ref role="1k5W1q" to="tpen:hgVS8CF" resolve="KeyWord" />
        <node concept="3$7jql" id="2wdLO7KhY3y" role="3F10Kt">
          <property role="3$6WeP" value="0.0" />
        </node>
      </node>
      <node concept="3F0ifn" id="v3WHCwUiHJ" role="3EZMnx">
        <property role="3F0ifm" value="/" />
        <ref role="1k5W1q" to="tpen:hY9fg1G" resolve="LeftParenAfterName" />
      </node>
      <node concept="PMmxH" id="7K4mn_BgW6D" role="3EZMnx">
        <ref role="PMmxG" node="7K4mn_BgW6h" resolve="ModelReferenceFQName" />
      </node>
      <node concept="3F0ifn" id="v3WHCwUiHL" role="3EZMnx">
        <property role="3F0ifm" value="/" />
        <ref role="1k5W1q" to="tpen:hFCSUmN" resolve="RightParen" />
      </node>
      <node concept="l2Vlx" id="v3WHCwUiHG" role="2iSdaV" />
    </node>
    <node concept="3EZMnI" id="v3WHCwUoyT" role="6VMZX">
      <node concept="3EZMnI" id="v3WHCwUoyW" role="3EZMnx">
        <node concept="VPM3Z" id="v3WHCwUoyX" role="3F10Kt">
          <property role="VOm3f" value="false" />
        </node>
        <node concept="3F0ifn" id="v3WHCwUoz3" role="3EZMnx">
          <property role="3F0ifm" value="long name" />
          <ref role="1k5W1q" to="tpen:hgVS8CF" resolve="KeyWord" />
        </node>
        <node concept="3F0A7n" id="v3WHCwUoz0" role="3EZMnx">
          <ref role="1NtTu8" to="tp25:v3WHCwUiHA" resolve="name" />
        </node>
        <node concept="2iRfu4" id="v3WHCwUoyZ" role="2iSdaV" />
      </node>
      <node concept="3EZMnI" id="v3WHCwUoz4" role="3EZMnx">
        <node concept="VPM3Z" id="v3WHCwUoz5" role="3F10Kt">
          <property role="VOm3f" value="false" />
        </node>
        <node concept="3F0ifn" id="v3WHCwUoz6" role="3EZMnx">
          <property role="3F0ifm" value="stereotype" />
          <ref role="1k5W1q" to="tpen:hgVS8CF" resolve="KeyWord" />
        </node>
        <node concept="3F0A7n" id="v3WHCwUoz7" role="3EZMnx">
          <property role="1O74Pk" value="true" />
          <ref role="1NtTu8" to="tp25:v3WHCwUjHJ" resolve="stereotype" />
        </node>
        <node concept="2iRfu4" id="v3WHCwUoz8" role="2iSdaV" />
      </node>
      <node concept="2iRkQZ" id="v3WHCwUoyV" role="2iSdaV" />
    </node>
  </node>
  <node concept="24kQdi" id="gVKbqKC">
    <ref role="1XX52x" to="tp25:59YAasRsvgM" resolve="ConceptSwitchStatementCase" />
    <node concept="3EZMnI" id="gVKbuIo" role="2wV5jI">
      <property role="3EZMnw" value="true" />
      <node concept="3F0ifn" id="7dJaARMO_mc" role="3EZMnx">
        <property role="3F0ifm" value="subconcept of" />
        <ref role="1k5W1q" to="tpen:hgVS8CF" resolve="KeyWord" />
        <node concept="2V7CMv" id="7dJaARMO_rP" role="3F10Kt">
          <property role="2V7CMs" value="ext_1_RTransform" />
        </node>
      </node>
      <node concept="3F1sOY" id="gVKbx38" role="3EZMnx">
        <ref role="1NtTu8" to="tp25:gVKbmvf" />
      </node>
      <node concept="3F0ifn" id="gVKb$vP" role="3EZMnx">
        <property role="3F0ifm" value=":" />
        <node concept="ljvvj" id="i0I1sPy" role="3F10Kt">
          <property role="VOm3f" value="true" />
        </node>
      </node>
      <node concept="3F1sOY" id="gVKbB0T" role="3EZMnx">
        <ref role="1NtTu8" to="tp25:gVKbo18" />
        <node concept="lj46D" id="i0I1sPz" role="3F10Kt">
          <property role="VOm3f" value="true" />
        </node>
      </node>
      <node concept="l2Vlx" id="i0I1sPB" role="2iSdaV" />
    </node>
  </node>
  <node concept="24kQdi" id="gVKbLd0">
    <ref role="1XX52x" to="tp25:59YAasRsvgH" resolve="ConceptSwitchStatement" />
    <node concept="3EZMnI" id="gVKbLUG" role="2wV5jI">
      <property role="3EZMnw" value="true" />
      <node concept="3F0ifn" id="gVKbNAF" role="3EZMnx">
        <property role="3F0ifm" value="concept switch" />
        <ref role="1k5W1q" to="tpen:hgVS8CF" resolve="KeyWord" />
        <node concept="2V7CMv" id="42hlkH_re12" role="3F10Kt">
          <property role="2V7CMs" value="ext_1_RTransform" />
        </node>
      </node>
      <node concept="3F0ifn" id="gVKbOBq" role="3EZMnx">
        <property role="3F0ifm" value="(" />
        <ref role="1k5W1q" to="tpen:hFCSAw$" resolve="LeftParen" />
      </node>
      <node concept="3F1sOY" id="gVKbPiT" role="3EZMnx">
        <ref role="1NtTu8" to="tp25:59YAasRsvgK" />
      </node>
      <node concept="3F0ifn" id="gVKbPZ7" role="3EZMnx">
        <property role="3F0ifm" value=")" />
        <ref role="1k5W1q" to="tpen:hFCSUmN" resolve="RightParen" />
      </node>
      <node concept="3F0ifn" id="gVKbQvB" role="3EZMnx">
        <property role="3F0ifm" value="{" />
        <ref role="1k5W1q" to="tpen:hFD5onb" resolve="LeftBrace" />
        <node concept="ljvvj" id="i0HV2Jo" role="3F10Kt">
          <property role="VOm3f" value="true" />
        </node>
      </node>
      <node concept="3F2HdR" id="gVKcjQ4" role="3EZMnx">
        <property role="2czwfN" value="false" />
        <ref role="1NtTu8" to="tp25:59YAasRsvgL" />
        <node concept="lj46D" id="i0HV2Jr" role="3F10Kt">
          <property role="VOm3f" value="true" />
        </node>
        <node concept="pj6Ft" id="7V4pbfvjNoI" role="3F10Kt">
          <property role="VOm3f" value="true" />
        </node>
        <node concept="l2Vlx" id="i0NJYBq" role="2czzBx" />
      </node>
      <node concept="3F0ifn" id="gVKbWb9" role="3EZMnx">
        <property role="3F0ifm" value="}" />
        <ref role="1k5W1q" to="tpen:hFD5_7H" resolve="RightBrace" />
        <node concept="ljvvj" id="i0HV2JA" role="3F10Kt">
          <property role="VOm3f" value="true" />
        </node>
      </node>
      <node concept="l2Vlx" id="i0HV2JD" role="2iSdaV" />
    </node>
  </node>
  <node concept="24kQdi" id="1_vO5tEMrHd">
    <property role="3GE5qa" value="reference" />
    <ref role="1XX52x" to="tp25:1_vO5tEMrH9" resolve="NodePointerExpression" />
    <node concept="3EZMnI" id="1_vO5tEMrHf" role="2wV5jI">
      <node concept="3F0ifn" id="1_vO5tEMrHg" role="3EZMnx">
        <property role="3F0ifm" value="nodePointer" />
        <ref role="1k5W1q" to="tpen:hgVS8CF" resolve="KeyWord" />
        <node concept="3$7jql" id="1_vO5tEMrHh" role="3F10Kt">
          <property role="3$6WeP" value="0.0" />
        </node>
      </node>
      <node concept="3F0ifn" id="1_vO5tEMrHi" role="3EZMnx">
        <property role="3F0ifm" value="/" />
        <ref role="1k5W1q" to="tpen:hY9fg1G" resolve="LeftParenAfterName" />
      </node>
      <node concept="1iCGBv" id="1_vO5tEMrHj" role="3EZMnx">
        <property role="1$x2rV" value="&lt;no name&gt;" />
        <ref role="1NtTu8" to="tp25:1_vO5tEMrHa" />
        <node concept="1sVBvm" id="1_vO5tEMrHk" role="1sWHZn">
          <node concept="3F0A7n" id="1_vO5tEMrHl" role="2wV5jI">
            <property role="1Intyy" value="true" />
            <property role="1$x2rV" value="&lt;null&gt;" />
            <ref role="1k5W1q" to="tpd3:hwSDXQa" resolve="ReferenceDecorated" />
            <ref role="1NtTu8" to="tpck:h0TrG11" resolve="name" />
          </node>
        </node>
        <node concept="3$7jql" id="1_vO5tEMrHm" role="3F10Kt">
          <property role="3$6WeP" value="0.0" />
        </node>
      </node>
      <node concept="3F0ifn" id="1_vO5tEMrHn" role="3EZMnx">
        <property role="3F0ifm" value="/" />
        <ref role="1k5W1q" to="tpen:hFCSUmN" resolve="RightParen" />
      </node>
      <node concept="l2Vlx" id="1_vO5tEMrHo" role="2iSdaV" />
    </node>
  </node>
  <node concept="24kQdi" id="637Y3IJQsKh">
    <property role="3GE5qa" value="reference" />
    <ref role="1XX52x" to="tp25:637Y3IJQ3Hr" resolve="EnumMemberValueRefExpression" />
    <node concept="3EZMnI" id="637Y3IJQtG7" role="2wV5jI">
      <node concept="3F0ifn" id="637Y3IJQxb9" role="3EZMnx">
        <property role="3F0ifm" value="enum member value" />
        <ref role="1k5W1q" to="tpen:hgVS8CF" resolve="KeyWord" />
        <node concept="3$7jql" id="637Y3IJQA9o" role="3F10Kt">
          <property role="3$6WeP" value="0.0" />
        </node>
      </node>
      <node concept="3F0ifn" id="637Y3IJQBn4" role="3EZMnx">
        <property role="3F0ifm" value="/" />
        <ref role="1k5W1q" to="tpen:hY9fg1G" resolve="LeftParenAfterName" />
      </node>
      <node concept="1iCGBv" id="637Y3IJQCbr" role="3EZMnx">
        <ref role="1NtTu8" to="tp25:637Y3IJQwST" />
        <node concept="1sVBvm" id="637Y3IJQCbs" role="1sWHZn">
          <node concept="3F0A7n" id="637Y3IJQC_k" role="2wV5jI">
            <property role="1Intyy" value="true" />
            <ref role="1NtTu8" to="tpck:h0TrG11" resolve="name" />
          </node>
        </node>
      </node>
      <node concept="3F0ifn" id="637Y3IJQBLj" role="3EZMnx">
        <property role="3F0ifm" value=":" />
        <node concept="VechU" id="637Y3IJQBLk" role="3F10Kt">
          <property role="Vb096" value="DARK_MAGENTA" />
        </node>
        <node concept="3$7jql" id="637Y3IJQBLl" role="3F10Kt">
          <property role="3$6WeP" value="0.0" />
        </node>
      </node>
      <node concept="1iCGBv" id="637Y3IJQDa_" role="3EZMnx">
        <ref role="1NtTu8" to="tp25:637Y3IJQx5C" />
        <node concept="1sVBvm" id="637Y3IJQDaA" role="1sWHZn">
          <node concept="3SHvHV" id="637Y3IJQDaP" role="2wV5jI" />
        </node>
      </node>
      <node concept="3F0ifn" id="637Y3IJQBnp" role="3EZMnx">
        <property role="3F0ifm" value="/" />
        <ref role="1k5W1q" to="tpen:hFCSUmN" resolve="RightParen" />
      </node>
      <node concept="l2Vlx" id="637Y3IJQtGa" role="2iSdaV" />
    </node>
  </node>
  <node concept="24kQdi" id="xbFM377VAZ">
    <property role="3GE5qa" value="reference" />
    <ref role="1XX52x" to="tp25:xbFM377SDT" resolve="ChildNodeRefExpression" />
    <node concept="3EZMnI" id="xbFM377Xe0" role="2wV5jI">
      <node concept="3F1sOY" id="xbFM377Xep" role="3EZMnx">
        <ref role="1NtTu8" to="tp25:xbFM377T9e" />
        <node concept="11LMrY" id="6kOHoqXCtcL" role="3F10Kt">
          <property role="VOm3f" value="true" />
        </node>
      </node>
      <node concept="3F0ifn" id="4x3U0fpP52v" role="3EZMnx">
        <property role="3F0ifm" value="-&gt;" />
      </node>
      <node concept="1iCGBv" id="xbFM377Y24" role="3EZMnx">
        <property role="1$x2rV" value="&lt;no name&gt;" />
        <ref role="1NtTu8" to="tp25:xbFM377T9g" />
        <ref role="1ERwB7" node="1NRmRaKRRA8" resolve="ChildNodeRefExpression_Actions" />
        <node concept="1sVBvm" id="xbFM377Y25" role="1sWHZn">
          <node concept="3F0A7n" id="xbFM377YrO" role="2wV5jI">
            <property role="1Intyy" value="true" />
            <property role="1$x2rV" value="&lt;null&gt;" />
            <ref role="1NtTu8" to="tpck:h0TrG11" resolve="name" />
            <node concept="3$7jql" id="6kOHoqXJclg" role="3F10Kt">
              <property role="3$6WeP" value="0.0" />
            </node>
          </node>
        </node>
      </node>
      <node concept="l2Vlx" id="xbFM377Xe3" role="2iSdaV" />
    </node>
  </node>
  <node concept="24kQdi" id="625yo8RZFOG">
    <property role="3GE5qa" value="reference" />
    <ref role="1XX52x" to="tp25:625yo8RZEU6" resolve="CheckedModuleQualifiedName" />
    <node concept="3EZMnI" id="625yo8RZFQV" role="2wV5jI">
      <node concept="3F0ifn" id="625yo8RZFQW" role="3EZMnx">
        <property role="3F0ifm" value="module qualified name" />
        <ref role="1k5W1q" to="wr1s:eY0iPzB7gM" resolve="KeyWord" />
        <node concept="VPxyj" id="625yo8RZFQX" role="3F10Kt">
          <property role="VOm3f" value="true" />
        </node>
      </node>
      <node concept="3F0ifn" id="625yo8RZFQY" role="3EZMnx">
        <property role="3F0ifm" value="/" />
        <node concept="11L4FC" id="625yo8RZFQZ" role="3F10Kt">
          <property role="VOm3f" value="true" />
        </node>
        <node concept="11LMrY" id="625yo8RZFR0" role="3F10Kt">
          <property role="VOm3f" value="true" />
        </node>
      </node>
      <node concept="3F0A7n" id="625yo8RZFR1" role="3EZMnx">
        <ref role="1NtTu8" to="tp25:625yo8RZF8_" resolve="moduleId" />
        <node concept="OXEIz" id="625yo8RZFR2" role="P5bDN">
          <node concept="1ou48o" id="625yo8RZFR3" role="OY2wv">
            <node concept="3GJtP1" id="625yo8RZFR4" role="1ou48n">
              <node concept="3clFbS" id="625yo8RZFR5" role="2VODD2">
                <node concept="3cpWs8" id="625yo8RZFR6" role="3cqZAp">
                  <node concept="3cpWsn" id="625yo8RZFR7" role="3cpWs9">
                    <property role="TrG5h" value="res" />
                    <node concept="_YKpA" id="625yo8RZFR8" role="1tU5fm">
                      <node concept="17QB3L" id="625yo8RZFR9" role="_ZDj9" />
                    </node>
                    <node concept="2ShNRf" id="625yo8RZFRa" role="33vP2m">
                      <node concept="Tc6Ow" id="625yo8RZFRb" role="2ShVmc">
                        <node concept="17QB3L" id="625yo8RZFRc" role="HW$YZ" />
                      </node>
                    </node>
                  </node>
                </node>
                <node concept="1DcWWT" id="625yo8RZFRd" role="3cqZAp">
                  <node concept="3clFbS" id="625yo8RZFRe" role="2LFqv$">
                    <node concept="3clFbF" id="625yo8RZFRf" role="3cqZAp">
                      <node concept="2OqwBi" id="625yo8RZFRg" role="3clFbG">
                        <node concept="37vLTw" id="3GM_nagTyyg" role="2Oq$k0">
                          <ref role="3cqZAo" node="625yo8RZFR7" resolve="res" />
                        </node>
                        <node concept="TSZUe" id="625yo8RZFRi" role="2OqNvi">
                          <node concept="2OqwBi" id="625yo8RZFRj" role="25WWJ7">
                            <node concept="liA8E" id="625yo8RZFRk" role="2OqNvi">
                              <ref role="37wK5l" to="88zw:~SModule.getModuleName():java.lang.String" resolve="getModuleName" />
                            </node>
                            <node concept="37vLTw" id="3GM_nagTuH4" role="2Oq$k0">
                              <ref role="3cqZAo" node="625yo8RZFRm" resolve="m" />
                            </node>
                          </node>
                        </node>
                      </node>
                    </node>
                  </node>
                  <node concept="3cpWsn" id="625yo8RZFRm" role="1Duv9x">
                    <property role="TrG5h" value="m" />
                    <node concept="3uibUv" id="625yo8RZFRn" role="1tU5fm">
                      <ref role="3uigEE" to="88zw:~SModule" resolve="SModule" />
                    </node>
                  </node>
                  <node concept="2OqwBi" id="625yo8RZFRo" role="1DdaDG">
                    <node concept="2YIFZM" id="625yo8RZFRp" role="2Oq$k0">
                      <ref role="37wK5l" to="cu2c:~MPSModuleRepository.getInstance():jetbrains.mps.smodel.MPSModuleRepository" resolve="getInstance" />
                      <ref role="1Pybhc" to="cu2c:~MPSModuleRepository" resolve="MPSModuleRepository" />
                    </node>
                    <node concept="liA8E" id="625yo8RZFRq" role="2OqNvi">
                      <ref role="37wK5l" to="cu2c:~MPSModuleRepository.getModules():java.lang.Iterable" resolve="getModules" />
                    </node>
                  </node>
                </node>
                <node concept="3clFbF" id="625yo8RZFRr" role="3cqZAp">
                  <node concept="37vLTw" id="3GM_nagTx6_" role="3clFbG">
                    <ref role="3cqZAo" node="625yo8RZFR7" resolve="res" />
                  </node>
                </node>
              </node>
            </node>
            <node concept="1ouSdP" id="625yo8RZFRt" role="1ou48m">
              <node concept="3clFbS" id="625yo8RZFRu" role="2VODD2">
                <node concept="3clFbF" id="625yo8RZFRv" role="3cqZAp">
                  <node concept="2OqwBi" id="625yo8RZFRw" role="3clFbG">
                    <node concept="2OqwBi" id="625yo8RZFRx" role="2Oq$k0">
                      <node concept="3GMtW1" id="625yo8RZFRy" role="2Oq$k0" />
                      <node concept="3TrcHB" id="625yo8RZFRz" role="2OqNvi">
                        <ref role="3TsBF5" to="tp25:625yo8RZF8_" resolve="moduleId" />
                      </node>
                    </node>
                    <node concept="tyxLq" id="625yo8RZFR$" role="2OqNvi">
                      <node concept="3GLrbK" id="625yo8RZFR_" role="tz02z" />
                    </node>
                  </node>
                </node>
              </node>
            </node>
            <node concept="17QB3L" id="625yo8RZFRA" role="1eyP2E" />
          </node>
        </node>
      </node>
      <node concept="3F0ifn" id="625yo8RZFRB" role="3EZMnx">
        <property role="3F0ifm" value="/" />
        <node concept="11L4FC" id="625yo8RZFRC" role="3F10Kt">
          <property role="VOm3f" value="true" />
        </node>
      </node>
      <node concept="l2Vlx" id="625yo8RZFRD" role="2iSdaV" />
    </node>
  </node>
  <node concept="1h_SRR" id="1NRmRaKRRA8">
    <property role="3GE5qa" value="reference" />
    <property role="TrG5h" value="ChildNodeRefExpression_Actions" />
    <ref role="1h_SK9" to="tp25:xbFM377SDT" resolve="ChildNodeRefExpression" />
    <node concept="1hA7zw" id="1NRmRaKRS0$" role="1h_SK8">
      <property role="1hAc7j" value="delete_action_id" />
      <node concept="1hAIg9" id="1NRmRaKRS0_" role="1hA7z_">
        <node concept="3clFbS" id="1NRmRaKRS0A" role="2VODD2">
          <node concept="3clFbF" id="1NRmRaKRS0F" role="3cqZAp">
            <node concept="2OqwBi" id="1NRmRaL79TE" role="3clFbG">
              <node concept="0IXxy" id="1NRmRaKRS0E" role="2Oq$k0" />
              <node concept="1P9Npp" id="1NRmRaL7cNq" role="2OqNvi">
                <node concept="2OqwBi" id="1NRmRaL7cWO" role="1P9ThW">
                  <node concept="0IXxy" id="1NRmRaL7cON" role="2Oq$k0" />
                  <node concept="3TrEf2" id="1NRmRaL7eTp" role="2OqNvi">
                    <ref role="3Tt5mk" to="tp25:xbFM377T9e" />
                  </node>
                </node>
              </node>
            </node>
          </node>
        </node>
      </node>
    </node>
  </node>
  <node concept="24kQdi" id="44$dP9ueeaj">
    <property role="3GE5qa" value="sequence" />
    <ref role="1XX52x" to="tp25:44$dP9uanu0" resolve="OfConceptOperation" />
    <node concept="3EZMnI" id="3ZZC$G5C4uw" role="2wV5jI">
      <node concept="PMmxH" id="2wdLO7KhY6T" role="3EZMnx">
        <property role="1cu_pB" value="0" />
        <ref role="PMmxG" to="tpco:2wZex4PafBj" resolve="alias" />
        <ref role="1k5W1q" to="tpen:hgVS8CF" resolve="KeyWord" />
      </node>
      <node concept="3F0ifn" id="3ZZC$G5C4u_" role="3EZMnx">
        <property role="3F0ifm" value="&lt;" />
        <ref role="1k5W1q" to="tp2u:hGdV7pS" resolve="LeftAngleBracket" />
      </node>
      <node concept="3F1sOY" id="3ZZC$G5C4uE" role="3EZMnx">
        <ref role="1NtTu8" to="tp25:44$dP9uar_c" />
      </node>
      <node concept="3F0ifn" id="3ZZC$G5C4uB" role="3EZMnx">
        <property role="3F0ifm" value="&gt;" />
        <ref role="1k5W1q" to="tp2u:hGdWaJB" resolve="RightAngleBracket" />
      </node>
      <node concept="2iRfu4" id="3ZZC$G5C4ux" role="2iSdaV" />
    </node>
  </node>
  <node concept="24kQdi" id="2iMJRNxweQJ">
    <property role="3GE5qa" value="reference" />
    <ref role="1XX52x" to="tp25:2iMJRNxweHk" resolve="ConceptIdRefExpression" />
    <node concept="3EZMnI" id="2iMJRNxweQK" role="2wV5jI">
      <node concept="3F0ifn" id="2iMJRNxweQL" role="3EZMnx">
        <property role="3F0ifm" value="sconcept" />
        <ref role="1k5W1q" to="tpen:hgVS8CF" resolve="KeyWord" />
        <node concept="3$7jql" id="2iMJRNxweQM" role="3F10Kt">
          <property role="3$6WeP" value="0.0" />
        </node>
      </node>
      <node concept="3F0ifn" id="2iMJRNxweQN" role="3EZMnx">
        <property role="3F0ifm" value="/" />
        <ref role="1k5W1q" to="tpen:hY9fg1G" resolve="LeftParenAfterName" />
      </node>
      <node concept="1iCGBv" id="2iMJRNxweQO" role="3EZMnx">
        <property role="1$x2rV" value="&lt;no concept&gt;" />
        <ref role="1NtTu8" to="tp25:2iMJRNxweHl" />
        <node concept="1sVBvm" id="2iMJRNxweQP" role="1sWHZn">
          <node concept="3F0A7n" id="2iMJRNxweQQ" role="2wV5jI">
            <property role="1Intyy" value="true" />
            <ref role="1NtTu8" to="tpck:h0TrG11" resolve="name" />
            <ref role="1k5W1q" to="tpd3:hwSE21y" resolve="ReferenceOnConcept" />
            <node concept="3$7jql" id="2iMJRNxweQR" role="3F10Kt">
              <property role="3$6WeP" value="0.0" />
            </node>
          </node>
        </node>
        <node concept="3$7jql" id="2iMJRNxweQS" role="3F10Kt">
          <property role="3$6WeP" value="0.0" />
        </node>
        <node concept="34QqEe" id="2iMJRNxweQT" role="3F10Kt">
          <property role="VOm3f" value="true" />
        </node>
      </node>
      <node concept="3F0ifn" id="2iMJRNxweQU" role="3EZMnx">
        <property role="3F0ifm" value="/" />
        <ref role="1k5W1q" to="tpen:hFCSUmN" resolve="RightParen" />
        <node concept="34QqEe" id="2iMJRNxweQV" role="3F10Kt">
          <property role="VOm3f" value="true" />
        </node>
      </node>
      <node concept="l2Vlx" id="2iMJRNxweQW" role="2iSdaV" />
    </node>
  </node>
  <node concept="24kQdi" id="2iMJRNx_nue">
    <property role="3GE5qa" value="reference" />
    <ref role="1XX52x" to="tp25:2iMJRNx_nol" resolve="LinkIdRefExpression" />
    <node concept="3EZMnI" id="2iMJRNx_nuf" role="2wV5jI">
      <property role="3EZMnw" value="false" />
      <node concept="3F0ifn" id="2iMJRNx_nug" role="3EZMnx">
        <property role="3F0ifm" value="link" />
        <ref role="1k5W1q" to="tpen:hgVS8CF" resolve="KeyWord" />
        <node concept="3$7jql" id="2iMJRNx_nuh" role="3F10Kt">
          <property role="3$6WeP" value="0.0" />
        </node>
      </node>
      <node concept="3F0ifn" id="2iMJRNx_nui" role="3EZMnx">
        <property role="3F0ifm" value="/" />
        <ref role="1k5W1q" to="tpen:hY9fg1G" resolve="LeftParenAfterName" />
      </node>
      <node concept="1iCGBv" id="2iMJRNx_nuj" role="3EZMnx">
        <property role="1$x2rV" value="concept" />
        <ref role="1NtTu8" to="tp25:2iMJRNx_nom" />
        <node concept="3$7jql" id="2iMJRNx_nuk" role="3F10Kt">
          <property role="3$6WeP" value="0.0" />
        </node>
        <node concept="1sVBvm" id="2iMJRNx_nul" role="1sWHZn">
          <node concept="3F0A7n" id="2iMJRNx_num" role="2wV5jI">
            <property role="1Intyy" value="true" />
            <ref role="1k5W1q" to="tpd3:hwSE21y" resolve="ReferenceOnConcept" />
            <ref role="1NtTu8" to="tpck:h0TrG11" resolve="name" />
            <node concept="3$7jql" id="2iMJRNx_nun" role="3F10Kt">
              <property role="3$6WeP" value="0.0" />
            </node>
          </node>
        </node>
      </node>
      <node concept="3F0ifn" id="2iMJRNx_nuo" role="3EZMnx">
        <property role="3F0ifm" value=":" />
        <node concept="VechU" id="2iMJRNx_nup" role="3F10Kt">
          <property role="Vb096" value="DARK_MAGENTA" />
        </node>
        <node concept="3$7jql" id="2iMJRNx_nuq" role="3F10Kt">
          <property role="3$6WeP" value="0.0" />
        </node>
      </node>
      <node concept="1iCGBv" id="2iMJRNx_nur" role="3EZMnx">
        <property role="1$x2rV" value="link" />
        <ref role="1NtTu8" to="tp25:2iMJRNx_non" />
        <node concept="1sVBvm" id="2iMJRNx_nus" role="1sWHZn">
          <node concept="3F0A7n" id="2iMJRNx_nut" role="2wV5jI">
            <property role="1Intyy" value="true" />
            <ref role="1NtTu8" to="tpce:fA0kJcN" resolve="role" />
            <ref role="1k5W1q" to="tpd3:hLjqlx3" resolve="ReferenceOnConceptualFeature" />
            <node concept="3$7jql" id="2iMJRNx_nuu" role="3F10Kt">
              <property role="3$6WeP" value="0.0" />
            </node>
          </node>
        </node>
        <node concept="3$7jql" id="2iMJRNx_nuv" role="3F10Kt">
          <property role="3$6WeP" value="0.0" />
        </node>
      </node>
      <node concept="3F0ifn" id="2iMJRNx_nuw" role="3EZMnx">
        <property role="3F0ifm" value="/" />
        <ref role="1k5W1q" to="tpen:hFCSUmN" resolve="RightParen" />
      </node>
      <node concept="l2Vlx" id="2iMJRNx_nux" role="2iSdaV" />
    </node>
  </node>
  <node concept="24kQdi" id="2iMJRNxD34s">
    <property role="3GE5qa" value="reference" />
    <ref role="1XX52x" to="tp25:2iMJRNxD2Yw" resolve="PropertyIdRefExpression" />
    <node concept="3EZMnI" id="2iMJRNxD34t" role="2wV5jI">
      <property role="3EZMnw" value="false" />
      <node concept="3F0ifn" id="2iMJRNxD34u" role="3EZMnx">
        <property role="3F0ifm" value="property" />
        <ref role="1k5W1q" to="tpen:hgVS8CF" resolve="KeyWord" />
        <node concept="3$7jql" id="2iMJRNxD34v" role="3F10Kt">
          <property role="3$6WeP" value="0.0" />
        </node>
      </node>
      <node concept="3F0ifn" id="2iMJRNxD34w" role="3EZMnx">
        <property role="3F0ifm" value="/" />
        <ref role="1k5W1q" to="tpen:hY9fg1G" resolve="LeftParenAfterName" />
      </node>
      <node concept="1iCGBv" id="2iMJRNxD34x" role="3EZMnx">
        <property role="1$x2rV" value="concept" />
        <ref role="1NtTu8" to="tp25:2iMJRNxD2Yx" />
        <node concept="3$7jql" id="2iMJRNxD34y" role="3F10Kt">
          <property role="3$6WeP" value="0.0" />
        </node>
        <node concept="1sVBvm" id="2iMJRNxD34z" role="1sWHZn">
          <node concept="3F0A7n" id="2iMJRNxD34$" role="2wV5jI">
            <property role="1Intyy" value="true" />
            <ref role="1k5W1q" to="tpd3:hwSE21y" resolve="ReferenceOnConcept" />
            <ref role="1NtTu8" to="tpck:h0TrG11" resolve="name" />
            <node concept="3$7jql" id="2iMJRNxD34_" role="3F10Kt">
              <property role="3$6WeP" value="0.0" />
            </node>
          </node>
        </node>
      </node>
      <node concept="3F0ifn" id="2iMJRNxD34A" role="3EZMnx">
        <property role="3F0ifm" value=":" />
        <node concept="VechU" id="2iMJRNxD34B" role="3F10Kt">
          <property role="Vb096" value="DARK_MAGENTA" />
        </node>
        <node concept="3$7jql" id="2iMJRNxD34C" role="3F10Kt">
          <property role="3$6WeP" value="0.0" />
        </node>
      </node>
      <node concept="1iCGBv" id="2iMJRNxD34D" role="3EZMnx">
        <property role="1$x2rV" value="link" />
        <ref role="1NtTu8" to="tp25:2iMJRNxD2Yy" />
        <node concept="1sVBvm" id="2iMJRNxD34E" role="1sWHZn">
          <node concept="3F0A7n" id="2iMJRNxD34F" role="2wV5jI">
            <property role="1Intyy" value="true" />
            <ref role="1k5W1q" to="tpd3:hLjqlx3" resolve="ReferenceOnConceptualFeature" />
            <ref role="1NtTu8" to="tpck:h0TrG11" resolve="name" />
            <node concept="3$7jql" id="2iMJRNxD34G" role="3F10Kt">
              <property role="3$6WeP" value="0.0" />
            </node>
          </node>
        </node>
        <node concept="3$7jql" id="2iMJRNxD34H" role="3F10Kt">
          <property role="3$6WeP" value="0.0" />
        </node>
      </node>
      <node concept="3F0ifn" id="2iMJRNxD34I" role="3EZMnx">
        <property role="3F0ifm" value="/" />
        <ref role="1k5W1q" to="tpen:hFCSUmN" resolve="RightParen" />
      </node>
      <node concept="l2Vlx" id="2iMJRNxD34J" role="2iSdaV" />
    </node>
  </node>
  <node concept="24kQdi" id="5MFgGQnlLTj">
    <property role="3GE5qa" value="type" />
    <ref role="1XX52x" to="tp25:5MFgGQnlLNI" resolve="SConceptTypeSConcept" />
    <node concept="3EZMnI" id="5MFgGQnlLTk" role="2wV5jI">
      <node concept="3F0ifn" id="5MFgGQnlLTl" role="3EZMnx">
        <property role="3F0ifm" value="sconcept" />
        <ref role="1k5W1q" to="tpen:hgVS8CF" resolve="KeyWord" />
        <node concept="3$7jql" id="5MFgGQnlLTm" role="3F10Kt">
          <property role="3$6WeP" value="0.0" />
        </node>
      </node>
      <node concept="3F0ifn" id="5MFgGQnlLTn" role="3EZMnx">
        <property role="3F0ifm" value="&lt;" />
        <ref role="1k5W1q" to="tpen:hY9fg1G" resolve="LeftParenAfterName" />
        <node concept="VPM3Z" id="5MFgGQnlLTo" role="3F10Kt" />
      </node>
      <node concept="1iCGBv" id="5MFgGQnlLTp" role="3EZMnx">
        <property role="39s7Ar" value="true" />
        <ref role="1NtTu8" to="tp25:5MFgGQnlLNJ" />
        <node concept="1sVBvm" id="5MFgGQnlLTq" role="1sWHZn">
          <node concept="3F0A7n" id="5MFgGQnlLTr" role="2wV5jI">
            <property role="1Intyy" value="true" />
            <property role="1$x2rV" value="&lt;no name&gt;" />
            <ref role="1NtTu8" to="tpck:h0TrG11" resolve="name" />
            <node concept="3$7jql" id="5MFgGQnlLTs" role="3F10Kt">
              <property role="3$6WeP" value="0.0" />
            </node>
            <node concept="VechU" id="5MFgGQnlLTt" role="3F10Kt">
              <property role="Vb096" value="DARK_MAGENTA" />
            </node>
          </node>
        </node>
        <node concept="3$7jql" id="5MFgGQnlLTu" role="3F10Kt">
          <property role="3$6WeP" value="0.0" />
        </node>
      </node>
      <node concept="3F0ifn" id="5MFgGQnlLTv" role="3EZMnx">
        <property role="3F0ifm" value="&gt;" />
        <ref role="1k5W1q" to="tpen:hFCSUmN" resolve="RightParen" />
      </node>
      <node concept="l2Vlx" id="5MFgGQnlLTw" role="2iSdaV" />
    </node>
  </node>
  <node concept="24kQdi" id="6tLUGr5MY$j">
    <property role="3GE5qa" value="operation.node" />
    <ref role="1XX52x" to="tp25:6tLUGr5MYvi" resolve="Node_GetSConceptOperation" />
    <node concept="3F0ifn" id="6tLUGr5MY$k" role="2wV5jI">
      <property role="3F0ifm" value="sconcept" />
      <property role="1cu_pB" value="1" />
      <node concept="VPxyj" id="6tLUGr5MY$l" role="3F10Kt">
        <property role="VOm3f" value="true" />
      </node>
      <node concept="3$7jql" id="6tLUGr5MY$m" role="3F10Kt">
        <property role="3$6WeP" value="0.0" />
      </node>
    </node>
  </node>
  <node concept="1Xs25n" id="7K4mn_B7Agr">
    <property role="3GE5qa" value="reference" />
    <property role="TrG5h" value="ModelReferenceCompletion" />
    <ref role="1XX52x" to="tp25:v3WHCwUiHy" resolve="ModelReferenceExpression" />
    <node concept="OXEIz" id="7K4mn_B7Ags" role="1XvlXI">
      <node concept="1ou48o" id="v3WHCwUozl" role="OY2wv">
        <property role="1ezIyd" value="custom" />
        <node concept="3GJtP1" id="v3WHCwUozm" role="1ou48n">
          <node concept="3clFbS" id="v3WHCwUozn" role="2VODD2">
            <node concept="3SKdUt" id="4HtHXQsWfso" role="3cqZAp">
              <node concept="3SKdUq" id="4HtHXQsWfMP" role="3SKWNk">
                <property role="3SKdUp" value="FIXME need a helper to provide all models visible in a repository" />
              </node>
            </node>
            <node concept="3clFbF" id="6CCOtwfKk3M" role="3cqZAp">
              <node concept="2OqwBi" id="v3WHCwUqpK" role="3clFbG">
                <node concept="2YIFZM" id="v3WHCwUqpJ" role="2Oq$k0">
                  <ref role="37wK5l" to="cu2c:~SModelRepository.getInstance():jetbrains.mps.smodel.SModelRepository" resolve="getInstance" />
                  <ref role="1Pybhc" to="cu2c:~SModelRepository" resolve="SModelRepository" />
                </node>
                <node concept="liA8E" id="v3WHCwUqpO" role="2OqNvi">
                  <ref role="37wK5l" to="cu2c:~SModelRepository.getModelDescriptors():java.util.List" resolve="getModelDescriptors" />
                </node>
              </node>
            </node>
          </node>
        </node>
        <node concept="1ouSdP" id="v3WHCwUozo" role="1ou48m">
          <node concept="3clFbS" id="v3WHCwUozp" role="2VODD2">
            <node concept="3clFbF" id="v3WHCwUqIo" role="3cqZAp">
              <node concept="2OqwBi" id="v3WHCwUqIv" role="3clFbG">
                <node concept="2OqwBi" id="v3WHCwUqIq" role="2Oq$k0">
                  <node concept="3GMtW1" id="v3WHCwUqIp" role="2Oq$k0" />
                  <node concept="3TrcHB" id="v3WHCwUqIu" role="2OqNvi">
                    <ref role="3TsBF5" to="tp25:v3WHCwUiHA" resolve="name" />
                  </node>
                </node>
                <node concept="tyxLq" id="v3WHCwUqIz" role="2OqNvi">
                  <node concept="2YIFZM" id="791rit5f63$" role="tz02z">
                    <ref role="37wK5l" to="unno:7WvVJ3rORmu" resolve="getModelLongName" />
                    <ref role="1Pybhc" to="unno:1NYD3hytmTa" resolve="SNodeOperations" />
                    <node concept="3GLrbK" id="791rit5f63_" role="37wK5m" />
                  </node>
                </node>
              </node>
            </node>
            <node concept="3clFbF" id="v3WHCwUqIE" role="3cqZAp">
              <node concept="2OqwBi" id="v3WHCwUqIL" role="3clFbG">
                <node concept="2OqwBi" id="v3WHCwUqIG" role="2Oq$k0">
                  <node concept="3GMtW1" id="v3WHCwUqIF" role="2Oq$k0" />
                  <node concept="3TrcHB" id="v3WHCwUqIK" role="2OqNvi">
                    <ref role="3TsBF5" to="tp25:v3WHCwUjHJ" resolve="stereotype" />
                  </node>
                </node>
                <node concept="tyxLq" id="v3WHCwUqIP" role="2OqNvi">
                  <node concept="2YIFZM" id="791rit5f66L" role="tz02z">
                    <ref role="1Pybhc" to="cu2c:~SModelStereotype" resolve="SModelStereotype" />
                    <ref role="37wK5l" to="cu2c:~SModelStereotype.getStereotype(org.jetbrains.mps.openapi.model.SModel):java.lang.String" resolve="getStereotype" />
                    <node concept="3GLrbK" id="791rit5f66M" role="37wK5m" />
                  </node>
                </node>
              </node>
            </node>
            <node concept="3clFbF" id="7K4mn_B8ZY2" role="3cqZAp">
              <node concept="2OqwBi" id="7K4mn_B900n" role="3clFbG">
                <node concept="3GMtW1" id="7K4mn_B8ZY0" role="2Oq$k0" />
                <node concept="1OKiuA" id="7K4mn_B90dU" role="2OqNvi">
                  <node concept="1Q80Hx" id="7K4mn_B90hb" role="lBI5i" />
                  <node concept="2TlHUq" id="7K4mn_BhRzm" role="lGT1i">
                    <ref role="2TlMyj" node="7K4mn_BgW6r" resolve="FQName" />
                  </node>
                  <node concept="3cmrfG" id="7K4mn_B90Jl" role="3dN3m$">
                    <property role="3cmrfH" value="-1" />
                  </node>
                </node>
              </node>
            </node>
          </node>
        </node>
        <node concept="6VE3a" id="v3WHCwUqqw" role="1ezQQy">
          <node concept="3clFbS" id="v3WHCwUqqx" role="2VODD2">
            <node concept="3clFbF" id="4HtHXQsWgSM" role="3cqZAp">
              <node concept="2OqwBi" id="4HtHXQsWkX8" role="3clFbG">
                <node concept="3GLrbK" id="4HtHXQsWgSK" role="2Oq$k0" />
                <node concept="liA8E" id="4HtHXQsWlqi" role="2OqNvi">
                  <ref role="37wK5l" to="ec5l:~SModel.getModelName():java.lang.String" resolve="getModelName" />
                </node>
              </node>
            </node>
          </node>
        </node>
        <node concept="3uibUv" id="6CCOtwfKk3L" role="1eyP2E">
          <ref role="3uigEE" to="ec5l:~SModel" resolve="SModel" />
        </node>
      </node>
    </node>
  </node>
  <node concept="1h_SRR" id="7K4mn_B9BB5">
    <property role="3GE5qa" value="reference" />
    <property role="TrG5h" value="ModelReferenceDelete" />
    <ref role="1h_SK9" to="tp25:v3WHCwUiHy" resolve="ModelReferenceExpression" />
    <node concept="1hA7zw" id="7K4mn_B9BB6" role="1h_SK8">
      <property role="1hAc7j" value="delete_action_id" />
      <node concept="1hAIg9" id="7K4mn_B9BB7" role="1hA7z_">
        <node concept="3clFbS" id="7K4mn_B9BB8" role="2VODD2">
          <node concept="3clFbF" id="7K4mn_B9BBk" role="3cqZAp">
            <node concept="37vLTI" id="7K4mn_B9Cj9" role="3clFbG">
              <node concept="10Nm6u" id="7K4mn_B9CjX" role="37vLTx" />
              <node concept="2OqwBi" id="7K4mn_B9BCN" role="37vLTJ">
                <node concept="0IXxy" id="7K4mn_B9BBj" role="2Oq$k0" />
                <node concept="3TrcHB" id="7K4mn_BbuoN" role="2OqNvi">
                  <ref role="3TsBF5" to="tp25:v3WHCwUiHA" resolve="name" />
                </node>
              </node>
            </node>
          </node>
          <node concept="3clFbF" id="7K4mn_Bbuw0" role="3cqZAp">
            <node concept="37vLTI" id="7K4mn_BbuYw" role="3clFbG">
              <node concept="10Nm6u" id="7K4mn_BbuZ0" role="37vLTx" />
              <node concept="2OqwBi" id="7K4mn_Bbuxy" role="37vLTJ">
                <node concept="0IXxy" id="7K4mn_BbuvY" role="2Oq$k0" />
                <node concept="3TrcHB" id="7K4mn_BbuH7" role="2OqNvi">
                  <ref role="3TsBF5" to="tp25:v3WHCwUjHJ" resolve="stereotype" />
                </node>
              </node>
            </node>
          </node>
          <node concept="3clFbF" id="7K4mn_BcHEm" role="3cqZAp">
            <node concept="2OqwBi" id="7K4mn_BcHFV" role="3clFbG">
              <node concept="0IXxy" id="7K4mn_BcHEk" role="2Oq$k0" />
              <node concept="1OKiuA" id="7K4mn_BcHRH" role="2OqNvi">
                <node concept="1Q80Hx" id="7K4mn_BcHSE" role="lBI5i" />
                <node concept="2TlHUq" id="7K4mn_BhS54" role="lGT1i">
                  <ref role="2TlMyj" node="7K4mn_BgW6A" resolve="NoFQName" />
                </node>
              </node>
            </node>
          </node>
        </node>
      </node>
    </node>
  </node>
  <node concept="PKFIW" id="7K4mn_BgW6h">
    <property role="TrG5h" value="ModelReferenceFQName" />
    <ref role="1XX52x" to="tp25:v3WHCwUiHy" resolve="ModelReferenceExpression" />
    <node concept="1QoScp" id="7K4mn_BgW6i" role="2wV5jI">
      <property role="1QpmdY" value="true" />
      <node concept="1HlG4h" id="7K4mn_BgW6j" role="1QoS34">
        <ref role="1ERwB7" node="7K4mn_B9BB5" resolve="ModelReferenceDelete" />
        <node concept="1HfYo3" id="7K4mn_BgW6k" role="1HlULh">
          <node concept="3TQlhw" id="7K4mn_BgW6l" role="1Hhtcw">
            <node concept="3clFbS" id="7K4mn_BgW6m" role="2VODD2">
              <node concept="3clFbF" id="7K4mn_BgW6n" role="3cqZAp">
                <node concept="2OqwBi" id="7K4mn_BgW6o" role="3clFbG">
                  <node concept="pncrf" id="7K4mn_BgW6p" role="2Oq$k0" />
                  <node concept="2qgKlT" id="7K4mn_BgW6q" role="2OqNvi">
                    <ref role="37wK5l" to="tpeu:7K4mn_BeEzv" resolve="getFQName" />
                  </node>
                </node>
              </node>
            </node>
          </node>
        </node>
        <node concept="2SqB2G" id="7K4mn_BgW6r" role="2SqHTX">
          <property role="TrG5h" value="FQName" />
        </node>
        <node concept="VPRnO" id="7K4mn_BgW6s" role="3F10Kt">
          <property role="VOm3f" value="true" />
        </node>
      </node>
      <node concept="pkWqt" id="7K4mn_BgW6t" role="3e4ffs">
        <node concept="3clFbS" id="7K4mn_BgW6u" role="2VODD2">
          <node concept="3clFbF" id="7K4mn_BgW6v" role="3cqZAp">
            <node concept="3y3z36" id="7K4mn_BgW6w" role="3clFbG">
              <node concept="10Nm6u" id="7K4mn_BgW6x" role="3uHU7w" />
              <node concept="2OqwBi" id="7K4mn_BgW6y" role="3uHU7B">
                <node concept="pncrf" id="7K4mn_BgW6z" role="2Oq$k0" />
                <node concept="2qgKlT" id="7K4mn_BgW6$" role="2OqNvi">
                  <ref role="37wK5l" to="tpeu:7K4mn_BeEzv" resolve="getFQName" />
                </node>
              </node>
            </node>
          </node>
        </node>
      </node>
      <node concept="1xolST" id="7K4mn_BgW6_" role="1QoVPY">
        <property role="1xolSY" value="&lt;no fqName&gt;" />
        <node concept="2SqB2G" id="7K4mn_BgW6A" role="2SqHTX">
          <property role="TrG5h" value="NoFQName" />
        </node>
      </node>
      <node concept="OXEIz" id="7K4mn_BgW6B" role="P5bDN">
        <node concept="1Y$tRT" id="7K4mn_BgW6C" role="OY2wv">
          <ref role="1Y$EBa" node="7K4mn_B7Agr" resolve="ModelReferenceCompletion" />
        </node>
      </node>
    </node>
  </node>
</model>
<|MERGE_RESOLUTION|>--- conflicted
+++ resolved
@@ -34,118 +34,10 @@
     <import index="e2lb" ref="f:java_stub#6354ebe7-c22a-4a0f-ac54-50b52ab9b065#java.lang(JDK/java.lang@java_stub)" implicit="true" />
   </imports>
   <registry>
-<<<<<<< HEAD
     <language id="18bc6592-03a6-4e29-a83a-7ff23bde13ba" name="jetbrains.mps.lang.editor">
       <concept id="1402906326895675325" name="jetbrains.mps.lang.editor.structure.CellActionMap_FunctionParm_selectedNode" flags="nn" index="0IXxy" />
       <concept id="1071666914219" name="jetbrains.mps.lang.editor.structure.ConceptEditorDeclaration" flags="ig" index="24kQdi">
         <child id="1078153129734" name="inspectedCellModel" index="6VMZX" />
-=======
-    <language id="f3061a53-9226-4cc5-a443-f952ceaf5816" name="jetbrains.mps.baseLanguage">
-      <concept id="1204053956946" name="jetbrains.mps.baseLanguage.structure.IMethodCall" flags="ng" index="1ndlxa">
-        <reference id="1068499141037" name="baseMethodDeclaration" index="37wK5l" />
-        <child id="1068499141038" name="actualArgument" index="37wK5m" />
-      </concept>
-      <concept id="1144226303539" name="jetbrains.mps.baseLanguage.structure.ForeachStatement" flags="nn" index="1DcWWT">
-        <child id="1144226360166" name="iterable" index="1DdaDG" />
-      </concept>
-      <concept id="1144230876926" name="jetbrains.mps.baseLanguage.structure.AbstractForStatement" flags="nn" index="1DupvO">
-        <child id="1144230900587" name="variable" index="1Duv9x" />
-      </concept>
-      <concept id="1154032098014" name="jetbrains.mps.baseLanguage.structure.AbstractLoopStatement" flags="nn" index="2LF5Ji">
-        <child id="1154032183016" name="body" index="2LFqv$" />
-      </concept>
-      <concept id="1197027756228" name="jetbrains.mps.baseLanguage.structure.DotExpression" flags="nn" index="2OqwBi">
-        <child id="1197027771414" name="operand" index="2Oq$k0" />
-        <child id="1197027833540" name="operation" index="2OqNvi" />
-      </concept>
-      <concept id="1145552977093" name="jetbrains.mps.baseLanguage.structure.GenericNewExpression" flags="nn" index="2ShNRf">
-        <child id="1145553007750" name="creator" index="2ShVmc" />
-      </concept>
-      <concept id="1137021947720" name="jetbrains.mps.baseLanguage.structure.ConceptFunction" flags="in" index="2VMwT0">
-        <child id="1137022507850" name="body" index="2VODD2" />
-      </concept>
-      <concept id="1081236700937" name="jetbrains.mps.baseLanguage.structure.StaticMethodCall" flags="nn" index="2YIFZM">
-        <reference id="1144433194310" name="classConcept" index="1Pybhc" />
-      </concept>
-      <concept id="1068431474542" name="jetbrains.mps.baseLanguage.structure.VariableDeclaration" flags="ng" index="33uBYm">
-        <child id="1068431790190" name="initializer" index="33vP2m" />
-      </concept>
-      <concept id="1068498886296" name="jetbrains.mps.baseLanguage.structure.VariableReference" flags="nn" index="37vLTw">
-        <reference id="1068581517664" name="variableDeclaration" index="3cqZAo" />
-      </concept>
-      <concept id="1068498886294" name="jetbrains.mps.baseLanguage.structure.AssignmentExpression" flags="nn" index="37vLTI" />
-      <concept id="1068580123155" name="jetbrains.mps.baseLanguage.structure.ExpressionStatement" flags="nn" index="3clFbF">
-        <child id="1068580123156" name="expression" index="3clFbG" />
-      </concept>
-      <concept id="1068580123159" name="jetbrains.mps.baseLanguage.structure.IfStatement" flags="nn" index="3clFbJ">
-        <child id="1068580123160" name="condition" index="3clFbw" />
-        <child id="1068580123161" name="ifTrue" index="3clFbx" />
-      </concept>
-      <concept id="1068580123136" name="jetbrains.mps.baseLanguage.structure.StatementList" flags="sn" index="3clFbS">
-        <child id="1068581517665" name="statement" index="3cqZAp" />
-      </concept>
-      <concept id="1068580320020" name="jetbrains.mps.baseLanguage.structure.IntegerConstant" flags="nn" index="3cmrfG">
-        <property id="1068580320021" name="value" index="3cmrfH" />
-      </concept>
-      <concept id="1068581242864" name="jetbrains.mps.baseLanguage.structure.LocalVariableDeclarationStatement" flags="nn" index="3cpWs8">
-        <child id="1068581242865" name="localVariableDeclaration" index="3cpWs9" />
-      </concept>
-      <concept id="1068581242863" name="jetbrains.mps.baseLanguage.structure.LocalVariableDeclaration" flags="nr" index="3cpWsn" />
-      <concept id="1081516740877" name="jetbrains.mps.baseLanguage.structure.NotExpression" flags="nn" index="3fqX7Q">
-        <child id="1081516765348" name="expression" index="3fr31v" />
-      </concept>
-      <concept id="1107535904670" name="jetbrains.mps.baseLanguage.structure.ClassifierType" flags="in" index="3uibUv">
-        <reference id="1107535924139" name="classifier" index="3uigEE" />
-      </concept>
-      <concept id="1081773326031" name="jetbrains.mps.baseLanguage.structure.BinaryOperation" flags="nn" index="3uHJSO">
-        <child id="1081773367579" name="rightExpression" index="3uHU7w" />
-        <child id="1081773367580" name="leftExpression" index="3uHU7B" />
-      </concept>
-      <concept id="1073239437375" name="jetbrains.mps.baseLanguage.structure.NotEqualsExpression" flags="nn" index="3y3z36" />
-      <concept id="1163668896201" name="jetbrains.mps.baseLanguage.structure.TernaryOperatorExpression" flags="nn" index="3K4zz7">
-        <child id="1163668914799" name="condition" index="3K4Cdx" />
-        <child id="1163668922816" name="ifTrue" index="3K4E3e" />
-        <child id="1163668934364" name="ifFalse" index="3K4GZi" />
-      </concept>
-      <concept id="6329021646629104957" name="jetbrains.mps.baseLanguage.structure.TextCommentPart" flags="nn" index="3SKdUq">
-        <property id="6329021646629104958" name="text" index="3SKdUp" />
-      </concept>
-      <concept id="6329021646629104954" name="jetbrains.mps.baseLanguage.structure.SingleLineComment" flags="nn" index="3SKdUt">
-        <child id="6329021646629175155" name="commentPart" index="3SKWNk" />
-      </concept>
-      <concept id="1215693861676" name="jetbrains.mps.baseLanguage.structure.BaseAssignmentExpression" flags="nn" index="d038R">
-        <child id="1068498886297" name="rValue" index="37vLTx" />
-        <child id="1068498886295" name="lValue" index="37vLTJ" />
-      </concept>
-      <concept id="1202948039474" name="jetbrains.mps.baseLanguage.structure.InstanceMethodCallOperation" flags="nn" index="liA8E" />
-      <concept id="1070475926800" name="jetbrains.mps.baseLanguage.structure.StringLiteral" flags="nn" index="Xl_RD">
-        <property id="1070475926801" name="value" index="Xl_RC" />
-      </concept>
-      <concept id="1070534058343" name="jetbrains.mps.baseLanguage.structure.NullLiteral" flags="nn" index="10Nm6u" />
-      <concept id="1225271177708" name="jetbrains.mps.baseLanguage.structure.StringType" flags="in" index="17QB3L" />
-      <concept id="4972933694980447171" name="jetbrains.mps.baseLanguage.structure.BaseVariableDeclaration" flags="ng" index="19Szcq">
-        <child id="5680397130376446158" name="type" index="1tU5fm" />
-      </concept>
-    </language>
-    <language id="7866978e-a0f0-4cc7-81bc-4d213d9375e1" name="jetbrains.mps.lang.smodel">
-      <concept id="1179409122411" name="jetbrains.mps.lang.smodel.structure.Node_ConceptMethodCall" flags="nn" index="2qgKlT" />
-      <concept id="1172008320231" name="jetbrains.mps.lang.smodel.structure.Node_IsNotNullOperation" flags="nn" index="3x8VRR" />
-      <concept id="1172323065820" name="jetbrains.mps.lang.smodel.structure.Node_GetConceptOperation" flags="nn" index="3NT_Vc" />
-      <concept id="1172326502327" name="jetbrains.mps.lang.smodel.structure.Concept_IsExactlyOperation" flags="nn" index="3O6GUB">
-        <child id="1206733650006" name="conceptArgument" index="3QVz_e" />
-      </concept>
-      <concept id="1138055754698" name="jetbrains.mps.lang.smodel.structure.SNodeType" flags="in" index="3Tqbb2">
-        <reference id="1138405853777" name="concept" index="ehGHo" />
-      </concept>
-      <concept id="1138056022639" name="jetbrains.mps.lang.smodel.structure.SPropertyAccess" flags="nn" index="3TrcHB">
-        <reference id="1138056395725" name="property" index="3TsBF5" />
-      </concept>
-      <concept id="1138056143562" name="jetbrains.mps.lang.smodel.structure.SLinkAccess" flags="nn" index="3TrEf2">
-        <reference id="1138056516764" name="link" index="3Tt5mk" />
-      </concept>
-      <concept id="1138056282393" name="jetbrains.mps.lang.smodel.structure.SLinkListAccess" flags="nn" index="3Tsc0h">
-        <reference id="1138056546658" name="link" index="3TtcxE" />
->>>>>>> 7d5561a9
       </concept>
       <concept id="1164052439493" name="jetbrains.mps.lang.editor.structure.CellMenuPart_AbstractGroup_MatchingText" flags="in" index="6VE3a" />
       <concept id="1140524381322" name="jetbrains.mps.lang.editor.structure.CellModel_ListWithRole" flags="sg" index="2czfm3">
@@ -165,7 +57,6 @@
       <concept id="1080736578640" name="jetbrains.mps.lang.editor.structure.BaseEditorComponent" flags="ig" index="2wURMF">
         <child id="1080736633877" name="cellModel" index="2wV5jI" />
       </concept>
-<<<<<<< HEAD
       <concept id="7667276221847570194" name="jetbrains.mps.lang.editor.structure.ParametersInformationStyleClassItem" flags="ln" index="2$oqgb">
         <reference id="8863456892852949148" name="parametersInformation" index="Bvoe9" />
       </concept>
@@ -173,8 +64,12 @@
         <child id="1164824815888" name="cellMenuPart" index="OY2wv" />
       </concept>
       <concept id="1078938745671" name="jetbrains.mps.lang.editor.structure.EditorComponentDeclaration" flags="ig" index="PKFIW" />
-      <concept id="1078939183254" name="jetbrains.mps.lang.editor.structure.CellModel_Component" flags="sg" stub="3162947552742194261" index="PMmxH">
+      <concept id="1078939183254" name="jetbrains.mps.lang.editor.structure.CellModel_Component" flags="sg" index="PMmxH">
         <reference id="1078939183255" name="editorComponent" index="PMmxG" />
+      </concept>
+      <concept id="4323500428121233431" name="jetbrains.mps.lang.editor.structure.EditorCellId" flags="ng" index="2SqB2G" />
+      <concept id="4323500428136740385" name="jetbrains.mps.lang.editor.structure.CellIdReferenceSelector" flags="ng" index="2TlHUq">
+        <reference id="4323500428136742952" name="id" index="2TlMyj" />
       </concept>
       <concept id="1164914519156" name="jetbrains.mps.lang.editor.structure.CellMenuPart_ReplaceNode_CustomNodeConcept" flags="ng" index="UkePV">
         <reference id="1164914727930" name="replacementConcept" index="Ul1FP" />
@@ -185,42 +80,11 @@
       <concept id="1214320119173" name="jetbrains.mps.lang.editor.structure.SideTransformAnchorTagStyleClassItem" flags="ln" index="2V7CMv">
         <property id="1214320119174" name="tag" index="2V7CMs" />
       </concept>
-=======
-      <concept id="1139613262185" name="jetbrains.mps.lang.smodel.structure.Node_GetParentOperation" flags="nn" index="1mfA1w" />
-      <concept id="1140131837776" name="jetbrains.mps.lang.smodel.structure.Node_ReplaceWithAnotherOperation" flags="nn" index="1P9Npp">
-        <child id="1140131861877" name="replacementNode" index="1P9ThW" />
-      </concept>
-      <concept id="1140137987495" name="jetbrains.mps.lang.smodel.structure.SNodeTypeCastExpression" flags="nn" index="1PxgMI">
-        <property id="1238684351431" name="asCast" index="1BlNFB" />
-        <reference id="1140138128738" name="concept" index="1PxNhF" />
-        <child id="1140138123956" name="leftExpression" index="1PxMeX" />
-      </concept>
-    </language>
-    <language id="83888646-71ce-4f1c-9c53-c54016f6ad4f" name="jetbrains.mps.baseLanguage.collections">
-      <concept id="1176501494711" name="jetbrains.mps.baseLanguage.collections.structure.IsNotEmptyOperation" flags="nn" index="3GX2aA" />
-      <concept id="1151688443754" name="jetbrains.mps.baseLanguage.collections.structure.ListType" flags="in" index="_YKpA">
-        <child id="1151688676805" name="elementType" index="_ZDj9" />
-      </concept>
-      <concept id="1237721394592" name="jetbrains.mps.baseLanguage.collections.structure.AbstractContainerCreator" flags="nn" index="HWqM0">
-        <child id="1237721435808" name="initValue" index="HW$Y0" />
-        <child id="1237721435807" name="elementType" index="HW$YZ" />
-      </concept>
-      <concept id="1160600644654" name="jetbrains.mps.baseLanguage.collections.structure.ListCreatorWithInit" flags="nn" index="Tc6Ow" />
-      <concept id="1160612413312" name="jetbrains.mps.baseLanguage.collections.structure.AddElementOperation" flags="nn" index="TSZUe" />
-      <concept id="1160666733551" name="jetbrains.mps.baseLanguage.collections.structure.AddAllElementsOperation" flags="nn" index="X8dFx" />
-      <concept id="540871147943773365" name="jetbrains.mps.baseLanguage.collections.structure.SingleArgumentSequenceOperation" flags="nn" index="25WWJ4">
-        <child id="540871147943773366" name="argument" index="25WWJ7" />
-      </concept>
-    </language>
-    <language id="18bc6592-03a6-4e29-a83a-7ff23bde13ba" name="jetbrains.mps.lang.editor">
-      <concept id="1237303669825" name="jetbrains.mps.lang.editor.structure.CellLayout_Indent" flags="nn" index="l2Vlx" />
->>>>>>> 7d5561a9
       <concept id="1186403694788" name="jetbrains.mps.lang.editor.structure.ColorStyleClassItem" flags="ln" index="VaVBg">
         <property id="1186403713874" name="color" index="Vb096" />
       </concept>
       <concept id="1186403751766" name="jetbrains.mps.lang.editor.structure.FontStyleStyleClassItem" flags="ln" index="Vb9p2">
         <property id="1186403771423" name="style" index="Vbekb" />
-<<<<<<< HEAD
       </concept>
       <concept id="1186404549998" name="jetbrains.mps.lang.editor.structure.ForegroundColorStyleClassItem" flags="ln" index="VechU" />
       <concept id="1186414536763" name="jetbrains.mps.lang.editor.structure.BooleanStyleSheetItem" flags="ln" index="VOi$J">
@@ -255,12 +119,7 @@
         <child id="1139535280620" name="executeFunction" index="1hA7z_" />
       </concept>
       <concept id="1139535439104" name="jetbrains.mps.lang.editor.structure.CellActionMap_ExecuteFunction" flags="in" index="1hAIg9" />
-      <concept id="1088013125922" name="jetbrains.mps.lang.editor.structure.CellModel_RefCell" flags="sg" stub="730538219795941030" index="1iCGBv">
-=======
-      </concept>
-      <concept id="1186404549998" name="jetbrains.mps.lang.editor.structure.ForegroundColorStyleClassItem" flags="ln" index="VechU" />
       <concept id="1088013125922" name="jetbrains.mps.lang.editor.structure.CellModel_RefCell" flags="sg" index="1iCGBv">
->>>>>>> 7d5561a9
         <child id="1088186146602" name="editorComponent" index="1sWHZn" />
       </concept>
       <concept id="1381004262292414836" name="jetbrains.mps.lang.editor.structure.ICellStyle" flags="ng" index="1k5N5V">
@@ -276,8 +135,7 @@
       </concept>
       <concept id="1165420626554" name="jetbrains.mps.lang.editor.structure.CellMenuPart_Generic_Group_Handler" flags="in" index="1ouSdP" />
       <concept id="1088185857835" name="jetbrains.mps.lang.editor.structure.InlineEditorComponent" flags="ig" index="1sVBvm" />
-<<<<<<< HEAD
-      <concept id="1075375595203" name="jetbrains.mps.lang.editor.structure.CellModel_Error" flags="sg" stub="8104358048506729356" index="1xolST">
+      <concept id="1075375595203" name="jetbrains.mps.lang.editor.structure.CellModel_Error" flags="sg" index="1xolST">
         <property id="1075375595204" name="text" index="1xolSY" />
       </concept>
       <concept id="1180615838666" name="jetbrains.mps.lang.editor.structure.CellMenuPart_PropertyPostfixHints" flags="ng" index="3yc0Fo">
@@ -289,8 +147,6 @@
       </concept>
       <concept id="1215007883204" name="jetbrains.mps.lang.editor.structure.PaddingLeftStyleClassItem" flags="ln" index="3$7fVu" />
       <concept id="1215007897487" name="jetbrains.mps.lang.editor.structure.PaddingRightStyleClassItem" flags="ln" index="3$7jql" />
-=======
->>>>>>> 7d5561a9
       <concept id="1139848536355" name="jetbrains.mps.lang.editor.structure.CellModel_WithRole" flags="sg" index="1$h60E">
         <property id="1214560368769" name="emptyNoTargetText" index="39s7Ar" />
         <property id="1139852716018" name="noTargetText" index="1$x2rV" />
@@ -298,96 +154,21 @@
         <property id="1140114345053" name="allowEmptyText" index="1O74Pk" />
         <reference id="1140103550593" name="relationDeclaration" index="1NtTu8" />
       </concept>
-<<<<<<< HEAD
-=======
-      <concept id="1225898583838" name="jetbrains.mps.lang.editor.structure.ReadOnlyModelAccessor" flags="ng" index="1HfYo3">
-        <child id="1225898971709" name="getter" index="1Hhtcw" />
-      </concept>
-      <concept id="1225900081164" name="jetbrains.mps.lang.editor.structure.CellModel_ReadOnlyModelAccessor" flags="sg" index="1HlG4h">
-        <child id="1225900141900" name="modelAccessor" index="1HlULh" />
-      </concept>
-      <concept id="1088612959204" name="jetbrains.mps.lang.editor.structure.CellModel_Alternation" flags="sg" index="1QoScp">
-        <property id="1088613081987" name="vertical" index="1QpmdY" />
-        <child id="1088612958265" name="ifTrueCellModel" index="1QoS34" />
-        <child id="1088612973955" name="ifFalseCellModel" index="1QoVPY" />
-        <child id="1145918517974" name="alternationCondition" index="3e4ffs" />
-      </concept>
-      <concept id="1166040637528" name="jetbrains.mps.lang.editor.structure.CellMenuComponent" flags="ng" index="1Xs25n">
-        <child id="1166041505377" name="menuDescriptor" index="1XvlXI" />
-      </concept>
-      <concept id="1166049232041" name="jetbrains.mps.lang.editor.structure.AbstractComponent" flags="ng" index="1XWOmA">
-        <reference id="1166049300910" name="conceptDeclaration" index="1XX52x" />
-      </concept>
-      <concept id="1166059625718" name="jetbrains.mps.lang.editor.structure.CellMenuPart_CellMenuComponent" flags="ng" index="1Y$tRT">
-        <reference id="1166059677893" name="cellMenuComponent" index="1Y$EBa" />
-      </concept>
-      <concept id="1071666914219" name="jetbrains.mps.lang.editor.structure.ConceptEditorDeclaration" flags="ig" index="24kQdi">
-        <child id="1078153129734" name="inspectedCellModel" index="6VMZX" />
-      </concept>
-      <concept id="1140524381322" name="jetbrains.mps.lang.editor.structure.CellModel_ListWithRole" flags="sg" index="2czfm3">
-        <property id="1140524450554" name="vertical" index="2czwfN" />
-        <property id="1140524450557" name="separatorText" index="2czwfO" />
-        <child id="1140524464360" name="cellLayout" index="2czzBx" />
-        <child id="1140524464359" name="emptyCellModel" index="2czzBI" />
-      </concept>
-      <concept id="1106270549637" name="jetbrains.mps.lang.editor.structure.CellLayout_Horizontal" flags="nn" index="2iRfu4" />
-      <concept id="1106270571710" name="jetbrains.mps.lang.editor.structure.CellLayout_Vertical" flags="nn" index="2iRkQZ" />
-      <concept id="1080736578640" name="jetbrains.mps.lang.editor.structure.BaseEditorComponent" flags="ig" index="2wURMF">
-        <child id="1080736633877" name="cellModel" index="2wV5jI" />
-      </concept>
-      <concept id="7667276221847570194" name="jetbrains.mps.lang.editor.structure.ParametersInformationStyleClassItem" flags="ln" index="2$oqgb">
-        <reference id="8863456892852949148" name="parametersInformation" index="Bvoe9" />
-      </concept>
-      <concept id="4323500428121233431" name="jetbrains.mps.lang.editor.structure.EditorCellId" flags="ng" index="2SqB2G" />
-      <concept id="4323500428136740385" name="jetbrains.mps.lang.editor.structure.CellIdReferenceSelector" flags="ng" index="2TlHUq">
-        <reference id="4323500428136742952" name="id" index="2TlMyj" />
-      </concept>
-      <concept id="1214320119173" name="jetbrains.mps.lang.editor.structure.SideTransformAnchorTagStyleClassItem" flags="ln" index="2V7CMv">
-        <property id="1214320119174" name="tag" index="2V7CMs" />
-      </concept>
-      <concept id="1214406454886" name="jetbrains.mps.lang.editor.structure.TextBackgroundColorStyleClassItem" flags="ln" index="30gYXW" />
-      <concept id="1214472762472" name="jetbrains.mps.lang.editor.structure.DefaultCaretPositionStyleClassItem" flags="ln" index="34dVlM">
-        <property id="1214472762473" name="position" index="34dVlN" />
-      </concept>
-      <concept id="1240253180846" name="jetbrains.mps.lang.editor.structure.IndentLayoutNoWrapClassItem" flags="ln" index="34QqEe" />
-      <concept id="1236262245656" name="jetbrains.mps.lang.editor.structure.MatchingLabelStyleClassItem" flags="ln" index="3mYdg7">
-        <property id="1238091709220" name="labelName" index="1413C4" />
-      </concept>
-      <concept id="1223386653097" name="jetbrains.mps.lang.editor.structure.StrikeOutStyleSheet" flags="ln" index="3nxI2P" />
-      <concept id="1180615838666" name="jetbrains.mps.lang.editor.structure.CellMenuPart_PropertyPostfixHints" flags="ng" index="3yc0Fo">
-        <child id="1180615838667" name="postfixesFunction" index="3yc0Fp" />
-      </concept>
-      <concept id="1180616057533" name="jetbrains.mps.lang.editor.structure.CellMenuPart_PropertyPostfixHints_GetPostfixes" flags="in" index="3ycQeJ" />
-      <concept id="1215007762405" name="jetbrains.mps.lang.editor.structure.FloatStyleClassItem" flags="ln" index="3$6MrZ">
-        <property id="1215007802031" name="value" index="3$6WeP" />
-      </concept>
-      <concept id="1215007883204" name="jetbrains.mps.lang.editor.structure.PaddingLeftStyleClassItem" flags="ln" index="3$7fVu" />
-      <concept id="1215007897487" name="jetbrains.mps.lang.editor.structure.PaddingRightStyleClassItem" flags="ln" index="3$7jql" />
->>>>>>> 7d5561a9
       <concept id="1215085112640" name="jetbrains.mps.lang.editor.structure.FirstPositionAllowedStyleClassItem" flags="ln" index="3CHQLq" />
       <concept id="1215085197271" name="jetbrains.mps.lang.editor.structure.LastPositionAllowedStyleClassItem" flags="ln" index="3CIbrd" />
-      <concept id="1073389214265" name="jetbrains.mps.lang.editor.structure.EditorCellModel" flags="sg" stub="730538219796139730" index="3EYTF0">
+      <concept id="1073389214265" name="jetbrains.mps.lang.editor.structure.EditorCellModel" flags="sg" index="3EYTF0">
         <property id="1130859485024" name="attractsFocus" index="1cu_pB" />
         <reference id="1081339532145" name="keyMap" index="34QXea" />
-<<<<<<< HEAD
         <reference id="1139959269582" name="actionMap" index="1ERwB7" />
         <child id="1142887637401" name="renderingCondition" index="pqm2j" />
         <child id="1164826688380" name="menuDescriptor" index="P5bDN" />
-      </concept>
-      <concept id="1073389446423" name="jetbrains.mps.lang.editor.structure.CellModel_Collection" flags="sn" stub="3013115976261988961" index="3EZMnI">
-=======
         <child id="4323500428121274054" name="id" index="2SqHTX" />
-        <child id="1142887637401" name="renderingCondition" index="pqm2j" />
-        <child id="1164826688380" name="menuDescriptor" index="P5bDN" />
       </concept>
       <concept id="1073389446423" name="jetbrains.mps.lang.editor.structure.CellModel_Collection" flags="sn" index="3EZMnI">
->>>>>>> 7d5561a9
         <property id="1073389446425" name="vertical" index="3EZMnw" />
         <property id="1073389446426" name="gridLayout" index="3EZMnz" />
         <child id="1106270802874" name="cellLayout" index="2iSdaV" />
         <child id="1073389446424" name="childCellModel" index="3EZMnx" />
-<<<<<<< HEAD
-=======
       </concept>
       <concept id="1073389577006" name="jetbrains.mps.lang.editor.structure.CellModel_Constant" flags="sn" index="3F0ifn">
         <property id="1073389577007" name="text" index="3F0ifm" />
@@ -401,55 +182,41 @@
       <concept id="1163613035599" name="jetbrains.mps.lang.editor.structure.CellMenuPart_AbstractGroup_Query" flags="in" index="3GJtP1" />
       <concept id="1163613549566" name="jetbrains.mps.lang.editor.structure.CellMenuPart_AbstractGroup_parameterObject" flags="nn" index="3GLrbK" />
       <concept id="1163613822479" name="jetbrains.mps.lang.editor.structure.CellMenuPart_Abstract_editedNode" flags="nn" index="3GMtW1" />
-      <concept id="625126330682908270" name="jetbrains.mps.lang.editor.structure.CellModel_ReferencePresentation" flags="sg" index="3SHvHV" />
-      <concept id="1176717841777" name="jetbrains.mps.lang.editor.structure.QueryFunction_ModelAccess_Getter" flags="in" index="3TQlhw" />
-      <concept id="1402906326895675325" name="jetbrains.mps.lang.editor.structure.CellActionMap_FunctionParm_selectedNode" flags="nn" index="0IXxy" />
-      <concept id="1164052439493" name="jetbrains.mps.lang.editor.structure.CellMenuPart_AbstractGroup_MatchingText" flags="in" index="6VE3a" />
-      <concept id="1237307900041" name="jetbrains.mps.lang.editor.structure.IndentLayoutIndentStyleClassItem" flags="ln" index="lj46D" />
-      <concept id="1237308012275" name="jetbrains.mps.lang.editor.structure.IndentLayoutNewLineStyleClassItem" flags="ln" index="ljvvj" />
-      <concept id="1237375020029" name="jetbrains.mps.lang.editor.structure.IndentLayoutNewLineChildrenStyleClassItem" flags="ln" index="pj6Ft" />
-      <concept id="1142886221719" name="jetbrains.mps.lang.editor.structure.QueryFunction_NodeCondition" flags="in" index="pkWqt" />
-      <concept id="1142886811589" name="jetbrains.mps.lang.editor.structure.ConceptFunctionParameter_node" flags="nn" index="pncrf" />
-      <concept id="1164824717996" name="jetbrains.mps.lang.editor.structure.CellMenuDescriptor" flags="ng" index="OXEIz">
-        <child id="1164824815888" name="cellMenuPart" index="OY2wv" />
-      </concept>
-      <concept id="1078938745671" name="jetbrains.mps.lang.editor.structure.EditorComponentDeclaration" flags="ig" index="PKFIW" />
-      <concept id="1078939183254" name="jetbrains.mps.lang.editor.structure.CellModel_Component" flags="sg" index="PMmxH">
-        <reference id="1078939183255" name="editorComponent" index="PMmxG" />
->>>>>>> 7d5561a9
-      </concept>
-      <concept id="1073389577006" name="jetbrains.mps.lang.editor.structure.CellModel_Constant" flags="sn" stub="3610246225209162225" index="3F0ifn">
-        <property id="1073389577007" name="text" index="3F0ifm" />
-      </concept>
-<<<<<<< HEAD
-      <concept id="1073389658414" name="jetbrains.mps.lang.editor.structure.CellModel_Property" flags="sg" stub="730538219796134133" index="3F0A7n" />
-      <concept id="1219418625346" name="jetbrains.mps.lang.editor.structure.IStyleContainer" flags="ng" index="3F0Thp">
-        <child id="1219418656006" name="styleItem" index="3F10Kt" />
-      </concept>
-      <concept id="1073389882823" name="jetbrains.mps.lang.editor.structure.CellModel_RefNode" flags="sg" stub="730538219795960754" index="3F1sOY" />
-      <concept id="1073390211982" name="jetbrains.mps.lang.editor.structure.CellModel_RefNodeList" flags="sg" stub="2794558372793454595" index="3F2HdR" />
-      <concept id="1163613035599" name="jetbrains.mps.lang.editor.structure.CellMenuPart_AbstractGroup_Query" flags="in" index="3GJtP1" />
-      <concept id="1163613549566" name="jetbrains.mps.lang.editor.structure.CellMenuPart_AbstractGroup_parameterObject" flags="nn" index="3GLrbK" />
-      <concept id="1163613822479" name="jetbrains.mps.lang.editor.structure.CellMenuPart_Abstract_editedNode" flags="nn" index="3GMtW1" />
       <concept id="1225898583838" name="jetbrains.mps.lang.editor.structure.ReadOnlyModelAccessor" flags="ng" index="1HfYo3">
         <child id="1225898971709" name="getter" index="1Hhtcw" />
       </concept>
-      <concept id="1225900081164" name="jetbrains.mps.lang.editor.structure.CellModel_ReadOnlyModelAccessor" flags="sg" stub="3708815482283559694" index="1HlG4h">
+      <concept id="1225900081164" name="jetbrains.mps.lang.editor.structure.CellModel_ReadOnlyModelAccessor" flags="sg" index="1HlG4h">
         <child id="1225900141900" name="modelAccessor" index="1HlULh" />
       </concept>
+      <concept id="3647146066980922272" name="jetbrains.mps.lang.editor.structure.SelectInEditorOperation" flags="nn" index="1OKiuA">
+        <child id="1948540814633499358" name="editorContext" index="lBI5i" />
+        <child id="1948540814635895774" name="cellSelector" index="lGT1i" />
+        <child id="3604384757217586546" name="selectionStart" index="3dN3m$" />
+      </concept>
+      <concept id="1161622981231" name="jetbrains.mps.lang.editor.structure.ConceptFunctionParameter_editorContext" flags="nn" index="1Q80Hx" />
       <concept id="1088612959204" name="jetbrains.mps.lang.editor.structure.CellModel_Alternation" flags="sg" index="1QoScp">
         <property id="1088613081987" name="vertical" index="1QpmdY" />
         <child id="1145918517974" name="alternationCondition" index="3e4ffs" />
         <child id="1088612958265" name="ifTrueCellModel" index="1QoS34" />
         <child id="1088612973955" name="ifFalseCellModel" index="1QoVPY" />
       </concept>
-      <concept id="625126330682908270" name="jetbrains.mps.lang.editor.structure.CellModel_ReferencePresentation" flags="sg" stub="730538219795961225" index="3SHvHV" />
+      <concept id="625126330682908270" name="jetbrains.mps.lang.editor.structure.CellModel_ReferencePresentation" flags="sg" index="3SHvHV" />
       <concept id="1176717841777" name="jetbrains.mps.lang.editor.structure.QueryFunction_ModelAccess_Getter" flags="in" index="3TQlhw" />
+      <concept id="1166040637528" name="jetbrains.mps.lang.editor.structure.CellMenuComponent" flags="ng" index="1Xs25n">
+        <child id="1166041505377" name="menuDescriptor" index="1XvlXI" />
+      </concept>
       <concept id="1166049232041" name="jetbrains.mps.lang.editor.structure.AbstractComponent" flags="ng" index="1XWOmA">
         <reference id="1166049300910" name="conceptDeclaration" index="1XX52x" />
       </concept>
+      <concept id="1166059625718" name="jetbrains.mps.lang.editor.structure.CellMenuPart_CellMenuComponent" flags="ng" index="1Y$tRT">
+        <reference id="1166059677893" name="cellMenuComponent" index="1Y$EBa" />
+      </concept>
     </language>
     <language id="f3061a53-9226-4cc5-a443-f952ceaf5816" name="jetbrains.mps.baseLanguage">
+      <concept id="1215693861676" name="jetbrains.mps.baseLanguage.structure.BaseAssignmentExpression" flags="nn" index="d038R">
+        <child id="1068498886297" name="rValue" index="37vLTx" />
+        <child id="1068498886295" name="lValue" index="37vLTJ" />
+      </concept>
       <concept id="1202948039474" name="jetbrains.mps.baseLanguage.structure.InstanceMethodCallOperation" flags="nn" index="liA8E" />
       <concept id="1154032098014" name="jetbrains.mps.baseLanguage.structure.AbstractLoopStatement" flags="nn" index="2LF5Ji">
         <child id="1154032183016" name="body" index="2LFqv$" />
@@ -477,6 +244,7 @@
       <concept id="1068498886296" name="jetbrains.mps.baseLanguage.structure.VariableReference" flags="nn" index="37vLTw">
         <reference id="1068581517664" name="variableDeclaration" index="3cqZAo" />
       </concept>
+      <concept id="1068498886294" name="jetbrains.mps.baseLanguage.structure.AssignmentExpression" flags="nn" index="37vLTI" />
       <concept id="1225271177708" name="jetbrains.mps.baseLanguage.structure.StringType" flags="in" index="17QB3L" />
       <concept id="4972933694980447171" name="jetbrains.mps.baseLanguage.structure.BaseVariableDeclaration" flags="ng" index="19Szcq">
         <child id="5680397130376446158" name="type" index="1tU5fm" />
@@ -488,8 +256,11 @@
         <child id="1068580123160" name="condition" index="3clFbw" />
         <child id="1068580123161" name="ifTrue" index="3clFbx" />
       </concept>
-      <concept id="1068580123136" name="jetbrains.mps.baseLanguage.structure.StatementList" flags="sn" stub="5293379017992965193" index="3clFbS">
+      <concept id="1068580123136" name="jetbrains.mps.baseLanguage.structure.StatementList" flags="sn" index="3clFbS">
         <child id="1068581517665" name="statement" index="3cqZAp" />
+      </concept>
+      <concept id="1068580320020" name="jetbrains.mps.baseLanguage.structure.IntegerConstant" flags="nn" index="3cmrfG">
+        <property id="1068580320021" name="value" index="3cmrfH" />
       </concept>
       <concept id="1068581242864" name="jetbrains.mps.baseLanguage.structure.LocalVariableDeclarationStatement" flags="nn" index="3cpWs8">
         <child id="1068581242865" name="localVariableDeclaration" index="3cpWs9" />
@@ -587,61 +358,6 @@
       <concept id="1160666733551" name="jetbrains.mps.baseLanguage.collections.structure.AddAllElementsOperation" flags="nn" index="X8dFx" />
       <concept id="1176501494711" name="jetbrains.mps.baseLanguage.collections.structure.IsNotEmptyOperation" flags="nn" index="3GX2aA" />
     </language>
-=======
-      <concept id="1186402211651" name="jetbrains.mps.lang.editor.structure.StyleSheet" flags="ng" index="V5hpn">
-        <child id="1186402402630" name="styleClass" index="V601i" />
-      </concept>
-      <concept id="1186414536763" name="jetbrains.mps.lang.editor.structure.BooleanStyleSheetItem" flags="ln" index="VOi$J">
-        <property id="1186414551515" name="flag" index="VOm3f" />
-      </concept>
-      <concept id="1186414860679" name="jetbrains.mps.lang.editor.structure.EditableStyleClassItem" flags="ln" index="VPxyj" />
-      <concept id="1186414928363" name="jetbrains.mps.lang.editor.structure.SelectableStyleSheetItem" flags="ln" index="VPM3Z" />
-      <concept id="1186414949600" name="jetbrains.mps.lang.editor.structure.AutoDeletableStyleClassItem" flags="ln" index="VPRnO" />
-      <concept id="1233758997495" name="jetbrains.mps.lang.editor.structure.PunctuationLeftStyleClassItem" flags="ln" index="11L4FC" />
-      <concept id="1233759184865" name="jetbrains.mps.lang.editor.structure.PunctuationRightStyleClassItem" flags="ln" index="11LMrY" />
-      <concept id="3383245079137382180" name="jetbrains.mps.lang.editor.structure.StyleClass" flags="ig" index="14StLt" />
-      <concept id="1079353555532" name="jetbrains.mps.lang.editor.structure.CellModel_AbstractLabel" flags="sg" index="1ev3ER">
-        <property id="1197893615481" name="defaultCaretPosition" index="3C1vTJ" />
-      </concept>
-      <concept id="1165253627126" name="jetbrains.mps.lang.editor.structure.CellMenuPart_AbstractGroup" flags="ng" index="1exORT">
-        <property id="1165254125954" name="presentation" index="1ezIyd" />
-        <child id="1165253890469" name="parameterObjectType" index="1eyP2E" />
-        <child id="1165254159533" name="matchingTextFunction" index="1ezQQy" />
-      </concept>
-      <concept id="1139535219966" name="jetbrains.mps.lang.editor.structure.CellActionMapDeclaration" flags="ig" index="1h_SRR">
-        <reference id="1139535219968" name="applicableConcept" index="1h_SK9" />
-        <child id="1139535219969" name="item" index="1h_SK8" />
-      </concept>
-      <concept id="1139535280617" name="jetbrains.mps.lang.editor.structure.CellActionMapItem" flags="lg" index="1hA7zw">
-        <property id="1139535298778" name="actionId" index="1hAc7j" />
-        <property id="1139537298254" name="description" index="1hHO97" />
-        <child id="1139535280620" name="executeFunction" index="1hA7z_" />
-      </concept>
-      <concept id="1139535439104" name="jetbrains.mps.lang.editor.structure.CellActionMap_ExecuteFunction" flags="in" index="1hAIg9" />
-      <concept id="1165420413719" name="jetbrains.mps.lang.editor.structure.CellMenuPart_Generic_Group" flags="ng" index="1ou48o">
-        <child id="1165420413721" name="handlerFunction" index="1ou48m" />
-        <child id="1165420413720" name="parametersFunction" index="1ou48n" />
-      </concept>
-      <concept id="1165420626554" name="jetbrains.mps.lang.editor.structure.CellMenuPart_Generic_Group_Handler" flags="in" index="1ouSdP" />
-      <concept id="1075375595203" name="jetbrains.mps.lang.editor.structure.CellModel_Error" flags="sg" index="1xolST">
-        <property id="1075375595204" name="text" index="1xolSY" />
-      </concept>
-      <concept id="3647146066980922272" name="jetbrains.mps.lang.editor.structure.SelectInEditorOperation" flags="nn" index="1OKiuA">
-        <child id="3604384757217586546" name="selectionStart" index="3dN3m$" />
-        <child id="1948540814633499358" name="editorContext" index="lBI5i" />
-        <child id="1948540814635895774" name="cellSelector" index="lGT1i" />
-      </concept>
-      <concept id="1161622981231" name="jetbrains.mps.lang.editor.structure.ConceptFunctionParameter_editorContext" flags="nn" index="1Q80Hx" />
-    </language>
-    <language id="ceab5195-25ea-4f22-9b92-103b95ca8c0c" name="jetbrains.mps.lang.core">
-      <concept id="1133920641626" name="jetbrains.mps.lang.core.structure.BaseConcept" flags="ng" index="2VYdi">
-        <property id="1193676396447" name="virtualPackage" index="3GE5qa" />
-      </concept>
-      <concept id="1169194658468" name="jetbrains.mps.lang.core.structure.INamedConcept" flags="ng" index="TrEIO">
-        <property id="1169194664001" name="name" index="TrG5h" />
-      </concept>
-    </language>
->>>>>>> 7d5561a9
   </registry>
   <node concept="24kQdi" id="gzTRyoJ">
     <ref role="1XX52x" to="tp25:gzTrcDJ" resolve="SPropertyAccess" />
@@ -4897,6 +4613,107 @@
       </node>
     </node>
   </node>
+  <node concept="1h_SRR" id="7K4mn_B9BB5">
+    <property role="3GE5qa" value="reference" />
+    <property role="TrG5h" value="ModelReferenceDelete" />
+    <ref role="1h_SK9" to="tp25:v3WHCwUiHy" resolve="ModelReferenceExpression" />
+    <node concept="1hA7zw" id="7K4mn_B9BB6" role="1h_SK8">
+      <property role="1hAc7j" value="delete_action_id" />
+      <node concept="1hAIg9" id="7K4mn_B9BB7" role="1hA7z_">
+        <node concept="3clFbS" id="7K4mn_B9BB8" role="2VODD2">
+          <node concept="3clFbF" id="7K4mn_B9BBk" role="3cqZAp">
+            <node concept="37vLTI" id="7K4mn_B9Cj9" role="3clFbG">
+              <node concept="10Nm6u" id="7K4mn_B9CjX" role="37vLTx" />
+              <node concept="2OqwBi" id="7K4mn_B9BCN" role="37vLTJ">
+                <node concept="0IXxy" id="7K4mn_B9BBj" role="2Oq$k0" />
+                <node concept="3TrcHB" id="7K4mn_BbuoN" role="2OqNvi">
+                  <ref role="3TsBF5" to="tp25:v3WHCwUiHA" resolve="name" />
+                </node>
+              </node>
+            </node>
+          </node>
+          <node concept="3clFbF" id="7K4mn_Bbuw0" role="3cqZAp">
+            <node concept="37vLTI" id="7K4mn_BbuYw" role="3clFbG">
+              <node concept="10Nm6u" id="7K4mn_BbuZ0" role="37vLTx" />
+              <node concept="2OqwBi" id="7K4mn_Bbuxy" role="37vLTJ">
+                <node concept="0IXxy" id="7K4mn_BbuvY" role="2Oq$k0" />
+                <node concept="3TrcHB" id="7K4mn_BbuH7" role="2OqNvi">
+                  <ref role="3TsBF5" to="tp25:v3WHCwUjHJ" resolve="stereotype" />
+                </node>
+              </node>
+            </node>
+          </node>
+          <node concept="3clFbF" id="7K4mn_BcHEm" role="3cqZAp">
+            <node concept="2OqwBi" id="7K4mn_BcHFV" role="3clFbG">
+              <node concept="0IXxy" id="7K4mn_BcHEk" role="2Oq$k0" />
+              <node concept="1OKiuA" id="7K4mn_BcHRH" role="2OqNvi">
+                <node concept="1Q80Hx" id="7K4mn_BcHSE" role="lBI5i" />
+                <node concept="2TlHUq" id="7K4mn_BhS54" role="lGT1i">
+                  <ref role="2TlMyj" node="7K4mn_BgW6A" resolve="NoFQName" />
+                </node>
+              </node>
+            </node>
+          </node>
+        </node>
+      </node>
+    </node>
+  </node>
+  <node concept="PKFIW" id="7K4mn_BgW6h">
+    <property role="TrG5h" value="ModelReferenceFQName" />
+    <ref role="1XX52x" to="tp25:v3WHCwUiHy" resolve="ModelReferenceExpression" />
+    <node concept="1QoScp" id="7K4mn_BgW6i" role="2wV5jI">
+      <property role="1QpmdY" value="true" />
+      <node concept="1HlG4h" id="7K4mn_BgW6j" role="1QoS34">
+        <ref role="1ERwB7" node="7K4mn_B9BB5" resolve="ModelReferenceDelete" />
+        <node concept="1HfYo3" id="7K4mn_BgW6k" role="1HlULh">
+          <node concept="3TQlhw" id="7K4mn_BgW6l" role="1Hhtcw">
+            <node concept="3clFbS" id="7K4mn_BgW6m" role="2VODD2">
+              <node concept="3clFbF" id="7K4mn_BgW6n" role="3cqZAp">
+                <node concept="2OqwBi" id="7K4mn_BgW6o" role="3clFbG">
+                  <node concept="pncrf" id="7K4mn_BgW6p" role="2Oq$k0" />
+                  <node concept="2qgKlT" id="7K4mn_BgW6q" role="2OqNvi">
+                    <ref role="37wK5l" to="tpeu:7K4mn_BeEzv" resolve="getFQName" />
+                  </node>
+                </node>
+              </node>
+            </node>
+          </node>
+        </node>
+        <node concept="2SqB2G" id="7K4mn_BgW6r" role="2SqHTX">
+          <property role="TrG5h" value="FQName" />
+        </node>
+        <node concept="VPRnO" id="7K4mn_BgW6s" role="3F10Kt">
+          <property role="VOm3f" value="true" />
+        </node>
+      </node>
+      <node concept="pkWqt" id="7K4mn_BgW6t" role="3e4ffs">
+        <node concept="3clFbS" id="7K4mn_BgW6u" role="2VODD2">
+          <node concept="3clFbF" id="7K4mn_BgW6v" role="3cqZAp">
+            <node concept="3y3z36" id="7K4mn_BgW6w" role="3clFbG">
+              <node concept="10Nm6u" id="7K4mn_BgW6x" role="3uHU7w" />
+              <node concept="2OqwBi" id="7K4mn_BgW6y" role="3uHU7B">
+                <node concept="pncrf" id="7K4mn_BgW6z" role="2Oq$k0" />
+                <node concept="2qgKlT" id="7K4mn_BgW6$" role="2OqNvi">
+                  <ref role="37wK5l" to="tpeu:7K4mn_BeEzv" resolve="getFQName" />
+                </node>
+              </node>
+            </node>
+          </node>
+        </node>
+      </node>
+      <node concept="1xolST" id="7K4mn_BgW6_" role="1QoVPY">
+        <property role="1xolSY" value="&lt;no fqName&gt;" />
+        <node concept="2SqB2G" id="7K4mn_BgW6A" role="2SqHTX">
+          <property role="TrG5h" value="NoFQName" />
+        </node>
+      </node>
+      <node concept="OXEIz" id="7K4mn_BgW6B" role="P5bDN">
+        <node concept="1Y$tRT" id="7K4mn_BgW6C" role="OY2wv">
+          <ref role="1Y$EBa" node="7K4mn_B7Agr" resolve="ModelReferenceCompletion" />
+        </node>
+      </node>
+    </node>
+  </node>
   <node concept="1Xs25n" id="7K4mn_B7Agr">
     <property role="3GE5qa" value="reference" />
     <property role="TrG5h" value="ModelReferenceCompletion" />
@@ -4994,105 +4811,4 @@
       </node>
     </node>
   </node>
-  <node concept="1h_SRR" id="7K4mn_B9BB5">
-    <property role="3GE5qa" value="reference" />
-    <property role="TrG5h" value="ModelReferenceDelete" />
-    <ref role="1h_SK9" to="tp25:v3WHCwUiHy" resolve="ModelReferenceExpression" />
-    <node concept="1hA7zw" id="7K4mn_B9BB6" role="1h_SK8">
-      <property role="1hAc7j" value="delete_action_id" />
-      <node concept="1hAIg9" id="7K4mn_B9BB7" role="1hA7z_">
-        <node concept="3clFbS" id="7K4mn_B9BB8" role="2VODD2">
-          <node concept="3clFbF" id="7K4mn_B9BBk" role="3cqZAp">
-            <node concept="37vLTI" id="7K4mn_B9Cj9" role="3clFbG">
-              <node concept="10Nm6u" id="7K4mn_B9CjX" role="37vLTx" />
-              <node concept="2OqwBi" id="7K4mn_B9BCN" role="37vLTJ">
-                <node concept="0IXxy" id="7K4mn_B9BBj" role="2Oq$k0" />
-                <node concept="3TrcHB" id="7K4mn_BbuoN" role="2OqNvi">
-                  <ref role="3TsBF5" to="tp25:v3WHCwUiHA" resolve="name" />
-                </node>
-              </node>
-            </node>
-          </node>
-          <node concept="3clFbF" id="7K4mn_Bbuw0" role="3cqZAp">
-            <node concept="37vLTI" id="7K4mn_BbuYw" role="3clFbG">
-              <node concept="10Nm6u" id="7K4mn_BbuZ0" role="37vLTx" />
-              <node concept="2OqwBi" id="7K4mn_Bbuxy" role="37vLTJ">
-                <node concept="0IXxy" id="7K4mn_BbuvY" role="2Oq$k0" />
-                <node concept="3TrcHB" id="7K4mn_BbuH7" role="2OqNvi">
-                  <ref role="3TsBF5" to="tp25:v3WHCwUjHJ" resolve="stereotype" />
-                </node>
-              </node>
-            </node>
-          </node>
-          <node concept="3clFbF" id="7K4mn_BcHEm" role="3cqZAp">
-            <node concept="2OqwBi" id="7K4mn_BcHFV" role="3clFbG">
-              <node concept="0IXxy" id="7K4mn_BcHEk" role="2Oq$k0" />
-              <node concept="1OKiuA" id="7K4mn_BcHRH" role="2OqNvi">
-                <node concept="1Q80Hx" id="7K4mn_BcHSE" role="lBI5i" />
-                <node concept="2TlHUq" id="7K4mn_BhS54" role="lGT1i">
-                  <ref role="2TlMyj" node="7K4mn_BgW6A" resolve="NoFQName" />
-                </node>
-              </node>
-            </node>
-          </node>
-        </node>
-      </node>
-    </node>
-  </node>
-  <node concept="PKFIW" id="7K4mn_BgW6h">
-    <property role="TrG5h" value="ModelReferenceFQName" />
-    <ref role="1XX52x" to="tp25:v3WHCwUiHy" resolve="ModelReferenceExpression" />
-    <node concept="1QoScp" id="7K4mn_BgW6i" role="2wV5jI">
-      <property role="1QpmdY" value="true" />
-      <node concept="1HlG4h" id="7K4mn_BgW6j" role="1QoS34">
-        <ref role="1ERwB7" node="7K4mn_B9BB5" resolve="ModelReferenceDelete" />
-        <node concept="1HfYo3" id="7K4mn_BgW6k" role="1HlULh">
-          <node concept="3TQlhw" id="7K4mn_BgW6l" role="1Hhtcw">
-            <node concept="3clFbS" id="7K4mn_BgW6m" role="2VODD2">
-              <node concept="3clFbF" id="7K4mn_BgW6n" role="3cqZAp">
-                <node concept="2OqwBi" id="7K4mn_BgW6o" role="3clFbG">
-                  <node concept="pncrf" id="7K4mn_BgW6p" role="2Oq$k0" />
-                  <node concept="2qgKlT" id="7K4mn_BgW6q" role="2OqNvi">
-                    <ref role="37wK5l" to="tpeu:7K4mn_BeEzv" resolve="getFQName" />
-                  </node>
-                </node>
-              </node>
-            </node>
-          </node>
-        </node>
-        <node concept="2SqB2G" id="7K4mn_BgW6r" role="2SqHTX">
-          <property role="TrG5h" value="FQName" />
-        </node>
-        <node concept="VPRnO" id="7K4mn_BgW6s" role="3F10Kt">
-          <property role="VOm3f" value="true" />
-        </node>
-      </node>
-      <node concept="pkWqt" id="7K4mn_BgW6t" role="3e4ffs">
-        <node concept="3clFbS" id="7K4mn_BgW6u" role="2VODD2">
-          <node concept="3clFbF" id="7K4mn_BgW6v" role="3cqZAp">
-            <node concept="3y3z36" id="7K4mn_BgW6w" role="3clFbG">
-              <node concept="10Nm6u" id="7K4mn_BgW6x" role="3uHU7w" />
-              <node concept="2OqwBi" id="7K4mn_BgW6y" role="3uHU7B">
-                <node concept="pncrf" id="7K4mn_BgW6z" role="2Oq$k0" />
-                <node concept="2qgKlT" id="7K4mn_BgW6$" role="2OqNvi">
-                  <ref role="37wK5l" to="tpeu:7K4mn_BeEzv" resolve="getFQName" />
-                </node>
-              </node>
-            </node>
-          </node>
-        </node>
-      </node>
-      <node concept="1xolST" id="7K4mn_BgW6_" role="1QoVPY">
-        <property role="1xolSY" value="&lt;no fqName&gt;" />
-        <node concept="2SqB2G" id="7K4mn_BgW6A" role="2SqHTX">
-          <property role="TrG5h" value="NoFQName" />
-        </node>
-      </node>
-      <node concept="OXEIz" id="7K4mn_BgW6B" role="P5bDN">
-        <node concept="1Y$tRT" id="7K4mn_BgW6C" role="OY2wv">
-          <ref role="1Y$EBa" node="7K4mn_B7Agr" resolve="ModelReferenceCompletion" />
-        </node>
-      </node>
-    </node>
-  </node>
 </model>
