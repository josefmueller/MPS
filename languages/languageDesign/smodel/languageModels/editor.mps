--- conflicted
+++ resolved
@@ -3,11 +3,7 @@
   <persistence version="9" />
   <languages>
     <use id="13744753-c81f-424a-9c1b-cf8943bf4e86" name="jetbrains.mps.lang.sharedConcepts" version="0" />
-<<<<<<< HEAD
-    <use id="18bc6592-03a6-4e29-a83a-7ff23bde13ba" name="jetbrains.mps.lang.editor" version="1" />
-=======
-    <use id="18bc6592-03a6-4e29-a83a-7ff23bde13ba" name="jetbrains.mps.lang.editor" version="3" />
->>>>>>> 8605555f
+    <use id="18bc6592-03a6-4e29-a83a-7ff23bde13ba" name="jetbrains.mps.lang.editor" version="2" />
     <devkit ref="fbc25dd2-5da4-483a-8b19-70928e1b62d7(jetbrains.mps.devkit.general-purpose)" />
   </languages>
   <imports>
@@ -1456,6 +1452,7 @@
   <node concept="24kQdi" id="gYxFcbA">
     <property role="3GE5qa" value="operation.model" />
     <ref role="1XX52x" to="tp25:gYxF2fM" resolve="Model_CreateNewRootNodeOperation" />
+    <node concept="B$lHz" id="6mz0KzMD$Ov" role="6VMZX" />
     <node concept="3EZMnI" id="gYxFf1a" role="2wV5jI">
       <node concept="PMmxH" id="hzC8rJp" role="3EZMnx">
         <ref role="PMmxG" node="hzBPeWP" resolve="ReplaceableAlias_Comp" />
@@ -1520,7 +1517,6 @@
       </node>
       <node concept="l2Vlx" id="i0NEeNl" role="2iSdaV" />
     </node>
-    <node concept="B$lHz" id="6mz0KzMD$Ov" role="6VMZX" />
   </node>
   <node concept="24kQdi" id="h2Rg574">
     <property role="3GE5qa" value="operation.node" />
