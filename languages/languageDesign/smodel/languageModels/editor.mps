<?xml version="1.0" encoding="UTF-8"?>
<model modelUID="r:00000000-0000-4000-0000-011c895902fd(jetbrains.mps.lang.smodel.editor)">
  <persistence version="7" />
  <language namespace="18bc6592-03a6-4e29-a83a-7ff23bde13ba(jetbrains.mps.lang.editor)" />
  <language namespace="13744753-c81f-424a-9c1b-cf8943bf4e86(jetbrains.mps.lang.sharedConcepts)" />
  <language namespace="aee9cad2-acd4-4608-aef2-0004f6a1cdbd(jetbrains.mps.lang.actions)" />
  <devkit namespace="fbc25dd2-5da4-483a-8b19-70928e1b62d7(jetbrains.mps.devkit.general-purpose)" />
  <import index="tp25" modelUID="r:00000000-0000-4000-0000-011c89590301(jetbrains.mps.lang.smodel.structure)" version="16" />
  <import index="tpck" modelUID="r:00000000-0000-4000-0000-011c89590288(jetbrains.mps.lang.core.structure)" version="0" />
  <import index="tpce" modelUID="r:00000000-0000-4000-0000-011c89590292(jetbrains.mps.lang.structure.structure)" version="0" />
  <import index="tpee" modelUID="r:00000000-0000-4000-0000-011c895902ca(jetbrains.mps.baseLanguage.structure)" version="3" />
  <import index="tpen" modelUID="r:00000000-0000-4000-0000-011c895902c3(jetbrains.mps.baseLanguage.editor)" version="-1" />
  <import index="tpd3" modelUID="r:00000000-0000-4000-0000-011c895902bb(jetbrains.mps.lang.sharedConcepts.editor)" version="-1" />
  <import index="1i04" modelUID="r:3270011d-8b2d-4938-8dff-d256a759e017(jetbrains.mps.lang.behavior.structure)" version="-1" />
  <import index="tpcn" modelUID="r:00000000-0000-4000-0000-011c8959028b(jetbrains.mps.lang.structure.behavior)" version="-1" />
  <import index="csvn" modelUID="r:a91e42c5-728b-4866-86c4-d97454f4aee4(jetbrains.mps.lang.behavior.behavior)" version="-1" />
  <import index="msyo" modelUID="f:java_stub#6ed54515-acc8-4d1e-a16c-9fd6cfe951ea#jetbrains.mps.util(MPS.Core/jetbrains.mps.util@java_stub)" version="-1" />
  <import index="cu2c" modelUID="f:java_stub#6ed54515-acc8-4d1e-a16c-9fd6cfe951ea#jetbrains.mps.smodel(MPS.Core/jetbrains.mps.smodel@java_stub)" version="-1" />
  <import index="kqhl" modelUID="f:java_stub#6ed54515-acc8-4d1e-a16c-9fd6cfe951ea#jetbrains.mps.project.structure.modules(MPS.Core/jetbrains.mps.project.structure.modules@java_stub)" version="-1" />
  <import index="vsqj" modelUID="f:java_stub#6ed54515-acc8-4d1e-a16c-9fd6cfe951ea#jetbrains.mps.project(MPS.Core/jetbrains.mps.project@java_stub)" version="-1" />
  <import index="tpc2" modelUID="r:00000000-0000-4000-0000-011c8959029e(jetbrains.mps.lang.editor.structure)" version="32" implicit="yes" />
  <import index="tp2q" modelUID="r:00000000-0000-4000-0000-011c8959032e(jetbrains.mps.baseLanguage.collections.structure)" version="7" implicit="yes" />
  <import index="tp2c" modelUID="r:00000000-0000-4000-0000-011c89590338(jetbrains.mps.baseLanguage.closures.structure)" version="3" implicit="yes" />
  <import index="tpcw" modelUID="r:00000000-0000-4000-0000-011c895902bc(jetbrains.mps.lang.sharedConcepts.structure)" version="0" implicit="yes" />
  <import index="tpdg" modelUID="r:00000000-0000-4000-0000-011c895902a8(jetbrains.mps.lang.actions.structure)" version="23" implicit="yes" />
  <import index="tpeu" modelUID="r:00000000-0000-4000-0000-011c895902fa(jetbrains.mps.lang.smodel.behavior)" version="-1" implicit="yes" />
  <import index="e2lb" modelUID="f:java_stub#6354ebe7-c22a-4a0f-ac54-50b52ab9b065#java.lang(JDK/java.lang@java_stub)" version="-1" implicit="yes" />
  <roots>
    <node type="tpc2.ConceptEditorDeclaration" typeId="tpc2.1071666914219" id="1138063451695">
      <link role="conceptDeclaration" roleId="tpc2.1166049300910" targetNodeId="tp25.1138056022639" resolveInfo="SPropertyAccess" />
    </node>
    <node type="tpc2.ConceptEditorDeclaration" typeId="tpc2.1071666914219" id="1138063852256">
      <link role="conceptDeclaration" roleId="tpc2.1166049300910" targetNodeId="tp25.1138056143562" resolveInfo="SLinkAccess" />
    </node>
    <node type="tpc2.ConceptEditorDeclaration" typeId="tpc2.1071666914219" id="1138063886704">
      <link role="conceptDeclaration" roleId="tpc2.1166049300910" targetNodeId="tp25.1138056282393" resolveInfo="SLinkListAccess" />
    </node>
    <node type="tpc2.ConceptEditorDeclaration" typeId="tpc2.1071666914219" id="1138405893950">
      <property name="virtualPackage" nameId="tpck.1193676396447" value="type" />
      <link role="conceptDeclaration" roleId="tpc2.1166049300910" targetNodeId="tp25.1138055754698" resolveInfo="SNodeType" />
    </node>
    <node type="tpc2.ConceptEditorDeclaration" typeId="tpc2.1071666914219" id="1138412002490">
      <property name="virtualPackage" nameId="tpck.1193676396447" value="operation" />
      <link role="conceptDeclaration" roleId="tpc2.1166049300910" targetNodeId="tp25.1138411891628" resolveInfo="SNodeOperation" />
    </node>
    <node type="tpc2.ConceptEditorDeclaration" typeId="tpc2.1071666914219" id="1138661965229">
      <link role="conceptDeclaration" roleId="tpc2.1166049300910" targetNodeId="tp25.1138661924179" resolveInfo="Property_SetOperation" />
    </node>
    <node type="tpc2.ConceptEditorDeclaration" typeId="tpc2.1071666914219" id="1138676397914">
      <link role="conceptDeclaration" roleId="tpc2.1166049300910" targetNodeId="tp25.1138676077309" resolveInfo="EnumMemberReference" />
    </node>
    <node type="tpc2.ConceptEditorDeclaration" typeId="tpc2.1071666914219" id="1138757943608">
      <property name="virtualPackage" nameId="tpck.1193676396447" value="operation.link.child" />
      <link role="conceptDeclaration" roleId="tpc2.1166049300910" targetNodeId="tp25.1138757581985" resolveInfo="Link_SetNewChildOperation" />
    </node>
    <node type="tpc2.ConceptEditorDeclaration" typeId="tpc2.1071666914219" id="1139184505217">
      <property name="virtualPackage" nameId="tpck.1193676396447" value="operation.linkList" />
      <link role="conceptDeclaration" roleId="tpc2.1166049300910" targetNodeId="tp25.1139184414036" resolveInfo="LinkList_AddNewChildOperation" />
    </node>
    <node type="tpc2.ConceptEditorDeclaration" typeId="tpc2.1071666914219" id="1139616285308">
      <property name="virtualPackage" nameId="tpck.1193676396447" value="operation.node" />
      <link role="conceptDeclaration" roleId="tpc2.1166049300910" targetNodeId="tp25.1139613262185" resolveInfo="Node_GetParentOperation" />
    </node>
    <node type="tpc2.ConceptEditorDeclaration" typeId="tpc2.1071666914219" id="1139621561609">
      <property name="virtualPackage" nameId="tpck.1193676396447" value="operation.node" />
      <link role="conceptDeclaration" roleId="tpc2.1166049300910" targetNodeId="tp25.1139621453865" resolveInfo="Node_IsInstanceOfOperation" />
    </node>
    <node type="tpc2.ConceptEditorDeclaration" typeId="tpc2.1071666914219" id="1139859062995">
      <property name="virtualPackage" nameId="tpck.1193676396447" value="operation.node" />
      <link role="conceptDeclaration" roleId="tpc2.1166049300910" targetNodeId="tp25.1139858892567" resolveInfo="Node_InsertNewNextSiblingOperation" />
    </node>
    <node type="tpc2.ConceptEditorDeclaration" typeId="tpc2.1071666914219" id="1139868014682">
      <property name="virtualPackage" nameId="tpck.1193676396447" value="operation.node" />
      <link role="conceptDeclaration" roleId="tpc2.1166049300910" targetNodeId="tp25.1139867745658" resolveInfo="Node_ReplaceWithNewOperation" />
    </node>
    <node type="tpc2.ConceptEditorDeclaration" typeId="tpc2.1071666914219" id="1139870425549">
      <property name="virtualPackage" nameId="tpck.1193676396447" value="operation.linkList" />
      <link role="conceptDeclaration" roleId="tpc2.1166049300910" targetNodeId="tp25.1139870260207" resolveInfo="LinkList_AddChildOperation" />
    </node>
    <node type="tpc2.ConceptEditorDeclaration" typeId="tpc2.1071666914219" id="1140029629081">
      <property name="virtualPackage" nameId="tpck.1193676396447" value="operation.linkList" />
      <link role="conceptDeclaration" roleId="tpc2.1166049300910" targetNodeId="tp25.1140029532506" resolveInfo="LinkList_InsertChildFirstOperation" />
    </node>
    <node type="tpc2.ConceptEditorDeclaration" typeId="tpc2.1071666914219" id="1140129701012">
      <property name="virtualPackage" nameId="tpck.1193676396447" value="operation.link.child" />
      <link role="conceptDeclaration" roleId="tpc2.1166049300910" targetNodeId="tp25.1140129518788" resolveInfo="Link_DeleteChildOperation" />
    </node>
    <node type="tpc2.ConceptEditorDeclaration" typeId="tpc2.1071666914219" id="1140131924706">
      <property name="virtualPackage" nameId="tpck.1193676396447" value="operation.node" />
      <link role="conceptDeclaration" roleId="tpc2.1166049300910" targetNodeId="tp25.1140131837776" resolveInfo="Node_ReplaceWithAnotherOperation" />
    </node>
    <node type="tpc2.ConceptEditorDeclaration" typeId="tpc2.1071666914219" id="1140133705633">
      <property name="virtualPackage" nameId="tpck.1193676396447" value="operation.node" />
      <link role="conceptDeclaration" roleId="tpc2.1166049300910" targetNodeId="tp25.1140133623887" resolveInfo="Node_DeleteOperation" />
    </node>
    <node type="tpc2.ConceptEditorDeclaration" typeId="tpc2.1071666914219" id="1140138174990">
      <link role="conceptDeclaration" roleId="tpc2.1166049300910" targetNodeId="tp25.1140137987495" resolveInfo="SNodeTypeCastExpression" />
    </node>
    <node type="tpc2.CellActionMapDeclaration" typeId="tpc2.1139535219966" id="1140139667693">
      <property name="name" nameId="tpck.1169194664001" value="SNodeTypeCastExpression_Concept_Actions" />
      <link role="applicableConcept" roleId="tpc2.1139535219968" targetNodeId="tp25.1140137987495" resolveInfo="SNodeTypeCastExpression" />
    </node>
    <node type="tpc2.ConceptEditorDeclaration" typeId="tpc2.1071666914219" id="1140725455179">
      <property name="virtualPackage" nameId="tpck.1193676396447" value="operation.link" />
      <link role="conceptDeclaration" roleId="tpc2.1166049300910" targetNodeId="tp25.1140725362528" resolveInfo="Link_SetTargetOperation" />
    </node>
    <node type="tpc2.ConceptEditorDeclaration" typeId="tpc2.1071666914219" id="1143221124295">
      <property name="virtualPackage" nameId="tpck.1193676396447" value="operation.node" />
      <link role="conceptDeclaration" roleId="tpc2.1166049300910" targetNodeId="tp25.1143221076066" resolveInfo="Node_InsertNewPrevSiblingOperation" />
    </node>
    <node type="tpc2.ConceptEditorDeclaration" typeId="tpc2.1071666914219" id="1143224155410">
      <property name="virtualPackage" nameId="tpck.1193676396447" value="operation.node" />
      <link role="conceptDeclaration" roleId="tpc2.1166049300910" targetNodeId="tp25.1143224066846" resolveInfo="Node_InsertNextSiblingOperation" />
    </node>
    <node type="tpc2.ConceptEditorDeclaration" typeId="tpc2.1071666914219" id="1143224196790">
      <property name="virtualPackage" nameId="tpck.1193676396447" value="operation.node" />
      <link role="conceptDeclaration" roleId="tpc2.1166049300910" targetNodeId="tp25.1143224127713" resolveInfo="Node_InsertPrevSiblingOperation" />
    </node>
    <node type="tpc2.ConceptEditorDeclaration" typeId="tpc2.1071666914219" id="1143226136623">
      <property name="virtualPackage" nameId="tpck.1193676396447" value="type" />
      <link role="conceptDeclaration" roleId="tpc2.1166049300910" targetNodeId="tp25.1143226024141" resolveInfo="SModelType" />
    </node>
    <node type="tpc2.ConceptEditorDeclaration" typeId="tpc2.1071666914219" id="1143234307768">
      <property name="virtualPackage" nameId="tpck.1193676396447" value="operation.node" />
      <link role="conceptDeclaration" roleId="tpc2.1166049300910" targetNodeId="tp25.1143234257716" resolveInfo="Node_GetModelOperation" />
    </node>
    <node type="tpc2.ConceptEditorDeclaration" typeId="tpc2.1071666914219" id="1143235366830">
      <property name="virtualPackage" nameId="tpck.1193676396447" value="operation.model" />
      <link role="conceptDeclaration" roleId="tpc2.1166049300910" targetNodeId="tp25.1143235216708" resolveInfo="Model_CreateNewNodeOperation" />
    </node>
    <node type="tpc2.ConceptEditorDeclaration" typeId="tpc2.1071666914219" id="1143512939910">
      <property name="virtualPackage" nameId="tpck.1193676396447" value="operation.node" />
      <link role="conceptDeclaration" roleId="tpc2.1166049300910" targetNodeId="tp25.1143511969223" resolveInfo="Node_GetPrevSiblingOperation" />
    </node>
    <node type="tpc2.ConceptEditorDeclaration" typeId="tpc2.1071666914219" id="1143512964459">
      <property name="virtualPackage" nameId="tpck.1193676396447" value="operation.node" />
      <link role="conceptDeclaration" roleId="tpc2.1166049300910" targetNodeId="tp25.1143512015885" resolveInfo="Node_GetNextSiblingOperation" />
    </node>
    <node type="tpc2.ConceptEditorDeclaration" typeId="tpc2.1071666914219" id="1144100785515">
      <link role="conceptDeclaration" roleId="tpc2.1166049300910" targetNodeId="tp25.1144100743722" resolveInfo="AbstractOperationParameter" />
    </node>
    <node type="tpc2.ConceptEditorDeclaration" typeId="tpc2.1071666914219" id="1144102054139">
      <link role="conceptDeclaration" roleId="tpc2.1166049300910" targetNodeId="tp25.1144101972840" resolveInfo="OperationParm_Concept" />
    </node>
    <node type="tpc2.ConceptEditorDeclaration" typeId="tpc2.1071666914219" id="1144146335908">
      <property name="virtualPackage" nameId="tpck.1193676396447" value="operation.node" />
      <link role="conceptDeclaration" roleId="tpc2.1166049300910" targetNodeId="tp25.1144146199828" resolveInfo="Node_CopyOperation" />
    </node>
    <node type="tpc2.ConceptEditorDeclaration" typeId="tpc2.1071666914219" id="1144195442138">
      <property name="virtualPackage" nameId="tpck.1193676396447" value="operation.node" />
      <link role="conceptDeclaration" roleId="tpc2.1166049300910" targetNodeId="tp25.1144195091934" resolveInfo="Node_IsRoleOperation" />
    </node>
    <node type="tpc2.ConceptEditorDeclaration" typeId="tpc2.1071666914219" id="1145383231438">
      <property name="virtualPackage" nameId="tpck.1193676396447" value="type" />
      <link role="conceptDeclaration" roleId="tpc2.1166049300910" targetNodeId="tp25.1145383075378" resolveInfo="SNodeListType" />
    </node>
    <node type="tpc2.ConceptEditorDeclaration" typeId="tpc2.1071666914219" id="1145404650449">
      <link role="conceptDeclaration" roleId="tpc2.1166049300910" targetNodeId="tp25.1145404486709" resolveInfo="SemanticDowncastExpression" />
    </node>
    <node type="tpc2.CellActionMapDeclaration" typeId="tpc2.1139535219966" id="1145407825538">
      <property name="name" nameId="tpck.1169194664001" value="SemanticDowncastExpression_Symbol_Actions" />
      <link role="applicableConcept" roleId="tpc2.1139535219968" targetNodeId="tp25.1145404486709" resolveInfo="SemanticDowncastExpression" />
    </node>
    <node type="tpc2.ConceptEditorDeclaration" typeId="tpc2.1071666914219" id="1145468780047">
      <property name="virtualPackage" nameId="tpck.1193676396447" value="operation.linkList" />
      <link role="conceptDeclaration" roleId="tpc2.1166049300910" targetNodeId="tp25.1145468686058" resolveInfo="LinkList_GetCountOperation" />
    </node>
    <node type="tpc2.ConceptEditorDeclaration" typeId="tpc2.1071666914219" id="1145567617432">
      <link role="conceptDeclaration" roleId="tpc2.1166049300910" targetNodeId="tp25.1145567426890" resolveInfo="SNodeListCreator" />
    </node>
    <node type="tpc2.ConceptEditorDeclaration" typeId="tpc2.1071666914219" id="1145570883802">
      <property name="virtualPackage" nameId="tpck.1193676396447" value="operation.node" />
      <link role="conceptDeclaration" roleId="tpc2.1166049300910" targetNodeId="tp25.1145570846907" resolveInfo="Node_GetNextSiblingsOperation" />
    </node>
    <node type="tpc2.ConceptEditorDeclaration" typeId="tpc2.1071666914219" id="1145572859518">
      <property name="virtualPackage" nameId="tpck.1193676396447" value="operation.node" />
      <link role="conceptDeclaration" roleId="tpc2.1166049300910" targetNodeId="tp25.1145572800087" resolveInfo="Node_GetPrevSiblingsOperation" />
    </node>
    <node type="tpc2.ConceptEditorDeclaration" typeId="tpc2.1071666914219" id="1145573389679">
      <property name="virtualPackage" nameId="tpck.1193676396447" value="operation.node" />
      <link role="conceptDeclaration" roleId="tpc2.1166049300910" targetNodeId="tp25.1145573345940" resolveInfo="Node_GetAllSiblingsOperation" />
    </node>
    <node type="tpc2.ConceptEditorDeclaration" typeId="tpc2.1071666914219" id="1145994905462">
      <link role="conceptDeclaration" roleId="tpc2.1166049300910" targetNodeId="tp25.1145994841052" resolveInfo="SConceptPropertyAccess" />
    </node>
    <node type="tpc2.ConceptEditorDeclaration" typeId="tpc2.1071666914219" id="1146171168303">
      <link role="conceptDeclaration" roleId="tpc2.1166049300910" targetNodeId="tp25.1146171026731" resolveInfo="Property_HasValue_Enum" />
    </node>
    <node type="tpc2.ConceptEditorDeclaration" typeId="tpc2.1071666914219" id="1146253594169">
      <link role="conceptDeclaration" roleId="tpc2.1166049300910" targetNodeId="tp25.1146253292180" resolveInfo="Property_HasValue_Simple" />
    </node>
    <node type="tpc2.ConceptEditorDeclaration" typeId="tpc2.1071666914219" id="1154547032019">
      <link role="conceptDeclaration" roleId="tpc2.1166049300910" targetNodeId="tp25.1154546950173" resolveInfo="ConceptReference" />
    </node>
    <node type="tpc2.ConceptEditorDeclaration" typeId="tpc2.1071666914219" id="1154547191760">
      <link role="conceptDeclaration" roleId="tpc2.1166049300910" targetNodeId="tp25.1154546920561" resolveInfo="OperationParm_ConceptList" />
    </node>
    <node type="tpc2.ConceptEditorDeclaration" typeId="tpc2.1071666914219" id="1166648591078">
      <property name="virtualPackage" nameId="tpck.1193676396447" value="operation.model" />
      <link role="conceptDeclaration" roleId="tpc2.1166049300910" targetNodeId="tp25.1166648550386" resolveInfo="Model_CreateNewRootNodeOperation" />
    </node>
    <node type="tpc2.ConceptEditorDeclaration" typeId="tpc2.1071666914219" id="1170384672076">
      <property name="virtualPackage" nameId="tpck.1193676396447" value="operation.node" />
      <link role="conceptDeclaration" roleId="tpc2.1166049300910" targetNodeId="tp25.1170384605257" resolveInfo="Node_GetAdapterOperation" />
    </node>
    <node type="tpc2.ConceptEditorDeclaration" typeId="tpc2.1071666914219" id="1171305550276">
      <property name="virtualPackage" nameId="tpck.1193676396447" value="operation.node" />
      <link role="conceptDeclaration" roleId="tpc2.1166049300910" targetNodeId="tp25.1171305280644" resolveInfo="Node_GetDescendantsOperation" />
    </node>
    <node type="tpc2.ConceptEditorDeclaration" typeId="tpc2.1071666914219" id="1171310362800">
      <property name="virtualPackage" nameId="tpck.1193676396447" value="operation.node" />
      <link role="conceptDeclaration" roleId="tpc2.1166049300910" targetNodeId="tp25.1171310072040" resolveInfo="Node_GetContainingRootOperation" />
    </node>
    <node type="tpc2.ConceptEditorDeclaration" typeId="tpc2.1071666914219" id="1171315913365">
      <property name="virtualPackage" nameId="tpck.1193676396447" value="operation.model" />
      <link role="conceptDeclaration" roleId="tpc2.1166049300910" targetNodeId="tp25.1171315804604" resolveInfo="Model_RootsOperation" />
    </node>
    <node type="tpc2.ConceptEditorDeclaration" typeId="tpc2.1071666914219" id="1171323978358">
      <property name="virtualPackage" nameId="tpck.1193676396447" value="operation.model" />
      <link role="conceptDeclaration" roleId="tpc2.1166049300910" targetNodeId="tp25.1171323947159" resolveInfo="Model_NodesOperation" />
    </node>
    <node type="tpc2.ConceptEditorDeclaration" typeId="tpc2.1071666914219" id="1171407475023">
      <property name="virtualPackage" nameId="tpck.1193676396447" value="operation.node" />
      <link role="conceptDeclaration" roleId="tpc2.1166049300910" targetNodeId="tp25.1171407110247" resolveInfo="Node_GetAncestorOperation" />
    </node>
    <node type="tpc2.ConceptEditorDeclaration" typeId="tpc2.1071666914219" id="1171501025862">
      <property name="virtualPackage" nameId="tpck.1193676396447" value="operation.node" />
      <link role="conceptDeclaration" roleId="tpc2.1166049300910" targetNodeId="tp25.1171500988903" resolveInfo="Node_GetChildrenOperation" />
    </node>
    <node type="tpc2.ConceptEditorDeclaration" typeId="tpc2.1071666914219" id="1171999181752">
      <property name="virtualPackage" nameId="tpck.1193676396447" value="operation.node" />
      <link role="conceptDeclaration" roleId="tpc2.1166049300910" targetNodeId="tp25.1171999116870" resolveInfo="Node_IsNullOperation" />
    </node>
    <node type="tpc2.ConceptEditorDeclaration" typeId="tpc2.1071666914219" id="1172008334580">
      <property name="virtualPackage" nameId="tpck.1193676396447" value="operation.node" />
      <link role="conceptDeclaration" roleId="tpc2.1166049300910" targetNodeId="tp25.1172008320231" resolveInfo="Node_IsNotNullOperation" />
    </node>
    <node type="tpc2.ConceptEditorDeclaration" typeId="tpc2.1071666914219" id="1172244086685">
      <property name="virtualPackage" nameId="tpck.1193676396447" value="operation.linkList" />
      <link role="conceptDeclaration" roleId="tpc2.1166049300910" targetNodeId="tp25.1172244025706" resolveInfo="LinkList_AddAllOperation" />
    </node>
    <node type="tpc2.ConceptEditorDeclaration" typeId="tpc2.1071666914219" id="1172323101046">
      <property name="virtualPackage" nameId="tpck.1193676396447" value="operation.node" />
      <link role="conceptDeclaration" roleId="tpc2.1166049300910" targetNodeId="tp25.1172323065820" resolveInfo="Node_GetConceptOperation" />
    </node>
    <node type="tpc2.ConceptEditorDeclaration" typeId="tpc2.1071666914219" id="1172326614774">
      <property name="virtualPackage" nameId="tpck.1193676396447" value="operation.concept" />
      <link role="conceptDeclaration" roleId="tpc2.1166049300910" targetNodeId="tp25.1172326502327" resolveInfo="Concept_IsExactlyOperation" />
    </node>
    <node type="tpc2.ConceptEditorDeclaration" typeId="tpc2.1071666914219" id="1172420591442">
      <property name="virtualPackage" nameId="tpck.1193676396447" value="type" />
      <link role="conceptDeclaration" roleId="tpc2.1166049300910" targetNodeId="tp25.1172420572800" resolveInfo="SConceptType" />
    </node>
    <node type="tpc2.ConceptEditorDeclaration" typeId="tpc2.1071666914219" id="1172424081571">
      <property name="virtualPackage" nameId="tpck.1193676396447" value="reference" />
      <link role="conceptDeclaration" roleId="tpc2.1166049300910" targetNodeId="tp25.1172424058054" resolveInfo="ConceptRefExpression" />
    </node>
    <node type="tpc2.ConceptEditorDeclaration" typeId="tpc2.1071666914219" id="1173122820494">
      <property name="virtualPackage" nameId="tpck.1193676396447" value="operation.node" />
      <link role="conceptDeclaration" roleId="tpc2.1166049300910" targetNodeId="tp25.1173122760281" resolveInfo="Node_GetAncestorsOperation" />
    </node>
    <node type="tpc2.ConceptEditorDeclaration" typeId="tpc2.1071666914219" id="1175618259856">
      <link role="conceptDeclaration" roleId="tpc2.1166049300910" targetNodeId="tp25.1175618182947" resolveInfo="SConceptLinkAccess" />
    </node>
    <node type="tpc2.ConceptEditorDeclaration" typeId="tpc2.1071666914219" id="1176109725054">
      <property name="virtualPackage" nameId="tpck.1193676396447" value="operation.model" />
      <link role="conceptDeclaration" roleId="tpc2.1166049300910" targetNodeId="tp25.1176109685393" resolveInfo="Model_RootsIncludingImportedOperation" />
    </node>
    <node type="tpc2.ConceptEditorDeclaration" typeId="tpc2.1071666914219" id="1177027060590">
      <link role="conceptDeclaration" roleId="tpc2.1166049300910" targetNodeId="tp25.1177026924588" resolveInfo="RefConcept_Reference" />
    </node>
    <node type="tpc2.ConceptEditorDeclaration" typeId="tpc2.1071666914219" id="1179168156925">
      <property name="virtualPackage" nameId="tpck.1193676396447" value="operation.node" />
      <link role="conceptDeclaration" roleId="tpc2.1166049300910" targetNodeId="tp25.1179168000618" resolveInfo="Node_GetIndexInParentOperation" />
    </node>
    <node type="tpc2.ConceptEditorDeclaration" typeId="tpc2.1071666914219" id="1179350233276">
      <property name="virtualPackage" nameId="tpck.1193676396447" value="operation.concept" />
      <link role="conceptDeclaration" roleId="tpc2.1166049300910" targetNodeId="tp25.1179350041460" resolveInfo="Concept_GetDirectSuperConcepts" />
    </node>
    <node type="tpc2.ConceptEditorDeclaration" typeId="tpc2.1071666914219" id="1179409308553">
      <property name="virtualPackage" nameId="tpck.1193676396447" value="operation.node" />
      <link role="conceptDeclaration" roleId="tpc2.1166049300910" targetNodeId="tp25.1179409122411" resolveInfo="Node_ConceptMethodCall" />
    </node>
    <node type="tpc2.ConceptEditorDeclaration" typeId="tpc2.1071666914219" id="1180028411522">
      <property name="virtualPackage" nameId="tpck.1193676396447" value="operation.concept" />
      <link role="conceptDeclaration" roleId="tpc2.1166049300910" targetNodeId="tp25.1180028149140" resolveInfo="Concept_IsSuperConceptOfOperation" />
    </node>
    <node type="tpc2.ConceptEditorDeclaration" typeId="tpc2.1071666914219" id="1180031836714">
      <property name="virtualPackage" nameId="tpck.1193676396447" value="operation.concept" />
      <link role="conceptDeclaration" roleId="tpc2.1166049300910" targetNodeId="tp25.1180031783296" resolveInfo="Concept_IsSubConceptOfOperation" />
    </node>
    <node type="tpc2.ConceptEditorDeclaration" typeId="tpc2.1071666914219" id="1180457501143">
      <property name="virtualPackage" nameId="tpck.1193676396447" value="operation.concept" />
      <link role="conceptDeclaration" roleId="tpc2.1166049300910" targetNodeId="tp25.1180457458947" resolveInfo="Concept_GetAllSuperConcepts" />
    </node>
    <node type="tpc2.ConceptEditorDeclaration" typeId="tpc2.1071666914219" id="1180459626073">
      <property name="virtualPackage" nameId="tpck.1193676396447" value="operation.concept" />
      <link role="conceptDeclaration" roleId="tpc2.1166049300910" targetNodeId="tp25.1180458444893" resolveInfo="Concept_GetHierarchy" />
    </node>
    <node type="tpc2.ConceptEditorDeclaration" typeId="tpc2.1071666914219" id="1180636825133">
      <link role="conceptDeclaration" roleId="tpc2.1166049300910" targetNodeId="tp25.1180636770613" resolveInfo="SNodeCreator" />
    </node>
    <node type="tpc2.ConceptEditorDeclaration" typeId="tpc2.1071666914219" id="1181949581633">
      <property name="virtualPackage" nameId="tpck.1193676396447" value="operation.concept" />
      <link role="conceptDeclaration" roleId="tpc2.1166049300910" targetNodeId="tp25.1181949435690" resolveInfo="Concept_NewInstance" />
    </node>
    <node type="tpc2.ConceptEditorDeclaration" typeId="tpc2.1071666914219" id="1181952939921">
      <property name="virtualPackage" nameId="tpck.1193676396447" value="operation.concept" />
      <link role="conceptDeclaration" roleId="tpc2.1166049300910" targetNodeId="tp25.1181952871644" resolveInfo="Concept_GetAllSubConcepts" />
    </node>
    <node type="tpc2.ConceptEditorDeclaration" typeId="tpc2.1071666914219" id="1182279746815">
      <property name="virtualPackage" nameId="tpck.1193676396447" value="operation.node" />
      <link role="conceptDeclaration" roleId="tpc2.1166049300910" targetNodeId="tp25.1221163681458" resolveInfo="Node_GetReferentSearchScopeOperation" />
    </node>
    <node type="tpc2.ConceptEditorDeclaration" typeId="tpc2.1071666914219" id="1182511080941">
      <property name="virtualPackage" nameId="tpck.1193676396447" value="operation.model" />
      <link role="conceptDeclaration" roleId="tpc2.1166049300910" targetNodeId="tp25.1182511038748" resolveInfo="Model_NodesIncludingImportedOperation" />
    </node>
    <node type="tpc2.ConceptEditorDeclaration" typeId="tpc2.1071666914219" id="1204762366627">
      <property name="virtualPackage" nameId="tpck.1193676396447" value="attribute" />
      <link role="conceptDeclaration" roleId="tpc2.1166049300910" targetNodeId="tp25.1204761823073" resolveInfo="AttributeAccessOperation" />
    </node>
    <node type="tpc2.ConceptEditorDeclaration" typeId="tpc2.1071666914219" id="1204763553921">
      <property name="virtualPackage" nameId="tpck.1193676396447" value="attribute" />
      <link role="conceptDeclaration" roleId="tpc2.1166049300910" targetNodeId="tp25.1204763358057" resolveInfo="NodeAttributeAccessQualifier" />
    </node>
    <node type="tpc2.ConceptEditorDeclaration" typeId="tpc2.1071666914219" id="1204832702256">
      <property name="virtualPackage" nameId="tpck.1193676396447" value="attribute" />
      <link role="conceptDeclaration" roleId="tpc2.1166049300910" targetNodeId="tp25.1204832665472" resolveInfo="PropertyAttributeAccessQualifier" />
    </node>
    <node type="tpc2.ConceptEditorDeclaration" typeId="tpc2.1071666914219" id="1204835157357">
      <property name="virtualPackage" nameId="tpck.1193676396447" value="operation.parameter" />
      <link role="conceptDeclaration" roleId="tpc2.1166049300910" targetNodeId="tp25.1204834851141" resolveInfo="PoundExpression" />
    </node>
    <node type="tpc2.ConceptEditorDeclaration" typeId="tpc2.1071666914219" id="1204837271423">
      <property name="virtualPackage" nameId="tpck.1193676396447" value="attribute" />
      <link role="conceptDeclaration" roleId="tpc2.1166049300910" targetNodeId="tp25.1204837120311" resolveInfo="PropertyRefQualifier" />
    </node>
    <node type="tpc2.ConceptEditorDeclaration" typeId="tpc2.1071666914219" id="1204849551517">
      <property name="virtualPackage" nameId="tpck.1193676396447" value="attribute" />
      <link role="conceptDeclaration" roleId="tpc2.1166049300910" targetNodeId="tp25.1204848911283" resolveInfo="LinkAttributeAccessQualifier" />
    </node>
    <node type="tpc2.ConceptEditorDeclaration" typeId="tpc2.1071666914219" id="1204851941271">
      <property name="virtualPackage" nameId="tpck.1193676396447" value="attribute" />
      <link role="conceptDeclaration" roleId="tpc2.1166049300910" targetNodeId="tp25.1204851882688" resolveInfo="LinkRefQualifier" />
    </node>
    <node type="tpc2.ConceptEditorDeclaration" typeId="tpc2.1071666914219" id="1204919812348">
      <property name="virtualPackage" nameId="tpck.1193676396447" value="type_internal" />
      <link role="conceptDeclaration" roleId="tpc2.1166049300910" targetNodeId="tp25.1204919674986" resolveInfo="_LinkAccessT" />
    </node>
    <node type="tpc2.ConceptEditorDeclaration" typeId="tpc2.1071666914219" id="1205357213298">
      <property name="virtualPackage" nameId="tpck.1193676396447" value="attribute" />
      <link role="conceptDeclaration" roleId="tpc2.1166049300910" targetNodeId="tp25.1205357139746" resolveInfo="AllAttributesQualifier" />
    </node>
    <node type="tpc2.StyleSheet" typeId="tpc2.1186402211651" id="1205441004091">
      <property name="name" nameId="tpck.1169194664001" value="Styles" />
    </node>
    <node type="tpc2.ConceptEditorDeclaration" typeId="tpc2.1071666914219" id="1205861795290">
      <property name="virtualPackage" nameId="tpck.1193676396447" value="operation.node" />
      <link role="conceptDeclaration" roleId="tpc2.1166049300910" targetNodeId="tp25.1205861725686" resolveInfo="Node_IsAttributeOperation" />
    </node>
    <node type="tpc2.ConceptEditorDeclaration" typeId="tpc2.1071666914219" id="1206019883830">
      <link role="conceptDeclaration" roleId="tpc2.1166049300910" targetNodeId="tp25.1206019730951" resolveInfo="StaticConceptMethodCall" />
    </node>
    <node type="tpc2.EditorComponentDeclaration" typeId="tpc2.1078938745671" id="1206480334645">
      <property name="name" nameId="tpck.1169194664001" value="ReplaceableAlias_Comp" />
      <link role="conceptDeclaration" roleId="tpc2.1166049300910" targetNodeId="tp25.1138411891628" resolveInfo="SNodeOperation" />
    </node>
    <node type="tpc2.ConceptEditorDeclaration" typeId="tpc2.1071666914219" id="1206482997218">
      <property name="virtualPackage" nameId="tpck.1193676396447" value="operation.model" />
      <link role="conceptDeclaration" roleId="tpc2.1166049300910" targetNodeId="tp25.1206482823744" resolveInfo="Model_AddRootOperation" />
    </node>
    <node type="tpc2.EditorComponentDeclaration" typeId="tpc2.1078938745671" id="1206994531943">
      <property name="name" nameId="tpck.1169194664001" value="ReplaceableAliasAndParms_Comp" />
      <link role="conceptDeclaration" roleId="tpc2.1166049300910" targetNodeId="tp25.1138411891628" resolveInfo="SNodeOperation" />
    </node>
    <node type="tpc2.ConceptEditorDeclaration" typeId="tpc2.1071666914219" id="1215103637352">
      <property name="virtualPackage" nameId="tpck.1193676396447" value="operation.linkList" />
      <link role="conceptDeclaration" roleId="tpc2.1166049300910" targetNodeId="tp25.1215103457144" resolveInfo="LinkList_RemoveAllChildrenOperation" />
    </node>
    <node type="tpc2.ConceptEditorDeclaration" typeId="tpc2.1071666914219" id="1219353197091">
      <property name="virtualPackage" nameId="tpck.1193676396447" value="reference" />
      <link role="conceptDeclaration" roleId="tpc2.1166049300910" targetNodeId="tp25.1219352745532" resolveInfo="NodeRefExpression" />
    </node>
    <node type="tpc2.ConceptEditorDeclaration" typeId="tpc2.1071666914219" id="1221162023237">
      <property name="virtualPackage" nameId="tpck.1193676396447" value="type" />
      <link role="conceptDeclaration" roleId="tpc2.1166049300910" targetNodeId="tp25.1221161909218" resolveInfo="SearchScopeType" />
    </node>
    <node type="tpc2.ConceptEditorDeclaration" typeId="tpc2.1071666914219" id="1221164365409">
      <property name="virtualPackage" nameId="tpck.1193676396447" value="operation.concept" />
      <link role="conceptDeclaration" roleId="tpc2.1166049300910" targetNodeId="tp25.1182279509750" resolveInfo="Concept_FindInstances" />
    </node>
    <node type="tpc2.ConceptEditorDeclaration" typeId="tpc2.1071666914219" id="1221170544787">
      <property name="virtualPackage" nameId="tpck.1193676396447" value="operation" />
      <link role="conceptDeclaration" roleId="tpc2.1166049300910" targetNodeId="tp25.1221170373891" resolveInfo="SearchScope_ContainsOperation" />
    </node>
    <node type="tpc2.ConceptEditorDeclaration" typeId="tpc2.1071666914219" id="1226359214779">
      <property name="virtualPackage" nameId="tpck.1193676396447" value="reference" />
      <link role="conceptDeclaration" roleId="tpc2.1166049300910" targetNodeId="tp25.1226359078165" resolveInfo="LinkRefExpression" />
    </node>
    <node type="tpc2.ConceptEditorDeclaration" typeId="tpc2.1071666914219" id="1227266102550">
      <link role="conceptDeclaration" roleId="tpc2.1166049300910" targetNodeId="tp25.1227264722563" resolveInfo="EqualsStructurallyExpression" />
    </node>
    <node type="tpc2.ConceptEditorDeclaration" typeId="tpc2.1071666914219" id="1228341821339">
      <property name="virtualPackage" nameId="tpck.1193676396447" value="operation.node" />
      <link role="conceptDeclaration" roleId="tpc2.1166049300910" targetNodeId="tp25.1228341669568" resolveInfo="Node_DetachOperation" />
    </node>
    <node type="tpc2.ConceptEditorDeclaration" typeId="tpc2.1071666914219" id="1240170088998">
      <property name="virtualPackage" nameId="tpck.1193676396447" value="type" />
      <link role="conceptDeclaration" roleId="tpc2.1166049300910" targetNodeId="tp25.1240170042401" resolveInfo="SEnumMemberType" />
    </node>
    <node type="tpc2.ConceptEditorDeclaration" typeId="tpc2.1071666914219" id="1240171387899">
      <property name="virtualPackage" nameId="tpck.1193676396447" value="enum.enumoperation" />
      <link role="conceptDeclaration" roleId="tpc2.1166049300910" targetNodeId="tp25.1240171359678" resolveInfo="EnumMember_ValueOperation" />
    </node>
    <node type="tpc2.ConceptEditorDeclaration" typeId="tpc2.1071666914219" id="1240173384882">
      <property name="virtualPackage" nameId="tpck.1193676396447" value="enum.enumoperation" />
      <link role="conceptDeclaration" roleId="tpc2.1166049300910" targetNodeId="tp25.1240173327827" resolveInfo="EnumMember_NameOperation" />
    </node>
    <node type="tpc2.ConceptEditorDeclaration" typeId="tpc2.1071666914219" id="1240930283113">
      <property name="virtualPackage" nameId="tpck.1193676396447" value="enum" />
      <link role="conceptDeclaration" roleId="tpc2.1166049300910" targetNodeId="tp25.1240930118027" resolveInfo="SEnumOperationInvocation" />
    </node>
    <node type="tpc2.ConceptEditorDeclaration" typeId="tpc2.1071666914219" id="1240930685662">
      <property name="virtualPackage" nameId="tpck.1193676396447" value="enum.enumoperation" />
      <link role="conceptDeclaration" roleId="tpc2.1166049300910" targetNodeId="tp25.1240930444812" resolveInfo="SEnum_MemberForNameOperation" />
    </node>
    <node type="tpc2.ConceptEditorDeclaration" typeId="tpc2.1071666914219" id="1240930807032">
      <property name="virtualPackage" nameId="tpck.1193676396447" value="enum.enumoperation" />
      <link role="conceptDeclaration" roleId="tpc2.1166049300910" targetNodeId="tp25.1240930444878" resolveInfo="SEnum_MemberForValueOperation" />
    </node>
    <node type="tpc2.ConceptEditorDeclaration" typeId="tpc2.1071666914219" id="1240931137552">
      <property name="virtualPackage" nameId="tpck.1193676396447" value="enum.enumoperation" />
      <link role="conceptDeclaration" roleId="tpc2.1166049300910" targetNodeId="tp25.1240930444945" resolveInfo="SEnum_MemberOperation" />
    </node>
    <node type="tpc2.ConceptEditorDeclaration" typeId="tpc2.1071666914219" id="1240931199155">
      <property name="virtualPackage" nameId="tpck.1193676396447" value="enum.enumoperation" />
      <link role="conceptDeclaration" roleId="tpc2.1166049300910" targetNodeId="tp25.1240930444980" resolveInfo="SEnum_MembersOperation" />
    </node>
    <node type="tpc2.ConceptEditorDeclaration" typeId="tpc2.1071666914219" id="1803469493727536401">
      <property name="virtualPackage" nameId="tpck.1193676396447" value="operation.parameter" />
      <link role="conceptDeclaration" roleId="tpc2.1166049300910" targetNodeId="tp25.1803469493727536395" resolveInfo="OperationParm_StopConceptList" />
    </node>
    <node type="tpc2.ConceptEditorDeclaration" typeId="tpc2.1071666914219" id="2648652578096473310">
      <property name="virtualPackage" nameId="tpck.1193676396447" value="operation.concept" />
      <link role="conceptDeclaration" roleId="tpc2.1166049300910" targetNodeId="tp25.2648652578096473304" resolveInfo="ConceptProperty_SetOperation" />
    </node>
    <node type="tpc2.ConceptEditorDeclaration" typeId="tpc2.1071666914219" id="8405512791876074467">
      <property name="virtualPackage" nameId="tpck.1193676396447" value="operation.featureAccess" />
      <link role="conceptDeclaration" roleId="tpc2.1166049300910" targetNodeId="tp25.3562215692195599741" resolveInfo="SLinkImplicitSelect" />
    </node>
    <node type="tpc2.ConceptEditorDeclaration" typeId="tpc2.1071666914219" id="8758390115028597876">
      <property name="virtualPackage" nameId="tpck.1193676396447" value="operation.node" />
      <link role="conceptDeclaration" roleId="tpc2.1166049300910" targetNodeId="tp25.8758390115028452779" resolveInfo="Node_GetReferencesOperation" />
    </node>
    <node type="tpc2.EditorComponentDeclaration" typeId="tpc2.1078938745671" id="1547759872598425693">
      <property name="name" nameId="tpck.1169194664001" value="AliasComponent" />
      <property name="virtualPackage" nameId="tpck.1193676396447" value="operation.reference" />
      <link role="conceptDeclaration" roleId="tpc2.1166049300910" targetNodeId="tp25.1547759872598425074" resolveInfo="IReferenceOperation" />
    </node>
    <node type="tpc2.ConceptEditorDeclaration" typeId="tpc2.1071666914219" id="1547759872598430271">
      <property name="virtualPackage" nameId="tpck.1193676396447" value="operation.reference" />
      <link role="conceptDeclaration" roleId="tpc2.1166049300910" targetNodeId="tp25.4124388153790980106" resolveInfo="Reference_GetTargetOperation" />
    </node>
    <node type="tpc2.ConceptEditorDeclaration" typeId="tpc2.1071666914219" id="4175779910939087429">
      <property name="virtualPackage" nameId="tpck.1193676396447" value="operation.reference" />
      <link role="conceptDeclaration" roleId="tpc2.1166049300910" targetNodeId="tp25.1547759872598425067" resolveInfo="Reference_GetLinkDeclarationOperation" />
    </node>
    <node type="tpc2.ConceptEditorDeclaration" typeId="tpc2.1071666914219" id="1892129828611825079">
      <property name="virtualPackage" nameId="tpck.1193676396447" value="type" />
      <link role="conceptDeclaration" roleId="tpc2.1166049300910" targetNodeId="tp25.8758390115029295477" resolveInfo="SReferenceType" />
    </node>
    <node type="tpc2.ConceptEditorDeclaration" typeId="tpc2.1071666914219" id="5692182839349412522">
      <property name="virtualPackage" nameId="tpck.1193676396447" value="operation.reference" />
      <link role="conceptDeclaration" roleId="tpc2.1166049300910" targetNodeId="tp25.5692182839349412519" resolveInfo="Reference_GetRoleOperation" />
    </node>
    <node type="tpc2.ConceptEditorDeclaration" typeId="tpc2.1071666914219" id="5820409030208925319">
      <property name="virtualPackage" nameId="tpck.1193676396447" value="operation.node" />
      <link role="conceptDeclaration" roleId="tpc2.1166049300910" targetNodeId="tp25.5820409030208923287" resolveInfo="Node_GetContainingLinkOperation" />
    </node>
    <node type="tpc2.ConceptEditorDeclaration" typeId="tpc2.1071666914219" id="1960721196051541157">
      <property name="virtualPackage" nameId="tpck.1193676396447" value="operation.node" />
      <link role="conceptDeclaration" roleId="tpc2.1166049300910" targetNodeId="tp25.1960721196051541146" resolveInfo="Node_GetContainingRoleOperation" />
    </node>
    <node type="tpc2.ConceptEditorDeclaration" typeId="tpc2.1071666914219" id="3609773094169249894">
      <property name="virtualPackage" nameId="tpck.1193676396447" value="operation.node" />
      <link role="conceptDeclaration" roleId="tpc2.1166049300910" targetNodeId="tp25.3609773094169249792" resolveInfo="Node_GetReferenceOperation" />
    </node>
    <node type="tpc2.ConceptEditorDeclaration" typeId="tpc2.1071666914219" id="5168775467716640654">
      <property name="virtualPackage" nameId="tpck.1193676396447" value="operation.parameter" />
      <link role="conceptDeclaration" roleId="tpc2.1166049300910" targetNodeId="tp25.5168775467716640652" resolveInfo="OperationParm_LinkQualifier" />
    </node>
    <node type="tpc2.ConceptEditorDeclaration" typeId="tpc2.1071666914219" id="5708036808576088210">
      <property name="virtualPackage" nameId="tpck.1193676396447" value="operation.reference" />
      <link role="conceptDeclaration" roleId="tpc2.1166049300910" targetNodeId="tp25.5708036808576088033" resolveInfo="Reference_GetResolveInfo" />
    </node>
    <node type="tpee.ClassConcept" typeId="tpee.1068390468198" id="9066272936957038220">
      <property name="name" nameId="tpck.1169194664001" value="StaticConceptMethodCallUtil" />
    </node>
    <node type="tpc2.ConceptEditorDeclaration" typeId="tpc2.1071666914219" id="4357968816427527969">
      <link role="conceptDeclaration" roleId="tpc2.1166049300910" targetNodeId="tp25.4357968816427488499" resolveInfo="CheckedModuleReference" />
    </node>
    <node type="tpc2.ConceptEditorDeclaration" typeId="tpc2.1071666914219" id="8339862546319742069">
      <property name="virtualPackage" nameId="tpck.1193676396447" value="reference" />
      <link role="conceptDeclaration" roleId="tpc2.1166049300910" targetNodeId="tp25.8339862546319741524" resolveInfo="ConceptFqNameRefExpression" />
    </node>
    <node type="tpc2.ConceptEditorDeclaration" typeId="tpc2.1071666914219" id="1883223317721008714">
      <link role="conceptDeclaration" roleId="tpc2.1166049300910" targetNodeId="tp25.1883223317721008713" resolveInfo="IfInstanceOfVariable" />
    </node>
    <node type="tpc2.ConceptEditorDeclaration" typeId="tpc2.1071666914219" id="1883223317721106416">
      <link role="conceptDeclaration" roleId="tpc2.1166049300910" targetNodeId="tp25.1883223317721008708" resolveInfo="IfInstanceOfStatement" />
    </node>
    <node type="tpc2.ConceptEditorDeclaration" typeId="tpc2.1071666914219" id="5253134957341697435">
      <property name="virtualPackage" nameId="tpck.1193676396447" value="reference" />
      <link role="conceptDeclaration" roleId="tpc2.1166049300910" targetNodeId="tp25.5253134957341697434" resolveInfo="LinkNameRefExpression" />
    </node>
    <node type="tpc2.ConceptEditorDeclaration" typeId="tpc2.1071666914219" id="5253134957341870588">
      <property name="virtualPackage" nameId="tpck.1193676396447" value="reference" />
      <link role="conceptDeclaration" roleId="tpc2.1166049300910" targetNodeId="tp25.5253134957341870583" resolveInfo="PropertyNameRefExpression" />
    </node>
    <node type="tpc2.ConceptEditorDeclaration" typeId="tpc2.1071666914219" id="6407023681583066431">
      <property name="virtualPackage" nameId="tpck.1193676396447" value="attributes" />
      <link role="conceptDeclaration" roleId="tpc2.1166049300910" targetNodeId="tp25.6407023681583031218" resolveInfo="AttributeAccess" />
    </node>
    <node type="tpc2.ConceptEditorDeclaration" typeId="tpc2.1071666914219" id="6407023681583066443">
      <property name="virtualPackage" nameId="tpck.1193676396447" value="attributes" />
      <link role="conceptDeclaration" roleId="tpc2.1166049300910" targetNodeId="tp25.6407023681583036853" resolveInfo="NodeAttributeQualifier" />
    </node>
    <node type="tpc2.ConceptEditorDeclaration" typeId="tpc2.1071666914219" id="6407023681583066451">
      <property name="virtualPackage" nameId="tpck.1193676396447" value="attributes" />
      <link role="conceptDeclaration" roleId="tpc2.1166049300910" targetNodeId="tp25.6407023681583036855" resolveInfo="LinkAttributeQualifier" />
    </node>
    <node type="tpc2.ConceptEditorDeclaration" typeId="tpc2.1071666914219" id="6407023681583066470">
      <property name="virtualPackage" nameId="tpck.1193676396447" value="attributes" />
      <link role="conceptDeclaration" roleId="tpc2.1166049300910" targetNodeId="tp25.6407023681583040953" resolveInfo="PropertyAttributeQualifier" />
    </node>
    <node type="tpc2.ConceptEditorDeclaration" typeId="tpc2.1071666914219" id="6407023681583066486">
      <property name="virtualPackage" nameId="tpck.1193676396447" value="attributes" />
      <link role="conceptDeclaration" roleId="tpc2.1166049300910" targetNodeId="tp25.6407023681583040688" resolveInfo="AllAttributeQualifier" />
    </node>
    <node type="tpc2.ConceptEditorDeclaration" typeId="tpc2.1071666914219" id="2788452359612124338">
      <property name="virtualPackage" nameId="tpck.1193676396447" value="attributes" />
      <link role="conceptDeclaration" roleId="tpc2.1166049300910" targetNodeId="tp25.2788452359612124332" resolveInfo="LinkQualifier" />
    </node>
    <node type="tpc2.ConceptEditorDeclaration" typeId="tpc2.1071666914219" id="2788452359612124346">
      <property name="virtualPackage" nameId="tpck.1193676396447" value="attributes" />
      <link role="conceptDeclaration" roleId="tpc2.1166049300910" targetNodeId="tp25.2788452359612124333" resolveInfo="PropertyQualifier" />
    </node>
    <node type="tpc2.ConceptEditorDeclaration" typeId="tpc2.1071666914219" id="5897605856268838722">
      <property name="virtualPackage" nameId="tpck.1193676396447" value="reference" />
      <link role="conceptDeclaration" roleId="tpc2.1166049300910" targetNodeId="tp25.5897605856268838718" resolveInfo="ConceptPropertyNameRefExpression" />
    </node>
    <node type="tpc2.ConceptEditorDeclaration" typeId="tpc2.1071666914219" id="6995935425733782648">
      <property name="virtualPackage" nameId="tpck.1193676396447" value="operation.model" />
      <link role="conceptDeclaration" roleId="tpc2.1166049300910" targetNodeId="tp25.6995935425733782641" resolveInfo="Model_GetModule" />
    </node>
    <node type="tpc2.ConceptEditorDeclaration" typeId="tpc2.1071666914219" id="4040588429969021684">
      <property name="virtualPackage" nameId="tpck.1193676396447" value="reference.module" />
      <link role="conceptDeclaration" roleId="tpc2.1166049300910" targetNodeId="tp25.4040588429969021681" resolveInfo="ModuleReferenceExpression" />
    </node>
    <node type="tpc2.ConceptEditorDeclaration" typeId="tpc2.1071666914219" id="448792706993295616">
      <property name="virtualPackage" nameId="tpck.1193676396447" value="reference" />
      <link role="conceptDeclaration" roleId="tpc2.1166049300910" targetNodeId="tp25.448792706993295611" resolveInfo="ReadConceptReferenceExpression" />
    </node>
    <node type="tpc2.ConceptEditorDeclaration" typeId="tpc2.1071666914219" id="559557797393017704">
      <property name="virtualPackage" nameId="tpck.1193676396447" value="reference" />
      <link role="conceptDeclaration" roleId="tpc2.1166049300910" targetNodeId="tp25.559557797393017698" resolveInfo="ModelReferenceExpression" />
    </node>
<<<<<<< HEAD
    <node type="tpc2.ConceptEditorDeclaration" typeId="tpc2.1071666914219" id="1828409047608048461">
      <property name="virtualPackage" nameId="tpck.1193676396447" value="reference" />
      <link role="conceptDeclaration" roleId="tpc2.1166049300910" targetNodeId="tp25.1828409047608048457" resolveInfo="NodePointerExpression" />
=======
    <node type="tpc2.ConceptEditorDeclaration" typeId="tpc2.1071666914219" id="1163670694952">
      <link role="conceptDeclaration" roleId="tpc2.1166049300910" targetNodeId="tp25.5944356402132808754" resolveInfo="ConceptSwitchStatementCase" />
    </node>
    <node type="tpc2.ConceptEditorDeclaration" typeId="tpc2.1071666914219" id="1163670786880">
      <link role="conceptDeclaration" roleId="tpc2.1166049300910" targetNodeId="tp25.5944356402132808749" resolveInfo="ConceptSwitchStatement" />
>>>>>>> 1ef02fd5
    </node>
  </roots>
  <root id="1138063451695">
    <node role="cellModel" roleId="tpc2.1080736633877" type="tpc2.CellModel_RefCell" typeId="tpc2.1088013125922" id="1138412409274">
      <property name="noTargetText" nameId="tpc2.1139852716018" value="&lt;no property&gt;" />
      <link role="relationDeclaration" roleId="tpc2.1140103550593" targetNodeId="tp25.1138056395725" />
      <node role="editorComponent" roleId="tpc2.1088186146602" type="tpc2.InlineEditorComponent" typeId="tpc2.1088185857835" id="1138412409275">
        <node role="cellModel" roleId="tpc2.1080736633877" type="tpc2.CellModel_Property" typeId="tpc2.1073389658414" id="1138412409276">
          <property name="readOnly" nameId="tpc2.1140017977771" value="true" />
          <property name="noTargetText" nameId="tpc2.1139852716018" value="&lt;no name&gt;" />
          <link role="relationDeclaration" roleId="tpc2.1140103550593" targetNodeId="tpck.1169194664001" resolveInfo="name" />
          <node role="styleItem" roleId="tpc2.1219418656006" type="tpc2.FontStyleStyleClassItem" typeId="tpc2.1186403751766" id="1214314934420">
            <property name="style" nameId="tpc2.1186403771423" value="ITALIC" />
          </node>
          <node role="styleItem" roleId="tpc2.1219418656006" type="tpc2.ForegroundColorStyleClassItem" typeId="tpc2.1186404549998" id="1214399678502">
            <property name="color" nameId="tpc2.1186403713874" value="darkGray" />
          </node>
          <node role="styleItem" roleId="tpc2.1219418656006" type="tpc2.PaddingRightStyleClassItem" typeId="tpc2.1215007897487" id="1215160547323">
            <property name="value" nameId="tpc2.1215007802031" value="0.0" />
          </node>
        </node>
      </node>
    </node>
  </root>
  <root id="1138063852256">
    <node role="cellModel" roleId="tpc2.1080736633877" type="tpc2.CellModel_RefCell" typeId="tpc2.1088013125922" id="1138412329756">
      <property name="noTargetText" nameId="tpc2.1139852716018" value="&lt;no link&gt;" />
      <link role="relationDeclaration" roleId="tpc2.1140103550593" targetNodeId="tp25.1138056516764" />
      <node role="editorComponent" roleId="tpc2.1088186146602" type="tpc2.InlineEditorComponent" typeId="tpc2.1088185857835" id="1138412329757">
        <node role="cellModel" roleId="tpc2.1080736633877" type="tpc2.CellModel_Property" typeId="tpc2.1073389658414" id="1138412329758">
          <property name="readOnly" nameId="tpc2.1140017977771" value="true" />
          <link role="relationDeclaration" roleId="tpc2.1140103550593" targetNodeId="tpce.1071599776563" resolveInfo="role" />
          <link role="styleClass" roleId="tpc2.1186406756722" targetNodeId="1205441017139" resolveInfo="ref_link_role" />
        </node>
      </node>
    </node>
  </root>
  <root id="1138063886704">
    <node role="cellModel" roleId="tpc2.1080736633877" type="tpc2.CellModel_RefCell" typeId="tpc2.1088013125922" id="1138412361312">
      <property name="noTargetText" nameId="tpc2.1139852716018" value="&lt;no link&gt;" />
      <link role="relationDeclaration" roleId="tpc2.1140103550593" targetNodeId="tp25.1138056546658" />
      <node role="editorComponent" roleId="tpc2.1088186146602" type="tpc2.InlineEditorComponent" typeId="tpc2.1088185857835" id="1138412361313">
        <node role="cellModel" roleId="tpc2.1080736633877" type="tpc2.CellModel_Property" typeId="tpc2.1073389658414" id="1138412361314">
          <property name="readOnly" nameId="tpc2.1140017977771" value="true" />
          <link role="relationDeclaration" roleId="tpc2.1140103550593" targetNodeId="tpce.1071599776563" resolveInfo="role" />
          <node role="styleItem" roleId="tpc2.1219418656006" type="tpc2.FontStyleStyleClassItem" typeId="tpc2.1186403751766" id="1214314934228">
            <property name="style" nameId="tpc2.1186403771423" value="ITALIC" />
          </node>
          <node role="styleItem" roleId="tpc2.1219418656006" type="tpc2.ForegroundColorStyleClassItem" typeId="tpc2.1186404549998" id="1214399677924">
            <property name="color" nameId="tpc2.1186403713874" value="darkGray" />
          </node>
          <node role="styleItem" roleId="tpc2.1219418656006" type="tpc2.PaddingRightStyleClassItem" typeId="tpc2.1215007897487" id="1215161334180">
            <property name="value" nameId="tpc2.1215007802031" value="0.0" />
          </node>
        </node>
      </node>
    </node>
  </root>
  <root id="1138405893950">
    <node role="cellModel" roleId="tpc2.1080736633877" type="tpc2.CellModel_Collection" typeId="tpc2.1073389446423" id="1138405907970">
      <node role="childCellModel" roleId="tpc2.1073389446424" type="tpc2.CellModel_Constant" typeId="tpc2.1073389577006" id="1138405916830">
        <property name="text" nameId="tpc2.1073389577007" value="node" />
        <link role="styleClass" roleId="tpc2.1186406756722" targetNodeId="tpen.1186415544875" resolveInfo="KeyWord" />
        <node role="styleItem" roleId="tpc2.1219418656006" type="tpc2.PaddingRightStyleClassItem" typeId="tpc2.1215007897487" id="1215163656869">
          <property name="value" nameId="tpc2.1215007802031" value="0.0" />
        </node>
      </node>
      <node role="childCellModel" roleId="tpc2.1073389446424" type="tpc2.CellModel_Constant" typeId="tpc2.1073389577006" id="1138406005691">
        <property name="text" nameId="tpc2.1073389577007" value="&lt;" />
        <link role="styleClass" roleId="tpc2.1186406756722" targetNodeId="tpen.1234958090348" resolveInfo="LeftParenAfterName" />
      </node>
      <node role="childCellModel" roleId="tpc2.1073389446424" type="tpc2.CellModel_RefCell" typeId="tpc2.1088013125922" id="1138406014241">
        <property name="attractsFocus" nameId="tpc2.1130859485024" value="1" />
        <property name="emptyNoTargetText" nameId="tpc2.1214560368769" value="true" />
        <link role="relationDeclaration" roleId="tpc2.1140103550593" targetNodeId="tp25.1138405853777" />
        <link role="styleClass" roleId="tpc2.1186406756722" targetNodeId="tpd3.1203541385314" resolveInfo="ReferenceOnConcept" />
        <node role="editorComponent" roleId="tpc2.1088186146602" type="tpc2.InlineEditorComponent" typeId="tpc2.1088185857835" id="1138406014240">
          <node role="cellModel" roleId="tpc2.1080736633877" type="tpc2.CellModel_Property" typeId="tpc2.1073389658414" id="1138406019759">
            <property name="readOnly" nameId="tpc2.1140017977771" value="true" />
            <property name="noTargetText" nameId="tpc2.1139852716018" value="&lt;no name&gt;" />
            <link role="relationDeclaration" roleId="tpc2.1140103550593" targetNodeId="tpck.1169194664001" resolveInfo="name" />
            <node role="styleItem" roleId="tpc2.1219418656006" type="tpc2.PaddingRightStyleClassItem" typeId="tpc2.1215007897487" id="1215165927727">
              <property name="value" nameId="tpc2.1215007802031" value="0.0" />
            </node>
          </node>
        </node>
        <node role="styleItem" roleId="tpc2.1219418656006" type="tpc2.PaddingRightStyleClassItem" typeId="tpc2.1215007897487" id="1219238002200">
          <property name="value" nameId="tpc2.1215007802031" value="0.0" />
        </node>
      </node>
      <node role="childCellModel" roleId="tpc2.1073389446424" type="tpc2.CellModel_Constant" typeId="tpc2.1073389577006" id="1138406102625">
        <property name="text" nameId="tpc2.1073389577007" value="&gt;" />
        <link role="styleClass" roleId="tpc2.1186406756722" targetNodeId="tpen.1215088010675" resolveInfo="RightParen" />
      </node>
      <node role="cellLayout" roleId="tpc2.1106270802874" type="tpc2.CellLayout_Horizontal" typeId="tpc2.1106270549637" id="6386137884199334639" />
    </node>
  </root>
  <root id="1138412002490">
    <node role="cellModel" roleId="tpc2.1080736633877" type="tpc2.CellModel_Component" typeId="tpc2.1078939183254" id="1212009058728">
      <link role="editorComponent" roleId="tpc2.1078939183255" targetNodeId="1206480334645" resolveInfo="ReplaceableAlias_Comp" />
    </node>
  </root>
  <root id="1138661965229">
    <node role="cellModel" roleId="tpc2.1080736633877" type="tpc2.CellModel_Collection" typeId="tpc2.1073389446423" id="1138661974653">
      <node role="childCellModel" roleId="tpc2.1073389446424" type="tpc2.CellModel_Component" typeId="tpc2.1078939183254" id="1206487990991">
        <link role="editorComponent" roleId="tpc2.1078939183255" targetNodeId="1206480334645" resolveInfo="ReplaceableAlias_Comp" />
      </node>
      <node role="childCellModel" roleId="tpc2.1073389446424" type="tpc2.CellModel_Constant" typeId="tpc2.1073389577006" id="1206487990992">
        <property name="text" nameId="tpc2.1073389577007" value="(" />
        <link role="styleClass" roleId="tpc2.1186406756722" targetNodeId="tpen.1234958090348" resolveInfo="LeftParenAfterName" />
      </node>
      <node role="childCellModel" roleId="tpc2.1073389446424" type="tpc2.CellModel_RefNode" typeId="tpc2.1073389882823" id="1138662130034">
        <property name="noTargetText" nameId="tpc2.1139852716018" value="&lt;no value&gt;" />
        <link role="relationDeclaration" roleId="tpc2.1140103550593" targetNodeId="tp25.1138662048170" />
      </node>
      <node role="childCellModel" roleId="tpc2.1073389446424" type="tpc2.CellModel_Constant" typeId="tpc2.1073389577006" id="1206488004275">
        <property name="text" nameId="tpc2.1073389577007" value=")" />
        <link role="styleClass" roleId="tpc2.1186406756722" targetNodeId="tpen.1215088010675" resolveInfo="RightParen" />
      </node>
      <node role="cellLayout" roleId="tpc2.1106270802874" type="tpc2.CellLayout_Indent" typeId="tpc2.1237303669825" id="1237817290040" />
    </node>
  </root>
  <root id="1138676397914">
    <node role="cellModel" roleId="tpc2.1080736633877" type="tpc2.CellModel_Collection" typeId="tpc2.1073389446423" id="1146158256146">
      <node role="childCellModel" roleId="tpc2.1073389446424" type="tpc2.CellModel_Constant" typeId="tpc2.1073389577006" id="1146158270588">
        <property name="text" nameId="tpc2.1073389577007" value="&lt;" />
        <link role="styleClass" roleId="tpc2.1186406756722" targetNodeId="tpen.1238161779414" resolveInfo="BaseAngleBracket" />
        <node role="styleItem" roleId="tpc2.1219418656006" type="tpc2.FontStyleStyleClassItem" typeId="tpc2.1186403751766" id="1214314934104">
          <property name="style" nameId="tpc2.1186403771423" value="BOLD" />
        </node>
        <node role="styleItem" roleId="tpc2.1219418656006" type="tpc2.PaddingRightStyleClassItem" typeId="tpc2.1215007897487" id="1216284275612">
          <property name="value" nameId="tpc2.1215007802031" value="0.0" />
        </node>
        <node role="styleItem" roleId="tpc2.1219418656006" type="tpc2.ForegroundColorStyleClassItem" typeId="tpc2.1186404549998" id="1214399677796">
          <property name="color" nameId="tpc2.1186403713874" value="DARK_MAGENTA" />
        </node>
        <node role="styleItem" roleId="tpc2.1219418656006" type="tpc2.LastPositionAllowedStyleClassItem" typeId="tpc2.1215085197271" id="1216284436436" />
      </node>
      <node role="childCellModel" roleId="tpc2.1073389446424" type="tpc2.CellModel_RefCell" typeId="tpc2.1088013125922" id="1146158258594">
        <link role="relationDeclaration" roleId="tpc2.1140103550593" targetNodeId="tp25.1138676095763" />
        <node role="editorComponent" roleId="tpc2.1088186146602" type="tpc2.InlineEditorComponent" typeId="tpc2.1088185857835" id="1146158258595">
          <node role="cellModel" roleId="tpc2.1080736633877" type="tpc2.CellModel_Property" typeId="tpc2.1073389658414" id="1146158258596">
            <property name="readOnly" nameId="tpc2.1140017977771" value="true" />
            <property name="noTargetText" nameId="tpc2.1139852716018" value="&lt;no ext value&gt;" />
            <link role="relationDeclaration" roleId="tpc2.1140103550593" targetNodeId="tpce.1083923523172" resolveInfo="externalValue" />
            <node role="styleItem" roleId="tpc2.1219418656006" type="tpc2.FontStyleStyleClassItem" typeId="tpc2.1186403751766" id="1214314934421">
              <property name="style" nameId="tpc2.1186403771423" value="BOLD" />
            </node>
            <node role="styleItem" roleId="tpc2.1219418656006" type="tpc2.PaddingRightStyleClassItem" typeId="tpc2.1215007897487" id="1216284105182">
              <property name="value" nameId="tpc2.1215007802031" value="0.0" />
            </node>
            <node role="styleItem" roleId="tpc2.1219418656006" type="tpc2.ForegroundColorStyleClassItem" typeId="tpc2.1186404549998" id="1214399678818">
              <property name="color" nameId="tpc2.1186403713874" value="DARK_MAGENTA" />
            </node>
          </node>
        </node>
        <node role="styleItem" roleId="tpc2.1219418656006" type="tpc2.IndentLayoutNoWrapClassItem" typeId="tpc2.1240253180846" id="580018013244170345">
          <property name="flag" nameId="tpc2.1186414551515" value="true" />
        </node>
      </node>
      <node role="childCellModel" roleId="tpc2.1073389446424" type="tpc2.CellModel_Constant" typeId="tpc2.1073389577006" id="1146158355984">
        <property name="text" nameId="tpc2.1073389577007" value="&gt;" />
        <link role="styleClass" roleId="tpc2.1186406756722" targetNodeId="tpen.1238161779414" resolveInfo="BaseAngleBracket" />
        <node role="styleItem" roleId="tpc2.1219418656006" type="tpc2.FontStyleStyleClassItem" typeId="tpc2.1186403751766" id="1214314934107">
          <property name="style" nameId="tpc2.1186403771423" value="BOLD" />
        </node>
        <node role="styleItem" roleId="tpc2.1219418656006" type="tpc2.PaddingRightStyleClassItem" typeId="tpc2.1215007897487" id="1216284270142">
          <property name="value" nameId="tpc2.1215007802031" value="0.0" />
        </node>
        <node role="styleItem" roleId="tpc2.1219418656006" type="tpc2.ForegroundColorStyleClassItem" typeId="tpc2.1186404549998" id="1214399678192">
          <property name="color" nameId="tpc2.1186403713874" value="DARK_MAGENTA" />
        </node>
        <node role="styleItem" roleId="tpc2.1219418656006" type="tpc2.FirstPositionAllowedStyleClassItem" typeId="tpc2.1215085112640" id="1216284441063" />
        <node role="styleItem" roleId="tpc2.1219418656006" type="tpc2.IndentLayoutNoWrapClassItem" typeId="tpc2.1240253180846" id="580018013244170347">
          <property name="flag" nameId="tpc2.1186414551515" value="true" />
        </node>
      </node>
      <node role="cellLayout" roleId="tpc2.1106270802874" type="tpc2.CellLayout_Indent" typeId="tpc2.1237303669825" id="1237817289918" />
    </node>
  </root>
  <root id="1138757943608">
    <node role="cellModel" roleId="tpc2.1080736633877" type="tpc2.CellModel_Collection" typeId="tpc2.1073389446423" id="1139880110903">
      <node role="childCellModel" roleId="tpc2.1073389446424" type="tpc2.CellModel_Component" typeId="tpc2.1078939183254" id="1206487847415">
        <link role="editorComponent" roleId="tpc2.1078939183255" targetNodeId="1206480334645" resolveInfo="ReplaceableAlias_Comp" />
      </node>
      <node role="childCellModel" roleId="tpc2.1073389446424" type="tpc2.CellModel_Constant" typeId="tpc2.1073389577006" id="1206487847416">
        <property name="text" nameId="tpc2.1073389577007" value="(" />
        <link role="styleClass" roleId="tpc2.1186406756722" targetNodeId="tpen.1234958090348" resolveInfo="LeftParenAfterName" />
      </node>
      <node role="childCellModel" roleId="tpc2.1073389446424" type="tpc2.CellModel_RefCell" typeId="tpc2.1088013125922" id="1139880110905">
        <property name="noTargetText" nameId="tpc2.1139852716018" value="&lt;default&gt;" />
        <link role="relationDeclaration" roleId="tpc2.1140103550593" targetNodeId="tp25.1139880128956" />
        <node role="editorComponent" roleId="tpc2.1088186146602" type="tpc2.InlineEditorComponent" typeId="tpc2.1088185857835" id="1139880110906">
          <node role="cellModel" roleId="tpc2.1080736633877" type="tpc2.CellModel_Property" typeId="tpc2.1073389658414" id="1139880110907">
            <property name="readOnly" nameId="tpc2.1140017977771" value="true" />
            <link role="relationDeclaration" roleId="tpc2.1140103550593" targetNodeId="tpck.1169194664001" resolveInfo="name" />
            <node role="styleItem" roleId="tpc2.1219418656006" type="tpc2.ForegroundColorStyleClassItem" typeId="tpc2.1186404549998" id="1214399678041">
              <property name="color" nameId="tpc2.1186403713874" value="DARK_MAGENTA" />
            </node>
            <node role="styleItem" roleId="tpc2.1219418656006" type="tpc2.PaddingRightStyleClassItem" typeId="tpc2.1215007897487" id="1215162730188">
              <property name="value" nameId="tpc2.1215007802031" value="0.0" />
            </node>
          </node>
        </node>
        <node role="styleItem" roleId="tpc2.1219418656006" type="tpc2.PaddingRightStyleClassItem" typeId="tpc2.1215007897487" id="1217847733217">
          <property name="value" nameId="tpc2.1215007802031" value="0.0" />
        </node>
      </node>
      <node role="childCellModel" roleId="tpc2.1073389446424" type="tpc2.CellModel_Constant" typeId="tpc2.1073389577006" id="1206487861526">
        <property name="text" nameId="tpc2.1073389577007" value=")" />
        <link role="styleClass" roleId="tpc2.1186406756722" targetNodeId="tpen.1215088010675" resolveInfo="RightParen" />
      </node>
      <node role="cellLayout" roleId="tpc2.1106270802874" type="tpc2.CellLayout_Indent" typeId="tpc2.1237303669825" id="1237817289979" />
    </node>
  </root>
  <root id="1139184505217">
    <node role="cellModel" roleId="tpc2.1080736633877" type="tpc2.CellModel_Collection" typeId="tpc2.1073389446423" id="1139877768037">
      <node role="childCellModel" roleId="tpc2.1073389446424" type="tpc2.CellModel_Component" typeId="tpc2.1078939183254" id="1206487762220">
        <link role="editorComponent" roleId="tpc2.1078939183255" targetNodeId="1206480334645" resolveInfo="ReplaceableAlias_Comp" />
      </node>
      <node role="childCellModel" roleId="tpc2.1073389446424" type="tpc2.CellModel_Constant" typeId="tpc2.1073389577006" id="1206487762221">
        <property name="text" nameId="tpc2.1073389577007" value="(" />
        <link role="styleClass" roleId="tpc2.1186406756722" targetNodeId="tpen.1234958090348" resolveInfo="LeftParenAfterName" />
      </node>
      <node role="childCellModel" roleId="tpc2.1073389446424" type="tpc2.CellModel_RefCell" typeId="tpc2.1088013125922" id="1139877775154">
        <property name="noTargetText" nameId="tpc2.1139852716018" value="&lt;default&gt;" />
        <link role="relationDeclaration" roleId="tpc2.1140103550593" targetNodeId="tp25.1139877738879" />
        <node role="editorComponent" roleId="tpc2.1088186146602" type="tpc2.InlineEditorComponent" typeId="tpc2.1088185857835" id="1139877775153">
          <node role="cellModel" roleId="tpc2.1080736633877" type="tpc2.CellModel_Property" typeId="tpc2.1073389658414" id="1139877785578">
            <property name="readOnly" nameId="tpc2.1140017977771" value="true" />
            <link role="relationDeclaration" roleId="tpc2.1140103550593" targetNodeId="tpck.1169194664001" resolveInfo="name" />
            <node role="styleItem" roleId="tpc2.1219418656006" type="tpc2.ForegroundColorStyleClassItem" typeId="tpc2.1186404549998" id="1214399678085">
              <property name="color" nameId="tpc2.1186403713874" value="DARK_MAGENTA" />
            </node>
          </node>
        </node>
      </node>
      <node role="childCellModel" roleId="tpc2.1073389446424" type="tpc2.CellModel_Constant" typeId="tpc2.1073389577006" id="1206487772285">
        <property name="text" nameId="tpc2.1073389577007" value=")" />
        <link role="styleClass" roleId="tpc2.1186406756722" targetNodeId="tpen.1215088010675" resolveInfo="RightParen" />
      </node>
      <node role="cellLayout" roleId="tpc2.1106270802874" type="tpc2.CellLayout_Indent" typeId="tpc2.1237303669825" id="1237817289836" />
    </node>
  </root>
  <root id="1139616285308">
    <node role="cellModel" roleId="tpc2.1080736633877" type="tpc2.CellModel_Constant" typeId="tpc2.1073389577006" id="1219177684876">
      <property name="text" nameId="tpc2.1073389577007" value="parent" />
      <node role="styleItem" roleId="tpc2.1219418656006" type="tpc2.PaddingRightStyleClassItem" typeId="tpc2.1215007897487" id="1219177684877">
        <property name="value" nameId="tpc2.1215007802031" value="0.0" />
      </node>
      <node role="styleItem" roleId="tpc2.1219418656006" type="tpc2.EditableStyleClassItem" typeId="tpc2.1186414860679" id="1219177684878">
        <property name="flag" nameId="tpc2.1186414551515" value="true" />
      </node>
    </node>
  </root>
  <root id="1139621561609">
    <node role="cellModel" roleId="tpc2.1080736633877" type="tpc2.CellModel_Collection" typeId="tpc2.1073389446423" id="1139621567253">
      <node role="childCellModel" roleId="tpc2.1073389446424" type="tpc2.CellModel_Component" typeId="tpc2.1078939183254" id="1206487310216">
        <link role="editorComponent" roleId="tpc2.1078939183255" targetNodeId="1206480334645" resolveInfo="ReplaceableAlias_Comp" />
      </node>
      <node role="childCellModel" roleId="tpc2.1073389446424" type="tpc2.CellModel_Constant" typeId="tpc2.1073389577006" id="1206487310217">
        <property name="text" nameId="tpc2.1073389577007" value="(" />
        <link role="styleClass" roleId="tpc2.1186406756722" targetNodeId="tpen.1234958090348" resolveInfo="LeftParenAfterName" />
      </node>
      <node role="childCellModel" roleId="tpc2.1073389446424" type="tpc2.CellModel_RefNode" typeId="tpc2.1073389882823" id="1177027646284">
        <property name="noTargetText" nameId="tpc2.1139852716018" value="&lt;no concept&gt;" />
        <link role="relationDeclaration" roleId="tpc2.1140103550593" targetNodeId="tp25.1177027386292" />
      </node>
      <node role="childCellModel" roleId="tpc2.1073389446424" type="tpc2.CellModel_Constant" typeId="tpc2.1073389577006" id="1206487325343">
        <property name="text" nameId="tpc2.1073389577007" value=")" />
        <link role="styleClass" roleId="tpc2.1186406756722" targetNodeId="tpen.1215088010675" resolveInfo="RightParen" />
      </node>
      <node role="cellLayout" roleId="tpc2.1106270802874" type="tpc2.CellLayout_Indent" typeId="tpc2.1237303669825" id="1237817289840" />
    </node>
  </root>
  <root id="1139859062995">
    <node role="cellModel" roleId="tpc2.1080736633877" type="tpc2.CellModel_Collection" typeId="tpc2.1073389446423" id="1139859068528">
      <node role="childCellModel" roleId="tpc2.1073389446424" type="tpc2.CellModel_Component" typeId="tpc2.1078939183254" id="1206487125968">
        <link role="editorComponent" roleId="tpc2.1078939183255" targetNodeId="1206480334645" resolveInfo="ReplaceableAlias_Comp" />
      </node>
      <node role="childCellModel" roleId="tpc2.1073389446424" type="tpc2.CellModel_Constant" typeId="tpc2.1073389577006" id="1206487163813">
        <property name="text" nameId="tpc2.1073389577007" value="(" />
        <link role="styleClass" roleId="tpc2.1186406756722" targetNodeId="tpen.1234958090348" resolveInfo="LeftParenAfterName" />
      </node>
      <node role="childCellModel" roleId="tpc2.1073389446424" type="tpc2.CellModel_RefCell" typeId="tpc2.1088013125922" id="1139859121222">
        <property name="noTargetText" nameId="tpc2.1139852716018" value="&lt;no concept&gt;" />
        <link role="relationDeclaration" roleId="tpc2.1140103550593" targetNodeId="tp25.1139858951584" />
        <node role="editorComponent" roleId="tpc2.1088186146602" type="tpc2.InlineEditorComponent" typeId="tpc2.1088185857835" id="1139859121221">
          <node role="cellModel" roleId="tpc2.1080736633877" type="tpc2.CellModel_Property" typeId="tpc2.1073389658414" id="1139859127630">
            <property name="readOnly" nameId="tpc2.1140017977771" value="true" />
            <link role="relationDeclaration" roleId="tpc2.1140103550593" targetNodeId="tpck.1169194664001" resolveInfo="name" />
            <node role="styleItem" roleId="tpc2.1219418656006" type="tpc2.ForegroundColorStyleClassItem" typeId="tpc2.1186404549998" id="1214399677887">
              <property name="color" nameId="tpc2.1186403713874" value="DARK_MAGENTA" />
            </node>
            <node role="styleItem" roleId="tpc2.1219418656006" type="tpc2.PaddingRightStyleClassItem" typeId="tpc2.1215007897487" id="1219238517060">
              <property name="value" nameId="tpc2.1215007802031" value="0.0" />
            </node>
          </node>
        </node>
        <node role="styleItem" roleId="tpc2.1219418656006" type="tpc2.PaddingRightStyleClassItem" typeId="tpc2.1215007897487" id="1219238522514">
          <property name="value" nameId="tpc2.1215007802031" value="0.0" />
        </node>
      </node>
      <node role="childCellModel" roleId="tpc2.1073389446424" type="tpc2.CellModel_Constant" typeId="tpc2.1073389577006" id="1206487181236">
        <property name="text" nameId="tpc2.1073389577007" value=")" />
        <link role="styleClass" roleId="tpc2.1186406756722" targetNodeId="tpen.1215088010675" resolveInfo="RightParen" />
      </node>
      <node role="cellLayout" roleId="tpc2.1106270802874" type="tpc2.CellLayout_Indent" typeId="tpc2.1237303669825" id="1237817290030" />
    </node>
  </root>
  <root id="1139868014682">
    <node role="cellModel" roleId="tpc2.1080736633877" type="tpc2.CellModel_Collection" typeId="tpc2.1073389446423" id="1139868035538">
      <node role="childCellModel" roleId="tpc2.1073389446424" type="tpc2.CellModel_Component" typeId="tpc2.1078939183254" id="1206487419430">
        <link role="editorComponent" roleId="tpc2.1078939183255" targetNodeId="1206480334645" resolveInfo="ReplaceableAlias_Comp" />
      </node>
      <node role="childCellModel" roleId="tpc2.1073389446424" type="tpc2.CellModel_Constant" typeId="tpc2.1073389577006" id="1206487419431">
        <property name="text" nameId="tpc2.1073389577007" value="(" />
        <link role="styleClass" roleId="tpc2.1186406756722" targetNodeId="tpen.1234958090348" resolveInfo="LeftParenAfterName" />
      </node>
      <node role="childCellModel" roleId="tpc2.1073389446424" type="tpc2.CellModel_RefCell" typeId="tpc2.1088013125922" id="1139868035540">
        <property name="noTargetText" nameId="tpc2.1139852716018" value="&lt;no concept&gt;" />
        <link role="relationDeclaration" roleId="tpc2.1140103550593" targetNodeId="tp25.1139867957129" />
        <node role="editorComponent" roleId="tpc2.1088186146602" type="tpc2.InlineEditorComponent" typeId="tpc2.1088185857835" id="1139868035541">
          <node role="cellModel" roleId="tpc2.1080736633877" type="tpc2.CellModel_Property" typeId="tpc2.1073389658414" id="1139868035542">
            <property name="readOnly" nameId="tpc2.1140017977771" value="true" />
            <link role="relationDeclaration" roleId="tpc2.1140103550593" targetNodeId="tpck.1169194664001" resolveInfo="name" />
            <node role="styleItem" roleId="tpc2.1219418656006" type="tpc2.ForegroundColorStyleClassItem" typeId="tpc2.1186404549998" id="1214399678182">
              <property name="color" nameId="tpc2.1186403713874" value="DARK_MAGENTA" />
            </node>
            <node role="styleItem" roleId="tpc2.1219418656006" type="tpc2.PaddingRightStyleClassItem" typeId="tpc2.1215007897487" id="1219239204616">
              <property name="value" nameId="tpc2.1215007802031" value="0.0" />
            </node>
          </node>
        </node>
        <node role="styleItem" roleId="tpc2.1219418656006" type="tpc2.PaddingRightStyleClassItem" typeId="tpc2.1215007897487" id="1219239209008">
          <property name="value" nameId="tpc2.1215007802031" value="0.0" />
        </node>
      </node>
      <node role="childCellModel" roleId="tpc2.1073389446424" type="tpc2.CellModel_Constant" typeId="tpc2.1073389577006" id="1206487412210">
        <property name="text" nameId="tpc2.1073389577007" value=")" />
        <link role="styleClass" roleId="tpc2.1186406756722" targetNodeId="tpen.1215088010675" resolveInfo="RightParen" />
      </node>
      <node role="cellLayout" roleId="tpc2.1106270802874" type="tpc2.CellLayout_Indent" typeId="tpc2.1237303669825" id="1237817289950" />
    </node>
  </root>
  <root id="1139870425549">
    <node role="cellModel" roleId="tpc2.1080736633877" type="tpc2.CellModel_Collection" typeId="tpc2.1073389446423" id="1139870427663">
      <node role="childCellModel" roleId="tpc2.1073389446424" type="tpc2.CellModel_Component" typeId="tpc2.1078939183254" id="1206487753718">
        <link role="editorComponent" roleId="tpc2.1078939183255" targetNodeId="1206480334645" resolveInfo="ReplaceableAlias_Comp" />
      </node>
      <node role="childCellModel" roleId="tpc2.1073389446424" type="tpc2.CellModel_Constant" typeId="tpc2.1073389577006" id="1206487753719">
        <property name="text" nameId="tpc2.1073389577007" value="(" />
        <link role="styleClass" roleId="tpc2.1186406756722" targetNodeId="tpen.1234958090348" resolveInfo="LeftParenAfterName" />
      </node>
      <node role="childCellModel" roleId="tpc2.1073389446424" type="tpc2.CellModel_RefNode" typeId="tpc2.1073389882823" id="1139870441857">
        <link role="relationDeclaration" roleId="tpc2.1140103550593" targetNodeId="tp25.1139870362308" />
      </node>
      <node role="childCellModel" roleId="tpc2.1073389446424" type="tpc2.CellModel_Constant" typeId="tpc2.1073389577006" id="1206487744639">
        <property name="text" nameId="tpc2.1073389577007" value=")" />
        <link role="styleClass" roleId="tpc2.1186406756722" targetNodeId="tpen.1215088010675" resolveInfo="RightParen" />
      </node>
      <node role="cellLayout" roleId="tpc2.1106270802874" type="tpc2.CellLayout_Indent" typeId="tpc2.1237303669825" id="1237817290018" />
    </node>
  </root>
  <root id="1140029629081">
    <node role="cellModel" roleId="tpc2.1080736633877" type="tpc2.CellModel_Collection" typeId="tpc2.1073389446423" id="1140029629082">
      <node role="childCellModel" roleId="tpc2.1073389446424" type="tpc2.CellModel_Component" typeId="tpc2.1078939183254" id="1206487836132">
        <link role="editorComponent" roleId="tpc2.1078939183255" targetNodeId="1206480334645" resolveInfo="ReplaceableAlias_Comp" />
      </node>
      <node role="childCellModel" roleId="tpc2.1073389446424" type="tpc2.CellModel_Constant" typeId="tpc2.1073389577006" id="1206487836133">
        <property name="text" nameId="tpc2.1073389577007" value="(" />
        <link role="styleClass" roleId="tpc2.1186406756722" targetNodeId="tpen.1234958090348" resolveInfo="LeftParenAfterName" />
      </node>
      <node role="childCellModel" roleId="tpc2.1073389446424" type="tpc2.CellModel_RefNode" typeId="tpc2.1073389882823" id="1140029629084">
        <link role="relationDeclaration" roleId="tpc2.1140103550593" targetNodeId="tp25.1140029532507" />
      </node>
      <node role="childCellModel" roleId="tpc2.1073389446424" type="tpc2.CellModel_Constant" typeId="tpc2.1073389577006" id="1206487826349">
        <property name="text" nameId="tpc2.1073389577007" value=")" />
        <link role="styleClass" roleId="tpc2.1186406756722" targetNodeId="tpen.1215088010675" resolveInfo="RightParen" />
      </node>
      <node role="cellLayout" roleId="tpc2.1106270802874" type="tpc2.CellLayout_Indent" typeId="tpc2.1237303669825" id="1237817289983" />
    </node>
  </root>
  <root id="1140129701012">
    <node role="cellModel" roleId="tpc2.1080736633877" type="tpc2.CellModel_Constant" typeId="tpc2.1073389577006" id="1140129710123">
      <property name="text" nameId="tpc2.1073389577007" value="remove" />
      <node role="styleItem" roleId="tpc2.1219418656006" type="tpc2.EditableStyleClassItem" typeId="tpc2.1186414860679" id="1214398032009">
        <property name="flag" nameId="tpc2.1186414551515" value="true" />
      </node>
      <node role="styleItem" roleId="tpc2.1219418656006" type="tpc2.PaddingRightStyleClassItem" typeId="tpc2.1215007897487" id="1219242198714">
        <property name="value" nameId="tpc2.1215007802031" value="0.0" />
      </node>
    </node>
  </root>
  <root id="1140131924706">
    <node role="cellModel" roleId="tpc2.1080736633877" type="tpc2.CellModel_Collection" typeId="tpc2.1073389446423" id="1140131934568">
      <node role="childCellModel" roleId="tpc2.1073389446424" type="tpc2.CellModel_Component" typeId="tpc2.1078939183254" id="1206487382395">
        <link role="editorComponent" roleId="tpc2.1078939183255" targetNodeId="1206480334645" resolveInfo="ReplaceableAlias_Comp" />
      </node>
      <node role="childCellModel" roleId="tpc2.1073389446424" type="tpc2.CellModel_Constant" typeId="tpc2.1073389577006" id="1206487382396">
        <property name="text" nameId="tpc2.1073389577007" value="(" />
        <link role="styleClass" roleId="tpc2.1186406756722" targetNodeId="tpen.1234958090348" resolveInfo="LeftParenAfterName" />
      </node>
      <node role="childCellModel" roleId="tpc2.1073389446424" type="tpc2.CellModel_RefNode" typeId="tpc2.1073389882823" id="1140131934570">
        <link role="relationDeclaration" roleId="tpc2.1140103550593" targetNodeId="tp25.1140131861877" />
      </node>
      <node role="childCellModel" roleId="tpc2.1073389446424" type="tpc2.CellModel_Constant" typeId="tpc2.1073389577006" id="1206487394428">
        <property name="text" nameId="tpc2.1073389577007" value=")" />
        <link role="styleClass" roleId="tpc2.1186406756722" targetNodeId="tpen.1215088010675" resolveInfo="RightParen" />
      </node>
      <node role="cellLayout" roleId="tpc2.1106270802874" type="tpc2.CellLayout_Indent" typeId="tpc2.1237303669825" id="1237817289975" />
    </node>
  </root>
  <root id="1140133705633">
    <node role="cellModel" roleId="tpc2.1080736633877" type="tpc2.CellModel_Constant" typeId="tpc2.1073389577006" id="1140133705634">
      <property name="text" nameId="tpc2.1073389577007" value="delete" />
      <node role="styleItem" roleId="tpc2.1219418656006" type="tpc2.EditableStyleClassItem" typeId="tpc2.1186414860679" id="1214398031925">
        <property name="flag" nameId="tpc2.1186414551515" value="true" />
      </node>
      <node role="styleItem" roleId="tpc2.1219418656006" type="tpc2.PaddingRightStyleClassItem" typeId="tpc2.1215007897487" id="1217846801814">
        <property name="value" nameId="tpc2.1215007802031" value="0.0" />
      </node>
    </node>
  </root>
  <root id="1140138174990">
    <node role="cellModel" roleId="tpc2.1080736633877" type="tpc2.CellModel_Collection" typeId="tpc2.1073389446423" id="1140138178976">
      <node role="childCellModel" roleId="tpc2.1073389446424" type="tpc2.CellModel_RefNode" typeId="tpc2.1073389882823" id="1140138184899">
        <link role="relationDeclaration" roleId="tpc2.1140103550593" targetNodeId="tp25.1140138123956" />
      </node>
      <node role="childCellModel" roleId="tpc2.1073389446424" type="tpc2.CellModel_Constant" typeId="tpc2.1073389577006" id="1140138199073">
        <property name="text" nameId="tpc2.1073389577007" value=":" />
        <node role="styleItem" roleId="tpc2.1219418656006" type="tpc2.SelectableStyleSheetItem" typeId="tpc2.1186414928363" id="1214310995334">
          <property name="flag" nameId="tpc2.1186414551515" value="false" />
        </node>
        <node role="renderingCondition" roleId="tpc2.1142887637401" type="tpc2.QueryFunction_NodeCondition" typeId="tpc2.1142886221719" id="1238684382982">
          <node role="body" roleId="tpee.1137022507850" type="tpee.StatementList" typeId="tpee.1068580123136" id="1238684382983">
            <node role="statement" roleId="tpee.1068581517665" type="tpee.ExpressionStatement" typeId="tpee.1068580123155" id="1238684390578">
              <node role="expression" roleId="tpee.1068580123156" type="tpee.NotExpression" typeId="tpee.1081516740877" id="1238684390579">
                <node role="expression" roleId="tpee.1081516765348" type="tpee.DotExpression" typeId="tpee.1197027756228" id="1238684396472">
                  <node role="operand" roleId="tpee.1197027771414" type="tpc2.ConceptFunctionParameter_node" typeId="tpc2.1142886811589" id="1238684396128" />
                  <node role="operation" roleId="tpee.1197027833540" type="tp25.SPropertyAccess" typeId="tp25.1138056022639" id="1238684398330">
                    <link role="property" roleId="tp25.1138056395725" targetNodeId="tp25.1238684351431" resolveInfo="asCast" />
                  </node>
                </node>
              </node>
            </node>
          </node>
        </node>
      </node>
      <node role="childCellModel" roleId="tpc2.1073389446424" type="tpc2.CellModel_Constant" typeId="tpc2.1073389577006" id="1238684364761">
        <property name="text" nameId="tpc2.1073389577007" value="as" />
        <node role="renderingCondition" roleId="tpc2.1142887637401" type="tpc2.QueryFunction_NodeCondition" typeId="tpc2.1142886221719" id="1238684406941">
          <node role="body" roleId="tpee.1137022507850" type="tpee.StatementList" typeId="tpee.1068580123136" id="1238684406942">
            <node role="statement" roleId="tpee.1068581517665" type="tpee.ExpressionStatement" typeId="tpee.1068580123155" id="1238684407771">
              <node role="expression" roleId="tpee.1068580123156" type="tpee.DotExpression" typeId="tpee.1197027756228" id="1238684407851">
                <node role="operand" roleId="tpee.1197027771414" type="tpc2.ConceptFunctionParameter_node" typeId="tpc2.1142886811589" id="1238684407772" />
                <node role="operation" roleId="tpee.1197027833540" type="tp25.SPropertyAccess" typeId="tp25.1138056022639" id="1238684408402">
                  <link role="property" roleId="tp25.1138056395725" targetNodeId="tp25.1238684351431" resolveInfo="asCast" />
                </node>
              </node>
            </node>
          </node>
        </node>
        <node role="styleItem" roleId="tpc2.1219418656006" type="tpc2.ForegroundColorStyleClassItem" typeId="tpc2.1186404549998" id="1238684423232">
          <property name="color" nameId="tpc2.1186403713874" value="DARK_MAGENTA" />
        </node>
      </node>
      <node role="childCellModel" roleId="tpc2.1073389446424" type="tpc2.CellModel_RefCell" typeId="tpc2.1088013125922" id="1140138237889">
        <property name="noTargetText" nameId="tpc2.1139852716018" value="&lt;no concept&gt;" />
        <link role="relationDeclaration" roleId="tpc2.1140103550593" targetNodeId="tp25.1140138128738" />
        <link role="actionMap" roleId="tpc2.1139959269582" targetNodeId="1140139667693" resolveInfo="SNodeTypeCastExpression_Concept_Actions" />
        <node role="editorComponent" roleId="tpc2.1088186146602" type="tpc2.InlineEditorComponent" typeId="tpc2.1088185857835" id="1140138237888">
          <node role="cellModel" roleId="tpc2.1080736633877" type="tpc2.CellModel_Property" typeId="tpc2.1073389658414" id="1140138242844">
            <property name="readOnly" nameId="tpc2.1140017977771" value="true" />
            <link role="relationDeclaration" roleId="tpc2.1140103550593" targetNodeId="tpck.1169194664001" resolveInfo="name" />
            <node role="styleItem" roleId="tpc2.1219418656006" type="tpc2.ForegroundColorStyleClassItem" typeId="tpc2.1186404549998" id="1214399678028">
              <property name="color" nameId="tpc2.1186403713874" value="DARK_MAGENTA" />
            </node>
            <node role="styleItem" roleId="tpc2.1219418656006" type="tpc2.PaddingRightStyleClassItem" typeId="tpc2.1215007897487" id="1215163439396">
              <property name="value" nameId="tpc2.1215007802031" value="0.0" />
            </node>
          </node>
        </node>
      </node>
      <node role="cellLayout" roleId="tpc2.1106270802874" type="tpc2.CellLayout_Indent" typeId="tpc2.1237303669825" id="1237817289805" />
    </node>
  </root>
  <root id="1140139667693">
    <node role="item" roleId="tpc2.1139535219969" type="tpc2.CellActionMapItem" typeId="tpc2.1139535280617" id="1140139769225">
      <property name="description" nameId="tpc2.1139537298254" value="replace type case with left expression" />
      <property name="actionId" nameId="tpc2.1139535298778" value="delete_action_id" />
      <node role="executeFunction" roleId="tpc2.1139535280620" type="tpc2.CellActionMap_ExecuteFunction" typeId="tpc2.1139535439104" id="1140139769227">
        <node role="body" roleId="tpee.1137022507850" type="tpee.StatementList" typeId="tpee.1068580123136" id="1140139769245">
          <node role="statement" roleId="tpee.1068581517665" type="tpee.ExpressionStatement" typeId="tpee.1068580123155" id="1140139883561">
            <node role="expression" roleId="tpee.1068580123156" type="tpee.DotExpression" typeId="tpee.1197027756228" id="1204227917479">
              <node role="operand" roleId="tpee.1197027771414" type="tpc2.CellActionMap_FunctionParm_selectedNode" typeId="tpc2.1139535439112" id="1140139883562" />
              <node role="operation" roleId="tpee.1197027833540" type="tp25.Node_ReplaceWithAnotherOperation" typeId="tp25.1140131837776" id="1140139898486">
                <node role="replacementNode" roleId="tp25.1140131861877" type="tpee.DotExpression" typeId="tpee.1197027756228" id="1204227916071">
                  <node role="operand" roleId="tpee.1197027771414" type="tpc2.CellActionMap_FunctionParm_selectedNode" typeId="tpc2.1139535439112" id="1140139905394" />
                  <node role="operation" roleId="tpee.1197027833540" type="tp25.SLinkAccess" typeId="tp25.1138056143562" id="1140139909459">
                    <link role="link" roleId="tp25.1138056516764" targetNodeId="tp25.1140138123956" />
                  </node>
                </node>
              </node>
            </node>
          </node>
        </node>
      </node>
    </node>
  </root>
  <root id="1140725455179">
    <node role="cellModel" roleId="tpc2.1080736633877" type="tpc2.CellModel_Collection" typeId="tpc2.1073389446423" id="1140725455180">
      <node role="childCellModel" roleId="tpc2.1073389446424" type="tpc2.CellModel_Component" typeId="tpc2.1078939183254" id="1206487883216">
        <link role="editorComponent" roleId="tpc2.1078939183255" targetNodeId="1206480334645" resolveInfo="ReplaceableAlias_Comp" />
      </node>
      <node role="childCellModel" roleId="tpc2.1073389446424" type="tpc2.CellModel_Constant" typeId="tpc2.1073389577006" id="1206487883217">
        <property name="text" nameId="tpc2.1073389577007" value="(" />
        <link role="styleClass" roleId="tpc2.1186406756722" targetNodeId="tpen.1234958090348" resolveInfo="LeftParenAfterName" />
      </node>
      <node role="childCellModel" roleId="tpc2.1073389446424" type="tpc2.CellModel_RefNode" typeId="tpc2.1073389882823" id="1140725455182">
        <link role="relationDeclaration" roleId="tpc2.1140103550593" targetNodeId="tp25.1140725362529" />
      </node>
      <node role="childCellModel" roleId="tpc2.1073389446424" type="tpc2.CellModel_Constant" typeId="tpc2.1073389577006" id="1206487874371">
        <property name="text" nameId="tpc2.1073389577007" value=")" />
        <link role="styleClass" roleId="tpc2.1186406756722" targetNodeId="tpen.1215088010675" resolveInfo="RightParen" />
      </node>
      <node role="cellLayout" roleId="tpc2.1106270802874" type="tpc2.CellLayout_Indent" typeId="tpc2.1237303669825" id="1237817290027" />
    </node>
  </root>
  <root id="1143221124295">
    <node role="cellModel" roleId="tpc2.1080736633877" type="tpc2.CellModel_Collection" typeId="tpc2.1073389446423" id="1143221124296">
      <node role="childCellModel" roleId="tpc2.1073389446424" type="tpc2.CellModel_Component" typeId="tpc2.1078939183254" id="1206487204566">
        <link role="editorComponent" roleId="tpc2.1078939183255" targetNodeId="1206480334645" resolveInfo="ReplaceableAlias_Comp" />
      </node>
      <node role="childCellModel" roleId="tpc2.1073389446424" type="tpc2.CellModel_Constant" typeId="tpc2.1073389577006" id="1206487204567">
        <property name="text" nameId="tpc2.1073389577007" value="(" />
        <link role="styleClass" roleId="tpc2.1186406756722" targetNodeId="tpen.1234958090348" resolveInfo="LeftParenAfterName" />
      </node>
      <node role="childCellModel" roleId="tpc2.1073389446424" type="tpc2.CellModel_RefCell" typeId="tpc2.1088013125922" id="1143221124298">
        <property name="noTargetText" nameId="tpc2.1139852716018" value="&lt;no concept&gt;" />
        <link role="relationDeclaration" roleId="tpc2.1140103550593" targetNodeId="tp25.1143221076069" />
        <node role="editorComponent" roleId="tpc2.1088186146602" type="tpc2.InlineEditorComponent" typeId="tpc2.1088185857835" id="1143221124299">
          <node role="cellModel" roleId="tpc2.1080736633877" type="tpc2.CellModel_Property" typeId="tpc2.1073389658414" id="1143221124300">
            <property name="readOnly" nameId="tpc2.1140017977771" value="true" />
            <link role="relationDeclaration" roleId="tpc2.1140103550593" targetNodeId="tpck.1169194664001" resolveInfo="name" />
            <node role="styleItem" roleId="tpc2.1219418656006" type="tpc2.ForegroundColorStyleClassItem" typeId="tpc2.1186404549998" id="1214399678018">
              <property name="color" nameId="tpc2.1186403713874" value="DARK_MAGENTA" />
            </node>
          </node>
        </node>
      </node>
      <node role="childCellModel" roleId="tpc2.1073389446424" type="tpc2.CellModel_Constant" typeId="tpc2.1073389577006" id="1206487192612">
        <property name="text" nameId="tpc2.1073389577007" value=")" />
        <link role="styleClass" roleId="tpc2.1186406756722" targetNodeId="tpen.1215088010675" resolveInfo="RightParen" />
      </node>
      <node role="cellLayout" roleId="tpc2.1106270802874" type="tpc2.CellLayout_Indent" typeId="tpc2.1237303669825" id="1237817289924" />
    </node>
  </root>
  <root id="1143224155410">
    <node role="cellModel" roleId="tpc2.1080736633877" type="tpc2.CellModel_Collection" typeId="tpc2.1073389446423" id="1143224155411">
      <node role="childCellModel" roleId="tpc2.1073389446424" type="tpc2.CellModel_Component" typeId="tpc2.1078939183254" id="1206487211678">
        <link role="editorComponent" roleId="tpc2.1078939183255" targetNodeId="1206480334645" resolveInfo="ReplaceableAlias_Comp" />
      </node>
      <node role="childCellModel" roleId="tpc2.1073389446424" type="tpc2.CellModel_Constant" typeId="tpc2.1073389577006" id="1206487211679">
        <property name="text" nameId="tpc2.1073389577007" value="(" />
        <link role="styleClass" roleId="tpc2.1186406756722" targetNodeId="tpen.1234958090348" resolveInfo="LeftParenAfterName" />
      </node>
      <node role="childCellModel" roleId="tpc2.1073389446424" type="tpc2.CellModel_RefNode" typeId="tpc2.1073389882823" id="1143224155413">
        <link role="relationDeclaration" roleId="tpc2.1140103550593" targetNodeId="tp25.1143224066849" />
      </node>
      <node role="childCellModel" roleId="tpc2.1073389446424" type="tpc2.CellModel_Constant" typeId="tpc2.1073389577006" id="1206487228726">
        <property name="text" nameId="tpc2.1073389577007" value=")" />
        <link role="styleClass" roleId="tpc2.1186406756722" targetNodeId="tpen.1215088010675" resolveInfo="RightParen" />
      </node>
      <node role="cellLayout" roleId="tpc2.1106270802874" type="tpc2.CellLayout_Indent" typeId="tpc2.1237303669825" id="1237817289905" />
    </node>
  </root>
  <root id="1143224196790">
    <node role="cellModel" roleId="tpc2.1080736633877" type="tpc2.CellModel_Collection" typeId="tpc2.1073389446423" id="1143224196791">
      <node role="childCellModel" roleId="tpc2.1073389446424" type="tpc2.CellModel_Component" typeId="tpc2.1078939183254" id="1206487265808">
        <link role="editorComponent" roleId="tpc2.1078939183255" targetNodeId="1206480334645" resolveInfo="ReplaceableAlias_Comp" />
      </node>
      <node role="childCellModel" roleId="tpc2.1073389446424" type="tpc2.CellModel_Constant" typeId="tpc2.1073389577006" id="1206487265809">
        <property name="text" nameId="tpc2.1073389577007" value="(" />
        <link role="styleClass" roleId="tpc2.1186406756722" targetNodeId="tpen.1234958090348" resolveInfo="LeftParenAfterName" />
      </node>
      <node role="childCellModel" roleId="tpc2.1073389446424" type="tpc2.CellModel_RefNode" typeId="tpc2.1073389882823" id="1143224196793">
        <property name="attractsFocus" nameId="tpc2.1130859485024" value="0" />
        <link role="relationDeclaration" roleId="tpc2.1140103550593" targetNodeId="tp25.1143224127716" />
      </node>
      <node role="childCellModel" roleId="tpc2.1073389446424" type="tpc2.CellModel_Constant" typeId="tpc2.1073389577006" id="1206487245463">
        <property name="text" nameId="tpc2.1073389577007" value=")" />
        <link role="styleClass" roleId="tpc2.1186406756722" targetNodeId="tpen.1215088010675" resolveInfo="RightParen" />
      </node>
      <node role="cellLayout" roleId="tpc2.1106270802874" type="tpc2.CellLayout_Indent" typeId="tpc2.1237303669825" id="1237817289961" />
    </node>
  </root>
  <root id="1143226136623">
    <node role="cellModel" roleId="tpc2.1080736633877" type="tpc2.CellModel_Constant" typeId="tpc2.1073389577006" id="1143226143282">
      <property name="text" nameId="tpc2.1073389577007" value="model" />
      <link role="styleClass" roleId="tpc2.1186406756722" targetNodeId="tpen.1186415544875" resolveInfo="KeyWord" />
      <node role="styleItem" roleId="tpc2.1219418656006" type="tpc2.PaddingRightStyleClassItem" typeId="tpc2.1215007897487" id="1218969113288">
        <property name="value" nameId="tpc2.1215007802031" value="0.0" />
      </node>
    </node>
  </root>
  <root id="1143234307768">
    <node role="cellModel" roleId="tpc2.1080736633877" type="tpc2.CellModel_Constant" typeId="tpc2.1073389577006" id="1143234307769">
      <property name="text" nameId="tpc2.1073389577007" value="model" />
      <property name="attractsFocus" nameId="tpc2.1130859485024" value="1" />
      <node role="styleItem" roleId="tpc2.1219418656006" type="tpc2.EditableStyleClassItem" typeId="tpc2.1186414860679" id="1214398031922">
        <property name="flag" nameId="tpc2.1186414551515" value="true" />
      </node>
      <node role="styleItem" roleId="tpc2.1219418656006" type="tpc2.PaddingRightStyleClassItem" typeId="tpc2.1215007897487" id="1215437496091">
        <property name="value" nameId="tpc2.1215007802031" value="0.0" />
      </node>
    </node>
  </root>
  <root id="1143235366830">
    <node role="cellModel" roleId="tpc2.1080736633877" type="tpc2.CellModel_Collection" typeId="tpc2.1073389446423" id="1143235366831">
      <node role="childCellModel" roleId="tpc2.1073389446424" type="tpc2.CellModel_Component" typeId="tpc2.1078939183254" id="1206480498092">
        <link role="editorComponent" roleId="tpc2.1078939183255" targetNodeId="1206480334645" resolveInfo="ReplaceableAlias_Comp" />
      </node>
      <node role="childCellModel" roleId="tpc2.1073389446424" type="tpc2.CellModel_Constant" typeId="tpc2.1073389577006" id="1206484910590">
        <property name="text" nameId="tpc2.1073389577007" value="(" />
        <link role="styleClass" roleId="tpc2.1186406756722" targetNodeId="tpen.1234958090348" resolveInfo="LeftParenAfterName" />
      </node>
      <node role="childCellModel" roleId="tpc2.1073389446424" type="tpc2.CellModel_RefCell" typeId="tpc2.1088013125922" id="1143235366833">
        <property name="noTargetText" nameId="tpc2.1139852716018" value="&lt;no concept&gt;" />
        <link role="relationDeclaration" roleId="tpc2.1140103550593" targetNodeId="tp25.1143235391024" />
        <node role="editorComponent" roleId="tpc2.1088186146602" type="tpc2.InlineEditorComponent" typeId="tpc2.1088185857835" id="1143235366834">
          <node role="cellModel" roleId="tpc2.1080736633877" type="tpc2.CellModel_Property" typeId="tpc2.1073389658414" id="1143235366835">
            <property name="readOnly" nameId="tpc2.1140017977771" value="true" />
            <link role="relationDeclaration" roleId="tpc2.1140103550593" targetNodeId="tpck.1169194664001" resolveInfo="name" />
            <node role="styleItem" roleId="tpc2.1219418656006" type="tpc2.ForegroundColorStyleClassItem" typeId="tpc2.1186404549998" id="1214399678442">
              <property name="color" nameId="tpc2.1186403713874" value="DARK_MAGENTA" />
            </node>
            <node role="styleItem" roleId="tpc2.1219418656006" type="tpc2.PaddingRightStyleClassItem" typeId="tpc2.1215007897487" id="1219240002420">
              <property name="value" nameId="tpc2.1215007802031" value="0.0" />
            </node>
          </node>
        </node>
        <node role="styleItem" roleId="tpc2.1219418656006" type="tpc2.PaddingRightStyleClassItem" typeId="tpc2.1215007897487" id="1219240008203">
          <property name="value" nameId="tpc2.1215007802031" value="0.0" />
        </node>
      </node>
      <node role="childCellModel" roleId="tpc2.1073389446424" type="tpc2.CellModel_Collection" typeId="tpc2.1073389446423" id="2931819695409303079">
        <node role="styleItem" roleId="tpc2.1219418656006" type="tpc2.SelectableStyleSheetItem" typeId="tpc2.1186414928363" id="2931819695409303080">
          <property name="flag" nameId="tpc2.1186414551515" value="false" />
        </node>
        <node role="childCellModel" roleId="tpc2.1073389446424" type="tpc2.CellModel_Constant" typeId="tpc2.1073389577006" id="2931819695409303081">
          <property name="text" nameId="tpc2.1073389577007" value="," />
        </node>
        <node role="childCellModel" roleId="tpc2.1073389446424" type="tpc2.CellModel_RefNode" typeId="tpc2.1073389882823" id="2931819695409303082">
          <link role="relationDeclaration" roleId="tpc2.1140103550593" targetNodeId="tp25.1177700677986" />
        </node>
        <node role="cellLayout" roleId="tpc2.1106270802874" type="tpc2.CellLayout_Indent" typeId="tpc2.1237303669825" id="2931819695409303084" />
        <node role="renderingCondition" roleId="tpc2.1142887637401" type="tpc2.QueryFunction_NodeCondition" typeId="tpc2.1142886221719" id="2931819695409303085">
          <node role="body" roleId="tpee.1137022507850" type="tpee.StatementList" typeId="tpee.1068580123136" id="2931819695409303086">
            <node role="statement" roleId="tpee.1068581517665" type="tpee.ExpressionStatement" typeId="tpee.1068580123155" id="2931819695409303087">
              <node role="expression" roleId="tpee.1068580123156" type="tpee.DotExpression" typeId="tpee.1197027756228" id="2931819695409303088">
                <node role="operand" roleId="tpee.1197027771414" type="tpee.DotExpression" typeId="tpee.1197027756228" id="2931819695409303089">
                  <node role="operand" roleId="tpee.1197027771414" type="tpc2.ConceptFunctionParameter_node" typeId="tpc2.1142886811589" id="2931819695409303090" />
                  <node role="operation" roleId="tpee.1197027833540" type="tp25.SLinkAccess" typeId="tp25.1138056143562" id="2931819695409303093">
                    <link role="link" roleId="tp25.1138056516764" targetNodeId="tp25.1177700677986" />
                  </node>
                </node>
                <node role="operation" roleId="tpee.1197027833540" type="tp25.Node_IsNotNullOperation" typeId="tp25.1172008320231" id="2931819695409303092" />
              </node>
            </node>
          </node>
        </node>
      </node>
      <node role="childCellModel" roleId="tpc2.1073389446424" type="tpc2.CellModel_Constant" typeId="tpc2.1073389577006" id="1177700842881">
        <property name="text" nameId="tpc2.1073389577007" value=")" />
        <link role="styleClass" roleId="tpc2.1186406756722" targetNodeId="tpen.1215088010675" resolveInfo="RightParen" />
      </node>
      <node role="cellLayout" roleId="tpc2.1106270802874" type="tpc2.CellLayout_Indent" typeId="tpc2.1237303669825" id="1237817289931" />
    </node>
  </root>
  <root id="1143512939910">
    <node role="cellModel" roleId="tpc2.1080736633877" type="tpc2.CellModel_Constant" typeId="tpc2.1073389577006" id="1143512939911">
      <property name="text" nameId="tpc2.1073389577007" value="prev-sibling" />
      <node role="styleItem" roleId="tpc2.1219418656006" type="tpc2.EditableStyleClassItem" typeId="tpc2.1186414860679" id="1214398032060">
        <property name="flag" nameId="tpc2.1186414551515" value="true" />
      </node>
      <node role="styleItem" roleId="tpc2.1219418656006" type="tpc2.PaddingRightStyleClassItem" typeId="tpc2.1215007897487" id="1219238369846">
        <property name="value" nameId="tpc2.1215007802031" value="0.0" />
      </node>
    </node>
  </root>
  <root id="1143512964459">
    <node role="cellModel" roleId="tpc2.1080736633877" type="tpc2.CellModel_Constant" typeId="tpc2.1073389577006" id="1143512964460">
      <property name="text" nameId="tpc2.1073389577007" value="next-sibling" />
      <node role="styleItem" roleId="tpc2.1219418656006" type="tpc2.EditableStyleClassItem" typeId="tpc2.1186414860679" id="1214398032068">
        <property name="flag" nameId="tpc2.1186414551515" value="true" />
      </node>
      <node role="styleItem" roleId="tpc2.1219418656006" type="tpc2.PaddingRightStyleClassItem" typeId="tpc2.1215007897487" id="1219238333657">
        <property name="value" nameId="tpc2.1215007802031" value="0.0" />
      </node>
    </node>
  </root>
  <root id="1144100785515">
    <node role="cellModel" roleId="tpc2.1080736633877" type="tpc2.CellModel_ConceptProperty" typeId="tpc2.1137553248617" id="1146258034223">
      <property name="noTargetText" nameId="tpc2.1139852716018" value="choose parameter" />
      <link role="relationDeclaration" roleId="tpc2.1140103550593" targetNodeId="tpck.1137473891462" resolveInfo="alias" />
      <node role="styleItem" roleId="tpc2.1219418656006" type="tpc2.ForegroundColorStyleClassItem" typeId="tpc2.1186404549998" id="1214399678815">
        <property name="color" nameId="tpc2.1186403713874" value="DARK_MAGENTA" />
      </node>
    </node>
  </root>
  <root id="1144102054139">
    <node role="cellModel" roleId="tpc2.1080736633877" type="tpc2.CellModel_Collection" typeId="tpc2.1073389446423" id="1144102070906">
      <node role="childCellModel" roleId="tpc2.1073389446424" type="tpc2.CellModel_Constant" typeId="tpc2.1073389577006" id="1144102074314">
        <property name="text" nameId="tpc2.1073389577007" value="concept =" />
        <link role="styleClass" roleId="tpc2.1186406756722" targetNodeId="1227114096626" resolveInfo="operationParameter" />
      </node>
      <node role="childCellModel" roleId="tpc2.1073389446424" type="tpc2.CellModel_RefNode" typeId="tpc2.1073389882823" id="1207343883309">
        <property name="noTargetText" nameId="tpc2.1139852716018" value="&lt;no concept&gt;" />
        <link role="relationDeclaration" roleId="tpc2.1140103550593" targetNodeId="tp25.1207343664468" />
      </node>
      <node role="cellLayout" roleId="tpc2.1106270802874" type="tpc2.CellLayout_Indent" typeId="tpc2.1237303669825" id="1237817289888" />
    </node>
  </root>
  <root id="1144146335908">
    <node role="cellModel" roleId="tpc2.1080736633877" type="tpc2.CellModel_Constant" typeId="tpc2.1073389577006" id="1144146355879">
      <property name="attractsFocus" nameId="tpc2.1130859485024" value="1" />
      <property name="text" nameId="tpc2.1073389577007" value="copy" />
      <node role="styleItem" roleId="tpc2.1219418656006" type="tpc2.PaddingLeftStyleClassItem" typeId="tpc2.1215007883204" id="1215196135606">
        <property name="value" nameId="tpc2.1215007802031" value="0.0" />
      </node>
      <node role="styleItem" roleId="tpc2.1219418656006" type="tpc2.PaddingRightStyleClassItem" typeId="tpc2.1215007897487" id="1215196139093">
        <property name="value" nameId="tpc2.1215007802031" value="0.0" />
      </node>
    </node>
  </root>
  <root id="1144195442138">
    <node role="cellModel" roleId="tpc2.1080736633877" type="tpc2.CellModel_Collection" typeId="tpc2.1073389446423" id="1144195449093">
      <node role="childCellModel" roleId="tpc2.1073389446424" type="tpc2.CellModel_Component" typeId="tpc2.1078939183254" id="1206487372236">
        <link role="editorComponent" roleId="tpc2.1078939183255" targetNodeId="1206480334645" resolveInfo="ReplaceableAlias_Comp" />
      </node>
      <node role="childCellModel" roleId="tpc2.1073389446424" type="tpc2.CellModel_Constant" typeId="tpc2.1073389577006" id="1206487372237">
        <property name="text" nameId="tpc2.1073389577007" value="(" />
        <link role="styleClass" roleId="tpc2.1186406756722" targetNodeId="tpen.1234958090348" resolveInfo="LeftParenAfterName" />
      </node>
      <node role="childCellModel" roleId="tpc2.1073389446424" type="tpc2.CellModel_RefCell" typeId="tpc2.1088013125922" id="1144195585868">
        <property name="noTargetText" nameId="tpc2.1139852716018" value="&lt;concept of parent&gt;" />
        <link role="relationDeclaration" roleId="tpc2.1140103550593" targetNodeId="tp25.1144195362400" />
        <node role="editorComponent" roleId="tpc2.1088186146602" type="tpc2.InlineEditorComponent" typeId="tpc2.1088185857835" id="1144195585869">
          <node role="cellModel" roleId="tpc2.1080736633877" type="tpc2.CellModel_Property" typeId="tpc2.1073389658414" id="1144195593746">
            <property name="readOnly" nameId="tpc2.1140017977771" value="true" />
            <property name="noTargetText" nameId="tpc2.1139852716018" value="&lt;concept has no name&gt;" />
            <link role="relationDeclaration" roleId="tpc2.1140103550593" targetNodeId="tpck.1169194664001" resolveInfo="name" />
            <node role="styleItem" roleId="tpc2.1219418656006" type="tpc2.ForegroundColorStyleClassItem" typeId="tpc2.1186404549998" id="1214399677926">
              <property name="color" nameId="tpc2.1186403713874" value="DARK_MAGENTA" />
            </node>
          </node>
        </node>
      </node>
      <node role="childCellModel" roleId="tpc2.1073389446424" type="tpc2.CellModel_Constant" typeId="tpc2.1073389577006" id="1144198123372">
        <property name="text" nameId="tpc2.1073389577007" value=":" />
        <node role="styleItem" roleId="tpc2.1219418656006" type="tpc2.SelectableStyleSheetItem" typeId="tpc2.1186414928363" id="1214310994234">
          <property name="flag" nameId="tpc2.1186414551515" value="false" />
        </node>
      </node>
      <node role="childCellModel" roleId="tpc2.1073389446424" type="tpc2.CellModel_RefCell" typeId="tpc2.1088013125922" id="1144198126876">
        <property name="noTargetText" nameId="tpc2.1139852716018" value="&lt;role&gt;" />
        <link role="relationDeclaration" roleId="tpc2.1140103550593" targetNodeId="tp25.1144195396777" />
        <node role="editorComponent" roleId="tpc2.1088186146602" type="tpc2.InlineEditorComponent" typeId="tpc2.1088185857835" id="1144198126877">
          <node role="cellModel" roleId="tpc2.1080736633877" type="tpc2.CellModel_Property" typeId="tpc2.1073389658414" id="1144198126878">
            <property name="readOnly" nameId="tpc2.1140017977771" value="true" />
            <property name="noTargetText" nameId="tpc2.1139852716018" value="&lt;link has no role&gt;" />
            <link role="relationDeclaration" roleId="tpc2.1140103550593" targetNodeId="tpce.1071599776563" resolveInfo="role" />
            <node role="styleItem" roleId="tpc2.1219418656006" type="tpc2.FontStyleStyleClassItem" typeId="tpc2.1186403751766" id="1214314934386">
              <property name="style" nameId="tpc2.1186403771423" value="ITALIC" />
            </node>
            <node role="styleItem" roleId="tpc2.1219418656006" type="tpc2.ForegroundColorStyleClassItem" typeId="tpc2.1186404549998" id="1214399678397">
              <property name="color" nameId="tpc2.1186403713874" value="darkGray" />
            </node>
            <node role="styleItem" roleId="tpc2.1219418656006" type="tpc2.PaddingRightStyleClassItem" typeId="tpc2.1215007897487" id="1219240614600">
              <property name="value" nameId="tpc2.1215007802031" value="0.0" />
            </node>
          </node>
        </node>
        <node role="styleItem" roleId="tpc2.1219418656006" type="tpc2.PaddingRightStyleClassItem" typeId="tpc2.1215007897487" id="1219240619757">
          <property name="value" nameId="tpc2.1215007802031" value="0.0" />
        </node>
      </node>
      <node role="childCellModel" roleId="tpc2.1073389446424" type="tpc2.CellModel_Constant" typeId="tpc2.1073389577006" id="1206487363126">
        <property name="text" nameId="tpc2.1073389577007" value=")" />
        <link role="styleClass" roleId="tpc2.1186406756722" targetNodeId="tpen.1215088010675" resolveInfo="RightParen" />
      </node>
      <node role="cellLayout" roleId="tpc2.1106270802874" type="tpc2.CellLayout_Indent" typeId="tpc2.1237303669825" id="1237817289947" />
    </node>
  </root>
  <root id="1145383231438">
    <node role="cellModel" roleId="tpc2.1080736633877" type="tpc2.CellModel_Collection" typeId="tpc2.1073389446423" id="1145383245679">
      <node role="childCellModel" roleId="tpc2.1073389446424" type="tpc2.CellModel_Constant" typeId="tpc2.1073389577006" id="1145383245680">
        <property name="text" nameId="tpc2.1073389577007" value="nlist" />
        <link role="styleClass" roleId="tpc2.1186406756722" targetNodeId="tpen.1186415544875" resolveInfo="KeyWord" />
        <node role="styleItem" roleId="tpc2.1219418656006" type="tpc2.PaddingRightStyleClassItem" typeId="tpc2.1215007897487" id="1215166960112">
          <property name="value" nameId="tpc2.1215007802031" value="0.0" />
        </node>
      </node>
      <node role="childCellModel" roleId="tpc2.1073389446424" type="tpc2.CellModel_Constant" typeId="tpc2.1073389577006" id="1145383245681">
        <property name="text" nameId="tpc2.1073389577007" value="&lt;" />
        <link role="styleClass" roleId="tpc2.1186406756722" targetNodeId="tpen.1234958090348" resolveInfo="LeftParenAfterName" />
      </node>
      <node role="childCellModel" roleId="tpc2.1073389446424" type="tpc2.CellModel_RefCell" typeId="tpc2.1088013125922" id="1145383273157">
        <property name="emptyNoTargetText" nameId="tpc2.1214560368769" value="true" />
        <link role="relationDeclaration" roleId="tpc2.1140103550593" targetNodeId="tp25.1145383142433" />
        <node role="editorComponent" roleId="tpc2.1088186146602" type="tpc2.InlineEditorComponent" typeId="tpc2.1088185857835" id="1145383273158">
          <node role="cellModel" roleId="tpc2.1080736633877" type="tpc2.CellModel_Property" typeId="tpc2.1073389658414" id="1145383277050">
            <property name="readOnly" nameId="tpc2.1140017977771" value="true" />
            <property name="noTargetText" nameId="tpc2.1139852716018" value="&lt;no name&gt;" />
            <link role="relationDeclaration" roleId="tpc2.1140103550593" targetNodeId="tpck.1169194664001" resolveInfo="name" />
            <node role="styleItem" roleId="tpc2.1219418656006" type="tpc2.ForegroundColorStyleClassItem" typeId="tpc2.1186404549998" id="1214399677886">
              <property name="color" nameId="tpc2.1186403713874" value="DARK_MAGENTA" />
            </node>
            <node role="styleItem" roleId="tpc2.1219418656006" type="tpc2.PaddingRightStyleClassItem" typeId="tpc2.1215007897487" id="1215166791554">
              <property name="value" nameId="tpc2.1215007802031" value="0.0" />
            </node>
          </node>
        </node>
        <node role="styleItem" roleId="tpc2.1219418656006" type="tpc2.PaddingRightStyleClassItem" typeId="tpc2.1215007897487" id="1219238151222">
          <property name="value" nameId="tpc2.1215007802031" value="0.0" />
        </node>
      </node>
      <node role="childCellModel" roleId="tpc2.1073389446424" type="tpc2.CellModel_Constant" typeId="tpc2.1073389577006" id="1145383245687">
        <property name="text" nameId="tpc2.1073389577007" value="&gt;" />
        <link role="styleClass" roleId="tpc2.1186406756722" targetNodeId="tpen.1215088010675" resolveInfo="RightParen" />
      </node>
      <node role="cellLayout" roleId="tpc2.1106270802874" type="tpc2.CellLayout_Indent" typeId="tpc2.1237303669825" id="1237817289958" />
    </node>
  </root>
  <root id="1145404650449">
    <node role="cellModel" roleId="tpc2.1080736633877" type="tpc2.CellModel_Collection" typeId="tpc2.1073389446423" id="1145404664303">
      <node role="childCellModel" roleId="tpc2.1073389446424" type="tpc2.CellModel_RefNode" typeId="tpc2.1073389882823" id="1145404664304">
        <link role="relationDeclaration" roleId="tpc2.1140103550593" targetNodeId="tp25.1145404616321" />
      </node>
      <node role="childCellModel" roleId="tpc2.1073389446424" type="tpc2.CellModel_Constant" typeId="tpc2.1073389577006" id="1145404664305">
        <property name="text" nameId="tpc2.1073389577007" value="/" />
        <property name="attractsFocus" nameId="tpc2.1130859485024" value="1" />
        <link role="actionMap" roleId="tpc2.1139959269582" targetNodeId="1145407825538" resolveInfo="SemanticDowncastExpression_Symbol_Actions" />
        <node role="styleItem" roleId="tpc2.1219418656006" type="tpc2.EditableStyleClassItem" typeId="tpc2.1186414860679" id="1214398031962">
          <property name="flag" nameId="tpc2.1186414551515" value="false" />
        </node>
        <node role="styleItem" roleId="tpc2.1219418656006" type="tpc2.ForegroundColorStyleClassItem" typeId="tpc2.1186404549998" id="1214399678492">
          <property name="color" nameId="tpc2.1186403713874" value="DARK_MAGENTA" />
        </node>
        <node role="styleItem" roleId="tpc2.1219418656006" type="tpc2.FirstPositionAllowedStyleClassItem" typeId="tpc2.1215085112640" id="1219237854546" />
        <node role="styleItem" roleId="tpc2.1219418656006" type="tpc2.PunctuationLeftStyleClassItem" typeId="tpc2.1233758997495" id="1233929808850">
          <property name="flag" nameId="tpc2.1186414551515" value="true" />
        </node>
      </node>
      <node role="cellLayout" roleId="tpc2.1106270802874" type="tpc2.CellLayout_Indent" typeId="tpc2.1237303669825" id="1237817290024" />
    </node>
  </root>
  <root id="1145407825538">
    <node role="item" roleId="tpc2.1139535219969" type="tpc2.CellActionMapItem" typeId="tpc2.1139535280617" id="1145407863898">
      <property name="description" nameId="tpc2.1139537298254" value="remove semantic downcast" />
      <property name="actionId" nameId="tpc2.1139535298778" value="delete_action_id" />
      <node role="executeFunction" roleId="tpc2.1139535280620" type="tpc2.CellActionMap_ExecuteFunction" typeId="tpc2.1139535439104" id="1145407863899">
        <node role="body" roleId="tpee.1137022507850" type="tpee.StatementList" typeId="tpee.1068580123136" id="1145407863900">
          <node role="statement" roleId="tpee.1068581517665" type="tpee.ExpressionStatement" typeId="tpee.1068580123155" id="1145407914432">
            <node role="expression" roleId="tpee.1068580123156" type="tpee.DotExpression" typeId="tpee.1197027756228" id="1204227918590">
              <node role="operand" roleId="tpee.1197027771414" type="tpc2.CellActionMap_FunctionParm_selectedNode" typeId="tpc2.1139535439112" id="1145407914433" />
              <node role="operation" roleId="tpee.1197027833540" type="tp25.Node_ReplaceWithAnotherOperation" typeId="tp25.1140131837776" id="1145407919732">
                <node role="replacementNode" roleId="tp25.1140131861877" type="tpee.DotExpression" typeId="tpee.1197027756228" id="1204227894808">
                  <node role="operand" roleId="tpee.1197027771414" type="tpc2.CellActionMap_FunctionParm_selectedNode" typeId="tpc2.1139535439112" id="1145407924265" />
                  <node role="operation" roleId="tpee.1197027833540" type="tp25.SLinkAccess" typeId="tp25.1138056143562" id="1145407933627">
                    <link role="link" roleId="tp25.1138056516764" targetNodeId="tp25.1145404616321" />
                  </node>
                </node>
              </node>
            </node>
          </node>
        </node>
      </node>
    </node>
  </root>
  <root id="1145468780047">
    <node role="cellModel" roleId="tpc2.1080736633877" type="tpc2.CellModel_Constant" typeId="tpc2.1073389577006" id="1145468793690">
      <property name="text" nameId="tpc2.1073389577007" value="count" />
      <node role="styleItem" roleId="tpc2.1219418656006" type="tpc2.EditableStyleClassItem" typeId="tpc2.1186414860679" id="1214398031985">
        <property name="flag" nameId="tpc2.1186414551515" value="true" />
      </node>
      <node role="styleItem" roleId="tpc2.1219418656006" type="tpc2.PaddingRightStyleClassItem" typeId="tpc2.1215007897487" id="1219241280968">
        <property name="value" nameId="tpc2.1215007802031" value="0.0" />
      </node>
    </node>
  </root>
  <root id="1145567617432">
    <node role="cellModel" roleId="tpc2.1080736633877" type="tpc2.CellModel_RefNode" typeId="tpc2.1073389882823" id="1145567624652">
      <link role="relationDeclaration" roleId="tpc2.1140103550593" targetNodeId="tp25.1145567471833" />
    </node>
  </root>
  <root id="1145570883802">
    <node role="cellModel" roleId="tpc2.1080736633877" type="tpc2.CellModel_Component" typeId="tpc2.1078939183254" id="1207249313004">
      <link role="editorComponent" roleId="tpc2.1078939183255" targetNodeId="1206994531943" resolveInfo="ReplaceableAliasAndParms_Comp" />
    </node>
  </root>
  <root id="1145572859518">
    <node role="cellModel" roleId="tpc2.1080736633877" type="tpc2.CellModel_Component" typeId="tpc2.1078939183254" id="1207249521256">
      <link role="editorComponent" roleId="tpc2.1078939183255" targetNodeId="1206994531943" resolveInfo="ReplaceableAliasAndParms_Comp" />
    </node>
  </root>
  <root id="1145573389679">
    <node role="cellModel" roleId="tpc2.1080736633877" type="tpc2.CellModel_Component" typeId="tpc2.1078939183254" id="1207000523060">
      <link role="editorComponent" roleId="tpc2.1078939183255" targetNodeId="1206994531943" resolveInfo="ReplaceableAliasAndParms_Comp" />
    </node>
  </root>
  <root id="1145994905462">
    <node role="cellModel" roleId="tpc2.1080736633877" type="tpc2.CellModel_RefCell" typeId="tpc2.1088013125922" id="1145994913699">
      <property name="noTargetText" nameId="tpc2.1139852716018" value="&lt;no concept property&gt;" />
      <link role="relationDeclaration" roleId="tpc2.1140103550593" targetNodeId="tp25.1145994841055" />
      <node role="editorComponent" roleId="tpc2.1088186146602" type="tpc2.InlineEditorComponent" typeId="tpc2.1088185857835" id="1145994913700">
        <node role="cellModel" roleId="tpc2.1080736633877" type="tpc2.CellModel_Property" typeId="tpc2.1073389658414" id="1145994918311">
          <property name="readOnly" nameId="tpc2.1140017977771" value="true" />
          <property name="noTargetText" nameId="tpc2.1139852716018" value="&lt;no name&gt;" />
          <link role="relationDeclaration" roleId="tpc2.1140103550593" targetNodeId="tpck.1169194664001" resolveInfo="name" />
          <node role="styleItem" roleId="tpc2.1219418656006" type="tpc2.FontStyleStyleClassItem" typeId="tpc2.1186403751766" id="1214314934015">
            <property name="style" nameId="tpc2.1186403771423" value="ITALIC" />
          </node>
          <node role="styleItem" roleId="tpc2.1219418656006" type="tpc2.ForegroundColorStyleClassItem" typeId="tpc2.1186404549998" id="1214399678824">
            <property name="color" nameId="tpc2.1186403713874" value="DARK_MAGENTA" />
          </node>
          <node role="styleItem" roleId="tpc2.1219418656006" type="tpc2.PaddingRightStyleClassItem" typeId="tpc2.1215007897487" id="1215164919596">
            <property name="value" nameId="tpc2.1215007802031" value="0.0" />
          </node>
        </node>
      </node>
    </node>
  </root>
  <root id="1146171168303">
    <node role="cellModel" roleId="tpc2.1080736633877" type="tpc2.CellModel_Collection" typeId="tpc2.1073389446423" id="1146171170036">
      <node role="childCellModel" roleId="tpc2.1073389446424" type="tpc2.CellModel_Component" typeId="tpc2.1078939183254" id="1206487951704">
        <link role="editorComponent" roleId="tpc2.1078939183255" targetNodeId="1206480334645" resolveInfo="ReplaceableAlias_Comp" />
      </node>
      <node role="childCellModel" roleId="tpc2.1073389446424" type="tpc2.CellModel_Constant" typeId="tpc2.1073389577006" id="1206487951705">
        <property name="text" nameId="tpc2.1073389577007" value="(" />
        <link role="styleClass" roleId="tpc2.1186406756722" targetNodeId="tpen.1234958090348" resolveInfo="LeftParenAfterName" />
      </node>
      <node role="childCellModel" roleId="tpc2.1073389446424" type="tpc2.CellModel_RefNode" typeId="tpc2.1073389882823" id="1146171170038">
        <property name="noTargetText" nameId="tpc2.1139852716018" value="&lt;no value&gt;" />
        <link role="relationDeclaration" roleId="tpc2.1140103550593" targetNodeId="tp25.1146171026732" />
      </node>
      <node role="childCellModel" roleId="tpc2.1073389446424" type="tpc2.CellModel_Constant" typeId="tpc2.1073389577006" id="1206487964378">
        <property name="text" nameId="tpc2.1073389577007" value=")" />
        <link role="styleClass" roleId="tpc2.1186406756722" targetNodeId="tpen.1215088010675" resolveInfo="RightParen" />
      </node>
      <node role="cellLayout" roleId="tpc2.1106270802874" type="tpc2.CellLayout_Indent" typeId="tpc2.1237303669825" id="1237817289879" />
    </node>
  </root>
  <root id="1146253594169">
    <node role="cellModel" roleId="tpc2.1080736633877" type="tpc2.CellModel_Collection" typeId="tpc2.1073389446423" id="1146253646906">
      <node role="childCellModel" roleId="tpc2.1073389446424" type="tpc2.CellModel_Component" typeId="tpc2.1078939183254" id="1206487983630">
        <link role="editorComponent" roleId="tpc2.1078939183255" targetNodeId="1206480334645" resolveInfo="ReplaceableAlias_Comp" />
      </node>
      <node role="childCellModel" roleId="tpc2.1073389446424" type="tpc2.CellModel_Constant" typeId="tpc2.1073389577006" id="1206487983631">
        <property name="text" nameId="tpc2.1073389577007" value="(" />
        <link role="styleClass" roleId="tpc2.1186406756722" targetNodeId="tpen.1234958090348" resolveInfo="LeftParenAfterName" />
      </node>
      <node role="childCellModel" roleId="tpc2.1073389446424" type="tpc2.CellModel_RefNode" typeId="tpc2.1073389882823" id="1146253646908">
        <property name="noTargetText" nameId="tpc2.1139852716018" value="&lt;no value&gt;" />
        <link role="relationDeclaration" roleId="tpc2.1140103550593" targetNodeId="tp25.1146253292181" />
      </node>
      <node role="childCellModel" roleId="tpc2.1073389446424" type="tpc2.CellModel_Constant" typeId="tpc2.1073389577006" id="1206487972988">
        <property name="text" nameId="tpc2.1073389577007" value=")" />
        <link role="styleClass" roleId="tpc2.1186406756722" targetNodeId="tpen.1215088010675" resolveInfo="RightParen" />
      </node>
      <node role="cellLayout" roleId="tpc2.1106270802874" type="tpc2.CellLayout_Indent" typeId="tpc2.1237303669825" id="1237817289944" />
    </node>
  </root>
  <root id="1154547032019">
    <node role="cellModel" roleId="tpc2.1080736633877" type="tpc2.CellModel_RefCell" typeId="tpc2.1088013125922" id="1154547037209">
      <property name="noTargetText" nameId="tpc2.1139852716018" value="&lt;choose concept&gt;" />
      <link role="relationDeclaration" roleId="tpc2.1140103550593" targetNodeId="tp25.1154546997487" />
      <node role="editorComponent" roleId="tpc2.1088186146602" type="tpc2.InlineEditorComponent" typeId="tpc2.1088185857835" id="1154547037210">
        <node role="cellModel" roleId="tpc2.1080736633877" type="tpc2.CellModel_Property" typeId="tpc2.1073389658414" id="1154547041930">
          <property name="readOnly" nameId="tpc2.1140017977771" value="true" />
          <link role="relationDeclaration" roleId="tpc2.1140103550593" targetNodeId="tpck.1169194664001" resolveInfo="name" />
          <node role="styleItem" roleId="tpc2.1219418656006" type="tpc2.ForegroundColorStyleClassItem" typeId="tpc2.1186404549998" id="1214399678025">
            <property name="color" nameId="tpc2.1186403713874" value="DARK_MAGENTA" />
          </node>
          <node role="styleItem" roleId="tpc2.1219418656006" type="tpc2.PaddingRightStyleClassItem" typeId="tpc2.1215007897487" id="1219242044358">
            <property name="value" nameId="tpc2.1215007802031" value="0.0" />
          </node>
        </node>
      </node>
      <node role="styleItem" roleId="tpc2.1219418656006" type="tpc2.PaddingRightStyleClassItem" typeId="tpc2.1215007897487" id="1219242048234">
        <property name="value" nameId="tpc2.1215007802031" value="0.0" />
      </node>
    </node>
  </root>
  <root id="1154547191760">
    <node role="cellModel" roleId="tpc2.1080736633877" type="tpc2.CellModel_Collection" typeId="tpc2.1073389446423" id="1154547198372">
      <node role="childCellModel" roleId="tpc2.1073389446424" type="tpc2.CellModel_Constant" typeId="tpc2.1073389577006" id="1154547202185">
        <property name="text" nameId="tpc2.1073389577007" value="concept in:[" />
        <link role="styleClass" roleId="tpc2.1186406756722" targetNodeId="1227114096626" resolveInfo="operationParameter" />
        <node role="styleItem" roleId="tpc2.1219418656006" type="tpc2.PaddingRightStyleClassItem" typeId="tpc2.1215007897487" id="1219242343653">
          <property name="value" nameId="tpc2.1215007802031" value="0.0" />
        </node>
      </node>
      <node role="childCellModel" roleId="tpc2.1073389446424" type="tpc2.CellModel_RefNodeList" typeId="tpc2.1073390211982" id="1154547221297">
        <property name="separatorText" nameId="tpc2.1140524450557" value="," />
        <link role="relationDeclaration" roleId="tpc2.1140103550593" targetNodeId="tp25.1154546920563" />
        <node role="cellLayout" roleId="tpc2.1140524464360" type="tpc2.CellLayout_Indent" typeId="tpc2.1237303669825" id="1237815234827" />
      </node>
      <node role="childCellModel" roleId="tpc2.1073389446424" type="tpc2.CellModel_Constant" typeId="tpc2.1073389577006" id="1154547244033">
        <property name="text" nameId="tpc2.1073389577007" value="]" />
        <link role="styleClass" roleId="tpc2.1186406756722" targetNodeId="1227114096626" resolveInfo="operationParameter" />
        <node role="styleItem" roleId="tpc2.1219418656006" type="tpc2.PaddingRightStyleClassItem" typeId="tpc2.1215007897487" id="1219241746359">
          <property name="value" nameId="tpc2.1215007802031" value="0.0" />
        </node>
      </node>
      <node role="cellLayout" roleId="tpc2.1106270802874" type="tpc2.CellLayout_Indent" typeId="tpc2.1237303669825" id="1237815228061" />
    </node>
  </root>
  <root id="1166648591078">
    <node role="cellModel" roleId="tpc2.1080736633877" type="tpc2.CellModel_Collection" typeId="tpc2.1073389446423" id="1166648602698">
      <node role="childCellModel" roleId="tpc2.1073389446424" type="tpc2.CellModel_Component" typeId="tpc2.1078939183254" id="1206485367769">
        <link role="editorComponent" roleId="tpc2.1078939183255" targetNodeId="1206480334645" resolveInfo="ReplaceableAlias_Comp" />
      </node>
      <node role="childCellModel" roleId="tpc2.1073389446424" type="tpc2.CellModel_Constant" typeId="tpc2.1073389577006" id="1177700867230">
        <property name="text" nameId="tpc2.1073389577007" value="(" />
        <link role="styleClass" roleId="tpc2.1186406756722" targetNodeId="tpen.1234958090348" resolveInfo="LeftParenAfterName" />
      </node>
      <node role="childCellModel" roleId="tpc2.1073389446424" type="tpc2.CellModel_RefCell" typeId="tpc2.1088013125922" id="1166648602700">
        <property name="noTargetText" nameId="tpc2.1139852716018" value="&lt;no concept&gt;" />
        <link role="relationDeclaration" roleId="tpc2.1140103550593" targetNodeId="tp25.1143235391024" />
        <node role="editorComponent" roleId="tpc2.1088186146602" type="tpc2.InlineEditorComponent" typeId="tpc2.1088185857835" id="1166648602701">
          <node role="cellModel" roleId="tpc2.1080736633877" type="tpc2.CellModel_Property" typeId="tpc2.1073389658414" id="1166648602702">
            <property name="readOnly" nameId="tpc2.1140017977771" value="true" />
            <link role="relationDeclaration" roleId="tpc2.1140103550593" targetNodeId="tpck.1169194664001" resolveInfo="name" />
            <node role="styleItem" roleId="tpc2.1219418656006" type="tpc2.ForegroundColorStyleClassItem" typeId="tpc2.1186404549998" id="1214399678978">
              <property name="color" nameId="tpc2.1186403713874" value="DARK_MAGENTA" />
            </node>
            <node role="styleItem" roleId="tpc2.1219418656006" type="tpc2.PaddingRightStyleClassItem" typeId="tpc2.1215007897487" id="1219240172044">
              <property name="value" nameId="tpc2.1215007802031" value="0.0" />
            </node>
          </node>
        </node>
        <node role="styleItem" roleId="tpc2.1219418656006" type="tpc2.PaddingRightStyleClassItem" typeId="tpc2.1215007897487" id="1219240161323">
          <property name="value" nameId="tpc2.1215007802031" value="0.0" />
        </node>
      </node>
      <node role="childCellModel" roleId="tpc2.1073389446424" type="tpc2.CellModel_Collection" typeId="tpc2.1073389446423" id="2931819695409303057">
        <node role="styleItem" roleId="tpc2.1219418656006" type="tpc2.SelectableStyleSheetItem" typeId="tpc2.1186414928363" id="2931819695409303058">
          <property name="flag" nameId="tpc2.1186414551515" value="false" />
        </node>
        <node role="childCellModel" roleId="tpc2.1073389446424" type="tpc2.CellModel_Constant" typeId="tpc2.1073389577006" id="2931819695409303061">
          <property name="text" nameId="tpc2.1073389577007" value="," />
        </node>
        <node role="childCellModel" roleId="tpc2.1073389446424" type="tpc2.CellModel_RefNode" typeId="tpc2.1073389882823" id="2931819695409303063">
          <link role="relationDeclaration" roleId="tpc2.1140103550593" targetNodeId="tp25.1177700677986" />
        </node>
        <node role="cellLayout" roleId="tpc2.1106270802874" type="tpc2.CellLayout_Indent" typeId="tpc2.1237303669825" id="2931819695409303060" />
        <node role="renderingCondition" roleId="tpc2.1142887637401" type="tpc2.QueryFunction_NodeCondition" typeId="tpc2.1142886221719" id="2931819695409303065">
          <node role="body" roleId="tpee.1137022507850" type="tpee.StatementList" typeId="tpee.1068580123136" id="2931819695409303066">
            <node role="statement" roleId="tpee.1068581517665" type="tpee.ExpressionStatement" typeId="tpee.1068580123155" id="2931819695409303067">
              <node role="expression" roleId="tpee.1068580123156" type="tpee.DotExpression" typeId="tpee.1197027756228" id="2931819695409303074">
                <node role="operand" roleId="tpee.1197027771414" type="tpee.DotExpression" typeId="tpee.1197027756228" id="2931819695409303069">
                  <node role="operand" roleId="tpee.1197027771414" type="tpc2.ConceptFunctionParameter_node" typeId="tpc2.1142886811589" id="2931819695409303068" />
                  <node role="operation" roleId="tpee.1197027833540" type="tp25.SLinkAccess" typeId="tp25.1138056143562" id="2931819695409303073">
                    <link role="link" roleId="tp25.1138056516764" targetNodeId="tp25.1177700677986" />
                  </node>
                </node>
                <node role="operation" roleId="tpee.1197027833540" type="tp25.Node_IsNotNullOperation" typeId="tp25.1172008320231" id="2931819695409303078" />
              </node>
            </node>
          </node>
        </node>
      </node>
      <node role="childCellModel" roleId="tpc2.1073389446424" type="tpc2.CellModel_Constant" typeId="tpc2.1073389577006" id="1177700856899">
        <property name="text" nameId="tpc2.1073389577007" value=")" />
        <link role="styleClass" roleId="tpc2.1186406756722" targetNodeId="tpen.1215088010675" resolveInfo="RightParen" />
      </node>
      <node role="cellLayout" roleId="tpc2.1106270802874" type="tpc2.CellLayout_Indent" typeId="tpc2.1237303669825" id="1237817289941" />
    </node>
  </root>
  <root id="1170384672076">
    <node role="cellModel" roleId="tpc2.1080736633877" type="tpc2.CellModel_Constant" typeId="tpc2.1073389577006" id="1170384687660">
      <property name="attractsFocus" nameId="tpc2.1130859485024" value="1" />
      <property name="text" nameId="tpc2.1073389577007" value="adapter" />
      <node role="styleItem" roleId="tpc2.1219418656006" type="tpc2.PaddingRightStyleClassItem" typeId="tpc2.1215007897487" id="1215161161666">
        <property name="value" nameId="tpc2.1215007802031" value="0.0" />
      </node>
    </node>
  </root>
  <root id="1171305550276">
    <node role="cellModel" roleId="tpc2.1080736633877" type="tpc2.CellModel_Component" typeId="tpc2.1078939183254" id="1207248924093">
      <link role="editorComponent" roleId="tpc2.1078939183255" targetNodeId="1206994531943" resolveInfo="ReplaceableAliasAndParms_Comp" />
    </node>
  </root>
  <root id="1171310362800">
    <node role="cellModel" roleId="tpc2.1080736633877" type="tpc2.CellModel_Constant" typeId="tpc2.1073389577006" id="1171310416458">
      <property name="text" nameId="tpc2.1073389577007" value="containing root" />
      <node role="styleItem" roleId="tpc2.1219418656006" type="tpc2.PaddingRightStyleClassItem" typeId="tpc2.1215007897487" id="1219154964919">
        <property name="value" nameId="tpc2.1215007802031" value="0.0" />
      </node>
      <node role="styleItem" roleId="tpc2.1219418656006" type="tpc2.EditableStyleClassItem" typeId="tpc2.1186414860679" id="1214398031973">
        <property name="flag" nameId="tpc2.1186414551515" value="true" />
      </node>
    </node>
  </root>
  <root id="1171315913365">
    <node role="cellModel" roleId="tpc2.1080736633877" type="tpc2.CellModel_Collection" typeId="tpc2.1073389446423" id="1171315915307">
      <node role="childCellModel" roleId="tpc2.1073389446424" type="tpc2.CellModel_Component" typeId="tpc2.1078939183254" id="1206486703954">
        <link role="editorComponent" roleId="tpc2.1078939183255" targetNodeId="1206480334645" resolveInfo="ReplaceableAlias_Comp" />
      </node>
      <node role="childCellModel" roleId="tpc2.1073389446424" type="tpc2.CellModel_Constant" typeId="tpc2.1073389577006" id="1206486703955">
        <property name="text" nameId="tpc2.1073389577007" value="(" />
        <link role="styleClass" roleId="tpc2.1186406756722" targetNodeId="tpen.1234958090348" resolveInfo="LeftParenAfterName" />
      </node>
      <node role="childCellModel" roleId="tpc2.1073389446424" type="tpc2.CellModel_RefCell" typeId="tpc2.1088013125922" id="1171315915309">
        <property name="noTargetText" nameId="tpc2.1139852716018" value="&lt;all&gt;" />
        <property name="attractsFocus" nameId="tpc2.1130859485024" value="1" />
        <link role="relationDeclaration" roleId="tpc2.1140103550593" targetNodeId="tp25.1171315804605" />
        <node role="editorComponent" roleId="tpc2.1088186146602" type="tpc2.InlineEditorComponent" typeId="tpc2.1088185857835" id="1171315915310">
          <node role="cellModel" roleId="tpc2.1080736633877" type="tpc2.CellModel_Property" typeId="tpc2.1073389658414" id="1171315915311">
            <property name="readOnly" nameId="tpc2.1140017977771" value="true" />
            <link role="relationDeclaration" roleId="tpc2.1140103550593" targetNodeId="tpck.1169194664001" resolveInfo="name" />
            <node role="styleItem" roleId="tpc2.1219418656006" type="tpc2.PaddingRightStyleClassItem" typeId="tpc2.1215007897487" id="1219060775287">
              <property name="value" nameId="tpc2.1215007802031" value="0.0" />
            </node>
            <node role="styleItem" roleId="tpc2.1219418656006" type="tpc2.ForegroundColorStyleClassItem" typeId="tpc2.1186404549998" id="1214399678396">
              <property name="color" nameId="tpc2.1186403713874" value="DARK_MAGENTA" />
            </node>
          </node>
        </node>
      </node>
      <node role="childCellModel" roleId="tpc2.1073389446424" type="tpc2.CellModel_Constant" typeId="tpc2.1073389577006" id="1206486716424">
        <property name="text" nameId="tpc2.1073389577007" value=")" />
        <link role="styleClass" roleId="tpc2.1186406756722" targetNodeId="tpen.1215088010675" resolveInfo="RightParen" />
      </node>
      <node role="cellLayout" roleId="tpc2.1106270802874" type="tpc2.CellLayout_Indent" typeId="tpc2.1237303669825" id="1237817289953" />
    </node>
  </root>
  <root id="1171323978358">
    <node role="cellModel" roleId="tpc2.1080736633877" type="tpc2.CellModel_Collection" typeId="tpc2.1073389446423" id="1171323979878">
      <node role="childCellModel" roleId="tpc2.1073389446424" type="tpc2.CellModel_Component" typeId="tpc2.1078939183254" id="1206486656307">
        <link role="editorComponent" roleId="tpc2.1078939183255" targetNodeId="1206480334645" resolveInfo="ReplaceableAlias_Comp" />
      </node>
      <node role="childCellModel" roleId="tpc2.1073389446424" type="tpc2.CellModel_Constant" typeId="tpc2.1073389577006" id="1206486656308">
        <property name="text" nameId="tpc2.1073389577007" value="(" />
        <link role="styleClass" roleId="tpc2.1186406756722" targetNodeId="tpen.1234958090348" resolveInfo="LeftParenAfterName" />
      </node>
      <node role="childCellModel" roleId="tpc2.1073389446424" type="tpc2.CellModel_RefCell" typeId="tpc2.1088013125922" id="1171323979880">
        <property name="noTargetText" nameId="tpc2.1139852716018" value="&lt;all&gt;" />
        <link role="relationDeclaration" roleId="tpc2.1140103550593" targetNodeId="tp25.1171323947160" />
        <node role="editorComponent" roleId="tpc2.1088186146602" type="tpc2.InlineEditorComponent" typeId="tpc2.1088185857835" id="1171323979881">
          <node role="cellModel" roleId="tpc2.1080736633877" type="tpc2.CellModel_Property" typeId="tpc2.1073389658414" id="1171323979882">
            <property name="readOnly" nameId="tpc2.1140017977771" value="true" />
            <link role="relationDeclaration" roleId="tpc2.1140103550593" targetNodeId="tpck.1169194664001" resolveInfo="name" />
            <node role="styleItem" roleId="tpc2.1219418656006" type="tpc2.ForegroundColorStyleClassItem" typeId="tpc2.1186404549998" id="1214399677902">
              <property name="color" nameId="tpc2.1186403713874" value="DARK_MAGENTA" />
            </node>
            <node role="styleItem" roleId="tpc2.1219418656006" type="tpc2.PaddingRightStyleClassItem" typeId="tpc2.1215007897487" id="1219240461812">
              <property name="value" nameId="tpc2.1215007802031" value="0.0" />
            </node>
          </node>
        </node>
        <node role="styleItem" roleId="tpc2.1219418656006" type="tpc2.PaddingRightStyleClassItem" typeId="tpc2.1215007897487" id="1219240465688">
          <property name="value" nameId="tpc2.1215007802031" value="0.0" />
        </node>
      </node>
      <node role="childCellModel" roleId="tpc2.1073389446424" type="tpc2.CellModel_Constant" typeId="tpc2.1073389577006" id="1206486664981">
        <property name="text" nameId="tpc2.1073389577007" value=")" />
        <link role="styleClass" roleId="tpc2.1186406756722" targetNodeId="tpen.1215088010675" resolveInfo="RightParen" />
      </node>
      <node role="cellLayout" roleId="tpc2.1106270802874" type="tpc2.CellLayout_Indent" typeId="tpc2.1237303669825" id="1237817289814" />
    </node>
  </root>
  <root id="1171407475023">
    <node role="inspectedCellModel" roleId="tpc2.1078153129734" type="tpc2.CellModel_Collection" typeId="tpc2.1073389446423" id="1171407548388">
      <property name="vertical" nameId="tpc2.1073389446425" value="true" />
      <node role="childCellModel" roleId="tpc2.1073389446424" type="tpc2.CellModel_Constant" typeId="tpc2.1073389577006" id="1171407548389">
        <property name="text" nameId="tpc2.1073389577007" value="The 'ancestor' operation" />
        <node role="styleItem" roleId="tpc2.1219418656006" type="tpc2.ForegroundColorStyleClassItem" typeId="tpc2.1186404549998" id="1214399679026">
          <property name="color" nameId="tpc2.1186403713874" value="blue" />
        </node>
        <node role="styleItem" roleId="tpc2.1219418656006" type="tpc2.TextBackgroundColorStyleClassItem" typeId="tpc2.1214406454886" id="1214407441904">
          <property name="color" nameId="tpc2.1186403713874" value="lightGray" />
        </node>
        <node role="styleItem" roleId="tpc2.1219418656006" type="tpc2.IndentLayoutNewLineStyleClassItem" typeId="tpc2.1237308012275" id="1237817289842">
          <property name="flag" nameId="tpc2.1186414551515" value="true" />
        </node>
      </node>
      <node role="childCellModel" roleId="tpc2.1073389446424" type="tpc2.CellModel_Constant" typeId="tpc2.1073389577006" id="1171407548390">
        <node role="styleItem" roleId="tpc2.1219418656006" type="tpc2.IndentLayoutNewLineStyleClassItem" typeId="tpc2.1237308012275" id="1237817289844">
          <property name="flag" nameId="tpc2.1186414551515" value="true" />
        </node>
      </node>
      <node role="childCellModel" roleId="tpc2.1073389446424" type="tpc2.CellModel_Constant" typeId="tpc2.1073389577006" id="1171407548391">
        <property name="text" nameId="tpc2.1073389577007" value="Returns ancestor node (if no parameters returns direct parent)" />
        <node role="styleItem" roleId="tpc2.1219418656006" type="tpc2.FontStyleStyleClassItem" typeId="tpc2.1186403751766" id="1214314934012">
          <property name="style" nameId="tpc2.1186403771423" value="PLAIN" />
        </node>
        <node role="styleItem" roleId="tpc2.1219418656006" type="tpc2.IndentLayoutNewLineStyleClassItem" typeId="tpc2.1237308012275" id="1237817289845">
          <property name="flag" nameId="tpc2.1186414551515" value="true" />
        </node>
      </node>
      <node role="childCellModel" roleId="tpc2.1073389446424" type="tpc2.CellModel_Constant" typeId="tpc2.1073389577006" id="1171407548392">
        <node role="styleItem" roleId="tpc2.1219418656006" type="tpc2.IndentLayoutNewLineStyleClassItem" typeId="tpc2.1237308012275" id="1237817289846">
          <property name="flag" nameId="tpc2.1186414551515" value="true" />
        </node>
      </node>
      <node role="childCellModel" roleId="tpc2.1073389446424" type="tpc2.CellModel_Constant" typeId="tpc2.1073389577006" id="1171407548393">
        <property name="text" nameId="tpc2.1073389577007" value="Optional parameters:" />
        <node role="styleItem" roleId="tpc2.1219418656006" type="tpc2.FontStyleStyleClassItem" typeId="tpc2.1186403751766" id="1214314934262">
          <property name="style" nameId="tpc2.1186403771423" value="PLAIN" />
        </node>
        <node role="styleItem" roleId="tpc2.1219418656006" type="tpc2.IndentLayoutNewLineStyleClassItem" typeId="tpc2.1237308012275" id="1237817289847">
          <property name="flag" nameId="tpc2.1186414551515" value="true" />
        </node>
      </node>
      <node role="childCellModel" roleId="tpc2.1073389446424" type="tpc2.CellModel_Collection" typeId="tpc2.1073389446423" id="1171407548394">
        <property name="vertical" nameId="tpc2.1073389446425" value="true" />
        <property name="gridLayout" nameId="tpc2.1073389446426" value="true" />
        <node role="styleItem" roleId="tpc2.1219418656006" type="tpc2.SelectableStyleSheetItem" typeId="tpc2.1186414928363" id="1214310993998">
          <property name="flag" nameId="tpc2.1186414551515" value="false" />
        </node>
        <node role="childCellModel" roleId="tpc2.1073389446424" type="tpc2.CellModel_Constant" typeId="tpc2.1073389577006" id="1171407548396">
          <property name="text" nameId="tpc2.1073389577007" value="root" />
        </node>
        <node role="childCellModel" roleId="tpc2.1073389446424" type="tpc2.CellModel_Constant" typeId="tpc2.1073389577006" id="1171407548397">
          <property name="text" nameId="tpc2.1073389577007" value="get top ancestor" />
          <node role="styleItem" roleId="tpc2.1219418656006" type="tpc2.FontStyleStyleClassItem" typeId="tpc2.1186403751766" id="1214314934038">
            <property name="style" nameId="tpc2.1186403771423" value="PLAIN" />
          </node>
          <node role="styleItem" roleId="tpc2.1219418656006" type="tpc2.IndentLayoutNewLineStyleClassItem" typeId="tpc2.1237308012275" id="1237817289849">
            <property name="flag" nameId="tpc2.1186414551515" value="true" />
          </node>
        </node>
        <node role="childCellModel" roleId="tpc2.1073389446424" type="tpc2.CellModel_Constant" typeId="tpc2.1073389577006" id="1171407548399">
          <property name="text" nameId="tpc2.1073389577007" value="concept" />
        </node>
        <node role="childCellModel" roleId="tpc2.1073389446424" type="tpc2.CellModel_Constant" typeId="tpc2.1073389577006" id="1171407548400">
          <property name="text" nameId="tpc2.1073389577007" value="get ancestor which is instance of concept" />
          <node role="styleItem" roleId="tpc2.1219418656006" type="tpc2.FontStyleStyleClassItem" typeId="tpc2.1186403751766" id="1214314934057">
            <property name="style" nameId="tpc2.1186403771423" value="PLAIN" />
          </node>
          <node role="styleItem" roleId="tpc2.1219418656006" type="tpc2.IndentLayoutNewLineStyleClassItem" typeId="tpc2.1237308012275" id="1237817289850">
            <property name="flag" nameId="tpc2.1186414551515" value="true" />
          </node>
        </node>
        <node role="childCellModel" roleId="tpc2.1073389446424" type="tpc2.CellModel_Constant" typeId="tpc2.1073389577006" id="1171407548402">
          <property name="text" nameId="tpc2.1073389577007" value="concept in" />
        </node>
        <node role="childCellModel" roleId="tpc2.1073389446424" type="tpc2.CellModel_Constant" typeId="tpc2.1073389577006" id="1171407548403">
          <property name="text" nameId="tpc2.1073389577007" value="get ancestor which is instance of one of concepts" />
          <node role="styleItem" roleId="tpc2.1219418656006" type="tpc2.FontStyleStyleClassItem" typeId="tpc2.1186403751766" id="1214314934118">
            <property name="style" nameId="tpc2.1186403771423" value="PLAIN" />
          </node>
          <node role="styleItem" roleId="tpc2.1219418656006" type="tpc2.IndentLayoutNewLineStyleClassItem" typeId="tpc2.1237308012275" id="1237817289851">
            <property name="flag" nameId="tpc2.1186414551515" value="true" />
          </node>
        </node>
        <node role="childCellModel" roleId="tpc2.1073389446424" type="tpc2.CellModel_Constant" typeId="tpc2.1073389577006" id="1171407548405">
          <property name="text" nameId="tpc2.1073389577007" value="+" />
        </node>
        <node role="childCellModel" roleId="tpc2.1073389446424" type="tpc2.CellModel_Constant" typeId="tpc2.1073389577006" id="1171407548406">
          <property name="text" nameId="tpc2.1073389577007" value="return current node if it meets the requirements" />
          <node role="styleItem" roleId="tpc2.1219418656006" type="tpc2.FontStyleStyleClassItem" typeId="tpc2.1186403751766" id="1214314934207">
            <property name="style" nameId="tpc2.1186403771423" value="PLAIN" />
          </node>
          <node role="styleItem" roleId="tpc2.1219418656006" type="tpc2.IndentLayoutNewLineStyleClassItem" typeId="tpc2.1237308012275" id="1237817289852">
            <property name="flag" nameId="tpc2.1186414551515" value="true" />
          </node>
        </node>
        <node role="cellLayout" roleId="tpc2.1106270802874" type="tpc2.CellLayout_Indent" typeId="tpc2.1237303669825" id="1237817289855" />
        <node role="styleItem" roleId="tpc2.1219418656006" type="tpc2.IndentLayoutNewLineStyleClassItem" typeId="tpc2.1237308012275" id="1237817289857">
          <property name="flag" nameId="tpc2.1186414551515" value="true" />
        </node>
      </node>
      <node role="cellLayout" roleId="tpc2.1106270802874" type="tpc2.CellLayout_Indent" typeId="tpc2.1237303669825" id="1237817289867" />
    </node>
    <node role="cellModel" roleId="tpc2.1080736633877" type="tpc2.CellModel_Component" typeId="tpc2.1078939183254" id="1207070865189">
      <link role="editorComponent" roleId="tpc2.1078939183255" targetNodeId="1206994531943" resolveInfo="ReplaceableAliasAndParms_Comp" />
    </node>
  </root>
  <root id="1171501025862">
    <node role="cellModel" roleId="tpc2.1080736633877" type="tpc2.CellModel_Component" typeId="tpc2.1078939183254" id="5168775467716640651">
      <link role="editorComponent" roleId="tpc2.1078939183255" targetNodeId="1206994531943" resolveInfo="ReplaceableAliasAndParms_Comp" />
    </node>
    <node role="inspectedCellModel" roleId="tpc2.1078153129734" type="tpc2.CellModel_Collection" typeId="tpc2.1073389446423" id="2906110183022543134">
      <node role="childCellModel" roleId="tpc2.1073389446424" type="tpc2.CellModel_Collection" typeId="tpc2.1073389446423" id="2906110183022543137">
        <node role="cellLayout" roleId="tpc2.1106270802874" type="tpc2.CellLayout_Vertical" typeId="tpc2.1106270571710" id="2906110183022543138" />
        <node role="childCellModel" roleId="tpc2.1073389446424" type="tpc2.CellModel_Constant" typeId="tpc2.1073389577006" id="2906110183022543139">
          <property name="text" nameId="tpc2.1073389577007" value="The 'children' operation" />
          <node role="styleItem" roleId="tpc2.1219418656006" type="tpc2.TextBackgroundColorStyleClassItem" typeId="tpc2.1214406454886" id="2906110183022543140">
            <property name="color" nameId="tpc2.1186403713874" value="lightGray" />
          </node>
          <node role="styleItem" roleId="tpc2.1219418656006" type="tpc2.ForegroundColorStyleClassItem" typeId="tpc2.1186404549998" id="2906110183022543141">
            <property name="color" nameId="tpc2.1186403713874" value="blue" />
          </node>
        </node>
        <node role="childCellModel" roleId="tpc2.1073389446424" type="tpc2.CellModel_Constant" typeId="tpc2.1073389577006" id="2906110183022543142" />
        <node role="childCellModel" roleId="tpc2.1073389446424" type="tpc2.CellModel_Collection" typeId="tpc2.1073389446423" id="2906110183022543143">
          <node role="styleItem" roleId="tpc2.1219418656006" type="tpc2.SelectableStyleSheetItem" typeId="tpc2.1186414928363" id="2906110183022543144">
            <property name="flag" nameId="tpc2.1186414551515" value="false" />
          </node>
          <node role="childCellModel" roleId="tpc2.1073389446424" type="tpc2.CellModel_Constant" typeId="tpc2.1073389577006" id="2906110183022543145">
            <property name="text" nameId="tpc2.1073389577007" value="Returns children of this node optionally specified by" />
            <node role="styleItem" roleId="tpc2.1219418656006" type="tpc2.FontStyleStyleClassItem" typeId="tpc2.1186403751766" id="2906110183022543146" />
          </node>
          <node role="childCellModel" roleId="tpc2.1073389446424" type="tpc2.CellModel_Constant" typeId="tpc2.1073389577006" id="2906110183022543147">
            <property name="text" nameId="tpc2.1073389577007" value="linkQualifier" />
          </node>
          <node role="childCellModel" roleId="tpc2.1073389446424" type="tpc2.CellModel_Constant" typeId="tpc2.1073389577006" id="2906110183022543148">
            <property name="text" nameId="tpc2.1073389577007" value="parameter" />
            <node role="styleItem" roleId="tpc2.1219418656006" type="tpc2.FontStyleStyleClassItem" typeId="tpc2.1186403751766" id="2906110183022543149" />
          </node>
          <node role="cellLayout" roleId="tpc2.1106270802874" type="tpc2.CellLayout_Horizontal" typeId="tpc2.1106270549637" id="2906110183022543150" />
        </node>
        <node role="childCellModel" roleId="tpc2.1073389446424" type="tpc2.CellModel_Constant" typeId="tpc2.1073389577006" id="2906110183022543151" />
        <node role="childCellModel" roleId="tpc2.1073389446424" type="tpc2.CellModel_Constant" typeId="tpc2.1073389577006" id="2906110183022543152">
          <property name="text" nameId="tpc2.1073389577007" value="Parameter:" />
          <node role="styleItem" roleId="tpc2.1219418656006" type="tpc2.FontStyleStyleClassItem" typeId="tpc2.1186403751766" id="2906110183022543153" />
        </node>
        <node role="childCellModel" roleId="tpc2.1073389446424" type="tpc2.CellModel_Collection" typeId="tpc2.1073389446423" id="2906110183022543154">
          <node role="childCellModel" roleId="tpc2.1073389446424" type="tpc2.CellModel_Constant" typeId="tpc2.1073389577006" id="2906110183022543155">
            <property name="text" nameId="tpc2.1073389577007" value="linkQualifier" />
          </node>
          <node role="styleItem" roleId="tpc2.1219418656006" type="tpc2.SelectableStyleSheetItem" typeId="tpc2.1186414928363" id="2906110183022543156">
            <property name="flag" nameId="tpc2.1186414551515" value="false" />
          </node>
          <node role="childCellModel" roleId="tpc2.1073389446424" type="tpc2.CellModel_Constant" typeId="tpc2.1073389577006" id="2906110183022543157">
            <property name="text" nameId="tpc2.1073389577007" value="LinkDeclaration of corresponding child reference" />
            <node role="styleItem" roleId="tpc2.1219418656006" type="tpc2.FontStyleStyleClassItem" typeId="tpc2.1186403751766" id="2906110183022543158" />
          </node>
          <node role="cellLayout" roleId="tpc2.1106270802874" type="tpc2.CellLayout_Horizontal" typeId="tpc2.1106270549637" id="2906110183022543159" />
        </node>
      </node>
      <node role="cellLayout" roleId="tpc2.1106270802874" type="tpc2.CellLayout_Vertical" typeId="tpc2.1106270571710" id="2906110183022543136" />
    </node>
  </root>
  <root id="1171999181752">
    <node role="cellModel" roleId="tpc2.1080736633877" type="tpc2.CellModel_Constant" typeId="tpc2.1073389577006" id="1171999196301">
      <property name="text" nameId="tpc2.1073389577007" value="isNull" />
      <property name="attractsFocus" nameId="tpc2.1130859485024" value="1" />
      <node role="styleItem" roleId="tpc2.1219418656006" type="tpc2.PaddingRightStyleClassItem" typeId="tpc2.1215007897487" id="1219061587767">
        <property name="value" nameId="tpc2.1215007802031" value="0.0" />
      </node>
      <node role="styleItem" roleId="tpc2.1219418656006" type="tpc2.EditableStyleClassItem" typeId="tpc2.1186414860679" id="1214398031917">
        <property name="flag" nameId="tpc2.1186414551515" value="true" />
      </node>
    </node>
  </root>
  <root id="1172008334580">
    <node role="cellModel" roleId="tpc2.1080736633877" type="tpc2.CellModel_Constant" typeId="tpc2.1073389577006" id="1172008340176">
      <property name="text" nameId="tpc2.1073389577007" value="isNotNull" />
      <property name="attractsFocus" nameId="tpc2.1130859485024" value="1" />
      <node role="styleItem" roleId="tpc2.1219418656006" type="tpc2.EditableStyleClassItem" typeId="tpc2.1186414860679" id="1214398032018">
        <property name="flag" nameId="tpc2.1186414551515" value="true" />
      </node>
      <node role="styleItem" roleId="tpc2.1219418656006" type="tpc2.PaddingRightStyleClassItem" typeId="tpc2.1215007897487" id="1215165618848">
        <property name="value" nameId="tpc2.1215007802031" value="0.0" />
      </node>
    </node>
  </root>
  <root id="1172244086685">
    <node role="cellModel" roleId="tpc2.1080736633877" type="tpc2.CellModel_Collection" typeId="tpc2.1073389446423" id="1172244089058">
      <node role="childCellModel" roleId="tpc2.1073389446424" type="tpc2.CellModel_Component" typeId="tpc2.1078939183254" id="1206487728793">
        <link role="editorComponent" roleId="tpc2.1078939183255" targetNodeId="1206480334645" resolveInfo="ReplaceableAlias_Comp" />
      </node>
      <node role="childCellModel" roleId="tpc2.1073389446424" type="tpc2.CellModel_Constant" typeId="tpc2.1073389577006" id="1206487728794">
        <property name="text" nameId="tpc2.1073389577007" value="(" />
        <link role="styleClass" roleId="tpc2.1186406756722" targetNodeId="tpen.1234958090348" resolveInfo="LeftParenAfterName" />
      </node>
      <node role="childCellModel" roleId="tpc2.1073389446424" type="tpc2.CellModel_RefNode" typeId="tpc2.1073389882823" id="1172244089060">
        <link role="relationDeclaration" roleId="tpc2.1140103550593" targetNodeId="tp25.1172244025707" />
      </node>
      <node role="childCellModel" roleId="tpc2.1073389446424" type="tpc2.CellModel_Constant" typeId="tpc2.1073389577006" id="1206487737076">
        <property name="text" nameId="tpc2.1073389577007" value=")" />
        <link role="styleClass" roleId="tpc2.1186406756722" targetNodeId="tpen.1215088010675" resolveInfo="RightParen" />
      </node>
      <node role="cellLayout" roleId="tpc2.1106270802874" type="tpc2.CellLayout_Indent" typeId="tpc2.1237303669825" id="1237817289938" />
    </node>
  </root>
  <root id="1172323101046">
    <node role="cellModel" roleId="tpc2.1080736633877" type="tpc2.CellModel_Constant" typeId="tpc2.1073389577006" id="1172323109267">
      <property name="text" nameId="tpc2.1073389577007" value="concept" />
      <property name="attractsFocus" nameId="tpc2.1130859485024" value="1" />
      <node role="styleItem" roleId="tpc2.1219418656006" type="tpc2.EditableStyleClassItem" typeId="tpc2.1186414860679" id="1214398032020">
        <property name="flag" nameId="tpc2.1186414551515" value="true" />
      </node>
      <node role="styleItem" roleId="tpc2.1219418656006" type="tpc2.PaddingRightStyleClassItem" typeId="tpc2.1215007897487" id="1215165285746">
        <property name="value" nameId="tpc2.1215007802031" value="0.0" />
      </node>
    </node>
  </root>
  <root id="1172326614774">
    <node role="cellModel" roleId="tpc2.1080736633877" type="tpc2.CellModel_Collection" typeId="tpc2.1073389446423" id="1172326619308">
      <node role="childCellModel" roleId="tpc2.1073389446424" type="tpc2.CellModel_Component" typeId="tpc2.1078939183254" id="1206486113013">
        <link role="editorComponent" roleId="tpc2.1078939183255" targetNodeId="1206480334645" resolveInfo="ReplaceableAlias_Comp" />
      </node>
      <node role="childCellModel" roleId="tpc2.1073389446424" type="tpc2.CellModel_Constant" typeId="tpc2.1073389577006" id="1206486113014">
        <property name="text" nameId="tpc2.1073389577007" value="(" />
        <link role="styleClass" roleId="tpc2.1186406756722" targetNodeId="tpen.1234958090348" resolveInfo="LeftParenAfterName" />
      </node>
      <node role="childCellModel" roleId="tpc2.1073389446424" type="tpc2.CellModel_RefNode" typeId="tpc2.1073389882823" id="1206733827041">
        <property name="noTargetText" nameId="tpc2.1139852716018" value="&lt;no concept&gt;" />
        <link role="relationDeclaration" roleId="tpc2.1140103550593" targetNodeId="tp25.1206733650006" />
      </node>
      <node role="childCellModel" roleId="tpc2.1073389446424" type="tpc2.CellModel_Constant" typeId="tpc2.1073389577006" id="1206733878245">
        <property name="text" nameId="tpc2.1073389577007" value=")" />
        <link role="styleClass" roleId="tpc2.1186406756722" targetNodeId="tpen.1215088010675" resolveInfo="RightParen" />
      </node>
      <node role="cellLayout" roleId="tpc2.1106270802874" type="tpc2.CellLayout_Indent" typeId="tpc2.1237303669825" id="1237817289928" />
    </node>
  </root>
  <root id="1172420591442">
    <node role="cellModel" roleId="tpc2.1080736633877" type="tpc2.CellModel_Collection" typeId="tpc2.1073389446423" id="1180481149411">
      <node role="childCellModel" roleId="tpc2.1073389446424" type="tpc2.CellModel_Constant" typeId="tpc2.1073389577006" id="1180481149412">
        <property name="text" nameId="tpc2.1073389577007" value="concept" />
        <link role="styleClass" roleId="tpc2.1186406756722" targetNodeId="tpen.1186415544875" resolveInfo="KeyWord" />
        <node role="styleItem" roleId="tpc2.1219418656006" type="tpc2.PaddingRightStyleClassItem" typeId="tpc2.1215007897487" id="1219240767001">
          <property name="value" nameId="tpc2.1215007802031" value="0.0" />
        </node>
      </node>
      <node role="childCellModel" roleId="tpc2.1073389446424" type="tpc2.CellModel_Constant" typeId="tpc2.1073389577006" id="1180481149413">
        <property name="text" nameId="tpc2.1073389577007" value="&lt;" />
        <link role="styleClass" roleId="tpc2.1186406756722" targetNodeId="tpen.1234958090348" resolveInfo="LeftParenAfterName" />
        <node role="styleItem" roleId="tpc2.1219418656006" type="tpc2.SelectableStyleSheetItem" typeId="tpc2.1186414928363" id="1215108071466" />
      </node>
      <node role="childCellModel" roleId="tpc2.1073389446424" type="tpc2.CellModel_RefCell" typeId="tpc2.1088013125922" id="1180481149414">
        <property name="emptyNoTargetText" nameId="tpc2.1214560368769" value="true" />
        <link role="relationDeclaration" roleId="tpc2.1140103550593" targetNodeId="tp25.1180481110358" />
        <node role="editorComponent" roleId="tpc2.1088186146602" type="tpc2.InlineEditorComponent" typeId="tpc2.1088185857835" id="1180481149415">
          <node role="cellModel" roleId="tpc2.1080736633877" type="tpc2.CellModel_Property" typeId="tpc2.1073389658414" id="1180481149416">
            <property name="readOnly" nameId="tpc2.1140017977771" value="true" />
            <property name="noTargetText" nameId="tpc2.1139852716018" value="&lt;no name&gt;" />
            <link role="relationDeclaration" roleId="tpc2.1140103550593" targetNodeId="tpck.1169194664001" resolveInfo="name" />
            <node role="styleItem" roleId="tpc2.1219418656006" type="tpc2.PaddingRightStyleClassItem" typeId="tpc2.1215007897487" id="1219240784911">
              <property name="value" nameId="tpc2.1215007802031" value="0.0" />
            </node>
            <node role="styleItem" roleId="tpc2.1219418656006" type="tpc2.ForegroundColorStyleClassItem" typeId="tpc2.1186404549998" id="1214399678868">
              <property name="color" nameId="tpc2.1186403713874" value="DARK_MAGENTA" />
            </node>
          </node>
        </node>
        <node role="styleItem" roleId="tpc2.1219418656006" type="tpc2.PaddingRightStyleClassItem" typeId="tpc2.1215007897487" id="1219240778503">
          <property name="value" nameId="tpc2.1215007802031" value="0.0" />
        </node>
      </node>
      <node role="childCellModel" roleId="tpc2.1073389446424" type="tpc2.CellModel_Constant" typeId="tpc2.1073389577006" id="1180481149417">
        <property name="text" nameId="tpc2.1073389577007" value="&gt;" />
        <link role="styleClass" roleId="tpc2.1186406756722" targetNodeId="tpen.1215088010675" resolveInfo="RightParen" />
      </node>
      <node role="cellLayout" roleId="tpc2.1106270802874" type="tpc2.CellLayout_Indent" typeId="tpc2.1237303669825" id="1237817289903" />
    </node>
  </root>
  <root id="1172424081571">
    <node role="cellModel" roleId="tpc2.1080736633877" type="tpc2.CellModel_Collection" typeId="tpc2.1073389446423" id="1172424084370">
      <node role="childCellModel" roleId="tpc2.1073389446424" type="tpc2.CellModel_Constant" typeId="tpc2.1073389577006" id="1172424087044">
        <property name="text" nameId="tpc2.1073389577007" value="concept" />
        <link role="styleClass" roleId="tpc2.1186406756722" targetNodeId="tpen.1186415544875" resolveInfo="KeyWord" />
        <node role="styleItem" roleId="tpc2.1219418656006" type="tpc2.PaddingRightStyleClassItem" typeId="tpc2.1215007897487" id="1219240940136">
          <property name="value" nameId="tpc2.1215007802031" value="0.0" />
        </node>
      </node>
      <node role="childCellModel" roleId="tpc2.1073389446424" type="tpc2.CellModel_Constant" typeId="tpc2.1073389577006" id="1177028645589">
        <property name="text" nameId="tpc2.1073389577007" value="/" />
        <link role="styleClass" roleId="tpc2.1186406756722" targetNodeId="tpen.1234958090348" resolveInfo="LeftParenAfterName" />
      </node>
      <node role="childCellModel" roleId="tpc2.1073389446424" type="tpc2.CellModel_RefCell" typeId="tpc2.1088013125922" id="1172424124986">
        <property name="noTargetText" nameId="tpc2.1139852716018" value="&lt;no concept&gt;" />
        <link role="relationDeclaration" roleId="tpc2.1140103550593" targetNodeId="tp25.1172424100906" />
        <node role="editorComponent" roleId="tpc2.1088186146602" type="tpc2.InlineEditorComponent" typeId="tpc2.1088185857835" id="1172424124987">
          <node role="cellModel" roleId="tpc2.1080736633877" type="tpc2.CellModel_Property" typeId="tpc2.1073389658414" id="1172424127661">
            <property name="readOnly" nameId="tpc2.1140017977771" value="true" />
            <link role="relationDeclaration" roleId="tpc2.1140103550593" targetNodeId="tpck.1169194664001" resolveInfo="name" />
            <link role="styleClass" roleId="tpc2.1186406756722" targetNodeId="tpd3.1203541385314" resolveInfo="ReferenceOnConcept" />
            <node role="styleItem" roleId="tpc2.1219418656006" type="tpc2.PaddingRightStyleClassItem" typeId="tpc2.1215007897487" id="1219240962984">
              <property name="value" nameId="tpc2.1215007802031" value="0.0" />
            </node>
          </node>
        </node>
        <node role="styleItem" roleId="tpc2.1219418656006" type="tpc2.PaddingRightStyleClassItem" typeId="tpc2.1215007897487" id="1219240966923">
          <property name="value" nameId="tpc2.1215007802031" value="0.0" />
        </node>
      </node>
      <node role="childCellModel" roleId="tpc2.1073389446424" type="tpc2.CellModel_Constant" typeId="tpc2.1073389577006" id="1172424091843">
        <property name="text" nameId="tpc2.1073389577007" value="/" />
        <link role="styleClass" roleId="tpc2.1186406756722" targetNodeId="tpen.1215088010675" resolveInfo="RightParen" />
      </node>
      <node role="cellLayout" roleId="tpc2.1106270802874" type="tpc2.CellLayout_Indent" typeId="tpc2.1237303669825" id="1237817290033" />
    </node>
  </root>
  <root id="1173122820494">
    <node role="cellModel" roleId="tpc2.1080736633877" type="tpc2.CellModel_Component" typeId="tpc2.1078939183254" id="1207071456601">
      <link role="editorComponent" roleId="tpc2.1078939183255" targetNodeId="1206994531943" resolveInfo="ReplaceableAliasAndParms_Comp" />
    </node>
  </root>
  <root id="1175618259856">
    <node role="cellModel" roleId="tpc2.1080736633877" type="tpc2.CellModel_Collection" typeId="tpc2.1073389446423" id="1175622789135">
      <node role="childCellModel" roleId="tpc2.1073389446424" type="tpc2.CellModel_RefCell" typeId="tpc2.1088013125922" id="1175622789848">
        <link role="relationDeclaration" roleId="tpc2.1140103550593" targetNodeId="tp25.1175618223511" />
        <node role="editorComponent" roleId="tpc2.1088186146602" type="tpc2.InlineEditorComponent" typeId="tpc2.1088185857835" id="1175622789849">
          <node role="cellModel" roleId="tpc2.1080736633877" type="tpc2.CellModel_Property" typeId="tpc2.1073389658414" id="1175622789850">
            <property name="readOnly" nameId="tpc2.1140017977771" value="true" />
            <link role="relationDeclaration" roleId="tpc2.1140103550593" targetNodeId="tpck.1169194664001" resolveInfo="name" />
            <node role="styleItem" roleId="tpc2.1219418656006" type="tpc2.FontStyleStyleClassItem" typeId="tpc2.1186403751766" id="1214314934161">
              <property name="style" nameId="tpc2.1186403771423" value="ITALIC" />
            </node>
            <node role="styleItem" roleId="tpc2.1219418656006" type="tpc2.ForegroundColorStyleClassItem" typeId="tpc2.1186404549998" id="1214399678176">
              <property name="color" nameId="tpc2.1186403713874" value="DARK_MAGENTA" />
            </node>
          </node>
        </node>
      </node>
      <node role="childCellModel" roleId="tpc2.1073389446424" type="tpc2.CellModel_Constant" typeId="tpc2.1073389577006" id="1175622793711">
        <property name="text" nameId="tpc2.1073389577007" value="/list" />
        <node role="styleItem" roleId="tpc2.1219418656006" type="tpc2.FontStyleStyleClassItem" typeId="tpc2.1186403751766" id="1214314934221">
          <property name="style" nameId="tpc2.1186403771423" value="ITALIC" />
        </node>
        <node role="styleItem" roleId="tpc2.1219418656006" type="tpc2.LayoutConstraintStyleClassItem" typeId="tpc2.1214317859050" id="1214318685014">
          <property name="layoutConstraint" nameId="tpc2.1214317859051" value="punctuation" />
        </node>
        <node role="styleItem" roleId="tpc2.1219418656006" type="tpc2.ForegroundColorStyleClassItem" typeId="tpc2.1186404549998" id="1214399678500">
          <property name="color" nameId="tpc2.1186403713874" value="darkGray" />
        </node>
      </node>
      <node role="cellLayout" roleId="tpc2.1106270802874" type="tpc2.CellLayout_Indent" typeId="tpc2.1237303669825" id="1237817289869" />
    </node>
  </root>
  <root id="1176109725054">
    <node role="cellModel" roleId="tpc2.1080736633877" type="tpc2.CellModel_Collection" typeId="tpc2.1073389446423" id="1176109727150">
      <node role="childCellModel" roleId="tpc2.1073389446424" type="tpc2.CellModel_Component" typeId="tpc2.1078939183254" id="1206486688202">
        <link role="editorComponent" roleId="tpc2.1078939183255" targetNodeId="1206480334645" resolveInfo="ReplaceableAlias_Comp" />
      </node>
      <node role="childCellModel" roleId="tpc2.1073389446424" type="tpc2.CellModel_Constant" typeId="tpc2.1073389577006" id="1206486688203">
        <property name="text" nameId="tpc2.1073389577007" value="(" />
        <link role="styleClass" roleId="tpc2.1186406756722" targetNodeId="tpen.1234958090348" resolveInfo="LeftParenAfterName" />
      </node>
      <node role="childCellModel" roleId="tpc2.1073389446424" type="tpc2.CellModel_RefNode" typeId="tpc2.1073389882823" id="1176109781602">
        <link role="relationDeclaration" roleId="tpc2.1140103550593" targetNodeId="tp25.1176109762787" />
      </node>
      <node role="childCellModel" roleId="tpc2.1073389446424" type="tpc2.CellModel_Constant" typeId="tpc2.1073389577006" id="1176109784760">
        <property name="text" nameId="tpc2.1073389577007" value="," />
      </node>
      <node role="childCellModel" roleId="tpc2.1073389446424" type="tpc2.CellModel_RefCell" typeId="tpc2.1088013125922" id="1176109740908">
        <property name="noTargetText" nameId="tpc2.1139852716018" value="&lt;no concept&gt;" />
        <link role="relationDeclaration" roleId="tpc2.1140103550593" targetNodeId="tp25.1176109685394" />
        <node role="editorComponent" roleId="tpc2.1088186146602" type="tpc2.InlineEditorComponent" typeId="tpc2.1088185857835" id="1176109740909">
          <node role="cellModel" roleId="tpc2.1080736633877" type="tpc2.CellModel_Property" typeId="tpc2.1073389658414" id="1176109745364">
            <property name="readOnly" nameId="tpc2.1140017977771" value="true" />
            <link role="relationDeclaration" roleId="tpc2.1140103550593" targetNodeId="tpck.1169194664001" resolveInfo="name" />
            <link role="styleClass" roleId="tpc2.1186406756722" targetNodeId="tpd3.1203541385314" resolveInfo="ReferenceOnConcept" />
          </node>
        </node>
      </node>
      <node role="childCellModel" roleId="tpc2.1073389446424" type="tpc2.CellModel_Constant" typeId="tpc2.1073389577006" id="1206486676997">
        <property name="text" nameId="tpc2.1073389577007" value=")" />
        <link role="styleClass" roleId="tpc2.1186406756722" targetNodeId="tpen.1215088010675" resolveInfo="RightParen" />
      </node>
      <node role="cellLayout" roleId="tpc2.1106270802874" type="tpc2.CellLayout_Indent" typeId="tpc2.1237303669825" id="1237817289972" />
    </node>
  </root>
  <root id="1177027060590">
    <node role="cellModel" roleId="tpc2.1080736633877" type="tpc2.CellModel_RefCell" typeId="tpc2.1088013125922" id="1177027092014">
      <property name="noTargetText" nameId="tpc2.1139852716018" value="&lt;choose concept&gt;" />
      <link role="relationDeclaration" roleId="tpc2.1140103550593" targetNodeId="tp25.1177026940964" />
      <node role="editorComponent" roleId="tpc2.1088186146602" type="tpc2.InlineEditorComponent" typeId="tpc2.1088185857835" id="1177027092015">
        <node role="cellModel" roleId="tpc2.1080736633877" type="tpc2.CellModel_Property" typeId="tpc2.1073389658414" id="1177027095986">
          <property name="readOnly" nameId="tpc2.1140017977771" value="true" />
          <link role="relationDeclaration" roleId="tpc2.1140103550593" targetNodeId="tpck.1169194664001" resolveInfo="name" />
          <node role="styleItem" roleId="tpc2.1219418656006" type="tpc2.ForegroundColorStyleClassItem" typeId="tpc2.1186404549998" id="1214399678980">
            <property name="color" nameId="tpc2.1186403713874" value="DARK_MAGENTA" />
          </node>
        </node>
      </node>
    </node>
  </root>
  <root id="1179168156925">
    <node role="cellModel" roleId="tpc2.1080736633877" type="tpc2.CellModel_ConceptProperty" typeId="tpc2.1137553248617" id="1179168170880">
      <property name="attractsFocus" nameId="tpc2.1130859485024" value="1" />
      <link role="relationDeclaration" roleId="tpc2.1140103550593" targetNodeId="tpck.1137473891462" resolveInfo="alias" />
      <node role="styleItem" roleId="tpc2.1219418656006" type="tpc2.EditableStyleClassItem" typeId="tpc2.1186414860679" id="1214398032142">
        <property name="flag" nameId="tpc2.1186414551515" value="false" />
      </node>
      <node role="styleItem" roleId="tpc2.1219418656006" type="tpc2.PaddingRightStyleClassItem" typeId="tpc2.1215007897487" id="1224771264889">
        <property name="value" nameId="tpc2.1215007802031" value="0.0" />
      </node>
    </node>
  </root>
  <root id="1179350233276">
    <node role="cellModel" roleId="tpc2.1080736633877" type="tpc2.CellModel_Collection" typeId="tpc2.1073389446423" id="1206995074238">
      <property name="vertical" nameId="tpc2.1073389446425" value="false" />
      <node role="childCellModel" roleId="tpc2.1073389446424" type="tpc2.CellModel_Component" typeId="tpc2.1078939183254" id="1206995074239">
        <link role="editorComponent" roleId="tpc2.1078939183255" targetNodeId="1206994531943" resolveInfo="ReplaceableAliasAndParms_Comp" />
      </node>
      <node role="cellLayout" roleId="tpc2.1106270802874" type="tpc2.CellLayout_Indent" typeId="tpc2.1237303669825" id="1237817289955" />
    </node>
  </root>
  <root id="1179409308553">
    <node role="cellModel" roleId="tpc2.1080736633877" type="tpc2.CellModel_Collection" typeId="tpc2.1073389446423" id="1179409334055">
      <property name="vertical" nameId="tpc2.1073389446425" value="false" />
      <node role="childCellModel" roleId="tpc2.1073389446424" type="tpc2.CellModel_RefCell" typeId="tpc2.1088013125922" id="1179409337167">
        <link role="relationDeclaration" roleId="tpc2.1140103550593" targetNodeId="tp25.1179409206125" />
        <node role="editorComponent" roleId="tpc2.1088186146602" type="tpc2.InlineEditorComponent" typeId="tpc2.1088185857835" id="1179409337168">
          <node role="cellModel" roleId="tpc2.1080736633877" type="tpc2.CellModel_Property" typeId="tpc2.1073389658414" id="1179409341654">
            <property name="readOnly" nameId="tpc2.1140017977771" value="true" />
            <link role="relationDeclaration" roleId="tpc2.1140103550593" targetNodeId="tpck.1169194664001" resolveInfo="name" />
            <node role="styleItem" roleId="tpc2.1219418656006" type="tpc2.PaddingRightStyleClassItem" typeId="tpc2.1215007897487" id="1215165098924">
              <property name="value" nameId="tpc2.1215007802031" value="0.0" />
            </node>
          </node>
        </node>
      </node>
      <node role="childCellModel" roleId="tpc2.1073389446424" type="tpc2.CellModel_Component" typeId="tpc2.1078939183254" id="1225529460832">
        <link role="editorComponent" roleId="tpc2.1078939183255" targetNodeId="tpen.1173990860683" resolveInfo="IMethodCall_actualArguments" />
        <node role="styleItem" roleId="tpc2.1219418656006" type="tpc2.PunctuationLeftStyleClassItem" typeId="tpc2.1233758997495" id="1233849965729">
          <property name="flag" nameId="tpc2.1186414551515" value="true" />
        </node>
      </node>
      <node role="cellLayout" roleId="tpc2.1106270802874" type="tpc2.CellLayout_Indent" typeId="tpc2.1237303669825" id="1237817289964" />
      <node role="styleItem" roleId="tpc2.1219418656006" type="tpc2.ParametersInformationStyleClassItem" typeId="tpc2.7667276221847570194" id="2114342526188496839">
        <link role="parametersInformation" roleId="tpc2.8863456892852949148" targetNodeId="tpen.4755152624708725521" resolveInfo="BaseMethodParameterInformationQuery" />
      </node>
    </node>
    <node role="inspectedCellModel" roleId="tpc2.1078153129734" type="tpc2.CellModel_Collection" typeId="tpc2.1073389446423" id="2853323645193760542">
      <node role="cellLayout" roleId="tpc2.1106270802874" type="tpc2.CellLayout_Vertical" typeId="tpc2.1106270571710" id="2853323645193760543" />
      <node role="childCellModel" roleId="tpc2.1073389446424" type="tpc2.CellModel_Collection" typeId="tpc2.1073389446423" id="2853323645193760544">
        <node role="cellLayout" roleId="tpc2.1106270802874" type="tpc2.CellLayout_Indent" typeId="tpc2.1237303669825" id="2853323645193760545" />
        <node role="styleItem" roleId="tpc2.1219418656006" type="tpc2.SelectableStyleSheetItem" typeId="tpc2.1186414928363" id="2853323645193760546">
          <property name="flag" nameId="tpc2.1186414551515" value="false" />
        </node>
        <node role="childCellModel" roleId="tpc2.1073389446424" type="tpc2.CellModel_Constant" typeId="tpc2.1073389577006" id="2853323645193760547">
          <property name="text" nameId="tpc2.1073389577007" value="dispatch call:" />
        </node>
        <node role="childCellModel" roleId="tpc2.1073389446424" type="tpc2.CellModel_Property" typeId="tpc2.1073389658414" id="2853323645193760549">
          <link role="relationDeclaration" roleId="tpc2.1140103550593" targetNodeId="tp25.2853323645193760541" resolveInfo="directCall" />
        </node>
      </node>
    </node>
  </root>
  <root id="1180028411522">
    <node role="cellModel" roleId="tpc2.1080736633877" type="tpc2.CellModel_Collection" typeId="tpc2.1073389446423" id="1206486189207">
      <node role="childCellModel" roleId="tpc2.1073389446424" type="tpc2.CellModel_Component" typeId="tpc2.1078939183254" id="1206486189208">
        <link role="editorComponent" roleId="tpc2.1078939183255" targetNodeId="1206480334645" resolveInfo="ReplaceableAlias_Comp" />
      </node>
      <node role="childCellModel" roleId="tpc2.1073389446424" type="tpc2.CellModel_Constant" typeId="tpc2.1073389577006" id="1206486189209">
        <property name="text" nameId="tpc2.1073389577007" value="(" />
        <link role="styleClass" roleId="tpc2.1186406756722" targetNodeId="tpen.1234958090348" resolveInfo="LeftParenAfterName" />
      </node>
      <node role="childCellModel" roleId="tpc2.1073389446424" type="tpc2.CellModel_RefNode" typeId="tpc2.1073389882823" id="1206486189210">
        <property name="noTargetText" nameId="tpc2.1139852716018" value="&lt;no concept&gt;" />
        <link role="relationDeclaration" roleId="tpc2.1140103550593" targetNodeId="tp25.1180028346304" />
      </node>
      <node role="childCellModel" roleId="tpc2.1073389446424" type="tpc2.CellModel_Constant" typeId="tpc2.1073389577006" id="1206486189211">
        <property name="text" nameId="tpc2.1073389577007" value=")" />
        <link role="styleClass" roleId="tpc2.1186406756722" targetNodeId="tpen.1215088010675" resolveInfo="RightParen" />
      </node>
      <node role="cellLayout" roleId="tpc2.1106270802874" type="tpc2.CellLayout_Indent" typeId="tpc2.1237303669825" id="1237817289996" />
    </node>
  </root>
  <root id="1180031836714">
    <node role="cellModel" roleId="tpc2.1080736633877" type="tpc2.CellModel_Collection" typeId="tpc2.1073389446423" id="1180031838387">
      <node role="childCellModel" roleId="tpc2.1073389446424" type="tpc2.CellModel_Component" typeId="tpc2.1078939183254" id="1206486155766">
        <link role="editorComponent" roleId="tpc2.1078939183255" targetNodeId="1206480334645" resolveInfo="ReplaceableAlias_Comp" />
      </node>
      <node role="childCellModel" roleId="tpc2.1073389446424" type="tpc2.CellModel_Constant" typeId="tpc2.1073389577006" id="1206486155767">
        <property name="text" nameId="tpc2.1073389577007" value="(" />
        <link role="styleClass" roleId="tpc2.1186406756722" targetNodeId="tpen.1234958090348" resolveInfo="LeftParenAfterName" />
      </node>
      <node role="childCellModel" roleId="tpc2.1073389446424" type="tpc2.CellModel_RefNode" typeId="tpc2.1073389882823" id="1180031838390">
        <property name="noTargetText" nameId="tpc2.1139852716018" value="&lt;no concept&gt;" />
        <link role="relationDeclaration" roleId="tpc2.1140103550593" targetNodeId="tp25.1180031783297" />
      </node>
      <node role="childCellModel" roleId="tpc2.1073389446424" type="tpc2.CellModel_Constant" typeId="tpc2.1073389577006" id="1206486165956">
        <property name="text" nameId="tpc2.1073389577007" value=")" />
        <link role="styleClass" roleId="tpc2.1186406756722" targetNodeId="tpen.1215088010675" resolveInfo="RightParen" />
      </node>
      <node role="cellLayout" roleId="tpc2.1106270802874" type="tpc2.CellLayout_Indent" typeId="tpc2.1237303669825" id="1237817290036" />
    </node>
  </root>
  <root id="1180457501143">
    <node role="cellModel" roleId="tpc2.1080736633877" type="tpc2.CellModel_Collection" typeId="tpc2.1073389446423" id="1206996255986">
      <property name="vertical" nameId="tpc2.1073389446425" value="false" />
      <node role="childCellModel" roleId="tpc2.1073389446424" type="tpc2.CellModel_Component" typeId="tpc2.1078939183254" id="1206996255987">
        <link role="editorComponent" roleId="tpc2.1078939183255" targetNodeId="1206994531943" resolveInfo="ReplaceableAliasAndParms_Comp" />
      </node>
      <node role="cellLayout" roleId="tpc2.1106270802874" type="tpc2.CellLayout_Indent" typeId="tpc2.1237303669825" id="1237817289999" />
    </node>
  </root>
  <root id="1180459626073">
    <node role="cellModel" roleId="tpc2.1080736633877" type="tpc2.CellModel_Constant" typeId="tpc2.1073389577006" id="1180459627781">
      <property name="text" nameId="tpc2.1073389577007" value="hierarchy" />
      <node role="styleItem" roleId="tpc2.1219418656006" type="tpc2.EditableStyleClassItem" typeId="tpc2.1186414860679" id="1214398032006">
        <property name="flag" nameId="tpc2.1186414551515" value="true" />
      </node>
    </node>
  </root>
  <root id="1180636825133">
    <node role="cellModel" roleId="tpc2.1080736633877" type="tpc2.CellModel_Collection" typeId="tpc2.1073389446423" id="1181937467360">
      <property name="vertical" nameId="tpc2.1073389446425" value="false" />
      <node role="childCellModel" roleId="tpc2.1073389446424" type="tpc2.CellModel_RefNode" typeId="tpc2.1073389882823" id="1181937467361">
        <link role="relationDeclaration" roleId="tpc2.1140103550593" targetNodeId="tp25.1180636770616" />
      </node>
      <node role="childCellModel" roleId="tpc2.1073389446424" type="tpc2.CellModel_Constant" typeId="tpc2.1073389577006" id="1181943477553">
        <property name="text" nameId="tpc2.1073389577007" value="(" />
        <link role="styleClass" roleId="tpc2.1186406756722" targetNodeId="tpen.1234958090348" resolveInfo="LeftParenAfterName" />
      </node>
      <node role="childCellModel" roleId="tpc2.1073389446424" type="tpc2.CellModel_RefNode" typeId="tpc2.1073389882823" id="2931819695409303039">
        <link role="relationDeclaration" roleId="tpc2.1140103550593" targetNodeId="tp25.1181937442359" />
        <node role="renderingCondition" roleId="tpc2.1142887637401" type="tpc2.QueryFunction_NodeCondition" typeId="tpc2.1142886221719" id="2931819695409303040">
          <node role="body" roleId="tpee.1137022507850" type="tpee.StatementList" typeId="tpee.1068580123136" id="2931819695409303041">
            <node role="statement" roleId="tpee.1068581517665" type="tpee.ExpressionStatement" typeId="tpee.1068580123155" id="2931819695409303042">
              <node role="expression" roleId="tpee.1068580123156" type="tpee.DotExpression" typeId="tpee.1197027756228" id="2931819695409303049">
                <node role="operand" roleId="tpee.1197027771414" type="tpee.DotExpression" typeId="tpee.1197027756228" id="2931819695409303044">
                  <node role="operand" roleId="tpee.1197027771414" type="tpc2.ConceptFunctionParameter_node" typeId="tpc2.1142886811589" id="2931819695409303043" />
                  <node role="operation" roleId="tpee.1197027833540" type="tp25.SLinkAccess" typeId="tp25.1138056143562" id="2931819695409303048">
                    <link role="link" roleId="tp25.1138056516764" targetNodeId="tp25.1181937442359" />
                  </node>
                </node>
                <node role="operation" roleId="tpee.1197027833540" type="tp25.Node_IsNotNullOperation" typeId="tp25.1172008320231" id="2931819695409303053" />
              </node>
            </node>
          </node>
        </node>
      </node>
      <node role="childCellModel" roleId="tpc2.1073389446424" type="tpc2.CellModel_Constant" typeId="tpc2.1073389577006" id="1181943477555">
        <property name="text" nameId="tpc2.1073389577007" value=")" />
        <link role="styleClass" roleId="tpc2.1186406756722" targetNodeId="tpen.1215088010675" resolveInfo="RightParen" />
      </node>
      <node role="cellLayout" roleId="tpc2.1106270802874" type="tpc2.CellLayout_Indent" typeId="tpc2.1237303669825" id="1237817289915" />
    </node>
  </root>
  <root id="1181949581633">
    <node role="cellModel" roleId="tpc2.1080736633877" type="tpc2.CellModel_Collection" typeId="tpc2.1073389446423" id="1206486226037">
      <property name="vertical" nameId="tpc2.1073389446425" value="false" />
      <node role="childCellModel" roleId="tpc2.1073389446424" type="tpc2.CellModel_Component" typeId="tpc2.1078939183254" id="1206486226038">
        <link role="editorComponent" roleId="tpc2.1078939183255" targetNodeId="1206480334645" resolveInfo="ReplaceableAlias_Comp" />
      </node>
      <node role="childCellModel" roleId="tpc2.1073389446424" type="tpc2.CellModel_Constant" typeId="tpc2.1073389577006" id="1206486226039">
        <property name="text" nameId="tpc2.1073389577007" value="(" />
        <link role="styleClass" roleId="tpc2.1186406756722" targetNodeId="tpen.1234958090348" resolveInfo="LeftParenAfterName" />
      </node>
      <node role="childCellModel" roleId="tpc2.1073389446424" type="tpc2.CellModel_RefNode" typeId="tpc2.1073389882823" id="2931819695409262094">
        <link role="relationDeclaration" roleId="tpc2.1140103550593" targetNodeId="tp25.1181949561194" />
        <node role="renderingCondition" roleId="tpc2.1142887637401" type="tpc2.QueryFunction_NodeCondition" typeId="tpc2.1142886221719" id="2931819695409262095">
          <node role="body" roleId="tpee.1137022507850" type="tpee.StatementList" typeId="tpee.1068580123136" id="2931819695409262096">
            <node role="statement" roleId="tpee.1068581517665" type="tpee.ExpressionStatement" typeId="tpee.1068580123155" id="2931819695409270959">
              <node role="expression" roleId="tpee.1068580123156" type="tpee.DotExpression" typeId="tpee.1197027756228" id="2931819695409302558">
                <node role="operand" roleId="tpee.1197027771414" type="tpee.DotExpression" typeId="tpee.1197027756228" id="2931819695409270961">
                  <node role="operand" roleId="tpee.1197027771414" type="tpc2.ConceptFunctionParameter_node" typeId="tpc2.1142886811589" id="2931819695409270960" />
                  <node role="operation" roleId="tpee.1197027833540" type="tp25.SLinkAccess" typeId="tp25.1138056143562" id="2931819695409302557">
                    <link role="link" roleId="tp25.1138056516764" targetNodeId="tp25.1181949561194" />
                  </node>
                </node>
                <node role="operation" roleId="tpee.1197027833540" type="tp25.Node_IsNotNullOperation" typeId="tp25.1172008320231" id="2931819695409302562" />
              </node>
            </node>
          </node>
        </node>
      </node>
      <node role="childCellModel" roleId="tpc2.1073389446424" type="tpc2.CellModel_Constant" typeId="tpc2.1073389577006" id="1206486226041">
        <property name="text" nameId="tpc2.1073389577007" value=")" />
        <link role="styleClass" roleId="tpc2.1186406756722" targetNodeId="tpen.1215088010675" resolveInfo="RightParen" />
      </node>
      <node role="cellLayout" roleId="tpc2.1106270802874" type="tpc2.CellLayout_Indent" typeId="tpc2.1237303669825" id="1237817289817" />
    </node>
  </root>
  <root id="1181952939921">
    <node role="cellModel" roleId="tpc2.1080736633877" type="tpc2.CellModel_Collection" typeId="tpc2.1073389446423" id="1182506828314">
      <property name="vertical" nameId="tpc2.1073389446425" value="false" />
      <node role="childCellModel" roleId="tpc2.1073389446424" type="tpc2.CellModel_Component" typeId="tpc2.1078939183254" id="1206486063557">
        <link role="editorComponent" roleId="tpc2.1078939183255" targetNodeId="1206480334645" resolveInfo="ReplaceableAlias_Comp" />
      </node>
      <node role="childCellModel" roleId="tpc2.1073389446424" type="tpc2.CellModel_Constant" typeId="tpc2.1073389577006" id="1206486063558">
        <property name="text" nameId="tpc2.1073389577007" value="(" />
        <link role="styleClass" roleId="tpc2.1186406756722" targetNodeId="tpen.1234958090348" resolveInfo="LeftParenAfterName" />
      </node>
      <node role="childCellModel" roleId="tpc2.1073389446424" type="tpc2.CellModel_RefNode" typeId="tpc2.1073389882823" id="1182506841743">
        <property name="noTargetText" nameId="tpc2.1139852716018" value="&lt;smodel&gt;" />
        <link role="relationDeclaration" roleId="tpc2.1140103550593" targetNodeId="tp25.1182506816063" />
      </node>
      <node role="childCellModel" roleId="tpc2.1073389446424" type="tpc2.CellModel_Constant" typeId="tpc2.1073389577006" id="1182506973657">
        <property name="text" nameId="tpc2.1073389577007" value="," />
        <node role="styleItem" roleId="tpc2.1219418656006" type="tpc2.PunctuationLeftStyleClassItem" typeId="tpc2.1233758997495" id="1238766100317">
          <property name="flag" nameId="tpc2.1186414551515" value="true" />
        </node>
      </node>
      <node role="childCellModel" roleId="tpc2.1073389446424" type="tpc2.CellModel_RefNode" typeId="tpc2.1073389882823" id="1182506978425">
        <property name="noTargetText" nameId="tpc2.1139852716018" value="&lt;scope&gt;" />
        <link role="relationDeclaration" roleId="tpc2.1140103550593" targetNodeId="tp25.1182506966389" />
      </node>
      <node role="childCellModel" roleId="tpc2.1073389446424" type="tpc2.CellModel_Constant" typeId="tpc2.1073389577006" id="1206486074544">
        <property name="text" nameId="tpc2.1073389577007" value=")" />
        <link role="styleClass" roleId="tpc2.1186406756722" targetNodeId="tpen.1215088010675" resolveInfo="RightParen" />
      </node>
      <node role="cellLayout" roleId="tpc2.1106270802874" type="tpc2.CellLayout_Indent" typeId="tpc2.1237303669825" id="1237817289823" />
    </node>
  </root>
  <root id="1182279746815">
    <node role="cellModel" roleId="tpc2.1080736633877" type="tpc2.CellModel_Collection" typeId="tpc2.1073389446423" id="1182279799230">
      <property name="vertical" nameId="tpc2.1073389446425" value="false" />
      <node role="childCellModel" roleId="tpc2.1073389446424" type="tpc2.CellModel_Component" typeId="tpc2.1078939183254" id="1206485988830">
        <link role="editorComponent" roleId="tpc2.1078939183255" targetNodeId="1206480334645" resolveInfo="ReplaceableAlias_Comp" />
      </node>
      <node role="childCellModel" roleId="tpc2.1073389446424" type="tpc2.CellModel_Constant" typeId="tpc2.1073389577006" id="1206485988831">
        <property name="text" nameId="tpc2.1073389577007" value="(" />
        <link role="styleClass" roleId="tpc2.1186406756722" targetNodeId="tpen.1234958090348" resolveInfo="LeftParenAfterName" />
      </node>
      <node role="childCellModel" roleId="tpc2.1073389446424" type="tpc2.CellModel_RefCell" typeId="tpc2.1088013125922" id="1221164457353">
        <property name="noTargetText" nameId="tpc2.1139852716018" value="&lt;no reference role&gt;" />
        <link role="relationDeclaration" roleId="tpc2.1140103550593" targetNodeId="tp25.1221164078452" />
        <link role="styleClass" roleId="tpc2.1186406756722" targetNodeId="tpd3.1221170124867" resolveInfo="ReferenceOnConceptualFeature" />
        <node role="editorComponent" roleId="tpc2.1088186146602" type="tpc2.InlineEditorComponent" typeId="tpc2.1088185857835" id="1221164457354">
          <node role="cellModel" roleId="tpc2.1080736633877" type="tpc2.CellModel_Property" typeId="tpc2.1073389658414" id="1221164467825">
            <property name="readOnly" nameId="tpc2.1140017977771" value="true" />
            <link role="relationDeclaration" roleId="tpc2.1140103550593" targetNodeId="tpce.1071599776563" resolveInfo="role" />
          </node>
        </node>
      </node>
      <node role="childCellModel" roleId="tpc2.1073389446424" type="tpc2.CellModel_Constant" typeId="tpc2.1073389577006" id="1221164650030">
        <property name="text" nameId="tpc2.1073389577007" value="," />
      </node>
      <node role="childCellModel" roleId="tpc2.1073389446424" type="tpc2.CellModel_RefNode" typeId="tpc2.1073389882823" id="1221165896439">
        <link role="relationDeclaration" roleId="tpc2.1140103550593" targetNodeId="tp25.1221164004670" />
      </node>
      <node role="childCellModel" roleId="tpc2.1073389446424" type="tpc2.CellModel_Constant" typeId="tpc2.1073389577006" id="1206485988837">
        <property name="text" nameId="tpc2.1073389577007" value=")" />
        <link role="styleClass" roleId="tpc2.1186406756722" targetNodeId="tpen.1215088010675" resolveInfo="RightParen" />
      </node>
      <node role="cellLayout" roleId="tpc2.1106270802874" type="tpc2.CellLayout_Indent" typeId="tpc2.1237303669825" id="1237817289875" />
    </node>
  </root>
  <root id="1182511080941">
    <node role="cellModel" roleId="tpc2.1080736633877" type="tpc2.CellModel_Collection" typeId="tpc2.1073389446423" id="1182511083881">
      <property name="vertical" nameId="tpc2.1073389446425" value="false" />
      <node role="childCellModel" roleId="tpc2.1073389446424" type="tpc2.CellModel_Component" typeId="tpc2.1078939183254" id="1206486612667">
        <link role="editorComponent" roleId="tpc2.1078939183255" targetNodeId="1206480334645" resolveInfo="ReplaceableAlias_Comp" />
      </node>
      <node role="childCellModel" roleId="tpc2.1073389446424" type="tpc2.CellModel_Constant" typeId="tpc2.1073389577006" id="1206486612668">
        <property name="text" nameId="tpc2.1073389577007" value="(" />
        <link role="styleClass" roleId="tpc2.1186406756722" targetNodeId="tpen.1234958090348" resolveInfo="LeftParenAfterName" />
      </node>
      <node role="childCellModel" roleId="tpc2.1073389446424" type="tpc2.CellModel_RefNode" typeId="tpc2.1073389882823" id="1182511100904">
        <property name="noTargetText" nameId="tpc2.1139852716018" value="&lt;no scope&gt;" />
        <link role="relationDeclaration" roleId="tpc2.1140103550593" targetNodeId="tp25.1182511038749" />
      </node>
      <node role="childCellModel" roleId="tpc2.1073389446424" type="tpc2.CellModel_Constant" typeId="tpc2.1073389577006" id="1182511105406">
        <property name="text" nameId="tpc2.1073389577007" value="," />
      </node>
      <node role="childCellModel" roleId="tpc2.1073389446424" type="tpc2.CellModel_RefCell" typeId="tpc2.1088013125922" id="1182511109971">
        <property name="noTargetText" nameId="tpc2.1139852716018" value="&lt;no concept&gt;" />
        <link role="relationDeclaration" roleId="tpc2.1140103550593" targetNodeId="tp25.1182511038750" />
        <node role="editorComponent" roleId="tpc2.1088186146602" type="tpc2.InlineEditorComponent" typeId="tpc2.1088185857835" id="1182511109972">
          <node role="cellModel" roleId="tpc2.1080736633877" type="tpc2.CellModel_Property" typeId="tpc2.1073389658414" id="1182511125130">
            <property name="readOnly" nameId="tpc2.1140017977771" value="true" />
            <link role="relationDeclaration" roleId="tpc2.1140103550593" targetNodeId="tpck.1169194664001" resolveInfo="name" />
            <link role="styleClass" roleId="tpc2.1186406756722" targetNodeId="tpd3.1203541385314" resolveInfo="ReferenceOnConcept" />
          </node>
        </node>
      </node>
      <node role="childCellModel" roleId="tpc2.1073389446424" type="tpc2.CellModel_Constant" typeId="tpc2.1073389577006" id="1206486629587">
        <property name="text" nameId="tpc2.1073389577007" value=")" />
        <link role="styleClass" roleId="tpc2.1186406756722" targetNodeId="tpen.1215088010675" resolveInfo="RightParen" />
      </node>
      <node role="cellLayout" roleId="tpc2.1106270802874" type="tpc2.CellLayout_Indent" typeId="tpc2.1237303669825" id="1237817289921" />
    </node>
  </root>
  <root id="1204762366627">
    <node role="cellModel" roleId="tpc2.1080736633877" type="tpc2.CellModel_Collection" typeId="tpc2.1073389446423" id="1204762834552">
      <property name="vertical" nameId="tpc2.1073389446425" value="false" />
      <node role="childCellModel" roleId="tpc2.1073389446424" type="tpc2.CellModel_Constant" typeId="tpc2.1073389577006" id="1204762856929">
        <property name="text" nameId="tpc2.1073389577007" value="$@" />
        <node role="styleItem" roleId="tpc2.1219418656006" type="tpc2.FontStyleStyleClassItem" typeId="tpc2.1186403751766" id="1214314934365">
          <property name="style" nameId="tpc2.1186403771423" value="PLAIN" />
        </node>
        <node role="styleItem" roleId="tpc2.1219418656006" type="tpc2.LastPositionAllowedStyleClassItem" typeId="tpc2.1215085197271" id="1219242508103" />
        <node role="styleItem" roleId="tpc2.1219418656006" type="tpc2.PunctuationRightStyleClassItem" typeId="tpc2.1233759184865" id="1233855223849">
          <property name="flag" nameId="tpc2.1186414551515" value="true" />
        </node>
      </node>
      <node role="childCellModel" roleId="tpc2.1073389446424" type="tpc2.CellModel_RefNode" typeId="tpc2.1073389882823" id="1204762928415">
        <link role="relationDeclaration" roleId="tpc2.1140103550593" targetNodeId="tp25.1204762310079" />
      </node>
      <node role="cellLayout" roleId="tpc2.1106270802874" type="tpc2.CellLayout_Indent" typeId="tpc2.1237303669825" id="1237817289934" />
    </node>
  </root>
  <root id="1204763553921">
    <node role="cellModel" roleId="tpc2.1080736633877" type="tpc2.CellModel_RefCell" typeId="tpc2.1088013125922" id="1204763572767">
      <link role="relationDeclaration" roleId="tpc2.1140103550593" targetNodeId="tp25.1204763443606" />
      <node role="editorComponent" roleId="tpc2.1088186146602" type="tpc2.InlineEditorComponent" typeId="tpc2.1088185857835" id="1204763572768">
        <node role="cellModel" roleId="tpc2.1080736633877" type="tpc2.CellModel_Property" typeId="tpc2.1073389658414" id="1204763584536">
          <property name="readOnly" nameId="tpc2.1140017977771" value="true" />
          <property name="noTargetText" nameId="tpc2.1139852716018" value="&lt;no annotation link&gt;" />
          <link role="relationDeclaration" roleId="tpc2.1140103550593" targetNodeId="tpce.1204740973143" resolveInfo="role" />
          <node role="styleItem" roleId="tpc2.1219418656006" type="tpc2.PaddingRightStyleClassItem" typeId="tpc2.1215007897487" id="1219415230964">
            <property name="value" nameId="tpc2.1215007802031" value="0.0" />
          </node>
        </node>
      </node>
    </node>
  </root>
  <root id="1204832702256">
    <node role="cellModel" roleId="tpc2.1080736633877" type="tpc2.CellModel_Collection" typeId="tpc2.1073389446423" id="1204834222431">
      <property name="vertical" nameId="tpc2.1073389446425" value="false" />
      <node role="childCellModel" roleId="tpc2.1073389446424" type="tpc2.CellModel_RefCell" typeId="tpc2.1088013125922" id="1204834222432">
        <link role="relationDeclaration" roleId="tpc2.1140103550593" targetNodeId="tp25.1204832665473" />
        <node role="editorComponent" roleId="tpc2.1088186146602" type="tpc2.InlineEditorComponent" typeId="tpc2.1088185857835" id="1204834222433">
          <node role="cellModel" roleId="tpc2.1080736633877" type="tpc2.CellModel_Property" typeId="tpc2.1073389658414" id="1204834222434">
            <property name="readOnly" nameId="tpc2.1140017977771" value="true" />
            <property name="noTargetText" nameId="tpc2.1139852716018" value="&lt;no annotation link&gt;" />
            <link role="relationDeclaration" roleId="tpc2.1140103550593" targetNodeId="tpce.1204740973143" resolveInfo="role" />
            <node role="styleItem" roleId="tpc2.1219418656006" type="tpc2.PaddingRightStyleClassItem" typeId="tpc2.1215007897487" id="1219243321444">
              <property name="value" nameId="tpc2.1215007802031" value="0.0" />
            </node>
          </node>
        </node>
        <node role="styleItem" roleId="tpc2.1219418656006" type="tpc2.PaddingRightStyleClassItem" typeId="tpc2.1215007897487" id="1219243326258">
          <property name="value" nameId="tpc2.1215007802031" value="0.0" />
        </node>
      </node>
      <node role="childCellModel" roleId="tpc2.1073389446424" type="tpc2.CellModel_Constant" typeId="tpc2.1073389577006" id="1204834237155">
        <property name="text" nameId="tpc2.1073389577007" value="&lt;" />
        <link role="styleClass" roleId="tpc2.1186406756722" targetNodeId="tpen.1238161779414" resolveInfo="BaseAngleBracket" />
        <node role="styleItem" roleId="tpc2.1219418656006" type="tpc2.SelectableStyleSheetItem" typeId="tpc2.1186414928363" id="1219243317006" />
        <node role="styleItem" roleId="tpc2.1219418656006" type="tpc2.PaddingRightStyleClassItem" typeId="tpc2.1215007897487" id="1219243313049">
          <property name="value" nameId="tpc2.1215007802031" value="0.0" />
        </node>
      </node>
      <node role="childCellModel" roleId="tpc2.1073389446424" type="tpc2.CellModel_RefNode" typeId="tpc2.1073389882823" id="1204834257832">
        <property name="noTargetText" nameId="tpc2.1139852716018" value="&lt;property&gt;" />
        <link role="relationDeclaration" roleId="tpc2.1140103550593" targetNodeId="tp25.1204834178790" />
      </node>
      <node role="childCellModel" roleId="tpc2.1073389446424" type="tpc2.CellModel_Constant" typeId="tpc2.1073389577006" id="1204834262709">
        <property name="text" nameId="tpc2.1073389577007" value="&gt;" />
        <link role="styleClass" roleId="tpc2.1186406756722" targetNodeId="tpen.1238161779414" resolveInfo="BaseAngleBracket" />
        <node role="styleItem" roleId="tpc2.1219418656006" type="tpc2.FirstPositionAllowedStyleClassItem" typeId="tpc2.1215085112640" id="1219243330728" />
        <node role="styleItem" roleId="tpc2.1219418656006" type="tpc2.PaddingRightStyleClassItem" typeId="tpc2.1215007897487" id="1219243333558">
          <property name="value" nameId="tpc2.1215007802031" value="0.0" />
        </node>
      </node>
      <node role="cellLayout" roleId="tpc2.1106270802874" type="tpc2.CellLayout_Indent" typeId="tpc2.1237303669825" id="1237817289872" />
    </node>
  </root>
  <root id="1204835157357">
    <node role="cellModel" roleId="tpc2.1080736633877" type="tpc2.CellModel_Collection" typeId="tpc2.1073389446423" id="1204835162156">
      <node role="childCellModel" roleId="tpc2.1073389446424" type="tpc2.CellModel_Constant" typeId="tpc2.1073389577006" id="1204835162157">
        <property name="text" nameId="tpc2.1073389577007" value="#" />
        <node role="styleItem" roleId="tpc2.1219418656006" type="tpc2.FontStyleStyleClassItem" typeId="tpc2.1186403751766" id="1214314934144">
          <property name="style" nameId="tpc2.1186403771423" value="ITALIC" />
        </node>
        <node role="styleItem" roleId="tpc2.1219418656006" type="tpc2.EditableStyleClassItem" typeId="tpc2.1186414860679" id="1214398032149">
          <property name="flag" nameId="tpc2.1186414551515" value="false" />
        </node>
        <node role="styleItem" roleId="tpc2.1219418656006" type="tpc2.ForegroundColorStyleClassItem" typeId="tpc2.1186404549998" id="1214399677942">
          <property name="color" nameId="tpc2.1186403713874" value="DARK_MAGENTA" />
        </node>
        <node role="styleItem" roleId="tpc2.1219418656006" type="tpc2.PaddingRightStyleClassItem" typeId="tpc2.1215007897487" id="1219241120717">
          <property name="value" nameId="tpc2.1215007802031" value="0.0" />
        </node>
        <node role="styleItem" roleId="tpc2.1219418656006" type="tpc2.LastPositionAllowedStyleClassItem" typeId="tpc2.1215085197271" id="1219241122251" />
      </node>
      <node role="childCellModel" roleId="tpc2.1073389446424" type="tpc2.CellModel_RefNode" typeId="tpc2.1073389882823" id="1204835162158">
        <link role="relationDeclaration" roleId="tpc2.1140103550593" targetNodeId="tp25.1204834868751" />
      </node>
      <node role="cellLayout" roleId="tpc2.1106270802874" type="tpc2.CellLayout_Indent" typeId="tpc2.1237303669825" id="1237817289908" />
    </node>
  </root>
  <root id="1204837271423">
    <node role="cellModel" roleId="tpc2.1080736633877" type="tpc2.CellModel_RefCell" typeId="tpc2.1088013125922" id="1204837286691">
      <property name="noTargetText" nameId="tpc2.1139852716018" value="no property" />
      <link role="relationDeclaration" roleId="tpc2.1140103550593" targetNodeId="tp25.1204837225594" />
      <node role="editorComponent" roleId="tpc2.1088186146602" type="tpc2.InlineEditorComponent" typeId="tpc2.1088185857835" id="1204837286692">
        <node role="cellModel" roleId="tpc2.1080736633877" type="tpc2.CellModel_Property" typeId="tpc2.1073389658414" id="1204837292350">
          <property name="readOnly" nameId="tpc2.1140017977771" value="true" />
          <link role="relationDeclaration" roleId="tpc2.1140103550593" targetNodeId="tpck.1169194664001" resolveInfo="name" />
          <node role="styleItem" roleId="tpc2.1219418656006" type="tpc2.PaddingRightStyleClassItem" typeId="tpc2.1215007897487" id="1219243158579">
            <property name="value" nameId="tpc2.1215007802031" value="0.0" />
          </node>
        </node>
      </node>
      <node role="styleItem" roleId="tpc2.1219418656006" type="tpc2.PaddingRightStyleClassItem" typeId="tpc2.1215007897487" id="1219243162689">
        <property name="value" nameId="tpc2.1215007802031" value="0.0" />
      </node>
    </node>
  </root>
  <root id="1204849551517">
    <node role="cellModel" roleId="tpc2.1080736633877" type="tpc2.CellModel_Collection" typeId="tpc2.1073389446423" id="1204849566535">
      <property name="vertical" nameId="tpc2.1073389446425" value="false" />
      <node role="childCellModel" roleId="tpc2.1073389446424" type="tpc2.CellModel_RefCell" typeId="tpc2.1088013125922" id="1204849566536">
        <link role="relationDeclaration" roleId="tpc2.1140103550593" targetNodeId="tp25.1204848911285" />
        <node role="editorComponent" roleId="tpc2.1088186146602" type="tpc2.InlineEditorComponent" typeId="tpc2.1088185857835" id="1204849566537">
          <node role="cellModel" roleId="tpc2.1080736633877" type="tpc2.CellModel_Property" typeId="tpc2.1073389658414" id="1204849566538">
            <property name="readOnly" nameId="tpc2.1140017977771" value="true" />
            <property name="noTargetText" nameId="tpc2.1139852716018" value="&lt;no annotation link&gt;" />
            <link role="relationDeclaration" roleId="tpc2.1140103550593" targetNodeId="tpce.1204740973143" resolveInfo="role" />
            <node role="styleItem" roleId="tpc2.1219418656006" type="tpc2.PaddingRightStyleClassItem" typeId="tpc2.1215007897487" id="1219242661417">
              <property name="value" nameId="tpc2.1215007802031" value="0.0" />
            </node>
          </node>
        </node>
      </node>
      <node role="childCellModel" roleId="tpc2.1073389446424" type="tpc2.CellModel_Constant" typeId="tpc2.1073389577006" id="1204849566539">
        <property name="text" nameId="tpc2.1073389577007" value="&lt;" />
        <link role="styleClass" roleId="tpc2.1186406756722" targetNodeId="tpen.1238161779414" resolveInfo="BaseAngleBracket" />
        <node role="styleItem" roleId="tpc2.1219418656006" type="tpc2.SelectableStyleSheetItem" typeId="tpc2.1186414928363" id="1219242834516" />
        <node role="styleItem" roleId="tpc2.1219418656006" type="tpc2.PunctuationLeftStyleClassItem" typeId="tpc2.1233758997495" id="1233855382181">
          <property name="flag" nameId="tpc2.1186414551515" value="true" />
        </node>
        <node role="styleItem" roleId="tpc2.1219418656006" type="tpc2.PunctuationRightStyleClassItem" typeId="tpc2.1233759184865" id="1233855387494">
          <property name="flag" nameId="tpc2.1186414551515" value="true" />
        </node>
      </node>
      <node role="childCellModel" roleId="tpc2.1073389446424" type="tpc2.CellModel_RefNode" typeId="tpc2.1073389882823" id="1204849566540">
        <property name="noTargetText" nameId="tpc2.1139852716018" value="&lt;link&gt;" />
        <link role="relationDeclaration" roleId="tpc2.1140103550593" targetNodeId="tp25.1204848911284" />
        <node role="styleItem" roleId="tpc2.1219418656006" type="tpc2.PaddingRightStyleClassItem" typeId="tpc2.1215007897487" id="1219242685830">
          <property name="value" nameId="tpc2.1215007802031" value="0.0" />
        </node>
      </node>
      <node role="childCellModel" roleId="tpc2.1073389446424" type="tpc2.CellModel_Constant" typeId="tpc2.1073389577006" id="1204849566541">
        <property name="text" nameId="tpc2.1073389577007" value="&gt;" />
        <link role="styleClass" roleId="tpc2.1186406756722" targetNodeId="tpen.1238161779414" resolveInfo="BaseAngleBracket" />
        <node role="styleItem" roleId="tpc2.1219418656006" type="tpc2.FirstPositionAllowedStyleClassItem" typeId="tpc2.1215085112640" id="1219242691050" />
        <node role="styleItem" roleId="tpc2.1219418656006" type="tpc2.PunctuationLeftStyleClassItem" typeId="tpc2.1233758997495" id="1233855397449">
          <property name="flag" nameId="tpc2.1186414551515" value="true" />
        </node>
        <node role="styleItem" roleId="tpc2.1219418656006" type="tpc2.PunctuationRightStyleClassItem" typeId="tpc2.1233759184865" id="1233855401570">
          <property name="flag" nameId="tpc2.1186414551515" value="true" />
        </node>
        <node role="styleItem" roleId="tpc2.1219418656006" type="tpc2.LastPositionAllowedStyleClassItem" typeId="tpc2.1215085197271" id="1237991282292">
          <property name="flag" nameId="tpc2.1186414551515" value="true" />
        </node>
      </node>
      <node role="cellLayout" roleId="tpc2.1106270802874" type="tpc2.CellLayout_Indent" typeId="tpc2.1237303669825" id="1237817289886" />
    </node>
  </root>
  <root id="1204851941271">
    <node role="cellModel" roleId="tpc2.1080736633877" type="tpc2.CellModel_RefCell" typeId="tpc2.1088013125922" id="1204851958179">
      <link role="relationDeclaration" roleId="tpc2.1140103550593" targetNodeId="tp25.1204851882689" />
      <node role="editorComponent" roleId="tpc2.1088186146602" type="tpc2.InlineEditorComponent" typeId="tpc2.1088185857835" id="1204851958180">
        <node role="cellModel" roleId="tpc2.1080736633877" type="tpc2.CellModel_Property" typeId="tpc2.1073389658414" id="1204851963572">
          <property name="readOnly" nameId="tpc2.1140017977771" value="true" />
          <link role="relationDeclaration" roleId="tpc2.1140103550593" targetNodeId="tpce.1071599776563" resolveInfo="role" />
          <link role="styleClass" roleId="tpc2.1186406756722" targetNodeId="1205441017139" resolveInfo="ref_link_role" />
        </node>
      </node>
    </node>
  </root>
  <root id="1204919812348">
    <node role="cellModel" roleId="tpc2.1080736633877" type="tpc2.CellModel_Collection" typeId="tpc2.1073389446423" id="1204919818991">
      <property name="vertical" nameId="tpc2.1073389446425" value="false" />
      <node role="childCellModel" roleId="tpc2.1073389446424" type="tpc2.CellModel_Constant" typeId="tpc2.1073389577006" id="1204919822243">
        <property name="text" nameId="tpc2.1073389577007" value="link acc&lt;" />
      </node>
      <node role="childCellModel" roleId="tpc2.1073389446424" type="tpc2.CellModel_RefCell" typeId="tpc2.1088013125922" id="1204926270355">
        <link role="relationDeclaration" roleId="tpc2.1140103550593" targetNodeId="tp25.1204926237448" />
        <node role="editorComponent" roleId="tpc2.1088186146602" type="tpc2.InlineEditorComponent" typeId="tpc2.1088185857835" id="1204926270356">
          <node role="cellModel" roleId="tpc2.1080736633877" type="tpc2.CellModel_Property" typeId="tpc2.1073389658414" id="1204926276952">
            <property name="readOnly" nameId="tpc2.1140017977771" value="true" />
            <link role="relationDeclaration" roleId="tpc2.1140103550593" targetNodeId="tpck.1169194664001" resolveInfo="name" />
          </node>
        </node>
      </node>
      <node role="childCellModel" roleId="tpc2.1073389446424" type="tpc2.CellModel_Constant" typeId="tpc2.1073389577006" id="1205264956549">
        <property name="text" nameId="tpc2.1073389577007" value=",singular:" />
      </node>
      <node role="childCellModel" roleId="tpc2.1073389446424" type="tpc2.CellModel_Property" typeId="tpc2.1073389658414" id="1205264969895">
        <link role="relationDeclaration" roleId="tpc2.1140103550593" targetNodeId="tp25.1205264860045" resolveInfo="singularCradinality" />
      </node>
      <node role="childCellModel" roleId="tpc2.1073389446424" type="tpc2.CellModel_Constant" typeId="tpc2.1073389577006" id="1205266348084">
        <property name="text" nameId="tpc2.1073389577007" value=",aggregation:" />
      </node>
      <node role="childCellModel" roleId="tpc2.1073389446424" type="tpc2.CellModel_Property" typeId="tpc2.1073389658414" id="1205266348085">
        <link role="relationDeclaration" roleId="tpc2.1140103550593" targetNodeId="tp25.1205266306005" resolveInfo="aggregation" />
      </node>
      <node role="childCellModel" roleId="tpc2.1073389446424" type="tpc2.CellModel_Constant" typeId="tpc2.1073389577006" id="1204919852528">
        <property name="text" nameId="tpc2.1073389577007" value="&gt;" />
      </node>
      <node role="cellLayout" roleId="tpc2.1106270802874" type="tpc2.CellLayout_Indent" typeId="tpc2.1237303669825" id="1237817290022" />
    </node>
  </root>
  <root id="1205357213298">
    <node role="cellModel" roleId="tpc2.1080736633877" type="tpc2.CellModel_ConceptProperty" typeId="tpc2.1137553248617" id="1205357242128">
      <link role="relationDeclaration" roleId="tpc2.1140103550593" targetNodeId="tpck.1137473891462" resolveInfo="alias" />
      <node role="styleItem" roleId="tpc2.1219418656006" type="tpc2.EditableStyleClassItem" typeId="tpc2.1186414860679" id="1214398032176">
        <property name="flag" nameId="tpc2.1186414551515" value="false" />
      </node>
      <node role="styleItem" roleId="tpc2.1219418656006" type="tpc2.PaddingRightStyleClassItem" typeId="tpc2.1215007897487" id="1219243001967">
        <property name="value" nameId="tpc2.1215007802031" value="0.0" />
      </node>
    </node>
  </root>
  <root id="1205441004091">
    <node role="styleClass" roleId="tpc2.1186402402630" type="tpc2.StyleSheetClass" typeId="tpc2.1186402373407" id="1205441017139">
      <property name="name" nameId="tpck.1169194664001" value="ref_link_role" />
      <node role="styleItem" roleId="tpc2.1219418656006" type="tpc2.FontStyleStyleClassItem" typeId="tpc2.1186403751766" id="1205441036593">
        <property name="style" nameId="tpc2.1186403771423" value="ITALIC" />
      </node>
      <node role="styleItem" roleId="tpc2.1219418656006" type="tpc2.ForegroundColorStyleClassItem" typeId="tpc2.1186404549998" id="1205441075892">
        <property name="color" nameId="tpc2.1186403713874" value="darkGray" />
      </node>
      <node role="styleItem" roleId="tpc2.1219418656006" type="tpc2.PaddingRightStyleClassItem" typeId="tpc2.1215007897487" id="1215160336889">
        <property name="value" nameId="tpc2.1215007802031" value="0.0" />
      </node>
    </node>
    <node role="styleClass" roleId="tpc2.1186402402630" type="tpc2.StyleSheetClass" typeId="tpc2.1186402373407" id="1227114096626">
      <property name="name" nameId="tpck.1169194664001" value="operationParameter" />
      <node role="styleItem" roleId="tpc2.1219418656006" type="tpc2.ForegroundColorStyleClassItem" typeId="tpc2.1186404549998" id="1227114105206">
        <property name="color" nameId="tpc2.1186403713874" value="darkGray" />
      </node>
    </node>
  </root>
  <root id="1205861795290">
    <node role="cellModel" roleId="tpc2.1080736633877" type="tpc2.CellModel_Constant" typeId="tpc2.1073389577006" id="1205861801901">
      <property name="text" nameId="tpc2.1073389577007" value="isAttribute" />
    </node>
  </root>
  <root id="1206019883830">
    <node role="cellModel" roleId="tpc2.1080736633877" type="tpc2.CellModel_Collection" typeId="tpc2.1073389446423" id="1206019887863">
      <property name="vertical" nameId="tpc2.1073389446425" value="false" />
      <node role="childCellModel" roleId="tpc2.1073389446424" type="tpc2.CellModel_RefCell" typeId="tpc2.1088013125922" id="1206019889771">
        <link role="relationDeclaration" roleId="tpc2.1140103550593" targetNodeId="tp25.1206019820684" />
        <node role="editorComponent" roleId="tpc2.1088186146602" type="tpc2.InlineEditorComponent" typeId="tpc2.1088185857835" id="1206019889772">
          <node role="cellModel" roleId="tpc2.1080736633877" type="tpc2.CellModel_Property" typeId="tpc2.1073389658414" id="1206019891665">
            <property name="readOnly" nameId="tpc2.1140017977771" value="true" />
            <link role="relationDeclaration" roleId="tpc2.1140103550593" targetNodeId="tpck.1169194664001" resolveInfo="name" />
            <node role="styleItem" roleId="tpc2.1219418656006" type="tpc2.PaddingLeftStyleClassItem" typeId="tpc2.1215007883204" id="1215272661313">
              <property name="value" nameId="tpc2.1215007802031" value="0.0" />
            </node>
            <node role="styleItem" roleId="tpc2.1219418656006" type="tpc2.PaddingRightStyleClassItem" typeId="tpc2.1215007897487" id="1215272663315">
              <property name="value" nameId="tpc2.1215007802031" value="0.0" />
            </node>
          </node>
        </node>
      </node>
      <node role="childCellModel" roleId="tpc2.1073389446424" type="tpc2.CellModel_Constant" typeId="tpc2.1073389577006" id="1206019896573">
        <property name="text" nameId="tpc2.1073389577007" value="." />
        <link role="styleClass" roleId="tpc2.1186406756722" targetNodeId="tpen.1215096040201" resolveInfo="Dot" />
      </node>
      <node role="childCellModel" roleId="tpc2.1073389446424" type="tpc2.CellModel_RefCell" typeId="tpc2.1088013125922" id="9066272936957155030">
        <property name="attractsFocus" nameId="tpc2.1130859485024" value="0" />
        <link role="relationDeclaration" roleId="tpc2.1140103550593" targetNodeId="tp25.1206019830404" />
        <node role="editorComponent" roleId="tpc2.1088186146602" type="tpc2.InlineEditorComponent" typeId="tpc2.1088185857835" id="9066272936957155031">
          <node role="cellModel" roleId="tpc2.1080736633877" type="tpc2.CellModel_Property" typeId="tpc2.1073389658414" id="9066272936957155032">
            <property name="readOnly" nameId="tpc2.1140017977771" value="true" />
            <link role="relationDeclaration" roleId="tpc2.1140103550593" targetNodeId="tpck.1169194664001" resolveInfo="name" />
            <node role="styleItem" roleId="tpc2.1219418656006" type="tpc2.PaddingLeftStyleClassItem" typeId="tpc2.1215007883204" id="9066272936957155033">
              <property name="value" nameId="tpc2.1215007802031" value="0.0" />
            </node>
            <node role="styleItem" roleId="tpc2.1219418656006" type="tpc2.PaddingRightStyleClassItem" typeId="tpc2.1215007897487" id="9066272936957155034">
              <property name="value" nameId="tpc2.1215007802031" value="0.0" />
            </node>
          </node>
        </node>
        <node role="menuDescriptor" roleId="tpc2.1164826688380" type="tpc2.CellMenuDescriptor" typeId="tpc2.1164824717996" id="9066272936957155035">
          <node role="cellMenuPart" roleId="tpc2.1164824815888" type="tpc2.CellMenuPart_ReplaceNode_Group" typeId="tpc2.1165004207520" id="9066272936957155036">
            <property name="presentation" nameId="tpc2.1165254125954" value="default_referent" />
            <node role="parametersFunction" roleId="tpc2.1165004529292" type="tpc2.CellMenuPart_AbstractGroup_Query" typeId="tpc2.1163613035599" id="9066272936957155037">
              <node role="body" roleId="tpee.1137022507850" type="tpee.StatementList" typeId="tpee.1068580123136" id="9066272936957155038">
                <node role="statement" roleId="tpee.1068581517665" type="tpee.ExpressionStatement" typeId="tpee.1068580123155" id="9066272936957155039">
                  <node role="expression" roleId="tpee.1068580123156" type="tpee.StaticMethodCall" typeId="tpee.1081236700937" id="9066272936957155040">
                    <link role="classConcept" roleId="tpee.1144433194310" targetNodeId="9066272936957038220" resolveInfo="StaticConceptMethodCallUtil" />
                    <link role="baseMethodDeclaration" roleId="tpee.1068499141037" targetNodeId="9066272936957038226" resolveInfo="getParameterObjectsForMethodDeclaration" />
                    <node role="actualArgument" roleId="tpee.1068499141038" type="tpc2.CellMenuPart_Abstract_editedNode" typeId="tpc2.1163613822479" id="9066272936957155041" />
                    <node role="actualArgument" roleId="tpee.1068499141038" type="tpcw.ConceptFunctionParameter_scope" typeId="tpcw.1161622878565" id="9066272936957155042" />
                  </node>
                </node>
              </node>
            </node>
            <node role="createFunction" roleId="tpc2.1165004529293" type="tpc2.CellMenuPart_ReplaceNode_Group_Create" typeId="tpc2.1163613131943" id="9066272936957155043">
              <node role="body" roleId="tpee.1137022507850" type="tpee.StatementList" typeId="tpee.1068580123136" id="9066272936957155044">
                <node role="statement" roleId="tpee.1068581517665" type="tpee.ExpressionStatement" typeId="tpee.1068580123155" id="9066272936957155045">
                  <node role="expression" roleId="tpee.1068580123156" type="tpee.StaticMethodCall" typeId="tpee.1081236700937" id="9066272936957155046">
                    <link role="baseMethodDeclaration" roleId="tpee.1068499141037" targetNodeId="9066272936957038309" resolveInfo="createNewNodeForMethodDeclarationParameter" />
                    <link role="classConcept" roleId="tpee.1144433194310" targetNodeId="9066272936957038220" resolveInfo="StaticConceptMethodCallUtil" />
                    <node role="actualArgument" roleId="tpee.1068499141038" type="tpc2.CellMenuPart_Abstract_editedNode" typeId="tpc2.1163613822479" id="9066272936957155047" />
                    <node role="actualArgument" roleId="tpee.1068499141038" type="tp25.SNodeTypeCastExpression" typeId="tp25.1140137987495" id="9066272936957155048">
                      <link role="concept" roleId="tp25.1140138128738" targetNodeId="1i04.1225194588610" resolveInfo="StaticConceptMethodDeclaration" />
                      <node role="leftExpression" roleId="tp25.1140138123956" type="tpc2.CellMenuPart_AbstractGroup_parameterObject" typeId="tpc2.1163613549566" id="9066272936957155049" />
                    </node>
                  </node>
                </node>
              </node>
            </node>
            <node role="parameterObjectType" roleId="tpc2.1165253890469" type="tp25.SNodeType" typeId="tp25.1138055754698" id="9066272936957155050" />
          </node>
        </node>
      </node>
      <node role="childCellModel" roleId="tpc2.1073389446424" type="tpc2.CellModel_Component" typeId="tpc2.1078939183254" id="9066272936957155052">
        <link role="editorComponent" roleId="tpc2.1078939183255" targetNodeId="tpen.1173990860683" resolveInfo="IMethodCall_actualArguments" />
      </node>
      <node role="cellLayout" roleId="tpc2.1106270802874" type="tpc2.CellLayout_Indent" typeId="tpc2.1237303669825" id="1237817289810" />
      <node role="styleItem" roleId="tpc2.1219418656006" type="tpc2.ParametersInformationStyleClassItem" typeId="tpc2.7667276221847570194" id="5828142732487804105">
        <link role="parametersInformation" roleId="tpc2.8863456892852949148" targetNodeId="tpen.4755152624708725521" resolveInfo="BaseMethodParameterInformationQuery" />
      </node>
    </node>
  </root>
  <root id="1206480334645">
    <node role="cellModel" roleId="tpc2.1080736633877" type="tpc2.CellModel_Alternation" typeId="tpc2.1088612959204" id="1212008926114">
      <property name="vertical" nameId="tpc2.1088613081987" value="true" />
      <node role="ifTrueCellModel" roleId="tpc2.1088612958265" type="tpc2.CellModel_ConceptProperty" typeId="tpc2.1137553248617" id="1212008926115">
        <property name="noTargetText" nameId="tpc2.1139852716018" value="&lt;no alias&gt;" />
        <link role="relationDeclaration" roleId="tpc2.1140103550593" targetNodeId="tpck.1137473891462" resolveInfo="alias" />
        <node role="menuDescriptor" roleId="tpc2.1164826688380" type="tpc2.CellMenuDescriptor" typeId="tpc2.1164824717996" id="1212008926116">
          <node role="cellMenuPart" roleId="tpc2.1164824815888" type="tpc2.CellMenuPart_ReplaceNode_CustomNodeConcept" typeId="tpc2.1164914519156" id="1212008926117">
            <link role="replacementConcept" roleId="tpc2.1164914727930" targetNodeId="tp25.1138411891628" resolveInfo="SNodeOperation" />
          </node>
        </node>
        <node role="styleItem" roleId="tpc2.1219418656006" type="tpc2.FontStyleStyleClassItem" typeId="tpc2.1186403751766" id="1214314934276">
          <property name="style" nameId="tpc2.1186403771423" value="BOLD" />
        </node>
      </node>
      <node role="alternationCondition" roleId="tpc2.1145918517974" type="tpc2.QueryFunction_NodeCondition" typeId="tpc2.1142886221719" id="1212008926118">
        <node role="body" roleId="tpee.1137022507850" type="tpee.StatementList" typeId="tpee.1068580123136" id="1212008926119">
          <node role="statement" roleId="tpee.1068581517665" type="tpee.ExpressionStatement" typeId="tpee.1068580123155" id="1212008996929">
            <node role="expression" roleId="tpee.1068580123156" type="tpee.NotExpression" typeId="tpee.1081516740877" id="1212009032940">
              <node role="expression" roleId="tpee.1081516765348" type="tpee.DotExpression" typeId="tpee.1197027756228" id="1212009032941">
                <node role="operand" roleId="tpee.1197027771414" type="tpee.DotExpression" typeId="tpee.1197027756228" id="1212009032942">
                  <node role="operand" roleId="tpee.1197027771414" type="tpc2.ConceptFunctionParameter_node" typeId="tpc2.1142886811589" id="1212009032943" />
                  <node role="operation" roleId="tpee.1197027833540" type="tp25.Node_GetConceptOperation" typeId="tp25.1172323065820" id="1212009032944" />
                </node>
                <node role="operation" roleId="tpee.1197027833540" type="tp25.Concept_IsExactlyOperation" typeId="tp25.1172326502327" id="1212009032945">
                  <node role="conceptArgument" roleId="tp25.1206733650006" type="tp25.RefConcept_Reference" typeId="tp25.1177026924588" id="1212009032946">
                    <link role="conceptDeclaration" roleId="tp25.1177026940964" targetNodeId="tp25.1138411891628" resolveInfo="SNodeOperation" />
                  </node>
                </node>
              </node>
            </node>
          </node>
        </node>
      </node>
      <node role="ifFalseCellModel" roleId="tpc2.1088612973955" type="tpc2.CellModel_Error" typeId="tpc2.1075375595203" id="1212008965862">
        <property name="text" nameId="tpc2.1075375595204" value="&lt;choose operaion&gt;" />
      </node>
    </node>
  </root>
  <root id="1206482997218">
    <node role="cellModel" roleId="tpc2.1080736633877" type="tpc2.CellModel_Collection" typeId="tpc2.1073389446423" id="1206482604994">
      <node role="childCellModel" roleId="tpc2.1073389446424" type="tpc2.CellModel_Component" typeId="tpc2.1078939183254" id="1206482604995">
        <link role="editorComponent" roleId="tpc2.1078939183255" targetNodeId="1206480334645" resolveInfo="ReplaceableAlias_Comp" />
      </node>
      <node role="childCellModel" roleId="tpc2.1073389446424" type="tpc2.CellModel_Constant" typeId="tpc2.1073389577006" id="1206484905011">
        <property name="text" nameId="tpc2.1073389577007" value="(" />
        <link role="styleClass" roleId="tpc2.1186406756722" targetNodeId="tpen.1234958090348" resolveInfo="LeftParenAfterName" />
      </node>
      <node role="childCellModel" roleId="tpc2.1073389446424" type="tpc2.CellModel_RefNode" typeId="tpc2.1073389882823" id="1206482605000">
        <property name="noTargetText" nameId="tpc2.1139852716018" value="&lt;no prototype&gt;" />
        <link role="relationDeclaration" roleId="tpc2.1140103550593" targetNodeId="tp25.1206482823746" />
      </node>
      <node role="childCellModel" roleId="tpc2.1073389446424" type="tpc2.CellModel_Constant" typeId="tpc2.1073389577006" id="1206482605001">
        <property name="text" nameId="tpc2.1073389577007" value=")" />
        <link role="styleClass" roleId="tpc2.1186406756722" targetNodeId="tpen.1215088010675" resolveInfo="RightParen" />
      </node>
      <node role="cellLayout" roleId="tpc2.1106270802874" type="tpc2.CellLayout_Indent" typeId="tpc2.1237303669825" id="1237817289912" />
    </node>
  </root>
  <root id="1206994531943">
    <node role="cellModel" roleId="tpc2.1080736633877" type="tpc2.CellModel_Collection" typeId="tpc2.1073389446423" id="1206995930398">
      <property name="vertical" nameId="tpc2.1073389446425" value="false" />
      <node role="childCellModel" roleId="tpc2.1073389446424" type="tpc2.CellModel_ConceptProperty" typeId="tpc2.1137553248617" id="1206995930399">
        <property name="noTargetText" nameId="tpc2.1139852716018" value="&lt;no alias&gt;" />
        <link role="relationDeclaration" roleId="tpc2.1140103550593" targetNodeId="tpck.1137473891462" resolveInfo="alias" />
        <node role="menuDescriptor" roleId="tpc2.1164826688380" type="tpc2.CellMenuDescriptor" typeId="tpc2.1164824717996" id="1206995930400">
          <node role="cellMenuPart" roleId="tpc2.1164824815888" type="tpc2.CellMenuPart_ReplaceNode_CustomNodeConcept" typeId="tpc2.1164914519156" id="1206995930401">
            <link role="replacementConcept" roleId="tpc2.1164914727930" targetNodeId="tp25.1138411891628" resolveInfo="SNodeOperation" />
          </node>
        </node>
        <node role="styleItem" roleId="tpc2.1219418656006" type="tpc2.FontStyleStyleClassItem" typeId="tpc2.1186403751766" id="1214314934014">
          <property name="style" nameId="tpc2.1186403771423" value="BOLD" />
        </node>
      </node>
      <node role="childCellModel" roleId="tpc2.1073389446424" type="tpc2.CellModel_Collection" typeId="tpc2.1073389446423" id="1206995959902">
        <property name="vertical" nameId="tpc2.1073389446425" value="false" />
        <node role="childCellModel" roleId="tpc2.1073389446424" type="tpc2.CellModel_Constant" typeId="tpc2.1073389577006" id="1206995959903">
          <property name="text" nameId="tpc2.1073389577007" value="&lt;" />
          <link role="styleClass" roleId="tpc2.1186406756722" targetNodeId="1227114096626" resolveInfo="operationParameter" />
          <node role="styleItem" roleId="tpc2.1219418656006" type="tpc2.MatchingLabelStyleClassItem" typeId="tpc2.1236262245656" id="1238164699070">
            <property name="labelName" nameId="tpc2.1238091709220" value="AngleBracet" />
          </node>
          <node role="styleItem" roleId="tpc2.1219418656006" type="tpc2.SelectableStyleSheetItem" typeId="tpc2.1186414928363" id="1214310993746">
            <property name="flag" nameId="tpc2.1186414551515" value="false" />
          </node>
          <node role="styleItem" roleId="tpc2.1219418656006" type="tpc2.FontStyleStyleClassItem" typeId="tpc2.1186403751766" id="1214314934056">
            <property name="style" nameId="tpc2.1186403771423" value="BOLD" />
          </node>
          <node role="styleItem" roleId="tpc2.1219418656006" type="tpc2.PunctuationLeftStyleClassItem" typeId="tpc2.1233758997495" id="1233848869048">
            <property name="flag" nameId="tpc2.1186414551515" value="true" />
          </node>
          <node role="styleItem" roleId="tpc2.1219418656006" type="tpc2.PunctuationRightStyleClassItem" typeId="tpc2.1233759184865" id="1233848875612">
            <property name="flag" nameId="tpc2.1186414551515" value="true" />
          </node>
        </node>
        <node role="childCellModel" roleId="tpc2.1073389446424" type="tpc2.CellModel_RefNodeList" typeId="tpc2.1073390211982" id="1206995959904">
          <property name="separatorText" nameId="tpc2.1140524450557" value="," />
          <property name="vertical" nameId="tpc2.1140524450554" value="false" />
          <link role="relationDeclaration" roleId="tpc2.1140103550593" targetNodeId="tp25.1144104376918" />
          <node role="emptyCellModel" roleId="tpc2.1140524464359" type="tpc2.CellModel_Constant" typeId="tpc2.1073389577006" id="1206995959905">
            <property name="text" nameId="tpc2.1073389577007" value="no params" />
            <property name="defaultCaretPosition" nameId="tpc2.1197893615481" value="NONE" />
            <node role="styleItem" roleId="tpc2.1219418656006" type="tpc2.FontStyleStyleClassItem" typeId="tpc2.1186403751766" id="1214314934287">
              <property name="style" nameId="tpc2.1186403771423" value="ITALIC" />
            </node>
            <node role="styleItem" roleId="tpc2.1219418656006" type="tpc2.EditableStyleClassItem" typeId="tpc2.1186414860679" id="1214398032170">
              <property name="flag" nameId="tpc2.1186414551515" value="true" />
            </node>
            <node role="styleItem" roleId="tpc2.1219418656006" type="tpc2.ForegroundColorStyleClassItem" typeId="tpc2.1186404549998" id="1214399678810">
              <property name="color" nameId="tpc2.1186403713874" value="lightGray" />
            </node>
            <node role="styleItem" roleId="tpc2.1219418656006" type="tpc2.DefaultCaretPositionStyleClassItem" typeId="tpc2.1214472762472" id="1214475125639">
              <property name="position" nameId="tpc2.1214472762473" value="FIRST" />
            </node>
          </node>
          <node role="cellLayout" roleId="tpc2.1140524464360" type="tpc2.CellLayout_Indent" typeId="tpc2.1237303669825" id="1237815063875" />
        </node>
        <node role="childCellModel" roleId="tpc2.1073389446424" type="tpc2.CellModel_Constant" typeId="tpc2.1073389577006" id="1206995959906">
          <property name="text" nameId="tpc2.1073389577007" value="&gt;" />
          <link role="styleClass" roleId="tpc2.1186406756722" targetNodeId="1227114096626" resolveInfo="operationParameter" />
          <node role="styleItem" roleId="tpc2.1219418656006" type="tpc2.MatchingLabelStyleClassItem" typeId="tpc2.1236262245656" id="1238164718493">
            <property name="labelName" nameId="tpc2.1238091709220" value="AngleBracet" />
          </node>
          <node role="styleItem" roleId="tpc2.1219418656006" type="tpc2.FontStyleStyleClassItem" typeId="tpc2.1186403751766" id="1214314934308">
            <property name="style" nameId="tpc2.1186403771423" value="BOLD" />
          </node>
          <node role="styleItem" roleId="tpc2.1219418656006" type="tpc2.PunctuationLeftStyleClassItem" typeId="tpc2.1233758997495" id="1233848893668">
            <property name="flag" nameId="tpc2.1186414551515" value="true" />
          </node>
        </node>
        <node role="renderingCondition" roleId="tpc2.1142887637401" type="tpc2.QueryFunction_NodeCondition" typeId="tpc2.1142886221719" id="1206995967611">
          <node role="body" roleId="tpee.1137022507850" type="tpee.StatementList" typeId="tpee.1068580123136" id="1206995967612">
            <node role="statement" roleId="tpee.1068581517665" type="tpee.ExpressionStatement" typeId="tpee.1068580123155" id="1206995979662">
              <node role="expression" roleId="tpee.1068580123156" type="tpee.DotExpression" typeId="tpee.1197027756228" id="1206995987105">
                <node role="operand" roleId="tpee.1197027771414" type="tpee.DotExpression" typeId="tpee.1197027756228" id="1206995980602">
                  <node role="operand" roleId="tpee.1197027771414" type="tpc2.ConceptFunctionParameter_node" typeId="tpc2.1142886811589" id="1206995979663" />
                  <node role="operation" roleId="tpee.1197027833540" type="tp25.SLinkListAccess" typeId="tp25.1138056282393" id="1206995983135">
                    <link role="link" roleId="tp25.1138056546658" targetNodeId="tp25.1144104376918" />
                  </node>
                </node>
                <node role="operation" roleId="tpee.1197027833540" type="tp2q.IsNotEmptyOperation" typeId="tp2q.1176501494711" id="1206995990044" />
              </node>
            </node>
          </node>
        </node>
        <node role="styleItem" roleId="tpc2.1219418656006" type="tpc2.SelectableStyleSheetItem" typeId="tpc2.1186414928363" id="1214310995815">
          <property name="flag" nameId="tpc2.1186414551515" value="false" />
        </node>
        <node role="styleItem" roleId="tpc2.1219418656006" type="tpc2.PunctuationLeftStyleClassItem" typeId="tpc2.1233758997495" id="1233849599706">
          <property name="flag" nameId="tpc2.1186414551515" value="true" />
        </node>
        <node role="cellLayout" roleId="tpc2.1106270802874" type="tpc2.CellLayout_Indent" typeId="tpc2.1237303669825" id="1237815066657" />
      </node>
      <node role="cellLayout" roleId="tpc2.1106270802874" type="tpc2.CellLayout_Indent" typeId="tpc2.1237303669825" id="1237814935339" />
    </node>
  </root>
  <root id="1215103637352">
    <node role="cellModel" roleId="tpc2.1080736633877" type="tpc2.CellModel_Constant" typeId="tpc2.1073389577006" id="1215103639666">
      <property name="text" nameId="tpc2.1073389577007" value="remove all" />
      <node role="styleItem" roleId="tpc2.1219418656006" type="tpc2.EditableStyleClassItem" typeId="tpc2.1186414860679" id="1215103639667">
        <property name="flag" nameId="tpc2.1186414551515" value="true" />
      </node>
      <node role="styleItem" roleId="tpc2.1219418656006" type="tpc2.PaddingRightStyleClassItem" typeId="tpc2.1215007897487" id="1219241419279">
        <property name="value" nameId="tpc2.1215007802031" value="0.0" />
      </node>
    </node>
  </root>
  <root id="1219353197091">
    <node role="cellModel" roleId="tpc2.1080736633877" type="tpc2.CellModel_Collection" typeId="tpc2.1073389446423" id="1219353219749">
      <node role="childCellModel" roleId="tpc2.1073389446424" type="tpc2.CellModel_Constant" typeId="tpc2.1073389577006" id="1219353219750">
        <property name="text" nameId="tpc2.1073389577007" value="node" />
        <link role="styleClass" roleId="tpc2.1186406756722" targetNodeId="tpen.1186415544875" resolveInfo="KeyWord" />
        <node role="styleItem" roleId="tpc2.1219418656006" type="tpc2.PaddingRightStyleClassItem" typeId="tpc2.1215007897487" id="1219353219751">
          <property name="value" nameId="tpc2.1215007802031" value="0.0" />
        </node>
      </node>
      <node role="childCellModel" roleId="tpc2.1073389446424" type="tpc2.CellModel_Constant" typeId="tpc2.1073389577006" id="1219353219752">
        <property name="text" nameId="tpc2.1073389577007" value="/" />
        <link role="styleClass" roleId="tpc2.1186406756722" targetNodeId="tpen.1234958090348" resolveInfo="LeftParenAfterName" />
      </node>
      <node role="childCellModel" roleId="tpc2.1073389446424" type="tpc2.CellModel_RefCell" typeId="tpc2.1088013125922" id="1219353235996">
        <property name="noTargetText" nameId="tpc2.1139852716018" value="&lt;no name&gt;" />
        <link role="relationDeclaration" roleId="tpc2.1140103550593" targetNodeId="tp25.1219352800908" />
        <node role="editorComponent" roleId="tpc2.1088186146602" type="tpc2.InlineEditorComponent" typeId="tpc2.1088185857835" id="1219353235997">
          <node role="cellModel" roleId="tpc2.1080736633877" type="tpc2.CellModel_Property" typeId="tpc2.1073389658414" id="1219353257327">
            <property name="readOnly" nameId="tpc2.1140017977771" value="true" />
            <property name="noTargetText" nameId="tpc2.1139852716018" value="&lt;null&gt;" />
            <link role="relationDeclaration" roleId="tpc2.1140103550593" targetNodeId="tpck.1169194664001" resolveInfo="name" />
            <link role="styleClass" roleId="tpc2.1186406756722" targetNodeId="tpd3.1203541368202" resolveInfo="ReferenceDecorated" />
          </node>
        </node>
        <node role="styleItem" roleId="tpc2.1219418656006" type="tpc2.PaddingRightStyleClassItem" typeId="tpc2.1215007897487" id="1219354249507">
          <property name="value" nameId="tpc2.1215007802031" value="0.0" />
        </node>
      </node>
      <node role="childCellModel" roleId="tpc2.1073389446424" type="tpc2.CellModel_Constant" typeId="tpc2.1073389577006" id="1219353219760">
        <property name="text" nameId="tpc2.1073389577007" value="/" />
        <link role="styleClass" roleId="tpc2.1186406756722" targetNodeId="tpen.1215088010675" resolveInfo="RightParen" />
      </node>
      <node role="cellLayout" roleId="tpc2.1106270802874" type="tpc2.CellLayout_Indent" typeId="tpc2.1237303669825" id="1237817289986" />
    </node>
  </root>
  <root id="1221162023237">
    <node role="cellModel" roleId="tpc2.1080736633877" type="tpc2.CellModel_Constant" typeId="tpc2.1073389577006" id="1221162027771">
      <property name="text" nameId="tpc2.1073389577007" value="search scope" />
      <link role="styleClass" roleId="tpc2.1186406756722" targetNodeId="tpen.1186415544875" resolveInfo="KeyWord" />
      <node role="styleItem" roleId="tpc2.1219418656006" type="tpc2.PaddingRightStyleClassItem" typeId="tpc2.1215007897487" id="1221162067084">
        <property name="value" nameId="tpc2.1215007802031" value="0.0" />
      </node>
    </node>
  </root>
  <root id="1221164365409">
    <node role="cellModel" roleId="tpc2.1080736633877" type="tpc2.CellModel_Collection" typeId="tpc2.1073389446423" id="1221164365410">
      <property name="vertical" nameId="tpc2.1073389446425" value="false" />
      <node role="childCellModel" roleId="tpc2.1073389446424" type="tpc2.CellModel_Component" typeId="tpc2.1078939183254" id="1221164365411">
        <link role="editorComponent" roleId="tpc2.1078939183255" targetNodeId="1206480334645" resolveInfo="ReplaceableAlias_Comp" />
      </node>
      <node role="childCellModel" roleId="tpc2.1073389446424" type="tpc2.CellModel_Constant" typeId="tpc2.1073389577006" id="1221164365412">
        <property name="text" nameId="tpc2.1073389577007" value="(" />
        <link role="styleClass" roleId="tpc2.1186406756722" targetNodeId="tpen.1234958090348" resolveInfo="LeftParenAfterName" />
      </node>
      <node role="childCellModel" roleId="tpc2.1073389446424" type="tpc2.CellModel_RefNode" typeId="tpc2.1073389882823" id="1221164365413">
        <property name="noTargetText" nameId="tpc2.1139852716018" value="&lt;global scope&gt;" />
        <link role="relationDeclaration" roleId="tpc2.1140103550593" targetNodeId="tp25.1182279708330" />
      </node>
      <node role="childCellModel" roleId="tpc2.1073389446424" type="tpc2.CellModel_Constant" typeId="tpc2.1073389577006" id="1221164365414">
        <property name="text" nameId="tpc2.1073389577007" value=")" />
        <link role="styleClass" roleId="tpc2.1186406756722" targetNodeId="tpen.1215088010675" resolveInfo="RightParen" />
      </node>
      <node role="cellLayout" roleId="tpc2.1106270802874" type="tpc2.CellLayout_Indent" typeId="tpc2.1237303669825" id="1237817289830" />
    </node>
  </root>
  <root id="1221170544787">
    <node role="cellModel" roleId="tpc2.1080736633877" type="tpc2.CellModel_Collection" typeId="tpc2.1073389446423" id="1221170579242">
      <property name="vertical" nameId="tpc2.1073389446425" value="false" />
      <node role="childCellModel" roleId="tpc2.1073389446424" type="tpc2.CellModel_Constant" typeId="tpc2.1073389577006" id="1221170583510">
        <property name="text" nameId="tpc2.1073389577007" value="contains" />
        <node role="styleItem" roleId="tpc2.1219418656006" type="tpc2.PaddingRightStyleClassItem" typeId="tpc2.1215007897487" id="1221171555342">
          <property name="value" nameId="tpc2.1215007802031" value="0.0" />
        </node>
      </node>
      <node role="childCellModel" roleId="tpc2.1073389446424" type="tpc2.CellModel_Constant" typeId="tpc2.1073389577006" id="1221170704918">
        <property name="text" nameId="tpc2.1073389577007" value="(" />
        <link role="styleClass" roleId="tpc2.1186406756722" targetNodeId="tpen.1234958090348" resolveInfo="LeftParenAfterName" />
      </node>
      <node role="childCellModel" roleId="tpc2.1073389446424" type="tpc2.CellModel_RefNode" typeId="tpc2.1073389882823" id="1221171056921">
        <link role="relationDeclaration" roleId="tpc2.1140103550593" targetNodeId="tp25.1221170724607" />
      </node>
      <node role="childCellModel" roleId="tpc2.1073389446424" type="tpc2.CellModel_Constant" typeId="tpc2.1073389577006" id="1221171077626">
        <property name="text" nameId="tpc2.1073389577007" value=")" />
        <link role="styleClass" roleId="tpc2.1186406756722" targetNodeId="tpen.1215088010675" resolveInfo="RightParen" />
      </node>
      <node role="cellLayout" roleId="tpc2.1106270802874" type="tpc2.CellLayout_Indent" typeId="tpc2.1237303669825" id="1237817289833" />
    </node>
  </root>
  <root id="1226359214779">
    <node role="cellModel" roleId="tpc2.1080736633877" type="tpc2.CellModel_Collection" typeId="tpc2.1073389446423" id="1226359219140">
      <property name="vertical" nameId="tpc2.1073389446425" value="false" />
      <node role="childCellModel" roleId="tpc2.1073389446424" type="tpc2.CellModel_Constant" typeId="tpc2.1073389577006" id="1226359221752">
        <property name="text" nameId="tpc2.1073389577007" value="link" />
        <link role="styleClass" roleId="tpc2.1186406756722" targetNodeId="tpen.1186415544875" resolveInfo="KeyWord" />
        <node role="styleItem" roleId="tpc2.1219418656006" type="tpc2.PaddingRightStyleClassItem" typeId="tpc2.1215007897487" id="1226359250143">
          <property name="value" nameId="tpc2.1215007802031" value="0.0" />
        </node>
      </node>
      <node role="childCellModel" roleId="tpc2.1073389446424" type="tpc2.CellModel_Constant" typeId="tpc2.1073389577006" id="1226359292522">
        <property name="text" nameId="tpc2.1073389577007" value="/" />
        <link role="styleClass" roleId="tpc2.1186406756722" targetNodeId="tpen.1234958090348" resolveInfo="LeftParenAfterName" />
      </node>
      <node role="childCellModel" roleId="tpc2.1073389446424" type="tpc2.CellModel_RefCell" typeId="tpc2.1088013125922" id="1226359367775">
        <property name="noTargetText" nameId="tpc2.1139852716018" value="concept" />
        <link role="relationDeclaration" roleId="tpc2.1140103550593" targetNodeId="tp25.1226359078166" />
        <node role="styleItem" roleId="tpc2.1219418656006" type="tpc2.PaddingRightStyleClassItem" typeId="tpc2.1215007897487" id="1226359471546">
          <property name="value" nameId="tpc2.1215007802031" value="0.0" />
        </node>
        <node role="editorComponent" roleId="tpc2.1088186146602" type="tpc2.InlineEditorComponent" typeId="tpc2.1088185857835" id="1226359367776">
          <node role="cellModel" roleId="tpc2.1080736633877" type="tpc2.CellModel_Property" typeId="tpc2.1073389658414" id="1226359372341">
            <property name="readOnly" nameId="tpc2.1140017977771" value="true" />
            <link role="relationDeclaration" roleId="tpc2.1140103550593" targetNodeId="tpck.1169194664001" resolveInfo="name" />
            <link role="styleClass" roleId="tpc2.1186406756722" targetNodeId="tpd3.1203541385314" resolveInfo="ReferenceOnConcept" />
            <node role="styleItem" roleId="tpc2.1219418656006" type="tpc2.PaddingRightStyleClassItem" typeId="tpc2.1215007897487" id="1226359466342">
              <property name="value" nameId="tpc2.1215007802031" value="0.0" />
            </node>
          </node>
        </node>
      </node>
      <node role="childCellModel" roleId="tpc2.1073389446424" type="tpc2.CellModel_Constant" typeId="tpc2.1073389577006" id="1226359479829">
        <property name="text" nameId="tpc2.1073389577007" value=":" />
        <node role="styleItem" roleId="tpc2.1219418656006" type="tpc2.ForegroundColorStyleClassItem" typeId="tpc2.1186404549998" id="1226359523033">
          <property name="color" nameId="tpc2.1186403713874" value="DARK_MAGENTA" />
        </node>
        <node role="styleItem" roleId="tpc2.1219418656006" type="tpc2.PaddingRightStyleClassItem" typeId="tpc2.1215007897487" id="1226359535598">
          <property name="value" nameId="tpc2.1215007802031" value="0.0" />
        </node>
      </node>
      <node role="childCellModel" roleId="tpc2.1073389446424" type="tpc2.CellModel_RefCell" typeId="tpc2.1088013125922" id="1226359549225">
        <property name="noTargetText" nameId="tpc2.1139852716018" value="link" />
        <link role="relationDeclaration" roleId="tpc2.1140103550593" targetNodeId="tp25.1226359192215" />
        <node role="editorComponent" roleId="tpc2.1088186146602" type="tpc2.InlineEditorComponent" typeId="tpc2.1088185857835" id="1226359549226">
          <node role="cellModel" roleId="tpc2.1080736633877" type="tpc2.CellModel_Property" typeId="tpc2.1073389658414" id="1226359552775">
            <property name="readOnly" nameId="tpc2.1140017977771" value="true" />
            <link role="relationDeclaration" roleId="tpc2.1140103550593" targetNodeId="tpce.1071599776563" resolveInfo="role" />
            <link role="styleClass" roleId="tpc2.1186406756722" targetNodeId="tpd3.1221170124867" resolveInfo="ReferenceOnConceptualFeature" />
            <node role="styleItem" roleId="tpc2.1219418656006" type="tpc2.PaddingRightStyleClassItem" typeId="tpc2.1215007897487" id="1226359582995">
              <property name="value" nameId="tpc2.1215007802031" value="0.0" />
            </node>
          </node>
        </node>
        <node role="styleItem" roleId="tpc2.1219418656006" type="tpc2.PaddingRightStyleClassItem" typeId="tpc2.1215007897487" id="1226359565698">
          <property name="value" nameId="tpc2.1215007802031" value="0.0" />
        </node>
      </node>
      <node role="childCellModel" roleId="tpc2.1073389446424" type="tpc2.CellModel_Constant" typeId="tpc2.1073389577006" id="1226359355820">
        <property name="text" nameId="tpc2.1073389577007" value="/" />
        <link role="styleClass" roleId="tpc2.1186406756722" targetNodeId="tpen.1215088010675" resolveInfo="RightParen" />
      </node>
      <node role="cellLayout" roleId="tpc2.1106270802874" type="tpc2.CellLayout_Indent" typeId="tpc2.1237303669825" id="1237817289827" />
    </node>
  </root>
  <root id="1227266102550">
    <node role="cellModel" roleId="tpc2.1080736633877" type="tpc2.CellModel_Collection" typeId="tpc2.1073389446423" id="1227266104349">
      <node role="childCellModel" roleId="tpc2.1073389446424" type="tpc2.CellModel_RefNode" typeId="tpc2.1073389882823" id="1227266104350">
        <link role="relationDeclaration" roleId="tpc2.1140103550593" targetNodeId="tpee.1081773367580" />
        <link role="actionMap" roleId="tpc2.1139959269582" targetNodeId="tpen.1140734304236" resolveInfo="BinaryOperation_LeftArgument_Actions" />
      </node>
      <node role="childCellModel" roleId="tpc2.1073389446424" type="tpc2.CellModel_ConceptProperty" typeId="tpc2.1137553248617" id="1227266104351">
        <property name="noTargetText" nameId="tpc2.1139852716018" value="&lt;no operator&gt;" />
        <link role="relationDeclaration" roleId="tpc2.1140103550593" targetNodeId="tpck.1156235010670" resolveInfo="alias" />
        <link role="keyMap" roleId="tpc2.1081339532145" targetNodeId="tpen.1158938292640" resolveInfo="CastExpression_KeyMap" />
        <link role="styleClass" roleId="tpc2.1186406756722" targetNodeId="tpen.1186415544875" resolveInfo="KeyWord" />
        <node role="menuDescriptor" roleId="tpc2.1164826688380" type="tpc2.CellMenuDescriptor" typeId="tpc2.1164824717996" id="1227266104352">
          <node role="cellMenuPart" roleId="tpc2.1164824815888" type="tpc2.CellMenuPart_ReplaceNode_CustomNodeConcept" typeId="tpc2.1164914519156" id="1227266104353">
            <link role="replacementConcept" roleId="tpc2.1164914727930" targetNodeId="tpee.1081773326031" resolveInfo="BinaryOperation" />
          </node>
        </node>
        <node role="styleItem" roleId="tpc2.1219418656006" type="tpc2.SelectableStyleSheetItem" typeId="tpc2.1186414928363" id="1227266104354">
          <property name="flag" nameId="tpc2.1186414551515" value="true" />
        </node>
        <node role="styleItem" roleId="tpc2.1219418656006" type="tpc2.EditableStyleClassItem" typeId="tpc2.1186414860679" id="1227266104355">
          <property name="flag" nameId="tpc2.1186414551515" value="true" />
        </node>
      </node>
      <node role="childCellModel" roleId="tpc2.1073389446424" type="tpc2.CellModel_RefNode" typeId="tpc2.1073389882823" id="1227266104356">
        <link role="relationDeclaration" roleId="tpc2.1140103550593" targetNodeId="tpee.1081773367579" />
        <link role="actionMap" roleId="tpc2.1139959269582" targetNodeId="tpen.1140734681122" resolveInfo="BinaryOperation_RightArgument_Actions" />
      </node>
      <node role="cellLayout" roleId="tpc2.1106270802874" type="tpc2.CellLayout_Indent" typeId="tpc2.1237303669825" id="1237817290002" />
    </node>
  </root>
  <root id="1228341821339">
    <node role="cellModel" roleId="tpc2.1080736633877" type="tpc2.CellModel_Constant" typeId="tpc2.1073389577006" id="1228341824091">
      <property name="attractsFocus" nameId="tpc2.1130859485024" value="1" />
      <property name="text" nameId="tpc2.1073389577007" value="detach" />
      <node role="styleItem" roleId="tpc2.1219418656006" type="tpc2.PaddingLeftStyleClassItem" typeId="tpc2.1215007883204" id="1228341824092">
        <property name="value" nameId="tpc2.1215007802031" value="0.0" />
      </node>
      <node role="styleItem" roleId="tpc2.1219418656006" type="tpc2.PaddingRightStyleClassItem" typeId="tpc2.1215007897487" id="1228341824093">
        <property name="value" nameId="tpc2.1215007802031" value="0.0" />
      </node>
    </node>
  </root>
  <root id="1240170088998">
    <node role="cellModel" roleId="tpc2.1080736633877" type="tpc2.CellModel_Collection" typeId="tpc2.1073389446423" id="1240170866778">
      <node role="childCellModel" roleId="tpc2.1073389446424" type="tpc2.CellModel_Constant" typeId="tpc2.1073389577006" id="1240170866779">
        <property name="text" nameId="tpc2.1073389577007" value="enummember" />
        <link role="styleClass" roleId="tpc2.1186406756722" targetNodeId="tpen.1186415544875" resolveInfo="KeyWord" />
        <node role="styleItem" roleId="tpc2.1219418656006" type="tpc2.PaddingRightStyleClassItem" typeId="tpc2.1215007897487" id="1240170866780">
          <property name="value" nameId="tpc2.1215007802031" value="0.0" />
        </node>
      </node>
      <node role="childCellModel" roleId="tpc2.1073389446424" type="tpc2.CellModel_Constant" typeId="tpc2.1073389577006" id="1240170866781">
        <property name="text" nameId="tpc2.1073389577007" value="&lt;" />
        <link role="styleClass" roleId="tpc2.1186406756722" targetNodeId="tpen.1234958090348" resolveInfo="LeftParenAfterName" />
      </node>
      <node role="childCellModel" roleId="tpc2.1073389446424" type="tpc2.CellModel_RefCell" typeId="tpc2.1088013125922" id="1240170866782">
        <property name="attractsFocus" nameId="tpc2.1130859485024" value="1" />
        <property name="emptyNoTargetText" nameId="tpc2.1214560368769" value="true" />
        <link role="styleClass" roleId="tpc2.1186406756722" targetNodeId="tpd3.1203541385314" resolveInfo="ReferenceOnConcept" />
        <link role="relationDeclaration" roleId="tpc2.1140103550593" targetNodeId="tp25.1240170836027" />
        <node role="editorComponent" roleId="tpc2.1088186146602" type="tpc2.InlineEditorComponent" typeId="tpc2.1088185857835" id="1240170866783">
          <node role="cellModel" roleId="tpc2.1080736633877" type="tpc2.CellModel_Property" typeId="tpc2.1073389658414" id="1240170866784">
            <property name="readOnly" nameId="tpc2.1140017977771" value="true" />
            <property name="noTargetText" nameId="tpc2.1139852716018" value="&lt;no name&gt;" />
            <link role="relationDeclaration" roleId="tpc2.1140103550593" targetNodeId="tpck.1169194664001" resolveInfo="name" />
            <node role="styleItem" roleId="tpc2.1219418656006" type="tpc2.PaddingRightStyleClassItem" typeId="tpc2.1215007897487" id="1240170866785">
              <property name="value" nameId="tpc2.1215007802031" value="0.0" />
            </node>
          </node>
        </node>
        <node role="styleItem" roleId="tpc2.1219418656006" type="tpc2.PaddingRightStyleClassItem" typeId="tpc2.1215007897487" id="1240170866786">
          <property name="value" nameId="tpc2.1215007802031" value="0.0" />
        </node>
      </node>
      <node role="childCellModel" roleId="tpc2.1073389446424" type="tpc2.CellModel_Constant" typeId="tpc2.1073389577006" id="1240170866787">
        <property name="text" nameId="tpc2.1073389577007" value="&gt;" />
        <link role="styleClass" roleId="tpc2.1186406756722" targetNodeId="tpen.1215088010675" resolveInfo="RightParen" />
      </node>
      <node role="cellLayout" roleId="tpc2.1106270802874" type="tpc2.CellLayout_Indent" typeId="tpc2.1237303669825" id="1240170866788" />
    </node>
  </root>
  <root id="1240171387899">
    <node role="cellModel" roleId="tpc2.1080736633877" type="tpc2.CellModel_Constant" typeId="tpc2.1073389577006" id="1240171391370">
      <property name="text" nameId="tpc2.1073389577007" value="value" />
    </node>
  </root>
  <root id="1240173384882">
    <node role="cellModel" roleId="tpc2.1080736633877" type="tpc2.CellModel_Constant" typeId="tpc2.1073389577006" id="1240173388509">
      <property name="text" nameId="tpc2.1073389577007" value="name" />
    </node>
  </root>
  <root id="1240930283113">
    <node role="cellModel" roleId="tpc2.1080736633877" type="tpc2.CellModel_Collection" typeId="tpc2.1073389446423" id="1240930284959">
      <node role="childCellModel" roleId="tpc2.1073389446424" type="tpc2.CellModel_Constant" typeId="tpc2.1073389577006" id="1240930284960">
        <property name="text" nameId="tpc2.1073389577007" value="enum" />
        <link role="styleClass" roleId="tpc2.1186406756722" targetNodeId="tpen.1186415544875" resolveInfo="KeyWord" />
        <node role="styleItem" roleId="tpc2.1219418656006" type="tpc2.PaddingRightStyleClassItem" typeId="tpc2.1215007897487" id="1240930284961">
          <property name="value" nameId="tpc2.1215007802031" value="0.0" />
        </node>
      </node>
      <node role="childCellModel" roleId="tpc2.1073389446424" type="tpc2.CellModel_Constant" typeId="tpc2.1073389577006" id="1240930284962">
        <property name="text" nameId="tpc2.1073389577007" value="/" />
        <link role="styleClass" roleId="tpc2.1186406756722" targetNodeId="tpen.1234958090348" resolveInfo="LeftParenAfterName" />
      </node>
      <node role="childCellModel" roleId="tpc2.1073389446424" type="tpc2.CellModel_RefCell" typeId="tpc2.1088013125922" id="1240930284963">
        <property name="noTargetText" nameId="tpc2.1139852716018" value="&lt;no name&gt;" />
        <link role="relationDeclaration" roleId="tpc2.1140103550593" targetNodeId="tp25.1240930118028" />
        <node role="editorComponent" roleId="tpc2.1088186146602" type="tpc2.InlineEditorComponent" typeId="tpc2.1088185857835" id="1240930284964">
          <node role="cellModel" roleId="tpc2.1080736633877" type="tpc2.CellModel_Property" typeId="tpc2.1073389658414" id="1240930284965">
            <property name="readOnly" nameId="tpc2.1140017977771" value="true" />
            <property name="noTargetText" nameId="tpc2.1139852716018" value="&lt;null&gt;" />
            <link role="styleClass" roleId="tpc2.1186406756722" targetNodeId="tpd3.1203541368202" resolveInfo="ReferenceDecorated" />
            <link role="relationDeclaration" roleId="tpc2.1140103550593" targetNodeId="tpck.1169194664001" resolveInfo="name" />
          </node>
        </node>
        <node role="styleItem" roleId="tpc2.1219418656006" type="tpc2.PaddingRightStyleClassItem" typeId="tpc2.1215007897487" id="1240930284966">
          <property name="value" nameId="tpc2.1215007802031" value="0.0" />
        </node>
      </node>
      <node role="childCellModel" roleId="tpc2.1073389446424" type="tpc2.CellModel_Constant" typeId="tpc2.1073389577006" id="1240930284967">
        <property name="text" nameId="tpc2.1073389577007" value="/" />
        <link role="styleClass" roleId="tpc2.1186406756722" targetNodeId="tpen.1215088010675" resolveInfo="RightParen" />
      </node>
      <node role="childCellModel" roleId="tpc2.1073389446424" type="tpc2.CellModel_Constant" typeId="tpc2.1073389577006" id="1240930303956">
        <property name="text" nameId="tpc2.1073389577007" value="." />
        <link role="styleClass" roleId="tpc2.1186406756722" targetNodeId="tpen.1215096040201" resolveInfo="Dot" />
      </node>
      <node role="childCellModel" roleId="tpc2.1073389446424" type="tpc2.CellModel_RefNode" typeId="tpc2.1073389882823" id="1240930332272">
        <property name="attractsFocus" nameId="tpc2.1130859485024" value="0" />
        <link role="relationDeclaration" roleId="tpc2.1140103550593" targetNodeId="tp25.1240930317927" />
      </node>
      <node role="cellLayout" roleId="tpc2.1106270802874" type="tpc2.CellLayout_Indent" typeId="tpc2.1237303669825" id="1240930284968" />
    </node>
  </root>
  <root id="1240930685662">
    <node role="cellModel" roleId="tpc2.1080736633877" type="tpc2.CellModel_Collection" typeId="tpc2.1073389446423" id="1240930687539">
      <node role="childCellModel" roleId="tpc2.1073389446424" type="tpc2.CellModel_Constant" typeId="tpc2.1073389577006" id="1240930687540">
        <property name="text" nameId="tpc2.1073389577007" value="memberForName" />
        <link role="styleClass" roleId="tpc2.1186406756722" targetNodeId="tpen.1198596388230" resolveInfo="StaticMethod" />
      </node>
      <node role="childCellModel" roleId="tpc2.1073389446424" type="tpc2.CellModel_Constant" typeId="tpc2.1073389577006" id="1240930696576">
        <property name="text" nameId="tpc2.1073389577007" value="(" />
        <link role="styleClass" roleId="tpc2.1186406756722" targetNodeId="tpen.1234958090348" resolveInfo="LeftParenAfterName" />
      </node>
      <node role="childCellModel" roleId="tpc2.1073389446424" type="tpc2.CellModel_RefNode" typeId="tpc2.1073389882823" id="1240930687541">
        <link role="styleClass" roleId="tpc2.1186406756722" targetNodeId="tpen.1198596040005" resolveInfo="Parameter" />
        <link role="relationDeclaration" roleId="tpc2.1140103550593" targetNodeId="tp25.1240930444813" />
      </node>
      <node role="childCellModel" roleId="tpc2.1073389446424" type="tpc2.CellModel_Constant" typeId="tpc2.1073389577006" id="1240930687542">
        <property name="text" nameId="tpc2.1073389577007" value=")" />
        <link role="styleClass" roleId="tpc2.1186406756722" targetNodeId="tpen.1215088010675" resolveInfo="RightParen" />
      </node>
      <node role="cellLayout" roleId="tpc2.1106270802874" type="tpc2.CellLayout_Horizontal" typeId="tpc2.1106270549637" id="1240930687543" />
    </node>
  </root>
  <root id="1240930807032">
    <node role="cellModel" roleId="tpc2.1080736633877" type="tpc2.CellModel_Collection" typeId="tpc2.1073389446423" id="1240930809018">
      <node role="childCellModel" roleId="tpc2.1073389446424" type="tpc2.CellModel_Constant" typeId="tpc2.1073389577006" id="1240930809019">
        <property name="text" nameId="tpc2.1073389577007" value="memberForValue" />
        <link role="styleClass" roleId="tpc2.1186406756722" targetNodeId="tpen.1198596388230" resolveInfo="StaticMethod" />
      </node>
      <node role="childCellModel" roleId="tpc2.1073389446424" type="tpc2.CellModel_Constant" typeId="tpc2.1073389577006" id="1240930832978">
        <property name="text" nameId="tpc2.1073389577007" value="(" />
        <link role="styleClass" roleId="tpc2.1186406756722" targetNodeId="tpen.1234958090348" resolveInfo="LeftParenAfterName" />
      </node>
      <node role="childCellModel" roleId="tpc2.1073389446424" type="tpc2.CellModel_RefNode" typeId="tpc2.1073389882823" id="1240930809020">
        <link role="styleClass" roleId="tpc2.1186406756722" targetNodeId="tpen.1198596040005" resolveInfo="Parameter" />
        <link role="relationDeclaration" roleId="tpc2.1140103550593" targetNodeId="tp25.1240930444879" />
      </node>
      <node role="childCellModel" roleId="tpc2.1073389446424" type="tpc2.CellModel_Constant" typeId="tpc2.1073389577006" id="1240930809021">
        <property name="text" nameId="tpc2.1073389577007" value=")" />
        <link role="styleClass" roleId="tpc2.1186406756722" targetNodeId="tpen.1215088010675" resolveInfo="RightParen" />
      </node>
      <node role="cellLayout" roleId="tpc2.1106270802874" type="tpc2.CellLayout_Horizontal" typeId="tpc2.1106270549637" id="1240930809022" />
    </node>
  </root>
  <root id="1240931137552">
    <node role="cellModel" roleId="tpc2.1080736633877" type="tpc2.CellModel_Collection" typeId="tpc2.1073389446423" id="1240931140741">
      <node role="cellLayout" roleId="tpc2.1106270802874" type="tpc2.CellLayout_Horizontal" typeId="tpc2.1106270549637" id="1240931140742" />
      <node role="childCellModel" roleId="tpc2.1073389446424" type="tpc2.CellModel_Constant" typeId="tpc2.1073389577006" id="1240931140743">
        <property name="text" nameId="tpc2.1073389577007" value="&lt;" />
        <link role="styleClass" roleId="tpc2.1186406756722" targetNodeId="tpen.1234958090348" resolveInfo="LeftParenAfterName" />
      </node>
      <node role="childCellModel" roleId="tpc2.1073389446424" type="tpc2.CellModel_RefCell" typeId="tpc2.1088013125922" id="1240931140744">
        <link role="relationDeclaration" roleId="tpc2.1140103550593" targetNodeId="tp25.1240930444946" />
        <node role="editorComponent" roleId="tpc2.1088186146602" type="tpc2.InlineEditorComponent" typeId="tpc2.1088185857835" id="1240931140745">
          <node role="cellModel" roleId="tpc2.1080736633877" type="tpc2.CellModel_Property" typeId="tpc2.1073389658414" id="1240931140746">
            <property name="readOnly" nameId="tpc2.1140017977771" value="true" />
            <link role="relationDeclaration" roleId="tpc2.1140103550593" targetNodeId="tpce.1083923523172" resolveInfo="externalValue" />
            <link role="styleClass" roleId="tpc2.1186406756722" targetNodeId="tpen.1198160792349" resolveInfo="StaticField" />
          </node>
        </node>
      </node>
      <node role="childCellModel" roleId="tpc2.1073389446424" type="tpc2.CellModel_Constant" typeId="tpc2.1073389577006" id="1240931140747">
        <property name="text" nameId="tpc2.1073389577007" value="&gt;" />
        <property name="attractsFocus" nameId="tpc2.1130859485024" value="1" />
        <link role="styleClass" roleId="tpc2.1186406756722" targetNodeId="tpen.1215088010675" resolveInfo="RightParen" />
      </node>
    </node>
  </root>
  <root id="1240931199155">
    <node role="cellModel" roleId="tpc2.1080736633877" type="tpc2.CellModel_Constant" typeId="tpc2.1073389577006" id="1240931210472">
      <property name="text" nameId="tpc2.1073389577007" value="members" />
      <link role="styleClass" roleId="tpc2.1186406756722" targetNodeId="tpen.1198596388230" resolveInfo="StaticMethod" />
    </node>
  </root>
  <root id="1803469493727536401">
    <node role="cellModel" roleId="tpc2.1080736633877" type="tpc2.CellModel_Collection" typeId="tpc2.1073389446423" id="1803469493727536403">
      <node role="childCellModel" roleId="tpc2.1073389446424" type="tpc2.CellModel_Constant" typeId="tpc2.1073389577006" id="1803469493727536404">
        <property name="text" nameId="tpc2.1073389577007" value="stop concepts are:[" />
        <link role="styleClass" roleId="tpc2.1186406756722" targetNodeId="1227114096626" resolveInfo="operationParameter" />
        <node role="styleItem" roleId="tpc2.1219418656006" type="tpc2.PaddingRightStyleClassItem" typeId="tpc2.1215007897487" id="1803469493727536405">
          <property name="value" nameId="tpc2.1215007802031" value="0.0" />
        </node>
      </node>
      <node role="childCellModel" roleId="tpc2.1073389446424" type="tpc2.CellModel_RefNodeList" typeId="tpc2.1073390211982" id="1803469493727536406">
        <property name="separatorText" nameId="tpc2.1140524450557" value="," />
        <link role="relationDeclaration" roleId="tpc2.1140103550593" targetNodeId="tp25.1803469493727536396" />
        <node role="cellLayout" roleId="tpc2.1140524464360" type="tpc2.CellLayout_Indent" typeId="tpc2.1237303669825" id="1803469493727536407" />
      </node>
      <node role="childCellModel" roleId="tpc2.1073389446424" type="tpc2.CellModel_Constant" typeId="tpc2.1073389577006" id="1803469493727536408">
        <property name="text" nameId="tpc2.1073389577007" value="]" />
        <link role="styleClass" roleId="tpc2.1186406756722" targetNodeId="1227114096626" resolveInfo="operationParameter" />
        <node role="styleItem" roleId="tpc2.1219418656006" type="tpc2.PaddingRightStyleClassItem" typeId="tpc2.1215007897487" id="1803469493727536409">
          <property name="value" nameId="tpc2.1215007802031" value="0.0" />
        </node>
      </node>
      <node role="cellLayout" roleId="tpc2.1106270802874" type="tpc2.CellLayout_Indent" typeId="tpc2.1237303669825" id="1803469493727536410" />
    </node>
  </root>
  <root id="2648652578096473310">
    <node role="cellModel" roleId="tpc2.1080736633877" type="tpc2.CellModel_Collection" typeId="tpc2.1073389446423" id="2648652578096473312">
      <node role="childCellModel" roleId="tpc2.1073389446424" type="tpc2.CellModel_Component" typeId="tpc2.1078939183254" id="2648652578096473313">
        <link role="editorComponent" roleId="tpc2.1078939183255" targetNodeId="1206480334645" resolveInfo="ReplaceableAlias_Comp" />
      </node>
      <node role="childCellModel" roleId="tpc2.1073389446424" type="tpc2.CellModel_Constant" typeId="tpc2.1073389577006" id="2648652578096473314">
        <property name="text" nameId="tpc2.1073389577007" value="(" />
        <link role="styleClass" roleId="tpc2.1186406756722" targetNodeId="tpen.1234958090348" resolveInfo="LeftParenAfterName" />
      </node>
      <node role="childCellModel" roleId="tpc2.1073389446424" type="tpc2.CellModel_RefNode" typeId="tpc2.1073389882823" id="2648652578096473315">
        <property name="noTargetText" nameId="tpc2.1139852716018" value="&lt;no value&gt;" />
        <link role="relationDeclaration" roleId="tpc2.1140103550593" targetNodeId="tp25.2648652578096473305" />
      </node>
      <node role="childCellModel" roleId="tpc2.1073389446424" type="tpc2.CellModel_Constant" typeId="tpc2.1073389577006" id="2648652578096473316">
        <property name="text" nameId="tpc2.1073389577007" value=")" />
        <link role="styleClass" roleId="tpc2.1186406756722" targetNodeId="tpen.1215088010675" resolveInfo="RightParen" />
      </node>
      <node role="cellLayout" roleId="tpc2.1106270802874" type="tpc2.CellLayout_Indent" typeId="tpc2.1237303669825" id="2648652578096473317" />
    </node>
  </root>
  <root id="8405512791876074467">
    <node role="cellModel" roleId="tpc2.1080736633877" type="tpc2.CellModel_RefCell" typeId="tpc2.1088013125922" id="8405512791876074471">
      <link role="relationDeclaration" roleId="tpc2.1140103550593" targetNodeId="tp25.3562215692195600259" />
      <node role="editorComponent" roleId="tpc2.1088186146602" type="tpc2.InlineEditorComponent" typeId="tpc2.1088185857835" id="8405512791876074472">
        <node role="cellModel" roleId="tpc2.1080736633877" type="tpc2.CellModel_Property" typeId="tpc2.1073389658414" id="8405512791876074474">
          <property name="readOnly" nameId="tpc2.1140017977771" value="true" />
          <link role="relationDeclaration" roleId="tpc2.1140103550593" targetNodeId="tpce.1071599776563" resolveInfo="role" />
          <node role="styleItem" roleId="tpc2.1219418656006" type="tpc2.FontStyleStyleClassItem" typeId="tpc2.1186403751766" id="288031370649275085">
            <property name="style" nameId="tpc2.1186403771423" value="ITALIC" />
          </node>
        </node>
      </node>
    </node>
  </root>
  <root id="8758390115028597876">
    <node role="cellModel" roleId="tpc2.1080736633877" type="tpc2.CellModel_Component" typeId="tpc2.1078939183254" id="8758390115028597879">
      <link role="editorComponent" roleId="tpc2.1078939183255" targetNodeId="1206480334645" resolveInfo="ReplaceableAlias_Comp" />
    </node>
    <node role="inspectedCellModel" roleId="tpc2.1078153129734" type="tpc2.CellModel_Collection" typeId="tpc2.1073389446423" id="8758390115028597976">
      <node role="cellLayout" roleId="tpc2.1106270802874" type="tpc2.CellLayout_Indent" typeId="tpc2.1237303669825" id="8758390115028597977" />
      <node role="childCellModel" roleId="tpc2.1073389446424" type="tpc2.CellModel_Constant" typeId="tpc2.1073389577006" id="8758390115028597978">
        <property name="text" nameId="tpc2.1073389577007" value="The 'references' operation" />
        <node role="styleItem" roleId="tpc2.1219418656006" type="tpc2.ForegroundColorStyleClassItem" typeId="tpc2.1186404549998" id="8758390115028597979">
          <property name="color" nameId="tpc2.1186403713874" value="blue" />
        </node>
        <node role="styleItem" roleId="tpc2.1219418656006" type="tpc2.TextBackgroundColorStyleClassItem" typeId="tpc2.1214406454886" id="8758390115029293350">
          <property name="color" nameId="tpc2.1186403713874" value="lightGray" />
        </node>
        <node role="styleItem" roleId="tpc2.1219418656006" type="tpc2.IndentLayoutNewLineStyleClassItem" typeId="tpc2.1237308012275" id="8758390115028597983">
          <property name="flag" nameId="tpc2.1186414551515" value="true" />
        </node>
      </node>
      <node role="childCellModel" roleId="tpc2.1073389446424" type="tpc2.CellModel_Constant" typeId="tpc2.1073389577006" id="8758390115028597985">
        <node role="styleItem" roleId="tpc2.1219418656006" type="tpc2.IndentLayoutNewLineStyleClassItem" typeId="tpc2.1237308012275" id="8758390115028597987">
          <property name="flag" nameId="tpc2.1186414551515" value="true" />
        </node>
      </node>
      <node role="childCellModel" roleId="tpc2.1073389446424" type="tpc2.CellModel_Constant" typeId="tpc2.1073389577006" id="8758390115028597989">
        <property name="text" nameId="tpc2.1073389577007" value="Returns all references defined in this node" />
        <node role="styleItem" roleId="tpc2.1219418656006" type="tpc2.FontStyleStyleClassItem" typeId="tpc2.1186403751766" id="8758390115028597995" />
        <node role="styleItem" roleId="tpc2.1219418656006" type="tpc2.IndentLayoutNewLineStyleClassItem" typeId="tpc2.1237308012275" id="8758390115028597992">
          <property name="flag" nameId="tpc2.1186414551515" value="true" />
        </node>
      </node>
    </node>
  </root>
  <root id="1547759872598425693">
    <node role="cellModel" roleId="tpc2.1080736633877" type="tpc2.CellModel_Alternation" typeId="tpc2.1088612959204" id="1547759872598425695">
      <property name="vertical" nameId="tpc2.1088613081987" value="true" />
      <node role="ifTrueCellModel" roleId="tpc2.1088612958265" type="tpc2.CellModel_ConceptProperty" typeId="tpc2.1137553248617" id="1547759872598425696">
        <property name="noTargetText" nameId="tpc2.1139852716018" value="&lt;no alias&gt;" />
        <link role="relationDeclaration" roleId="tpc2.1140103550593" targetNodeId="tpck.1156235010670" resolveInfo="alias" />
        <node role="menuDescriptor" roleId="tpc2.1164826688380" type="tpc2.CellMenuDescriptor" typeId="tpc2.1164824717996" id="1547759872598425697">
          <node role="cellMenuPart" roleId="tpc2.1164824815888" type="tpc2.CellMenuPart_ReplaceNode_CustomNodeConcept" typeId="tpc2.1164914519156" id="1547759872598425698">
            <link role="replacementConcept" roleId="tpc2.1164914727930" targetNodeId="tp25.1138411891628" resolveInfo="SNodeOperation" />
          </node>
        </node>
        <node role="styleItem" roleId="tpc2.1219418656006" type="tpc2.FontStyleStyleClassItem" typeId="tpc2.1186403751766" id="1547759872598425699">
          <property name="style" nameId="tpc2.1186403771423" value="BOLD" />
        </node>
      </node>
      <node role="alternationCondition" roleId="tpc2.1145918517974" type="tpc2.QueryFunction_NodeCondition" typeId="tpc2.1142886221719" id="1547759872598425700">
        <node role="body" roleId="tpee.1137022507850" type="tpee.StatementList" typeId="tpee.1068580123136" id="1547759872598425701">
          <node role="statement" roleId="tpee.1068581517665" type="tpee.ExpressionStatement" typeId="tpee.1068580123155" id="1547759872598425702">
            <node role="expression" roleId="tpee.1068580123156" type="tpee.NotExpression" typeId="tpee.1081516740877" id="1547759872598425703">
              <node role="expression" roleId="tpee.1081516765348" type="tpee.DotExpression" typeId="tpee.1197027756228" id="1547759872598425704">
                <node role="operand" roleId="tpee.1197027771414" type="tpee.DotExpression" typeId="tpee.1197027756228" id="1547759872598425705">
                  <node role="operand" roleId="tpee.1197027771414" type="tpc2.ConceptFunctionParameter_node" typeId="tpc2.1142886811589" id="1547759872598425706" />
                  <node role="operation" roleId="tpee.1197027833540" type="tp25.Node_GetConceptOperation" typeId="tp25.1172323065820" id="1547759872598425707" />
                </node>
                <node role="operation" roleId="tpee.1197027833540" type="tp25.Concept_IsExactlyOperation" typeId="tp25.1172326502327" id="1547759872598425708">
                  <node role="conceptArgument" roleId="tp25.1206733650006" type="tp25.RefConcept_Reference" typeId="tp25.1177026924588" id="1547759872598425709">
                    <link role="conceptDeclaration" roleId="tp25.1177026940964" targetNodeId="tp25.1138411891628" resolveInfo="SNodeOperation" />
                  </node>
                </node>
              </node>
            </node>
          </node>
        </node>
      </node>
      <node role="ifFalseCellModel" roleId="tpc2.1088612973955" type="tpc2.CellModel_Error" typeId="tpc2.1075375595203" id="1547759872598425710">
        <property name="text" nameId="tpc2.1075375595204" value="&lt;choose operaion&gt;" />
      </node>
    </node>
  </root>
  <root id="1547759872598430271">
    <node role="inspectedCellModel" roleId="tpc2.1078153129734" type="tpc2.CellModel_Collection" typeId="tpc2.1073389446423" id="1547759872598430275">
      <node role="cellLayout" roleId="tpc2.1106270802874" type="tpc2.CellLayout_Indent" typeId="tpc2.1237303669825" id="1547759872598430276" />
      <node role="childCellModel" roleId="tpc2.1073389446424" type="tpc2.CellModel_Constant" typeId="tpc2.1073389577006" id="1547759872598430277">
        <property name="text" nameId="tpc2.1073389577007" value="Get reference 'target' operation" />
        <node role="styleItem" roleId="tpc2.1219418656006" type="tpc2.IndentLayoutNewLineStyleClassItem" typeId="tpc2.1237308012275" id="1547759872598430278">
          <property name="flag" nameId="tpc2.1186414551515" value="true" />
        </node>
        <node role="styleItem" roleId="tpc2.1219418656006" type="tpc2.TextBackgroundColorStyleClassItem" typeId="tpc2.1214406454886" id="1547759872598430285">
          <property name="color" nameId="tpc2.1186403713874" value="lightGray" />
        </node>
        <node role="styleItem" roleId="tpc2.1219418656006" type="tpc2.ForegroundColorStyleClassItem" typeId="tpc2.1186404549998" id="1547759872598430284">
          <property name="color" nameId="tpc2.1186403713874" value="blue" />
        </node>
      </node>
      <node role="childCellModel" roleId="tpc2.1073389446424" type="tpc2.CellModel_Constant" typeId="tpc2.1073389577006" id="1547759872598430287">
        <node role="styleItem" roleId="tpc2.1219418656006" type="tpc2.IndentLayoutNewLineStyleClassItem" typeId="tpc2.1237308012275" id="1547759872598430292">
          <property name="flag" nameId="tpc2.1186414551515" value="true" />
        </node>
      </node>
      <node role="childCellModel" roleId="tpc2.1073389446424" type="tpc2.CellModel_Constant" typeId="tpc2.1073389577006" id="1547759872598430289">
        <property name="text" nameId="tpc2.1073389577007" value="Returns target node linked by this reference" />
        <node role="styleItem" roleId="tpc2.1219418656006" type="tpc2.IndentLayoutNewLineStyleClassItem" typeId="tpc2.1237308012275" id="1547759872598430293">
          <property name="flag" nameId="tpc2.1186414551515" value="true" />
        </node>
        <node role="styleItem" roleId="tpc2.1219418656006" type="tpc2.FontStyleStyleClassItem" typeId="tpc2.1186403751766" id="1547759872598430295" />
      </node>
    </node>
    <node role="cellModel" roleId="tpc2.1080736633877" type="tpc2.CellModel_Component" typeId="tpc2.1078939183254" id="3787402074205667918">
      <link role="editorComponent" roleId="tpc2.1078939183255" targetNodeId="1547759872598425693" resolveInfo="AliasComponent" />
    </node>
  </root>
  <root id="4175779910939087429">
    <node role="cellModel" roleId="tpc2.1080736633877" type="tpc2.CellModel_Component" typeId="tpc2.1078939183254" id="4175779910939087431">
      <link role="editorComponent" roleId="tpc2.1078939183255" targetNodeId="1547759872598425693" resolveInfo="AliasComponent" />
    </node>
    <node role="inspectedCellModel" roleId="tpc2.1078153129734" type="tpc2.CellModel_Collection" typeId="tpc2.1073389446423" id="4175779910939087432">
      <node role="cellLayout" roleId="tpc2.1106270802874" type="tpc2.CellLayout_Indent" typeId="tpc2.1237303669825" id="4175779910939087433" />
      <node role="childCellModel" roleId="tpc2.1073389446424" type="tpc2.CellModel_Constant" typeId="tpc2.1073389577006" id="4175779910939087434">
        <property name="text" nameId="tpc2.1073389577007" value="Get reference 'linkDeclaration' operation" />
        <node role="styleItem" roleId="tpc2.1219418656006" type="tpc2.IndentLayoutNewLineStyleClassItem" typeId="tpc2.1237308012275" id="4175779910939087778">
          <property name="flag" nameId="tpc2.1186414551515" value="true" />
        </node>
        <node role="styleItem" roleId="tpc2.1219418656006" type="tpc2.TextBackgroundColorStyleClassItem" typeId="tpc2.1214406454886" id="4175779910939087782">
          <property name="color" nameId="tpc2.1186403713874" value="lightGray" />
        </node>
        <node role="styleItem" roleId="tpc2.1219418656006" type="tpc2.ForegroundColorStyleClassItem" typeId="tpc2.1186404549998" id="4175779910939087784">
          <property name="color" nameId="tpc2.1186403713874" value="blue" />
        </node>
      </node>
      <node role="childCellModel" roleId="tpc2.1073389446424" type="tpc2.CellModel_Constant" typeId="tpc2.1073389577006" id="4175779910939087436">
        <node role="styleItem" roleId="tpc2.1219418656006" type="tpc2.IndentLayoutNewLineStyleClassItem" typeId="tpc2.1237308012275" id="4175779910939087779">
          <property name="flag" nameId="tpc2.1186414551515" value="true" />
        </node>
      </node>
      <node role="childCellModel" roleId="tpc2.1073389446424" type="tpc2.CellModel_Constant" typeId="tpc2.1073389577006" id="4175779910939087438">
        <property name="text" nameId="tpc2.1073389577007" value="Returns LinkDeclararion representing containment link for this node inside parent node" />
        <node role="styleItem" roleId="tpc2.1219418656006" type="tpc2.IndentLayoutNewLineStyleClassItem" typeId="tpc2.1237308012275" id="4175779910939087780">
          <property name="flag" nameId="tpc2.1186414551515" value="true" />
        </node>
        <node role="styleItem" roleId="tpc2.1219418656006" type="tpc2.FontStyleStyleClassItem" typeId="tpc2.1186403751766" id="4175779910939087787" />
      </node>
    </node>
  </root>
  <root id="1892129828611825079">
    <node role="cellModel" roleId="tpc2.1080736633877" type="tpc2.CellModel_Constant" typeId="tpc2.1073389577006" id="1892129828611825081">
      <property name="text" nameId="tpc2.1073389577007" value="reference" />
      <link role="styleClass" roleId="tpc2.1186406756722" targetNodeId="tpen.1186415544875" resolveInfo="KeyWord" />
      <node role="styleItem" roleId="tpc2.1219418656006" type="tpc2.PaddingRightStyleClassItem" typeId="tpc2.1215007897487" id="1892129828611825082">
        <property name="value" nameId="tpc2.1215007802031" value="0.0" />
      </node>
    </node>
  </root>
  <root id="5692182839349412522">
    <node role="cellModel" roleId="tpc2.1080736633877" type="tpc2.CellModel_Component" typeId="tpc2.1078939183254" id="5692182839349412524">
      <link role="editorComponent" roleId="tpc2.1078939183255" targetNodeId="1547759872598425693" resolveInfo="AliasComponent" />
    </node>
    <node role="inspectedCellModel" roleId="tpc2.1078153129734" type="tpc2.CellModel_Collection" typeId="tpc2.1073389446423" id="5692182839349412526">
      <node role="cellLayout" roleId="tpc2.1106270802874" type="tpc2.CellLayout_Indent" typeId="tpc2.1237303669825" id="5692182839349412528" />
      <node role="childCellModel" roleId="tpc2.1073389446424" type="tpc2.CellModel_Constant" typeId="tpc2.1073389577006" id="5692182839349412530">
        <property name="text" nameId="tpc2.1073389577007" value="Get reference 'role' operation" />
        <node role="styleItem" roleId="tpc2.1219418656006" type="tpc2.IndentLayoutNewLineStyleClassItem" typeId="tpc2.1237308012275" id="5692182839349412537">
          <property name="flag" nameId="tpc2.1186414551515" value="true" />
        </node>
        <node role="styleItem" roleId="tpc2.1219418656006" type="tpc2.TextBackgroundColorStyleClassItem" typeId="tpc2.1214406454886" id="5692182839349412539">
          <property name="color" nameId="tpc2.1186403713874" value="lightGray" />
        </node>
        <node role="styleItem" roleId="tpc2.1219418656006" type="tpc2.ForegroundColorStyleClassItem" typeId="tpc2.1186404549998" id="5692182839349412541">
          <property name="color" nameId="tpc2.1186403713874" value="blue" />
        </node>
      </node>
      <node role="childCellModel" roleId="tpc2.1073389446424" type="tpc2.CellModel_Constant" typeId="tpc2.1073389577006" id="5692182839349412532">
        <node role="styleItem" roleId="tpc2.1219418656006" type="tpc2.IndentLayoutNewLineStyleClassItem" typeId="tpc2.1237308012275" id="5692182839349412536">
          <property name="flag" nameId="tpc2.1186414551515" value="true" />
        </node>
      </node>
      <node role="childCellModel" roleId="tpc2.1073389446424" type="tpc2.CellModel_Constant" typeId="tpc2.1073389577006" id="5692182839349412534">
        <property name="text" nameId="tpc2.1073389577007" value="Returns reference role value" />
        <node role="styleItem" roleId="tpc2.1219418656006" type="tpc2.IndentLayoutNewLineStyleClassItem" typeId="tpc2.1237308012275" id="5692182839349412535">
          <property name="flag" nameId="tpc2.1186414551515" value="true" />
        </node>
        <node role="styleItem" roleId="tpc2.1219418656006" type="tpc2.FontStyleStyleClassItem" typeId="tpc2.1186403751766" id="5692182839349412543" />
      </node>
    </node>
  </root>
  <root id="5820409030208925319">
    <node role="cellModel" roleId="tpc2.1080736633877" type="tpc2.CellModel_Component" typeId="tpc2.1078939183254" id="5820409030208925321">
      <link role="editorComponent" roleId="tpc2.1078939183255" targetNodeId="1206480334645" resolveInfo="ReplaceableAlias_Comp" />
    </node>
    <node role="inspectedCellModel" roleId="tpc2.1078153129734" type="tpc2.CellModel_Collection" typeId="tpc2.1073389446423" id="5820409030208925325">
      <node role="cellLayout" roleId="tpc2.1106270802874" type="tpc2.CellLayout_Vertical" typeId="tpc2.1106270571710" id="5820409030208925326" />
      <node role="childCellModel" roleId="tpc2.1073389446424" type="tpc2.CellModel_Constant" typeId="tpc2.1073389577006" id="5820409030208925327">
        <property name="text" nameId="tpc2.1073389577007" value="Get node 'containingLink' operation" />
        <node role="styleItem" roleId="tpc2.1219418656006" type="tpc2.ForegroundColorStyleClassItem" typeId="tpc2.1186404549998" id="5820409030208925332">
          <property name="color" nameId="tpc2.1186403713874" value="blue" />
        </node>
        <node role="styleItem" roleId="tpc2.1219418656006" type="tpc2.TextBackgroundColorStyleClassItem" typeId="tpc2.1214406454886" id="5820409030208925334">
          <property name="color" nameId="tpc2.1186403713874" value="lightGray" />
        </node>
      </node>
      <node role="childCellModel" roleId="tpc2.1073389446424" type="tpc2.CellModel_Constant" typeId="tpc2.1073389577006" id="5820409030208925329" />
      <node role="childCellModel" roleId="tpc2.1073389446424" type="tpc2.CellModel_Constant" typeId="tpc2.1073389577006" id="5820409030208925331">
        <property name="text" nameId="tpc2.1073389577007" value="Returns aggregation LinkDeclararion defined in concept of parent node and representing containment reference for this node" />
        <node role="styleItem" roleId="tpc2.1219418656006" type="tpc2.FontStyleStyleClassItem" typeId="tpc2.1186403751766" id="5820409030208925335" />
      </node>
    </node>
  </root>
  <root id="1960721196051541157">
    <node role="cellModel" roleId="tpc2.1080736633877" type="tpc2.CellModel_Component" typeId="tpc2.1078939183254" id="1960721196051541159">
      <link role="editorComponent" roleId="tpc2.1078939183255" targetNodeId="1206480334645" resolveInfo="ReplaceableAlias_Comp" />
    </node>
    <node role="inspectedCellModel" roleId="tpc2.1078153129734" type="tpc2.CellModel_Collection" typeId="tpc2.1073389446423" id="1960721196051541167">
      <node role="cellLayout" roleId="tpc2.1106270802874" type="tpc2.CellLayout_Vertical" typeId="tpc2.1106270571710" id="1960721196051541168" />
      <node role="childCellModel" roleId="tpc2.1073389446424" type="tpc2.CellModel_Constant" typeId="tpc2.1073389577006" id="1960721196051541169">
        <property name="text" nameId="tpc2.1073389577007" value="Get node 'containingRole' operation" />
        <node role="styleItem" roleId="tpc2.1219418656006" type="tpc2.ForegroundColorStyleClassItem" typeId="tpc2.1186404549998" id="1960721196051541170">
          <property name="color" nameId="tpc2.1186403713874" value="blue" />
        </node>
        <node role="styleItem" roleId="tpc2.1219418656006" type="tpc2.TextBackgroundColorStyleClassItem" typeId="tpc2.1214406454886" id="1960721196051541171">
          <property name="color" nameId="tpc2.1186403713874" value="lightGray" />
        </node>
      </node>
      <node role="childCellModel" roleId="tpc2.1073389446424" type="tpc2.CellModel_Constant" typeId="tpc2.1073389577006" id="1960721196051541172" />
      <node role="childCellModel" roleId="tpc2.1073389446424" type="tpc2.CellModel_Constant" typeId="tpc2.1073389577006" id="1960721196051541173">
        <property name="text" nameId="tpc2.1073389577007" value="Returns aggregation link role defined in concept of parent node and representing containment reference for this node" />
        <node role="styleItem" roleId="tpc2.1219418656006" type="tpc2.FontStyleStyleClassItem" typeId="tpc2.1186403751766" id="1960721196051541174" />
      </node>
    </node>
  </root>
  <root id="3609773094169249894">
    <node role="inspectedCellModel" roleId="tpc2.1078153129734" type="tpc2.CellModel_Collection" typeId="tpc2.1073389446423" id="3609773094169249897">
      <node role="cellLayout" roleId="tpc2.1106270802874" type="tpc2.CellLayout_Vertical" typeId="tpc2.1106270571710" id="3609773094169249898" />
      <node role="childCellModel" roleId="tpc2.1073389446424" type="tpc2.CellModel_Constant" typeId="tpc2.1073389577006" id="3609773094169249899">
        <property name="text" nameId="tpc2.1073389577007" value="The 'reference' operation" />
        <node role="styleItem" roleId="tpc2.1219418656006" type="tpc2.TextBackgroundColorStyleClassItem" typeId="tpc2.1214406454886" id="3609773094169249905">
          <property name="color" nameId="tpc2.1186403713874" value="lightGray" />
        </node>
        <node role="styleItem" roleId="tpc2.1219418656006" type="tpc2.ForegroundColorStyleClassItem" typeId="tpc2.1186404549998" id="3609773094169249907">
          <property name="color" nameId="tpc2.1186403713874" value="blue" />
        </node>
      </node>
      <node role="childCellModel" roleId="tpc2.1073389446424" type="tpc2.CellModel_Constant" typeId="tpc2.1073389577006" id="3609773094169249901" />
      <node role="childCellModel" roleId="tpc2.1073389446424" type="tpc2.CellModel_Collection" typeId="tpc2.1073389446423" id="3609773094169250020">
        <node role="styleItem" roleId="tpc2.1219418656006" type="tpc2.SelectableStyleSheetItem" typeId="tpc2.1186414928363" id="3609773094169250021">
          <property name="flag" nameId="tpc2.1186414551515" value="false" />
        </node>
        <node role="childCellModel" roleId="tpc2.1073389446424" type="tpc2.CellModel_Constant" typeId="tpc2.1073389577006" id="3609773094169250024">
          <property name="text" nameId="tpc2.1073389577007" value="Returns target of the reference specified by" />
          <node role="styleItem" roleId="tpc2.1219418656006" type="tpc2.FontStyleStyleClassItem" typeId="tpc2.1186403751766" id="3609773094169250030" />
        </node>
        <node role="childCellModel" roleId="tpc2.1073389446424" type="tpc2.CellModel_Constant" typeId="tpc2.1073389577006" id="3609773094169250026">
          <property name="text" nameId="tpc2.1073389577007" value="linkQualifier" />
        </node>
        <node role="childCellModel" roleId="tpc2.1073389446424" type="tpc2.CellModel_Constant" typeId="tpc2.1073389577006" id="3609773094169250028">
          <property name="text" nameId="tpc2.1073389577007" value="parameter" />
          <node role="styleItem" roleId="tpc2.1219418656006" type="tpc2.FontStyleStyleClassItem" typeId="tpc2.1186403751766" id="3609773094169250029" />
        </node>
        <node role="cellLayout" roleId="tpc2.1106270802874" type="tpc2.CellLayout_Horizontal" typeId="tpc2.1106270549637" id="3609773094169250023" />
      </node>
      <node role="childCellModel" roleId="tpc2.1073389446424" type="tpc2.CellModel_Constant" typeId="tpc2.1073389577006" id="3609773094169250006" />
      <node role="childCellModel" roleId="tpc2.1073389446424" type="tpc2.CellModel_Constant" typeId="tpc2.1073389577006" id="3609773094169250008">
        <property name="text" nameId="tpc2.1073389577007" value="Parameter:" />
        <node role="styleItem" roleId="tpc2.1219418656006" type="tpc2.FontStyleStyleClassItem" typeId="tpc2.1186403751766" id="3609773094169250011" />
      </node>
      <node role="childCellModel" roleId="tpc2.1073389446424" type="tpc2.CellModel_Collection" typeId="tpc2.1073389446423" id="3609773094169250012">
        <node role="childCellModel" roleId="tpc2.1073389446424" type="tpc2.CellModel_Constant" typeId="tpc2.1073389577006" id="3609773094169250017">
          <property name="text" nameId="tpc2.1073389577007" value="linkQualifier" />
        </node>
        <node role="styleItem" roleId="tpc2.1219418656006" type="tpc2.SelectableStyleSheetItem" typeId="tpc2.1186414928363" id="3609773094169250013">
          <property name="flag" nameId="tpc2.1186414551515" value="false" />
        </node>
        <node role="childCellModel" roleId="tpc2.1073389446424" type="tpc2.CellModel_Constant" typeId="tpc2.1073389577006" id="3609773094169250014">
          <property name="text" nameId="tpc2.1073389577007" value="LinkDeclaration of requested reference" />
          <node role="styleItem" roleId="tpc2.1219418656006" type="tpc2.FontStyleStyleClassItem" typeId="tpc2.1186403751766" id="3609773094169250018" />
        </node>
        <node role="cellLayout" roleId="tpc2.1106270802874" type="tpc2.CellLayout_Horizontal" typeId="tpc2.1106270549637" id="3609773094169250015" />
      </node>
    </node>
    <node role="cellModel" roleId="tpc2.1080736633877" type="tpc2.CellModel_Collection" typeId="tpc2.1073389446423" id="3609773094169252181">
      <node role="childCellModel" roleId="tpc2.1073389446424" type="tpc2.CellModel_Constant" typeId="tpc2.1073389577006" id="3609773094169252184">
        <property name="text" nameId="tpc2.1073389577007" value="reference" />
      </node>
      <node role="childCellModel" roleId="tpc2.1073389446424" type="tpc2.CellModel_Constant" typeId="tpc2.1073389577006" id="865678424278046544">
        <property name="text" nameId="tpc2.1073389577007" value="&lt;" />
        <link role="styleClass" roleId="tpc2.1186406756722" targetNodeId="1227114096626" resolveInfo="operationParameter" />
        <node role="styleItem" roleId="tpc2.1219418656006" type="tpc2.MatchingLabelStyleClassItem" typeId="tpc2.1236262245656" id="865678424278046545">
          <property name="labelName" nameId="tpc2.1238091709220" value="AngleBracet" />
        </node>
        <node role="styleItem" roleId="tpc2.1219418656006" type="tpc2.SelectableStyleSheetItem" typeId="tpc2.1186414928363" id="865678424278046561">
          <property name="flag" nameId="tpc2.1186414551515" value="false" />
        </node>
        <node role="styleItem" roleId="tpc2.1219418656006" type="tpc2.FontStyleStyleClassItem" typeId="tpc2.1186403751766" id="865678424278046553">
          <property name="style" nameId="tpc2.1186403771423" value="BOLD" />
        </node>
        <node role="styleItem" roleId="tpc2.1219418656006" type="tpc2.PunctuationLeftStyleClassItem" typeId="tpc2.1233758997495" id="865678424278046555">
          <property name="flag" nameId="tpc2.1186414551515" value="true" />
        </node>
        <node role="styleItem" roleId="tpc2.1219418656006" type="tpc2.PunctuationRightStyleClassItem" typeId="tpc2.1233759184865" id="865678424278046558">
          <property name="flag" nameId="tpc2.1186414551515" value="true" />
        </node>
      </node>
      <node role="childCellModel" roleId="tpc2.1073389446424" type="tpc2.CellModel_RefNode" typeId="tpc2.1073389882823" id="3609773094169252191">
        <link role="relationDeclaration" roleId="tpc2.1140103550593" targetNodeId="tp25.3609773094169252180" />
      </node>
      <node role="childCellModel" roleId="tpc2.1073389446424" type="tpc2.CellModel_Constant" typeId="tpc2.1073389577006" id="3609773094169252186">
        <property name="text" nameId="tpc2.1073389577007" value="&gt;" />
        <link role="styleClass" roleId="tpc2.1186406756722" targetNodeId="1227114096626" resolveInfo="operationParameter" />
        <node role="styleItem" roleId="tpc2.1219418656006" type="tpc2.MatchingLabelStyleClassItem" typeId="tpc2.1236262245656" id="865678424278046546">
          <property name="labelName" nameId="tpc2.1238091709220" value="AngleBracet" />
        </node>
        <node role="styleItem" roleId="tpc2.1219418656006" type="tpc2.FontStyleStyleClassItem" typeId="tpc2.1186403751766" id="865678424278046548">
          <property name="style" nameId="tpc2.1186403771423" value="BOLD" />
        </node>
        <node role="styleItem" roleId="tpc2.1219418656006" type="tpc2.PunctuationLeftStyleClassItem" typeId="tpc2.1233758997495" id="865678424278046550">
          <property name="flag" nameId="tpc2.1186414551515" value="true" />
        </node>
      </node>
      <node role="cellLayout" roleId="tpc2.1106270802874" type="tpc2.CellLayout_Horizontal" typeId="tpc2.1106270549637" id="3609773094169252182" />
    </node>
  </root>
  <root id="5168775467716640654">
    <node role="cellModel" roleId="tpc2.1080736633877" type="tpc2.CellModel_RefNode" typeId="tpc2.1073389882823" id="5168775467716640656">
      <link role="relationDeclaration" roleId="tpc2.1140103550593" targetNodeId="tp25.5168775467716640653" />
    </node>
  </root>
  <root id="5708036808576088210">
    <node role="cellModel" roleId="tpc2.1080736633877" type="tpc2.CellModel_Component" typeId="tpc2.1078939183254" id="5708036808576088270">
      <link role="editorComponent" roleId="tpc2.1078939183255" targetNodeId="1547759872598425693" resolveInfo="AliasComponent" />
    </node>
    <node role="inspectedCellModel" roleId="tpc2.1078153129734" type="tpc2.CellModel_Collection" typeId="tpc2.1073389446423" id="5708036808576088271">
      <node role="cellLayout" roleId="tpc2.1106270802874" type="tpc2.CellLayout_Indent" typeId="tpc2.1237303669825" id="5708036808576088272" />
      <node role="childCellModel" roleId="tpc2.1073389446424" type="tpc2.CellModel_Constant" typeId="tpc2.1073389577006" id="5708036808576088273">
        <property name="text" nameId="tpc2.1073389577007" value="Get reference 'resolveInfo' operation" />
        <node role="styleItem" roleId="tpc2.1219418656006" type="tpc2.IndentLayoutNewLineStyleClassItem" typeId="tpc2.1237308012275" id="5708036808576088274">
          <property name="flag" nameId="tpc2.1186414551515" value="true" />
        </node>
        <node role="styleItem" roleId="tpc2.1219418656006" type="tpc2.TextBackgroundColorStyleClassItem" typeId="tpc2.1214406454886" id="5708036808576088275">
          <property name="color" nameId="tpc2.1186403713874" value="lightGray" />
        </node>
        <node role="styleItem" roleId="tpc2.1219418656006" type="tpc2.ForegroundColorStyleClassItem" typeId="tpc2.1186404549998" id="5708036808576088276">
          <property name="color" nameId="tpc2.1186403713874" value="blue" />
        </node>
      </node>
      <node role="childCellModel" roleId="tpc2.1073389446424" type="tpc2.CellModel_Constant" typeId="tpc2.1073389577006" id="5708036808576088277">
        <node role="styleItem" roleId="tpc2.1219418656006" type="tpc2.IndentLayoutNewLineStyleClassItem" typeId="tpc2.1237308012275" id="5708036808576088278">
          <property name="flag" nameId="tpc2.1186414551515" value="true" />
        </node>
      </node>
      <node role="childCellModel" roleId="tpc2.1073389446424" type="tpc2.CellModel_Constant" typeId="tpc2.1073389577006" id="5708036808576088279">
        <property name="text" nameId="tpc2.1073389577007" value="Returns resolve info for this reference" />
        <node role="styleItem" roleId="tpc2.1219418656006" type="tpc2.IndentLayoutNewLineStyleClassItem" typeId="tpc2.1237308012275" id="5708036808576088280">
          <property name="flag" nameId="tpc2.1186414551515" value="true" />
        </node>
        <node role="styleItem" roleId="tpc2.1219418656006" type="tpc2.FontStyleStyleClassItem" typeId="tpc2.1186403751766" id="5708036808576088281" />
      </node>
    </node>
  </root>
  <root id="9066272936957038220">
    <node role="staticMethod" roleId="tpee.1070462273904" type="tpee.StaticMethodDeclaration" typeId="tpee.1081236700938" id="9066272936957038226">
      <property name="name" nameId="tpck.1169194664001" value="getParameterObjectsForMethodDeclaration" />
      <node role="parameter" roleId="tpee.1068580123134" type="tpee.ParameterDeclaration" typeId="tpee.1068498886292" id="9066272936957038290">
        <property name="name" nameId="tpck.1169194664001" value="staticConceptMethodCall" />
        <node role="type" roleId="tpee.5680397130376446158" type="tp25.SNodeType" typeId="tp25.1138055754698" id="9066272936957038292">
          <link role="concept" roleId="tp25.1138405853777" targetNodeId="tp25.1206019730951" resolveInfo="StaticConceptMethodCall" />
        </node>
      </node>
      <node role="parameter" roleId="tpee.1068580123134" type="tpee.ParameterDeclaration" typeId="tpee.1068498886292" id="9066272936957038293">
        <property name="name" nameId="tpck.1169194664001" value="scope" />
        <node role="type" roleId="tpee.5680397130376446158" type="tpee.ClassifierType" typeId="tpee.1107535904670" id="9066272936957038295">
          <link role="classifier" roleId="tpee.1107535924139" targetNodeId="cu2c.~IScope" resolveInfo="IScope" />
        </node>
      </node>
      <node role="visibility" roleId="tpee.1178549979242" type="tpee.PublicVisibility" typeId="tpee.1146644602865" id="9066272936957038228" />
      <node role="body" roleId="tpee.1068580123135" type="tpee.StatementList" typeId="tpee.1068580123136" id="9066272936957038229">
        <node role="statement" roleId="tpee.1068581517665" type="tpee.LocalVariableDeclarationStatement" typeId="tpee.1068581242864" id="9066272936957038232">
          <node role="localVariableDeclaration" roleId="tpee.1068581242865" type="tpee.LocalVariableDeclaration" typeId="tpee.1068581242863" id="9066272936957038233">
            <property name="name" nameId="tpck.1169194664001" value="result" />
            <node role="type" roleId="tpee.5680397130376446158" type="tp25.SNodeListType" typeId="tp25.1145383075378" id="9066272936957038234">
              <link role="elementConcept" roleId="tp25.1145383142433" targetNodeId="1i04.1225194588610" resolveInfo="StaticConceptMethodDeclaration" />
            </node>
            <node role="initializer" roleId="tpee.1068431790190" type="tpee.GenericNewExpression" typeId="tpee.1145552977093" id="9066272936957038236">
              <node role="creator" roleId="tpee.1145553007750" type="tp25.SNodeListCreator" typeId="tp25.1145567426890" id="9066272936957038237">
                <node role="createdType" roleId="tp25.1145567471833" type="tp25.SNodeListType" typeId="tp25.1145383075378" id="9066272936957038238">
                  <link role="elementConcept" roleId="tp25.1145383142433" targetNodeId="1i04.1225194588610" resolveInfo="StaticConceptMethodDeclaration" />
                </node>
              </node>
            </node>
          </node>
        </node>
        <node role="statement" roleId="tpee.1068581517665" type="tpee.LocalVariableDeclarationStatement" typeId="tpee.1068581242864" id="9066272936957038246">
          <node role="localVariableDeclaration" roleId="tpee.1068581242865" type="tpee.LocalVariableDeclaration" typeId="tpee.1068581242863" id="9066272936957038247">
            <property name="name" nameId="tpck.1169194664001" value="behavior" />
            <node role="type" roleId="tpee.5680397130376446158" type="tp25.SNodeType" typeId="tp25.1138055754698" id="9066272936957038248">
              <link role="concept" roleId="tp25.1138405853777" targetNodeId="1i04.1225194240794" resolveInfo="ConceptBehavior" />
            </node>
            <node role="initializer" roleId="tpee.1068431790190" type="tp25.SNodeTypeCastExpression" typeId="tp25.1140137987495" id="9066272936957038249">
              <link role="concept" roleId="tp25.1140138128738" targetNodeId="1i04.1225194240794" resolveInfo="ConceptBehavior" />
              <node role="leftExpression" roleId="tp25.1140138123956" type="tpee.DotExpression" typeId="tpee.1197027756228" id="9066272936957038250">
                <node role="operand" roleId="tpee.1197027771414" type="tpee.DotExpression" typeId="tpee.1197027756228" id="9066272936957038251">
                  <node role="operand" roleId="tpee.1197027771414" type="tpee.ParameterReference" typeId="tpee.1068581242874" id="9066272936957038296">
                    <link role="variableDeclaration" roleId="tpee.1068581517664" targetNodeId="9066272936957038290" resolveInfo="staticConceptMethodCall" />
                  </node>
                  <node role="operation" roleId="tpee.1197027833540" type="tp25.SLinkAccess" typeId="tp25.1138056143562" id="9066272936957038253">
                    <link role="link" roleId="tp25.1138056516764" targetNodeId="tp25.1206019820684" />
                  </node>
                </node>
                <node role="operation" roleId="tpee.1197027833540" type="tp25.Node_ConceptMethodCall" typeId="tp25.1179409122411" id="9066272936957038254">
                  <link role="baseMethodDeclaration" roleId="tpee.1068499141037" targetNodeId="tpcn.8360039740498068384" resolveInfo="findConceptAspect" />
                  <node role="actualArgument" roleId="tpee.1068499141038" type="tpee.EnumConstantReference" typeId="tpee.1083260308424" id="9066272936957038256">
                    <link role="enumClass" roleId="tpee.1144432896254" targetNodeId="cu2c.~LanguageAspect" resolveInfo="LanguageAspect" />
                    <link role="enumConstantDeclaration" roleId="tpee.1083260308426" targetNodeId="cu2c.~LanguageAspect%dBEHAVIOR" resolveInfo="BEHAVIOR" />
                  </node>
                </node>
              </node>
            </node>
          </node>
        </node>
        <node role="statement" roleId="tpee.1068581517665" type="tpee.IfStatement" typeId="tpee.1068580123159" id="9066272936957038263">
          <node role="ifTrue" roleId="tpee.1068580123161" type="tpee.StatementList" typeId="tpee.1068580123136" id="9066272936957038264">
            <node role="statement" roleId="tpee.1068581517665" type="tpee.ExpressionStatement" typeId="tpee.1068580123155" id="9066272936957038265">
              <node role="expression" roleId="tpee.1068580123156" type="tpee.DotExpression" typeId="tpee.1197027756228" id="9066272936957038266">
                <node role="operand" roleId="tpee.1197027771414" type="tpee.LocalVariableReference" typeId="tpee.1068581242866" id="9066272936957038267">
                  <link role="variableDeclaration" roleId="tpee.1068581517664" targetNodeId="9066272936957038233" resolveInfo="result" />
                </node>
                <node role="operation" roleId="tpee.1197027833540" type="tp2q.AddAllElementsOperation" typeId="tp2q.1160666733551" id="9066272936957038268">
                  <node role="argument" roleId="tp2q.1160666822012" type="tpee.DotExpression" typeId="tpee.1197027756228" id="9066272936957038269">
                    <node role="operand" roleId="tpee.1197027771414" type="tpee.LocalVariableReference" typeId="tpee.1068581242866" id="9066272936957038270">
                      <link role="variableDeclaration" roleId="tpee.1068581517664" targetNodeId="9066272936957038247" resolveInfo="behavior" />
                    </node>
                    <node role="operation" roleId="tpee.1197027833540" type="tp25.Node_ConceptMethodCall" typeId="tp25.1179409122411" id="9066272936957038271">
                      <link role="baseMethodDeclaration" roleId="tpee.1068499141037" targetNodeId="csvn.1225194243338" resolveInfo="getVisibleStaticMethods" />
                      <node role="actualArgument" roleId="tpee.1068499141038" type="tpee.ParameterReference" typeId="tpee.1068581242874" id="9066272936957038298">
                        <link role="variableDeclaration" roleId="tpee.1068581517664" targetNodeId="9066272936957038290" resolveInfo="staticConceptMethodCall" />
                      </node>
                    </node>
                  </node>
                </node>
              </node>
            </node>
          </node>
          <node role="condition" roleId="tpee.1068580123160" type="tpee.NotEqualsExpression" typeId="tpee.1073239437375" id="9066272936957038273">
            <node role="rightExpression" roleId="tpee.1081773367579" type="tpee.NullLiteral" typeId="tpee.1070534058343" id="9066272936957038274" />
            <node role="leftExpression" roleId="tpee.1081773367580" type="tpee.LocalVariableReference" typeId="tpee.1068581242866" id="9066272936957038275">
              <link role="variableDeclaration" roleId="tpee.1068581517664" targetNodeId="9066272936957038247" resolveInfo="behavior" />
            </node>
          </node>
        </node>
        <node role="statement" roleId="tpee.1068581517665" type="tpee.ReturnStatement" typeId="tpee.1068581242878" id="9066272936957038240">
          <node role="expression" roleId="tpee.1068581517676" type="tpee.LocalVariableReference" typeId="tpee.1068581242866" id="9066272936957038242">
            <link role="variableDeclaration" roleId="tpee.1068581517664" targetNodeId="9066272936957038233" resolveInfo="result" />
          </node>
        </node>
      </node>
      <node role="returnType" roleId="tpee.1068580123133" type="tp25.SNodeListType" typeId="tp25.1145383075378" id="9066272936957038230">
        <link role="elementConcept" roleId="tp25.1145383142433" targetNodeId="1i04.1225194588610" resolveInfo="StaticConceptMethodDeclaration" />
      </node>
    </node>
    <node role="staticMethod" roleId="tpee.1070462273904" type="tpee.StaticMethodDeclaration" typeId="tpee.1081236700938" id="9066272936957038309">
      <property name="name" nameId="tpck.1169194664001" value="createNewNodeForMethodDeclarationParameter" />
      <node role="parameter" roleId="tpee.1068580123134" type="tpee.ParameterDeclaration" typeId="tpee.1068498886292" id="9066272936957038400">
        <property name="name" nameId="tpck.1169194664001" value="existingNode" />
        <node role="type" roleId="tpee.5680397130376446158" type="tp25.SNodeType" typeId="tp25.1138055754698" id="9066272936957038402">
          <link role="concept" roleId="tp25.1138405853777" targetNodeId="tp25.1206019730951" resolveInfo="StaticConceptMethodCall" />
        </node>
      </node>
      <node role="parameter" roleId="tpee.1068580123134" type="tpee.ParameterDeclaration" typeId="tpee.1068498886292" id="9066272936957038448">
        <property name="name" nameId="tpck.1169194664001" value="parameter" />
        <node role="type" roleId="tpee.5680397130376446158" type="tp25.SNodeType" typeId="tp25.1138055754698" id="9066272936957038450">
          <link role="concept" roleId="tp25.1138405853777" targetNodeId="1i04.1225194588610" resolveInfo="StaticConceptMethodDeclaration" />
        </node>
      </node>
      <node role="visibility" roleId="tpee.1178549979242" type="tpee.PublicVisibility" typeId="tpee.1146644602865" id="9066272936957038311" />
      <node role="body" roleId="tpee.1068580123135" type="tpee.StatementList" typeId="tpee.1068580123136" id="9066272936957038312">
        <node role="statement" roleId="tpee.1068581517665" type="tpee.LocalVariableDeclarationStatement" typeId="tpee.1068581242864" id="9066272936957038318">
          <node role="localVariableDeclaration" roleId="tpee.1068581242865" type="tpee.LocalVariableDeclaration" typeId="tpee.1068581242863" id="9066272936957038319">
            <property name="name" nameId="tpck.1169194664001" value="staticConceptMethodCall" />
            <node role="type" roleId="tpee.5680397130376446158" type="tp25.SNodeType" typeId="tp25.1138055754698" id="9066272936957038320">
              <link role="concept" roleId="tp25.1138405853777" targetNodeId="tp25.1206019730951" resolveInfo="StaticConceptMethodCall" />
            </node>
            <node role="initializer" roleId="tpee.1068431790190" type="tpee.DotExpression" typeId="tpee.1197027756228" id="9066272936957038321">
              <node role="operand" roleId="tpee.1197027771414" type="tpee.DotExpression" typeId="tpee.1197027756228" id="9066272936957038322">
                <node role="operand" roleId="tpee.1197027771414" type="tpee.ParameterReference" typeId="tpee.1068581242874" id="9066272936957038403">
                  <link role="variableDeclaration" roleId="tpee.1068581517664" targetNodeId="9066272936957038400" resolveInfo="existingNode" />
                </node>
                <node role="operation" roleId="tpee.1197027833540" type="tp25.Node_GetModelOperation" typeId="tp25.1143234257716" id="9066272936957038324" />
              </node>
              <node role="operation" roleId="tpee.1197027833540" type="tpdg.NF_Model_CreateNewNodeOperation" typeId="tpdg.5480835971642155304" id="6357564549601490486">
                <link role="concept" roleId="tp25.1143235391024" targetNodeId="tp25.1206019730951" resolveInfo="StaticConceptMethodCall" />
              </node>
            </node>
          </node>
        </node>
        <node role="statement" roleId="tpee.1068581517665" type="tpee.ExpressionStatement" typeId="tpee.1068580123155" id="9066272936957038326">
          <node role="expression" roleId="tpee.1068580123156" type="tpee.AssignmentExpression" typeId="tpee.1068498886294" id="9066272936957038327">
            <node role="rValue" roleId="tpee.1068498886297" type="tpee.DotExpression" typeId="tpee.1197027756228" id="9066272936957038328">
              <node role="operand" roleId="tpee.1197027771414" type="tpee.ParameterReference" typeId="tpee.1068581242874" id="9066272936957038404">
                <link role="variableDeclaration" roleId="tpee.1068581517664" targetNodeId="9066272936957038400" resolveInfo="existingNode" />
              </node>
              <node role="operation" roleId="tpee.1197027833540" type="tp25.SLinkAccess" typeId="tp25.1138056143562" id="9066272936957038330">
                <link role="link" roleId="tp25.1138056516764" targetNodeId="tp25.1206019820684" />
              </node>
            </node>
            <node role="lValue" roleId="tpee.1068498886295" type="tpee.DotExpression" typeId="tpee.1197027756228" id="9066272936957038331">
              <node role="operand" roleId="tpee.1197027771414" type="tpee.LocalVariableReference" typeId="tpee.1068581242866" id="9066272936957038332">
                <link role="variableDeclaration" roleId="tpee.1068581517664" targetNodeId="9066272936957038319" resolveInfo="staticConceptMethodCall" />
              </node>
              <node role="operation" roleId="tpee.1197027833540" type="tp25.SLinkAccess" typeId="tp25.1138056143562" id="9066272936957038333">
                <link role="link" roleId="tp25.1138056516764" targetNodeId="tp25.1206019820684" />
              </node>
            </node>
          </node>
        </node>
        <node role="statement" roleId="tpee.1068581517665" type="tpee.ExpressionStatement" typeId="tpee.1068580123155" id="9066272936957038334">
          <node role="expression" roleId="tpee.1068580123156" type="tpee.AssignmentExpression" typeId="tpee.1068498886294" id="9066272936957038335">
            <node role="lValue" roleId="tpee.1068498886295" type="tpee.DotExpression" typeId="tpee.1197027756228" id="9066272936957038336">
              <node role="operand" roleId="tpee.1197027771414" type="tpee.LocalVariableReference" typeId="tpee.1068581242866" id="9066272936957038337">
                <link role="variableDeclaration" roleId="tpee.1068581517664" targetNodeId="9066272936957038319" resolveInfo="staticConceptMethodCall" />
              </node>
              <node role="operation" roleId="tpee.1197027833540" type="tp25.SLinkAccess" typeId="tp25.1138056143562" id="9066272936957038338">
                <link role="link" roleId="tp25.1138056516764" targetNodeId="tp25.1206019830404" />
              </node>
            </node>
            <node role="rValue" roleId="tpee.1068498886297" type="tpee.ParameterReference" typeId="tpee.1068581242874" id="9066272936957038452">
              <link role="variableDeclaration" roleId="tpee.1068581517664" targetNodeId="9066272936957038448" resolveInfo="parameter" />
            </node>
          </node>
        </node>
        <node role="statement" roleId="tpee.1068581517665" type="tpee.ExpressionStatement" typeId="tpee.1068580123155" id="9066272936957038341">
          <node role="expression" roleId="tpee.1068580123156" type="tpee.DotExpression" typeId="tpee.1197027756228" id="9066272936957038342">
            <node role="operand" roleId="tpee.1197027771414" type="tpee.DotExpression" typeId="tpee.1197027756228" id="9066272936957038343">
              <node role="operand" roleId="tpee.1197027771414" type="tpee.ParameterReference" typeId="tpee.1068581242874" id="9066272936957038432">
                <link role="variableDeclaration" roleId="tpee.1068581517664" targetNodeId="9066272936957038400" resolveInfo="existingNode" />
              </node>
              <node role="operation" roleId="tpee.1197027833540" type="tp25.SLinkListAccess" typeId="tp25.1138056282393" id="9066272936957038345">
                <link role="link" roleId="tp25.1138056546658" targetNodeId="tpee.1068499141038" />
              </node>
            </node>
            <node role="operation" roleId="tpee.1197027833540" type="tp2q.VisitAllOperation" typeId="tp2q.1204980550705" id="9066272936957038346">
              <node role="closure" roleId="tp2q.1204796294226" type="tp2c.ClosureLiteral" typeId="tp2c.1199569711397" id="9066272936957038347">
                <node role="body" roleId="tp2c.1199569916463" type="tpee.StatementList" typeId="tpee.1068580123136" id="9066272936957038348">
                  <node role="statement" roleId="tpee.1068581517665" type="tpee.ExpressionStatement" typeId="tpee.1068580123155" id="9066272936957038349">
                    <node role="expression" roleId="tpee.1068580123156" type="tpee.DotExpression" typeId="tpee.1197027756228" id="9066272936957038350">
                      <node role="operand" roleId="tpee.1197027771414" type="tpee.DotExpression" typeId="tpee.1197027756228" id="9066272936957038351">
                        <node role="operand" roleId="tpee.1197027771414" type="tpee.LocalVariableReference" typeId="tpee.1068581242866" id="9066272936957038352">
                          <link role="variableDeclaration" roleId="tpee.1068581517664" targetNodeId="9066272936957038319" resolveInfo="staticConceptMethodCall" />
                        </node>
                        <node role="operation" roleId="tpee.1197027833540" type="tp25.SLinkListAccess" typeId="tp25.1138056282393" id="9066272936957038353">
                          <link role="link" roleId="tp25.1138056546658" targetNodeId="tpee.1068499141038" />
                        </node>
                      </node>
                      <node role="operation" roleId="tpee.1197027833540" type="tp2q.AddElementOperation" typeId="tp2q.1160612413312" id="9066272936957038354">
                        <node role="argument" roleId="tp2q.1160612519549" type="tpee.DotExpression" typeId="tpee.1197027756228" id="9066272936957038355">
                          <node role="operand" roleId="tpee.1197027771414" type="tpee.ParameterReference" typeId="tpee.1068581242874" id="9066272936957038356">
                            <link role="variableDeclaration" roleId="tpee.1068581517664" targetNodeId="9066272936957038358" resolveInfo="it" />
                          </node>
                          <node role="operation" roleId="tpee.1197027833540" type="tp25.Node_CopyOperation" typeId="tp25.1144146199828" id="9066272936957038357" />
                        </node>
                      </node>
                    </node>
                  </node>
                </node>
                <node role="parameter" roleId="tp2c.1199569906740" type="tp2q.SmartClosureParameterDeclaration" typeId="tp2q.1203518072036" id="9066272936957038358">
                  <property name="name" nameId="tpck.1169194664001" value="it" />
                  <node role="type" roleId="tpee.5680397130376446158" type="tpee.UndefinedType" typeId="tpee.4836112446988635817" id="2108863436754490596" />
                </node>
              </node>
            </node>
          </node>
        </node>
        <node role="statement" roleId="tpee.1068581517665" type="tp2q.ForEachStatement" typeId="tp2q.1153943597977" id="9066272936957038360">
          <node role="variable" roleId="tp2q.1153944400369" type="tp2q.ForEachVariable" typeId="tp2q.1153944193378" id="9066272936957038361">
            <property name="name" nameId="tpck.1169194664001" value="attribute" />
          </node>
          <node role="inputSequence" roleId="tp2q.1153944424730" type="tpee.DotExpression" typeId="tpee.1197027756228" id="959482772563226994">
            <node role="operand" roleId="tpee.1197027771414" type="tpee.ParameterReference" typeId="tpee.1068581242874" id="9066272936957038441">
              <link role="variableDeclaration" roleId="tpee.1068581517664" targetNodeId="9066272936957038400" resolveInfo="existingNode" />
            </node>
            <node role="operation" roleId="tpee.1197027833540" type="tp25.AttributeAccess" typeId="tp25.6407023681583031218" id="959482772563227001">
              <node role="qualifier" roleId="tp25.6407023681583036852" type="tp25.AllAttributeQualifier" typeId="tp25.6407023681583040688" id="959482772563227004" />
            </node>
          </node>
          <node role="body" roleId="tpee.1154032183016" type="tpee.StatementList" typeId="tpee.1068580123136" id="9066272936957038366">
            <node role="statement" roleId="tpee.1068581517665" type="tpee.LocalVariableDeclarationStatement" typeId="tpee.1068581242864" id="9066272936957038367">
              <node role="localVariableDeclaration" roleId="tpee.1068581242865" type="tpee.LocalVariableDeclaration" typeId="tpee.1068581242863" id="9066272936957038368">
                <property name="name" nameId="tpck.1169194664001" value="role" />
                <node role="type" roleId="tpee.5680397130376446158" type="tpee.StringType" typeId="tpee.1225271177708" id="9066272936957038369" />
                <node role="initializer" roleId="tpee.1068431790190" type="tpee.DotExpression" typeId="tpee.1197027756228" id="9066272936957038370">
                  <node role="operand" roleId="tpee.1197027771414" type="tp25.SemanticDowncastExpression" typeId="tp25.1145404486709" id="9066272936957038371">
                    <node role="leftExpression" roleId="tp25.1145404616321" type="tpee.ParameterReference" typeId="tpee.1068581242874" id="9066272936957038445">
                      <link role="variableDeclaration" roleId="tpee.1068581517664" targetNodeId="9066272936957038400" resolveInfo="existingNode" />
                    </node>
                  </node>
                  <node role="operation" roleId="tpee.1197027833540" type="tpee.InstanceMethodCallOperation" typeId="tpee.1202948039474" id="9066272936957038373">
                    <link role="baseMethodDeclaration" roleId="tpee.1068499141037" targetNodeId="cu2c.~SNode%dgetRoleOf(jetbrains%dmps%dsmodel%dSNode)%cjava%dlang%dString" resolveInfo="getRoleOf" />
                    <node role="actualArgument" roleId="tpee.1068499141038" type="tp2q.ForEachVariableReference" typeId="tp2q.1153944233411" id="9066272936957038374">
                      <link role="variable" roleId="tp2q.1153944258490" targetNodeId="9066272936957038361" resolveInfo="attribute" />
                    </node>
                  </node>
                </node>
              </node>
            </node>
            <node role="statement" roleId="tpee.1068581517665" type="tpee.ExpressionStatement" typeId="tpee.1068580123155" id="9066272936957038375">
              <node role="expression" roleId="tpee.1068580123156" type="tpee.DotExpression" typeId="tpee.1197027756228" id="9066272936957038376">
                <node role="operand" roleId="tpee.1197027771414" type="tp25.SemanticDowncastExpression" typeId="tp25.1145404486709" id="9066272936957038377">
                  <node role="leftExpression" roleId="tp25.1145404616321" type="tpee.LocalVariableReference" typeId="tpee.1068581242866" id="9066272936957038378">
                    <link role="variableDeclaration" roleId="tpee.1068581517664" targetNodeId="9066272936957038319" resolveInfo="staticConceptMethodCall" />
                  </node>
                </node>
                <node role="operation" roleId="tpee.1197027833540" type="tpee.InstanceMethodCallOperation" typeId="tpee.1202948039474" id="9066272936957038379">
                  <link role="baseMethodDeclaration" roleId="tpee.1068499141037" targetNodeId="cu2c.~SNode%daddChild(java%dlang%dString,jetbrains%dmps%dsmodel%dSNode)%cvoid" resolveInfo="addChild" />
                  <node role="actualArgument" roleId="tpee.1068499141038" type="tpee.LocalVariableReference" typeId="tpee.1068581242866" id="9066272936957038380">
                    <link role="variableDeclaration" roleId="tpee.1068581517664" targetNodeId="9066272936957038368" resolveInfo="role" />
                  </node>
                  <node role="actualArgument" roleId="tpee.1068499141038" type="tpee.DotExpression" typeId="tpee.1197027756228" id="9066272936957038381">
                    <node role="operand" roleId="tpee.1197027771414" type="tp2q.ForEachVariableReference" typeId="tp2q.1153944233411" id="9066272936957038384">
                      <link role="variable" roleId="tp2q.1153944258490" targetNodeId="9066272936957038361" resolveInfo="attribute" />
                    </node>
                    <node role="operation" roleId="tpee.1197027833540" type="tp25.Node_CopyOperation" typeId="tp25.1144146199828" id="9066272936957038386" />
                  </node>
                </node>
              </node>
            </node>
          </node>
        </node>
        <node role="statement" roleId="tpee.1068581517665" type="tpee.ReturnStatement" typeId="tpee.1068581242878" id="9066272936957038387">
          <node role="expression" roleId="tpee.1068581517676" type="tpee.LocalVariableReference" typeId="tpee.1068581242866" id="9066272936957038388">
            <link role="variableDeclaration" roleId="tpee.1068581517664" targetNodeId="9066272936957038319" resolveInfo="staticConceptMethodCall" />
          </node>
        </node>
      </node>
      <node role="returnType" roleId="tpee.1068580123133" type="tp25.SNodeType" typeId="tp25.1138055754698" id="9066272936957038313">
        <link role="concept" roleId="tp25.1138405853777" targetNodeId="tp25.1206019730951" resolveInfo="StaticConceptMethodCall" />
      </node>
    </node>
    <node role="visibility" roleId="tpee.1178549979242" type="tpee.PublicVisibility" typeId="tpee.1146644602865" id="9066272936957038221" />
    <node role="constructor" roleId="tpee.1068390468201" type="tpee.ConstructorDeclaration" typeId="tpee.1068580123140" id="2979128091427219145">
      <node role="returnType" roleId="tpee.1068580123133" type="tpee.VoidType" typeId="tpee.1068581517677" id="2979128091427219146" />
      <node role="body" roleId="tpee.1068580123135" type="tpee.StatementList" typeId="tpee.1068580123136" id="2979128091427219147" />
      <node role="visibility" roleId="tpee.1178549979242" type="tpee.PublicVisibility" typeId="tpee.1146644602865" id="2979128091427219148" />
    </node>
  </root>
  <root id="4357968816427527969">
    <node role="cellModel" roleId="tpc2.1080736633877" type="tpc2.CellModel_Collection" typeId="tpc2.1073389446423" id="4357968816427527971">
      <node role="childCellModel" roleId="tpc2.1073389446424" type="tpc2.CellModel_Constant" typeId="tpc2.1073389577006" id="4357968816427527974">
        <property name="text" nameId="tpc2.1073389577007" value="module" />
        <link role="styleClass" roleId="tpc2.1186406756722" targetNodeId="tpen.1186415544875" resolveInfo="KeyWord" />
      </node>
      <node role="childCellModel" roleId="tpc2.1073389446424" type="tpc2.CellModel_Constant" typeId="tpc2.1073389577006" id="4357968816427527980">
        <property name="text" nameId="tpc2.1073389577007" value="/" />
        <node role="styleItem" roleId="tpc2.1219418656006" type="tpc2.PunctuationLeftStyleClassItem" typeId="tpc2.1233758997495" id="4357968816427528455">
          <property name="flag" nameId="tpc2.1186414551515" value="true" />
        </node>
        <node role="styleItem" roleId="tpc2.1219418656006" type="tpc2.PunctuationRightStyleClassItem" typeId="tpc2.1233759184865" id="4357968816427528458">
          <property name="flag" nameId="tpc2.1186414551515" value="true" />
        </node>
      </node>
      <node role="childCellModel" roleId="tpc2.1073389446424" type="tpc2.CellModel_Property" typeId="tpc2.1073389658414" id="4357968816427527978">
        <link role="relationDeclaration" roleId="tpc2.1140103550593" targetNodeId="tp25.4357968816427488500" resolveInfo="moduleId" />
        <node role="menuDescriptor" roleId="tpc2.1164826688380" type="tpc2.CellMenuDescriptor" typeId="tpc2.1164824717996" id="5073169472575819894">
          <node role="cellMenuPart" roleId="tpc2.1164824815888" type="tpc2.CellMenuPart_Generic_Group" typeId="tpc2.1165420413719" id="5073169472575819895">
            <node role="parametersFunction" roleId="tpc2.1165420413720" type="tpc2.CellMenuPart_AbstractGroup_Query" typeId="tpc2.1163613035599" id="5073169472575819896">
              <node role="body" roleId="tpee.1137022507850" type="tpee.StatementList" typeId="tpee.1068580123136" id="5073169472575819897">
                <node role="statement" roleId="tpee.1068581517665" type="tpee.LocalVariableDeclarationStatement" typeId="tpee.1068581242864" id="5073169472575819931">
                  <node role="localVariableDeclaration" roleId="tpee.1068581242865" type="tpee.LocalVariableDeclaration" typeId="tpee.1068581242863" id="5073169472575819932">
                    <property name="name" nameId="tpck.1169194664001" value="res" />
                    <node role="type" roleId="tpee.5680397130376446158" type="tp2q.ListType" typeId="tp2q.1151688443754" id="5073169472575819933">
                      <node role="elementType" roleId="tp2q.1151688676805" type="tpee.StringType" typeId="tpee.1225271177708" id="5073169472575819935" />
                    </node>
                    <node role="initializer" roleId="tpee.1068431790190" type="tpee.GenericNewExpression" typeId="tpee.1145552977093" id="5073169472575819937">
                      <node role="creator" roleId="tpee.1145553007750" type="tp2q.ListCreatorWithInit" typeId="tp2q.1160600644654" id="5073169472575819939">
                        <node role="elementType" roleId="tp2q.1237721435807" type="tpee.StringType" typeId="tpee.1225271177708" id="5073169472575819941" />
                      </node>
                    </node>
                  </node>
                </node>
                <node role="statement" roleId="tpee.1068581517665" type="tpee.ForeachStatement" typeId="tpee.1144226303539" id="5073169472575819943">
                  <node role="body" roleId="tpee.1154032183016" type="tpee.StatementList" typeId="tpee.1068580123136" id="5073169472575819944">
                    <node role="statement" roleId="tpee.1068581517665" type="tpee.ExpressionStatement" typeId="tpee.1068580123155" id="5073169472575819952">
                      <node role="expression" roleId="tpee.1068580123156" type="tpee.DotExpression" typeId="tpee.1197027756228" id="5073169472575819954">
                        <node role="operand" roleId="tpee.1197027771414" type="tpee.LocalVariableReference" typeId="tpee.1068581242866" id="5073169472575819953">
                          <link role="variableDeclaration" roleId="tpee.1068581517664" targetNodeId="5073169472575819932" resolveInfo="res" />
                        </node>
                        <node role="operation" roleId="tpee.1197027833540" type="tp2q.AddElementOperation" typeId="tp2q.1160612413312" id="5073169472575819958">
                          <node role="argument" roleId="tp2q.1160612519549" type="tpee.DotExpression" typeId="tpee.1197027756228" id="5073169472575819961">
                            <node role="operand" roleId="tpee.1197027771414" type="tpee.LocalVariableReference" typeId="tpee.1068581242866" id="5073169472575819960">
                              <link role="variableDeclaration" roleId="tpee.1068581517664" targetNodeId="5073169472575819946" resolveInfo="m" />
                            </node>
                            <node role="operation" roleId="tpee.1197027833540" type="tpee.InstanceMethodCallOperation" typeId="tpee.1202948039474" id="5073169472575819965">
                              <link role="baseMethodDeclaration" roleId="tpee.1068499141037" targetNodeId="vsqj.~IModule%dgetModuleFqName()%cjava%dlang%dString" resolveInfo="getModuleFqName" />
                            </node>
                          </node>
                        </node>
                      </node>
                    </node>
                  </node>
                  <node role="variable" roleId="tpee.1144230900587" type="tpee.LocalVariableDeclaration" typeId="tpee.1068581242863" id="5073169472575819946">
                    <property name="name" nameId="tpck.1169194664001" value="m" />
                    <node role="type" roleId="tpee.5680397130376446158" type="tpee.ClassifierType" typeId="tpee.1107535904670" id="5073169472575819948">
                      <link role="classifier" roleId="tpee.1107535924139" targetNodeId="vsqj.~IModule" resolveInfo="IModule" />
                    </node>
                  </node>
                  <node role="iterable" roleId="tpee.1144226360166" type="tpee.DotExpression" typeId="tpee.1197027756228" id="5073169472575819949">
                    <node role="operand" roleId="tpee.1197027771414" type="tpee.StaticMethodCall" typeId="tpee.1081236700937" id="5073169472575819950">
                      <link role="classConcept" roleId="tpee.1144433194310" targetNodeId="cu2c.~MPSModuleRepository" resolveInfo="MPSModuleRepository" />
                      <link role="baseMethodDeclaration" roleId="tpee.1068499141037" targetNodeId="cu2c.~MPSModuleRepository%dgetInstance()%cjetbrains%dmps%dsmodel%dMPSModuleRepository" resolveInfo="getInstance" />
                    </node>
                    <node role="operation" roleId="tpee.1197027833540" type="tpee.InstanceMethodCallOperation" typeId="tpee.1202948039474" id="5073169472575819951">
                      <link role="baseMethodDeclaration" roleId="tpee.1068499141037" targetNodeId="cu2c.~MPSModuleRepository%dgetAllModules()%cjava%dutil%dSet" resolveInfo="getAllModules" />
                    </node>
                  </node>
                </node>
                <node role="statement" roleId="tpee.1068581517665" type="tpee.ExpressionStatement" typeId="tpee.1068580123155" id="5073169472575819922">
                  <node role="expression" roleId="tpee.1068580123156" type="tpee.LocalVariableReference" typeId="tpee.1068581242866" id="5073169472575819967">
                    <link role="variableDeclaration" roleId="tpee.1068581517664" targetNodeId="5073169472575819932" resolveInfo="res" />
                  </node>
                </node>
              </node>
            </node>
            <node role="handlerFunction" roleId="tpc2.1165420413721" type="tpc2.CellMenuPart_Generic_Group_Handler" typeId="tpc2.1165420626554" id="5073169472575819898">
              <node role="body" roleId="tpee.1137022507850" type="tpee.StatementList" typeId="tpee.1068580123136" id="5073169472575819899">
                <node role="statement" roleId="tpee.1068581517665" type="tpee.ExpressionStatement" typeId="tpee.1068580123155" id="5073169472575819968">
                  <node role="expression" roleId="tpee.1068580123156" type="tpee.DotExpression" typeId="tpee.1197027756228" id="5073169472575819975">
                    <node role="operand" roleId="tpee.1197027771414" type="tpee.DotExpression" typeId="tpee.1197027756228" id="5073169472575819970">
                      <node role="operand" roleId="tpee.1197027771414" type="tpc2.CellMenuPart_Abstract_editedNode" typeId="tpc2.1163613822479" id="5073169472575819969" />
                      <node role="operation" roleId="tpee.1197027833540" type="tp25.SPropertyAccess" typeId="tp25.1138056022639" id="5073169472575819974">
                        <link role="property" roleId="tp25.1138056395725" targetNodeId="tp25.4357968816427488500" resolveInfo="moduleId" />
                      </node>
                    </node>
                    <node role="operation" roleId="tpee.1197027833540" type="tp25.Property_SetOperation" typeId="tp25.1138661924179" id="5073169472575819979">
                      <node role="value" roleId="tp25.1138662048170" type="tpc2.CellMenuPart_AbstractGroup_parameterObject" typeId="tpc2.1163613549566" id="5073169472575819981" />
                    </node>
                  </node>
                </node>
              </node>
            </node>
            <node role="parameterObjectType" roleId="tpc2.1165253890469" type="tpee.StringType" typeId="tpee.1225271177708" id="5073169472575819901" />
          </node>
        </node>
      </node>
      <node role="childCellModel" roleId="tpc2.1073389446424" type="tpc2.CellModel_Constant" typeId="tpc2.1073389577006" id="4357968816427527976">
        <property name="text" nameId="tpc2.1073389577007" value="/" />
        <node role="styleItem" roleId="tpc2.1219418656006" type="tpc2.PunctuationLeftStyleClassItem" typeId="tpc2.1233758997495" id="4357968816427528456">
          <property name="flag" nameId="tpc2.1186414551515" value="true" />
        </node>
      </node>
      <node role="cellLayout" roleId="tpc2.1106270802874" type="tpc2.CellLayout_Indent" typeId="tpc2.1237303669825" id="4357968816427527973" />
    </node>
  </root>
  <root id="8339862546319742069">
    <node role="cellModel" roleId="tpc2.1080736633877" type="tpc2.CellModel_Collection" typeId="tpc2.1073389446423" id="8339862546319742071">
      <node role="childCellModel" roleId="tpc2.1073389446424" type="tpc2.CellModel_Constant" typeId="tpc2.1073389577006" id="8339862546319742072">
        <property name="text" nameId="tpc2.1073389577007" value="concept qualified name" />
        <link role="styleClass" roleId="tpc2.1186406756722" targetNodeId="tpen.1186415544875" resolveInfo="KeyWord" />
        <node role="styleItem" roleId="tpc2.1219418656006" type="tpc2.PaddingRightStyleClassItem" typeId="tpc2.1215007897487" id="8339862546319742073">
          <property name="value" nameId="tpc2.1215007802031" value="0.0" />
        </node>
      </node>
      <node role="childCellModel" roleId="tpc2.1073389446424" type="tpc2.CellModel_Constant" typeId="tpc2.1073389577006" id="8339862546319742074">
        <property name="text" nameId="tpc2.1073389577007" value="/" />
        <link role="styleClass" roleId="tpc2.1186406756722" targetNodeId="tpen.1234958090348" resolveInfo="LeftParenAfterName" />
      </node>
      <node role="childCellModel" roleId="tpc2.1073389446424" type="tpc2.CellModel_RefCell" typeId="tpc2.1088013125922" id="8339862546319742075">
        <property name="noTargetText" nameId="tpc2.1139852716018" value="&lt;no concept&gt;" />
        <link role="relationDeclaration" roleId="tpc2.1140103550593" targetNodeId="tp25.8339862546319741525" />
        <node role="editorComponent" roleId="tpc2.1088186146602" type="tpc2.InlineEditorComponent" typeId="tpc2.1088185857835" id="8339862546319742076">
          <node role="cellModel" roleId="tpc2.1080736633877" type="tpc2.CellModel_Property" typeId="tpc2.1073389658414" id="8339862546319742077">
            <property name="readOnly" nameId="tpc2.1140017977771" value="true" />
            <link role="relationDeclaration" roleId="tpc2.1140103550593" targetNodeId="tpck.1169194664001" resolveInfo="name" />
            <link role="styleClass" roleId="tpc2.1186406756722" targetNodeId="tpd3.1203541385314" resolveInfo="ReferenceOnConcept" />
            <node role="styleItem" roleId="tpc2.1219418656006" type="tpc2.PaddingRightStyleClassItem" typeId="tpc2.1215007897487" id="8339862546319742078">
              <property name="value" nameId="tpc2.1215007802031" value="0.0" />
            </node>
          </node>
        </node>
        <node role="styleItem" roleId="tpc2.1219418656006" type="tpc2.PaddingRightStyleClassItem" typeId="tpc2.1215007897487" id="8339862546319742079">
          <property name="value" nameId="tpc2.1215007802031" value="0.0" />
        </node>
        <node role="styleItem" roleId="tpc2.1219418656006" type="tpc2.IndentLayoutNoWrapClassItem" typeId="tpc2.1240253180846" id="6270036985820080424">
          <property name="flag" nameId="tpc2.1186414551515" value="true" />
        </node>
      </node>
      <node role="childCellModel" roleId="tpc2.1073389446424" type="tpc2.CellModel_Constant" typeId="tpc2.1073389577006" id="8339862546319742080">
        <property name="text" nameId="tpc2.1073389577007" value="/" />
        <link role="styleClass" roleId="tpc2.1186406756722" targetNodeId="tpen.1215088010675" resolveInfo="RightParen" />
        <node role="styleItem" roleId="tpc2.1219418656006" type="tpc2.IndentLayoutNoWrapClassItem" typeId="tpc2.1240253180846" id="6270036985820080425">
          <property name="flag" nameId="tpc2.1186414551515" value="true" />
        </node>
      </node>
      <node role="cellLayout" roleId="tpc2.1106270802874" type="tpc2.CellLayout_Indent" typeId="tpc2.1237303669825" id="8339862546319742081" />
    </node>
  </root>
  <root id="1883223317721008714">
    <node role="cellModel" roleId="tpc2.1080736633877" type="tpc2.CellModel_Collection" typeId="tpc2.1073389446423" id="1883223317721105897">
      <node role="childCellModel" roleId="tpc2.1073389446424" type="tpc2.CellModel_Property" typeId="tpc2.1073389658414" id="1883223317721105898">
        <link role="relationDeclaration" roleId="tpc2.1140103550593" targetNodeId="tpck.1169194664001" resolveInfo="name" />
        <link role="styleClass" roleId="tpc2.1186406756722" targetNodeId="tpen.1198596033801" resolveInfo="LocalVariable" />
        <node role="menuDescriptor" roleId="tpc2.1164826688380" type="tpc2.CellMenuDescriptor" typeId="tpc2.1164824717996" id="1883223317721105899">
          <node role="cellMenuPart" roleId="tpc2.1164824815888" type="tpc2.CellMenuPart_PropertyPostfixHints" typeId="tpc2.1180615838666" id="1883223317721105900">
            <node role="postfixesFunction" roleId="tpc2.1180615838667" type="tpc2.CellMenuPart_PropertyPostfixHints_GetPostfixes" typeId="tpc2.1180616057533" id="1883223317721105901">
              <node role="body" roleId="tpee.1137022507850" type="tpee.StatementList" typeId="tpee.1068580123136" id="1883223317721105902">
                <node role="statement" roleId="tpee.1068581517665" type="tpee.LocalVariableDeclarationStatement" typeId="tpee.1068581242864" id="1883223317721105903">
                  <node role="localVariableDeclaration" roleId="tpee.1068581242865" type="tpee.LocalVariableDeclaration" typeId="tpee.1068581242863" id="1883223317721105904">
                    <property name="name" nameId="tpck.1169194664001" value="nodeConcept" />
                    <node role="type" roleId="tpee.5680397130376446158" type="tp25.SNodeType" typeId="tp25.1138055754698" id="1883223317721105905">
                      <link role="concept" roleId="tp25.1138405853777" targetNodeId="tpce.1169125787135" resolveInfo="AbstractConceptDeclaration" />
                    </node>
                    <node role="initializer" roleId="tpee.1068431790190" type="tpee.DotExpression" typeId="tpee.1197027756228" id="1883223317721105906">
                      <node role="operand" roleId="tpee.1197027771414" type="tp25.SNodeTypeCastExpression" typeId="tp25.1140137987495" id="1883223317721105907">
                        <property name="asCast" nameId="tp25.1238684351431" value="true" />
                        <link role="concept" roleId="tp25.1140138128738" targetNodeId="tp25.1883223317721008708" resolveInfo="IfInstanceOfStatement" />
                        <node role="leftExpression" roleId="tp25.1140138123956" type="tpee.DotExpression" typeId="tpee.1197027756228" id="1883223317721105908">
                          <node role="operand" roleId="tpee.1197027771414" type="tpc2.CellMenuPart_Abstract_editedNode" typeId="tpc2.1163613822479" id="1883223317721105909" />
                          <node role="operation" roleId="tpee.1197027833540" type="tp25.Node_GetParentOperation" typeId="tp25.1139613262185" id="1883223317721105910" />
                        </node>
                      </node>
                      <node role="operation" roleId="tpee.1197027833540" type="tp25.SLinkAccess" typeId="tp25.1138056143562" id="1883223317721105911">
                        <link role="link" roleId="tp25.1138056516764" targetNodeId="tp25.1883223317721008712" />
                      </node>
                    </node>
                  </node>
                </node>
                <node role="statement" roleId="tpee.1068581517665" type="tpee.LocalVariableDeclarationStatement" typeId="tpee.1068581242864" id="1883223317721105912">
                  <node role="localVariableDeclaration" roleId="tpee.1068581242865" type="tpee.LocalVariableDeclaration" typeId="tpee.1068581242863" id="1883223317721105913">
                    <property name="name" nameId="tpck.1169194664001" value="variableSuffixes" />
                    <node role="type" roleId="tpee.5680397130376446158" type="tp2q.ListType" typeId="tp2q.1151688443754" id="1883223317721105914">
                      <node role="elementType" roleId="tp2q.1151688676805" type="tpee.StringType" typeId="tpee.1225271177708" id="1883223317721105915" />
                    </node>
                    <node role="initializer" roleId="tpee.1068431790190" type="tpee.GenericNewExpression" typeId="tpee.1145552977093" id="1883223317721105916">
                      <node role="creator" roleId="tpee.1145553007750" type="tp2q.ListCreatorWithInit" typeId="tp2q.1160600644654" id="1883223317721105917">
                        <node role="elementType" roleId="tp2q.1237721435807" type="tpee.StringType" typeId="tpee.1225271177708" id="1883223317721105918" />
                        <node role="initValue" roleId="tp2q.1237721435808" type="tpee.StringLiteral" typeId="tpee.1070475926800" id="1883223317721105919">
                          <property name="value" nameId="tpee.1070475926801" value="node" />
                        </node>
                      </node>
                    </node>
                  </node>
                </node>
                <node role="statement" roleId="tpee.1068581517665" type="tpee.IfStatement" typeId="tpee.1068580123159" id="1883223317721105920">
                  <node role="ifTrue" roleId="tpee.1068580123161" type="tpee.StatementList" typeId="tpee.1068580123136" id="1883223317721105921">
                    <node role="statement" roleId="tpee.1068581517665" type="tpee.LocalVariableDeclarationStatement" typeId="tpee.1068581242864" id="1883223317721105922">
                      <node role="localVariableDeclaration" roleId="tpee.1068581242865" type="tpee.LocalVariableDeclaration" typeId="tpee.1068581242863" id="1883223317721105923">
                        <property name="name" nameId="tpck.1169194664001" value="name" />
                        <node role="type" roleId="tpee.5680397130376446158" type="tpee.StringType" typeId="tpee.1225271177708" id="1883223317721105924" />
                        <node role="initializer" roleId="tpee.1068431790190" type="tpee.StaticMethodCall" typeId="tpee.1081236700937" id="1883223317721105925">
                          <link role="classConcept" roleId="tpee.1144433194310" targetNodeId="msyo.~NameUtil" resolveInfo="NameUtil" />
                          <link role="baseMethodDeclaration" roleId="tpee.1068499141037" targetNodeId="msyo.~NameUtil%ddecapitalize(java%dlang%dString)%cjava%dlang%dString" resolveInfo="decapitalize" />
                          <node role="actualArgument" roleId="tpee.1068499141038" type="tpee.DotExpression" typeId="tpee.1197027756228" id="1883223317721105926">
                            <node role="operand" roleId="tpee.1197027771414" type="tpee.LocalVariableReference" typeId="tpee.1068581242866" id="1883223317721105927">
                              <link role="variableDeclaration" roleId="tpee.1068581517664" targetNodeId="1883223317721105904" resolveInfo="nodeConcept" />
                            </node>
                            <node role="operation" roleId="tpee.1197027833540" type="tp25.SPropertyAccess" typeId="tp25.1138056022639" id="1883223317721105928">
                              <link role="property" roleId="tp25.1138056395725" targetNodeId="tpck.1169194664001" resolveInfo="name" />
                            </node>
                          </node>
                        </node>
                      </node>
                    </node>
                    <node role="statement" roleId="tpee.1068581517665" type="tpee.ExpressionStatement" typeId="tpee.1068580123155" id="1883223317721105929">
                      <node role="expression" roleId="tpee.1068580123156" type="tpee.DotExpression" typeId="tpee.1197027756228" id="1883223317721105930">
                        <node role="operand" roleId="tpee.1197027771414" type="tpee.LocalVariableReference" typeId="tpee.1068581242866" id="1883223317721105931">
                          <link role="variableDeclaration" roleId="tpee.1068581517664" targetNodeId="1883223317721105913" resolveInfo="variableSuffixes" />
                        </node>
                        <node role="operation" roleId="tpee.1197027833540" type="tp2q.AddAllElementsOperation" typeId="tp2q.1160666733551" id="1883223317721105932">
                          <node role="argument" roleId="tp2q.1160666822012" type="tpee.StaticMethodCall" typeId="tpee.1081236700937" id="1883223317721105933">
                            <link role="classConcept" roleId="tpee.1144433194310" targetNodeId="msyo.~NameUtil" resolveInfo="NameUtil" />
                            <link role="baseMethodDeclaration" roleId="tpee.1068499141037" targetNodeId="msyo.~NameUtil%dsplitByCamels(java%dlang%dString)%cjava%dutil%dList" resolveInfo="splitByCamels" />
                            <node role="actualArgument" roleId="tpee.1068499141038" type="tpee.LocalVariableReference" typeId="tpee.1068581242866" id="1883223317721105934">
                              <link role="variableDeclaration" roleId="tpee.1068581517664" targetNodeId="1883223317721105923" resolveInfo="name" />
                            </node>
                          </node>
                        </node>
                      </node>
                    </node>
                  </node>
                  <node role="condition" roleId="tpee.1068580123160" type="tpee.NotEqualsExpression" typeId="tpee.1073239437375" id="1883223317721105935">
                    <node role="rightExpression" roleId="tpee.1081773367579" type="tpee.NullLiteral" typeId="tpee.1070534058343" id="1883223317721105936" />
                    <node role="leftExpression" roleId="tpee.1081773367580" type="tpee.LocalVariableReference" typeId="tpee.1068581242866" id="1883223317721105937">
                      <link role="variableDeclaration" roleId="tpee.1068581517664" targetNodeId="1883223317721105904" resolveInfo="nodeConcept" />
                    </node>
                  </node>
                </node>
                <node role="statement" roleId="tpee.1068581517665" type="tpee.ExpressionStatement" typeId="tpee.1068580123155" id="1883223317721105938">
                  <node role="expression" roleId="tpee.1068580123156" type="tpee.LocalVariableReference" typeId="tpee.1068581242866" id="1883223317721105939">
                    <link role="variableDeclaration" roleId="tpee.1068581517664" targetNodeId="1883223317721105913" resolveInfo="variableSuffixes" />
                  </node>
                </node>
              </node>
            </node>
          </node>
        </node>
      </node>
      <node role="cellLayout" roleId="tpc2.1106270802874" type="tpc2.CellLayout_Indent" typeId="tpc2.1237303669825" id="1883223317721105940" />
      <node role="styleItem" roleId="tpc2.1219418656006" type="tpc2.SelectableStyleSheetItem" typeId="tpc2.1186414928363" id="1883223317721106415">
        <property name="flag" nameId="tpc2.1186414551515" value="false" />
      </node>
    </node>
  </root>
  <root id="1883223317721106416">
    <node role="cellModel" roleId="tpc2.1080736633877" type="tpc2.CellModel_Collection" typeId="tpc2.1073389446423" id="1883223317721106421">
      <node role="childCellModel" roleId="tpc2.1073389446424" type="tpc2.CellModel_ConceptProperty" typeId="tpc2.1137553248617" id="1883223317721106424">
        <link role="relationDeclaration" roleId="tpc2.1140103550593" targetNodeId="tpck.1137473891462" resolveInfo="alias" />
        <link role="styleClass" roleId="tpc2.1186406756722" targetNodeId="tpen.1186415544875" resolveInfo="KeyWord" />
      </node>
      <node role="childCellModel" roleId="tpc2.1073389446424" type="tpc2.CellModel_Constant" typeId="tpc2.1073389577006" id="1883223317721106426">
        <property name="text" nameId="tpc2.1073389577007" value="(" />
        <link role="styleClass" roleId="tpc2.1186406756722" targetNodeId="tpen.1215087929380" resolveInfo="LeftParen" />
      </node>
      <node role="childCellModel" roleId="tpc2.1073389446424" type="tpc2.CellModel_RefNode" typeId="tpc2.1073389882823" id="1883223317721106428">
        <link role="relationDeclaration" roleId="tpc2.1140103550593" targetNodeId="tp25.1883223317721008710" />
      </node>
      <node role="childCellModel" roleId="tpc2.1073389446424" type="tpc2.CellModel_Constant" typeId="tpc2.1073389577006" id="1883223317721106430">
        <property name="text" nameId="tpc2.1073389577007" value="is" />
        <link role="styleClass" roleId="tpc2.1186406756722" targetNodeId="tpen.1186415544875" resolveInfo="KeyWord" />
      </node>
      <node role="childCellModel" roleId="tpc2.1073389446424" type="tpc2.CellModel_RefCell" typeId="tpc2.1088013125922" id="1883223317721106432">
        <link role="relationDeclaration" roleId="tpc2.1140103550593" targetNodeId="tp25.1883223317721008712" />
        <node role="editorComponent" roleId="tpc2.1088186146602" type="tpc2.InlineEditorComponent" typeId="tpc2.1088185857835" id="1883223317721106433">
          <node role="cellModel" roleId="tpc2.1080736633877" type="tpc2.CellModel_Property" typeId="tpc2.1073389658414" id="1883223317721106435">
            <property name="readOnly" nameId="tpc2.1140017977771" value="true" />
            <link role="relationDeclaration" roleId="tpc2.1140103550593" targetNodeId="tpck.1169194664001" resolveInfo="name" />
            <link role="styleClass" roleId="tpc2.1186406756722" targetNodeId="tpd3.1203541385314" resolveInfo="ReferenceOnConcept" />
          </node>
        </node>
      </node>
      <node role="childCellModel" roleId="tpc2.1073389446424" type="tpc2.CellModel_RefNode" typeId="tpc2.1073389882823" id="1883223317721259176">
        <link role="relationDeclaration" roleId="tpc2.1140103550593" targetNodeId="tp25.1883223317721008711" />
      </node>
      <node role="childCellModel" roleId="tpc2.1073389446424" type="tpc2.CellModel_Constant" typeId="tpc2.1073389577006" id="1883223317721106439">
        <property name="text" nameId="tpc2.1073389577007" value=")" />
        <link role="styleClass" roleId="tpc2.1186406756722" targetNodeId="tpen.1215088010675" resolveInfo="RightParen" />
      </node>
      <node role="childCellModel" roleId="tpc2.1073389446424" type="tpc2.CellModel_Constant" typeId="tpc2.1073389577006" id="1883223317721106441">
        <property name="text" nameId="tpc2.1073389577007" value="{" />
        <link role="styleClass" roleId="tpc2.1186406756722" targetNodeId="tpen.1215091279307" resolveInfo="LeftBrace" />
        <node role="styleItem" roleId="tpc2.1219418656006" type="tpc2.IndentLayoutNewLineStyleClassItem" typeId="tpc2.1237308012275" id="1883223317721106448">
          <property name="flag" nameId="tpc2.1186414551515" value="true" />
        </node>
      </node>
      <node role="childCellModel" roleId="tpc2.1073389446424" type="tpc2.CellModel_RefNode" typeId="tpc2.1073389882823" id="1883223317721106445">
        <link role="relationDeclaration" roleId="tpc2.1140103550593" targetNodeId="tp25.1883223317721008709" />
        <node role="styleItem" roleId="tpc2.1219418656006" type="tpc2.IndentLayoutNewLineStyleClassItem" typeId="tpc2.1237308012275" id="1883223317721106449">
          <property name="flag" nameId="tpc2.1186414551515" value="true" />
        </node>
        <node role="styleItem" roleId="tpc2.1219418656006" type="tpc2.IndentLayoutIndentStyleClassItem" typeId="tpc2.1237307900041" id="9105933570238181801">
          <property name="flag" nameId="tpc2.1186414551515" value="true" />
        </node>
      </node>
      <node role="childCellModel" roleId="tpc2.1073389446424" type="tpc2.CellModel_Constant" typeId="tpc2.1073389577006" id="1883223317721106447">
        <property name="text" nameId="tpc2.1073389577007" value="}" />
        <link role="styleClass" roleId="tpc2.1186406756722" targetNodeId="tpen.1215091331565" resolveInfo="RightBrace" />
      </node>
      <node role="cellLayout" roleId="tpc2.1106270802874" type="tpc2.CellLayout_Indent" typeId="tpc2.1237303669825" id="1883223317721106423" />
    </node>
  </root>
  <root id="5253134957341697435">
    <node role="cellModel" roleId="tpc2.1080736633877" type="tpc2.CellModel_Collection" typeId="tpc2.1073389446423" id="5253134957341697437">
      <property name="vertical" nameId="tpc2.1073389446425" value="false" />
      <node role="childCellModel" roleId="tpc2.1073389446424" type="tpc2.CellModel_Constant" typeId="tpc2.1073389577006" id="5253134957341697438">
        <property name="text" nameId="tpc2.1073389577007" value="link name" />
        <link role="styleClass" roleId="tpc2.1186406756722" targetNodeId="tpen.1186415544875" resolveInfo="KeyWord" />
        <node role="styleItem" roleId="tpc2.1219418656006" type="tpc2.PaddingRightStyleClassItem" typeId="tpc2.1215007897487" id="5253134957341697439">
          <property name="value" nameId="tpc2.1215007802031" value="0.0" />
        </node>
      </node>
      <node role="childCellModel" roleId="tpc2.1073389446424" type="tpc2.CellModel_Constant" typeId="tpc2.1073389577006" id="5253134957341697440">
        <property name="text" nameId="tpc2.1073389577007" value="/" />
        <link role="styleClass" roleId="tpc2.1186406756722" targetNodeId="tpen.1234958090348" resolveInfo="LeftParenAfterName" />
      </node>
      <node role="childCellModel" roleId="tpc2.1073389446424" type="tpc2.CellModel_RefCell" typeId="tpc2.1088013125922" id="5253134957341697441">
        <property name="noTargetText" nameId="tpc2.1139852716018" value="concept" />
        <link role="relationDeclaration" roleId="tpc2.1140103550593" targetNodeId="tp25.5253134957341833005" />
        <node role="styleItem" roleId="tpc2.1219418656006" type="tpc2.PaddingRightStyleClassItem" typeId="tpc2.1215007897487" id="5253134957341697442">
          <property name="value" nameId="tpc2.1215007802031" value="0.0" />
        </node>
        <node role="editorComponent" roleId="tpc2.1088186146602" type="tpc2.InlineEditorComponent" typeId="tpc2.1088185857835" id="5253134957341697443">
          <node role="cellModel" roleId="tpc2.1080736633877" type="tpc2.CellModel_Property" typeId="tpc2.1073389658414" id="5253134957341697444">
            <property name="readOnly" nameId="tpc2.1140017977771" value="true" />
            <link role="relationDeclaration" roleId="tpc2.1140103550593" targetNodeId="tpck.1169194664001" resolveInfo="name" />
            <link role="styleClass" roleId="tpc2.1186406756722" targetNodeId="tpd3.1203541385314" resolveInfo="ReferenceOnConcept" />
            <node role="styleItem" roleId="tpc2.1219418656006" type="tpc2.PaddingRightStyleClassItem" typeId="tpc2.1215007897487" id="5253134957341697445">
              <property name="value" nameId="tpc2.1215007802031" value="0.0" />
            </node>
          </node>
        </node>
      </node>
      <node role="childCellModel" roleId="tpc2.1073389446424" type="tpc2.CellModel_Constant" typeId="tpc2.1073389577006" id="5253134957341697446">
        <property name="text" nameId="tpc2.1073389577007" value=":" />
        <node role="styleItem" roleId="tpc2.1219418656006" type="tpc2.ForegroundColorStyleClassItem" typeId="tpc2.1186404549998" id="5253134957341697447">
          <property name="color" nameId="tpc2.1186403713874" value="DARK_MAGENTA" />
        </node>
        <node role="styleItem" roleId="tpc2.1219418656006" type="tpc2.PaddingRightStyleClassItem" typeId="tpc2.1215007897487" id="5253134957341697448">
          <property name="value" nameId="tpc2.1215007802031" value="0.0" />
        </node>
      </node>
      <node role="childCellModel" roleId="tpc2.1073389446424" type="tpc2.CellModel_RefCell" typeId="tpc2.1088013125922" id="5253134957341697449">
        <property name="noTargetText" nameId="tpc2.1139852716018" value="link" />
        <link role="relationDeclaration" roleId="tpc2.1140103550593" targetNodeId="tp25.5253134957341833006" />
        <node role="editorComponent" roleId="tpc2.1088186146602" type="tpc2.InlineEditorComponent" typeId="tpc2.1088185857835" id="5253134957341697450">
          <node role="cellModel" roleId="tpc2.1080736633877" type="tpc2.CellModel_Property" typeId="tpc2.1073389658414" id="5253134957341697451">
            <property name="readOnly" nameId="tpc2.1140017977771" value="true" />
            <link role="styleClass" roleId="tpc2.1186406756722" targetNodeId="tpd3.1221170124867" resolveInfo="ReferenceOnConceptualFeature" />
            <link role="relationDeclaration" roleId="tpc2.1140103550593" targetNodeId="tpce.1071599776563" resolveInfo="role" />
            <node role="styleItem" roleId="tpc2.1219418656006" type="tpc2.PaddingRightStyleClassItem" typeId="tpc2.1215007897487" id="5253134957341697452">
              <property name="value" nameId="tpc2.1215007802031" value="0.0" />
            </node>
          </node>
        </node>
        <node role="styleItem" roleId="tpc2.1219418656006" type="tpc2.PaddingRightStyleClassItem" typeId="tpc2.1215007897487" id="5253134957341697453">
          <property name="value" nameId="tpc2.1215007802031" value="0.0" />
        </node>
      </node>
      <node role="childCellModel" roleId="tpc2.1073389446424" type="tpc2.CellModel_Constant" typeId="tpc2.1073389577006" id="5253134957341697454">
        <property name="text" nameId="tpc2.1073389577007" value="/" />
        <link role="styleClass" roleId="tpc2.1186406756722" targetNodeId="tpen.1215088010675" resolveInfo="RightParen" />
      </node>
      <node role="cellLayout" roleId="tpc2.1106270802874" type="tpc2.CellLayout_Indent" typeId="tpc2.1237303669825" id="5253134957341697455" />
    </node>
  </root>
  <root id="5253134957341870588">
    <node role="cellModel" roleId="tpc2.1080736633877" type="tpc2.CellModel_Collection" typeId="tpc2.1073389446423" id="5253134957341870590">
      <property name="vertical" nameId="tpc2.1073389446425" value="false" />
      <node role="childCellModel" roleId="tpc2.1073389446424" type="tpc2.CellModel_Constant" typeId="tpc2.1073389577006" id="5253134957341870591">
        <property name="text" nameId="tpc2.1073389577007" value="property name" />
        <link role="styleClass" roleId="tpc2.1186406756722" targetNodeId="tpen.1186415544875" resolveInfo="KeyWord" />
        <node role="styleItem" roleId="tpc2.1219418656006" type="tpc2.PaddingRightStyleClassItem" typeId="tpc2.1215007897487" id="5253134957341870592">
          <property name="value" nameId="tpc2.1215007802031" value="0.0" />
        </node>
      </node>
      <node role="childCellModel" roleId="tpc2.1073389446424" type="tpc2.CellModel_Constant" typeId="tpc2.1073389577006" id="5253134957341870593">
        <property name="text" nameId="tpc2.1073389577007" value="/" />
        <link role="styleClass" roleId="tpc2.1186406756722" targetNodeId="tpen.1234958090348" resolveInfo="LeftParenAfterName" />
      </node>
      <node role="childCellModel" roleId="tpc2.1073389446424" type="tpc2.CellModel_RefCell" typeId="tpc2.1088013125922" id="5253134957341870594">
        <property name="noTargetText" nameId="tpc2.1139852716018" value="concept" />
        <link role="relationDeclaration" roleId="tpc2.1140103550593" targetNodeId="tp25.5253134957341870584" />
        <node role="styleItem" roleId="tpc2.1219418656006" type="tpc2.PaddingRightStyleClassItem" typeId="tpc2.1215007897487" id="5253134957341870595">
          <property name="value" nameId="tpc2.1215007802031" value="0.0" />
        </node>
        <node role="editorComponent" roleId="tpc2.1088186146602" type="tpc2.InlineEditorComponent" typeId="tpc2.1088185857835" id="5253134957341870596">
          <node role="cellModel" roleId="tpc2.1080736633877" type="tpc2.CellModel_Property" typeId="tpc2.1073389658414" id="5253134957341870597">
            <property name="readOnly" nameId="tpc2.1140017977771" value="true" />
            <link role="styleClass" roleId="tpc2.1186406756722" targetNodeId="tpd3.1203541385314" resolveInfo="ReferenceOnConcept" />
            <link role="relationDeclaration" roleId="tpc2.1140103550593" targetNodeId="tpck.1169194664001" resolveInfo="name" />
            <node role="styleItem" roleId="tpc2.1219418656006" type="tpc2.PaddingRightStyleClassItem" typeId="tpc2.1215007897487" id="5253134957341870598">
              <property name="value" nameId="tpc2.1215007802031" value="0.0" />
            </node>
          </node>
        </node>
      </node>
      <node role="childCellModel" roleId="tpc2.1073389446424" type="tpc2.CellModel_Constant" typeId="tpc2.1073389577006" id="5253134957341870599">
        <property name="text" nameId="tpc2.1073389577007" value=":" />
        <node role="styleItem" roleId="tpc2.1219418656006" type="tpc2.ForegroundColorStyleClassItem" typeId="tpc2.1186404549998" id="5253134957341870600">
          <property name="color" nameId="tpc2.1186403713874" value="DARK_MAGENTA" />
        </node>
        <node role="styleItem" roleId="tpc2.1219418656006" type="tpc2.PaddingRightStyleClassItem" typeId="tpc2.1215007897487" id="5253134957341870601">
          <property name="value" nameId="tpc2.1215007802031" value="0.0" />
        </node>
      </node>
      <node role="childCellModel" roleId="tpc2.1073389446424" type="tpc2.CellModel_RefCell" typeId="tpc2.1088013125922" id="5253134957341870602">
        <property name="noTargetText" nameId="tpc2.1139852716018" value="link" />
        <link role="relationDeclaration" roleId="tpc2.1140103550593" targetNodeId="tp25.5253134957341870585" />
        <node role="editorComponent" roleId="tpc2.1088186146602" type="tpc2.InlineEditorComponent" typeId="tpc2.1088185857835" id="5253134957341870603">
          <node role="cellModel" roleId="tpc2.1080736633877" type="tpc2.CellModel_Property" typeId="tpc2.1073389658414" id="5253134957341870604">
            <property name="readOnly" nameId="tpc2.1140017977771" value="true" />
            <link role="styleClass" roleId="tpc2.1186406756722" targetNodeId="tpd3.1221170124867" resolveInfo="ReferenceOnConceptualFeature" />
            <link role="relationDeclaration" roleId="tpc2.1140103550593" targetNodeId="tpck.1169194664001" resolveInfo="name" />
            <node role="styleItem" roleId="tpc2.1219418656006" type="tpc2.PaddingRightStyleClassItem" typeId="tpc2.1215007897487" id="5253134957341870605">
              <property name="value" nameId="tpc2.1215007802031" value="0.0" />
            </node>
          </node>
        </node>
        <node role="styleItem" roleId="tpc2.1219418656006" type="tpc2.PaddingRightStyleClassItem" typeId="tpc2.1215007897487" id="5253134957341870606">
          <property name="value" nameId="tpc2.1215007802031" value="0.0" />
        </node>
      </node>
      <node role="childCellModel" roleId="tpc2.1073389446424" type="tpc2.CellModel_Constant" typeId="tpc2.1073389577006" id="5253134957341870607">
        <property name="text" nameId="tpc2.1073389577007" value="/" />
        <link role="styleClass" roleId="tpc2.1186406756722" targetNodeId="tpen.1215088010675" resolveInfo="RightParen" />
      </node>
      <node role="cellLayout" roleId="tpc2.1106270802874" type="tpc2.CellLayout_Indent" typeId="tpc2.1237303669825" id="5253134957341870608" />
    </node>
  </root>
  <root id="6407023681583066431">
    <node role="cellModel" roleId="tpc2.1080736633877" type="tpc2.CellModel_Collection" typeId="tpc2.1073389446423" id="6407023681583066436">
      <property name="vertical" nameId="tpc2.1073389446425" value="false" />
      <node role="childCellModel" roleId="tpc2.1073389446424" type="tpc2.CellModel_Constant" typeId="tpc2.1073389577006" id="6407023681583066437">
        <property name="text" nameId="tpc2.1073389577007" value="@" />
        <node role="styleItem" roleId="tpc2.1219418656006" type="tpc2.FontStyleStyleClassItem" typeId="tpc2.1186403751766" id="6407023681583066438">
          <property name="style" nameId="tpc2.1186403771423" value="PLAIN" />
        </node>
        <node role="styleItem" roleId="tpc2.1219418656006" type="tpc2.LastPositionAllowedStyleClassItem" typeId="tpc2.1215085197271" id="6407023681583066439" />
        <node role="styleItem" roleId="tpc2.1219418656006" type="tpc2.PunctuationRightStyleClassItem" typeId="tpc2.1233759184865" id="6407023681583066440">
          <property name="flag" nameId="tpc2.1186414551515" value="true" />
        </node>
      </node>
      <node role="childCellModel" roleId="tpc2.1073389446424" type="tpc2.CellModel_RefNode" typeId="tpc2.1073389882823" id="6407023681583066441">
        <link role="relationDeclaration" roleId="tpc2.1140103550593" targetNodeId="tp25.6407023681583036852" />
      </node>
      <node role="cellLayout" roleId="tpc2.1106270802874" type="tpc2.CellLayout_Indent" typeId="tpc2.1237303669825" id="6407023681583066442" />
    </node>
  </root>
  <root id="6407023681583066443">
    <node role="cellModel" roleId="tpc2.1080736633877" type="tpc2.CellModel_RefCell" typeId="tpc2.1088013125922" id="6960953357953895886">
      <link role="relationDeclaration" roleId="tpc2.1140103550593" targetNodeId="tp25.6407023681583036854" />
      <node role="editorComponent" roleId="tpc2.1088186146602" type="tpc2.InlineEditorComponent" typeId="tpc2.1088185857835" id="6960953357953895887">
        <node role="cellModel" roleId="tpc2.1080736633877" type="tpc2.CellModel_ReferencePresentation" typeId="tpc2.625126330682908270" id="6960953357953895889" />
      </node>
    </node>
  </root>
  <root id="6407023681583066451">
    <node role="cellModel" roleId="tpc2.1080736633877" type="tpc2.CellModel_Collection" typeId="tpc2.1073389446423" id="6407023681583066453">
      <property name="vertical" nameId="tpc2.1073389446425" value="false" />
      <node role="childCellModel" roleId="tpc2.1073389446424" type="tpc2.CellModel_RefCell" typeId="tpc2.1088013125922" id="6407023681583066454">
        <link role="relationDeclaration" roleId="tpc2.1140103550593" targetNodeId="tp25.6407023681583036856" />
        <node role="editorComponent" roleId="tpc2.1088186146602" type="tpc2.InlineEditorComponent" typeId="tpc2.1088185857835" id="6407023681583066455">
          <node role="cellModel" roleId="tpc2.1080736633877" type="tpc2.CellModel_ReferencePresentation" typeId="tpc2.625126330682908270" id="6960953357954004805" />
        </node>
      </node>
      <node role="childCellModel" roleId="tpc2.1073389446424" type="tpc2.CellModel_Constant" typeId="tpc2.1073389577006" id="6407023681583066458">
        <property name="text" nameId="tpc2.1073389577007" value="&lt;" />
        <link role="styleClass" roleId="tpc2.1186406756722" targetNodeId="tpen.1238161779414" resolveInfo="BaseAngleBracket" />
        <node role="styleItem" roleId="tpc2.1219418656006" type="tpc2.SelectableStyleSheetItem" typeId="tpc2.1186414928363" id="6407023681583066459" />
        <node role="styleItem" roleId="tpc2.1219418656006" type="tpc2.PunctuationLeftStyleClassItem" typeId="tpc2.1233758997495" id="6407023681583066460">
          <property name="flag" nameId="tpc2.1186414551515" value="true" />
        </node>
        <node role="styleItem" roleId="tpc2.1219418656006" type="tpc2.PunctuationRightStyleClassItem" typeId="tpc2.1233759184865" id="6407023681583066461">
          <property name="flag" nameId="tpc2.1186414551515" value="true" />
        </node>
      </node>
      <node role="childCellModel" roleId="tpc2.1073389446424" type="tpc2.CellModel_RefNode" typeId="tpc2.1073389882823" id="6407023681583066462">
        <property name="noTargetText" nameId="tpc2.1139852716018" value="&lt;link&gt;" />
        <link role="relationDeclaration" roleId="tpc2.1140103550593" targetNodeId="tp25.6407023681583038098" />
        <node role="styleItem" roleId="tpc2.1219418656006" type="tpc2.PaddingRightStyleClassItem" typeId="tpc2.1215007897487" id="6407023681583066463">
          <property name="value" nameId="tpc2.1215007802031" value="0.0" />
        </node>
      </node>
      <node role="childCellModel" roleId="tpc2.1073389446424" type="tpc2.CellModel_Constant" typeId="tpc2.1073389577006" id="6407023681583066464">
        <property name="text" nameId="tpc2.1073389577007" value="&gt;" />
        <link role="styleClass" roleId="tpc2.1186406756722" targetNodeId="tpen.1238161779414" resolveInfo="BaseAngleBracket" />
        <node role="styleItem" roleId="tpc2.1219418656006" type="tpc2.FirstPositionAllowedStyleClassItem" typeId="tpc2.1215085112640" id="6407023681583066465" />
        <node role="styleItem" roleId="tpc2.1219418656006" type="tpc2.PunctuationLeftStyleClassItem" typeId="tpc2.1233758997495" id="6407023681583066466">
          <property name="flag" nameId="tpc2.1186414551515" value="true" />
        </node>
        <node role="styleItem" roleId="tpc2.1219418656006" type="tpc2.PunctuationRightStyleClassItem" typeId="tpc2.1233759184865" id="6407023681583066467">
          <property name="flag" nameId="tpc2.1186414551515" value="true" />
        </node>
        <node role="styleItem" roleId="tpc2.1219418656006" type="tpc2.LastPositionAllowedStyleClassItem" typeId="tpc2.1215085197271" id="6407023681583066468">
          <property name="flag" nameId="tpc2.1186414551515" value="true" />
        </node>
      </node>
      <node role="cellLayout" roleId="tpc2.1106270802874" type="tpc2.CellLayout_Indent" typeId="tpc2.1237303669825" id="6407023681583066469" />
    </node>
  </root>
  <root id="6407023681583066470">
    <node role="cellModel" roleId="tpc2.1080736633877" type="tpc2.CellModel_Collection" typeId="tpc2.1073389446423" id="6407023681583066472">
      <property name="vertical" nameId="tpc2.1073389446425" value="false" />
      <node role="childCellModel" roleId="tpc2.1073389446424" type="tpc2.CellModel_RefCell" typeId="tpc2.1088013125922" id="6407023681583066473">
        <link role="relationDeclaration" roleId="tpc2.1140103550593" targetNodeId="tp25.6407023681583040954" />
        <node role="editorComponent" roleId="tpc2.1088186146602" type="tpc2.InlineEditorComponent" typeId="tpc2.1088185857835" id="6407023681583066474">
          <node role="cellModel" roleId="tpc2.1080736633877" type="tpc2.CellModel_ReferencePresentation" typeId="tpc2.625126330682908270" id="6960953357954004787" />
        </node>
        <node role="styleItem" roleId="tpc2.1219418656006" type="tpc2.PaddingRightStyleClassItem" typeId="tpc2.1215007897487" id="6407023681583066477">
          <property name="value" nameId="tpc2.1215007802031" value="0.0" />
        </node>
      </node>
      <node role="childCellModel" roleId="tpc2.1073389446424" type="tpc2.CellModel_Constant" typeId="tpc2.1073389577006" id="6407023681583066478">
        <property name="text" nameId="tpc2.1073389577007" value="&lt;" />
        <link role="styleClass" roleId="tpc2.1186406756722" targetNodeId="tpen.1238161779414" resolveInfo="BaseAngleBracket" />
        <node role="styleItem" roleId="tpc2.1219418656006" type="tpc2.SelectableStyleSheetItem" typeId="tpc2.1186414928363" id="6407023681583066479" />
        <node role="styleItem" roleId="tpc2.1219418656006" type="tpc2.PunctuationLeftStyleClassItem" typeId="tpc2.1233758997495" id="5897605856269491785">
          <property name="flag" nameId="tpc2.1186414551515" value="true" />
        </node>
        <node role="styleItem" roleId="tpc2.1219418656006" type="tpc2.PunctuationRightStyleClassItem" typeId="tpc2.1233759184865" id="5897605856269491787">
          <property name="flag" nameId="tpc2.1186414551515" value="true" />
        </node>
      </node>
      <node role="childCellModel" roleId="tpc2.1073389446424" type="tpc2.CellModel_RefNode" typeId="tpc2.1073389882823" id="6407023681583066481">
        <property name="noTargetText" nameId="tpc2.1139852716018" value="&lt;property&gt;" />
        <link role="relationDeclaration" roleId="tpc2.1140103550593" targetNodeId="tp25.6407023681583040955" />
      </node>
      <node role="childCellModel" roleId="tpc2.1073389446424" type="tpc2.CellModel_Constant" typeId="tpc2.1073389577006" id="6407023681583066482">
        <property name="text" nameId="tpc2.1073389577007" value="&gt;" />
        <link role="styleClass" roleId="tpc2.1186406756722" targetNodeId="tpen.1238161779414" resolveInfo="BaseAngleBracket" />
        <node role="styleItem" roleId="tpc2.1219418656006" type="tpc2.FirstPositionAllowedStyleClassItem" typeId="tpc2.1215085112640" id="6407023681583066483" />
        <node role="styleItem" roleId="tpc2.1219418656006" type="tpc2.PunctuationLeftStyleClassItem" typeId="tpc2.1233758997495" id="5897605856269491788">
          <property name="flag" nameId="tpc2.1186414551515" value="true" />
        </node>
        <node role="styleItem" roleId="tpc2.1219418656006" type="tpc2.PunctuationRightStyleClassItem" typeId="tpc2.1233759184865" id="5897605856269491790">
          <property name="flag" nameId="tpc2.1186414551515" value="true" />
        </node>
        <node role="styleItem" roleId="tpc2.1219418656006" type="tpc2.LastPositionAllowedStyleClassItem" typeId="tpc2.1215085197271" id="5897605856269491792">
          <property name="flag" nameId="tpc2.1186414551515" value="true" />
        </node>
      </node>
      <node role="cellLayout" roleId="tpc2.1106270802874" type="tpc2.CellLayout_Indent" typeId="tpc2.1237303669825" id="6407023681583066485" />
    </node>
  </root>
  <root id="6407023681583066486">
    <node role="cellModel" roleId="tpc2.1080736633877" type="tpc2.CellModel_ConceptProperty" typeId="tpc2.1137553248617" id="6407023681583066488">
      <link role="relationDeclaration" roleId="tpc2.1140103550593" targetNodeId="tpck.1137473891462" resolveInfo="alias" />
      <node role="styleItem" roleId="tpc2.1219418656006" type="tpc2.EditableStyleClassItem" typeId="tpc2.1186414860679" id="6407023681583066489">
        <property name="flag" nameId="tpc2.1186414551515" value="false" />
      </node>
      <node role="styleItem" roleId="tpc2.1219418656006" type="tpc2.PaddingRightStyleClassItem" typeId="tpc2.1215007897487" id="6407023681583066490">
        <property name="value" nameId="tpc2.1215007802031" value="0.0" />
      </node>
    </node>
  </root>
  <root id="2788452359612124338">
    <node role="cellModel" roleId="tpc2.1080736633877" type="tpc2.CellModel_RefCell" typeId="tpc2.1088013125922" id="2788452359612124340">
      <link role="relationDeclaration" roleId="tpc2.1140103550593" targetNodeId="tp25.2788452359612124336" />
      <node role="editorComponent" roleId="tpc2.1088186146602" type="tpc2.InlineEditorComponent" typeId="tpc2.1088185857835" id="2788452359612124341">
        <node role="cellModel" roleId="tpc2.1080736633877" type="tpc2.CellModel_Property" typeId="tpc2.1073389658414" id="2788452359612124343">
          <property name="readOnly" nameId="tpc2.1140017977771" value="true" />
          <link role="relationDeclaration" roleId="tpc2.1140103550593" targetNodeId="tpce.1071599776563" resolveInfo="role" />
        </node>
      </node>
    </node>
  </root>
  <root id="2788452359612124346">
    <node role="cellModel" roleId="tpc2.1080736633877" type="tpc2.CellModel_RefCell" typeId="tpc2.1088013125922" id="2788452359612124348">
      <link role="relationDeclaration" roleId="tpc2.1140103550593" targetNodeId="tp25.2788452359612124335" />
      <node role="editorComponent" roleId="tpc2.1088186146602" type="tpc2.InlineEditorComponent" typeId="tpc2.1088185857835" id="2788452359612124349">
        <node role="cellModel" roleId="tpc2.1080736633877" type="tpc2.CellModel_Property" typeId="tpc2.1073389658414" id="2788452359612124351">
          <property name="readOnly" nameId="tpc2.1140017977771" value="true" />
          <link role="relationDeclaration" roleId="tpc2.1140103550593" targetNodeId="tpck.1169194664001" resolveInfo="name" />
        </node>
      </node>
    </node>
  </root>
  <root id="5897605856268838722">
    <node role="cellModel" roleId="tpc2.1080736633877" type="tpc2.CellModel_Collection" typeId="tpc2.1073389446423" id="5897605856268838724">
      <property name="vertical" nameId="tpc2.1073389446425" value="false" />
      <node role="childCellModel" roleId="tpc2.1073389446424" type="tpc2.CellModel_Constant" typeId="tpc2.1073389577006" id="5897605856268838725">
        <property name="text" nameId="tpc2.1073389577007" value="concept property name" />
        <link role="styleClass" roleId="tpc2.1186406756722" targetNodeId="tpen.1186415544875" resolveInfo="KeyWord" />
        <node role="styleItem" roleId="tpc2.1219418656006" type="tpc2.PaddingRightStyleClassItem" typeId="tpc2.1215007897487" id="5897605856268838726">
          <property name="value" nameId="tpc2.1215007802031" value="0.0" />
        </node>
      </node>
      <node role="childCellModel" roleId="tpc2.1073389446424" type="tpc2.CellModel_Constant" typeId="tpc2.1073389577006" id="5897605856268838727">
        <property name="text" nameId="tpc2.1073389577007" value="/" />
        <link role="styleClass" roleId="tpc2.1186406756722" targetNodeId="tpen.1234958090348" resolveInfo="LeftParenAfterName" />
      </node>
      <node role="childCellModel" roleId="tpc2.1073389446424" type="tpc2.CellModel_RefCell" typeId="tpc2.1088013125922" id="5897605856268838728">
        <property name="noTargetText" nameId="tpc2.1139852716018" value="concept" />
        <link role="relationDeclaration" roleId="tpc2.1140103550593" targetNodeId="tp25.5897605856268838719" />
        <node role="styleItem" roleId="tpc2.1219418656006" type="tpc2.PaddingRightStyleClassItem" typeId="tpc2.1215007897487" id="5897605856268838729">
          <property name="value" nameId="tpc2.1215007802031" value="0.0" />
        </node>
        <node role="editorComponent" roleId="tpc2.1088186146602" type="tpc2.InlineEditorComponent" typeId="tpc2.1088185857835" id="5897605856268838730">
          <node role="cellModel" roleId="tpc2.1080736633877" type="tpc2.CellModel_Property" typeId="tpc2.1073389658414" id="5897605856268838731">
            <property name="readOnly" nameId="tpc2.1140017977771" value="true" />
            <link role="styleClass" roleId="tpc2.1186406756722" targetNodeId="tpd3.1203541385314" resolveInfo="ReferenceOnConcept" />
            <link role="relationDeclaration" roleId="tpc2.1140103550593" targetNodeId="tpck.1169194664001" resolveInfo="name" />
            <node role="styleItem" roleId="tpc2.1219418656006" type="tpc2.PaddingRightStyleClassItem" typeId="tpc2.1215007897487" id="5897605856268838732">
              <property name="value" nameId="tpc2.1215007802031" value="0.0" />
            </node>
          </node>
        </node>
      </node>
      <node role="childCellModel" roleId="tpc2.1073389446424" type="tpc2.CellModel_Constant" typeId="tpc2.1073389577006" id="5897605856268838733">
        <property name="text" nameId="tpc2.1073389577007" value=":" />
        <node role="styleItem" roleId="tpc2.1219418656006" type="tpc2.ForegroundColorStyleClassItem" typeId="tpc2.1186404549998" id="5897605856268838734">
          <property name="color" nameId="tpc2.1186403713874" value="DARK_MAGENTA" />
        </node>
        <node role="styleItem" roleId="tpc2.1219418656006" type="tpc2.PaddingRightStyleClassItem" typeId="tpc2.1215007897487" id="5897605856268838735">
          <property name="value" nameId="tpc2.1215007802031" value="0.0" />
        </node>
      </node>
      <node role="childCellModel" roleId="tpc2.1073389446424" type="tpc2.CellModel_RefCell" typeId="tpc2.1088013125922" id="5897605856268838736">
        <property name="noTargetText" nameId="tpc2.1139852716018" value="link" />
        <link role="relationDeclaration" roleId="tpc2.1140103550593" targetNodeId="tp25.5897605856268838720" />
        <node role="editorComponent" roleId="tpc2.1088186146602" type="tpc2.InlineEditorComponent" typeId="tpc2.1088185857835" id="5897605856268838737">
          <node role="cellModel" roleId="tpc2.1080736633877" type="tpc2.CellModel_Property" typeId="tpc2.1073389658414" id="5897605856268838738">
            <property name="readOnly" nameId="tpc2.1140017977771" value="true" />
            <link role="styleClass" roleId="tpc2.1186406756722" targetNodeId="tpd3.1221170124867" resolveInfo="ReferenceOnConceptualFeature" />
            <link role="relationDeclaration" roleId="tpc2.1140103550593" targetNodeId="tpck.1169194664001" resolveInfo="name" />
            <node role="styleItem" roleId="tpc2.1219418656006" type="tpc2.PaddingRightStyleClassItem" typeId="tpc2.1215007897487" id="5897605856268838739">
              <property name="value" nameId="tpc2.1215007802031" value="0.0" />
            </node>
          </node>
        </node>
        <node role="styleItem" roleId="tpc2.1219418656006" type="tpc2.PaddingRightStyleClassItem" typeId="tpc2.1215007897487" id="5897605856268838740">
          <property name="value" nameId="tpc2.1215007802031" value="0.0" />
        </node>
      </node>
      <node role="childCellModel" roleId="tpc2.1073389446424" type="tpc2.CellModel_Constant" typeId="tpc2.1073389577006" id="5897605856268838741">
        <property name="text" nameId="tpc2.1073389577007" value="/" />
        <link role="styleClass" roleId="tpc2.1186406756722" targetNodeId="tpen.1215088010675" resolveInfo="RightParen" />
      </node>
      <node role="cellLayout" roleId="tpc2.1106270802874" type="tpc2.CellLayout_Indent" typeId="tpc2.1237303669825" id="5897605856268838742" />
    </node>
  </root>
  <root id="6995935425733782648">
    <node role="cellModel" roleId="tpc2.1080736633877" type="tpc2.CellModel_Constant" typeId="tpc2.1073389577006" id="6995935425733787935">
      <property name="text" nameId="tpc2.1073389577007" value="module" />
      <property name="attractsFocus" nameId="tpc2.1130859485024" value="1" />
    </node>
  </root>
  <root id="4040588429969021684">
    <node role="cellModel" roleId="tpc2.1080736633877" type="tpc2.CellModel_Collection" typeId="tpc2.1073389446423" id="4040588429969025313">
      <node role="childCellModel" roleId="tpc2.1073389446424" type="tpc2.CellModel_ConceptProperty" typeId="tpc2.1137553248617" id="4040588429969025316">
        <link role="relationDeclaration" roleId="tpc2.1140103550593" targetNodeId="tpck.1137473891462" resolveInfo="alias" />
        <link role="styleClass" roleId="tpc2.1186406756722" targetNodeId="tpen.1186415544875" resolveInfo="KeyWord" />
        <node role="styleItem" roleId="tpc2.1219418656006" type="tpc2.PaddingRightStyleClassItem" typeId="tpc2.1215007897487" id="4040588429969025323">
          <property name="value" nameId="tpc2.1215007802031" value="0.0" />
        </node>
      </node>
      <node role="childCellModel" roleId="tpc2.1073389446424" type="tpc2.CellModel_Constant" typeId="tpc2.1073389577006" id="4040588429969025318">
        <property name="text" nameId="tpc2.1073389577007" value="/" />
        <link role="styleClass" roleId="tpc2.1186406756722" targetNodeId="tpen.1234958090348" resolveInfo="LeftParenAfterName" />
      </node>
      <node role="childCellModel" roleId="tpc2.1073389446424" type="tpc2.CellModel_Property" typeId="tpc2.1073389658414" id="4040588429969025320">
        <property name="readOnly" nameId="tpc2.1140017977771" value="true" />
        <link role="relationDeclaration" roleId="tpc2.1140103550593" targetNodeId="tp25.4040588429969021682" resolveInfo="name" />
        <node role="menuDescriptor" roleId="tpc2.1164826688380" type="tpc2.CellMenuDescriptor" typeId="tpc2.1164824717996" id="4040588429969370380">
          <node role="cellMenuPart" roleId="tpc2.1164824815888" type="tpc2.CellMenuPart_Generic_Group" typeId="tpc2.1165420413719" id="4040588429969374489">
            <property name="presentation" nameId="tpc2.1165254125954" value="custom" />
            <node role="parametersFunction" roleId="tpc2.1165420413720" type="tpc2.CellMenuPart_AbstractGroup_Query" typeId="tpc2.1163613035599" id="4040588429969374490">
              <node role="body" roleId="tpee.1137022507850" type="tpee.StatementList" typeId="tpee.1068580123136" id="4040588429969374491">
                <node role="statement" roleId="tpee.1068581517665" type="tpee.ExpressionStatement" typeId="tpee.1068580123155" id="4040588429969394471">
                  <node role="expression" roleId="tpee.1068580123156" type="tpee.DotExpression" typeId="tpee.1197027756228" id="4040588429969394473">
                    <node role="operand" roleId="tpee.1197027771414" type="tpc2.CellMenuPart_Abstract_editedNode" typeId="tpc2.1163613822479" id="4040588429969394472" />
                    <node role="operation" roleId="tpee.1197027833540" type="tp25.Node_ConceptMethodCall" typeId="tp25.1179409122411" id="4040588429969394477">
                      <link role="baseMethodDeclaration" roleId="tpee.1068499141037" targetNodeId="tpeu.4040588429969394404" resolveInfo="getVisibleModules" />
                      <node role="actualArgument" roleId="tpee.1068499141038" type="tpcw.ConceptFunctionParameter_scope" typeId="tpcw.1161622878565" id="4040588429969394478" />
                    </node>
                  </node>
                </node>
              </node>
            </node>
            <node role="handlerFunction" roleId="tpc2.1165420413721" type="tpc2.CellMenuPart_Generic_Group_Handler" typeId="tpc2.1165420626554" id="4040588429969374492">
              <node role="body" roleId="tpee.1137022507850" type="tpee.StatementList" typeId="tpee.1068580123136" id="4040588429969374493">
                <node role="statement" roleId="tpee.1068581517665" type="tpee.ExpressionStatement" typeId="tpee.1068580123155" id="4040588429969394490">
                  <node role="expression" roleId="tpee.1068580123156" type="tpee.DotExpression" typeId="tpee.1197027756228" id="4040588429969394497">
                    <node role="operand" roleId="tpee.1197027771414" type="tpee.DotExpression" typeId="tpee.1197027756228" id="4040588429969394492">
                      <node role="operand" roleId="tpee.1197027771414" type="tpc2.CellMenuPart_Abstract_editedNode" typeId="tpc2.1163613822479" id="4040588429969394491" />
                      <node role="operation" roleId="tpee.1197027833540" type="tp25.SPropertyAccess" typeId="tp25.1138056022639" id="4040588429969394496">
                        <link role="property" roleId="tp25.1138056395725" targetNodeId="tp25.4040588429969021683" resolveInfo="moduleId" />
                      </node>
                    </node>
                    <node role="operation" roleId="tpee.1197027833540" type="tp25.Property_SetOperation" typeId="tp25.1138661924179" id="4040588429969394501">
                      <node role="value" roleId="tp25.1138662048170" type="tpee.DotExpression" typeId="tpee.1197027756228" id="4040588429969394513">
                        <node role="operand" roleId="tpee.1197027771414" type="tpee.DotExpression" typeId="tpee.1197027756228" id="4040588429969394514">
                          <node role="operand" roleId="tpee.1197027771414" type="tpee.DotExpression" typeId="tpee.1197027756228" id="4040588429969394515">
                            <node role="operand" roleId="tpee.1197027771414" type="tpc2.CellMenuPart_AbstractGroup_parameterObject" typeId="tpc2.1163613549566" id="4040588429969394520" />
                            <node role="operation" roleId="tpee.1197027833540" type="tpee.InstanceMethodCallOperation" typeId="tpee.1202948039474" id="4040588429969394517">
                              <link role="baseMethodDeclaration" roleId="tpee.1068499141037" targetNodeId="vsqj.~IModule%dgetModuleReference()%cjetbrains%dmps%dproject%dstructure%dmodules%dModuleReference" resolveInfo="getModuleReference" />
                            </node>
                          </node>
                          <node role="operation" roleId="tpee.1197027833540" type="tpee.InstanceMethodCallOperation" typeId="tpee.1202948039474" id="4040588429969394518">
                            <link role="baseMethodDeclaration" roleId="tpee.1068499141037" targetNodeId="kqhl.~ModuleReference%dgetModuleId()%cjetbrains%dmps%dproject%dModuleId" resolveInfo="getModuleId" />
                          </node>
                        </node>
                        <node role="operation" roleId="tpee.1197027833540" type="tpee.InstanceMethodCallOperation" typeId="tpee.1202948039474" id="4040588429969394519">
                          <link role="baseMethodDeclaration" roleId="tpee.1068499141037" targetNodeId="e2lb.~Object%dtoString()%cjava%dlang%dString" resolveInfo="toString" />
                        </node>
                      </node>
                    </node>
                  </node>
                </node>
              </node>
            </node>
            <node role="parameterObjectType" roleId="tpc2.1165253890469" type="tpee.ClassifierType" typeId="tpee.1107535904670" id="4040588429969394403">
              <link role="classifier" roleId="tpee.1107535924139" targetNodeId="vsqj.~IModule" resolveInfo="IModule" />
            </node>
            <node role="matchingTextFunction" roleId="tpc2.1165254159533" type="tpc2.CellMenuPart_AbstractGroup_MatchingText" typeId="tpc2.1164052439493" id="4040588429969394481">
              <node role="body" roleId="tpee.1137022507850" type="tpee.StatementList" typeId="tpee.1068580123136" id="4040588429969394482">
                <node role="statement" roleId="tpee.1068581517665" type="tpee.ExpressionStatement" typeId="tpee.1068580123155" id="4040588429969394483">
                  <node role="expression" roleId="tpee.1068580123156" type="tpee.DotExpression" typeId="tpee.1197027756228" id="4040588429969394485">
                    <node role="operand" roleId="tpee.1197027771414" type="tpc2.CellMenuPart_AbstractGroup_parameterObject" typeId="tpc2.1163613549566" id="4040588429969394484" />
                    <node role="operation" roleId="tpee.1197027833540" type="tpee.InstanceMethodCallOperation" typeId="tpee.1202948039474" id="4040588429969394489">
                      <link role="baseMethodDeclaration" roleId="tpee.1068499141037" targetNodeId="vsqj.~IModule%dgetModuleFqName()%cjava%dlang%dString" resolveInfo="getModuleFqName" />
                    </node>
                  </node>
                </node>
              </node>
            </node>
          </node>
        </node>
      </node>
      <node role="childCellModel" roleId="tpc2.1073389446424" type="tpc2.CellModel_Constant" typeId="tpc2.1073389577006" id="4040588429969025322">
        <property name="text" nameId="tpc2.1073389577007" value="/" />
        <link role="styleClass" roleId="tpc2.1186406756722" targetNodeId="tpen.1215088010675" resolveInfo="RightParen" />
      </node>
      <node role="cellLayout" roleId="tpc2.1106270802874" type="tpc2.CellLayout_Indent" typeId="tpc2.1237303669825" id="4040588429969025315" />
    </node>
    <node role="inspectedCellModel" roleId="tpc2.1078153129734" type="tpc2.CellModel_Collection" typeId="tpc2.1073389446423" id="4040588429969025324">
      <node role="cellLayout" roleId="tpc2.1106270802874" type="tpc2.CellLayout_Horizontal" typeId="tpc2.1106270549637" id="4040588429969025325" />
      <node role="childCellModel" roleId="tpc2.1073389446424" type="tpc2.CellModel_Constant" typeId="tpc2.1073389577006" id="4040588429969025328">
        <property name="text" nameId="tpc2.1073389577007" value="module uid" />
        <link role="styleClass" roleId="tpc2.1186406756722" targetNodeId="tpen.1186415544875" resolveInfo="KeyWord" />
      </node>
      <node role="childCellModel" roleId="tpc2.1073389446424" type="tpc2.CellModel_Property" typeId="tpc2.1073389658414" id="4040588429969025326">
        <property name="readOnly" nameId="tpc2.1140017977771" value="true" />
        <link role="relationDeclaration" roleId="tpc2.1140103550593" targetNodeId="tp25.4040588429969021683" resolveInfo="moduleId" />
      </node>
    </node>
  </root>
  <root id="448792706993295616">
    <node role="cellModel" roleId="tpc2.1080736633877" type="tpc2.CellModel_Collection" typeId="tpc2.1073389446423" id="448792706993299305">
      <node role="childCellModel" roleId="tpc2.1073389446424" type="tpc2.CellModel_ConceptProperty" typeId="tpc2.1137553248617" id="448792706993299308">
        <link role="relationDeclaration" roleId="tpc2.1140103550593" targetNodeId="tpck.1137473891462" resolveInfo="alias" />
        <link role="styleClass" roleId="tpc2.1186406756722" targetNodeId="tpen.1186415544875" resolveInfo="KeyWord" />
      </node>
      <node role="childCellModel" roleId="tpc2.1073389446424" type="tpc2.CellModel_Constant" typeId="tpc2.1073389577006" id="448792706993299311">
        <property name="text" nameId="tpc2.1073389577007" value="/" />
        <link role="styleClass" roleId="tpc2.1186406756722" targetNodeId="tpen.1234958090348" resolveInfo="LeftParenAfterName" />
      </node>
      <node role="childCellModel" roleId="tpc2.1073389446424" type="tpc2.CellModel_RefCell" typeId="tpc2.1088013125922" id="448792706993299313">
        <link role="relationDeclaration" roleId="tpc2.1140103550593" targetNodeId="tp25.448792706993295615" />
        <node role="editorComponent" roleId="tpc2.1088186146602" type="tpc2.InlineEditorComponent" typeId="tpc2.1088185857835" id="448792706993299314">
          <node role="cellModel" roleId="tpc2.1080736633877" type="tpc2.CellModel_Property" typeId="tpc2.1073389658414" id="448792706993299316">
            <property name="readOnly" nameId="tpc2.1140017977771" value="true" />
            <link role="relationDeclaration" roleId="tpc2.1140103550593" targetNodeId="tpck.1169194664001" resolveInfo="name" />
          </node>
        </node>
      </node>
      <node role="childCellModel" roleId="tpc2.1073389446424" type="tpc2.CellModel_Constant" typeId="tpc2.1073389577006" id="448792706993299319">
        <property name="text" nameId="tpc2.1073389577007" value="/" />
        <link role="styleClass" roleId="tpc2.1186406756722" targetNodeId="tpen.1215088010675" resolveInfo="RightParen" />
      </node>
      <node role="cellLayout" roleId="tpc2.1106270802874" type="tpc2.CellLayout_Indent" typeId="tpc2.1237303669825" id="448792706993299307" />
    </node>
  </root>
  <root id="559557797393017704">
    <node role="cellModel" roleId="tpc2.1080736633877" type="tpc2.CellModel_Collection" typeId="tpc2.1073389446423" id="559557797393017706">
      <node role="childCellModel" roleId="tpc2.1073389446424" type="tpc2.CellModel_ConceptProperty" typeId="tpc2.1137553248617" id="559557797393017722">
        <link role="relationDeclaration" roleId="tpc2.1140103550593" targetNodeId="tpck.1137473891462" resolveInfo="alias" />
        <link role="styleClass" roleId="tpc2.1186406756722" targetNodeId="tpen.1186415544875" resolveInfo="KeyWord" />
        <node role="styleItem" roleId="tpc2.1219418656006" type="tpc2.PaddingRightStyleClassItem" typeId="tpc2.1215007897487" id="559557797393017726">
          <property name="value" nameId="tpc2.1215007802031" value="0.0" />
        </node>
      </node>
      <node role="childCellModel" roleId="tpc2.1073389446424" type="tpc2.CellModel_Constant" typeId="tpc2.1073389577006" id="559557797393017711">
        <property name="text" nameId="tpc2.1073389577007" value="/" />
        <link role="styleClass" roleId="tpc2.1186406756722" targetNodeId="tpen.1234958090348" resolveInfo="LeftParenAfterName" />
      </node>
      <node role="childCellModel" roleId="tpc2.1073389446424" type="tpc2.CellModel_Property" typeId="tpc2.1073389658414" id="559557797393017715">
        <link role="relationDeclaration" roleId="tpc2.1140103550593" targetNodeId="tp25.559557797393041554" resolveInfo="fqName" />
        <node role="menuDescriptor" roleId="tpc2.1164826688380" type="tpc2.CellMenuDescriptor" typeId="tpc2.1164824717996" id="559557797393041617">
          <node role="cellMenuPart" roleId="tpc2.1164824815888" type="tpc2.CellMenuPart_Generic_Group" typeId="tpc2.1165420413719" id="559557797393041621">
            <property name="presentation" nameId="tpc2.1165254125954" value="custom" />
            <node role="parametersFunction" roleId="tpc2.1165420413720" type="tpc2.CellMenuPart_AbstractGroup_Query" typeId="tpc2.1163613035599" id="559557797393041622">
              <node role="body" roleId="tpee.1137022507850" type="tpee.StatementList" typeId="tpee.1068580123136" id="559557797393041623">
                <node role="statement" roleId="tpee.1068581517665" type="tpee.ExpressionStatement" typeId="tpee.1068580123155" id="7649594692996251890">
                  <node role="expression" roleId="tpee.1068580123156" type="tpee.DotExpression" typeId="tpee.1197027756228" id="559557797393049200">
                    <node role="operand" roleId="tpee.1197027771414" type="tpee.StaticMethodCall" typeId="tpee.1081236700937" id="559557797393049199">
                      <link role="classConcept" roleId="tpee.1144433194310" targetNodeId="cu2c.~SModelRepository" resolveInfo="SModelRepository" />
                      <link role="baseMethodDeclaration" roleId="tpee.1068499141037" targetNodeId="cu2c.~SModelRepository%dgetInstance()%cjetbrains%dmps%dsmodel%dSModelRepository" resolveInfo="getInstance" />
                    </node>
                    <node role="operation" roleId="tpee.1197027833540" type="tpee.InstanceMethodCallOperation" typeId="tpee.1202948039474" id="559557797393049204">
                      <link role="baseMethodDeclaration" roleId="tpee.1068499141037" targetNodeId="cu2c.~SModelRepository%dgetModelDescriptors()%cjava%dutil%dList" resolveInfo="getModelDescriptors" />
                    </node>
                  </node>
                </node>
              </node>
            </node>
            <node role="handlerFunction" roleId="tpc2.1165420413721" type="tpc2.CellMenuPart_Generic_Group_Handler" typeId="tpc2.1165420626554" id="559557797393041624">
              <node role="body" roleId="tpee.1137022507850" type="tpee.StatementList" typeId="tpee.1068580123136" id="559557797393041625">
                <node role="statement" roleId="tpee.1068581517665" type="tpee.ExpressionStatement" typeId="tpee.1068580123155" id="559557797393050520">
                  <node role="expression" roleId="tpee.1068580123156" type="tpee.DotExpression" typeId="tpee.1197027756228" id="559557797393050527">
                    <node role="operand" roleId="tpee.1197027771414" type="tpee.DotExpression" typeId="tpee.1197027756228" id="559557797393050522">
                      <node role="operand" roleId="tpee.1197027771414" type="tpc2.CellMenuPart_Abstract_editedNode" typeId="tpc2.1163613822479" id="559557797393050521" />
                      <node role="operation" roleId="tpee.1197027833540" type="tp25.SPropertyAccess" typeId="tp25.1138056022639" id="559557797393050526">
                        <link role="property" roleId="tp25.1138056395725" targetNodeId="tp25.559557797393017702" resolveInfo="name" />
                      </node>
                    </node>
                    <node role="operation" roleId="tpee.1197027833540" type="tp25.Property_SetOperation" typeId="tp25.1138661924179" id="559557797393050531">
                      <node role="value" roleId="tp25.1138662048170" type="tpee.DotExpression" typeId="tpee.1197027756228" id="7649594692996252477">
                        <node role="operand" roleId="tpee.1197027771414" type="tpc2.CellMenuPart_AbstractGroup_parameterObject" typeId="tpc2.1163613549566" id="7649594692996252478" />
                        <node role="operation" roleId="tpee.1197027833540" type="tpee.InstanceMethodCallOperation" typeId="tpee.1202948039474" id="7649594692996252479">
                          <link role="baseMethodDeclaration" roleId="tpee.1068499141037" targetNodeId="cu2c.~SModelDescriptor%dgetLongName()%cjava%dlang%dString" resolveInfo="getLongName" />
                        </node>
                      </node>
                    </node>
                  </node>
                </node>
                <node role="statement" roleId="tpee.1068581517665" type="tpee.ExpressionStatement" typeId="tpee.1068580123155" id="559557797393050538">
                  <node role="expression" roleId="tpee.1068580123156" type="tpee.DotExpression" typeId="tpee.1197027756228" id="559557797393050545">
                    <node role="operand" roleId="tpee.1197027771414" type="tpee.DotExpression" typeId="tpee.1197027756228" id="559557797393050540">
                      <node role="operand" roleId="tpee.1197027771414" type="tpc2.CellMenuPart_Abstract_editedNode" typeId="tpc2.1163613822479" id="559557797393050539" />
                      <node role="operation" roleId="tpee.1197027833540" type="tp25.SPropertyAccess" typeId="tp25.1138056022639" id="559557797393050544">
                        <link role="property" roleId="tp25.1138056395725" targetNodeId="tp25.559557797393021807" resolveInfo="stereotype" />
                      </node>
                    </node>
                    <node role="operation" roleId="tpee.1197027833540" type="tp25.Property_SetOperation" typeId="tp25.1138661924179" id="559557797393050549">
                      <node role="value" roleId="tp25.1138662048170" type="tpee.DotExpression" typeId="tpee.1197027756228" id="7649594692996252474">
                        <node role="operand" roleId="tpee.1197027771414" type="tpc2.CellMenuPart_AbstractGroup_parameterObject" typeId="tpc2.1163613549566" id="7649594692996252475" />
                        <node role="operation" roleId="tpee.1197027833540" type="tpee.InstanceMethodCallOperation" typeId="tpee.1202948039474" id="7649594692996252476">
                          <link role="baseMethodDeclaration" roleId="tpee.1068499141037" targetNodeId="cu2c.~SModelDescriptor%dgetStereotype()%cjava%dlang%dString" resolveInfo="getStereotype" />
                        </node>
                      </node>
                    </node>
                  </node>
                </node>
              </node>
            </node>
            <node role="matchingTextFunction" roleId="tpc2.1165254159533" type="tpc2.CellMenuPart_AbstractGroup_MatchingText" typeId="tpc2.1164052439493" id="559557797393049248">
              <node role="body" roleId="tpee.1137022507850" type="tpee.StatementList" typeId="tpee.1068580123136" id="559557797393049249">
                <node role="statement" roleId="tpee.1068581517665" type="tpee.ExpressionStatement" typeId="tpee.1068580123155" id="559557797393049250">
                  <node role="expression" roleId="tpee.1068580123156" type="tpee.PlusExpression" typeId="tpee.1068581242875" id="559557797393050509">
                    <node role="rightExpression" roleId="tpee.1081773367579" type="tpee.DotExpression" typeId="tpee.1197027756228" id="559557797393050515">
                      <node role="operand" roleId="tpee.1197027771414" type="tpc2.CellMenuPart_AbstractGroup_parameterObject" typeId="tpc2.1163613549566" id="559557797393050512" />
                      <node role="operation" roleId="tpee.1197027833540" type="tpee.InstanceMethodCallOperation" typeId="tpee.1202948039474" id="559557797393050519">
                        <link role="baseMethodDeclaration" roleId="tpee.1068499141037" targetNodeId="cu2c.~SModelDescriptor%dgetStereotype()%cjava%dlang%dString" resolveInfo="getStereotype" />
                      </node>
                    </node>
                    <node role="leftExpression" roleId="tpee.1081773367580" type="tpee.PlusExpression" typeId="tpee.1068581242875" id="559557797393050505">
                      <node role="leftExpression" roleId="tpee.1081773367580" type="tpee.DotExpression" typeId="tpee.1197027756228" id="559557797393049252">
                        <node role="operand" roleId="tpee.1197027771414" type="tpc2.CellMenuPart_AbstractGroup_parameterObject" typeId="tpc2.1163613549566" id="559557797393049251" />
                        <node role="operation" roleId="tpee.1197027833540" type="tpee.InstanceMethodCallOperation" typeId="tpee.1202948039474" id="559557797393050504">
                          <link role="baseMethodDeclaration" roleId="tpee.1068499141037" targetNodeId="cu2c.~SModelDescriptor%dgetLongName()%cjava%dlang%dString" resolveInfo="getLongName" />
                        </node>
                      </node>
                      <node role="rightExpression" roleId="tpee.1081773367579" type="tpee.StringLiteral" typeId="tpee.1070475926800" id="559557797393050508">
                        <property name="value" nameId="tpee.1070475926801" value="@" />
                      </node>
                    </node>
                  </node>
                </node>
              </node>
            </node>
            <node role="parameterObjectType" roleId="tpc2.1165253890469" type="tpee.ClassifierType" typeId="tpee.1107535904670" id="7649594692996251889">
              <link role="classifier" roleId="tpee.1107535924139" targetNodeId="cu2c.~SModelDescriptor" resolveInfo="SModelDescriptor" />
            </node>
          </node>
        </node>
      </node>
      <node role="childCellModel" roleId="tpc2.1073389446424" type="tpc2.CellModel_Constant" typeId="tpc2.1073389577006" id="559557797393017713">
        <property name="text" nameId="tpc2.1073389577007" value="/" />
        <link role="styleClass" roleId="tpc2.1186406756722" targetNodeId="tpen.1215088010675" resolveInfo="RightParen" />
      </node>
      <node role="cellLayout" roleId="tpc2.1106270802874" type="tpc2.CellLayout_Indent" typeId="tpc2.1237303669825" id="559557797393017708" />
    </node>
    <node role="inspectedCellModel" roleId="tpc2.1078153129734" type="tpc2.CellModel_Collection" typeId="tpc2.1073389446423" id="559557797393041593">
      <node role="childCellModel" roleId="tpc2.1073389446424" type="tpc2.CellModel_Collection" typeId="tpc2.1073389446423" id="559557797393041596">
        <node role="styleItem" roleId="tpc2.1219418656006" type="tpc2.SelectableStyleSheetItem" typeId="tpc2.1186414928363" id="559557797393041597">
          <property name="flag" nameId="tpc2.1186414551515" value="false" />
        </node>
        <node role="childCellModel" roleId="tpc2.1073389446424" type="tpc2.CellModel_Constant" typeId="tpc2.1073389577006" id="559557797393041603">
          <property name="text" nameId="tpc2.1073389577007" value="long name" />
          <link role="styleClass" roleId="tpc2.1186406756722" targetNodeId="tpen.1186415544875" resolveInfo="KeyWord" />
        </node>
        <node role="childCellModel" roleId="tpc2.1073389446424" type="tpc2.CellModel_Property" typeId="tpc2.1073389658414" id="559557797393041600">
          <link role="relationDeclaration" roleId="tpc2.1140103550593" targetNodeId="tp25.559557797393017702" resolveInfo="name" />
        </node>
        <node role="cellLayout" roleId="tpc2.1106270802874" type="tpc2.CellLayout_Horizontal" typeId="tpc2.1106270549637" id="559557797393041599" />
      </node>
      <node role="childCellModel" roleId="tpc2.1073389446424" type="tpc2.CellModel_Collection" typeId="tpc2.1073389446423" id="559557797393041604">
        <node role="styleItem" roleId="tpc2.1219418656006" type="tpc2.SelectableStyleSheetItem" typeId="tpc2.1186414928363" id="559557797393041605">
          <property name="flag" nameId="tpc2.1186414551515" value="false" />
        </node>
        <node role="childCellModel" roleId="tpc2.1073389446424" type="tpc2.CellModel_Constant" typeId="tpc2.1073389577006" id="559557797393041606">
          <property name="text" nameId="tpc2.1073389577007" value="stereotype" />
          <link role="styleClass" roleId="tpc2.1186406756722" targetNodeId="tpen.1186415544875" resolveInfo="KeyWord" />
        </node>
        <node role="childCellModel" roleId="tpc2.1073389446424" type="tpc2.CellModel_Property" typeId="tpc2.1073389658414" id="559557797393041607">
          <link role="relationDeclaration" roleId="tpc2.1140103550593" targetNodeId="tp25.559557797393021807" resolveInfo="stereotype" />
        </node>
        <node role="cellLayout" roleId="tpc2.1106270802874" type="tpc2.CellLayout_Horizontal" typeId="tpc2.1106270549637" id="559557797393041608" />
      </node>
      <node role="cellLayout" roleId="tpc2.1106270802874" type="tpc2.CellLayout_Vertical" typeId="tpc2.1106270571710" id="559557797393041595" />
    </node>
  </root>
<<<<<<< HEAD
  <root id="1828409047608048461">
    <node role="cellModel" roleId="tpc2.1080736633877" type="tpc2.CellModel_Collection" typeId="tpc2.1073389446423" id="1828409047608048463">
      <node role="childCellModel" roleId="tpc2.1073389446424" type="tpc2.CellModel_Constant" typeId="tpc2.1073389577006" id="1828409047608048464">
        <property name="text" nameId="tpc2.1073389577007" value="nodePointer" />
        <link role="styleClass" roleId="tpc2.1186406756722" targetNodeId="tpen.1186415544875" resolveInfo="KeyWord" />
        <node role="styleItem" roleId="tpc2.1219418656006" type="tpc2.PaddingRightStyleClassItem" typeId="tpc2.1215007897487" id="1828409047608048465">
          <property name="value" nameId="tpc2.1215007802031" value="0.0" />
        </node>
      </node>
      <node role="childCellModel" roleId="tpc2.1073389446424" type="tpc2.CellModel_Constant" typeId="tpc2.1073389577006" id="1828409047608048466">
        <property name="text" nameId="tpc2.1073389577007" value="/" />
        <link role="styleClass" roleId="tpc2.1186406756722" targetNodeId="tpen.1234958090348" resolveInfo="LeftParenAfterName" />
      </node>
      <node role="childCellModel" roleId="tpc2.1073389446424" type="tpc2.CellModel_RefCell" typeId="tpc2.1088013125922" id="1828409047608048467">
        <property name="noTargetText" nameId="tpc2.1139852716018" value="&lt;no name&gt;" />
        <link role="relationDeclaration" roleId="tpc2.1140103550593" targetNodeId="tp25.1828409047608048458" />
        <node role="editorComponent" roleId="tpc2.1088186146602" type="tpc2.InlineEditorComponent" typeId="tpc2.1088185857835" id="1828409047608048468">
          <node role="cellModel" roleId="tpc2.1080736633877" type="tpc2.CellModel_Property" typeId="tpc2.1073389658414" id="1828409047608048469">
            <property name="readOnly" nameId="tpc2.1140017977771" value="true" />
            <property name="noTargetText" nameId="tpc2.1139852716018" value="&lt;null&gt;" />
            <link role="styleClass" roleId="tpc2.1186406756722" targetNodeId="tpd3.1203541368202" resolveInfo="ReferenceDecorated" />
            <link role="relationDeclaration" roleId="tpc2.1140103550593" targetNodeId="tpck.1169194664001" resolveInfo="name" />
          </node>
        </node>
        <node role="styleItem" roleId="tpc2.1219418656006" type="tpc2.PaddingRightStyleClassItem" typeId="tpc2.1215007897487" id="1828409047608048470">
          <property name="value" nameId="tpc2.1215007802031" value="0.0" />
        </node>
      </node>
      <node role="childCellModel" roleId="tpc2.1073389446424" type="tpc2.CellModel_Constant" typeId="tpc2.1073389577006" id="1828409047608048471">
        <property name="text" nameId="tpc2.1073389577007" value="/" />
        <link role="styleClass" roleId="tpc2.1186406756722" targetNodeId="tpen.1215088010675" resolveInfo="RightParen" />
      </node>
      <node role="cellLayout" roleId="tpc2.1106270802874" type="tpc2.CellLayout_Indent" typeId="tpc2.1237303669825" id="1828409047608048472" />
=======
  <root id="1163670694952">
    <node role="cellModel" roleId="tpc2.1080736633877" type="tpc2.CellModel_Collection" typeId="tpc2.1073389446423" id="1163670711192">
      <property name="vertical" nameId="tpc2.1073389446425" value="true" />
      <node role="childCellModel" roleId="tpc2.1073389446424" type="tpc2.CellModel_Constant" typeId="tpc2.1073389577006" id="8317913688490268044">
        <property name="text" nameId="tpc2.1073389577007" value="subconcept of" />
        <link role="styleClass" roleId="tpc2.1186406756722" targetNodeId="tpen.1186415544875" resolveInfo="KeyWord" />
        <node role="styleItem" roleId="tpc2.1219418656006" type="tpc2.SideTransformAnchorTagStyleClassItem" typeId="tpc2.1214320119173" id="8317913688490268405">
          <property name="tag" nameId="tpc2.1214320119174" value="ext_1_RTransform" />
        </node>
      </node>
      <node role="childCellModel" roleId="tpc2.1073389446424" type="tpc2.CellModel_RefNode" typeId="tpc2.1073389882823" id="1163670720712">
        <link role="relationDeclaration" roleId="tpc2.1140103550593" targetNodeId="tp25.1163670677455" />
      </node>
      <node role="childCellModel" roleId="tpc2.1073389446424" type="tpc2.CellModel_Constant" typeId="tpc2.1073389577006" id="1163670734837">
        <property name="text" nameId="tpc2.1073389577007" value=":" />
        <node role="styleItem" roleId="tpc2.1219418656006" type="tpc2.IndentLayoutNewLineStyleClassItem" typeId="tpc2.1237308012275" id="1237722713442">
          <property name="flag" nameId="tpc2.1186414551515" value="true" />
        </node>
      </node>
      <node role="childCellModel" roleId="tpc2.1073389446424" type="tpc2.CellModel_RefNode" typeId="tpc2.1073389882823" id="1163670745145">
        <link role="relationDeclaration" roleId="tpc2.1140103550593" targetNodeId="tp25.1163670683720" />
        <node role="styleItem" roleId="tpc2.1219418656006" type="tpc2.IndentLayoutIndentStyleClassItem" typeId="tpc2.1237307900041" id="1237722713443">
          <property name="flag" nameId="tpc2.1186414551515" value="true" />
        </node>
      </node>
      <node role="cellLayout" roleId="tpc2.1106270802874" type="tpc2.CellLayout_Indent" typeId="tpc2.1237303669825" id="1237722713447" />
    </node>
  </root>
  <root id="1163670786880">
    <node role="cellModel" roleId="tpc2.1080736633877" type="tpc2.CellModel_Collection" typeId="tpc2.1073389446423" id="1163670789804">
      <property name="vertical" nameId="tpc2.1073389446425" value="true" />
      <node role="childCellModel" roleId="tpc2.1073389446424" type="tpc2.CellModel_Constant" typeId="tpc2.1073389577006" id="1163670796715">
        <property name="text" nameId="tpc2.1073389577007" value="concept switch" />
        <link role="styleClass" roleId="tpc2.1186406756722" targetNodeId="tpen.1186415544875" resolveInfo="KeyWord" />
        <node role="styleItem" roleId="tpc2.1219418656006" type="tpc2.SideTransformAnchorTagStyleClassItem" typeId="tpc2.1214320119173" id="4652593672362975298">
          <property name="tag" nameId="tpc2.1214320119174" value="ext_1_RTransform" />
        </node>
      </node>
      <node role="childCellModel" roleId="tpc2.1073389446424" type="tpc2.CellModel_Constant" typeId="tpc2.1073389577006" id="1163670800858">
        <property name="text" nameId="tpc2.1073389577007" value="(" />
        <link role="styleClass" roleId="tpc2.1186406756722" targetNodeId="tpen.1215087929380" resolveInfo="LeftParen" />
      </node>
      <node role="childCellModel" roleId="tpc2.1073389446424" type="tpc2.CellModel_RefNode" typeId="tpc2.1073389882823" id="1163670803641">
        <link role="relationDeclaration" roleId="tpc2.1140103550593" targetNodeId="tp25.5944356402132808752" />
      </node>
      <node role="childCellModel" roleId="tpc2.1073389446424" type="tpc2.CellModel_Constant" typeId="tpc2.1073389577006" id="1163670806471">
        <property name="text" nameId="tpc2.1073389577007" value=")" />
        <link role="styleClass" roleId="tpc2.1186406756722" targetNodeId="tpen.1215088010675" resolveInfo="RightParen" />
      </node>
      <node role="childCellModel" roleId="tpc2.1073389446424" type="tpc2.CellModel_Constant" typeId="tpc2.1073389577006" id="1163670808551">
        <property name="text" nameId="tpc2.1073389577007" value="{" />
        <link role="styleClass" roleId="tpc2.1186406756722" targetNodeId="tpen.1215091279307" resolveInfo="LeftBrace" />
        <node role="styleItem" roleId="tpc2.1219418656006" type="tpc2.IndentLayoutNewLineStyleClassItem" typeId="tpc2.1237308012275" id="1237721033688">
          <property name="flag" nameId="tpc2.1186414551515" value="true" />
        </node>
      </node>
      <node role="childCellModel" roleId="tpc2.1073389446424" type="tpc2.CellModel_RefNodeList" typeId="tpc2.1073390211982" id="1163670928772">
        <property name="vertical" nameId="tpc2.1140524450554" value="false" />
        <link role="relationDeclaration" roleId="tpc2.1140103550593" targetNodeId="tp25.5944356402132808753" />
        <node role="styleItem" roleId="tpc2.1219418656006" type="tpc2.IndentLayoutIndentStyleClassItem" typeId="tpc2.1237307900041" id="1237721033691">
          <property name="flag" nameId="tpc2.1186414551515" value="true" />
        </node>
        <node role="styleItem" roleId="tpc2.1219418656006" type="tpc2.IndentLayoutNewLineChildrenStyleClassItem" typeId="tpc2.1237375020029" id="9134536667922642478">
          <property name="flag" nameId="tpc2.1186414551515" value="true" />
        </node>
        <node role="cellLayout" roleId="tpc2.1140524464360" type="tpc2.CellLayout_Indent" typeId="tpc2.1237303669825" id="1237818796506" />
      </node>
      <node role="childCellModel" roleId="tpc2.1073389446424" type="tpc2.CellModel_Constant" typeId="tpc2.1073389577006" id="1163670831817">
        <property name="text" nameId="tpc2.1073389577007" value="}" />
        <link role="styleClass" roleId="tpc2.1186406756722" targetNodeId="tpen.1215091331565" resolveInfo="RightBrace" />
        <node role="styleItem" roleId="tpc2.1219418656006" type="tpc2.IndentLayoutNewLineStyleClassItem" typeId="tpc2.1237308012275" id="1237721033702">
          <property name="flag" nameId="tpc2.1186414551515" value="true" />
        </node>
      </node>
      <node role="cellLayout" roleId="tpc2.1106270802874" type="tpc2.CellLayout_Indent" typeId="tpc2.1237303669825" id="1237721033705" />
>>>>>>> 1ef02fd5
    </node>
  </root>
</model>
<|MERGE_RESOLUTION|>--- conflicted
+++ resolved
@@ -566,17 +566,15 @@
       <property name="virtualPackage" nameId="tpck.1193676396447" value="reference" />
       <link role="conceptDeclaration" roleId="tpc2.1166049300910" targetNodeId="tp25.559557797393017698" resolveInfo="ModelReferenceExpression" />
     </node>
-<<<<<<< HEAD
+    <node type="tpc2.ConceptEditorDeclaration" typeId="tpc2.1071666914219" id="1163670694952">
+      <link role="conceptDeclaration" roleId="tpc2.1166049300910" targetNodeId="tp25.5944356402132808754" resolveInfo="ConceptSwitchStatementCase" />
+    </node>
+    <node type="tpc2.ConceptEditorDeclaration" typeId="tpc2.1071666914219" id="1163670786880">
+      <link role="conceptDeclaration" roleId="tpc2.1166049300910" targetNodeId="tp25.5944356402132808749" resolveInfo="ConceptSwitchStatement" />
+    </node>
     <node type="tpc2.ConceptEditorDeclaration" typeId="tpc2.1071666914219" id="1828409047608048461">
       <property name="virtualPackage" nameId="tpck.1193676396447" value="reference" />
       <link role="conceptDeclaration" roleId="tpc2.1166049300910" targetNodeId="tp25.1828409047608048457" resolveInfo="NodePointerExpression" />
-=======
-    <node type="tpc2.ConceptEditorDeclaration" typeId="tpc2.1071666914219" id="1163670694952">
-      <link role="conceptDeclaration" roleId="tpc2.1166049300910" targetNodeId="tp25.5944356402132808754" resolveInfo="ConceptSwitchStatementCase" />
-    </node>
-    <node type="tpc2.ConceptEditorDeclaration" typeId="tpc2.1071666914219" id="1163670786880">
-      <link role="conceptDeclaration" roleId="tpc2.1166049300910" targetNodeId="tp25.5944356402132808749" resolveInfo="ConceptSwitchStatement" />
->>>>>>> 1ef02fd5
     </node>
   </roots>
   <root id="1138063451695">
@@ -4913,7 +4911,83 @@
       <node role="cellLayout" roleId="tpc2.1106270802874" type="tpc2.CellLayout_Vertical" typeId="tpc2.1106270571710" id="559557797393041595" />
     </node>
   </root>
-<<<<<<< HEAD
+  <root id="1163670694952">
+    <node role="cellModel" roleId="tpc2.1080736633877" type="tpc2.CellModel_Collection" typeId="tpc2.1073389446423" id="1163670711192">
+      <property name="vertical" nameId="tpc2.1073389446425" value="true" />
+      <node role="childCellModel" roleId="tpc2.1073389446424" type="tpc2.CellModel_Constant" typeId="tpc2.1073389577006" id="8317913688490268044">
+        <property name="text" nameId="tpc2.1073389577007" value="subconcept of" />
+        <link role="styleClass" roleId="tpc2.1186406756722" targetNodeId="tpen.1186415544875" resolveInfo="KeyWord" />
+        <node role="styleItem" roleId="tpc2.1219418656006" type="tpc2.SideTransformAnchorTagStyleClassItem" typeId="tpc2.1214320119173" id="8317913688490268405">
+          <property name="tag" nameId="tpc2.1214320119174" value="ext_1_RTransform" />
+        </node>
+      </node>
+      <node role="childCellModel" roleId="tpc2.1073389446424" type="tpc2.CellModel_RefNode" typeId="tpc2.1073389882823" id="1163670720712">
+        <link role="relationDeclaration" roleId="tpc2.1140103550593" targetNodeId="tp25.1163670677455" />
+      </node>
+      <node role="childCellModel" roleId="tpc2.1073389446424" type="tpc2.CellModel_Constant" typeId="tpc2.1073389577006" id="1163670734837">
+        <property name="text" nameId="tpc2.1073389577007" value=":" />
+        <node role="styleItem" roleId="tpc2.1219418656006" type="tpc2.IndentLayoutNewLineStyleClassItem" typeId="tpc2.1237308012275" id="1237722713442">
+          <property name="flag" nameId="tpc2.1186414551515" value="true" />
+        </node>
+      </node>
+      <node role="childCellModel" roleId="tpc2.1073389446424" type="tpc2.CellModel_RefNode" typeId="tpc2.1073389882823" id="1163670745145">
+        <link role="relationDeclaration" roleId="tpc2.1140103550593" targetNodeId="tp25.1163670683720" />
+        <node role="styleItem" roleId="tpc2.1219418656006" type="tpc2.IndentLayoutIndentStyleClassItem" typeId="tpc2.1237307900041" id="1237722713443">
+          <property name="flag" nameId="tpc2.1186414551515" value="true" />
+        </node>
+      </node>
+      <node role="cellLayout" roleId="tpc2.1106270802874" type="tpc2.CellLayout_Indent" typeId="tpc2.1237303669825" id="1237722713447" />
+    </node>
+  </root>
+  <root id="1163670786880">
+    <node role="cellModel" roleId="tpc2.1080736633877" type="tpc2.CellModel_Collection" typeId="tpc2.1073389446423" id="1163670789804">
+      <property name="vertical" nameId="tpc2.1073389446425" value="true" />
+      <node role="childCellModel" roleId="tpc2.1073389446424" type="tpc2.CellModel_Constant" typeId="tpc2.1073389577006" id="1163670796715">
+        <property name="text" nameId="tpc2.1073389577007" value="concept switch" />
+        <link role="styleClass" roleId="tpc2.1186406756722" targetNodeId="tpen.1186415544875" resolveInfo="KeyWord" />
+        <node role="styleItem" roleId="tpc2.1219418656006" type="tpc2.SideTransformAnchorTagStyleClassItem" typeId="tpc2.1214320119173" id="4652593672362975298">
+          <property name="tag" nameId="tpc2.1214320119174" value="ext_1_RTransform" />
+        </node>
+      </node>
+      <node role="childCellModel" roleId="tpc2.1073389446424" type="tpc2.CellModel_Constant" typeId="tpc2.1073389577006" id="1163670800858">
+        <property name="text" nameId="tpc2.1073389577007" value="(" />
+        <link role="styleClass" roleId="tpc2.1186406756722" targetNodeId="tpen.1215087929380" resolveInfo="LeftParen" />
+      </node>
+      <node role="childCellModel" roleId="tpc2.1073389446424" type="tpc2.CellModel_RefNode" typeId="tpc2.1073389882823" id="1163670803641">
+        <link role="relationDeclaration" roleId="tpc2.1140103550593" targetNodeId="tp25.5944356402132808752" />
+      </node>
+      <node role="childCellModel" roleId="tpc2.1073389446424" type="tpc2.CellModel_Constant" typeId="tpc2.1073389577006" id="1163670806471">
+        <property name="text" nameId="tpc2.1073389577007" value=")" />
+        <link role="styleClass" roleId="tpc2.1186406756722" targetNodeId="tpen.1215088010675" resolveInfo="RightParen" />
+      </node>
+      <node role="childCellModel" roleId="tpc2.1073389446424" type="tpc2.CellModel_Constant" typeId="tpc2.1073389577006" id="1163670808551">
+        <property name="text" nameId="tpc2.1073389577007" value="{" />
+        <link role="styleClass" roleId="tpc2.1186406756722" targetNodeId="tpen.1215091279307" resolveInfo="LeftBrace" />
+        <node role="styleItem" roleId="tpc2.1219418656006" type="tpc2.IndentLayoutNewLineStyleClassItem" typeId="tpc2.1237308012275" id="1237721033688">
+          <property name="flag" nameId="tpc2.1186414551515" value="true" />
+        </node>
+      </node>
+      <node role="childCellModel" roleId="tpc2.1073389446424" type="tpc2.CellModel_RefNodeList" typeId="tpc2.1073390211982" id="1163670928772">
+        <property name="vertical" nameId="tpc2.1140524450554" value="false" />
+        <link role="relationDeclaration" roleId="tpc2.1140103550593" targetNodeId="tp25.5944356402132808753" />
+        <node role="styleItem" roleId="tpc2.1219418656006" type="tpc2.IndentLayoutIndentStyleClassItem" typeId="tpc2.1237307900041" id="1237721033691">
+          <property name="flag" nameId="tpc2.1186414551515" value="true" />
+        </node>
+        <node role="styleItem" roleId="tpc2.1219418656006" type="tpc2.IndentLayoutNewLineChildrenStyleClassItem" typeId="tpc2.1237375020029" id="9134536667922642478">
+          <property name="flag" nameId="tpc2.1186414551515" value="true" />
+        </node>
+        <node role="cellLayout" roleId="tpc2.1140524464360" type="tpc2.CellLayout_Indent" typeId="tpc2.1237303669825" id="1237818796506" />
+      </node>
+      <node role="childCellModel" roleId="tpc2.1073389446424" type="tpc2.CellModel_Constant" typeId="tpc2.1073389577006" id="1163670831817">
+        <property name="text" nameId="tpc2.1073389577007" value="}" />
+        <link role="styleClass" roleId="tpc2.1186406756722" targetNodeId="tpen.1215091331565" resolveInfo="RightBrace" />
+        <node role="styleItem" roleId="tpc2.1219418656006" type="tpc2.IndentLayoutNewLineStyleClassItem" typeId="tpc2.1237308012275" id="1237721033702">
+          <property name="flag" nameId="tpc2.1186414551515" value="true" />
+        </node>
+      </node>
+      <node role="cellLayout" roleId="tpc2.1106270802874" type="tpc2.CellLayout_Indent" typeId="tpc2.1237303669825" id="1237721033705" />
+    </node>
+  </root>
   <root id="1828409047608048461">
     <node role="cellModel" roleId="tpc2.1080736633877" type="tpc2.CellModel_Collection" typeId="tpc2.1073389446423" id="1828409047608048463">
       <node role="childCellModel" roleId="tpc2.1073389446424" type="tpc2.CellModel_Constant" typeId="tpc2.1073389577006" id="1828409047608048464">
@@ -4947,83 +5021,6 @@
         <link role="styleClass" roleId="tpc2.1186406756722" targetNodeId="tpen.1215088010675" resolveInfo="RightParen" />
       </node>
       <node role="cellLayout" roleId="tpc2.1106270802874" type="tpc2.CellLayout_Indent" typeId="tpc2.1237303669825" id="1828409047608048472" />
-=======
-  <root id="1163670694952">
-    <node role="cellModel" roleId="tpc2.1080736633877" type="tpc2.CellModel_Collection" typeId="tpc2.1073389446423" id="1163670711192">
-      <property name="vertical" nameId="tpc2.1073389446425" value="true" />
-      <node role="childCellModel" roleId="tpc2.1073389446424" type="tpc2.CellModel_Constant" typeId="tpc2.1073389577006" id="8317913688490268044">
-        <property name="text" nameId="tpc2.1073389577007" value="subconcept of" />
-        <link role="styleClass" roleId="tpc2.1186406756722" targetNodeId="tpen.1186415544875" resolveInfo="KeyWord" />
-        <node role="styleItem" roleId="tpc2.1219418656006" type="tpc2.SideTransformAnchorTagStyleClassItem" typeId="tpc2.1214320119173" id="8317913688490268405">
-          <property name="tag" nameId="tpc2.1214320119174" value="ext_1_RTransform" />
-        </node>
-      </node>
-      <node role="childCellModel" roleId="tpc2.1073389446424" type="tpc2.CellModel_RefNode" typeId="tpc2.1073389882823" id="1163670720712">
-        <link role="relationDeclaration" roleId="tpc2.1140103550593" targetNodeId="tp25.1163670677455" />
-      </node>
-      <node role="childCellModel" roleId="tpc2.1073389446424" type="tpc2.CellModel_Constant" typeId="tpc2.1073389577006" id="1163670734837">
-        <property name="text" nameId="tpc2.1073389577007" value=":" />
-        <node role="styleItem" roleId="tpc2.1219418656006" type="tpc2.IndentLayoutNewLineStyleClassItem" typeId="tpc2.1237308012275" id="1237722713442">
-          <property name="flag" nameId="tpc2.1186414551515" value="true" />
-        </node>
-      </node>
-      <node role="childCellModel" roleId="tpc2.1073389446424" type="tpc2.CellModel_RefNode" typeId="tpc2.1073389882823" id="1163670745145">
-        <link role="relationDeclaration" roleId="tpc2.1140103550593" targetNodeId="tp25.1163670683720" />
-        <node role="styleItem" roleId="tpc2.1219418656006" type="tpc2.IndentLayoutIndentStyleClassItem" typeId="tpc2.1237307900041" id="1237722713443">
-          <property name="flag" nameId="tpc2.1186414551515" value="true" />
-        </node>
-      </node>
-      <node role="cellLayout" roleId="tpc2.1106270802874" type="tpc2.CellLayout_Indent" typeId="tpc2.1237303669825" id="1237722713447" />
-    </node>
-  </root>
-  <root id="1163670786880">
-    <node role="cellModel" roleId="tpc2.1080736633877" type="tpc2.CellModel_Collection" typeId="tpc2.1073389446423" id="1163670789804">
-      <property name="vertical" nameId="tpc2.1073389446425" value="true" />
-      <node role="childCellModel" roleId="tpc2.1073389446424" type="tpc2.CellModel_Constant" typeId="tpc2.1073389577006" id="1163670796715">
-        <property name="text" nameId="tpc2.1073389577007" value="concept switch" />
-        <link role="styleClass" roleId="tpc2.1186406756722" targetNodeId="tpen.1186415544875" resolveInfo="KeyWord" />
-        <node role="styleItem" roleId="tpc2.1219418656006" type="tpc2.SideTransformAnchorTagStyleClassItem" typeId="tpc2.1214320119173" id="4652593672362975298">
-          <property name="tag" nameId="tpc2.1214320119174" value="ext_1_RTransform" />
-        </node>
-      </node>
-      <node role="childCellModel" roleId="tpc2.1073389446424" type="tpc2.CellModel_Constant" typeId="tpc2.1073389577006" id="1163670800858">
-        <property name="text" nameId="tpc2.1073389577007" value="(" />
-        <link role="styleClass" roleId="tpc2.1186406756722" targetNodeId="tpen.1215087929380" resolveInfo="LeftParen" />
-      </node>
-      <node role="childCellModel" roleId="tpc2.1073389446424" type="tpc2.CellModel_RefNode" typeId="tpc2.1073389882823" id="1163670803641">
-        <link role="relationDeclaration" roleId="tpc2.1140103550593" targetNodeId="tp25.5944356402132808752" />
-      </node>
-      <node role="childCellModel" roleId="tpc2.1073389446424" type="tpc2.CellModel_Constant" typeId="tpc2.1073389577006" id="1163670806471">
-        <property name="text" nameId="tpc2.1073389577007" value=")" />
-        <link role="styleClass" roleId="tpc2.1186406756722" targetNodeId="tpen.1215088010675" resolveInfo="RightParen" />
-      </node>
-      <node role="childCellModel" roleId="tpc2.1073389446424" type="tpc2.CellModel_Constant" typeId="tpc2.1073389577006" id="1163670808551">
-        <property name="text" nameId="tpc2.1073389577007" value="{" />
-        <link role="styleClass" roleId="tpc2.1186406756722" targetNodeId="tpen.1215091279307" resolveInfo="LeftBrace" />
-        <node role="styleItem" roleId="tpc2.1219418656006" type="tpc2.IndentLayoutNewLineStyleClassItem" typeId="tpc2.1237308012275" id="1237721033688">
-          <property name="flag" nameId="tpc2.1186414551515" value="true" />
-        </node>
-      </node>
-      <node role="childCellModel" roleId="tpc2.1073389446424" type="tpc2.CellModel_RefNodeList" typeId="tpc2.1073390211982" id="1163670928772">
-        <property name="vertical" nameId="tpc2.1140524450554" value="false" />
-        <link role="relationDeclaration" roleId="tpc2.1140103550593" targetNodeId="tp25.5944356402132808753" />
-        <node role="styleItem" roleId="tpc2.1219418656006" type="tpc2.IndentLayoutIndentStyleClassItem" typeId="tpc2.1237307900041" id="1237721033691">
-          <property name="flag" nameId="tpc2.1186414551515" value="true" />
-        </node>
-        <node role="styleItem" roleId="tpc2.1219418656006" type="tpc2.IndentLayoutNewLineChildrenStyleClassItem" typeId="tpc2.1237375020029" id="9134536667922642478">
-          <property name="flag" nameId="tpc2.1186414551515" value="true" />
-        </node>
-        <node role="cellLayout" roleId="tpc2.1140524464360" type="tpc2.CellLayout_Indent" typeId="tpc2.1237303669825" id="1237818796506" />
-      </node>
-      <node role="childCellModel" roleId="tpc2.1073389446424" type="tpc2.CellModel_Constant" typeId="tpc2.1073389577006" id="1163670831817">
-        <property name="text" nameId="tpc2.1073389577007" value="}" />
-        <link role="styleClass" roleId="tpc2.1186406756722" targetNodeId="tpen.1215091331565" resolveInfo="RightBrace" />
-        <node role="styleItem" roleId="tpc2.1219418656006" type="tpc2.IndentLayoutNewLineStyleClassItem" typeId="tpc2.1237308012275" id="1237721033702">
-          <property name="flag" nameId="tpc2.1186414551515" value="true" />
-        </node>
-      </node>
-      <node role="cellLayout" roleId="tpc2.1106270802874" type="tpc2.CellLayout_Indent" typeId="tpc2.1237303669825" id="1237721033705" />
->>>>>>> 1ef02fd5
     </node>
   </root>
 </model>
