<?xml version="1.0" encoding="UTF-8"?>
<model modelUID="r:00000000-0000-4000-0000-011c89590324(jetbrains.mps.lang.script.generator.baseLanguage.template.main@generator)">
  <persistence version="7" />
  <language namespace="b401a680-8325-4110-8fd3-84331ff25bef(jetbrains.mps.lang.generator)" />
  <language namespace="0eddeefa-c2d6-4437-bc2c-de50fd4ce470(jetbrains.mps.lang.script)" />
  <language namespace="7a5dda62-9140-4668-ab76-d5ed1746f2b2(jetbrains.mps.lang.typesystem)" />
  <language namespace="d7706f63-9be2-479c-a3da-ae92af1e64d5(jetbrains.mps.lang.generator.generationContext)" />
  <devkit namespace="fbc25dd2-5da4-483a-8b19-70928e1b62d7(jetbrains.mps.devkit.general-purpose)" />
  <import index="tp33" modelUID="r:00000000-0000-4000-0000-011c89590323(jetbrains.mps.lang.script.structure)" version="1" />
  <import index="tpee" modelUID="r:00000000-0000-4000-0000-011c895902ca(jetbrains.mps.baseLanguage.structure)" version="3" />
  <import index="tpce" modelUID="r:00000000-0000-4000-0000-011c89590292(jetbrains.mps.lang.structure.structure)" version="0" />
  <import index="tpe8" modelUID="r:00000000-0000-4000-0000-011c895902cc(jetbrains.mps.baseLanguage.generator.java.conceptFunctionDefaults@generator)" version="-1" />
  <import index="cmon" modelUID="f:java_stub#6ed54515-acc8-4d1e-a16c-9fd6cfe951ea#jetbrains.mps.lang.script.runtime(MPS.Core/jetbrains.mps.lang.script.runtime@java_stub)" version="-1" />
  <import index="msyo" modelUID="f:java_stub#6ed54515-acc8-4d1e-a16c-9fd6cfe951ea#jetbrains.mps.util(MPS.Core/jetbrains.mps.util@java_stub)" version="-1" />
  <import index="cu2c" modelUID="f:java_stub#6ed54515-acc8-4d1e-a16c-9fd6cfe951ea#jetbrains.mps.smodel(MPS.Core/jetbrains.mps.smodel@java_stub)" version="-1" />
  <import index="estf" modelUID="f:java_stub#6ed54515-acc8-4d1e-a16c-9fd6cfe951ea#jetbrains.mps.lang.script.util(MPS.Core/jetbrains.mps.lang.script.util@java_stub)" version="-1" />
  <import index="k7g3" modelUID="f:java_stub#6354ebe7-c22a-4a0f-ac54-50b52ab9b065#java.util(JDK/java.util@java_stub)" version="-1" />
  <import index="36cd" modelUID="r:517c56ca-40bd-411e-9f43-d0d0e622b0d9(jetbrains.mps.lang.script.behavior)" version="-1" />
  <import index="tpcu" modelUID="r:00000000-0000-4000-0000-011c89590282(jetbrains.mps.lang.core.behavior)" version="-1" />
  <import index="tpck" modelUID="r:00000000-0000-4000-0000-011c89590288(jetbrains.mps.lang.core.structure)" version="0" />
  <import index="tpek" modelUID="r:00000000-0000-4000-0000-011c895902c0(jetbrains.mps.baseLanguage.behavior)" version="-1" />
  <import index="e2lb" modelUID="f:java_stub#6354ebe7-c22a-4a0f-ac54-50b52ab9b065#java.lang(JDK/java.lang@java_stub)" version="-1" />
  <import index="kqhl" modelUID="f:java_stub#6ed54515-acc8-4d1e-a16c-9fd6cfe951ea#jetbrains.mps.project.structure.modules(MPS.Core/jetbrains.mps.project.structure.modules@java_stub)" version="-1" />
  <import index="vsqj" modelUID="f:java_stub#6ed54515-acc8-4d1e-a16c-9fd6cfe951ea#jetbrains.mps.project(MPS.Core/jetbrains.mps.project@java_stub)" version="-1" />
  <import index="ec5l" modelUID="f:java_stub#8865b7a8-5271-43d3-884c-6fd1d9cfdd34#org.jetbrains.mps.openapi.model(MPS.OpenAPI/org.jetbrains.mps.openapi.model@java_stub)" version="-1" />
  <import index="tpf8" modelUID="r:00000000-0000-4000-0000-011c895902e8(jetbrains.mps.lang.generator.structure)" version="2" implicit="yes" />
  <import index="tp25" modelUID="r:00000000-0000-4000-0000-011c89590301(jetbrains.mps.lang.smodel.structure)" version="16" implicit="yes" />
  <import index="tp2c" modelUID="r:00000000-0000-4000-0000-011c89590338(jetbrains.mps.baseLanguage.closures.structure)" version="3" implicit="yes" />
  <import index="tp2q" modelUID="r:00000000-0000-4000-0000-011c8959032e(jetbrains.mps.baseLanguage.collections.structure)" version="7" implicit="yes" />
  <roots>
    <node type="tpf8.MappingConfiguration" typeId="tpf8.1095416546421" id="1177464516957">
      <property name="name" nameId="tpck.1169194664001" value="mc_migrationScript" />
    </node>
    <node type="tpee.ClassConcept" typeId="tpee.1068390468198" id="1177464627043">
      <property name="name" nameId="tpck.1169194664001" value="map_MigrationScriptImpl" />
    </node>
    <node type="tpf8.TemplateDeclaration" typeId="tpf8.1092059087312" id="2598676492883187033">
      <property name="name" nameId="tpck.1169194664001" value="reduce_MigrationScriptPart_Instance" />
      <link role="applicableConcept" roleId="tpf8.1168285871518" targetNodeId="tp33.1177457850499" resolveInfo="MigrationScriptPart_Instance" />
    </node>
    <node type="tpf8.TemplateDeclaration" typeId="tpf8.1092059087312" id="2598676492883206534">
      <property name="name" nameId="tpck.1169194664001" value="reduce_FactoryMigrationScriptPart" />
      <link role="applicableConcept" roleId="tpf8.1168285871518" targetNodeId="tp33.2598676492883164205" resolveInfo="FactoryMigrationScriptPart" />
    </node>
    <node type="tpf8.TemplateDeclaration" typeId="tpf8.1092059087312" id="2598676492883244618">
      <property name="name" nameId="tpck.1169194664001" value="reduce_WhitespaceMigrationScriptPart" />
      <link role="applicableConcept" roleId="tpf8.1168285871518" targetNodeId="tp33.2598676492883244606" resolveInfo="WhitespaceMigrationScriptPart" />
    </node>
    <node type="tpf8.MappingConfiguration" typeId="tpf8.1095416546421" id="5166971494091016677">
      <property name="name" nameId="tpck.1169194664001" value="mc_api" />
      <property name="virtualPackage" nameId="tpck.1193676396447" value="api" />
      <property name="topPriorityGroup" nameId="tpf8.1184950341882" value="true" />
    </node>
    <node type="tpf8.TemplateDeclaration" typeId="tpf8.1092059087312" id="7098974335153470966">
      <property name="name" nameId="tpck.1169194664001" value="reduce_ExtractInterfaceMigration" />
      <property name="virtualPackage" nameId="tpck.1193676396447" value="api" />
      <link role="applicableConcept" roleId="tpf8.1168285871518" targetNodeId="tp33.6655357163912246425" resolveInfo="ExtractInterfaceMigration" />
    </node>
    <node type="tpf8.TemplateSwitch" typeId="tpf8.1112730859144" id="5434557751113778741">
      <property name="name" nameId="tpck.1169194664001" value="ClassifierTypeApplicabilityCondition" />
      <property name="virtualPackage" nameId="tpck.1193676396447" value="api" />
    </node>
  </roots>
  <root id="1177464516957">
    <node role="reductionMappingRule" roleId="tpf8.1167328349397" type="tpf8.Reduction_MappingRule" typeId="tpf8.1167327847730" id="1177466559510">
      <link role="applicableConcept" roleId="tpf8.1167169349424" targetNodeId="tp33.1177458237937" resolveInfo="MigrationScriptPart_node" />
      <node role="ruleConsequence" roleId="tpf8.1169672767469" type="tpf8.TemplateDeclarationReference" typeId="tpf8.1168559333462" id="1177468155413">
        <link role="template" roleId="tpf8.1722980698497626483" targetNodeId="tpe8.1143148725345" resolveInfo="reduce_ConceptFunctionParameter_default" />
      </node>
    </node>
    <node role="reductionMappingRule" roleId="tpf8.1167328349397" type="tpf8.Reduction_MappingRule" typeId="tpf8.1167327847730" id="2598676492883188863">
      <link role="applicableConcept" roleId="tpf8.1167169349424" targetNodeId="tp33.1177457850499" resolveInfo="MigrationScriptPart_Instance" />
      <node role="ruleConsequence" roleId="tpf8.1169672767469" type="tpf8.TemplateDeclarationReference" typeId="tpf8.1168559333462" id="2598676492883188866">
        <link role="template" roleId="tpf8.1722980698497626483" targetNodeId="2598676492883187033" resolveInfo="reduce_MigrationScriptPart_Instance" />
      </node>
    </node>
    <node role="reductionMappingRule" roleId="tpf8.1167328349397" type="tpf8.Reduction_MappingRule" typeId="tpf8.1167327847730" id="2598676492883210363">
      <link role="applicableConcept" roleId="tpf8.1167169349424" targetNodeId="tp33.2598676492883164205" resolveInfo="FactoryMigrationScriptPart" />
      <node role="ruleConsequence" roleId="tpf8.1169672767469" type="tpf8.TemplateDeclarationReference" typeId="tpf8.1168559333462" id="2598676492883210365">
        <link role="template" roleId="tpf8.1722980698497626483" targetNodeId="2598676492883206534" resolveInfo="reduce_FactoryMigrationScriptPart" />
      </node>
    </node>
    <node role="reductionMappingRule" roleId="tpf8.1167328349397" type="tpf8.Reduction_MappingRule" typeId="tpf8.1167327847730" id="2598676492883244762">
      <link role="applicableConcept" roleId="tpf8.1167169349424" targetNodeId="tp33.2598676492883244606" resolveInfo="WhitespaceMigrationScriptPart" />
      <node role="ruleConsequence" roleId="tpf8.1169672767469" type="tpf8.TemplateDeclarationReference" typeId="tpf8.1168559333462" id="2598676492883244765">
        <link role="template" roleId="tpf8.1722980698497626483" targetNodeId="2598676492883244618" resolveInfo="reduce_WhitespaceMigrationScriptPart" />
      </node>
    </node>
    <node role="reductionMappingRule" roleId="tpf8.1167328349397" type="tpf8.Reduction_MappingRule" typeId="tpf8.1167327847730" id="6655357163912208703">
      <link role="applicableConcept" roleId="tpf8.1167169349424" targetNodeId="tp33.6655357163912204546" resolveInfo="CommentMigrationScriptPart" />
      <node role="ruleConsequence" roleId="tpf8.1169672767469" type="tpf8.AbandonInput_RuleConsequence" typeId="tpf8.1202776937179" id="6655357163912208705" />
    </node>
    <node role="rootMappingRule" roleId="tpf8.1167514678247" type="tpf8.Root_MappingRule" typeId="tpf8.1167514355419" id="1177464550474">
      <link role="applicableConcept" roleId="tpf8.1167169349424" targetNodeId="tp33.1177457067821" resolveInfo="MigrationScript" />
      <link role="template" roleId="tpf8.1167514355421" targetNodeId="1177464627043" resolveInfo="map_MigrationScriptImpl" />
    </node>
  </root>
  <root id="1177464627043">
    <node role="smodelAttribute" roleId="tpck.5169995583184591170" type="tpf8.RootTemplateAnnotation" typeId="tpf8.1168619357332" id="1177464627044">
      <link role="applicableConcept" roleId="tpf8.1168619429071" targetNodeId="tp33.1177457067821" resolveInfo="MigrationScript" />
    </node>
    <node role="superclass" roleId="tpee.1165602531693" type="tpee.ClassifierType" typeId="tpee.1107535904670" id="3557523061101507322">
      <link role="classifier" roleId="tpee.1107535924139" targetNodeId="cmon.~BaseMigrationScript" resolveInfo="BaseMigrationScript" />
    </node>
    <node role="smodelAttribute" roleId="tpck.5169995583184591170" type="tpf8.PropertyMacro" typeId="tpf8.1087833241328" id="1177464650515">
      <property name="propertyName" nameId="tpck.1757699476691236117" value="name" />
      <node role="propertyValueFunction" roleId="tpf8.1167756362303" type="tpf8.PropertyMacro_GetPropertyValue" typeId="tpf8.1167756080639" id="1177464650516">
        <node role="body" roleId="tpee.1137022507850" type="tpee.StatementList" typeId="tpee.1068580123136" id="1177464650517">
          <node role="statement" roleId="tpee.1068581517665" type="tpee.ReturnStatement" typeId="tpee.1068581242878" id="1177464658798">
            <node role="expression" roleId="tpee.1068581517676" type="tpee.StaticMethodCall" typeId="tpee.1081236700937" id="1177464708046">
              <link role="classConcept" roleId="tpee.1144433194310" targetNodeId="estf.~ScriptNameUtil" resolveInfo="ScriptNameUtil" />
              <link role="baseMethodDeclaration" roleId="tpee.1068499141037" targetNodeId="estf.~ScriptNameUtil%dgetMigrationScriptClassName(org%djetbrains%dmps%dopenapi%dmodel%dSNode)%cjava%dlang%dString" resolveInfo="getMigrationScriptClassName" />
              <node role="actualArgument" roleId="tpee.1068499141038" type="tpf8.TemplateFunctionParameter_sourceNode" typeId="tpf8.1167169188348" id="1177464711781" />
            </node>
          </node>
        </node>
      </node>
    </node>
    <node role="visibility" roleId="tpee.1178549979242" type="tpee.PublicVisibility" typeId="tpee.1146644602865" id="1178550081004" />
    <node role="member" roleId="tpee.5375687026011219971" type="tpee.ConstructorDeclaration" typeId="tpee.1068580123140" id="1177464744235">
      <node role="body" roleId="tpee.1068580123135" type="tpee.StatementList" typeId="tpee.1068580123136" id="1177464744237">
        <node role="statement" roleId="tpee.1068581517665" type="tpee.SuperConstructorInvocation" typeId="tpee.1070475587102" id="1177464760819">
          <link role="baseMethodDeclaration" roleId="tpee.1068499141037" targetNodeId="cmon.~BaseMigrationScript%d&lt;init&gt;(java%dlang%dString)" resolveInfo="BaseMigrationScript" />
          <node role="actualArgument" roleId="tpee.1068499141038" type="tpee.StringLiteral" typeId="tpee.1070475926800" id="1177464794306">
            <property name="value" nameId="tpee.1070475926801" value="name" />
            <node role="smodelAttribute" roleId="tpck.5169995583184591170" type="tpf8.PropertyMacro" typeId="tpf8.1087833241328" id="1177464819479">
              <property name="propertyName" nameId="tpck.1757699476691236117" value="value" />
              <node role="propertyValueFunction" roleId="tpf8.1167756362303" type="tpf8.PropertyMacro_GetPropertyValue" typeId="tpf8.1167756080639" id="1177464819480">
                <node role="body" roleId="tpee.1137022507850" type="tpee.StatementList" typeId="tpee.1068580123136" id="1177464819481">
                  <node role="statement" roleId="tpee.1068581517665" type="tpee.ReturnStatement" typeId="tpee.1068581242878" id="1177464869576">
                    <node role="expression" roleId="tpee.1068581517676" type="tpee.DotExpression" typeId="tpee.1197027756228" id="1204227938334">
                      <node role="operand" roleId="tpee.1197027771414" type="tpf8.TemplateFunctionParameter_sourceNode" typeId="tpf8.1167169188348" id="1177464874125" />
                      <node role="operation" roleId="tpee.1197027833540" type="tp25.SPropertyAccess" typeId="tp25.1138056022639" id="1177464879736">
                        <link role="property" roleId="tp25.1138056395725" targetNodeId="tp33.1177457669450" resolveInfo="title" />
                      </node>
                    </node>
                  </node>
                </node>
              </node>
            </node>
          </node>
        </node>
        <node role="statement" roleId="tpee.1068581517665" type="tpee.BlockStatement" typeId="tpee.1082485599095" id="2598676492883202958">
          <node role="statements" roleId="tpee.1082485599096" type="tpee.StatementList" typeId="tpee.1068580123136" id="2598676492883202959">
            <node role="statement" roleId="tpee.1068581517665" type="tpee.Statement" typeId="tpee.1068580123157" id="2598676492883202960" />
            <node role="smodelAttribute" roleId="tpck.5169995583184591170" type="tpf8.CopySrcNodeMacro" typeId="tpf8.1114706874351" id="2598676492883202972">
              <node role="sourceNodeQuery" roleId="tpf8.1168024447342" type="tpf8.SourceSubstituteMacro_SourceNodeQuery" typeId="tpf8.1168024337012" id="2598676492883202973">
                <node role="body" roleId="tpee.1137022507850" type="tpee.StatementList" typeId="tpee.1068580123136" id="2598676492883202974">
                  <node role="statement" roleId="tpee.1068581517665" type="tpee.ExpressionStatement" typeId="tpee.1068580123155" id="2598676492883202975">
                    <node role="expression" roleId="tpee.1068580123156" type="tpf8.TemplateFunctionParameter_sourceNode" typeId="tpf8.1167169188348" id="2598676492883202976" />
                  </node>
                </node>
              </node>
            </node>
          </node>
          <node role="smodelAttribute" roleId="tpck.5169995583184591170" type="tpf8.LoopMacro" typeId="tpf8.1118786554307" id="2598676492883202962">
            <node role="sourceNodesQuery" roleId="tpf8.1167952069335" type="tpf8.SourceSubstituteMacro_SourceNodesQuery" typeId="tpf8.1167951910403" id="2598676492883202965">
              <node role="body" roleId="tpee.1137022507850" type="tpee.StatementList" typeId="tpee.1068580123136" id="2598676492883202966">
                <node role="statement" roleId="tpee.1068581517665" type="tpee.ExpressionStatement" typeId="tpee.1068580123155" id="2598676492883202967">
                  <node role="expression" roleId="tpee.1068580123156" type="tpee.DotExpression" typeId="tpee.1197027756228" id="2598676492883202968">
                    <node role="operation" roleId="tpee.1197027833540" type="tp25.SLinkListAccess" typeId="tp25.1138056282393" id="2598676492883202969">
                      <link role="link" roleId="tp25.1138056546658" targetNodeId="tp33.1177458178889" />
                    </node>
                    <node role="operand" roleId="tpee.1197027771414" type="tpf8.TemplateFunctionParameter_sourceNode" typeId="tpf8.1167169188348" id="2598676492883202970" />
                  </node>
                </node>
              </node>
            </node>
          </node>
        </node>
      </node>
      <node role="parameter" roleId="tpee.1068580123134" type="tpee.ParameterDeclaration" typeId="tpee.1068498886292" id="1177464748270">
        <property name="name" nameId="tpck.1169194664001" value="operationContext" />
        <node role="type" roleId="tpee.5680397130376446158" type="tpee.ClassifierType" typeId="tpee.1107535904670" id="1177464748271">
          <link role="classifier" roleId="tpee.1107535924139" targetNodeId="cu2c.~IOperationContext" resolveInfo="IOperationContext" />
        </node>
      </node>
      <node role="visibility" roleId="tpee.1178549979242" type="tpee.PublicVisibility" typeId="tpee.1146644602865" id="1178546096172" />
    </node>
  </root>
  <root id="2598676492883187033">
    <node role="contentNode" roleId="tpf8.1092060348987" type="tpee.ClassConcept" typeId="tpee.1068390468198" id="2598676492883187035">
      <property name="name" nameId="tpck.1169194664001" value="MigrationScript" />
      <property name="nonStatic" nameId="tpee.521412098689998745" value="true" />
      <node role="visibility" roleId="tpee.1178549979242" type="tpee.PublicVisibility" typeId="tpee.1146644602865" id="2598676492883187036" />
      <node role="superclass" roleId="tpee.1165602531693" type="tpee.ClassifierType" typeId="tpee.1107535904670" id="2598676492883195931">
        <link role="classifier" roleId="tpee.1107535924139" targetNodeId="cmon.~BaseMigrationScript" resolveInfo="BaseMigrationScript" />
      </node>
      <node role="member" roleId="tpee.5375687026011219971" type="tpee.ConstructorDeclaration" typeId="tpee.1068580123140" id="2598676492883187037">
        <node role="parameter" roleId="tpee.1068580123134" type="tpee.ParameterDeclaration" typeId="tpee.1068498886292" id="2598676492883187041">
          <property name="name" nameId="tpck.1169194664001" value="operationContext" />
          <node role="type" roleId="tpee.5680397130376446158" type="tpee.ClassifierType" typeId="tpee.1107535904670" id="2598676492883187042">
            <link role="classifier" roleId="tpee.1107535924139" targetNodeId="cu2c.~IOperationContext" resolveInfo="IOperationContext" />
          </node>
        </node>
        <node role="returnType" roleId="tpee.1068580123133" type="tpee.VoidType" typeId="tpee.1068581517677" id="2598676492883187038" />
        <node role="visibility" roleId="tpee.1178549979242" type="tpee.PublicVisibility" typeId="tpee.1146644602865" id="2598676492883187039" />
        <node role="body" roleId="tpee.1068580123135" type="tpee.StatementList" typeId="tpee.1068580123136" id="2598676492883187040">
          <node role="statement" roleId="tpee.1068581517665" type="tpee.ExpressionStatement" typeId="tpee.1068580123155" id="2598676492883187044">
            <node role="expression" roleId="tpee.1068580123156" type="tpee.DotExpression" typeId="tpee.1197027756228" id="2598676492883187045">
              <node role="operand" roleId="tpee.1197027771414" type="tpee.ThisExpression" typeId="tpee.1070475354124" id="2598676492883187198" />
              <node role="operation" roleId="tpee.1197027833540" type="tpee.InstanceMethodCallOperation" typeId="tpee.1202948039474" id="2598676492883187047">
                <link role="baseMethodDeclaration" roleId="tpee.1068499141037" targetNodeId="cmon.~BaseMigrationScript%daddRefactoring(jetbrains%dmps%dlang%dscript%druntime%dAbstractMigrationRefactoring)%cvoid" resolveInfo="addRefactoring" />
                <node role="actualArgument" roleId="tpee.1068499141038" type="tpee.GenericNewExpression" typeId="tpee.1145552977093" id="2598676492883187048">
                  <node role="creator" roleId="tpee.1145553007750" type="tpee.AnonymousClassCreator" typeId="tpee.1182160077978" id="2598676492883187049">
                    <node role="cls" roleId="tpee.1182160096073" type="tpee.AnonymousClass" typeId="tpee.1170345865475" id="2598676492883187050">
                      <link role="baseMethodDeclaration" roleId="tpee.1068499141037" targetNodeId="cmon.~AbstractMigrationRefactoring%d&lt;init&gt;(jetbrains%dmps%dsmodel%dIOperationContext)" resolveInfo="AbstractMigrationRefactoring" />
                      <link role="classifier" roleId="tpee.1170346070688" targetNodeId="cmon.~AbstractMigrationRefactoring" resolveInfo="AbstractMigrationRefactoring" />
                      <node role="visibility" roleId="tpee.1178549979242" type="tpee.PublicVisibility" typeId="tpee.1146644602865" id="2598676492883187173" />
                      <node role="actualArgument" roleId="tpee.1068499141038" type="tpee.ParameterReference" typeId="tpee.1068581242874" id="2598676492883187174">
                        <link role="variableDeclaration" roleId="tpee.1068581517664" targetNodeId="2598676492883187041" resolveInfo="operationContext" />
                      </node>
                      <node role="member" roleId="tpee.5375687026011219971" type="tpee.InstanceMethodDeclaration" typeId="tpee.1068580123165" id="2598676492883187051">
                        <property name="name" nameId="tpck.1169194664001" value="getName" />
                        <node role="returnType" roleId="tpee.1068580123133" type="tpee.StringType" typeId="tpee.1225271177708" id="2598676492883187052" />
                        <node role="body" roleId="tpee.1068580123135" type="tpee.StatementList" typeId="tpee.1068580123136" id="2598676492883187053">
                          <node role="statement" roleId="tpee.1068581517665" type="tpee.ReturnStatement" typeId="tpee.1068581242878" id="2598676492883187054">
                            <node role="expression" roleId="tpee.1068581517676" type="tpee.StringLiteral" typeId="tpee.1070475926800" id="2598676492883187055">
                              <property name="value" nameId="tpee.1070475926801" value="title" />
                              <node role="smodelAttribute" roleId="tpck.5169995583184591170" type="tpf8.PropertyMacro" typeId="tpf8.1087833241328" id="2598676492883187056">
                                <property name="propertyName" nameId="tpck.1757699476691236117" value="value" />
                                <node role="propertyValueFunction" roleId="tpf8.1167756362303" type="tpf8.PropertyMacro_GetPropertyValue" typeId="tpf8.1167756080639" id="2598676492883187057">
                                  <node role="body" roleId="tpee.1137022507850" type="tpee.StatementList" typeId="tpee.1068580123136" id="2598676492883187058">
                                    <node role="statement" roleId="tpee.1068581517665" type="tpee.LocalVariableDeclarationStatement" typeId="tpee.1068581242864" id="2598676492883187059">
                                      <node role="localVariableDeclaration" roleId="tpee.1068581242865" type="tpee.LocalVariableDeclaration" typeId="tpee.1068581242863" id="2598676492883187060">
                                        <property name="name" nameId="tpck.1169194664001" value="title" />
                                        <node role="type" roleId="tpee.5680397130376446158" type="tpee.StringType" typeId="tpee.1225271177708" id="2598676492883187061" />
                                        <node role="initializer" roleId="tpee.1068431790190" type="tpee.DotExpression" typeId="tpee.1197027756228" id="2598676492883187062">
                                          <node role="operand" roleId="tpee.1197027771414" type="tpf8.TemplateFunctionParameter_sourceNode" typeId="tpf8.1167169188348" id="2598676492883187064" />
                                          <node role="operation" roleId="tpee.1197027833540" type="tp25.SPropertyAccess" typeId="tp25.1138056022639" id="2598676492883187223">
                                            <link role="property" roleId="tp25.1138056395725" targetNodeId="tp33.1177457972041" resolveInfo="description" />
                                          </node>
                                        </node>
                                      </node>
                                    </node>
                                    <node role="statement" roleId="tpee.1068581517665" type="tpee.ReturnStatement" typeId="tpee.1068581242878" id="2598676492883187066">
                                      <node role="expression" roleId="tpee.1068581517676" type="tpee.TernaryOperatorExpression" typeId="tpee.1163668896201" id="2598676492883187067">
                                        <node role="ifTrue" roleId="tpee.1163668922816" type="tpee.LocalVariableReference" typeId="tpee.1068581242866" id="2598676492883187068">
                                          <link role="variableDeclaration" roleId="tpee.1068581517664" targetNodeId="2598676492883187060" resolveInfo="title" />
                                        </node>
                                        <node role="ifFalse" roleId="tpee.1163668934364" type="tpee.StringLiteral" typeId="tpee.1070475926800" id="2598676492883187069" />
                                        <node role="condition" roleId="tpee.1163668914799" type="tpee.NotEqualsExpression" typeId="tpee.1073239437375" id="2598676492883187070">
                                          <node role="rightExpression" roleId="tpee.1081773367579" type="tpee.NullLiteral" typeId="tpee.1070534058343" id="2598676492883187071" />
                                          <node role="leftExpression" roleId="tpee.1081773367580" type="tpee.LocalVariableReference" typeId="tpee.1068581242866" id="2598676492883187072">
                                            <link role="variableDeclaration" roleId="tpee.1068581517664" targetNodeId="2598676492883187060" resolveInfo="title" />
                                          </node>
                                        </node>
                                      </node>
                                    </node>
                                  </node>
                                </node>
                              </node>
                            </node>
                          </node>
                        </node>
                        <node role="visibility" roleId="tpee.1178549979242" type="tpee.PublicVisibility" typeId="tpee.1146644602865" id="2598676492883187073" />
                      </node>
                      <node role="member" roleId="tpee.5375687026011219971" type="tpee.InstanceMethodDeclaration" typeId="tpee.1068580123165" id="2598676492883187074">
                        <property name="name" nameId="tpck.1169194664001" value="getAdditionalInfo" />
                        <node role="returnType" roleId="tpee.1068580123133" type="tpee.StringType" typeId="tpee.1225271177708" id="2598676492883187075" />
                        <node role="body" roleId="tpee.1068580123135" type="tpee.StatementList" typeId="tpee.1068580123136" id="2598676492883187076">
                          <node role="statement" roleId="tpee.1068581517665" type="tpee.ReturnStatement" typeId="tpee.1068581242878" id="2598676492883187077">
                            <node role="expression" roleId="tpee.1068581517676" type="tpee.StringLiteral" typeId="tpee.1070475926800" id="2598676492883187078">
                              <property name="value" nameId="tpee.1070475926801" value="title" />
                              <node role="smodelAttribute" roleId="tpck.5169995583184591170" type="tpf8.PropertyMacro" typeId="tpf8.1087833241328" id="2598676492883187079">
                                <property name="propertyName" nameId="tpck.1757699476691236117" value="value" />
                                <node role="propertyValueFunction" roleId="tpf8.1167756362303" type="tpf8.PropertyMacro_GetPropertyValue" typeId="tpf8.1167756080639" id="2598676492883187080">
                                  <node role="body" roleId="tpee.1137022507850" type="tpee.StatementList" typeId="tpee.1068580123136" id="2598676492883187081">
                                    <node role="statement" roleId="tpee.1068581517665" type="tpee.LocalVariableDeclarationStatement" typeId="tpee.1068581242864" id="2598676492883187082">
                                      <node role="localVariableDeclaration" roleId="tpee.1068581242865" type="tpee.LocalVariableDeclaration" typeId="tpee.1068581242863" id="2598676492883187083">
                                        <property name="name" nameId="tpck.1169194664001" value="title" />
                                        <node role="type" roleId="tpee.5680397130376446158" type="tpee.StringType" typeId="tpee.1225271177708" id="2598676492883187084" />
                                        <node role="initializer" roleId="tpee.1068431790190" type="tpee.DotExpression" typeId="tpee.1197027756228" id="2598676492883187085">
                                          <node role="operand" roleId="tpee.1197027771414" type="tpf8.TemplateFunctionParameter_sourceNode" typeId="tpf8.1167169188348" id="2598676492883187087" />
                                          <node role="operation" roleId="tpee.1197027833540" type="tp25.SPropertyAccess" typeId="tp25.1138056022639" id="2598676492883187088">
                                            <link role="property" roleId="tp25.1138056395725" targetNodeId="tp33.1177457972041" resolveInfo="description" />
                                          </node>
                                        </node>
                                      </node>
                                    </node>
                                    <node role="statement" roleId="tpee.1068581517665" type="tpee.ReturnStatement" typeId="tpee.1068581242878" id="2598676492883187089">
                                      <node role="expression" roleId="tpee.1068581517676" type="tpee.TernaryOperatorExpression" typeId="tpee.1163668896201" id="2598676492883187090">
                                        <node role="ifTrue" roleId="tpee.1163668922816" type="tpee.LocalVariableReference" typeId="tpee.1068581242866" id="2598676492883187091">
                                          <link role="variableDeclaration" roleId="tpee.1068581517664" targetNodeId="2598676492883187083" resolveInfo="title" />
                                        </node>
                                        <node role="ifFalse" roleId="tpee.1163668934364" type="tpee.StringLiteral" typeId="tpee.1070475926800" id="2598676492883187092" />
                                        <node role="condition" roleId="tpee.1163668914799" type="tpee.NotEqualsExpression" typeId="tpee.1073239437375" id="2598676492883187093">
                                          <node role="rightExpression" roleId="tpee.1081773367579" type="tpee.NullLiteral" typeId="tpee.1070534058343" id="2598676492883187094" />
                                          <node role="leftExpression" roleId="tpee.1081773367580" type="tpee.LocalVariableReference" typeId="tpee.1068581242866" id="2598676492883187095">
                                            <link role="variableDeclaration" roleId="tpee.1068581517664" targetNodeId="2598676492883187083" resolveInfo="title" />
                                          </node>
                                        </node>
                                      </node>
                                    </node>
                                  </node>
                                </node>
                              </node>
                            </node>
                          </node>
                        </node>
                        <node role="visibility" roleId="tpee.1178549979242" type="tpee.PublicVisibility" typeId="tpee.1146644602865" id="2598676492883187096" />
                      </node>
                      <node role="member" roleId="tpee.5375687026011219971" type="tpee.InstanceMethodDeclaration" typeId="tpee.1068580123165" id="2598676492883187097">
                        <property name="name" nameId="tpck.1169194664001" value="getFqNameOfConceptToSearchInstances" />
                        <node role="returnType" roleId="tpee.1068580123133" type="tpee.StringType" typeId="tpee.1225271177708" id="2598676492883187098" />
                        <node role="body" roleId="tpee.1068580123135" type="tpee.StatementList" typeId="tpee.1068580123136" id="2598676492883187099">
                          <node role="statement" roleId="tpee.1068581517665" type="tpee.ReturnStatement" typeId="tpee.1068581242878" id="2598676492883187100">
                            <node role="expression" roleId="tpee.1068581517676" type="tpee.StringLiteral" typeId="tpee.1070475926800" id="2598676492883187101">
                              <property name="value" nameId="tpee.1070475926801" value="concept name" />
                              <node role="smodelAttribute" roleId="tpck.5169995583184591170" type="tpf8.PropertyMacro" typeId="tpf8.1087833241328" id="2598676492883187102">
                                <property name="propertyName" nameId="tpck.1757699476691236117" value="value" />
                                <node role="propertyValueFunction" roleId="tpf8.1167756362303" type="tpf8.PropertyMacro_GetPropertyValue" typeId="tpf8.1167756080639" id="2598676492883187103">
                                  <node role="body" roleId="tpee.1137022507850" type="tpee.StatementList" typeId="tpee.1068580123136" id="2598676492883187104">
                                    <node role="statement" roleId="tpee.1068581517665" type="tpee.LocalVariableDeclarationStatement" typeId="tpee.1068581242864" id="2598676492883187105">
                                      <node role="localVariableDeclaration" roleId="tpee.1068581242865" type="tpee.LocalVariableDeclaration" typeId="tpee.1068581242863" id="2598676492883187106">
                                        <property name="name" nameId="tpck.1169194664001" value="affectedConcept" />
                                        <node role="type" roleId="tpee.5680397130376446158" type="tp25.SNodeType" typeId="tp25.1138055754698" id="2598676492883187107">
                                          <link role="concept" roleId="tp25.1138405853777" targetNodeId="tpce.1169125787135" resolveInfo="AbstractConceptDeclaration" />
                                        </node>
                                        <node role="initializer" roleId="tpee.1068431790190" type="tpee.DotExpression" typeId="tpee.1197027756228" id="2598676492883187108">
                                          <node role="operand" roleId="tpee.1197027771414" type="tpf8.TemplateFunctionParameter_sourceNode" typeId="tpf8.1167169188348" id="2598676492883187110" />
                                          <node role="operation" roleId="tpee.1197027833540" type="tp25.SLinkAccess" typeId="tp25.1138056143562" id="2598676492883187111">
                                            <link role="link" roleId="tp25.1138056516764" targetNodeId="tp33.1177457957477" />
                                          </node>
                                        </node>
                                      </node>
                                    </node>
                                    <node role="statement" roleId="tpee.1068581517665" type="tpee.ReturnStatement" typeId="tpee.1068581242878" id="2598676492883187112">
                                      <node role="expression" roleId="tpee.1068581517676" type="tpee.StaticMethodCall" typeId="tpee.1081236700937" id="2598676492883187113">
                                        <link role="classConcept" roleId="tpee.1144433194310" targetNodeId="msyo.~NameUtil" resolveInfo="NameUtil" />
                                        <link role="baseMethodDeclaration" roleId="tpee.1068499141037" targetNodeId="msyo.~NameUtil%dnodeFQName(org%djetbrains%dmps%dopenapi%dmodel%dSNode)%cjava%dlang%dString" resolveInfo="nodeFQName" />
                                        <node role="actualArgument" roleId="tpee.1068499141038" type="tpee.LocalVariableReference" typeId="tpee.1068581242866" id="2598676492883187114">
                                          <link role="variableDeclaration" roleId="tpee.1068581517664" targetNodeId="2598676492883187106" resolveInfo="affectedConcept" />
                                        </node>
                                      </node>
                                    </node>
                                  </node>
                                </node>
                              </node>
                            </node>
                          </node>
                        </node>
                        <node role="visibility" roleId="tpee.1178549979242" type="tpee.PublicVisibility" typeId="tpee.1146644602865" id="2598676492883187115" />
                      </node>
                      <node role="member" roleId="tpee.5375687026011219971" type="tpee.InstanceMethodDeclaration" typeId="tpee.1068580123165" id="2598676492883187116">
                        <property name="name" nameId="tpck.1169194664001" value="isApplicableInstanceNode" />
                        <node role="returnType" roleId="tpee.1068580123133" type="tpee.BooleanType" typeId="tpee.1070534644030" id="2598676492883187117" />
                        <node role="body" roleId="tpee.1068580123135" type="tpee.StatementList" typeId="tpee.1068580123136" id="2598676492883187118">
                          <node role="smodelAttribute" roleId="tpck.5169995583184591170" type="tpf8.IfMacro" typeId="tpf8.1118773211870" id="2598676492883187119">
                            <node role="conditionFunction" roleId="tpf8.1167945861827" type="tpf8.IfMacro_Condition" typeId="tpf8.1167945743726" id="2598676492883187120">
                              <node role="body" roleId="tpee.1137022507850" type="tpee.StatementList" typeId="tpee.1068580123136" id="2598676492883187121">
                                <node role="statement" roleId="tpee.1068581517665" type="tpee.ExpressionStatement" typeId="tpee.1068580123155" id="2598676492883187122">
                                  <node role="expression" roleId="tpee.1068580123156" type="tpee.DotExpression" typeId="tpee.1197027756228" id="2598676492883187123">
                                    <node role="operand" roleId="tpee.1197027771414" type="tpee.DotExpression" typeId="tpee.1197027756228" id="2598676492883187124">
                                      <node role="operand" roleId="tpee.1197027771414" type="tpf8.TemplateFunctionParameter_sourceNode" typeId="tpf8.1167169188348" id="2598676492883187125" />
                                      <node role="operation" roleId="tpee.1197027833540" type="tp25.SLinkAccess" typeId="tp25.1138056143562" id="2598676492883187225">
                                        <link role="link" roleId="tp25.1138056516764" targetNodeId="tp33.1177457957478" />
                                      </node>
                                    </node>
                                    <node role="operation" roleId="tpee.1197027833540" type="tp25.Node_IsNotNullOperation" typeId="tp25.1172008320231" id="2598676492883187127" />
                                  </node>
                                </node>
                              </node>
                            </node>
                            <node role="alternativeConsequence" roleId="tpf8.1194989344771" type="tpf8.InlineTemplate_RuleConsequence" typeId="tpf8.1177093525992" id="2598676492883187128">
                              <node role="templateNode" roleId="tpf8.1177093586806" type="tpee.StatementList" typeId="tpee.1068580123136" id="2598676492883187129">
                                <node role="statement" roleId="tpee.1068581517665" type="tpee.ReturnStatement" typeId="tpee.1068581242878" id="2598676492883187130">
                                  <node role="expression" roleId="tpee.1068581517676" type="tpee.BooleanConstant" typeId="tpee.1068580123137" id="2598676492883187131">
                                    <property name="value" nameId="tpee.1068580123138" value="true" />
                                  </node>
                                </node>
                              </node>
                            </node>
                          </node>
                          <node role="smodelAttribute" roleId="tpck.5169995583184591170" type="tpf8.CopySrcNodeMacro" typeId="tpf8.1114706874351" id="2598676492883187132">
                            <node role="sourceNodeQuery" roleId="tpf8.1168024447342" type="tpf8.SourceSubstituteMacro_SourceNodeQuery" typeId="tpf8.1168024337012" id="2598676492883187133">
                              <node role="body" roleId="tpee.1137022507850" type="tpee.StatementList" typeId="tpee.1068580123136" id="2598676492883187134">
                                <node role="statement" roleId="tpee.1068581517665" type="tpee.ExpressionStatement" typeId="tpee.1068580123155" id="2598676492883187135">
                                  <node role="expression" roleId="tpee.1068580123156" type="tpee.DotExpression" typeId="tpee.1197027756228" id="2598676492883187136">
                                    <node role="operand" roleId="tpee.1197027771414" type="tpee.DotExpression" typeId="tpee.1197027756228" id="2598676492883187137">
                                      <node role="operand" roleId="tpee.1197027771414" type="tpf8.TemplateFunctionParameter_sourceNode" typeId="tpf8.1167169188348" id="2598676492883187138" />
                                      <node role="operation" roleId="tpee.1197027833540" type="tp25.SLinkAccess" typeId="tp25.1138056143562" id="2598676492883187139">
                                        <link role="link" roleId="tp25.1138056516764" targetNodeId="tp33.1177457957478" />
                                      </node>
                                    </node>
                                    <node role="operation" roleId="tpee.1197027833540" type="tp25.SLinkAccess" typeId="tp25.1138056143562" id="2598676492883187140">
                                      <link role="link" roleId="tp25.1138056516764" targetNodeId="tpee.1137022507850" />
                                    </node>
                                  </node>
                                </node>
                              </node>
                            </node>
                          </node>
                        </node>
                        <node role="parameter" roleId="tpee.1068580123134" type="tpee.ParameterDeclaration" typeId="tpee.1068498886292" id="2598676492883187141">
                          <property name="name" nameId="tpck.1169194664001" value="node" />
                          <node role="type" roleId="tpee.5680397130376446158" type="tp25.SNodeType" typeId="tp25.1138055754698" id="2598676492883187142" />
                        </node>
                        <node role="visibility" roleId="tpee.1178549979242" type="tpee.PublicVisibility" typeId="tpee.1146644602865" id="2598676492883187143" />
                      </node>
                      <node role="member" roleId="tpee.5375687026011219971" type="tpee.InstanceMethodDeclaration" typeId="tpee.1068580123165" id="2598676492883187144">
                        <property name="name" nameId="tpck.1169194664001" value="doUpdateInstanceNode" />
                        <node role="returnType" roleId="tpee.1068580123133" type="tpee.VoidType" typeId="tpee.1068581517677" id="2598676492883187145" />
                        <node role="body" roleId="tpee.1068580123135" type="tpee.StatementList" typeId="tpee.1068580123136" id="2598676492883187146">
                          <node role="smodelAttribute" roleId="tpck.5169995583184591170" type="tpf8.CopySrcNodeMacro" typeId="tpf8.1114706874351" id="2598676492883187147">
                            <node role="sourceNodeQuery" roleId="tpf8.1168024447342" type="tpf8.SourceSubstituteMacro_SourceNodeQuery" typeId="tpf8.1168024337012" id="2598676492883187148">
                              <node role="body" roleId="tpee.1137022507850" type="tpee.StatementList" typeId="tpee.1068580123136" id="2598676492883187149">
                                <node role="statement" roleId="tpee.1068581517665" type="tpee.ReturnStatement" typeId="tpee.1068581242878" id="2598676492883187150">
                                  <node role="expression" roleId="tpee.1068581517676" type="tpee.DotExpression" typeId="tpee.1197027756228" id="2598676492883187151">
                                    <node role="operand" roleId="tpee.1197027771414" type="tpee.DotExpression" typeId="tpee.1197027756228" id="2598676492883187152">
                                      <node role="operand" roleId="tpee.1197027771414" type="tpf8.TemplateFunctionParameter_sourceNode" typeId="tpf8.1167169188348" id="2598676492883187154" />
                                      <node role="operation" roleId="tpee.1197027833540" type="tp25.SLinkAccess" typeId="tp25.1138056143562" id="2598676492883187155">
                                        <link role="link" roleId="tp25.1138056516764" targetNodeId="tp33.1177458005323" />
                                      </node>
                                    </node>
                                    <node role="operation" roleId="tpee.1197027833540" type="tp25.SLinkAccess" typeId="tp25.1138056143562" id="2598676492883187156">
                                      <link role="link" roleId="tp25.1138056516764" targetNodeId="tpee.1137022507850" />
                                    </node>
                                  </node>
                                </node>
                              </node>
                            </node>
                          </node>
                        </node>
                        <node role="parameter" roleId="tpee.1068580123134" type="tpee.ParameterDeclaration" typeId="tpee.1068498886292" id="2598676492883187157">
                          <property name="name" nameId="tpck.1169194664001" value="node" />
                          <node role="type" roleId="tpee.5680397130376446158" type="tp25.SNodeType" typeId="tp25.1138055754698" id="2598676492883187158" />
                        </node>
                        <node role="visibility" roleId="tpee.1178549979242" type="tpee.PublicVisibility" typeId="tpee.1146644602865" id="2598676492883187159" />
                      </node>
                      <node role="member" roleId="tpee.5375687026011219971" type="tpee.InstanceMethodDeclaration" typeId="tpee.1068580123165" id="2598676492883187160">
                        <property name="name" nameId="tpck.1169194664001" value="isShowAsIntention" />
                        <node role="returnType" roleId="tpee.1068580123133" type="tpee.BooleanType" typeId="tpee.1070534644030" id="2598676492883187161" />
                        <node role="visibility" roleId="tpee.1178549979242" type="tpee.PublicVisibility" typeId="tpee.1146644602865" id="2598676492883187162" />
                        <node role="body" roleId="tpee.1068580123135" type="tpee.StatementList" typeId="tpee.1068580123136" id="2598676492883187163">
                          <node role="statement" roleId="tpee.1068581517665" type="tpee.ReturnStatement" typeId="tpee.1068581242878" id="2598676492883187164">
                            <node role="expression" roleId="tpee.1068581517676" type="tpee.BooleanConstant" typeId="tpee.1068580123137" id="2598676492883187165">
                              <property name="value" nameId="tpee.1068580123138" value="true" />
                              <node role="smodelAttribute" roleId="tpck.5169995583184591170" type="tpf8.PropertyMacro" typeId="tpf8.1087833241328" id="2598676492883187166">
                                <property name="propertyName" nameId="tpck.1757699476691236117" value="value" />
                                <node role="propertyValueFunction" roleId="tpf8.1167756362303" type="tpf8.PropertyMacro_GetPropertyValue" typeId="tpf8.1167756080639" id="2598676492883187167">
                                  <node role="body" roleId="tpee.1137022507850" type="tpee.StatementList" typeId="tpee.1068580123136" id="2598676492883187168">
                                    <node role="statement" roleId="tpee.1068581517665" type="tpee.ExpressionStatement" typeId="tpee.1068580123155" id="2598676492883187169">
                                      <node role="expression" roleId="tpee.1068580123156" type="tpee.DotExpression" typeId="tpee.1197027756228" id="2598676492883187170">
                                        <node role="operand" roleId="tpee.1197027771414" type="tpf8.TemplateFunctionParameter_sourceNode" typeId="tpf8.1167169188348" id="2598676492883187171" />
                                        <node role="operation" roleId="tpee.1197027833540" type="tp25.SPropertyAccess" typeId="tp25.1138056022639" id="2598676492883187172">
                                          <link role="property" roleId="tp25.1138056395725" targetNodeId="tp33.1225457189692" resolveInfo="showAsIntention" />
                                        </node>
                                      </node>
                                    </node>
                                  </node>
                                </node>
                              </node>
                            </node>
                          </node>
                        </node>
                      </node>
                    </node>
                  </node>
                </node>
              </node>
            </node>
          </node>
          <node role="smodelAttribute" roleId="tpck.5169995583184591170" type="tpf8.TemplateFragment" typeId="tpf8.1095672379244" id="2598676492883187043" />
        </node>
      </node>
    </node>
  </root>
  <root id="2598676492883206534">
    <node role="contentNode" roleId="tpf8.1092060348987" type="tpee.ClassConcept" typeId="tpee.1068390468198" id="2598676492883206535">
      <property name="name" nameId="tpck.1169194664001" value="MigrationScript" />
      <property name="nonStatic" nameId="tpee.521412098689998745" value="true" />
      <node role="visibility" roleId="tpee.1178549979242" type="tpee.PublicVisibility" typeId="tpee.1146644602865" id="2598676492883206536" />
      <node role="superclass" roleId="tpee.1165602531693" type="tpee.ClassifierType" typeId="tpee.1107535904670" id="2598676492883206671">
        <link role="classifier" roleId="tpee.1107535924139" targetNodeId="cmon.~BaseMigrationScript" resolveInfo="BaseMigrationScript" />
      </node>
      <node role="member" roleId="tpee.5375687026011219971" type="tpee.ConstructorDeclaration" typeId="tpee.1068580123140" id="2598676492883206537">
        <node role="parameter" roleId="tpee.1068580123134" type="tpee.ParameterDeclaration" typeId="tpee.1068498886292" id="2598676492883206538">
          <property name="name" nameId="tpck.1169194664001" value="operationContext" />
          <node role="type" roleId="tpee.5680397130376446158" type="tpee.ClassifierType" typeId="tpee.1107535904670" id="2598676492883206539">
            <link role="classifier" roleId="tpee.1107535924139" targetNodeId="cu2c.~IOperationContext" resolveInfo="IOperationContext" />
          </node>
        </node>
        <node role="returnType" roleId="tpee.1068580123133" type="tpee.VoidType" typeId="tpee.1068581517677" id="2598676492883206540" />
        <node role="visibility" roleId="tpee.1178549979242" type="tpee.PublicVisibility" typeId="tpee.1146644602865" id="2598676492883206541" />
        <node role="body" roleId="tpee.1068580123135" type="tpee.StatementList" typeId="tpee.1068580123136" id="2598676492883206542">
          <node role="statement" roleId="tpee.1068581517665" type="tpee.ForeachStatement" typeId="tpee.1144226303539" id="2598676492883206676">
            <node role="body" roleId="tpee.1154032183016" type="tpee.StatementList" typeId="tpee.1068580123136" id="2598676492883206677">
              <node role="statement" roleId="tpee.1068581517665" type="tpee.ExpressionStatement" typeId="tpee.1068580123155" id="2598676492883206543">
                <node role="expression" roleId="tpee.1068580123156" type="tpee.DotExpression" typeId="tpee.1197027756228" id="2598676492883206544">
                  <node role="operand" roleId="tpee.1197027771414" type="tpee.ThisExpression" typeId="tpee.1070475354124" id="2598676492883206545" />
                  <node role="operation" roleId="tpee.1197027833540" type="tpee.InstanceMethodCallOperation" typeId="tpee.1202948039474" id="2598676492883206546">
                    <link role="baseMethodDeclaration" roleId="tpee.1068499141037" targetNodeId="cmon.~BaseMigrationScript%daddRefactoring(jetbrains%dmps%dlang%dscript%druntime%dAbstractMigrationRefactoring)%cvoid" resolveInfo="addRefactoring" />
                    <node role="actualArgument" roleId="tpee.1068499141038" type="tpee.LocalVariableReference" typeId="tpee.1068581242866" id="2598676492883206787">
                      <link role="variableDeclaration" roleId="tpee.1068581517664" targetNodeId="2598676492883206679" resolveInfo="refactoring" />
                    </node>
                  </node>
                </node>
              </node>
            </node>
            <node role="variable" roleId="tpee.1144230900587" type="tpee.LocalVariableDeclaration" typeId="tpee.1068581242863" id="2598676492883206679">
              <property name="name" nameId="tpck.1169194664001" value="refactoring" />
              <node role="type" roleId="tpee.5680397130376446158" type="tpee.ClassifierType" typeId="tpee.1107535904670" id="2598676492883206681">
                <link role="classifier" roleId="tpee.1107535924139" targetNodeId="cmon.~AbstractMigrationRefactoring" resolveInfo="AbstractMigrationRefactoring" />
              </node>
            </node>
            <node role="iterable" roleId="tpee.1144226360166" type="tpee.GenericNewExpression" typeId="tpee.1145552977093" id="2598676492883206701">
              <node role="creator" roleId="tpee.1145553007750" type="tpee.ClassCreator" typeId="tpee.1212685548494" id="2598676492883206703">
                <link role="baseMethodDeclaration" roleId="tpee.1068499141037" targetNodeId="k7g3.~ArrayList%d&lt;init&gt;()" resolveInfo="ArrayList" />
                <node role="typeParameter" roleId="tpee.1212687122400" type="tpee.ClassifierType" typeId="tpee.1107535904670" id="2598676492883206705">
                  <link role="classifier" roleId="tpee.1107535924139" targetNodeId="cmon.~AbstractMigrationRefactoring" resolveInfo="AbstractMigrationRefactoring" />
                </node>
              </node>
              <node role="smodelAttribute" roleId="tpck.5169995583184591170" type="tpf8.CopySrcNodeMacro" typeId="tpf8.1114706874351" id="2598676492883206707">
                <node role="sourceNodeQuery" roleId="tpf8.1168024447342" type="tpf8.SourceSubstituteMacro_SourceNodeQuery" typeId="tpf8.1168024337012" id="2598676492883206708">
                  <node role="body" roleId="tpee.1137022507850" type="tpee.StatementList" typeId="tpee.1068580123136" id="2598676492883206709">
                    <node role="statement" roleId="tpee.1068581517665" type="tpee.ExpressionStatement" typeId="tpee.1068580123155" id="2598676492883206710">
                      <node role="expression" roleId="tpee.1068580123156" type="tpee.DotExpression" typeId="tpee.1197027756228" id="2598676492883206732">
                        <node role="operand" roleId="tpee.1197027771414" type="tpf8.TemplateFunctionParameter_sourceNode" typeId="tpf8.1167169188348" id="2598676492883206711" />
                        <node role="operation" roleId="tpee.1197027833540" type="tp25.SLinkAccess" typeId="tp25.1138056143562" id="2598676492883206738">
                          <link role="link" roleId="tp25.1138056516764" targetNodeId="tp33.2598676492883164207" />
                        </node>
                      </node>
                    </node>
                  </node>
                </node>
              </node>
            </node>
          </node>
          <node role="smodelAttribute" roleId="tpck.5169995583184591170" type="tpf8.TemplateFragment" typeId="tpf8.1095672379244" id="2598676492883206670" />
        </node>
      </node>
    </node>
  </root>
  <root id="2598676492883244618">
    <node role="contentNode" roleId="tpf8.1092060348987" type="tpee.ClassConcept" typeId="tpee.1068390468198" id="2598676492883244619">
      <property name="name" nameId="tpck.1169194664001" value="MigrationScript" />
      <property name="nonStatic" nameId="tpee.521412098689998745" value="true" />
      <node role="visibility" roleId="tpee.1178549979242" type="tpee.PublicVisibility" typeId="tpee.1146644602865" id="2598676492883244620" />
      <node role="superclass" roleId="tpee.1165602531693" type="tpee.ClassifierType" typeId="tpee.1107535904670" id="2598676492883244755">
        <link role="classifier" roleId="tpee.1107535924139" targetNodeId="cmon.~BaseMigrationScript" resolveInfo="BaseMigrationScript" />
      </node>
      <node role="member" roleId="tpee.5375687026011219971" type="tpee.ConstructorDeclaration" typeId="tpee.1068580123140" id="2598676492883244621">
        <node role="parameter" roleId="tpee.1068580123134" type="tpee.ParameterDeclaration" typeId="tpee.1068498886292" id="2598676492883244622">
          <property name="name" nameId="tpck.1169194664001" value="operationContext" />
          <node role="type" roleId="tpee.5680397130376446158" type="tpee.ClassifierType" typeId="tpee.1107535904670" id="2598676492883244623">
            <link role="classifier" roleId="tpee.1107535924139" targetNodeId="cu2c.~IOperationContext" resolveInfo="IOperationContext" />
          </node>
        </node>
        <node role="returnType" roleId="tpee.1068580123133" type="tpee.VoidType" typeId="tpee.1068581517677" id="2598676492883244624" />
        <node role="visibility" roleId="tpee.1178549979242" type="tpee.PublicVisibility" typeId="tpee.1146644602865" id="2598676492883244625" />
        <node role="body" roleId="tpee.1068580123135" type="tpee.StatementList" typeId="tpee.1068580123136" id="2598676492883244626">
          <node role="smodelAttribute" roleId="tpck.5169995583184591170" type="tpf8.TemplateFragment" typeId="tpf8.1095672379244" id="2598676492883244754" />
          <node role="statement" roleId="tpee.1068581517665" type="tpee.SingleLineComment" typeId="tpee.6329021646629104954" id="2598676492883244759">
            <node role="commentPart" roleId="tpee.6329021646629175155" type="tpee.TextCommentPart" typeId="tpee.6329021646629104957" id="2598676492883244760">
              <property name="text" nameId="tpee.6329021646629104958" value="whitespace" />
            </node>
          </node>
        </node>
      </node>
    </node>
  </root>
  <root id="5166971494091016677">
    <node role="reductionMappingRule" roleId="tpf8.1167328349397" type="tpf8.Reduction_MappingRule" typeId="tpf8.1167327847730" id="5166971494091016884">
      <link role="applicableConcept" roleId="tpf8.1167169349424" targetNodeId="tp33.6655357163912246425" resolveInfo="ExtractInterfaceMigration" />
      <node role="ruleConsequence" roleId="tpf8.1169672767469" type="tpf8.TemplateDeclarationReference" typeId="tpf8.1168559333462" id="7098974335153470968">
        <link role="template" roleId="tpf8.1722980698497626483" targetNodeId="7098974335153470966" resolveInfo="reduce_ExtractInterfaceMigration" />
      </node>
    </node>
  </root>
  <root id="7098974335153470966">
    <node role="contentNode" roleId="tpf8.1092060348987" type="tp33.MigrationScript" typeId="tp33.1177457067821" id="7098974335153470969">
      <property name="title" nameId="tp33.1177457669450" value="container" />
      <property name="name" nameId="tpck.1169194664001" value="container" />
      <node role="part" roleId="tp33.1177458178889" type="tp33.MigrationScriptPart_Instance" typeId="tp33.1177457850499" id="7098974335153470970">
        <property name="description" nameId="tp33.1177457972041" value="Description" />
        <link role="affectedInstanceConcept" roleId="tp33.1177457957477" targetNodeId="tpee.1107535904670" resolveInfo="ClassifierType" />
        <node role="affectedInstanceUpdater" roleId="tp33.1177458005323" type="tp33.MigrationScriptPart_Instance_Updater" typeId="tp33.1177458491964" id="7098974335153470971">
          <node role="body" roleId="tpee.1137022507850" type="tpee.StatementList" typeId="tpee.1068580123136" id="7098974335153470972">
            <node role="statement" roleId="tpee.1068581517665" type="tpee.ExpressionStatement" typeId="tpee.1068580123155" id="7098974335153471145">
              <node role="expression" roleId="tpee.1068580123156" type="tpee.AssignmentExpression" typeId="tpee.1068498886294" id="7098974335153471195">
                <node role="rValue" roleId="tpee.1068498886297" type="tp25.NodeRefExpression" typeId="tp25.1219352745532" id="7098974335153471198">
                  <link role="referentNode" roleId="tp25.1219352800908" targetNodeId="e2lb.~Object" resolveInfo="Object" />
                  <node role="smodelAttribute" roleId="tpck.5169995583184591170" type="tpf8.ReferenceMacro" typeId="tpf8.1088761943574" id="7098974335153471202">
                    <property name="linkRole" nameId="tpck.1757699476691236116" value="referentNode" />
                    <node role="referentFunction" roleId="tpf8.1167770376702" type="tpf8.ReferenceMacro_GetReferent" typeId="tpf8.1167770111131" id="7098974335153471205">
                      <node role="body" roleId="tpee.1137022507850" type="tpee.StatementList" typeId="tpee.1068580123136" id="7098974335153471206">
                        <node role="statement" roleId="tpee.1068581517665" type="tpee.ExpressionStatement" typeId="tpee.1068580123155" id="7098974335153471207">
                          <node role="expression" roleId="tpee.1068580123156" type="tpee.DotExpression" typeId="tpee.1197027756228" id="7098974335153471208">
                            <node role="operation" roleId="tpee.1197027833540" type="tp25.SLinkAccess" typeId="tp25.1138056143562" id="7098974335153471209">
                              <link role="link" roleId="tp25.1138056516764" targetNodeId="tp33.6655357163912246427" />
                            </node>
                            <node role="operand" roleId="tpee.1197027771414" type="tpf8.TemplateFunctionParameter_sourceNode" typeId="tpf8.1167169188348" id="7098974335153471210" />
                          </node>
                        </node>
                      </node>
                    </node>
                  </node>
                </node>
                <node role="lValue" roleId="tpee.1068498886295" type="tpee.DotExpression" typeId="tpee.1197027756228" id="7098974335153471167">
                  <node role="operand" roleId="tpee.1197027771414" type="tp33.MigrationScriptPart_node" typeId="tp33.1177458237937" id="7098974335153471146" />
                  <node role="operation" roleId="tpee.1197027833540" type="tp25.SLinkAccess" typeId="tp25.1138056143562" id="7098974335153471173">
                    <link role="link" roleId="tp25.1138056516764" targetNodeId="tpee.1107535924139" />
                  </node>
                </node>
              </node>
            </node>
            <node role="statement" roleId="tpee.1068581517665" type="tpee.Statement" typeId="tpee.1068580123157" id="392628194912687674" />
            <node role="statement" roleId="tpee.1068581517665" type="tpee.ExpressionStatement" typeId="tpee.1068580123155" id="5718428430099023731">
              <node role="expression" roleId="tpee.1068580123156" type="tpee.DotExpression" typeId="tpee.1197027756228" id="5718428430099023732">
                <node role="operation" roleId="tpee.1197027833540" type="tpee.InstanceMethodCallOperation" typeId="tpee.1202948039474" id="5718428430099023733">
                  <link role="baseMethodDeclaration" roleId="tpee.1068499141037" targetNodeId="cu2c.~SModel%daddModelImport(jetbrains%dmps%dsmodel%dSModelReference,boolean)%cvoid" resolveInfo="addModelImport" />
                  <node role="actualArgument" roleId="tpee.1068499141038" type="tpee.StaticMethodCall" typeId="tpee.1081236700937" id="5718428430099023734">
                    <link role="classConcept" roleId="tpee.1144433194310" targetNodeId="cu2c.~SModelReference" resolveInfo="SModelReference" />
                    <link role="baseMethodDeclaration" roleId="tpee.1068499141037" targetNodeId="cu2c.~SModelReference%dfromString(java%dlang%dString)%cjetbrains%dmps%dsmodel%dSModelReference" resolveInfo="fromString" />
                    <node role="actualArgument" roleId="tpee.1068499141038" type="tpee.StringLiteral" typeId="tpee.1070475926800" id="5718428430099023735">
                      <property name="value" nameId="tpee.1070475926801" value="newClassifierModelReference" />
                      <node role="smodelAttribute" roleId="tpck.5169995583184591170" type="tpf8.PropertyMacro" typeId="tpf8.1087833241328" id="5718428430099023736">
                        <property name="propertyName" nameId="tpck.1757699476691236117" value="value" />
                        <node role="propertyValueFunction" roleId="tpf8.1167756362303" type="tpf8.PropertyMacro_GetPropertyValue" typeId="tpf8.1167756080639" id="5718428430099023737">
                          <node role="body" roleId="tpee.1137022507850" type="tpee.StatementList" typeId="tpee.1068580123136" id="5718428430099023738">
                            <node role="statement" roleId="tpee.1068581517665" type="tpee.ExpressionStatement" typeId="tpee.1068580123155" id="5718428430099023739">
                              <node role="expression" roleId="tpee.1068580123156" type="tpee.DotExpression" typeId="tpee.1197027756228" id="5718428430099023740">
                                <node role="operation" roleId="tpee.1197027833540" type="tpee.InstanceMethodCallOperation" typeId="tpee.1202948039474" id="5718428430099023741">
                                  <link role="baseMethodDeclaration" roleId="tpee.1068499141037" targetNodeId="cu2c.~SModelReference%dtoString()%cjava%dlang%dString" resolveInfo="toString" />
                                </node>
                                <node role="operand" roleId="tpee.1197027771414" type="tpee.DotExpression" typeId="tpee.1197027756228" id="5718428430099023742">
                                  <node role="operation" roleId="tpee.1197027833540" type="tpee.InstanceMethodCallOperation" typeId="tpee.1202948039474" id="5718428430099023743">
                                    <link role="baseMethodDeclaration" roleId="tpee.1068499141037" targetNodeId="cu2c.~SModel%dgetSModelReference()%cjetbrains%dmps%dsmodel%dSModelReference" resolveInfo="getSModelReference" />
                                  </node>
                                  <node role="operand" roleId="tpee.1197027771414" type="tp25.SemanticDowncastExpression" typeId="tp25.1145404486709" id="5718428430099023744">
                                    <node role="leftExpression" roleId="tp25.1145404616321" type="tpee.DotExpression" typeId="tpee.1197027756228" id="5718428430099023745">
                                      <node role="operation" roleId="tpee.1197027833540" type="tp25.Node_GetModelOperation" typeId="tp25.1143234257716" id="5718428430099023746" />
                                      <node role="operand" roleId="tpee.1197027771414" type="tpee.DotExpression" typeId="tpee.1197027756228" id="5718428430099023747">
                                        <node role="operation" roleId="tpee.1197027833540" type="tp25.SLinkAccess" typeId="tp25.1138056143562" id="5718428430099023748">
                                          <link role="link" roleId="tp25.1138056516764" targetNodeId="tp33.6655357163912246427" />
                                        </node>
                                        <node role="operand" roleId="tpee.1197027771414" type="tpf8.TemplateFunctionParameter_sourceNode" typeId="tpf8.1167169188348" id="5718428430099023749" />
                                      </node>
                                    </node>
                                  </node>
                                </node>
                              </node>
                            </node>
                          </node>
                        </node>
                      </node>
                    </node>
                  </node>
                  <node role="actualArgument" roleId="tpee.1068499141038" type="tpee.BooleanConstant" typeId="tpee.1068580123137" id="5718428430099023750">
                    <property name="value" nameId="tpee.1068580123138" value="false" />
                  </node>
                </node>
                <node role="operand" roleId="tpee.1197027771414" type="tpee.DotExpression" typeId="tpee.1197027756228" id="5718428430099023751">
                  <node role="operation" roleId="tpee.1197027833540" type="tpee.InstanceMethodCallOperation" typeId="tpee.1202948039474" id="5718428430099023752">
                    <link role="baseMethodDeclaration" roleId="tpee.1068499141037" targetNodeId="ec5l.~SNode%dgetModel()%cjetbrains%dmps%dsmodel%dSModel" resolveInfo="getModel" />
                  </node>
                  <node role="operand" roleId="tpee.1197027771414" type="tp25.SemanticDowncastExpression" typeId="tp25.1145404486709" id="5718428430099023753">
                    <node role="leftExpression" roleId="tp25.1145404616321" type="tp33.MigrationScriptPart_node" typeId="tp33.1177458237937" id="5718428430099023754" />
                  </node>
                </node>
              </node>
            </node>
            <node role="statement" roleId="tpee.1068581517665" type="tpee.ExpressionStatement" typeId="tpee.1068580123155" id="392628194912634011">
              <node role="expression" roleId="tpee.1068580123156" type="tpee.DotExpression" typeId="tpee.1197027756228" id="392628194912664573">
                <node role="operation" roleId="tpee.1197027833540" type="tpee.InstanceMethodCallOperation" typeId="tpee.1202948039474" id="392628194912665739">
                  <link role="baseMethodDeclaration" roleId="tpee.1068499141037" targetNodeId="vsqj.~IModule%daddDependency(org%djetbrains%dmps%dopenapi%dmodule%dSModuleReference,boolean)%cvoid" resolveInfo="addDependency" />
                  <node role="actualArgument" roleId="tpee.1068499141038" type="tpee.StaticMethodCall" typeId="tpee.1081236700937" id="392628194913858824">
                    <link role="baseMethodDeclaration" roleId="tpee.1068499141037" targetNodeId="kqhl.~ModuleReference%dfromString(java%dlang%dString)%cjetbrains%dmps%dproject%dstructure%dmodules%dModuleReference" resolveInfo="fromString" />
                    <link role="classConcept" roleId="tpee.1144433194310" targetNodeId="kqhl.~ModuleReference" resolveInfo="ModuleReference" />
                    <node role="actualArgument" roleId="tpee.1068499141038" type="tpee.StringLiteral" typeId="tpee.1070475926800" id="392628194913859357">
                      <property name="value" nameId="tpee.1070475926801" value="moduleToString" />
                      <node role="smodelAttribute" roleId="tpck.5169995583184591170" type="tpf8.PropertyMacro" typeId="tpf8.1087833241328" id="392628194913860559">
                        <property name="propertyName" nameId="tpck.1757699476691236117" value="value" />
                        <node role="propertyValueFunction" roleId="tpf8.1167756362303" type="tpf8.PropertyMacro_GetPropertyValue" typeId="tpf8.1167756080639" id="392628194913860560">
                          <node role="body" roleId="tpee.1137022507850" type="tpee.StatementList" typeId="tpee.1068580123136" id="392628194913860561">
                            <node role="statement" roleId="tpee.1068581517665" type="tpee.ExpressionStatement" typeId="tpee.1068580123155" id="392628194913860831">
                              <node role="expression" roleId="tpee.1068580123156" type="tpee.DotExpression" typeId="tpee.1197027756228" id="392628194913879692">
                                <node role="operation" roleId="tpee.1197027833540" type="tpee.InstanceMethodCallOperation" typeId="tpee.1202948039474" id="392628194913880803">
                                  <link role="baseMethodDeclaration" roleId="tpee.1068499141037" targetNodeId="kqhl.~ModuleReference%dtoString()%cjava%dlang%dString" resolveInfo="toString" />
                                </node>
                                <node role="operand" roleId="tpee.1197027771414" type="tpee.DotExpression" typeId="tpee.1197027756228" id="392628194913877146">
                                  <node role="operation" roleId="tpee.1197027833540" type="tpee.InstanceMethodCallOperation" typeId="tpee.1202948039474" id="392628194913878559">
                                    <link role="baseMethodDeclaration" roleId="tpee.1068499141037" targetNodeId="vsqj.~IModule%dgetModuleReference()%cjetbrains%dmps%dproject%dstructure%dmodules%dModuleReference" resolveInfo="getModuleReference" />
                                  </node>
                                  <node role="operand" roleId="tpee.1197027771414" type="tpee.DotExpression" typeId="tpee.1197027756228" id="392628194913874887">
                                    <node role="operation" roleId="tpee.1197027833540" type="tpee.InstanceMethodCallOperation" typeId="tpee.1202948039474" id="392628194913876112">
                                      <link role="baseMethodDeclaration" roleId="tpee.1068499141037" targetNodeId="cu2c.~SModelDescriptor%dgetModule()%cjetbrains%dmps%dproject%dIModule" resolveInfo="getModule" />
                                    </node>
                                    <node role="operand" roleId="tpee.1197027771414" type="tpee.DotExpression" typeId="tpee.1197027756228" id="392628194913872920">
                                      <node role="operation" roleId="tpee.1197027833540" type="tpee.InstanceMethodCallOperation" typeId="tpee.1202948039474" id="392628194913874032">
                                        <link role="baseMethodDeclaration" roleId="tpee.1068499141037" targetNodeId="cu2c.~SModel%dgetModelDescriptor()%cjetbrains%dmps%dsmodel%dSModelDescriptor" resolveInfo="getModelDescriptor" />
                                      </node>
                                      <node role="operand" roleId="tpee.1197027771414" type="tp25.SemanticDowncastExpression" typeId="tp25.1145404486709" id="392628194913872186">
                                        <node role="leftExpression" roleId="tp25.1145404616321" type="tpee.DotExpression" typeId="tpee.1197027756228" id="392628194913864499">
                                          <node role="operation" roleId="tpee.1197027833540" type="tp25.Node_GetModelOperation" typeId="tp25.1143234257716" id="392628194913868822" />
                                          <node role="operand" roleId="tpee.1197027771414" type="tpee.DotExpression" typeId="tpee.1197027756228" id="392628194913861249">
                                            <node role="operation" roleId="tpee.1197027833540" type="tp25.SLinkAccess" typeId="tp25.1138056143562" id="392628194913862842">
                                              <link role="link" roleId="tp25.1138056516764" targetNodeId="tp33.6655357163912246427" />
                                            </node>
                                            <node role="operand" roleId="tpee.1197027771414" type="tpf8.TemplateFunctionParameter_sourceNode" typeId="tpf8.1167169188348" id="392628194913860830" />
                                          </node>
                                        </node>
                                      </node>
                                    </node>
                                  </node>
                                </node>
                              </node>
                            </node>
                          </node>
                        </node>
                      </node>
                    </node>
                  </node>
                  <node role="actualArgument" roleId="tpee.1068499141038" type="tpee.BooleanConstant" typeId="tpee.1068580123137" id="392628194912680279">
                    <property name="value" nameId="tpee.1068580123138" value="false" />
                  </node>
                </node>
                <node role="operand" roleId="tpee.1197027771414" type="tpee.DotExpression" typeId="tpee.1197027756228" id="392628194912663010">
                  <node role="operation" roleId="tpee.1197027833540" type="tpee.InstanceMethodCallOperation" typeId="tpee.1202948039474" id="392628194912663794">
                    <link role="baseMethodDeclaration" roleId="tpee.1068499141037" targetNodeId="cu2c.~SModelDescriptor%dgetModule()%cjetbrains%dmps%dproject%dIModule" resolveInfo="getModule" />
                  </node>
                  <node role="operand" roleId="tpee.1197027771414" type="tpee.DotExpression" typeId="tpee.1197027756228" id="392628194912661544">
                    <node role="operation" roleId="tpee.1197027833540" type="tpee.InstanceMethodCallOperation" typeId="tpee.1202948039474" id="392628194912662402">
                      <link role="baseMethodDeclaration" roleId="tpee.1068499141037" targetNodeId="cu2c.~SModel%dgetModelDescriptor()%cjetbrains%dmps%dsmodel%dSModelDescriptor" resolveInfo="getModelDescriptor" />
                    </node>
                    <node role="operand" roleId="tpee.1197027771414" type="tpee.DotExpression" typeId="tpee.1197027756228" id="392628194912658177">
                      <node role="operation" roleId="tpee.1197027833540" type="tpee.InstanceMethodCallOperation" typeId="tpee.1202948039474" id="392628194912659012">
                        <link role="baseMethodDeclaration" roleId="tpee.1068499141037" targetNodeId="ec5l.~SNode%dgetModel()%cjetbrains%dmps%dsmodel%dSModel" resolveInfo="getModel" />
                      </node>
                      <node role="operand" roleId="tpee.1197027771414" type="tp25.SemanticDowncastExpression" typeId="tp25.1145404486709" id="392628194912657002">
                        <node role="leftExpression" roleId="tp25.1145404616321" type="tp33.MigrationScriptPart_node" typeId="tp33.1177458237937" id="392628194912634009" />
                      </node>
                    </node>
                  </node>
                </node>
              </node>
            </node>
          </node>
        </node>
        <node role="smodelAttribute" roleId="tpck.5169995583184591170" type="tpf8.TemplateFragment" typeId="tpf8.1095672379244" id="7098974335153470981" />
        <node role="smodelAttribute" roleId="tpck.5169995583184591170" type="tpf8.PropertyMacro" typeId="tpf8.1087833241328" id="7098974335153471014">
          <property name="propertyName" nameId="tpck.1757699476691236117" value="description" />
          <node role="propertyValueFunction" roleId="tpf8.1167756362303" type="tpf8.PropertyMacro_GetPropertyValue" typeId="tpf8.1167756080639" id="7098974335153471015">
            <node role="body" roleId="tpee.1137022507850" type="tpee.StatementList" typeId="tpee.1068580123136" id="7098974335153471016">
              <node role="statement" roleId="tpee.1068581517665" type="tpee.LocalVariableDeclarationStatement" typeId="tpee.1068581242864" id="7098974335153471023">
                <node role="localVariableDeclaration" roleId="tpee.1068581242865" type="tpee.LocalVariableDeclaration" typeId="tpee.1068581242863" id="7098974335153471024">
                  <property name="name" nameId="tpck.1169194664001" value="oldClassifierFQName" />
                  <node role="type" roleId="tpee.5680397130376446158" type="tpee.StringType" typeId="tpee.1225271177708" id="7098974335153471025" />
                  <node role="initializer" roleId="tpee.1068431790190" type="tpee.DotExpression" typeId="tpee.1197027756228" id="7098974335153471026">
                    <node role="operation" roleId="tpee.1197027833540" type="tp25.Node_ConceptMethodCall" typeId="tp25.1179409122411" id="5434557751113334975">
                      <link role="baseMethodDeclaration" roleId="tpee.1068499141037" targetNodeId="36cd.5434557751112930827" resolveInfo="getClassifierFqName" />
                    </node>
                    <node role="operand" roleId="tpee.1197027771414" type="tpee.DotExpression" typeId="tpee.1197027756228" id="7098974335153471027">
                      <node role="operation" roleId="tpee.1197027833540" type="tp25.SLinkAccess" typeId="tp25.1138056143562" id="5434557751113329963">
                        <link role="link" roleId="tp25.1138056516764" targetNodeId="tp33.5434557751112108415" />
                      </node>
                      <node role="operand" roleId="tpee.1197027771414" type="tpf8.TemplateFunctionParameter_sourceNode" typeId="tpf8.1167169188348" id="7098974335153471078" />
                    </node>
                  </node>
                </node>
              </node>
              <node role="statement" roleId="tpee.1068581517665" type="tpee.LocalVariableDeclarationStatement" typeId="tpee.1068581242864" id="7098974335153471039">
                <node role="localVariableDeclaration" roleId="tpee.1068581242865" type="tpee.LocalVariableDeclaration" typeId="tpee.1068581242863" id="7098974335153471040">
                  <property name="name" nameId="tpck.1169194664001" value="newClassifierFQName" />
                  <node role="type" roleId="tpee.5680397130376446158" type="tpee.StringType" typeId="tpee.1225271177708" id="7098974335153471041" />
                  <node role="initializer" roleId="tpee.1068431790190" type="tpee.DotExpression" typeId="tpee.1197027756228" id="7098974335153471042">
                    <node role="operand" roleId="tpee.1197027771414" type="tpee.DotExpression" typeId="tpee.1197027756228" id="7098974335153471043">
                      <node role="operand" roleId="tpee.1197027771414" type="tpf8.TemplateFunctionParameter_sourceNode" typeId="tpf8.1167169188348" id="7098974335153471079" />
                      <node role="operation" roleId="tpee.1197027833540" type="tp25.SLinkAccess" typeId="tp25.1138056143562" id="7098974335153471045">
                        <link role="link" roleId="tp25.1138056516764" targetNodeId="tp33.6655357163912246427" />
                      </node>
                    </node>
                    <node role="operation" roleId="tpee.1197027833540" type="tp25.Node_ConceptMethodCall" typeId="tp25.1179409122411" id="7098974335153471046">
                      <link role="baseMethodDeclaration" roleId="tpee.1068499141037" targetNodeId="tpcu.1213877404258" resolveInfo="getFqName" />
                    </node>
                  </node>
                </node>
              </node>
              <node role="statement" roleId="tpee.1068581517665" type="tpee.ExpressionStatement" typeId="tpee.1068580123155" id="7098974335153471062">
                <node role="expression" roleId="tpee.1068580123156" type="tpee.PlusExpression" typeId="tpee.1068581242875" id="7098974335153471066">
                  <node role="leftExpression" roleId="tpee.1081773367580" type="tpee.PlusExpression" typeId="tpee.1068581242875" id="7098974335153471069">
                    <node role="leftExpression" roleId="tpee.1081773367580" type="tpee.PlusExpression" typeId="tpee.1068581242875" id="7098974335153471070">
                      <node role="leftExpression" roleId="tpee.1081773367580" type="tpee.StringLiteral" typeId="tpee.1070475926800" id="7098974335153471071">
                        <property name="value" nameId="tpee.1070475926801" value="Replacing " />
                      </node>
                      <node role="rightExpression" roleId="tpee.1081773367579" type="tpee.VariableReference" typeId="tpee.1068498886296" id="7098974335153471072">
                        <link role="variableDeclaration" roleId="tpee.1068581517664" targetNodeId="7098974335153471024" resolveInfo="oldClassifierFQName" />
                      </node>
                    </node>
                    <node role="rightExpression" roleId="tpee.1081773367579" type="tpee.StringLiteral" typeId="tpee.1070475926800" id="7098974335153471073">
                      <property name="value" nameId="tpee.1070475926801" value=" classifier type instances with " />
                    </node>
                  </node>
                  <node role="rightExpression" roleId="tpee.1081773367579" type="tpee.VariableReference" typeId="tpee.1068498886296" id="7098974335153471076">
                    <link role="variableDeclaration" roleId="tpee.1068581517664" targetNodeId="7098974335153471040" resolveInfo="newClassifierFQName" />
                  </node>
                </node>
              </node>
            </node>
          </node>
        </node>
        <node role="smodelAttribute" roleId="tpck.5169995583184591170" type="tpf8.IfMacro" typeId="tpf8.1118773211870" id="7867202088808298766">
          <node role="conditionFunction" roleId="tpf8.1167945861827" type="tpf8.IfMacro_Condition" typeId="tpf8.1167945743726" id="7867202088808298768">
            <node role="body" roleId="tpee.1137022507850" type="tpee.StatementList" typeId="tpee.1068580123136" id="7867202088808298770">
              <node role="statement" roleId="tpee.1068581517665" type="tpee.ExpressionStatement" typeId="tpee.1068580123155" id="7867202088808302316">
                <node role="expression" roleId="tpee.1068580123156" type="tpee.DotExpression" typeId="tpee.1197027756228" id="7867202088808302730">
                  <node role="operation" roleId="tpee.1197027833540" type="tp25.SPropertyAccess" typeId="tp25.1138056022639" id="7867202088808304466">
                    <link role="property" roleId="tp25.1138056395725" targetNodeId="tp33.7867202088808133349" resolveInfo="updateClassifierTypes" />
                  </node>
                  <node role="operand" roleId="tpee.1197027771414" type="tpf8.TemplateFunctionParameter_sourceNode" typeId="tpf8.1167169188348" id="7867202088808302315" />
                </node>
              </node>
            </node>
          </node>
        </node>
        <node role="affectedInstancePredicate" roleId="tp33.1177457957478" type="tp33.MigrationScriptPart_Instance_Predicate" typeId="tp33.1177458061340" id="7098974335153471080">
          <node role="body" roleId="tpee.1137022507850" type="tpee.StatementList" typeId="tpee.1068580123136" id="7098974335153471081">
            <node role="statement" roleId="tpee.1068581517665" type="tpee.ReturnStatement" typeId="tpee.1068581242878" id="5434557751113836830">
              <node role="smodelAttribute" roleId="tpck.5169995583184591170" type="tpf8.SwitchMacro" typeId="tpf8.1112731569622" id="5434557751113841278">
                <link role="templateSwitch" roleId="tpf8.1112731629154" targetNodeId="5434557751113778741" resolveInfo="ClassifierTypeApplicabilityCondition" />
                <node role="sourceNodeQuery" roleId="tpf8.1168380395224" type="tpf8.SourceSubstituteMacro_SourceNodeQuery" typeId="tpf8.1168024337012" id="5434557751113843467">
                  <node role="body" roleId="tpee.1137022507850" type="tpee.StatementList" typeId="tpee.1068580123136" id="5434557751113843468">
                    <node role="statement" roleId="tpee.1068581517665" type="tpee.ExpressionStatement" typeId="tpee.1068580123155" id="5434557751113844812">
                      <node role="expression" roleId="tpee.1068580123156" type="tpee.DotExpression" typeId="tpee.1197027756228" id="5434557751113845284">
                        <node role="operation" roleId="tpee.1197027833540" type="tp25.SLinkAccess" typeId="tp25.1138056143562" id="5434557751113847642">
                          <link role="link" roleId="tp25.1138056516764" targetNodeId="tp33.5434557751112108415" />
                        </node>
                        <node role="operand" roleId="tpee.1197027771414" type="tpf8.TemplateFunctionParameter_sourceNode" typeId="tpf8.1167169188348" id="5434557751113844811" />
                      </node>
                    </node>
                  </node>
                </node>
              </node>
              <node role="expression" roleId="tpee.1068581517676" type="tpee.BooleanConstant" typeId="tpee.1068580123137" id="5434557751113839034">
                <property name="value" nameId="tpee.1068580123138" value="true" />
              </node>
            </node>
          </node>
        </node>
      </node>
      <node role="part" roleId="tp33.1177458178889" type="tp33.MigrationScriptPart_Instance" typeId="tp33.1177457850499" id="8323716030938836719">
        <property name="description" nameId="tp33.1177457972041" value="Description" />
        <link role="affectedInstanceConcept" roleId="tp33.1177457957477" targetNodeId="tpee.1212685548494" resolveInfo="ClassCreator" />
        <node role="affectedInstanceUpdater" roleId="tp33.1177458005323" type="tp33.MigrationScriptPart_Instance_Updater" typeId="tp33.1177458491964" id="8323716030938836721">
          <node role="body" roleId="tpee.1137022507850" type="tpee.StatementList" typeId="tpee.1068580123136" id="8323716030938836723">
            <node role="statement" roleId="tpee.1068581517665" type="tpee.LocalVariableDeclarationStatement" typeId="tpee.1068581242864" id="8323716030939098894">
              <node role="localVariableDeclaration" roleId="tpee.1068581242865" type="tpee.LocalVariableDeclaration" typeId="tpee.1068581242863" id="8323716030939098895">
                <property name="name" nameId="tpck.1169194664001" value="oldReference" />
                <node role="type" roleId="tpee.5680397130376446158" type="tpee.ClassifierType" typeId="tpee.1107535904670" id="8323716030939098896">
                  <link role="classifier" roleId="tpee.1107535924139" targetNodeId="cu2c.~SReference" resolveInfo="SReference" />
                </node>
                <node role="initializer" roleId="tpee.1068431790190" type="tpee.DotExpression" typeId="tpee.1197027756228" id="8323716030939098897">
                  <node role="operation" roleId="tpee.1197027833540" type="tp25.Node_GetReferenceOperation" typeId="tp25.3609773094169249792" id="8323716030939098898">
                    <node role="linkQualifier" roleId="tp25.3609773094169252180" type="tp25.OperationParm_LinkQualifier" typeId="tp25.5168775467716640652" id="8323716030939098899">
                      <node role="linkQualifier" roleId="tp25.5168775467716640653" type="tp25.LinkRefQualifier" typeId="tp25.1204851882688" id="8323716030939098900">
                        <link role="link" roleId="tp25.1204851882689" targetNodeId="tpee.1212686240295" />
                      </node>
                    </node>
                  </node>
                  <node role="operand" roleId="tpee.1197027771414" type="tp33.MigrationScriptPart_node" typeId="tp33.1177458237937" id="8323716030939098901" />
                </node>
              </node>
            </node>
            <node role="statement" roleId="tpee.1068581517665" type="tpee.LocalVariableDeclarationStatement" typeId="tpee.1068581242864" id="8323716030939123602">
              <node role="localVariableDeclaration" roleId="tpee.1068581242865" type="tpee.LocalVariableDeclaration" typeId="tpee.1068581242863" id="8323716030939123603">
                <property name="name" nameId="tpck.1169194664001" value="oldNodeId" />
                <node role="type" roleId="tpee.5680397130376446158" type="tpee.ClassifierType" typeId="tpee.1107535904670" id="8323716030939123604">
                  <link role="classifier" roleId="tpee.1107535924139" targetNodeId="ec5l.~SNodeId" resolveInfo="SNodeId" />
                </node>
                <node role="initializer" roleId="tpee.1068431790190" type="tpee.DotExpression" typeId="tpee.1197027756228" id="8323716030939123605">
                  <node role="operand" roleId="tpee.1197027771414" type="tpee.VariableReference" typeId="tpee.1068498886296" id="8323716030939124386">
                    <link role="variableDeclaration" roleId="tpee.1068581517664" targetNodeId="8323716030939098895" resolveInfo="oldReference" />
                  </node>
                  <node role="operation" roleId="tpee.1197027833540" type="tpee.InstanceMethodCallOperation" typeId="tpee.1202948039474" id="8323716030939123606">
                    <link role="baseMethodDeclaration" roleId="tpee.1068499141037" targetNodeId="cu2c.~SReference%dgetTargetNodeId()%corg%djetbrains%dmps%dopenapi%dmodel%dSNodeId" resolveInfo="getTargetNodeId" />
                  </node>
                </node>
              </node>
            </node>
            <node role="statement" roleId="tpee.1068581517665" type="tpee.LocalVariableDeclarationStatement" typeId="tpee.1068581242864" id="8323716030939120987">
              <node role="localVariableDeclaration" roleId="tpee.1068581242865" type="tpee.LocalVariableDeclaration" typeId="tpee.1068581242863" id="8323716030939120988">
                <property name="name" nameId="tpck.1169194664001" value="newNodeId" />
                <node role="type" roleId="tpee.5680397130376446158" type="tpee.ClassifierType" typeId="tpee.1107535904670" id="8323716030939120989">
                  <link role="classifier" roleId="tpee.1107535924139" targetNodeId="ec5l.~SNodeId" resolveInfo="SNodeId" />
                </node>
                <node role="initializer" roleId="tpee.1068431790190" type="tpee.StaticMethodCall" typeId="tpee.1081236700937" id="8323716030939120990">
                  <link role="classConcept" roleId="tpee.1144433194310" targetNodeId="cu2c.~SNodeId" resolveInfo="SNodeId" />
                  <link role="baseMethodDeclaration" roleId="tpee.1068499141037" targetNodeId="cu2c.~SNodeId%dfromString(java%dlang%dString)%cjetbrains%dmps%dsmodel%dSNodeId" resolveInfo="fromString" />
                  <node role="actualArgument" roleId="tpee.1068499141038" type="tpee.DotExpression" typeId="tpee.1197027756228" id="8323716030939131990">
                    <node role="operation" roleId="tpee.1197027833540" type="tpee.InstanceMethodCallOperation" typeId="tpee.1202948039474" id="8323716030939134311">
                      <link role="baseMethodDeclaration" roleId="tpee.1068499141037" targetNodeId="e2lb.~String%dreplaceAll(java%dlang%dString,java%dlang%dString)%cjava%dlang%dString" resolveInfo="replaceAll" />
                      <node role="actualArgument" roleId="tpee.1068499141038" type="tpee.StringLiteral" typeId="tpee.1070475926800" id="8323716030939134562">
                        <property name="value" nameId="tpee.1070475926801" value="old.classifier.fqName" />
                        <node role="smodelAttribute" roleId="tpck.5169995583184591170" type="tpf8.PropertyMacro" typeId="tpf8.1087833241328" id="8323716030939138901">
                          <property name="propertyName" nameId="tpck.1757699476691236117" value="value" />
                          <node role="propertyValueFunction" roleId="tpf8.1167756362303" type="tpf8.PropertyMacro_GetPropertyValue" typeId="tpf8.1167756080639" id="8323716030939138902">
                            <node role="body" roleId="tpee.1137022507850" type="tpee.StatementList" typeId="tpee.1068580123136" id="8323716030939138903">
                              <node role="statement" roleId="tpee.1068581517665" type="tpee.ExpressionStatement" typeId="tpee.1068580123155" id="8323716030939140887">
                                <node role="expression" roleId="tpee.1068580123156" type="tpee.DotExpression" typeId="tpee.1197027756228" id="8323716030939140888">
                                  <node role="operation" roleId="tpee.1197027833540" type="tp25.Node_ConceptMethodCall" typeId="tp25.1179409122411" id="5434557751113307371">
                                    <link role="baseMethodDeclaration" roleId="tpee.1068499141037" targetNodeId="36cd.5434557751112930827" resolveInfo="getClassifierFqName" />
                                  </node>
                                  <node role="operand" roleId="tpee.1197027771414" type="tpee.DotExpression" typeId="tpee.1197027756228" id="8323716030939140890">
                                    <node role="operation" roleId="tpee.1197027833540" type="tp25.SLinkAccess" typeId="tp25.1138056143562" id="5434557751113304724">
                                      <link role="link" roleId="tp25.1138056516764" targetNodeId="tp33.5434557751112108415" />
                                    </node>
                                    <node role="operand" roleId="tpee.1197027771414" type="tpf8.TemplateFunctionParameter_sourceNode" typeId="tpf8.1167169188348" id="8323716030939140892" />
                                  </node>
                                </node>
                              </node>
                            </node>
                          </node>
                        </node>
                      </node>
                      <node role="actualArgument" roleId="tpee.1068499141038" type="tpee.StringLiteral" typeId="tpee.1070475926800" id="8323716030939135508">
                        <property name="value" nameId="tpee.1070475926801" value="new.classifier.fqName" />
                        <node role="smodelAttribute" roleId="tpck.5169995583184591170" type="tpf8.PropertyMacro" typeId="tpf8.1087833241328" id="8323716030939140002">
                          <property name="propertyName" nameId="tpck.1757699476691236117" value="value" />
                          <node role="propertyValueFunction" roleId="tpf8.1167756362303" type="tpf8.PropertyMacro_GetPropertyValue" typeId="tpf8.1167756080639" id="8323716030939140003">
                            <node role="body" roleId="tpee.1137022507850" type="tpee.StatementList" typeId="tpee.1068580123136" id="8323716030939140004">
                              <node role="statement" roleId="tpee.1068581517665" type="tpee.ExpressionStatement" typeId="tpee.1068580123155" id="8323716030939141324">
                                <node role="expression" roleId="tpee.1068580123156" type="tpee.DotExpression" typeId="tpee.1197027756228" id="8323716030939141325">
                                  <node role="operation" roleId="tpee.1197027833540" type="tp25.Node_ConceptMethodCall" typeId="tp25.1179409122411" id="1258259113178102731">
                                    <link role="baseMethodDeclaration" roleId="tpee.1068499141037" targetNodeId="tpcu.1213877404258" resolveInfo="getFqName" />
                                  </node>
                                  <node role="operand" roleId="tpee.1197027771414" type="tpee.DotExpression" typeId="tpee.1197027756228" id="8323716030939141327">
                                    <node role="operation" roleId="tpee.1197027833540" type="tp25.SLinkAccess" typeId="tp25.1138056143562" id="8323716030939143076">
                                      <link role="link" roleId="tp25.1138056516764" targetNodeId="tp33.6655357163912246427" />
                                    </node>
                                    <node role="operand" roleId="tpee.1197027771414" type="tpf8.TemplateFunctionParameter_sourceNode" typeId="tpf8.1167169188348" id="8323716030939141329" />
                                  </node>
                                </node>
                              </node>
                            </node>
                          </node>
                        </node>
                      </node>
                    </node>
                    <node role="operand" roleId="tpee.1197027771414" type="tpee.DotExpression" typeId="tpee.1197027756228" id="8323716030939128221">
                      <node role="operation" roleId="tpee.1197027833540" type="tpee.InstanceMethodCallOperation" typeId="tpee.1202948039474" id="8323716030939130504">
                        <link role="baseMethodDeclaration" roleId="tpee.1068499141037" targetNodeId="e2lb.~Object%dtoString()%cjava%dlang%dString" resolveInfo="toString" />
                      </node>
                      <node role="operand" roleId="tpee.1197027771414" type="tpee.VariableReference" typeId="tpee.1068498886296" id="8323716030939126063">
                        <link role="variableDeclaration" roleId="tpee.1068581517664" targetNodeId="8323716030939123603" resolveInfo="oldNodeId" />
                      </node>
                    </node>
                  </node>
                </node>
              </node>
            </node>
            <node role="statement" roleId="tpee.1068581517665" type="tpee.LocalVariableDeclarationStatement" typeId="tpee.1068581242864" id="8323716030939103756">
              <node role="localVariableDeclaration" roleId="tpee.1068581242865" type="tpee.LocalVariableDeclaration" typeId="tpee.1068581242863" id="8323716030939103757">
                <property name="name" nameId="tpck.1169194664001" value="newReference" />
                <node role="initializer" roleId="tpee.1068431790190" type="tpee.GenericNewExpression" typeId="tpee.1145552977093" id="8323716030939104514">
                  <node role="creator" roleId="tpee.1145553007750" type="tpee.ClassCreator" typeId="tpee.1212685548494" id="8323716030939105608">
                    <link role="baseMethodDeclaration" roleId="tpee.1068499141037" targetNodeId="cu2c.~StaticReference%d&lt;init&gt;(java%dlang%dString,org%djetbrains%dmps%dopenapi%dmodel%dSNode,jetbrains%dmps%dsmodel%dSModelReference,org%djetbrains%dmps%dopenapi%dmodel%dSNodeId,java%dlang%dString)" resolveInfo="StaticReference" />
                    <node role="actualArgument" roleId="tpee.1068499141038" type="tpee.DotExpression" typeId="tpee.1197027756228" id="8323716030939106004">
                      <node role="operation" roleId="tpee.1197027833540" type="tpee.InstanceMethodCallOperation" typeId="tpee.1202948039474" id="8323716030939106481">
                        <link role="baseMethodDeclaration" roleId="tpee.1068499141037" targetNodeId="cu2c.~SReference%dgetRole()%cjava%dlang%dString" resolveInfo="getRole" />
                      </node>
                      <node role="operand" roleId="tpee.1197027771414" type="tpee.VariableReference" typeId="tpee.1068498886296" id="8323716030939105644">
                        <link role="variableDeclaration" roleId="tpee.1068581517664" targetNodeId="8323716030939098895" resolveInfo="oldReference" />
                      </node>
                    </node>
                    <node role="actualArgument" roleId="tpee.1068499141038" type="tp33.MigrationScriptPart_node" typeId="tp33.1177458237937" id="8323716030939108741" />
                    <node role="actualArgument" roleId="tpee.1068499141038" type="tpee.DotExpression" typeId="tpee.1197027756228" id="8323716030939110268">
                      <node role="operation" roleId="tpee.1197027833540" type="tpee.InstanceMethodCallOperation" typeId="tpee.1202948039474" id="8323716030939110799">
                        <link role="baseMethodDeclaration" roleId="tpee.1068499141037" targetNodeId="cu2c.~SReference%dgetTargetSModelReference()%cjetbrains%dmps%dsmodel%dSModelReference" resolveInfo="getTargetSModelReference" />
                      </node>
                      <node role="operand" roleId="tpee.1197027771414" type="tpee.VariableReference" typeId="tpee.1068498886296" id="8323716030939109853">
                        <link role="variableDeclaration" roleId="tpee.1068581517664" targetNodeId="8323716030939098895" resolveInfo="oldReference" />
                      </node>
                    </node>
                    <node role="actualArgument" roleId="tpee.1068499141038" type="tpee.VariableReference" typeId="tpee.1068498886296" id="8323716030939121869">
                      <link role="variableDeclaration" roleId="tpee.1068581517664" targetNodeId="8323716030939120988" resolveInfo="newNodeId" />
                    </node>
                    <node role="actualArgument" roleId="tpee.1068499141038" type="tpee.DotExpression" typeId="tpee.1197027756228" id="8323716030939111782">
                      <node role="operation" roleId="tpee.1197027833540" type="tpee.InstanceMethodCallOperation" typeId="tpee.1202948039474" id="8323716030939112339">
                        <link role="baseMethodDeclaration" roleId="tpee.1068499141037" targetNodeId="cu2c.~SReference%dgetResolveInfo()%cjava%dlang%dString" resolveInfo="getResolveInfo" />
                      </node>
                      <node role="operand" roleId="tpee.1197027771414" type="tpee.VariableReference" typeId="tpee.1068498886296" id="8323716030939111341">
                        <link role="variableDeclaration" roleId="tpee.1068581517664" targetNodeId="8323716030939098895" resolveInfo="oldReference" />
                      </node>
                    </node>
                  </node>
                </node>
                <node role="type" roleId="tpee.5680397130376446158" type="tpee.ClassifierType" typeId="tpee.1107535904670" id="8323716030939103758">
                  <link role="classifier" roleId="tpee.1107535924139" targetNodeId="cu2c.~SReference" resolveInfo="SReference" />
                </node>
              </node>
            </node>
            <node role="statement" roleId="tpee.1068581517665" type="tpee.ExpressionStatement" typeId="tpee.1068580123155" id="8323716030939282379">
              <node role="expression" roleId="tpee.1068580123156" type="tpee.DotExpression" typeId="tpee.1197027756228" id="8323716030939288415">
                <node role="operation" roleId="tpee.1197027833540" type="tpee.InstanceMethodCallOperation" typeId="tpee.1202948039474" id="8323716030939289468">
                  <link role="baseMethodDeclaration" roleId="tpee.1068499141037" targetNodeId="ec5l.~SNode%dsetReference(java%dlang%dString,org%djetbrains%dmps%dopenapi%dmodel%dSReference)%cvoid" resolveInfo="setReference" />
                  <node role="actualArgument" roleId="tpee.1068499141038" type="tpee.DotExpression" typeId="tpee.1197027756228" id="2718315470531877296">
                    <node role="operation" roleId="tpee.1197027833540" type="tpee.InstanceMethodCallOperation" typeId="tpee.1202948039474" id="2718315470531879943">
                      <link role="baseMethodDeclaration" roleId="tpee.1068499141037" targetNodeId="cu2c.~SReference%dgetRole()%cjava%dlang%dString" resolveInfo="getRole" />
                    </node>
                    <node role="operand" roleId="tpee.1197027771414" type="tpee.VariableReference" typeId="tpee.1068498886296" id="8323716030939308529">
                      <link role="variableDeclaration" roleId="tpee.1068581517664" targetNodeId="8323716030939098895" resolveInfo="oldReference" />
                    </node>
                  </node>
                  <node role="actualArgument" roleId="tpee.1068499141038" type="tpee.NullLiteral" typeId="tpee.1070534058343" id="2718315470531880105" />
                </node>
                <node role="operand" roleId="tpee.1197027771414" type="tp25.SemanticDowncastExpression" typeId="tp25.1145404486709" id="8323716030939287500">
                  <node role="leftExpression" roleId="tp25.1145404616321" type="tp33.MigrationScriptPart_node" typeId="tp33.1177458237937" id="8323716030939285638" />
                </node>
              </node>
            </node>
            <node role="statement" roleId="tpee.1068581517665" type="tpee.ExpressionStatement" typeId="tpee.1068580123155" id="8323716030939042117">
              <node role="expression" roleId="tpee.1068580123156" type="tpee.DotExpression" typeId="tpee.1197027756228" id="8323716030939045373">
                <node role="operation" roleId="tpee.1197027833540" type="tpee.InstanceMethodCallOperation" typeId="tpee.1202948039474" id="8323716030939047516">
                  <link role="baseMethodDeclaration" roleId="tpee.1068499141037" targetNodeId="ec5l.~SNode%dsetReference(java%dlang%dString,org%djetbrains%dmps%dopenapi%dmodel%dSReference)%cvoid" resolveInfo="setReference" />
                  <node role="actualArgument" roleId="tpee.1068499141038" type="tp25.LinkNameRefExpression" typeId="tp25.5253134957341697434" id="8323716030939054830">
                    <link role="conceptDeclaration" roleId="tp25.5253134957341833005" targetNodeId="tpee.1212685548494" resolveInfo="ClassCreator" />
                    <link role="linkDeclaration" roleId="tp25.5253134957341833006" targetNodeId="tpee.1212686240295" />
                  </node>
                  <node role="actualArgument" roleId="tpee.1068499141038" type="tpee.VariableReference" typeId="tpee.1068498886296" id="8323716030939113863">
                    <link role="variableDeclaration" roleId="tpee.1068581517664" targetNodeId="8323716030939103757" resolveInfo="newReference" />
                  </node>
                </node>
                <node role="operand" roleId="tpee.1197027771414" type="tp25.SemanticDowncastExpression" typeId="tp25.1145404486709" id="8323716030939043806">
                  <node role="leftExpression" roleId="tp25.1145404616321" type="tp33.MigrationScriptPart_node" typeId="tp33.1177458237937" id="8323716030939042115" />
                </node>
              </node>
            </node>
            <node role="statement" roleId="tpee.1068581517665" type="tpee.Statement" typeId="tpee.1068580123157" id="392628194912686548" />
            <node role="statement" roleId="tpee.1068581517665" type="tpee.ExpressionStatement" typeId="tpee.1068580123155" id="5718428430099018448">
              <node role="expression" roleId="tpee.1068580123156" type="tpee.DotExpression" typeId="tpee.1197027756228" id="5718428430099018449">
                <node role="operation" roleId="tpee.1197027833540" type="tpee.InstanceMethodCallOperation" typeId="tpee.1202948039474" id="5718428430099018450">
                  <link role="baseMethodDeclaration" roleId="tpee.1068499141037" targetNodeId="cu2c.~SModel%daddModelImport(jetbrains%dmps%dsmodel%dSModelReference,boolean)%cvoid" resolveInfo="addModelImport" />
                  <node role="actualArgument" roleId="tpee.1068499141038" type="tpee.StaticMethodCall" typeId="tpee.1081236700937" id="5718428430099018451">
                    <link role="classConcept" roleId="tpee.1144433194310" targetNodeId="cu2c.~SModelReference" resolveInfo="SModelReference" />
                    <link role="baseMethodDeclaration" roleId="tpee.1068499141037" targetNodeId="cu2c.~SModelReference%dfromString(java%dlang%dString)%cjetbrains%dmps%dsmodel%dSModelReference" resolveInfo="fromString" />
                    <node role="actualArgument" roleId="tpee.1068499141038" type="tpee.StringLiteral" typeId="tpee.1070475926800" id="5718428430099018452">
                      <property name="value" nameId="tpee.1070475926801" value="newClassifierModelReference" />
                      <node role="smodelAttribute" roleId="tpck.5169995583184591170" type="tpf8.PropertyMacro" typeId="tpf8.1087833241328" id="5718428430099018453">
                        <property name="propertyName" nameId="tpck.1757699476691236117" value="value" />
                        <node role="propertyValueFunction" roleId="tpf8.1167756362303" type="tpf8.PropertyMacro_GetPropertyValue" typeId="tpf8.1167756080639" id="5718428430099018454">
                          <node role="body" roleId="tpee.1137022507850" type="tpee.StatementList" typeId="tpee.1068580123136" id="5718428430099018455">
                            <node role="statement" roleId="tpee.1068581517665" type="tpee.ExpressionStatement" typeId="tpee.1068580123155" id="5718428430099018456">
                              <node role="expression" roleId="tpee.1068580123156" type="tpee.DotExpression" typeId="tpee.1197027756228" id="5718428430099018457">
                                <node role="operation" roleId="tpee.1197027833540" type="tpee.InstanceMethodCallOperation" typeId="tpee.1202948039474" id="5718428430099018458">
                                  <link role="baseMethodDeclaration" roleId="tpee.1068499141037" targetNodeId="cu2c.~SModelReference%dtoString()%cjava%dlang%dString" resolveInfo="toString" />
                                </node>
                                <node role="operand" roleId="tpee.1197027771414" type="tpee.DotExpression" typeId="tpee.1197027756228" id="5718428430099018459">
                                  <node role="operation" roleId="tpee.1197027833540" type="tpee.InstanceMethodCallOperation" typeId="tpee.1202948039474" id="5718428430099018460">
                                    <link role="baseMethodDeclaration" roleId="tpee.1068499141037" targetNodeId="cu2c.~SModel%dgetSModelReference()%cjetbrains%dmps%dsmodel%dSModelReference" resolveInfo="getSModelReference" />
                                  </node>
                                  <node role="operand" roleId="tpee.1197027771414" type="tp25.SemanticDowncastExpression" typeId="tp25.1145404486709" id="5718428430099018461">
                                    <node role="leftExpression" roleId="tp25.1145404616321" type="tpee.DotExpression" typeId="tpee.1197027756228" id="5718428430099018462">
                                      <node role="operation" roleId="tpee.1197027833540" type="tp25.Node_GetModelOperation" typeId="tp25.1143234257716" id="5718428430099018463" />
                                      <node role="operand" roleId="tpee.1197027771414" type="tpee.DotExpression" typeId="tpee.1197027756228" id="5718428430099018464">
                                        <node role="operation" roleId="tpee.1197027833540" type="tp25.SLinkAccess" typeId="tp25.1138056143562" id="5718428430099018465">
                                          <link role="link" roleId="tp25.1138056516764" targetNodeId="tp33.6655357163912246427" />
                                        </node>
                                        <node role="operand" roleId="tpee.1197027771414" type="tpf8.TemplateFunctionParameter_sourceNode" typeId="tpf8.1167169188348" id="5718428430099018466" />
                                      </node>
                                    </node>
                                  </node>
                                </node>
                              </node>
                            </node>
                          </node>
                        </node>
                      </node>
                    </node>
                  </node>
                  <node role="actualArgument" roleId="tpee.1068499141038" type="tpee.BooleanConstant" typeId="tpee.1068580123137" id="5718428430099018467">
                    <property name="value" nameId="tpee.1068580123138" value="false" />
                  </node>
                </node>
                <node role="operand" roleId="tpee.1197027771414" type="tpee.DotExpression" typeId="tpee.1197027756228" id="5718428430099018468">
                  <node role="operation" roleId="tpee.1197027833540" type="tpee.InstanceMethodCallOperation" typeId="tpee.1202948039474" id="5718428430099018469">
                    <link role="baseMethodDeclaration" roleId="tpee.1068499141037" targetNodeId="ec5l.~SNode%dgetModel()%cjetbrains%dmps%dsmodel%dSModel" resolveInfo="getModel" />
                  </node>
                  <node role="operand" roleId="tpee.1197027771414" type="tp25.SemanticDowncastExpression" typeId="tp25.1145404486709" id="5718428430099018470">
                    <node role="leftExpression" roleId="tp25.1145404616321" type="tp33.MigrationScriptPart_node" typeId="tp33.1177458237937" id="5718428430099018471" />
                  </node>
                </node>
              </node>
            </node>
            <node role="statement" roleId="tpee.1068581517665" type="tpee.ExpressionStatement" typeId="tpee.1068580123155" id="392628194913886711">
              <node role="expression" roleId="tpee.1068580123156" type="tpee.DotExpression" typeId="tpee.1197027756228" id="392628194913886712">
                <node role="operation" roleId="tpee.1197027833540" type="tpee.InstanceMethodCallOperation" typeId="tpee.1202948039474" id="392628194913886713">
                  <link role="baseMethodDeclaration" roleId="tpee.1068499141037" targetNodeId="vsqj.~IModule%daddDependency(org%djetbrains%dmps%dopenapi%dmodule%dSModuleReference,boolean)%cvoid" resolveInfo="addDependency" />
                  <node role="actualArgument" roleId="tpee.1068499141038" type="tpee.StaticMethodCall" typeId="tpee.1081236700937" id="392628194913886714">
                    <link role="baseMethodDeclaration" roleId="tpee.1068499141037" targetNodeId="kqhl.~ModuleReference%dfromString(java%dlang%dString)%cjetbrains%dmps%dproject%dstructure%dmodules%dModuleReference" resolveInfo="fromString" />
                    <link role="classConcept" roleId="tpee.1144433194310" targetNodeId="kqhl.~ModuleReference" resolveInfo="ModuleReference" />
                    <node role="actualArgument" roleId="tpee.1068499141038" type="tpee.StringLiteral" typeId="tpee.1070475926800" id="392628194913886715">
                      <property name="value" nameId="tpee.1070475926801" value="moduleToString" />
                      <node role="smodelAttribute" roleId="tpck.5169995583184591170" type="tpf8.PropertyMacro" typeId="tpf8.1087833241328" id="392628194913886716">
                        <property name="propertyName" nameId="tpck.1757699476691236117" value="value" />
                        <node role="propertyValueFunction" roleId="tpf8.1167756362303" type="tpf8.PropertyMacro_GetPropertyValue" typeId="tpf8.1167756080639" id="392628194913886717">
                          <node role="body" roleId="tpee.1137022507850" type="tpee.StatementList" typeId="tpee.1068580123136" id="392628194913886718">
                            <node role="statement" roleId="tpee.1068581517665" type="tpee.ExpressionStatement" typeId="tpee.1068580123155" id="392628194913886719">
                              <node role="expression" roleId="tpee.1068580123156" type="tpee.DotExpression" typeId="tpee.1197027756228" id="392628194913886720">
                                <node role="operation" roleId="tpee.1197027833540" type="tpee.InstanceMethodCallOperation" typeId="tpee.1202948039474" id="392628194913886721">
                                  <link role="baseMethodDeclaration" roleId="tpee.1068499141037" targetNodeId="kqhl.~ModuleReference%dtoString()%cjava%dlang%dString" resolveInfo="toString" />
                                </node>
                                <node role="operand" roleId="tpee.1197027771414" type="tpee.DotExpression" typeId="tpee.1197027756228" id="392628194913886722">
                                  <node role="operation" roleId="tpee.1197027833540" type="tpee.InstanceMethodCallOperation" typeId="tpee.1202948039474" id="392628194913886723">
                                    <link role="baseMethodDeclaration" roleId="tpee.1068499141037" targetNodeId="vsqj.~IModule%dgetModuleReference()%cjetbrains%dmps%dproject%dstructure%dmodules%dModuleReference" resolveInfo="getModuleReference" />
                                  </node>
                                  <node role="operand" roleId="tpee.1197027771414" type="tpee.DotExpression" typeId="tpee.1197027756228" id="392628194913886724">
                                    <node role="operation" roleId="tpee.1197027833540" type="tpee.InstanceMethodCallOperation" typeId="tpee.1202948039474" id="392628194913886725">
                                      <link role="baseMethodDeclaration" roleId="tpee.1068499141037" targetNodeId="cu2c.~SModelDescriptor%dgetModule()%cjetbrains%dmps%dproject%dIModule" resolveInfo="getModule" />
                                    </node>
                                    <node role="operand" roleId="tpee.1197027771414" type="tpee.DotExpression" typeId="tpee.1197027756228" id="392628194913886726">
                                      <node role="operation" roleId="tpee.1197027833540" type="tpee.InstanceMethodCallOperation" typeId="tpee.1202948039474" id="392628194913886727">
                                        <link role="baseMethodDeclaration" roleId="tpee.1068499141037" targetNodeId="cu2c.~SModel%dgetModelDescriptor()%cjetbrains%dmps%dsmodel%dSModelDescriptor" resolveInfo="getModelDescriptor" />
                                      </node>
                                      <node role="operand" roleId="tpee.1197027771414" type="tp25.SemanticDowncastExpression" typeId="tp25.1145404486709" id="392628194913886728">
                                        <node role="leftExpression" roleId="tp25.1145404616321" type="tpee.DotExpression" typeId="tpee.1197027756228" id="392628194913886729">
                                          <node role="operation" roleId="tpee.1197027833540" type="tp25.Node_GetModelOperation" typeId="tp25.1143234257716" id="392628194913886730" />
                                          <node role="operand" roleId="tpee.1197027771414" type="tpee.DotExpression" typeId="tpee.1197027756228" id="392628194913886731">
                                            <node role="operation" roleId="tpee.1197027833540" type="tp25.SLinkAccess" typeId="tp25.1138056143562" id="392628194913886732">
                                              <link role="link" roleId="tp25.1138056516764" targetNodeId="tp33.6655357163912246427" />
                                            </node>
                                            <node role="operand" roleId="tpee.1197027771414" type="tpf8.TemplateFunctionParameter_sourceNode" typeId="tpf8.1167169188348" id="392628194913886733" />
                                          </node>
                                        </node>
                                      </node>
                                    </node>
                                  </node>
                                </node>
                              </node>
                            </node>
                          </node>
                        </node>
                      </node>
                    </node>
                  </node>
                  <node role="actualArgument" roleId="tpee.1068499141038" type="tpee.BooleanConstant" typeId="tpee.1068580123137" id="392628194913886734">
                    <property name="value" nameId="tpee.1068580123138" value="false" />
                  </node>
                </node>
                <node role="operand" roleId="tpee.1197027771414" type="tpee.DotExpression" typeId="tpee.1197027756228" id="392628194913886735">
                  <node role="operation" roleId="tpee.1197027833540" type="tpee.InstanceMethodCallOperation" typeId="tpee.1202948039474" id="392628194913886736">
                    <link role="baseMethodDeclaration" roleId="tpee.1068499141037" targetNodeId="cu2c.~SModelDescriptor%dgetModule()%cjetbrains%dmps%dproject%dIModule" resolveInfo="getModule" />
                  </node>
                  <node role="operand" roleId="tpee.1197027771414" type="tpee.DotExpression" typeId="tpee.1197027756228" id="392628194913886737">
                    <node role="operation" roleId="tpee.1197027833540" type="tpee.InstanceMethodCallOperation" typeId="tpee.1202948039474" id="392628194913886738">
                      <link role="baseMethodDeclaration" roleId="tpee.1068499141037" targetNodeId="cu2c.~SModel%dgetModelDescriptor()%cjetbrains%dmps%dsmodel%dSModelDescriptor" resolveInfo="getModelDescriptor" />
                    </node>
                    <node role="operand" roleId="tpee.1197027771414" type="tpee.DotExpression" typeId="tpee.1197027756228" id="392628194913886739">
                      <node role="operation" roleId="tpee.1197027833540" type="tpee.InstanceMethodCallOperation" typeId="tpee.1202948039474" id="392628194913886740">
                        <link role="baseMethodDeclaration" roleId="tpee.1068499141037" targetNodeId="ec5l.~SNode%dgetModel()%cjetbrains%dmps%dsmodel%dSModel" resolveInfo="getModel" />
                      </node>
                      <node role="operand" roleId="tpee.1197027771414" type="tp25.SemanticDowncastExpression" typeId="tp25.1145404486709" id="392628194913886741">
                        <node role="leftExpression" roleId="tp25.1145404616321" type="tp33.MigrationScriptPart_node" typeId="tp33.1177458237937" id="392628194913886742" />
                      </node>
                    </node>
                  </node>
                </node>
              </node>
            </node>
          </node>
        </node>
        <node role="smodelAttribute" roleId="tpck.5169995583184591170" type="tpf8.TemplateFragment" typeId="tpf8.1095672379244" id="8323716030938841826" />
        <node role="smodelAttribute" roleId="tpck.5169995583184591170" type="tpf8.PropertyMacro" typeId="tpf8.1087833241328" id="8323716030938841828">
          <property name="propertyName" nameId="tpck.1757699476691236117" value="description" />
          <node role="propertyValueFunction" roleId="tpf8.1167756362303" type="tpf8.PropertyMacro_GetPropertyValue" typeId="tpf8.1167756080639" id="8323716030938841829">
            <node role="body" roleId="tpee.1137022507850" type="tpee.StatementList" typeId="tpee.1068580123136" id="8323716030938841830">
              <node role="statement" roleId="tpee.1068581517665" type="tpee.LocalVariableDeclarationStatement" typeId="tpee.1068581242864" id="8323716030938842184">
                <node role="localVariableDeclaration" roleId="tpee.1068581242865" type="tpee.LocalVariableDeclaration" typeId="tpee.1068581242863" id="8323716030938842185">
                  <property name="name" nameId="tpck.1169194664001" value="oldClassifierFQName" />
                  <node role="initializer" roleId="tpee.1068431790190" type="tpee.DotExpression" typeId="tpee.1197027756228" id="5434557751113289483">
                    <node role="operation" roleId="tpee.1197027833540" type="tp25.Node_ConceptMethodCall" typeId="tp25.1179409122411" id="5434557751113292702">
                      <link role="baseMethodDeclaration" roleId="tpee.1068499141037" targetNodeId="36cd.5434557751112930827" resolveInfo="getClassifierFqName" />
                    </node>
                    <node role="operand" roleId="tpee.1197027771414" type="tpee.DotExpression" typeId="tpee.1197027756228" id="8323716030938842188">
                      <node role="operation" roleId="tpee.1197027833540" type="tp25.SLinkAccess" typeId="tp25.1138056143562" id="5434557751113287782">
                        <link role="link" roleId="tp25.1138056516764" targetNodeId="tp33.5434557751112108415" />
                      </node>
                      <node role="operand" roleId="tpee.1197027771414" type="tpf8.TemplateFunctionParameter_sourceNode" typeId="tpf8.1167169188348" id="8323716030938842189" />
                    </node>
                  </node>
                  <node role="type" roleId="tpee.5680397130376446158" type="tpee.StringType" typeId="tpee.1225271177708" id="8323716030938842186" />
                </node>
              </node>
              <node role="statement" roleId="tpee.1068581517665" type="tpee.LocalVariableDeclarationStatement" typeId="tpee.1068581242864" id="8323716030938842192">
                <node role="localVariableDeclaration" roleId="tpee.1068581242865" type="tpee.LocalVariableDeclaration" typeId="tpee.1068581242863" id="8323716030938842193">
                  <property name="name" nameId="tpck.1169194664001" value="newClassifierFQName" />
                  <node role="type" roleId="tpee.5680397130376446158" type="tpee.StringType" typeId="tpee.1225271177708" id="8323716030938842194" />
                  <node role="initializer" roleId="tpee.1068431790190" type="tpee.DotExpression" typeId="tpee.1197027756228" id="8323716030938842195">
                    <node role="operand" roleId="tpee.1197027771414" type="tpee.DotExpression" typeId="tpee.1197027756228" id="8323716030938842196">
                      <node role="operand" roleId="tpee.1197027771414" type="tpf8.TemplateFunctionParameter_sourceNode" typeId="tpf8.1167169188348" id="8323716030938842197" />
                      <node role="operation" roleId="tpee.1197027833540" type="tp25.SLinkAccess" typeId="tp25.1138056143562" id="8323716030938842198">
                        <link role="link" roleId="tp25.1138056516764" targetNodeId="tp33.6655357163912246427" />
                      </node>
                    </node>
                    <node role="operation" roleId="tpee.1197027833540" type="tp25.Node_ConceptMethodCall" typeId="tp25.1179409122411" id="8323716030938842199">
                      <link role="baseMethodDeclaration" roleId="tpee.1068499141037" targetNodeId="tpcu.1213877404258" resolveInfo="getFqName" />
                    </node>
                  </node>
                </node>
              </node>
              <node role="statement" roleId="tpee.1068581517665" type="tpee.ExpressionStatement" typeId="tpee.1068580123155" id="8323716030938842200">
                <node role="expression" roleId="tpee.1068580123156" type="tpee.PlusExpression" typeId="tpee.1068581242875" id="8323716030938842201">
                  <node role="leftExpression" roleId="tpee.1081773367580" type="tpee.PlusExpression" typeId="tpee.1068581242875" id="8323716030938842202">
                    <node role="leftExpression" roleId="tpee.1081773367580" type="tpee.PlusExpression" typeId="tpee.1068581242875" id="8323716030938842203">
                      <node role="leftExpression" roleId="tpee.1081773367580" type="tpee.StringLiteral" typeId="tpee.1070475926800" id="8323716030938842204">
                        <property name="value" nameId="tpee.1070475926801" value="Replacing ClassCreators using " />
                      </node>
                      <node role="rightExpression" roleId="tpee.1081773367579" type="tpee.VariableReference" typeId="tpee.1068498886296" id="8323716030938842205">
                        <link role="variableDeclaration" roleId="tpee.1068581517664" targetNodeId="8323716030938842185" resolveInfo="oldClassifierFQName" />
                      </node>
                    </node>
                    <node role="rightExpression" roleId="tpee.1081773367579" type="tpee.StringLiteral" typeId="tpee.1070475926800" id="8323716030938842206">
                      <property name="value" nameId="tpee.1070475926801" value=" as a parameter with " />
                    </node>
                  </node>
                  <node role="rightExpression" roleId="tpee.1081773367579" type="tpee.VariableReference" typeId="tpee.1068498886296" id="8323716030938842207">
                    <link role="variableDeclaration" roleId="tpee.1068581517664" targetNodeId="8323716030938842193" resolveInfo="newClassifierFQName" />
                  </node>
                </node>
              </node>
            </node>
          </node>
        </node>
        <node role="smodelAttribute" roleId="tpck.5169995583184591170" type="tpf8.IfMacro" typeId="tpf8.1118773211870" id="7045307290273425408">
          <node role="conditionFunction" roleId="tpf8.1167945861827" type="tpf8.IfMacro_Condition" typeId="tpf8.1167945743726" id="7045307290273425410">
            <node role="body" roleId="tpee.1137022507850" type="tpee.StatementList" typeId="tpee.1068580123136" id="7045307290273425412">
              <node role="statement" roleId="tpee.1068581517665" type="tpee.ExpressionStatement" typeId="tpee.1068580123155" id="7045307290273427729">
                <node role="expression" roleId="tpee.1068580123156" type="tpee.DotExpression" typeId="tpee.1197027756228" id="7045307290273427730">
                  <node role="operation" roleId="tpee.1197027833540" type="tp25.SPropertyAccess" typeId="tp25.1138056022639" id="7045307290273427731">
                    <link role="property" roleId="tp25.1138056395725" targetNodeId="tp33.7867202088808133349" resolveInfo="updateClassifierTypes" />
                  </node>
                  <node role="operand" roleId="tpee.1197027771414" type="tpf8.TemplateFunctionParameter_sourceNode" typeId="tpf8.1167169188348" id="7045307290273427732" />
                </node>
              </node>
            </node>
          </node>
        </node>
        <node role="affectedInstancePredicate" roleId="tp33.1177457957478" type="tp33.MigrationScriptPart_Instance_Predicate" typeId="tp33.1177458061340" id="8323716030938861574">
          <node role="body" roleId="tpee.1137022507850" type="tpee.StatementList" typeId="tpee.1068580123136" id="8323716030938861575">
            <node role="statement" roleId="tpee.1068581517665" type="tpee.LocalVariableDeclarationStatement" typeId="tpee.1068581242864" id="8323716030938550009">
              <node role="localVariableDeclaration" roleId="tpee.1068581242865" type="tpee.LocalVariableDeclaration" typeId="tpee.1068581242863" id="8323716030938550010">
                <property name="name" nameId="tpck.1169194664001" value="reference" />
                <node role="type" roleId="tpee.5680397130376446158" type="tpee.ClassifierType" typeId="tpee.1107535904670" id="8323716030938562939">
                  <link role="classifier" roleId="tpee.1107535924139" targetNodeId="cu2c.~SReference" resolveInfo="SReference" />
                </node>
                <node role="initializer" roleId="tpee.1068431790190" type="tpee.DotExpression" typeId="tpee.1197027756228" id="8323716030938550011">
                  <node role="operation" roleId="tpee.1197027833540" type="tp25.Node_GetReferenceOperation" typeId="tp25.3609773094169249792" id="8323716030938550012">
                    <node role="linkQualifier" roleId="tp25.3609773094169252180" type="tp25.OperationParm_LinkQualifier" typeId="tp25.5168775467716640652" id="8323716030938550013">
                      <node role="linkQualifier" roleId="tp25.5168775467716640653" type="tp25.LinkRefQualifier" typeId="tp25.1204851882688" id="8323716030938550014">
                        <link role="link" roleId="tp25.1204851882689" targetNodeId="tpee.1212686240295" />
                      </node>
                    </node>
                  </node>
                  <node role="operand" roleId="tpee.1197027771414" type="tp33.MigrationScriptPart_node" typeId="tp33.1177458237937" id="8323716030938550015" />
                </node>
              </node>
            </node>
            <node role="statement" roleId="tpee.1068581517665" type="tpee.IfStatement" typeId="tpee.1068580123159" id="8323716030938931502">
              <node role="condition" roleId="tpee.1068580123160" type="tpee.OrExpression" typeId="tpee.1080223426719" id="8323716030938933890">
                <node role="rightExpression" roleId="tpee.1081773367579" type="tpee.NotEqualsExpression" typeId="tpee.1073239437375" id="8323716030938936963">
                  <node role="rightExpression" roleId="tpee.1081773367579" type="tpee.NullLiteral" typeId="tpee.1070534058343" id="8323716030938937366" />
                  <node role="leftExpression" roleId="tpee.1081773367580" type="tpee.DotExpression" typeId="tpee.1197027756228" id="8323716030938934941">
                    <node role="operation" roleId="tpee.1197027833540" type="tpee.InstanceMethodCallOperation" typeId="tpee.1202948039474" id="8323716030938935757">
                      <link role="baseMethodDeclaration" roleId="tpee.1068499141037" targetNodeId="cu2c.~SReference%dgetTargetNodeSilently()%corg%djetbrains%dmps%dopenapi%dmodel%dSNode" resolveInfo="getTargetNodeSilently" />
                    </node>
                    <node role="operand" roleId="tpee.1197027771414" type="tpee.VariableReference" typeId="tpee.1068498886296" id="8323716030938934655">
                      <link role="variableDeclaration" roleId="tpee.1068581517664" targetNodeId="8323716030938550010" resolveInfo="reference" />
                    </node>
                  </node>
                </node>
                <node role="leftExpression" roleId="tpee.1081773367580" type="tpee.EqualsExpression" typeId="tpee.1068580123152" id="8323716030938932933">
                  <node role="leftExpression" roleId="tpee.1081773367580" type="tpee.VariableReference" typeId="tpee.1068498886296" id="8323716030938932281">
                    <link role="variableDeclaration" roleId="tpee.1068581517664" targetNodeId="8323716030938550010" resolveInfo="reference" />
                  </node>
                  <node role="rightExpression" roleId="tpee.1081773367579" type="tpee.NullLiteral" typeId="tpee.1070534058343" id="8323716030938933301" />
                </node>
              </node>
              <node role="ifTrue" roleId="tpee.1068580123161" type="tpee.StatementList" typeId="tpee.1068580123136" id="8323716030938931504">
                <node role="statement" roleId="tpee.1068581517665" type="tpee.ReturnStatement" typeId="tpee.1068581242878" id="8323716030938937763">
                  <node role="expression" roleId="tpee.1068581517676" type="tpee.BooleanConstant" typeId="tpee.1068580123137" id="8323716030938938566">
                    <property name="value" nameId="tpee.1068580123138" value="false" />
                  </node>
                </node>
              </node>
            </node>
            <node role="statement" roleId="tpee.1068581517665" type="tpee.LocalVariableDeclarationStatement" typeId="tpee.1068581242864" id="8323716030938941206">
              <node role="localVariableDeclaration" roleId="tpee.1068581242865" type="tpee.LocalVariableDeclaration" typeId="tpee.1068581242863" id="8323716030938941207">
                <property name="name" nameId="tpck.1169194664001" value="targetNodeId" />
                <node role="type" roleId="tpee.5680397130376446158" type="tpee.ClassifierType" typeId="tpee.1107535904670" id="8323716030938941208">
                  <link role="classifier" roleId="tpee.1107535924139" targetNodeId="ec5l.~SNodeId" resolveInfo="SNodeId" />
                </node>
                <node role="initializer" roleId="tpee.1068431790190" type="tpee.DotExpression" typeId="tpee.1197027756228" id="8323716030938941209">
                  <node role="operation" roleId="tpee.1197027833540" type="tpee.InstanceMethodCallOperation" typeId="tpee.1202948039474" id="8323716030938941210">
                    <link role="baseMethodDeclaration" roleId="tpee.1068499141037" targetNodeId="cu2c.~SReference%dgetTargetNodeId()%corg%djetbrains%dmps%dopenapi%dmodel%dSNodeId" resolveInfo="getTargetNodeId" />
                  </node>
                  <node role="operand" roleId="tpee.1197027771414" type="tpee.VariableReference" typeId="tpee.1068498886296" id="8323716030938941211">
                    <link role="variableDeclaration" roleId="tpee.1068581517664" targetNodeId="8323716030938550010" resolveInfo="reference" />
                  </node>
                </node>
              </node>
            </node>
            <node role="statement" roleId="tpee.1068581517665" type="tpee.IfStatement" typeId="tpee.1068580123159" id="8323716030938942038">
              <node role="condition" roleId="tpee.1068580123160" type="tpee.EqualsExpression" typeId="tpee.1068580123152" id="8323716030938944827">
                <node role="rightExpression" roleId="tpee.1081773367579" type="tpee.NullLiteral" typeId="tpee.1070534058343" id="8323716030938945211" />
                <node role="leftExpression" roleId="tpee.1081773367580" type="tpee.VariableReference" typeId="tpee.1068498886296" id="8323716030938942838">
                  <link role="variableDeclaration" roleId="tpee.1068581517664" targetNodeId="8323716030938941207" resolveInfo="targetNodeId" />
                </node>
              </node>
              <node role="ifTrue" roleId="tpee.1068580123161" type="tpee.StatementList" typeId="tpee.1068580123136" id="8323716030938942040">
                <node role="statement" roleId="tpee.1068581517665" type="tpee.ReturnStatement" typeId="tpee.1068581242878" id="8323716030938945594">
                  <node role="expression" roleId="tpee.1068581517676" type="tpee.BooleanConstant" typeId="tpee.1068580123137" id="8323716030938947101">
                    <property name="value" nameId="tpee.1068580123138" value="false" />
                  </node>
                </node>
              </node>
            </node>
            <node role="statement" roleId="tpee.1068581517665" type="tpee.ReturnStatement" typeId="tpee.1068581242878" id="8323716030938868608">
              <node role="expression" roleId="tpee.1068581517676" type="tpee.DotExpression" typeId="tpee.1197027756228" id="8323716030938993281">
                <node role="operation" roleId="tpee.1197027833540" type="tpee.InstanceMethodCallOperation" typeId="tpee.1202948039474" id="8323716030938995501">
                  <link role="baseMethodDeclaration" roleId="tpee.1068499141037" targetNodeId="e2lb.~String%dcontains(java%dlang%dCharSequence)%cboolean" resolveInfo="contains" />
                  <node role="actualArgument" roleId="tpee.1068499141038" type="tpee.StringLiteral" typeId="tpee.1070475926800" id="8323716030938996435">
                    <property name="value" nameId="tpee.1070475926801" value="old.classifier.fqName" />
                    <node role="smodelAttribute" roleId="tpck.5169995583184591170" type="tpf8.PropertyMacro" typeId="tpf8.1087833241328" id="8323716030939009627">
                      <property name="propertyName" nameId="tpck.1757699476691236117" value="value" />
                      <node role="propertyValueFunction" roleId="tpf8.1167756362303" type="tpf8.PropertyMacro_GetPropertyValue" typeId="tpf8.1167756080639" id="8323716030939009628">
                        <node role="body" roleId="tpee.1137022507850" type="tpee.StatementList" typeId="tpee.1068580123136" id="8323716030939009629">
                          <node role="statement" roleId="tpee.1068581517665" type="tpee.ExpressionStatement" typeId="tpee.1068580123155" id="8323716030939010227">
                            <node role="expression" roleId="tpee.1068580123156" type="tpee.DotExpression" typeId="tpee.1197027756228" id="8323716030939014119">
                              <node role="operand" roleId="tpee.1197027771414" type="tpee.DotExpression" typeId="tpee.1197027756228" id="8323716030939010645">
                                <node role="operation" roleId="tpee.1197027833540" type="tp25.SLinkAccess" typeId="tp25.1138056143562" id="5434557751113315722">
                                  <link role="link" roleId="tp25.1138056516764" targetNodeId="tp33.5434557751112108415" />
                                </node>
                                <node role="operand" roleId="tpee.1197027771414" type="tpf8.TemplateFunctionParameter_sourceNode" typeId="tpf8.1167169188348" id="8323716030939010226" />
                              </node>
                              <node role="operation" roleId="tpee.1197027833540" type="tp25.Node_ConceptMethodCall" typeId="tp25.1179409122411" id="5434557751113319509">
                                <link role="baseMethodDeclaration" roleId="tpee.1068499141037" targetNodeId="36cd.5434557751112930827" resolveInfo="getClassifierFqName" />
                              </node>
                            </node>
                          </node>
                        </node>
                      </node>
                    </node>
                  </node>
                </node>
                <node role="operand" roleId="tpee.1197027771414" type="tpee.DotExpression" typeId="tpee.1197027756228" id="8323716030938883132">
                  <node role="operand" roleId="tpee.1197027771414" type="tpee.VariableReference" typeId="tpee.1068498886296" id="8323716030938941212">
                    <link role="variableDeclaration" roleId="tpee.1068581517664" targetNodeId="8323716030938941207" resolveInfo="targetNodeId" />
                  </node>
                  <node role="operation" roleId="tpee.1197027833540" type="tpee.InstanceMethodCallOperation" typeId="tpee.1202948039474" id="8323716030938883133">
                    <link role="baseMethodDeclaration" roleId="tpee.1068499141037" targetNodeId="e2lb.~Object%dtoString()%cjava%dlang%dString" resolveInfo="toString" />
                  </node>
                </node>
              </node>
            </node>
          </node>
        </node>
      </node>
      <node role="part" roleId="tp33.1177458178889" type="tp33.MigrationScriptPart_Instance" typeId="tp33.1177457850499" id="5264392666049892269">
        <property name="description" nameId="tp33.1177457972041" value="Description" />
        <link role="affectedInstanceConcept" roleId="tp33.1177457957477" targetNodeId="tpee.1204053956946" resolveInfo="IMethodCall" />
        <node role="affectedInstanceUpdater" roleId="tp33.1177458005323" type="tp33.MigrationScriptPart_Instance_Updater" typeId="tp33.1177458491964" id="5264392666049892271">
          <node role="body" roleId="tpee.1137022507850" type="tpee.StatementList" typeId="tpee.1068580123136" id="5264392666049892273">
            <node role="statement" roleId="tpee.1068581517665" type="tpee.LocalVariableDeclarationStatement" typeId="tpee.1068581242864" id="5264392666049942966">
              <node role="localVariableDeclaration" roleId="tpee.1068581242865" type="tpee.LocalVariableDeclaration" typeId="tpee.1068581242863" id="5264392666049942967">
                <property name="name" nameId="tpck.1169194664001" value="oldReference" />
                <node role="type" roleId="tpee.5680397130376446158" type="tpee.ClassifierType" typeId="tpee.1107535904670" id="5264392666049942968">
                  <link role="classifier" roleId="tpee.1107535924139" targetNodeId="cu2c.~SReference" resolveInfo="SReference" />
                </node>
                <node role="initializer" roleId="tpee.1068431790190" type="tpee.DotExpression" typeId="tpee.1197027756228" id="5264392666049942969">
                  <node role="operation" roleId="tpee.1197027833540" type="tp25.Node_GetReferenceOperation" typeId="tp25.3609773094169249792" id="5264392666049942970">
                    <node role="linkQualifier" roleId="tp25.3609773094169252180" type="tp25.OperationParm_LinkQualifier" typeId="tp25.5168775467716640652" id="5264392666049942971">
                      <node role="linkQualifier" roleId="tp25.5168775467716640653" type="tp25.LinkRefQualifier" typeId="tp25.1204851882688" id="1569157826885062817">
                        <link role="link" roleId="tp25.1204851882689" targetNodeId="tpee.1068499141037" />
                      </node>
                    </node>
                  </node>
                  <node role="operand" roleId="tpee.1197027771414" type="tp33.MigrationScriptPart_node" typeId="tp33.1177458237937" id="5264392666049942973" />
                </node>
              </node>
            </node>
            <node role="statement" roleId="tpee.1068581517665" type="tpee.LocalVariableDeclarationStatement" typeId="tpee.1068581242864" id="5264392666049942974">
              <node role="localVariableDeclaration" roleId="tpee.1068581242865" type="tpee.LocalVariableDeclaration" typeId="tpee.1068581242863" id="5264392666049942975">
                <property name="name" nameId="tpck.1169194664001" value="oldNodeId" />
                <node role="type" roleId="tpee.5680397130376446158" type="tpee.ClassifierType" typeId="tpee.1107535904670" id="5264392666049942976">
                  <link role="classifier" roleId="tpee.1107535924139" targetNodeId="ec5l.~SNodeId" resolveInfo="SNodeId" />
                </node>
                <node role="initializer" roleId="tpee.1068431790190" type="tpee.DotExpression" typeId="tpee.1197027756228" id="5264392666049942977">
                  <node role="operand" roleId="tpee.1197027771414" type="tpee.VariableReference" typeId="tpee.1068498886296" id="5264392666049942978">
                    <link role="variableDeclaration" roleId="tpee.1068581517664" targetNodeId="5264392666049942967" resolveInfo="oldReference" />
                  </node>
                  <node role="operation" roleId="tpee.1197027833540" type="tpee.InstanceMethodCallOperation" typeId="tpee.1202948039474" id="5264392666049942979">
                    <link role="baseMethodDeclaration" roleId="tpee.1068499141037" targetNodeId="cu2c.~SReference%dgetTargetNodeId()%corg%djetbrains%dmps%dopenapi%dmodel%dSNodeId" resolveInfo="getTargetNodeId" />
                  </node>
                </node>
              </node>
            </node>
            <node role="statement" roleId="tpee.1068581517665" type="tpee.LocalVariableDeclarationStatement" typeId="tpee.1068581242864" id="5264392666049942980">
              <node role="localVariableDeclaration" roleId="tpee.1068581242865" type="tpee.LocalVariableDeclaration" typeId="tpee.1068581242863" id="5264392666049942981">
                <property name="name" nameId="tpck.1169194664001" value="newNodeId" />
                <node role="type" roleId="tpee.5680397130376446158" type="tpee.ClassifierType" typeId="tpee.1107535904670" id="5264392666049942982">
                  <link role="classifier" roleId="tpee.1107535924139" targetNodeId="ec5l.~SNodeId" resolveInfo="SNodeId" />
                </node>
                <node role="initializer" roleId="tpee.1068431790190" type="tpee.StaticMethodCall" typeId="tpee.1081236700937" id="5264392666049942983">
                  <link role="baseMethodDeclaration" roleId="tpee.1068499141037" targetNodeId="cu2c.~SNodeId%dfromString(java%dlang%dString)%cjetbrains%dmps%dsmodel%dSNodeId" resolveInfo="fromString" />
                  <link role="classConcept" roleId="tpee.1144433194310" targetNodeId="cu2c.~SNodeId" resolveInfo="SNodeId" />
                  <node role="actualArgument" roleId="tpee.1068499141038" type="tpee.DotExpression" typeId="tpee.1197027756228" id="5264392666049942984">
                    <node role="operation" roleId="tpee.1197027833540" type="tpee.InstanceMethodCallOperation" typeId="tpee.1202948039474" id="5264392666049942985">
                      <link role="baseMethodDeclaration" roleId="tpee.1068499141037" targetNodeId="e2lb.~String%dreplaceAll(java%dlang%dString,java%dlang%dString)%cjava%dlang%dString" resolveInfo="replaceAll" />
                      <node role="actualArgument" roleId="tpee.1068499141038" type="tpee.StringLiteral" typeId="tpee.1070475926800" id="5264392666049942986">
                        <property name="value" nameId="tpee.1070475926801" value="old.classifier.fqName" />
                        <node role="smodelAttribute" roleId="tpck.5169995583184591170" type="tpf8.PropertyMacro" typeId="tpf8.1087833241328" id="5264392666049942987">
                          <property name="propertyName" nameId="tpck.1757699476691236117" value="value" />
                          <node role="propertyValueFunction" roleId="tpf8.1167756362303" type="tpf8.PropertyMacro_GetPropertyValue" typeId="tpf8.1167756080639" id="5264392666049942988">
                            <node role="body" roleId="tpee.1137022507850" type="tpee.StatementList" typeId="tpee.1068580123136" id="5264392666049942989">
                              <node role="statement" roleId="tpee.1068581517665" type="tpee.ExpressionStatement" typeId="tpee.1068580123155" id="5264392666049942990">
                                <node role="expression" roleId="tpee.1068580123156" type="tpee.DotExpression" typeId="tpee.1197027756228" id="5434557751113253883">
                                  <node role="operation" roleId="tpee.1197027833540" type="tp25.Node_ConceptMethodCall" typeId="tp25.1179409122411" id="5434557751113257790">
                                    <link role="baseMethodDeclaration" roleId="tpee.1068499141037" targetNodeId="36cd.5434557751112930827" resolveInfo="getClassifierFqName" />
                                  </node>
                                  <node role="operand" roleId="tpee.1197027771414" type="tpee.DotExpression" typeId="tpee.1197027756228" id="5264392666049942993">
                                    <node role="operation" roleId="tpee.1197027833540" type="tp25.SLinkAccess" typeId="tp25.1138056143562" id="5434557751113252666">
                                      <link role="link" roleId="tp25.1138056516764" targetNodeId="tp33.5434557751112108415" />
                                    </node>
                                    <node role="operand" roleId="tpee.1197027771414" type="tpf8.TemplateFunctionParameter_sourceNode" typeId="tpf8.1167169188348" id="5264392666049942995" />
                                  </node>
                                </node>
                              </node>
                            </node>
                          </node>
                        </node>
                      </node>
                      <node role="actualArgument" roleId="tpee.1068499141038" type="tpee.StringLiteral" typeId="tpee.1070475926800" id="5264392666049942996">
                        <property name="value" nameId="tpee.1070475926801" value="new.classifier.fqName" />
                        <node role="smodelAttribute" roleId="tpck.5169995583184591170" type="tpf8.PropertyMacro" typeId="tpf8.1087833241328" id="5264392666049942997">
                          <property name="propertyName" nameId="tpck.1757699476691236117" value="value" />
                          <node role="propertyValueFunction" roleId="tpf8.1167756362303" type="tpf8.PropertyMacro_GetPropertyValue" typeId="tpf8.1167756080639" id="5264392666049942998">
                            <node role="body" roleId="tpee.1137022507850" type="tpee.StatementList" typeId="tpee.1068580123136" id="5264392666049942999">
                              <node role="statement" roleId="tpee.1068581517665" type="tpee.ExpressionStatement" typeId="tpee.1068580123155" id="5264392666049943000">
                                <node role="expression" roleId="tpee.1068580123156" type="tpee.DotExpression" typeId="tpee.1197027756228" id="5264392666049943001">
                                  <node role="operation" roleId="tpee.1197027833540" type="tp25.Node_ConceptMethodCall" typeId="tp25.1179409122411" id="5264392666049943002">
                                    <link role="baseMethodDeclaration" roleId="tpee.1068499141037" targetNodeId="tpcu.1213877404258" resolveInfo="getFqName" />
                                  </node>
                                  <node role="operand" roleId="tpee.1197027771414" type="tpee.DotExpression" typeId="tpee.1197027756228" id="5264392666049943003">
                                    <node role="operation" roleId="tpee.1197027833540" type="tp25.SLinkAccess" typeId="tp25.1138056143562" id="5264392666049943004">
                                      <link role="link" roleId="tp25.1138056516764" targetNodeId="tp33.6655357163912246427" />
                                    </node>
                                    <node role="operand" roleId="tpee.1197027771414" type="tpf8.TemplateFunctionParameter_sourceNode" typeId="tpf8.1167169188348" id="5264392666049943005" />
                                  </node>
                                </node>
                              </node>
                            </node>
                          </node>
                        </node>
                      </node>
                    </node>
                    <node role="operand" roleId="tpee.1197027771414" type="tpee.DotExpression" typeId="tpee.1197027756228" id="5264392666049943006">
                      <node role="operation" roleId="tpee.1197027833540" type="tpee.InstanceMethodCallOperation" typeId="tpee.1202948039474" id="5264392666049943007">
                        <link role="baseMethodDeclaration" roleId="tpee.1068499141037" targetNodeId="e2lb.~Object%dtoString()%cjava%dlang%dString" resolveInfo="toString" />
                      </node>
                      <node role="operand" roleId="tpee.1197027771414" type="tpee.VariableReference" typeId="tpee.1068498886296" id="5264392666049943008">
                        <link role="variableDeclaration" roleId="tpee.1068581517664" targetNodeId="5264392666049942975" resolveInfo="oldNodeId" />
                      </node>
                    </node>
                  </node>
                </node>
              </node>
            </node>
            <node role="statement" roleId="tpee.1068581517665" type="tpee.LocalVariableDeclarationStatement" typeId="tpee.1068581242864" id="5264392666049943009">
              <node role="localVariableDeclaration" roleId="tpee.1068581242865" type="tpee.LocalVariableDeclaration" typeId="tpee.1068581242863" id="5264392666049943010">
                <property name="name" nameId="tpck.1169194664001" value="newReference" />
                <node role="initializer" roleId="tpee.1068431790190" type="tpee.GenericNewExpression" typeId="tpee.1145552977093" id="5264392666049943011">
                  <node role="creator" roleId="tpee.1145553007750" type="tpee.ClassCreator" typeId="tpee.1212685548494" id="5264392666049943012">
                    <link role="baseMethodDeclaration" roleId="tpee.1068499141037" targetNodeId="cu2c.~StaticReference%d&lt;init&gt;(java%dlang%dString,org%djetbrains%dmps%dopenapi%dmodel%dSNode,jetbrains%dmps%dsmodel%dSModelReference,org%djetbrains%dmps%dopenapi%dmodel%dSNodeId,java%dlang%dString)" resolveInfo="StaticReference" />
                    <node role="actualArgument" roleId="tpee.1068499141038" type="tpee.DotExpression" typeId="tpee.1197027756228" id="5264392666049943013">
                      <node role="operation" roleId="tpee.1197027833540" type="tpee.InstanceMethodCallOperation" typeId="tpee.1202948039474" id="5264392666049943014">
                        <link role="baseMethodDeclaration" roleId="tpee.1068499141037" targetNodeId="cu2c.~SReference%dgetRole()%cjava%dlang%dString" resolveInfo="getRole" />
                      </node>
                      <node role="operand" roleId="tpee.1197027771414" type="tpee.VariableReference" typeId="tpee.1068498886296" id="5264392666049943015">
                        <link role="variableDeclaration" roleId="tpee.1068581517664" targetNodeId="5264392666049942967" resolveInfo="oldReference" />
                      </node>
                    </node>
                    <node role="actualArgument" roleId="tpee.1068499141038" type="tp33.MigrationScriptPart_node" typeId="tp33.1177458237937" id="5264392666049943016" />
                    <node role="actualArgument" roleId="tpee.1068499141038" type="tpee.DotExpression" typeId="tpee.1197027756228" id="5264392666049943017">
                      <node role="operation" roleId="tpee.1197027833540" type="tpee.InstanceMethodCallOperation" typeId="tpee.1202948039474" id="5264392666049943018">
                        <link role="baseMethodDeclaration" roleId="tpee.1068499141037" targetNodeId="cu2c.~SReference%dgetTargetSModelReference()%cjetbrains%dmps%dsmodel%dSModelReference" resolveInfo="getTargetSModelReference" />
                      </node>
                      <node role="operand" roleId="tpee.1197027771414" type="tpee.VariableReference" typeId="tpee.1068498886296" id="5264392666049943019">
                        <link role="variableDeclaration" roleId="tpee.1068581517664" targetNodeId="5264392666049942967" resolveInfo="oldReference" />
                      </node>
                    </node>
                    <node role="actualArgument" roleId="tpee.1068499141038" type="tpee.VariableReference" typeId="tpee.1068498886296" id="5264392666049943020">
                      <link role="variableDeclaration" roleId="tpee.1068581517664" targetNodeId="5264392666049942981" resolveInfo="newNodeId" />
                    </node>
                    <node role="actualArgument" roleId="tpee.1068499141038" type="tpee.DotExpression" typeId="tpee.1197027756228" id="5264392666049943021">
                      <node role="operation" roleId="tpee.1197027833540" type="tpee.InstanceMethodCallOperation" typeId="tpee.1202948039474" id="5264392666049943022">
                        <link role="baseMethodDeclaration" roleId="tpee.1068499141037" targetNodeId="cu2c.~SReference%dgetResolveInfo()%cjava%dlang%dString" resolveInfo="getResolveInfo" />
                      </node>
                      <node role="operand" roleId="tpee.1197027771414" type="tpee.VariableReference" typeId="tpee.1068498886296" id="5264392666049943023">
                        <link role="variableDeclaration" roleId="tpee.1068581517664" targetNodeId="5264392666049942967" resolveInfo="oldReference" />
                      </node>
                    </node>
                  </node>
                </node>
                <node role="type" roleId="tpee.5680397130376446158" type="tpee.ClassifierType" typeId="tpee.1107535904670" id="5264392666049943024">
                  <link role="classifier" roleId="tpee.1107535924139" targetNodeId="cu2c.~SReference" resolveInfo="SReference" />
                </node>
              </node>
            </node>
            <node role="statement" roleId="tpee.1068581517665" type="tpee.ExpressionStatement" typeId="tpee.1068580123155" id="5264392666049943025">
              <node role="expression" roleId="tpee.1068580123156" type="tpee.DotExpression" typeId="tpee.1197027756228" id="5264392666049943026">
                <node role="operation" roleId="tpee.1197027833540" type="tpee.InstanceMethodCallOperation" typeId="tpee.1202948039474" id="5264392666049943027">
                  <link role="baseMethodDeclaration" roleId="tpee.1068499141037" targetNodeId="ec5l.~SNode%dsetReference(java%dlang%dString,org%djetbrains%dmps%dopenapi%dmodel%dSReference)%cvoid" resolveInfo="setReference" />
                  <node role="actualArgument" roleId="tpee.1068499141038" type="tpee.DotExpression" typeId="tpee.1197027756228" id="2718315470531880570">
                    <node role="operation" roleId="tpee.1197027833540" type="tpee.InstanceMethodCallOperation" typeId="tpee.1202948039474" id="2718315470531883188">
                      <link role="baseMethodDeclaration" roleId="tpee.1068499141037" targetNodeId="cu2c.~SReference%dgetRole()%cjava%dlang%dString" resolveInfo="getRole" />
                    </node>
                    <node role="operand" roleId="tpee.1197027771414" type="tpee.VariableReference" typeId="tpee.1068498886296" id="5264392666049943028">
                      <link role="variableDeclaration" roleId="tpee.1068581517664" targetNodeId="5264392666049942967" resolveInfo="oldReference" />
                    </node>
                  </node>
                  <node role="actualArgument" roleId="tpee.1068499141038" type="tpee.NullLiteral" typeId="tpee.1070534058343" id="2718315470531883292" />
                </node>
                <node role="operand" roleId="tpee.1197027771414" type="tp25.SemanticDowncastExpression" typeId="tp25.1145404486709" id="5264392666049943029">
                  <node role="leftExpression" roleId="tp25.1145404616321" type="tp33.MigrationScriptPart_node" typeId="tp33.1177458237937" id="5264392666049943030" />
                </node>
              </node>
            </node>
            <node role="statement" roleId="tpee.1068581517665" type="tpee.ExpressionStatement" typeId="tpee.1068580123155" id="5264392666049943031">
              <node role="expression" roleId="tpee.1068580123156" type="tpee.DotExpression" typeId="tpee.1197027756228" id="5264392666049943032">
                <node role="operation" roleId="tpee.1197027833540" type="tpee.InstanceMethodCallOperation" typeId="tpee.1202948039474" id="5264392666049943033">
                  <link role="baseMethodDeclaration" roleId="tpee.1068499141037" targetNodeId="ec5l.~SNode%dsetReference(java%dlang%dString,org%djetbrains%dmps%dopenapi%dmodel%dSReference)%cvoid" resolveInfo="setReference" />
                  <node role="actualArgument" roleId="tpee.1068499141038" type="tp25.LinkNameRefExpression" typeId="tp25.5253134957341697434" id="5264392666049943034">
                    <link role="conceptDeclaration" roleId="tp25.5253134957341833005" targetNodeId="tpee.1204053956946" resolveInfo="IMethodCall" />
                    <link role="linkDeclaration" roleId="tp25.5253134957341833006" targetNodeId="tpee.1068499141037" />
                  </node>
                  <node role="actualArgument" roleId="tpee.1068499141038" type="tpee.VariableReference" typeId="tpee.1068498886296" id="5264392666049943035">
                    <link role="variableDeclaration" roleId="tpee.1068581517664" targetNodeId="5264392666049943010" resolveInfo="newReference" />
                  </node>
                </node>
                <node role="operand" roleId="tpee.1197027771414" type="tp25.SemanticDowncastExpression" typeId="tp25.1145404486709" id="5264392666049943036">
                  <node role="leftExpression" roleId="tp25.1145404616321" type="tp33.MigrationScriptPart_node" typeId="tp33.1177458237937" id="5264392666049943037" />
                </node>
              </node>
            </node>
            <node role="statement" roleId="tpee.1068581517665" type="tpee.Statement" typeId="tpee.1068580123157" id="5264392666049943038" />
            <node role="statement" roleId="tpee.1068581517665" type="tpee.ExpressionStatement" typeId="tpee.1068580123155" id="5264392666049943039">
              <node role="expression" roleId="tpee.1068580123156" type="tpee.DotExpression" typeId="tpee.1197027756228" id="5264392666049943040">
                <node role="operation" roleId="tpee.1197027833540" type="tpee.InstanceMethodCallOperation" typeId="tpee.1202948039474" id="5264392666049943041">
                  <link role="baseMethodDeclaration" roleId="tpee.1068499141037" targetNodeId="cu2c.~SModel%daddModelImport(jetbrains%dmps%dsmodel%dSModelReference,boolean)%cvoid" resolveInfo="addModelImport" />
                  <node role="actualArgument" roleId="tpee.1068499141038" type="tpee.StaticMethodCall" typeId="tpee.1081236700937" id="5264392666049943042">
                    <link role="classConcept" roleId="tpee.1144433194310" targetNodeId="cu2c.~SModelReference" resolveInfo="SModelReference" />
                    <link role="baseMethodDeclaration" roleId="tpee.1068499141037" targetNodeId="cu2c.~SModelReference%dfromString(java%dlang%dString)%cjetbrains%dmps%dsmodel%dSModelReference" resolveInfo="fromString" />
                    <node role="actualArgument" roleId="tpee.1068499141038" type="tpee.StringLiteral" typeId="tpee.1070475926800" id="5264392666049943043">
                      <property name="value" nameId="tpee.1070475926801" value="newClassifierModelReference" />
                      <node role="smodelAttribute" roleId="tpck.5169995583184591170" type="tpf8.PropertyMacro" typeId="tpf8.1087833241328" id="5264392666049943044">
                        <property name="propertyName" nameId="tpck.1757699476691236117" value="value" />
                        <node role="propertyValueFunction" roleId="tpf8.1167756362303" type="tpf8.PropertyMacro_GetPropertyValue" typeId="tpf8.1167756080639" id="5264392666049943045">
                          <node role="body" roleId="tpee.1137022507850" type="tpee.StatementList" typeId="tpee.1068580123136" id="5264392666049943046">
                            <node role="statement" roleId="tpee.1068581517665" type="tpee.ExpressionStatement" typeId="tpee.1068580123155" id="5264392666049943047">
                              <node role="expression" roleId="tpee.1068580123156" type="tpee.DotExpression" typeId="tpee.1197027756228" id="5264392666049943048">
                                <node role="operation" roleId="tpee.1197027833540" type="tpee.InstanceMethodCallOperation" typeId="tpee.1202948039474" id="5264392666049943049">
                                  <link role="baseMethodDeclaration" roleId="tpee.1068499141037" targetNodeId="cu2c.~SModelReference%dtoString()%cjava%dlang%dString" resolveInfo="toString" />
                                </node>
                                <node role="operand" roleId="tpee.1197027771414" type="tpee.DotExpression" typeId="tpee.1197027756228" id="5264392666049943050">
                                  <node role="operation" roleId="tpee.1197027833540" type="tpee.InstanceMethodCallOperation" typeId="tpee.1202948039474" id="5264392666049943051">
                                    <link role="baseMethodDeclaration" roleId="tpee.1068499141037" targetNodeId="cu2c.~SModel%dgetSModelReference()%cjetbrains%dmps%dsmodel%dSModelReference" resolveInfo="getSModelReference" />
                                  </node>
                                  <node role="operand" roleId="tpee.1197027771414" type="tp25.SemanticDowncastExpression" typeId="tp25.1145404486709" id="5264392666049943052">
                                    <node role="leftExpression" roleId="tp25.1145404616321" type="tpee.DotExpression" typeId="tpee.1197027756228" id="5264392666049943053">
                                      <node role="operation" roleId="tpee.1197027833540" type="tp25.Node_GetModelOperation" typeId="tp25.1143234257716" id="5264392666049943054" />
                                      <node role="operand" roleId="tpee.1197027771414" type="tpee.DotExpression" typeId="tpee.1197027756228" id="5264392666049943055">
                                        <node role="operation" roleId="tpee.1197027833540" type="tp25.SLinkAccess" typeId="tp25.1138056143562" id="5264392666049943056">
                                          <link role="link" roleId="tp25.1138056516764" targetNodeId="tp33.6655357163912246427" />
                                        </node>
                                        <node role="operand" roleId="tpee.1197027771414" type="tpf8.TemplateFunctionParameter_sourceNode" typeId="tpf8.1167169188348" id="5264392666049943057" />
                                      </node>
                                    </node>
                                  </node>
                                </node>
                              </node>
                            </node>
                          </node>
                        </node>
                      </node>
                    </node>
                  </node>
                  <node role="actualArgument" roleId="tpee.1068499141038" type="tpee.BooleanConstant" typeId="tpee.1068580123137" id="5264392666049943058">
                    <property name="value" nameId="tpee.1068580123138" value="false" />
                  </node>
                </node>
                <node role="operand" roleId="tpee.1197027771414" type="tpee.DotExpression" typeId="tpee.1197027756228" id="5264392666049943059">
                  <node role="operation" roleId="tpee.1197027833540" type="tpee.InstanceMethodCallOperation" typeId="tpee.1202948039474" id="5264392666049943060">
                    <link role="baseMethodDeclaration" roleId="tpee.1068499141037" targetNodeId="ec5l.~SNode%dgetModel()%cjetbrains%dmps%dsmodel%dSModel" resolveInfo="getModel" />
                  </node>
                  <node role="operand" roleId="tpee.1197027771414" type="tp25.SemanticDowncastExpression" typeId="tp25.1145404486709" id="5264392666049943061">
                    <node role="leftExpression" roleId="tp25.1145404616321" type="tp33.MigrationScriptPart_node" typeId="tp33.1177458237937" id="5264392666049943062" />
                  </node>
                </node>
              </node>
            </node>
            <node role="statement" roleId="tpee.1068581517665" type="tpee.ExpressionStatement" typeId="tpee.1068580123155" id="5264392666049943063">
              <node role="expression" roleId="tpee.1068580123156" type="tpee.DotExpression" typeId="tpee.1197027756228" id="5264392666049943064">
                <node role="operation" roleId="tpee.1197027833540" type="tpee.InstanceMethodCallOperation" typeId="tpee.1202948039474" id="5264392666049943065">
                  <link role="baseMethodDeclaration" roleId="tpee.1068499141037" targetNodeId="vsqj.~IModule%daddDependency(org%djetbrains%dmps%dopenapi%dmodule%dSModuleReference,boolean)%cvoid" resolveInfo="addDependency" />
                  <node role="actualArgument" roleId="tpee.1068499141038" type="tpee.StaticMethodCall" typeId="tpee.1081236700937" id="5264392666049943066">
                    <link role="classConcept" roleId="tpee.1144433194310" targetNodeId="kqhl.~ModuleReference" resolveInfo="ModuleReference" />
                    <link role="baseMethodDeclaration" roleId="tpee.1068499141037" targetNodeId="kqhl.~ModuleReference%dfromString(java%dlang%dString)%cjetbrains%dmps%dproject%dstructure%dmodules%dModuleReference" resolveInfo="fromString" />
                    <node role="actualArgument" roleId="tpee.1068499141038" type="tpee.StringLiteral" typeId="tpee.1070475926800" id="5264392666049943067">
                      <property name="value" nameId="tpee.1070475926801" value="moduleToString" />
                      <node role="smodelAttribute" roleId="tpck.5169995583184591170" type="tpf8.PropertyMacro" typeId="tpf8.1087833241328" id="5264392666049943068">
                        <property name="propertyName" nameId="tpck.1757699476691236117" value="value" />
                        <node role="propertyValueFunction" roleId="tpf8.1167756362303" type="tpf8.PropertyMacro_GetPropertyValue" typeId="tpf8.1167756080639" id="5264392666049943069">
                          <node role="body" roleId="tpee.1137022507850" type="tpee.StatementList" typeId="tpee.1068580123136" id="5264392666049943070">
                            <node role="statement" roleId="tpee.1068581517665" type="tpee.ExpressionStatement" typeId="tpee.1068580123155" id="5264392666049943071">
                              <node role="expression" roleId="tpee.1068580123156" type="tpee.DotExpression" typeId="tpee.1197027756228" id="5264392666049943072">
                                <node role="operation" roleId="tpee.1197027833540" type="tpee.InstanceMethodCallOperation" typeId="tpee.1202948039474" id="5264392666049943073">
                                  <link role="baseMethodDeclaration" roleId="tpee.1068499141037" targetNodeId="kqhl.~ModuleReference%dtoString()%cjava%dlang%dString" resolveInfo="toString" />
                                </node>
                                <node role="operand" roleId="tpee.1197027771414" type="tpee.DotExpression" typeId="tpee.1197027756228" id="5264392666049943074">
                                  <node role="operation" roleId="tpee.1197027833540" type="tpee.InstanceMethodCallOperation" typeId="tpee.1202948039474" id="5264392666049943075">
                                    <link role="baseMethodDeclaration" roleId="tpee.1068499141037" targetNodeId="vsqj.~IModule%dgetModuleReference()%cjetbrains%dmps%dproject%dstructure%dmodules%dModuleReference" resolveInfo="getModuleReference" />
                                  </node>
                                  <node role="operand" roleId="tpee.1197027771414" type="tpee.DotExpression" typeId="tpee.1197027756228" id="5264392666049943076">
                                    <node role="operation" roleId="tpee.1197027833540" type="tpee.InstanceMethodCallOperation" typeId="tpee.1202948039474" id="5264392666049943077">
                                      <link role="baseMethodDeclaration" roleId="tpee.1068499141037" targetNodeId="cu2c.~SModelDescriptor%dgetModule()%cjetbrains%dmps%dproject%dIModule" resolveInfo="getModule" />
                                    </node>
                                    <node role="operand" roleId="tpee.1197027771414" type="tpee.DotExpression" typeId="tpee.1197027756228" id="5264392666049943078">
                                      <node role="operation" roleId="tpee.1197027833540" type="tpee.InstanceMethodCallOperation" typeId="tpee.1202948039474" id="5264392666049943079">
                                        <link role="baseMethodDeclaration" roleId="tpee.1068499141037" targetNodeId="cu2c.~SModel%dgetModelDescriptor()%cjetbrains%dmps%dsmodel%dSModelDescriptor" resolveInfo="getModelDescriptor" />
                                      </node>
                                      <node role="operand" roleId="tpee.1197027771414" type="tp25.SemanticDowncastExpression" typeId="tp25.1145404486709" id="5264392666049943080">
                                        <node role="leftExpression" roleId="tp25.1145404616321" type="tpee.DotExpression" typeId="tpee.1197027756228" id="5264392666049943081">
                                          <node role="operation" roleId="tpee.1197027833540" type="tp25.Node_GetModelOperation" typeId="tp25.1143234257716" id="5264392666049943082" />
                                          <node role="operand" roleId="tpee.1197027771414" type="tpee.DotExpression" typeId="tpee.1197027756228" id="5264392666049943083">
                                            <node role="operation" roleId="tpee.1197027833540" type="tp25.SLinkAccess" typeId="tp25.1138056143562" id="5264392666049943084">
                                              <link role="link" roleId="tp25.1138056516764" targetNodeId="tp33.6655357163912246427" />
                                            </node>
                                            <node role="operand" roleId="tpee.1197027771414" type="tpf8.TemplateFunctionParameter_sourceNode" typeId="tpf8.1167169188348" id="5264392666049943085" />
                                          </node>
                                        </node>
                                      </node>
                                    </node>
                                  </node>
                                </node>
                              </node>
                            </node>
                          </node>
                        </node>
                      </node>
                    </node>
                  </node>
                  <node role="actualArgument" roleId="tpee.1068499141038" type="tpee.BooleanConstant" typeId="tpee.1068580123137" id="5264392666049943086">
                    <property name="value" nameId="tpee.1068580123138" value="false" />
                  </node>
                </node>
                <node role="operand" roleId="tpee.1197027771414" type="tpee.DotExpression" typeId="tpee.1197027756228" id="5264392666049943087">
                  <node role="operation" roleId="tpee.1197027833540" type="tpee.InstanceMethodCallOperation" typeId="tpee.1202948039474" id="5264392666049943088">
                    <link role="baseMethodDeclaration" roleId="tpee.1068499141037" targetNodeId="cu2c.~SModelDescriptor%dgetModule()%cjetbrains%dmps%dproject%dIModule" resolveInfo="getModule" />
                  </node>
                  <node role="operand" roleId="tpee.1197027771414" type="tpee.DotExpression" typeId="tpee.1197027756228" id="5264392666049943089">
                    <node role="operation" roleId="tpee.1197027833540" type="tpee.InstanceMethodCallOperation" typeId="tpee.1202948039474" id="5264392666049943090">
                      <link role="baseMethodDeclaration" roleId="tpee.1068499141037" targetNodeId="cu2c.~SModel%dgetModelDescriptor()%cjetbrains%dmps%dsmodel%dSModelDescriptor" resolveInfo="getModelDescriptor" />
                    </node>
                    <node role="operand" roleId="tpee.1197027771414" type="tpee.DotExpression" typeId="tpee.1197027756228" id="5264392666049943091">
                      <node role="operation" roleId="tpee.1197027833540" type="tpee.InstanceMethodCallOperation" typeId="tpee.1202948039474" id="5264392666049943092">
                        <link role="baseMethodDeclaration" roleId="tpee.1068499141037" targetNodeId="ec5l.~SNode%dgetModel()%cjetbrains%dmps%dsmodel%dSModel" resolveInfo="getModel" />
                      </node>
                      <node role="operand" roleId="tpee.1197027771414" type="tp25.SemanticDowncastExpression" typeId="tp25.1145404486709" id="5264392666049943093">
                        <node role="leftExpression" roleId="tp25.1145404616321" type="tp33.MigrationScriptPart_node" typeId="tp33.1177458237937" id="5264392666049943094" />
                      </node>
                    </node>
                  </node>
                </node>
              </node>
            </node>
          </node>
        </node>
        <node role="smodelAttribute" roleId="tpck.5169995583184591170" type="tpf8.TemplateFragment" typeId="tpf8.1095672379244" id="5264392666049900039" />
        <node role="smodelAttribute" roleId="tpck.5169995583184591170" type="tpf8.PropertyMacro" typeId="tpf8.1087833241328" id="5264392666049900040">
          <property name="propertyName" nameId="tpck.1757699476691236117" value="description" />
          <node role="propertyValueFunction" roleId="tpf8.1167756362303" type="tpf8.PropertyMacro_GetPropertyValue" typeId="tpf8.1167756080639" id="5264392666049900041">
            <node role="body" roleId="tpee.1137022507850" type="tpee.StatementList" typeId="tpee.1068580123136" id="5264392666049900042">
              <node role="statement" roleId="tpee.1068581517665" type="tpee.LocalVariableDeclarationStatement" typeId="tpee.1068581242864" id="5264392666049902631">
                <node role="localVariableDeclaration" roleId="tpee.1068581242865" type="tpee.LocalVariableDeclaration" typeId="tpee.1068581242863" id="5264392666049902632">
                  <property name="name" nameId="tpck.1169194664001" value="oldClassifierFQName" />
                  <node role="initializer" roleId="tpee.1068431790190" type="tpee.DotExpression" typeId="tpee.1197027756228" id="5434557751113105757">
                    <node role="operation" roleId="tpee.1197027833540" type="tp25.Node_ConceptMethodCall" typeId="tp25.1179409122411" id="5434557751113110570">
                      <link role="baseMethodDeclaration" roleId="tpee.1068499141037" targetNodeId="36cd.5434557751112930827" resolveInfo="getClassifierFqName" />
                    </node>
                    <node role="operand" roleId="tpee.1197027771414" type="tpee.DotExpression" typeId="tpee.1197027756228" id="5264392666049902635">
                      <node role="operation" roleId="tpee.1197027833540" type="tp25.SLinkAccess" typeId="tp25.1138056143562" id="5434557751113103199">
                        <link role="link" roleId="tp25.1138056516764" targetNodeId="tp33.5434557751112108415" />
                      </node>
                      <node role="operand" roleId="tpee.1197027771414" type="tpf8.TemplateFunctionParameter_sourceNode" typeId="tpf8.1167169188348" id="5264392666049902636" />
                    </node>
                  </node>
                  <node role="type" roleId="tpee.5680397130376446158" type="tpee.StringType" typeId="tpee.1225271177708" id="5264392666049902633" />
                </node>
              </node>
              <node role="statement" roleId="tpee.1068581517665" type="tpee.LocalVariableDeclarationStatement" typeId="tpee.1068581242864" id="5264392666049902639">
                <node role="localVariableDeclaration" roleId="tpee.1068581242865" type="tpee.LocalVariableDeclaration" typeId="tpee.1068581242863" id="5264392666049902640">
                  <property name="name" nameId="tpck.1169194664001" value="newClassifierFQName" />
                  <node role="type" roleId="tpee.5680397130376446158" type="tpee.StringType" typeId="tpee.1225271177708" id="5264392666049902641" />
                  <node role="initializer" roleId="tpee.1068431790190" type="tpee.DotExpression" typeId="tpee.1197027756228" id="5264392666049902642">
                    <node role="operand" roleId="tpee.1197027771414" type="tpee.DotExpression" typeId="tpee.1197027756228" id="5264392666049902643">
                      <node role="operand" roleId="tpee.1197027771414" type="tpf8.TemplateFunctionParameter_sourceNode" typeId="tpf8.1167169188348" id="5264392666049902644" />
                      <node role="operation" roleId="tpee.1197027833540" type="tp25.SLinkAccess" typeId="tp25.1138056143562" id="5264392666049902645">
                        <link role="link" roleId="tp25.1138056516764" targetNodeId="tp33.6655357163912246427" />
                      </node>
                    </node>
                    <node role="operation" roleId="tpee.1197027833540" type="tp25.Node_ConceptMethodCall" typeId="tp25.1179409122411" id="5264392666049902646">
                      <link role="baseMethodDeclaration" roleId="tpee.1068499141037" targetNodeId="tpcu.1213877404258" resolveInfo="getFqName" />
                    </node>
                  </node>
                </node>
              </node>
              <node role="statement" roleId="tpee.1068581517665" type="tpee.ExpressionStatement" typeId="tpee.1068580123155" id="5264392666049902647">
                <node role="expression" roleId="tpee.1068580123156" type="tpee.PlusExpression" typeId="tpee.1068581242875" id="5264392666049902648">
                  <node role="leftExpression" roleId="tpee.1081773367580" type="tpee.PlusExpression" typeId="tpee.1068581242875" id="5264392666049902649">
                    <node role="leftExpression" roleId="tpee.1081773367580" type="tpee.PlusExpression" typeId="tpee.1068581242875" id="5264392666049902650">
                      <node role="leftExpression" roleId="tpee.1081773367580" type="tpee.StringLiteral" typeId="tpee.1070475926800" id="5264392666049902651">
                        <property name="value" nameId="tpee.1070475926801" value="Replacing IMethodCalls using " />
                      </node>
                      <node role="rightExpression" roleId="tpee.1081773367579" type="tpee.VariableReference" typeId="tpee.1068498886296" id="5264392666049902652">
                        <link role="variableDeclaration" roleId="tpee.1068581517664" targetNodeId="5264392666049902632" resolveInfo="oldClassifierFQName" />
                      </node>
                    </node>
                    <node role="rightExpression" roleId="tpee.1081773367579" type="tpee.StringLiteral" typeId="tpee.1070475926800" id="5264392666049902653">
                      <property name="value" nameId="tpee.1070475926801" value=" as a parameter with " />
                    </node>
                  </node>
                  <node role="rightExpression" roleId="tpee.1081773367579" type="tpee.VariableReference" typeId="tpee.1068498886296" id="5264392666049902654">
                    <link role="variableDeclaration" roleId="tpee.1068581517664" targetNodeId="5264392666049902640" resolveInfo="newClassifierFQName" />
                  </node>
                </node>
              </node>
            </node>
          </node>
        </node>
        <node role="smodelAttribute" roleId="tpck.5169995583184591170" type="tpf8.IfMacro" typeId="tpf8.1118773211870" id="5264392666049909428">
          <node role="conditionFunction" roleId="tpf8.1167945861827" type="tpf8.IfMacro_Condition" typeId="tpf8.1167945743726" id="5264392666049909430">
            <node role="body" roleId="tpee.1137022507850" type="tpee.StatementList" typeId="tpee.1068580123136" id="5264392666049909432">
              <node role="statement" roleId="tpee.1068581517665" type="tpee.ExpressionStatement" typeId="tpee.1068580123155" id="5264392666049910253">
                <node role="expression" roleId="tpee.1068580123156" type="tpee.DotExpression" typeId="tpee.1197027756228" id="5264392666049910254">
                  <node role="operation" roleId="tpee.1197027833540" type="tp25.SPropertyAccess" typeId="tp25.1138056022639" id="5264392666049910255">
                    <link role="property" roleId="tp25.1138056395725" targetNodeId="tp33.7867202088808133349" resolveInfo="updateClassifierTypes" />
                  </node>
                  <node role="operand" roleId="tpee.1197027771414" type="tpf8.TemplateFunctionParameter_sourceNode" typeId="tpf8.1167169188348" id="5264392666049910256" />
                </node>
              </node>
            </node>
          </node>
        </node>
        <node role="affectedInstancePredicate" roleId="tp33.1177457957478" type="tp33.MigrationScriptPart_Instance_Predicate" typeId="tp33.1177458061340" id="5264392666049933912">
          <node role="body" roleId="tpee.1137022507850" type="tpee.StatementList" typeId="tpee.1068580123136" id="5264392666049933913">
            <node role="statement" roleId="tpee.1068581517665" type="tpee.LocalVariableDeclarationStatement" typeId="tpee.1068581242864" id="5264392666049936157">
              <node role="localVariableDeclaration" roleId="tpee.1068581242865" type="tpee.LocalVariableDeclaration" typeId="tpee.1068581242863" id="5264392666049936158">
                <property name="name" nameId="tpck.1169194664001" value="reference" />
                <node role="type" roleId="tpee.5680397130376446158" type="tpee.ClassifierType" typeId="tpee.1107535904670" id="5264392666049936159">
                  <link role="classifier" roleId="tpee.1107535924139" targetNodeId="cu2c.~SReference" resolveInfo="SReference" />
                </node>
                <node role="initializer" roleId="tpee.1068431790190" type="tpee.DotExpression" typeId="tpee.1197027756228" id="5264392666049936160">
                  <node role="operation" roleId="tpee.1197027833540" type="tp25.Node_GetReferenceOperation" typeId="tp25.3609773094169249792" id="5264392666049936161">
                    <node role="linkQualifier" roleId="tp25.3609773094169252180" type="tp25.OperationParm_LinkQualifier" typeId="tp25.5168775467716640652" id="5264392666049938653">
                      <node role="linkQualifier" roleId="tp25.5168775467716640653" type="tp25.LinkRefQualifier" typeId="tp25.1204851882688" id="1569157826885060312">
                        <link role="link" roleId="tp25.1204851882689" targetNodeId="tpee.1068499141037" />
                      </node>
                    </node>
                  </node>
                  <node role="operand" roleId="tpee.1197027771414" type="tp33.MigrationScriptPart_node" typeId="tp33.1177458237937" id="5264392666049936164" />
                </node>
              </node>
            </node>
            <node role="statement" roleId="tpee.1068581517665" type="tpee.IfStatement" typeId="tpee.1068580123159" id="5264392666049936165">
              <node role="condition" roleId="tpee.1068580123160" type="tpee.OrExpression" typeId="tpee.1080223426719" id="5264392666049936166">
                <node role="rightExpression" roleId="tpee.1081773367579" type="tpee.NotEqualsExpression" typeId="tpee.1073239437375" id="5264392666049936167">
                  <node role="rightExpression" roleId="tpee.1081773367579" type="tpee.NullLiteral" typeId="tpee.1070534058343" id="5264392666049936168" />
                  <node role="leftExpression" roleId="tpee.1081773367580" type="tpee.DotExpression" typeId="tpee.1197027756228" id="5264392666049936169">
                    <node role="operation" roleId="tpee.1197027833540" type="tpee.InstanceMethodCallOperation" typeId="tpee.1202948039474" id="5264392666049936170">
                      <link role="baseMethodDeclaration" roleId="tpee.1068499141037" targetNodeId="cu2c.~SReference%dgetTargetNodeSilently()%corg%djetbrains%dmps%dopenapi%dmodel%dSNode" resolveInfo="getTargetNodeSilently" />
                    </node>
                    <node role="operand" roleId="tpee.1197027771414" type="tpee.VariableReference" typeId="tpee.1068498886296" id="5264392666049936171">
                      <link role="variableDeclaration" roleId="tpee.1068581517664" targetNodeId="5264392666049936158" resolveInfo="reference" />
                    </node>
                  </node>
                </node>
                <node role="leftExpression" roleId="tpee.1081773367580" type="tpee.EqualsExpression" typeId="tpee.1068580123152" id="5264392666049936172">
                  <node role="leftExpression" roleId="tpee.1081773367580" type="tpee.VariableReference" typeId="tpee.1068498886296" id="5264392666049936173">
                    <link role="variableDeclaration" roleId="tpee.1068581517664" targetNodeId="5264392666049936158" resolveInfo="reference" />
                  </node>
                  <node role="rightExpression" roleId="tpee.1081773367579" type="tpee.NullLiteral" typeId="tpee.1070534058343" id="5264392666049936174" />
                </node>
              </node>
              <node role="ifTrue" roleId="tpee.1068580123161" type="tpee.StatementList" typeId="tpee.1068580123136" id="5264392666049936175">
                <node role="statement" roleId="tpee.1068581517665" type="tpee.ReturnStatement" typeId="tpee.1068581242878" id="5264392666049936176">
                  <node role="expression" roleId="tpee.1068581517676" type="tpee.BooleanConstant" typeId="tpee.1068580123137" id="5264392666049936177">
                    <property name="value" nameId="tpee.1068580123138" value="false" />
                  </node>
                </node>
              </node>
            </node>
            <node role="statement" roleId="tpee.1068581517665" type="tpee.LocalVariableDeclarationStatement" typeId="tpee.1068581242864" id="5264392666049936178">
              <node role="localVariableDeclaration" roleId="tpee.1068581242865" type="tpee.LocalVariableDeclaration" typeId="tpee.1068581242863" id="5264392666049936179">
                <property name="name" nameId="tpck.1169194664001" value="targetNodeId" />
                <node role="type" roleId="tpee.5680397130376446158" type="tpee.ClassifierType" typeId="tpee.1107535904670" id="5264392666049936180">
                  <link role="classifier" roleId="tpee.1107535924139" targetNodeId="ec5l.~SNodeId" resolveInfo="SNodeId" />
                </node>
                <node role="initializer" roleId="tpee.1068431790190" type="tpee.DotExpression" typeId="tpee.1197027756228" id="5264392666049936181">
                  <node role="operation" roleId="tpee.1197027833540" type="tpee.InstanceMethodCallOperation" typeId="tpee.1202948039474" id="5264392666049936182">
                    <link role="baseMethodDeclaration" roleId="tpee.1068499141037" targetNodeId="cu2c.~SReference%dgetTargetNodeId()%corg%djetbrains%dmps%dopenapi%dmodel%dSNodeId" resolveInfo="getTargetNodeId" />
                  </node>
                  <node role="operand" roleId="tpee.1197027771414" type="tpee.VariableReference" typeId="tpee.1068498886296" id="5264392666049936183">
                    <link role="variableDeclaration" roleId="tpee.1068581517664" targetNodeId="5264392666049936158" resolveInfo="reference" />
                  </node>
                </node>
              </node>
            </node>
            <node role="statement" roleId="tpee.1068581517665" type="tpee.IfStatement" typeId="tpee.1068580123159" id="5264392666049936184">
              <node role="condition" roleId="tpee.1068580123160" type="tpee.EqualsExpression" typeId="tpee.1068580123152" id="5264392666049936185">
                <node role="rightExpression" roleId="tpee.1081773367579" type="tpee.NullLiteral" typeId="tpee.1070534058343" id="5264392666049936186" />
                <node role="leftExpression" roleId="tpee.1081773367580" type="tpee.VariableReference" typeId="tpee.1068498886296" id="5264392666049936187">
                  <link role="variableDeclaration" roleId="tpee.1068581517664" targetNodeId="5264392666049936179" resolveInfo="targetNodeId" />
                </node>
              </node>
              <node role="ifTrue" roleId="tpee.1068580123161" type="tpee.StatementList" typeId="tpee.1068580123136" id="5264392666049936188">
                <node role="statement" roleId="tpee.1068581517665" type="tpee.ReturnStatement" typeId="tpee.1068581242878" id="5264392666049936189">
                  <node role="expression" roleId="tpee.1068581517676" type="tpee.BooleanConstant" typeId="tpee.1068580123137" id="5264392666049936190">
                    <property name="value" nameId="tpee.1068580123138" value="false" />
                  </node>
                </node>
              </node>
            </node>
            <node role="statement" roleId="tpee.1068581517665" type="tpee.ReturnStatement" typeId="tpee.1068581242878" id="5264392666049936191">
              <node role="expression" roleId="tpee.1068581517676" type="tpee.DotExpression" typeId="tpee.1197027756228" id="5264392666049936192">
                <node role="operation" roleId="tpee.1197027833540" type="tpee.InstanceMethodCallOperation" typeId="tpee.1202948039474" id="5264392666049936193">
                  <link role="baseMethodDeclaration" roleId="tpee.1068499141037" targetNodeId="e2lb.~String%dcontains(java%dlang%dCharSequence)%cboolean" resolveInfo="contains" />
                  <node role="actualArgument" roleId="tpee.1068499141038" type="tpee.StringLiteral" typeId="tpee.1070475926800" id="5264392666049936194">
                    <property name="value" nameId="tpee.1070475926801" value="old.classifier.fqName" />
                    <node role="smodelAttribute" roleId="tpck.5169995583184591170" type="tpf8.PropertyMacro" typeId="tpf8.1087833241328" id="5264392666049936195">
                      <property name="propertyName" nameId="tpck.1757699476691236117" value="value" />
                      <node role="propertyValueFunction" roleId="tpf8.1167756362303" type="tpf8.PropertyMacro_GetPropertyValue" typeId="tpf8.1167756080639" id="5264392666049936196">
                        <node role="body" roleId="tpee.1137022507850" type="tpee.StatementList" typeId="tpee.1068580123136" id="5264392666049936197">
                          <node role="statement" roleId="tpee.1068581517665" type="tpee.ExpressionStatement" typeId="tpee.1068580123155" id="5264392666049936198">
                            <node role="expression" roleId="tpee.1068580123156" type="tpee.DotExpression" typeId="tpee.1197027756228" id="5434557751113270169">
                              <node role="operation" roleId="tpee.1197027833540" type="tp25.Node_ConceptMethodCall" typeId="tp25.1179409122411" id="5434557751113272761">
                                <link role="baseMethodDeclaration" roleId="tpee.1068499141037" targetNodeId="36cd.5434557751112930827" resolveInfo="getClassifierFqName" />
                              </node>
                              <node role="operand" roleId="tpee.1197027771414" type="tpee.DotExpression" typeId="tpee.1197027756228" id="5264392666049936201">
                                <node role="operation" roleId="tpee.1197027833540" type="tp25.SLinkAccess" typeId="tp25.1138056143562" id="5434557751113268952">
                                  <link role="link" roleId="tp25.1138056516764" targetNodeId="tp33.5434557751112108415" />
                                </node>
                                <node role="operand" roleId="tpee.1197027771414" type="tpf8.TemplateFunctionParameter_sourceNode" typeId="tpf8.1167169188348" id="5264392666049936203" />
                              </node>
                            </node>
                          </node>
                        </node>
                      </node>
                    </node>
                  </node>
                </node>
                <node role="operand" roleId="tpee.1197027771414" type="tpee.DotExpression" typeId="tpee.1197027756228" id="5264392666049936204">
                  <node role="operand" roleId="tpee.1197027771414" type="tpee.VariableReference" typeId="tpee.1068498886296" id="5264392666049936205">
                    <link role="variableDeclaration" roleId="tpee.1068581517664" targetNodeId="5264392666049936179" resolveInfo="targetNodeId" />
                  </node>
                  <node role="operation" roleId="tpee.1197027833540" type="tpee.InstanceMethodCallOperation" typeId="tpee.1202948039474" id="5264392666049936206">
                    <link role="baseMethodDeclaration" roleId="tpee.1068499141037" targetNodeId="e2lb.~Object%dtoString()%cjava%dlang%dString" resolveInfo="toString" />
                  </node>
                </node>
              </node>
            </node>
          </node>
        </node>
      </node>
      <node role="part" roleId="tp33.1177458178889" type="tp33.MigrationScriptPart_Instance" typeId="tp33.1177457850499" id="4126624587004991023">
        <property name="description" nameId="tp33.1177457972041" value="Description" />
        <link role="affectedInstanceConcept" roleId="tp33.1177457957477" targetNodeId="tpee.1204053956946" resolveInfo="IMethodCall" />
        <node role="affectedInstanceUpdater" roleId="tp33.1177458005323" type="tp33.MigrationScriptPart_Instance_Updater" typeId="tp33.1177458491964" id="4126624587004991025">
          <node role="body" roleId="tpee.1137022507850" type="tpee.StatementList" typeId="tpee.1068580123136" id="4126624587004991027">
            <node role="statement" roleId="tpee.1068581517665" type="tpee.ExpressionStatement" typeId="tpee.1068580123155" id="2037769997942400190">
              <node role="expression" roleId="tpee.1068580123156" type="tpee.DotExpression" typeId="tpee.1197027756228" id="2037769997942400191">
                <node role="operation" roleId="tpee.1197027833540" type="tpee.InstanceMethodCallOperation" typeId="tpee.1202948039474" id="2037769997942400192">
                  <link role="baseMethodDeclaration" roleId="tpee.1068499141037" targetNodeId="cu2c.~SModel%daddModelImport(jetbrains%dmps%dsmodel%dSModelReference,boolean)%cvoid" resolveInfo="addModelImport" />
                  <node role="actualArgument" roleId="tpee.1068499141038" type="tpee.StaticMethodCall" typeId="tpee.1081236700937" id="2037769997942400193">
                    <link role="classConcept" roleId="tpee.1144433194310" targetNodeId="cu2c.~SModelReference" resolveInfo="SModelReference" />
                    <link role="baseMethodDeclaration" roleId="tpee.1068499141037" targetNodeId="cu2c.~SModelReference%dfromString(java%dlang%dString)%cjetbrains%dmps%dsmodel%dSModelReference" resolveInfo="fromString" />
                    <node role="actualArgument" roleId="tpee.1068499141038" type="tpee.StringLiteral" typeId="tpee.1070475926800" id="2037769997942400194">
                      <property name="value" nameId="tpee.1070475926801" value="newClassifierModelReference" />
                      <node role="smodelAttribute" roleId="tpck.5169995583184591170" type="tpf8.PropertyMacro" typeId="tpf8.1087833241328" id="2037769997942400195">
                        <property name="propertyName" nameId="tpck.1757699476691236117" value="value" />
                        <node role="propertyValueFunction" roleId="tpf8.1167756362303" type="tpf8.PropertyMacro_GetPropertyValue" typeId="tpf8.1167756080639" id="2037769997942400196">
                          <node role="body" roleId="tpee.1137022507850" type="tpee.StatementList" typeId="tpee.1068580123136" id="2037769997942400197">
                            <node role="statement" roleId="tpee.1068581517665" type="tpee.ExpressionStatement" typeId="tpee.1068580123155" id="2037769997942400198">
                              <node role="expression" roleId="tpee.1068580123156" type="tpee.DotExpression" typeId="tpee.1197027756228" id="2037769997942400199">
                                <node role="operation" roleId="tpee.1197027833540" type="tpee.InstanceMethodCallOperation" typeId="tpee.1202948039474" id="2037769997942400200">
                                  <link role="baseMethodDeclaration" roleId="tpee.1068499141037" targetNodeId="cu2c.~SModelReference%dtoString()%cjava%dlang%dString" resolveInfo="toString" />
                                </node>
                                <node role="operand" roleId="tpee.1197027771414" type="tpee.DotExpression" typeId="tpee.1197027756228" id="2037769997942400201">
                                  <node role="operation" roleId="tpee.1197027833540" type="tpee.InstanceMethodCallOperation" typeId="tpee.1202948039474" id="2037769997942400202">
                                    <link role="baseMethodDeclaration" roleId="tpee.1068499141037" targetNodeId="cu2c.~SModel%dgetSModelReference()%cjetbrains%dmps%dsmodel%dSModelReference" resolveInfo="getSModelReference" />
                                  </node>
                                  <node role="operand" roleId="tpee.1197027771414" type="tp25.SemanticDowncastExpression" typeId="tp25.1145404486709" id="2037769997942400203">
                                    <node role="leftExpression" roleId="tp25.1145404616321" type="tpee.DotExpression" typeId="tpee.1197027756228" id="2037769997942400204">
                                      <node role="operation" roleId="tpee.1197027833540" type="tp25.Node_GetModelOperation" typeId="tp25.1143234257716" id="2037769997942400205" />
                                      <node role="operand" roleId="tpee.1197027771414" type="tpee.DotExpression" typeId="tpee.1197027756228" id="2037769997942400206">
                                        <node role="operand" roleId="tpee.1197027771414" type="tpf8.TemplateFunctionParameter_sourceNode" typeId="tpf8.1167169188348" id="2037769997942400210" />
                                        <node role="operation" roleId="tpee.1197027833540" type="tp25.SLinkAccess" typeId="tp25.1138056143562" id="2037769997942400207">
                                          <link role="link" roleId="tp25.1138056516764" targetNodeId="tp33.6655357163912246427" />
                                        </node>
                                      </node>
                                    </node>
                                  </node>
                                </node>
                              </node>
                            </node>
                          </node>
                        </node>
                      </node>
                    </node>
                  </node>
                  <node role="actualArgument" roleId="tpee.1068499141038" type="tpee.BooleanConstant" typeId="tpee.1068580123137" id="2037769997942400211">
                    <property name="value" nameId="tpee.1068580123138" value="false" />
                  </node>
                </node>
<<<<<<< HEAD
                <node role="operand" roleId="tpee.1197027771414" type="tpee.DotExpression" typeId="tpee.1197027756228" id="2037769997942400212">
                  <node role="operation" roleId="tpee.1197027833540" type="tpee.InstanceMethodCallOperation" typeId="tpee.1202948039474" id="2037769997942400213">
                    <link role="baseMethodDeclaration" roleId="tpee.1068499141037" targetNodeId="cu2c.~SNode%dgetModel()%cjetbrains%dmps%dsmodel%dSModel" resolveInfo="getModel" />
=======
                <node role="operand" roleId="tpee.1197027771414" type="tpee.DotExpression" typeId="tpee.1197027756228" id="392628194913335530">
                  <node role="operation" roleId="tpee.1197027833540" type="tpee.InstanceMethodCallOperation" typeId="tpee.1202948039474" id="392628194913335531">
                    <link role="baseMethodDeclaration" roleId="tpee.1068499141037" targetNodeId="ec5l.~SNode%dgetModel()%cjetbrains%dmps%dsmodel%dSModel" resolveInfo="getModel" />
>>>>>>> 026c9180
                  </node>
                  <node role="operand" roleId="tpee.1197027771414" type="tp25.SemanticDowncastExpression" typeId="tp25.1145404486709" id="2037769997942400214">
                    <node role="leftExpression" roleId="tp25.1145404616321" type="tp33.MigrationScriptPart_node" typeId="tp33.1177458237937" id="2037769997942400215" />
                  </node>
                </node>
              </node>
            </node>
            <node role="statement" roleId="tpee.1068581517665" type="tpee.ExpressionStatement" typeId="tpee.1068580123155" id="2037769997942400216">
              <node role="expression" roleId="tpee.1068580123156" type="tpee.DotExpression" typeId="tpee.1197027756228" id="2037769997942400217">
                <node role="operation" roleId="tpee.1197027833540" type="tpee.InstanceMethodCallOperation" typeId="tpee.1202948039474" id="2037769997942400218">
                  <link role="baseMethodDeclaration" roleId="tpee.1068499141037" targetNodeId="vsqj.~IModule%daddDependency(org%djetbrains%dmps%dopenapi%dmodule%dSModuleReference,boolean)%cvoid" resolveInfo="addDependency" />
                  <node role="actualArgument" roleId="tpee.1068499141038" type="tpee.StaticMethodCall" typeId="tpee.1081236700937" id="2037769997942400219">
                    <link role="classConcept" roleId="tpee.1144433194310" targetNodeId="kqhl.~ModuleReference" resolveInfo="ModuleReference" />
                    <link role="baseMethodDeclaration" roleId="tpee.1068499141037" targetNodeId="kqhl.~ModuleReference%dfromString(java%dlang%dString)%cjetbrains%dmps%dproject%dstructure%dmodules%dModuleReference" resolveInfo="fromString" />
                    <node role="actualArgument" roleId="tpee.1068499141038" type="tpee.StringLiteral" typeId="tpee.1070475926800" id="2037769997942400220">
                      <property name="value" nameId="tpee.1070475926801" value="moduleToString" />
                      <node role="smodelAttribute" roleId="tpck.5169995583184591170" type="tpf8.PropertyMacro" typeId="tpf8.1087833241328" id="2037769997942400221">
                        <property name="propertyName" nameId="tpck.1757699476691236117" value="value" />
                        <node role="propertyValueFunction" roleId="tpf8.1167756362303" type="tpf8.PropertyMacro_GetPropertyValue" typeId="tpf8.1167756080639" id="2037769997942400222">
                          <node role="body" roleId="tpee.1137022507850" type="tpee.StatementList" typeId="tpee.1068580123136" id="2037769997942400223">
                            <node role="statement" roleId="tpee.1068581517665" type="tpee.ExpressionStatement" typeId="tpee.1068580123155" id="2037769997942400224">
                              <node role="expression" roleId="tpee.1068580123156" type="tpee.DotExpression" typeId="tpee.1197027756228" id="2037769997942400225">
                                <node role="operation" roleId="tpee.1197027833540" type="tpee.InstanceMethodCallOperation" typeId="tpee.1202948039474" id="2037769997942400226">
                                  <link role="baseMethodDeclaration" roleId="tpee.1068499141037" targetNodeId="kqhl.~ModuleReference%dtoString()%cjava%dlang%dString" resolveInfo="toString" />
                                </node>
                                <node role="operand" roleId="tpee.1197027771414" type="tpee.DotExpression" typeId="tpee.1197027756228" id="2037769997942400227">
                                  <node role="operation" roleId="tpee.1197027833540" type="tpee.InstanceMethodCallOperation" typeId="tpee.1202948039474" id="2037769997942400228">
                                    <link role="baseMethodDeclaration" roleId="tpee.1068499141037" targetNodeId="vsqj.~IModule%dgetModuleReference()%cjetbrains%dmps%dproject%dstructure%dmodules%dModuleReference" resolveInfo="getModuleReference" />
                                  </node>
                                  <node role="operand" roleId="tpee.1197027771414" type="tpee.DotExpression" typeId="tpee.1197027756228" id="2037769997942400229">
                                    <node role="operation" roleId="tpee.1197027833540" type="tpee.InstanceMethodCallOperation" typeId="tpee.1202948039474" id="2037769997942400230">
                                      <link role="baseMethodDeclaration" roleId="tpee.1068499141037" targetNodeId="cu2c.~SModelDescriptor%dgetModule()%cjetbrains%dmps%dproject%dIModule" resolveInfo="getModule" />
                                    </node>
                                    <node role="operand" roleId="tpee.1197027771414" type="tpee.DotExpression" typeId="tpee.1197027756228" id="2037769997942400231">
                                      <node role="operation" roleId="tpee.1197027833540" type="tpee.InstanceMethodCallOperation" typeId="tpee.1202948039474" id="2037769997942400232">
                                        <link role="baseMethodDeclaration" roleId="tpee.1068499141037" targetNodeId="cu2c.~SModel%dgetModelDescriptor()%cjetbrains%dmps%dsmodel%dSModelDescriptor" resolveInfo="getModelDescriptor" />
                                      </node>
                                      <node role="operand" roleId="tpee.1197027771414" type="tp25.SemanticDowncastExpression" typeId="tp25.1145404486709" id="2037769997942400233">
                                        <node role="leftExpression" roleId="tp25.1145404616321" type="tpee.DotExpression" typeId="tpee.1197027756228" id="2037769997942400234">
                                          <node role="operation" roleId="tpee.1197027833540" type="tp25.Node_GetModelOperation" typeId="tp25.1143234257716" id="2037769997942400235" />
                                          <node role="operand" roleId="tpee.1197027771414" type="tpee.DotExpression" typeId="tpee.1197027756228" id="2037769997942400236">
                                            <node role="operand" roleId="tpee.1197027771414" type="tpf8.TemplateFunctionParameter_sourceNode" typeId="tpf8.1167169188348" id="2037769997942400240" />
                                            <node role="operation" roleId="tpee.1197027833540" type="tp25.SLinkAccess" typeId="tp25.1138056143562" id="2037769997942400237">
                                              <link role="link" roleId="tp25.1138056516764" targetNodeId="tp33.6655357163912246427" />
                                            </node>
                                          </node>
                                        </node>
                                      </node>
                                    </node>
                                  </node>
                                </node>
                              </node>
                            </node>
                          </node>
                        </node>
                      </node>
                    </node>
                  </node>
                  <node role="actualArgument" roleId="tpee.1068499141038" type="tpee.BooleanConstant" typeId="tpee.1068580123137" id="2037769997942400241">
                    <property name="value" nameId="tpee.1068580123138" value="false" />
                  </node>
                </node>
                <node role="operand" roleId="tpee.1197027771414" type="tpee.DotExpression" typeId="tpee.1197027756228" id="2037769997942400242">
                  <node role="operation" roleId="tpee.1197027833540" type="tpee.InstanceMethodCallOperation" typeId="tpee.1202948039474" id="2037769997942400243">
                    <link role="baseMethodDeclaration" roleId="tpee.1068499141037" targetNodeId="cu2c.~SModelDescriptor%dgetModule()%cjetbrains%dmps%dproject%dIModule" resolveInfo="getModule" />
                  </node>
                  <node role="operand" roleId="tpee.1197027771414" type="tpee.DotExpression" typeId="tpee.1197027756228" id="2037769997942400244">
                    <node role="operation" roleId="tpee.1197027833540" type="tpee.InstanceMethodCallOperation" typeId="tpee.1202948039474" id="2037769997942400245">
                      <link role="baseMethodDeclaration" roleId="tpee.1068499141037" targetNodeId="cu2c.~SModel%dgetModelDescriptor()%cjetbrains%dmps%dsmodel%dSModelDescriptor" resolveInfo="getModelDescriptor" />
                    </node>
<<<<<<< HEAD
                    <node role="operand" roleId="tpee.1197027771414" type="tpee.DotExpression" typeId="tpee.1197027756228" id="2037769997942400246">
                      <node role="operation" roleId="tpee.1197027833540" type="tpee.InstanceMethodCallOperation" typeId="tpee.1202948039474" id="2037769997942400247">
                        <link role="baseMethodDeclaration" roleId="tpee.1068499141037" targetNodeId="cu2c.~SNode%dgetModel()%cjetbrains%dmps%dsmodel%dSModel" resolveInfo="getModel" />
=======
                    <node role="operand" roleId="tpee.1197027771414" type="tpee.DotExpression" typeId="tpee.1197027756228" id="392628194913897842">
                      <node role="operation" roleId="tpee.1197027833540" type="tpee.InstanceMethodCallOperation" typeId="tpee.1202948039474" id="392628194913897843">
                        <link role="baseMethodDeclaration" roleId="tpee.1068499141037" targetNodeId="ec5l.~SNode%dgetModel()%cjetbrains%dmps%dsmodel%dSModel" resolveInfo="getModel" />
>>>>>>> 026c9180
                      </node>
                      <node role="operand" roleId="tpee.1197027771414" type="tp25.SemanticDowncastExpression" typeId="tp25.1145404486709" id="2037769997942400248">
                        <node role="leftExpression" roleId="tp25.1145404616321" type="tp33.MigrationScriptPart_node" typeId="tp33.1177458237937" id="2037769997942400249" />
                      </node>
                    </node>
                  </node>
                </node>
              </node>
            </node>
            <node role="statement" roleId="tpee.1068581517665" type="tpee.IfStatement" typeId="tpee.1068580123159" id="2037769997942430807">
              <node role="condition" roleId="tpee.1068580123160" type="tpee.EqualsExpression" typeId="tpee.1068580123152" id="2037769997942448192">
                <node role="leftExpression" roleId="tpee.1081773367580" type="tpee.DotExpression" typeId="tpee.1197027756228" id="2037769997942437168">
                  <node role="operation" roleId="tpee.1197027833540" type="tp25.SLinkAccess" typeId="tp25.1138056143562" id="2037769997942443709">
                    <link role="link" roleId="tp25.1138056516764" targetNodeId="tpee.1068499141037" />
                  </node>
                  <node role="operand" roleId="tpee.1197027771414" type="tp33.MigrationScriptPart_node" typeId="tp33.1177458237937" id="2037769997942436710" />
                </node>
                <node role="rightExpression" roleId="tpee.1081773367579" type="tp25.NodeRefExpression" typeId="tp25.1219352745532" id="2037769997942448390">
                  <link role="referentNode" roleId="tp25.1219352800908" targetNodeId="e2lb.~Object" resolveInfo="Object" />
                  <node role="smodelAttribute" roleId="tpck.5169995583184591170" type="tpf8.ReferenceMacro" typeId="tpf8.1088761943574" id="2037769997942448391">
                    <property name="linkRole" nameId="tpck.1757699476691236116" value="referentNode" />
                    <node role="referentFunction" roleId="tpf8.1167770376702" type="tpf8.ReferenceMacro_GetReferent" typeId="tpf8.1167770111131" id="2037769997942448392">
                      <node role="body" roleId="tpee.1137022507850" type="tpee.StatementList" typeId="tpee.1068580123136" id="2037769997942448393">
                        <node role="statement" roleId="tpee.1068581517665" type="tpee.ExpressionStatement" typeId="tpee.1068580123155" id="2037769997942448394">
                          <node role="expression" roleId="tpee.1068580123156" type="tpee.DotExpression" typeId="tpee.1197027756228" id="2037769997942448395">
                            <node role="operation" roleId="tpee.1197027833540" type="tp25.SLinkAccess" typeId="tp25.1138056143562" id="2037769997942554499">
                              <link role="link" roleId="tp25.1138056516764" targetNodeId="tp33.2291767839159499865" />
                            </node>
                            <node role="operand" roleId="tpee.1197027771414" type="tp25.SNodeTypeCastExpression" typeId="tp25.1140137987495" id="2037769997942536080">
                              <link role="concept" roleId="tp25.1140138128738" targetNodeId="tp33.2291767839159498115" resolveInfo="DirectMethodSpecification" />
                              <node role="leftExpression" roleId="tp25.1140138123956" type="tpee.DotExpression" typeId="tpee.1197027756228" id="2037769997942520714">
                                <node role="operation" roleId="tpee.1197027833540" type="tp25.SLinkAccess" typeId="tp25.1138056143562" id="2037769997942530155">
                                  <link role="link" roleId="tp25.1138056516764" targetNodeId="tp33.4774682482449846913" />
                                </node>
                                <node role="operand" roleId="tpee.1197027771414" type="tpf8.TemplateFunctionParameter_sourceNode" typeId="tpf8.1167169188348" id="2037769997942448397" />
                              </node>
                            </node>
                          </node>
                        </node>
                      </node>
                    </node>
                  </node>
                </node>
              </node>
              <node role="smodelAttribute" roleId="tpck.5169995583184591170" type="tpf8.LoopMacro" typeId="tpf8.1118786554307" id="2037769997942432794">
                <node role="sourceNodesQuery" roleId="tpf8.1167952069335" type="tpf8.SourceSubstituteMacro_SourceNodesQuery" typeId="tpf8.1167951910403" id="2037769997942432796">
                  <node role="body" roleId="tpee.1137022507850" type="tpee.StatementList" typeId="tpee.1068580123136" id="2037769997942432798">
                    <node role="statement" roleId="tpee.1068581517665" type="tpee.ExpressionStatement" typeId="tpee.1068580123155" id="2037769997942433399">
                      <node role="expression" roleId="tpee.1068580123156" type="tpee.DotExpression" typeId="tpee.1197027756228" id="2037769997942433411">
                        <node role="operation" roleId="tpee.1197027833540" type="tp2q.WhereOperation" typeId="tp2q.1202120902084" id="2037769997942433412">
                          <node role="closure" roleId="tp2q.1204796294226" type="tp2c.ClosureLiteral" typeId="tp2c.1199569711397" id="2037769997942433413">
                            <node role="body" roleId="tp2c.1199569916463" type="tpee.StatementList" typeId="tpee.1068580123136" id="2037769997942433414">
                              <node role="statement" roleId="tpee.1068581517665" type="tpee.ExpressionStatement" typeId="tpee.1068580123155" id="2037769997942433415">
                                <node role="expression" roleId="tpee.1068580123156" type="tpee.AndExpression" typeId="tpee.1080120340718" id="2037769997942433416">
                                  <node role="leftExpression" roleId="tpee.1081773367580" type="tpee.DotExpression" typeId="tpee.1197027756228" id="2037769997942433417">
                                    <node role="operation" roleId="tpee.1197027833540" type="tp25.Node_IsInstanceOfOperation" typeId="tp25.1139621453865" id="2037769997942433418">
                                      <node role="conceptArgument" roleId="tp25.1177027386292" type="tp25.RefConcept_Reference" typeId="tp25.1177026924588" id="2037769997942433419">
                                        <link role="conceptDeclaration" roleId="tp25.1177026940964" targetNodeId="tp33.2291767839159498115" resolveInfo="DirectMethodSpecification" />
                                      </node>
                                    </node>
                                    <node role="operand" roleId="tpee.1197027771414" type="tpee.DotExpression" typeId="tpee.1197027756228" id="2037769997942433420">
                                      <node role="operation" roleId="tpee.1197027833540" type="tp25.SLinkAccess" typeId="tp25.1138056143562" id="2037769997942433421">
                                        <link role="link" roleId="tp25.1138056516764" targetNodeId="tp33.4774682482449846913" />
                                      </node>
                                      <node role="operand" roleId="tpee.1197027771414" type="tpee.VariableReference" typeId="tpee.1068498886296" id="2037769997942433422">
                                        <link role="variableDeclaration" roleId="tpee.1068581517664" targetNodeId="2037769997942433426" resolveInfo="it" />
                                      </node>
                                    </node>
                                  </node>
                                  <node role="rightExpression" roleId="tpee.1081773367579" type="tpee.DotExpression" typeId="tpee.1197027756228" id="2037769997942433423">
                                    <node role="operation" roleId="tpee.1197027833540" type="tp25.SPropertyAccess" typeId="tp25.1138056022639" id="2037769997942433424">
                                      <link role="property" roleId="tp25.1138056395725" targetNodeId="tp33.7867202088808133349" resolveInfo="updateClassifierTypes" />
                                    </node>
                                    <node role="operand" roleId="tpee.1197027771414" type="tpf8.TemplateFunctionParameter_sourceNode" typeId="tpf8.1167169188348" id="2037769997942433425" />
                                  </node>
                                </node>
                              </node>
                            </node>
                            <node role="parameter" roleId="tp2c.1199569906740" type="tp2q.SmartClosureParameterDeclaration" typeId="tp2q.1203518072036" id="2037769997942433426">
                              <property name="name" nameId="tpck.1169194664001" value="it" />
                              <node role="type" roleId="tpee.5680397130376446158" type="tpee.UndefinedType" typeId="tpee.4836112446988635817" id="2037769997942433427" />
                            </node>
                          </node>
                        </node>
                        <node role="operand" roleId="tpee.1197027771414" type="tpee.DotExpression" typeId="tpee.1197027756228" id="2037769997942433428">
                          <node role="operation" roleId="tpee.1197027833540" type="tp25.SLinkListAccess" typeId="tp25.1138056282393" id="2037769997942433429">
                            <link role="link" roleId="tp25.1138056546658" targetNodeId="tp33.849077997121893197" />
                          </node>
                          <node role="operand" roleId="tpee.1197027771414" type="tpf8.TemplateFunctionParameter_sourceNode" typeId="tpf8.1167169188348" id="2037769997942433430" />
                        </node>
                      </node>
                    </node>
                  </node>
                </node>
              </node>
              <node role="ifTrue" roleId="tpee.1068580123161" type="tpee.StatementList" typeId="tpee.1068580123136" id="2037769997942430809">
                <node role="statement" roleId="tpee.1068581517665" type="tpee.ExpressionStatement" typeId="tpee.1068580123155" id="2037769997942587072">
                  <node role="expression" roleId="tpee.1068580123156" type="tpee.AssignmentExpression" typeId="tpee.1068498886294" id="2037769997942587073">
                    <node role="rValue" roleId="tpee.1068498886297" type="tp25.NodeRefExpression" typeId="tp25.1219352745532" id="2037769997942587074">
                      <link role="referentNode" roleId="tp25.1219352800908" targetNodeId="e2lb.~Object" resolveInfo="Object" />
                      <node role="smodelAttribute" roleId="tpck.5169995583184591170" type="tpf8.ReferenceMacro" typeId="tpf8.1088761943574" id="2037769997942587075">
                        <property name="linkRole" nameId="tpck.1757699476691236116" value="referentNode" />
                        <node role="referentFunction" roleId="tpf8.1167770376702" type="tpf8.ReferenceMacro_GetReferent" typeId="tpf8.1167770111131" id="2037769997942587076">
                          <node role="body" roleId="tpee.1137022507850" type="tpee.StatementList" typeId="tpee.1068580123136" id="2037769997942587077">
                            <node role="statement" roleId="tpee.1068581517665" type="tpee.ExpressionStatement" typeId="tpee.1068580123155" id="2037769997942587078">
                              <node role="expression" roleId="tpee.1068580123156" type="tpee.DotExpression" typeId="tpee.1197027756228" id="2037769997942587079">
                                <node role="operand" roleId="tpee.1197027771414" type="tpf8.TemplateFunctionParameter_sourceNode" typeId="tpf8.1167169188348" id="2037769997942587080" />
                                <node role="operation" roleId="tpee.1197027833540" type="tp25.SLinkAccess" typeId="tp25.1138056143562" id="2037769997942587081">
                                  <link role="link" roleId="tp25.1138056516764" targetNodeId="tp33.4242940223545038298" />
                                </node>
                              </node>
                            </node>
                          </node>
                        </node>
                      </node>
                    </node>
                    <node role="lValue" roleId="tpee.1068498886295" type="tpee.DotExpression" typeId="tpee.1197027756228" id="2037769997942587082">
                      <node role="operation" roleId="tpee.1197027833540" type="tp25.SLinkAccess" typeId="tp25.1138056143562" id="2037769997942587083">
                        <link role="link" roleId="tp25.1138056516764" targetNodeId="tpee.1068499141037" />
                      </node>
                      <node role="operand" roleId="tpee.1197027771414" type="tp33.MigrationScriptPart_node" typeId="tp33.1177458237937" id="2037769997942587084" />
                    </node>
                  </node>
                  <node role="smodelAttribute" roleId="tpck.5169995583184591170" type="tpf8.IfMacro" typeId="tpf8.1118773211870" id="2037769997942587085">
                    <node role="conditionFunction" roleId="tpf8.1167945861827" type="tpf8.IfMacro_Condition" typeId="tpf8.1167945743726" id="2037769997942587086">
                      <node role="body" roleId="tpee.1137022507850" type="tpee.StatementList" typeId="tpee.1068580123136" id="2037769997942587087">
                        <node role="statement" roleId="tpee.1068581517665" type="tpee.ExpressionStatement" typeId="tpee.1068580123155" id="2037769997942587088">
                          <node role="expression" roleId="tpee.1068580123156" type="tpee.NotEqualsExpression" typeId="tpee.1073239437375" id="2037769997942587089">
                            <node role="rightExpression" roleId="tpee.1081773367579" type="tpee.NullLiteral" typeId="tpee.1070534058343" id="2037769997942587090" />
                            <node role="leftExpression" roleId="tpee.1081773367580" type="tpee.DotExpression" typeId="tpee.1197027756228" id="2037769997942587091">
                              <node role="operand" roleId="tpee.1197027771414" type="tpf8.TemplateFunctionParameter_sourceNode" typeId="tpf8.1167169188348" id="2037769997942587092" />
                              <node role="operation" roleId="tpee.1197027833540" type="tp25.SLinkAccess" typeId="tp25.1138056143562" id="2037769997942587093">
                                <link role="link" roleId="tp25.1138056516764" targetNodeId="tp33.4242940223545038298" />
                              </node>
                            </node>
                          </node>
                        </node>
                      </node>
                    </node>
                  </node>
                </node>
                <node role="statement" roleId="tpee.1068581517665" type="tpee.ExpressionStatement" typeId="tpee.1068580123155" id="2037769997942589881">
                  <node role="expression" roleId="tpee.1068580123156" type="tpee.AssignmentExpression" typeId="tpee.1068498886294" id="2037769997942589882">
                    <node role="rValue" roleId="tpee.1068498886297" type="tp25.NodeRefExpression" typeId="tp25.1219352745532" id="2037769997942589883">
                      <link role="referentNode" roleId="tp25.1219352800908" targetNodeId="e2lb.~Object" resolveInfo="Object" />
                      <node role="smodelAttribute" roleId="tpck.5169995583184591170" type="tpf8.ReferenceMacro" typeId="tpf8.1088761943574" id="2037769997942589884">
                        <property name="linkRole" nameId="tpck.1757699476691236116" value="referentNode" />
                        <node role="referentFunction" roleId="tpf8.1167770376702" type="tpf8.ReferenceMacro_GetReferent" typeId="tpf8.1167770111131" id="2037769997942589885">
                          <node role="body" roleId="tpee.1137022507850" type="tpee.StatementList" typeId="tpee.1068580123136" id="2037769997942589886">
                            <node role="statement" roleId="tpee.1068581517665" type="tpee.LocalVariableDeclarationStatement" typeId="tpee.1068581242864" id="2037769997942589887">
                              <node role="localVariableDeclaration" roleId="tpee.1068581242865" type="tpee.LocalVariableDeclaration" typeId="tpee.1068581242863" id="2037769997942589888">
                                <property name="name" nameId="tpck.1169194664001" value="directMethodSpecification" />
                                <node role="initializer" roleId="tpee.1068431790190" type="tp25.SNodeTypeCastExpression" typeId="tp25.1140137987495" id="2037769997942601323">
                                  <link role="concept" roleId="tp25.1140138128738" targetNodeId="tp33.2291767839159498115" resolveInfo="DirectMethodSpecification" />
                                  <node role="leftExpression" roleId="tp25.1140138123956" type="tpee.DotExpression" typeId="tpee.1197027756228" id="2037769997942589891">
                                    <node role="operation" roleId="tpee.1197027833540" type="tp25.SLinkAccess" typeId="tp25.1138056143562" id="2037769997942589892">
                                      <link role="link" roleId="tp25.1138056516764" targetNodeId="tp33.4774682482449846913" />
                                    </node>
                                    <node role="operand" roleId="tpee.1197027771414" type="tpf8.TemplateFunctionParameter_sourceNode" typeId="tpf8.1167169188348" id="2037769997942589893" />
                                  </node>
                                </node>
                                <node role="type" roleId="tpee.5680397130376446158" type="tp25.SNodeType" typeId="tp25.1138055754698" id="2037769997942589889">
                                  <link role="concept" roleId="tp25.1138405853777" targetNodeId="tp33.2291767839159498115" resolveInfo="DirectMethodSpecification" />
                                </node>
                              </node>
                            </node>
                            <node role="statement" roleId="tpee.1068581517665" type="tpee.ExpressionStatement" typeId="tpee.1068580123155" id="2037769997942589907">
                              <node role="expression" roleId="tpee.1068580123156" type="tpee.DotExpression" typeId="tpee.1197027756228" id="2037769997942589908">
                                <node role="operand" roleId="tpee.1197027771414" type="tpee.DotExpression" typeId="tpee.1197027756228" id="2037769997942589909">
                                  <node role="operand" roleId="tpee.1197027771414" type="tpee.DotExpression" typeId="tpee.1197027756228" id="2037769997942589910">
                                    <node role="operation" roleId="tpee.1197027833540" type="tp25.Node_ConceptMethodCall" typeId="tp25.1179409122411" id="2037769997942589911">
                                      <link role="baseMethodDeclaration" roleId="tpee.1068499141037" targetNodeId="tpek.5292274854859311639" resolveInfo="methods" />
                                    </node>
                                    <node role="operand" roleId="tpee.1197027771414" type="tpee.DotExpression" typeId="tpee.1197027756228" id="2037769997942589912">
                                      <node role="operand" roleId="tpee.1197027771414" type="tpee.DotExpression" typeId="tpee.1197027756228" id="2037769997942589913">
                                        <node role="operand" roleId="tpee.1197027771414" type="tpf8.TemplateFunctionParameter_sourceNode" typeId="tpf8.1167169188348" id="2037769997942589914" />
                                        <node role="operation" roleId="tpee.1197027833540" type="tp25.Node_ConceptMethodCall" typeId="tp25.1179409122411" id="2037769997942589915">
                                          <link role="baseMethodDeclaration" roleId="tpee.1068499141037" targetNodeId="36cd.5166971494091017146" resolveInfo="getMigration" />
                                        </node>
                                      </node>
                                      <node role="operation" roleId="tpee.1197027833540" type="tp25.SLinkAccess" typeId="tp25.1138056143562" id="2037769997942589916">
                                        <link role="link" roleId="tp25.1138056516764" targetNodeId="tp33.6655357163912246427" />
                                      </node>
                                    </node>
                                  </node>
                                  <node role="operation" roleId="tpee.1197027833540" type="tp2q.WhereOperation" typeId="tp2q.1202120902084" id="2037769997942589917">
                                    <node role="closure" roleId="tp2q.1204796294226" type="tp2c.ClosureLiteral" typeId="tp2c.1199569711397" id="2037769997942589918">
                                      <node role="body" roleId="tp2c.1199569916463" type="tpee.StatementList" typeId="tpee.1068580123136" id="2037769997942589919">
                                        <node role="statement" roleId="tpee.1068581517665" type="tpee.ExpressionStatement" typeId="tpee.1068580123155" id="2037769997942589920">
                                          <node role="expression" roleId="tpee.1068580123156" type="tpee.AndExpression" typeId="tpee.1080120340718" id="2037769997942589921">
                                            <node role="rightExpression" roleId="tpee.1081773367579" type="tpee.EqualsExpression" typeId="tpee.1068580123152" id="2037769997942589922">
                                              <node role="rightExpression" roleId="tpee.1081773367579" type="tpee.DotExpression" typeId="tpee.1197027756228" id="2037769997942589923">
                                                <node role="operand" roleId="tpee.1197027771414" type="tpee.DotExpression" typeId="tpee.1197027756228" id="2037769997942589924">
                                                  <node role="operand" roleId="tpee.1197027771414" type="tpee.DotExpression" typeId="tpee.1197027756228" id="2037769997942589925">
                                                    <node role="operation" roleId="tpee.1197027833540" type="tp25.SLinkAccess" typeId="tp25.1138056143562" id="2037769997942589926">
                                                      <link role="link" roleId="tp25.1138056516764" targetNodeId="tp33.2291767839159499865" />
                                                    </node>
                                                    <node role="operand" roleId="tpee.1197027771414" type="tpee.VariableReference" typeId="tpee.1068498886296" id="2037769997942589927">
                                                      <link role="variableDeclaration" roleId="tpee.1068581517664" targetNodeId="2037769997942589888" resolveInfo="directMethodSpecification" />
                                                    </node>
                                                  </node>
                                                  <node role="operation" roleId="tpee.1197027833540" type="tp25.SLinkListAccess" typeId="tp25.1138056282393" id="2037769997942589928">
                                                    <link role="link" roleId="tp25.1138056546658" targetNodeId="tpee.1068580123134" />
                                                  </node>
                                                </node>
                                                <node role="operation" roleId="tpee.1197027833540" type="tp2q.GetSizeOperation" typeId="tp2q.1162935959151" id="2037769997942589929" />
                                              </node>
                                              <node role="leftExpression" roleId="tpee.1081773367580" type="tpee.DotExpression" typeId="tpee.1197027756228" id="2037769997942589930">
                                                <node role="operand" roleId="tpee.1197027771414" type="tpee.DotExpression" typeId="tpee.1197027756228" id="2037769997942589931">
                                                  <node role="operand" roleId="tpee.1197027771414" type="tpee.VariableReference" typeId="tpee.1068498886296" id="2037769997942589932">
                                                    <link role="variableDeclaration" roleId="tpee.1068581517664" targetNodeId="2037769997942589944" resolveInfo="it" />
                                                  </node>
                                                  <node role="operation" roleId="tpee.1197027833540" type="tp25.SLinkListAccess" typeId="tp25.1138056282393" id="2037769997942589933">
                                                    <link role="link" roleId="tp25.1138056546658" targetNodeId="tpee.1068580123134" />
                                                  </node>
                                                </node>
                                                <node role="operation" roleId="tpee.1197027833540" type="tp2q.GetSizeOperation" typeId="tp2q.1162935959151" id="2037769997942589934" />
                                              </node>
                                            </node>
                                            <node role="leftExpression" roleId="tpee.1081773367580" type="tpee.NPEEqualsExpression" typeId="tpee.1225271283259" id="2037769997942589935">
                                              <node role="leftExpression" roleId="tpee.1081773367580" type="tpee.DotExpression" typeId="tpee.1197027756228" id="2037769997942589936">
                                                <node role="operand" roleId="tpee.1197027771414" type="tpee.VariableReference" typeId="tpee.1068498886296" id="2037769997942589937">
                                                  <link role="variableDeclaration" roleId="tpee.1068581517664" targetNodeId="2037769997942589944" resolveInfo="it" />
                                                </node>
                                                <node role="operation" roleId="tpee.1197027833540" type="tp25.SPropertyAccess" typeId="tp25.1138056022639" id="2037769997942589938">
                                                  <link role="property" roleId="tp25.1138056395725" targetNodeId="tpck.1169194664001" resolveInfo="name" />
                                                </node>
                                              </node>
                                              <node role="rightExpression" roleId="tpee.1081773367579" type="tpee.DotExpression" typeId="tpee.1197027756228" id="2037769997942589939">
                                                <node role="operand" roleId="tpee.1197027771414" type="tpee.DotExpression" typeId="tpee.1197027756228" id="2037769997942589940">
                                                  <node role="operation" roleId="tpee.1197027833540" type="tp25.SLinkAccess" typeId="tp25.1138056143562" id="2037769997942589941">
                                                    <link role="link" roleId="tp25.1138056516764" targetNodeId="tp33.2291767839159499865" />
                                                  </node>
                                                  <node role="operand" roleId="tpee.1197027771414" type="tpee.VariableReference" typeId="tpee.1068498886296" id="2037769997942589942">
                                                    <link role="variableDeclaration" roleId="tpee.1068581517664" targetNodeId="2037769997942589888" resolveInfo="directMethodSpecification" />
                                                  </node>
                                                </node>
                                                <node role="operation" roleId="tpee.1197027833540" type="tp25.SPropertyAccess" typeId="tp25.1138056022639" id="2037769997942589943">
                                                  <link role="property" roleId="tp25.1138056395725" targetNodeId="tpck.1169194664001" resolveInfo="name" />
                                                </node>
                                              </node>
                                            </node>
                                          </node>
                                        </node>
                                      </node>
                                      <node role="parameter" roleId="tp2c.1199569906740" type="tp2q.SmartClosureParameterDeclaration" typeId="tp2q.1203518072036" id="2037769997942589944">
                                        <property name="name" nameId="tpck.1169194664001" value="it" />
                                        <node role="type" roleId="tpee.5680397130376446158" type="tpee.UndefinedType" typeId="tpee.4836112446988635817" id="2037769997942589945" />
                                      </node>
                                    </node>
                                  </node>
                                </node>
                                <node role="operation" roleId="tpee.1197027833540" type="tp2q.GetFirstOperation" typeId="tp2q.1165525191778" id="2037769997942589946" />
                              </node>
                            </node>
                          </node>
                        </node>
                      </node>
                    </node>
                    <node role="lValue" roleId="tpee.1068498886295" type="tpee.DotExpression" typeId="tpee.1197027756228" id="2037769997942589947">
                      <node role="operation" roleId="tpee.1197027833540" type="tp25.SLinkAccess" typeId="tp25.1138056143562" id="2037769997942589948">
                        <link role="link" roleId="tp25.1138056516764" targetNodeId="tpee.1068499141037" />
                      </node>
                      <node role="operand" roleId="tpee.1197027771414" type="tp33.MigrationScriptPart_node" typeId="tp33.1177458237937" id="2037769997942589949" />
                    </node>
                  </node>
                  <node role="smodelAttribute" roleId="tpck.5169995583184591170" type="tpf8.IfMacro" typeId="tpf8.1118773211870" id="2037769997942589950">
                    <node role="conditionFunction" roleId="tpf8.1167945861827" type="tpf8.IfMacro_Condition" typeId="tpf8.1167945743726" id="2037769997942589951">
                      <node role="body" roleId="tpee.1137022507850" type="tpee.StatementList" typeId="tpee.1068580123136" id="2037769997942589952">
                        <node role="statement" roleId="tpee.1068581517665" type="tpee.ExpressionStatement" typeId="tpee.1068580123155" id="2037769997942589953">
                          <node role="expression" roleId="tpee.1068580123156" type="tpee.EqualsExpression" typeId="tpee.1068580123152" id="2037769997942589954">
                            <node role="leftExpression" roleId="tpee.1081773367580" type="tpee.DotExpression" typeId="tpee.1197027756228" id="2037769997942589955">
                              <node role="operand" roleId="tpee.1197027771414" type="tpf8.TemplateFunctionParameter_sourceNode" typeId="tpf8.1167169188348" id="2037769997942589956" />
                              <node role="operation" roleId="tpee.1197027833540" type="tp25.SLinkAccess" typeId="tp25.1138056143562" id="2037769997942589957">
                                <link role="link" roleId="tp25.1138056516764" targetNodeId="tp33.4242940223545038298" />
                              </node>
                            </node>
                            <node role="rightExpression" roleId="tpee.1081773367579" type="tpee.NullLiteral" typeId="tpee.1070534058343" id="2037769997942589958" />
                          </node>
                        </node>
                      </node>
                    </node>
                  </node>
                </node>
                <node role="statement" roleId="tpee.1068581517665" type="tpee.ReturnStatement" typeId="tpee.1068581242878" id="2037769997942432776" />
              </node>
            </node>
            <node role="statement" roleId="tpee.1068581517665" type="tpee.LocalVariableDeclarationStatement" typeId="tpee.1068581242864" id="2037769997942609750">
              <node role="smodelAttribute" roleId="tpck.5169995583184591170" type="tpf8.IfMacro" typeId="tpf8.1118773211870" id="2037769997942609751">
                <node role="conditionFunction" roleId="tpf8.1167945861827" type="tpf8.IfMacro_Condition" typeId="tpf8.1167945743726" id="2037769997942609752">
                  <node role="body" roleId="tpee.1137022507850" type="tpee.StatementList" typeId="tpee.1068580123136" id="2037769997942609753">
                    <node role="statement" roleId="tpee.1068581517665" type="tpee.ExpressionStatement" typeId="tpee.1068580123155" id="2037769997942609754">
                      <node role="expression" roleId="tpee.1068580123156" type="tpee.DotExpression" typeId="tpee.1197027756228" id="2037769997942609755">
                        <node role="operation" roleId="tpee.1197027833540" type="tp2q.AnyOperation" typeId="tp2q.1235566554328" id="2037769997942609756">
                          <node role="closure" roleId="tp2q.1204796294226" type="tp2c.ClosureLiteral" typeId="tp2c.1199569711397" id="2037769997942609757">
                            <node role="body" roleId="tp2c.1199569916463" type="tpee.StatementList" typeId="tpee.1068580123136" id="2037769997942609758">
                              <node role="statement" roleId="tpee.1068581517665" type="tpee.ExpressionStatement" typeId="tpee.1068580123155" id="2037769997942609759">
                                <node role="expression" roleId="tpee.1068580123156" type="tpee.OrExpression" typeId="tpee.1080223426719" id="2037769997942609760">
                                  <node role="rightExpression" roleId="tpee.1081773367579" type="tpee.DotExpression" typeId="tpee.1197027756228" id="2037769997942609761">
                                    <node role="operation" roleId="tpee.1197027833540" type="tp25.Node_IsInstanceOfOperation" typeId="tp25.1139621453865" id="2037769997942609762">
                                      <node role="conceptArgument" roleId="tp25.1177027386292" type="tp25.RefConcept_Reference" typeId="tp25.1177026924588" id="2037769997942609763">
                                        <link role="conceptDeclaration" roleId="tp25.1177026940964" targetNodeId="tp33.4774682482449847011" resolveInfo="FQNameMethodSpecification" />
                                      </node>
                                    </node>
                                    <node role="operand" roleId="tpee.1197027771414" type="tpee.DotExpression" typeId="tpee.1197027756228" id="2037769997942609764">
                                      <node role="operation" roleId="tpee.1197027833540" type="tp25.SLinkAccess" typeId="tp25.1138056143562" id="2037769997942609765">
                                        <link role="link" roleId="tp25.1138056516764" targetNodeId="tp33.4774682482449846913" />
                                      </node>
                                      <node role="operand" roleId="tpee.1197027771414" type="tpee.VariableReference" typeId="tpee.1068498886296" id="2037769997942609766">
                                        <link role="variableDeclaration" roleId="tpee.1068581517664" targetNodeId="2037769997942609772" resolveInfo="it" />
                                      </node>
                                    </node>
                                  </node>
                                  <node role="leftExpression" roleId="tpee.1081773367580" type="tpee.EqualsExpression" typeId="tpee.1068580123152" id="2037769997942609767">
                                    <node role="leftExpression" roleId="tpee.1081773367580" type="tpee.DotExpression" typeId="tpee.1197027756228" id="2037769997942609768">
                                      <node role="operation" roleId="tpee.1197027833540" type="tp25.SLinkAccess" typeId="tp25.1138056143562" id="2037769997942609769">
                                        <link role="link" roleId="tp25.1138056516764" targetNodeId="tp33.4774682482449846913" />
                                      </node>
                                      <node role="operand" roleId="tpee.1197027771414" type="tpee.VariableReference" typeId="tpee.1068498886296" id="2037769997942609770">
                                        <link role="variableDeclaration" roleId="tpee.1068581517664" targetNodeId="2037769997942609772" resolveInfo="it" />
                                      </node>
                                    </node>
                                    <node role="rightExpression" roleId="tpee.1081773367579" type="tpee.NullLiteral" typeId="tpee.1070534058343" id="2037769997942609771" />
                                  </node>
                                </node>
                              </node>
                            </node>
                            <node role="parameter" roleId="tp2c.1199569906740" type="tp2q.SmartClosureParameterDeclaration" typeId="tp2q.1203518072036" id="2037769997942609772">
                              <property name="name" nameId="tpck.1169194664001" value="it" />
                              <node role="type" roleId="tpee.5680397130376446158" type="tpee.UndefinedType" typeId="tpee.4836112446988635817" id="2037769997942609773" />
                            </node>
                          </node>
                        </node>
                        <node role="operand" roleId="tpee.1197027771414" type="tpee.DotExpression" typeId="tpee.1197027756228" id="2037769997942609774">
                          <node role="operation" roleId="tpee.1197027833540" type="tp25.SLinkListAccess" typeId="tp25.1138056282393" id="2037769997942609775">
                            <link role="link" roleId="tp25.1138056546658" targetNodeId="tp33.849077997121893197" />
                          </node>
                          <node role="operand" roleId="tpee.1197027771414" type="tpf8.TemplateFunctionParameter_sourceNode" typeId="tpf8.1167169188348" id="2037769997942609776" />
                        </node>
                      </node>
                    </node>
                  </node>
                </node>
              </node>
              <node role="localVariableDeclaration" roleId="tpee.1068581242865" type="tpee.LocalVariableDeclaration" typeId="tpee.1068581242863" id="2037769997942609777">
                <property name="name" nameId="tpck.1169194664001" value="reference" />
                <node role="type" roleId="tpee.5680397130376446158" type="tpee.ClassifierType" typeId="tpee.1107535904670" id="2037769997942609778">
                  <link role="classifier" roleId="tpee.1107535924139" targetNodeId="cu2c.~SReference" resolveInfo="SReference" />
                </node>
                <node role="initializer" roleId="tpee.1068431790190" type="tpee.DotExpression" typeId="tpee.1197027756228" id="2037769997942609779">
                  <node role="operation" roleId="tpee.1197027833540" type="tp25.Node_GetReferenceOperation" typeId="tp25.3609773094169249792" id="2037769997942609780">
                    <node role="linkQualifier" roleId="tp25.3609773094169252180" type="tp25.OperationParm_LinkQualifier" typeId="tp25.5168775467716640652" id="2037769997942609781">
                      <node role="linkQualifier" roleId="tp25.5168775467716640653" type="tp25.LinkRefQualifier" typeId="tp25.1204851882688" id="2037769997942609782">
                        <link role="link" roleId="tp25.1204851882689" targetNodeId="tpee.1068499141037" />
                      </node>
                    </node>
                  </node>
                  <node role="operand" roleId="tpee.1197027771414" type="tp33.MigrationScriptPart_node" typeId="tp33.1177458237937" id="2037769997942609783" />
                </node>
              </node>
            </node>
            <node role="statement" roleId="tpee.1068581517665" type="tpee.LocalVariableDeclarationStatement" typeId="tpee.1068581242864" id="2037769997942609841">
              <node role="smodelAttribute" roleId="tpck.5169995583184591170" type="tpf8.IfMacro" typeId="tpf8.1118773211870" id="2037769997942609842">
                <node role="conditionFunction" roleId="tpf8.1167945861827" type="tpf8.IfMacro_Condition" typeId="tpf8.1167945743726" id="2037769997942609843">
                  <node role="body" roleId="tpee.1137022507850" type="tpee.StatementList" typeId="tpee.1068580123136" id="2037769997942609844">
                    <node role="statement" roleId="tpee.1068581517665" type="tpee.ExpressionStatement" typeId="tpee.1068580123155" id="2037769997942609845">
                      <node role="expression" roleId="tpee.1068580123156" type="tpee.DotExpression" typeId="tpee.1197027756228" id="2037769997942609846">
                        <node role="operation" roleId="tpee.1197027833540" type="tp2q.AnyOperation" typeId="tp2q.1235566554328" id="2037769997942609847">
                          <node role="closure" roleId="tp2q.1204796294226" type="tp2c.ClosureLiteral" typeId="tp2c.1199569711397" id="2037769997942609848">
                            <node role="body" roleId="tp2c.1199569916463" type="tpee.StatementList" typeId="tpee.1068580123136" id="2037769997942609849">
                              <node role="statement" roleId="tpee.1068581517665" type="tpee.ExpressionStatement" typeId="tpee.1068580123155" id="2037769997942609850">
                                <node role="expression" roleId="tpee.1068580123156" type="tpee.OrExpression" typeId="tpee.1080223426719" id="2037769997942609851">
                                  <node role="rightExpression" roleId="tpee.1081773367579" type="tpee.DotExpression" typeId="tpee.1197027756228" id="2037769997942609852">
                                    <node role="operation" roleId="tpee.1197027833540" type="tp25.Node_IsInstanceOfOperation" typeId="tp25.1139621453865" id="2037769997942609853">
                                      <node role="conceptArgument" roleId="tp25.1177027386292" type="tp25.RefConcept_Reference" typeId="tp25.1177026924588" id="2037769997942609854">
                                        <link role="conceptDeclaration" roleId="tp25.1177026940964" targetNodeId="tp33.4774682482449847011" resolveInfo="FQNameMethodSpecification" />
                                      </node>
                                    </node>
                                    <node role="operand" roleId="tpee.1197027771414" type="tpee.DotExpression" typeId="tpee.1197027756228" id="2037769997942609855">
                                      <node role="operation" roleId="tpee.1197027833540" type="tp25.SLinkAccess" typeId="tp25.1138056143562" id="2037769997942609856">
                                        <link role="link" roleId="tp25.1138056516764" targetNodeId="tp33.4774682482449846913" />
                                      </node>
                                      <node role="operand" roleId="tpee.1197027771414" type="tpee.VariableReference" typeId="tpee.1068498886296" id="2037769997942609857">
                                        <link role="variableDeclaration" roleId="tpee.1068581517664" targetNodeId="2037769997942609863" resolveInfo="it" />
                                      </node>
                                    </node>
                                  </node>
                                  <node role="leftExpression" roleId="tpee.1081773367580" type="tpee.EqualsExpression" typeId="tpee.1068580123152" id="2037769997942609858">
                                    <node role="leftExpression" roleId="tpee.1081773367580" type="tpee.DotExpression" typeId="tpee.1197027756228" id="2037769997942609859">
                                      <node role="operation" roleId="tpee.1197027833540" type="tp25.SLinkAccess" typeId="tp25.1138056143562" id="2037769997942609860">
                                        <link role="link" roleId="tp25.1138056516764" targetNodeId="tp33.4774682482449846913" />
                                      </node>
                                      <node role="operand" roleId="tpee.1197027771414" type="tpee.VariableReference" typeId="tpee.1068498886296" id="2037769997942609861">
                                        <link role="variableDeclaration" roleId="tpee.1068581517664" targetNodeId="2037769997942609863" resolveInfo="it" />
                                      </node>
                                    </node>
                                    <node role="rightExpression" roleId="tpee.1081773367579" type="tpee.NullLiteral" typeId="tpee.1070534058343" id="2037769997942609862" />
                                  </node>
                                </node>
                              </node>
                            </node>
                            <node role="parameter" roleId="tp2c.1199569906740" type="tp2q.SmartClosureParameterDeclaration" typeId="tp2q.1203518072036" id="2037769997942609863">
                              <property name="name" nameId="tpck.1169194664001" value="it" />
                              <node role="type" roleId="tpee.5680397130376446158" type="tpee.UndefinedType" typeId="tpee.4836112446988635817" id="2037769997942609864" />
                            </node>
                          </node>
                        </node>
                        <node role="operand" roleId="tpee.1197027771414" type="tpee.DotExpression" typeId="tpee.1197027756228" id="2037769997942609865">
                          <node role="operation" roleId="tpee.1197027833540" type="tp25.SLinkListAccess" typeId="tp25.1138056282393" id="2037769997942609866">
                            <link role="link" roleId="tp25.1138056546658" targetNodeId="tp33.849077997121893197" />
                          </node>
                          <node role="operand" roleId="tpee.1197027771414" type="tpf8.TemplateFunctionParameter_sourceNode" typeId="tpf8.1167169188348" id="2037769997942609867" />
                        </node>
                      </node>
                    </node>
                  </node>
                </node>
              </node>
              <node role="localVariableDeclaration" roleId="tpee.1068581242865" type="tpee.LocalVariableDeclaration" typeId="tpee.1068581242863" id="2037769997942609868">
                <property name="name" nameId="tpck.1169194664001" value="targetNodeId" />
                <node role="type" roleId="tpee.5680397130376446158" type="tpee.ClassifierType" typeId="tpee.1107535904670" id="2037769997942609869">
                  <link role="classifier" roleId="tpee.1107535924139" targetNodeId="cu2c.~SNodeId" resolveInfo="SNodeId" />
                </node>
                <node role="initializer" roleId="tpee.1068431790190" type="tpee.DotExpression" typeId="tpee.1197027756228" id="2037769997942609870">
                  <node role="operation" roleId="tpee.1197027833540" type="tpee.InstanceMethodCallOperation" typeId="tpee.1202948039474" id="2037769997942609871">
                    <link role="baseMethodDeclaration" roleId="tpee.1068499141037" targetNodeId="cu2c.~SReference%dgetTargetNodeId()%cjetbrains%dmps%dsmodel%dSNodeId" resolveInfo="getTargetNodeId" />
                  </node>
                  <node role="operand" roleId="tpee.1197027771414" type="tpee.VariableReference" typeId="tpee.1068498886296" id="2037769997942609872">
                    <link role="variableDeclaration" roleId="tpee.1068581517664" targetNodeId="2037769997942609777" resolveInfo="reference" />
                  </node>
                </node>
              </node>
            </node>
            <node role="statement" roleId="tpee.1068581517665" type="tpee.IfStatement" typeId="tpee.1068580123159" id="2037769997942615696">
              <node role="smodelAttribute" roleId="tpck.5169995583184591170" type="tpf8.LoopMacro" typeId="tpf8.1118786554307" id="2037769997942615697">
                <node role="sourceNodesQuery" roleId="tpf8.1167952069335" type="tpf8.SourceSubstituteMacro_SourceNodesQuery" typeId="tpf8.1167951910403" id="2037769997942615698">
                  <node role="body" roleId="tpee.1137022507850" type="tpee.StatementList" typeId="tpee.1068580123136" id="2037769997942615699">
                    <node role="statement" roleId="tpee.1068581517665" type="tpee.ExpressionStatement" typeId="tpee.1068580123155" id="2037769997942615700">
                      <node role="expression" roleId="tpee.1068580123156" type="tpee.DotExpression" typeId="tpee.1197027756228" id="2037769997942615712">
                        <node role="operation" roleId="tpee.1197027833540" type="tp2q.WhereOperation" typeId="tp2q.1202120902084" id="2037769997942615713">
                          <node role="closure" roleId="tp2q.1204796294226" type="tp2c.ClosureLiteral" typeId="tp2c.1199569711397" id="2037769997942615714">
                            <node role="body" roleId="tp2c.1199569916463" type="tpee.StatementList" typeId="tpee.1068580123136" id="2037769997942615715">
                              <node role="statement" roleId="tpee.1068581517665" type="tpee.ExpressionStatement" typeId="tpee.1068580123155" id="2037769997942615716">
                                <node role="expression" roleId="tpee.1068580123156" type="tpee.DotExpression" typeId="tpee.1197027756228" id="2037769997942615717">
                                  <node role="operation" roleId="tpee.1197027833540" type="tp25.Node_IsInstanceOfOperation" typeId="tp25.1139621453865" id="2037769997942615718">
                                    <node role="conceptArgument" roleId="tp25.1177027386292" type="tp25.RefConcept_Reference" typeId="tp25.1177026924588" id="2037769997942615719">
                                      <link role="conceptDeclaration" roleId="tp25.1177026940964" targetNodeId="tp33.4774682482449847011" resolveInfo="FQNameMethodSpecification" />
                                    </node>
                                  </node>
                                  <node role="operand" roleId="tpee.1197027771414" type="tpee.DotExpression" typeId="tpee.1197027756228" id="2037769997942615720">
                                    <node role="operation" roleId="tpee.1197027833540" type="tp25.SLinkAccess" typeId="tp25.1138056143562" id="2037769997942615721">
                                      <link role="link" roleId="tp25.1138056516764" targetNodeId="tp33.4774682482449846913" />
                                    </node>
                                    <node role="operand" roleId="tpee.1197027771414" type="tpee.VariableReference" typeId="tpee.1068498886296" id="2037769997942615722">
                                      <link role="variableDeclaration" roleId="tpee.1068581517664" targetNodeId="2037769997942615723" resolveInfo="it" />
                                    </node>
                                  </node>
                                </node>
                              </node>
                            </node>
                            <node role="parameter" roleId="tp2c.1199569906740" type="tp2q.SmartClosureParameterDeclaration" typeId="tp2q.1203518072036" id="2037769997942615723">
                              <property name="name" nameId="tpck.1169194664001" value="it" />
                              <node role="type" roleId="tpee.5680397130376446158" type="tpee.UndefinedType" typeId="tpee.4836112446988635817" id="2037769997942615724" />
                            </node>
                          </node>
                        </node>
                        <node role="operand" roleId="tpee.1197027771414" type="tpee.DotExpression" typeId="tpee.1197027756228" id="2037769997942615725">
                          <node role="operation" roleId="tpee.1197027833540" type="tp25.SLinkListAccess" typeId="tp25.1138056282393" id="2037769997942615726">
                            <link role="link" roleId="tp25.1138056546658" targetNodeId="tp33.849077997121893197" />
                          </node>
                          <node role="operand" roleId="tpee.1197027771414" type="tpf8.TemplateFunctionParameter_sourceNode" typeId="tpf8.1167169188348" id="2037769997942615727" />
                        </node>
                      </node>
                    </node>
                  </node>
                </node>
              </node>
              <node role="ifTrue" roleId="tpee.1068580123161" type="tpee.StatementList" typeId="tpee.1068580123136" id="2037769997942615728">
                <node role="statement" roleId="tpee.1068581517665" type="tpee.ExpressionStatement" typeId="tpee.1068580123155" id="2037769997942697923">
                  <node role="expression" roleId="tpee.1068580123156" type="tpee.AssignmentExpression" typeId="tpee.1068498886294" id="2037769997942697924">
                    <node role="rValue" roleId="tpee.1068498886297" type="tp25.NodeRefExpression" typeId="tp25.1219352745532" id="2037769997942697925">
                      <link role="referentNode" roleId="tp25.1219352800908" targetNodeId="e2lb.~Object" resolveInfo="Object" />
                      <node role="smodelAttribute" roleId="tpck.5169995583184591170" type="tpf8.ReferenceMacro" typeId="tpf8.1088761943574" id="2037769997942697926">
                        <property name="linkRole" nameId="tpck.1757699476691236116" value="referentNode" />
                        <node role="referentFunction" roleId="tpf8.1167770376702" type="tpf8.ReferenceMacro_GetReferent" typeId="tpf8.1167770111131" id="2037769997942697927">
                          <node role="body" roleId="tpee.1137022507850" type="tpee.StatementList" typeId="tpee.1068580123136" id="2037769997942697928">
                            <node role="statement" roleId="tpee.1068581517665" type="tpee.ExpressionStatement" typeId="tpee.1068580123155" id="2037769997942697929">
                              <node role="expression" roleId="tpee.1068580123156" type="tpee.DotExpression" typeId="tpee.1197027756228" id="2037769997942697930">
                                <node role="operation" roleId="tpee.1197027833540" type="tp25.SLinkAccess" typeId="tp25.1138056143562" id="2037769997942872509">
                                  <link role="link" roleId="tp25.1138056516764" targetNodeId="tp33.4242940223545038298" />
                                </node>
                                <node role="operand" roleId="tpee.1197027771414" type="tpf8.TemplateFunctionParameter_sourceNode" typeId="tpf8.1167169188348" id="2037769997942697931" />
                              </node>
                            </node>
                          </node>
                        </node>
                      </node>
                    </node>
                    <node role="lValue" roleId="tpee.1068498886295" type="tpee.DotExpression" typeId="tpee.1197027756228" id="2037769997942697933">
                      <node role="operation" roleId="tpee.1197027833540" type="tp25.SLinkAccess" typeId="tp25.1138056143562" id="2037769997942697934">
                        <link role="link" roleId="tp25.1138056516764" targetNodeId="tpee.1068499141037" />
                      </node>
                      <node role="operand" roleId="tpee.1197027771414" type="tp33.MigrationScriptPart_node" typeId="tp33.1177458237937" id="2037769997942697935" />
                    </node>
                  </node>
                </node>
                <node role="statement" roleId="tpee.1068581517665" type="tpee.ReturnStatement" typeId="tpee.1068581242878" id="2037769997942615729" />
              </node>
              <node role="condition" roleId="tpee.1068580123160" type="tpee.DotExpression" typeId="tpee.1197027756228" id="2037769997942615731">
                <node role="operation" roleId="tpee.1197027833540" type="tpee.InstanceMethodCallOperation" typeId="tpee.1202948039474" id="2037769997942615732">
                  <link role="baseMethodDeclaration" roleId="tpee.1068499141037" targetNodeId="e2lb.~Object%dequals(java%dlang%dObject)%cboolean" resolveInfo="equals" />
                  <node role="actualArgument" roleId="tpee.1068499141038" type="tpee.VariableReference" typeId="tpee.1068498886296" id="2037769997942615733">
                    <link role="variableDeclaration" roleId="tpee.1068581517664" targetNodeId="2037769997942609868" resolveInfo="targetNodeId" />
                  </node>
                </node>
                <node role="operand" roleId="tpee.1197027771414" type="tpee.StaticMethodCall" typeId="tpee.1081236700937" id="2037769997942615734">
                  <link role="baseMethodDeclaration" roleId="tpee.1068499141037" targetNodeId="cu2c.~SNodeId%dfromString(java%dlang%dString)%cjetbrains%dmps%dsmodel%dSNodeId" resolveInfo="fromString" />
                  <link role="classConcept" roleId="tpee.1144433194310" targetNodeId="cu2c.~SNodeId" resolveInfo="SNodeId" />
                  <node role="actualArgument" roleId="tpee.1068499141038" type="tpee.StringLiteral" typeId="tpee.1070475926800" id="2037769997942615735">
                    <property name="value" nameId="tpee.1070475926801" value="old.method.nodeID" />
                    <node role="smodelAttribute" roleId="tpck.5169995583184591170" type="tpf8.PropertyMacro" typeId="tpf8.1087833241328" id="2037769997942615736">
                      <property name="propertyName" nameId="tpck.1757699476691236117" value="value" />
                      <node role="propertyValueFunction" roleId="tpf8.1167756362303" type="tpf8.PropertyMacro_GetPropertyValue" typeId="tpf8.1167756080639" id="2037769997942615737">
                        <node role="body" roleId="tpee.1137022507850" type="tpee.StatementList" typeId="tpee.1068580123136" id="2037769997942615738">
                          <node role="statement" roleId="tpee.1068581517665" type="tpee.ExpressionStatement" typeId="tpee.1068580123155" id="2037769997942615739">
                            <node role="expression" roleId="tpee.1068580123156" type="tpee.DotExpression" typeId="tpee.1197027756228" id="2037769997942615740">
                              <node role="operation" roleId="tpee.1197027833540" type="tp25.SPropertyAccess" typeId="tp25.1138056022639" id="2037769997942778290">
                                <link role="property" roleId="tp25.1138056395725" targetNodeId="tp33.8915466921781754528" resolveInfo="snodeId" />
                              </node>
                              <node role="operand" roleId="tpee.1197027771414" type="tp25.SNodeTypeCastExpression" typeId="tp25.1140137987495" id="2037769997942749732">
                                <link role="concept" roleId="tp25.1140138128738" targetNodeId="tp33.4774682482449847011" resolveInfo="FQNameMethodSpecification" />
                                <node role="leftExpression" roleId="tp25.1140138123956" type="tpee.DotExpression" typeId="tpee.1197027756228" id="2037769997942732141">
                                  <node role="operation" roleId="tpee.1197027833540" type="tp25.SLinkAccess" typeId="tp25.1138056143562" id="2037769997942743128">
                                    <link role="link" roleId="tp25.1138056516764" targetNodeId="tp33.4774682482449846913" />
                                  </node>
                                  <node role="operand" roleId="tpee.1197027771414" type="tpf8.TemplateFunctionParameter_sourceNode" typeId="tpf8.1167169188348" id="2037769997942615742" />
                                </node>
                              </node>
                            </node>
                          </node>
                        </node>
                      </node>
                    </node>
                  </node>
                </node>
              </node>
            </node>
            <node role="statement" roleId="tpee.1068581517665" type="tpee.IfStatement" typeId="tpee.1068580123159" id="2037769997942619497">
              <node role="smodelAttribute" roleId="tpck.5169995583184591170" type="tpf8.LoopMacro" typeId="tpf8.1118786554307" id="2037769997942619498">
                <node role="sourceNodesQuery" roleId="tpf8.1167952069335" type="tpf8.SourceSubstituteMacro_SourceNodesQuery" typeId="tpf8.1167951910403" id="2037769997942619499">
                  <node role="body" roleId="tpee.1137022507850" type="tpee.StatementList" typeId="tpee.1068580123136" id="2037769997942619500">
                    <node role="statement" roleId="tpee.1068581517665" type="tpee.ExpressionStatement" typeId="tpee.1068580123155" id="2037769997942619501">
                      <node role="expression" roleId="tpee.1068580123156" type="tpee.DotExpression" typeId="tpee.1197027756228" id="2037769997942619502">
                        <node role="operation" roleId="tpee.1197027833540" type="tp2q.WhereOperation" typeId="tp2q.1202120902084" id="2037769997942619503">
                          <node role="closure" roleId="tp2q.1204796294226" type="tp2c.ClosureLiteral" typeId="tp2c.1199569711397" id="2037769997942619504">
                            <node role="body" roleId="tp2c.1199569916463" type="tpee.StatementList" typeId="tpee.1068580123136" id="2037769997942619505">
                              <node role="statement" roleId="tpee.1068581517665" type="tpee.ExpressionStatement" typeId="tpee.1068580123155" id="2037769997942619506">
                                <node role="expression" roleId="tpee.1068580123156" type="tpee.EqualsExpression" typeId="tpee.1068580123152" id="2037769997942619507">
                                  <node role="rightExpression" roleId="tpee.1081773367579" type="tpee.NullLiteral" typeId="tpee.1070534058343" id="2037769997942619508" />
                                  <node role="leftExpression" roleId="tpee.1081773367580" type="tpee.DotExpression" typeId="tpee.1197027756228" id="2037769997942619509">
                                    <node role="operation" roleId="tpee.1197027833540" type="tp25.SLinkAccess" typeId="tp25.1138056143562" id="2037769997942619510">
                                      <link role="link" roleId="tp25.1138056516764" targetNodeId="tp33.4774682482449846913" />
                                    </node>
                                    <node role="operand" roleId="tpee.1197027771414" type="tpee.VariableReference" typeId="tpee.1068498886296" id="2037769997942619511">
                                      <link role="variableDeclaration" roleId="tpee.1068581517664" targetNodeId="2037769997942619512" resolveInfo="it" />
                                    </node>
                                  </node>
                                </node>
                              </node>
                            </node>
                            <node role="parameter" roleId="tp2c.1199569906740" type="tp2q.SmartClosureParameterDeclaration" typeId="tp2q.1203518072036" id="2037769997942619512">
                              <property name="name" nameId="tpck.1169194664001" value="it" />
                              <node role="type" roleId="tpee.5680397130376446158" type="tpee.UndefinedType" typeId="tpee.4836112446988635817" id="2037769997942619513" />
                            </node>
                          </node>
                        </node>
                        <node role="operand" roleId="tpee.1197027771414" type="tpee.DotExpression" typeId="tpee.1197027756228" id="2037769997942619514">
                          <node role="operation" roleId="tpee.1197027833540" type="tp25.SLinkListAccess" typeId="tp25.1138056282393" id="2037769997942619515">
                            <link role="link" roleId="tp25.1138056546658" targetNodeId="tp33.849077997121893197" />
                          </node>
                          <node role="operand" roleId="tpee.1197027771414" type="tpf8.TemplateFunctionParameter_sourceNode" typeId="tpf8.1167169188348" id="2037769997942619516" />
                        </node>
                      </node>
                    </node>
                  </node>
                </node>
              </node>
              <node role="ifTrue" roleId="tpee.1068580123161" type="tpee.StatementList" typeId="tpee.1068580123136" id="2037769997942619517">
                <node role="statement" roleId="tpee.1068581517665" type="tpee.ExpressionStatement" typeId="tpee.1068580123155" id="2037769997942898107">
                  <node role="expression" roleId="tpee.1068580123156" type="tpee.AssignmentExpression" typeId="tpee.1068498886294" id="2037769997942898108">
                    <node role="rValue" roleId="tpee.1068498886297" type="tp25.NodeRefExpression" typeId="tp25.1219352745532" id="2037769997942898109">
                      <link role="referentNode" roleId="tp25.1219352800908" targetNodeId="e2lb.~Object" resolveInfo="Object" />
                      <node role="smodelAttribute" roleId="tpck.5169995583184591170" type="tpf8.ReferenceMacro" typeId="tpf8.1088761943574" id="2037769997942898110">
                        <property name="linkRole" nameId="tpck.1757699476691236116" value="referentNode" />
                        <node role="referentFunction" roleId="tpf8.1167770376702" type="tpf8.ReferenceMacro_GetReferent" typeId="tpf8.1167770111131" id="2037769997942898111">
                          <node role="body" roleId="tpee.1137022507850" type="tpee.StatementList" typeId="tpee.1068580123136" id="2037769997942898112">
                            <node role="statement" roleId="tpee.1068581517665" type="tpee.ExpressionStatement" typeId="tpee.1068580123155" id="2037769997942898113">
                              <node role="expression" roleId="tpee.1068580123156" type="tpee.DotExpression" typeId="tpee.1197027756228" id="2037769997942898114">
                                <node role="operation" roleId="tpee.1197027833540" type="tp25.SLinkAccess" typeId="tp25.1138056143562" id="2037769997942898115">
                                  <link role="link" roleId="tp25.1138056516764" targetNodeId="tp33.4242940223545038298" />
                                </node>
                                <node role="operand" roleId="tpee.1197027771414" type="tpf8.TemplateFunctionParameter_sourceNode" typeId="tpf8.1167169188348" id="2037769997942898116" />
                              </node>
                            </node>
                          </node>
                        </node>
                      </node>
                    </node>
                    <node role="lValue" roleId="tpee.1068498886295" type="tpee.DotExpression" typeId="tpee.1197027756228" id="2037769997942898117">
                      <node role="operation" roleId="tpee.1197027833540" type="tp25.SLinkAccess" typeId="tp25.1138056143562" id="2037769997942898118">
                        <link role="link" roleId="tp25.1138056516764" targetNodeId="tpee.1068499141037" />
                      </node>
                      <node role="operand" roleId="tpee.1197027771414" type="tp33.MigrationScriptPart_node" typeId="tp33.1177458237937" id="2037769997942898119" />
                    </node>
                  </node>
                </node>
                <node role="statement" roleId="tpee.1068581517665" type="tpee.ReturnStatement" typeId="tpee.1068581242878" id="2037769997942619518" />
              </node>
              <node role="condition" roleId="tpee.1068580123160" type="tpee.DotExpression" typeId="tpee.1197027756228" id="2037769997942619520">
                <node role="operation" roleId="tpee.1197027833540" type="tpee.InstanceMethodCallOperation" typeId="tpee.1202948039474" id="2037769997942619521">
                  <link role="baseMethodDeclaration" roleId="tpee.1068499141037" targetNodeId="e2lb.~Object%dequals(java%dlang%dObject)%cboolean" resolveInfo="equals" />
                  <node role="actualArgument" roleId="tpee.1068499141038" type="tpee.VariableReference" typeId="tpee.1068498886296" id="2037769997942619522">
                    <link role="variableDeclaration" roleId="tpee.1068581517664" targetNodeId="2037769997942609868" resolveInfo="targetNodeId" />
                  </node>
                </node>
                <node role="operand" roleId="tpee.1197027771414" type="tpee.StaticMethodCall" typeId="tpee.1081236700937" id="2037769997942619523">
                  <link role="classConcept" roleId="tpee.1144433194310" targetNodeId="cu2c.~SNodeId" resolveInfo="SNodeId" />
                  <link role="baseMethodDeclaration" roleId="tpee.1068499141037" targetNodeId="cu2c.~SNodeId%dfromString(java%dlang%dString)%cjetbrains%dmps%dsmodel%dSNodeId" resolveInfo="fromString" />
                  <node role="actualArgument" roleId="tpee.1068499141038" type="tpee.StringLiteral" typeId="tpee.1070475926800" id="2037769997942619524">
                    <property name="value" nameId="tpee.1070475926801" value="old.method.nodeID" />
                    <node role="smodelAttribute" roleId="tpck.5169995583184591170" type="tpf8.PropertyMacro" typeId="tpf8.1087833241328" id="2037769997942619525">
                      <property name="propertyName" nameId="tpck.1757699476691236117" value="value" />
                      <node role="propertyValueFunction" roleId="tpf8.1167756362303" type="tpf8.PropertyMacro_GetPropertyValue" typeId="tpf8.1167756080639" id="2037769997942619526">
                        <node role="body" roleId="tpee.1137022507850" type="tpee.StatementList" typeId="tpee.1068580123136" id="2037769997942619527">
                          <node role="statement" roleId="tpee.1068581517665" type="tpee.ExpressionStatement" typeId="tpee.1068580123155" id="2037769997942619528">
                            <node role="expression" roleId="tpee.1068580123156" type="tpee.DotExpression" typeId="tpee.1197027756228" id="2037769997942619529">
                              <node role="operation" roleId="tpee.1197027833540" type="tpee.InstanceMethodCallOperation" typeId="tpee.1202948039474" id="2037769997942619530">
                                <link role="baseMethodDeclaration" roleId="tpee.1068499141037" targetNodeId="e2lb.~Object%dtoString()%cjava%dlang%dString" resolveInfo="toString" />
                              </node>
                              <node role="operand" roleId="tpee.1197027771414" type="tpee.DotExpression" typeId="tpee.1197027756228" id="2037769997942619531">
                                <node role="operation" roleId="tpee.1197027833540" type="tpee.InstanceMethodCallOperation" typeId="tpee.1202948039474" id="2037769997942619532">
                                  <link role="baseMethodDeclaration" roleId="tpee.1068499141037" targetNodeId="cu2c.~SNode%dgetSNodeId()%cjetbrains%dmps%dsmodel%dSNodeId" resolveInfo="getSNodeId" />
                                </node>
                                <node role="operand" roleId="tpee.1197027771414" type="tp25.SemanticDowncastExpression" typeId="tp25.1145404486709" id="2037769997942619533">
                                  <node role="leftExpression" roleId="tp25.1145404616321" type="tpee.DotExpression" typeId="tpee.1197027756228" id="2037769997942619534">
                                    <node role="operation" roleId="tpee.1197027833540" type="tp25.SLinkAccess" typeId="tp25.1138056143562" id="2037769997942619535">
                                      <link role="link" roleId="tp25.1138056516764" targetNodeId="tp33.4242940223545038298" />
                                    </node>
                                    <node role="operand" roleId="tpee.1197027771414" type="tpf8.TemplateFunctionParameter_sourceNode" typeId="tpf8.1167169188348" id="2037769997942619536" />
                                  </node>
                                </node>
                              </node>
                            </node>
                          </node>
                        </node>
                      </node>
                    </node>
                  </node>
                </node>
              </node>
            </node>
          </node>
        </node>
        <node role="smodelAttribute" roleId="tpck.5169995583184591170" type="tpf8.TemplateFragment" typeId="tpf8.1095672379244" id="4126624587004995165" />
        <node role="smodelAttribute" roleId="tpck.5169995583184591170" type="tpf8.IfMacro" typeId="tpf8.1118773211870" id="4126624587004995170">
          <node role="conditionFunction" roleId="tpf8.1167945861827" type="tpf8.IfMacro_Condition" typeId="tpf8.1167945743726" id="4126624587004995172">
            <node role="body" roleId="tpee.1137022507850" type="tpee.StatementList" typeId="tpee.1068580123136" id="4126624587004995174">
              <node role="statement" roleId="tpee.1068581517665" type="tpee.ExpressionStatement" typeId="tpee.1068580123155" id="4126624587004998864">
                <node role="expression" roleId="tpee.1068580123156" type="tpee.DotExpression" typeId="tpee.1197027756228" id="4126624587005002923">
                  <node role="operand" roleId="tpee.1197027771414" type="tpee.DotExpression" typeId="tpee.1197027756228" id="4126624587004998866">
                    <node role="operation" roleId="tpee.1197027833540" type="tp2q.WhereOperation" typeId="tp2q.1202120902084" id="4126624587004998867">
                      <node role="closure" roleId="tp2q.1204796294226" type="tp2c.ClosureLiteral" typeId="tp2c.1199569711397" id="4126624587004998868">
                        <node role="body" roleId="tp2c.1199569916463" type="tpee.StatementList" typeId="tpee.1068580123136" id="4126624587004998869">
                          <node role="statement" roleId="tpee.1068581517665" type="tpee.ExpressionStatement" typeId="tpee.1068580123155" id="4126624587004998870">
                            <node role="expression" roleId="tpee.1068580123156" type="tpee.OrExpression" typeId="tpee.1080223426719" id="4126624587004998871">
                              <node role="leftExpression" roleId="tpee.1081773367580" type="tpee.NotExpression" typeId="tpee.1081516740877" id="4126624587004998872">
                                <node role="expression" roleId="tpee.1081516765348" type="tpee.DotExpression" typeId="tpee.1197027756228" id="4126624587004998873">
                                  <node role="operation" roleId="tpee.1197027833540" type="tp25.Node_IsInstanceOfOperation" typeId="tp25.1139621453865" id="4126624587004998874">
                                    <node role="conceptArgument" roleId="tp25.1177027386292" type="tp25.RefConcept_Reference" typeId="tp25.1177026924588" id="4126624587004998875">
                                      <link role="conceptDeclaration" roleId="tp25.1177026940964" targetNodeId="tp33.2291767839159498115" resolveInfo="DirectMethodSpecification" />
                                    </node>
                                  </node>
                                  <node role="operand" roleId="tpee.1197027771414" type="tpee.DotExpression" typeId="tpee.1197027756228" id="4126624587004998876">
                                    <node role="operation" roleId="tpee.1197027833540" type="tp25.SLinkAccess" typeId="tp25.1138056143562" id="4126624587004998877">
                                      <link role="link" roleId="tp25.1138056516764" targetNodeId="tp33.4774682482449846913" />
                                    </node>
                                    <node role="operand" roleId="tpee.1197027771414" type="tpee.VariableReference" typeId="tpee.1068498886296" id="4126624587004998878">
                                      <link role="variableDeclaration" roleId="tpee.1068581517664" targetNodeId="4126624587004998882" resolveInfo="it" />
                                    </node>
                                  </node>
                                </node>
                              </node>
                              <node role="rightExpression" roleId="tpee.1081773367579" type="tpee.DotExpression" typeId="tpee.1197027756228" id="4126624587004998879">
                                <node role="operation" roleId="tpee.1197027833540" type="tp25.SPropertyAccess" typeId="tp25.1138056022639" id="4126624587004998880">
                                  <link role="property" roleId="tp25.1138056395725" targetNodeId="tp33.7867202088808133349" resolveInfo="updateClassifierTypes" />
                                </node>
                                <node role="operand" roleId="tpee.1197027771414" type="tpf8.TemplateFunctionParameter_sourceNode" typeId="tpf8.1167169188348" id="4126624587004998881" />
                              </node>
                            </node>
                          </node>
                        </node>
                        <node role="parameter" roleId="tp2c.1199569906740" type="tp2q.SmartClosureParameterDeclaration" typeId="tp2q.1203518072036" id="4126624587004998882">
                          <property name="name" nameId="tpck.1169194664001" value="it" />
                          <node role="type" roleId="tpee.5680397130376446158" type="tpee.UndefinedType" typeId="tpee.4836112446988635817" id="4126624587004998883" />
                        </node>
                      </node>
                    </node>
                    <node role="operand" roleId="tpee.1197027771414" type="tpee.DotExpression" typeId="tpee.1197027756228" id="4126624587004998884">
                      <node role="operation" roleId="tpee.1197027833540" type="tp25.SLinkListAccess" typeId="tp25.1138056282393" id="4126624587004998885">
                        <link role="link" roleId="tp25.1138056546658" targetNodeId="tp33.849077997121893197" />
                      </node>
                      <node role="operand" roleId="tpee.1197027771414" type="tpf8.TemplateFunctionParameter_sourceNode" typeId="tpf8.1167169188348" id="4126624587004998886" />
                    </node>
                  </node>
                  <node role="operation" roleId="tpee.1197027833540" type="tp2q.IsNotEmptyOperation" typeId="tp2q.1176501494711" id="2037769997941028342" />
                </node>
              </node>
            </node>
          </node>
        </node>
        <node role="affectedInstancePredicate" roleId="tp33.1177457957478" type="tp33.MigrationScriptPart_Instance_Predicate" typeId="tp33.1177458061340" id="2037769997941030876">
          <node role="body" roleId="tpee.1137022507850" type="tpee.StatementList" typeId="tpee.1068580123136" id="2037769997941030877">
            <node role="statement" roleId="tpee.1068581517665" type="tpee.IfStatement" typeId="tpee.1068580123159" id="2037769997941924430">
              <node role="smodelAttribute" roleId="tpck.5169995583184591170" type="tpf8.LoopMacro" typeId="tpf8.1118786554307" id="2037769997941926926">
                <node role="sourceNodesQuery" roleId="tpf8.1167952069335" type="tpf8.SourceSubstituteMacro_SourceNodesQuery" typeId="tpf8.1167951910403" id="2037769997941926928">
                  <node role="body" roleId="tpee.1137022507850" type="tpee.StatementList" typeId="tpee.1068580123136" id="2037769997941926930">
                    <node role="statement" roleId="tpee.1068581517665" type="tpee.ExpressionStatement" typeId="tpee.1068580123155" id="2037769997941928033">
                      <node role="expression" roleId="tpee.1068580123156" type="tpee.DotExpression" typeId="tpee.1197027756228" id="2037769997941928034">
                        <node role="operation" roleId="tpee.1197027833540" type="tp2q.SelectOperation" typeId="tp2q.1202128969694" id="2037769997941928035">
                          <node role="closure" roleId="tp2q.1204796294226" type="tp2c.ClosureLiteral" typeId="tp2c.1199569711397" id="2037769997941928036">
                            <node role="body" roleId="tp2c.1199569916463" type="tpee.StatementList" typeId="tpee.1068580123136" id="2037769997941928037">
                              <node role="statement" roleId="tpee.1068581517665" type="tpee.ExpressionStatement" typeId="tpee.1068580123155" id="2037769997941928038">
                                <node role="expression" roleId="tpee.1068580123156" type="tp25.SNodeTypeCastExpression" typeId="tp25.1140137987495" id="2037769997941928039">
                                  <link role="concept" roleId="tp25.1140138128738" targetNodeId="tp33.2291767839159498115" resolveInfo="DirectMethodSpecification" />
                                  <node role="leftExpression" roleId="tp25.1140138123956" type="tpee.DotExpression" typeId="tpee.1197027756228" id="2037769997941928040">
                                    <node role="operation" roleId="tpee.1197027833540" type="tp25.SLinkAccess" typeId="tp25.1138056143562" id="2037769997941928041">
                                      <link role="link" roleId="tp25.1138056516764" targetNodeId="tp33.4774682482449846913" />
                                    </node>
                                    <node role="operand" roleId="tpee.1197027771414" type="tpee.VariableReference" typeId="tpee.1068498886296" id="2037769997941928042">
                                      <link role="variableDeclaration" roleId="tpee.1068581517664" targetNodeId="2037769997941928043" resolveInfo="it" />
                                    </node>
                                  </node>
                                </node>
                              </node>
                            </node>
                            <node role="parameter" roleId="tp2c.1199569906740" type="tp2q.SmartClosureParameterDeclaration" typeId="tp2q.1203518072036" id="2037769997941928043">
                              <property name="name" nameId="tpck.1169194664001" value="it" />
                              <node role="type" roleId="tpee.5680397130376446158" type="tpee.UndefinedType" typeId="tpee.4836112446988635817" id="2037769997941928044" />
                            </node>
                          </node>
                        </node>
                        <node role="operand" roleId="tpee.1197027771414" type="tpee.DotExpression" typeId="tpee.1197027756228" id="2037769997941928045">
                          <node role="operation" roleId="tpee.1197027833540" type="tp2q.WhereOperation" typeId="tp2q.1202120902084" id="2037769997941928046">
                            <node role="closure" roleId="tp2q.1204796294226" type="tp2c.ClosureLiteral" typeId="tp2c.1199569711397" id="2037769997941928047">
                              <node role="body" roleId="tp2c.1199569916463" type="tpee.StatementList" typeId="tpee.1068580123136" id="2037769997941928048">
                                <node role="statement" roleId="tpee.1068581517665" type="tpee.ExpressionStatement" typeId="tpee.1068580123155" id="2037769997941928049">
                                  <node role="expression" roleId="tpee.1068580123156" type="tpee.AndExpression" typeId="tpee.1080120340718" id="2037769997941928050">
                                    <node role="leftExpression" roleId="tpee.1081773367580" type="tpee.DotExpression" typeId="tpee.1197027756228" id="2037769997941928051">
                                      <node role="operation" roleId="tpee.1197027833540" type="tp25.Node_IsInstanceOfOperation" typeId="tp25.1139621453865" id="2037769997941928052">
                                        <node role="conceptArgument" roleId="tp25.1177027386292" type="tp25.RefConcept_Reference" typeId="tp25.1177026924588" id="2037769997941928053">
                                          <link role="conceptDeclaration" roleId="tp25.1177026940964" targetNodeId="tp33.2291767839159498115" resolveInfo="DirectMethodSpecification" />
                                        </node>
                                      </node>
                                      <node role="operand" roleId="tpee.1197027771414" type="tpee.DotExpression" typeId="tpee.1197027756228" id="2037769997941928054">
                                        <node role="operation" roleId="tpee.1197027833540" type="tp25.SLinkAccess" typeId="tp25.1138056143562" id="2037769997941928055">
                                          <link role="link" roleId="tp25.1138056516764" targetNodeId="tp33.4774682482449846913" />
                                        </node>
                                        <node role="operand" roleId="tpee.1197027771414" type="tpee.VariableReference" typeId="tpee.1068498886296" id="2037769997941928056">
                                          <link role="variableDeclaration" roleId="tpee.1068581517664" targetNodeId="2037769997941928060" resolveInfo="it" />
                                        </node>
                                      </node>
                                    </node>
                                    <node role="rightExpression" roleId="tpee.1081773367579" type="tpee.DotExpression" typeId="tpee.1197027756228" id="2037769997941928057">
                                      <node role="operation" roleId="tpee.1197027833540" type="tp25.SPropertyAccess" typeId="tp25.1138056022639" id="2037769997941928058">
                                        <link role="property" roleId="tp25.1138056395725" targetNodeId="tp33.7867202088808133349" resolveInfo="updateClassifierTypes" />
                                      </node>
                                      <node role="operand" roleId="tpee.1197027771414" type="tpf8.TemplateFunctionParameter_sourceNode" typeId="tpf8.1167169188348" id="2037769997941928059" />
                                    </node>
                                  </node>
                                </node>
                              </node>
                              <node role="parameter" roleId="tp2c.1199569906740" type="tp2q.SmartClosureParameterDeclaration" typeId="tp2q.1203518072036" id="2037769997941928060">
                                <property name="name" nameId="tpck.1169194664001" value="it" />
                                <node role="type" roleId="tpee.5680397130376446158" type="tpee.UndefinedType" typeId="tpee.4836112446988635817" id="2037769997941928061" />
                              </node>
                            </node>
                          </node>
                          <node role="operand" roleId="tpee.1197027771414" type="tpee.DotExpression" typeId="tpee.1197027756228" id="2037769997941928062">
                            <node role="operation" roleId="tpee.1197027833540" type="tp25.SLinkListAccess" typeId="tp25.1138056282393" id="2037769997941928063">
                              <link role="link" roleId="tp25.1138056546658" targetNodeId="tp33.849077997121893197" />
                            </node>
                            <node role="operand" roleId="tpee.1197027771414" type="tpf8.TemplateFunctionParameter_sourceNode" typeId="tpf8.1167169188348" id="2037769997941928064" />
                          </node>
                        </node>
                      </node>
                    </node>
                  </node>
                </node>
              </node>
              <node role="ifTrue" roleId="tpee.1068580123161" type="tpee.StatementList" typeId="tpee.1068580123136" id="2037769997941924431">
                <node role="statement" roleId="tpee.1068581517665" type="tpee.ReturnStatement" typeId="tpee.1068581242878" id="2037769997941924432">
                  <node role="expression" roleId="tpee.1068581517676" type="tpee.BooleanConstant" typeId="tpee.1068580123137" id="2037769997941924433">
                    <property name="value" nameId="tpee.1068580123138" value="true" />
                  </node>
                </node>
              </node>
              <node role="condition" roleId="tpee.1068580123160" type="tpee.EqualsExpression" typeId="tpee.1068580123152" id="2037769997941924435">
                <node role="leftExpression" roleId="tpee.1081773367580" type="tpee.DotExpression" typeId="tpee.1197027756228" id="2037769997941924436">
                  <node role="operand" roleId="tpee.1197027771414" type="tp33.MigrationScriptPart_node" typeId="tp33.1177458237937" id="2037769997941924437" />
                  <node role="operation" roleId="tpee.1197027833540" type="tp25.SLinkAccess" typeId="tp25.1138056143562" id="2037769997941924438">
                    <link role="link" roleId="tp25.1138056516764" targetNodeId="tpee.1068499141037" />
                  </node>
                </node>
                <node role="rightExpression" roleId="tpee.1081773367579" type="tp25.NodeRefExpression" typeId="tp25.1219352745532" id="2037769997941924439">
                  <link role="referentNode" roleId="tp25.1219352800908" targetNodeId="e2lb.~Object" resolveInfo="Object" />
                  <node role="smodelAttribute" roleId="tpck.5169995583184591170" type="tpf8.ReferenceMacro" typeId="tpf8.1088761943574" id="2037769997941924440">
                    <property name="linkRole" nameId="tpck.1757699476691236116" value="referentNode" />
                    <node role="referentFunction" roleId="tpf8.1167770376702" type="tpf8.ReferenceMacro_GetReferent" typeId="tpf8.1167770111131" id="2037769997941924441">
                      <node role="body" roleId="tpee.1137022507850" type="tpee.StatementList" typeId="tpee.1068580123136" id="2037769997941924442">
                        <node role="statement" roleId="tpee.1068581517665" type="tpee.ExpressionStatement" typeId="tpee.1068580123155" id="2037769997941924443">
                          <node role="expression" roleId="tpee.1068580123156" type="tpee.DotExpression" typeId="tpee.1197027756228" id="2037769997941924444">
                            <node role="operation" roleId="tpee.1197027833540" type="tp25.SLinkAccess" typeId="tp25.1138056143562" id="2037769997941944643">
                              <link role="link" roleId="tp25.1138056516764" targetNodeId="tp33.2291767839159499865" />
                            </node>
                            <node role="operand" roleId="tpee.1197027771414" type="tpf8.TemplateFunctionParameter_sourceNode" typeId="tpf8.1167169188348" id="2037769997941924445" />
                          </node>
                        </node>
                      </node>
                    </node>
                  </node>
                </node>
              </node>
            </node>
            <node role="statement" roleId="tpee.1068581517665" type="tpee.LocalVariableDeclarationStatement" typeId="tpee.1068581242864" id="2037769997941445402">
              <node role="smodelAttribute" roleId="tpck.5169995583184591170" type="tpf8.IfMacro" typeId="tpf8.1118773211870" id="2037769997941445723">
                <node role="conditionFunction" roleId="tpf8.1167945861827" type="tpf8.IfMacro_Condition" typeId="tpf8.1167945743726" id="2037769997941445725">
                  <node role="body" roleId="tpee.1137022507850" type="tpee.StatementList" typeId="tpee.1068580123136" id="2037769997941445727">
                    <node role="statement" roleId="tpee.1068581517665" type="tpee.ExpressionStatement" typeId="tpee.1068580123155" id="2037769997941446809">
                      <node role="expression" roleId="tpee.1068580123156" type="tpee.DotExpression" typeId="tpee.1197027756228" id="2037769997941446810">
                        <node role="operation" roleId="tpee.1197027833540" type="tp2q.AnyOperation" typeId="tp2q.1235566554328" id="2037769997941446811">
                          <node role="closure" roleId="tp2q.1204796294226" type="tp2c.ClosureLiteral" typeId="tp2c.1199569711397" id="2037769997941446812">
                            <node role="body" roleId="tp2c.1199569916463" type="tpee.StatementList" typeId="tpee.1068580123136" id="2037769997941446813">
                              <node role="statement" roleId="tpee.1068581517665" type="tpee.ExpressionStatement" typeId="tpee.1068580123155" id="2037769997941446814">
                                <node role="expression" roleId="tpee.1068580123156" type="tpee.OrExpression" typeId="tpee.1080223426719" id="2037769997941446815">
                                  <node role="rightExpression" roleId="tpee.1081773367579" type="tpee.DotExpression" typeId="tpee.1197027756228" id="2037769997941446816">
                                    <node role="operation" roleId="tpee.1197027833540" type="tp25.Node_IsInstanceOfOperation" typeId="tp25.1139621453865" id="2037769997941446817">
                                      <node role="conceptArgument" roleId="tp25.1177027386292" type="tp25.RefConcept_Reference" typeId="tp25.1177026924588" id="2037769997941446818">
                                        <link role="conceptDeclaration" roleId="tp25.1177026940964" targetNodeId="tp33.4774682482449847011" resolveInfo="FQNameMethodSpecification" />
                                      </node>
                                    </node>
                                    <node role="operand" roleId="tpee.1197027771414" type="tpee.DotExpression" typeId="tpee.1197027756228" id="2037769997941446819">
                                      <node role="operation" roleId="tpee.1197027833540" type="tp25.SLinkAccess" typeId="tp25.1138056143562" id="2037769997941446820">
                                        <link role="link" roleId="tp25.1138056516764" targetNodeId="tp33.4774682482449846913" />
                                      </node>
                                      <node role="operand" roleId="tpee.1197027771414" type="tpee.VariableReference" typeId="tpee.1068498886296" id="2037769997941446821">
                                        <link role="variableDeclaration" roleId="tpee.1068581517664" targetNodeId="2037769997941446827" resolveInfo="it" />
                                      </node>
                                    </node>
                                  </node>
                                  <node role="leftExpression" roleId="tpee.1081773367580" type="tpee.EqualsExpression" typeId="tpee.1068580123152" id="2037769997941446822">
                                    <node role="leftExpression" roleId="tpee.1081773367580" type="tpee.DotExpression" typeId="tpee.1197027756228" id="2037769997941446823">
                                      <node role="operation" roleId="tpee.1197027833540" type="tp25.SLinkAccess" typeId="tp25.1138056143562" id="2037769997941446824">
                                        <link role="link" roleId="tp25.1138056516764" targetNodeId="tp33.4774682482449846913" />
                                      </node>
                                      <node role="operand" roleId="tpee.1197027771414" type="tpee.VariableReference" typeId="tpee.1068498886296" id="2037769997941446825">
                                        <link role="variableDeclaration" roleId="tpee.1068581517664" targetNodeId="2037769997941446827" resolveInfo="it" />
                                      </node>
                                    </node>
                                    <node role="rightExpression" roleId="tpee.1081773367579" type="tpee.NullLiteral" typeId="tpee.1070534058343" id="2037769997941446826" />
                                  </node>
                                </node>
                              </node>
                            </node>
                            <node role="parameter" roleId="tp2c.1199569906740" type="tp2q.SmartClosureParameterDeclaration" typeId="tp2q.1203518072036" id="2037769997941446827">
                              <property name="name" nameId="tpck.1169194664001" value="it" />
                              <node role="type" roleId="tpee.5680397130376446158" type="tpee.UndefinedType" typeId="tpee.4836112446988635817" id="2037769997941446828" />
                            </node>
                          </node>
                        </node>
                        <node role="operand" roleId="tpee.1197027771414" type="tpee.DotExpression" typeId="tpee.1197027756228" id="2037769997941446829">
                          <node role="operation" roleId="tpee.1197027833540" type="tp25.SLinkListAccess" typeId="tp25.1138056282393" id="2037769997941446830">
                            <link role="link" roleId="tp25.1138056546658" targetNodeId="tp33.849077997121893197" />
                          </node>
                          <node role="operand" roleId="tpee.1197027771414" type="tpf8.TemplateFunctionParameter_sourceNode" typeId="tpf8.1167169188348" id="2037769997941446831" />
                        </node>
                      </node>
                    </node>
                  </node>
                </node>
              </node>
              <node role="localVariableDeclaration" roleId="tpee.1068581242865" type="tpee.LocalVariableDeclaration" typeId="tpee.1068581242863" id="2037769997941445403">
                <property name="name" nameId="tpck.1169194664001" value="reference" />
                <node role="type" roleId="tpee.5680397130376446158" type="tpee.ClassifierType" typeId="tpee.1107535904670" id="2037769997941445404">
                  <link role="classifier" roleId="tpee.1107535924139" targetNodeId="cu2c.~SReference" resolveInfo="SReference" />
                </node>
                <node role="initializer" roleId="tpee.1068431790190" type="tpee.DotExpression" typeId="tpee.1197027756228" id="2037769997941445405">
                  <node role="operation" roleId="tpee.1197027833540" type="tp25.Node_GetReferenceOperation" typeId="tp25.3609773094169249792" id="2037769997941445406">
                    <node role="linkQualifier" roleId="tp25.3609773094169252180" type="tp25.OperationParm_LinkQualifier" typeId="tp25.5168775467716640652" id="2037769997941445407">
                      <node role="linkQualifier" roleId="tp25.5168775467716640653" type="tp25.LinkRefQualifier" typeId="tp25.1204851882688" id="2037769997941445408">
                        <link role="link" roleId="tp25.1204851882689" targetNodeId="tpee.1068499141037" />
                      </node>
                    </node>
                  </node>
                  <node role="operand" roleId="tpee.1197027771414" type="tp33.MigrationScriptPart_node" typeId="tp33.1177458237937" id="2037769997941445409" />
                </node>
              </node>
            </node>
            <node role="statement" roleId="tpee.1068581517665" type="tpee.IfStatement" typeId="tpee.1068580123159" id="2037769997941445411">
              <node role="condition" roleId="tpee.1068580123160" type="tpee.OrExpression" typeId="tpee.1080223426719" id="2037769997942008188">
                <node role="rightExpression" roleId="tpee.1081773367579" type="tpee.NotExpression" typeId="tpee.1081516740877" id="2037769997942114628">
                  <node role="expression" roleId="tpee.1081516765348" type="tpee.DotExpression" typeId="tpee.1197027756228" id="2037769997942114630">
                    <node role="operation" roleId="tpee.1197027833540" type="tpee.InstanceMethodCallOperation" typeId="tpee.1202948039474" id="2037769997942114631">
                      <link role="baseMethodDeclaration" roleId="tpee.1068499141037" targetNodeId="cu2c.~SModelReference%dequals(java%dlang%dObject)%cboolean" resolveInfo="equals" />
                      <node role="actualArgument" roleId="tpee.1068499141038" type="tpee.DotExpression" typeId="tpee.1197027756228" id="2037769997942114632">
                        <node role="operation" roleId="tpee.1197027833540" type="tpee.InstanceMethodCallOperation" typeId="tpee.1202948039474" id="2037769997942114633">
                          <link role="baseMethodDeclaration" roleId="tpee.1068499141037" targetNodeId="cu2c.~SReference%dgetTargetSModelReference()%cjetbrains%dmps%dsmodel%dSModelReference" resolveInfo="getTargetSModelReference" />
                        </node>
                        <node role="operand" roleId="tpee.1197027771414" type="tpee.VariableReference" typeId="tpee.1068498886296" id="2037769997942114634">
                          <link role="variableDeclaration" roleId="tpee.1068581517664" targetNodeId="2037769997941445403" resolveInfo="reference" />
                        </node>
                      </node>
                    </node>
                    <node role="operand" roleId="tpee.1197027771414" type="tpee.StaticMethodCall" typeId="tpee.1081236700937" id="2037769997942114635">
                      <link role="baseMethodDeclaration" roleId="tpee.1068499141037" targetNodeId="cu2c.~SModelReference%dfromString(java%dlang%dString)%cjetbrains%dmps%dsmodel%dSModelReference" resolveInfo="fromString" />
                      <link role="classConcept" roleId="tpee.1144433194310" targetNodeId="cu2c.~SModelReference" resolveInfo="SModelReference" />
                      <node role="actualArgument" roleId="tpee.1068499141038" type="tpee.StringLiteral" typeId="tpee.1070475926800" id="2037769997942114636">
                        <property name="value" nameId="tpee.1070475926801" value="old.classifier.modelReference" />
                        <node role="smodelAttribute" roleId="tpck.5169995583184591170" type="tpf8.PropertyMacro" typeId="tpf8.1087833241328" id="2037769997942114637">
                          <property name="propertyName" nameId="tpck.1757699476691236117" value="value" />
                          <node role="propertyValueFunction" roleId="tpf8.1167756362303" type="tpf8.PropertyMacro_GetPropertyValue" typeId="tpf8.1167756080639" id="2037769997942114638">
                            <node role="body" roleId="tpee.1137022507850" type="tpee.StatementList" typeId="tpee.1068580123136" id="2037769997942114639">
                              <node role="statement" roleId="tpee.1068581517665" type="tpee.ExpressionStatement" typeId="tpee.1068580123155" id="2037769997942114640">
                                <node role="expression" roleId="tpee.1068580123156" type="tpee.DotExpression" typeId="tpee.1197027756228" id="2037769997942114641">
                                  <node role="operation" roleId="tpee.1197027833540" type="tp25.Node_ConceptMethodCall" typeId="tp25.1179409122411" id="2037769997942114642">
                                    <link role="baseMethodDeclaration" roleId="tpee.1068499141037" targetNodeId="36cd.5434557751113441014" resolveInfo="getSModelReference" />
                                  </node>
                                  <node role="operand" roleId="tpee.1197027771414" type="tpee.DotExpression" typeId="tpee.1197027756228" id="2037769997942114643">
                                    <node role="operation" roleId="tpee.1197027833540" type="tp25.SLinkAccess" typeId="tp25.1138056143562" id="2037769997942114644">
                                      <link role="link" roleId="tp25.1138056516764" targetNodeId="tp33.5434557751112108415" />
                                    </node>
                                    <node role="operand" roleId="tpee.1197027771414" type="tpf8.TemplateFunctionParameter_sourceNode" typeId="tpf8.1167169188348" id="2037769997942114645" />
                                  </node>
                                </node>
                              </node>
                            </node>
                          </node>
                        </node>
                      </node>
                    </node>
                  </node>
                </node>
                <node role="leftExpression" roleId="tpee.1081773367580" type="tpee.OrExpression" typeId="tpee.1080223426719" id="2037769997941978896">
                  <node role="leftExpression" roleId="tpee.1081773367580" type="tpee.EqualsExpression" typeId="tpee.1068580123152" id="2037769997941445418">
                    <node role="leftExpression" roleId="tpee.1081773367580" type="tpee.VariableReference" typeId="tpee.1068498886296" id="2037769997941445419">
                      <link role="variableDeclaration" roleId="tpee.1068581517664" targetNodeId="2037769997941445403" resolveInfo="reference" />
                    </node>
                    <node role="rightExpression" roleId="tpee.1081773367579" type="tpee.NullLiteral" typeId="tpee.1070534058343" id="2037769997941445420" />
                  </node>
                  <node role="rightExpression" roleId="tpee.1081773367579" type="tpee.NotEqualsExpression" typeId="tpee.1073239437375" id="2037769997942007887">
                    <node role="leftExpression" roleId="tpee.1081773367580" type="tpee.DotExpression" typeId="tpee.1197027756228" id="2037769997942007889">
                      <node role="operation" roleId="tpee.1197027833540" type="tpee.InstanceMethodCallOperation" typeId="tpee.1202948039474" id="2037769997942007890">
                        <link role="baseMethodDeclaration" roleId="tpee.1068499141037" targetNodeId="cu2c.~SReference%dgetTargetNodeSilently()%cjetbrains%dmps%dsmodel%dSNode" resolveInfo="getTargetNodeSilently" />
                      </node>
                      <node role="operand" roleId="tpee.1197027771414" type="tpee.VariableReference" typeId="tpee.1068498886296" id="2037769997942007891">
                        <link role="variableDeclaration" roleId="tpee.1068581517664" targetNodeId="2037769997941445403" resolveInfo="reference" />
                      </node>
                    </node>
                    <node role="rightExpression" roleId="tpee.1081773367579" type="tpee.NullLiteral" typeId="tpee.1070534058343" id="2037769997942007888" />
                  </node>
                </node>
              </node>
              <node role="smodelAttribute" roleId="tpck.5169995583184591170" type="tpf8.IfMacro" typeId="tpf8.1118773211870" id="2037769997941446198">
                <node role="conditionFunction" roleId="tpf8.1167945861827" type="tpf8.IfMacro_Condition" typeId="tpf8.1167945743726" id="2037769997941446200">
                  <node role="body" roleId="tpee.1137022507850" type="tpee.StatementList" typeId="tpee.1068580123136" id="2037769997941446202">
                    <node role="statement" roleId="tpee.1068581517665" type="tpee.ExpressionStatement" typeId="tpee.1068580123155" id="2037769997941447931">
                      <node role="expression" roleId="tpee.1068580123156" type="tpee.DotExpression" typeId="tpee.1197027756228" id="2037769997941447932">
                        <node role="operation" roleId="tpee.1197027833540" type="tp2q.AnyOperation" typeId="tp2q.1235566554328" id="2037769997941447933">
                          <node role="closure" roleId="tp2q.1204796294226" type="tp2c.ClosureLiteral" typeId="tp2c.1199569711397" id="2037769997941447934">
                            <node role="body" roleId="tp2c.1199569916463" type="tpee.StatementList" typeId="tpee.1068580123136" id="2037769997941447935">
                              <node role="statement" roleId="tpee.1068581517665" type="tpee.ExpressionStatement" typeId="tpee.1068580123155" id="2037769997941447936">
                                <node role="expression" roleId="tpee.1068580123156" type="tpee.OrExpression" typeId="tpee.1080223426719" id="2037769997941447937">
                                  <node role="rightExpression" roleId="tpee.1081773367579" type="tpee.DotExpression" typeId="tpee.1197027756228" id="2037769997941447938">
                                    <node role="operation" roleId="tpee.1197027833540" type="tp25.Node_IsInstanceOfOperation" typeId="tp25.1139621453865" id="2037769997941447939">
                                      <node role="conceptArgument" roleId="tp25.1177027386292" type="tp25.RefConcept_Reference" typeId="tp25.1177026924588" id="2037769997941447940">
                                        <link role="conceptDeclaration" roleId="tp25.1177026940964" targetNodeId="tp33.4774682482449847011" resolveInfo="FQNameMethodSpecification" />
                                      </node>
                                    </node>
                                    <node role="operand" roleId="tpee.1197027771414" type="tpee.DotExpression" typeId="tpee.1197027756228" id="2037769997941447941">
                                      <node role="operation" roleId="tpee.1197027833540" type="tp25.SLinkAccess" typeId="tp25.1138056143562" id="2037769997941447942">
                                        <link role="link" roleId="tp25.1138056516764" targetNodeId="tp33.4774682482449846913" />
                                      </node>
                                      <node role="operand" roleId="tpee.1197027771414" type="tpee.VariableReference" typeId="tpee.1068498886296" id="2037769997941447943">
                                        <link role="variableDeclaration" roleId="tpee.1068581517664" targetNodeId="2037769997941447949" resolveInfo="it" />
                                      </node>
                                    </node>
                                  </node>
                                  <node role="leftExpression" roleId="tpee.1081773367580" type="tpee.EqualsExpression" typeId="tpee.1068580123152" id="2037769997941447944">
                                    <node role="leftExpression" roleId="tpee.1081773367580" type="tpee.DotExpression" typeId="tpee.1197027756228" id="2037769997941447945">
                                      <node role="operation" roleId="tpee.1197027833540" type="tp25.SLinkAccess" typeId="tp25.1138056143562" id="2037769997941447946">
                                        <link role="link" roleId="tp25.1138056516764" targetNodeId="tp33.4774682482449846913" />
                                      </node>
                                      <node role="operand" roleId="tpee.1197027771414" type="tpee.VariableReference" typeId="tpee.1068498886296" id="2037769997941447947">
                                        <link role="variableDeclaration" roleId="tpee.1068581517664" targetNodeId="2037769997941447949" resolveInfo="it" />
                                      </node>
                                    </node>
                                    <node role="rightExpression" roleId="tpee.1081773367579" type="tpee.NullLiteral" typeId="tpee.1070534058343" id="2037769997941447948" />
                                  </node>
                                </node>
                              </node>
                            </node>
                            <node role="parameter" roleId="tp2c.1199569906740" type="tp2q.SmartClosureParameterDeclaration" typeId="tp2q.1203518072036" id="2037769997941447949">
                              <property name="name" nameId="tpck.1169194664001" value="it" />
                              <node role="type" roleId="tpee.5680397130376446158" type="tpee.UndefinedType" typeId="tpee.4836112446988635817" id="2037769997941447950" />
                            </node>
                          </node>
                        </node>
                        <node role="operand" roleId="tpee.1197027771414" type="tpee.DotExpression" typeId="tpee.1197027756228" id="2037769997941447951">
                          <node role="operation" roleId="tpee.1197027833540" type="tp25.SLinkListAccess" typeId="tp25.1138056282393" id="2037769997941447952">
                            <link role="link" roleId="tp25.1138056546658" targetNodeId="tp33.849077997121893197" />
                          </node>
                          <node role="operand" roleId="tpee.1197027771414" type="tpf8.TemplateFunctionParameter_sourceNode" typeId="tpf8.1167169188348" id="2037769997941447953" />
                        </node>
                      </node>
                    </node>
                  </node>
                </node>
              </node>
              <node role="ifTrue" roleId="tpee.1068580123161" type="tpee.StatementList" typeId="tpee.1068580123136" id="2037769997941445421">
                <node role="statement" roleId="tpee.1068581517665" type="tpee.ReturnStatement" typeId="tpee.1068581242878" id="2037769997941445422">
                  <node role="expression" roleId="tpee.1068581517676" type="tpee.BooleanConstant" typeId="tpee.1068580123137" id="2037769997941445423">
                    <property name="value" nameId="tpee.1068580123138" value="false" />
                  </node>
                </node>
              </node>
            </node>
            <node role="statement" roleId="tpee.1068581517665" type="tpee.LocalVariableDeclarationStatement" typeId="tpee.1068581242864" id="2037769997942144919">
              <node role="smodelAttribute" roleId="tpck.5169995583184591170" type="tpf8.IfMacro" typeId="tpf8.1118773211870" id="2037769997942145200">
                <node role="conditionFunction" roleId="tpf8.1167945861827" type="tpf8.IfMacro_Condition" typeId="tpf8.1167945743726" id="2037769997942145202">
                  <node role="body" roleId="tpee.1137022507850" type="tpee.StatementList" typeId="tpee.1068580123136" id="2037769997942145204">
                    <node role="statement" roleId="tpee.1068581517665" type="tpee.ExpressionStatement" typeId="tpee.1068580123155" id="2037769997942145747">
                      <node role="expression" roleId="tpee.1068580123156" type="tpee.DotExpression" typeId="tpee.1197027756228" id="2037769997942145748">
                        <node role="operation" roleId="tpee.1197027833540" type="tp2q.AnyOperation" typeId="tp2q.1235566554328" id="2037769997942145749">
                          <node role="closure" roleId="tp2q.1204796294226" type="tp2c.ClosureLiteral" typeId="tp2c.1199569711397" id="2037769997942145750">
                            <node role="body" roleId="tp2c.1199569916463" type="tpee.StatementList" typeId="tpee.1068580123136" id="2037769997942145751">
                              <node role="statement" roleId="tpee.1068581517665" type="tpee.ExpressionStatement" typeId="tpee.1068580123155" id="2037769997942145752">
                                <node role="expression" roleId="tpee.1068580123156" type="tpee.OrExpression" typeId="tpee.1080223426719" id="2037769997942145753">
                                  <node role="rightExpression" roleId="tpee.1081773367579" type="tpee.DotExpression" typeId="tpee.1197027756228" id="2037769997942145754">
                                    <node role="operation" roleId="tpee.1197027833540" type="tp25.Node_IsInstanceOfOperation" typeId="tp25.1139621453865" id="2037769997942145755">
                                      <node role="conceptArgument" roleId="tp25.1177027386292" type="tp25.RefConcept_Reference" typeId="tp25.1177026924588" id="2037769997942145756">
                                        <link role="conceptDeclaration" roleId="tp25.1177026940964" targetNodeId="tp33.4774682482449847011" resolveInfo="FQNameMethodSpecification" />
                                      </node>
                                    </node>
                                    <node role="operand" roleId="tpee.1197027771414" type="tpee.DotExpression" typeId="tpee.1197027756228" id="2037769997942145757">
                                      <node role="operation" roleId="tpee.1197027833540" type="tp25.SLinkAccess" typeId="tp25.1138056143562" id="2037769997942145758">
                                        <link role="link" roleId="tp25.1138056516764" targetNodeId="tp33.4774682482449846913" />
                                      </node>
                                      <node role="operand" roleId="tpee.1197027771414" type="tpee.VariableReference" typeId="tpee.1068498886296" id="2037769997942145759">
                                        <link role="variableDeclaration" roleId="tpee.1068581517664" targetNodeId="2037769997942145765" resolveInfo="it" />
                                      </node>
                                    </node>
                                  </node>
                                  <node role="leftExpression" roleId="tpee.1081773367580" type="tpee.EqualsExpression" typeId="tpee.1068580123152" id="2037769997942145760">
                                    <node role="leftExpression" roleId="tpee.1081773367580" type="tpee.DotExpression" typeId="tpee.1197027756228" id="2037769997942145761">
                                      <node role="operation" roleId="tpee.1197027833540" type="tp25.SLinkAccess" typeId="tp25.1138056143562" id="2037769997942145762">
                                        <link role="link" roleId="tp25.1138056516764" targetNodeId="tp33.4774682482449846913" />
                                      </node>
                                      <node role="operand" roleId="tpee.1197027771414" type="tpee.VariableReference" typeId="tpee.1068498886296" id="2037769997942145763">
                                        <link role="variableDeclaration" roleId="tpee.1068581517664" targetNodeId="2037769997942145765" resolveInfo="it" />
                                      </node>
                                    </node>
                                    <node role="rightExpression" roleId="tpee.1081773367579" type="tpee.NullLiteral" typeId="tpee.1070534058343" id="2037769997942145764" />
                                  </node>
                                </node>
                              </node>
                            </node>
                            <node role="parameter" roleId="tp2c.1199569906740" type="tp2q.SmartClosureParameterDeclaration" typeId="tp2q.1203518072036" id="2037769997942145765">
                              <property name="name" nameId="tpck.1169194664001" value="it" />
                              <node role="type" roleId="tpee.5680397130376446158" type="tpee.UndefinedType" typeId="tpee.4836112446988635817" id="2037769997942145766" />
                            </node>
                          </node>
                        </node>
                        <node role="operand" roleId="tpee.1197027771414" type="tpee.DotExpression" typeId="tpee.1197027756228" id="2037769997942145767">
                          <node role="operation" roleId="tpee.1197027833540" type="tp25.SLinkListAccess" typeId="tp25.1138056282393" id="2037769997942145768">
                            <link role="link" roleId="tp25.1138056546658" targetNodeId="tp33.849077997121893197" />
                          </node>
                          <node role="operand" roleId="tpee.1197027771414" type="tpf8.TemplateFunctionParameter_sourceNode" typeId="tpf8.1167169188348" id="2037769997942145769" />
                        </node>
                      </node>
                    </node>
                  </node>
                </node>
              </node>
              <node role="localVariableDeclaration" roleId="tpee.1068581242865" type="tpee.LocalVariableDeclaration" typeId="tpee.1068581242863" id="2037769997942144922">
                <property name="name" nameId="tpck.1169194664001" value="targetNodeId" />
                <node role="type" roleId="tpee.5680397130376446158" type="tpee.ClassifierType" typeId="tpee.1107535904670" id="2037769997942144923">
                  <link role="classifier" roleId="tpee.1107535924139" targetNodeId="cu2c.~SNodeId" resolveInfo="SNodeId" />
                </node>
                <node role="initializer" roleId="tpee.1068431790190" type="tpee.DotExpression" typeId="tpee.1197027756228" id="2037769997942144924">
                  <node role="operation" roleId="tpee.1197027833540" type="tpee.InstanceMethodCallOperation" typeId="tpee.1202948039474" id="2037769997942144925">
                    <link role="baseMethodDeclaration" roleId="tpee.1068499141037" targetNodeId="cu2c.~SReference%dgetTargetNodeId()%cjetbrains%dmps%dsmodel%dSNodeId" resolveInfo="getTargetNodeId" />
                  </node>
                  <node role="operand" roleId="tpee.1197027771414" type="tpee.VariableReference" typeId="tpee.1068498886296" id="2037769997942144926">
                    <link role="variableDeclaration" roleId="tpee.1068581517664" targetNodeId="2037769997941445403" resolveInfo="reference" />
                  </node>
                </node>
              </node>
            </node>
            <node role="statement" roleId="tpee.1068581517665" type="tpee.IfStatement" typeId="tpee.1068580123159" id="2037769997942148884">
              <node role="smodelAttribute" roleId="tpck.5169995583184591170" type="tpf8.LoopMacro" typeId="tpf8.1118786554307" id="2037769997942149185">
                <node role="sourceNodesQuery" roleId="tpf8.1167952069335" type="tpf8.SourceSubstituteMacro_SourceNodesQuery" typeId="tpf8.1167951910403" id="2037769997942149187">
                  <node role="body" roleId="tpee.1137022507850" type="tpee.StatementList" typeId="tpee.1068580123136" id="2037769997942149189">
                    <node role="statement" roleId="tpee.1068581517665" type="tpee.ExpressionStatement" typeId="tpee.1068580123155" id="2037769997942211857">
                      <node role="expression" roleId="tpee.1068580123156" type="tpee.DotExpression" typeId="tpee.1197027756228" id="2037769997942211858">
                        <node role="operation" roleId="tpee.1197027833540" type="tp2q.SelectOperation" typeId="tp2q.1202128969694" id="2037769997942211859">
                          <node role="closure" roleId="tp2q.1204796294226" type="tp2c.ClosureLiteral" typeId="tp2c.1199569711397" id="2037769997942211860">
                            <node role="body" roleId="tp2c.1199569916463" type="tpee.StatementList" typeId="tpee.1068580123136" id="2037769997942211861">
                              <node role="statement" roleId="tpee.1068581517665" type="tpee.ExpressionStatement" typeId="tpee.1068580123155" id="2037769997942211862">
                                <node role="expression" roleId="tpee.1068580123156" type="tp25.SNodeTypeCastExpression" typeId="tp25.1140137987495" id="2037769997942211863">
                                  <link role="concept" roleId="tp25.1140138128738" targetNodeId="tp33.4774682482449847011" resolveInfo="FQNameMethodSpecification" />
                                  <node role="leftExpression" roleId="tp25.1140138123956" type="tpee.DotExpression" typeId="tpee.1197027756228" id="2037769997942211864">
                                    <node role="operation" roleId="tpee.1197027833540" type="tp25.SLinkAccess" typeId="tp25.1138056143562" id="2037769997942211865">
                                      <link role="link" roleId="tp25.1138056516764" targetNodeId="tp33.4774682482449846913" />
                                    </node>
                                    <node role="operand" roleId="tpee.1197027771414" type="tpee.VariableReference" typeId="tpee.1068498886296" id="2037769997942211866">
                                      <link role="variableDeclaration" roleId="tpee.1068581517664" targetNodeId="2037769997942211867" resolveInfo="it" />
                                    </node>
                                  </node>
                                </node>
                              </node>
                            </node>
                            <node role="parameter" roleId="tp2c.1199569906740" type="tp2q.SmartClosureParameterDeclaration" typeId="tp2q.1203518072036" id="2037769997942211867">
                              <property name="name" nameId="tpck.1169194664001" value="it" />
                              <node role="type" roleId="tpee.5680397130376446158" type="tpee.UndefinedType" typeId="tpee.4836112446988635817" id="2037769997942211868" />
                            </node>
                          </node>
                        </node>
                        <node role="operand" roleId="tpee.1197027771414" type="tpee.DotExpression" typeId="tpee.1197027756228" id="2037769997942211869">
                          <node role="operation" roleId="tpee.1197027833540" type="tp2q.WhereOperation" typeId="tp2q.1202120902084" id="2037769997942211870">
                            <node role="closure" roleId="tp2q.1204796294226" type="tp2c.ClosureLiteral" typeId="tp2c.1199569711397" id="2037769997942211871">
                              <node role="body" roleId="tp2c.1199569916463" type="tpee.StatementList" typeId="tpee.1068580123136" id="2037769997942211872">
                                <node role="statement" roleId="tpee.1068581517665" type="tpee.ExpressionStatement" typeId="tpee.1068580123155" id="2037769997942211873">
                                  <node role="expression" roleId="tpee.1068580123156" type="tpee.DotExpression" typeId="tpee.1197027756228" id="2037769997942211875">
                                    <node role="operation" roleId="tpee.1197027833540" type="tp25.Node_IsInstanceOfOperation" typeId="tp25.1139621453865" id="2037769997942211876">
                                      <node role="conceptArgument" roleId="tp25.1177027386292" type="tp25.RefConcept_Reference" typeId="tp25.1177026924588" id="2037769997942213135">
                                        <link role="conceptDeclaration" roleId="tp25.1177026940964" targetNodeId="tp33.4774682482449847011" resolveInfo="FQNameMethodSpecification" />
                                      </node>
                                    </node>
                                    <node role="operand" roleId="tpee.1197027771414" type="tpee.DotExpression" typeId="tpee.1197027756228" id="2037769997942211878">
                                      <node role="operation" roleId="tpee.1197027833540" type="tp25.SLinkAccess" typeId="tp25.1138056143562" id="2037769997942211879">
                                        <link role="link" roleId="tp25.1138056516764" targetNodeId="tp33.4774682482449846913" />
                                      </node>
                                      <node role="operand" roleId="tpee.1197027771414" type="tpee.VariableReference" typeId="tpee.1068498886296" id="2037769997942211880">
                                        <link role="variableDeclaration" roleId="tpee.1068581517664" targetNodeId="2037769997942211884" resolveInfo="it" />
                                      </node>
                                    </node>
                                  </node>
                                </node>
                              </node>
                              <node role="parameter" roleId="tp2c.1199569906740" type="tp2q.SmartClosureParameterDeclaration" typeId="tp2q.1203518072036" id="2037769997942211884">
                                <property name="name" nameId="tpck.1169194664001" value="it" />
                                <node role="type" roleId="tpee.5680397130376446158" type="tpee.UndefinedType" typeId="tpee.4836112446988635817" id="2037769997942211885" />
                              </node>
                            </node>
                          </node>
                          <node role="operand" roleId="tpee.1197027771414" type="tpee.DotExpression" typeId="tpee.1197027756228" id="2037769997942211886">
                            <node role="operation" roleId="tpee.1197027833540" type="tp25.SLinkListAccess" typeId="tp25.1138056282393" id="2037769997942211887">
                              <link role="link" roleId="tp25.1138056546658" targetNodeId="tp33.849077997121893197" />
                            </node>
                            <node role="operand" roleId="tpee.1197027771414" type="tpf8.TemplateFunctionParameter_sourceNode" typeId="tpf8.1167169188348" id="2037769997942211888" />
                          </node>
                        </node>
                      </node>
                    </node>
                  </node>
                </node>
              </node>
              <node role="ifTrue" roleId="tpee.1068580123161" type="tpee.StatementList" typeId="tpee.1068580123136" id="2037769997942148886">
                <node role="statement" roleId="tpee.1068581517665" type="tpee.ReturnStatement" typeId="tpee.1068581242878" id="2037769997942149150">
                  <node role="expression" roleId="tpee.1068581517676" type="tpee.BooleanConstant" typeId="tpee.1068580123137" id="2037769997942149156">
                    <property name="value" nameId="tpee.1068580123138" value="true" />
                  </node>
                </node>
              </node>
              <node role="condition" roleId="tpee.1068580123160" type="tpee.DotExpression" typeId="tpee.1197027756228" id="2037769997942179733">
                <node role="operation" roleId="tpee.1197027833540" type="tpee.InstanceMethodCallOperation" typeId="tpee.1202948039474" id="2037769997942179734">
                  <link role="baseMethodDeclaration" roleId="tpee.1068499141037" targetNodeId="e2lb.~Object%dequals(java%dlang%dObject)%cboolean" resolveInfo="equals" />
                  <node role="actualArgument" roleId="tpee.1068499141038" type="tpee.VariableReference" typeId="tpee.1068498886296" id="2037769997942179735">
                    <link role="variableDeclaration" roleId="tpee.1068581517664" targetNodeId="2037769997942144922" resolveInfo="targetNodeId" />
                  </node>
                </node>
                <node role="operand" roleId="tpee.1197027771414" type="tpee.StaticMethodCall" typeId="tpee.1081236700937" id="2037769997942179736">
                  <link role="baseMethodDeclaration" roleId="tpee.1068499141037" targetNodeId="cu2c.~SNodeId%dfromString(java%dlang%dString)%cjetbrains%dmps%dsmodel%dSNodeId" resolveInfo="fromString" />
                  <link role="classConcept" roleId="tpee.1144433194310" targetNodeId="cu2c.~SNodeId" resolveInfo="SNodeId" />
                  <node role="actualArgument" roleId="tpee.1068499141038" type="tpee.StringLiteral" typeId="tpee.1070475926800" id="2037769997942179737">
                    <property name="value" nameId="tpee.1070475926801" value="old.method.nodeID" />
                    <node role="smodelAttribute" roleId="tpck.5169995583184591170" type="tpf8.PropertyMacro" typeId="tpf8.1087833241328" id="2037769997942179738">
                      <property name="propertyName" nameId="tpck.1757699476691236117" value="value" />
                      <node role="propertyValueFunction" roleId="tpf8.1167756362303" type="tpf8.PropertyMacro_GetPropertyValue" typeId="tpf8.1167756080639" id="2037769997942179739">
                        <node role="body" roleId="tpee.1137022507850" type="tpee.StatementList" typeId="tpee.1068580123136" id="2037769997942179740">
                          <node role="statement" roleId="tpee.1068581517665" type="tpee.ExpressionStatement" typeId="tpee.1068580123155" id="2037769997942257328">
                            <node role="expression" roleId="tpee.1068580123156" type="tpee.DotExpression" typeId="tpee.1197027756228" id="2037769997942262370">
                              <node role="operation" roleId="tpee.1197027833540" type="tp25.SPropertyAccess" typeId="tp25.1138056022639" id="2037769997942276121">
                                <link role="property" roleId="tp25.1138056395725" targetNodeId="tp33.2291767839160466985" resolveInfo="snodeId" />
                              </node>
                              <node role="operand" roleId="tpee.1197027771414" type="tpf8.TemplateFunctionParameter_sourceNode" typeId="tpf8.1167169188348" id="2037769997942257326" />
                            </node>
                          </node>
                        </node>
                      </node>
                    </node>
                  </node>
                </node>
              </node>
            </node>
            <node role="statement" roleId="tpee.1068581517665" type="tpee.IfStatement" typeId="tpee.1068580123159" id="2037769997942335849">
              <node role="smodelAttribute" roleId="tpck.5169995583184591170" type="tpf8.LoopMacro" typeId="tpf8.1118786554307" id="2037769997942335850">
                <node role="sourceNodesQuery" roleId="tpf8.1167952069335" type="tpf8.SourceSubstituteMacro_SourceNodesQuery" typeId="tpf8.1167951910403" id="2037769997942335851">
                  <node role="body" roleId="tpee.1137022507850" type="tpee.StatementList" typeId="tpee.1068580123136" id="2037769997942335852">
                    <node role="statement" roleId="tpee.1068581517665" type="tpee.ExpressionStatement" typeId="tpee.1068580123155" id="2037769997942335853">
                      <node role="expression" roleId="tpee.1068580123156" type="tpee.DotExpression" typeId="tpee.1197027756228" id="2037769997942335865">
                        <node role="operation" roleId="tpee.1197027833540" type="tp2q.WhereOperation" typeId="tp2q.1202120902084" id="2037769997942335866">
                          <node role="closure" roleId="tp2q.1204796294226" type="tp2c.ClosureLiteral" typeId="tp2c.1199569711397" id="2037769997942335867">
                            <node role="body" roleId="tp2c.1199569916463" type="tpee.StatementList" typeId="tpee.1068580123136" id="2037769997942335868">
                              <node role="statement" roleId="tpee.1068581517665" type="tpee.ExpressionStatement" typeId="tpee.1068580123155" id="2037769997942335869">
                                <node role="expression" roleId="tpee.1068580123156" type="tpee.EqualsExpression" typeId="tpee.1068580123152" id="2037769997942343140">
                                  <node role="rightExpression" roleId="tpee.1081773367579" type="tpee.NullLiteral" typeId="tpee.1070534058343" id="2037769997942343293" />
                                  <node role="leftExpression" roleId="tpee.1081773367580" type="tpee.DotExpression" typeId="tpee.1197027756228" id="2037769997942335873">
                                    <node role="operation" roleId="tpee.1197027833540" type="tp25.SLinkAccess" typeId="tp25.1138056143562" id="2037769997942335874">
                                      <link role="link" roleId="tp25.1138056516764" targetNodeId="tp33.4774682482449846913" />
                                    </node>
                                    <node role="operand" roleId="tpee.1197027771414" type="tpee.VariableReference" typeId="tpee.1068498886296" id="2037769997942335875">
                                      <link role="variableDeclaration" roleId="tpee.1068581517664" targetNodeId="2037769997942335876" resolveInfo="it" />
                                    </node>
                                  </node>
                                </node>
                              </node>
                            </node>
                            <node role="parameter" roleId="tp2c.1199569906740" type="tp2q.SmartClosureParameterDeclaration" typeId="tp2q.1203518072036" id="2037769997942335876">
                              <property name="name" nameId="tpck.1169194664001" value="it" />
                              <node role="type" roleId="tpee.5680397130376446158" type="tpee.UndefinedType" typeId="tpee.4836112446988635817" id="2037769997942335877" />
                            </node>
                          </node>
                        </node>
                        <node role="operand" roleId="tpee.1197027771414" type="tpee.DotExpression" typeId="tpee.1197027756228" id="2037769997942335878">
                          <node role="operation" roleId="tpee.1197027833540" type="tp25.SLinkListAccess" typeId="tp25.1138056282393" id="2037769997942335879">
                            <link role="link" roleId="tp25.1138056546658" targetNodeId="tp33.849077997121893197" />
                          </node>
                          <node role="operand" roleId="tpee.1197027771414" type="tpf8.TemplateFunctionParameter_sourceNode" typeId="tpf8.1167169188348" id="2037769997942335880" />
                        </node>
                      </node>
                    </node>
                  </node>
                </node>
              </node>
              <node role="ifTrue" roleId="tpee.1068580123161" type="tpee.StatementList" typeId="tpee.1068580123136" id="2037769997942335881">
                <node role="statement" roleId="tpee.1068581517665" type="tpee.ReturnStatement" typeId="tpee.1068581242878" id="2037769997942335882">
                  <node role="expression" roleId="tpee.1068581517676" type="tpee.BooleanConstant" typeId="tpee.1068580123137" id="2037769997942335883">
                    <property name="value" nameId="tpee.1068580123138" value="true" />
                  </node>
                </node>
              </node>
              <node role="condition" roleId="tpee.1068580123160" type="tpee.DotExpression" typeId="tpee.1197027756228" id="2037769997942335884">
                <node role="operation" roleId="tpee.1197027833540" type="tpee.InstanceMethodCallOperation" typeId="tpee.1202948039474" id="2037769997942335885">
                  <link role="baseMethodDeclaration" roleId="tpee.1068499141037" targetNodeId="e2lb.~Object%dequals(java%dlang%dObject)%cboolean" resolveInfo="equals" />
                  <node role="actualArgument" roleId="tpee.1068499141038" type="tpee.VariableReference" typeId="tpee.1068498886296" id="2037769997942335886">
                    <link role="variableDeclaration" roleId="tpee.1068581517664" targetNodeId="2037769997942144922" resolveInfo="targetNodeId" />
                  </node>
                </node>
                <node role="operand" roleId="tpee.1197027771414" type="tpee.StaticMethodCall" typeId="tpee.1081236700937" id="2037769997942335887">
                  <link role="baseMethodDeclaration" roleId="tpee.1068499141037" targetNodeId="cu2c.~SNodeId%dfromString(java%dlang%dString)%cjetbrains%dmps%dsmodel%dSNodeId" resolveInfo="fromString" />
                  <link role="classConcept" roleId="tpee.1144433194310" targetNodeId="cu2c.~SNodeId" resolveInfo="SNodeId" />
                  <node role="actualArgument" roleId="tpee.1068499141038" type="tpee.StringLiteral" typeId="tpee.1070475926800" id="2037769997942335888">
                    <property name="value" nameId="tpee.1070475926801" value="old.method.nodeID" />
                    <node role="smodelAttribute" roleId="tpck.5169995583184591170" type="tpf8.PropertyMacro" typeId="tpf8.1087833241328" id="2037769997942335889">
                      <property name="propertyName" nameId="tpck.1757699476691236117" value="value" />
                      <node role="propertyValueFunction" roleId="tpf8.1167756362303" type="tpf8.PropertyMacro_GetPropertyValue" typeId="tpf8.1167756080639" id="2037769997942335890">
                        <node role="body" roleId="tpee.1137022507850" type="tpee.StatementList" typeId="tpee.1068580123136" id="2037769997942335891">
                          <node role="statement" roleId="tpee.1068581517665" type="tpee.ExpressionStatement" typeId="tpee.1068580123155" id="2037769997942379405">
                            <node role="expression" roleId="tpee.1068580123156" type="tpee.DotExpression" typeId="tpee.1197027756228" id="2037769997942379407">
                              <node role="operation" roleId="tpee.1197027833540" type="tpee.InstanceMethodCallOperation" typeId="tpee.1202948039474" id="2037769997942379408">
                                <link role="baseMethodDeclaration" roleId="tpee.1068499141037" targetNodeId="e2lb.~Object%dtoString()%cjava%dlang%dString" resolveInfo="toString" />
                              </node>
                              <node role="operand" roleId="tpee.1197027771414" type="tpee.DotExpression" typeId="tpee.1197027756228" id="2037769997942379409">
                                <node role="operation" roleId="tpee.1197027833540" type="tpee.InstanceMethodCallOperation" typeId="tpee.1202948039474" id="2037769997942379410">
                                  <link role="baseMethodDeclaration" roleId="tpee.1068499141037" targetNodeId="cu2c.~SNode%dgetSNodeId()%cjetbrains%dmps%dsmodel%dSNodeId" resolveInfo="getSNodeId" />
                                </node>
                                <node role="operand" roleId="tpee.1197027771414" type="tp25.SemanticDowncastExpression" typeId="tp25.1145404486709" id="2037769997942379411">
                                  <node role="leftExpression" roleId="tp25.1145404616321" type="tpee.DotExpression" typeId="tpee.1197027756228" id="2037769997942379412">
                                    <node role="operation" roleId="tpee.1197027833540" type="tp25.SLinkAccess" typeId="tp25.1138056143562" id="2037769997942379413">
                                      <link role="link" roleId="tp25.1138056516764" targetNodeId="tp33.4242940223545038298" />
                                    </node>
                                    <node role="operand" roleId="tpee.1197027771414" type="tpf8.TemplateFunctionParameter_sourceNode" typeId="tpf8.1167169188348" id="2037769997942379414" />
                                  </node>
                                </node>
                              </node>
                            </node>
                          </node>
                        </node>
                      </node>
                    </node>
                  </node>
                </node>
              </node>
            </node>
            <node role="statement" roleId="tpee.1068581517665" type="tpee.ReturnStatement" typeId="tpee.1068581242878" id="2037769997941721114">
              <node role="expression" roleId="tpee.1068581517676" type="tpee.BooleanConstant" typeId="tpee.1068580123137" id="2037769997941721295">
                <property name="value" nameId="tpee.1068580123138" value="false" />
              </node>
            </node>
          </node>
        </node>
        <node role="smodelAttribute" roleId="tpck.5169995583184591170" type="tpf8.PropertyMacro" typeId="tpf8.1087833241328" id="2037769997947335927">
          <property name="propertyName" nameId="tpck.1757699476691236117" value="description" />
          <node role="propertyValueFunction" roleId="tpf8.1167756362303" type="tpf8.PropertyMacro_GetPropertyValue" typeId="tpf8.1167756080639" id="2037769997947335928">
            <node role="body" roleId="tpee.1137022507850" type="tpee.StatementList" typeId="tpee.1068580123136" id="2037769997947335929">
              <node role="statement" roleId="tpee.1068581517665" type="tpee.LocalVariableDeclarationStatement" typeId="tpee.1068581242864" id="2291767839158803480">
                <node role="localVariableDeclaration" roleId="tpee.1068581242865" type="tpee.LocalVariableDeclaration" typeId="tpee.1068581242863" id="2291767839158803481">
                  <property name="name" nameId="tpck.1169194664001" value="oldClassifierFQName" />
                  <node role="type" roleId="tpee.5680397130376446158" type="tpee.StringType" typeId="tpee.1225271177708" id="2291767839158803441" />
                  <node role="initializer" roleId="tpee.1068431790190" type="tpee.DotExpression" typeId="tpee.1197027756228" id="2291767839158803482">
                    <node role="operation" roleId="tpee.1197027833540" type="tp25.Node_ConceptMethodCall" typeId="tp25.1179409122411" id="2291767839158803483">
                      <link role="baseMethodDeclaration" roleId="tpee.1068499141037" targetNodeId="36cd.5434557751112930827" resolveInfo="getClassifierFqName" />
                    </node>
                    <node role="operand" roleId="tpee.1197027771414" type="tpee.DotExpression" typeId="tpee.1197027756228" id="2291767839158803484">
                      <node role="operand" roleId="tpee.1197027771414" type="tpf8.TemplateFunctionParameter_sourceNode" typeId="tpf8.1167169188348" id="2291767839158803488" />
                      <node role="operation" roleId="tpee.1197027833540" type="tp25.SLinkAccess" typeId="tp25.1138056143562" id="2291767839158803485">
                        <link role="link" roleId="tp25.1138056516764" targetNodeId="tp33.5434557751112108415" />
                      </node>
                    </node>
                  </node>
                </node>
              </node>
              <node role="statement" roleId="tpee.1068581517665" type="tpee.LocalVariableDeclarationStatement" typeId="tpee.1068581242864" id="2291767839158804165">
                <node role="localVariableDeclaration" roleId="tpee.1068581242865" type="tpee.LocalVariableDeclaration" typeId="tpee.1068581242863" id="2291767839158804166">
                  <property name="name" nameId="tpck.1169194664001" value="newClassifierFQName" />
                  <node role="type" roleId="tpee.5680397130376446158" type="tpee.StringType" typeId="tpee.1225271177708" id="2291767839158804167" />
                  <node role="initializer" roleId="tpee.1068431790190" type="tpee.DotExpression" typeId="tpee.1197027756228" id="2291767839158804168">
                    <node role="operation" roleId="tpee.1197027833540" type="tp25.Node_ConceptMethodCall" typeId="tp25.1179409122411" id="2291767839158832207">
                      <link role="baseMethodDeclaration" roleId="tpee.1068499141037" targetNodeId="tpcu.1213877404258" resolveInfo="getFqName" />
                    </node>
                    <node role="operand" roleId="tpee.1197027771414" type="tpee.DotExpression" typeId="tpee.1197027756228" id="2291767839158804170">
                      <node role="operand" roleId="tpee.1197027771414" type="tpf8.TemplateFunctionParameter_sourceNode" typeId="tpf8.1167169188348" id="2291767839158804174" />
                      <node role="operation" roleId="tpee.1197027833540" type="tp25.SLinkAccess" typeId="tp25.1138056143562" id="2291767839158810160">
                        <link role="link" roleId="tp25.1138056516764" targetNodeId="tp33.6655357163912246427" />
                      </node>
                    </node>
                  </node>
                </node>
              </node>
              <node role="statement" roleId="tpee.1068581517665" type="tpee.ExpressionStatement" typeId="tpee.1068580123155" id="2291767839158705014">
                <node role="expression" roleId="tpee.1068580123156" type="tpee.PlusExpression" typeId="tpee.1068581242875" id="2291767839158705015">
                  <node role="leftExpression" roleId="tpee.1081773367580" type="tpee.PlusExpression" typeId="tpee.1068581242875" id="2291767839158705016">
                    <node role="leftExpression" roleId="tpee.1081773367580" type="tpee.PlusExpression" typeId="tpee.1068581242875" id="2291767839158705017">
                      <node role="leftExpression" roleId="tpee.1081773367580" type="tpee.StringLiteral" typeId="tpee.1070475926800" id="2291767839158705018">
                        <property name="value" nameId="tpee.1070475926801" value="Pull up methods from " />
                      </node>
                      <node role="rightExpression" roleId="tpee.1081773367579" type="tpee.VariableReference" typeId="tpee.1068498886296" id="2291767839158705019">
                        <link role="variableDeclaration" roleId="tpee.1068581517664" targetNodeId="2291767839158803481" resolveInfo="oldClassifierFQName" />
                      </node>
                    </node>
                    <node role="rightExpression" roleId="tpee.1081773367579" type="tpee.StringLiteral" typeId="tpee.1070475926800" id="2291767839158705020">
                      <property name="value" nameId="tpee.1070475926801" value=" to " />
                    </node>
                  </node>
                  <node role="rightExpression" roleId="tpee.1081773367579" type="tpee.VariableReference" typeId="tpee.1068498886296" id="2291767839158705021">
                    <link role="variableDeclaration" roleId="tpee.1068581517664" targetNodeId="2291767839158804166" resolveInfo="newClassifierFQName" />
                  </node>
                </node>
              </node>
            </node>
          </node>
        </node>
      </node>
      <node role="part" roleId="tp33.1177458178889" type="tp33.MigrationScriptPart_Instance" typeId="tp33.1177457850499" id="5718428430098193641">
        <property name="description" nameId="tp33.1177457972041" value="Description" />
        <link role="affectedInstanceConcept" roleId="tp33.1177457957477" targetNodeId="tpee.1204053956946" resolveInfo="IMethodCall" />
        <node role="affectedInstanceUpdater" roleId="tp33.1177458005323" type="tp33.MigrationScriptPart_Instance_Updater" typeId="tp33.1177458491964" id="5718428430098193643">
          <node role="body" roleId="tpee.1137022507850" type="tpee.StatementList" typeId="tpee.1068580123136" id="5718428430098193645">
            <node role="statement" roleId="tpee.1068581517665" type="tpee.LocalVariableDeclarationStatement" typeId="tpee.1068581242864" id="5718428430098962758">
              <node role="localVariableDeclaration" roleId="tpee.1068581242865" type="tpee.LocalVariableDeclaration" typeId="tpee.1068581242863" id="5718428430098962759">
                <property name="name" nameId="tpck.1169194664001" value="oldReference" />
                <node role="type" roleId="tpee.5680397130376446158" type="tpee.ClassifierType" typeId="tpee.1107535904670" id="5718428430098962760">
                  <link role="classifier" roleId="tpee.1107535924139" targetNodeId="cu2c.~SReference" resolveInfo="SReference" />
                </node>
                <node role="initializer" roleId="tpee.1068431790190" type="tpee.DotExpression" typeId="tpee.1197027756228" id="5718428430098962761">
                  <node role="operation" roleId="tpee.1197027833540" type="tp25.Node_GetReferenceOperation" typeId="tp25.3609773094169249792" id="5718428430098962762">
                    <node role="linkQualifier" roleId="tp25.3609773094169252180" type="tp25.OperationParm_LinkQualifier" typeId="tp25.5168775467716640652" id="5718428430098962763">
                      <node role="linkQualifier" roleId="tp25.5168775467716640653" type="tp25.LinkRefQualifier" typeId="tp25.1204851882688" id="1569157826885849654">
                        <link role="link" roleId="tp25.1204851882689" targetNodeId="tpee.1068499141037" />
                      </node>
                    </node>
                  </node>
                  <node role="operand" roleId="tpee.1197027771414" type="tp33.MigrationScriptPart_node" typeId="tp33.1177458237937" id="5718428430098962765" />
                </node>
              </node>
            </node>
            <node role="statement" roleId="tpee.1068581517665" type="tpee.LocalVariableDeclarationStatement" typeId="tpee.1068581242864" id="5718428430098970240">
              <node role="localVariableDeclaration" roleId="tpee.1068581242865" type="tpee.LocalVariableDeclaration" typeId="tpee.1068581242863" id="5718428430098970241">
                <property name="name" nameId="tpck.1169194664001" value="newReference" />
                <node role="initializer" roleId="tpee.1068431790190" type="tpee.GenericNewExpression" typeId="tpee.1145552977093" id="5718428430098970242">
                  <node role="creator" roleId="tpee.1145553007750" type="tpee.ClassCreator" typeId="tpee.1212685548494" id="5718428430098970243">
                    <link role="baseMethodDeclaration" roleId="tpee.1068499141037" targetNodeId="cu2c.~StaticReference%d&lt;init&gt;(java%dlang%dString,org%djetbrains%dmps%dopenapi%dmodel%dSNode,jetbrains%dmps%dsmodel%dSModelReference,org%djetbrains%dmps%dopenapi%dmodel%dSNodeId,java%dlang%dString)" resolveInfo="StaticReference" />
                    <node role="actualArgument" roleId="tpee.1068499141038" type="tpee.DotExpression" typeId="tpee.1197027756228" id="5718428430098970244">
                      <node role="operand" roleId="tpee.1197027771414" type="tpee.VariableReference" typeId="tpee.1068498886296" id="5718428430098972009">
                        <link role="variableDeclaration" roleId="tpee.1068581517664" targetNodeId="5718428430098962759" resolveInfo="oldReference" />
                      </node>
                      <node role="operation" roleId="tpee.1197027833540" type="tpee.InstanceMethodCallOperation" typeId="tpee.1202948039474" id="5718428430098970245">
                        <link role="baseMethodDeclaration" roleId="tpee.1068499141037" targetNodeId="cu2c.~SReference%dgetRole()%cjava%dlang%dString" resolveInfo="getRole" />
                      </node>
                    </node>
                    <node role="actualArgument" roleId="tpee.1068499141038" type="tp33.MigrationScriptPart_node" typeId="tp33.1177458237937" id="5718428430098970247" />
                    <node role="actualArgument" roleId="tpee.1068499141038" type="tpee.StaticMethodCall" typeId="tpee.1081236700937" id="5718428430098975012">
                      <link role="baseMethodDeclaration" roleId="tpee.1068499141037" targetNodeId="cu2c.~SModelReference%dfromString(java%dlang%dString)%cjetbrains%dmps%dsmodel%dSModelReference" resolveInfo="fromString" />
                      <link role="classConcept" roleId="tpee.1144433194310" targetNodeId="cu2c.~SModelReference" resolveInfo="SModelReference" />
                      <node role="actualArgument" roleId="tpee.1068499141038" type="tpee.StringLiteral" typeId="tpee.1070475926800" id="5718428430098975214">
                        <property name="value" nameId="tpee.1070475926801" value="newClassifierModelReference" />
                        <node role="smodelAttribute" roleId="tpck.5169995583184591170" type="tpf8.PropertyMacro" typeId="tpf8.1087833241328" id="5718428430098980102">
                          <property name="propertyName" nameId="tpck.1757699476691236117" value="value" />
                          <node role="propertyValueFunction" roleId="tpf8.1167756362303" type="tpf8.PropertyMacro_GetPropertyValue" typeId="tpf8.1167756080639" id="5718428430098980103">
                            <node role="body" roleId="tpee.1137022507850" type="tpee.StatementList" typeId="tpee.1068580123136" id="5718428430098980104">
                              <node role="statement" roleId="tpee.1068581517665" type="tpee.ExpressionStatement" typeId="tpee.1068580123155" id="5718428430098980907">
                                <node role="expression" roleId="tpee.1068580123156" type="tpee.DotExpression" typeId="tpee.1197027756228" id="5718428430098980908">
                                  <node role="operation" roleId="tpee.1197027833540" type="tpee.InstanceMethodCallOperation" typeId="tpee.1202948039474" id="5718428430098980909">
                                    <link role="baseMethodDeclaration" roleId="tpee.1068499141037" targetNodeId="cu2c.~SModelReference%dtoString()%cjava%dlang%dString" resolveInfo="toString" />
                                  </node>
                                  <node role="operand" roleId="tpee.1197027771414" type="tpee.DotExpression" typeId="tpee.1197027756228" id="5718428430098980910">
                                    <node role="operation" roleId="tpee.1197027833540" type="tpee.InstanceMethodCallOperation" typeId="tpee.1202948039474" id="5718428430098980911">
                                      <link role="baseMethodDeclaration" roleId="tpee.1068499141037" targetNodeId="cu2c.~SModel%dgetSModelReference()%cjetbrains%dmps%dsmodel%dSModelReference" resolveInfo="getSModelReference" />
                                    </node>
                                    <node role="operand" roleId="tpee.1197027771414" type="tp25.SemanticDowncastExpression" typeId="tp25.1145404486709" id="5718428430098980912">
                                      <node role="leftExpression" roleId="tp25.1145404616321" type="tpee.DotExpression" typeId="tpee.1197027756228" id="5718428430098980913">
                                        <node role="operation" roleId="tpee.1197027833540" type="tp25.Node_GetModelOperation" typeId="tp25.1143234257716" id="5718428430098980914" />
                                        <node role="operand" roleId="tpee.1197027771414" type="tpee.DotExpression" typeId="tpee.1197027756228" id="5718428430098980915">
                                          <node role="operation" roleId="tpee.1197027833540" type="tp25.SLinkAccess" typeId="tp25.1138056143562" id="5718428430098982651">
                                            <link role="link" roleId="tp25.1138056516764" targetNodeId="tp33.6655357163912246427" />
                                          </node>
                                          <node role="operand" roleId="tpee.1197027771414" type="tpf8.TemplateFunctionParameter_sourceNode" typeId="tpf8.1167169188348" id="5718428430098980917" />
                                        </node>
                                      </node>
                                    </node>
                                  </node>
                                </node>
                              </node>
                            </node>
                          </node>
                        </node>
                      </node>
                    </node>
                    <node role="actualArgument" roleId="tpee.1068499141038" type="tpee.DotExpression" typeId="tpee.1197027756228" id="5718428430098973465">
                      <node role="operation" roleId="tpee.1197027833540" type="tpee.InstanceMethodCallOperation" typeId="tpee.1202948039474" id="5718428430098974055">
                        <link role="baseMethodDeclaration" roleId="tpee.1068499141037" targetNodeId="cu2c.~SReference%dgetTargetNodeId()%corg%djetbrains%dmps%dopenapi%dmodel%dSNodeId" resolveInfo="getTargetNodeId" />
                      </node>
                      <node role="operand" roleId="tpee.1197027771414" type="tpee.VariableReference" typeId="tpee.1068498886296" id="5718428430098972996">
                        <link role="variableDeclaration" roleId="tpee.1068581517664" targetNodeId="5718428430098962759" resolveInfo="oldReference" />
                      </node>
                    </node>
                    <node role="actualArgument" roleId="tpee.1068499141038" type="tpee.DotExpression" typeId="tpee.1197027756228" id="5718428430098970252">
                      <node role="operand" roleId="tpee.1197027771414" type="tpee.VariableReference" typeId="tpee.1068498886296" id="5718428430098974250">
                        <link role="variableDeclaration" roleId="tpee.1068581517664" targetNodeId="5718428430098962759" resolveInfo="oldReference" />
                      </node>
                      <node role="operation" roleId="tpee.1197027833540" type="tpee.InstanceMethodCallOperation" typeId="tpee.1202948039474" id="5718428430098970253">
                        <link role="baseMethodDeclaration" roleId="tpee.1068499141037" targetNodeId="cu2c.~SReference%dgetResolveInfo()%cjava%dlang%dString" resolveInfo="getResolveInfo" />
                      </node>
                    </node>
                  </node>
                </node>
                <node role="type" roleId="tpee.5680397130376446158" type="tpee.ClassifierType" typeId="tpee.1107535904670" id="5718428430098970255">
                  <link role="classifier" roleId="tpee.1107535924139" targetNodeId="cu2c.~SReference" resolveInfo="SReference" />
                </node>
              </node>
            </node>
            <node role="statement" roleId="tpee.1068581517665" type="tpee.ExpressionStatement" typeId="tpee.1068580123155" id="5718428430098986190">
              <node role="expression" roleId="tpee.1068580123156" type="tpee.DotExpression" typeId="tpee.1197027756228" id="5718428430098986191">
                <node role="operation" roleId="tpee.1197027833540" type="tpee.InstanceMethodCallOperation" typeId="tpee.1202948039474" id="2718315470531886120">
                  <link role="baseMethodDeclaration" roleId="tpee.1068499141037" targetNodeId="ec5l.~SNode%dsetReference(java%dlang%dString,org%djetbrains%dmps%dopenapi%dmodel%dSReference)%cvoid" resolveInfo="setReference" />
                  <node role="actualArgument" roleId="tpee.1068499141038" type="tpee.DotExpression" typeId="tpee.1197027756228" id="2718315470531886499">
                    <node role="operation" roleId="tpee.1197027833540" type="tpee.InstanceMethodCallOperation" typeId="tpee.1202948039474" id="2718315470531889105">
                      <link role="baseMethodDeclaration" roleId="tpee.1068499141037" targetNodeId="cu2c.~SReference%dgetRole()%cjava%dlang%dString" resolveInfo="getRole" />
                    </node>
                    <node role="operand" roleId="tpee.1197027771414" type="tpee.VariableReference" typeId="tpee.1068498886296" id="2718315470531886149">
                      <link role="variableDeclaration" roleId="tpee.1068581517664" targetNodeId="5718428430098962759" resolveInfo="oldReference" />
                    </node>
                  </node>
                  <node role="actualArgument" roleId="tpee.1068499141038" type="tpee.NullLiteral" typeId="tpee.1070534058343" id="2718315470531889170" />
                </node>
                <node role="operand" roleId="tpee.1197027771414" type="tp25.SemanticDowncastExpression" typeId="tp25.1145404486709" id="5718428430098986194">
                  <node role="leftExpression" roleId="tp25.1145404616321" type="tp33.MigrationScriptPart_node" typeId="tp33.1177458237937" id="5718428430098986195" />
                </node>
              </node>
            </node>
            <node role="statement" roleId="tpee.1068581517665" type="tpee.ExpressionStatement" typeId="tpee.1068580123155" id="5718428430098986196">
              <node role="expression" roleId="tpee.1068580123156" type="tpee.DotExpression" typeId="tpee.1197027756228" id="5718428430098986197">
                <node role="operation" roleId="tpee.1197027833540" type="tpee.InstanceMethodCallOperation" typeId="tpee.1202948039474" id="5718428430098986198">
                  <link role="baseMethodDeclaration" roleId="tpee.1068499141037" targetNodeId="ec5l.~SNode%dsetReference(java%dlang%dString,org%djetbrains%dmps%dopenapi%dmodel%dSReference)%cvoid" resolveInfo="setReference" />
                  <node role="actualArgument" roleId="tpee.1068499141038" type="tp25.LinkNameRefExpression" typeId="tp25.5253134957341697434" id="5718428430098986199">
                    <link role="conceptDeclaration" roleId="tp25.5253134957341833005" targetNodeId="tpee.1204053956946" resolveInfo="IMethodCall" />
                    <link role="linkDeclaration" roleId="tp25.5253134957341833006" targetNodeId="tpee.1068499141037" />
                  </node>
                  <node role="actualArgument" roleId="tpee.1068499141038" type="tpee.VariableReference" typeId="tpee.1068498886296" id="5718428430098986200">
                    <link role="variableDeclaration" roleId="tpee.1068581517664" targetNodeId="5718428430098970241" resolveInfo="newReference" />
                  </node>
                </node>
                <node role="operand" roleId="tpee.1197027771414" type="tp25.SemanticDowncastExpression" typeId="tp25.1145404486709" id="5718428430098986201">
                  <node role="leftExpression" roleId="tp25.1145404616321" type="tp33.MigrationScriptPart_node" typeId="tp33.1177458237937" id="5718428430098986202" />
                </node>
              </node>
            </node>
            <node role="statement" roleId="tpee.1068581517665" type="tpee.Statement" typeId="tpee.1068580123157" id="5718428430098991614" />
            <node role="statement" roleId="tpee.1068581517665" type="tpee.ExpressionStatement" typeId="tpee.1068580123155" id="5718428430098993484">
              <node role="expression" roleId="tpee.1068580123156" type="tpee.DotExpression" typeId="tpee.1197027756228" id="5718428430098993485">
                <node role="operation" roleId="tpee.1197027833540" type="tpee.InstanceMethodCallOperation" typeId="tpee.1202948039474" id="5718428430098993486">
                  <link role="baseMethodDeclaration" roleId="tpee.1068499141037" targetNodeId="cu2c.~SModel%daddModelImport(jetbrains%dmps%dsmodel%dSModelReference,boolean)%cvoid" resolveInfo="addModelImport" />
                  <node role="actualArgument" roleId="tpee.1068499141038" type="tpee.StaticMethodCall" typeId="tpee.1081236700937" id="5718428430098997654">
                    <link role="baseMethodDeclaration" roleId="tpee.1068499141037" targetNodeId="cu2c.~SModelReference%dfromString(java%dlang%dString)%cjetbrains%dmps%dsmodel%dSModelReference" resolveInfo="fromString" />
                    <link role="classConcept" roleId="tpee.1144433194310" targetNodeId="cu2c.~SModelReference" resolveInfo="SModelReference" />
                    <node role="actualArgument" roleId="tpee.1068499141038" type="tpee.StringLiteral" typeId="tpee.1070475926800" id="5718428430098998453">
                      <property name="value" nameId="tpee.1070475926801" value="newClassifierModelReference" />
                      <node role="smodelAttribute" roleId="tpck.5169995583184591170" type="tpf8.PropertyMacro" typeId="tpf8.1087833241328" id="5718428430099001488">
                        <property name="propertyName" nameId="tpck.1757699476691236117" value="value" />
                        <node role="propertyValueFunction" roleId="tpf8.1167756362303" type="tpf8.PropertyMacro_GetPropertyValue" typeId="tpf8.1167756080639" id="5718428430099001489">
                          <node role="body" roleId="tpee.1137022507850" type="tpee.StatementList" typeId="tpee.1068580123136" id="5718428430099001490">
                            <node role="statement" roleId="tpee.1068581517665" type="tpee.ExpressionStatement" typeId="tpee.1068580123155" id="5718428430099002331">
                              <node role="expression" roleId="tpee.1068580123156" type="tpee.DotExpression" typeId="tpee.1197027756228" id="5718428430099002332">
                                <node role="operation" roleId="tpee.1197027833540" type="tpee.InstanceMethodCallOperation" typeId="tpee.1202948039474" id="5718428430099002333">
                                  <link role="baseMethodDeclaration" roleId="tpee.1068499141037" targetNodeId="cu2c.~SModelReference%dtoString()%cjava%dlang%dString" resolveInfo="toString" />
                                </node>
                                <node role="operand" roleId="tpee.1197027771414" type="tpee.DotExpression" typeId="tpee.1197027756228" id="5718428430099002334">
                                  <node role="operation" roleId="tpee.1197027833540" type="tpee.InstanceMethodCallOperation" typeId="tpee.1202948039474" id="5718428430099002335">
                                    <link role="baseMethodDeclaration" roleId="tpee.1068499141037" targetNodeId="cu2c.~SModel%dgetSModelReference()%cjetbrains%dmps%dsmodel%dSModelReference" resolveInfo="getSModelReference" />
                                  </node>
                                  <node role="operand" roleId="tpee.1197027771414" type="tp25.SemanticDowncastExpression" typeId="tp25.1145404486709" id="5718428430099002336">
                                    <node role="leftExpression" roleId="tp25.1145404616321" type="tpee.DotExpression" typeId="tpee.1197027756228" id="5718428430099002337">
                                      <node role="operation" roleId="tpee.1197027833540" type="tp25.Node_GetModelOperation" typeId="tp25.1143234257716" id="5718428430099002338" />
                                      <node role="operand" roleId="tpee.1197027771414" type="tpee.DotExpression" typeId="tpee.1197027756228" id="5718428430099002339">
                                        <node role="operation" roleId="tpee.1197027833540" type="tp25.SLinkAccess" typeId="tp25.1138056143562" id="5718428430099002340">
                                          <link role="link" roleId="tp25.1138056516764" targetNodeId="tp33.6655357163912246427" />
                                        </node>
                                        <node role="operand" roleId="tpee.1197027771414" type="tpf8.TemplateFunctionParameter_sourceNode" typeId="tpf8.1167169188348" id="5718428430099002341" />
                                      </node>
                                    </node>
                                  </node>
                                </node>
                              </node>
                            </node>
                          </node>
                        </node>
                      </node>
                    </node>
                  </node>
                  <node role="actualArgument" roleId="tpee.1068499141038" type="tpee.BooleanConstant" typeId="tpee.1068580123137" id="5718428430098993514">
                    <property name="value" nameId="tpee.1068580123138" value="false" />
                  </node>
                </node>
                <node role="operand" roleId="tpee.1197027771414" type="tpee.DotExpression" typeId="tpee.1197027756228" id="5718428430098993515">
                  <node role="operation" roleId="tpee.1197027833540" type="tpee.InstanceMethodCallOperation" typeId="tpee.1202948039474" id="5718428430098993516">
                    <link role="baseMethodDeclaration" roleId="tpee.1068499141037" targetNodeId="ec5l.~SNode%dgetModel()%cjetbrains%dmps%dsmodel%dSModel" resolveInfo="getModel" />
                  </node>
                  <node role="operand" roleId="tpee.1197027771414" type="tp25.SemanticDowncastExpression" typeId="tp25.1145404486709" id="5718428430098993517">
                    <node role="leftExpression" roleId="tp25.1145404616321" type="tp33.MigrationScriptPart_node" typeId="tp33.1177458237937" id="5718428430098993518" />
                  </node>
                </node>
              </node>
            </node>
            <node role="statement" roleId="tpee.1068581517665" type="tpee.ExpressionStatement" typeId="tpee.1068580123155" id="5718428430098993519">
              <node role="expression" roleId="tpee.1068580123156" type="tpee.DotExpression" typeId="tpee.1197027756228" id="5718428430098993520">
                <node role="operation" roleId="tpee.1197027833540" type="tpee.InstanceMethodCallOperation" typeId="tpee.1202948039474" id="5718428430098993521">
                  <link role="baseMethodDeclaration" roleId="tpee.1068499141037" targetNodeId="vsqj.~IModule%daddDependency(org%djetbrains%dmps%dopenapi%dmodule%dSModuleReference,boolean)%cvoid" resolveInfo="addDependency" />
                  <node role="actualArgument" roleId="tpee.1068499141038" type="tpee.StaticMethodCall" typeId="tpee.1081236700937" id="5718428430098993522">
                    <link role="classConcept" roleId="tpee.1144433194310" targetNodeId="kqhl.~ModuleReference" resolveInfo="ModuleReference" />
                    <link role="baseMethodDeclaration" roleId="tpee.1068499141037" targetNodeId="kqhl.~ModuleReference%dfromString(java%dlang%dString)%cjetbrains%dmps%dproject%dstructure%dmodules%dModuleReference" resolveInfo="fromString" />
                    <node role="actualArgument" roleId="tpee.1068499141038" type="tpee.StringLiteral" typeId="tpee.1070475926800" id="5718428430098993523">
                      <property name="value" nameId="tpee.1070475926801" value="moduleToString" />
                      <node role="smodelAttribute" roleId="tpck.5169995583184591170" type="tpf8.PropertyMacro" typeId="tpf8.1087833241328" id="5718428430098993524">
                        <property name="propertyName" nameId="tpck.1757699476691236117" value="value" />
                        <node role="propertyValueFunction" roleId="tpf8.1167756362303" type="tpf8.PropertyMacro_GetPropertyValue" typeId="tpf8.1167756080639" id="5718428430098993525">
                          <node role="body" roleId="tpee.1137022507850" type="tpee.StatementList" typeId="tpee.1068580123136" id="5718428430098993526">
                            <node role="statement" roleId="tpee.1068581517665" type="tpee.ExpressionStatement" typeId="tpee.1068580123155" id="5718428430098993527">
                              <node role="expression" roleId="tpee.1068580123156" type="tpee.DotExpression" typeId="tpee.1197027756228" id="5718428430098993528">
                                <node role="operation" roleId="tpee.1197027833540" type="tpee.InstanceMethodCallOperation" typeId="tpee.1202948039474" id="5718428430098993529">
                                  <link role="baseMethodDeclaration" roleId="tpee.1068499141037" targetNodeId="kqhl.~ModuleReference%dtoString()%cjava%dlang%dString" resolveInfo="toString" />
                                </node>
                                <node role="operand" roleId="tpee.1197027771414" type="tpee.DotExpression" typeId="tpee.1197027756228" id="5718428430098993530">
                                  <node role="operation" roleId="tpee.1197027833540" type="tpee.InstanceMethodCallOperation" typeId="tpee.1202948039474" id="5718428430098993531">
                                    <link role="baseMethodDeclaration" roleId="tpee.1068499141037" targetNodeId="vsqj.~IModule%dgetModuleReference()%cjetbrains%dmps%dproject%dstructure%dmodules%dModuleReference" resolveInfo="getModuleReference" />
                                  </node>
                                  <node role="operand" roleId="tpee.1197027771414" type="tpee.DotExpression" typeId="tpee.1197027756228" id="5718428430098993532">
                                    <node role="operation" roleId="tpee.1197027833540" type="tpee.InstanceMethodCallOperation" typeId="tpee.1202948039474" id="5718428430098993533">
                                      <link role="baseMethodDeclaration" roleId="tpee.1068499141037" targetNodeId="cu2c.~SModelDescriptor%dgetModule()%cjetbrains%dmps%dproject%dIModule" resolveInfo="getModule" />
                                    </node>
                                    <node role="operand" roleId="tpee.1197027771414" type="tpee.DotExpression" typeId="tpee.1197027756228" id="5718428430098993534">
                                      <node role="operation" roleId="tpee.1197027833540" type="tpee.InstanceMethodCallOperation" typeId="tpee.1202948039474" id="5718428430098993535">
                                        <link role="baseMethodDeclaration" roleId="tpee.1068499141037" targetNodeId="cu2c.~SModel%dgetModelDescriptor()%cjetbrains%dmps%dsmodel%dSModelDescriptor" resolveInfo="getModelDescriptor" />
                                      </node>
                                      <node role="operand" roleId="tpee.1197027771414" type="tp25.SemanticDowncastExpression" typeId="tp25.1145404486709" id="5718428430098993536">
                                        <node role="leftExpression" roleId="tp25.1145404616321" type="tpee.DotExpression" typeId="tpee.1197027756228" id="5718428430098993537">
                                          <node role="operation" roleId="tpee.1197027833540" type="tp25.Node_GetModelOperation" typeId="tp25.1143234257716" id="5718428430098993538" />
                                          <node role="operand" roleId="tpee.1197027771414" type="tpee.DotExpression" typeId="tpee.1197027756228" id="5718428430098993539">
                                            <node role="operation" roleId="tpee.1197027833540" type="tp25.SLinkAccess" typeId="tp25.1138056143562" id="5718428430098993540">
                                              <link role="link" roleId="tp25.1138056516764" targetNodeId="tp33.6655357163912246427" />
                                            </node>
                                            <node role="operand" roleId="tpee.1197027771414" type="tpf8.TemplateFunctionParameter_sourceNode" typeId="tpf8.1167169188348" id="5718428430098993541" />
                                          </node>
                                        </node>
                                      </node>
                                    </node>
                                  </node>
                                </node>
                              </node>
                            </node>
                          </node>
                        </node>
                      </node>
                    </node>
                  </node>
                  <node role="actualArgument" roleId="tpee.1068499141038" type="tpee.BooleanConstant" typeId="tpee.1068580123137" id="5718428430098993542">
                    <property name="value" nameId="tpee.1068580123138" value="false" />
                  </node>
                </node>
                <node role="operand" roleId="tpee.1197027771414" type="tpee.DotExpression" typeId="tpee.1197027756228" id="5718428430098993543">
                  <node role="operation" roleId="tpee.1197027833540" type="tpee.InstanceMethodCallOperation" typeId="tpee.1202948039474" id="5718428430098993544">
                    <link role="baseMethodDeclaration" roleId="tpee.1068499141037" targetNodeId="cu2c.~SModelDescriptor%dgetModule()%cjetbrains%dmps%dproject%dIModule" resolveInfo="getModule" />
                  </node>
                  <node role="operand" roleId="tpee.1197027771414" type="tpee.DotExpression" typeId="tpee.1197027756228" id="5718428430098993545">
                    <node role="operation" roleId="tpee.1197027833540" type="tpee.InstanceMethodCallOperation" typeId="tpee.1202948039474" id="5718428430098993546">
                      <link role="baseMethodDeclaration" roleId="tpee.1068499141037" targetNodeId="cu2c.~SModel%dgetModelDescriptor()%cjetbrains%dmps%dsmodel%dSModelDescriptor" resolveInfo="getModelDescriptor" />
                    </node>
                    <node role="operand" roleId="tpee.1197027771414" type="tpee.DotExpression" typeId="tpee.1197027756228" id="5718428430098993547">
                      <node role="operation" roleId="tpee.1197027833540" type="tpee.InstanceMethodCallOperation" typeId="tpee.1202948039474" id="5718428430098993548">
                        <link role="baseMethodDeclaration" roleId="tpee.1068499141037" targetNodeId="ec5l.~SNode%dgetModel()%cjetbrains%dmps%dsmodel%dSModel" resolveInfo="getModel" />
                      </node>
                      <node role="operand" roleId="tpee.1197027771414" type="tp25.SemanticDowncastExpression" typeId="tp25.1145404486709" id="5718428430098993549">
                        <node role="leftExpression" roleId="tp25.1145404616321" type="tp33.MigrationScriptPart_node" typeId="tp33.1177458237937" id="5718428430098993550" />
                      </node>
                    </node>
                  </node>
                </node>
              </node>
            </node>
          </node>
        </node>
        <node role="smodelAttribute" roleId="tpck.5169995583184591170" type="tpf8.TemplateFragment" typeId="tpf8.1095672379244" id="5718428430098201902" />
        <node role="smodelAttribute" roleId="tpck.5169995583184591170" type="tpf8.IfMacro" typeId="tpf8.1118773211870" id="5718428430098202798">
          <node role="conditionFunction" roleId="tpf8.1167945861827" type="tpf8.IfMacro_Condition" typeId="tpf8.1167945743726" id="5718428430098202800">
            <node role="body" roleId="tpee.1137022507850" type="tpee.StatementList" typeId="tpee.1068580123136" id="5718428430098202802">
              <node role="statement" roleId="tpee.1068581517665" type="tpee.ExpressionStatement" typeId="tpee.1068580123155" id="5718428430098203000">
                <node role="expression" roleId="tpee.1068580123156" type="tpee.DotExpression" typeId="tpee.1197027756228" id="7293121247040760679">
                  <node role="operation" roleId="tpee.1197027833540" type="tp2q.IsEmptyOperation" typeId="tp2q.1165530316231" id="7293121247040773861" />
                  <node role="operand" roleId="tpee.1197027771414" type="tpee.DotExpression" typeId="tpee.1197027756228" id="7293121247040710700">
                    <node role="operation" roleId="tpee.1197027833540" type="tp25.SLinkListAccess" typeId="tp25.1138056282393" id="7293121247040752496">
                      <link role="link" roleId="tp25.1138056546658" targetNodeId="tp33.849077997121893197" />
                    </node>
                    <node role="operand" roleId="tpee.1197027771414" type="tpf8.TemplateFunctionParameter_sourceNode" typeId="tpf8.1167169188348" id="7293121247040710286" />
                  </node>
                </node>
              </node>
            </node>
          </node>
        </node>
        <node role="smodelAttribute" roleId="tpck.5169995583184591170" type="tpf8.PropertyMacro" typeId="tpf8.1087833241328" id="5718428430098288748">
          <property name="propertyName" nameId="tpck.1757699476691236117" value="description" />
          <node role="propertyValueFunction" roleId="tpf8.1167756362303" type="tpf8.PropertyMacro_GetPropertyValue" typeId="tpf8.1167756080639" id="5718428430098288749">
            <node role="body" roleId="tpee.1137022507850" type="tpee.StatementList" typeId="tpee.1068580123136" id="5718428430098288750">
              <node role="statement" roleId="tpee.1068581517665" type="tpee.LocalVariableDeclarationStatement" typeId="tpee.1068581242864" id="5718428430098289655">
                <node role="localVariableDeclaration" roleId="tpee.1068581242865" type="tpee.LocalVariableDeclaration" typeId="tpee.1068581242863" id="5718428430098289656">
                  <property name="name" nameId="tpck.1169194664001" value="oldClassifierFQName" />
                  <node role="initializer" roleId="tpee.1068431790190" type="tpee.DotExpression" typeId="tpee.1197027756228" id="5434557751113003862">
                    <node role="operation" roleId="tpee.1197027833540" type="tp25.Node_ConceptMethodCall" typeId="tp25.1179409122411" id="5434557751113010145">
                      <link role="baseMethodDeclaration" roleId="tpee.1068499141037" targetNodeId="36cd.5434557751112930827" resolveInfo="getClassifierFqName" />
                    </node>
                    <node role="operand" roleId="tpee.1197027771414" type="tpee.DotExpression" typeId="tpee.1197027756228" id="5718428430098289659">
                      <node role="operation" roleId="tpee.1197027833540" type="tp25.SLinkAccess" typeId="tp25.1138056143562" id="5434557751113002161">
                        <link role="link" roleId="tp25.1138056516764" targetNodeId="tp33.5434557751112108415" />
                      </node>
                      <node role="operand" roleId="tpee.1197027771414" type="tpf8.TemplateFunctionParameter_sourceNode" typeId="tpf8.1167169188348" id="5718428430098289660" />
                    </node>
                  </node>
                  <node role="type" roleId="tpee.5680397130376446158" type="tpee.StringType" typeId="tpee.1225271177708" id="5718428430098289657" />
                </node>
              </node>
              <node role="statement" roleId="tpee.1068581517665" type="tpee.LocalVariableDeclarationStatement" typeId="tpee.1068581242864" id="5718428430098289663">
                <node role="localVariableDeclaration" roleId="tpee.1068581242865" type="tpee.LocalVariableDeclaration" typeId="tpee.1068581242863" id="5718428430098289664">
                  <property name="name" nameId="tpck.1169194664001" value="newClassifierFQName" />
                  <node role="type" roleId="tpee.5680397130376446158" type="tpee.StringType" typeId="tpee.1225271177708" id="5718428430098289665" />
                  <node role="initializer" roleId="tpee.1068431790190" type="tpee.DotExpression" typeId="tpee.1197027756228" id="5718428430098289666">
                    <node role="operand" roleId="tpee.1197027771414" type="tpee.DotExpression" typeId="tpee.1197027756228" id="5718428430098289667">
                      <node role="operand" roleId="tpee.1197027771414" type="tpf8.TemplateFunctionParameter_sourceNode" typeId="tpf8.1167169188348" id="5718428430098289668" />
                      <node role="operation" roleId="tpee.1197027833540" type="tp25.SLinkAccess" typeId="tp25.1138056143562" id="5718428430098289669">
                        <link role="link" roleId="tp25.1138056516764" targetNodeId="tp33.6655357163912246427" />
                      </node>
                    </node>
                    <node role="operation" roleId="tpee.1197027833540" type="tp25.Node_ConceptMethodCall" typeId="tp25.1179409122411" id="5718428430098289670">
                      <link role="baseMethodDeclaration" roleId="tpee.1068499141037" targetNodeId="tpcu.1213877404258" resolveInfo="getFqName" />
                    </node>
                  </node>
                </node>
              </node>
              <node role="statement" roleId="tpee.1068581517665" type="tpee.ExpressionStatement" typeId="tpee.1068580123155" id="5718428430098289671">
                <node role="expression" roleId="tpee.1068580123156" type="tpee.PlusExpression" typeId="tpee.1068581242875" id="5718428430098289672">
                  <node role="leftExpression" roleId="tpee.1081773367580" type="tpee.PlusExpression" typeId="tpee.1068581242875" id="5718428430098289673">
                    <node role="leftExpression" roleId="tpee.1081773367580" type="tpee.PlusExpression" typeId="tpee.1068581242875" id="5718428430098289674">
                      <node role="leftExpression" roleId="tpee.1081773367580" type="tpee.StringLiteral" typeId="tpee.1070475926800" id="5718428430098289675">
                        <property name="value" nameId="tpee.1070475926801" value="Pull up and remove all methods from " />
                      </node>
                      <node role="rightExpression" roleId="tpee.1081773367579" type="tpee.VariableReference" typeId="tpee.1068498886296" id="5718428430098289676">
                        <link role="variableDeclaration" roleId="tpee.1068581517664" targetNodeId="5718428430098289656" resolveInfo="oldClassifierFQName" />
                      </node>
                    </node>
                    <node role="rightExpression" roleId="tpee.1081773367579" type="tpee.StringLiteral" typeId="tpee.1070475926800" id="5718428430098289677">
                      <property name="value" nameId="tpee.1070475926801" value=" to " />
                    </node>
                  </node>
                  <node role="rightExpression" roleId="tpee.1081773367579" type="tpee.VariableReference" typeId="tpee.1068498886296" id="5718428430098289678">
                    <link role="variableDeclaration" roleId="tpee.1068581517664" targetNodeId="5718428430098289664" resolveInfo="newClassifierFQName" />
                  </node>
                </node>
              </node>
            </node>
          </node>
        </node>
        <node role="affectedInstancePredicate" roleId="tp33.1177457957478" type="tp33.MigrationScriptPart_Instance_Predicate" typeId="tp33.1177458061340" id="5718428430098294538">
          <node role="body" roleId="tpee.1137022507850" type="tpee.StatementList" typeId="tpee.1068580123136" id="5718428430098294539">
            <node role="statement" roleId="tpee.1068581517665" type="tpee.LocalVariableDeclarationStatement" typeId="tpee.1068581242864" id="5718428430098296923">
              <node role="localVariableDeclaration" roleId="tpee.1068581242865" type="tpee.LocalVariableDeclaration" typeId="tpee.1068581242863" id="5718428430098296924">
                <property name="name" nameId="tpck.1169194664001" value="reference" />
                <node role="type" roleId="tpee.5680397130376446158" type="tpee.ClassifierType" typeId="tpee.1107535904670" id="5718428430098296925">
                  <link role="classifier" roleId="tpee.1107535924139" targetNodeId="cu2c.~SReference" resolveInfo="SReference" />
                </node>
                <node role="initializer" roleId="tpee.1068431790190" type="tpee.DotExpression" typeId="tpee.1197027756228" id="5718428430098296926">
                  <node role="operation" roleId="tpee.1197027833540" type="tp25.Node_GetReferenceOperation" typeId="tp25.3609773094169249792" id="5718428430098296927">
                    <node role="linkQualifier" roleId="tp25.3609773094169252180" type="tp25.OperationParm_LinkQualifier" typeId="tp25.5168775467716640652" id="5718428430098300061">
                      <node role="linkQualifier" roleId="tp25.5168775467716640653" type="tp25.LinkRefQualifier" typeId="tp25.1204851882688" id="1569157826885751551">
                        <link role="link" roleId="tp25.1204851882689" targetNodeId="tpee.1068499141037" />
                      </node>
                    </node>
                  </node>
                  <node role="operand" roleId="tpee.1197027771414" type="tp33.MigrationScriptPart_node" typeId="tp33.1177458237937" id="5718428430098296930" />
                </node>
              </node>
            </node>
            <node role="statement" roleId="tpee.1068581517665" type="tpee.IfStatement" typeId="tpee.1068580123159" id="5718428430098296931">
              <node role="condition" roleId="tpee.1068580123160" type="tpee.OrExpression" typeId="tpee.1080223426719" id="5718428430098296932">
                <node role="rightExpression" roleId="tpee.1081773367579" type="tpee.NotEqualsExpression" typeId="tpee.1073239437375" id="5718428430098296933">
                  <node role="rightExpression" roleId="tpee.1081773367579" type="tpee.NullLiteral" typeId="tpee.1070534058343" id="5718428430098296934" />
                  <node role="leftExpression" roleId="tpee.1081773367580" type="tpee.DotExpression" typeId="tpee.1197027756228" id="5718428430098296935">
                    <node role="operation" roleId="tpee.1197027833540" type="tpee.InstanceMethodCallOperation" typeId="tpee.1202948039474" id="5718428430098296936">
                      <link role="baseMethodDeclaration" roleId="tpee.1068499141037" targetNodeId="cu2c.~SReference%dgetTargetNodeSilently()%corg%djetbrains%dmps%dopenapi%dmodel%dSNode" resolveInfo="getTargetNodeSilently" />
                    </node>
                    <node role="operand" roleId="tpee.1197027771414" type="tpee.VariableReference" typeId="tpee.1068498886296" id="5718428430098296937">
                      <link role="variableDeclaration" roleId="tpee.1068581517664" targetNodeId="5718428430098296924" resolveInfo="reference" />
                    </node>
                  </node>
                </node>
                <node role="leftExpression" roleId="tpee.1081773367580" type="tpee.EqualsExpression" typeId="tpee.1068580123152" id="5718428430098296938">
                  <node role="leftExpression" roleId="tpee.1081773367580" type="tpee.VariableReference" typeId="tpee.1068498886296" id="5718428430098296939">
                    <link role="variableDeclaration" roleId="tpee.1068581517664" targetNodeId="5718428430098296924" resolveInfo="reference" />
                  </node>
                  <node role="rightExpression" roleId="tpee.1081773367579" type="tpee.NullLiteral" typeId="tpee.1070534058343" id="5718428430098296940" />
                </node>
              </node>
              <node role="ifTrue" roleId="tpee.1068580123161" type="tpee.StatementList" typeId="tpee.1068580123136" id="5718428430098296941">
                <node role="statement" roleId="tpee.1068581517665" type="tpee.ReturnStatement" typeId="tpee.1068581242878" id="5718428430098296942">
                  <node role="expression" roleId="tpee.1068581517676" type="tpee.BooleanConstant" typeId="tpee.1068580123137" id="5718428430098296943">
                    <property name="value" nameId="tpee.1068580123138" value="false" />
                  </node>
                </node>
              </node>
            </node>
            <node role="statement" roleId="tpee.1068581517665" type="tpee.Statement" typeId="tpee.1068580123157" id="5718428430098318068" />
            <node role="statement" roleId="tpee.1068581517665" type="tpee.IfStatement" typeId="tpee.1068580123159" id="5718428430098324545">
              <node role="ifTrue" roleId="tpee.1068580123161" type="tpee.StatementList" typeId="tpee.1068580123136" id="5718428430098324547">
                <node role="statement" roleId="tpee.1068581517665" type="tpee.ReturnStatement" typeId="tpee.1068581242878" id="5718428430098328725">
                  <node role="expression" roleId="tpee.1068581517676" type="tpee.BooleanConstant" typeId="tpee.1068580123137" id="5718428430098330205">
                    <property name="value" nameId="tpee.1068580123138" value="false" />
                  </node>
                </node>
              </node>
              <node role="condition" roleId="tpee.1068580123160" type="tpee.NotExpression" typeId="tpee.1081516740877" id="5718428430098810751">
                <node role="expression" roleId="tpee.1081516765348" type="tpee.DotExpression" typeId="tpee.1197027756228" id="5718428430098813492">
                  <node role="operation" roleId="tpee.1197027833540" type="tpee.InstanceMethodCallOperation" typeId="tpee.1202948039474" id="5718428430098815159">
                    <link role="baseMethodDeclaration" roleId="tpee.1068499141037" targetNodeId="cu2c.~SModelReference%dequals(java%dlang%dObject)%cboolean" resolveInfo="equals" />
                    <node role="actualArgument" roleId="tpee.1068499141038" type="tpee.DotExpression" typeId="tpee.1197027756228" id="5718428430098316236">
                      <node role="operation" roleId="tpee.1197027833540" type="tpee.InstanceMethodCallOperation" typeId="tpee.1202948039474" id="5718428430098316237">
                        <link role="baseMethodDeclaration" roleId="tpee.1068499141037" targetNodeId="cu2c.~SReference%dgetTargetSModelReference()%cjetbrains%dmps%dsmodel%dSModelReference" resolveInfo="getTargetSModelReference" />
                      </node>
                      <node role="operand" roleId="tpee.1197027771414" type="tpee.VariableReference" typeId="tpee.1068498886296" id="5718428430098316238">
                        <link role="variableDeclaration" roleId="tpee.1068581517664" targetNodeId="5718428430098296924" resolveInfo="reference" />
                      </node>
                    </node>
                  </node>
                  <node role="operand" roleId="tpee.1197027771414" type="tpee.StaticMethodCall" typeId="tpee.1081236700937" id="5718428430098763552">
                    <link role="classConcept" roleId="tpee.1144433194310" targetNodeId="cu2c.~SModelReference" resolveInfo="SModelReference" />
                    <link role="baseMethodDeclaration" roleId="tpee.1068499141037" targetNodeId="cu2c.~SModelReference%dfromString(java%dlang%dString)%cjetbrains%dmps%dsmodel%dSModelReference" resolveInfo="fromString" />
                    <node role="actualArgument" roleId="tpee.1068499141038" type="tpee.StringLiteral" typeId="tpee.1070475926800" id="5718428430098764688">
                      <property name="value" nameId="tpee.1070475926801" value="oldClassifierModelReference" />
                      <node role="smodelAttribute" roleId="tpck.5169995583184591170" type="tpf8.PropertyMacro" typeId="tpf8.1087833241328" id="5718428430098778813">
                        <property name="propertyName" nameId="tpck.1757699476691236117" value="value" />
                        <node role="propertyValueFunction" roleId="tpf8.1167756362303" type="tpf8.PropertyMacro_GetPropertyValue" typeId="tpf8.1167756080639" id="5718428430098778814">
                          <node role="body" roleId="tpee.1137022507850" type="tpee.StatementList" typeId="tpee.1068580123136" id="5718428430098778815">
                            <node role="statement" roleId="tpee.1068581517665" type="tpee.ExpressionStatement" typeId="tpee.1068580123155" id="5718428430098779957">
                              <node role="expression" roleId="tpee.1068580123156" type="tpee.DotExpression" typeId="tpee.1197027756228" id="5434557751113635921">
                                <node role="operation" roleId="tpee.1197027833540" type="tp25.Node_ConceptMethodCall" typeId="tp25.1179409122411" id="5434557751113647229">
                                  <link role="baseMethodDeclaration" roleId="tpee.1068499141037" targetNodeId="36cd.5434557751113441014" resolveInfo="getSModelReference" />
                                </node>
                                <node role="operand" roleId="tpee.1197027771414" type="tpee.DotExpression" typeId="tpee.1197027756228" id="5718428430098780375">
                                  <node role="operation" roleId="tpee.1197027833540" type="tp25.SLinkAccess" typeId="tp25.1138056143562" id="5434557751113631169">
                                    <link role="link" roleId="tp25.1138056516764" targetNodeId="tp33.5434557751112108415" />
                                  </node>
                                  <node role="operand" roleId="tpee.1197027771414" type="tpf8.TemplateFunctionParameter_sourceNode" typeId="tpf8.1167169188348" id="5718428430098779956" />
                                </node>
                              </node>
                            </node>
                          </node>
                        </node>
                      </node>
                    </node>
                  </node>
                </node>
              </node>
            </node>
            <node role="statement" roleId="tpee.1068581517665" type="tpee.Statement" typeId="tpee.1068580123157" id="5718428430098311637" />
            <node role="statement" roleId="tpee.1068581517665" type="tpee.LocalVariableDeclarationStatement" typeId="tpee.1068581242864" id="5718428430098296944">
              <node role="localVariableDeclaration" roleId="tpee.1068581242865" type="tpee.LocalVariableDeclaration" typeId="tpee.1068581242863" id="5718428430098296945">
                <property name="name" nameId="tpck.1169194664001" value="targetNodeId" />
                <node role="type" roleId="tpee.5680397130376446158" type="tpee.ClassifierType" typeId="tpee.1107535904670" id="5718428430098296946">
                  <link role="classifier" roleId="tpee.1107535924139" targetNodeId="ec5l.~SNodeId" resolveInfo="SNodeId" />
                </node>
                <node role="initializer" roleId="tpee.1068431790190" type="tpee.DotExpression" typeId="tpee.1197027756228" id="5718428430098296947">
                  <node role="operation" roleId="tpee.1197027833540" type="tpee.InstanceMethodCallOperation" typeId="tpee.1202948039474" id="5718428430098296948">
                    <link role="baseMethodDeclaration" roleId="tpee.1068499141037" targetNodeId="cu2c.~SReference%dgetTargetNodeId()%corg%djetbrains%dmps%dopenapi%dmodel%dSNodeId" resolveInfo="getTargetNodeId" />
                  </node>
                  <node role="operand" roleId="tpee.1197027771414" type="tpee.VariableReference" typeId="tpee.1068498886296" id="5718428430098296949">
                    <link role="variableDeclaration" roleId="tpee.1068581517664" targetNodeId="5718428430098296924" resolveInfo="reference" />
                  </node>
                </node>
              </node>
            </node>
<<<<<<< HEAD
=======
            <node role="statement" roleId="tpee.1068581517665" type="tpee.IfStatement" typeId="tpee.1068580123159" id="5718428430098830642">
              <node role="condition" roleId="tpee.1068580123160" type="tpee.DotExpression" typeId="tpee.1197027756228" id="5718428430098938822">
                <node role="operation" roleId="tpee.1197027833540" type="tpee.InstanceMethodCallOperation" typeId="tpee.1202948039474" id="5718428430098942608">
                  <link role="baseMethodDeclaration" roleId="tpee.1068499141037" targetNodeId="e2lb.~Object%dequals(java%dlang%dObject)%cboolean" resolveInfo="equals" />
                  <node role="actualArgument" roleId="tpee.1068499141038" type="tpee.VariableReference" typeId="tpee.1068498886296" id="5718428430098945317">
                    <link role="variableDeclaration" roleId="tpee.1068581517664" targetNodeId="5718428430098296945" resolveInfo="targetNodeId" />
                  </node>
                </node>
                <node role="operand" roleId="tpee.1197027771414" type="tpee.StaticMethodCall" typeId="tpee.1081236700937" id="5718428430098834830">
                  <link role="baseMethodDeclaration" roleId="tpee.1068499141037" targetNodeId="cu2c.~SNodeId%dfromString(java%dlang%dString)%cjetbrains%dmps%dsmodel%dSNodeId" resolveInfo="fromString" />
                  <link role="classConcept" roleId="tpee.1144433194310" targetNodeId="cu2c.~SNodeId" resolveInfo="SNodeId" />
                  <node role="actualArgument" roleId="tpee.1068499141038" type="tpee.StringLiteral" typeId="tpee.1070475926800" id="5718428430098836386">
                    <property name="value" nameId="tpee.1070475926801" value="newSNodeId" />
                    <node role="smodelAttribute" roleId="tpck.5169995583184591170" type="tpf8.PropertyMacro" typeId="tpf8.1087833241328" id="5718428430098844385">
                      <property name="propertyName" nameId="tpck.1757699476691236117" value="value" />
                      <node role="propertyValueFunction" roleId="tpf8.1167756362303" type="tpf8.PropertyMacro_GetPropertyValue" typeId="tpf8.1167756080639" id="5718428430098844386">
                        <node role="body" roleId="tpee.1137022507850" type="tpee.StatementList" typeId="tpee.1068580123136" id="5718428430098844387">
                          <node role="statement" roleId="tpee.1068581517665" type="tpee.ExpressionStatement" typeId="tpee.1068580123155" id="5718428430098845566">
                            <node role="expression" roleId="tpee.1068580123156" type="tpee.DotExpression" typeId="tpee.1197027756228" id="5718428430098930687">
                              <node role="operation" roleId="tpee.1197027833540" type="tpee.InstanceMethodCallOperation" typeId="tpee.1202948039474" id="5718428430098934006">
                                <link role="baseMethodDeclaration" roleId="tpee.1068499141037" targetNodeId="e2lb.~Object%dtoString()%cjava%dlang%dString" resolveInfo="toString" />
                              </node>
                              <node role="operand" roleId="tpee.1197027771414" type="tpee.DotExpression" typeId="tpee.1197027756228" id="5718428430098925486">
                                <node role="operation" roleId="tpee.1197027833540" type="tpee.InstanceMethodCallOperation" typeId="tpee.1202948039474" id="2381446136262075731">
                                  <link role="baseMethodDeclaration" roleId="tpee.1068499141037" targetNodeId="ec5l.~SNode%dgetNodeId()%corg%djetbrains%dmps%dopenapi%dmodel%dSNodeId" resolveInfo="getNodeId" />
                                </node>
                                <node role="operand" roleId="tpee.1197027771414" type="tp25.SemanticDowncastExpression" typeId="tp25.1145404486709" id="5718428430098923366">
                                  <node role="leftExpression" roleId="tp25.1145404616321" type="tpee.DotExpression" typeId="tpee.1197027756228" id="5718428430098901201">
                                    <node role="operation" roleId="tpee.1197027833540" type="tp25.SLinkAccess" typeId="tp25.1138056143562" id="5718428430098904740">
                                      <link role="link" roleId="tp25.1138056516764" targetNodeId="tp33.4242940223545038298" />
                                    </node>
                                    <node role="operand" roleId="tpee.1197027771414" type="tpf8.TemplateFunctionParameter_sourceNode" typeId="tpf8.1167169188348" id="5718428430098845565" />
                                  </node>
                                </node>
                              </node>
                            </node>
                          </node>
                        </node>
                      </node>
                    </node>
                  </node>
                </node>
              </node>
              <node role="smodelAttribute" roleId="tpck.5169995583184591170" type="tpf8.LoopMacro" typeId="tpf8.1118786554307" id="5718428430098854729">
                <node role="sourceNodesQuery" roleId="tpf8.1167952069335" type="tpf8.SourceSubstituteMacro_SourceNodesQuery" typeId="tpf8.1167951910403" id="5718428430098854731">
                  <node role="body" roleId="tpee.1137022507850" type="tpee.StatementList" typeId="tpee.1068580123136" id="5718428430098854733">
                    <node role="statement" roleId="tpee.1068581517665" type="tpee.ExpressionStatement" typeId="tpee.1068580123155" id="5718428430098856213">
                      <node role="expression" roleId="tpee.1068580123156" type="tpee.DotExpression" typeId="tpee.1197027756228" id="5718428430098867375">
                        <node role="operation" roleId="tpee.1197027833540" type="tp2q.WhereOperation" typeId="tp2q.1202120902084" id="5718428430098879358">
                          <node role="closure" roleId="tp2q.1204796294226" type="tp2c.ClosureLiteral" typeId="tp2c.1199569711397" id="5718428430098879360">
                            <node role="body" roleId="tp2c.1199569916463" type="tpee.StatementList" typeId="tpee.1068580123136" id="5718428430098879361">
                              <node role="statement" roleId="tpee.1068581517665" type="tpee.ExpressionStatement" typeId="tpee.1068580123155" id="5718428430098881178">
                                <node role="expression" roleId="tpee.1068580123156" type="tpee.EqualsExpression" typeId="tpee.1068580123152" id="5718428430098890459">
                                  <node role="rightExpression" roleId="tpee.1081773367579" type="tpee.NullLiteral" typeId="tpee.1070534058343" id="5718428430098890470" />
                                  <node role="leftExpression" roleId="tpee.1081773367580" type="tpee.DotExpression" typeId="tpee.1197027756228" id="5718428430098883698">
                                    <node role="operation" roleId="tpee.1197027833540" type="tp25.SLinkAccess" typeId="tp25.1138056143562" id="5718428430098886905">
                                      <link role="link" roleId="tp25.1138056516764" targetNodeId="tp33.4242940223545038297" />
                                    </node>
                                    <node role="operand" roleId="tpee.1197027771414" type="tpee.VariableReference" typeId="tpee.1068498886296" id="5718428430098881177">
                                      <link role="variableDeclaration" roleId="tpee.1068581517664" targetNodeId="5718428430098879362" resolveInfo="it" />
                                    </node>
                                  </node>
                                </node>
                              </node>
                            </node>
                            <node role="parameter" roleId="tp2c.1199569906740" type="tp2q.SmartClosureParameterDeclaration" typeId="tp2q.1203518072036" id="5718428430098879362">
                              <property name="name" nameId="tpck.1169194664001" value="it" />
                              <node role="type" roleId="tpee.5680397130376446158" type="tpee.UndefinedType" typeId="tpee.4836112446988635817" id="5718428430098879363" />
                            </node>
                          </node>
                        </node>
                        <node role="operand" roleId="tpee.1197027771414" type="tpee.DotExpression" typeId="tpee.1197027756228" id="5718428430098858120">
                          <node role="operation" roleId="tpee.1197027833540" type="tp25.SLinkListAccess" typeId="tp25.1138056282393" id="5718428430098860615">
                            <link role="link" roleId="tp25.1138056546658" targetNodeId="tp33.849077997121893197" />
                          </node>
                          <node role="operand" roleId="tpee.1197027771414" type="tpf8.TemplateFunctionParameter_sourceNode" typeId="tpf8.1167169188348" id="5718428430098856212" />
                        </node>
                      </node>
                    </node>
                  </node>
                </node>
              </node>
              <node role="ifTrue" roleId="tpee.1068580123161" type="tpee.StatementList" typeId="tpee.1068580123136" id="5718428430098830644">
                <node role="statement" roleId="tpee.1068581517665" type="tpee.ReturnStatement" typeId="tpee.1068581242878" id="5718428430098950099">
                  <node role="expression" roleId="tpee.1068581517676" type="tpee.BooleanConstant" typeId="tpee.1068580123137" id="5718428430098952151">
                    <property name="value" nameId="tpee.1068580123138" value="true" />
                  </node>
                </node>
              </node>
            </node>
>>>>>>> 026c9180
            <node role="statement" roleId="tpee.1068581517665" type="tpee.IfStatement" typeId="tpee.1068580123159" id="627956582045674652">
              <node role="smodelAttribute" roleId="tpck.5169995583184591170" type="tpf8.LoopMacro" typeId="tpf8.1118786554307" id="627956582045756079">
                <node role="sourceNodesQuery" roleId="tpf8.1167952069335" type="tpf8.SourceSubstituteMacro_SourceNodesQuery" typeId="tpf8.1167951910403" id="627956582045756081">
                  <node role="body" roleId="tpee.1137022507850" type="tpee.StatementList" typeId="tpee.1068580123136" id="627956582045756083">
                    <node role="statement" roleId="tpee.1068581517665" type="tpee.ExpressionStatement" typeId="tpee.1068580123155" id="627956582045802792">
                      <node role="expression" roleId="tpee.1068580123156" type="tpee.DotExpression" typeId="tpee.1197027756228" id="627956582045815788">
                        <node role="operation" roleId="tpee.1197027833540" type="tp25.Node_ConceptMethodCall" typeId="tp25.1179409122411" id="627956582045829026">
                          <link role="baseMethodDeclaration" roleId="tpee.1068499141037" targetNodeId="tpek.5292274854859311639" resolveInfo="methods" />
                        </node>
                        <node role="operand" roleId="tpee.1197027771414" type="tpee.DotExpression" typeId="tpee.1197027756228" id="627956582045803206">
                          <node role="operation" roleId="tpee.1197027833540" type="tp25.SLinkAccess" typeId="tp25.1138056143562" id="627956582045810099">
                            <link role="link" roleId="tp25.1138056516764" targetNodeId="tp33.6655357163912246427" />
                          </node>
                          <node role="operand" roleId="tpee.1197027771414" type="tpf8.TemplateFunctionParameter_sourceNode" typeId="tpf8.1167169188348" id="627956582045802791" />
                        </node>
                      </node>
                    </node>
                  </node>
                </node>
              </node>
              <node role="condition" roleId="tpee.1068580123160" type="tpee.DotExpression" typeId="tpee.1197027756228" id="627956582045684386">
                <node role="operation" roleId="tpee.1197027833540" type="tpee.InstanceMethodCallOperation" typeId="tpee.1202948039474" id="627956582045688339">
                  <link role="baseMethodDeclaration" roleId="tpee.1068499141037" targetNodeId="e2lb.~Object%dequals(java%dlang%dObject)%cboolean" resolveInfo="equals" />
                  <node role="actualArgument" roleId="tpee.1068499141038" type="tpee.VariableReference" typeId="tpee.1068498886296" id="627956582045692208">
                    <link role="variableDeclaration" roleId="tpee.1068581517664" targetNodeId="5718428430098296945" resolveInfo="targetNodeId" />
                  </node>
                </node>
                <node role="operand" roleId="tpee.1197027771414" type="tpee.StaticMethodCall" typeId="tpee.1081236700937" id="627956582045678559">
                  <link role="baseMethodDeclaration" roleId="tpee.1068499141037" targetNodeId="cu2c.~SNodeId%dfromString(java%dlang%dString)%cjetbrains%dmps%dsmodel%dSNodeId" resolveInfo="fromString" />
                  <link role="classConcept" roleId="tpee.1144433194310" targetNodeId="cu2c.~SNodeId" resolveInfo="SNodeId" />
                  <node role="actualArgument" roleId="tpee.1068499141038" type="tpee.StringLiteral" typeId="tpee.1070475926800" id="627956582045680640">
                    <property name="value" nameId="tpee.1070475926801" value="newSNodeId" />
                    <node role="smodelAttribute" roleId="tpck.5169995583184591170" type="tpf8.PropertyMacro" typeId="tpf8.1087833241328" id="627956582045882901">
                      <property name="propertyName" nameId="tpck.1757699476691236117" value="value" />
                      <node role="propertyValueFunction" roleId="tpf8.1167756362303" type="tpf8.PropertyMacro_GetPropertyValue" typeId="tpf8.1167756080639" id="627956582045882902">
                        <node role="body" roleId="tpee.1137022507850" type="tpee.StatementList" typeId="tpee.1068580123136" id="627956582045882903">
                          <node role="statement" roleId="tpee.1068581517665" type="tpee.ExpressionStatement" typeId="tpee.1068580123155" id="627956582045885671">
                            <node role="expression" roleId="tpee.1068580123156" type="tpee.DotExpression" typeId="tpee.1197027756228" id="627956582045885672">
                              <node role="operand" roleId="tpee.1197027771414" type="tpee.DotExpression" typeId="tpee.1197027756228" id="627956582045959233">
                                <node role="operation" roleId="tpee.1197027833540" type="tpee.InstanceMethodCallOperation" typeId="tpee.1202948039474" id="2381446136262075675">
                                  <link role="baseMethodDeclaration" roleId="tpee.1068499141037" targetNodeId="ec5l.~SNode%dgetNodeId()%corg%djetbrains%dmps%dopenapi%dmodel%dSNodeId" resolveInfo="getNodeId" />
                                </node>
                                <node role="operand" roleId="tpee.1197027771414" type="tp25.SemanticDowncastExpression" typeId="tp25.1145404486709" id="627956582045990326">
                                  <node role="leftExpression" roleId="tp25.1145404616321" type="tpf8.TemplateFunctionParameter_sourceNode" typeId="tpf8.1167169188348" id="627956582045885679" />
                                </node>
                              </node>
                              <node role="operation" roleId="tpee.1197027833540" type="tpee.InstanceMethodCallOperation" typeId="tpee.1202948039474" id="627956582045885673">
                                <link role="baseMethodDeclaration" roleId="tpee.1068499141037" targetNodeId="e2lb.~Object%dtoString()%cjava%dlang%dString" resolveInfo="toString" />
                              </node>
                            </node>
                          </node>
                        </node>
                      </node>
                    </node>
                  </node>
                </node>
              </node>
              <node role="ifTrue" roleId="tpee.1068580123161" type="tpee.StatementList" typeId="tpee.1068580123136" id="627956582045674654">
                <node role="statement" roleId="tpee.1068581517665" type="tpee.ReturnStatement" typeId="tpee.1068581242878" id="627956582045696990">
                  <node role="expression" roleId="tpee.1068581517676" type="tpee.BooleanConstant" typeId="tpee.1068580123137" id="627956582045698942">
                    <property name="value" nameId="tpee.1068580123138" value="true" />
                  </node>
                </node>
              </node>
            </node>
            <node role="statement" roleId="tpee.1068581517665" type="tpee.ReturnStatement" typeId="tpee.1068581242878" id="5718428430098296957">
              <node role="expression" roleId="tpee.1068581517676" type="tpee.BooleanConstant" typeId="tpee.1068580123137" id="5718428430098958783">
                <property name="value" nameId="tpee.1068580123138" value="false" />
              </node>
            </node>
          </node>
        </node>
      </node>
    </node>
  </root>
  <root id="5434557751113778741">
    <node role="reductionMappingRule" roleId="tpf8.1167340453568" type="tpf8.Reduction_MappingRule" typeId="tpf8.1167327847730" id="5434557751113849265">
      <link role="applicableConcept" roleId="tpf8.1167169349424" targetNodeId="tp33.5434557751112207651" resolveInfo="DirectClassifierSpecification" />
      <node role="ruleConsequence" roleId="tpf8.1169672767469" type="tpf8.InlineTemplateWithContext_RuleConsequence" typeId="tpf8.8900764248744213868" id="5434557751113907297">
        <node role="contentNode" roleId="tpf8.8900764248744213871" type="tp33.MigrationScriptPart_Instance" typeId="tp33.1177457850499" id="5434557751113970390">
          <property name="description" nameId="tp33.1177457972041" value="Description" />
          <link role="affectedInstanceConcept" roleId="tp33.1177457957477" targetNodeId="tpee.1107535904670" resolveInfo="ClassifierType" />
          <node role="affectedInstanceUpdater" roleId="tp33.1177458005323" type="tp33.MigrationScriptPart_Instance_Updater" typeId="tp33.1177458491964" id="5434557751113970391">
            <node role="body" roleId="tpee.1137022507850" type="tpee.StatementList" typeId="tpee.1068580123136" id="5434557751113970392" />
          </node>
          <node role="affectedInstancePredicate" roleId="tp33.1177457957478" type="tp33.MigrationScriptPart_Instance_Predicate" typeId="tp33.1177458061340" id="5434557751113986217">
            <node role="body" roleId="tpee.1137022507850" type="tpee.StatementList" typeId="tpee.1068580123136" id="5434557751113986218">
              <node role="statement" roleId="tpee.1068581517665" type="tpee.ReturnStatement" typeId="tpee.1068581242878" id="5434557751113986404">
                <node role="expression" roleId="tpee.1068581517676" type="tpee.EqualsExpression" typeId="tpee.1068580123152" id="5434557751113998939">
                  <node role="rightExpression" roleId="tpee.1081773367579" type="tp25.NodeRefExpression" typeId="tp25.1219352745532" id="5434557751113998940">
                    <link role="referentNode" roleId="tp25.1219352800908" targetNodeId="e2lb.~Object" resolveInfo="Object" />
                    <node role="smodelAttribute" roleId="tpck.5169995583184591170" type="tpf8.ReferenceMacro" typeId="tpf8.1088761943574" id="5434557751113998941">
                      <property name="linkRole" nameId="tpck.1757699476691236116" value="referentNode" />
                      <node role="referentFunction" roleId="tpf8.1167770376702" type="tpf8.ReferenceMacro_GetReferent" typeId="tpf8.1167770111131" id="5434557751113998942">
                        <node role="body" roleId="tpee.1137022507850" type="tpee.StatementList" typeId="tpee.1068580123136" id="5434557751113998943">
                          <node role="statement" roleId="tpee.1068581517665" type="tpee.ExpressionStatement" typeId="tpee.1068580123155" id="5434557751113998944">
                            <node role="expression" roleId="tpee.1068580123156" type="tpee.DotExpression" typeId="tpee.1197027756228" id="5434557751113998945">
                              <node role="operand" roleId="tpee.1197027771414" type="tpf8.TemplateFunctionParameter_sourceNode" typeId="tpf8.1167169188348" id="5434557751113998947" />
                              <node role="operation" roleId="tpee.1197027833540" type="tp25.SLinkAccess" typeId="tp25.1138056143562" id="5434557751114037012">
                                <link role="link" roleId="tp25.1138056516764" targetNodeId="tp33.5434557751112207965" />
                              </node>
                            </node>
                          </node>
                        </node>
                      </node>
                    </node>
                  </node>
                  <node role="leftExpression" roleId="tpee.1081773367580" type="tpee.DotExpression" typeId="tpee.1197027756228" id="5434557751113998948">
                    <node role="operand" roleId="tpee.1197027771414" type="tp33.MigrationScriptPart_node" typeId="tp33.1177458237937" id="5434557751113998949" />
                    <node role="operation" roleId="tpee.1197027833540" type="tp25.SLinkAccess" typeId="tp25.1138056143562" id="5434557751113998950">
                      <link role="link" roleId="tp25.1138056516764" targetNodeId="tpee.1107535924139" />
                    </node>
                  </node>
                </node>
                <node role="smodelAttribute" roleId="tpck.5169995583184591170" type="tpf8.TemplateFragment" typeId="tpf8.1095672379244" id="5434557751114006710" />
              </node>
            </node>
          </node>
        </node>
      </node>
    </node>
    <node role="reductionMappingRule" roleId="tpf8.1167340453568" type="tpf8.Reduction_MappingRule" typeId="tpf8.1167327847730" id="5434557751113849456">
      <link role="applicableConcept" roleId="tpf8.1167169349424" targetNodeId="tp33.5434557751112207835" resolveInfo="FQNameClassifierSpecification" />
      <node role="ruleConsequence" roleId="tpf8.1169672767469" type="tpf8.InlineTemplateWithContext_RuleConsequence" typeId="tpf8.8900764248744213868" id="5434557751114018139">
        <node role="contentNode" roleId="tpf8.8900764248744213871" type="tp33.MigrationScriptPart_Instance" typeId="tp33.1177457850499" id="5434557751114018604">
          <property name="description" nameId="tp33.1177457972041" value="Description" />
          <link role="affectedInstanceConcept" roleId="tp33.1177457957477" targetNodeId="tpee.1107535904670" resolveInfo="ClassifierType" />
          <node role="affectedInstanceUpdater" roleId="tp33.1177458005323" type="tp33.MigrationScriptPart_Instance_Updater" typeId="tp33.1177458491964" id="5434557751114018606">
            <node role="body" roleId="tpee.1137022507850" type="tpee.StatementList" typeId="tpee.1068580123136" id="5434557751114018608" />
          </node>
          <node role="affectedInstancePredicate" roleId="tp33.1177457957478" type="tp33.MigrationScriptPart_Instance_Predicate" typeId="tp33.1177458061340" id="5434557751114018613">
            <node role="body" roleId="tpee.1137022507850" type="tpee.StatementList" typeId="tpee.1068580123136" id="5434557751114018614">
              <node role="statement" roleId="tpee.1068581517665" type="tpee.LocalVariableDeclarationStatement" typeId="tpee.1068581242864" id="5434557751114047787">
                <node role="localVariableDeclaration" roleId="tpee.1068581242865" type="tpee.LocalVariableDeclaration" typeId="tpee.1068581242863" id="5434557751114047788">
                  <property name="name" nameId="tpck.1169194664001" value="reference" />
                  <node role="type" roleId="tpee.5680397130376446158" type="tpee.ClassifierType" typeId="tpee.1107535904670" id="5434557751114047789">
                    <link role="classifier" roleId="tpee.1107535924139" targetNodeId="cu2c.~SReference" resolveInfo="SReference" />
                  </node>
                  <node role="initializer" roleId="tpee.1068431790190" type="tpee.DotExpression" typeId="tpee.1197027756228" id="5434557751114047790">
                    <node role="operation" roleId="tpee.1197027833540" type="tp25.Node_GetReferenceOperation" typeId="tp25.3609773094169249792" id="5434557751114047791">
                      <node role="linkQualifier" roleId="tp25.3609773094169252180" type="tp25.OperationParm_LinkQualifier" typeId="tp25.5168775467716640652" id="5434557751114047792">
                        <node role="linkQualifier" roleId="tp25.5168775467716640653" type="tp25.LinkRefQualifier" typeId="tp25.1204851882688" id="5434557751114048611">
                          <link role="link" roleId="tp25.1204851882689" targetNodeId="tpee.1107535924139" />
                        </node>
                      </node>
                    </node>
                    <node role="operand" roleId="tpee.1197027771414" type="tp33.MigrationScriptPart_node" typeId="tp33.1177458237937" id="5434557751114047794" />
                  </node>
                </node>
                <node role="smodelAttribute" roleId="tpck.5169995583184591170" type="tpf8.TemplateFragment" typeId="tpf8.1095672379244" id="5434557751114070193" />
              </node>
              <node role="statement" roleId="tpee.1068581517665" type="tpee.IfStatement" typeId="tpee.1068580123159" id="5434557751114047795">
<<<<<<< HEAD
                <node role="condition" roleId="tpee.1068580123160" type="tpee.OrExpression" typeId="tpee.1080223426719" id="2037769997948064172">
                  <node role="rightExpression" roleId="tpee.1081773367579" type="tpee.NotExpression" typeId="tpee.1081516740877" id="2037769997948064271">
                    <node role="expression" roleId="tpee.1081516765348" type="tpee.DotExpression" typeId="tpee.1197027756228" id="2037769997948064406">
                      <node role="operation" roleId="tpee.1197027833540" type="tpee.InstanceMethodCallOperation" typeId="tpee.1202948039474" id="2037769997948064407">
                        <link role="baseMethodDeclaration" roleId="tpee.1068499141037" targetNodeId="cu2c.~SModelReference%dequals(java%dlang%dObject)%cboolean" resolveInfo="equals" />
                        <node role="actualArgument" roleId="tpee.1068499141038" type="tpee.DotExpression" typeId="tpee.1197027756228" id="2037769997948064408">
                          <node role="operation" roleId="tpee.1197027833540" type="tpee.InstanceMethodCallOperation" typeId="tpee.1202948039474" id="2037769997948064409">
                            <link role="baseMethodDeclaration" roleId="tpee.1068499141037" targetNodeId="cu2c.~SReference%dgetTargetSModelReference()%cjetbrains%dmps%dsmodel%dSModelReference" resolveInfo="getTargetSModelReference" />
                          </node>
                          <node role="operand" roleId="tpee.1197027771414" type="tpee.VariableReference" typeId="tpee.1068498886296" id="2037769997948064410">
                            <link role="variableDeclaration" roleId="tpee.1068581517664" targetNodeId="5434557751114047788" resolveInfo="reference" />
                          </node>
                        </node>
=======
                <node role="condition" roleId="tpee.1068580123160" type="tpee.OrExpression" typeId="tpee.1080223426719" id="5434557751114047796">
                  <node role="rightExpression" roleId="tpee.1081773367579" type="tpee.NotEqualsExpression" typeId="tpee.1073239437375" id="5434557751114047797">
                    <node role="rightExpression" roleId="tpee.1081773367579" type="tpee.NullLiteral" typeId="tpee.1070534058343" id="5434557751114047798" />
                    <node role="leftExpression" roleId="tpee.1081773367580" type="tpee.DotExpression" typeId="tpee.1197027756228" id="5434557751114047799">
                      <node role="operation" roleId="tpee.1197027833540" type="tpee.InstanceMethodCallOperation" typeId="tpee.1202948039474" id="5434557751114047800">
                        <link role="baseMethodDeclaration" roleId="tpee.1068499141037" targetNodeId="cu2c.~SReference%dgetTargetNodeSilently()%corg%djetbrains%dmps%dopenapi%dmodel%dSNode" resolveInfo="getTargetNodeSilently" />
>>>>>>> 026c9180
                      </node>
                      <node role="operand" roleId="tpee.1197027771414" type="tpee.StaticMethodCall" typeId="tpee.1081236700937" id="2037769997948064411">
                        <link role="classConcept" roleId="tpee.1144433194310" targetNodeId="cu2c.~SModelReference" resolveInfo="SModelReference" />
                        <link role="baseMethodDeclaration" roleId="tpee.1068499141037" targetNodeId="cu2c.~SModelReference%dfromString(java%dlang%dString)%cjetbrains%dmps%dsmodel%dSModelReference" resolveInfo="fromString" />
                        <node role="actualArgument" roleId="tpee.1068499141038" type="tpee.StringLiteral" typeId="tpee.1070475926800" id="2037769997948064412">
                          <property name="value" nameId="tpee.1070475926801" value="old.classifier.modelReference" />
                          <node role="smodelAttribute" roleId="tpck.5169995583184591170" type="tpf8.PropertyMacro" typeId="tpf8.1087833241328" id="2037769997948064413">
                            <property name="propertyName" nameId="tpck.1757699476691236117" value="value" />
                            <node role="propertyValueFunction" roleId="tpf8.1167756362303" type="tpf8.PropertyMacro_GetPropertyValue" typeId="tpf8.1167756080639" id="2037769997948064414">
                              <node role="body" roleId="tpee.1137022507850" type="tpee.StatementList" typeId="tpee.1068580123136" id="2037769997948064415">
                                <node role="statement" roleId="tpee.1068581517665" type="tpee.ExpressionStatement" typeId="tpee.1068580123155" id="2037769997948064416">
                                  <node role="expression" roleId="tpee.1068580123156" type="tpee.DotExpression" typeId="tpee.1197027756228" id="2037769997948064417">
                                    <node role="operation" roleId="tpee.1197027833540" type="tp25.SPropertyAccess" typeId="tp25.1138056022639" id="2037769997948064418">
                                      <link role="property" roleId="tp25.1138056395725" targetNodeId="tp33.5434557751113468451" resolveInfo="smodelReference" />
                                    </node>
                                    <node role="operand" roleId="tpee.1197027771414" type="tpf8.TemplateFunctionParameter_sourceNode" typeId="tpf8.1167169188348" id="2037769997948064419" />
                                  </node>
                                </node>
                              </node>
                            </node>
                          </node>
                        </node>
                      </node>
                    </node>
                  </node>
                  <node role="leftExpression" roleId="tpee.1081773367580" type="tpee.OrExpression" typeId="tpee.1080223426719" id="5434557751114047796">
                    <node role="leftExpression" roleId="tpee.1081773367580" type="tpee.EqualsExpression" typeId="tpee.1068580123152" id="5434557751114047802">
                      <node role="leftExpression" roleId="tpee.1081773367580" type="tpee.VariableReference" typeId="tpee.1068498886296" id="5434557751114047803">
                        <link role="variableDeclaration" roleId="tpee.1068581517664" targetNodeId="5434557751114047788" resolveInfo="reference" />
                      </node>
                      <node role="rightExpression" roleId="tpee.1081773367579" type="tpee.NullLiteral" typeId="tpee.1070534058343" id="5434557751114047804" />
                    </node>
                    <node role="rightExpression" roleId="tpee.1081773367579" type="tpee.NotEqualsExpression" typeId="tpee.1073239437375" id="5434557751114047797">
                      <node role="leftExpression" roleId="tpee.1081773367580" type="tpee.DotExpression" typeId="tpee.1197027756228" id="5434557751114047799">
                        <node role="operation" roleId="tpee.1197027833540" type="tpee.InstanceMethodCallOperation" typeId="tpee.1202948039474" id="5434557751114047800">
                          <link role="baseMethodDeclaration" roleId="tpee.1068499141037" targetNodeId="cu2c.~SReference%dgetTargetNodeSilently()%cjetbrains%dmps%dsmodel%dSNode" resolveInfo="getTargetNodeSilently" />
                        </node>
                        <node role="operand" roleId="tpee.1197027771414" type="tpee.VariableReference" typeId="tpee.1068498886296" id="5434557751114047801">
                          <link role="variableDeclaration" roleId="tpee.1068581517664" targetNodeId="5434557751114047788" resolveInfo="reference" />
                        </node>
                      </node>
                      <node role="rightExpression" roleId="tpee.1081773367579" type="tpee.NullLiteral" typeId="tpee.1070534058343" id="5434557751114047798" />
                    </node>
                  </node>
                </node>
                <node role="ifTrue" roleId="tpee.1068580123161" type="tpee.StatementList" typeId="tpee.1068580123136" id="5434557751114047805">
                  <node role="statement" roleId="tpee.1068581517665" type="tpee.ReturnStatement" typeId="tpee.1068581242878" id="5434557751114047806">
                    <node role="expression" roleId="tpee.1068581517676" type="tpee.BooleanConstant" typeId="tpee.1068580123137" id="5434557751114047807">
                      <property name="value" nameId="tpee.1068580123138" value="false" />
                    </node>
                  </node>
                </node>
                <node role="smodelAttribute" roleId="tpck.5169995583184591170" type="tpf8.TemplateFragment" typeId="tpf8.1095672379244" id="5434557751114071953" />
              </node>
<<<<<<< HEAD
=======
              <node role="statement" roleId="tpee.1068581517665" type="tpee.LocalVariableDeclarationStatement" typeId="tpee.1068581242864" id="5434557751114047808">
                <node role="localVariableDeclaration" roleId="tpee.1068581242865" type="tpee.LocalVariableDeclaration" typeId="tpee.1068581242863" id="5434557751114047809">
                  <property name="name" nameId="tpck.1169194664001" value="targetNodeId" />
                  <node role="type" roleId="tpee.5680397130376446158" type="tpee.ClassifierType" typeId="tpee.1107535904670" id="5434557751114047810">
                    <link role="classifier" roleId="tpee.1107535924139" targetNodeId="ec5l.~SNodeId" resolveInfo="SNodeId" />
                  </node>
                  <node role="initializer" roleId="tpee.1068431790190" type="tpee.DotExpression" typeId="tpee.1197027756228" id="5434557751114047811">
                    <node role="operation" roleId="tpee.1197027833540" type="tpee.InstanceMethodCallOperation" typeId="tpee.1202948039474" id="5434557751114047812">
                      <link role="baseMethodDeclaration" roleId="tpee.1068499141037" targetNodeId="cu2c.~SReference%dgetTargetNodeId()%corg%djetbrains%dmps%dopenapi%dmodel%dSNodeId" resolveInfo="getTargetNodeId" />
                    </node>
                    <node role="operand" roleId="tpee.1197027771414" type="tpee.VariableReference" typeId="tpee.1068498886296" id="5434557751114047813">
                      <link role="variableDeclaration" roleId="tpee.1068581517664" targetNodeId="5434557751114047788" resolveInfo="reference" />
                    </node>
                  </node>
                </node>
                <node role="smodelAttribute" roleId="tpck.5169995583184591170" type="tpf8.TemplateFragment" typeId="tpf8.1095672379244" id="5434557751114073030" />
              </node>
              <node role="statement" roleId="tpee.1068581517665" type="tpee.IfStatement" typeId="tpee.1068580123159" id="5434557751114047814">
                <node role="condition" roleId="tpee.1068580123160" type="tpee.EqualsExpression" typeId="tpee.1068580123152" id="5434557751114047815">
                  <node role="rightExpression" roleId="tpee.1081773367579" type="tpee.NullLiteral" typeId="tpee.1070534058343" id="5434557751114047816" />
                  <node role="leftExpression" roleId="tpee.1081773367580" type="tpee.VariableReference" typeId="tpee.1068498886296" id="5434557751114047817">
                    <link role="variableDeclaration" roleId="tpee.1068581517664" targetNodeId="5434557751114047809" resolveInfo="targetNodeId" />
                  </node>
                </node>
                <node role="ifTrue" roleId="tpee.1068580123161" type="tpee.StatementList" typeId="tpee.1068580123136" id="5434557751114047818">
                  <node role="statement" roleId="tpee.1068581517665" type="tpee.ReturnStatement" typeId="tpee.1068581242878" id="5434557751114047819">
                    <node role="expression" roleId="tpee.1068581517676" type="tpee.BooleanConstant" typeId="tpee.1068580123137" id="5434557751114047820">
                      <property name="value" nameId="tpee.1068580123138" value="false" />
                    </node>
                  </node>
                </node>
                <node role="smodelAttribute" roleId="tpck.5169995583184591170" type="tpf8.TemplateFragment" typeId="tpf8.1095672379244" id="5434557751114074235" />
              </node>
>>>>>>> 026c9180
              <node role="statement" roleId="tpee.1068581517665" type="tpee.ReturnStatement" typeId="tpee.1068581242878" id="8915466921781522783">
                <node role="expression" roleId="tpee.1068581517676" type="tpee.DotExpression" typeId="tpee.1197027756228" id="2291767839160533987">
                  <node role="operation" roleId="tpee.1197027833540" type="tpee.InstanceMethodCallOperation" typeId="tpee.1202948039474" id="2291767839160533988">
                    <link role="baseMethodDeclaration" roleId="tpee.1068499141037" targetNodeId="e2lb.~Object%dequals(java%dlang%dObject)%cboolean" resolveInfo="equals" />
                    <node role="actualArgument" roleId="tpee.1068499141038" type="tpee.DotExpression" typeId="tpee.1197027756228" id="2037769997948065645">
                      <node role="operation" roleId="tpee.1197027833540" type="tpee.InstanceMethodCallOperation" typeId="tpee.1202948039474" id="2037769997948065646">
                        <link role="baseMethodDeclaration" roleId="tpee.1068499141037" targetNodeId="cu2c.~SReference%dgetTargetNodeId()%cjetbrains%dmps%dsmodel%dSNodeId" resolveInfo="getTargetNodeId" />
                      </node>
                      <node role="operand" roleId="tpee.1197027771414" type="tpee.VariableReference" typeId="tpee.1068498886296" id="2037769997948065647">
                        <link role="variableDeclaration" roleId="tpee.1068581517664" targetNodeId="5434557751114047788" resolveInfo="reference" />
                      </node>
                    </node>
                  </node>
                  <node role="operand" roleId="tpee.1197027771414" type="tpee.StaticMethodCall" typeId="tpee.1081236700937" id="2291767839160533990">
                    <link role="classConcept" roleId="tpee.1144433194310" targetNodeId="cu2c.~SNodeId" resolveInfo="SNodeId" />
                    <link role="baseMethodDeclaration" roleId="tpee.1068499141037" targetNodeId="cu2c.~SNodeId%dfromString(java%dlang%dString)%cjetbrains%dmps%dsmodel%dSNodeId" resolveInfo="fromString" />
                    <node role="actualArgument" roleId="tpee.1068499141038" type="tpee.StringLiteral" typeId="tpee.1070475926800" id="2291767839160533991">
                      <property name="value" nameId="tpee.1070475926801" value="old.classifier.nodeID" />
                      <node role="smodelAttribute" roleId="tpck.5169995583184591170" type="tpf8.PropertyMacro" typeId="tpf8.1087833241328" id="2291767839160533992">
                        <property name="propertyName" nameId="tpck.1757699476691236117" value="value" />
                        <node role="propertyValueFunction" roleId="tpf8.1167756362303" type="tpf8.PropertyMacro_GetPropertyValue" typeId="tpf8.1167756080639" id="2291767839160533993">
                          <node role="body" roleId="tpee.1137022507850" type="tpee.StatementList" typeId="tpee.1068580123136" id="2291767839160533994">
                            <node role="statement" roleId="tpee.1068581517665" type="tpee.ExpressionStatement" typeId="tpee.1068580123155" id="2291767839160533995">
                              <node role="expression" roleId="tpee.1068580123156" type="tpee.DotExpression" typeId="tpee.1197027756228" id="2291767839160534711">
                                <node role="operation" roleId="tpee.1197027833540" type="tp25.SPropertyAccess" typeId="tp25.1138056022639" id="2291767839160534712">
                                  <link role="property" roleId="tp25.1138056395725" targetNodeId="tp33.8915466921781754528" resolveInfo="snodeId" />
                                </node>
                                <node role="operand" roleId="tpee.1197027771414" type="tpf8.TemplateFunctionParameter_sourceNode" typeId="tpf8.1167169188348" id="2291767839160534713" />
                              </node>
                            </node>
                          </node>
                        </node>
                      </node>
                    </node>
                  </node>
                </node>
                <node role="smodelAttribute" roleId="tpck.5169995583184591170" type="tpf8.TemplateFragment" typeId="tpf8.1095672379244" id="8915466921781682906" />
              </node>
            </node>
          </node>
        </node>
      </node>
    </node>
  </root>
</model>
<|MERGE_RESOLUTION|>--- conflicted
+++ resolved
@@ -22,7 +22,7 @@
   <import index="e2lb" modelUID="f:java_stub#6354ebe7-c22a-4a0f-ac54-50b52ab9b065#java.lang(JDK/java.lang@java_stub)" version="-1" />
   <import index="kqhl" modelUID="f:java_stub#6ed54515-acc8-4d1e-a16c-9fd6cfe951ea#jetbrains.mps.project.structure.modules(MPS.Core/jetbrains.mps.project.structure.modules@java_stub)" version="-1" />
   <import index="vsqj" modelUID="f:java_stub#6ed54515-acc8-4d1e-a16c-9fd6cfe951ea#jetbrains.mps.project(MPS.Core/jetbrains.mps.project@java_stub)" version="-1" />
-  <import index="ec5l" modelUID="f:java_stub#8865b7a8-5271-43d3-884c-6fd1d9cfdd34#org.jetbrains.mps.openapi.model(MPS.OpenAPI/org.jetbrains.mps.openapi.model@java_stub)" version="-1" />
+  <import index="ec5l" modelUID="f:java_stub#8865b7a8-5271-43d3-884c-6fd1d9cfdd34#org.jetbrains.mps.openapi.model(org.jetbrains.mps.openapi.model@java_stub)" version="-1" />
   <import index="tpf8" modelUID="r:00000000-0000-4000-0000-011c895902e8(jetbrains.mps.lang.generator.structure)" version="2" implicit="yes" />
   <import index="tp25" modelUID="r:00000000-0000-4000-0000-011c89590301(jetbrains.mps.lang.smodel.structure)" version="16" implicit="yes" />
   <import index="tp2c" modelUID="r:00000000-0000-4000-0000-011c89590338(jetbrains.mps.baseLanguage.closures.structure)" version="3" implicit="yes" />
@@ -1921,15 +1921,9 @@
                     <property name="value" nameId="tpee.1068580123138" value="false" />
                   </node>
                 </node>
-<<<<<<< HEAD
                 <node role="operand" roleId="tpee.1197027771414" type="tpee.DotExpression" typeId="tpee.1197027756228" id="2037769997942400212">
                   <node role="operation" roleId="tpee.1197027833540" type="tpee.InstanceMethodCallOperation" typeId="tpee.1202948039474" id="2037769997942400213">
-                    <link role="baseMethodDeclaration" roleId="tpee.1068499141037" targetNodeId="cu2c.~SNode%dgetModel()%cjetbrains%dmps%dsmodel%dSModel" resolveInfo="getModel" />
-=======
-                <node role="operand" roleId="tpee.1197027771414" type="tpee.DotExpression" typeId="tpee.1197027756228" id="392628194913335530">
-                  <node role="operation" roleId="tpee.1197027833540" type="tpee.InstanceMethodCallOperation" typeId="tpee.1202948039474" id="392628194913335531">
                     <link role="baseMethodDeclaration" roleId="tpee.1068499141037" targetNodeId="ec5l.~SNode%dgetModel()%cjetbrains%dmps%dsmodel%dSModel" resolveInfo="getModel" />
->>>>>>> 026c9180
                   </node>
                   <node role="operand" roleId="tpee.1197027771414" type="tp25.SemanticDowncastExpression" typeId="tp25.1145404486709" id="2037769997942400214">
                     <node role="leftExpression" roleId="tp25.1145404616321" type="tp33.MigrationScriptPart_node" typeId="tp33.1177458237937" id="2037769997942400215" />
@@ -2000,15 +1994,9 @@
                     <node role="operation" roleId="tpee.1197027833540" type="tpee.InstanceMethodCallOperation" typeId="tpee.1202948039474" id="2037769997942400245">
                       <link role="baseMethodDeclaration" roleId="tpee.1068499141037" targetNodeId="cu2c.~SModel%dgetModelDescriptor()%cjetbrains%dmps%dsmodel%dSModelDescriptor" resolveInfo="getModelDescriptor" />
                     </node>
-<<<<<<< HEAD
                     <node role="operand" roleId="tpee.1197027771414" type="tpee.DotExpression" typeId="tpee.1197027756228" id="2037769997942400246">
                       <node role="operation" roleId="tpee.1197027833540" type="tpee.InstanceMethodCallOperation" typeId="tpee.1202948039474" id="2037769997942400247">
-                        <link role="baseMethodDeclaration" roleId="tpee.1068499141037" targetNodeId="cu2c.~SNode%dgetModel()%cjetbrains%dmps%dsmodel%dSModel" resolveInfo="getModel" />
-=======
-                    <node role="operand" roleId="tpee.1197027771414" type="tpee.DotExpression" typeId="tpee.1197027756228" id="392628194913897842">
-                      <node role="operation" roleId="tpee.1197027833540" type="tpee.InstanceMethodCallOperation" typeId="tpee.1202948039474" id="392628194913897843">
                         <link role="baseMethodDeclaration" roleId="tpee.1068499141037" targetNodeId="ec5l.~SNode%dgetModel()%cjetbrains%dmps%dsmodel%dSModel" resolveInfo="getModel" />
->>>>>>> 026c9180
                       </node>
                       <node role="operand" roleId="tpee.1197027771414" type="tp25.SemanticDowncastExpression" typeId="tp25.1145404486709" id="2037769997942400248">
                         <node role="leftExpression" roleId="tp25.1145404616321" type="tp33.MigrationScriptPart_node" typeId="tp33.1177458237937" id="2037769997942400249" />
@@ -2429,12 +2417,12 @@
               </node>
               <node role="localVariableDeclaration" roleId="tpee.1068581242865" type="tpee.LocalVariableDeclaration" typeId="tpee.1068581242863" id="2037769997942609868">
                 <property name="name" nameId="tpck.1169194664001" value="targetNodeId" />
-                <node role="type" roleId="tpee.5680397130376446158" type="tpee.ClassifierType" typeId="tpee.1107535904670" id="2037769997942609869">
-                  <link role="classifier" roleId="tpee.1107535924139" targetNodeId="cu2c.~SNodeId" resolveInfo="SNodeId" />
+                <node role="type" roleId="tpee.5680397130376446158" type="tpee.ClassifierType" typeId="tpee.1107535904670" id="4621512861483349249">
+                  <link role="classifier" roleId="tpee.1107535924139" targetNodeId="ec5l.~SNodeId" resolveInfo="SNodeId" />
                 </node>
                 <node role="initializer" roleId="tpee.1068431790190" type="tpee.DotExpression" typeId="tpee.1197027756228" id="2037769997942609870">
                   <node role="operation" roleId="tpee.1197027833540" type="tpee.InstanceMethodCallOperation" typeId="tpee.1202948039474" id="2037769997942609871">
-                    <link role="baseMethodDeclaration" roleId="tpee.1068499141037" targetNodeId="cu2c.~SReference%dgetTargetNodeId()%cjetbrains%dmps%dsmodel%dSNodeId" resolveInfo="getTargetNodeId" />
+                    <link role="baseMethodDeclaration" roleId="tpee.1068499141037" targetNodeId="cu2c.~SReference%dgetTargetNodeId()%corg%djetbrains%dmps%dopenapi%dmodel%dSNodeId" resolveInfo="getTargetNodeId" />
                   </node>
                   <node role="operand" roleId="tpee.1197027771414" type="tpee.VariableReference" typeId="tpee.1068498886296" id="2037769997942609872">
                     <link role="variableDeclaration" roleId="tpee.1068581517664" targetNodeId="2037769997942609777" resolveInfo="reference" />
@@ -2535,8 +2523,8 @@
                         <node role="body" roleId="tpee.1137022507850" type="tpee.StatementList" typeId="tpee.1068580123136" id="2037769997942615738">
                           <node role="statement" roleId="tpee.1068581517665" type="tpee.ExpressionStatement" typeId="tpee.1068580123155" id="2037769997942615739">
                             <node role="expression" roleId="tpee.1068580123156" type="tpee.DotExpression" typeId="tpee.1197027756228" id="2037769997942615740">
-                              <node role="operation" roleId="tpee.1197027833540" type="tp25.SPropertyAccess" typeId="tp25.1138056022639" id="2037769997942778290">
-                                <link role="property" roleId="tp25.1138056395725" targetNodeId="tp33.8915466921781754528" resolveInfo="snodeId" />
+                              <node role="operation" roleId="tpee.1197027833540" type="tp25.SPropertyAccess" typeId="tp25.1138056022639" id="4621512861482472469">
+                                <link role="property" roleId="tp25.1138056395725" targetNodeId="tp33.2291767839160466985" resolveInfo="snodeId" />
                               </node>
                               <node role="operand" roleId="tpee.1197027771414" type="tp25.SNodeTypeCastExpression" typeId="tp25.1140137987495" id="2037769997942749732">
                                 <link role="concept" roleId="tp25.1140138128738" targetNodeId="tp33.4774682482449847011" resolveInfo="FQNameMethodSpecification" />
@@ -2650,7 +2638,7 @@
                               </node>
                               <node role="operand" roleId="tpee.1197027771414" type="tpee.DotExpression" typeId="tpee.1197027756228" id="2037769997942619531">
                                 <node role="operation" roleId="tpee.1197027833540" type="tpee.InstanceMethodCallOperation" typeId="tpee.1202948039474" id="2037769997942619532">
-                                  <link role="baseMethodDeclaration" roleId="tpee.1068499141037" targetNodeId="cu2c.~SNode%dgetSNodeId()%cjetbrains%dmps%dsmodel%dSNodeId" resolveInfo="getSNodeId" />
+                                  <link role="baseMethodDeclaration" roleId="tpee.1068499141037" targetNodeId="ec5l.~SNode%dgetNodeId()%corg%djetbrains%dmps%dopenapi%dmodel%dSNodeId" resolveInfo="getNodeId" />
                                 </node>
                                 <node role="operand" roleId="tpee.1197027771414" type="tp25.SemanticDowncastExpression" typeId="tp25.1145404486709" id="2037769997942619533">
                                   <node role="leftExpression" roleId="tp25.1145404616321" type="tpee.DotExpression" typeId="tpee.1197027756228" id="2037769997942619534">
@@ -2970,7 +2958,7 @@
                   <node role="rightExpression" roleId="tpee.1081773367579" type="tpee.NotEqualsExpression" typeId="tpee.1073239437375" id="2037769997942007887">
                     <node role="leftExpression" roleId="tpee.1081773367580" type="tpee.DotExpression" typeId="tpee.1197027756228" id="2037769997942007889">
                       <node role="operation" roleId="tpee.1197027833540" type="tpee.InstanceMethodCallOperation" typeId="tpee.1202948039474" id="2037769997942007890">
-                        <link role="baseMethodDeclaration" roleId="tpee.1068499141037" targetNodeId="cu2c.~SReference%dgetTargetNodeSilently()%cjetbrains%dmps%dsmodel%dSNode" resolveInfo="getTargetNodeSilently" />
+                        <link role="baseMethodDeclaration" roleId="tpee.1068499141037" targetNodeId="cu2c.~SReference%dgetTargetNodeSilently()%corg%djetbrains%dmps%dopenapi%dmodel%dSNode" resolveInfo="getTargetNodeSilently" />
                       </node>
                       <node role="operand" roleId="tpee.1197027771414" type="tpee.VariableReference" typeId="tpee.1068498886296" id="2037769997942007891">
                         <link role="variableDeclaration" roleId="tpee.1068581517664" targetNodeId="2037769997941445403" resolveInfo="reference" />
@@ -3103,12 +3091,12 @@
               </node>
               <node role="localVariableDeclaration" roleId="tpee.1068581242865" type="tpee.LocalVariableDeclaration" typeId="tpee.1068581242863" id="2037769997942144922">
                 <property name="name" nameId="tpck.1169194664001" value="targetNodeId" />
-                <node role="type" roleId="tpee.5680397130376446158" type="tpee.ClassifierType" typeId="tpee.1107535904670" id="2037769997942144923">
-                  <link role="classifier" roleId="tpee.1107535924139" targetNodeId="cu2c.~SNodeId" resolveInfo="SNodeId" />
+                <node role="type" roleId="tpee.5680397130376446158" type="tpee.ClassifierType" typeId="tpee.1107535904670" id="4621512861483149927">
+                  <link role="classifier" roleId="tpee.1107535924139" targetNodeId="ec5l.~SNodeId" resolveInfo="SNodeId" />
                 </node>
                 <node role="initializer" roleId="tpee.1068431790190" type="tpee.DotExpression" typeId="tpee.1197027756228" id="2037769997942144924">
                   <node role="operation" roleId="tpee.1197027833540" type="tpee.InstanceMethodCallOperation" typeId="tpee.1202948039474" id="2037769997942144925">
-                    <link role="baseMethodDeclaration" roleId="tpee.1068499141037" targetNodeId="cu2c.~SReference%dgetTargetNodeId()%cjetbrains%dmps%dsmodel%dSNodeId" resolveInfo="getTargetNodeId" />
+                    <link role="baseMethodDeclaration" roleId="tpee.1068499141037" targetNodeId="cu2c.~SReference%dgetTargetNodeId()%corg%djetbrains%dmps%dopenapi%dmodel%dSNodeId" resolveInfo="getTargetNodeId" />
                   </node>
                   <node role="operand" roleId="tpee.1197027771414" type="tpee.VariableReference" typeId="tpee.1068498886296" id="2037769997942144926">
                     <link role="variableDeclaration" roleId="tpee.1068581517664" targetNodeId="2037769997941445403" resolveInfo="reference" />
@@ -3293,7 +3281,7 @@
                               </node>
                               <node role="operand" roleId="tpee.1197027771414" type="tpee.DotExpression" typeId="tpee.1197027756228" id="2037769997942379409">
                                 <node role="operation" roleId="tpee.1197027833540" type="tpee.InstanceMethodCallOperation" typeId="tpee.1202948039474" id="2037769997942379410">
-                                  <link role="baseMethodDeclaration" roleId="tpee.1068499141037" targetNodeId="cu2c.~SNode%dgetSNodeId()%cjetbrains%dmps%dsmodel%dSNodeId" resolveInfo="getSNodeId" />
+                                  <link role="baseMethodDeclaration" roleId="tpee.1068499141037" targetNodeId="ec5l.~SNode%dgetNodeId()%corg%djetbrains%dmps%dopenapi%dmodel%dSNodeId" resolveInfo="getNodeId" />
                                 </node>
                                 <node role="operand" roleId="tpee.1197027771414" type="tp25.SemanticDowncastExpression" typeId="tp25.1145404486709" id="2037769997942379411">
                                   <node role="leftExpression" roleId="tp25.1145404616321" type="tpee.DotExpression" typeId="tpee.1197027756228" id="2037769997942379412">
@@ -3845,99 +3833,6 @@
                 </node>
               </node>
             </node>
-<<<<<<< HEAD
-=======
-            <node role="statement" roleId="tpee.1068581517665" type="tpee.IfStatement" typeId="tpee.1068580123159" id="5718428430098830642">
-              <node role="condition" roleId="tpee.1068580123160" type="tpee.DotExpression" typeId="tpee.1197027756228" id="5718428430098938822">
-                <node role="operation" roleId="tpee.1197027833540" type="tpee.InstanceMethodCallOperation" typeId="tpee.1202948039474" id="5718428430098942608">
-                  <link role="baseMethodDeclaration" roleId="tpee.1068499141037" targetNodeId="e2lb.~Object%dequals(java%dlang%dObject)%cboolean" resolveInfo="equals" />
-                  <node role="actualArgument" roleId="tpee.1068499141038" type="tpee.VariableReference" typeId="tpee.1068498886296" id="5718428430098945317">
-                    <link role="variableDeclaration" roleId="tpee.1068581517664" targetNodeId="5718428430098296945" resolveInfo="targetNodeId" />
-                  </node>
-                </node>
-                <node role="operand" roleId="tpee.1197027771414" type="tpee.StaticMethodCall" typeId="tpee.1081236700937" id="5718428430098834830">
-                  <link role="baseMethodDeclaration" roleId="tpee.1068499141037" targetNodeId="cu2c.~SNodeId%dfromString(java%dlang%dString)%cjetbrains%dmps%dsmodel%dSNodeId" resolveInfo="fromString" />
-                  <link role="classConcept" roleId="tpee.1144433194310" targetNodeId="cu2c.~SNodeId" resolveInfo="SNodeId" />
-                  <node role="actualArgument" roleId="tpee.1068499141038" type="tpee.StringLiteral" typeId="tpee.1070475926800" id="5718428430098836386">
-                    <property name="value" nameId="tpee.1070475926801" value="newSNodeId" />
-                    <node role="smodelAttribute" roleId="tpck.5169995583184591170" type="tpf8.PropertyMacro" typeId="tpf8.1087833241328" id="5718428430098844385">
-                      <property name="propertyName" nameId="tpck.1757699476691236117" value="value" />
-                      <node role="propertyValueFunction" roleId="tpf8.1167756362303" type="tpf8.PropertyMacro_GetPropertyValue" typeId="tpf8.1167756080639" id="5718428430098844386">
-                        <node role="body" roleId="tpee.1137022507850" type="tpee.StatementList" typeId="tpee.1068580123136" id="5718428430098844387">
-                          <node role="statement" roleId="tpee.1068581517665" type="tpee.ExpressionStatement" typeId="tpee.1068580123155" id="5718428430098845566">
-                            <node role="expression" roleId="tpee.1068580123156" type="tpee.DotExpression" typeId="tpee.1197027756228" id="5718428430098930687">
-                              <node role="operation" roleId="tpee.1197027833540" type="tpee.InstanceMethodCallOperation" typeId="tpee.1202948039474" id="5718428430098934006">
-                                <link role="baseMethodDeclaration" roleId="tpee.1068499141037" targetNodeId="e2lb.~Object%dtoString()%cjava%dlang%dString" resolveInfo="toString" />
-                              </node>
-                              <node role="operand" roleId="tpee.1197027771414" type="tpee.DotExpression" typeId="tpee.1197027756228" id="5718428430098925486">
-                                <node role="operation" roleId="tpee.1197027833540" type="tpee.InstanceMethodCallOperation" typeId="tpee.1202948039474" id="2381446136262075731">
-                                  <link role="baseMethodDeclaration" roleId="tpee.1068499141037" targetNodeId="ec5l.~SNode%dgetNodeId()%corg%djetbrains%dmps%dopenapi%dmodel%dSNodeId" resolveInfo="getNodeId" />
-                                </node>
-                                <node role="operand" roleId="tpee.1197027771414" type="tp25.SemanticDowncastExpression" typeId="tp25.1145404486709" id="5718428430098923366">
-                                  <node role="leftExpression" roleId="tp25.1145404616321" type="tpee.DotExpression" typeId="tpee.1197027756228" id="5718428430098901201">
-                                    <node role="operation" roleId="tpee.1197027833540" type="tp25.SLinkAccess" typeId="tp25.1138056143562" id="5718428430098904740">
-                                      <link role="link" roleId="tp25.1138056516764" targetNodeId="tp33.4242940223545038298" />
-                                    </node>
-                                    <node role="operand" roleId="tpee.1197027771414" type="tpf8.TemplateFunctionParameter_sourceNode" typeId="tpf8.1167169188348" id="5718428430098845565" />
-                                  </node>
-                                </node>
-                              </node>
-                            </node>
-                          </node>
-                        </node>
-                      </node>
-                    </node>
-                  </node>
-                </node>
-              </node>
-              <node role="smodelAttribute" roleId="tpck.5169995583184591170" type="tpf8.LoopMacro" typeId="tpf8.1118786554307" id="5718428430098854729">
-                <node role="sourceNodesQuery" roleId="tpf8.1167952069335" type="tpf8.SourceSubstituteMacro_SourceNodesQuery" typeId="tpf8.1167951910403" id="5718428430098854731">
-                  <node role="body" roleId="tpee.1137022507850" type="tpee.StatementList" typeId="tpee.1068580123136" id="5718428430098854733">
-                    <node role="statement" roleId="tpee.1068581517665" type="tpee.ExpressionStatement" typeId="tpee.1068580123155" id="5718428430098856213">
-                      <node role="expression" roleId="tpee.1068580123156" type="tpee.DotExpression" typeId="tpee.1197027756228" id="5718428430098867375">
-                        <node role="operation" roleId="tpee.1197027833540" type="tp2q.WhereOperation" typeId="tp2q.1202120902084" id="5718428430098879358">
-                          <node role="closure" roleId="tp2q.1204796294226" type="tp2c.ClosureLiteral" typeId="tp2c.1199569711397" id="5718428430098879360">
-                            <node role="body" roleId="tp2c.1199569916463" type="tpee.StatementList" typeId="tpee.1068580123136" id="5718428430098879361">
-                              <node role="statement" roleId="tpee.1068581517665" type="tpee.ExpressionStatement" typeId="tpee.1068580123155" id="5718428430098881178">
-                                <node role="expression" roleId="tpee.1068580123156" type="tpee.EqualsExpression" typeId="tpee.1068580123152" id="5718428430098890459">
-                                  <node role="rightExpression" roleId="tpee.1081773367579" type="tpee.NullLiteral" typeId="tpee.1070534058343" id="5718428430098890470" />
-                                  <node role="leftExpression" roleId="tpee.1081773367580" type="tpee.DotExpression" typeId="tpee.1197027756228" id="5718428430098883698">
-                                    <node role="operation" roleId="tpee.1197027833540" type="tp25.SLinkAccess" typeId="tp25.1138056143562" id="5718428430098886905">
-                                      <link role="link" roleId="tp25.1138056516764" targetNodeId="tp33.4242940223545038297" />
-                                    </node>
-                                    <node role="operand" roleId="tpee.1197027771414" type="tpee.VariableReference" typeId="tpee.1068498886296" id="5718428430098881177">
-                                      <link role="variableDeclaration" roleId="tpee.1068581517664" targetNodeId="5718428430098879362" resolveInfo="it" />
-                                    </node>
-                                  </node>
-                                </node>
-                              </node>
-                            </node>
-                            <node role="parameter" roleId="tp2c.1199569906740" type="tp2q.SmartClosureParameterDeclaration" typeId="tp2q.1203518072036" id="5718428430098879362">
-                              <property name="name" nameId="tpck.1169194664001" value="it" />
-                              <node role="type" roleId="tpee.5680397130376446158" type="tpee.UndefinedType" typeId="tpee.4836112446988635817" id="5718428430098879363" />
-                            </node>
-                          </node>
-                        </node>
-                        <node role="operand" roleId="tpee.1197027771414" type="tpee.DotExpression" typeId="tpee.1197027756228" id="5718428430098858120">
-                          <node role="operation" roleId="tpee.1197027833540" type="tp25.SLinkListAccess" typeId="tp25.1138056282393" id="5718428430098860615">
-                            <link role="link" roleId="tp25.1138056546658" targetNodeId="tp33.849077997121893197" />
-                          </node>
-                          <node role="operand" roleId="tpee.1197027771414" type="tpf8.TemplateFunctionParameter_sourceNode" typeId="tpf8.1167169188348" id="5718428430098856212" />
-                        </node>
-                      </node>
-                    </node>
-                  </node>
-                </node>
-              </node>
-              <node role="ifTrue" roleId="tpee.1068580123161" type="tpee.StatementList" typeId="tpee.1068580123136" id="5718428430098830644">
-                <node role="statement" roleId="tpee.1068581517665" type="tpee.ReturnStatement" typeId="tpee.1068581242878" id="5718428430098950099">
-                  <node role="expression" roleId="tpee.1068581517676" type="tpee.BooleanConstant" typeId="tpee.1068580123137" id="5718428430098952151">
-                    <property name="value" nameId="tpee.1068580123138" value="true" />
-                  </node>
-                </node>
-              </node>
-            </node>
->>>>>>> 026c9180
             <node role="statement" roleId="tpee.1068581517665" type="tpee.IfStatement" typeId="tpee.1068580123159" id="627956582045674652">
               <node role="smodelAttribute" roleId="tpck.5169995583184591170" type="tpf8.LoopMacro" typeId="tpf8.1118786554307" id="627956582045756079">
                 <node role="sourceNodesQuery" roleId="tpf8.1167952069335" type="tpf8.SourceSubstituteMacro_SourceNodesQuery" typeId="tpf8.1167951910403" id="627956582045756081">
@@ -4090,7 +3985,6 @@
                 <node role="smodelAttribute" roleId="tpck.5169995583184591170" type="tpf8.TemplateFragment" typeId="tpf8.1095672379244" id="5434557751114070193" />
               </node>
               <node role="statement" roleId="tpee.1068581517665" type="tpee.IfStatement" typeId="tpee.1068580123159" id="5434557751114047795">
-<<<<<<< HEAD
                 <node role="condition" roleId="tpee.1068580123160" type="tpee.OrExpression" typeId="tpee.1080223426719" id="2037769997948064172">
                   <node role="rightExpression" roleId="tpee.1081773367579" type="tpee.NotExpression" typeId="tpee.1081516740877" id="2037769997948064271">
                     <node role="expression" roleId="tpee.1081516765348" type="tpee.DotExpression" typeId="tpee.1197027756228" id="2037769997948064406">
@@ -4104,14 +3998,6 @@
                             <link role="variableDeclaration" roleId="tpee.1068581517664" targetNodeId="5434557751114047788" resolveInfo="reference" />
                           </node>
                         </node>
-=======
-                <node role="condition" roleId="tpee.1068580123160" type="tpee.OrExpression" typeId="tpee.1080223426719" id="5434557751114047796">
-                  <node role="rightExpression" roleId="tpee.1081773367579" type="tpee.NotEqualsExpression" typeId="tpee.1073239437375" id="5434557751114047797">
-                    <node role="rightExpression" roleId="tpee.1081773367579" type="tpee.NullLiteral" typeId="tpee.1070534058343" id="5434557751114047798" />
-                    <node role="leftExpression" roleId="tpee.1081773367580" type="tpee.DotExpression" typeId="tpee.1197027756228" id="5434557751114047799">
-                      <node role="operation" roleId="tpee.1197027833540" type="tpee.InstanceMethodCallOperation" typeId="tpee.1202948039474" id="5434557751114047800">
-                        <link role="baseMethodDeclaration" roleId="tpee.1068499141037" targetNodeId="cu2c.~SReference%dgetTargetNodeSilently()%corg%djetbrains%dmps%dopenapi%dmodel%dSNode" resolveInfo="getTargetNodeSilently" />
->>>>>>> 026c9180
                       </node>
                       <node role="operand" roleId="tpee.1197027771414" type="tpee.StaticMethodCall" typeId="tpee.1081236700937" id="2037769997948064411">
                         <link role="classConcept" roleId="tpee.1144433194310" targetNodeId="cu2c.~SModelReference" resolveInfo="SModelReference" />
@@ -4147,7 +4033,7 @@
                     <node role="rightExpression" roleId="tpee.1081773367579" type="tpee.NotEqualsExpression" typeId="tpee.1073239437375" id="5434557751114047797">
                       <node role="leftExpression" roleId="tpee.1081773367580" type="tpee.DotExpression" typeId="tpee.1197027756228" id="5434557751114047799">
                         <node role="operation" roleId="tpee.1197027833540" type="tpee.InstanceMethodCallOperation" typeId="tpee.1202948039474" id="5434557751114047800">
-                          <link role="baseMethodDeclaration" roleId="tpee.1068499141037" targetNodeId="cu2c.~SReference%dgetTargetNodeSilently()%cjetbrains%dmps%dsmodel%dSNode" resolveInfo="getTargetNodeSilently" />
+                          <link role="baseMethodDeclaration" roleId="tpee.1068499141037" targetNodeId="cu2c.~SReference%dgetTargetNodeSilently()%corg%djetbrains%dmps%dopenapi%dmodel%dSNode" resolveInfo="getTargetNodeSilently" />
                         </node>
                         <node role="operand" roleId="tpee.1197027771414" type="tpee.VariableReference" typeId="tpee.1068498886296" id="5434557751114047801">
                           <link role="variableDeclaration" roleId="tpee.1068581517664" targetNodeId="5434557751114047788" resolveInfo="reference" />
@@ -4166,49 +4052,13 @@
                 </node>
                 <node role="smodelAttribute" roleId="tpck.5169995583184591170" type="tpf8.TemplateFragment" typeId="tpf8.1095672379244" id="5434557751114071953" />
               </node>
-<<<<<<< HEAD
-=======
-              <node role="statement" roleId="tpee.1068581517665" type="tpee.LocalVariableDeclarationStatement" typeId="tpee.1068581242864" id="5434557751114047808">
-                <node role="localVariableDeclaration" roleId="tpee.1068581242865" type="tpee.LocalVariableDeclaration" typeId="tpee.1068581242863" id="5434557751114047809">
-                  <property name="name" nameId="tpck.1169194664001" value="targetNodeId" />
-                  <node role="type" roleId="tpee.5680397130376446158" type="tpee.ClassifierType" typeId="tpee.1107535904670" id="5434557751114047810">
-                    <link role="classifier" roleId="tpee.1107535924139" targetNodeId="ec5l.~SNodeId" resolveInfo="SNodeId" />
-                  </node>
-                  <node role="initializer" roleId="tpee.1068431790190" type="tpee.DotExpression" typeId="tpee.1197027756228" id="5434557751114047811">
-                    <node role="operation" roleId="tpee.1197027833540" type="tpee.InstanceMethodCallOperation" typeId="tpee.1202948039474" id="5434557751114047812">
-                      <link role="baseMethodDeclaration" roleId="tpee.1068499141037" targetNodeId="cu2c.~SReference%dgetTargetNodeId()%corg%djetbrains%dmps%dopenapi%dmodel%dSNodeId" resolveInfo="getTargetNodeId" />
-                    </node>
-                    <node role="operand" roleId="tpee.1197027771414" type="tpee.VariableReference" typeId="tpee.1068498886296" id="5434557751114047813">
-                      <link role="variableDeclaration" roleId="tpee.1068581517664" targetNodeId="5434557751114047788" resolveInfo="reference" />
-                    </node>
-                  </node>
-                </node>
-                <node role="smodelAttribute" roleId="tpck.5169995583184591170" type="tpf8.TemplateFragment" typeId="tpf8.1095672379244" id="5434557751114073030" />
-              </node>
-              <node role="statement" roleId="tpee.1068581517665" type="tpee.IfStatement" typeId="tpee.1068580123159" id="5434557751114047814">
-                <node role="condition" roleId="tpee.1068580123160" type="tpee.EqualsExpression" typeId="tpee.1068580123152" id="5434557751114047815">
-                  <node role="rightExpression" roleId="tpee.1081773367579" type="tpee.NullLiteral" typeId="tpee.1070534058343" id="5434557751114047816" />
-                  <node role="leftExpression" roleId="tpee.1081773367580" type="tpee.VariableReference" typeId="tpee.1068498886296" id="5434557751114047817">
-                    <link role="variableDeclaration" roleId="tpee.1068581517664" targetNodeId="5434557751114047809" resolveInfo="targetNodeId" />
-                  </node>
-                </node>
-                <node role="ifTrue" roleId="tpee.1068580123161" type="tpee.StatementList" typeId="tpee.1068580123136" id="5434557751114047818">
-                  <node role="statement" roleId="tpee.1068581517665" type="tpee.ReturnStatement" typeId="tpee.1068581242878" id="5434557751114047819">
-                    <node role="expression" roleId="tpee.1068581517676" type="tpee.BooleanConstant" typeId="tpee.1068580123137" id="5434557751114047820">
-                      <property name="value" nameId="tpee.1068580123138" value="false" />
-                    </node>
-                  </node>
-                </node>
-                <node role="smodelAttribute" roleId="tpck.5169995583184591170" type="tpf8.TemplateFragment" typeId="tpf8.1095672379244" id="5434557751114074235" />
-              </node>
->>>>>>> 026c9180
               <node role="statement" roleId="tpee.1068581517665" type="tpee.ReturnStatement" typeId="tpee.1068581242878" id="8915466921781522783">
                 <node role="expression" roleId="tpee.1068581517676" type="tpee.DotExpression" typeId="tpee.1197027756228" id="2291767839160533987">
                   <node role="operation" roleId="tpee.1197027833540" type="tpee.InstanceMethodCallOperation" typeId="tpee.1202948039474" id="2291767839160533988">
                     <link role="baseMethodDeclaration" roleId="tpee.1068499141037" targetNodeId="e2lb.~Object%dequals(java%dlang%dObject)%cboolean" resolveInfo="equals" />
                     <node role="actualArgument" roleId="tpee.1068499141038" type="tpee.DotExpression" typeId="tpee.1197027756228" id="2037769997948065645">
                       <node role="operation" roleId="tpee.1197027833540" type="tpee.InstanceMethodCallOperation" typeId="tpee.1202948039474" id="2037769997948065646">
-                        <link role="baseMethodDeclaration" roleId="tpee.1068499141037" targetNodeId="cu2c.~SReference%dgetTargetNodeId()%cjetbrains%dmps%dsmodel%dSNodeId" resolveInfo="getTargetNodeId" />
+                        <link role="baseMethodDeclaration" roleId="tpee.1068499141037" targetNodeId="cu2c.~SReference%dgetTargetNodeId()%corg%djetbrains%dmps%dopenapi%dmodel%dSNodeId" resolveInfo="getTargetNodeId" />
                       </node>
                       <node role="operand" roleId="tpee.1197027771414" type="tpee.VariableReference" typeId="tpee.1068498886296" id="2037769997948065647">
                         <link role="variableDeclaration" roleId="tpee.1068581517664" targetNodeId="5434557751114047788" resolveInfo="reference" />
