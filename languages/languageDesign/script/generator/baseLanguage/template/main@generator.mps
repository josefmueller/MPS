<?xml version="1.0" encoding="UTF-8"?>
<model modelUID="r:00000000-0000-4000-0000-011c89590324(jetbrains.mps.lang.script.generator.baseLanguage.template.main@generator)">
  <persistence version="7" />
  <language namespace="b401a680-8325-4110-8fd3-84331ff25bef(jetbrains.mps.lang.generator)" />
  <language namespace="f3061a53-9226-4cc5-a443-f952ceaf5816(jetbrains.mps.baseLanguage)" />
  <language namespace="7866978e-a0f0-4cc7-81bc-4d213d9375e1(jetbrains.mps.lang.smodel)" />
  <language namespace="0eddeefa-c2d6-4437-bc2c-de50fd4ce470(jetbrains.mps.lang.script)" />
  <language namespace="7a5dda62-9140-4668-ab76-d5ed1746f2b2(jetbrains.mps.lang.typesystem)" />
  <language namespace="d7706f63-9be2-479c-a3da-ae92af1e64d5(jetbrains.mps.lang.generator.generationContext)" />
  <devkit namespace="fbc25dd2-5da4-483a-8b19-70928e1b62d7(jetbrains.mps.devkit.general-purpose)" />
  <import index="tp33" modelUID="r:00000000-0000-4000-0000-011c89590323(jetbrains.mps.lang.script.structure)" version="1" />
  <import index="tpee" modelUID="r:00000000-0000-4000-0000-011c895902ca(jetbrains.mps.baseLanguage.structure)" version="3" />
  <import index="tpce" modelUID="r:00000000-0000-4000-0000-011c89590292(jetbrains.mps.lang.structure.structure)" version="0" />
  <import index="tpe8" modelUID="r:00000000-0000-4000-0000-011c895902cc(jetbrains.mps.baseLanguage.generator.java.conceptFunctionDefaults@generator)" version="-1" />
  <import index="cmon" modelUID="f:java_stub#6ed54515-acc8-4d1e-a16c-9fd6cfe951ea#jetbrains.mps.lang.script.runtime(MPS.Core/jetbrains.mps.lang.script.runtime@java_stub)" version="-1" />
  <import index="msyo" modelUID="f:java_stub#6ed54515-acc8-4d1e-a16c-9fd6cfe951ea#jetbrains.mps.util(MPS.Core/jetbrains.mps.util@java_stub)" version="-1" />
  <import index="cu2c" modelUID="f:java_stub#6ed54515-acc8-4d1e-a16c-9fd6cfe951ea#jetbrains.mps.smodel(MPS.Core/jetbrains.mps.smodel@java_stub)" version="-1" />
  <import index="estf" modelUID="f:java_stub#6ed54515-acc8-4d1e-a16c-9fd6cfe951ea#jetbrains.mps.lang.script.util(MPS.Core/jetbrains.mps.lang.script.util@java_stub)" version="-1" />
  <import index="k7g3" modelUID="f:java_stub#6354ebe7-c22a-4a0f-ac54-50b52ab9b065#java.util(JDK/java.util@java_stub)" version="-1" />
  <import index="36cd" modelUID="r:517c56ca-40bd-411e-9f43-d0d0e622b0d9(jetbrains.mps.lang.script.behavior)" version="-1" />
  <import index="tpcu" modelUID="r:00000000-0000-4000-0000-011c89590282(jetbrains.mps.lang.core.behavior)" version="-1" />
  <import index="tpck" modelUID="r:00000000-0000-4000-0000-011c89590288(jetbrains.mps.lang.core.structure)" version="0" />
  <import index="tpek" modelUID="r:00000000-0000-4000-0000-011c895902c0(jetbrains.mps.baseLanguage.behavior)" version="-1" />
  <import index="e2lb" modelUID="f:java_stub#6354ebe7-c22a-4a0f-ac54-50b52ab9b065#java.lang(JDK/java.lang@java_stub)" version="-1" />
  <import index="kqhl" modelUID="f:java_stub#6ed54515-acc8-4d1e-a16c-9fd6cfe951ea#jetbrains.mps.project.structure.modules(MPS.Core/jetbrains.mps.project.structure.modules@java_stub)" version="-1" />
  <import index="tpf8" modelUID="r:00000000-0000-4000-0000-011c895902e8(jetbrains.mps.lang.generator.structure)" version="2" implicit="yes" />
  <import index="tp25" modelUID="r:00000000-0000-4000-0000-011c89590301(jetbrains.mps.lang.smodel.structure)" version="16" implicit="yes" />
  <import index="tp2c" modelUID="r:00000000-0000-4000-0000-011c89590338(jetbrains.mps.baseLanguage.closures.structure)" version="3" implicit="yes" />
  <import index="tp2q" modelUID="r:00000000-0000-4000-0000-011c8959032e(jetbrains.mps.baseLanguage.collections.structure)" version="7" implicit="yes" />
  <import index="vsqj" modelUID="f:java_stub#6ed54515-acc8-4d1e-a16c-9fd6cfe951ea#jetbrains.mps.project(MPS.Core/jetbrains.mps.project@java_stub)" version="-1" implicit="yes" />
  <roots>
    <node type="tpf8.MappingConfiguration" typeId="tpf8.1095416546421" id="1177464516957">
      <property name="name" nameId="tpck.1169194664001" value="mc_migrationScript" />
    </node>
    <node type="tpee.ClassConcept" typeId="tpee.1068390468198" id="1177464627043">
      <property name="name" nameId="tpck.1169194664001" value="map_MigrationScriptImpl" />
    </node>
    <node type="tpf8.TemplateDeclaration" typeId="tpf8.1092059087312" id="2598676492883187033">
      <property name="name" nameId="tpck.1169194664001" value="reduce_MigrationScriptPart_Instance" />
      <link role="applicableConcept" roleId="tpf8.1168285871518" targetNodeId="tp33.1177457850499" resolveInfo="MigrationScriptPart_Instance" />
    </node>
    <node type="tpf8.TemplateDeclaration" typeId="tpf8.1092059087312" id="2598676492883206534">
      <property name="name" nameId="tpck.1169194664001" value="reduce_FactoryMigrationScriptPart" />
      <link role="applicableConcept" roleId="tpf8.1168285871518" targetNodeId="tp33.2598676492883164205" resolveInfo="FactoryMigrationScriptPart" />
    </node>
    <node type="tpf8.TemplateDeclaration" typeId="tpf8.1092059087312" id="2598676492883244618">
      <property name="name" nameId="tpck.1169194664001" value="reduce_WhitespaceMigrationScriptPart" />
      <link role="applicableConcept" roleId="tpf8.1168285871518" targetNodeId="tp33.2598676492883244606" resolveInfo="WhitespaceMigrationScriptPart" />
    </node>
    <node type="tpf8.MappingConfiguration" typeId="tpf8.1095416546421" id="5166971494091016677">
      <property name="name" nameId="tpck.1169194664001" value="mc_api" />
      <property name="virtualPackage" nameId="tpck.1193676396447" value="api" />
      <property name="topPriorityGroup" nameId="tpf8.1184950341882" value="true" />
    </node>
    <node type="tpf8.TemplateDeclaration" typeId="tpf8.1092059087312" id="7098974335153470966">
      <property name="name" nameId="tpck.1169194664001" value="reduce_ExtractInterfaceMigration" />
      <property name="virtualPackage" nameId="tpck.1193676396447" value="api" />
      <link role="applicableConcept" roleId="tpf8.1168285871518" targetNodeId="tp33.6655357163912246425" resolveInfo="ExtractInterfaceMigration" />
    </node>
    <node type="tpf8.TemplateSwitch" typeId="tpf8.1112730859144" id="5434557751113778741">
      <property name="name" nameId="tpck.1169194664001" value="ClassifierTypeApplicabilityCondition" />
      <property name="virtualPackage" nameId="tpck.1193676396447" value="api" />
    </node>
  </roots>
  <root id="1177464516957">
    <node role="reductionMappingRule" roleId="tpf8.1167328349397" type="tpf8.Reduction_MappingRule" typeId="tpf8.1167327847730" id="1177466559510">
      <link role="applicableConcept" roleId="tpf8.1167169349424" targetNodeId="tp33.1177458237937" resolveInfo="MigrationScriptPart_node" />
      <node role="ruleConsequence" roleId="tpf8.1169672767469" type="tpf8.TemplateDeclarationReference" typeId="tpf8.1168559333462" id="1177468155413">
        <link role="template" roleId="tpf8.1722980698497626483" targetNodeId="tpe8.1143148725345" resolveInfo="reduce_ConceptFunctionParameter_default" />
      </node>
    </node>
    <node role="reductionMappingRule" roleId="tpf8.1167328349397" type="tpf8.Reduction_MappingRule" typeId="tpf8.1167327847730" id="2598676492883188863">
      <link role="applicableConcept" roleId="tpf8.1167169349424" targetNodeId="tp33.1177457850499" resolveInfo="MigrationScriptPart_Instance" />
      <node role="ruleConsequence" roleId="tpf8.1169672767469" type="tpf8.TemplateDeclarationReference" typeId="tpf8.1168559333462" id="2598676492883188866">
        <link role="template" roleId="tpf8.1722980698497626483" targetNodeId="2598676492883187033" resolveInfo="reduce_MigrationScriptPart_Instance" />
      </node>
    </node>
    <node role="reductionMappingRule" roleId="tpf8.1167328349397" type="tpf8.Reduction_MappingRule" typeId="tpf8.1167327847730" id="2598676492883210363">
      <link role="applicableConcept" roleId="tpf8.1167169349424" targetNodeId="tp33.2598676492883164205" resolveInfo="FactoryMigrationScriptPart" />
      <node role="ruleConsequence" roleId="tpf8.1169672767469" type="tpf8.TemplateDeclarationReference" typeId="tpf8.1168559333462" id="2598676492883210365">
        <link role="template" roleId="tpf8.1722980698497626483" targetNodeId="2598676492883206534" resolveInfo="reduce_FactoryMigrationScriptPart" />
      </node>
    </node>
    <node role="reductionMappingRule" roleId="tpf8.1167328349397" type="tpf8.Reduction_MappingRule" typeId="tpf8.1167327847730" id="2598676492883244762">
      <link role="applicableConcept" roleId="tpf8.1167169349424" targetNodeId="tp33.2598676492883244606" resolveInfo="WhitespaceMigrationScriptPart" />
      <node role="ruleConsequence" roleId="tpf8.1169672767469" type="tpf8.TemplateDeclarationReference" typeId="tpf8.1168559333462" id="2598676492883244765">
        <link role="template" roleId="tpf8.1722980698497626483" targetNodeId="2598676492883244618" resolveInfo="reduce_WhitespaceMigrationScriptPart" />
      </node>
    </node>
    <node role="reductionMappingRule" roleId="tpf8.1167328349397" type="tpf8.Reduction_MappingRule" typeId="tpf8.1167327847730" id="6655357163912208703">
      <link role="applicableConcept" roleId="tpf8.1167169349424" targetNodeId="tp33.6655357163912204546" resolveInfo="CommentMigrationScriptPart" />
      <node role="ruleConsequence" roleId="tpf8.1169672767469" type="tpf8.AbandonInput_RuleConsequence" typeId="tpf8.1202776937179" id="6655357163912208705" />
    </node>
    <node role="rootMappingRule" roleId="tpf8.1167514678247" type="tpf8.Root_MappingRule" typeId="tpf8.1167514355419" id="1177464550474">
      <link role="applicableConcept" roleId="tpf8.1167169349424" targetNodeId="tp33.1177457067821" resolveInfo="MigrationScript" />
      <link role="template" roleId="tpf8.1167514355421" targetNodeId="1177464627043" resolveInfo="map_MigrationScriptImpl" />
    </node>
  </root>
  <root id="1177464627043">
    <node role="smodelAttribute" roleId="tpck.5169995583184591170" type="tpf8.RootTemplateAnnotation" typeId="tpf8.1168619357332" id="1177464627044">
      <link role="applicableConcept" roleId="tpf8.1168619429071" targetNodeId="tp33.1177457067821" resolveInfo="MigrationScript" />
    </node>
    <node role="superclass" roleId="tpee.1165602531693" type="tpee.ClassifierType" typeId="tpee.1107535904670" id="3557523061101507322">
      <link role="classifier" roleId="tpee.1107535924139" targetNodeId="cmon.~BaseMigrationScript" resolveInfo="BaseMigrationScript" />
    </node>
    <node role="smodelAttribute" roleId="tpck.5169995583184591170" type="tpf8.PropertyMacro" typeId="tpf8.1087833241328" id="1177464650515">
      <property name="propertyName" nameId="tpck.1757699476691236117" value="name" />
      <node role="propertyValueFunction" roleId="tpf8.1167756362303" type="tpf8.PropertyMacro_GetPropertyValue" typeId="tpf8.1167756080639" id="1177464650516">
        <node role="body" roleId="tpee.1137022507850" type="tpee.StatementList" typeId="tpee.1068580123136" id="1177464650517">
          <node role="statement" roleId="tpee.1068581517665" type="tpee.ReturnStatement" typeId="tpee.1068581242878" id="1177464658798">
            <node role="expression" roleId="tpee.1068581517676" type="tpee.StaticMethodCall" typeId="tpee.1081236700937" id="1177464708046">
              <link role="classConcept" roleId="tpee.1144433194310" targetNodeId="estf.~ScriptNameUtil" resolveInfo="ScriptNameUtil" />
              <link role="baseMethodDeclaration" roleId="tpee.1068499141037" targetNodeId="estf.~ScriptNameUtil%dgetMigrationScriptClassName(jetbrains%dmps%dsmodel%dSNode)%cjava%dlang%dString" resolveInfo="getMigrationScriptClassName" />
              <node role="actualArgument" roleId="tpee.1068499141038" type="tpf8.TemplateFunctionParameter_sourceNode" typeId="tpf8.1167169188348" id="1177464711781" />
            </node>
          </node>
        </node>
      </node>
    </node>
    <node role="visibility" roleId="tpee.1178549979242" type="tpee.PublicVisibility" typeId="tpee.1146644602865" id="1178550081004" />
    <node role="member" roleId="tpee.5375687026011219971" type="tpee.ConstructorDeclaration" typeId="tpee.1068580123140" id="1177464744235">
      <node role="body" roleId="tpee.1068580123135" type="tpee.StatementList" typeId="tpee.1068580123136" id="1177464744237">
        <node role="statement" roleId="tpee.1068581517665" type="tpee.SuperConstructorInvocation" typeId="tpee.1070475587102" id="1177464760819">
          <link role="baseMethodDeclaration" roleId="tpee.1068499141037" targetNodeId="cmon.~BaseMigrationScript%d&lt;init&gt;(java%dlang%dString)" resolveInfo="BaseMigrationScript" />
          <node role="actualArgument" roleId="tpee.1068499141038" type="tpee.StringLiteral" typeId="tpee.1070475926800" id="1177464794306">
            <property name="value" nameId="tpee.1070475926801" value="name" />
            <node role="smodelAttribute" roleId="tpck.5169995583184591170" type="tpf8.PropertyMacro" typeId="tpf8.1087833241328" id="1177464819479">
              <property name="propertyName" nameId="tpck.1757699476691236117" value="value" />
              <node role="propertyValueFunction" roleId="tpf8.1167756362303" type="tpf8.PropertyMacro_GetPropertyValue" typeId="tpf8.1167756080639" id="1177464819480">
                <node role="body" roleId="tpee.1137022507850" type="tpee.StatementList" typeId="tpee.1068580123136" id="1177464819481">
                  <node role="statement" roleId="tpee.1068581517665" type="tpee.ReturnStatement" typeId="tpee.1068581242878" id="1177464869576">
                    <node role="expression" roleId="tpee.1068581517676" type="tpee.DotExpression" typeId="tpee.1197027756228" id="1204227938334">
                      <node role="operand" roleId="tpee.1197027771414" type="tpf8.TemplateFunctionParameter_sourceNode" typeId="tpf8.1167169188348" id="1177464874125" />
                      <node role="operation" roleId="tpee.1197027833540" type="tp25.SPropertyAccess" typeId="tp25.1138056022639" id="1177464879736">
                        <link role="property" roleId="tp25.1138056395725" targetNodeId="tp33.1177457669450" resolveInfo="title" />
                      </node>
                    </node>
                  </node>
                </node>
              </node>
            </node>
          </node>
        </node>
        <node role="statement" roleId="tpee.1068581517665" type="tpee.BlockStatement" typeId="tpee.1082485599095" id="2598676492883202958">
          <node role="statements" roleId="tpee.1082485599096" type="tpee.StatementList" typeId="tpee.1068580123136" id="2598676492883202959">
            <node role="statement" roleId="tpee.1068581517665" type="tpee.Statement" typeId="tpee.1068580123157" id="2598676492883202960" />
            <node role="smodelAttribute" roleId="tpck.5169995583184591170" type="tpf8.CopySrcNodeMacro" typeId="tpf8.1114706874351" id="2598676492883202972">
              <node role="sourceNodeQuery" roleId="tpf8.1168024447342" type="tpf8.SourceSubstituteMacro_SourceNodeQuery" typeId="tpf8.1168024337012" id="2598676492883202973">
                <node role="body" roleId="tpee.1137022507850" type="tpee.StatementList" typeId="tpee.1068580123136" id="2598676492883202974">
                  <node role="statement" roleId="tpee.1068581517665" type="tpee.ExpressionStatement" typeId="tpee.1068580123155" id="2598676492883202975">
                    <node role="expression" roleId="tpee.1068580123156" type="tpf8.TemplateFunctionParameter_sourceNode" typeId="tpf8.1167169188348" id="2598676492883202976" />
                  </node>
                </node>
              </node>
            </node>
          </node>
          <node role="smodelAttribute" roleId="tpck.5169995583184591170" type="tpf8.LoopMacro" typeId="tpf8.1118786554307" id="2598676492883202962">
            <node role="sourceNodesQuery" roleId="tpf8.1167952069335" type="tpf8.SourceSubstituteMacro_SourceNodesQuery" typeId="tpf8.1167951910403" id="2598676492883202965">
              <node role="body" roleId="tpee.1137022507850" type="tpee.StatementList" typeId="tpee.1068580123136" id="2598676492883202966">
                <node role="statement" roleId="tpee.1068581517665" type="tpee.ExpressionStatement" typeId="tpee.1068580123155" id="2598676492883202967">
                  <node role="expression" roleId="tpee.1068580123156" type="tpee.DotExpression" typeId="tpee.1197027756228" id="2598676492883202968">
                    <node role="operation" roleId="tpee.1197027833540" type="tp25.SLinkListAccess" typeId="tp25.1138056282393" id="2598676492883202969">
                      <link role="link" roleId="tp25.1138056546658" targetNodeId="tp33.1177458178889" />
                    </node>
                    <node role="operand" roleId="tpee.1197027771414" type="tpf8.TemplateFunctionParameter_sourceNode" typeId="tpf8.1167169188348" id="2598676492883202970" />
                  </node>
                </node>
              </node>
            </node>
          </node>
        </node>
      </node>
      <node role="parameter" roleId="tpee.1068580123134" type="tpee.ParameterDeclaration" typeId="tpee.1068498886292" id="1177464748270">
        <property name="name" nameId="tpck.1169194664001" value="operationContext" />
        <node role="type" roleId="tpee.5680397130376446158" type="tpee.ClassifierType" typeId="tpee.1107535904670" id="1177464748271">
          <link role="classifier" roleId="tpee.1107535924139" targetNodeId="cu2c.~IOperationContext" resolveInfo="IOperationContext" />
        </node>
      </node>
      <node role="visibility" roleId="tpee.1178549979242" type="tpee.PublicVisibility" typeId="tpee.1146644602865" id="1178546096172" />
    </node>
  </root>
  <root id="2598676492883187033">
    <node role="contentNode" roleId="tpf8.1092060348987" type="tpee.ClassConcept" typeId="tpee.1068390468198" id="2598676492883187035">
      <property name="name" nameId="tpck.1169194664001" value="MigrationScript" />
      <property name="nonStatic" nameId="tpee.521412098689998745" value="true" />
      <node role="visibility" roleId="tpee.1178549979242" type="tpee.PublicVisibility" typeId="tpee.1146644602865" id="2598676492883187036" />
      <node role="superclass" roleId="tpee.1165602531693" type="tpee.ClassifierType" typeId="tpee.1107535904670" id="2598676492883195931">
        <link role="classifier" roleId="tpee.1107535924139" targetNodeId="cmon.~BaseMigrationScript" resolveInfo="BaseMigrationScript" />
      </node>
      <node role="member" roleId="tpee.5375687026011219971" type="tpee.ConstructorDeclaration" typeId="tpee.1068580123140" id="2598676492883187037">
        <node role="parameter" roleId="tpee.1068580123134" type="tpee.ParameterDeclaration" typeId="tpee.1068498886292" id="2598676492883187041">
          <property name="name" nameId="tpck.1169194664001" value="operationContext" />
          <node role="type" roleId="tpee.5680397130376446158" type="tpee.ClassifierType" typeId="tpee.1107535904670" id="2598676492883187042">
            <link role="classifier" roleId="tpee.1107535924139" targetNodeId="cu2c.~IOperationContext" resolveInfo="IOperationContext" />
          </node>
        </node>
        <node role="returnType" roleId="tpee.1068580123133" type="tpee.VoidType" typeId="tpee.1068581517677" id="2598676492883187038" />
        <node role="visibility" roleId="tpee.1178549979242" type="tpee.PublicVisibility" typeId="tpee.1146644602865" id="2598676492883187039" />
        <node role="body" roleId="tpee.1068580123135" type="tpee.StatementList" typeId="tpee.1068580123136" id="2598676492883187040">
          <node role="statement" roleId="tpee.1068581517665" type="tpee.ExpressionStatement" typeId="tpee.1068580123155" id="2598676492883187044">
            <node role="expression" roleId="tpee.1068580123156" type="tpee.DotExpression" typeId="tpee.1197027756228" id="2598676492883187045">
              <node role="operand" roleId="tpee.1197027771414" type="tpee.ThisExpression" typeId="tpee.1070475354124" id="2598676492883187198" />
              <node role="operation" roleId="tpee.1197027833540" type="tpee.InstanceMethodCallOperation" typeId="tpee.1202948039474" id="2598676492883187047">
                <link role="baseMethodDeclaration" roleId="tpee.1068499141037" targetNodeId="cmon.~BaseMigrationScript%daddRefactoring(jetbrains%dmps%dlang%dscript%druntime%dAbstractMigrationRefactoring)%cvoid" resolveInfo="addRefactoring" />
                <node role="actualArgument" roleId="tpee.1068499141038" type="tpee.GenericNewExpression" typeId="tpee.1145552977093" id="2598676492883187048">
                  <node role="creator" roleId="tpee.1145553007750" type="tpee.AnonymousClassCreator" typeId="tpee.1182160077978" id="2598676492883187049">
                    <node role="cls" roleId="tpee.1182160096073" type="tpee.AnonymousClass" typeId="tpee.1170345865475" id="2598676492883187050">
                      <link role="baseMethodDeclaration" roleId="tpee.1068499141037" targetNodeId="cmon.~AbstractMigrationRefactoring%d&lt;init&gt;(jetbrains%dmps%dsmodel%dIOperationContext)" resolveInfo="AbstractMigrationRefactoring" />
                      <link role="classifier" roleId="tpee.1170346070688" targetNodeId="cmon.~AbstractMigrationRefactoring" resolveInfo="AbstractMigrationRefactoring" />
                      <node role="visibility" roleId="tpee.1178549979242" type="tpee.PublicVisibility" typeId="tpee.1146644602865" id="2598676492883187173" />
                      <node role="actualArgument" roleId="tpee.1068499141038" type="tpee.ParameterReference" typeId="tpee.1068581242874" id="2598676492883187174">
                        <link role="variableDeclaration" roleId="tpee.1068581517664" targetNodeId="2598676492883187041" resolveInfo="operationContext" />
                      </node>
                      <node role="member" roleId="tpee.5375687026011219971" type="tpee.InstanceMethodDeclaration" typeId="tpee.1068580123165" id="2598676492883187051">
                        <property name="name" nameId="tpck.1169194664001" value="getName" />
                        <node role="returnType" roleId="tpee.1068580123133" type="tpee.StringType" typeId="tpee.1225271177708" id="2598676492883187052" />
                        <node role="body" roleId="tpee.1068580123135" type="tpee.StatementList" typeId="tpee.1068580123136" id="2598676492883187053">
                          <node role="statement" roleId="tpee.1068581517665" type="tpee.ReturnStatement" typeId="tpee.1068581242878" id="2598676492883187054">
                            <node role="expression" roleId="tpee.1068581517676" type="tpee.StringLiteral" typeId="tpee.1070475926800" id="2598676492883187055">
                              <property name="value" nameId="tpee.1070475926801" value="title" />
                              <node role="smodelAttribute" roleId="tpck.5169995583184591170" type="tpf8.PropertyMacro" typeId="tpf8.1087833241328" id="2598676492883187056">
                                <property name="propertyName" nameId="tpck.1757699476691236117" value="value" />
                                <node role="propertyValueFunction" roleId="tpf8.1167756362303" type="tpf8.PropertyMacro_GetPropertyValue" typeId="tpf8.1167756080639" id="2598676492883187057">
                                  <node role="body" roleId="tpee.1137022507850" type="tpee.StatementList" typeId="tpee.1068580123136" id="2598676492883187058">
                                    <node role="statement" roleId="tpee.1068581517665" type="tpee.LocalVariableDeclarationStatement" typeId="tpee.1068581242864" id="2598676492883187059">
                                      <node role="localVariableDeclaration" roleId="tpee.1068581242865" type="tpee.LocalVariableDeclaration" typeId="tpee.1068581242863" id="2598676492883187060">
                                        <property name="name" nameId="tpck.1169194664001" value="title" />
                                        <node role="type" roleId="tpee.5680397130376446158" type="tpee.StringType" typeId="tpee.1225271177708" id="2598676492883187061" />
                                        <node role="initializer" roleId="tpee.1068431790190" type="tpee.DotExpression" typeId="tpee.1197027756228" id="2598676492883187062">
                                          <node role="operand" roleId="tpee.1197027771414" type="tpf8.TemplateFunctionParameter_sourceNode" typeId="tpf8.1167169188348" id="2598676492883187064" />
                                          <node role="operation" roleId="tpee.1197027833540" type="tp25.SPropertyAccess" typeId="tp25.1138056022639" id="2598676492883187223">
                                            <link role="property" roleId="tp25.1138056395725" targetNodeId="tp33.1177457972041" resolveInfo="description" />
                                          </node>
                                        </node>
                                      </node>
                                    </node>
                                    <node role="statement" roleId="tpee.1068581517665" type="tpee.ReturnStatement" typeId="tpee.1068581242878" id="2598676492883187066">
                                      <node role="expression" roleId="tpee.1068581517676" type="tpee.TernaryOperatorExpression" typeId="tpee.1163668896201" id="2598676492883187067">
                                        <node role="ifTrue" roleId="tpee.1163668922816" type="tpee.LocalVariableReference" typeId="tpee.1068581242866" id="2598676492883187068">
                                          <link role="variableDeclaration" roleId="tpee.1068581517664" targetNodeId="2598676492883187060" resolveInfo="title" />
                                        </node>
                                        <node role="ifFalse" roleId="tpee.1163668934364" type="tpee.StringLiteral" typeId="tpee.1070475926800" id="2598676492883187069" />
                                        <node role="condition" roleId="tpee.1163668914799" type="tpee.NotEqualsExpression" typeId="tpee.1073239437375" id="2598676492883187070">
                                          <node role="rightExpression" roleId="tpee.1081773367579" type="tpee.NullLiteral" typeId="tpee.1070534058343" id="2598676492883187071" />
                                          <node role="leftExpression" roleId="tpee.1081773367580" type="tpee.LocalVariableReference" typeId="tpee.1068581242866" id="2598676492883187072">
                                            <link role="variableDeclaration" roleId="tpee.1068581517664" targetNodeId="2598676492883187060" resolveInfo="title" />
                                          </node>
                                        </node>
                                      </node>
                                    </node>
                                  </node>
                                </node>
                              </node>
                            </node>
                          </node>
                        </node>
                        <node role="visibility" roleId="tpee.1178549979242" type="tpee.PublicVisibility" typeId="tpee.1146644602865" id="2598676492883187073" />
                      </node>
                      <node role="member" roleId="tpee.5375687026011219971" type="tpee.InstanceMethodDeclaration" typeId="tpee.1068580123165" id="2598676492883187074">
                        <property name="name" nameId="tpck.1169194664001" value="getAdditionalInfo" />
                        <node role="returnType" roleId="tpee.1068580123133" type="tpee.StringType" typeId="tpee.1225271177708" id="2598676492883187075" />
                        <node role="body" roleId="tpee.1068580123135" type="tpee.StatementList" typeId="tpee.1068580123136" id="2598676492883187076">
                          <node role="statement" roleId="tpee.1068581517665" type="tpee.ReturnStatement" typeId="tpee.1068581242878" id="2598676492883187077">
                            <node role="expression" roleId="tpee.1068581517676" type="tpee.StringLiteral" typeId="tpee.1070475926800" id="2598676492883187078">
                              <property name="value" nameId="tpee.1070475926801" value="title" />
                              <node role="smodelAttribute" roleId="tpck.5169995583184591170" type="tpf8.PropertyMacro" typeId="tpf8.1087833241328" id="2598676492883187079">
                                <property name="propertyName" nameId="tpck.1757699476691236117" value="value" />
                                <node role="propertyValueFunction" roleId="tpf8.1167756362303" type="tpf8.PropertyMacro_GetPropertyValue" typeId="tpf8.1167756080639" id="2598676492883187080">
                                  <node role="body" roleId="tpee.1137022507850" type="tpee.StatementList" typeId="tpee.1068580123136" id="2598676492883187081">
                                    <node role="statement" roleId="tpee.1068581517665" type="tpee.LocalVariableDeclarationStatement" typeId="tpee.1068581242864" id="2598676492883187082">
                                      <node role="localVariableDeclaration" roleId="tpee.1068581242865" type="tpee.LocalVariableDeclaration" typeId="tpee.1068581242863" id="2598676492883187083">
                                        <property name="name" nameId="tpck.1169194664001" value="title" />
                                        <node role="type" roleId="tpee.5680397130376446158" type="tpee.StringType" typeId="tpee.1225271177708" id="2598676492883187084" />
                                        <node role="initializer" roleId="tpee.1068431790190" type="tpee.DotExpression" typeId="tpee.1197027756228" id="2598676492883187085">
                                          <node role="operand" roleId="tpee.1197027771414" type="tpf8.TemplateFunctionParameter_sourceNode" typeId="tpf8.1167169188348" id="2598676492883187087" />
                                          <node role="operation" roleId="tpee.1197027833540" type="tp25.SPropertyAccess" typeId="tp25.1138056022639" id="2598676492883187088">
                                            <link role="property" roleId="tp25.1138056395725" targetNodeId="tp33.1177457972041" resolveInfo="description" />
                                          </node>
                                        </node>
                                      </node>
                                    </node>
                                    <node role="statement" roleId="tpee.1068581517665" type="tpee.ReturnStatement" typeId="tpee.1068581242878" id="2598676492883187089">
                                      <node role="expression" roleId="tpee.1068581517676" type="tpee.TernaryOperatorExpression" typeId="tpee.1163668896201" id="2598676492883187090">
                                        <node role="ifTrue" roleId="tpee.1163668922816" type="tpee.LocalVariableReference" typeId="tpee.1068581242866" id="2598676492883187091">
                                          <link role="variableDeclaration" roleId="tpee.1068581517664" targetNodeId="2598676492883187083" resolveInfo="title" />
                                        </node>
                                        <node role="ifFalse" roleId="tpee.1163668934364" type="tpee.StringLiteral" typeId="tpee.1070475926800" id="2598676492883187092" />
                                        <node role="condition" roleId="tpee.1163668914799" type="tpee.NotEqualsExpression" typeId="tpee.1073239437375" id="2598676492883187093">
                                          <node role="rightExpression" roleId="tpee.1081773367579" type="tpee.NullLiteral" typeId="tpee.1070534058343" id="2598676492883187094" />
                                          <node role="leftExpression" roleId="tpee.1081773367580" type="tpee.LocalVariableReference" typeId="tpee.1068581242866" id="2598676492883187095">
                                            <link role="variableDeclaration" roleId="tpee.1068581517664" targetNodeId="2598676492883187083" resolveInfo="title" />
                                          </node>
                                        </node>
                                      </node>
                                    </node>
                                  </node>
                                </node>
                              </node>
                            </node>
                          </node>
                        </node>
                        <node role="visibility" roleId="tpee.1178549979242" type="tpee.PublicVisibility" typeId="tpee.1146644602865" id="2598676492883187096" />
                      </node>
                      <node role="member" roleId="tpee.5375687026011219971" type="tpee.InstanceMethodDeclaration" typeId="tpee.1068580123165" id="2598676492883187097">
                        <property name="name" nameId="tpck.1169194664001" value="getFqNameOfConceptToSearchInstances" />
                        <node role="returnType" roleId="tpee.1068580123133" type="tpee.StringType" typeId="tpee.1225271177708" id="2598676492883187098" />
                        <node role="body" roleId="tpee.1068580123135" type="tpee.StatementList" typeId="tpee.1068580123136" id="2598676492883187099">
                          <node role="statement" roleId="tpee.1068581517665" type="tpee.ReturnStatement" typeId="tpee.1068581242878" id="2598676492883187100">
                            <node role="expression" roleId="tpee.1068581517676" type="tpee.StringLiteral" typeId="tpee.1070475926800" id="2598676492883187101">
                              <property name="value" nameId="tpee.1070475926801" value="concept name" />
                              <node role="smodelAttribute" roleId="tpck.5169995583184591170" type="tpf8.PropertyMacro" typeId="tpf8.1087833241328" id="2598676492883187102">
                                <property name="propertyName" nameId="tpck.1757699476691236117" value="value" />
                                <node role="propertyValueFunction" roleId="tpf8.1167756362303" type="tpf8.PropertyMacro_GetPropertyValue" typeId="tpf8.1167756080639" id="2598676492883187103">
                                  <node role="body" roleId="tpee.1137022507850" type="tpee.StatementList" typeId="tpee.1068580123136" id="2598676492883187104">
                                    <node role="statement" roleId="tpee.1068581517665" type="tpee.LocalVariableDeclarationStatement" typeId="tpee.1068581242864" id="2598676492883187105">
                                      <node role="localVariableDeclaration" roleId="tpee.1068581242865" type="tpee.LocalVariableDeclaration" typeId="tpee.1068581242863" id="2598676492883187106">
                                        <property name="name" nameId="tpck.1169194664001" value="affectedConcept" />
                                        <node role="type" roleId="tpee.5680397130376446158" type="tp25.SNodeType" typeId="tp25.1138055754698" id="2598676492883187107">
                                          <link role="concept" roleId="tp25.1138405853777" targetNodeId="tpce.1169125787135" resolveInfo="AbstractConceptDeclaration" />
                                        </node>
                                        <node role="initializer" roleId="tpee.1068431790190" type="tpee.DotExpression" typeId="tpee.1197027756228" id="2598676492883187108">
                                          <node role="operand" roleId="tpee.1197027771414" type="tpf8.TemplateFunctionParameter_sourceNode" typeId="tpf8.1167169188348" id="2598676492883187110" />
                                          <node role="operation" roleId="tpee.1197027833540" type="tp25.SLinkAccess" typeId="tp25.1138056143562" id="2598676492883187111">
                                            <link role="link" roleId="tp25.1138056516764" targetNodeId="tp33.1177457957477" />
                                          </node>
                                        </node>
                                      </node>
                                    </node>
                                    <node role="statement" roleId="tpee.1068581517665" type="tpee.ReturnStatement" typeId="tpee.1068581242878" id="2598676492883187112">
                                      <node role="expression" roleId="tpee.1068581517676" type="tpee.StaticMethodCall" typeId="tpee.1081236700937" id="2598676492883187113">
                                        <link role="baseMethodDeclaration" roleId="tpee.1068499141037" targetNodeId="msyo.~NameUtil%dnodeFQName(jetbrains%dmps%dsmodel%dSNode)%cjava%dlang%dString" resolveInfo="nodeFQName" />
                                        <link role="classConcept" roleId="tpee.1144433194310" targetNodeId="msyo.~NameUtil" resolveInfo="NameUtil" />
                                        <node role="actualArgument" roleId="tpee.1068499141038" type="tpee.LocalVariableReference" typeId="tpee.1068581242866" id="2598676492883187114">
                                          <link role="variableDeclaration" roleId="tpee.1068581517664" targetNodeId="2598676492883187106" resolveInfo="affectedConcept" />
                                        </node>
                                      </node>
                                    </node>
                                  </node>
                                </node>
                              </node>
                            </node>
                          </node>
                        </node>
                        <node role="visibility" roleId="tpee.1178549979242" type="tpee.PublicVisibility" typeId="tpee.1146644602865" id="2598676492883187115" />
                      </node>
                      <node role="member" roleId="tpee.5375687026011219971" type="tpee.InstanceMethodDeclaration" typeId="tpee.1068580123165" id="2598676492883187116">
                        <property name="name" nameId="tpck.1169194664001" value="isApplicableInstanceNode" />
                        <node role="returnType" roleId="tpee.1068580123133" type="tpee.BooleanType" typeId="tpee.1070534644030" id="2598676492883187117" />
                        <node role="body" roleId="tpee.1068580123135" type="tpee.StatementList" typeId="tpee.1068580123136" id="2598676492883187118">
                          <node role="smodelAttribute" roleId="tpck.5169995583184591170" type="tpf8.IfMacro" typeId="tpf8.1118773211870" id="2598676492883187119">
                            <node role="conditionFunction" roleId="tpf8.1167945861827" type="tpf8.IfMacro_Condition" typeId="tpf8.1167945743726" id="2598676492883187120">
                              <node role="body" roleId="tpee.1137022507850" type="tpee.StatementList" typeId="tpee.1068580123136" id="2598676492883187121">
                                <node role="statement" roleId="tpee.1068581517665" type="tpee.ExpressionStatement" typeId="tpee.1068580123155" id="2598676492883187122">
                                  <node role="expression" roleId="tpee.1068580123156" type="tpee.DotExpression" typeId="tpee.1197027756228" id="2598676492883187123">
                                    <node role="operand" roleId="tpee.1197027771414" type="tpee.DotExpression" typeId="tpee.1197027756228" id="2598676492883187124">
                                      <node role="operand" roleId="tpee.1197027771414" type="tpf8.TemplateFunctionParameter_sourceNode" typeId="tpf8.1167169188348" id="2598676492883187125" />
                                      <node role="operation" roleId="tpee.1197027833540" type="tp25.SLinkAccess" typeId="tp25.1138056143562" id="2598676492883187225">
                                        <link role="link" roleId="tp25.1138056516764" targetNodeId="tp33.1177457957478" />
                                      </node>
                                    </node>
                                    <node role="operation" roleId="tpee.1197027833540" type="tp25.Node_IsNotNullOperation" typeId="tp25.1172008320231" id="2598676492883187127" />
                                  </node>
                                </node>
                              </node>
                            </node>
                            <node role="alternativeConsequence" roleId="tpf8.1194989344771" type="tpf8.InlineTemplate_RuleConsequence" typeId="tpf8.1177093525992" id="2598676492883187128">
                              <node role="templateNode" roleId="tpf8.1177093586806" type="tpee.StatementList" typeId="tpee.1068580123136" id="2598676492883187129">
                                <node role="statement" roleId="tpee.1068581517665" type="tpee.ReturnStatement" typeId="tpee.1068581242878" id="2598676492883187130">
                                  <node role="expression" roleId="tpee.1068581517676" type="tpee.BooleanConstant" typeId="tpee.1068580123137" id="2598676492883187131">
                                    <property name="value" nameId="tpee.1068580123138" value="true" />
                                  </node>
                                </node>
                              </node>
                            </node>
                          </node>
                          <node role="smodelAttribute" roleId="tpck.5169995583184591170" type="tpf8.CopySrcNodeMacro" typeId="tpf8.1114706874351" id="2598676492883187132">
                            <node role="sourceNodeQuery" roleId="tpf8.1168024447342" type="tpf8.SourceSubstituteMacro_SourceNodeQuery" typeId="tpf8.1168024337012" id="2598676492883187133">
                              <node role="body" roleId="tpee.1137022507850" type="tpee.StatementList" typeId="tpee.1068580123136" id="2598676492883187134">
                                <node role="statement" roleId="tpee.1068581517665" type="tpee.ExpressionStatement" typeId="tpee.1068580123155" id="2598676492883187135">
                                  <node role="expression" roleId="tpee.1068580123156" type="tpee.DotExpression" typeId="tpee.1197027756228" id="2598676492883187136">
                                    <node role="operand" roleId="tpee.1197027771414" type="tpee.DotExpression" typeId="tpee.1197027756228" id="2598676492883187137">
                                      <node role="operand" roleId="tpee.1197027771414" type="tpf8.TemplateFunctionParameter_sourceNode" typeId="tpf8.1167169188348" id="2598676492883187138" />
                                      <node role="operation" roleId="tpee.1197027833540" type="tp25.SLinkAccess" typeId="tp25.1138056143562" id="2598676492883187139">
                                        <link role="link" roleId="tp25.1138056516764" targetNodeId="tp33.1177457957478" />
                                      </node>
                                    </node>
                                    <node role="operation" roleId="tpee.1197027833540" type="tp25.SLinkAccess" typeId="tp25.1138056143562" id="2598676492883187140">
                                      <link role="link" roleId="tp25.1138056516764" targetNodeId="tpee.1137022507850" />
                                    </node>
                                  </node>
                                </node>
                              </node>
                            </node>
                          </node>
                        </node>
                        <node role="parameter" roleId="tpee.1068580123134" type="tpee.ParameterDeclaration" typeId="tpee.1068498886292" id="2598676492883187141">
                          <property name="name" nameId="tpck.1169194664001" value="node" />
                          <node role="type" roleId="tpee.5680397130376446158" type="tp25.SNodeType" typeId="tp25.1138055754698" id="2598676492883187142" />
                        </node>
                        <node role="visibility" roleId="tpee.1178549979242" type="tpee.PublicVisibility" typeId="tpee.1146644602865" id="2598676492883187143" />
                      </node>
                      <node role="member" roleId="tpee.5375687026011219971" type="tpee.InstanceMethodDeclaration" typeId="tpee.1068580123165" id="2598676492883187144">
                        <property name="name" nameId="tpck.1169194664001" value="doUpdateInstanceNode" />
                        <node role="returnType" roleId="tpee.1068580123133" type="tpee.VoidType" typeId="tpee.1068581517677" id="2598676492883187145" />
                        <node role="body" roleId="tpee.1068580123135" type="tpee.StatementList" typeId="tpee.1068580123136" id="2598676492883187146">
                          <node role="smodelAttribute" roleId="tpck.5169995583184591170" type="tpf8.CopySrcNodeMacro" typeId="tpf8.1114706874351" id="2598676492883187147">
                            <node role="sourceNodeQuery" roleId="tpf8.1168024447342" type="tpf8.SourceSubstituteMacro_SourceNodeQuery" typeId="tpf8.1168024337012" id="2598676492883187148">
                              <node role="body" roleId="tpee.1137022507850" type="tpee.StatementList" typeId="tpee.1068580123136" id="2598676492883187149">
                                <node role="statement" roleId="tpee.1068581517665" type="tpee.ReturnStatement" typeId="tpee.1068581242878" id="2598676492883187150">
                                  <node role="expression" roleId="tpee.1068581517676" type="tpee.DotExpression" typeId="tpee.1197027756228" id="2598676492883187151">
                                    <node role="operand" roleId="tpee.1197027771414" type="tpee.DotExpression" typeId="tpee.1197027756228" id="2598676492883187152">
                                      <node role="operand" roleId="tpee.1197027771414" type="tpf8.TemplateFunctionParameter_sourceNode" typeId="tpf8.1167169188348" id="2598676492883187154" />
                                      <node role="operation" roleId="tpee.1197027833540" type="tp25.SLinkAccess" typeId="tp25.1138056143562" id="2598676492883187155">
                                        <link role="link" roleId="tp25.1138056516764" targetNodeId="tp33.1177458005323" />
                                      </node>
                                    </node>
                                    <node role="operation" roleId="tpee.1197027833540" type="tp25.SLinkAccess" typeId="tp25.1138056143562" id="2598676492883187156">
                                      <link role="link" roleId="tp25.1138056516764" targetNodeId="tpee.1137022507850" />
                                    </node>
                                  </node>
                                </node>
                              </node>
                            </node>
                          </node>
                        </node>
                        <node role="parameter" roleId="tpee.1068580123134" type="tpee.ParameterDeclaration" typeId="tpee.1068498886292" id="2598676492883187157">
                          <property name="name" nameId="tpck.1169194664001" value="node" />
                          <node role="type" roleId="tpee.5680397130376446158" type="tp25.SNodeType" typeId="tp25.1138055754698" id="2598676492883187158" />
                        </node>
                        <node role="visibility" roleId="tpee.1178549979242" type="tpee.PublicVisibility" typeId="tpee.1146644602865" id="2598676492883187159" />
                      </node>
                      <node role="member" roleId="tpee.5375687026011219971" type="tpee.InstanceMethodDeclaration" typeId="tpee.1068580123165" id="2598676492883187160">
                        <property name="name" nameId="tpck.1169194664001" value="isShowAsIntention" />
                        <node role="returnType" roleId="tpee.1068580123133" type="tpee.BooleanType" typeId="tpee.1070534644030" id="2598676492883187161" />
                        <node role="visibility" roleId="tpee.1178549979242" type="tpee.PublicVisibility" typeId="tpee.1146644602865" id="2598676492883187162" />
                        <node role="body" roleId="tpee.1068580123135" type="tpee.StatementList" typeId="tpee.1068580123136" id="2598676492883187163">
                          <node role="statement" roleId="tpee.1068581517665" type="tpee.ReturnStatement" typeId="tpee.1068581242878" id="2598676492883187164">
                            <node role="expression" roleId="tpee.1068581517676" type="tpee.BooleanConstant" typeId="tpee.1068580123137" id="2598676492883187165">
                              <property name="value" nameId="tpee.1068580123138" value="true" />
                              <node role="smodelAttribute" roleId="tpck.5169995583184591170" type="tpf8.PropertyMacro" typeId="tpf8.1087833241328" id="2598676492883187166">
                                <property name="propertyName" nameId="tpck.1757699476691236117" value="value" />
                                <node role="propertyValueFunction" roleId="tpf8.1167756362303" type="tpf8.PropertyMacro_GetPropertyValue" typeId="tpf8.1167756080639" id="2598676492883187167">
                                  <node role="body" roleId="tpee.1137022507850" type="tpee.StatementList" typeId="tpee.1068580123136" id="2598676492883187168">
                                    <node role="statement" roleId="tpee.1068581517665" type="tpee.ExpressionStatement" typeId="tpee.1068580123155" id="2598676492883187169">
                                      <node role="expression" roleId="tpee.1068580123156" type="tpee.DotExpression" typeId="tpee.1197027756228" id="2598676492883187170">
                                        <node role="operand" roleId="tpee.1197027771414" type="tpf8.TemplateFunctionParameter_sourceNode" typeId="tpf8.1167169188348" id="2598676492883187171" />
                                        <node role="operation" roleId="tpee.1197027833540" type="tp25.SPropertyAccess" typeId="tp25.1138056022639" id="2598676492883187172">
                                          <link role="property" roleId="tp25.1138056395725" targetNodeId="tp33.1225457189692" resolveInfo="showAsIntention" />
                                        </node>
                                      </node>
                                    </node>
                                  </node>
                                </node>
                              </node>
                            </node>
                          </node>
                        </node>
                      </node>
                    </node>
                  </node>
                </node>
              </node>
            </node>
          </node>
          <node role="smodelAttribute" roleId="tpck.5169995583184591170" type="tpf8.TemplateFragment" typeId="tpf8.1095672379244" id="2598676492883187043" />
        </node>
      </node>
    </node>
  </root>
  <root id="2598676492883206534">
    <node role="contentNode" roleId="tpf8.1092060348987" type="tpee.ClassConcept" typeId="tpee.1068390468198" id="2598676492883206535">
      <property name="name" nameId="tpck.1169194664001" value="MigrationScript" />
      <property name="nonStatic" nameId="tpee.521412098689998745" value="true" />
      <node role="visibility" roleId="tpee.1178549979242" type="tpee.PublicVisibility" typeId="tpee.1146644602865" id="2598676492883206536" />
      <node role="superclass" roleId="tpee.1165602531693" type="tpee.ClassifierType" typeId="tpee.1107535904670" id="2598676492883206671">
        <link role="classifier" roleId="tpee.1107535924139" targetNodeId="cmon.~BaseMigrationScript" resolveInfo="BaseMigrationScript" />
      </node>
      <node role="member" roleId="tpee.5375687026011219971" type="tpee.ConstructorDeclaration" typeId="tpee.1068580123140" id="2598676492883206537">
        <node role="parameter" roleId="tpee.1068580123134" type="tpee.ParameterDeclaration" typeId="tpee.1068498886292" id="2598676492883206538">
          <property name="name" nameId="tpck.1169194664001" value="operationContext" />
          <node role="type" roleId="tpee.5680397130376446158" type="tpee.ClassifierType" typeId="tpee.1107535904670" id="2598676492883206539">
            <link role="classifier" roleId="tpee.1107535924139" targetNodeId="cu2c.~IOperationContext" resolveInfo="IOperationContext" />
          </node>
        </node>
        <node role="returnType" roleId="tpee.1068580123133" type="tpee.VoidType" typeId="tpee.1068581517677" id="2598676492883206540" />
        <node role="visibility" roleId="tpee.1178549979242" type="tpee.PublicVisibility" typeId="tpee.1146644602865" id="2598676492883206541" />
        <node role="body" roleId="tpee.1068580123135" type="tpee.StatementList" typeId="tpee.1068580123136" id="2598676492883206542">
          <node role="statement" roleId="tpee.1068581517665" type="tpee.ForeachStatement" typeId="tpee.1144226303539" id="2598676492883206676">
            <node role="body" roleId="tpee.1154032183016" type="tpee.StatementList" typeId="tpee.1068580123136" id="2598676492883206677">
              <node role="statement" roleId="tpee.1068581517665" type="tpee.ExpressionStatement" typeId="tpee.1068580123155" id="2598676492883206543">
                <node role="expression" roleId="tpee.1068580123156" type="tpee.DotExpression" typeId="tpee.1197027756228" id="2598676492883206544">
                  <node role="operand" roleId="tpee.1197027771414" type="tpee.ThisExpression" typeId="tpee.1070475354124" id="2598676492883206545" />
                  <node role="operation" roleId="tpee.1197027833540" type="tpee.InstanceMethodCallOperation" typeId="tpee.1202948039474" id="2598676492883206546">
                    <link role="baseMethodDeclaration" roleId="tpee.1068499141037" targetNodeId="cmon.~BaseMigrationScript%daddRefactoring(jetbrains%dmps%dlang%dscript%druntime%dAbstractMigrationRefactoring)%cvoid" resolveInfo="addRefactoring" />
                    <node role="actualArgument" roleId="tpee.1068499141038" type="tpee.LocalVariableReference" typeId="tpee.1068581242866" id="2598676492883206787">
                      <link role="variableDeclaration" roleId="tpee.1068581517664" targetNodeId="2598676492883206679" resolveInfo="refactoring" />
                    </node>
                  </node>
                </node>
              </node>
            </node>
            <node role="variable" roleId="tpee.1144230900587" type="tpee.LocalVariableDeclaration" typeId="tpee.1068581242863" id="2598676492883206679">
              <property name="name" nameId="tpck.1169194664001" value="refactoring" />
              <node role="type" roleId="tpee.5680397130376446158" type="tpee.ClassifierType" typeId="tpee.1107535904670" id="2598676492883206681">
                <link role="classifier" roleId="tpee.1107535924139" targetNodeId="cmon.~AbstractMigrationRefactoring" resolveInfo="AbstractMigrationRefactoring" />
              </node>
            </node>
            <node role="iterable" roleId="tpee.1144226360166" type="tpee.GenericNewExpression" typeId="tpee.1145552977093" id="2598676492883206701">
              <node role="creator" roleId="tpee.1145553007750" type="tpee.ClassCreator" typeId="tpee.1212685548494" id="2598676492883206703">
                <link role="baseMethodDeclaration" roleId="tpee.1068499141037" targetNodeId="k7g3.~ArrayList%d&lt;init&gt;()" resolveInfo="ArrayList" />
                <node role="typeParameter" roleId="tpee.1212687122400" type="tpee.ClassifierType" typeId="tpee.1107535904670" id="2598676492883206705">
                  <link role="classifier" roleId="tpee.1107535924139" targetNodeId="cmon.~AbstractMigrationRefactoring" resolveInfo="AbstractMigrationRefactoring" />
                </node>
              </node>
              <node role="smodelAttribute" roleId="tpck.5169995583184591170" type="tpf8.CopySrcNodeMacro" typeId="tpf8.1114706874351" id="2598676492883206707">
                <node role="sourceNodeQuery" roleId="tpf8.1168024447342" type="tpf8.SourceSubstituteMacro_SourceNodeQuery" typeId="tpf8.1168024337012" id="2598676492883206708">
                  <node role="body" roleId="tpee.1137022507850" type="tpee.StatementList" typeId="tpee.1068580123136" id="2598676492883206709">
                    <node role="statement" roleId="tpee.1068581517665" type="tpee.ExpressionStatement" typeId="tpee.1068580123155" id="2598676492883206710">
                      <node role="expression" roleId="tpee.1068580123156" type="tpee.DotExpression" typeId="tpee.1197027756228" id="2598676492883206732">
                        <node role="operand" roleId="tpee.1197027771414" type="tpf8.TemplateFunctionParameter_sourceNode" typeId="tpf8.1167169188348" id="2598676492883206711" />
                        <node role="operation" roleId="tpee.1197027833540" type="tp25.SLinkAccess" typeId="tp25.1138056143562" id="2598676492883206738">
                          <link role="link" roleId="tp25.1138056516764" targetNodeId="tp33.2598676492883164207" />
                        </node>
                      </node>
                    </node>
                  </node>
                </node>
              </node>
            </node>
          </node>
          <node role="smodelAttribute" roleId="tpck.5169995583184591170" type="tpf8.TemplateFragment" typeId="tpf8.1095672379244" id="2598676492883206670" />
        </node>
      </node>
    </node>
  </root>
  <root id="2598676492883244618">
    <node role="contentNode" roleId="tpf8.1092060348987" type="tpee.ClassConcept" typeId="tpee.1068390468198" id="2598676492883244619">
      <property name="name" nameId="tpck.1169194664001" value="MigrationScript" />
      <property name="nonStatic" nameId="tpee.521412098689998745" value="true" />
      <node role="visibility" roleId="tpee.1178549979242" type="tpee.PublicVisibility" typeId="tpee.1146644602865" id="2598676492883244620" />
      <node role="superclass" roleId="tpee.1165602531693" type="tpee.ClassifierType" typeId="tpee.1107535904670" id="2598676492883244755">
        <link role="classifier" roleId="tpee.1107535924139" targetNodeId="cmon.~BaseMigrationScript" resolveInfo="BaseMigrationScript" />
      </node>
      <node role="member" roleId="tpee.5375687026011219971" type="tpee.ConstructorDeclaration" typeId="tpee.1068580123140" id="2598676492883244621">
        <node role="parameter" roleId="tpee.1068580123134" type="tpee.ParameterDeclaration" typeId="tpee.1068498886292" id="2598676492883244622">
          <property name="name" nameId="tpck.1169194664001" value="operationContext" />
          <node role="type" roleId="tpee.5680397130376446158" type="tpee.ClassifierType" typeId="tpee.1107535904670" id="2598676492883244623">
            <link role="classifier" roleId="tpee.1107535924139" targetNodeId="cu2c.~IOperationContext" resolveInfo="IOperationContext" />
          </node>
        </node>
        <node role="returnType" roleId="tpee.1068580123133" type="tpee.VoidType" typeId="tpee.1068581517677" id="2598676492883244624" />
        <node role="visibility" roleId="tpee.1178549979242" type="tpee.PublicVisibility" typeId="tpee.1146644602865" id="2598676492883244625" />
        <node role="body" roleId="tpee.1068580123135" type="tpee.StatementList" typeId="tpee.1068580123136" id="2598676492883244626">
          <node role="smodelAttribute" roleId="tpck.5169995583184591170" type="tpf8.TemplateFragment" typeId="tpf8.1095672379244" id="2598676492883244754" />
          <node role="statement" roleId="tpee.1068581517665" type="tpee.SingleLineComment" typeId="tpee.6329021646629104954" id="2598676492883244759">
            <node role="commentPart" roleId="tpee.6329021646629175155" type="tpee.TextCommentPart" typeId="tpee.6329021646629104957" id="2598676492883244760">
              <property name="text" nameId="tpee.6329021646629104958" value="whitespace" />
            </node>
          </node>
        </node>
      </node>
    </node>
  </root>
  <root id="5166971494091016677">
    <node role="reductionMappingRule" roleId="tpf8.1167328349397" type="tpf8.Reduction_MappingRule" typeId="tpf8.1167327847730" id="5166971494091016884">
      <link role="applicableConcept" roleId="tpf8.1167169349424" targetNodeId="tp33.6655357163912246425" resolveInfo="ExtractInterfaceMigration" />
      <node role="ruleConsequence" roleId="tpf8.1169672767469" type="tpf8.TemplateDeclarationReference" typeId="tpf8.1168559333462" id="7098974335153470968">
        <link role="template" roleId="tpf8.1722980698497626483" targetNodeId="7098974335153470966" resolveInfo="reduce_ExtractInterfaceMigration" />
      </node>
    </node>
  </root>
  <root id="7098974335153470966">
    <node role="contentNode" roleId="tpf8.1092060348987" type="tp33.MigrationScript" typeId="tp33.1177457067821" id="7098974335153470969">
      <property name="title" nameId="tp33.1177457669450" value="container" />
      <property name="name" nameId="tpck.1169194664001" value="container" />
      <node role="part" roleId="tp33.1177458178889" type="tp33.MigrationScriptPart_Instance" typeId="tp33.1177457850499" id="7098974335153470970">
        <property name="description" nameId="tp33.1177457972041" value="Description" />
        <link role="affectedInstanceConcept" roleId="tp33.1177457957477" targetNodeId="tpee.1107535904670" resolveInfo="ClassifierType" />
        <node role="affectedInstanceUpdater" roleId="tp33.1177458005323" type="tp33.MigrationScriptPart_Instance_Updater" typeId="tp33.1177458491964" id="7098974335153470971">
          <node role="body" roleId="tpee.1137022507850" type="tpee.StatementList" typeId="tpee.1068580123136" id="7098974335153470972">
            <node role="statement" roleId="tpee.1068581517665" type="tpee.ExpressionStatement" typeId="tpee.1068580123155" id="7098974335153471145">
              <node role="expression" roleId="tpee.1068580123156" type="tpee.AssignmentExpression" typeId="tpee.1068498886294" id="7098974335153471195">
                <node role="rValue" roleId="tpee.1068498886297" type="tp25.NodeRefExpression" typeId="tp25.1219352745532" id="7098974335153471198">
                  <link role="referentNode" roleId="tp25.1219352800908" targetNodeId="e2lb.~Object" resolveInfo="Object" />
                  <node role="smodelAttribute" roleId="tpck.5169995583184591170" type="tpf8.ReferenceMacro" typeId="tpf8.1088761943574" id="7098974335153471202">
                    <property name="linkRole" nameId="tpck.1757699476691236116" value="referentNode" />
                    <node role="referentFunction" roleId="tpf8.1167770376702" type="tpf8.ReferenceMacro_GetReferent" typeId="tpf8.1167770111131" id="7098974335153471205">
                      <node role="body" roleId="tpee.1137022507850" type="tpee.StatementList" typeId="tpee.1068580123136" id="7098974335153471206">
                        <node role="statement" roleId="tpee.1068581517665" type="tpee.ExpressionStatement" typeId="tpee.1068580123155" id="7098974335153471207">
                          <node role="expression" roleId="tpee.1068580123156" type="tpee.DotExpression" typeId="tpee.1197027756228" id="7098974335153471208">
                            <node role="operation" roleId="tpee.1197027833540" type="tp25.SLinkAccess" typeId="tp25.1138056143562" id="7098974335153471209">
                              <link role="link" roleId="tp25.1138056516764" targetNodeId="tp33.6655357163912246427" />
                            </node>
                            <node role="operand" roleId="tpee.1197027771414" type="tpf8.TemplateFunctionParameter_sourceNode" typeId="tpf8.1167169188348" id="7098974335153471210" />
                          </node>
                        </node>
                      </node>
                    </node>
                  </node>
                </node>
                <node role="lValue" roleId="tpee.1068498886295" type="tpee.DotExpression" typeId="tpee.1197027756228" id="7098974335153471167">
                  <node role="operand" roleId="tpee.1197027771414" type="tp33.MigrationScriptPart_node" typeId="tp33.1177458237937" id="7098974335153471146" />
                  <node role="operation" roleId="tpee.1197027833540" type="tp25.SLinkAccess" typeId="tp25.1138056143562" id="7098974335153471173">
                    <link role="link" roleId="tp25.1138056516764" targetNodeId="tpee.1107535924139" />
                  </node>
                </node>
              </node>
            </node>
            <node role="statement" roleId="tpee.1068581517665" type="tpee.Statement" typeId="tpee.1068580123157" id="392628194912687674" />
            <node role="statement" roleId="tpee.1068581517665" type="tpee.ExpressionStatement" typeId="tpee.1068580123155" id="5718428430099023731">
              <node role="expression" roleId="tpee.1068580123156" type="tpee.DotExpression" typeId="tpee.1197027756228" id="5718428430099023732">
                <node role="operation" roleId="tpee.1197027833540" type="tpee.InstanceMethodCallOperation" typeId="tpee.1202948039474" id="5718428430099023733">
                  <link role="baseMethodDeclaration" roleId="tpee.1068499141037" targetNodeId="cu2c.~SModel%daddModelImport(jetbrains%dmps%dsmodel%dSModelReference,boolean)%cvoid" resolveInfo="addModelImport" />
                  <node role="actualArgument" roleId="tpee.1068499141038" type="tpee.StaticMethodCall" typeId="tpee.1081236700937" id="5718428430099023734">
                    <link role="classConcept" roleId="tpee.1144433194310" targetNodeId="cu2c.~SModelReference" resolveInfo="SModelReference" />
                    <link role="baseMethodDeclaration" roleId="tpee.1068499141037" targetNodeId="cu2c.~SModelReference%dfromString(java%dlang%dString)%cjetbrains%dmps%dsmodel%dSModelReference" resolveInfo="fromString" />
                    <node role="actualArgument" roleId="tpee.1068499141038" type="tpee.StringLiteral" typeId="tpee.1070475926800" id="5718428430099023735">
                      <property name="value" nameId="tpee.1070475926801" value="newClassifierModelReference" />
                      <node role="smodelAttribute" roleId="tpck.5169995583184591170" type="tpf8.PropertyMacro" typeId="tpf8.1087833241328" id="5718428430099023736">
                        <property name="propertyName" nameId="tpck.1757699476691236117" value="value" />
                        <node role="propertyValueFunction" roleId="tpf8.1167756362303" type="tpf8.PropertyMacro_GetPropertyValue" typeId="tpf8.1167756080639" id="5718428430099023737">
                          <node role="body" roleId="tpee.1137022507850" type="tpee.StatementList" typeId="tpee.1068580123136" id="5718428430099023738">
                            <node role="statement" roleId="tpee.1068581517665" type="tpee.ExpressionStatement" typeId="tpee.1068580123155" id="5718428430099023739">
                              <node role="expression" roleId="tpee.1068580123156" type="tpee.DotExpression" typeId="tpee.1197027756228" id="5718428430099023740">
                                <node role="operation" roleId="tpee.1197027833540" type="tpee.InstanceMethodCallOperation" typeId="tpee.1202948039474" id="5718428430099023741">
                                  <link role="baseMethodDeclaration" roleId="tpee.1068499141037" targetNodeId="cu2c.~SModelReference%dtoString()%cjava%dlang%dString" resolveInfo="toString" />
                                </node>
                                <node role="operand" roleId="tpee.1197027771414" type="tpee.DotExpression" typeId="tpee.1197027756228" id="5718428430099023742">
                                  <node role="operation" roleId="tpee.1197027833540" type="tpee.InstanceMethodCallOperation" typeId="tpee.1202948039474" id="5718428430099023743">
                                    <link role="baseMethodDeclaration" roleId="tpee.1068499141037" targetNodeId="cu2c.~SModel%dgetSModelReference()%cjetbrains%dmps%dsmodel%dSModelReference" resolveInfo="getSModelReference" />
                                  </node>
                                  <node role="operand" roleId="tpee.1197027771414" type="tp25.SemanticDowncastExpression" typeId="tp25.1145404486709" id="5718428430099023744">
                                    <node role="leftExpression" roleId="tp25.1145404616321" type="tpee.DotExpression" typeId="tpee.1197027756228" id="5718428430099023745">
                                      <node role="operation" roleId="tpee.1197027833540" type="tp25.Node_GetModelOperation" typeId="tp25.1143234257716" id="5718428430099023746" />
                                      <node role="operand" roleId="tpee.1197027771414" type="tpee.DotExpression" typeId="tpee.1197027756228" id="5718428430099023747">
                                        <node role="operation" roleId="tpee.1197027833540" type="tp25.SLinkAccess" typeId="tp25.1138056143562" id="5718428430099023748">
                                          <link role="link" roleId="tp25.1138056516764" targetNodeId="tp33.6655357163912246427" />
                                        </node>
                                        <node role="operand" roleId="tpee.1197027771414" type="tpf8.TemplateFunctionParameter_sourceNode" typeId="tpf8.1167169188348" id="5718428430099023749" />
                                      </node>
                                    </node>
                                  </node>
                                </node>
                              </node>
                            </node>
                          </node>
                        </node>
                      </node>
                    </node>
                  </node>
                  <node role="actualArgument" roleId="tpee.1068499141038" type="tpee.BooleanConstant" typeId="tpee.1068580123137" id="5718428430099023750">
                    <property name="value" nameId="tpee.1068580123138" value="false" />
                  </node>
                </node>
                <node role="operand" roleId="tpee.1197027771414" type="tpee.DotExpression" typeId="tpee.1197027756228" id="5718428430099023751">
                  <node role="operation" roleId="tpee.1197027833540" type="tpee.InstanceMethodCallOperation" typeId="tpee.1202948039474" id="5718428430099023752">
                    <link role="baseMethodDeclaration" roleId="tpee.1068499141037" targetNodeId="cu2c.~SNode%dgetModel()%cjetbrains%dmps%dsmodel%dSModel" resolveInfo="getModel" />
                  </node>
                  <node role="operand" roleId="tpee.1197027771414" type="tp25.SemanticDowncastExpression" typeId="tp25.1145404486709" id="5718428430099023753">
                    <node role="leftExpression" roleId="tp25.1145404616321" type="tp33.MigrationScriptPart_node" typeId="tp33.1177458237937" id="5718428430099023754" />
                  </node>
                </node>
              </node>
            </node>
            <node role="statement" roleId="tpee.1068581517665" type="tpee.ExpressionStatement" typeId="tpee.1068580123155" id="392628194912634011">
              <node role="expression" roleId="tpee.1068580123156" type="tpee.DotExpression" typeId="tpee.1197027756228" id="392628194912664573">
                <node role="operation" roleId="tpee.1197027833540" type="tpee.InstanceMethodCallOperation" typeId="tpee.1202948039474" id="392628194912665739">
                  <link role="baseMethodDeclaration" roleId="tpee.1068499141037" targetNodeId="vsqj.~IModule%daddDependency(org%djetbrains%dmps%dopenapi%dmodule%dSModuleReference,boolean)%cvoid" resolveInfo="addDependency" />
                  <node role="actualArgument" roleId="tpee.1068499141038" type="tpee.StaticMethodCall" typeId="tpee.1081236700937" id="392628194913858824">
                    <link role="baseMethodDeclaration" roleId="tpee.1068499141037" targetNodeId="kqhl.~ModuleReference%dfromString(java%dlang%dString)%cjetbrains%dmps%dproject%dstructure%dmodules%dModuleReference" resolveInfo="fromString" />
                    <link role="classConcept" roleId="tpee.1144433194310" targetNodeId="kqhl.~ModuleReference" resolveInfo="ModuleReference" />
                    <node role="actualArgument" roleId="tpee.1068499141038" type="tpee.StringLiteral" typeId="tpee.1070475926800" id="392628194913859357">
                      <property name="value" nameId="tpee.1070475926801" value="moduleToString" />
                      <node role="smodelAttribute" roleId="tpck.5169995583184591170" type="tpf8.PropertyMacro" typeId="tpf8.1087833241328" id="392628194913860559">
                        <property name="propertyName" nameId="tpck.1757699476691236117" value="value" />
                        <node role="propertyValueFunction" roleId="tpf8.1167756362303" type="tpf8.PropertyMacro_GetPropertyValue" typeId="tpf8.1167756080639" id="392628194913860560">
                          <node role="body" roleId="tpee.1137022507850" type="tpee.StatementList" typeId="tpee.1068580123136" id="392628194913860561">
                            <node role="statement" roleId="tpee.1068581517665" type="tpee.ExpressionStatement" typeId="tpee.1068580123155" id="392628194913860831">
                              <node role="expression" roleId="tpee.1068580123156" type="tpee.DotExpression" typeId="tpee.1197027756228" id="392628194913879692">
                                <node role="operation" roleId="tpee.1197027833540" type="tpee.InstanceMethodCallOperation" typeId="tpee.1202948039474" id="392628194913880803">
                                  <link role="baseMethodDeclaration" roleId="tpee.1068499141037" targetNodeId="kqhl.~ModuleReference%dtoString()%cjava%dlang%dString" resolveInfo="toString" />
                                </node>
                                <node role="operand" roleId="tpee.1197027771414" type="tpee.DotExpression" typeId="tpee.1197027756228" id="392628194913877146">
                                  <node role="operation" roleId="tpee.1197027833540" type="tpee.InstanceMethodCallOperation" typeId="tpee.1202948039474" id="392628194913878559">
                                    <link role="baseMethodDeclaration" roleId="tpee.1068499141037" targetNodeId="vsqj.~IModule%dgetModuleReference()%cjetbrains%dmps%dproject%dstructure%dmodules%dModuleReference" resolveInfo="getModuleReference" />
                                  </node>
                                  <node role="operand" roleId="tpee.1197027771414" type="tpee.DotExpression" typeId="tpee.1197027756228" id="392628194913874887">
                                    <node role="operation" roleId="tpee.1197027833540" type="tpee.InstanceMethodCallOperation" typeId="tpee.1202948039474" id="392628194913876112">
                                      <link role="baseMethodDeclaration" roleId="tpee.1068499141037" targetNodeId="cu2c.~SModelDescriptor%dgetModule()%cjetbrains%dmps%dproject%dIModule" resolveInfo="getModule" />
                                    </node>
                                    <node role="operand" roleId="tpee.1197027771414" type="tpee.DotExpression" typeId="tpee.1197027756228" id="392628194913872920">
                                      <node role="operation" roleId="tpee.1197027833540" type="tpee.InstanceMethodCallOperation" typeId="tpee.1202948039474" id="392628194913874032">
                                        <link role="baseMethodDeclaration" roleId="tpee.1068499141037" targetNodeId="cu2c.~SModel%dgetModelDescriptor()%cjetbrains%dmps%dsmodel%dSModelDescriptor" resolveInfo="getModelDescriptor" />
                                      </node>
                                      <node role="operand" roleId="tpee.1197027771414" type="tp25.SemanticDowncastExpression" typeId="tp25.1145404486709" id="392628194913872186">
                                        <node role="leftExpression" roleId="tp25.1145404616321" type="tpee.DotExpression" typeId="tpee.1197027756228" id="392628194913864499">
                                          <node role="operation" roleId="tpee.1197027833540" type="tp25.Node_GetModelOperation" typeId="tp25.1143234257716" id="392628194913868822" />
                                          <node role="operand" roleId="tpee.1197027771414" type="tpee.DotExpression" typeId="tpee.1197027756228" id="392628194913861249">
                                            <node role="operation" roleId="tpee.1197027833540" type="tp25.SLinkAccess" typeId="tp25.1138056143562" id="392628194913862842">
                                              <link role="link" roleId="tp25.1138056516764" targetNodeId="tp33.6655357163912246427" />
                                            </node>
                                            <node role="operand" roleId="tpee.1197027771414" type="tpf8.TemplateFunctionParameter_sourceNode" typeId="tpf8.1167169188348" id="392628194913860830" />
                                          </node>
                                        </node>
                                      </node>
                                    </node>
                                  </node>
                                </node>
                              </node>
                            </node>
                          </node>
                        </node>
                      </node>
                    </node>
                  </node>
                  <node role="actualArgument" roleId="tpee.1068499141038" type="tpee.BooleanConstant" typeId="tpee.1068580123137" id="392628194912680279">
                    <property name="value" nameId="tpee.1068580123138" value="false" />
                  </node>
                </node>
                <node role="operand" roleId="tpee.1197027771414" type="tpee.DotExpression" typeId="tpee.1197027756228" id="392628194912663010">
                  <node role="operation" roleId="tpee.1197027833540" type="tpee.InstanceMethodCallOperation" typeId="tpee.1202948039474" id="392628194912663794">
                    <link role="baseMethodDeclaration" roleId="tpee.1068499141037" targetNodeId="cu2c.~SModelDescriptor%dgetModule()%cjetbrains%dmps%dproject%dIModule" resolveInfo="getModule" />
                  </node>
                  <node role="operand" roleId="tpee.1197027771414" type="tpee.DotExpression" typeId="tpee.1197027756228" id="392628194912661544">
                    <node role="operation" roleId="tpee.1197027833540" type="tpee.InstanceMethodCallOperation" typeId="tpee.1202948039474" id="392628194912662402">
                      <link role="baseMethodDeclaration" roleId="tpee.1068499141037" targetNodeId="cu2c.~SModel%dgetModelDescriptor()%cjetbrains%dmps%dsmodel%dSModelDescriptor" resolveInfo="getModelDescriptor" />
                    </node>
                    <node role="operand" roleId="tpee.1197027771414" type="tpee.DotExpression" typeId="tpee.1197027756228" id="392628194912658177">
                      <node role="operation" roleId="tpee.1197027833540" type="tpee.InstanceMethodCallOperation" typeId="tpee.1202948039474" id="392628194912659012">
                        <link role="baseMethodDeclaration" roleId="tpee.1068499141037" targetNodeId="cu2c.~SNode%dgetModel()%cjetbrains%dmps%dsmodel%dSModel" resolveInfo="getModel" />
                      </node>
                      <node role="operand" roleId="tpee.1197027771414" type="tp25.SemanticDowncastExpression" typeId="tp25.1145404486709" id="392628194912657002">
                        <node role="leftExpression" roleId="tp25.1145404616321" type="tp33.MigrationScriptPart_node" typeId="tp33.1177458237937" id="392628194912634009" />
                      </node>
                    </node>
                  </node>
                </node>
              </node>
            </node>
          </node>
        </node>
        <node role="smodelAttribute" roleId="tpck.5169995583184591170" type="tpf8.TemplateFragment" typeId="tpf8.1095672379244" id="7098974335153470981" />
        <node role="smodelAttribute" roleId="tpck.5169995583184591170" type="tpf8.PropertyMacro" typeId="tpf8.1087833241328" id="7098974335153471014">
          <property name="propertyName" nameId="tpck.1757699476691236117" value="description" />
          <node role="propertyValueFunction" roleId="tpf8.1167756362303" type="tpf8.PropertyMacro_GetPropertyValue" typeId="tpf8.1167756080639" id="7098974335153471015">
            <node role="body" roleId="tpee.1137022507850" type="tpee.StatementList" typeId="tpee.1068580123136" id="7098974335153471016">
              <node role="statement" roleId="tpee.1068581517665" type="tpee.LocalVariableDeclarationStatement" typeId="tpee.1068581242864" id="7098974335153471023">
                <node role="localVariableDeclaration" roleId="tpee.1068581242865" type="tpee.LocalVariableDeclaration" typeId="tpee.1068581242863" id="7098974335153471024">
                  <property name="name" nameId="tpck.1169194664001" value="oldClassifierFQName" />
                  <node role="type" roleId="tpee.5680397130376446158" type="tpee.StringType" typeId="tpee.1225271177708" id="7098974335153471025" />
                  <node role="initializer" roleId="tpee.1068431790190" type="tpee.DotExpression" typeId="tpee.1197027756228" id="7098974335153471026">
                    <node role="operation" roleId="tpee.1197027833540" type="tp25.Node_ConceptMethodCall" typeId="tp25.1179409122411" id="5434557751113334975">
                      <link role="baseMethodDeclaration" roleId="tpee.1068499141037" targetNodeId="36cd.5434557751112930827" resolveInfo="getClassifierFqName" />
                    </node>
                    <node role="operand" roleId="tpee.1197027771414" type="tpee.DotExpression" typeId="tpee.1197027756228" id="7098974335153471027">
                      <node role="operation" roleId="tpee.1197027833540" type="tp25.SLinkAccess" typeId="tp25.1138056143562" id="5434557751113329963">
                        <link role="link" roleId="tp25.1138056516764" targetNodeId="tp33.5434557751112108415" />
                      </node>
                      <node role="operand" roleId="tpee.1197027771414" type="tpf8.TemplateFunctionParameter_sourceNode" typeId="tpf8.1167169188348" id="7098974335153471078" />
                    </node>
                  </node>
                </node>
              </node>
              <node role="statement" roleId="tpee.1068581517665" type="tpee.LocalVariableDeclarationStatement" typeId="tpee.1068581242864" id="7098974335153471039">
                <node role="localVariableDeclaration" roleId="tpee.1068581242865" type="tpee.LocalVariableDeclaration" typeId="tpee.1068581242863" id="7098974335153471040">
                  <property name="name" nameId="tpck.1169194664001" value="newClassifierFQName" />
                  <node role="type" roleId="tpee.5680397130376446158" type="tpee.StringType" typeId="tpee.1225271177708" id="7098974335153471041" />
                  <node role="initializer" roleId="tpee.1068431790190" type="tpee.DotExpression" typeId="tpee.1197027756228" id="7098974335153471042">
                    <node role="operand" roleId="tpee.1197027771414" type="tpee.DotExpression" typeId="tpee.1197027756228" id="7098974335153471043">
                      <node role="operand" roleId="tpee.1197027771414" type="tpf8.TemplateFunctionParameter_sourceNode" typeId="tpf8.1167169188348" id="7098974335153471079" />
                      <node role="operation" roleId="tpee.1197027833540" type="tp25.SLinkAccess" typeId="tp25.1138056143562" id="7098974335153471045">
                        <link role="link" roleId="tp25.1138056516764" targetNodeId="tp33.6655357163912246427" />
                      </node>
                    </node>
                    <node role="operation" roleId="tpee.1197027833540" type="tp25.Node_ConceptMethodCall" typeId="tp25.1179409122411" id="7098974335153471046">
                      <link role="baseMethodDeclaration" roleId="tpee.1068499141037" targetNodeId="tpcu.1213877404258" resolveInfo="getFqName" />
                    </node>
                  </node>
                </node>
              </node>
              <node role="statement" roleId="tpee.1068581517665" type="tpee.ExpressionStatement" typeId="tpee.1068580123155" id="7098974335153471062">
                <node role="expression" roleId="tpee.1068580123156" type="tpee.PlusExpression" typeId="tpee.1068581242875" id="7098974335153471066">
                  <node role="leftExpression" roleId="tpee.1081773367580" type="tpee.PlusExpression" typeId="tpee.1068581242875" id="7098974335153471069">
                    <node role="leftExpression" roleId="tpee.1081773367580" type="tpee.PlusExpression" typeId="tpee.1068581242875" id="7098974335153471070">
                      <node role="leftExpression" roleId="tpee.1081773367580" type="tpee.StringLiteral" typeId="tpee.1070475926800" id="7098974335153471071">
                        <property name="value" nameId="tpee.1070475926801" value="Replacing " />
                      </node>
                      <node role="rightExpression" roleId="tpee.1081773367579" type="tpee.VariableReference" typeId="tpee.1068498886296" id="7098974335153471072">
                        <link role="variableDeclaration" roleId="tpee.1068581517664" targetNodeId="7098974335153471024" resolveInfo="oldClassifierFQName" />
                      </node>
                    </node>
                    <node role="rightExpression" roleId="tpee.1081773367579" type="tpee.StringLiteral" typeId="tpee.1070475926800" id="7098974335153471073">
                      <property name="value" nameId="tpee.1070475926801" value=" classifier type instances with " />
                    </node>
                  </node>
                  <node role="rightExpression" roleId="tpee.1081773367579" type="tpee.VariableReference" typeId="tpee.1068498886296" id="7098974335153471076">
                    <link role="variableDeclaration" roleId="tpee.1068581517664" targetNodeId="7098974335153471040" resolveInfo="newClassifierFQName" />
                  </node>
                </node>
              </node>
            </node>
          </node>
        </node>
        <node role="smodelAttribute" roleId="tpck.5169995583184591170" type="tpf8.IfMacro" typeId="tpf8.1118773211870" id="7867202088808298766">
          <node role="conditionFunction" roleId="tpf8.1167945861827" type="tpf8.IfMacro_Condition" typeId="tpf8.1167945743726" id="7867202088808298768">
            <node role="body" roleId="tpee.1137022507850" type="tpee.StatementList" typeId="tpee.1068580123136" id="7867202088808298770">
              <node role="statement" roleId="tpee.1068581517665" type="tpee.ExpressionStatement" typeId="tpee.1068580123155" id="7867202088808302316">
                <node role="expression" roleId="tpee.1068580123156" type="tpee.DotExpression" typeId="tpee.1197027756228" id="7867202088808302730">
                  <node role="operation" roleId="tpee.1197027833540" type="tp25.SPropertyAccess" typeId="tp25.1138056022639" id="7867202088808304466">
                    <link role="property" roleId="tp25.1138056395725" targetNodeId="tp33.7867202088808133349" resolveInfo="updateClassifierTypes" />
                  </node>
                  <node role="operand" roleId="tpee.1197027771414" type="tpf8.TemplateFunctionParameter_sourceNode" typeId="tpf8.1167169188348" id="7867202088808302315" />
                </node>
              </node>
            </node>
          </node>
        </node>
        <node role="affectedInstancePredicate" roleId="tp33.1177457957478" type="tp33.MigrationScriptPart_Instance_Predicate" typeId="tp33.1177458061340" id="7098974335153471080">
          <node role="body" roleId="tpee.1137022507850" type="tpee.StatementList" typeId="tpee.1068580123136" id="7098974335153471081">
            <node role="statement" roleId="tpee.1068581517665" type="tpee.ReturnStatement" typeId="tpee.1068581242878" id="5434557751113836830">
              <node role="smodelAttribute" roleId="tpck.5169995583184591170" type="tpf8.SwitchMacro" typeId="tpf8.1112731569622" id="5434557751113841278">
                <link role="templateSwitch" roleId="tpf8.1112731629154" targetNodeId="5434557751113778741" resolveInfo="ClassifierTypeApplicabilityCondition" />
                <node role="sourceNodeQuery" roleId="tpf8.1168380395224" type="tpf8.SourceSubstituteMacro_SourceNodeQuery" typeId="tpf8.1168024337012" id="5434557751113843467">
                  <node role="body" roleId="tpee.1137022507850" type="tpee.StatementList" typeId="tpee.1068580123136" id="5434557751113843468">
                    <node role="statement" roleId="tpee.1068581517665" type="tpee.ExpressionStatement" typeId="tpee.1068580123155" id="5434557751113844812">
                      <node role="expression" roleId="tpee.1068580123156" type="tpee.DotExpression" typeId="tpee.1197027756228" id="5434557751113845284">
                        <node role="operation" roleId="tpee.1197027833540" type="tp25.SLinkAccess" typeId="tp25.1138056143562" id="5434557751113847642">
                          <link role="link" roleId="tp25.1138056516764" targetNodeId="tp33.5434557751112108415" />
                        </node>
                        <node role="operand" roleId="tpee.1197027771414" type="tpf8.TemplateFunctionParameter_sourceNode" typeId="tpf8.1167169188348" id="5434557751113844811" />
                      </node>
                    </node>
                  </node>
                </node>
              </node>
              <node role="expression" roleId="tpee.1068581517676" type="tpee.BooleanConstant" typeId="tpee.1068580123137" id="5434557751113839034">
                <property name="value" nameId="tpee.1068580123138" value="true" />
              </node>
            </node>
          </node>
        </node>
      </node>
      <node role="part" roleId="tp33.1177458178889" type="tp33.MigrationScriptPart_Instance" typeId="tp33.1177457850499" id="8323716030938836719">
        <property name="description" nameId="tp33.1177457972041" value="Description" />
        <link role="affectedInstanceConcept" roleId="tp33.1177457957477" targetNodeId="tpee.1212685548494" resolveInfo="ClassCreator" />
        <node role="affectedInstanceUpdater" roleId="tp33.1177458005323" type="tp33.MigrationScriptPart_Instance_Updater" typeId="tp33.1177458491964" id="8323716030938836721">
          <node role="body" roleId="tpee.1137022507850" type="tpee.StatementList" typeId="tpee.1068580123136" id="8323716030938836723">
            <node role="statement" roleId="tpee.1068581517665" type="tpee.LocalVariableDeclarationStatement" typeId="tpee.1068581242864" id="8323716030939098894">
              <node role="localVariableDeclaration" roleId="tpee.1068581242865" type="tpee.LocalVariableDeclaration" typeId="tpee.1068581242863" id="8323716030939098895">
                <property name="name" nameId="tpck.1169194664001" value="oldReference" />
                <node role="type" roleId="tpee.5680397130376446158" type="tpee.ClassifierType" typeId="tpee.1107535904670" id="8323716030939098896">
                  <link role="classifier" roleId="tpee.1107535924139" targetNodeId="cu2c.~SReference" resolveInfo="SReference" />
                </node>
                <node role="initializer" roleId="tpee.1068431790190" type="tpee.DotExpression" typeId="tpee.1197027756228" id="8323716030939098897">
                  <node role="operation" roleId="tpee.1197027833540" type="tp25.Node_GetReferenceOperation" typeId="tp25.3609773094169249792" id="8323716030939098898">
                    <node role="linkQualifier" roleId="tp25.3609773094169252180" type="tp25.OperationParm_LinkQualifier" typeId="tp25.5168775467716640652" id="8323716030939098899">
                      <node role="linkQualifier" roleId="tp25.5168775467716640653" type="tp25.LinkRefQualifier" typeId="tp25.1204851882688" id="8323716030939098900">
                        <link role="link" roleId="tp25.1204851882689" targetNodeId="tpee.1212686240295" />
                      </node>
                    </node>
                  </node>
                  <node role="operand" roleId="tpee.1197027771414" type="tp33.MigrationScriptPart_node" typeId="tp33.1177458237937" id="8323716030939098901" />
                </node>
              </node>
            </node>
            <node role="statement" roleId="tpee.1068581517665" type="tpee.LocalVariableDeclarationStatement" typeId="tpee.1068581242864" id="8323716030939123602">
              <node role="localVariableDeclaration" roleId="tpee.1068581242865" type="tpee.LocalVariableDeclaration" typeId="tpee.1068581242863" id="8323716030939123603">
                <property name="name" nameId="tpck.1169194664001" value="oldNodeId" />
                <node role="type" roleId="tpee.5680397130376446158" type="tpee.ClassifierType" typeId="tpee.1107535904670" id="8323716030939123604">
                  <link role="classifier" roleId="tpee.1107535924139" targetNodeId="cu2c.~SNodeId" resolveInfo="SNodeId" />
                </node>
                <node role="initializer" roleId="tpee.1068431790190" type="tpee.DotExpression" typeId="tpee.1197027756228" id="8323716030939123605">
                  <node role="operand" roleId="tpee.1197027771414" type="tpee.VariableReference" typeId="tpee.1068498886296" id="8323716030939124386">
                    <link role="variableDeclaration" roleId="tpee.1068581517664" targetNodeId="8323716030939098895" resolveInfo="oldReference" />
                  </node>
                  <node role="operation" roleId="tpee.1197027833540" type="tpee.InstanceMethodCallOperation" typeId="tpee.1202948039474" id="8323716030939123606">
                    <link role="baseMethodDeclaration" roleId="tpee.1068499141037" targetNodeId="cu2c.~SReference%dgetTargetNodeId()%cjetbrains%dmps%dsmodel%dSNodeId" resolveInfo="getTargetNodeId" />
                  </node>
                </node>
              </node>
            </node>
            <node role="statement" roleId="tpee.1068581517665" type="tpee.LocalVariableDeclarationStatement" typeId="tpee.1068581242864" id="8323716030939120987">
              <node role="localVariableDeclaration" roleId="tpee.1068581242865" type="tpee.LocalVariableDeclaration" typeId="tpee.1068581242863" id="8323716030939120988">
                <property name="name" nameId="tpck.1169194664001" value="newNodeId" />
                <node role="type" roleId="tpee.5680397130376446158" type="tpee.ClassifierType" typeId="tpee.1107535904670" id="8323716030939120989">
                  <link role="classifier" roleId="tpee.1107535924139" targetNodeId="cu2c.~SNodeId" resolveInfo="SNodeId" />
                </node>
                <node role="initializer" roleId="tpee.1068431790190" type="tpee.StaticMethodCall" typeId="tpee.1081236700937" id="8323716030939120990">
                  <link role="classConcept" roleId="tpee.1144433194310" targetNodeId="cu2c.~SNodeId" resolveInfo="SNodeId" />
                  <link role="baseMethodDeclaration" roleId="tpee.1068499141037" targetNodeId="cu2c.~SNodeId%dfromString(java%dlang%dString)%cjetbrains%dmps%dsmodel%dSNodeId" resolveInfo="fromString" />
                  <node role="actualArgument" roleId="tpee.1068499141038" type="tpee.DotExpression" typeId="tpee.1197027756228" id="8323716030939131990">
                    <node role="operation" roleId="tpee.1197027833540" type="tpee.InstanceMethodCallOperation" typeId="tpee.1202948039474" id="8323716030939134311">
                      <link role="baseMethodDeclaration" roleId="tpee.1068499141037" targetNodeId="e2lb.~String%dreplaceAll(java%dlang%dString,java%dlang%dString)%cjava%dlang%dString" resolveInfo="replaceAll" />
                      <node role="actualArgument" roleId="tpee.1068499141038" type="tpee.StringLiteral" typeId="tpee.1070475926800" id="8323716030939134562">
                        <property name="value" nameId="tpee.1070475926801" value="old.classifier.fqName" />
                        <node role="smodelAttribute" roleId="tpck.5169995583184591170" type="tpf8.PropertyMacro" typeId="tpf8.1087833241328" id="8323716030939138901">
                          <property name="propertyName" nameId="tpck.1757699476691236117" value="value" />
                          <node role="propertyValueFunction" roleId="tpf8.1167756362303" type="tpf8.PropertyMacro_GetPropertyValue" typeId="tpf8.1167756080639" id="8323716030939138902">
                            <node role="body" roleId="tpee.1137022507850" type="tpee.StatementList" typeId="tpee.1068580123136" id="8323716030939138903">
                              <node role="statement" roleId="tpee.1068581517665" type="tpee.ExpressionStatement" typeId="tpee.1068580123155" id="8323716030939140887">
                                <node role="expression" roleId="tpee.1068580123156" type="tpee.DotExpression" typeId="tpee.1197027756228" id="8323716030939140888">
                                  <node role="operation" roleId="tpee.1197027833540" type="tp25.Node_ConceptMethodCall" typeId="tp25.1179409122411" id="5434557751113307371">
                                    <link role="baseMethodDeclaration" roleId="tpee.1068499141037" targetNodeId="36cd.5434557751112930827" resolveInfo="getClassifierFqName" />
                                  </node>
                                  <node role="operand" roleId="tpee.1197027771414" type="tpee.DotExpression" typeId="tpee.1197027756228" id="8323716030939140890">
                                    <node role="operation" roleId="tpee.1197027833540" type="tp25.SLinkAccess" typeId="tp25.1138056143562" id="5434557751113304724">
                                      <link role="link" roleId="tp25.1138056516764" targetNodeId="tp33.5434557751112108415" />
                                    </node>
                                    <node role="operand" roleId="tpee.1197027771414" type="tpf8.TemplateFunctionParameter_sourceNode" typeId="tpf8.1167169188348" id="8323716030939140892" />
                                  </node>
                                </node>
                              </node>
                            </node>
                          </node>
                        </node>
                      </node>
                      <node role="actualArgument" roleId="tpee.1068499141038" type="tpee.StringLiteral" typeId="tpee.1070475926800" id="8323716030939135508">
                        <property name="value" nameId="tpee.1070475926801" value="new.classifier.fqName" />
                        <node role="smodelAttribute" roleId="tpck.5169995583184591170" type="tpf8.PropertyMacro" typeId="tpf8.1087833241328" id="8323716030939140002">
                          <property name="propertyName" nameId="tpck.1757699476691236117" value="value" />
                          <node role="propertyValueFunction" roleId="tpf8.1167756362303" type="tpf8.PropertyMacro_GetPropertyValue" typeId="tpf8.1167756080639" id="8323716030939140003">
                            <node role="body" roleId="tpee.1137022507850" type="tpee.StatementList" typeId="tpee.1068580123136" id="8323716030939140004">
                              <node role="statement" roleId="tpee.1068581517665" type="tpee.ExpressionStatement" typeId="tpee.1068580123155" id="8323716030939141324">
                                <node role="expression" roleId="tpee.1068580123156" type="tpee.DotExpression" typeId="tpee.1197027756228" id="8323716030939141325">
                                  <node role="operation" roleId="tpee.1197027833540" type="tp25.Node_ConceptMethodCall" typeId="tp25.1179409122411" id="1258259113178102731">
                                    <link role="baseMethodDeclaration" roleId="tpee.1068499141037" targetNodeId="tpcu.1213877404258" resolveInfo="getFqName" />
                                  </node>
                                  <node role="operand" roleId="tpee.1197027771414" type="tpee.DotExpression" typeId="tpee.1197027756228" id="8323716030939141327">
                                    <node role="operation" roleId="tpee.1197027833540" type="tp25.SLinkAccess" typeId="tp25.1138056143562" id="8323716030939143076">
                                      <link role="link" roleId="tp25.1138056516764" targetNodeId="tp33.6655357163912246427" />
                                    </node>
                                    <node role="operand" roleId="tpee.1197027771414" type="tpf8.TemplateFunctionParameter_sourceNode" typeId="tpf8.1167169188348" id="8323716030939141329" />
                                  </node>
                                </node>
                              </node>
                            </node>
                          </node>
                        </node>
                      </node>
                    </node>
                    <node role="operand" roleId="tpee.1197027771414" type="tpee.DotExpression" typeId="tpee.1197027756228" id="8323716030939128221">
                      <node role="operation" roleId="tpee.1197027833540" type="tpee.InstanceMethodCallOperation" typeId="tpee.1202948039474" id="8323716030939130504">
                        <link role="baseMethodDeclaration" roleId="tpee.1068499141037" targetNodeId="e2lb.~Object%dtoString()%cjava%dlang%dString" resolveInfo="toString" />
                      </node>
                      <node role="operand" roleId="tpee.1197027771414" type="tpee.VariableReference" typeId="tpee.1068498886296" id="8323716030939126063">
                        <link role="variableDeclaration" roleId="tpee.1068581517664" targetNodeId="8323716030939123603" resolveInfo="oldNodeId" />
                      </node>
                    </node>
                  </node>
                </node>
              </node>
            </node>
            <node role="statement" roleId="tpee.1068581517665" type="tpee.LocalVariableDeclarationStatement" typeId="tpee.1068581242864" id="8323716030939103756">
              <node role="localVariableDeclaration" roleId="tpee.1068581242865" type="tpee.LocalVariableDeclaration" typeId="tpee.1068581242863" id="8323716030939103757">
                <property name="name" nameId="tpck.1169194664001" value="newReference" />
                <node role="initializer" roleId="tpee.1068431790190" type="tpee.GenericNewExpression" typeId="tpee.1145552977093" id="8323716030939104514">
                  <node role="creator" roleId="tpee.1145553007750" type="tpee.ClassCreator" typeId="tpee.1212685548494" id="8323716030939105608">
                    <link role="baseMethodDeclaration" roleId="tpee.1068499141037" targetNodeId="cu2c.~StaticReference%d&lt;init&gt;(java%dlang%dString,jetbrains%dmps%dsmodel%dSNode,jetbrains%dmps%dsmodel%dSModelReference,jetbrains%dmps%dsmodel%dSNodeId,java%dlang%dString)" resolveInfo="StaticReference" />
                    <node role="actualArgument" roleId="tpee.1068499141038" type="tpee.DotExpression" typeId="tpee.1197027756228" id="8323716030939106004">
                      <node role="operation" roleId="tpee.1197027833540" type="tpee.InstanceMethodCallOperation" typeId="tpee.1202948039474" id="8323716030939106481">
                        <link role="baseMethodDeclaration" roleId="tpee.1068499141037" targetNodeId="cu2c.~SReference%dgetRole()%cjava%dlang%dString" resolveInfo="getRole" />
                      </node>
                      <node role="operand" roleId="tpee.1197027771414" type="tpee.VariableReference" typeId="tpee.1068498886296" id="8323716030939105644">
                        <link role="variableDeclaration" roleId="tpee.1068581517664" targetNodeId="8323716030939098895" resolveInfo="oldReference" />
                      </node>
                    </node>
                    <node role="actualArgument" roleId="tpee.1068499141038" type="tp33.MigrationScriptPart_node" typeId="tp33.1177458237937" id="8323716030939108741" />
                    <node role="actualArgument" roleId="tpee.1068499141038" type="tpee.DotExpression" typeId="tpee.1197027756228" id="8323716030939110268">
                      <node role="operation" roleId="tpee.1197027833540" type="tpee.InstanceMethodCallOperation" typeId="tpee.1202948039474" id="8323716030939110799">
                        <link role="baseMethodDeclaration" roleId="tpee.1068499141037" targetNodeId="cu2c.~SReference%dgetTargetSModelReference()%cjetbrains%dmps%dsmodel%dSModelReference" resolveInfo="getTargetSModelReference" />
                      </node>
                      <node role="operand" roleId="tpee.1197027771414" type="tpee.VariableReference" typeId="tpee.1068498886296" id="8323716030939109853">
                        <link role="variableDeclaration" roleId="tpee.1068581517664" targetNodeId="8323716030939098895" resolveInfo="oldReference" />
                      </node>
                    </node>
                    <node role="actualArgument" roleId="tpee.1068499141038" type="tpee.VariableReference" typeId="tpee.1068498886296" id="8323716030939121869">
                      <link role="variableDeclaration" roleId="tpee.1068581517664" targetNodeId="8323716030939120988" resolveInfo="newNodeId" />
                    </node>
                    <node role="actualArgument" roleId="tpee.1068499141038" type="tpee.DotExpression" typeId="tpee.1197027756228" id="8323716030939111782">
                      <node role="operation" roleId="tpee.1197027833540" type="tpee.InstanceMethodCallOperation" typeId="tpee.1202948039474" id="8323716030939112339">
                        <link role="baseMethodDeclaration" roleId="tpee.1068499141037" targetNodeId="cu2c.~SReference%dgetResolveInfo()%cjava%dlang%dString" resolveInfo="getResolveInfo" />
                      </node>
                      <node role="operand" roleId="tpee.1197027771414" type="tpee.VariableReference" typeId="tpee.1068498886296" id="8323716030939111341">
                        <link role="variableDeclaration" roleId="tpee.1068581517664" targetNodeId="8323716030939098895" resolveInfo="oldReference" />
                      </node>
                    </node>
                  </node>
                </node>
                <node role="type" roleId="tpee.5680397130376446158" type="tpee.ClassifierType" typeId="tpee.1107535904670" id="8323716030939103758">
                  <link role="classifier" roleId="tpee.1107535924139" targetNodeId="cu2c.~SReference" resolveInfo="SReference" />
                </node>
              </node>
            </node>
            <node role="statement" roleId="tpee.1068581517665" type="tpee.ExpressionStatement" typeId="tpee.1068580123155" id="8323716030939282379">
              <node role="expression" roleId="tpee.1068580123156" type="tpee.DotExpression" typeId="tpee.1197027756228" id="8323716030939288415">
                <node role="operation" roleId="tpee.1197027833540" type="tpee.InstanceMethodCallOperation" typeId="tpee.1202948039474" id="8323716030939289468">
                  <link role="baseMethodDeclaration" roleId="tpee.1068499141037" targetNodeId="cu2c.~SNode%dsetReference(java%dlang%dString,org%djetbrains%dmps%dopenapi%dmodel%dSReference)%cvoid" resolveInfo="setReference" />
                  <node role="actualArgument" roleId="tpee.1068499141038" type="tpee.DotExpression" typeId="tpee.1197027756228" id="2718315470531877296">
                    <node role="operation" roleId="tpee.1197027833540" type="tpee.InstanceMethodCallOperation" typeId="tpee.1202948039474" id="2718315470531879943">
                      <link role="baseMethodDeclaration" roleId="tpee.1068499141037" targetNodeId="cu2c.~SReference%dgetRole()%cjava%dlang%dString" resolveInfo="getRole" />
                    </node>
                    <node role="operand" roleId="tpee.1197027771414" type="tpee.VariableReference" typeId="tpee.1068498886296" id="8323716030939308529">
                      <link role="variableDeclaration" roleId="tpee.1068581517664" targetNodeId="8323716030939098895" resolveInfo="oldReference" />
                    </node>
                  </node>
                  <node role="actualArgument" roleId="tpee.1068499141038" type="tpee.NullLiteral" typeId="tpee.1070534058343" id="2718315470531880105" />
                </node>
                <node role="operand" roleId="tpee.1197027771414" type="tp25.SemanticDowncastExpression" typeId="tp25.1145404486709" id="8323716030939287500">
                  <node role="leftExpression" roleId="tp25.1145404616321" type="tp33.MigrationScriptPart_node" typeId="tp33.1177458237937" id="8323716030939285638" />
                </node>
              </node>
            </node>
            <node role="statement" roleId="tpee.1068581517665" type="tpee.ExpressionStatement" typeId="tpee.1068580123155" id="8323716030939042117">
              <node role="expression" roleId="tpee.1068580123156" type="tpee.DotExpression" typeId="tpee.1197027756228" id="8323716030939045373">
                <node role="operation" roleId="tpee.1197027833540" type="tpee.InstanceMethodCallOperation" typeId="tpee.1202948039474" id="8323716030939047516">
                  <link role="baseMethodDeclaration" roleId="tpee.1068499141037" targetNodeId="cu2c.~SNode%dsetReference(java%dlang%dString,org%djetbrains%dmps%dopenapi%dmodel%dSReference)%cvoid" resolveInfo="setReference" />
                  <node role="actualArgument" roleId="tpee.1068499141038" type="tp25.LinkNameRefExpression" typeId="tp25.5253134957341697434" id="8323716030939054830">
                    <link role="conceptDeclaration" roleId="tp25.5253134957341833005" targetNodeId="tpee.1212685548494" resolveInfo="ClassCreator" />
                    <link role="linkDeclaration" roleId="tp25.5253134957341833006" targetNodeId="tpee.1212686240295" />
                  </node>
                  <node role="actualArgument" roleId="tpee.1068499141038" type="tpee.VariableReference" typeId="tpee.1068498886296" id="8323716030939113863">
                    <link role="variableDeclaration" roleId="tpee.1068581517664" targetNodeId="8323716030939103757" resolveInfo="newReference" />
                  </node>
                </node>
                <node role="operand" roleId="tpee.1197027771414" type="tp25.SemanticDowncastExpression" typeId="tp25.1145404486709" id="8323716030939043806">
                  <node role="leftExpression" roleId="tp25.1145404616321" type="tp33.MigrationScriptPart_node" typeId="tp33.1177458237937" id="8323716030939042115" />
                </node>
              </node>
            </node>
            <node role="statement" roleId="tpee.1068581517665" type="tpee.Statement" typeId="tpee.1068580123157" id="392628194912686548" />
            <node role="statement" roleId="tpee.1068581517665" type="tpee.ExpressionStatement" typeId="tpee.1068580123155" id="5718428430099018448">
              <node role="expression" roleId="tpee.1068580123156" type="tpee.DotExpression" typeId="tpee.1197027756228" id="5718428430099018449">
                <node role="operation" roleId="tpee.1197027833540" type="tpee.InstanceMethodCallOperation" typeId="tpee.1202948039474" id="5718428430099018450">
                  <link role="baseMethodDeclaration" roleId="tpee.1068499141037" targetNodeId="cu2c.~SModel%daddModelImport(jetbrains%dmps%dsmodel%dSModelReference,boolean)%cvoid" resolveInfo="addModelImport" />
                  <node role="actualArgument" roleId="tpee.1068499141038" type="tpee.StaticMethodCall" typeId="tpee.1081236700937" id="5718428430099018451">
                    <link role="classConcept" roleId="tpee.1144433194310" targetNodeId="cu2c.~SModelReference" resolveInfo="SModelReference" />
                    <link role="baseMethodDeclaration" roleId="tpee.1068499141037" targetNodeId="cu2c.~SModelReference%dfromString(java%dlang%dString)%cjetbrains%dmps%dsmodel%dSModelReference" resolveInfo="fromString" />
                    <node role="actualArgument" roleId="tpee.1068499141038" type="tpee.StringLiteral" typeId="tpee.1070475926800" id="5718428430099018452">
                      <property name="value" nameId="tpee.1070475926801" value="newClassifierModelReference" />
                      <node role="smodelAttribute" roleId="tpck.5169995583184591170" type="tpf8.PropertyMacro" typeId="tpf8.1087833241328" id="5718428430099018453">
                        <property name="propertyName" nameId="tpck.1757699476691236117" value="value" />
                        <node role="propertyValueFunction" roleId="tpf8.1167756362303" type="tpf8.PropertyMacro_GetPropertyValue" typeId="tpf8.1167756080639" id="5718428430099018454">
                          <node role="body" roleId="tpee.1137022507850" type="tpee.StatementList" typeId="tpee.1068580123136" id="5718428430099018455">
                            <node role="statement" roleId="tpee.1068581517665" type="tpee.ExpressionStatement" typeId="tpee.1068580123155" id="5718428430099018456">
                              <node role="expression" roleId="tpee.1068580123156" type="tpee.DotExpression" typeId="tpee.1197027756228" id="5718428430099018457">
                                <node role="operation" roleId="tpee.1197027833540" type="tpee.InstanceMethodCallOperation" typeId="tpee.1202948039474" id="5718428430099018458">
                                  <link role="baseMethodDeclaration" roleId="tpee.1068499141037" targetNodeId="cu2c.~SModelReference%dtoString()%cjava%dlang%dString" resolveInfo="toString" />
                                </node>
                                <node role="operand" roleId="tpee.1197027771414" type="tpee.DotExpression" typeId="tpee.1197027756228" id="5718428430099018459">
                                  <node role="operation" roleId="tpee.1197027833540" type="tpee.InstanceMethodCallOperation" typeId="tpee.1202948039474" id="5718428430099018460">
                                    <link role="baseMethodDeclaration" roleId="tpee.1068499141037" targetNodeId="cu2c.~SModel%dgetSModelReference()%cjetbrains%dmps%dsmodel%dSModelReference" resolveInfo="getSModelReference" />
                                  </node>
                                  <node role="operand" roleId="tpee.1197027771414" type="tp25.SemanticDowncastExpression" typeId="tp25.1145404486709" id="5718428430099018461">
                                    <node role="leftExpression" roleId="tp25.1145404616321" type="tpee.DotExpression" typeId="tpee.1197027756228" id="5718428430099018462">
                                      <node role="operation" roleId="tpee.1197027833540" type="tp25.Node_GetModelOperation" typeId="tp25.1143234257716" id="5718428430099018463" />
                                      <node role="operand" roleId="tpee.1197027771414" type="tpee.DotExpression" typeId="tpee.1197027756228" id="5718428430099018464">
                                        <node role="operation" roleId="tpee.1197027833540" type="tp25.SLinkAccess" typeId="tp25.1138056143562" id="5718428430099018465">
                                          <link role="link" roleId="tp25.1138056516764" targetNodeId="tp33.6655357163912246427" />
                                        </node>
                                        <node role="operand" roleId="tpee.1197027771414" type="tpf8.TemplateFunctionParameter_sourceNode" typeId="tpf8.1167169188348" id="5718428430099018466" />
                                      </node>
                                    </node>
                                  </node>
                                </node>
                              </node>
                            </node>
                          </node>
                        </node>
                      </node>
                    </node>
                  </node>
                  <node role="actualArgument" roleId="tpee.1068499141038" type="tpee.BooleanConstant" typeId="tpee.1068580123137" id="5718428430099018467">
                    <property name="value" nameId="tpee.1068580123138" value="false" />
                  </node>
                </node>
                <node role="operand" roleId="tpee.1197027771414" type="tpee.DotExpression" typeId="tpee.1197027756228" id="5718428430099018468">
                  <node role="operation" roleId="tpee.1197027833540" type="tpee.InstanceMethodCallOperation" typeId="tpee.1202948039474" id="5718428430099018469">
                    <link role="baseMethodDeclaration" roleId="tpee.1068499141037" targetNodeId="cu2c.~SNode%dgetModel()%cjetbrains%dmps%dsmodel%dSModel" resolveInfo="getModel" />
                  </node>
                  <node role="operand" roleId="tpee.1197027771414" type="tp25.SemanticDowncastExpression" typeId="tp25.1145404486709" id="5718428430099018470">
                    <node role="leftExpression" roleId="tp25.1145404616321" type="tp33.MigrationScriptPart_node" typeId="tp33.1177458237937" id="5718428430099018471" />
                  </node>
                </node>
              </node>
            </node>
            <node role="statement" roleId="tpee.1068581517665" type="tpee.ExpressionStatement" typeId="tpee.1068580123155" id="392628194913886711">
              <node role="expression" roleId="tpee.1068580123156" type="tpee.DotExpression" typeId="tpee.1197027756228" id="392628194913886712">
                <node role="operation" roleId="tpee.1197027833540" type="tpee.InstanceMethodCallOperation" typeId="tpee.1202948039474" id="392628194913886713">
                  <link role="baseMethodDeclaration" roleId="tpee.1068499141037" targetNodeId="vsqj.~IModule%daddDependency(org%djetbrains%dmps%dopenapi%dmodule%dSModuleReference,boolean)%cvoid" resolveInfo="addDependency" />
                  <node role="actualArgument" roleId="tpee.1068499141038" type="tpee.StaticMethodCall" typeId="tpee.1081236700937" id="392628194913886714">
                    <link role="baseMethodDeclaration" roleId="tpee.1068499141037" targetNodeId="kqhl.~ModuleReference%dfromString(java%dlang%dString)%cjetbrains%dmps%dproject%dstructure%dmodules%dModuleReference" resolveInfo="fromString" />
                    <link role="classConcept" roleId="tpee.1144433194310" targetNodeId="kqhl.~ModuleReference" resolveInfo="ModuleReference" />
                    <node role="actualArgument" roleId="tpee.1068499141038" type="tpee.StringLiteral" typeId="tpee.1070475926800" id="392628194913886715">
                      <property name="value" nameId="tpee.1070475926801" value="moduleToString" />
                      <node role="smodelAttribute" roleId="tpck.5169995583184591170" type="tpf8.PropertyMacro" typeId="tpf8.1087833241328" id="392628194913886716">
                        <property name="propertyName" nameId="tpck.1757699476691236117" value="value" />
                        <node role="propertyValueFunction" roleId="tpf8.1167756362303" type="tpf8.PropertyMacro_GetPropertyValue" typeId="tpf8.1167756080639" id="392628194913886717">
                          <node role="body" roleId="tpee.1137022507850" type="tpee.StatementList" typeId="tpee.1068580123136" id="392628194913886718">
                            <node role="statement" roleId="tpee.1068581517665" type="tpee.ExpressionStatement" typeId="tpee.1068580123155" id="392628194913886719">
                              <node role="expression" roleId="tpee.1068580123156" type="tpee.DotExpression" typeId="tpee.1197027756228" id="392628194913886720">
                                <node role="operation" roleId="tpee.1197027833540" type="tpee.InstanceMethodCallOperation" typeId="tpee.1202948039474" id="392628194913886721">
                                  <link role="baseMethodDeclaration" roleId="tpee.1068499141037" targetNodeId="kqhl.~ModuleReference%dtoString()%cjava%dlang%dString" resolveInfo="toString" />
                                </node>
                                <node role="operand" roleId="tpee.1197027771414" type="tpee.DotExpression" typeId="tpee.1197027756228" id="392628194913886722">
                                  <node role="operation" roleId="tpee.1197027833540" type="tpee.InstanceMethodCallOperation" typeId="tpee.1202948039474" id="392628194913886723">
                                    <link role="baseMethodDeclaration" roleId="tpee.1068499141037" targetNodeId="vsqj.~IModule%dgetModuleReference()%cjetbrains%dmps%dproject%dstructure%dmodules%dModuleReference" resolveInfo="getModuleReference" />
                                  </node>
                                  <node role="operand" roleId="tpee.1197027771414" type="tpee.DotExpression" typeId="tpee.1197027756228" id="392628194913886724">
                                    <node role="operation" roleId="tpee.1197027833540" type="tpee.InstanceMethodCallOperation" typeId="tpee.1202948039474" id="392628194913886725">
                                      <link role="baseMethodDeclaration" roleId="tpee.1068499141037" targetNodeId="cu2c.~SModelDescriptor%dgetModule()%cjetbrains%dmps%dproject%dIModule" resolveInfo="getModule" />
                                    </node>
                                    <node role="operand" roleId="tpee.1197027771414" type="tpee.DotExpression" typeId="tpee.1197027756228" id="392628194913886726">
                                      <node role="operation" roleId="tpee.1197027833540" type="tpee.InstanceMethodCallOperation" typeId="tpee.1202948039474" id="392628194913886727">
                                        <link role="baseMethodDeclaration" roleId="tpee.1068499141037" targetNodeId="cu2c.~SModel%dgetModelDescriptor()%cjetbrains%dmps%dsmodel%dSModelDescriptor" resolveInfo="getModelDescriptor" />
                                      </node>
                                      <node role="operand" roleId="tpee.1197027771414" type="tp25.SemanticDowncastExpression" typeId="tp25.1145404486709" id="392628194913886728">
                                        <node role="leftExpression" roleId="tp25.1145404616321" type="tpee.DotExpression" typeId="tpee.1197027756228" id="392628194913886729">
                                          <node role="operation" roleId="tpee.1197027833540" type="tp25.Node_GetModelOperation" typeId="tp25.1143234257716" id="392628194913886730" />
                                          <node role="operand" roleId="tpee.1197027771414" type="tpee.DotExpression" typeId="tpee.1197027756228" id="392628194913886731">
                                            <node role="operation" roleId="tpee.1197027833540" type="tp25.SLinkAccess" typeId="tp25.1138056143562" id="392628194913886732">
                                              <link role="link" roleId="tp25.1138056516764" targetNodeId="tp33.6655357163912246427" />
                                            </node>
                                            <node role="operand" roleId="tpee.1197027771414" type="tpf8.TemplateFunctionParameter_sourceNode" typeId="tpf8.1167169188348" id="392628194913886733" />
                                          </node>
                                        </node>
                                      </node>
                                    </node>
                                  </node>
                                </node>
                              </node>
                            </node>
                          </node>
                        </node>
                      </node>
                    </node>
                  </node>
                  <node role="actualArgument" roleId="tpee.1068499141038" type="tpee.BooleanConstant" typeId="tpee.1068580123137" id="392628194913886734">
                    <property name="value" nameId="tpee.1068580123138" value="false" />
                  </node>
                </node>
                <node role="operand" roleId="tpee.1197027771414" type="tpee.DotExpression" typeId="tpee.1197027756228" id="392628194913886735">
                  <node role="operation" roleId="tpee.1197027833540" type="tpee.InstanceMethodCallOperation" typeId="tpee.1202948039474" id="392628194913886736">
                    <link role="baseMethodDeclaration" roleId="tpee.1068499141037" targetNodeId="cu2c.~SModelDescriptor%dgetModule()%cjetbrains%dmps%dproject%dIModule" resolveInfo="getModule" />
                  </node>
                  <node role="operand" roleId="tpee.1197027771414" type="tpee.DotExpression" typeId="tpee.1197027756228" id="392628194913886737">
                    <node role="operation" roleId="tpee.1197027833540" type="tpee.InstanceMethodCallOperation" typeId="tpee.1202948039474" id="392628194913886738">
                      <link role="baseMethodDeclaration" roleId="tpee.1068499141037" targetNodeId="cu2c.~SModel%dgetModelDescriptor()%cjetbrains%dmps%dsmodel%dSModelDescriptor" resolveInfo="getModelDescriptor" />
                    </node>
                    <node role="operand" roleId="tpee.1197027771414" type="tpee.DotExpression" typeId="tpee.1197027756228" id="392628194913886739">
                      <node role="operation" roleId="tpee.1197027833540" type="tpee.InstanceMethodCallOperation" typeId="tpee.1202948039474" id="392628194913886740">
                        <link role="baseMethodDeclaration" roleId="tpee.1068499141037" targetNodeId="cu2c.~SNode%dgetModel()%cjetbrains%dmps%dsmodel%dSModel" resolveInfo="getModel" />
                      </node>
                      <node role="operand" roleId="tpee.1197027771414" type="tp25.SemanticDowncastExpression" typeId="tp25.1145404486709" id="392628194913886741">
                        <node role="leftExpression" roleId="tp25.1145404616321" type="tp33.MigrationScriptPart_node" typeId="tp33.1177458237937" id="392628194913886742" />
                      </node>
                    </node>
                  </node>
                </node>
              </node>
            </node>
          </node>
        </node>
        <node role="smodelAttribute" roleId="tpck.5169995583184591170" type="tpf8.TemplateFragment" typeId="tpf8.1095672379244" id="8323716030938841826" />
        <node role="smodelAttribute" roleId="tpck.5169995583184591170" type="tpf8.PropertyMacro" typeId="tpf8.1087833241328" id="8323716030938841828">
          <property name="propertyName" nameId="tpck.1757699476691236117" value="description" />
          <node role="propertyValueFunction" roleId="tpf8.1167756362303" type="tpf8.PropertyMacro_GetPropertyValue" typeId="tpf8.1167756080639" id="8323716030938841829">
            <node role="body" roleId="tpee.1137022507850" type="tpee.StatementList" typeId="tpee.1068580123136" id="8323716030938841830">
              <node role="statement" roleId="tpee.1068581517665" type="tpee.LocalVariableDeclarationStatement" typeId="tpee.1068581242864" id="8323716030938842184">
                <node role="localVariableDeclaration" roleId="tpee.1068581242865" type="tpee.LocalVariableDeclaration" typeId="tpee.1068581242863" id="8323716030938842185">
                  <property name="name" nameId="tpck.1169194664001" value="oldClassifierFQName" />
                  <node role="initializer" roleId="tpee.1068431790190" type="tpee.DotExpression" typeId="tpee.1197027756228" id="5434557751113289483">
                    <node role="operation" roleId="tpee.1197027833540" type="tp25.Node_ConceptMethodCall" typeId="tp25.1179409122411" id="5434557751113292702">
                      <link role="baseMethodDeclaration" roleId="tpee.1068499141037" targetNodeId="36cd.5434557751112930827" resolveInfo="getClassifierFqName" />
                    </node>
                    <node role="operand" roleId="tpee.1197027771414" type="tpee.DotExpression" typeId="tpee.1197027756228" id="8323716030938842188">
                      <node role="operation" roleId="tpee.1197027833540" type="tp25.SLinkAccess" typeId="tp25.1138056143562" id="5434557751113287782">
                        <link role="link" roleId="tp25.1138056516764" targetNodeId="tp33.5434557751112108415" />
                      </node>
                      <node role="operand" roleId="tpee.1197027771414" type="tpf8.TemplateFunctionParameter_sourceNode" typeId="tpf8.1167169188348" id="8323716030938842189" />
                    </node>
                  </node>
                  <node role="type" roleId="tpee.5680397130376446158" type="tpee.StringType" typeId="tpee.1225271177708" id="8323716030938842186" />
                </node>
              </node>
              <node role="statement" roleId="tpee.1068581517665" type="tpee.LocalVariableDeclarationStatement" typeId="tpee.1068581242864" id="8323716030938842192">
                <node role="localVariableDeclaration" roleId="tpee.1068581242865" type="tpee.LocalVariableDeclaration" typeId="tpee.1068581242863" id="8323716030938842193">
                  <property name="name" nameId="tpck.1169194664001" value="newClassifierFQName" />
                  <node role="type" roleId="tpee.5680397130376446158" type="tpee.StringType" typeId="tpee.1225271177708" id="8323716030938842194" />
                  <node role="initializer" roleId="tpee.1068431790190" type="tpee.DotExpression" typeId="tpee.1197027756228" id="8323716030938842195">
                    <node role="operand" roleId="tpee.1197027771414" type="tpee.DotExpression" typeId="tpee.1197027756228" id="8323716030938842196">
                      <node role="operand" roleId="tpee.1197027771414" type="tpf8.TemplateFunctionParameter_sourceNode" typeId="tpf8.1167169188348" id="8323716030938842197" />
                      <node role="operation" roleId="tpee.1197027833540" type="tp25.SLinkAccess" typeId="tp25.1138056143562" id="8323716030938842198">
                        <link role="link" roleId="tp25.1138056516764" targetNodeId="tp33.6655357163912246427" />
                      </node>
                    </node>
                    <node role="operation" roleId="tpee.1197027833540" type="tp25.Node_ConceptMethodCall" typeId="tp25.1179409122411" id="8323716030938842199">
                      <link role="baseMethodDeclaration" roleId="tpee.1068499141037" targetNodeId="tpcu.1213877404258" resolveInfo="getFqName" />
                    </node>
                  </node>
                </node>
              </node>
              <node role="statement" roleId="tpee.1068581517665" type="tpee.ExpressionStatement" typeId="tpee.1068580123155" id="8323716030938842200">
                <node role="expression" roleId="tpee.1068580123156" type="tpee.PlusExpression" typeId="tpee.1068581242875" id="8323716030938842201">
                  <node role="leftExpression" roleId="tpee.1081773367580" type="tpee.PlusExpression" typeId="tpee.1068581242875" id="8323716030938842202">
                    <node role="leftExpression" roleId="tpee.1081773367580" type="tpee.PlusExpression" typeId="tpee.1068581242875" id="8323716030938842203">
                      <node role="leftExpression" roleId="tpee.1081773367580" type="tpee.StringLiteral" typeId="tpee.1070475926800" id="8323716030938842204">
                        <property name="value" nameId="tpee.1070475926801" value="Replacing ClassCreators using " />
                      </node>
                      <node role="rightExpression" roleId="tpee.1081773367579" type="tpee.VariableReference" typeId="tpee.1068498886296" id="8323716030938842205">
                        <link role="variableDeclaration" roleId="tpee.1068581517664" targetNodeId="8323716030938842185" resolveInfo="oldClassifierFQName" />
                      </node>
                    </node>
                    <node role="rightExpression" roleId="tpee.1081773367579" type="tpee.StringLiteral" typeId="tpee.1070475926800" id="8323716030938842206">
                      <property name="value" nameId="tpee.1070475926801" value=" as a parameter with " />
                    </node>
                  </node>
                  <node role="rightExpression" roleId="tpee.1081773367579" type="tpee.VariableReference" typeId="tpee.1068498886296" id="8323716030938842207">
                    <link role="variableDeclaration" roleId="tpee.1068581517664" targetNodeId="8323716030938842193" resolveInfo="newClassifierFQName" />
                  </node>
                </node>
              </node>
            </node>
          </node>
        </node>
        <node role="smodelAttribute" roleId="tpck.5169995583184591170" type="tpf8.IfMacro" typeId="tpf8.1118773211870" id="7045307290273425408">
          <node role="conditionFunction" roleId="tpf8.1167945861827" type="tpf8.IfMacro_Condition" typeId="tpf8.1167945743726" id="7045307290273425410">
            <node role="body" roleId="tpee.1137022507850" type="tpee.StatementList" typeId="tpee.1068580123136" id="7045307290273425412">
              <node role="statement" roleId="tpee.1068581517665" type="tpee.ExpressionStatement" typeId="tpee.1068580123155" id="7045307290273427729">
                <node role="expression" roleId="tpee.1068580123156" type="tpee.DotExpression" typeId="tpee.1197027756228" id="7045307290273427730">
                  <node role="operation" roleId="tpee.1197027833540" type="tp25.SPropertyAccess" typeId="tp25.1138056022639" id="7045307290273427731">
                    <link role="property" roleId="tp25.1138056395725" targetNodeId="tp33.7867202088808133349" resolveInfo="updateClassifierTypes" />
                  </node>
                  <node role="operand" roleId="tpee.1197027771414" type="tpf8.TemplateFunctionParameter_sourceNode" typeId="tpf8.1167169188348" id="7045307290273427732" />
                </node>
              </node>
            </node>
          </node>
        </node>
        <node role="affectedInstancePredicate" roleId="tp33.1177457957478" type="tp33.MigrationScriptPart_Instance_Predicate" typeId="tp33.1177458061340" id="8323716030938861574">
          <node role="body" roleId="tpee.1137022507850" type="tpee.StatementList" typeId="tpee.1068580123136" id="8323716030938861575">
            <node role="statement" roleId="tpee.1068581517665" type="tpee.LocalVariableDeclarationStatement" typeId="tpee.1068581242864" id="8323716030938550009">
              <node role="localVariableDeclaration" roleId="tpee.1068581242865" type="tpee.LocalVariableDeclaration" typeId="tpee.1068581242863" id="8323716030938550010">
                <property name="name" nameId="tpck.1169194664001" value="reference" />
                <node role="type" roleId="tpee.5680397130376446158" type="tpee.ClassifierType" typeId="tpee.1107535904670" id="8323716030938562939">
                  <link role="classifier" roleId="tpee.1107535924139" targetNodeId="cu2c.~SReference" resolveInfo="SReference" />
                </node>
                <node role="initializer" roleId="tpee.1068431790190" type="tpee.DotExpression" typeId="tpee.1197027756228" id="8323716030938550011">
                  <node role="operation" roleId="tpee.1197027833540" type="tp25.Node_GetReferenceOperation" typeId="tp25.3609773094169249792" id="8323716030938550012">
                    <node role="linkQualifier" roleId="tp25.3609773094169252180" type="tp25.OperationParm_LinkQualifier" typeId="tp25.5168775467716640652" id="8323716030938550013">
                      <node role="linkQualifier" roleId="tp25.5168775467716640653" type="tp25.LinkRefQualifier" typeId="tp25.1204851882688" id="8323716030938550014">
                        <link role="link" roleId="tp25.1204851882689" targetNodeId="tpee.1212686240295" />
                      </node>
                    </node>
                  </node>
                  <node role="operand" roleId="tpee.1197027771414" type="tp33.MigrationScriptPart_node" typeId="tp33.1177458237937" id="8323716030938550015" />
                </node>
              </node>
            </node>
            <node role="statement" roleId="tpee.1068581517665" type="tpee.IfStatement" typeId="tpee.1068580123159" id="8323716030938931502">
              <node role="condition" roleId="tpee.1068580123160" type="tpee.OrExpression" typeId="tpee.1080223426719" id="8323716030938933890">
                <node role="rightExpression" roleId="tpee.1081773367579" type="tpee.NotEqualsExpression" typeId="tpee.1073239437375" id="8323716030938936963">
                  <node role="rightExpression" roleId="tpee.1081773367579" type="tpee.NullLiteral" typeId="tpee.1070534058343" id="8323716030938937366" />
                  <node role="leftExpression" roleId="tpee.1081773367580" type="tpee.DotExpression" typeId="tpee.1197027756228" id="8323716030938934941">
                    <node role="operation" roleId="tpee.1197027833540" type="tpee.InstanceMethodCallOperation" typeId="tpee.1202948039474" id="8323716030938935757">
                      <link role="baseMethodDeclaration" roleId="tpee.1068499141037" targetNodeId="cu2c.~SReference%dgetTargetNodeSilently()%cjetbrains%dmps%dsmodel%dSNode" resolveInfo="getTargetNodeSilently" />
                    </node>
                    <node role="operand" roleId="tpee.1197027771414" type="tpee.VariableReference" typeId="tpee.1068498886296" id="8323716030938934655">
                      <link role="variableDeclaration" roleId="tpee.1068581517664" targetNodeId="8323716030938550010" resolveInfo="reference" />
                    </node>
                  </node>
                </node>
                <node role="leftExpression" roleId="tpee.1081773367580" type="tpee.EqualsExpression" typeId="tpee.1068580123152" id="8323716030938932933">
                  <node role="leftExpression" roleId="tpee.1081773367580" type="tpee.VariableReference" typeId="tpee.1068498886296" id="8323716030938932281">
                    <link role="variableDeclaration" roleId="tpee.1068581517664" targetNodeId="8323716030938550010" resolveInfo="reference" />
                  </node>
                  <node role="rightExpression" roleId="tpee.1081773367579" type="tpee.NullLiteral" typeId="tpee.1070534058343" id="8323716030938933301" />
                </node>
              </node>
              <node role="ifTrue" roleId="tpee.1068580123161" type="tpee.StatementList" typeId="tpee.1068580123136" id="8323716030938931504">
                <node role="statement" roleId="tpee.1068581517665" type="tpee.ReturnStatement" typeId="tpee.1068581242878" id="8323716030938937763">
                  <node role="expression" roleId="tpee.1068581517676" type="tpee.BooleanConstant" typeId="tpee.1068580123137" id="8323716030938938566">
                    <property name="value" nameId="tpee.1068580123138" value="false" />
                  </node>
                </node>
              </node>
            </node>
            <node role="statement" roleId="tpee.1068581517665" type="tpee.LocalVariableDeclarationStatement" typeId="tpee.1068581242864" id="8323716030938941206">
              <node role="localVariableDeclaration" roleId="tpee.1068581242865" type="tpee.LocalVariableDeclaration" typeId="tpee.1068581242863" id="8323716030938941207">
                <property name="name" nameId="tpck.1169194664001" value="targetNodeId" />
                <node role="type" roleId="tpee.5680397130376446158" type="tpee.ClassifierType" typeId="tpee.1107535904670" id="8323716030938941208">
                  <link role="classifier" roleId="tpee.1107535924139" targetNodeId="cu2c.~SNodeId" resolveInfo="SNodeId" />
                </node>
                <node role="initializer" roleId="tpee.1068431790190" type="tpee.DotExpression" typeId="tpee.1197027756228" id="8323716030938941209">
                  <node role="operation" roleId="tpee.1197027833540" type="tpee.InstanceMethodCallOperation" typeId="tpee.1202948039474" id="8323716030938941210">
                    <link role="baseMethodDeclaration" roleId="tpee.1068499141037" targetNodeId="cu2c.~SReference%dgetTargetNodeId()%cjetbrains%dmps%dsmodel%dSNodeId" resolveInfo="getTargetNodeId" />
                  </node>
                  <node role="operand" roleId="tpee.1197027771414" type="tpee.VariableReference" typeId="tpee.1068498886296" id="8323716030938941211">
                    <link role="variableDeclaration" roleId="tpee.1068581517664" targetNodeId="8323716030938550010" resolveInfo="reference" />
                  </node>
                </node>
              </node>
            </node>
            <node role="statement" roleId="tpee.1068581517665" type="tpee.IfStatement" typeId="tpee.1068580123159" id="8323716030938942038">
              <node role="condition" roleId="tpee.1068580123160" type="tpee.EqualsExpression" typeId="tpee.1068580123152" id="8323716030938944827">
                <node role="rightExpression" roleId="tpee.1081773367579" type="tpee.NullLiteral" typeId="tpee.1070534058343" id="8323716030938945211" />
                <node role="leftExpression" roleId="tpee.1081773367580" type="tpee.VariableReference" typeId="tpee.1068498886296" id="8323716030938942838">
                  <link role="variableDeclaration" roleId="tpee.1068581517664" targetNodeId="8323716030938941207" resolveInfo="targetNodeId" />
                </node>
              </node>
              <node role="ifTrue" roleId="tpee.1068580123161" type="tpee.StatementList" typeId="tpee.1068580123136" id="8323716030938942040">
                <node role="statement" roleId="tpee.1068581517665" type="tpee.ReturnStatement" typeId="tpee.1068581242878" id="8323716030938945594">
                  <node role="expression" roleId="tpee.1068581517676" type="tpee.BooleanConstant" typeId="tpee.1068580123137" id="8323716030938947101">
                    <property name="value" nameId="tpee.1068580123138" value="false" />
                  </node>
                </node>
              </node>
            </node>
            <node role="statement" roleId="tpee.1068581517665" type="tpee.ReturnStatement" typeId="tpee.1068581242878" id="8323716030938868608">
              <node role="expression" roleId="tpee.1068581517676" type="tpee.DotExpression" typeId="tpee.1197027756228" id="8323716030938993281">
                <node role="operation" roleId="tpee.1197027833540" type="tpee.InstanceMethodCallOperation" typeId="tpee.1202948039474" id="8323716030938995501">
                  <link role="baseMethodDeclaration" roleId="tpee.1068499141037" targetNodeId="e2lb.~String%dcontains(java%dlang%dCharSequence)%cboolean" resolveInfo="contains" />
                  <node role="actualArgument" roleId="tpee.1068499141038" type="tpee.StringLiteral" typeId="tpee.1070475926800" id="8323716030938996435">
                    <property name="value" nameId="tpee.1070475926801" value="old.classifier.fqName" />
                    <node role="smodelAttribute" roleId="tpck.5169995583184591170" type="tpf8.PropertyMacro" typeId="tpf8.1087833241328" id="8323716030939009627">
                      <property name="propertyName" nameId="tpck.1757699476691236117" value="value" />
                      <node role="propertyValueFunction" roleId="tpf8.1167756362303" type="tpf8.PropertyMacro_GetPropertyValue" typeId="tpf8.1167756080639" id="8323716030939009628">
                        <node role="body" roleId="tpee.1137022507850" type="tpee.StatementList" typeId="tpee.1068580123136" id="8323716030939009629">
                          <node role="statement" roleId="tpee.1068581517665" type="tpee.ExpressionStatement" typeId="tpee.1068580123155" id="8323716030939010227">
                            <node role="expression" roleId="tpee.1068580123156" type="tpee.DotExpression" typeId="tpee.1197027756228" id="8323716030939014119">
                              <node role="operand" roleId="tpee.1197027771414" type="tpee.DotExpression" typeId="tpee.1197027756228" id="8323716030939010645">
                                <node role="operation" roleId="tpee.1197027833540" type="tp25.SLinkAccess" typeId="tp25.1138056143562" id="5434557751113315722">
                                  <link role="link" roleId="tp25.1138056516764" targetNodeId="tp33.5434557751112108415" />
                                </node>
                                <node role="operand" roleId="tpee.1197027771414" type="tpf8.TemplateFunctionParameter_sourceNode" typeId="tpf8.1167169188348" id="8323716030939010226" />
                              </node>
                              <node role="operation" roleId="tpee.1197027833540" type="tp25.Node_ConceptMethodCall" typeId="tp25.1179409122411" id="5434557751113319509">
                                <link role="baseMethodDeclaration" roleId="tpee.1068499141037" targetNodeId="36cd.5434557751112930827" resolveInfo="getClassifierFqName" />
                              </node>
                            </node>
                          </node>
                        </node>
                      </node>
                    </node>
                  </node>
                </node>
                <node role="operand" roleId="tpee.1197027771414" type="tpee.DotExpression" typeId="tpee.1197027756228" id="8323716030938883132">
                  <node role="operand" roleId="tpee.1197027771414" type="tpee.VariableReference" typeId="tpee.1068498886296" id="8323716030938941212">
                    <link role="variableDeclaration" roleId="tpee.1068581517664" targetNodeId="8323716030938941207" resolveInfo="targetNodeId" />
                  </node>
                  <node role="operation" roleId="tpee.1197027833540" type="tpee.InstanceMethodCallOperation" typeId="tpee.1202948039474" id="8323716030938883133">
                    <link role="baseMethodDeclaration" roleId="tpee.1068499141037" targetNodeId="e2lb.~Object%dtoString()%cjava%dlang%dString" resolveInfo="toString" />
                  </node>
                </node>
              </node>
            </node>
          </node>
        </node>
      </node>
      <node role="part" roleId="tp33.1177458178889" type="tp33.MigrationScriptPart_Instance" typeId="tp33.1177457850499" id="5264392666049892269">
        <property name="description" nameId="tp33.1177457972041" value="Description" />
        <link role="affectedInstanceConcept" roleId="tp33.1177457957477" targetNodeId="tpee.1204053956946" resolveInfo="IMethodCall" />
        <node role="affectedInstanceUpdater" roleId="tp33.1177458005323" type="tp33.MigrationScriptPart_Instance_Updater" typeId="tp33.1177458491964" id="5264392666049892271">
          <node role="body" roleId="tpee.1137022507850" type="tpee.StatementList" typeId="tpee.1068580123136" id="5264392666049892273">
            <node role="statement" roleId="tpee.1068581517665" type="tpee.LocalVariableDeclarationStatement" typeId="tpee.1068581242864" id="5264392666049942966">
              <node role="localVariableDeclaration" roleId="tpee.1068581242865" type="tpee.LocalVariableDeclaration" typeId="tpee.1068581242863" id="5264392666049942967">
                <property name="name" nameId="tpck.1169194664001" value="oldReference" />
                <node role="type" roleId="tpee.5680397130376446158" type="tpee.ClassifierType" typeId="tpee.1107535904670" id="5264392666049942968">
                  <link role="classifier" roleId="tpee.1107535924139" targetNodeId="cu2c.~SReference" resolveInfo="SReference" />
                </node>
                <node role="initializer" roleId="tpee.1068431790190" type="tpee.DotExpression" typeId="tpee.1197027756228" id="5264392666049942969">
                  <node role="operation" roleId="tpee.1197027833540" type="tp25.Node_GetReferenceOperation" typeId="tp25.3609773094169249792" id="5264392666049942970">
                    <node role="linkQualifier" roleId="tp25.3609773094169252180" type="tp25.OperationParm_LinkQualifier" typeId="tp25.5168775467716640652" id="5264392666049942971">
                      <node role="linkQualifier" roleId="tp25.5168775467716640653" type="tp25.LinkRefQualifier" typeId="tp25.1204851882688" id="1569157826885062817">
                        <link role="link" roleId="tp25.1204851882689" targetNodeId="tpee.1068499141037" />
                      </node>
                    </node>
                  </node>
                  <node role="operand" roleId="tpee.1197027771414" type="tp33.MigrationScriptPart_node" typeId="tp33.1177458237937" id="5264392666049942973" />
                </node>
              </node>
            </node>
            <node role="statement" roleId="tpee.1068581517665" type="tpee.LocalVariableDeclarationStatement" typeId="tpee.1068581242864" id="5264392666049942974">
              <node role="localVariableDeclaration" roleId="tpee.1068581242865" type="tpee.LocalVariableDeclaration" typeId="tpee.1068581242863" id="5264392666049942975">
                <property name="name" nameId="tpck.1169194664001" value="oldNodeId" />
                <node role="type" roleId="tpee.5680397130376446158" type="tpee.ClassifierType" typeId="tpee.1107535904670" id="5264392666049942976">
                  <link role="classifier" roleId="tpee.1107535924139" targetNodeId="cu2c.~SNodeId" resolveInfo="SNodeId" />
                </node>
                <node role="initializer" roleId="tpee.1068431790190" type="tpee.DotExpression" typeId="tpee.1197027756228" id="5264392666049942977">
                  <node role="operand" roleId="tpee.1197027771414" type="tpee.VariableReference" typeId="tpee.1068498886296" id="5264392666049942978">
                    <link role="variableDeclaration" roleId="tpee.1068581517664" targetNodeId="5264392666049942967" resolveInfo="oldReference" />
                  </node>
                  <node role="operation" roleId="tpee.1197027833540" type="tpee.InstanceMethodCallOperation" typeId="tpee.1202948039474" id="5264392666049942979">
                    <link role="baseMethodDeclaration" roleId="tpee.1068499141037" targetNodeId="cu2c.~SReference%dgetTargetNodeId()%cjetbrains%dmps%dsmodel%dSNodeId" resolveInfo="getTargetNodeId" />
                  </node>
                </node>
              </node>
            </node>
            <node role="statement" roleId="tpee.1068581517665" type="tpee.LocalVariableDeclarationStatement" typeId="tpee.1068581242864" id="5264392666049942980">
              <node role="localVariableDeclaration" roleId="tpee.1068581242865" type="tpee.LocalVariableDeclaration" typeId="tpee.1068581242863" id="5264392666049942981">
                <property name="name" nameId="tpck.1169194664001" value="newNodeId" />
                <node role="type" roleId="tpee.5680397130376446158" type="tpee.ClassifierType" typeId="tpee.1107535904670" id="5264392666049942982">
                  <link role="classifier" roleId="tpee.1107535924139" targetNodeId="cu2c.~SNodeId" resolveInfo="SNodeId" />
                </node>
                <node role="initializer" roleId="tpee.1068431790190" type="tpee.StaticMethodCall" typeId="tpee.1081236700937" id="5264392666049942983">
                  <link role="baseMethodDeclaration" roleId="tpee.1068499141037" targetNodeId="cu2c.~SNodeId%dfromString(java%dlang%dString)%cjetbrains%dmps%dsmodel%dSNodeId" resolveInfo="fromString" />
                  <link role="classConcept" roleId="tpee.1144433194310" targetNodeId="cu2c.~SNodeId" resolveInfo="SNodeId" />
                  <node role="actualArgument" roleId="tpee.1068499141038" type="tpee.DotExpression" typeId="tpee.1197027756228" id="5264392666049942984">
                    <node role="operation" roleId="tpee.1197027833540" type="tpee.InstanceMethodCallOperation" typeId="tpee.1202948039474" id="5264392666049942985">
                      <link role="baseMethodDeclaration" roleId="tpee.1068499141037" targetNodeId="e2lb.~String%dreplaceAll(java%dlang%dString,java%dlang%dString)%cjava%dlang%dString" resolveInfo="replaceAll" />
                      <node role="actualArgument" roleId="tpee.1068499141038" type="tpee.StringLiteral" typeId="tpee.1070475926800" id="5264392666049942986">
                        <property name="value" nameId="tpee.1070475926801" value="old.classifier.fqName" />
                        <node role="smodelAttribute" roleId="tpck.5169995583184591170" type="tpf8.PropertyMacro" typeId="tpf8.1087833241328" id="5264392666049942987">
                          <property name="propertyName" nameId="tpck.1757699476691236117" value="value" />
                          <node role="propertyValueFunction" roleId="tpf8.1167756362303" type="tpf8.PropertyMacro_GetPropertyValue" typeId="tpf8.1167756080639" id="5264392666049942988">
                            <node role="body" roleId="tpee.1137022507850" type="tpee.StatementList" typeId="tpee.1068580123136" id="5264392666049942989">
                              <node role="statement" roleId="tpee.1068581517665" type="tpee.ExpressionStatement" typeId="tpee.1068580123155" id="5264392666049942990">
                                <node role="expression" roleId="tpee.1068580123156" type="tpee.DotExpression" typeId="tpee.1197027756228" id="5434557751113253883">
                                  <node role="operation" roleId="tpee.1197027833540" type="tp25.Node_ConceptMethodCall" typeId="tp25.1179409122411" id="5434557751113257790">
                                    <link role="baseMethodDeclaration" roleId="tpee.1068499141037" targetNodeId="36cd.5434557751112930827" resolveInfo="getClassifierFqName" />
                                  </node>
                                  <node role="operand" roleId="tpee.1197027771414" type="tpee.DotExpression" typeId="tpee.1197027756228" id="5264392666049942993">
                                    <node role="operation" roleId="tpee.1197027833540" type="tp25.SLinkAccess" typeId="tp25.1138056143562" id="5434557751113252666">
                                      <link role="link" roleId="tp25.1138056516764" targetNodeId="tp33.5434557751112108415" />
                                    </node>
                                    <node role="operand" roleId="tpee.1197027771414" type="tpf8.TemplateFunctionParameter_sourceNode" typeId="tpf8.1167169188348" id="5264392666049942995" />
                                  </node>
                                </node>
                              </node>
                            </node>
                          </node>
                        </node>
                      </node>
                      <node role="actualArgument" roleId="tpee.1068499141038" type="tpee.StringLiteral" typeId="tpee.1070475926800" id="5264392666049942996">
                        <property name="value" nameId="tpee.1070475926801" value="new.classifier.fqName" />
                        <node role="smodelAttribute" roleId="tpck.5169995583184591170" type="tpf8.PropertyMacro" typeId="tpf8.1087833241328" id="5264392666049942997">
                          <property name="propertyName" nameId="tpck.1757699476691236117" value="value" />
                          <node role="propertyValueFunction" roleId="tpf8.1167756362303" type="tpf8.PropertyMacro_GetPropertyValue" typeId="tpf8.1167756080639" id="5264392666049942998">
                            <node role="body" roleId="tpee.1137022507850" type="tpee.StatementList" typeId="tpee.1068580123136" id="5264392666049942999">
                              <node role="statement" roleId="tpee.1068581517665" type="tpee.ExpressionStatement" typeId="tpee.1068580123155" id="5264392666049943000">
                                <node role="expression" roleId="tpee.1068580123156" type="tpee.DotExpression" typeId="tpee.1197027756228" id="5264392666049943001">
                                  <node role="operation" roleId="tpee.1197027833540" type="tp25.Node_ConceptMethodCall" typeId="tp25.1179409122411" id="5264392666049943002">
                                    <link role="baseMethodDeclaration" roleId="tpee.1068499141037" targetNodeId="tpcu.1213877404258" resolveInfo="getFqName" />
                                  </node>
                                  <node role="operand" roleId="tpee.1197027771414" type="tpee.DotExpression" typeId="tpee.1197027756228" id="5264392666049943003">
                                    <node role="operation" roleId="tpee.1197027833540" type="tp25.SLinkAccess" typeId="tp25.1138056143562" id="5264392666049943004">
                                      <link role="link" roleId="tp25.1138056516764" targetNodeId="tp33.6655357163912246427" />
                                    </node>
                                    <node role="operand" roleId="tpee.1197027771414" type="tpf8.TemplateFunctionParameter_sourceNode" typeId="tpf8.1167169188348" id="5264392666049943005" />
                                  </node>
                                </node>
                              </node>
                            </node>
                          </node>
                        </node>
                      </node>
                    </node>
                    <node role="operand" roleId="tpee.1197027771414" type="tpee.DotExpression" typeId="tpee.1197027756228" id="5264392666049943006">
                      <node role="operation" roleId="tpee.1197027833540" type="tpee.InstanceMethodCallOperation" typeId="tpee.1202948039474" id="5264392666049943007">
                        <link role="baseMethodDeclaration" roleId="tpee.1068499141037" targetNodeId="e2lb.~Object%dtoString()%cjava%dlang%dString" resolveInfo="toString" />
                      </node>
                      <node role="operand" roleId="tpee.1197027771414" type="tpee.VariableReference" typeId="tpee.1068498886296" id="5264392666049943008">
                        <link role="variableDeclaration" roleId="tpee.1068581517664" targetNodeId="5264392666049942975" resolveInfo="oldNodeId" />
                      </node>
                    </node>
                  </node>
                </node>
              </node>
            </node>
            <node role="statement" roleId="tpee.1068581517665" type="tpee.LocalVariableDeclarationStatement" typeId="tpee.1068581242864" id="5264392666049943009">
              <node role="localVariableDeclaration" roleId="tpee.1068581242865" type="tpee.LocalVariableDeclaration" typeId="tpee.1068581242863" id="5264392666049943010">
                <property name="name" nameId="tpck.1169194664001" value="newReference" />
                <node role="initializer" roleId="tpee.1068431790190" type="tpee.GenericNewExpression" typeId="tpee.1145552977093" id="5264392666049943011">
                  <node role="creator" roleId="tpee.1145553007750" type="tpee.ClassCreator" typeId="tpee.1212685548494" id="5264392666049943012">
                    <link role="baseMethodDeclaration" roleId="tpee.1068499141037" targetNodeId="cu2c.~StaticReference%d&lt;init&gt;(java%dlang%dString,jetbrains%dmps%dsmodel%dSNode,jetbrains%dmps%dsmodel%dSModelReference,jetbrains%dmps%dsmodel%dSNodeId,java%dlang%dString)" resolveInfo="StaticReference" />
                    <node role="actualArgument" roleId="tpee.1068499141038" type="tpee.DotExpression" typeId="tpee.1197027756228" id="5264392666049943013">
                      <node role="operation" roleId="tpee.1197027833540" type="tpee.InstanceMethodCallOperation" typeId="tpee.1202948039474" id="5264392666049943014">
                        <link role="baseMethodDeclaration" roleId="tpee.1068499141037" targetNodeId="cu2c.~SReference%dgetRole()%cjava%dlang%dString" resolveInfo="getRole" />
                      </node>
                      <node role="operand" roleId="tpee.1197027771414" type="tpee.VariableReference" typeId="tpee.1068498886296" id="5264392666049943015">
                        <link role="variableDeclaration" roleId="tpee.1068581517664" targetNodeId="5264392666049942967" resolveInfo="oldReference" />
                      </node>
                    </node>
                    <node role="actualArgument" roleId="tpee.1068499141038" type="tp33.MigrationScriptPart_node" typeId="tp33.1177458237937" id="5264392666049943016" />
                    <node role="actualArgument" roleId="tpee.1068499141038" type="tpee.DotExpression" typeId="tpee.1197027756228" id="5264392666049943017">
                      <node role="operation" roleId="tpee.1197027833540" type="tpee.InstanceMethodCallOperation" typeId="tpee.1202948039474" id="5264392666049943018">
                        <link role="baseMethodDeclaration" roleId="tpee.1068499141037" targetNodeId="cu2c.~SReference%dgetTargetSModelReference()%cjetbrains%dmps%dsmodel%dSModelReference" resolveInfo="getTargetSModelReference" />
                      </node>
                      <node role="operand" roleId="tpee.1197027771414" type="tpee.VariableReference" typeId="tpee.1068498886296" id="5264392666049943019">
                        <link role="variableDeclaration" roleId="tpee.1068581517664" targetNodeId="5264392666049942967" resolveInfo="oldReference" />
                      </node>
                    </node>
                    <node role="actualArgument" roleId="tpee.1068499141038" type="tpee.VariableReference" typeId="tpee.1068498886296" id="5264392666049943020">
                      <link role="variableDeclaration" roleId="tpee.1068581517664" targetNodeId="5264392666049942981" resolveInfo="newNodeId" />
                    </node>
                    <node role="actualArgument" roleId="tpee.1068499141038" type="tpee.DotExpression" typeId="tpee.1197027756228" id="5264392666049943021">
                      <node role="operation" roleId="tpee.1197027833540" type="tpee.InstanceMethodCallOperation" typeId="tpee.1202948039474" id="5264392666049943022">
                        <link role="baseMethodDeclaration" roleId="tpee.1068499141037" targetNodeId="cu2c.~SReference%dgetResolveInfo()%cjava%dlang%dString" resolveInfo="getResolveInfo" />
                      </node>
                      <node role="operand" roleId="tpee.1197027771414" type="tpee.VariableReference" typeId="tpee.1068498886296" id="5264392666049943023">
                        <link role="variableDeclaration" roleId="tpee.1068581517664" targetNodeId="5264392666049942967" resolveInfo="oldReference" />
                      </node>
                    </node>
                  </node>
                </node>
                <node role="type" roleId="tpee.5680397130376446158" type="tpee.ClassifierType" typeId="tpee.1107535904670" id="5264392666049943024">
                  <link role="classifier" roleId="tpee.1107535924139" targetNodeId="cu2c.~SReference" resolveInfo="SReference" />
                </node>
              </node>
            </node>
            <node role="statement" roleId="tpee.1068581517665" type="tpee.ExpressionStatement" typeId="tpee.1068580123155" id="5264392666049943025">
              <node role="expression" roleId="tpee.1068580123156" type="tpee.DotExpression" typeId="tpee.1197027756228" id="5264392666049943026">
                <node role="operation" roleId="tpee.1197027833540" type="tpee.InstanceMethodCallOperation" typeId="tpee.1202948039474" id="5264392666049943027">
                  <link role="baseMethodDeclaration" roleId="tpee.1068499141037" targetNodeId="cu2c.~SNode%dsetReference(java%dlang%dString,org%djetbrains%dmps%dopenapi%dmodel%dSReference)%cvoid" resolveInfo="setReference" />
                  <node role="actualArgument" roleId="tpee.1068499141038" type="tpee.DotExpression" typeId="tpee.1197027756228" id="2718315470531880570">
                    <node role="operation" roleId="tpee.1197027833540" type="tpee.InstanceMethodCallOperation" typeId="tpee.1202948039474" id="2718315470531883188">
                      <link role="baseMethodDeclaration" roleId="tpee.1068499141037" targetNodeId="cu2c.~SReference%dgetRole()%cjava%dlang%dString" resolveInfo="getRole" />
                    </node>
                    <node role="operand" roleId="tpee.1197027771414" type="tpee.VariableReference" typeId="tpee.1068498886296" id="5264392666049943028">
                      <link role="variableDeclaration" roleId="tpee.1068581517664" targetNodeId="5264392666049942967" resolveInfo="oldReference" />
                    </node>
                  </node>
                  <node role="actualArgument" roleId="tpee.1068499141038" type="tpee.NullLiteral" typeId="tpee.1070534058343" id="2718315470531883292" />
                </node>
                <node role="operand" roleId="tpee.1197027771414" type="tp25.SemanticDowncastExpression" typeId="tp25.1145404486709" id="5264392666049943029">
                  <node role="leftExpression" roleId="tp25.1145404616321" type="tp33.MigrationScriptPart_node" typeId="tp33.1177458237937" id="5264392666049943030" />
                </node>
              </node>
            </node>
            <node role="statement" roleId="tpee.1068581517665" type="tpee.ExpressionStatement" typeId="tpee.1068580123155" id="5264392666049943031">
              <node role="expression" roleId="tpee.1068580123156" type="tpee.DotExpression" typeId="tpee.1197027756228" id="5264392666049943032">
                <node role="operation" roleId="tpee.1197027833540" type="tpee.InstanceMethodCallOperation" typeId="tpee.1202948039474" id="5264392666049943033">
                  <link role="baseMethodDeclaration" roleId="tpee.1068499141037" targetNodeId="cu2c.~SNode%dsetReference(java%dlang%dString,org%djetbrains%dmps%dopenapi%dmodel%dSReference)%cvoid" resolveInfo="setReference" />
                  <node role="actualArgument" roleId="tpee.1068499141038" type="tp25.LinkNameRefExpression" typeId="tp25.5253134957341697434" id="5264392666049943034">
                    <link role="conceptDeclaration" roleId="tp25.5253134957341833005" targetNodeId="tpee.1204053956946" resolveInfo="IMethodCall" />
                    <link role="linkDeclaration" roleId="tp25.5253134957341833006" targetNodeId="tpee.1068499141037" />
                  </node>
                  <node role="actualArgument" roleId="tpee.1068499141038" type="tpee.VariableReference" typeId="tpee.1068498886296" id="5264392666049943035">
                    <link role="variableDeclaration" roleId="tpee.1068581517664" targetNodeId="5264392666049943010" resolveInfo="newReference" />
                  </node>
                </node>
                <node role="operand" roleId="tpee.1197027771414" type="tp25.SemanticDowncastExpression" typeId="tp25.1145404486709" id="5264392666049943036">
                  <node role="leftExpression" roleId="tp25.1145404616321" type="tp33.MigrationScriptPart_node" typeId="tp33.1177458237937" id="5264392666049943037" />
                </node>
              </node>
            </node>
            <node role="statement" roleId="tpee.1068581517665" type="tpee.Statement" typeId="tpee.1068580123157" id="5264392666049943038" />
            <node role="statement" roleId="tpee.1068581517665" type="tpee.ExpressionStatement" typeId="tpee.1068580123155" id="5264392666049943039">
              <node role="expression" roleId="tpee.1068580123156" type="tpee.DotExpression" typeId="tpee.1197027756228" id="5264392666049943040">
                <node role="operation" roleId="tpee.1197027833540" type="tpee.InstanceMethodCallOperation" typeId="tpee.1202948039474" id="5264392666049943041">
                  <link role="baseMethodDeclaration" roleId="tpee.1068499141037" targetNodeId="cu2c.~SModel%daddModelImport(jetbrains%dmps%dsmodel%dSModelReference,boolean)%cvoid" resolveInfo="addModelImport" />
                  <node role="actualArgument" roleId="tpee.1068499141038" type="tpee.StaticMethodCall" typeId="tpee.1081236700937" id="5264392666049943042">
                    <link role="classConcept" roleId="tpee.1144433194310" targetNodeId="cu2c.~SModelReference" resolveInfo="SModelReference" />
                    <link role="baseMethodDeclaration" roleId="tpee.1068499141037" targetNodeId="cu2c.~SModelReference%dfromString(java%dlang%dString)%cjetbrains%dmps%dsmodel%dSModelReference" resolveInfo="fromString" />
                    <node role="actualArgument" roleId="tpee.1068499141038" type="tpee.StringLiteral" typeId="tpee.1070475926800" id="5264392666049943043">
                      <property name="value" nameId="tpee.1070475926801" value="newClassifierModelReference" />
                      <node role="smodelAttribute" roleId="tpck.5169995583184591170" type="tpf8.PropertyMacro" typeId="tpf8.1087833241328" id="5264392666049943044">
                        <property name="propertyName" nameId="tpck.1757699476691236117" value="value" />
                        <node role="propertyValueFunction" roleId="tpf8.1167756362303" type="tpf8.PropertyMacro_GetPropertyValue" typeId="tpf8.1167756080639" id="5264392666049943045">
                          <node role="body" roleId="tpee.1137022507850" type="tpee.StatementList" typeId="tpee.1068580123136" id="5264392666049943046">
                            <node role="statement" roleId="tpee.1068581517665" type="tpee.ExpressionStatement" typeId="tpee.1068580123155" id="5264392666049943047">
                              <node role="expression" roleId="tpee.1068580123156" type="tpee.DotExpression" typeId="tpee.1197027756228" id="5264392666049943048">
                                <node role="operation" roleId="tpee.1197027833540" type="tpee.InstanceMethodCallOperation" typeId="tpee.1202948039474" id="5264392666049943049">
                                  <link role="baseMethodDeclaration" roleId="tpee.1068499141037" targetNodeId="cu2c.~SModelReference%dtoString()%cjava%dlang%dString" resolveInfo="toString" />
                                </node>
                                <node role="operand" roleId="tpee.1197027771414" type="tpee.DotExpression" typeId="tpee.1197027756228" id="5264392666049943050">
                                  <node role="operation" roleId="tpee.1197027833540" type="tpee.InstanceMethodCallOperation" typeId="tpee.1202948039474" id="5264392666049943051">
                                    <link role="baseMethodDeclaration" roleId="tpee.1068499141037" targetNodeId="cu2c.~SModel%dgetSModelReference()%cjetbrains%dmps%dsmodel%dSModelReference" resolveInfo="getSModelReference" />
                                  </node>
                                  <node role="operand" roleId="tpee.1197027771414" type="tp25.SemanticDowncastExpression" typeId="tp25.1145404486709" id="5264392666049943052">
                                    <node role="leftExpression" roleId="tp25.1145404616321" type="tpee.DotExpression" typeId="tpee.1197027756228" id="5264392666049943053">
                                      <node role="operation" roleId="tpee.1197027833540" type="tp25.Node_GetModelOperation" typeId="tp25.1143234257716" id="5264392666049943054" />
                                      <node role="operand" roleId="tpee.1197027771414" type="tpee.DotExpression" typeId="tpee.1197027756228" id="5264392666049943055">
                                        <node role="operation" roleId="tpee.1197027833540" type="tp25.SLinkAccess" typeId="tp25.1138056143562" id="5264392666049943056">
                                          <link role="link" roleId="tp25.1138056516764" targetNodeId="tp33.6655357163912246427" />
                                        </node>
                                        <node role="operand" roleId="tpee.1197027771414" type="tpf8.TemplateFunctionParameter_sourceNode" typeId="tpf8.1167169188348" id="5264392666049943057" />
                                      </node>
                                    </node>
                                  </node>
                                </node>
                              </node>
                            </node>
                          </node>
                        </node>
                      </node>
                    </node>
                  </node>
                  <node role="actualArgument" roleId="tpee.1068499141038" type="tpee.BooleanConstant" typeId="tpee.1068580123137" id="5264392666049943058">
                    <property name="value" nameId="tpee.1068580123138" value="false" />
                  </node>
                </node>
                <node role="operand" roleId="tpee.1197027771414" type="tpee.DotExpression" typeId="tpee.1197027756228" id="5264392666049943059">
                  <node role="operation" roleId="tpee.1197027833540" type="tpee.InstanceMethodCallOperation" typeId="tpee.1202948039474" id="5264392666049943060">
                    <link role="baseMethodDeclaration" roleId="tpee.1068499141037" targetNodeId="cu2c.~SNode%dgetModel()%cjetbrains%dmps%dsmodel%dSModel" resolveInfo="getModel" />
                  </node>
                  <node role="operand" roleId="tpee.1197027771414" type="tp25.SemanticDowncastExpression" typeId="tp25.1145404486709" id="5264392666049943061">
                    <node role="leftExpression" roleId="tp25.1145404616321" type="tp33.MigrationScriptPart_node" typeId="tp33.1177458237937" id="5264392666049943062" />
                  </node>
                </node>
              </node>
            </node>
            <node role="statement" roleId="tpee.1068581517665" type="tpee.ExpressionStatement" typeId="tpee.1068580123155" id="5264392666049943063">
              <node role="expression" roleId="tpee.1068580123156" type="tpee.DotExpression" typeId="tpee.1197027756228" id="5264392666049943064">
                <node role="operation" roleId="tpee.1197027833540" type="tpee.InstanceMethodCallOperation" typeId="tpee.1202948039474" id="5264392666049943065">
                  <link role="baseMethodDeclaration" roleId="tpee.1068499141037" targetNodeId="vsqj.~IModule%daddDependency(org%djetbrains%dmps%dopenapi%dmodule%dSModuleReference,boolean)%cvoid" resolveInfo="addDependency" />
                  <node role="actualArgument" roleId="tpee.1068499141038" type="tpee.StaticMethodCall" typeId="tpee.1081236700937" id="5264392666049943066">
                    <link role="classConcept" roleId="tpee.1144433194310" targetNodeId="kqhl.~ModuleReference" resolveInfo="ModuleReference" />
                    <link role="baseMethodDeclaration" roleId="tpee.1068499141037" targetNodeId="kqhl.~ModuleReference%dfromString(java%dlang%dString)%cjetbrains%dmps%dproject%dstructure%dmodules%dModuleReference" resolveInfo="fromString" />
                    <node role="actualArgument" roleId="tpee.1068499141038" type="tpee.StringLiteral" typeId="tpee.1070475926800" id="5264392666049943067">
                      <property name="value" nameId="tpee.1070475926801" value="moduleToString" />
                      <node role="smodelAttribute" roleId="tpck.5169995583184591170" type="tpf8.PropertyMacro" typeId="tpf8.1087833241328" id="5264392666049943068">
                        <property name="propertyName" nameId="tpck.1757699476691236117" value="value" />
                        <node role="propertyValueFunction" roleId="tpf8.1167756362303" type="tpf8.PropertyMacro_GetPropertyValue" typeId="tpf8.1167756080639" id="5264392666049943069">
                          <node role="body" roleId="tpee.1137022507850" type="tpee.StatementList" typeId="tpee.1068580123136" id="5264392666049943070">
                            <node role="statement" roleId="tpee.1068581517665" type="tpee.ExpressionStatement" typeId="tpee.1068580123155" id="5264392666049943071">
                              <node role="expression" roleId="tpee.1068580123156" type="tpee.DotExpression" typeId="tpee.1197027756228" id="5264392666049943072">
                                <node role="operation" roleId="tpee.1197027833540" type="tpee.InstanceMethodCallOperation" typeId="tpee.1202948039474" id="5264392666049943073">
                                  <link role="baseMethodDeclaration" roleId="tpee.1068499141037" targetNodeId="kqhl.~ModuleReference%dtoString()%cjava%dlang%dString" resolveInfo="toString" />
                                </node>
                                <node role="operand" roleId="tpee.1197027771414" type="tpee.DotExpression" typeId="tpee.1197027756228" id="5264392666049943074">
                                  <node role="operation" roleId="tpee.1197027833540" type="tpee.InstanceMethodCallOperation" typeId="tpee.1202948039474" id="5264392666049943075">
                                    <link role="baseMethodDeclaration" roleId="tpee.1068499141037" targetNodeId="vsqj.~IModule%dgetModuleReference()%cjetbrains%dmps%dproject%dstructure%dmodules%dModuleReference" resolveInfo="getModuleReference" />
                                  </node>
                                  <node role="operand" roleId="tpee.1197027771414" type="tpee.DotExpression" typeId="tpee.1197027756228" id="5264392666049943076">
                                    <node role="operation" roleId="tpee.1197027833540" type="tpee.InstanceMethodCallOperation" typeId="tpee.1202948039474" id="5264392666049943077">
                                      <link role="baseMethodDeclaration" roleId="tpee.1068499141037" targetNodeId="cu2c.~SModelDescriptor%dgetModule()%cjetbrains%dmps%dproject%dIModule" resolveInfo="getModule" />
                                    </node>
                                    <node role="operand" roleId="tpee.1197027771414" type="tpee.DotExpression" typeId="tpee.1197027756228" id="5264392666049943078">
                                      <node role="operation" roleId="tpee.1197027833540" type="tpee.InstanceMethodCallOperation" typeId="tpee.1202948039474" id="5264392666049943079">
                                        <link role="baseMethodDeclaration" roleId="tpee.1068499141037" targetNodeId="cu2c.~SModel%dgetModelDescriptor()%cjetbrains%dmps%dsmodel%dSModelDescriptor" resolveInfo="getModelDescriptor" />
                                      </node>
                                      <node role="operand" roleId="tpee.1197027771414" type="tp25.SemanticDowncastExpression" typeId="tp25.1145404486709" id="5264392666049943080">
                                        <node role="leftExpression" roleId="tp25.1145404616321" type="tpee.DotExpression" typeId="tpee.1197027756228" id="5264392666049943081">
                                          <node role="operation" roleId="tpee.1197027833540" type="tp25.Node_GetModelOperation" typeId="tp25.1143234257716" id="5264392666049943082" />
                                          <node role="operand" roleId="tpee.1197027771414" type="tpee.DotExpression" typeId="tpee.1197027756228" id="5264392666049943083">
                                            <node role="operation" roleId="tpee.1197027833540" type="tp25.SLinkAccess" typeId="tp25.1138056143562" id="5264392666049943084">
                                              <link role="link" roleId="tp25.1138056516764" targetNodeId="tp33.6655357163912246427" />
                                            </node>
                                            <node role="operand" roleId="tpee.1197027771414" type="tpf8.TemplateFunctionParameter_sourceNode" typeId="tpf8.1167169188348" id="5264392666049943085" />
                                          </node>
                                        </node>
                                      </node>
                                    </node>
                                  </node>
                                </node>
                              </node>
                            </node>
                          </node>
                        </node>
                      </node>
                    </node>
                  </node>
                  <node role="actualArgument" roleId="tpee.1068499141038" type="tpee.BooleanConstant" typeId="tpee.1068580123137" id="5264392666049943086">
                    <property name="value" nameId="tpee.1068580123138" value="false" />
                  </node>
                </node>
                <node role="operand" roleId="tpee.1197027771414" type="tpee.DotExpression" typeId="tpee.1197027756228" id="5264392666049943087">
                  <node role="operation" roleId="tpee.1197027833540" type="tpee.InstanceMethodCallOperation" typeId="tpee.1202948039474" id="5264392666049943088">
                    <link role="baseMethodDeclaration" roleId="tpee.1068499141037" targetNodeId="cu2c.~SModelDescriptor%dgetModule()%cjetbrains%dmps%dproject%dIModule" resolveInfo="getModule" />
                  </node>
                  <node role="operand" roleId="tpee.1197027771414" type="tpee.DotExpression" typeId="tpee.1197027756228" id="5264392666049943089">
                    <node role="operation" roleId="tpee.1197027833540" type="tpee.InstanceMethodCallOperation" typeId="tpee.1202948039474" id="5264392666049943090">
                      <link role="baseMethodDeclaration" roleId="tpee.1068499141037" targetNodeId="cu2c.~SModel%dgetModelDescriptor()%cjetbrains%dmps%dsmodel%dSModelDescriptor" resolveInfo="getModelDescriptor" />
                    </node>
                    <node role="operand" roleId="tpee.1197027771414" type="tpee.DotExpression" typeId="tpee.1197027756228" id="5264392666049943091">
                      <node role="operation" roleId="tpee.1197027833540" type="tpee.InstanceMethodCallOperation" typeId="tpee.1202948039474" id="5264392666049943092">
                        <link role="baseMethodDeclaration" roleId="tpee.1068499141037" targetNodeId="cu2c.~SNode%dgetModel()%cjetbrains%dmps%dsmodel%dSModel" resolveInfo="getModel" />
                      </node>
                      <node role="operand" roleId="tpee.1197027771414" type="tp25.SemanticDowncastExpression" typeId="tp25.1145404486709" id="5264392666049943093">
                        <node role="leftExpression" roleId="tp25.1145404616321" type="tp33.MigrationScriptPart_node" typeId="tp33.1177458237937" id="5264392666049943094" />
                      </node>
                    </node>
                  </node>
                </node>
              </node>
            </node>
          </node>
        </node>
        <node role="smodelAttribute" roleId="tpck.5169995583184591170" type="tpf8.TemplateFragment" typeId="tpf8.1095672379244" id="5264392666049900039" />
        <node role="smodelAttribute" roleId="tpck.5169995583184591170" type="tpf8.PropertyMacro" typeId="tpf8.1087833241328" id="5264392666049900040">
          <property name="propertyName" nameId="tpck.1757699476691236117" value="description" />
          <node role="propertyValueFunction" roleId="tpf8.1167756362303" type="tpf8.PropertyMacro_GetPropertyValue" typeId="tpf8.1167756080639" id="5264392666049900041">
            <node role="body" roleId="tpee.1137022507850" type="tpee.StatementList" typeId="tpee.1068580123136" id="5264392666049900042">
              <node role="statement" roleId="tpee.1068581517665" type="tpee.LocalVariableDeclarationStatement" typeId="tpee.1068581242864" id="5264392666049902631">
                <node role="localVariableDeclaration" roleId="tpee.1068581242865" type="tpee.LocalVariableDeclaration" typeId="tpee.1068581242863" id="5264392666049902632">
                  <property name="name" nameId="tpck.1169194664001" value="oldClassifierFQName" />
                  <node role="initializer" roleId="tpee.1068431790190" type="tpee.DotExpression" typeId="tpee.1197027756228" id="5434557751113105757">
                    <node role="operation" roleId="tpee.1197027833540" type="tp25.Node_ConceptMethodCall" typeId="tp25.1179409122411" id="5434557751113110570">
                      <link role="baseMethodDeclaration" roleId="tpee.1068499141037" targetNodeId="36cd.5434557751112930827" resolveInfo="getClassifierFqName" />
                    </node>
                    <node role="operand" roleId="tpee.1197027771414" type="tpee.DotExpression" typeId="tpee.1197027756228" id="5264392666049902635">
                      <node role="operation" roleId="tpee.1197027833540" type="tp25.SLinkAccess" typeId="tp25.1138056143562" id="5434557751113103199">
                        <link role="link" roleId="tp25.1138056516764" targetNodeId="tp33.5434557751112108415" />
                      </node>
                      <node role="operand" roleId="tpee.1197027771414" type="tpf8.TemplateFunctionParameter_sourceNode" typeId="tpf8.1167169188348" id="5264392666049902636" />
                    </node>
                  </node>
                  <node role="type" roleId="tpee.5680397130376446158" type="tpee.StringType" typeId="tpee.1225271177708" id="5264392666049902633" />
                </node>
              </node>
              <node role="statement" roleId="tpee.1068581517665" type="tpee.LocalVariableDeclarationStatement" typeId="tpee.1068581242864" id="5264392666049902639">
                <node role="localVariableDeclaration" roleId="tpee.1068581242865" type="tpee.LocalVariableDeclaration" typeId="tpee.1068581242863" id="5264392666049902640">
                  <property name="name" nameId="tpck.1169194664001" value="newClassifierFQName" />
                  <node role="type" roleId="tpee.5680397130376446158" type="tpee.StringType" typeId="tpee.1225271177708" id="5264392666049902641" />
                  <node role="initializer" roleId="tpee.1068431790190" type="tpee.DotExpression" typeId="tpee.1197027756228" id="5264392666049902642">
                    <node role="operand" roleId="tpee.1197027771414" type="tpee.DotExpression" typeId="tpee.1197027756228" id="5264392666049902643">
                      <node role="operand" roleId="tpee.1197027771414" type="tpf8.TemplateFunctionParameter_sourceNode" typeId="tpf8.1167169188348" id="5264392666049902644" />
                      <node role="operation" roleId="tpee.1197027833540" type="tp25.SLinkAccess" typeId="tp25.1138056143562" id="5264392666049902645">
                        <link role="link" roleId="tp25.1138056516764" targetNodeId="tp33.6655357163912246427" />
                      </node>
                    </node>
                    <node role="operation" roleId="tpee.1197027833540" type="tp25.Node_ConceptMethodCall" typeId="tp25.1179409122411" id="5264392666049902646">
                      <link role="baseMethodDeclaration" roleId="tpee.1068499141037" targetNodeId="tpcu.1213877404258" resolveInfo="getFqName" />
                    </node>
                  </node>
                </node>
              </node>
              <node role="statement" roleId="tpee.1068581517665" type="tpee.ExpressionStatement" typeId="tpee.1068580123155" id="5264392666049902647">
                <node role="expression" roleId="tpee.1068580123156" type="tpee.PlusExpression" typeId="tpee.1068581242875" id="5264392666049902648">
                  <node role="leftExpression" roleId="tpee.1081773367580" type="tpee.PlusExpression" typeId="tpee.1068581242875" id="5264392666049902649">
                    <node role="leftExpression" roleId="tpee.1081773367580" type="tpee.PlusExpression" typeId="tpee.1068581242875" id="5264392666049902650">
                      <node role="leftExpression" roleId="tpee.1081773367580" type="tpee.StringLiteral" typeId="tpee.1070475926800" id="5264392666049902651">
                        <property name="value" nameId="tpee.1070475926801" value="Replacing IMethodCalls using " />
                      </node>
                      <node role="rightExpression" roleId="tpee.1081773367579" type="tpee.VariableReference" typeId="tpee.1068498886296" id="5264392666049902652">
                        <link role="variableDeclaration" roleId="tpee.1068581517664" targetNodeId="5264392666049902632" resolveInfo="oldClassifierFQName" />
                      </node>
                    </node>
                    <node role="rightExpression" roleId="tpee.1081773367579" type="tpee.StringLiteral" typeId="tpee.1070475926800" id="5264392666049902653">
                      <property name="value" nameId="tpee.1070475926801" value=" as a parameter with " />
                    </node>
                  </node>
                  <node role="rightExpression" roleId="tpee.1081773367579" type="tpee.VariableReference" typeId="tpee.1068498886296" id="5264392666049902654">
                    <link role="variableDeclaration" roleId="tpee.1068581517664" targetNodeId="5264392666049902640" resolveInfo="newClassifierFQName" />
                  </node>
                </node>
              </node>
            </node>
          </node>
        </node>
        <node role="smodelAttribute" roleId="tpck.5169995583184591170" type="tpf8.IfMacro" typeId="tpf8.1118773211870" id="5264392666049909428">
          <node role="conditionFunction" roleId="tpf8.1167945861827" type="tpf8.IfMacro_Condition" typeId="tpf8.1167945743726" id="5264392666049909430">
            <node role="body" roleId="tpee.1137022507850" type="tpee.StatementList" typeId="tpee.1068580123136" id="5264392666049909432">
              <node role="statement" roleId="tpee.1068581517665" type="tpee.ExpressionStatement" typeId="tpee.1068580123155" id="5264392666049910253">
                <node role="expression" roleId="tpee.1068580123156" type="tpee.DotExpression" typeId="tpee.1197027756228" id="5264392666049910254">
                  <node role="operation" roleId="tpee.1197027833540" type="tp25.SPropertyAccess" typeId="tp25.1138056022639" id="5264392666049910255">
                    <link role="property" roleId="tp25.1138056395725" targetNodeId="tp33.7867202088808133349" resolveInfo="updateClassifierTypes" />
                  </node>
                  <node role="operand" roleId="tpee.1197027771414" type="tpf8.TemplateFunctionParameter_sourceNode" typeId="tpf8.1167169188348" id="5264392666049910256" />
                </node>
              </node>
            </node>
          </node>
        </node>
        <node role="affectedInstancePredicate" roleId="tp33.1177457957478" type="tp33.MigrationScriptPart_Instance_Predicate" typeId="tp33.1177458061340" id="5264392666049933912">
          <node role="body" roleId="tpee.1137022507850" type="tpee.StatementList" typeId="tpee.1068580123136" id="5264392666049933913">
            <node role="statement" roleId="tpee.1068581517665" type="tpee.LocalVariableDeclarationStatement" typeId="tpee.1068581242864" id="5264392666049936157">
              <node role="localVariableDeclaration" roleId="tpee.1068581242865" type="tpee.LocalVariableDeclaration" typeId="tpee.1068581242863" id="5264392666049936158">
                <property name="name" nameId="tpck.1169194664001" value="reference" />
                <node role="type" roleId="tpee.5680397130376446158" type="tpee.ClassifierType" typeId="tpee.1107535904670" id="5264392666049936159">
                  <link role="classifier" roleId="tpee.1107535924139" targetNodeId="cu2c.~SReference" resolveInfo="SReference" />
                </node>
                <node role="initializer" roleId="tpee.1068431790190" type="tpee.DotExpression" typeId="tpee.1197027756228" id="5264392666049936160">
                  <node role="operation" roleId="tpee.1197027833540" type="tp25.Node_GetReferenceOperation" typeId="tp25.3609773094169249792" id="5264392666049936161">
                    <node role="linkQualifier" roleId="tp25.3609773094169252180" type="tp25.OperationParm_LinkQualifier" typeId="tp25.5168775467716640652" id="5264392666049938653">
                      <node role="linkQualifier" roleId="tp25.5168775467716640653" type="tp25.LinkRefQualifier" typeId="tp25.1204851882688" id="1569157826885060312">
                        <link role="link" roleId="tp25.1204851882689" targetNodeId="tpee.1068499141037" />
                      </node>
                    </node>
                  </node>
                  <node role="operand" roleId="tpee.1197027771414" type="tp33.MigrationScriptPart_node" typeId="tp33.1177458237937" id="5264392666049936164" />
                </node>
              </node>
            </node>
            <node role="statement" roleId="tpee.1068581517665" type="tpee.IfStatement" typeId="tpee.1068580123159" id="5264392666049936165">
              <node role="condition" roleId="tpee.1068580123160" type="tpee.OrExpression" typeId="tpee.1080223426719" id="5264392666049936166">
                <node role="rightExpression" roleId="tpee.1081773367579" type="tpee.NotEqualsExpression" typeId="tpee.1073239437375" id="5264392666049936167">
                  <node role="rightExpression" roleId="tpee.1081773367579" type="tpee.NullLiteral" typeId="tpee.1070534058343" id="5264392666049936168" />
                  <node role="leftExpression" roleId="tpee.1081773367580" type="tpee.DotExpression" typeId="tpee.1197027756228" id="5264392666049936169">
                    <node role="operation" roleId="tpee.1197027833540" type="tpee.InstanceMethodCallOperation" typeId="tpee.1202948039474" id="5264392666049936170">
                      <link role="baseMethodDeclaration" roleId="tpee.1068499141037" targetNodeId="cu2c.~SReference%dgetTargetNodeSilently()%cjetbrains%dmps%dsmodel%dSNode" resolveInfo="getTargetNodeSilently" />
                    </node>
                    <node role="operand" roleId="tpee.1197027771414" type="tpee.VariableReference" typeId="tpee.1068498886296" id="5264392666049936171">
                      <link role="variableDeclaration" roleId="tpee.1068581517664" targetNodeId="5264392666049936158" resolveInfo="reference" />
                    </node>
                  </node>
                </node>
                <node role="leftExpression" roleId="tpee.1081773367580" type="tpee.EqualsExpression" typeId="tpee.1068580123152" id="5264392666049936172">
                  <node role="leftExpression" roleId="tpee.1081773367580" type="tpee.VariableReference" typeId="tpee.1068498886296" id="5264392666049936173">
                    <link role="variableDeclaration" roleId="tpee.1068581517664" targetNodeId="5264392666049936158" resolveInfo="reference" />
                  </node>
                  <node role="rightExpression" roleId="tpee.1081773367579" type="tpee.NullLiteral" typeId="tpee.1070534058343" id="5264392666049936174" />
                </node>
              </node>
              <node role="ifTrue" roleId="tpee.1068580123161" type="tpee.StatementList" typeId="tpee.1068580123136" id="5264392666049936175">
                <node role="statement" roleId="tpee.1068581517665" type="tpee.ReturnStatement" typeId="tpee.1068581242878" id="5264392666049936176">
                  <node role="expression" roleId="tpee.1068581517676" type="tpee.BooleanConstant" typeId="tpee.1068580123137" id="5264392666049936177">
                    <property name="value" nameId="tpee.1068580123138" value="false" />
                  </node>
                </node>
              </node>
            </node>
            <node role="statement" roleId="tpee.1068581517665" type="tpee.LocalVariableDeclarationStatement" typeId="tpee.1068581242864" id="5264392666049936178">
              <node role="localVariableDeclaration" roleId="tpee.1068581242865" type="tpee.LocalVariableDeclaration" typeId="tpee.1068581242863" id="5264392666049936179">
                <property name="name" nameId="tpck.1169194664001" value="targetNodeId" />
                <node role="type" roleId="tpee.5680397130376446158" type="tpee.ClassifierType" typeId="tpee.1107535904670" id="5264392666049936180">
                  <link role="classifier" roleId="tpee.1107535924139" targetNodeId="cu2c.~SNodeId" resolveInfo="SNodeId" />
                </node>
                <node role="initializer" roleId="tpee.1068431790190" type="tpee.DotExpression" typeId="tpee.1197027756228" id="5264392666049936181">
                  <node role="operation" roleId="tpee.1197027833540" type="tpee.InstanceMethodCallOperation" typeId="tpee.1202948039474" id="5264392666049936182">
                    <link role="baseMethodDeclaration" roleId="tpee.1068499141037" targetNodeId="cu2c.~SReference%dgetTargetNodeId()%cjetbrains%dmps%dsmodel%dSNodeId" resolveInfo="getTargetNodeId" />
                  </node>
                  <node role="operand" roleId="tpee.1197027771414" type="tpee.VariableReference" typeId="tpee.1068498886296" id="5264392666049936183">
                    <link role="variableDeclaration" roleId="tpee.1068581517664" targetNodeId="5264392666049936158" resolveInfo="reference" />
                  </node>
                </node>
              </node>
            </node>
            <node role="statement" roleId="tpee.1068581517665" type="tpee.IfStatement" typeId="tpee.1068580123159" id="5264392666049936184">
              <node role="condition" roleId="tpee.1068580123160" type="tpee.EqualsExpression" typeId="tpee.1068580123152" id="5264392666049936185">
                <node role="rightExpression" roleId="tpee.1081773367579" type="tpee.NullLiteral" typeId="tpee.1070534058343" id="5264392666049936186" />
                <node role="leftExpression" roleId="tpee.1081773367580" type="tpee.VariableReference" typeId="tpee.1068498886296" id="5264392666049936187">
                  <link role="variableDeclaration" roleId="tpee.1068581517664" targetNodeId="5264392666049936179" resolveInfo="targetNodeId" />
                </node>
              </node>
              <node role="ifTrue" roleId="tpee.1068580123161" type="tpee.StatementList" typeId="tpee.1068580123136" id="5264392666049936188">
                <node role="statement" roleId="tpee.1068581517665" type="tpee.ReturnStatement" typeId="tpee.1068581242878" id="5264392666049936189">
                  <node role="expression" roleId="tpee.1068581517676" type="tpee.BooleanConstant" typeId="tpee.1068580123137" id="5264392666049936190">
                    <property name="value" nameId="tpee.1068580123138" value="false" />
                  </node>
                </node>
              </node>
            </node>
            <node role="statement" roleId="tpee.1068581517665" type="tpee.ReturnStatement" typeId="tpee.1068581242878" id="5264392666049936191">
              <node role="expression" roleId="tpee.1068581517676" type="tpee.DotExpression" typeId="tpee.1197027756228" id="5264392666049936192">
                <node role="operation" roleId="tpee.1197027833540" type="tpee.InstanceMethodCallOperation" typeId="tpee.1202948039474" id="5264392666049936193">
                  <link role="baseMethodDeclaration" roleId="tpee.1068499141037" targetNodeId="e2lb.~String%dcontains(java%dlang%dCharSequence)%cboolean" resolveInfo="contains" />
                  <node role="actualArgument" roleId="tpee.1068499141038" type="tpee.StringLiteral" typeId="tpee.1070475926800" id="5264392666049936194">
                    <property name="value" nameId="tpee.1070475926801" value="old.classifier.fqName" />
                    <node role="smodelAttribute" roleId="tpck.5169995583184591170" type="tpf8.PropertyMacro" typeId="tpf8.1087833241328" id="5264392666049936195">
                      <property name="propertyName" nameId="tpck.1757699476691236117" value="value" />
                      <node role="propertyValueFunction" roleId="tpf8.1167756362303" type="tpf8.PropertyMacro_GetPropertyValue" typeId="tpf8.1167756080639" id="5264392666049936196">
                        <node role="body" roleId="tpee.1137022507850" type="tpee.StatementList" typeId="tpee.1068580123136" id="5264392666049936197">
                          <node role="statement" roleId="tpee.1068581517665" type="tpee.ExpressionStatement" typeId="tpee.1068580123155" id="5264392666049936198">
                            <node role="expression" roleId="tpee.1068580123156" type="tpee.DotExpression" typeId="tpee.1197027756228" id="5434557751113270169">
                              <node role="operation" roleId="tpee.1197027833540" type="tp25.Node_ConceptMethodCall" typeId="tp25.1179409122411" id="5434557751113272761">
                                <link role="baseMethodDeclaration" roleId="tpee.1068499141037" targetNodeId="36cd.5434557751112930827" resolveInfo="getClassifierFqName" />
                              </node>
                              <node role="operand" roleId="tpee.1197027771414" type="tpee.DotExpression" typeId="tpee.1197027756228" id="5264392666049936201">
                                <node role="operation" roleId="tpee.1197027833540" type="tp25.SLinkAccess" typeId="tp25.1138056143562" id="5434557751113268952">
                                  <link role="link" roleId="tp25.1138056516764" targetNodeId="tp33.5434557751112108415" />
                                </node>
                                <node role="operand" roleId="tpee.1197027771414" type="tpf8.TemplateFunctionParameter_sourceNode" typeId="tpf8.1167169188348" id="5264392666049936203" />
                              </node>
                            </node>
                          </node>
                        </node>
                      </node>
                    </node>
                  </node>
                </node>
                <node role="operand" roleId="tpee.1197027771414" type="tpee.DotExpression" typeId="tpee.1197027756228" id="5264392666049936204">
                  <node role="operand" roleId="tpee.1197027771414" type="tpee.VariableReference" typeId="tpee.1068498886296" id="5264392666049936205">
                    <link role="variableDeclaration" roleId="tpee.1068581517664" targetNodeId="5264392666049936179" resolveInfo="targetNodeId" />
                  </node>
                  <node role="operation" roleId="tpee.1197027833540" type="tpee.InstanceMethodCallOperation" typeId="tpee.1202948039474" id="5264392666049936206">
                    <link role="baseMethodDeclaration" roleId="tpee.1068499141037" targetNodeId="e2lb.~Object%dtoString()%cjava%dlang%dString" resolveInfo="toString" />
                  </node>
                </node>
              </node>
            </node>
          </node>
        </node>
      </node>
      <node role="part" roleId="tp33.1177458178889" type="tp33.MigrationScriptPart_Instance" typeId="tp33.1177457850499" id="4126624587004991023">
        <property name="description" nameId="tp33.1177457972041" value="Description" />
        <link role="affectedInstanceConcept" roleId="tp33.1177457957477" targetNodeId="tpee.1204053956946" resolveInfo="IMethodCall" />
        <node role="affectedInstanceUpdater" roleId="tp33.1177458005323" type="tp33.MigrationScriptPart_Instance_Updater" typeId="tp33.1177458491964" id="4126624587004991025">
          <node role="body" roleId="tpee.1137022507850" type="tpee.StatementList" typeId="tpee.1068580123136" id="4126624587004991027">
            <node role="statement" roleId="tpee.1068581517665" type="tpee.ExpressionStatement" typeId="tpee.1068580123155" id="2037769997942400190">
              <node role="expression" roleId="tpee.1068580123156" type="tpee.DotExpression" typeId="tpee.1197027756228" id="2037769997942400191">
                <node role="operation" roleId="tpee.1197027833540" type="tpee.InstanceMethodCallOperation" typeId="tpee.1202948039474" id="2037769997942400192">
                  <link role="baseMethodDeclaration" roleId="tpee.1068499141037" targetNodeId="cu2c.~SModel%daddModelImport(jetbrains%dmps%dsmodel%dSModelReference,boolean)%cvoid" resolveInfo="addModelImport" />
                  <node role="actualArgument" roleId="tpee.1068499141038" type="tpee.StaticMethodCall" typeId="tpee.1081236700937" id="2037769997942400193">
                    <link role="classConcept" roleId="tpee.1144433194310" targetNodeId="cu2c.~SModelReference" resolveInfo="SModelReference" />
                    <link role="baseMethodDeclaration" roleId="tpee.1068499141037" targetNodeId="cu2c.~SModelReference%dfromString(java%dlang%dString)%cjetbrains%dmps%dsmodel%dSModelReference" resolveInfo="fromString" />
                    <node role="actualArgument" roleId="tpee.1068499141038" type="tpee.StringLiteral" typeId="tpee.1070475926800" id="2037769997942400194">
                      <property name="value" nameId="tpee.1070475926801" value="newClassifierModelReference" />
                      <node role="smodelAttribute" roleId="tpck.5169995583184591170" type="tpf8.PropertyMacro" typeId="tpf8.1087833241328" id="2037769997942400195">
                        <property name="propertyName" nameId="tpck.1757699476691236117" value="value" />
                        <node role="propertyValueFunction" roleId="tpf8.1167756362303" type="tpf8.PropertyMacro_GetPropertyValue" typeId="tpf8.1167756080639" id="2037769997942400196">
                          <node role="body" roleId="tpee.1137022507850" type="tpee.StatementList" typeId="tpee.1068580123136" id="2037769997942400197">
                            <node role="statement" roleId="tpee.1068581517665" type="tpee.ExpressionStatement" typeId="tpee.1068580123155" id="2037769997942400198">
                              <node role="expression" roleId="tpee.1068580123156" type="tpee.DotExpression" typeId="tpee.1197027756228" id="2037769997942400199">
                                <node role="operation" roleId="tpee.1197027833540" type="tpee.InstanceMethodCallOperation" typeId="tpee.1202948039474" id="2037769997942400200">
                                  <link role="baseMethodDeclaration" roleId="tpee.1068499141037" targetNodeId="cu2c.~SModelReference%dtoString()%cjava%dlang%dString" resolveInfo="toString" />
                                </node>
                                <node role="operand" roleId="tpee.1197027771414" type="tpee.DotExpression" typeId="tpee.1197027756228" id="2037769997942400201">
                                  <node role="operation" roleId="tpee.1197027833540" type="tpee.InstanceMethodCallOperation" typeId="tpee.1202948039474" id="2037769997942400202">
                                    <link role="baseMethodDeclaration" roleId="tpee.1068499141037" targetNodeId="cu2c.~SModel%dgetSModelReference()%cjetbrains%dmps%dsmodel%dSModelReference" resolveInfo="getSModelReference" />
                                  </node>
                                  <node role="operand" roleId="tpee.1197027771414" type="tp25.SemanticDowncastExpression" typeId="tp25.1145404486709" id="2037769997942400203">
                                    <node role="leftExpression" roleId="tp25.1145404616321" type="tpee.DotExpression" typeId="tpee.1197027756228" id="2037769997942400204">
                                      <node role="operation" roleId="tpee.1197027833540" type="tp25.Node_GetModelOperation" typeId="tp25.1143234257716" id="2037769997942400205" />
                                      <node role="operand" roleId="tpee.1197027771414" type="tpee.DotExpression" typeId="tpee.1197027756228" id="2037769997942400206">
                                        <node role="operand" roleId="tpee.1197027771414" type="tpf8.TemplateFunctionParameter_sourceNode" typeId="tpf8.1167169188348" id="2037769997942400210" />
                                        <node role="operation" roleId="tpee.1197027833540" type="tp25.SLinkAccess" typeId="tp25.1138056143562" id="2037769997942400207">
                                          <link role="link" roleId="tp25.1138056516764" targetNodeId="tp33.6655357163912246427" />
                                        </node>
                                      </node>
                                    </node>
                                  </node>
                                </node>
                              </node>
                            </node>
                          </node>
                        </node>
                      </node>
                    </node>
                  </node>
                  <node role="actualArgument" roleId="tpee.1068499141038" type="tpee.BooleanConstant" typeId="tpee.1068580123137" id="2037769997942400211">
                    <property name="value" nameId="tpee.1068580123138" value="false" />
                  </node>
                </node>
                <node role="operand" roleId="tpee.1197027771414" type="tpee.DotExpression" typeId="tpee.1197027756228" id="2037769997942400212">
                  <node role="operation" roleId="tpee.1197027833540" type="tpee.InstanceMethodCallOperation" typeId="tpee.1202948039474" id="2037769997942400213">
                    <link role="baseMethodDeclaration" roleId="tpee.1068499141037" targetNodeId="cu2c.~SNode%dgetModel()%cjetbrains%dmps%dsmodel%dSModel" resolveInfo="getModel" />
                  </node>
                  <node role="operand" roleId="tpee.1197027771414" type="tp25.SemanticDowncastExpression" typeId="tp25.1145404486709" id="2037769997942400214">
                    <node role="leftExpression" roleId="tp25.1145404616321" type="tp33.MigrationScriptPart_node" typeId="tp33.1177458237937" id="2037769997942400215" />
                  </node>
                </node>
              </node>
            </node>
            <node role="statement" roleId="tpee.1068581517665" type="tpee.ExpressionStatement" typeId="tpee.1068580123155" id="2037769997942400216">
              <node role="expression" roleId="tpee.1068580123156" type="tpee.DotExpression" typeId="tpee.1197027756228" id="2037769997942400217">
                <node role="operation" roleId="tpee.1197027833540" type="tpee.InstanceMethodCallOperation" typeId="tpee.1202948039474" id="2037769997942400218">
                  <link role="baseMethodDeclaration" roleId="tpee.1068499141037" targetNodeId="vsqj.~IModule%daddDependency(org%djetbrains%dmps%dopenapi%dmodule%dSModuleReference,boolean)%cvoid" resolveInfo="addDependency" />
                  <node role="actualArgument" roleId="tpee.1068499141038" type="tpee.StaticMethodCall" typeId="tpee.1081236700937" id="2037769997942400219">
                    <link role="classConcept" roleId="tpee.1144433194310" targetNodeId="kqhl.~ModuleReference" resolveInfo="ModuleReference" />
                    <link role="baseMethodDeclaration" roleId="tpee.1068499141037" targetNodeId="kqhl.~ModuleReference%dfromString(java%dlang%dString)%cjetbrains%dmps%dproject%dstructure%dmodules%dModuleReference" resolveInfo="fromString" />
                    <node role="actualArgument" roleId="tpee.1068499141038" type="tpee.StringLiteral" typeId="tpee.1070475926800" id="2037769997942400220">
                      <property name="value" nameId="tpee.1070475926801" value="moduleToString" />
                      <node role="smodelAttribute" roleId="tpck.5169995583184591170" type="tpf8.PropertyMacro" typeId="tpf8.1087833241328" id="2037769997942400221">
                        <property name="propertyName" nameId="tpck.1757699476691236117" value="value" />
                        <node role="propertyValueFunction" roleId="tpf8.1167756362303" type="tpf8.PropertyMacro_GetPropertyValue" typeId="tpf8.1167756080639" id="2037769997942400222">
                          <node role="body" roleId="tpee.1137022507850" type="tpee.StatementList" typeId="tpee.1068580123136" id="2037769997942400223">
                            <node role="statement" roleId="tpee.1068581517665" type="tpee.ExpressionStatement" typeId="tpee.1068580123155" id="2037769997942400224">
                              <node role="expression" roleId="tpee.1068580123156" type="tpee.DotExpression" typeId="tpee.1197027756228" id="2037769997942400225">
                                <node role="operation" roleId="tpee.1197027833540" type="tpee.InstanceMethodCallOperation" typeId="tpee.1202948039474" id="2037769997942400226">
                                  <link role="baseMethodDeclaration" roleId="tpee.1068499141037" targetNodeId="kqhl.~ModuleReference%dtoString()%cjava%dlang%dString" resolveInfo="toString" />
                                </node>
                                <node role="operand" roleId="tpee.1197027771414" type="tpee.DotExpression" typeId="tpee.1197027756228" id="2037769997942400227">
                                  <node role="operation" roleId="tpee.1197027833540" type="tpee.InstanceMethodCallOperation" typeId="tpee.1202948039474" id="2037769997942400228">
                                    <link role="baseMethodDeclaration" roleId="tpee.1068499141037" targetNodeId="vsqj.~IModule%dgetModuleReference()%cjetbrains%dmps%dproject%dstructure%dmodules%dModuleReference" resolveInfo="getModuleReference" />
                                  </node>
                                  <node role="operand" roleId="tpee.1197027771414" type="tpee.DotExpression" typeId="tpee.1197027756228" id="2037769997942400229">
                                    <node role="operation" roleId="tpee.1197027833540" type="tpee.InstanceMethodCallOperation" typeId="tpee.1202948039474" id="2037769997942400230">
                                      <link role="baseMethodDeclaration" roleId="tpee.1068499141037" targetNodeId="cu2c.~SModelDescriptor%dgetModule()%cjetbrains%dmps%dproject%dIModule" resolveInfo="getModule" />
                                    </node>
                                    <node role="operand" roleId="tpee.1197027771414" type="tpee.DotExpression" typeId="tpee.1197027756228" id="2037769997942400231">
                                      <node role="operation" roleId="tpee.1197027833540" type="tpee.InstanceMethodCallOperation" typeId="tpee.1202948039474" id="2037769997942400232">
                                        <link role="baseMethodDeclaration" roleId="tpee.1068499141037" targetNodeId="cu2c.~SModel%dgetModelDescriptor()%cjetbrains%dmps%dsmodel%dSModelDescriptor" resolveInfo="getModelDescriptor" />
                                      </node>
                                      <node role="operand" roleId="tpee.1197027771414" type="tp25.SemanticDowncastExpression" typeId="tp25.1145404486709" id="2037769997942400233">
                                        <node role="leftExpression" roleId="tp25.1145404616321" type="tpee.DotExpression" typeId="tpee.1197027756228" id="2037769997942400234">
                                          <node role="operation" roleId="tpee.1197027833540" type="tp25.Node_GetModelOperation" typeId="tp25.1143234257716" id="2037769997942400235" />
                                          <node role="operand" roleId="tpee.1197027771414" type="tpee.DotExpression" typeId="tpee.1197027756228" id="2037769997942400236">
                                            <node role="operand" roleId="tpee.1197027771414" type="tpf8.TemplateFunctionParameter_sourceNode" typeId="tpf8.1167169188348" id="2037769997942400240" />
                                            <node role="operation" roleId="tpee.1197027833540" type="tp25.SLinkAccess" typeId="tp25.1138056143562" id="2037769997942400237">
                                              <link role="link" roleId="tp25.1138056516764" targetNodeId="tp33.6655357163912246427" />
                                            </node>
                                          </node>
                                        </node>
                                      </node>
                                    </node>
                                  </node>
                                </node>
                              </node>
                            </node>
                          </node>
                        </node>
                      </node>
                    </node>
                  </node>
                  <node role="actualArgument" roleId="tpee.1068499141038" type="tpee.BooleanConstant" typeId="tpee.1068580123137" id="2037769997942400241">
                    <property name="value" nameId="tpee.1068580123138" value="false" />
                  </node>
                </node>
                <node role="operand" roleId="tpee.1197027771414" type="tpee.DotExpression" typeId="tpee.1197027756228" id="2037769997942400242">
                  <node role="operation" roleId="tpee.1197027833540" type="tpee.InstanceMethodCallOperation" typeId="tpee.1202948039474" id="2037769997942400243">
                    <link role="baseMethodDeclaration" roleId="tpee.1068499141037" targetNodeId="cu2c.~SModelDescriptor%dgetModule()%cjetbrains%dmps%dproject%dIModule" resolveInfo="getModule" />
                  </node>
                  <node role="operand" roleId="tpee.1197027771414" type="tpee.DotExpression" typeId="tpee.1197027756228" id="2037769997942400244">
                    <node role="operation" roleId="tpee.1197027833540" type="tpee.InstanceMethodCallOperation" typeId="tpee.1202948039474" id="2037769997942400245">
                      <link role="baseMethodDeclaration" roleId="tpee.1068499141037" targetNodeId="cu2c.~SModel%dgetModelDescriptor()%cjetbrains%dmps%dsmodel%dSModelDescriptor" resolveInfo="getModelDescriptor" />
                    </node>
                    <node role="operand" roleId="tpee.1197027771414" type="tpee.DotExpression" typeId="tpee.1197027756228" id="2037769997942400246">
                      <node role="operation" roleId="tpee.1197027833540" type="tpee.InstanceMethodCallOperation" typeId="tpee.1202948039474" id="2037769997942400247">
                        <link role="baseMethodDeclaration" roleId="tpee.1068499141037" targetNodeId="cu2c.~SNode%dgetModel()%cjetbrains%dmps%dsmodel%dSModel" resolveInfo="getModel" />
                      </node>
                      <node role="operand" roleId="tpee.1197027771414" type="tp25.SemanticDowncastExpression" typeId="tp25.1145404486709" id="2037769997942400248">
                        <node role="leftExpression" roleId="tp25.1145404616321" type="tp33.MigrationScriptPart_node" typeId="tp33.1177458237937" id="2037769997942400249" />
                      </node>
                    </node>
                  </node>
                </node>
              </node>
            </node>
            <node role="statement" roleId="tpee.1068581517665" type="tpee.IfStatement" typeId="tpee.1068580123159" id="2037769997942430807">
              <node role="condition" roleId="tpee.1068580123160" type="tpee.EqualsExpression" typeId="tpee.1068580123152" id="2037769997942448192">
                <node role="leftExpression" roleId="tpee.1081773367580" type="tpee.DotExpression" typeId="tpee.1197027756228" id="2037769997942437168">
                  <node role="operation" roleId="tpee.1197027833540" type="tp25.SLinkAccess" typeId="tp25.1138056143562" id="2037769997942443709">
                    <link role="link" roleId="tp25.1138056516764" targetNodeId="tpee.1068499141037" />
                  </node>
                  <node role="operand" roleId="tpee.1197027771414" type="tp33.MigrationScriptPart_node" typeId="tp33.1177458237937" id="2037769997942436710" />
                </node>
                <node role="rightExpression" roleId="tpee.1081773367579" type="tp25.NodeRefExpression" typeId="tp25.1219352745532" id="2037769997942448390">
                  <link role="referentNode" roleId="tp25.1219352800908" targetNodeId="e2lb.~Object" resolveInfo="Object" />
                  <node role="smodelAttribute" roleId="tpck.5169995583184591170" type="tpf8.ReferenceMacro" typeId="tpf8.1088761943574" id="2037769997942448391">
                    <property name="linkRole" nameId="tpck.1757699476691236116" value="referentNode" />
                    <node role="referentFunction" roleId="tpf8.1167770376702" type="tpf8.ReferenceMacro_GetReferent" typeId="tpf8.1167770111131" id="2037769997942448392">
                      <node role="body" roleId="tpee.1137022507850" type="tpee.StatementList" typeId="tpee.1068580123136" id="2037769997942448393">
                        <node role="statement" roleId="tpee.1068581517665" type="tpee.ExpressionStatement" typeId="tpee.1068580123155" id="2037769997942448394">
                          <node role="expression" roleId="tpee.1068580123156" type="tpee.DotExpression" typeId="tpee.1197027756228" id="2037769997942448395">
                            <node role="operation" roleId="tpee.1197027833540" type="tp25.SLinkAccess" typeId="tp25.1138056143562" id="2037769997942554499">
                              <link role="link" roleId="tp25.1138056516764" targetNodeId="tp33.2291767839159499865" />
                            </node>
                            <node role="operand" roleId="tpee.1197027771414" type="tp25.SNodeTypeCastExpression" typeId="tp25.1140137987495" id="2037769997942536080">
                              <link role="concept" roleId="tp25.1140138128738" targetNodeId="tp33.2291767839159498115" resolveInfo="DirectMethodSpecification" />
                              <node role="leftExpression" roleId="tp25.1140138123956" type="tpee.DotExpression" typeId="tpee.1197027756228" id="2037769997942520714">
                                <node role="operation" roleId="tpee.1197027833540" type="tp25.SLinkAccess" typeId="tp25.1138056143562" id="2037769997942530155">
                                  <link role="link" roleId="tp25.1138056516764" targetNodeId="tp33.4774682482449846913" />
                                </node>
                                <node role="operand" roleId="tpee.1197027771414" type="tpf8.TemplateFunctionParameter_sourceNode" typeId="tpf8.1167169188348" id="2037769997942448397" />
                              </node>
                            </node>
                          </node>
                        </node>
                      </node>
                    </node>
                  </node>
                </node>
              </node>
              <node role="smodelAttribute" roleId="tpck.5169995583184591170" type="tpf8.LoopMacro" typeId="tpf8.1118786554307" id="2037769997942432794">
                <node role="sourceNodesQuery" roleId="tpf8.1167952069335" type="tpf8.SourceSubstituteMacro_SourceNodesQuery" typeId="tpf8.1167951910403" id="2037769997942432796">
                  <node role="body" roleId="tpee.1137022507850" type="tpee.StatementList" typeId="tpee.1068580123136" id="2037769997942432798">
                    <node role="statement" roleId="tpee.1068581517665" type="tpee.ExpressionStatement" typeId="tpee.1068580123155" id="2037769997942433399">
                      <node role="expression" roleId="tpee.1068580123156" type="tpee.DotExpression" typeId="tpee.1197027756228" id="2037769997942433411">
                        <node role="operation" roleId="tpee.1197027833540" type="tp2q.WhereOperation" typeId="tp2q.1202120902084" id="2037769997942433412">
                          <node role="closure" roleId="tp2q.1204796294226" type="tp2c.ClosureLiteral" typeId="tp2c.1199569711397" id="2037769997942433413">
                            <node role="body" roleId="tp2c.1199569916463" type="tpee.StatementList" typeId="tpee.1068580123136" id="2037769997942433414">
                              <node role="statement" roleId="tpee.1068581517665" type="tpee.ExpressionStatement" typeId="tpee.1068580123155" id="2037769997942433415">
                                <node role="expression" roleId="tpee.1068580123156" type="tpee.AndExpression" typeId="tpee.1080120340718" id="2037769997942433416">
                                  <node role="leftExpression" roleId="tpee.1081773367580" type="tpee.DotExpression" typeId="tpee.1197027756228" id="2037769997942433417">
                                    <node role="operation" roleId="tpee.1197027833540" type="tp25.Node_IsInstanceOfOperation" typeId="tp25.1139621453865" id="2037769997942433418">
                                      <node role="conceptArgument" roleId="tp25.1177027386292" type="tp25.RefConcept_Reference" typeId="tp25.1177026924588" id="2037769997942433419">
                                        <link role="conceptDeclaration" roleId="tp25.1177026940964" targetNodeId="tp33.2291767839159498115" resolveInfo="DirectMethodSpecification" />
                                      </node>
                                    </node>
                                    <node role="operand" roleId="tpee.1197027771414" type="tpee.DotExpression" typeId="tpee.1197027756228" id="2037769997942433420">
                                      <node role="operation" roleId="tpee.1197027833540" type="tp25.SLinkAccess" typeId="tp25.1138056143562" id="2037769997942433421">
                                        <link role="link" roleId="tp25.1138056516764" targetNodeId="tp33.4774682482449846913" />
                                      </node>
                                      <node role="operand" roleId="tpee.1197027771414" type="tpee.VariableReference" typeId="tpee.1068498886296" id="2037769997942433422">
                                        <link role="variableDeclaration" roleId="tpee.1068581517664" targetNodeId="2037769997942433426" resolveInfo="it" />
                                      </node>
                                    </node>
                                  </node>
                                  <node role="rightExpression" roleId="tpee.1081773367579" type="tpee.DotExpression" typeId="tpee.1197027756228" id="2037769997942433423">
                                    <node role="operation" roleId="tpee.1197027833540" type="tp25.SPropertyAccess" typeId="tp25.1138056022639" id="2037769997942433424">
                                      <link role="property" roleId="tp25.1138056395725" targetNodeId="tp33.7867202088808133349" resolveInfo="updateClassifierTypes" />
                                    </node>
                                    <node role="operand" roleId="tpee.1197027771414" type="tpf8.TemplateFunctionParameter_sourceNode" typeId="tpf8.1167169188348" id="2037769997942433425" />
                                  </node>
                                </node>
                              </node>
                            </node>
                            <node role="parameter" roleId="tp2c.1199569906740" type="tp2q.SmartClosureParameterDeclaration" typeId="tp2q.1203518072036" id="2037769997942433426">
                              <property name="name" nameId="tpck.1169194664001" value="it" />
                              <node role="type" roleId="tpee.5680397130376446158" type="tpee.UndefinedType" typeId="tpee.4836112446988635817" id="2037769997942433427" />
                            </node>
                          </node>
                        </node>
                        <node role="operand" roleId="tpee.1197027771414" type="tpee.DotExpression" typeId="tpee.1197027756228" id="2037769997942433428">
                          <node role="operation" roleId="tpee.1197027833540" type="tp25.SLinkListAccess" typeId="tp25.1138056282393" id="2037769997942433429">
                            <link role="link" roleId="tp25.1138056546658" targetNodeId="tp33.849077997121893197" />
                          </node>
                          <node role="operand" roleId="tpee.1197027771414" type="tpf8.TemplateFunctionParameter_sourceNode" typeId="tpf8.1167169188348" id="2037769997942433430" />
                        </node>
                      </node>
                    </node>
                  </node>
                </node>
              </node>
              <node role="ifTrue" roleId="tpee.1068580123161" type="tpee.StatementList" typeId="tpee.1068580123136" id="2037769997942430809">
                <node role="statement" roleId="tpee.1068581517665" type="tpee.ExpressionStatement" typeId="tpee.1068580123155" id="2037769997942587072">
                  <node role="expression" roleId="tpee.1068580123156" type="tpee.AssignmentExpression" typeId="tpee.1068498886294" id="2037769997942587073">
                    <node role="rValue" roleId="tpee.1068498886297" type="tp25.NodeRefExpression" typeId="tp25.1219352745532" id="2037769997942587074">
                      <link role="referentNode" roleId="tp25.1219352800908" targetNodeId="e2lb.~Object" resolveInfo="Object" />
                      <node role="smodelAttribute" roleId="tpck.5169995583184591170" type="tpf8.ReferenceMacro" typeId="tpf8.1088761943574" id="2037769997942587075">
                        <property name="linkRole" nameId="tpck.1757699476691236116" value="referentNode" />
                        <node role="referentFunction" roleId="tpf8.1167770376702" type="tpf8.ReferenceMacro_GetReferent" typeId="tpf8.1167770111131" id="2037769997942587076">
                          <node role="body" roleId="tpee.1137022507850" type="tpee.StatementList" typeId="tpee.1068580123136" id="2037769997942587077">
                            <node role="statement" roleId="tpee.1068581517665" type="tpee.ExpressionStatement" typeId="tpee.1068580123155" id="2037769997942587078">
                              <node role="expression" roleId="tpee.1068580123156" type="tpee.DotExpression" typeId="tpee.1197027756228" id="2037769997942587079">
                                <node role="operand" roleId="tpee.1197027771414" type="tpf8.TemplateFunctionParameter_sourceNode" typeId="tpf8.1167169188348" id="2037769997942587080" />
                                <node role="operation" roleId="tpee.1197027833540" type="tp25.SLinkAccess" typeId="tp25.1138056143562" id="2037769997942587081">
                                  <link role="link" roleId="tp25.1138056516764" targetNodeId="tp33.4242940223545038298" />
                                </node>
                              </node>
                            </node>
                          </node>
                        </node>
                      </node>
                    </node>
                    <node role="lValue" roleId="tpee.1068498886295" type="tpee.DotExpression" typeId="tpee.1197027756228" id="2037769997942587082">
                      <node role="operation" roleId="tpee.1197027833540" type="tp25.SLinkAccess" typeId="tp25.1138056143562" id="2037769997942587083">
                        <link role="link" roleId="tp25.1138056516764" targetNodeId="tpee.1068499141037" />
                      </node>
                      <node role="operand" roleId="tpee.1197027771414" type="tp33.MigrationScriptPart_node" typeId="tp33.1177458237937" id="2037769997942587084" />
                    </node>
                  </node>
                  <node role="smodelAttribute" roleId="tpck.5169995583184591170" type="tpf8.IfMacro" typeId="tpf8.1118773211870" id="2037769997942587085">
                    <node role="conditionFunction" roleId="tpf8.1167945861827" type="tpf8.IfMacro_Condition" typeId="tpf8.1167945743726" id="2037769997942587086">
                      <node role="body" roleId="tpee.1137022507850" type="tpee.StatementList" typeId="tpee.1068580123136" id="2037769997942587087">
                        <node role="statement" roleId="tpee.1068581517665" type="tpee.ExpressionStatement" typeId="tpee.1068580123155" id="2037769997942587088">
                          <node role="expression" roleId="tpee.1068580123156" type="tpee.NotEqualsExpression" typeId="tpee.1073239437375" id="2037769997942587089">
                            <node role="rightExpression" roleId="tpee.1081773367579" type="tpee.NullLiteral" typeId="tpee.1070534058343" id="2037769997942587090" />
                            <node role="leftExpression" roleId="tpee.1081773367580" type="tpee.DotExpression" typeId="tpee.1197027756228" id="2037769997942587091">
                              <node role="operand" roleId="tpee.1197027771414" type="tpf8.TemplateFunctionParameter_sourceNode" typeId="tpf8.1167169188348" id="2037769997942587092" />
                              <node role="operation" roleId="tpee.1197027833540" type="tp25.SLinkAccess" typeId="tp25.1138056143562" id="2037769997942587093">
                                <link role="link" roleId="tp25.1138056516764" targetNodeId="tp33.4242940223545038298" />
                              </node>
                            </node>
                          </node>
                        </node>
                      </node>
                    </node>
                  </node>
                </node>
                <node role="statement" roleId="tpee.1068581517665" type="tpee.ExpressionStatement" typeId="tpee.1068580123155" id="2037769997942589881">
                  <node role="expression" roleId="tpee.1068580123156" type="tpee.AssignmentExpression" typeId="tpee.1068498886294" id="2037769997942589882">
                    <node role="rValue" roleId="tpee.1068498886297" type="tp25.NodeRefExpression" typeId="tp25.1219352745532" id="2037769997942589883">
                      <link role="referentNode" roleId="tp25.1219352800908" targetNodeId="e2lb.~Object" resolveInfo="Object" />
                      <node role="smodelAttribute" roleId="tpck.5169995583184591170" type="tpf8.ReferenceMacro" typeId="tpf8.1088761943574" id="2037769997942589884">
                        <property name="linkRole" nameId="tpck.1757699476691236116" value="referentNode" />
                        <node role="referentFunction" roleId="tpf8.1167770376702" type="tpf8.ReferenceMacro_GetReferent" typeId="tpf8.1167770111131" id="2037769997942589885">
                          <node role="body" roleId="tpee.1137022507850" type="tpee.StatementList" typeId="tpee.1068580123136" id="2037769997942589886">
                            <node role="statement" roleId="tpee.1068581517665" type="tpee.LocalVariableDeclarationStatement" typeId="tpee.1068581242864" id="2037769997942589887">
                              <node role="localVariableDeclaration" roleId="tpee.1068581242865" type="tpee.LocalVariableDeclaration" typeId="tpee.1068581242863" id="2037769997942589888">
                                <property name="name" nameId="tpck.1169194664001" value="directMethodSpecification" />
                                <node role="initializer" roleId="tpee.1068431790190" type="tp25.SNodeTypeCastExpression" typeId="tp25.1140137987495" id="2037769997942601323">
                                  <link role="concept" roleId="tp25.1140138128738" targetNodeId="tp33.2291767839159498115" resolveInfo="DirectMethodSpecification" />
                                  <node role="leftExpression" roleId="tp25.1140138123956" type="tpee.DotExpression" typeId="tpee.1197027756228" id="2037769997942589891">
                                    <node role="operation" roleId="tpee.1197027833540" type="tp25.SLinkAccess" typeId="tp25.1138056143562" id="2037769997942589892">
                                      <link role="link" roleId="tp25.1138056516764" targetNodeId="tp33.4774682482449846913" />
                                    </node>
                                    <node role="operand" roleId="tpee.1197027771414" type="tpf8.TemplateFunctionParameter_sourceNode" typeId="tpf8.1167169188348" id="2037769997942589893" />
                                  </node>
                                </node>
                                <node role="type" roleId="tpee.5680397130376446158" type="tp25.SNodeType" typeId="tp25.1138055754698" id="2037769997942589889">
                                  <link role="concept" roleId="tp25.1138405853777" targetNodeId="tp33.2291767839159498115" resolveInfo="DirectMethodSpecification" />
                                </node>
                              </node>
                            </node>
                            <node role="statement" roleId="tpee.1068581517665" type="tpee.ExpressionStatement" typeId="tpee.1068580123155" id="2037769997942589907">
                              <node role="expression" roleId="tpee.1068580123156" type="tpee.DotExpression" typeId="tpee.1197027756228" id="2037769997942589908">
                                <node role="operand" roleId="tpee.1197027771414" type="tpee.DotExpression" typeId="tpee.1197027756228" id="2037769997942589909">
                                  <node role="operand" roleId="tpee.1197027771414" type="tpee.DotExpression" typeId="tpee.1197027756228" id="2037769997942589910">
                                    <node role="operation" roleId="tpee.1197027833540" type="tp25.Node_ConceptMethodCall" typeId="tp25.1179409122411" id="2037769997942589911">
                                      <link role="baseMethodDeclaration" roleId="tpee.1068499141037" targetNodeId="tpek.5292274854859311639" resolveInfo="methods" />
                                    </node>
                                    <node role="operand" roleId="tpee.1197027771414" type="tpee.DotExpression" typeId="tpee.1197027756228" id="2037769997942589912">
                                      <node role="operand" roleId="tpee.1197027771414" type="tpee.DotExpression" typeId="tpee.1197027756228" id="2037769997942589913">
                                        <node role="operand" roleId="tpee.1197027771414" type="tpf8.TemplateFunctionParameter_sourceNode" typeId="tpf8.1167169188348" id="2037769997942589914" />
                                        <node role="operation" roleId="tpee.1197027833540" type="tp25.Node_ConceptMethodCall" typeId="tp25.1179409122411" id="2037769997942589915">
                                          <link role="baseMethodDeclaration" roleId="tpee.1068499141037" targetNodeId="36cd.5166971494091017146" resolveInfo="getMigration" />
                                        </node>
                                      </node>
                                      <node role="operation" roleId="tpee.1197027833540" type="tp25.SLinkAccess" typeId="tp25.1138056143562" id="2037769997942589916">
                                        <link role="link" roleId="tp25.1138056516764" targetNodeId="tp33.6655357163912246427" />
                                      </node>
                                    </node>
                                  </node>
                                  <node role="operation" roleId="tpee.1197027833540" type="tp2q.WhereOperation" typeId="tp2q.1202120902084" id="2037769997942589917">
                                    <node role="closure" roleId="tp2q.1204796294226" type="tp2c.ClosureLiteral" typeId="tp2c.1199569711397" id="2037769997942589918">
                                      <node role="body" roleId="tp2c.1199569916463" type="tpee.StatementList" typeId="tpee.1068580123136" id="2037769997942589919">
                                        <node role="statement" roleId="tpee.1068581517665" type="tpee.ExpressionStatement" typeId="tpee.1068580123155" id="2037769997942589920">
                                          <node role="expression" roleId="tpee.1068580123156" type="tpee.AndExpression" typeId="tpee.1080120340718" id="2037769997942589921">
                                            <node role="rightExpression" roleId="tpee.1081773367579" type="tpee.EqualsExpression" typeId="tpee.1068580123152" id="2037769997942589922">
                                              <node role="rightExpression" roleId="tpee.1081773367579" type="tpee.DotExpression" typeId="tpee.1197027756228" id="2037769997942589923">
                                                <node role="operand" roleId="tpee.1197027771414" type="tpee.DotExpression" typeId="tpee.1197027756228" id="2037769997942589924">
                                                  <node role="operand" roleId="tpee.1197027771414" type="tpee.DotExpression" typeId="tpee.1197027756228" id="2037769997942589925">
                                                    <node role="operation" roleId="tpee.1197027833540" type="tp25.SLinkAccess" typeId="tp25.1138056143562" id="2037769997942589926">
                                                      <link role="link" roleId="tp25.1138056516764" targetNodeId="tp33.2291767839159499865" />
                                                    </node>
                                                    <node role="operand" roleId="tpee.1197027771414" type="tpee.VariableReference" typeId="tpee.1068498886296" id="2037769997942589927">
                                                      <link role="variableDeclaration" roleId="tpee.1068581517664" targetNodeId="2037769997942589888" resolveInfo="directMethodSpecification" />
                                                    </node>
                                                  </node>
                                                  <node role="operation" roleId="tpee.1197027833540" type="tp25.SLinkListAccess" typeId="tp25.1138056282393" id="2037769997942589928">
                                                    <link role="link" roleId="tp25.1138056546658" targetNodeId="tpee.1068580123134" />
                                                  </node>
                                                </node>
                                                <node role="operation" roleId="tpee.1197027833540" type="tp2q.GetSizeOperation" typeId="tp2q.1162935959151" id="2037769997942589929" />
                                              </node>
                                              <node role="leftExpression" roleId="tpee.1081773367580" type="tpee.DotExpression" typeId="tpee.1197027756228" id="2037769997942589930">
                                                <node role="operand" roleId="tpee.1197027771414" type="tpee.DotExpression" typeId="tpee.1197027756228" id="2037769997942589931">
                                                  <node role="operand" roleId="tpee.1197027771414" type="tpee.VariableReference" typeId="tpee.1068498886296" id="2037769997942589932">
                                                    <link role="variableDeclaration" roleId="tpee.1068581517664" targetNodeId="2037769997942589944" resolveInfo="it" />
                                                  </node>
                                                  <node role="operation" roleId="tpee.1197027833540" type="tp25.SLinkListAccess" typeId="tp25.1138056282393" id="2037769997942589933">
                                                    <link role="link" roleId="tp25.1138056546658" targetNodeId="tpee.1068580123134" />
                                                  </node>
                                                </node>
                                                <node role="operation" roleId="tpee.1197027833540" type="tp2q.GetSizeOperation" typeId="tp2q.1162935959151" id="2037769997942589934" />
                                              </node>
                                            </node>
                                            <node role="leftExpression" roleId="tpee.1081773367580" type="tpee.NPEEqualsExpression" typeId="tpee.1225271283259" id="2037769997942589935">
                                              <node role="leftExpression" roleId="tpee.1081773367580" type="tpee.DotExpression" typeId="tpee.1197027756228" id="2037769997942589936">
                                                <node role="operand" roleId="tpee.1197027771414" type="tpee.VariableReference" typeId="tpee.1068498886296" id="2037769997942589937">
                                                  <link role="variableDeclaration" roleId="tpee.1068581517664" targetNodeId="2037769997942589944" resolveInfo="it" />
                                                </node>
                                                <node role="operation" roleId="tpee.1197027833540" type="tp25.SPropertyAccess" typeId="tp25.1138056022639" id="2037769997942589938">
                                                  <link role="property" roleId="tp25.1138056395725" targetNodeId="tpck.1169194664001" resolveInfo="name" />
                                                </node>
                                              </node>
                                              <node role="rightExpression" roleId="tpee.1081773367579" type="tpee.DotExpression" typeId="tpee.1197027756228" id="2037769997942589939">
                                                <node role="operand" roleId="tpee.1197027771414" type="tpee.DotExpression" typeId="tpee.1197027756228" id="2037769997942589940">
                                                  <node role="operation" roleId="tpee.1197027833540" type="tp25.SLinkAccess" typeId="tp25.1138056143562" id="2037769997942589941">
                                                    <link role="link" roleId="tp25.1138056516764" targetNodeId="tp33.2291767839159499865" />
                                                  </node>
                                                  <node role="operand" roleId="tpee.1197027771414" type="tpee.VariableReference" typeId="tpee.1068498886296" id="2037769997942589942">
                                                    <link role="variableDeclaration" roleId="tpee.1068581517664" targetNodeId="2037769997942589888" resolveInfo="directMethodSpecification" />
                                                  </node>
                                                </node>
                                                <node role="operation" roleId="tpee.1197027833540" type="tp25.SPropertyAccess" typeId="tp25.1138056022639" id="2037769997942589943">
                                                  <link role="property" roleId="tp25.1138056395725" targetNodeId="tpck.1169194664001" resolveInfo="name" />
                                                </node>
                                              </node>
                                            </node>
                                          </node>
                                        </node>
                                      </node>
                                      <node role="parameter" roleId="tp2c.1199569906740" type="tp2q.SmartClosureParameterDeclaration" typeId="tp2q.1203518072036" id="2037769997942589944">
                                        <property name="name" nameId="tpck.1169194664001" value="it" />
                                        <node role="type" roleId="tpee.5680397130376446158" type="tpee.UndefinedType" typeId="tpee.4836112446988635817" id="2037769997942589945" />
                                      </node>
                                    </node>
                                  </node>
                                </node>
                                <node role="operation" roleId="tpee.1197027833540" type="tp2q.GetFirstOperation" typeId="tp2q.1165525191778" id="2037769997942589946" />
                              </node>
                            </node>
                          </node>
                        </node>
                      </node>
                    </node>
                    <node role="lValue" roleId="tpee.1068498886295" type="tpee.DotExpression" typeId="tpee.1197027756228" id="2037769997942589947">
                      <node role="operation" roleId="tpee.1197027833540" type="tp25.SLinkAccess" typeId="tp25.1138056143562" id="2037769997942589948">
                        <link role="link" roleId="tp25.1138056516764" targetNodeId="tpee.1068499141037" />
                      </node>
                      <node role="operand" roleId="tpee.1197027771414" type="tp33.MigrationScriptPart_node" typeId="tp33.1177458237937" id="2037769997942589949" />
                    </node>
                  </node>
                  <node role="smodelAttribute" roleId="tpck.5169995583184591170" type="tpf8.IfMacro" typeId="tpf8.1118773211870" id="2037769997942589950">
                    <node role="conditionFunction" roleId="tpf8.1167945861827" type="tpf8.IfMacro_Condition" typeId="tpf8.1167945743726" id="2037769997942589951">
                      <node role="body" roleId="tpee.1137022507850" type="tpee.StatementList" typeId="tpee.1068580123136" id="2037769997942589952">
                        <node role="statement" roleId="tpee.1068581517665" type="tpee.ExpressionStatement" typeId="tpee.1068580123155" id="2037769997942589953">
                          <node role="expression" roleId="tpee.1068580123156" type="tpee.EqualsExpression" typeId="tpee.1068580123152" id="2037769997942589954">
                            <node role="leftExpression" roleId="tpee.1081773367580" type="tpee.DotExpression" typeId="tpee.1197027756228" id="2037769997942589955">
                              <node role="operand" roleId="tpee.1197027771414" type="tpf8.TemplateFunctionParameter_sourceNode" typeId="tpf8.1167169188348" id="2037769997942589956" />
                              <node role="operation" roleId="tpee.1197027833540" type="tp25.SLinkAccess" typeId="tp25.1138056143562" id="2037769997942589957">
                                <link role="link" roleId="tp25.1138056516764" targetNodeId="tp33.4242940223545038298" />
                              </node>
                            </node>
                            <node role="rightExpression" roleId="tpee.1081773367579" type="tpee.NullLiteral" typeId="tpee.1070534058343" id="2037769997942589958" />
                          </node>
                        </node>
                      </node>
                    </node>
                  </node>
                </node>
                <node role="statement" roleId="tpee.1068581517665" type="tpee.ReturnStatement" typeId="tpee.1068581242878" id="2037769997942432776" />
              </node>
            </node>
            <node role="statement" roleId="tpee.1068581517665" type="tpee.LocalVariableDeclarationStatement" typeId="tpee.1068581242864" id="2037769997942609750">
              <node role="smodelAttribute" roleId="tpck.5169995583184591170" type="tpf8.IfMacro" typeId="tpf8.1118773211870" id="2037769997942609751">
                <node role="conditionFunction" roleId="tpf8.1167945861827" type="tpf8.IfMacro_Condition" typeId="tpf8.1167945743726" id="2037769997942609752">
                  <node role="body" roleId="tpee.1137022507850" type="tpee.StatementList" typeId="tpee.1068580123136" id="2037769997942609753">
                    <node role="statement" roleId="tpee.1068581517665" type="tpee.ExpressionStatement" typeId="tpee.1068580123155" id="2037769997942609754">
                      <node role="expression" roleId="tpee.1068580123156" type="tpee.DotExpression" typeId="tpee.1197027756228" id="2037769997942609755">
                        <node role="operation" roleId="tpee.1197027833540" type="tp2q.AnyOperation" typeId="tp2q.1235566554328" id="2037769997942609756">
                          <node role="closure" roleId="tp2q.1204796294226" type="tp2c.ClosureLiteral" typeId="tp2c.1199569711397" id="2037769997942609757">
                            <node role="body" roleId="tp2c.1199569916463" type="tpee.StatementList" typeId="tpee.1068580123136" id="2037769997942609758">
                              <node role="statement" roleId="tpee.1068581517665" type="tpee.ExpressionStatement" typeId="tpee.1068580123155" id="2037769997942609759">
                                <node role="expression" roleId="tpee.1068580123156" type="tpee.OrExpression" typeId="tpee.1080223426719" id="2037769997942609760">
                                  <node role="rightExpression" roleId="tpee.1081773367579" type="tpee.DotExpression" typeId="tpee.1197027756228" id="2037769997942609761">
                                    <node role="operation" roleId="tpee.1197027833540" type="tp25.Node_IsInstanceOfOperation" typeId="tp25.1139621453865" id="2037769997942609762">
                                      <node role="conceptArgument" roleId="tp25.1177027386292" type="tp25.RefConcept_Reference" typeId="tp25.1177026924588" id="2037769997942609763">
                                        <link role="conceptDeclaration" roleId="tp25.1177026940964" targetNodeId="tp33.4774682482449847011" resolveInfo="FQNameMethodSpecification" />
                                      </node>
                                    </node>
                                    <node role="operand" roleId="tpee.1197027771414" type="tpee.DotExpression" typeId="tpee.1197027756228" id="2037769997942609764">
                                      <node role="operation" roleId="tpee.1197027833540" type="tp25.SLinkAccess" typeId="tp25.1138056143562" id="2037769997942609765">
                                        <link role="link" roleId="tp25.1138056516764" targetNodeId="tp33.4774682482449846913" />
                                      </node>
                                      <node role="operand" roleId="tpee.1197027771414" type="tpee.VariableReference" typeId="tpee.1068498886296" id="2037769997942609766">
                                        <link role="variableDeclaration" roleId="tpee.1068581517664" targetNodeId="2037769997942609772" resolveInfo="it" />
                                      </node>
                                    </node>
                                  </node>
                                  <node role="leftExpression" roleId="tpee.1081773367580" type="tpee.EqualsExpression" typeId="tpee.1068580123152" id="2037769997942609767">
                                    <node role="leftExpression" roleId="tpee.1081773367580" type="tpee.DotExpression" typeId="tpee.1197027756228" id="2037769997942609768">
                                      <node role="operation" roleId="tpee.1197027833540" type="tp25.SLinkAccess" typeId="tp25.1138056143562" id="2037769997942609769">
                                        <link role="link" roleId="tp25.1138056516764" targetNodeId="tp33.4774682482449846913" />
                                      </node>
                                      <node role="operand" roleId="tpee.1197027771414" type="tpee.VariableReference" typeId="tpee.1068498886296" id="2037769997942609770">
                                        <link role="variableDeclaration" roleId="tpee.1068581517664" targetNodeId="2037769997942609772" resolveInfo="it" />
                                      </node>
                                    </node>
                                    <node role="rightExpression" roleId="tpee.1081773367579" type="tpee.NullLiteral" typeId="tpee.1070534058343" id="2037769997942609771" />
                                  </node>
                                </node>
                              </node>
                            </node>
                            <node role="parameter" roleId="tp2c.1199569906740" type="tp2q.SmartClosureParameterDeclaration" typeId="tp2q.1203518072036" id="2037769997942609772">
                              <property name="name" nameId="tpck.1169194664001" value="it" />
                              <node role="type" roleId="tpee.5680397130376446158" type="tpee.UndefinedType" typeId="tpee.4836112446988635817" id="2037769997942609773" />
                            </node>
                          </node>
                        </node>
                        <node role="operand" roleId="tpee.1197027771414" type="tpee.DotExpression" typeId="tpee.1197027756228" id="2037769997942609774">
                          <node role="operation" roleId="tpee.1197027833540" type="tp25.SLinkListAccess" typeId="tp25.1138056282393" id="2037769997942609775">
                            <link role="link" roleId="tp25.1138056546658" targetNodeId="tp33.849077997121893197" />
                          </node>
                          <node role="operand" roleId="tpee.1197027771414" type="tpf8.TemplateFunctionParameter_sourceNode" typeId="tpf8.1167169188348" id="2037769997942609776" />
                        </node>
                      </node>
                    </node>
                  </node>
                </node>
              </node>
              <node role="localVariableDeclaration" roleId="tpee.1068581242865" type="tpee.LocalVariableDeclaration" typeId="tpee.1068581242863" id="2037769997942609777">
                <property name="name" nameId="tpck.1169194664001" value="reference" />
                <node role="type" roleId="tpee.5680397130376446158" type="tpee.ClassifierType" typeId="tpee.1107535904670" id="2037769997942609778">
                  <link role="classifier" roleId="tpee.1107535924139" targetNodeId="cu2c.~SReference" resolveInfo="SReference" />
                </node>
                <node role="initializer" roleId="tpee.1068431790190" type="tpee.DotExpression" typeId="tpee.1197027756228" id="2037769997942609779">
                  <node role="operation" roleId="tpee.1197027833540" type="tp25.Node_GetReferenceOperation" typeId="tp25.3609773094169249792" id="2037769997942609780">
                    <node role="linkQualifier" roleId="tp25.3609773094169252180" type="tp25.OperationParm_LinkQualifier" typeId="tp25.5168775467716640652" id="2037769997942609781">
                      <node role="linkQualifier" roleId="tp25.5168775467716640653" type="tp25.LinkRefQualifier" typeId="tp25.1204851882688" id="2037769997942609782">
                        <link role="link" roleId="tp25.1204851882689" targetNodeId="tpee.1068499141037" />
                      </node>
                    </node>
                  </node>
                  <node role="operand" roleId="tpee.1197027771414" type="tp33.MigrationScriptPart_node" typeId="tp33.1177458237937" id="2037769997942609783" />
                </node>
              </node>
            </node>
            <node role="statement" roleId="tpee.1068581517665" type="tpee.LocalVariableDeclarationStatement" typeId="tpee.1068581242864" id="2037769997942609841">
              <node role="smodelAttribute" roleId="tpck.5169995583184591170" type="tpf8.IfMacro" typeId="tpf8.1118773211870" id="2037769997942609842">
                <node role="conditionFunction" roleId="tpf8.1167945861827" type="tpf8.IfMacro_Condition" typeId="tpf8.1167945743726" id="2037769997942609843">
                  <node role="body" roleId="tpee.1137022507850" type="tpee.StatementList" typeId="tpee.1068580123136" id="2037769997942609844">
                    <node role="statement" roleId="tpee.1068581517665" type="tpee.ExpressionStatement" typeId="tpee.1068580123155" id="2037769997942609845">
                      <node role="expression" roleId="tpee.1068580123156" type="tpee.DotExpression" typeId="tpee.1197027756228" id="2037769997942609846">
                        <node role="operation" roleId="tpee.1197027833540" type="tp2q.AnyOperation" typeId="tp2q.1235566554328" id="2037769997942609847">
                          <node role="closure" roleId="tp2q.1204796294226" type="tp2c.ClosureLiteral" typeId="tp2c.1199569711397" id="2037769997942609848">
                            <node role="body" roleId="tp2c.1199569916463" type="tpee.StatementList" typeId="tpee.1068580123136" id="2037769997942609849">
                              <node role="statement" roleId="tpee.1068581517665" type="tpee.ExpressionStatement" typeId="tpee.1068580123155" id="2037769997942609850">
                                <node role="expression" roleId="tpee.1068580123156" type="tpee.OrExpression" typeId="tpee.1080223426719" id="2037769997942609851">
                                  <node role="rightExpression" roleId="tpee.1081773367579" type="tpee.DotExpression" typeId="tpee.1197027756228" id="2037769997942609852">
                                    <node role="operation" roleId="tpee.1197027833540" type="tp25.Node_IsInstanceOfOperation" typeId="tp25.1139621453865" id="2037769997942609853">
                                      <node role="conceptArgument" roleId="tp25.1177027386292" type="tp25.RefConcept_Reference" typeId="tp25.1177026924588" id="2037769997942609854">
                                        <link role="conceptDeclaration" roleId="tp25.1177026940964" targetNodeId="tp33.4774682482449847011" resolveInfo="FQNameMethodSpecification" />
                                      </node>
                                    </node>
                                    <node role="operand" roleId="tpee.1197027771414" type="tpee.DotExpression" typeId="tpee.1197027756228" id="2037769997942609855">
                                      <node role="operation" roleId="tpee.1197027833540" type="tp25.SLinkAccess" typeId="tp25.1138056143562" id="2037769997942609856">
                                        <link role="link" roleId="tp25.1138056516764" targetNodeId="tp33.4774682482449846913" />
                                      </node>
                                      <node role="operand" roleId="tpee.1197027771414" type="tpee.VariableReference" typeId="tpee.1068498886296" id="2037769997942609857">
                                        <link role="variableDeclaration" roleId="tpee.1068581517664" targetNodeId="2037769997942609863" resolveInfo="it" />
                                      </node>
                                    </node>
                                  </node>
                                  <node role="leftExpression" roleId="tpee.1081773367580" type="tpee.EqualsExpression" typeId="tpee.1068580123152" id="2037769997942609858">
                                    <node role="leftExpression" roleId="tpee.1081773367580" type="tpee.DotExpression" typeId="tpee.1197027756228" id="2037769997942609859">
                                      <node role="operation" roleId="tpee.1197027833540" type="tp25.SLinkAccess" typeId="tp25.1138056143562" id="2037769997942609860">
                                        <link role="link" roleId="tp25.1138056516764" targetNodeId="tp33.4774682482449846913" />
                                      </node>
                                      <node role="operand" roleId="tpee.1197027771414" type="tpee.VariableReference" typeId="tpee.1068498886296" id="2037769997942609861">
                                        <link role="variableDeclaration" roleId="tpee.1068581517664" targetNodeId="2037769997942609863" resolveInfo="it" />
                                      </node>
                                    </node>
                                    <node role="rightExpression" roleId="tpee.1081773367579" type="tpee.NullLiteral" typeId="tpee.1070534058343" id="2037769997942609862" />
                                  </node>
                                </node>
                              </node>
                            </node>
                            <node role="parameter" roleId="tp2c.1199569906740" type="tp2q.SmartClosureParameterDeclaration" typeId="tp2q.1203518072036" id="2037769997942609863">
                              <property name="name" nameId="tpck.1169194664001" value="it" />
                              <node role="type" roleId="tpee.5680397130376446158" type="tpee.UndefinedType" typeId="tpee.4836112446988635817" id="2037769997942609864" />
                            </node>
                          </node>
                        </node>
                        <node role="operand" roleId="tpee.1197027771414" type="tpee.DotExpression" typeId="tpee.1197027756228" id="2037769997942609865">
                          <node role="operation" roleId="tpee.1197027833540" type="tp25.SLinkListAccess" typeId="tp25.1138056282393" id="2037769997942609866">
                            <link role="link" roleId="tp25.1138056546658" targetNodeId="tp33.849077997121893197" />
                          </node>
                          <node role="operand" roleId="tpee.1197027771414" type="tpf8.TemplateFunctionParameter_sourceNode" typeId="tpf8.1167169188348" id="2037769997942609867" />
                        </node>
                      </node>
                    </node>
                  </node>
                </node>
              </node>
              <node role="localVariableDeclaration" roleId="tpee.1068581242865" type="tpee.LocalVariableDeclaration" typeId="tpee.1068581242863" id="2037769997942609868">
                <property name="name" nameId="tpck.1169194664001" value="targetNodeId" />
                <node role="type" roleId="tpee.5680397130376446158" type="tpee.ClassifierType" typeId="tpee.1107535904670" id="2037769997942609869">
                  <link role="classifier" roleId="tpee.1107535924139" targetNodeId="cu2c.~SNodeId" resolveInfo="SNodeId" />
                </node>
                <node role="initializer" roleId="tpee.1068431790190" type="tpee.DotExpression" typeId="tpee.1197027756228" id="2037769997942609870">
                  <node role="operation" roleId="tpee.1197027833540" type="tpee.InstanceMethodCallOperation" typeId="tpee.1202948039474" id="2037769997942609871">
                    <link role="baseMethodDeclaration" roleId="tpee.1068499141037" targetNodeId="cu2c.~SReference%dgetTargetNodeId()%cjetbrains%dmps%dsmodel%dSNodeId" resolveInfo="getTargetNodeId" />
                  </node>
                  <node role="operand" roleId="tpee.1197027771414" type="tpee.VariableReference" typeId="tpee.1068498886296" id="2037769997942609872">
                    <link role="variableDeclaration" roleId="tpee.1068581517664" targetNodeId="2037769997942609777" resolveInfo="reference" />
                  </node>
                </node>
              </node>
            </node>
            <node role="statement" roleId="tpee.1068581517665" type="tpee.IfStatement" typeId="tpee.1068580123159" id="2037769997942615696">
              <node role="smodelAttribute" roleId="tpck.5169995583184591170" type="tpf8.LoopMacro" typeId="tpf8.1118786554307" id="2037769997942615697">
                <node role="sourceNodesQuery" roleId="tpf8.1167952069335" type="tpf8.SourceSubstituteMacro_SourceNodesQuery" typeId="tpf8.1167951910403" id="2037769997942615698">
                  <node role="body" roleId="tpee.1137022507850" type="tpee.StatementList" typeId="tpee.1068580123136" id="2037769997942615699">
                    <node role="statement" roleId="tpee.1068581517665" type="tpee.ExpressionStatement" typeId="tpee.1068580123155" id="2037769997942615700">
                      <node role="expression" roleId="tpee.1068580123156" type="tpee.DotExpression" typeId="tpee.1197027756228" id="2037769997942615712">
                        <node role="operation" roleId="tpee.1197027833540" type="tp2q.WhereOperation" typeId="tp2q.1202120902084" id="2037769997942615713">
                          <node role="closure" roleId="tp2q.1204796294226" type="tp2c.ClosureLiteral" typeId="tp2c.1199569711397" id="2037769997942615714">
                            <node role="body" roleId="tp2c.1199569916463" type="tpee.StatementList" typeId="tpee.1068580123136" id="2037769997942615715">
                              <node role="statement" roleId="tpee.1068581517665" type="tpee.ExpressionStatement" typeId="tpee.1068580123155" id="2037769997942615716">
                                <node role="expression" roleId="tpee.1068580123156" type="tpee.DotExpression" typeId="tpee.1197027756228" id="2037769997942615717">
                                  <node role="operation" roleId="tpee.1197027833540" type="tp25.Node_IsInstanceOfOperation" typeId="tp25.1139621453865" id="2037769997942615718">
                                    <node role="conceptArgument" roleId="tp25.1177027386292" type="tp25.RefConcept_Reference" typeId="tp25.1177026924588" id="2037769997942615719">
                                      <link role="conceptDeclaration" roleId="tp25.1177026940964" targetNodeId="tp33.4774682482449847011" resolveInfo="FQNameMethodSpecification" />
                                    </node>
                                  </node>
                                  <node role="operand" roleId="tpee.1197027771414" type="tpee.DotExpression" typeId="tpee.1197027756228" id="2037769997942615720">
                                    <node role="operation" roleId="tpee.1197027833540" type="tp25.SLinkAccess" typeId="tp25.1138056143562" id="2037769997942615721">
                                      <link role="link" roleId="tp25.1138056516764" targetNodeId="tp33.4774682482449846913" />
                                    </node>
                                    <node role="operand" roleId="tpee.1197027771414" type="tpee.VariableReference" typeId="tpee.1068498886296" id="2037769997942615722">
                                      <link role="variableDeclaration" roleId="tpee.1068581517664" targetNodeId="2037769997942615723" resolveInfo="it" />
                                    </node>
                                  </node>
                                </node>
                              </node>
                            </node>
                            <node role="parameter" roleId="tp2c.1199569906740" type="tp2q.SmartClosureParameterDeclaration" typeId="tp2q.1203518072036" id="2037769997942615723">
                              <property name="name" nameId="tpck.1169194664001" value="it" />
                              <node role="type" roleId="tpee.5680397130376446158" type="tpee.UndefinedType" typeId="tpee.4836112446988635817" id="2037769997942615724" />
                            </node>
                          </node>
                        </node>
                        <node role="operand" roleId="tpee.1197027771414" type="tpee.DotExpression" typeId="tpee.1197027756228" id="2037769997942615725">
                          <node role="operation" roleId="tpee.1197027833540" type="tp25.SLinkListAccess" typeId="tp25.1138056282393" id="2037769997942615726">
                            <link role="link" roleId="tp25.1138056546658" targetNodeId="tp33.849077997121893197" />
                          </node>
                          <node role="operand" roleId="tpee.1197027771414" type="tpf8.TemplateFunctionParameter_sourceNode" typeId="tpf8.1167169188348" id="2037769997942615727" />
                        </node>
                      </node>
                    </node>
                  </node>
                </node>
              </node>
              <node role="ifTrue" roleId="tpee.1068580123161" type="tpee.StatementList" typeId="tpee.1068580123136" id="2037769997942615728">
                <node role="statement" roleId="tpee.1068581517665" type="tpee.ExpressionStatement" typeId="tpee.1068580123155" id="2037769997942697923">
                  <node role="expression" roleId="tpee.1068580123156" type="tpee.AssignmentExpression" typeId="tpee.1068498886294" id="2037769997942697924">
                    <node role="rValue" roleId="tpee.1068498886297" type="tp25.NodeRefExpression" typeId="tp25.1219352745532" id="2037769997942697925">
                      <link role="referentNode" roleId="tp25.1219352800908" targetNodeId="e2lb.~Object" resolveInfo="Object" />
                      <node role="smodelAttribute" roleId="tpck.5169995583184591170" type="tpf8.ReferenceMacro" typeId="tpf8.1088761943574" id="2037769997942697926">
                        <property name="linkRole" nameId="tpck.1757699476691236116" value="referentNode" />
                        <node role="referentFunction" roleId="tpf8.1167770376702" type="tpf8.ReferenceMacro_GetReferent" typeId="tpf8.1167770111131" id="2037769997942697927">
                          <node role="body" roleId="tpee.1137022507850" type="tpee.StatementList" typeId="tpee.1068580123136" id="2037769997942697928">
                            <node role="statement" roleId="tpee.1068581517665" type="tpee.ExpressionStatement" typeId="tpee.1068580123155" id="2037769997942697929">
                              <node role="expression" roleId="tpee.1068580123156" type="tpee.DotExpression" typeId="tpee.1197027756228" id="2037769997942697930">
                                <node role="operation" roleId="tpee.1197027833540" type="tp25.SLinkAccess" typeId="tp25.1138056143562" id="2037769997942872509">
                                  <link role="link" roleId="tp25.1138056516764" targetNodeId="tp33.4242940223545038298" />
                                </node>
                                <node role="operand" roleId="tpee.1197027771414" type="tpf8.TemplateFunctionParameter_sourceNode" typeId="tpf8.1167169188348" id="2037769997942697931" />
                              </node>
                            </node>
                          </node>
                        </node>
                      </node>
                    </node>
                    <node role="lValue" roleId="tpee.1068498886295" type="tpee.DotExpression" typeId="tpee.1197027756228" id="2037769997942697933">
                      <node role="operation" roleId="tpee.1197027833540" type="tp25.SLinkAccess" typeId="tp25.1138056143562" id="2037769997942697934">
                        <link role="link" roleId="tp25.1138056516764" targetNodeId="tpee.1068499141037" />
                      </node>
                      <node role="operand" roleId="tpee.1197027771414" type="tp33.MigrationScriptPart_node" typeId="tp33.1177458237937" id="2037769997942697935" />
                    </node>
                  </node>
                </node>
                <node role="statement" roleId="tpee.1068581517665" type="tpee.ReturnStatement" typeId="tpee.1068581242878" id="2037769997942615729" />
              </node>
              <node role="condition" roleId="tpee.1068580123160" type="tpee.DotExpression" typeId="tpee.1197027756228" id="2037769997942615731">
                <node role="operation" roleId="tpee.1197027833540" type="tpee.InstanceMethodCallOperation" typeId="tpee.1202948039474" id="2037769997942615732">
                  <link role="baseMethodDeclaration" roleId="tpee.1068499141037" targetNodeId="e2lb.~Object%dequals(java%dlang%dObject)%cboolean" resolveInfo="equals" />
                  <node role="actualArgument" roleId="tpee.1068499141038" type="tpee.VariableReference" typeId="tpee.1068498886296" id="2037769997942615733">
                    <link role="variableDeclaration" roleId="tpee.1068581517664" targetNodeId="2037769997942609868" resolveInfo="targetNodeId" />
                  </node>
                </node>
                <node role="operand" roleId="tpee.1197027771414" type="tpee.StaticMethodCall" typeId="tpee.1081236700937" id="2037769997942615734">
                  <link role="baseMethodDeclaration" roleId="tpee.1068499141037" targetNodeId="cu2c.~SNodeId%dfromString(java%dlang%dString)%cjetbrains%dmps%dsmodel%dSNodeId" resolveInfo="fromString" />
                  <link role="classConcept" roleId="tpee.1144433194310" targetNodeId="cu2c.~SNodeId" resolveInfo="SNodeId" />
                  <node role="actualArgument" roleId="tpee.1068499141038" type="tpee.StringLiteral" typeId="tpee.1070475926800" id="2037769997942615735">
                    <property name="value" nameId="tpee.1070475926801" value="old.method.nodeID" />
                    <node role="smodelAttribute" roleId="tpck.5169995583184591170" type="tpf8.PropertyMacro" typeId="tpf8.1087833241328" id="2037769997942615736">
                      <property name="propertyName" nameId="tpck.1757699476691236117" value="value" />
                      <node role="propertyValueFunction" roleId="tpf8.1167756362303" type="tpf8.PropertyMacro_GetPropertyValue" typeId="tpf8.1167756080639" id="2037769997942615737">
                        <node role="body" roleId="tpee.1137022507850" type="tpee.StatementList" typeId="tpee.1068580123136" id="2037769997942615738">
                          <node role="statement" roleId="tpee.1068581517665" type="tpee.ExpressionStatement" typeId="tpee.1068580123155" id="2037769997942615739">
                            <node role="expression" roleId="tpee.1068580123156" type="tpee.DotExpression" typeId="tpee.1197027756228" id="2037769997942615740">
                              <node role="operation" roleId="tpee.1197027833540" type="tp25.SPropertyAccess" typeId="tp25.1138056022639" id="2037769997942778290">
                                <link role="property" roleId="tp25.1138056395725" targetNodeId="tp33.8915466921781754528" resolveInfo="snodeId" />
                              </node>
                              <node role="operand" roleId="tpee.1197027771414" type="tp25.SNodeTypeCastExpression" typeId="tp25.1140137987495" id="2037769997942749732">
                                <link role="concept" roleId="tp25.1140138128738" targetNodeId="tp33.4774682482449847011" resolveInfo="FQNameMethodSpecification" />
                                <node role="leftExpression" roleId="tp25.1140138123956" type="tpee.DotExpression" typeId="tpee.1197027756228" id="2037769997942732141">
                                  <node role="operation" roleId="tpee.1197027833540" type="tp25.SLinkAccess" typeId="tp25.1138056143562" id="2037769997942743128">
                                    <link role="link" roleId="tp25.1138056516764" targetNodeId="tp33.4774682482449846913" />
                                  </node>
                                  <node role="operand" roleId="tpee.1197027771414" type="tpf8.TemplateFunctionParameter_sourceNode" typeId="tpf8.1167169188348" id="2037769997942615742" />
                                </node>
                              </node>
                            </node>
                          </node>
                        </node>
                      </node>
                    </node>
                  </node>
                </node>
              </node>
            </node>
            <node role="statement" roleId="tpee.1068581517665" type="tpee.IfStatement" typeId="tpee.1068580123159" id="2037769997942619497">
              <node role="smodelAttribute" roleId="tpck.5169995583184591170" type="tpf8.LoopMacro" typeId="tpf8.1118786554307" id="2037769997942619498">
                <node role="sourceNodesQuery" roleId="tpf8.1167952069335" type="tpf8.SourceSubstituteMacro_SourceNodesQuery" typeId="tpf8.1167951910403" id="2037769997942619499">
                  <node role="body" roleId="tpee.1137022507850" type="tpee.StatementList" typeId="tpee.1068580123136" id="2037769997942619500">
                    <node role="statement" roleId="tpee.1068581517665" type="tpee.ExpressionStatement" typeId="tpee.1068580123155" id="2037769997942619501">
                      <node role="expression" roleId="tpee.1068580123156" type="tpee.DotExpression" typeId="tpee.1197027756228" id="2037769997942619502">
                        <node role="operation" roleId="tpee.1197027833540" type="tp2q.WhereOperation" typeId="tp2q.1202120902084" id="2037769997942619503">
                          <node role="closure" roleId="tp2q.1204796294226" type="tp2c.ClosureLiteral" typeId="tp2c.1199569711397" id="2037769997942619504">
                            <node role="body" roleId="tp2c.1199569916463" type="tpee.StatementList" typeId="tpee.1068580123136" id="2037769997942619505">
                              <node role="statement" roleId="tpee.1068581517665" type="tpee.ExpressionStatement" typeId="tpee.1068580123155" id="2037769997942619506">
                                <node role="expression" roleId="tpee.1068580123156" type="tpee.EqualsExpression" typeId="tpee.1068580123152" id="2037769997942619507">
                                  <node role="rightExpression" roleId="tpee.1081773367579" type="tpee.NullLiteral" typeId="tpee.1070534058343" id="2037769997942619508" />
                                  <node role="leftExpression" roleId="tpee.1081773367580" type="tpee.DotExpression" typeId="tpee.1197027756228" id="2037769997942619509">
                                    <node role="operation" roleId="tpee.1197027833540" type="tp25.SLinkAccess" typeId="tp25.1138056143562" id="2037769997942619510">
                                      <link role="link" roleId="tp25.1138056516764" targetNodeId="tp33.4774682482449846913" />
                                    </node>
                                    <node role="operand" roleId="tpee.1197027771414" type="tpee.VariableReference" typeId="tpee.1068498886296" id="2037769997942619511">
                                      <link role="variableDeclaration" roleId="tpee.1068581517664" targetNodeId="2037769997942619512" resolveInfo="it" />
                                    </node>
                                  </node>
                                </node>
                              </node>
                            </node>
                            <node role="parameter" roleId="tp2c.1199569906740" type="tp2q.SmartClosureParameterDeclaration" typeId="tp2q.1203518072036" id="2037769997942619512">
                              <property name="name" nameId="tpck.1169194664001" value="it" />
                              <node role="type" roleId="tpee.5680397130376446158" type="tpee.UndefinedType" typeId="tpee.4836112446988635817" id="2037769997942619513" />
                            </node>
                          </node>
                        </node>
                        <node role="operand" roleId="tpee.1197027771414" type="tpee.DotExpression" typeId="tpee.1197027756228" id="2037769997942619514">
                          <node role="operation" roleId="tpee.1197027833540" type="tp25.SLinkListAccess" typeId="tp25.1138056282393" id="2037769997942619515">
                            <link role="link" roleId="tp25.1138056546658" targetNodeId="tp33.849077997121893197" />
                          </node>
                          <node role="operand" roleId="tpee.1197027771414" type="tpf8.TemplateFunctionParameter_sourceNode" typeId="tpf8.1167169188348" id="2037769997942619516" />
                        </node>
                      </node>
                    </node>
                  </node>
                </node>
              </node>
              <node role="ifTrue" roleId="tpee.1068580123161" type="tpee.StatementList" typeId="tpee.1068580123136" id="2037769997942619517">
                <node role="statement" roleId="tpee.1068581517665" type="tpee.ExpressionStatement" typeId="tpee.1068580123155" id="2037769997942898107">
                  <node role="expression" roleId="tpee.1068580123156" type="tpee.AssignmentExpression" typeId="tpee.1068498886294" id="2037769997942898108">
                    <node role="rValue" roleId="tpee.1068498886297" type="tp25.NodeRefExpression" typeId="tp25.1219352745532" id="2037769997942898109">
                      <link role="referentNode" roleId="tp25.1219352800908" targetNodeId="e2lb.~Object" resolveInfo="Object" />
                      <node role="smodelAttribute" roleId="tpck.5169995583184591170" type="tpf8.ReferenceMacro" typeId="tpf8.1088761943574" id="2037769997942898110">
                        <property name="linkRole" nameId="tpck.1757699476691236116" value="referentNode" />
                        <node role="referentFunction" roleId="tpf8.1167770376702" type="tpf8.ReferenceMacro_GetReferent" typeId="tpf8.1167770111131" id="2037769997942898111">
                          <node role="body" roleId="tpee.1137022507850" type="tpee.StatementList" typeId="tpee.1068580123136" id="2037769997942898112">
                            <node role="statement" roleId="tpee.1068581517665" type="tpee.ExpressionStatement" typeId="tpee.1068580123155" id="2037769997942898113">
                              <node role="expression" roleId="tpee.1068580123156" type="tpee.DotExpression" typeId="tpee.1197027756228" id="2037769997942898114">
                                <node role="operation" roleId="tpee.1197027833540" type="tp25.SLinkAccess" typeId="tp25.1138056143562" id="2037769997942898115">
                                  <link role="link" roleId="tp25.1138056516764" targetNodeId="tp33.4242940223545038298" />
                                </node>
                                <node role="operand" roleId="tpee.1197027771414" type="tpf8.TemplateFunctionParameter_sourceNode" typeId="tpf8.1167169188348" id="2037769997942898116" />
                              </node>
                            </node>
                          </node>
                        </node>
                      </node>
                    </node>
                    <node role="lValue" roleId="tpee.1068498886295" type="tpee.DotExpression" typeId="tpee.1197027756228" id="2037769997942898117">
                      <node role="operation" roleId="tpee.1197027833540" type="tp25.SLinkAccess" typeId="tp25.1138056143562" id="2037769997942898118">
                        <link role="link" roleId="tp25.1138056516764" targetNodeId="tpee.1068499141037" />
                      </node>
                      <node role="operand" roleId="tpee.1197027771414" type="tp33.MigrationScriptPart_node" typeId="tp33.1177458237937" id="2037769997942898119" />
                    </node>
                  </node>
                </node>
                <node role="statement" roleId="tpee.1068581517665" type="tpee.ReturnStatement" typeId="tpee.1068581242878" id="2037769997942619518" />
              </node>
              <node role="condition" roleId="tpee.1068580123160" type="tpee.DotExpression" typeId="tpee.1197027756228" id="2037769997942619520">
                <node role="operation" roleId="tpee.1197027833540" type="tpee.InstanceMethodCallOperation" typeId="tpee.1202948039474" id="2037769997942619521">
                  <link role="baseMethodDeclaration" roleId="tpee.1068499141037" targetNodeId="e2lb.~Object%dequals(java%dlang%dObject)%cboolean" resolveInfo="equals" />
                  <node role="actualArgument" roleId="tpee.1068499141038" type="tpee.VariableReference" typeId="tpee.1068498886296" id="2037769997942619522">
                    <link role="variableDeclaration" roleId="tpee.1068581517664" targetNodeId="2037769997942609868" resolveInfo="targetNodeId" />
                  </node>
                </node>
                <node role="operand" roleId="tpee.1197027771414" type="tpee.StaticMethodCall" typeId="tpee.1081236700937" id="2037769997942619523">
                  <link role="classConcept" roleId="tpee.1144433194310" targetNodeId="cu2c.~SNodeId" resolveInfo="SNodeId" />
                  <link role="baseMethodDeclaration" roleId="tpee.1068499141037" targetNodeId="cu2c.~SNodeId%dfromString(java%dlang%dString)%cjetbrains%dmps%dsmodel%dSNodeId" resolveInfo="fromString" />
                  <node role="actualArgument" roleId="tpee.1068499141038" type="tpee.StringLiteral" typeId="tpee.1070475926800" id="2037769997942619524">
                    <property name="value" nameId="tpee.1070475926801" value="old.method.nodeID" />
                    <node role="smodelAttribute" roleId="tpck.5169995583184591170" type="tpf8.PropertyMacro" typeId="tpf8.1087833241328" id="2037769997942619525">
                      <property name="propertyName" nameId="tpck.1757699476691236117" value="value" />
                      <node role="propertyValueFunction" roleId="tpf8.1167756362303" type="tpf8.PropertyMacro_GetPropertyValue" typeId="tpf8.1167756080639" id="2037769997942619526">
                        <node role="body" roleId="tpee.1137022507850" type="tpee.StatementList" typeId="tpee.1068580123136" id="2037769997942619527">
                          <node role="statement" roleId="tpee.1068581517665" type="tpee.ExpressionStatement" typeId="tpee.1068580123155" id="2037769997942619528">
                            <node role="expression" roleId="tpee.1068580123156" type="tpee.DotExpression" typeId="tpee.1197027756228" id="2037769997942619529">
                              <node role="operation" roleId="tpee.1197027833540" type="tpee.InstanceMethodCallOperation" typeId="tpee.1202948039474" id="2037769997942619530">
                                <link role="baseMethodDeclaration" roleId="tpee.1068499141037" targetNodeId="e2lb.~Object%dtoString()%cjava%dlang%dString" resolveInfo="toString" />
                              </node>
                              <node role="operand" roleId="tpee.1197027771414" type="tpee.DotExpression" typeId="tpee.1197027756228" id="2037769997942619531">
                                <node role="operation" roleId="tpee.1197027833540" type="tpee.InstanceMethodCallOperation" typeId="tpee.1202948039474" id="2037769997942619532">
                                  <link role="baseMethodDeclaration" roleId="tpee.1068499141037" targetNodeId="cu2c.~SNode%dgetSNodeId()%cjetbrains%dmps%dsmodel%dSNodeId" resolveInfo="getSNodeId" />
                                </node>
                                <node role="operand" roleId="tpee.1197027771414" type="tp25.SemanticDowncastExpression" typeId="tp25.1145404486709" id="2037769997942619533">
                                  <node role="leftExpression" roleId="tp25.1145404616321" type="tpee.DotExpression" typeId="tpee.1197027756228" id="2037769997942619534">
                                    <node role="operation" roleId="tpee.1197027833540" type="tp25.SLinkAccess" typeId="tp25.1138056143562" id="2037769997942619535">
                                      <link role="link" roleId="tp25.1138056516764" targetNodeId="tp33.4242940223545038298" />
                                    </node>
                                    <node role="operand" roleId="tpee.1197027771414" type="tpf8.TemplateFunctionParameter_sourceNode" typeId="tpf8.1167169188348" id="2037769997942619536" />
                                  </node>
                                </node>
                              </node>
                            </node>
                          </node>
                        </node>
                      </node>
                    </node>
                  </node>
                </node>
              </node>
            </node>
          </node>
        </node>
        <node role="smodelAttribute" roleId="tpck.5169995583184591170" type="tpf8.TemplateFragment" typeId="tpf8.1095672379244" id="4126624587004995165" />
        <node role="smodelAttribute" roleId="tpck.5169995583184591170" type="tpf8.IfMacro" typeId="tpf8.1118773211870" id="4126624587004995170">
          <node role="conditionFunction" roleId="tpf8.1167945861827" type="tpf8.IfMacro_Condition" typeId="tpf8.1167945743726" id="4126624587004995172">
            <node role="body" roleId="tpee.1137022507850" type="tpee.StatementList" typeId="tpee.1068580123136" id="4126624587004995174">
              <node role="statement" roleId="tpee.1068581517665" type="tpee.ExpressionStatement" typeId="tpee.1068580123155" id="4126624587004998864">
                <node role="expression" roleId="tpee.1068580123156" type="tpee.DotExpression" typeId="tpee.1197027756228" id="4126624587005002923">
                  <node role="operand" roleId="tpee.1197027771414" type="tpee.DotExpression" typeId="tpee.1197027756228" id="4126624587004998866">
                    <node role="operation" roleId="tpee.1197027833540" type="tp2q.WhereOperation" typeId="tp2q.1202120902084" id="4126624587004998867">
                      <node role="closure" roleId="tp2q.1204796294226" type="tp2c.ClosureLiteral" typeId="tp2c.1199569711397" id="4126624587004998868">
                        <node role="body" roleId="tp2c.1199569916463" type="tpee.StatementList" typeId="tpee.1068580123136" id="4126624587004998869">
                          <node role="statement" roleId="tpee.1068581517665" type="tpee.ExpressionStatement" typeId="tpee.1068580123155" id="4126624587004998870">
                            <node role="expression" roleId="tpee.1068580123156" type="tpee.OrExpression" typeId="tpee.1080223426719" id="4126624587004998871">
                              <node role="leftExpression" roleId="tpee.1081773367580" type="tpee.NotExpression" typeId="tpee.1081516740877" id="4126624587004998872">
                                <node role="expression" roleId="tpee.1081516765348" type="tpee.DotExpression" typeId="tpee.1197027756228" id="4126624587004998873">
                                  <node role="operation" roleId="tpee.1197027833540" type="tp25.Node_IsInstanceOfOperation" typeId="tp25.1139621453865" id="4126624587004998874">
                                    <node role="conceptArgument" roleId="tp25.1177027386292" type="tp25.RefConcept_Reference" typeId="tp25.1177026924588" id="4126624587004998875">
                                      <link role="conceptDeclaration" roleId="tp25.1177026940964" targetNodeId="tp33.2291767839159498115" resolveInfo="DirectMethodSpecification" />
                                    </node>
                                  </node>
                                  <node role="operand" roleId="tpee.1197027771414" type="tpee.DotExpression" typeId="tpee.1197027756228" id="4126624587004998876">
                                    <node role="operation" roleId="tpee.1197027833540" type="tp25.SLinkAccess" typeId="tp25.1138056143562" id="4126624587004998877">
                                      <link role="link" roleId="tp25.1138056516764" targetNodeId="tp33.4774682482449846913" />
                                    </node>
                                    <node role="operand" roleId="tpee.1197027771414" type="tpee.VariableReference" typeId="tpee.1068498886296" id="4126624587004998878">
                                      <link role="variableDeclaration" roleId="tpee.1068581517664" targetNodeId="4126624587004998882" resolveInfo="it" />
                                    </node>
                                  </node>
                                </node>
                              </node>
                              <node role="rightExpression" roleId="tpee.1081773367579" type="tpee.DotExpression" typeId="tpee.1197027756228" id="4126624587004998879">
                                <node role="operation" roleId="tpee.1197027833540" type="tp25.SPropertyAccess" typeId="tp25.1138056022639" id="4126624587004998880">
                                  <link role="property" roleId="tp25.1138056395725" targetNodeId="tp33.7867202088808133349" resolveInfo="updateClassifierTypes" />
                                </node>
                                <node role="operand" roleId="tpee.1197027771414" type="tpf8.TemplateFunctionParameter_sourceNode" typeId="tpf8.1167169188348" id="4126624587004998881" />
                              </node>
                            </node>
                          </node>
                        </node>
                        <node role="parameter" roleId="tp2c.1199569906740" type="tp2q.SmartClosureParameterDeclaration" typeId="tp2q.1203518072036" id="4126624587004998882">
                          <property name="name" nameId="tpck.1169194664001" value="it" />
                          <node role="type" roleId="tpee.5680397130376446158" type="tpee.UndefinedType" typeId="tpee.4836112446988635817" id="4126624587004998883" />
                        </node>
                      </node>
                    </node>
                    <node role="operand" roleId="tpee.1197027771414" type="tpee.DotExpression" typeId="tpee.1197027756228" id="4126624587004998884">
                      <node role="operation" roleId="tpee.1197027833540" type="tp25.SLinkListAccess" typeId="tp25.1138056282393" id="4126624587004998885">
                        <link role="link" roleId="tp25.1138056546658" targetNodeId="tp33.849077997121893197" />
                      </node>
                      <node role="operand" roleId="tpee.1197027771414" type="tpf8.TemplateFunctionParameter_sourceNode" typeId="tpf8.1167169188348" id="4126624587004998886" />
                    </node>
                  </node>
                  <node role="operation" roleId="tpee.1197027833540" type="tp2q.IsNotEmptyOperation" typeId="tp2q.1176501494711" id="2037769997941028342" />
                </node>
              </node>
            </node>
          </node>
        </node>
        <node role="affectedInstancePredicate" roleId="tp33.1177457957478" type="tp33.MigrationScriptPart_Instance_Predicate" typeId="tp33.1177458061340" id="2037769997941030876">
          <node role="body" roleId="tpee.1137022507850" type="tpee.StatementList" typeId="tpee.1068580123136" id="2037769997941030877">
            <node role="statement" roleId="tpee.1068581517665" type="tpee.IfStatement" typeId="tpee.1068580123159" id="2037769997941924430">
              <node role="smodelAttribute" roleId="tpck.5169995583184591170" type="tpf8.LoopMacro" typeId="tpf8.1118786554307" id="2037769997941926926">
                <node role="sourceNodesQuery" roleId="tpf8.1167952069335" type="tpf8.SourceSubstituteMacro_SourceNodesQuery" typeId="tpf8.1167951910403" id="2037769997941926928">
                  <node role="body" roleId="tpee.1137022507850" type="tpee.StatementList" typeId="tpee.1068580123136" id="2037769997941926930">
                    <node role="statement" roleId="tpee.1068581517665" type="tpee.ExpressionStatement" typeId="tpee.1068580123155" id="2037769997941928033">
                      <node role="expression" roleId="tpee.1068580123156" type="tpee.DotExpression" typeId="tpee.1197027756228" id="2037769997941928034">
                        <node role="operation" roleId="tpee.1197027833540" type="tp2q.SelectOperation" typeId="tp2q.1202128969694" id="2037769997941928035">
                          <node role="closure" roleId="tp2q.1204796294226" type="tp2c.ClosureLiteral" typeId="tp2c.1199569711397" id="2037769997941928036">
                            <node role="body" roleId="tp2c.1199569916463" type="tpee.StatementList" typeId="tpee.1068580123136" id="2037769997941928037">
                              <node role="statement" roleId="tpee.1068581517665" type="tpee.ExpressionStatement" typeId="tpee.1068580123155" id="2037769997941928038">
                                <node role="expression" roleId="tpee.1068580123156" type="tp25.SNodeTypeCastExpression" typeId="tp25.1140137987495" id="2037769997941928039">
                                  <link role="concept" roleId="tp25.1140138128738" targetNodeId="tp33.2291767839159498115" resolveInfo="DirectMethodSpecification" />
                                  <node role="leftExpression" roleId="tp25.1140138123956" type="tpee.DotExpression" typeId="tpee.1197027756228" id="2037769997941928040">
                                    <node role="operation" roleId="tpee.1197027833540" type="tp25.SLinkAccess" typeId="tp25.1138056143562" id="2037769997941928041">
                                      <link role="link" roleId="tp25.1138056516764" targetNodeId="tp33.4774682482449846913" />
                                    </node>
                                    <node role="operand" roleId="tpee.1197027771414" type="tpee.VariableReference" typeId="tpee.1068498886296" id="2037769997941928042">
                                      <link role="variableDeclaration" roleId="tpee.1068581517664" targetNodeId="2037769997941928043" resolveInfo="it" />
                                    </node>
                                  </node>
                                </node>
                              </node>
                            </node>
                            <node role="parameter" roleId="tp2c.1199569906740" type="tp2q.SmartClosureParameterDeclaration" typeId="tp2q.1203518072036" id="2037769997941928043">
                              <property name="name" nameId="tpck.1169194664001" value="it" />
                              <node role="type" roleId="tpee.5680397130376446158" type="tpee.UndefinedType" typeId="tpee.4836112446988635817" id="2037769997941928044" />
                            </node>
                          </node>
                        </node>
                        <node role="operand" roleId="tpee.1197027771414" type="tpee.DotExpression" typeId="tpee.1197027756228" id="2037769997941928045">
                          <node role="operation" roleId="tpee.1197027833540" type="tp2q.WhereOperation" typeId="tp2q.1202120902084" id="2037769997941928046">
                            <node role="closure" roleId="tp2q.1204796294226" type="tp2c.ClosureLiteral" typeId="tp2c.1199569711397" id="2037769997941928047">
                              <node role="body" roleId="tp2c.1199569916463" type="tpee.StatementList" typeId="tpee.1068580123136" id="2037769997941928048">
                                <node role="statement" roleId="tpee.1068581517665" type="tpee.ExpressionStatement" typeId="tpee.1068580123155" id="2037769997941928049">
                                  <node role="expression" roleId="tpee.1068580123156" type="tpee.AndExpression" typeId="tpee.1080120340718" id="2037769997941928050">
                                    <node role="leftExpression" roleId="tpee.1081773367580" type="tpee.DotExpression" typeId="tpee.1197027756228" id="2037769997941928051">
                                      <node role="operation" roleId="tpee.1197027833540" type="tp25.Node_IsInstanceOfOperation" typeId="tp25.1139621453865" id="2037769997941928052">
                                        <node role="conceptArgument" roleId="tp25.1177027386292" type="tp25.RefConcept_Reference" typeId="tp25.1177026924588" id="2037769997941928053">
                                          <link role="conceptDeclaration" roleId="tp25.1177026940964" targetNodeId="tp33.2291767839159498115" resolveInfo="DirectMethodSpecification" />
                                        </node>
                                      </node>
                                      <node role="operand" roleId="tpee.1197027771414" type="tpee.DotExpression" typeId="tpee.1197027756228" id="2037769997941928054">
                                        <node role="operation" roleId="tpee.1197027833540" type="tp25.SLinkAccess" typeId="tp25.1138056143562" id="2037769997941928055">
                                          <link role="link" roleId="tp25.1138056516764" targetNodeId="tp33.4774682482449846913" />
                                        </node>
                                        <node role="operand" roleId="tpee.1197027771414" type="tpee.VariableReference" typeId="tpee.1068498886296" id="2037769997941928056">
                                          <link role="variableDeclaration" roleId="tpee.1068581517664" targetNodeId="2037769997941928060" resolveInfo="it" />
                                        </node>
                                      </node>
                                    </node>
                                    <node role="rightExpression" roleId="tpee.1081773367579" type="tpee.DotExpression" typeId="tpee.1197027756228" id="2037769997941928057">
                                      <node role="operation" roleId="tpee.1197027833540" type="tp25.SPropertyAccess" typeId="tp25.1138056022639" id="2037769997941928058">
                                        <link role="property" roleId="tp25.1138056395725" targetNodeId="tp33.7867202088808133349" resolveInfo="updateClassifierTypes" />
                                      </node>
                                      <node role="operand" roleId="tpee.1197027771414" type="tpf8.TemplateFunctionParameter_sourceNode" typeId="tpf8.1167169188348" id="2037769997941928059" />
                                    </node>
                                  </node>
                                </node>
                              </node>
                              <node role="parameter" roleId="tp2c.1199569906740" type="tp2q.SmartClosureParameterDeclaration" typeId="tp2q.1203518072036" id="2037769997941928060">
                                <property name="name" nameId="tpck.1169194664001" value="it" />
                                <node role="type" roleId="tpee.5680397130376446158" type="tpee.UndefinedType" typeId="tpee.4836112446988635817" id="2037769997941928061" />
                              </node>
                            </node>
                          </node>
                          <node role="operand" roleId="tpee.1197027771414" type="tpee.DotExpression" typeId="tpee.1197027756228" id="2037769997941928062">
                            <node role="operation" roleId="tpee.1197027833540" type="tp25.SLinkListAccess" typeId="tp25.1138056282393" id="2037769997941928063">
                              <link role="link" roleId="tp25.1138056546658" targetNodeId="tp33.849077997121893197" />
                            </node>
                            <node role="operand" roleId="tpee.1197027771414" type="tpf8.TemplateFunctionParameter_sourceNode" typeId="tpf8.1167169188348" id="2037769997941928064" />
                          </node>
                        </node>
                      </node>
                    </node>
                  </node>
                </node>
              </node>
              <node role="ifTrue" roleId="tpee.1068580123161" type="tpee.StatementList" typeId="tpee.1068580123136" id="2037769997941924431">
                <node role="statement" roleId="tpee.1068581517665" type="tpee.ReturnStatement" typeId="tpee.1068581242878" id="2037769997941924432">
                  <node role="expression" roleId="tpee.1068581517676" type="tpee.BooleanConstant" typeId="tpee.1068580123137" id="2037769997941924433">
                    <property name="value" nameId="tpee.1068580123138" value="true" />
                  </node>
                </node>
              </node>
              <node role="condition" roleId="tpee.1068580123160" type="tpee.EqualsExpression" typeId="tpee.1068580123152" id="2037769997941924435">
                <node role="leftExpression" roleId="tpee.1081773367580" type="tpee.DotExpression" typeId="tpee.1197027756228" id="2037769997941924436">
                  <node role="operand" roleId="tpee.1197027771414" type="tp33.MigrationScriptPart_node" typeId="tp33.1177458237937" id="2037769997941924437" />
                  <node role="operation" roleId="tpee.1197027833540" type="tp25.SLinkAccess" typeId="tp25.1138056143562" id="2037769997941924438">
                    <link role="link" roleId="tp25.1138056516764" targetNodeId="tpee.1068499141037" />
                  </node>
                </node>
                <node role="rightExpression" roleId="tpee.1081773367579" type="tp25.NodeRefExpression" typeId="tp25.1219352745532" id="2037769997941924439">
                  <link role="referentNode" roleId="tp25.1219352800908" targetNodeId="e2lb.~Object" resolveInfo="Object" />
                  <node role="smodelAttribute" roleId="tpck.5169995583184591170" type="tpf8.ReferenceMacro" typeId="tpf8.1088761943574" id="2037769997941924440">
                    <property name="linkRole" nameId="tpck.1757699476691236116" value="referentNode" />
                    <node role="referentFunction" roleId="tpf8.1167770376702" type="tpf8.ReferenceMacro_GetReferent" typeId="tpf8.1167770111131" id="2037769997941924441">
                      <node role="body" roleId="tpee.1137022507850" type="tpee.StatementList" typeId="tpee.1068580123136" id="2037769997941924442">
                        <node role="statement" roleId="tpee.1068581517665" type="tpee.ExpressionStatement" typeId="tpee.1068580123155" id="2037769997941924443">
                          <node role="expression" roleId="tpee.1068580123156" type="tpee.DotExpression" typeId="tpee.1197027756228" id="2037769997941924444">
                            <node role="operation" roleId="tpee.1197027833540" type="tp25.SLinkAccess" typeId="tp25.1138056143562" id="2037769997941944643">
                              <link role="link" roleId="tp25.1138056516764" targetNodeId="tp33.2291767839159499865" />
                            </node>
                            <node role="operand" roleId="tpee.1197027771414" type="tpf8.TemplateFunctionParameter_sourceNode" typeId="tpf8.1167169188348" id="2037769997941924445" />
                          </node>
                        </node>
                      </node>
                    </node>
                  </node>
                </node>
              </node>
            </node>
            <node role="statement" roleId="tpee.1068581517665" type="tpee.LocalVariableDeclarationStatement" typeId="tpee.1068581242864" id="2037769997941445402">
              <node role="smodelAttribute" roleId="tpck.5169995583184591170" type="tpf8.IfMacro" typeId="tpf8.1118773211870" id="2037769997941445723">
                <node role="conditionFunction" roleId="tpf8.1167945861827" type="tpf8.IfMacro_Condition" typeId="tpf8.1167945743726" id="2037769997941445725">
                  <node role="body" roleId="tpee.1137022507850" type="tpee.StatementList" typeId="tpee.1068580123136" id="2037769997941445727">
                    <node role="statement" roleId="tpee.1068581517665" type="tpee.ExpressionStatement" typeId="tpee.1068580123155" id="2037769997941446809">
                      <node role="expression" roleId="tpee.1068580123156" type="tpee.DotExpression" typeId="tpee.1197027756228" id="2037769997941446810">
                        <node role="operation" roleId="tpee.1197027833540" type="tp2q.AnyOperation" typeId="tp2q.1235566554328" id="2037769997941446811">
                          <node role="closure" roleId="tp2q.1204796294226" type="tp2c.ClosureLiteral" typeId="tp2c.1199569711397" id="2037769997941446812">
                            <node role="body" roleId="tp2c.1199569916463" type="tpee.StatementList" typeId="tpee.1068580123136" id="2037769997941446813">
                              <node role="statement" roleId="tpee.1068581517665" type="tpee.ExpressionStatement" typeId="tpee.1068580123155" id="2037769997941446814">
                                <node role="expression" roleId="tpee.1068580123156" type="tpee.OrExpression" typeId="tpee.1080223426719" id="2037769997941446815">
                                  <node role="rightExpression" roleId="tpee.1081773367579" type="tpee.DotExpression" typeId="tpee.1197027756228" id="2037769997941446816">
                                    <node role="operation" roleId="tpee.1197027833540" type="tp25.Node_IsInstanceOfOperation" typeId="tp25.1139621453865" id="2037769997941446817">
                                      <node role="conceptArgument" roleId="tp25.1177027386292" type="tp25.RefConcept_Reference" typeId="tp25.1177026924588" id="2037769997941446818">
                                        <link role="conceptDeclaration" roleId="tp25.1177026940964" targetNodeId="tp33.4774682482449847011" resolveInfo="FQNameMethodSpecification" />
                                      </node>
                                    </node>
                                    <node role="operand" roleId="tpee.1197027771414" type="tpee.DotExpression" typeId="tpee.1197027756228" id="2037769997941446819">
                                      <node role="operation" roleId="tpee.1197027833540" type="tp25.SLinkAccess" typeId="tp25.1138056143562" id="2037769997941446820">
                                        <link role="link" roleId="tp25.1138056516764" targetNodeId="tp33.4774682482449846913" />
                                      </node>
                                      <node role="operand" roleId="tpee.1197027771414" type="tpee.VariableReference" typeId="tpee.1068498886296" id="2037769997941446821">
                                        <link role="variableDeclaration" roleId="tpee.1068581517664" targetNodeId="2037769997941446827" resolveInfo="it" />
                                      </node>
                                    </node>
                                  </node>
                                  <node role="leftExpression" roleId="tpee.1081773367580" type="tpee.EqualsExpression" typeId="tpee.1068580123152" id="2037769997941446822">
                                    <node role="leftExpression" roleId="tpee.1081773367580" type="tpee.DotExpression" typeId="tpee.1197027756228" id="2037769997941446823">
                                      <node role="operation" roleId="tpee.1197027833540" type="tp25.SLinkAccess" typeId="tp25.1138056143562" id="2037769997941446824">
                                        <link role="link" roleId="tp25.1138056516764" targetNodeId="tp33.4774682482449846913" />
                                      </node>
                                      <node role="operand" roleId="tpee.1197027771414" type="tpee.VariableReference" typeId="tpee.1068498886296" id="2037769997941446825">
                                        <link role="variableDeclaration" roleId="tpee.1068581517664" targetNodeId="2037769997941446827" resolveInfo="it" />
                                      </node>
                                    </node>
                                    <node role="rightExpression" roleId="tpee.1081773367579" type="tpee.NullLiteral" typeId="tpee.1070534058343" id="2037769997941446826" />
                                  </node>
                                </node>
                              </node>
                            </node>
                            <node role="parameter" roleId="tp2c.1199569906740" type="tp2q.SmartClosureParameterDeclaration" typeId="tp2q.1203518072036" id="2037769997941446827">
                              <property name="name" nameId="tpck.1169194664001" value="it" />
                              <node role="type" roleId="tpee.5680397130376446158" type="tpee.UndefinedType" typeId="tpee.4836112446988635817" id="2037769997941446828" />
                            </node>
                          </node>
                        </node>
                        <node role="operand" roleId="tpee.1197027771414" type="tpee.DotExpression" typeId="tpee.1197027756228" id="2037769997941446829">
                          <node role="operation" roleId="tpee.1197027833540" type="tp25.SLinkListAccess" typeId="tp25.1138056282393" id="2037769997941446830">
                            <link role="link" roleId="tp25.1138056546658" targetNodeId="tp33.849077997121893197" />
                          </node>
                          <node role="operand" roleId="tpee.1197027771414" type="tpf8.TemplateFunctionParameter_sourceNode" typeId="tpf8.1167169188348" id="2037769997941446831" />
                        </node>
                      </node>
                    </node>
                  </node>
                </node>
              </node>
              <node role="localVariableDeclaration" roleId="tpee.1068581242865" type="tpee.LocalVariableDeclaration" typeId="tpee.1068581242863" id="2037769997941445403">
                <property name="name" nameId="tpck.1169194664001" value="reference" />
                <node role="type" roleId="tpee.5680397130376446158" type="tpee.ClassifierType" typeId="tpee.1107535904670" id="2037769997941445404">
                  <link role="classifier" roleId="tpee.1107535924139" targetNodeId="cu2c.~SReference" resolveInfo="SReference" />
                </node>
                <node role="initializer" roleId="tpee.1068431790190" type="tpee.DotExpression" typeId="tpee.1197027756228" id="2037769997941445405">
                  <node role="operation" roleId="tpee.1197027833540" type="tp25.Node_GetReferenceOperation" typeId="tp25.3609773094169249792" id="2037769997941445406">
                    <node role="linkQualifier" roleId="tp25.3609773094169252180" type="tp25.OperationParm_LinkQualifier" typeId="tp25.5168775467716640652" id="2037769997941445407">
                      <node role="linkQualifier" roleId="tp25.5168775467716640653" type="tp25.LinkRefQualifier" typeId="tp25.1204851882688" id="2037769997941445408">
                        <link role="link" roleId="tp25.1204851882689" targetNodeId="tpee.1068499141037" />
                      </node>
                    </node>
                  </node>
                  <node role="operand" roleId="tpee.1197027771414" type="tp33.MigrationScriptPart_node" typeId="tp33.1177458237937" id="2037769997941445409" />
                </node>
              </node>
            </node>
            <node role="statement" roleId="tpee.1068581517665" type="tpee.IfStatement" typeId="tpee.1068580123159" id="2037769997941445411">
              <node role="condition" roleId="tpee.1068580123160" type="tpee.OrExpression" typeId="tpee.1080223426719" id="2037769997942008188">
                <node role="rightExpression" roleId="tpee.1081773367579" type="tpee.NotExpression" typeId="tpee.1081516740877" id="2037769997942114628">
                  <node role="expression" roleId="tpee.1081516765348" type="tpee.DotExpression" typeId="tpee.1197027756228" id="2037769997942114630">
                    <node role="operation" roleId="tpee.1197027833540" type="tpee.InstanceMethodCallOperation" typeId="tpee.1202948039474" id="2037769997942114631">
                      <link role="baseMethodDeclaration" roleId="tpee.1068499141037" targetNodeId="cu2c.~SModelReference%dequals(java%dlang%dObject)%cboolean" resolveInfo="equals" />
                      <node role="actualArgument" roleId="tpee.1068499141038" type="tpee.DotExpression" typeId="tpee.1197027756228" id="2037769997942114632">
                        <node role="operation" roleId="tpee.1197027833540" type="tpee.InstanceMethodCallOperation" typeId="tpee.1202948039474" id="2037769997942114633">
                          <link role="baseMethodDeclaration" roleId="tpee.1068499141037" targetNodeId="cu2c.~SReference%dgetTargetSModelReference()%cjetbrains%dmps%dsmodel%dSModelReference" resolveInfo="getTargetSModelReference" />
                        </node>
                        <node role="operand" roleId="tpee.1197027771414" type="tpee.VariableReference" typeId="tpee.1068498886296" id="2037769997942114634">
                          <link role="variableDeclaration" roleId="tpee.1068581517664" targetNodeId="2037769997941445403" resolveInfo="reference" />
                        </node>
                      </node>
                    </node>
                    <node role="operand" roleId="tpee.1197027771414" type="tpee.StaticMethodCall" typeId="tpee.1081236700937" id="2037769997942114635">
                      <link role="baseMethodDeclaration" roleId="tpee.1068499141037" targetNodeId="cu2c.~SModelReference%dfromString(java%dlang%dString)%cjetbrains%dmps%dsmodel%dSModelReference" resolveInfo="fromString" />
                      <link role="classConcept" roleId="tpee.1144433194310" targetNodeId="cu2c.~SModelReference" resolveInfo="SModelReference" />
                      <node role="actualArgument" roleId="tpee.1068499141038" type="tpee.StringLiteral" typeId="tpee.1070475926800" id="2037769997942114636">
                        <property name="value" nameId="tpee.1070475926801" value="old.classifier.modelReference" />
                        <node role="smodelAttribute" roleId="tpck.5169995583184591170" type="tpf8.PropertyMacro" typeId="tpf8.1087833241328" id="2037769997942114637">
                          <property name="propertyName" nameId="tpck.1757699476691236117" value="value" />
                          <node role="propertyValueFunction" roleId="tpf8.1167756362303" type="tpf8.PropertyMacro_GetPropertyValue" typeId="tpf8.1167756080639" id="2037769997942114638">
                            <node role="body" roleId="tpee.1137022507850" type="tpee.StatementList" typeId="tpee.1068580123136" id="2037769997942114639">
                              <node role="statement" roleId="tpee.1068581517665" type="tpee.ExpressionStatement" typeId="tpee.1068580123155" id="2037769997942114640">
                                <node role="expression" roleId="tpee.1068580123156" type="tpee.DotExpression" typeId="tpee.1197027756228" id="2037769997942114641">
                                  <node role="operation" roleId="tpee.1197027833540" type="tp25.Node_ConceptMethodCall" typeId="tp25.1179409122411" id="2037769997942114642">
                                    <link role="baseMethodDeclaration" roleId="tpee.1068499141037" targetNodeId="36cd.5434557751113441014" resolveInfo="getSModelReference" />
                                  </node>
                                  <node role="operand" roleId="tpee.1197027771414" type="tpee.DotExpression" typeId="tpee.1197027756228" id="2037769997942114643">
                                    <node role="operation" roleId="tpee.1197027833540" type="tp25.SLinkAccess" typeId="tp25.1138056143562" id="2037769997942114644">
                                      <link role="link" roleId="tp25.1138056516764" targetNodeId="tp33.5434557751112108415" />
                                    </node>
                                    <node role="operand" roleId="tpee.1197027771414" type="tpf8.TemplateFunctionParameter_sourceNode" typeId="tpf8.1167169188348" id="2037769997942114645" />
                                  </node>
                                </node>
                              </node>
                            </node>
                          </node>
                        </node>
                      </node>
                    </node>
                  </node>
                </node>
                <node role="leftExpression" roleId="tpee.1081773367580" type="tpee.OrExpression" typeId="tpee.1080223426719" id="2037769997941978896">
                  <node role="leftExpression" roleId="tpee.1081773367580" type="tpee.EqualsExpression" typeId="tpee.1068580123152" id="2037769997941445418">
                    <node role="leftExpression" roleId="tpee.1081773367580" type="tpee.VariableReference" typeId="tpee.1068498886296" id="2037769997941445419">
                      <link role="variableDeclaration" roleId="tpee.1068581517664" targetNodeId="2037769997941445403" resolveInfo="reference" />
                    </node>
                    <node role="rightExpression" roleId="tpee.1081773367579" type="tpee.NullLiteral" typeId="tpee.1070534058343" id="2037769997941445420" />
                  </node>
                  <node role="rightExpression" roleId="tpee.1081773367579" type="tpee.NotEqualsExpression" typeId="tpee.1073239437375" id="2037769997942007887">
                    <node role="leftExpression" roleId="tpee.1081773367580" type="tpee.DotExpression" typeId="tpee.1197027756228" id="2037769997942007889">
                      <node role="operation" roleId="tpee.1197027833540" type="tpee.InstanceMethodCallOperation" typeId="tpee.1202948039474" id="2037769997942007890">
                        <link role="baseMethodDeclaration" roleId="tpee.1068499141037" targetNodeId="cu2c.~SReference%dgetTargetNodeSilently()%cjetbrains%dmps%dsmodel%dSNode" resolveInfo="getTargetNodeSilently" />
                      </node>
                      <node role="operand" roleId="tpee.1197027771414" type="tpee.VariableReference" typeId="tpee.1068498886296" id="2037769997942007891">
                        <link role="variableDeclaration" roleId="tpee.1068581517664" targetNodeId="2037769997941445403" resolveInfo="reference" />
                      </node>
                    </node>
                    <node role="rightExpression" roleId="tpee.1081773367579" type="tpee.NullLiteral" typeId="tpee.1070534058343" id="2037769997942007888" />
                  </node>
                </node>
              </node>
              <node role="smodelAttribute" roleId="tpck.5169995583184591170" type="tpf8.IfMacro" typeId="tpf8.1118773211870" id="2037769997941446198">
                <node role="conditionFunction" roleId="tpf8.1167945861827" type="tpf8.IfMacro_Condition" typeId="tpf8.1167945743726" id="2037769997941446200">
                  <node role="body" roleId="tpee.1137022507850" type="tpee.StatementList" typeId="tpee.1068580123136" id="2037769997941446202">
                    <node role="statement" roleId="tpee.1068581517665" type="tpee.ExpressionStatement" typeId="tpee.1068580123155" id="2037769997941447931">
                      <node role="expression" roleId="tpee.1068580123156" type="tpee.DotExpression" typeId="tpee.1197027756228" id="2037769997941447932">
                        <node role="operation" roleId="tpee.1197027833540" type="tp2q.AnyOperation" typeId="tp2q.1235566554328" id="2037769997941447933">
                          <node role="closure" roleId="tp2q.1204796294226" type="tp2c.ClosureLiteral" typeId="tp2c.1199569711397" id="2037769997941447934">
                            <node role="body" roleId="tp2c.1199569916463" type="tpee.StatementList" typeId="tpee.1068580123136" id="2037769997941447935">
                              <node role="statement" roleId="tpee.1068581517665" type="tpee.ExpressionStatement" typeId="tpee.1068580123155" id="2037769997941447936">
                                <node role="expression" roleId="tpee.1068580123156" type="tpee.OrExpression" typeId="tpee.1080223426719" id="2037769997941447937">
                                  <node role="rightExpression" roleId="tpee.1081773367579" type="tpee.DotExpression" typeId="tpee.1197027756228" id="2037769997941447938">
                                    <node role="operation" roleId="tpee.1197027833540" type="tp25.Node_IsInstanceOfOperation" typeId="tp25.1139621453865" id="2037769997941447939">
                                      <node role="conceptArgument" roleId="tp25.1177027386292" type="tp25.RefConcept_Reference" typeId="tp25.1177026924588" id="2037769997941447940">
                                        <link role="conceptDeclaration" roleId="tp25.1177026940964" targetNodeId="tp33.4774682482449847011" resolveInfo="FQNameMethodSpecification" />
                                      </node>
                                    </node>
                                    <node role="operand" roleId="tpee.1197027771414" type="tpee.DotExpression" typeId="tpee.1197027756228" id="2037769997941447941">
                                      <node role="operation" roleId="tpee.1197027833540" type="tp25.SLinkAccess" typeId="tp25.1138056143562" id="2037769997941447942">
                                        <link role="link" roleId="tp25.1138056516764" targetNodeId="tp33.4774682482449846913" />
                                      </node>
                                      <node role="operand" roleId="tpee.1197027771414" type="tpee.VariableReference" typeId="tpee.1068498886296" id="2037769997941447943">
                                        <link role="variableDeclaration" roleId="tpee.1068581517664" targetNodeId="2037769997941447949" resolveInfo="it" />
                                      </node>
                                    </node>
                                  </node>
                                  <node role="leftExpression" roleId="tpee.1081773367580" type="tpee.EqualsExpression" typeId="tpee.1068580123152" id="2037769997941447944">
                                    <node role="leftExpression" roleId="tpee.1081773367580" type="tpee.DotExpression" typeId="tpee.1197027756228" id="2037769997941447945">
                                      <node role="operation" roleId="tpee.1197027833540" type="tp25.SLinkAccess" typeId="tp25.1138056143562" id="2037769997941447946">
                                        <link role="link" roleId="tp25.1138056516764" targetNodeId="tp33.4774682482449846913" />
                                      </node>
                                      <node role="operand" roleId="tpee.1197027771414" type="tpee.VariableReference" typeId="tpee.1068498886296" id="2037769997941447947">
                                        <link role="variableDeclaration" roleId="tpee.1068581517664" targetNodeId="2037769997941447949" resolveInfo="it" />
                                      </node>
                                    </node>
                                    <node role="rightExpression" roleId="tpee.1081773367579" type="tpee.NullLiteral" typeId="tpee.1070534058343" id="2037769997941447948" />
                                  </node>
                                </node>
                              </node>
                            </node>
                            <node role="parameter" roleId="tp2c.1199569906740" type="tp2q.SmartClosureParameterDeclaration" typeId="tp2q.1203518072036" id="2037769997941447949">
                              <property name="name" nameId="tpck.1169194664001" value="it" />
                              <node role="type" roleId="tpee.5680397130376446158" type="tpee.UndefinedType" typeId="tpee.4836112446988635817" id="2037769997941447950" />
                            </node>
                          </node>
                        </node>
                        <node role="operand" roleId="tpee.1197027771414" type="tpee.DotExpression" typeId="tpee.1197027756228" id="2037769997941447951">
                          <node role="operation" roleId="tpee.1197027833540" type="tp25.SLinkListAccess" typeId="tp25.1138056282393" id="2037769997941447952">
                            <link role="link" roleId="tp25.1138056546658" targetNodeId="tp33.849077997121893197" />
                          </node>
                          <node role="operand" roleId="tpee.1197027771414" type="tpf8.TemplateFunctionParameter_sourceNode" typeId="tpf8.1167169188348" id="2037769997941447953" />
                        </node>
                      </node>
                    </node>
                  </node>
                </node>
              </node>
              <node role="ifTrue" roleId="tpee.1068580123161" type="tpee.StatementList" typeId="tpee.1068580123136" id="2037769997941445421">
                <node role="statement" roleId="tpee.1068581517665" type="tpee.ReturnStatement" typeId="tpee.1068581242878" id="2037769997941445422">
                  <node role="expression" roleId="tpee.1068581517676" type="tpee.BooleanConstant" typeId="tpee.1068580123137" id="2037769997941445423">
                    <property name="value" nameId="tpee.1068580123138" value="false" />
                  </node>
                </node>
              </node>
            </node>
            <node role="statement" roleId="tpee.1068581517665" type="tpee.LocalVariableDeclarationStatement" typeId="tpee.1068581242864" id="2037769997942144919">
              <node role="smodelAttribute" roleId="tpck.5169995583184591170" type="tpf8.IfMacro" typeId="tpf8.1118773211870" id="2037769997942145200">
                <node role="conditionFunction" roleId="tpf8.1167945861827" type="tpf8.IfMacro_Condition" typeId="tpf8.1167945743726" id="2037769997942145202">
                  <node role="body" roleId="tpee.1137022507850" type="tpee.StatementList" typeId="tpee.1068580123136" id="2037769997942145204">
                    <node role="statement" roleId="tpee.1068581517665" type="tpee.ExpressionStatement" typeId="tpee.1068580123155" id="2037769997942145747">
                      <node role="expression" roleId="tpee.1068580123156" type="tpee.DotExpression" typeId="tpee.1197027756228" id="2037769997942145748">
                        <node role="operation" roleId="tpee.1197027833540" type="tp2q.AnyOperation" typeId="tp2q.1235566554328" id="2037769997942145749">
                          <node role="closure" roleId="tp2q.1204796294226" type="tp2c.ClosureLiteral" typeId="tp2c.1199569711397" id="2037769997942145750">
                            <node role="body" roleId="tp2c.1199569916463" type="tpee.StatementList" typeId="tpee.1068580123136" id="2037769997942145751">
                              <node role="statement" roleId="tpee.1068581517665" type="tpee.ExpressionStatement" typeId="tpee.1068580123155" id="2037769997942145752">
                                <node role="expression" roleId="tpee.1068580123156" type="tpee.OrExpression" typeId="tpee.1080223426719" id="2037769997942145753">
                                  <node role="rightExpression" roleId="tpee.1081773367579" type="tpee.DotExpression" typeId="tpee.1197027756228" id="2037769997942145754">
                                    <node role="operation" roleId="tpee.1197027833540" type="tp25.Node_IsInstanceOfOperation" typeId="tp25.1139621453865" id="2037769997942145755">
                                      <node role="conceptArgument" roleId="tp25.1177027386292" type="tp25.RefConcept_Reference" typeId="tp25.1177026924588" id="2037769997942145756">
                                        <link role="conceptDeclaration" roleId="tp25.1177026940964" targetNodeId="tp33.4774682482449847011" resolveInfo="FQNameMethodSpecification" />
                                      </node>
                                    </node>
                                    <node role="operand" roleId="tpee.1197027771414" type="tpee.DotExpression" typeId="tpee.1197027756228" id="2037769997942145757">
                                      <node role="operation" roleId="tpee.1197027833540" type="tp25.SLinkAccess" typeId="tp25.1138056143562" id="2037769997942145758">
                                        <link role="link" roleId="tp25.1138056516764" targetNodeId="tp33.4774682482449846913" />
                                      </node>
                                      <node role="operand" roleId="tpee.1197027771414" type="tpee.VariableReference" typeId="tpee.1068498886296" id="2037769997942145759">
                                        <link role="variableDeclaration" roleId="tpee.1068581517664" targetNodeId="2037769997942145765" resolveInfo="it" />
                                      </node>
                                    </node>
                                  </node>
                                  <node role="leftExpression" roleId="tpee.1081773367580" type="tpee.EqualsExpression" typeId="tpee.1068580123152" id="2037769997942145760">
                                    <node role="leftExpression" roleId="tpee.1081773367580" type="tpee.DotExpression" typeId="tpee.1197027756228" id="2037769997942145761">
                                      <node role="operation" roleId="tpee.1197027833540" type="tp25.SLinkAccess" typeId="tp25.1138056143562" id="2037769997942145762">
                                        <link role="link" roleId="tp25.1138056516764" targetNodeId="tp33.4774682482449846913" />
                                      </node>
                                      <node role="operand" roleId="tpee.1197027771414" type="tpee.VariableReference" typeId="tpee.1068498886296" id="2037769997942145763">
                                        <link role="variableDeclaration" roleId="tpee.1068581517664" targetNodeId="2037769997942145765" resolveInfo="it" />
                                      </node>
                                    </node>
                                    <node role="rightExpression" roleId="tpee.1081773367579" type="tpee.NullLiteral" typeId="tpee.1070534058343" id="2037769997942145764" />
                                  </node>
                                </node>
                              </node>
                            </node>
                            <node role="parameter" roleId="tp2c.1199569906740" type="tp2q.SmartClosureParameterDeclaration" typeId="tp2q.1203518072036" id="2037769997942145765">
                              <property name="name" nameId="tpck.1169194664001" value="it" />
                              <node role="type" roleId="tpee.5680397130376446158" type="tpee.UndefinedType" typeId="tpee.4836112446988635817" id="2037769997942145766" />
                            </node>
                          </node>
                        </node>
                        <node role="operand" roleId="tpee.1197027771414" type="tpee.DotExpression" typeId="tpee.1197027756228" id="2037769997942145767">
                          <node role="operation" roleId="tpee.1197027833540" type="tp25.SLinkListAccess" typeId="tp25.1138056282393" id="2037769997942145768">
                            <link role="link" roleId="tp25.1138056546658" targetNodeId="tp33.849077997121893197" />
                          </node>
                          <node role="operand" roleId="tpee.1197027771414" type="tpf8.TemplateFunctionParameter_sourceNode" typeId="tpf8.1167169188348" id="2037769997942145769" />
                        </node>
                      </node>
                    </node>
                  </node>
                </node>
              </node>
              <node role="localVariableDeclaration" roleId="tpee.1068581242865" type="tpee.LocalVariableDeclaration" typeId="tpee.1068581242863" id="2037769997942144922">
                <property name="name" nameId="tpck.1169194664001" value="targetNodeId" />
                <node role="type" roleId="tpee.5680397130376446158" type="tpee.ClassifierType" typeId="tpee.1107535904670" id="2037769997942144923">
                  <link role="classifier" roleId="tpee.1107535924139" targetNodeId="cu2c.~SNodeId" resolveInfo="SNodeId" />
                </node>
                <node role="initializer" roleId="tpee.1068431790190" type="tpee.DotExpression" typeId="tpee.1197027756228" id="2037769997942144924">
                  <node role="operation" roleId="tpee.1197027833540" type="tpee.InstanceMethodCallOperation" typeId="tpee.1202948039474" id="2037769997942144925">
                    <link role="baseMethodDeclaration" roleId="tpee.1068499141037" targetNodeId="cu2c.~SReference%dgetTargetNodeId()%cjetbrains%dmps%dsmodel%dSNodeId" resolveInfo="getTargetNodeId" />
                  </node>
                  <node role="operand" roleId="tpee.1197027771414" type="tpee.VariableReference" typeId="tpee.1068498886296" id="2037769997942144926">
                    <link role="variableDeclaration" roleId="tpee.1068581517664" targetNodeId="2037769997941445403" resolveInfo="reference" />
                  </node>
                </node>
              </node>
            </node>
            <node role="statement" roleId="tpee.1068581517665" type="tpee.IfStatement" typeId="tpee.1068580123159" id="2037769997942148884">
              <node role="smodelAttribute" roleId="tpck.5169995583184591170" type="tpf8.LoopMacro" typeId="tpf8.1118786554307" id="2037769997942149185">
                <node role="sourceNodesQuery" roleId="tpf8.1167952069335" type="tpf8.SourceSubstituteMacro_SourceNodesQuery" typeId="tpf8.1167951910403" id="2037769997942149187">
                  <node role="body" roleId="tpee.1137022507850" type="tpee.StatementList" typeId="tpee.1068580123136" id="2037769997942149189">
                    <node role="statement" roleId="tpee.1068581517665" type="tpee.ExpressionStatement" typeId="tpee.1068580123155" id="2037769997942211857">
                      <node role="expression" roleId="tpee.1068580123156" type="tpee.DotExpression" typeId="tpee.1197027756228" id="2037769997942211858">
                        <node role="operation" roleId="tpee.1197027833540" type="tp2q.SelectOperation" typeId="tp2q.1202128969694" id="2037769997942211859">
                          <node role="closure" roleId="tp2q.1204796294226" type="tp2c.ClosureLiteral" typeId="tp2c.1199569711397" id="2037769997942211860">
                            <node role="body" roleId="tp2c.1199569916463" type="tpee.StatementList" typeId="tpee.1068580123136" id="2037769997942211861">
                              <node role="statement" roleId="tpee.1068581517665" type="tpee.ExpressionStatement" typeId="tpee.1068580123155" id="2037769997942211862">
                                <node role="expression" roleId="tpee.1068580123156" type="tp25.SNodeTypeCastExpression" typeId="tp25.1140137987495" id="2037769997942211863">
                                  <link role="concept" roleId="tp25.1140138128738" targetNodeId="tp33.4774682482449847011" resolveInfo="FQNameMethodSpecification" />
                                  <node role="leftExpression" roleId="tp25.1140138123956" type="tpee.DotExpression" typeId="tpee.1197027756228" id="2037769997942211864">
                                    <node role="operation" roleId="tpee.1197027833540" type="tp25.SLinkAccess" typeId="tp25.1138056143562" id="2037769997942211865">
                                      <link role="link" roleId="tp25.1138056516764" targetNodeId="tp33.4774682482449846913" />
                                    </node>
                                    <node role="operand" roleId="tpee.1197027771414" type="tpee.VariableReference" typeId="tpee.1068498886296" id="2037769997942211866">
                                      <link role="variableDeclaration" roleId="tpee.1068581517664" targetNodeId="2037769997942211867" resolveInfo="it" />
                                    </node>
                                  </node>
                                </node>
                              </node>
                            </node>
                            <node role="parameter" roleId="tp2c.1199569906740" type="tp2q.SmartClosureParameterDeclaration" typeId="tp2q.1203518072036" id="2037769997942211867">
                              <property name="name" nameId="tpck.1169194664001" value="it" />
                              <node role="type" roleId="tpee.5680397130376446158" type="tpee.UndefinedType" typeId="tpee.4836112446988635817" id="2037769997942211868" />
                            </node>
                          </node>
                        </node>
                        <node role="operand" roleId="tpee.1197027771414" type="tpee.DotExpression" typeId="tpee.1197027756228" id="2037769997942211869">
                          <node role="operation" roleId="tpee.1197027833540" type="tp2q.WhereOperation" typeId="tp2q.1202120902084" id="2037769997942211870">
                            <node role="closure" roleId="tp2q.1204796294226" type="tp2c.ClosureLiteral" typeId="tp2c.1199569711397" id="2037769997942211871">
                              <node role="body" roleId="tp2c.1199569916463" type="tpee.StatementList" typeId="tpee.1068580123136" id="2037769997942211872">
                                <node role="statement" roleId="tpee.1068581517665" type="tpee.ExpressionStatement" typeId="tpee.1068580123155" id="2037769997942211873">
                                  <node role="expression" roleId="tpee.1068580123156" type="tpee.DotExpression" typeId="tpee.1197027756228" id="2037769997942211875">
                                    <node role="operation" roleId="tpee.1197027833540" type="tp25.Node_IsInstanceOfOperation" typeId="tp25.1139621453865" id="2037769997942211876">
                                      <node role="conceptArgument" roleId="tp25.1177027386292" type="tp25.RefConcept_Reference" typeId="tp25.1177026924588" id="2037769997942213135">
                                        <link role="conceptDeclaration" roleId="tp25.1177026940964" targetNodeId="tp33.4774682482449847011" resolveInfo="FQNameMethodSpecification" />
                                      </node>
                                    </node>
                                    <node role="operand" roleId="tpee.1197027771414" type="tpee.DotExpression" typeId="tpee.1197027756228" id="2037769997942211878">
                                      <node role="operation" roleId="tpee.1197027833540" type="tp25.SLinkAccess" typeId="tp25.1138056143562" id="2037769997942211879">
                                        <link role="link" roleId="tp25.1138056516764" targetNodeId="tp33.4774682482449846913" />
                                      </node>
                                      <node role="operand" roleId="tpee.1197027771414" type="tpee.VariableReference" typeId="tpee.1068498886296" id="2037769997942211880">
                                        <link role="variableDeclaration" roleId="tpee.1068581517664" targetNodeId="2037769997942211884" resolveInfo="it" />
                                      </node>
                                    </node>
                                  </node>
                                </node>
                              </node>
                              <node role="parameter" roleId="tp2c.1199569906740" type="tp2q.SmartClosureParameterDeclaration" typeId="tp2q.1203518072036" id="2037769997942211884">
                                <property name="name" nameId="tpck.1169194664001" value="it" />
                                <node role="type" roleId="tpee.5680397130376446158" type="tpee.UndefinedType" typeId="tpee.4836112446988635817" id="2037769997942211885" />
                              </node>
                            </node>
                          </node>
                          <node role="operand" roleId="tpee.1197027771414" type="tpee.DotExpression" typeId="tpee.1197027756228" id="2037769997942211886">
                            <node role="operation" roleId="tpee.1197027833540" type="tp25.SLinkListAccess" typeId="tp25.1138056282393" id="2037769997942211887">
                              <link role="link" roleId="tp25.1138056546658" targetNodeId="tp33.849077997121893197" />
                            </node>
                            <node role="operand" roleId="tpee.1197027771414" type="tpf8.TemplateFunctionParameter_sourceNode" typeId="tpf8.1167169188348" id="2037769997942211888" />
                          </node>
                        </node>
                      </node>
                    </node>
                  </node>
                </node>
              </node>
              <node role="ifTrue" roleId="tpee.1068580123161" type="tpee.StatementList" typeId="tpee.1068580123136" id="2037769997942148886">
                <node role="statement" roleId="tpee.1068581517665" type="tpee.ReturnStatement" typeId="tpee.1068581242878" id="2037769997942149150">
                  <node role="expression" roleId="tpee.1068581517676" type="tpee.BooleanConstant" typeId="tpee.1068580123137" id="2037769997942149156">
                    <property name="value" nameId="tpee.1068580123138" value="true" />
                  </node>
                </node>
              </node>
              <node role="condition" roleId="tpee.1068580123160" type="tpee.DotExpression" typeId="tpee.1197027756228" id="2037769997942179733">
                <node role="operation" roleId="tpee.1197027833540" type="tpee.InstanceMethodCallOperation" typeId="tpee.1202948039474" id="2037769997942179734">
                  <link role="baseMethodDeclaration" roleId="tpee.1068499141037" targetNodeId="e2lb.~Object%dequals(java%dlang%dObject)%cboolean" resolveInfo="equals" />
                  <node role="actualArgument" roleId="tpee.1068499141038" type="tpee.VariableReference" typeId="tpee.1068498886296" id="2037769997942179735">
                    <link role="variableDeclaration" roleId="tpee.1068581517664" targetNodeId="2037769997942144922" resolveInfo="targetNodeId" />
                  </node>
                </node>
                <node role="operand" roleId="tpee.1197027771414" type="tpee.StaticMethodCall" typeId="tpee.1081236700937" id="2037769997942179736">
                  <link role="baseMethodDeclaration" roleId="tpee.1068499141037" targetNodeId="cu2c.~SNodeId%dfromString(java%dlang%dString)%cjetbrains%dmps%dsmodel%dSNodeId" resolveInfo="fromString" />
                  <link role="classConcept" roleId="tpee.1144433194310" targetNodeId="cu2c.~SNodeId" resolveInfo="SNodeId" />
                  <node role="actualArgument" roleId="tpee.1068499141038" type="tpee.StringLiteral" typeId="tpee.1070475926800" id="2037769997942179737">
                    <property name="value" nameId="tpee.1070475926801" value="old.method.nodeID" />
                    <node role="smodelAttribute" roleId="tpck.5169995583184591170" type="tpf8.PropertyMacro" typeId="tpf8.1087833241328" id="2037769997942179738">
                      <property name="propertyName" nameId="tpck.1757699476691236117" value="value" />
                      <node role="propertyValueFunction" roleId="tpf8.1167756362303" type="tpf8.PropertyMacro_GetPropertyValue" typeId="tpf8.1167756080639" id="2037769997942179739">
                        <node role="body" roleId="tpee.1137022507850" type="tpee.StatementList" typeId="tpee.1068580123136" id="2037769997942179740">
                          <node role="statement" roleId="tpee.1068581517665" type="tpee.ExpressionStatement" typeId="tpee.1068580123155" id="2037769997942257328">
                            <node role="expression" roleId="tpee.1068580123156" type="tpee.DotExpression" typeId="tpee.1197027756228" id="2037769997942262370">
                              <node role="operation" roleId="tpee.1197027833540" type="tp25.SPropertyAccess" typeId="tp25.1138056022639" id="2037769997942276121">
                                <link role="property" roleId="tp25.1138056395725" targetNodeId="tp33.2291767839160466985" resolveInfo="snodeId" />
                              </node>
                              <node role="operand" roleId="tpee.1197027771414" type="tpf8.TemplateFunctionParameter_sourceNode" typeId="tpf8.1167169188348" id="2037769997942257326" />
                            </node>
                          </node>
                        </node>
                      </node>
                    </node>
                  </node>
                </node>
              </node>
            </node>
            <node role="statement" roleId="tpee.1068581517665" type="tpee.IfStatement" typeId="tpee.1068580123159" id="2037769997942335849">
              <node role="smodelAttribute" roleId="tpck.5169995583184591170" type="tpf8.LoopMacro" typeId="tpf8.1118786554307" id="2037769997942335850">
                <node role="sourceNodesQuery" roleId="tpf8.1167952069335" type="tpf8.SourceSubstituteMacro_SourceNodesQuery" typeId="tpf8.1167951910403" id="2037769997942335851">
                  <node role="body" roleId="tpee.1137022507850" type="tpee.StatementList" typeId="tpee.1068580123136" id="2037769997942335852">
                    <node role="statement" roleId="tpee.1068581517665" type="tpee.ExpressionStatement" typeId="tpee.1068580123155" id="2037769997942335853">
                      <node role="expression" roleId="tpee.1068580123156" type="tpee.DotExpression" typeId="tpee.1197027756228" id="2037769997942335865">
                        <node role="operation" roleId="tpee.1197027833540" type="tp2q.WhereOperation" typeId="tp2q.1202120902084" id="2037769997942335866">
                          <node role="closure" roleId="tp2q.1204796294226" type="tp2c.ClosureLiteral" typeId="tp2c.1199569711397" id="2037769997942335867">
                            <node role="body" roleId="tp2c.1199569916463" type="tpee.StatementList" typeId="tpee.1068580123136" id="2037769997942335868">
                              <node role="statement" roleId="tpee.1068581517665" type="tpee.ExpressionStatement" typeId="tpee.1068580123155" id="2037769997942335869">
                                <node role="expression" roleId="tpee.1068580123156" type="tpee.EqualsExpression" typeId="tpee.1068580123152" id="2037769997942343140">
                                  <node role="rightExpression" roleId="tpee.1081773367579" type="tpee.NullLiteral" typeId="tpee.1070534058343" id="2037769997942343293" />
                                  <node role="leftExpression" roleId="tpee.1081773367580" type="tpee.DotExpression" typeId="tpee.1197027756228" id="2037769997942335873">
                                    <node role="operation" roleId="tpee.1197027833540" type="tp25.SLinkAccess" typeId="tp25.1138056143562" id="2037769997942335874">
                                      <link role="link" roleId="tp25.1138056516764" targetNodeId="tp33.4774682482449846913" />
                                    </node>
                                    <node role="operand" roleId="tpee.1197027771414" type="tpee.VariableReference" typeId="tpee.1068498886296" id="2037769997942335875">
                                      <link role="variableDeclaration" roleId="tpee.1068581517664" targetNodeId="2037769997942335876" resolveInfo="it" />
                                    </node>
                                  </node>
                                </node>
                              </node>
                            </node>
                            <node role="parameter" roleId="tp2c.1199569906740" type="tp2q.SmartClosureParameterDeclaration" typeId="tp2q.1203518072036" id="2037769997942335876">
                              <property name="name" nameId="tpck.1169194664001" value="it" />
                              <node role="type" roleId="tpee.5680397130376446158" type="tpee.UndefinedType" typeId="tpee.4836112446988635817" id="2037769997942335877" />
                            </node>
                          </node>
                        </node>
                        <node role="operand" roleId="tpee.1197027771414" type="tpee.DotExpression" typeId="tpee.1197027756228" id="2037769997942335878">
                          <node role="operation" roleId="tpee.1197027833540" type="tp25.SLinkListAccess" typeId="tp25.1138056282393" id="2037769997942335879">
                            <link role="link" roleId="tp25.1138056546658" targetNodeId="tp33.849077997121893197" />
                          </node>
                          <node role="operand" roleId="tpee.1197027771414" type="tpf8.TemplateFunctionParameter_sourceNode" typeId="tpf8.1167169188348" id="2037769997942335880" />
                        </node>
                      </node>
                    </node>
                  </node>
                </node>
              </node>
              <node role="ifTrue" roleId="tpee.1068580123161" type="tpee.StatementList" typeId="tpee.1068580123136" id="2037769997942335881">
                <node role="statement" roleId="tpee.1068581517665" type="tpee.ReturnStatement" typeId="tpee.1068581242878" id="2037769997942335882">
                  <node role="expression" roleId="tpee.1068581517676" type="tpee.BooleanConstant" typeId="tpee.1068580123137" id="2037769997942335883">
                    <property name="value" nameId="tpee.1068580123138" value="true" />
                  </node>
                </node>
              </node>
              <node role="condition" roleId="tpee.1068580123160" type="tpee.DotExpression" typeId="tpee.1197027756228" id="2037769997942335884">
                <node role="operation" roleId="tpee.1197027833540" type="tpee.InstanceMethodCallOperation" typeId="tpee.1202948039474" id="2037769997942335885">
                  <link role="baseMethodDeclaration" roleId="tpee.1068499141037" targetNodeId="e2lb.~Object%dequals(java%dlang%dObject)%cboolean" resolveInfo="equals" />
                  <node role="actualArgument" roleId="tpee.1068499141038" type="tpee.VariableReference" typeId="tpee.1068498886296" id="2037769997942335886">
                    <link role="variableDeclaration" roleId="tpee.1068581517664" targetNodeId="2037769997942144922" resolveInfo="targetNodeId" />
                  </node>
                </node>
                <node role="operand" roleId="tpee.1197027771414" type="tpee.StaticMethodCall" typeId="tpee.1081236700937" id="2037769997942335887">
                  <link role="baseMethodDeclaration" roleId="tpee.1068499141037" targetNodeId="cu2c.~SNodeId%dfromString(java%dlang%dString)%cjetbrains%dmps%dsmodel%dSNodeId" resolveInfo="fromString" />
                  <link role="classConcept" roleId="tpee.1144433194310" targetNodeId="cu2c.~SNodeId" resolveInfo="SNodeId" />
                  <node role="actualArgument" roleId="tpee.1068499141038" type="tpee.StringLiteral" typeId="tpee.1070475926800" id="2037769997942335888">
                    <property name="value" nameId="tpee.1070475926801" value="old.method.nodeID" />
                    <node role="smodelAttribute" roleId="tpck.5169995583184591170" type="tpf8.PropertyMacro" typeId="tpf8.1087833241328" id="2037769997942335889">
                      <property name="propertyName" nameId="tpck.1757699476691236117" value="value" />
                      <node role="propertyValueFunction" roleId="tpf8.1167756362303" type="tpf8.PropertyMacro_GetPropertyValue" typeId="tpf8.1167756080639" id="2037769997942335890">
                        <node role="body" roleId="tpee.1137022507850" type="tpee.StatementList" typeId="tpee.1068580123136" id="2037769997942335891">
                          <node role="statement" roleId="tpee.1068581517665" type="tpee.ExpressionStatement" typeId="tpee.1068580123155" id="2037769997942379405">
                            <node role="expression" roleId="tpee.1068580123156" type="tpee.DotExpression" typeId="tpee.1197027756228" id="2037769997942379407">
                              <node role="operation" roleId="tpee.1197027833540" type="tpee.InstanceMethodCallOperation" typeId="tpee.1202948039474" id="2037769997942379408">
                                <link role="baseMethodDeclaration" roleId="tpee.1068499141037" targetNodeId="e2lb.~Object%dtoString()%cjava%dlang%dString" resolveInfo="toString" />
                              </node>
                              <node role="operand" roleId="tpee.1197027771414" type="tpee.DotExpression" typeId="tpee.1197027756228" id="2037769997942379409">
                                <node role="operation" roleId="tpee.1197027833540" type="tpee.InstanceMethodCallOperation" typeId="tpee.1202948039474" id="2037769997942379410">
                                  <link role="baseMethodDeclaration" roleId="tpee.1068499141037" targetNodeId="cu2c.~SNode%dgetSNodeId()%cjetbrains%dmps%dsmodel%dSNodeId" resolveInfo="getSNodeId" />
                                </node>
                                <node role="operand" roleId="tpee.1197027771414" type="tp25.SemanticDowncastExpression" typeId="tp25.1145404486709" id="2037769997942379411">
                                  <node role="leftExpression" roleId="tp25.1145404616321" type="tpee.DotExpression" typeId="tpee.1197027756228" id="2037769997942379412">
                                    <node role="operation" roleId="tpee.1197027833540" type="tp25.SLinkAccess" typeId="tp25.1138056143562" id="2037769997942379413">
                                      <link role="link" roleId="tp25.1138056516764" targetNodeId="tp33.4242940223545038298" />
                                    </node>
                                    <node role="operand" roleId="tpee.1197027771414" type="tpf8.TemplateFunctionParameter_sourceNode" typeId="tpf8.1167169188348" id="2037769997942379414" />
                                  </node>
                                </node>
                              </node>
                            </node>
                          </node>
                        </node>
                      </node>
                    </node>
                  </node>
                </node>
              </node>
            </node>
            <node role="statement" roleId="tpee.1068581517665" type="tpee.ReturnStatement" typeId="tpee.1068581242878" id="2037769997941721114">
              <node role="expression" roleId="tpee.1068581517676" type="tpee.BooleanConstant" typeId="tpee.1068580123137" id="2037769997941721295">
                <property name="value" nameId="tpee.1068580123138" value="false" />
              </node>
            </node>
          </node>
        </node>
        <node role="smodelAttribute" roleId="tpck.5169995583184591170" type="tpf8.PropertyMacro" typeId="tpf8.1087833241328" id="2037769997947335927">
          <property name="propertyName" nameId="tpck.1757699476691236117" value="description" />
          <node role="propertyValueFunction" roleId="tpf8.1167756362303" type="tpf8.PropertyMacro_GetPropertyValue" typeId="tpf8.1167756080639" id="2037769997947335928">
            <node role="body" roleId="tpee.1137022507850" type="tpee.StatementList" typeId="tpee.1068580123136" id="2037769997947335929">
              <node role="statement" roleId="tpee.1068581517665" type="tpee.LocalVariableDeclarationStatement" typeId="tpee.1068581242864" id="2291767839158803480">
                <node role="localVariableDeclaration" roleId="tpee.1068581242865" type="tpee.LocalVariableDeclaration" typeId="tpee.1068581242863" id="2291767839158803481">
                  <property name="name" nameId="tpck.1169194664001" value="oldClassifierFQName" />
                  <node role="type" roleId="tpee.5680397130376446158" type="tpee.StringType" typeId="tpee.1225271177708" id="2291767839158803441" />
                  <node role="initializer" roleId="tpee.1068431790190" type="tpee.DotExpression" typeId="tpee.1197027756228" id="2291767839158803482">
                    <node role="operation" roleId="tpee.1197027833540" type="tp25.Node_ConceptMethodCall" typeId="tp25.1179409122411" id="2291767839158803483">
                      <link role="baseMethodDeclaration" roleId="tpee.1068499141037" targetNodeId="36cd.5434557751112930827" resolveInfo="getClassifierFqName" />
                    </node>
                    <node role="operand" roleId="tpee.1197027771414" type="tpee.DotExpression" typeId="tpee.1197027756228" id="2291767839158803484">
                      <node role="operand" roleId="tpee.1197027771414" type="tpf8.TemplateFunctionParameter_sourceNode" typeId="tpf8.1167169188348" id="2291767839158803488" />
                      <node role="operation" roleId="tpee.1197027833540" type="tp25.SLinkAccess" typeId="tp25.1138056143562" id="2291767839158803485">
                        <link role="link" roleId="tp25.1138056516764" targetNodeId="tp33.5434557751112108415" />
                      </node>
                    </node>
                  </node>
                </node>
              </node>
              <node role="statement" roleId="tpee.1068581517665" type="tpee.LocalVariableDeclarationStatement" typeId="tpee.1068581242864" id="2291767839158804165">
                <node role="localVariableDeclaration" roleId="tpee.1068581242865" type="tpee.LocalVariableDeclaration" typeId="tpee.1068581242863" id="2291767839158804166">
                  <property name="name" nameId="tpck.1169194664001" value="newClassifierFQName" />
                  <node role="type" roleId="tpee.5680397130376446158" type="tpee.StringType" typeId="tpee.1225271177708" id="2291767839158804167" />
                  <node role="initializer" roleId="tpee.1068431790190" type="tpee.DotExpression" typeId="tpee.1197027756228" id="2291767839158804168">
                    <node role="operation" roleId="tpee.1197027833540" type="tp25.Node_ConceptMethodCall" typeId="tp25.1179409122411" id="2291767839158832207">
                      <link role="baseMethodDeclaration" roleId="tpee.1068499141037" targetNodeId="tpcu.1213877404258" resolveInfo="getFqName" />
                    </node>
                    <node role="operand" roleId="tpee.1197027771414" type="tpee.DotExpression" typeId="tpee.1197027756228" id="2291767839158804170">
                      <node role="operand" roleId="tpee.1197027771414" type="tpf8.TemplateFunctionParameter_sourceNode" typeId="tpf8.1167169188348" id="2291767839158804174" />
                      <node role="operation" roleId="tpee.1197027833540" type="tp25.SLinkAccess" typeId="tp25.1138056143562" id="2291767839158810160">
                        <link role="link" roleId="tp25.1138056516764" targetNodeId="tp33.6655357163912246427" />
                      </node>
                    </node>
                  </node>
                </node>
              </node>
              <node role="statement" roleId="tpee.1068581517665" type="tpee.ExpressionStatement" typeId="tpee.1068580123155" id="2291767839158705014">
                <node role="expression" roleId="tpee.1068580123156" type="tpee.PlusExpression" typeId="tpee.1068581242875" id="2291767839158705015">
                  <node role="leftExpression" roleId="tpee.1081773367580" type="tpee.PlusExpression" typeId="tpee.1068581242875" id="2291767839158705016">
                    <node role="leftExpression" roleId="tpee.1081773367580" type="tpee.PlusExpression" typeId="tpee.1068581242875" id="2291767839158705017">
                      <node role="leftExpression" roleId="tpee.1081773367580" type="tpee.StringLiteral" typeId="tpee.1070475926800" id="2291767839158705018">
                        <property name="value" nameId="tpee.1070475926801" value="Pull up methods from " />
                      </node>
                      <node role="rightExpression" roleId="tpee.1081773367579" type="tpee.VariableReference" typeId="tpee.1068498886296" id="2291767839158705019">
                        <link role="variableDeclaration" roleId="tpee.1068581517664" targetNodeId="2291767839158803481" resolveInfo="oldClassifierFQName" />
                      </node>
                    </node>
                    <node role="rightExpression" roleId="tpee.1081773367579" type="tpee.StringLiteral" typeId="tpee.1070475926800" id="2291767839158705020">
                      <property name="value" nameId="tpee.1070475926801" value=" to " />
                    </node>
                  </node>
                  <node role="rightExpression" roleId="tpee.1081773367579" type="tpee.VariableReference" typeId="tpee.1068498886296" id="2291767839158705021">
                    <link role="variableDeclaration" roleId="tpee.1068581517664" targetNodeId="2291767839158804166" resolveInfo="newClassifierFQName" />
                  </node>
                </node>
              </node>
            </node>
          </node>
        </node>
      </node>
      <node role="part" roleId="tp33.1177458178889" type="tp33.MigrationScriptPart_Instance" typeId="tp33.1177457850499" id="5718428430098193641">
        <property name="description" nameId="tp33.1177457972041" value="Description" />
        <link role="affectedInstanceConcept" roleId="tp33.1177457957477" targetNodeId="tpee.1204053956946" resolveInfo="IMethodCall" />
        <node role="affectedInstanceUpdater" roleId="tp33.1177458005323" type="tp33.MigrationScriptPart_Instance_Updater" typeId="tp33.1177458491964" id="5718428430098193643">
          <node role="body" roleId="tpee.1137022507850" type="tpee.StatementList" typeId="tpee.1068580123136" id="5718428430098193645">
            <node role="statement" roleId="tpee.1068581517665" type="tpee.LocalVariableDeclarationStatement" typeId="tpee.1068581242864" id="5718428430098962758">
              <node role="localVariableDeclaration" roleId="tpee.1068581242865" type="tpee.LocalVariableDeclaration" typeId="tpee.1068581242863" id="5718428430098962759">
                <property name="name" nameId="tpck.1169194664001" value="oldReference" />
                <node role="type" roleId="tpee.5680397130376446158" type="tpee.ClassifierType" typeId="tpee.1107535904670" id="5718428430098962760">
                  <link role="classifier" roleId="tpee.1107535924139" targetNodeId="cu2c.~SReference" resolveInfo="SReference" />
                </node>
                <node role="initializer" roleId="tpee.1068431790190" type="tpee.DotExpression" typeId="tpee.1197027756228" id="5718428430098962761">
                  <node role="operation" roleId="tpee.1197027833540" type="tp25.Node_GetReferenceOperation" typeId="tp25.3609773094169249792" id="5718428430098962762">
                    <node role="linkQualifier" roleId="tp25.3609773094169252180" type="tp25.OperationParm_LinkQualifier" typeId="tp25.5168775467716640652" id="5718428430098962763">
                      <node role="linkQualifier" roleId="tp25.5168775467716640653" type="tp25.LinkRefQualifier" typeId="tp25.1204851882688" id="1569157826885849654">
                        <link role="link" roleId="tp25.1204851882689" targetNodeId="tpee.1068499141037" />
                      </node>
                    </node>
                  </node>
                  <node role="operand" roleId="tpee.1197027771414" type="tp33.MigrationScriptPart_node" typeId="tp33.1177458237937" id="5718428430098962765" />
                </node>
              </node>
            </node>
            <node role="statement" roleId="tpee.1068581517665" type="tpee.LocalVariableDeclarationStatement" typeId="tpee.1068581242864" id="5718428430098970240">
              <node role="localVariableDeclaration" roleId="tpee.1068581242865" type="tpee.LocalVariableDeclaration" typeId="tpee.1068581242863" id="5718428430098970241">
                <property name="name" nameId="tpck.1169194664001" value="newReference" />
                <node role="initializer" roleId="tpee.1068431790190" type="tpee.GenericNewExpression" typeId="tpee.1145552977093" id="5718428430098970242">
                  <node role="creator" roleId="tpee.1145553007750" type="tpee.ClassCreator" typeId="tpee.1212685548494" id="5718428430098970243">
                    <link role="baseMethodDeclaration" roleId="tpee.1068499141037" targetNodeId="cu2c.~StaticReference%d&lt;init&gt;(java%dlang%dString,jetbrains%dmps%dsmodel%dSNode,jetbrains%dmps%dsmodel%dSModelReference,jetbrains%dmps%dsmodel%dSNodeId,java%dlang%dString)" resolveInfo="StaticReference" />
                    <node role="actualArgument" roleId="tpee.1068499141038" type="tpee.DotExpression" typeId="tpee.1197027756228" id="5718428430098970244">
                      <node role="operand" roleId="tpee.1197027771414" type="tpee.VariableReference" typeId="tpee.1068498886296" id="5718428430098972009">
                        <link role="variableDeclaration" roleId="tpee.1068581517664" targetNodeId="5718428430098962759" resolveInfo="oldReference" />
                      </node>
                      <node role="operation" roleId="tpee.1197027833540" type="tpee.InstanceMethodCallOperation" typeId="tpee.1202948039474" id="5718428430098970245">
                        <link role="baseMethodDeclaration" roleId="tpee.1068499141037" targetNodeId="cu2c.~SReference%dgetRole()%cjava%dlang%dString" resolveInfo="getRole" />
                      </node>
                    </node>
                    <node role="actualArgument" roleId="tpee.1068499141038" type="tp33.MigrationScriptPart_node" typeId="tp33.1177458237937" id="5718428430098970247" />
                    <node role="actualArgument" roleId="tpee.1068499141038" type="tpee.StaticMethodCall" typeId="tpee.1081236700937" id="5718428430098975012">
                      <link role="baseMethodDeclaration" roleId="tpee.1068499141037" targetNodeId="cu2c.~SModelReference%dfromString(java%dlang%dString)%cjetbrains%dmps%dsmodel%dSModelReference" resolveInfo="fromString" />
                      <link role="classConcept" roleId="tpee.1144433194310" targetNodeId="cu2c.~SModelReference" resolveInfo="SModelReference" />
                      <node role="actualArgument" roleId="tpee.1068499141038" type="tpee.StringLiteral" typeId="tpee.1070475926800" id="5718428430098975214">
                        <property name="value" nameId="tpee.1070475926801" value="newClassifierModelReference" />
                        <node role="smodelAttribute" roleId="tpck.5169995583184591170" type="tpf8.PropertyMacro" typeId="tpf8.1087833241328" id="5718428430098980102">
                          <property name="propertyName" nameId="tpck.1757699476691236117" value="value" />
                          <node role="propertyValueFunction" roleId="tpf8.1167756362303" type="tpf8.PropertyMacro_GetPropertyValue" typeId="tpf8.1167756080639" id="5718428430098980103">
                            <node role="body" roleId="tpee.1137022507850" type="tpee.StatementList" typeId="tpee.1068580123136" id="5718428430098980104">
                              <node role="statement" roleId="tpee.1068581517665" type="tpee.ExpressionStatement" typeId="tpee.1068580123155" id="5718428430098980907">
                                <node role="expression" roleId="tpee.1068580123156" type="tpee.DotExpression" typeId="tpee.1197027756228" id="5718428430098980908">
                                  <node role="operation" roleId="tpee.1197027833540" type="tpee.InstanceMethodCallOperation" typeId="tpee.1202948039474" id="5718428430098980909">
                                    <link role="baseMethodDeclaration" roleId="tpee.1068499141037" targetNodeId="cu2c.~SModelReference%dtoString()%cjava%dlang%dString" resolveInfo="toString" />
                                  </node>
                                  <node role="operand" roleId="tpee.1197027771414" type="tpee.DotExpression" typeId="tpee.1197027756228" id="5718428430098980910">
                                    <node role="operation" roleId="tpee.1197027833540" type="tpee.InstanceMethodCallOperation" typeId="tpee.1202948039474" id="5718428430098980911">
                                      <link role="baseMethodDeclaration" roleId="tpee.1068499141037" targetNodeId="cu2c.~SModel%dgetSModelReference()%cjetbrains%dmps%dsmodel%dSModelReference" resolveInfo="getSModelReference" />
                                    </node>
                                    <node role="operand" roleId="tpee.1197027771414" type="tp25.SemanticDowncastExpression" typeId="tp25.1145404486709" id="5718428430098980912">
                                      <node role="leftExpression" roleId="tp25.1145404616321" type="tpee.DotExpression" typeId="tpee.1197027756228" id="5718428430098980913">
                                        <node role="operation" roleId="tpee.1197027833540" type="tp25.Node_GetModelOperation" typeId="tp25.1143234257716" id="5718428430098980914" />
                                        <node role="operand" roleId="tpee.1197027771414" type="tpee.DotExpression" typeId="tpee.1197027756228" id="5718428430098980915">
                                          <node role="operation" roleId="tpee.1197027833540" type="tp25.SLinkAccess" typeId="tp25.1138056143562" id="5718428430098982651">
                                            <link role="link" roleId="tp25.1138056516764" targetNodeId="tp33.6655357163912246427" />
                                          </node>
                                          <node role="operand" roleId="tpee.1197027771414" type="tpf8.TemplateFunctionParameter_sourceNode" typeId="tpf8.1167169188348" id="5718428430098980917" />
                                        </node>
                                      </node>
                                    </node>
                                  </node>
                                </node>
                              </node>
                            </node>
                          </node>
                        </node>
                      </node>
                    </node>
                    <node role="actualArgument" roleId="tpee.1068499141038" type="tpee.DotExpression" typeId="tpee.1197027756228" id="5718428430098973465">
                      <node role="operation" roleId="tpee.1197027833540" type="tpee.InstanceMethodCallOperation" typeId="tpee.1202948039474" id="5718428430098974055">
                        <link role="baseMethodDeclaration" roleId="tpee.1068499141037" targetNodeId="cu2c.~SReference%dgetTargetNodeId()%cjetbrains%dmps%dsmodel%dSNodeId" resolveInfo="getTargetNodeId" />
                      </node>
                      <node role="operand" roleId="tpee.1197027771414" type="tpee.VariableReference" typeId="tpee.1068498886296" id="5718428430098972996">
                        <link role="variableDeclaration" roleId="tpee.1068581517664" targetNodeId="5718428430098962759" resolveInfo="oldReference" />
                      </node>
                    </node>
                    <node role="actualArgument" roleId="tpee.1068499141038" type="tpee.DotExpression" typeId="tpee.1197027756228" id="5718428430098970252">
                      <node role="operand" roleId="tpee.1197027771414" type="tpee.VariableReference" typeId="tpee.1068498886296" id="5718428430098974250">
                        <link role="variableDeclaration" roleId="tpee.1068581517664" targetNodeId="5718428430098962759" resolveInfo="oldReference" />
                      </node>
                      <node role="operation" roleId="tpee.1197027833540" type="tpee.InstanceMethodCallOperation" typeId="tpee.1202948039474" id="5718428430098970253">
                        <link role="baseMethodDeclaration" roleId="tpee.1068499141037" targetNodeId="cu2c.~SReference%dgetResolveInfo()%cjava%dlang%dString" resolveInfo="getResolveInfo" />
                      </node>
                    </node>
                  </node>
                </node>
                <node role="type" roleId="tpee.5680397130376446158" type="tpee.ClassifierType" typeId="tpee.1107535904670" id="5718428430098970255">
                  <link role="classifier" roleId="tpee.1107535924139" targetNodeId="cu2c.~SReference" resolveInfo="SReference" />
                </node>
              </node>
            </node>
            <node role="statement" roleId="tpee.1068581517665" type="tpee.ExpressionStatement" typeId="tpee.1068580123155" id="5718428430098986190">
              <node role="expression" roleId="tpee.1068580123156" type="tpee.DotExpression" typeId="tpee.1197027756228" id="5718428430098986191">
                <node role="operation" roleId="tpee.1197027833540" type="tpee.InstanceMethodCallOperation" typeId="tpee.1202948039474" id="2718315470531886120">
                  <link role="baseMethodDeclaration" roleId="tpee.1068499141037" targetNodeId="cu2c.~SNode%dsetReference(java%dlang%dString,org%djetbrains%dmps%dopenapi%dmodel%dSReference)%cvoid" resolveInfo="setReference" />
                  <node role="actualArgument" roleId="tpee.1068499141038" type="tpee.DotExpression" typeId="tpee.1197027756228" id="2718315470531886499">
                    <node role="operation" roleId="tpee.1197027833540" type="tpee.InstanceMethodCallOperation" typeId="tpee.1202948039474" id="2718315470531889105">
                      <link role="baseMethodDeclaration" roleId="tpee.1068499141037" targetNodeId="cu2c.~SReference%dgetRole()%cjava%dlang%dString" resolveInfo="getRole" />
                    </node>
                    <node role="operand" roleId="tpee.1197027771414" type="tpee.VariableReference" typeId="tpee.1068498886296" id="2718315470531886149">
                      <link role="variableDeclaration" roleId="tpee.1068581517664" targetNodeId="5718428430098962759" resolveInfo="oldReference" />
                    </node>
                  </node>
                  <node role="actualArgument" roleId="tpee.1068499141038" type="tpee.NullLiteral" typeId="tpee.1070534058343" id="2718315470531889170" />
                </node>
                <node role="operand" roleId="tpee.1197027771414" type="tp25.SemanticDowncastExpression" typeId="tp25.1145404486709" id="5718428430098986194">
                  <node role="leftExpression" roleId="tp25.1145404616321" type="tp33.MigrationScriptPart_node" typeId="tp33.1177458237937" id="5718428430098986195" />
                </node>
              </node>
            </node>
            <node role="statement" roleId="tpee.1068581517665" type="tpee.ExpressionStatement" typeId="tpee.1068580123155" id="5718428430098986196">
              <node role="expression" roleId="tpee.1068580123156" type="tpee.DotExpression" typeId="tpee.1197027756228" id="5718428430098986197">
                <node role="operation" roleId="tpee.1197027833540" type="tpee.InstanceMethodCallOperation" typeId="tpee.1202948039474" id="5718428430098986198">
                  <link role="baseMethodDeclaration" roleId="tpee.1068499141037" targetNodeId="cu2c.~SNode%dsetReference(java%dlang%dString,org%djetbrains%dmps%dopenapi%dmodel%dSReference)%cvoid" resolveInfo="setReference" />
                  <node role="actualArgument" roleId="tpee.1068499141038" type="tp25.LinkNameRefExpression" typeId="tp25.5253134957341697434" id="5718428430098986199">
                    <link role="conceptDeclaration" roleId="tp25.5253134957341833005" targetNodeId="tpee.1204053956946" resolveInfo="IMethodCall" />
                    <link role="linkDeclaration" roleId="tp25.5253134957341833006" targetNodeId="tpee.1068499141037" />
                  </node>
                  <node role="actualArgument" roleId="tpee.1068499141038" type="tpee.VariableReference" typeId="tpee.1068498886296" id="5718428430098986200">
                    <link role="variableDeclaration" roleId="tpee.1068581517664" targetNodeId="5718428430098970241" resolveInfo="newReference" />
                  </node>
                </node>
                <node role="operand" roleId="tpee.1197027771414" type="tp25.SemanticDowncastExpression" typeId="tp25.1145404486709" id="5718428430098986201">
                  <node role="leftExpression" roleId="tp25.1145404616321" type="tp33.MigrationScriptPart_node" typeId="tp33.1177458237937" id="5718428430098986202" />
                </node>
              </node>
            </node>
            <node role="statement" roleId="tpee.1068581517665" type="tpee.Statement" typeId="tpee.1068580123157" id="5718428430098991614" />
            <node role="statement" roleId="tpee.1068581517665" type="tpee.ExpressionStatement" typeId="tpee.1068580123155" id="5718428430098993484">
              <node role="expression" roleId="tpee.1068580123156" type="tpee.DotExpression" typeId="tpee.1197027756228" id="5718428430098993485">
                <node role="operation" roleId="tpee.1197027833540" type="tpee.InstanceMethodCallOperation" typeId="tpee.1202948039474" id="5718428430098993486">
                  <link role="baseMethodDeclaration" roleId="tpee.1068499141037" targetNodeId="cu2c.~SModel%daddModelImport(jetbrains%dmps%dsmodel%dSModelReference,boolean)%cvoid" resolveInfo="addModelImport" />
                  <node role="actualArgument" roleId="tpee.1068499141038" type="tpee.StaticMethodCall" typeId="tpee.1081236700937" id="5718428430098997654">
                    <link role="baseMethodDeclaration" roleId="tpee.1068499141037" targetNodeId="cu2c.~SModelReference%dfromString(java%dlang%dString)%cjetbrains%dmps%dsmodel%dSModelReference" resolveInfo="fromString" />
                    <link role="classConcept" roleId="tpee.1144433194310" targetNodeId="cu2c.~SModelReference" resolveInfo="SModelReference" />
                    <node role="actualArgument" roleId="tpee.1068499141038" type="tpee.StringLiteral" typeId="tpee.1070475926800" id="5718428430098998453">
                      <property name="value" nameId="tpee.1070475926801" value="newClassifierModelReference" />
                      <node role="smodelAttribute" roleId="tpck.5169995583184591170" type="tpf8.PropertyMacro" typeId="tpf8.1087833241328" id="5718428430099001488">
                        <property name="propertyName" nameId="tpck.1757699476691236117" value="value" />
                        <node role="propertyValueFunction" roleId="tpf8.1167756362303" type="tpf8.PropertyMacro_GetPropertyValue" typeId="tpf8.1167756080639" id="5718428430099001489">
                          <node role="body" roleId="tpee.1137022507850" type="tpee.StatementList" typeId="tpee.1068580123136" id="5718428430099001490">
                            <node role="statement" roleId="tpee.1068581517665" type="tpee.ExpressionStatement" typeId="tpee.1068580123155" id="5718428430099002331">
                              <node role="expression" roleId="tpee.1068580123156" type="tpee.DotExpression" typeId="tpee.1197027756228" id="5718428430099002332">
                                <node role="operation" roleId="tpee.1197027833540" type="tpee.InstanceMethodCallOperation" typeId="tpee.1202948039474" id="5718428430099002333">
                                  <link role="baseMethodDeclaration" roleId="tpee.1068499141037" targetNodeId="cu2c.~SModelReference%dtoString()%cjava%dlang%dString" resolveInfo="toString" />
                                </node>
                                <node role="operand" roleId="tpee.1197027771414" type="tpee.DotExpression" typeId="tpee.1197027756228" id="5718428430099002334">
                                  <node role="operation" roleId="tpee.1197027833540" type="tpee.InstanceMethodCallOperation" typeId="tpee.1202948039474" id="5718428430099002335">
                                    <link role="baseMethodDeclaration" roleId="tpee.1068499141037" targetNodeId="cu2c.~SModel%dgetSModelReference()%cjetbrains%dmps%dsmodel%dSModelReference" resolveInfo="getSModelReference" />
                                  </node>
                                  <node role="operand" roleId="tpee.1197027771414" type="tp25.SemanticDowncastExpression" typeId="tp25.1145404486709" id="5718428430099002336">
                                    <node role="leftExpression" roleId="tp25.1145404616321" type="tpee.DotExpression" typeId="tpee.1197027756228" id="5718428430099002337">
                                      <node role="operation" roleId="tpee.1197027833540" type="tp25.Node_GetModelOperation" typeId="tp25.1143234257716" id="5718428430099002338" />
                                      <node role="operand" roleId="tpee.1197027771414" type="tpee.DotExpression" typeId="tpee.1197027756228" id="5718428430099002339">
                                        <node role="operation" roleId="tpee.1197027833540" type="tp25.SLinkAccess" typeId="tp25.1138056143562" id="5718428430099002340">
                                          <link role="link" roleId="tp25.1138056516764" targetNodeId="tp33.6655357163912246427" />
                                        </node>
                                        <node role="operand" roleId="tpee.1197027771414" type="tpf8.TemplateFunctionParameter_sourceNode" typeId="tpf8.1167169188348" id="5718428430099002341" />
                                      </node>
                                    </node>
                                  </node>
                                </node>
                              </node>
                            </node>
                          </node>
                        </node>
                      </node>
                    </node>
                  </node>
                  <node role="actualArgument" roleId="tpee.1068499141038" type="tpee.BooleanConstant" typeId="tpee.1068580123137" id="5718428430098993514">
                    <property name="value" nameId="tpee.1068580123138" value="false" />
                  </node>
                </node>
                <node role="operand" roleId="tpee.1197027771414" type="tpee.DotExpression" typeId="tpee.1197027756228" id="5718428430098993515">
                  <node role="operation" roleId="tpee.1197027833540" type="tpee.InstanceMethodCallOperation" typeId="tpee.1202948039474" id="5718428430098993516">
                    <link role="baseMethodDeclaration" roleId="tpee.1068499141037" targetNodeId="cu2c.~SNode%dgetModel()%cjetbrains%dmps%dsmodel%dSModel" resolveInfo="getModel" />
                  </node>
                  <node role="operand" roleId="tpee.1197027771414" type="tp25.SemanticDowncastExpression" typeId="tp25.1145404486709" id="5718428430098993517">
                    <node role="leftExpression" roleId="tp25.1145404616321" type="tp33.MigrationScriptPart_node" typeId="tp33.1177458237937" id="5718428430098993518" />
                  </node>
                </node>
              </node>
            </node>
            <node role="statement" roleId="tpee.1068581517665" type="tpee.ExpressionStatement" typeId="tpee.1068580123155" id="5718428430098993519">
              <node role="expression" roleId="tpee.1068580123156" type="tpee.DotExpression" typeId="tpee.1197027756228" id="5718428430098993520">
                <node role="operation" roleId="tpee.1197027833540" type="tpee.InstanceMethodCallOperation" typeId="tpee.1202948039474" id="5718428430098993521">
                  <link role="baseMethodDeclaration" roleId="tpee.1068499141037" targetNodeId="vsqj.~IModule%daddDependency(org%djetbrains%dmps%dopenapi%dmodule%dSModuleReference,boolean)%cvoid" resolveInfo="addDependency" />
                  <node role="actualArgument" roleId="tpee.1068499141038" type="tpee.StaticMethodCall" typeId="tpee.1081236700937" id="5718428430098993522">
                    <link role="classConcept" roleId="tpee.1144433194310" targetNodeId="kqhl.~ModuleReference" resolveInfo="ModuleReference" />
                    <link role="baseMethodDeclaration" roleId="tpee.1068499141037" targetNodeId="kqhl.~ModuleReference%dfromString(java%dlang%dString)%cjetbrains%dmps%dproject%dstructure%dmodules%dModuleReference" resolveInfo="fromString" />
                    <node role="actualArgument" roleId="tpee.1068499141038" type="tpee.StringLiteral" typeId="tpee.1070475926800" id="5718428430098993523">
                      <property name="value" nameId="tpee.1070475926801" value="moduleToString" />
                      <node role="smodelAttribute" roleId="tpck.5169995583184591170" type="tpf8.PropertyMacro" typeId="tpf8.1087833241328" id="5718428430098993524">
                        <property name="propertyName" nameId="tpck.1757699476691236117" value="value" />
                        <node role="propertyValueFunction" roleId="tpf8.1167756362303" type="tpf8.PropertyMacro_GetPropertyValue" typeId="tpf8.1167756080639" id="5718428430098993525">
                          <node role="body" roleId="tpee.1137022507850" type="tpee.StatementList" typeId="tpee.1068580123136" id="5718428430098993526">
                            <node role="statement" roleId="tpee.1068581517665" type="tpee.ExpressionStatement" typeId="tpee.1068580123155" id="5718428430098993527">
                              <node role="expression" roleId="tpee.1068580123156" type="tpee.DotExpression" typeId="tpee.1197027756228" id="5718428430098993528">
                                <node role="operation" roleId="tpee.1197027833540" type="tpee.InstanceMethodCallOperation" typeId="tpee.1202948039474" id="5718428430098993529">
                                  <link role="baseMethodDeclaration" roleId="tpee.1068499141037" targetNodeId="kqhl.~ModuleReference%dtoString()%cjava%dlang%dString" resolveInfo="toString" />
                                </node>
                                <node role="operand" roleId="tpee.1197027771414" type="tpee.DotExpression" typeId="tpee.1197027756228" id="5718428430098993530">
                                  <node role="operation" roleId="tpee.1197027833540" type="tpee.InstanceMethodCallOperation" typeId="tpee.1202948039474" id="5718428430098993531">
                                    <link role="baseMethodDeclaration" roleId="tpee.1068499141037" targetNodeId="vsqj.~IModule%dgetModuleReference()%cjetbrains%dmps%dproject%dstructure%dmodules%dModuleReference" resolveInfo="getModuleReference" />
                                  </node>
                                  <node role="operand" roleId="tpee.1197027771414" type="tpee.DotExpression" typeId="tpee.1197027756228" id="5718428430098993532">
                                    <node role="operation" roleId="tpee.1197027833540" type="tpee.InstanceMethodCallOperation" typeId="tpee.1202948039474" id="5718428430098993533">
                                      <link role="baseMethodDeclaration" roleId="tpee.1068499141037" targetNodeId="cu2c.~SModelDescriptor%dgetModule()%cjetbrains%dmps%dproject%dIModule" resolveInfo="getModule" />
                                    </node>
                                    <node role="operand" roleId="tpee.1197027771414" type="tpee.DotExpression" typeId="tpee.1197027756228" id="5718428430098993534">
                                      <node role="operation" roleId="tpee.1197027833540" type="tpee.InstanceMethodCallOperation" typeId="tpee.1202948039474" id="5718428430098993535">
                                        <link role="baseMethodDeclaration" roleId="tpee.1068499141037" targetNodeId="cu2c.~SModel%dgetModelDescriptor()%cjetbrains%dmps%dsmodel%dSModelDescriptor" resolveInfo="getModelDescriptor" />
                                      </node>
                                      <node role="operand" roleId="tpee.1197027771414" type="tp25.SemanticDowncastExpression" typeId="tp25.1145404486709" id="5718428430098993536">
                                        <node role="leftExpression" roleId="tp25.1145404616321" type="tpee.DotExpression" typeId="tpee.1197027756228" id="5718428430098993537">
                                          <node role="operation" roleId="tpee.1197027833540" type="tp25.Node_GetModelOperation" typeId="tp25.1143234257716" id="5718428430098993538" />
                                          <node role="operand" roleId="tpee.1197027771414" type="tpee.DotExpression" typeId="tpee.1197027756228" id="5718428430098993539">
                                            <node role="operation" roleId="tpee.1197027833540" type="tp25.SLinkAccess" typeId="tp25.1138056143562" id="5718428430098993540">
                                              <link role="link" roleId="tp25.1138056516764" targetNodeId="tp33.6655357163912246427" />
                                            </node>
                                            <node role="operand" roleId="tpee.1197027771414" type="tpf8.TemplateFunctionParameter_sourceNode" typeId="tpf8.1167169188348" id="5718428430098993541" />
                                          </node>
                                        </node>
                                      </node>
                                    </node>
                                  </node>
                                </node>
                              </node>
                            </node>
                          </node>
                        </node>
                      </node>
                    </node>
                  </node>
                  <node role="actualArgument" roleId="tpee.1068499141038" type="tpee.BooleanConstant" typeId="tpee.1068580123137" id="5718428430098993542">
                    <property name="value" nameId="tpee.1068580123138" value="false" />
                  </node>
                </node>
                <node role="operand" roleId="tpee.1197027771414" type="tpee.DotExpression" typeId="tpee.1197027756228" id="5718428430098993543">
                  <node role="operation" roleId="tpee.1197027833540" type="tpee.InstanceMethodCallOperation" typeId="tpee.1202948039474" id="5718428430098993544">
                    <link role="baseMethodDeclaration" roleId="tpee.1068499141037" targetNodeId="cu2c.~SModelDescriptor%dgetModule()%cjetbrains%dmps%dproject%dIModule" resolveInfo="getModule" />
                  </node>
                  <node role="operand" roleId="tpee.1197027771414" type="tpee.DotExpression" typeId="tpee.1197027756228" id="5718428430098993545">
                    <node role="operation" roleId="tpee.1197027833540" type="tpee.InstanceMethodCallOperation" typeId="tpee.1202948039474" id="5718428430098993546">
                      <link role="baseMethodDeclaration" roleId="tpee.1068499141037" targetNodeId="cu2c.~SModel%dgetModelDescriptor()%cjetbrains%dmps%dsmodel%dSModelDescriptor" resolveInfo="getModelDescriptor" />
                    </node>
                    <node role="operand" roleId="tpee.1197027771414" type="tpee.DotExpression" typeId="tpee.1197027756228" id="5718428430098993547">
                      <node role="operation" roleId="tpee.1197027833540" type="tpee.InstanceMethodCallOperation" typeId="tpee.1202948039474" id="5718428430098993548">
                        <link role="baseMethodDeclaration" roleId="tpee.1068499141037" targetNodeId="cu2c.~SNode%dgetModel()%cjetbrains%dmps%dsmodel%dSModel" resolveInfo="getModel" />
                      </node>
                      <node role="operand" roleId="tpee.1197027771414" type="tp25.SemanticDowncastExpression" typeId="tp25.1145404486709" id="5718428430098993549">
                        <node role="leftExpression" roleId="tp25.1145404616321" type="tp33.MigrationScriptPart_node" typeId="tp33.1177458237937" id="5718428430098993550" />
                      </node>
                    </node>
                  </node>
                </node>
              </node>
            </node>
          </node>
        </node>
        <node role="smodelAttribute" roleId="tpck.5169995583184591170" type="tpf8.TemplateFragment" typeId="tpf8.1095672379244" id="5718428430098201902" />
        <node role="smodelAttribute" roleId="tpck.5169995583184591170" type="tpf8.IfMacro" typeId="tpf8.1118773211870" id="5718428430098202798">
          <node role="conditionFunction" roleId="tpf8.1167945861827" type="tpf8.IfMacro_Condition" typeId="tpf8.1167945743726" id="5718428430098202800">
            <node role="body" roleId="tpee.1137022507850" type="tpee.StatementList" typeId="tpee.1068580123136" id="5718428430098202802">
              <node role="statement" roleId="tpee.1068581517665" type="tpee.ExpressionStatement" typeId="tpee.1068580123155" id="5718428430098203000">
                <node role="expression" roleId="tpee.1068580123156" type="tpee.DotExpression" typeId="tpee.1197027756228" id="7293121247040760679">
                  <node role="operation" roleId="tpee.1197027833540" type="tp2q.IsEmptyOperation" typeId="tp2q.1165530316231" id="7293121247040773861" />
                  <node role="operand" roleId="tpee.1197027771414" type="tpee.DotExpression" typeId="tpee.1197027756228" id="7293121247040710700">
                    <node role="operation" roleId="tpee.1197027833540" type="tp25.SLinkListAccess" typeId="tp25.1138056282393" id="7293121247040752496">
                      <link role="link" roleId="tp25.1138056546658" targetNodeId="tp33.849077997121893197" />
                    </node>
                    <node role="operand" roleId="tpee.1197027771414" type="tpf8.TemplateFunctionParameter_sourceNode" typeId="tpf8.1167169188348" id="7293121247040710286" />
                  </node>
                </node>
              </node>
            </node>
          </node>
        </node>
        <node role="smodelAttribute" roleId="tpck.5169995583184591170" type="tpf8.PropertyMacro" typeId="tpf8.1087833241328" id="5718428430098288748">
          <property name="propertyName" nameId="tpck.1757699476691236117" value="description" />
          <node role="propertyValueFunction" roleId="tpf8.1167756362303" type="tpf8.PropertyMacro_GetPropertyValue" typeId="tpf8.1167756080639" id="5718428430098288749">
            <node role="body" roleId="tpee.1137022507850" type="tpee.StatementList" typeId="tpee.1068580123136" id="5718428430098288750">
              <node role="statement" roleId="tpee.1068581517665" type="tpee.LocalVariableDeclarationStatement" typeId="tpee.1068581242864" id="5718428430098289655">
                <node role="localVariableDeclaration" roleId="tpee.1068581242865" type="tpee.LocalVariableDeclaration" typeId="tpee.1068581242863" id="5718428430098289656">
                  <property name="name" nameId="tpck.1169194664001" value="oldClassifierFQName" />
                  <node role="initializer" roleId="tpee.1068431790190" type="tpee.DotExpression" typeId="tpee.1197027756228" id="5434557751113003862">
                    <node role="operation" roleId="tpee.1197027833540" type="tp25.Node_ConceptMethodCall" typeId="tp25.1179409122411" id="5434557751113010145">
                      <link role="baseMethodDeclaration" roleId="tpee.1068499141037" targetNodeId="36cd.5434557751112930827" resolveInfo="getClassifierFqName" />
                    </node>
                    <node role="operand" roleId="tpee.1197027771414" type="tpee.DotExpression" typeId="tpee.1197027756228" id="5718428430098289659">
                      <node role="operation" roleId="tpee.1197027833540" type="tp25.SLinkAccess" typeId="tp25.1138056143562" id="5434557751113002161">
                        <link role="link" roleId="tp25.1138056516764" targetNodeId="tp33.5434557751112108415" />
                      </node>
                      <node role="operand" roleId="tpee.1197027771414" type="tpf8.TemplateFunctionParameter_sourceNode" typeId="tpf8.1167169188348" id="5718428430098289660" />
                    </node>
                  </node>
                  <node role="type" roleId="tpee.5680397130376446158" type="tpee.StringType" typeId="tpee.1225271177708" id="5718428430098289657" />
                </node>
              </node>
              <node role="statement" roleId="tpee.1068581517665" type="tpee.LocalVariableDeclarationStatement" typeId="tpee.1068581242864" id="5718428430098289663">
                <node role="localVariableDeclaration" roleId="tpee.1068581242865" type="tpee.LocalVariableDeclaration" typeId="tpee.1068581242863" id="5718428430098289664">
                  <property name="name" nameId="tpck.1169194664001" value="newClassifierFQName" />
                  <node role="type" roleId="tpee.5680397130376446158" type="tpee.StringType" typeId="tpee.1225271177708" id="5718428430098289665" />
                  <node role="initializer" roleId="tpee.1068431790190" type="tpee.DotExpression" typeId="tpee.1197027756228" id="5718428430098289666">
                    <node role="operand" roleId="tpee.1197027771414" type="tpee.DotExpression" typeId="tpee.1197027756228" id="5718428430098289667">
                      <node role="operand" roleId="tpee.1197027771414" type="tpf8.TemplateFunctionParameter_sourceNode" typeId="tpf8.1167169188348" id="5718428430098289668" />
                      <node role="operation" roleId="tpee.1197027833540" type="tp25.SLinkAccess" typeId="tp25.1138056143562" id="5718428430098289669">
                        <link role="link" roleId="tp25.1138056516764" targetNodeId="tp33.6655357163912246427" />
                      </node>
                    </node>
                    <node role="operation" roleId="tpee.1197027833540" type="tp25.Node_ConceptMethodCall" typeId="tp25.1179409122411" id="5718428430098289670">
                      <link role="baseMethodDeclaration" roleId="tpee.1068499141037" targetNodeId="tpcu.1213877404258" resolveInfo="getFqName" />
                    </node>
                  </node>
                </node>
              </node>
              <node role="statement" roleId="tpee.1068581517665" type="tpee.ExpressionStatement" typeId="tpee.1068580123155" id="5718428430098289671">
                <node role="expression" roleId="tpee.1068580123156" type="tpee.PlusExpression" typeId="tpee.1068581242875" id="5718428430098289672">
                  <node role="leftExpression" roleId="tpee.1081773367580" type="tpee.PlusExpression" typeId="tpee.1068581242875" id="5718428430098289673">
                    <node role="leftExpression" roleId="tpee.1081773367580" type="tpee.PlusExpression" typeId="tpee.1068581242875" id="5718428430098289674">
                      <node role="leftExpression" roleId="tpee.1081773367580" type="tpee.StringLiteral" typeId="tpee.1070475926800" id="5718428430098289675">
                        <property name="value" nameId="tpee.1070475926801" value="Pull up and remove all methods from " />
                      </node>
                      <node role="rightExpression" roleId="tpee.1081773367579" type="tpee.VariableReference" typeId="tpee.1068498886296" id="5718428430098289676">
                        <link role="variableDeclaration" roleId="tpee.1068581517664" targetNodeId="5718428430098289656" resolveInfo="oldClassifierFQName" />
                      </node>
                    </node>
                    <node role="rightExpression" roleId="tpee.1081773367579" type="tpee.StringLiteral" typeId="tpee.1070475926800" id="5718428430098289677">
                      <property name="value" nameId="tpee.1070475926801" value=" to " />
                    </node>
                  </node>
                  <node role="rightExpression" roleId="tpee.1081773367579" type="tpee.VariableReference" typeId="tpee.1068498886296" id="5718428430098289678">
                    <link role="variableDeclaration" roleId="tpee.1068581517664" targetNodeId="5718428430098289664" resolveInfo="newClassifierFQName" />
                  </node>
                </node>
              </node>
            </node>
          </node>
        </node>
        <node role="affectedInstancePredicate" roleId="tp33.1177457957478" type="tp33.MigrationScriptPart_Instance_Predicate" typeId="tp33.1177458061340" id="5718428430098294538">
          <node role="body" roleId="tpee.1137022507850" type="tpee.StatementList" typeId="tpee.1068580123136" id="5718428430098294539">
            <node role="statement" roleId="tpee.1068581517665" type="tpee.LocalVariableDeclarationStatement" typeId="tpee.1068581242864" id="5718428430098296923">
              <node role="localVariableDeclaration" roleId="tpee.1068581242865" type="tpee.LocalVariableDeclaration" typeId="tpee.1068581242863" id="5718428430098296924">
                <property name="name" nameId="tpck.1169194664001" value="reference" />
                <node role="type" roleId="tpee.5680397130376446158" type="tpee.ClassifierType" typeId="tpee.1107535904670" id="5718428430098296925">
                  <link role="classifier" roleId="tpee.1107535924139" targetNodeId="cu2c.~SReference" resolveInfo="SReference" />
                </node>
                <node role="initializer" roleId="tpee.1068431790190" type="tpee.DotExpression" typeId="tpee.1197027756228" id="5718428430098296926">
                  <node role="operation" roleId="tpee.1197027833540" type="tp25.Node_GetReferenceOperation" typeId="tp25.3609773094169249792" id="5718428430098296927">
                    <node role="linkQualifier" roleId="tp25.3609773094169252180" type="tp25.OperationParm_LinkQualifier" typeId="tp25.5168775467716640652" id="5718428430098300061">
                      <node role="linkQualifier" roleId="tp25.5168775467716640653" type="tp25.LinkRefQualifier" typeId="tp25.1204851882688" id="1569157826885751551">
                        <link role="link" roleId="tp25.1204851882689" targetNodeId="tpee.1068499141037" />
                      </node>
                    </node>
                  </node>
                  <node role="operand" roleId="tpee.1197027771414" type="tp33.MigrationScriptPart_node" typeId="tp33.1177458237937" id="5718428430098296930" />
                </node>
              </node>
            </node>
            <node role="statement" roleId="tpee.1068581517665" type="tpee.IfStatement" typeId="tpee.1068580123159" id="5718428430098296931">
              <node role="condition" roleId="tpee.1068580123160" type="tpee.OrExpression" typeId="tpee.1080223426719" id="5718428430098296932">
                <node role="rightExpression" roleId="tpee.1081773367579" type="tpee.NotEqualsExpression" typeId="tpee.1073239437375" id="5718428430098296933">
                  <node role="rightExpression" roleId="tpee.1081773367579" type="tpee.NullLiteral" typeId="tpee.1070534058343" id="5718428430098296934" />
                  <node role="leftExpression" roleId="tpee.1081773367580" type="tpee.DotExpression" typeId="tpee.1197027756228" id="5718428430098296935">
                    <node role="operation" roleId="tpee.1197027833540" type="tpee.InstanceMethodCallOperation" typeId="tpee.1202948039474" id="5718428430098296936">
                      <link role="baseMethodDeclaration" roleId="tpee.1068499141037" targetNodeId="cu2c.~SReference%dgetTargetNodeSilently()%cjetbrains%dmps%dsmodel%dSNode" resolveInfo="getTargetNodeSilently" />
                    </node>
                    <node role="operand" roleId="tpee.1197027771414" type="tpee.VariableReference" typeId="tpee.1068498886296" id="5718428430098296937">
                      <link role="variableDeclaration" roleId="tpee.1068581517664" targetNodeId="5718428430098296924" resolveInfo="reference" />
                    </node>
                  </node>
                </node>
                <node role="leftExpression" roleId="tpee.1081773367580" type="tpee.EqualsExpression" typeId="tpee.1068580123152" id="5718428430098296938">
                  <node role="leftExpression" roleId="tpee.1081773367580" type="tpee.VariableReference" typeId="tpee.1068498886296" id="5718428430098296939">
                    <link role="variableDeclaration" roleId="tpee.1068581517664" targetNodeId="5718428430098296924" resolveInfo="reference" />
                  </node>
                  <node role="rightExpression" roleId="tpee.1081773367579" type="tpee.NullLiteral" typeId="tpee.1070534058343" id="5718428430098296940" />
                </node>
              </node>
              <node role="ifTrue" roleId="tpee.1068580123161" type="tpee.StatementList" typeId="tpee.1068580123136" id="5718428430098296941">
                <node role="statement" roleId="tpee.1068581517665" type="tpee.ReturnStatement" typeId="tpee.1068581242878" id="5718428430098296942">
                  <node role="expression" roleId="tpee.1068581517676" type="tpee.BooleanConstant" typeId="tpee.1068580123137" id="5718428430098296943">
                    <property name="value" nameId="tpee.1068580123138" value="false" />
                  </node>
                </node>
              </node>
            </node>
            <node role="statement" roleId="tpee.1068581517665" type="tpee.Statement" typeId="tpee.1068580123157" id="5718428430098318068" />
            <node role="statement" roleId="tpee.1068581517665" type="tpee.IfStatement" typeId="tpee.1068580123159" id="5718428430098324545">
              <node role="ifTrue" roleId="tpee.1068580123161" type="tpee.StatementList" typeId="tpee.1068580123136" id="5718428430098324547">
                <node role="statement" roleId="tpee.1068581517665" type="tpee.ReturnStatement" typeId="tpee.1068581242878" id="5718428430098328725">
                  <node role="expression" roleId="tpee.1068581517676" type="tpee.BooleanConstant" typeId="tpee.1068580123137" id="5718428430098330205">
                    <property name="value" nameId="tpee.1068580123138" value="false" />
                  </node>
                </node>
              </node>
              <node role="condition" roleId="tpee.1068580123160" type="tpee.NotExpression" typeId="tpee.1081516740877" id="5718428430098810751">
                <node role="expression" roleId="tpee.1081516765348" type="tpee.DotExpression" typeId="tpee.1197027756228" id="5718428430098813492">
                  <node role="operation" roleId="tpee.1197027833540" type="tpee.InstanceMethodCallOperation" typeId="tpee.1202948039474" id="5718428430098815159">
                    <link role="baseMethodDeclaration" roleId="tpee.1068499141037" targetNodeId="cu2c.~SModelReference%dequals(java%dlang%dObject)%cboolean" resolveInfo="equals" />
                    <node role="actualArgument" roleId="tpee.1068499141038" type="tpee.DotExpression" typeId="tpee.1197027756228" id="5718428430098316236">
                      <node role="operation" roleId="tpee.1197027833540" type="tpee.InstanceMethodCallOperation" typeId="tpee.1202948039474" id="5718428430098316237">
                        <link role="baseMethodDeclaration" roleId="tpee.1068499141037" targetNodeId="cu2c.~SReference%dgetTargetSModelReference()%cjetbrains%dmps%dsmodel%dSModelReference" resolveInfo="getTargetSModelReference" />
                      </node>
                      <node role="operand" roleId="tpee.1197027771414" type="tpee.VariableReference" typeId="tpee.1068498886296" id="5718428430098316238">
                        <link role="variableDeclaration" roleId="tpee.1068581517664" targetNodeId="5718428430098296924" resolveInfo="reference" />
                      </node>
                    </node>
                  </node>
                  <node role="operand" roleId="tpee.1197027771414" type="tpee.StaticMethodCall" typeId="tpee.1081236700937" id="5718428430098763552">
                    <link role="classConcept" roleId="tpee.1144433194310" targetNodeId="cu2c.~SModelReference" resolveInfo="SModelReference" />
                    <link role="baseMethodDeclaration" roleId="tpee.1068499141037" targetNodeId="cu2c.~SModelReference%dfromString(java%dlang%dString)%cjetbrains%dmps%dsmodel%dSModelReference" resolveInfo="fromString" />
                    <node role="actualArgument" roleId="tpee.1068499141038" type="tpee.StringLiteral" typeId="tpee.1070475926800" id="5718428430098764688">
                      <property name="value" nameId="tpee.1070475926801" value="oldClassifierModelReference" />
                      <node role="smodelAttribute" roleId="tpck.5169995583184591170" type="tpf8.PropertyMacro" typeId="tpf8.1087833241328" id="5718428430098778813">
                        <property name="propertyName" nameId="tpck.1757699476691236117" value="value" />
                        <node role="propertyValueFunction" roleId="tpf8.1167756362303" type="tpf8.PropertyMacro_GetPropertyValue" typeId="tpf8.1167756080639" id="5718428430098778814">
                          <node role="body" roleId="tpee.1137022507850" type="tpee.StatementList" typeId="tpee.1068580123136" id="5718428430098778815">
                            <node role="statement" roleId="tpee.1068581517665" type="tpee.ExpressionStatement" typeId="tpee.1068580123155" id="5718428430098779957">
                              <node role="expression" roleId="tpee.1068580123156" type="tpee.DotExpression" typeId="tpee.1197027756228" id="5434557751113635921">
                                <node role="operation" roleId="tpee.1197027833540" type="tp25.Node_ConceptMethodCall" typeId="tp25.1179409122411" id="5434557751113647229">
                                  <link role="baseMethodDeclaration" roleId="tpee.1068499141037" targetNodeId="36cd.5434557751113441014" resolveInfo="getSModelReference" />
                                </node>
                                <node role="operand" roleId="tpee.1197027771414" type="tpee.DotExpression" typeId="tpee.1197027756228" id="5718428430098780375">
                                  <node role="operation" roleId="tpee.1197027833540" type="tp25.SLinkAccess" typeId="tp25.1138056143562" id="5434557751113631169">
                                    <link role="link" roleId="tp25.1138056516764" targetNodeId="tp33.5434557751112108415" />
                                  </node>
                                  <node role="operand" roleId="tpee.1197027771414" type="tpf8.TemplateFunctionParameter_sourceNode" typeId="tpf8.1167169188348" id="5718428430098779956" />
                                </node>
                              </node>
                            </node>
                          </node>
                        </node>
                      </node>
                    </node>
                  </node>
                </node>
              </node>
            </node>
            <node role="statement" roleId="tpee.1068581517665" type="tpee.Statement" typeId="tpee.1068580123157" id="5718428430098311637" />
            <node role="statement" roleId="tpee.1068581517665" type="tpee.LocalVariableDeclarationStatement" typeId="tpee.1068581242864" id="5718428430098296944">
              <node role="localVariableDeclaration" roleId="tpee.1068581242865" type="tpee.LocalVariableDeclaration" typeId="tpee.1068581242863" id="5718428430098296945">
                <property name="name" nameId="tpck.1169194664001" value="targetNodeId" />
                <node role="type" roleId="tpee.5680397130376446158" type="tpee.ClassifierType" typeId="tpee.1107535904670" id="5718428430098296946">
                  <link role="classifier" roleId="tpee.1107535924139" targetNodeId="cu2c.~SNodeId" resolveInfo="SNodeId" />
                </node>
                <node role="initializer" roleId="tpee.1068431790190" type="tpee.DotExpression" typeId="tpee.1197027756228" id="5718428430098296947">
                  <node role="operation" roleId="tpee.1197027833540" type="tpee.InstanceMethodCallOperation" typeId="tpee.1202948039474" id="5718428430098296948">
                    <link role="baseMethodDeclaration" roleId="tpee.1068499141037" targetNodeId="cu2c.~SReference%dgetTargetNodeId()%cjetbrains%dmps%dsmodel%dSNodeId" resolveInfo="getTargetNodeId" />
                  </node>
                  <node role="operand" roleId="tpee.1197027771414" type="tpee.VariableReference" typeId="tpee.1068498886296" id="5718428430098296949">
                    <link role="variableDeclaration" roleId="tpee.1068581517664" targetNodeId="5718428430098296924" resolveInfo="reference" />
                  </node>
                </node>
              </node>
            </node>
<<<<<<< HEAD
=======
            <node role="statement" roleId="tpee.1068581517665" type="tpee.IfStatement" typeId="tpee.1068580123159" id="5718428430098830642">
              <node role="condition" roleId="tpee.1068580123160" type="tpee.DotExpression" typeId="tpee.1197027756228" id="5718428430098938822">
                <node role="operation" roleId="tpee.1197027833540" type="tpee.InstanceMethodCallOperation" typeId="tpee.1202948039474" id="5718428430098942608">
                  <link role="baseMethodDeclaration" roleId="tpee.1068499141037" targetNodeId="e2lb.~Object%dequals(java%dlang%dObject)%cboolean" resolveInfo="equals" />
                  <node role="actualArgument" roleId="tpee.1068499141038" type="tpee.VariableReference" typeId="tpee.1068498886296" id="5718428430098945317">
                    <link role="variableDeclaration" roleId="tpee.1068581517664" targetNodeId="5718428430098296945" resolveInfo="targetNodeId" />
                  </node>
                </node>
                <node role="operand" roleId="tpee.1197027771414" type="tpee.StaticMethodCall" typeId="tpee.1081236700937" id="5718428430098834830">
                  <link role="baseMethodDeclaration" roleId="tpee.1068499141037" targetNodeId="cu2c.~SNodeId%dfromString(java%dlang%dString)%cjetbrains%dmps%dsmodel%dSNodeId" resolveInfo="fromString" />
                  <link role="classConcept" roleId="tpee.1144433194310" targetNodeId="cu2c.~SNodeId" resolveInfo="SNodeId" />
                  <node role="actualArgument" roleId="tpee.1068499141038" type="tpee.StringLiteral" typeId="tpee.1070475926800" id="5718428430098836386">
                    <property name="value" nameId="tpee.1070475926801" value="newSNodeId" />
                    <node role="smodelAttribute" roleId="tpck.5169995583184591170" type="tpf8.PropertyMacro" typeId="tpf8.1087833241328" id="5718428430098844385">
                      <property name="propertyName" nameId="tpck.1757699476691236117" value="value" />
                      <node role="propertyValueFunction" roleId="tpf8.1167756362303" type="tpf8.PropertyMacro_GetPropertyValue" typeId="tpf8.1167756080639" id="5718428430098844386">
                        <node role="body" roleId="tpee.1137022507850" type="tpee.StatementList" typeId="tpee.1068580123136" id="5718428430098844387">
                          <node role="statement" roleId="tpee.1068581517665" type="tpee.ExpressionStatement" typeId="tpee.1068580123155" id="5718428430098845566">
                            <node role="expression" roleId="tpee.1068580123156" type="tpee.DotExpression" typeId="tpee.1197027756228" id="5718428430098930687">
                              <node role="operation" roleId="tpee.1197027833540" type="tpee.InstanceMethodCallOperation" typeId="tpee.1202948039474" id="5718428430098934006">
                                <link role="baseMethodDeclaration" roleId="tpee.1068499141037" targetNodeId="e2lb.~Object%dtoString()%cjava%dlang%dString" resolveInfo="toString" />
                              </node>
                              <node role="operand" roleId="tpee.1197027771414" type="tpee.DotExpression" typeId="tpee.1197027756228" id="5718428430098925486">
                                <node role="operation" roleId="tpee.1197027833540" type="tpee.InstanceMethodCallOperation" typeId="tpee.1202948039474" id="2381446136262075731">
                                  <link role="baseMethodDeclaration" roleId="tpee.1068499141037" targetNodeId="cu2c.~SNode%dgetNodeId()%cjetbrains%dmps%dsmodel%dSNodeId" resolveInfo="getNodeId" />
                                </node>
                                <node role="operand" roleId="tpee.1197027771414" type="tp25.SemanticDowncastExpression" typeId="tp25.1145404486709" id="5718428430098923366">
                                  <node role="leftExpression" roleId="tp25.1145404616321" type="tpee.DotExpression" typeId="tpee.1197027756228" id="5718428430098901201">
                                    <node role="operation" roleId="tpee.1197027833540" type="tp25.SLinkAccess" typeId="tp25.1138056143562" id="5718428430098904740">
                                      <link role="link" roleId="tp25.1138056516764" targetNodeId="tp33.4242940223545038298" />
                                    </node>
                                    <node role="operand" roleId="tpee.1197027771414" type="tpf8.TemplateFunctionParameter_sourceNode" typeId="tpf8.1167169188348" id="5718428430098845565" />
                                  </node>
                                </node>
                              </node>
                            </node>
                          </node>
                        </node>
                      </node>
                    </node>
                  </node>
                </node>
              </node>
              <node role="smodelAttribute" roleId="tpck.5169995583184591170" type="tpf8.LoopMacro" typeId="tpf8.1118786554307" id="5718428430098854729">
                <node role="sourceNodesQuery" roleId="tpf8.1167952069335" type="tpf8.SourceSubstituteMacro_SourceNodesQuery" typeId="tpf8.1167951910403" id="5718428430098854731">
                  <node role="body" roleId="tpee.1137022507850" type="tpee.StatementList" typeId="tpee.1068580123136" id="5718428430098854733">
                    <node role="statement" roleId="tpee.1068581517665" type="tpee.ExpressionStatement" typeId="tpee.1068580123155" id="5718428430098856213">
                      <node role="expression" roleId="tpee.1068580123156" type="tpee.DotExpression" typeId="tpee.1197027756228" id="5718428430098867375">
                        <node role="operation" roleId="tpee.1197027833540" type="tp2q.WhereOperation" typeId="tp2q.1202120902084" id="5718428430098879358">
                          <node role="closure" roleId="tp2q.1204796294226" type="tp2c.ClosureLiteral" typeId="tp2c.1199569711397" id="5718428430098879360">
                            <node role="body" roleId="tp2c.1199569916463" type="tpee.StatementList" typeId="tpee.1068580123136" id="5718428430098879361">
                              <node role="statement" roleId="tpee.1068581517665" type="tpee.ExpressionStatement" typeId="tpee.1068580123155" id="5718428430098881178">
                                <node role="expression" roleId="tpee.1068580123156" type="tpee.EqualsExpression" typeId="tpee.1068580123152" id="5718428430098890459">
                                  <node role="rightExpression" roleId="tpee.1081773367579" type="tpee.NullLiteral" typeId="tpee.1070534058343" id="5718428430098890470" />
                                  <node role="leftExpression" roleId="tpee.1081773367580" type="tpee.DotExpression" typeId="tpee.1197027756228" id="5718428430098883698">
                                    <node role="operation" roleId="tpee.1197027833540" type="tp25.SLinkAccess" typeId="tp25.1138056143562" id="5718428430098886905">
                                      <link role="link" roleId="tp25.1138056516764" targetNodeId="tp33.4242940223545038297" />
                                    </node>
                                    <node role="operand" roleId="tpee.1197027771414" type="tpee.VariableReference" typeId="tpee.1068498886296" id="5718428430098881177">
                                      <link role="variableDeclaration" roleId="tpee.1068581517664" targetNodeId="5718428430098879362" resolveInfo="it" />
                                    </node>
                                  </node>
                                </node>
                              </node>
                            </node>
                            <node role="parameter" roleId="tp2c.1199569906740" type="tp2q.SmartClosureParameterDeclaration" typeId="tp2q.1203518072036" id="5718428430098879362">
                              <property name="name" nameId="tpck.1169194664001" value="it" />
                              <node role="type" roleId="tpee.5680397130376446158" type="tpee.UndefinedType" typeId="tpee.4836112446988635817" id="5718428430098879363" />
                            </node>
                          </node>
                        </node>
                        <node role="operand" roleId="tpee.1197027771414" type="tpee.DotExpression" typeId="tpee.1197027756228" id="5718428430098858120">
                          <node role="operation" roleId="tpee.1197027833540" type="tp25.SLinkListAccess" typeId="tp25.1138056282393" id="5718428430098860615">
                            <link role="link" roleId="tp25.1138056546658" targetNodeId="tp33.849077997121893197" />
                          </node>
                          <node role="operand" roleId="tpee.1197027771414" type="tpf8.TemplateFunctionParameter_sourceNode" typeId="tpf8.1167169188348" id="5718428430098856212" />
                        </node>
                      </node>
                    </node>
                  </node>
                </node>
              </node>
              <node role="ifTrue" roleId="tpee.1068580123161" type="tpee.StatementList" typeId="tpee.1068580123136" id="5718428430098830644">
                <node role="statement" roleId="tpee.1068581517665" type="tpee.ReturnStatement" typeId="tpee.1068581242878" id="5718428430098950099">
                  <node role="expression" roleId="tpee.1068581517676" type="tpee.BooleanConstant" typeId="tpee.1068580123137" id="5718428430098952151">
                    <property name="value" nameId="tpee.1068580123138" value="true" />
                  </node>
                </node>
              </node>
            </node>
>>>>>>> 78303d78
            <node role="statement" roleId="tpee.1068581517665" type="tpee.IfStatement" typeId="tpee.1068580123159" id="627956582045674652">
              <node role="smodelAttribute" roleId="tpck.5169995583184591170" type="tpf8.LoopMacro" typeId="tpf8.1118786554307" id="627956582045756079">
                <node role="sourceNodesQuery" roleId="tpf8.1167952069335" type="tpf8.SourceSubstituteMacro_SourceNodesQuery" typeId="tpf8.1167951910403" id="627956582045756081">
                  <node role="body" roleId="tpee.1137022507850" type="tpee.StatementList" typeId="tpee.1068580123136" id="627956582045756083">
                    <node role="statement" roleId="tpee.1068581517665" type="tpee.ExpressionStatement" typeId="tpee.1068580123155" id="627956582045802792">
                      <node role="expression" roleId="tpee.1068580123156" type="tpee.DotExpression" typeId="tpee.1197027756228" id="627956582045815788">
                        <node role="operation" roleId="tpee.1197027833540" type="tp25.Node_ConceptMethodCall" typeId="tp25.1179409122411" id="627956582045829026">
                          <link role="baseMethodDeclaration" roleId="tpee.1068499141037" targetNodeId="tpek.5292274854859311639" resolveInfo="methods" />
                        </node>
                        <node role="operand" roleId="tpee.1197027771414" type="tpee.DotExpression" typeId="tpee.1197027756228" id="627956582045803206">
                          <node role="operation" roleId="tpee.1197027833540" type="tp25.SLinkAccess" typeId="tp25.1138056143562" id="627956582045810099">
                            <link role="link" roleId="tp25.1138056516764" targetNodeId="tp33.6655357163912246427" />
                          </node>
                          <node role="operand" roleId="tpee.1197027771414" type="tpf8.TemplateFunctionParameter_sourceNode" typeId="tpf8.1167169188348" id="627956582045802791" />
                        </node>
                      </node>
                    </node>
                  </node>
                </node>
              </node>
              <node role="condition" roleId="tpee.1068580123160" type="tpee.DotExpression" typeId="tpee.1197027756228" id="627956582045684386">
                <node role="operation" roleId="tpee.1197027833540" type="tpee.InstanceMethodCallOperation" typeId="tpee.1202948039474" id="627956582045688339">
                  <link role="baseMethodDeclaration" roleId="tpee.1068499141037" targetNodeId="e2lb.~Object%dequals(java%dlang%dObject)%cboolean" resolveInfo="equals" />
                  <node role="actualArgument" roleId="tpee.1068499141038" type="tpee.VariableReference" typeId="tpee.1068498886296" id="627956582045692208">
                    <link role="variableDeclaration" roleId="tpee.1068581517664" targetNodeId="5718428430098296945" resolveInfo="targetNodeId" />
                  </node>
                </node>
                <node role="operand" roleId="tpee.1197027771414" type="tpee.StaticMethodCall" typeId="tpee.1081236700937" id="627956582045678559">
                  <link role="baseMethodDeclaration" roleId="tpee.1068499141037" targetNodeId="cu2c.~SNodeId%dfromString(java%dlang%dString)%cjetbrains%dmps%dsmodel%dSNodeId" resolveInfo="fromString" />
                  <link role="classConcept" roleId="tpee.1144433194310" targetNodeId="cu2c.~SNodeId" resolveInfo="SNodeId" />
                  <node role="actualArgument" roleId="tpee.1068499141038" type="tpee.StringLiteral" typeId="tpee.1070475926800" id="627956582045680640">
                    <property name="value" nameId="tpee.1070475926801" value="newSNodeId" />
                    <node role="smodelAttribute" roleId="tpck.5169995583184591170" type="tpf8.PropertyMacro" typeId="tpf8.1087833241328" id="627956582045882901">
                      <property name="propertyName" nameId="tpck.1757699476691236117" value="value" />
                      <node role="propertyValueFunction" roleId="tpf8.1167756362303" type="tpf8.PropertyMacro_GetPropertyValue" typeId="tpf8.1167756080639" id="627956582045882902">
                        <node role="body" roleId="tpee.1137022507850" type="tpee.StatementList" typeId="tpee.1068580123136" id="627956582045882903">
                          <node role="statement" roleId="tpee.1068581517665" type="tpee.ExpressionStatement" typeId="tpee.1068580123155" id="627956582045885671">
                            <node role="expression" roleId="tpee.1068580123156" type="tpee.DotExpression" typeId="tpee.1197027756228" id="627956582045885672">
                              <node role="operand" roleId="tpee.1197027771414" type="tpee.DotExpression" typeId="tpee.1197027756228" id="627956582045959233">
                                <node role="operation" roleId="tpee.1197027833540" type="tpee.InstanceMethodCallOperation" typeId="tpee.1202948039474" id="2381446136262075675">
                                  <link role="baseMethodDeclaration" roleId="tpee.1068499141037" targetNodeId="cu2c.~SNode%dgetNodeId()%cjetbrains%dmps%dsmodel%dSNodeId" resolveInfo="getNodeId" />
                                </node>
                                <node role="operand" roleId="tpee.1197027771414" type="tp25.SemanticDowncastExpression" typeId="tp25.1145404486709" id="627956582045990326">
                                  <node role="leftExpression" roleId="tp25.1145404616321" type="tpf8.TemplateFunctionParameter_sourceNode" typeId="tpf8.1167169188348" id="627956582045885679" />
                                </node>
                              </node>
                              <node role="operation" roleId="tpee.1197027833540" type="tpee.InstanceMethodCallOperation" typeId="tpee.1202948039474" id="627956582045885673">
                                <link role="baseMethodDeclaration" roleId="tpee.1068499141037" targetNodeId="e2lb.~Object%dtoString()%cjava%dlang%dString" resolveInfo="toString" />
                              </node>
                            </node>
                          </node>
                        </node>
                      </node>
                    </node>
                  </node>
                </node>
              </node>
              <node role="ifTrue" roleId="tpee.1068580123161" type="tpee.StatementList" typeId="tpee.1068580123136" id="627956582045674654">
                <node role="statement" roleId="tpee.1068581517665" type="tpee.ReturnStatement" typeId="tpee.1068581242878" id="627956582045696990">
                  <node role="expression" roleId="tpee.1068581517676" type="tpee.BooleanConstant" typeId="tpee.1068580123137" id="627956582045698942">
                    <property name="value" nameId="tpee.1068580123138" value="true" />
                  </node>
                </node>
              </node>
            </node>
            <node role="statement" roleId="tpee.1068581517665" type="tpee.ReturnStatement" typeId="tpee.1068581242878" id="5718428430098296957">
              <node role="expression" roleId="tpee.1068581517676" type="tpee.BooleanConstant" typeId="tpee.1068580123137" id="5718428430098958783">
                <property name="value" nameId="tpee.1068580123138" value="false" />
              </node>
            </node>
          </node>
        </node>
      </node>
    </node>
  </root>
  <root id="5434557751113778741">
    <node role="reductionMappingRule" roleId="tpf8.1167340453568" type="tpf8.Reduction_MappingRule" typeId="tpf8.1167327847730" id="5434557751113849265">
      <link role="applicableConcept" roleId="tpf8.1167169349424" targetNodeId="tp33.5434557751112207651" resolveInfo="DirectClassifierSpecification" />
      <node role="ruleConsequence" roleId="tpf8.1169672767469" type="tpf8.InlineTemplateWithContext_RuleConsequence" typeId="tpf8.8900764248744213868" id="5434557751113907297">
        <node role="contentNode" roleId="tpf8.8900764248744213871" type="tp33.MigrationScriptPart_Instance" typeId="tp33.1177457850499" id="5434557751113970390">
          <property name="description" nameId="tp33.1177457972041" value="Description" />
          <link role="affectedInstanceConcept" roleId="tp33.1177457957477" targetNodeId="tpee.1107535904670" resolveInfo="ClassifierType" />
          <node role="affectedInstanceUpdater" roleId="tp33.1177458005323" type="tp33.MigrationScriptPart_Instance_Updater" typeId="tp33.1177458491964" id="5434557751113970391">
            <node role="body" roleId="tpee.1137022507850" type="tpee.StatementList" typeId="tpee.1068580123136" id="5434557751113970392" />
          </node>
          <node role="affectedInstancePredicate" roleId="tp33.1177457957478" type="tp33.MigrationScriptPart_Instance_Predicate" typeId="tp33.1177458061340" id="5434557751113986217">
            <node role="body" roleId="tpee.1137022507850" type="tpee.StatementList" typeId="tpee.1068580123136" id="5434557751113986218">
              <node role="statement" roleId="tpee.1068581517665" type="tpee.ReturnStatement" typeId="tpee.1068581242878" id="5434557751113986404">
                <node role="expression" roleId="tpee.1068581517676" type="tpee.EqualsExpression" typeId="tpee.1068580123152" id="5434557751113998939">
                  <node role="rightExpression" roleId="tpee.1081773367579" type="tp25.NodeRefExpression" typeId="tp25.1219352745532" id="5434557751113998940">
                    <link role="referentNode" roleId="tp25.1219352800908" targetNodeId="e2lb.~Object" resolveInfo="Object" />
                    <node role="smodelAttribute" roleId="tpck.5169995583184591170" type="tpf8.ReferenceMacro" typeId="tpf8.1088761943574" id="5434557751113998941">
                      <property name="linkRole" nameId="tpck.1757699476691236116" value="referentNode" />
                      <node role="referentFunction" roleId="tpf8.1167770376702" type="tpf8.ReferenceMacro_GetReferent" typeId="tpf8.1167770111131" id="5434557751113998942">
                        <node role="body" roleId="tpee.1137022507850" type="tpee.StatementList" typeId="tpee.1068580123136" id="5434557751113998943">
                          <node role="statement" roleId="tpee.1068581517665" type="tpee.ExpressionStatement" typeId="tpee.1068580123155" id="5434557751113998944">
                            <node role="expression" roleId="tpee.1068580123156" type="tpee.DotExpression" typeId="tpee.1197027756228" id="5434557751113998945">
                              <node role="operand" roleId="tpee.1197027771414" type="tpf8.TemplateFunctionParameter_sourceNode" typeId="tpf8.1167169188348" id="5434557751113998947" />
                              <node role="operation" roleId="tpee.1197027833540" type="tp25.SLinkAccess" typeId="tp25.1138056143562" id="5434557751114037012">
                                <link role="link" roleId="tp25.1138056516764" targetNodeId="tp33.5434557751112207965" />
                              </node>
                            </node>
                          </node>
                        </node>
                      </node>
                    </node>
                  </node>
                  <node role="leftExpression" roleId="tpee.1081773367580" type="tpee.DotExpression" typeId="tpee.1197027756228" id="5434557751113998948">
                    <node role="operand" roleId="tpee.1197027771414" type="tp33.MigrationScriptPart_node" typeId="tp33.1177458237937" id="5434557751113998949" />
                    <node role="operation" roleId="tpee.1197027833540" type="tp25.SLinkAccess" typeId="tp25.1138056143562" id="5434557751113998950">
                      <link role="link" roleId="tp25.1138056516764" targetNodeId="tpee.1107535924139" />
                    </node>
                  </node>
                </node>
                <node role="smodelAttribute" roleId="tpck.5169995583184591170" type="tpf8.TemplateFragment" typeId="tpf8.1095672379244" id="5434557751114006710" />
              </node>
            </node>
          </node>
        </node>
      </node>
    </node>
    <node role="reductionMappingRule" roleId="tpf8.1167340453568" type="tpf8.Reduction_MappingRule" typeId="tpf8.1167327847730" id="5434557751113849456">
      <link role="applicableConcept" roleId="tpf8.1167169349424" targetNodeId="tp33.5434557751112207835" resolveInfo="FQNameClassifierSpecification" />
      <node role="ruleConsequence" roleId="tpf8.1169672767469" type="tpf8.InlineTemplateWithContext_RuleConsequence" typeId="tpf8.8900764248744213868" id="5434557751114018139">
        <node role="contentNode" roleId="tpf8.8900764248744213871" type="tp33.MigrationScriptPart_Instance" typeId="tp33.1177457850499" id="5434557751114018604">
          <property name="description" nameId="tp33.1177457972041" value="Description" />
          <link role="affectedInstanceConcept" roleId="tp33.1177457957477" targetNodeId="tpee.1107535904670" resolveInfo="ClassifierType" />
          <node role="affectedInstanceUpdater" roleId="tp33.1177458005323" type="tp33.MigrationScriptPart_Instance_Updater" typeId="tp33.1177458491964" id="5434557751114018606">
            <node role="body" roleId="tpee.1137022507850" type="tpee.StatementList" typeId="tpee.1068580123136" id="5434557751114018608" />
          </node>
          <node role="affectedInstancePredicate" roleId="tp33.1177457957478" type="tp33.MigrationScriptPart_Instance_Predicate" typeId="tp33.1177458061340" id="5434557751114018613">
            <node role="body" roleId="tpee.1137022507850" type="tpee.StatementList" typeId="tpee.1068580123136" id="5434557751114018614">
              <node role="statement" roleId="tpee.1068581517665" type="tpee.LocalVariableDeclarationStatement" typeId="tpee.1068581242864" id="5434557751114047787">
                <node role="localVariableDeclaration" roleId="tpee.1068581242865" type="tpee.LocalVariableDeclaration" typeId="tpee.1068581242863" id="5434557751114047788">
                  <property name="name" nameId="tpck.1169194664001" value="reference" />
                  <node role="type" roleId="tpee.5680397130376446158" type="tpee.ClassifierType" typeId="tpee.1107535904670" id="5434557751114047789">
                    <link role="classifier" roleId="tpee.1107535924139" targetNodeId="cu2c.~SReference" resolveInfo="SReference" />
                  </node>
                  <node role="initializer" roleId="tpee.1068431790190" type="tpee.DotExpression" typeId="tpee.1197027756228" id="5434557751114047790">
                    <node role="operation" roleId="tpee.1197027833540" type="tp25.Node_GetReferenceOperation" typeId="tp25.3609773094169249792" id="5434557751114047791">
                      <node role="linkQualifier" roleId="tp25.3609773094169252180" type="tp25.OperationParm_LinkQualifier" typeId="tp25.5168775467716640652" id="5434557751114047792">
                        <node role="linkQualifier" roleId="tp25.5168775467716640653" type="tp25.LinkRefQualifier" typeId="tp25.1204851882688" id="5434557751114048611">
                          <link role="link" roleId="tp25.1204851882689" targetNodeId="tpee.1107535924139" />
                        </node>
                      </node>
                    </node>
                    <node role="operand" roleId="tpee.1197027771414" type="tp33.MigrationScriptPart_node" typeId="tp33.1177458237937" id="5434557751114047794" />
                  </node>
                </node>
                <node role="smodelAttribute" roleId="tpck.5169995583184591170" type="tpf8.TemplateFragment" typeId="tpf8.1095672379244" id="5434557751114070193" />
              </node>
              <node role="statement" roleId="tpee.1068581517665" type="tpee.IfStatement" typeId="tpee.1068580123159" id="5434557751114047795">
                <node role="condition" roleId="tpee.1068580123160" type="tpee.OrExpression" typeId="tpee.1080223426719" id="2037769997948064172">
                  <node role="rightExpression" roleId="tpee.1081773367579" type="tpee.NotExpression" typeId="tpee.1081516740877" id="2037769997948064271">
                    <node role="expression" roleId="tpee.1081516765348" type="tpee.DotExpression" typeId="tpee.1197027756228" id="2037769997948064406">
                      <node role="operation" roleId="tpee.1197027833540" type="tpee.InstanceMethodCallOperation" typeId="tpee.1202948039474" id="2037769997948064407">
                        <link role="baseMethodDeclaration" roleId="tpee.1068499141037" targetNodeId="cu2c.~SModelReference%dequals(java%dlang%dObject)%cboolean" resolveInfo="equals" />
                        <node role="actualArgument" roleId="tpee.1068499141038" type="tpee.DotExpression" typeId="tpee.1197027756228" id="2037769997948064408">
                          <node role="operation" roleId="tpee.1197027833540" type="tpee.InstanceMethodCallOperation" typeId="tpee.1202948039474" id="2037769997948064409">
                            <link role="baseMethodDeclaration" roleId="tpee.1068499141037" targetNodeId="cu2c.~SReference%dgetTargetSModelReference()%cjetbrains%dmps%dsmodel%dSModelReference" resolveInfo="getTargetSModelReference" />
                          </node>
                          <node role="operand" roleId="tpee.1197027771414" type="tpee.VariableReference" typeId="tpee.1068498886296" id="2037769997948064410">
                            <link role="variableDeclaration" roleId="tpee.1068581517664" targetNodeId="5434557751114047788" resolveInfo="reference" />
                          </node>
                        </node>
                      </node>
                      <node role="operand" roleId="tpee.1197027771414" type="tpee.StaticMethodCall" typeId="tpee.1081236700937" id="2037769997948064411">
                        <link role="classConcept" roleId="tpee.1144433194310" targetNodeId="cu2c.~SModelReference" resolveInfo="SModelReference" />
                        <link role="baseMethodDeclaration" roleId="tpee.1068499141037" targetNodeId="cu2c.~SModelReference%dfromString(java%dlang%dString)%cjetbrains%dmps%dsmodel%dSModelReference" resolveInfo="fromString" />
                        <node role="actualArgument" roleId="tpee.1068499141038" type="tpee.StringLiteral" typeId="tpee.1070475926800" id="2037769997948064412">
                          <property name="value" nameId="tpee.1070475926801" value="old.classifier.modelReference" />
                          <node role="smodelAttribute" roleId="tpck.5169995583184591170" type="tpf8.PropertyMacro" typeId="tpf8.1087833241328" id="2037769997948064413">
                            <property name="propertyName" nameId="tpck.1757699476691236117" value="value" />
                            <node role="propertyValueFunction" roleId="tpf8.1167756362303" type="tpf8.PropertyMacro_GetPropertyValue" typeId="tpf8.1167756080639" id="2037769997948064414">
                              <node role="body" roleId="tpee.1137022507850" type="tpee.StatementList" typeId="tpee.1068580123136" id="2037769997948064415">
                                <node role="statement" roleId="tpee.1068581517665" type="tpee.ExpressionStatement" typeId="tpee.1068580123155" id="2037769997948064416">
                                  <node role="expression" roleId="tpee.1068580123156" type="tpee.DotExpression" typeId="tpee.1197027756228" id="2037769997948064417">
                                    <node role="operation" roleId="tpee.1197027833540" type="tp25.SPropertyAccess" typeId="tp25.1138056022639" id="2037769997948064418">
                                      <link role="property" roleId="tp25.1138056395725" targetNodeId="tp33.5434557751113468451" resolveInfo="smodelReference" />
                                    </node>
                                    <node role="operand" roleId="tpee.1197027771414" type="tpf8.TemplateFunctionParameter_sourceNode" typeId="tpf8.1167169188348" id="2037769997948064419" />
                                  </node>
                                </node>
                              </node>
                            </node>
                          </node>
                        </node>
                      </node>
                    </node>
                  </node>
                  <node role="leftExpression" roleId="tpee.1081773367580" type="tpee.OrExpression" typeId="tpee.1080223426719" id="5434557751114047796">
                    <node role="leftExpression" roleId="tpee.1081773367580" type="tpee.EqualsExpression" typeId="tpee.1068580123152" id="5434557751114047802">
                      <node role="leftExpression" roleId="tpee.1081773367580" type="tpee.VariableReference" typeId="tpee.1068498886296" id="5434557751114047803">
                        <link role="variableDeclaration" roleId="tpee.1068581517664" targetNodeId="5434557751114047788" resolveInfo="reference" />
                      </node>
                      <node role="rightExpression" roleId="tpee.1081773367579" type="tpee.NullLiteral" typeId="tpee.1070534058343" id="5434557751114047804" />
                    </node>
                    <node role="rightExpression" roleId="tpee.1081773367579" type="tpee.NotEqualsExpression" typeId="tpee.1073239437375" id="5434557751114047797">
                      <node role="leftExpression" roleId="tpee.1081773367580" type="tpee.DotExpression" typeId="tpee.1197027756228" id="5434557751114047799">
                        <node role="operation" roleId="tpee.1197027833540" type="tpee.InstanceMethodCallOperation" typeId="tpee.1202948039474" id="5434557751114047800">
                          <link role="baseMethodDeclaration" roleId="tpee.1068499141037" targetNodeId="cu2c.~SReference%dgetTargetNodeSilently()%cjetbrains%dmps%dsmodel%dSNode" resolveInfo="getTargetNodeSilently" />
                        </node>
                        <node role="operand" roleId="tpee.1197027771414" type="tpee.VariableReference" typeId="tpee.1068498886296" id="5434557751114047801">
                          <link role="variableDeclaration" roleId="tpee.1068581517664" targetNodeId="5434557751114047788" resolveInfo="reference" />
                        </node>
                      </node>
                      <node role="rightExpression" roleId="tpee.1081773367579" type="tpee.NullLiteral" typeId="tpee.1070534058343" id="5434557751114047798" />
                    </node>
                  </node>
                </node>
                <node role="ifTrue" roleId="tpee.1068580123161" type="tpee.StatementList" typeId="tpee.1068580123136" id="5434557751114047805">
                  <node role="statement" roleId="tpee.1068581517665" type="tpee.ReturnStatement" typeId="tpee.1068581242878" id="5434557751114047806">
                    <node role="expression" roleId="tpee.1068581517676" type="tpee.BooleanConstant" typeId="tpee.1068580123137" id="5434557751114047807">
                      <property name="value" nameId="tpee.1068580123138" value="false" />
                    </node>
                  </node>
                </node>
                <node role="smodelAttribute" roleId="tpck.5169995583184591170" type="tpf8.TemplateFragment" typeId="tpf8.1095672379244" id="5434557751114071953" />
              </node>
              <node role="statement" roleId="tpee.1068581517665" type="tpee.ReturnStatement" typeId="tpee.1068581242878" id="8915466921781522783">
                <node role="expression" roleId="tpee.1068581517676" type="tpee.DotExpression" typeId="tpee.1197027756228" id="2291767839160533987">
                  <node role="operation" roleId="tpee.1197027833540" type="tpee.InstanceMethodCallOperation" typeId="tpee.1202948039474" id="2291767839160533988">
                    <link role="baseMethodDeclaration" roleId="tpee.1068499141037" targetNodeId="e2lb.~Object%dequals(java%dlang%dObject)%cboolean" resolveInfo="equals" />
                    <node role="actualArgument" roleId="tpee.1068499141038" type="tpee.DotExpression" typeId="tpee.1197027756228" id="2037769997948065645">
                      <node role="operation" roleId="tpee.1197027833540" type="tpee.InstanceMethodCallOperation" typeId="tpee.1202948039474" id="2037769997948065646">
                        <link role="baseMethodDeclaration" roleId="tpee.1068499141037" targetNodeId="cu2c.~SReference%dgetTargetNodeId()%cjetbrains%dmps%dsmodel%dSNodeId" resolveInfo="getTargetNodeId" />
                      </node>
                      <node role="operand" roleId="tpee.1197027771414" type="tpee.VariableReference" typeId="tpee.1068498886296" id="2037769997948065647">
                        <link role="variableDeclaration" roleId="tpee.1068581517664" targetNodeId="5434557751114047788" resolveInfo="reference" />
                      </node>
                    </node>
                  </node>
                  <node role="operand" roleId="tpee.1197027771414" type="tpee.StaticMethodCall" typeId="tpee.1081236700937" id="2291767839160533990">
                    <link role="classConcept" roleId="tpee.1144433194310" targetNodeId="cu2c.~SNodeId" resolveInfo="SNodeId" />
                    <link role="baseMethodDeclaration" roleId="tpee.1068499141037" targetNodeId="cu2c.~SNodeId%dfromString(java%dlang%dString)%cjetbrains%dmps%dsmodel%dSNodeId" resolveInfo="fromString" />
                    <node role="actualArgument" roleId="tpee.1068499141038" type="tpee.StringLiteral" typeId="tpee.1070475926800" id="2291767839160533991">
                      <property name="value" nameId="tpee.1070475926801" value="old.classifier.nodeID" />
                      <node role="smodelAttribute" roleId="tpck.5169995583184591170" type="tpf8.PropertyMacro" typeId="tpf8.1087833241328" id="2291767839160533992">
                        <property name="propertyName" nameId="tpck.1757699476691236117" value="value" />
                        <node role="propertyValueFunction" roleId="tpf8.1167756362303" type="tpf8.PropertyMacro_GetPropertyValue" typeId="tpf8.1167756080639" id="2291767839160533993">
                          <node role="body" roleId="tpee.1137022507850" type="tpee.StatementList" typeId="tpee.1068580123136" id="2291767839160533994">
                            <node role="statement" roleId="tpee.1068581517665" type="tpee.ExpressionStatement" typeId="tpee.1068580123155" id="2291767839160533995">
                              <node role="expression" roleId="tpee.1068580123156" type="tpee.DotExpression" typeId="tpee.1197027756228" id="2291767839160534711">
                                <node role="operation" roleId="tpee.1197027833540" type="tp25.SPropertyAccess" typeId="tp25.1138056022639" id="2291767839160534712">
                                  <link role="property" roleId="tp25.1138056395725" targetNodeId="tp33.8915466921781754528" resolveInfo="snodeId" />
                                </node>
                                <node role="operand" roleId="tpee.1197027771414" type="tpf8.TemplateFunctionParameter_sourceNode" typeId="tpf8.1167169188348" id="2291767839160534713" />
                              </node>
                            </node>
                          </node>
                        </node>
                      </node>
                    </node>
                  </node>
                </node>
                <node role="smodelAttribute" roleId="tpck.5169995583184591170" type="tpf8.TemplateFragment" typeId="tpf8.1095672379244" id="8915466921781682906" />
              </node>
            </node>
          </node>
        </node>
      </node>
    </node>
  </root>
</model>
<|MERGE_RESOLUTION|>--- conflicted
+++ resolved
@@ -2,8 +2,6 @@
 <model modelUID="r:00000000-0000-4000-0000-011c89590324(jetbrains.mps.lang.script.generator.baseLanguage.template.main@generator)">
   <persistence version="7" />
   <language namespace="b401a680-8325-4110-8fd3-84331ff25bef(jetbrains.mps.lang.generator)" />
-  <language namespace="f3061a53-9226-4cc5-a443-f952ceaf5816(jetbrains.mps.baseLanguage)" />
-  <language namespace="7866978e-a0f0-4cc7-81bc-4d213d9375e1(jetbrains.mps.lang.smodel)" />
   <language namespace="0eddeefa-c2d6-4437-bc2c-de50fd4ce470(jetbrains.mps.lang.script)" />
   <language namespace="7a5dda62-9140-4668-ab76-d5ed1746f2b2(jetbrains.mps.lang.typesystem)" />
   <language namespace="d7706f63-9be2-479c-a3da-ae92af1e64d5(jetbrains.mps.lang.generator.generationContext)" />
@@ -3834,99 +3832,6 @@
                 </node>
               </node>
             </node>
-<<<<<<< HEAD
-=======
-            <node role="statement" roleId="tpee.1068581517665" type="tpee.IfStatement" typeId="tpee.1068580123159" id="5718428430098830642">
-              <node role="condition" roleId="tpee.1068580123160" type="tpee.DotExpression" typeId="tpee.1197027756228" id="5718428430098938822">
-                <node role="operation" roleId="tpee.1197027833540" type="tpee.InstanceMethodCallOperation" typeId="tpee.1202948039474" id="5718428430098942608">
-                  <link role="baseMethodDeclaration" roleId="tpee.1068499141037" targetNodeId="e2lb.~Object%dequals(java%dlang%dObject)%cboolean" resolveInfo="equals" />
-                  <node role="actualArgument" roleId="tpee.1068499141038" type="tpee.VariableReference" typeId="tpee.1068498886296" id="5718428430098945317">
-                    <link role="variableDeclaration" roleId="tpee.1068581517664" targetNodeId="5718428430098296945" resolveInfo="targetNodeId" />
-                  </node>
-                </node>
-                <node role="operand" roleId="tpee.1197027771414" type="tpee.StaticMethodCall" typeId="tpee.1081236700937" id="5718428430098834830">
-                  <link role="baseMethodDeclaration" roleId="tpee.1068499141037" targetNodeId="cu2c.~SNodeId%dfromString(java%dlang%dString)%cjetbrains%dmps%dsmodel%dSNodeId" resolveInfo="fromString" />
-                  <link role="classConcept" roleId="tpee.1144433194310" targetNodeId="cu2c.~SNodeId" resolveInfo="SNodeId" />
-                  <node role="actualArgument" roleId="tpee.1068499141038" type="tpee.StringLiteral" typeId="tpee.1070475926800" id="5718428430098836386">
-                    <property name="value" nameId="tpee.1070475926801" value="newSNodeId" />
-                    <node role="smodelAttribute" roleId="tpck.5169995583184591170" type="tpf8.PropertyMacro" typeId="tpf8.1087833241328" id="5718428430098844385">
-                      <property name="propertyName" nameId="tpck.1757699476691236117" value="value" />
-                      <node role="propertyValueFunction" roleId="tpf8.1167756362303" type="tpf8.PropertyMacro_GetPropertyValue" typeId="tpf8.1167756080639" id="5718428430098844386">
-                        <node role="body" roleId="tpee.1137022507850" type="tpee.StatementList" typeId="tpee.1068580123136" id="5718428430098844387">
-                          <node role="statement" roleId="tpee.1068581517665" type="tpee.ExpressionStatement" typeId="tpee.1068580123155" id="5718428430098845566">
-                            <node role="expression" roleId="tpee.1068580123156" type="tpee.DotExpression" typeId="tpee.1197027756228" id="5718428430098930687">
-                              <node role="operation" roleId="tpee.1197027833540" type="tpee.InstanceMethodCallOperation" typeId="tpee.1202948039474" id="5718428430098934006">
-                                <link role="baseMethodDeclaration" roleId="tpee.1068499141037" targetNodeId="e2lb.~Object%dtoString()%cjava%dlang%dString" resolveInfo="toString" />
-                              </node>
-                              <node role="operand" roleId="tpee.1197027771414" type="tpee.DotExpression" typeId="tpee.1197027756228" id="5718428430098925486">
-                                <node role="operation" roleId="tpee.1197027833540" type="tpee.InstanceMethodCallOperation" typeId="tpee.1202948039474" id="2381446136262075731">
-                                  <link role="baseMethodDeclaration" roleId="tpee.1068499141037" targetNodeId="cu2c.~SNode%dgetNodeId()%cjetbrains%dmps%dsmodel%dSNodeId" resolveInfo="getNodeId" />
-                                </node>
-                                <node role="operand" roleId="tpee.1197027771414" type="tp25.SemanticDowncastExpression" typeId="tp25.1145404486709" id="5718428430098923366">
-                                  <node role="leftExpression" roleId="tp25.1145404616321" type="tpee.DotExpression" typeId="tpee.1197027756228" id="5718428430098901201">
-                                    <node role="operation" roleId="tpee.1197027833540" type="tp25.SLinkAccess" typeId="tp25.1138056143562" id="5718428430098904740">
-                                      <link role="link" roleId="tp25.1138056516764" targetNodeId="tp33.4242940223545038298" />
-                                    </node>
-                                    <node role="operand" roleId="tpee.1197027771414" type="tpf8.TemplateFunctionParameter_sourceNode" typeId="tpf8.1167169188348" id="5718428430098845565" />
-                                  </node>
-                                </node>
-                              </node>
-                            </node>
-                          </node>
-                        </node>
-                      </node>
-                    </node>
-                  </node>
-                </node>
-              </node>
-              <node role="smodelAttribute" roleId="tpck.5169995583184591170" type="tpf8.LoopMacro" typeId="tpf8.1118786554307" id="5718428430098854729">
-                <node role="sourceNodesQuery" roleId="tpf8.1167952069335" type="tpf8.SourceSubstituteMacro_SourceNodesQuery" typeId="tpf8.1167951910403" id="5718428430098854731">
-                  <node role="body" roleId="tpee.1137022507850" type="tpee.StatementList" typeId="tpee.1068580123136" id="5718428430098854733">
-                    <node role="statement" roleId="tpee.1068581517665" type="tpee.ExpressionStatement" typeId="tpee.1068580123155" id="5718428430098856213">
-                      <node role="expression" roleId="tpee.1068580123156" type="tpee.DotExpression" typeId="tpee.1197027756228" id="5718428430098867375">
-                        <node role="operation" roleId="tpee.1197027833540" type="tp2q.WhereOperation" typeId="tp2q.1202120902084" id="5718428430098879358">
-                          <node role="closure" roleId="tp2q.1204796294226" type="tp2c.ClosureLiteral" typeId="tp2c.1199569711397" id="5718428430098879360">
-                            <node role="body" roleId="tp2c.1199569916463" type="tpee.StatementList" typeId="tpee.1068580123136" id="5718428430098879361">
-                              <node role="statement" roleId="tpee.1068581517665" type="tpee.ExpressionStatement" typeId="tpee.1068580123155" id="5718428430098881178">
-                                <node role="expression" roleId="tpee.1068580123156" type="tpee.EqualsExpression" typeId="tpee.1068580123152" id="5718428430098890459">
-                                  <node role="rightExpression" roleId="tpee.1081773367579" type="tpee.NullLiteral" typeId="tpee.1070534058343" id="5718428430098890470" />
-                                  <node role="leftExpression" roleId="tpee.1081773367580" type="tpee.DotExpression" typeId="tpee.1197027756228" id="5718428430098883698">
-                                    <node role="operation" roleId="tpee.1197027833540" type="tp25.SLinkAccess" typeId="tp25.1138056143562" id="5718428430098886905">
-                                      <link role="link" roleId="tp25.1138056516764" targetNodeId="tp33.4242940223545038297" />
-                                    </node>
-                                    <node role="operand" roleId="tpee.1197027771414" type="tpee.VariableReference" typeId="tpee.1068498886296" id="5718428430098881177">
-                                      <link role="variableDeclaration" roleId="tpee.1068581517664" targetNodeId="5718428430098879362" resolveInfo="it" />
-                                    </node>
-                                  </node>
-                                </node>
-                              </node>
-                            </node>
-                            <node role="parameter" roleId="tp2c.1199569906740" type="tp2q.SmartClosureParameterDeclaration" typeId="tp2q.1203518072036" id="5718428430098879362">
-                              <property name="name" nameId="tpck.1169194664001" value="it" />
-                              <node role="type" roleId="tpee.5680397130376446158" type="tpee.UndefinedType" typeId="tpee.4836112446988635817" id="5718428430098879363" />
-                            </node>
-                          </node>
-                        </node>
-                        <node role="operand" roleId="tpee.1197027771414" type="tpee.DotExpression" typeId="tpee.1197027756228" id="5718428430098858120">
-                          <node role="operation" roleId="tpee.1197027833540" type="tp25.SLinkListAccess" typeId="tp25.1138056282393" id="5718428430098860615">
-                            <link role="link" roleId="tp25.1138056546658" targetNodeId="tp33.849077997121893197" />
-                          </node>
-                          <node role="operand" roleId="tpee.1197027771414" type="tpf8.TemplateFunctionParameter_sourceNode" typeId="tpf8.1167169188348" id="5718428430098856212" />
-                        </node>
-                      </node>
-                    </node>
-                  </node>
-                </node>
-              </node>
-              <node role="ifTrue" roleId="tpee.1068580123161" type="tpee.StatementList" typeId="tpee.1068580123136" id="5718428430098830644">
-                <node role="statement" roleId="tpee.1068581517665" type="tpee.ReturnStatement" typeId="tpee.1068581242878" id="5718428430098950099">
-                  <node role="expression" roleId="tpee.1068581517676" type="tpee.BooleanConstant" typeId="tpee.1068580123137" id="5718428430098952151">
-                    <property name="value" nameId="tpee.1068580123138" value="true" />
-                  </node>
-                </node>
-              </node>
-            </node>
->>>>>>> 78303d78
             <node role="statement" roleId="tpee.1068581517665" type="tpee.IfStatement" typeId="tpee.1068580123159" id="627956582045674652">
               <node role="smodelAttribute" roleId="tpck.5169995583184591170" type="tpf8.LoopMacro" typeId="tpf8.1118786554307" id="627956582045756079">
                 <node role="sourceNodesQuery" roleId="tpf8.1167952069335" type="tpf8.SourceSubstituteMacro_SourceNodesQuery" typeId="tpf8.1167951910403" id="627956582045756081">
