--- conflicted
+++ resolved
@@ -8,11 +8,7 @@
   <import index="tpen" modelUID="r:00000000-0000-4000-0000-011c895902c3(jetbrains.mps.baseLanguage.editor)" version="-1" />
   <import index="tpco" modelUID="r:00000000-0000-4000-0000-011c89590284(jetbrains.mps.lang.core.editor)" version="-1" />
   <import index="tpc2" modelUID="r:00000000-0000-4000-0000-011c8959029e(jetbrains.mps.lang.editor.structure)" version="35" implicit="yes" />
-<<<<<<< HEAD
-  <import index="tpee" modelUID="r:00000000-0000-4000-0000-011c895902ca(jetbrains.mps.baseLanguage.structure)" version="4" implicit="yes" />
-=======
   <import index="tpee" modelUID="r:00000000-0000-4000-0000-011c895902ca(jetbrains.mps.baseLanguage.structure)" version="5" implicit="yes" />
->>>>>>> f41488bc
   <import index="tp25" modelUID="r:00000000-0000-4000-0000-011c89590301(jetbrains.mps.lang.smodel.structure)" version="16" implicit="yes" />
   <root type="tpc2.ConceptEditorDeclaration" typeId="tpc2.1071666914219" id="1177460073219" nodeInfo="ng">
     <link role="conceptDeclaration" roleId="tpc2.1166049300910" targetNodeId="tp33.1177457067821" resolveInfo="MigrationScript" />
@@ -135,11 +131,7 @@
         <node role="childCellModel" roleId="tpc2.1073389446424" type="tpc2.CellModel_Collection" typeId="tpc2.1073389446423" id="1177551421959" nodeInfo="nn">
           <node role="childCellModel" roleId="tpc2.1073389446424" type="tpc2.CellModel_Constant" typeId="tpc2.1073389577006" id="1177551421960" nodeInfo="nn">
             <property name="text" nameId="tpc2.1073389577007" value="description" />
-<<<<<<< HEAD
-            <link role="parentStyleClass" roleId="tpc2.1186406756722" targetNodeId="tpen.6758658092288781786" resolveInfo="FirstLevel" />
-=======
             <link role="parentStyleClass" roleId="tpc2.1381004262292426837" targetNodeId="tpen.6758658092288781786" resolveInfo="FirstLevel" />
->>>>>>> f41488bc
           </node>
           <node role="childCellModel" roleId="tpc2.1073389446424" type="tpc2.CellModel_Constant" typeId="tpc2.1073389577006" id="1177551421961" nodeInfo="nn">
             <property name="text" nameId="tpc2.1073389577007" value=":" />
@@ -168,11 +160,7 @@
           </node>
           <node role="childCellModel" roleId="tpc2.1073389446424" type="tpc2.CellModel_Constant" typeId="tpc2.1073389577006" id="1225457175142" nodeInfo="nn">
             <property name="text" nameId="tpc2.1073389577007" value="show as intention" />
-<<<<<<< HEAD
-            <link role="parentStyleClass" roleId="tpc2.1186406756722" targetNodeId="tpen.6758658092288781786" resolveInfo="FirstLevel" />
-=======
             <link role="parentStyleClass" roleId="tpc2.1381004262292426837" targetNodeId="tpen.6758658092288781786" resolveInfo="FirstLevel" />
->>>>>>> f41488bc
           </node>
           <node role="childCellModel" roleId="tpc2.1073389446424" type="tpc2.CellModel_Constant" typeId="tpc2.1073389577006" id="1225457430640" nodeInfo="nn">
             <property name="text" nameId="tpc2.1073389577007" value=":" />
@@ -191,11 +179,7 @@
         <node role="childCellModel" roleId="tpc2.1073389446424" type="tpc2.CellModel_Collection" typeId="tpc2.1073389446423" id="1177551438475" nodeInfo="nn">
           <node role="childCellModel" roleId="tpc2.1073389446424" type="tpc2.CellModel_Constant" typeId="tpc2.1073389577006" id="1177551438476" nodeInfo="nn">
             <property name="text" nameId="tpc2.1073389577007" value="for each" />
-<<<<<<< HEAD
-            <link role="parentStyleClass" roleId="tpc2.1186406756722" targetNodeId="tpen.6758658092288781786" resolveInfo="FirstLevel" />
-=======
             <link role="parentStyleClass" roleId="tpc2.1381004262292426837" targetNodeId="tpen.6758658092288781786" resolveInfo="FirstLevel" />
->>>>>>> f41488bc
           </node>
           <node role="childCellModel" roleId="tpc2.1073389446424" type="tpc2.CellModel_Constant" typeId="tpc2.1073389577006" id="1177551438477" nodeInfo="nn">
             <property name="text" nameId="tpc2.1073389577007" value=":" />
@@ -227,11 +211,7 @@
         <node role="childCellModel" roleId="tpc2.1073389446424" type="tpc2.CellModel_Collection" typeId="tpc2.1073389446423" id="1177551438481" nodeInfo="nn">
           <node role="childCellModel" roleId="tpc2.1073389446424" type="tpc2.CellModel_Constant" typeId="tpc2.1073389577006" id="1177551438482" nodeInfo="nn">
             <property name="text" nameId="tpc2.1073389577007" value="where" />
-<<<<<<< HEAD
-            <link role="parentStyleClass" roleId="tpc2.1186406756722" targetNodeId="tpen.6758658092288781786" resolveInfo="FirstLevel" />
-=======
             <link role="parentStyleClass" roleId="tpc2.1381004262292426837" targetNodeId="tpen.6758658092288781786" resolveInfo="FirstLevel" />
->>>>>>> f41488bc
           </node>
           <node role="childCellModel" roleId="tpc2.1073389446424" type="tpc2.CellModel_Constant" typeId="tpc2.1073389577006" id="1177551438483" nodeInfo="nn">
             <property name="text" nameId="tpc2.1073389577007" value=":" />
@@ -254,11 +234,7 @@
         <node role="childCellModel" roleId="tpc2.1073389446424" type="tpc2.CellModel_Collection" typeId="tpc2.1073389446423" id="1177551438485" nodeInfo="nn">
           <node role="childCellModel" roleId="tpc2.1073389446424" type="tpc2.CellModel_Constant" typeId="tpc2.1073389577006" id="1177551438486" nodeInfo="nn">
             <property name="text" nameId="tpc2.1073389577007" value="do" />
-<<<<<<< HEAD
-            <link role="parentStyleClass" roleId="tpc2.1186406756722" targetNodeId="tpen.6758658092288781786" resolveInfo="FirstLevel" />
-=======
             <link role="parentStyleClass" roleId="tpc2.1381004262292426837" targetNodeId="tpen.6758658092288781786" resolveInfo="FirstLevel" />
->>>>>>> f41488bc
           </node>
           <node role="childCellModel" roleId="tpc2.1073389446424" type="tpc2.CellModel_Constant" typeId="tpc2.1073389577006" id="1177551438487" nodeInfo="nn">
             <property name="text" nameId="tpc2.1073389577007" value=":" />
@@ -326,11 +302,7 @@
     <node role="cellModel" roleId="tpc2.1080736633877" type="tpc2.CellModel_Collection" typeId="tpc2.1073389446423" id="849077997121871203" nodeInfo="nn">
       <node role="childCellModel" roleId="tpc2.1073389446424" type="tpc2.CellModel_Component" typeId="tpc2.1078939183254" id="8848707200073344930" nodeInfo="ng">
         <link role="editorComponent" roleId="tpc2.1078939183255" targetNodeId="tpco.2900100530630621651" resolveInfo="alias" />
-<<<<<<< HEAD
-        <link role="parentStyleClass" roleId="tpc2.1186406756722" targetNodeId="tpen.6758658092288787813" resolveInfo="SecondLevel" />
-=======
         <link role="parentStyleClass" roleId="tpc2.1381004262292426837" targetNodeId="tpen.6758658092288787813" resolveInfo="SecondLevel" />
->>>>>>> f41488bc
       </node>
       <node role="childCellModel" roleId="tpc2.1073389446424" type="tpc2.CellModel_RefNode" typeId="tpc2.1073389882823" id="2291767839161061625" nodeInfo="ng">
         <property name="emptyNoTargetText" nameId="tpc2.1214560368769" value="true" />
@@ -338,11 +310,7 @@
       </node>
       <node role="childCellModel" roleId="tpc2.1073389446424" type="tpc2.CellModel_Constant" typeId="tpc2.1073389577006" id="849077997121871208" nodeInfo="nn">
         <property name="text" nameId="tpc2.1073389577007" value="-&gt;" />
-<<<<<<< HEAD
-        <link role="parentStyleClass" roleId="tpc2.1186406756722" targetNodeId="tpen.1186415544875" resolveInfo="KeyWord" />
-=======
         <link role="parentStyleClass" roleId="tpc2.1381004262292426837" targetNodeId="tpen.1186415544875" resolveInfo="KeyWord" />
->>>>>>> f41488bc
       </node>
       <node role="childCellModel" roleId="tpc2.1073389446424" type="tpc2.CellModel_RefCell" typeId="tpc2.1088013125922" id="4242940223545038313" nodeInfo="ng">
         <property name="emptyNoTargetText" nameId="tpc2.1214560368769" value="true" />
@@ -361,22 +329,14 @@
       <node role="childCellModel" roleId="tpc2.1073389446424" type="tpc2.CellModel_Component" typeId="tpc2.1078939183254" id="2886182022232400031" nodeInfo="ng">
         <property name="attractsFocus" nameId="tpc2.1130859485024" value="0" />
         <link role="editorComponent" roleId="tpc2.1078939183255" targetNodeId="tpco.2900100530630621651" resolveInfo="alias" />
-<<<<<<< HEAD
-        <link role="parentStyleClass" roleId="tpc2.1186406756722" targetNodeId="tpen.6758658092288781786" resolveInfo="FirstLevel" />
-=======
         <link role="parentStyleClass" roleId="tpc2.1381004262292426837" targetNodeId="tpen.6758658092288781786" resolveInfo="FirstLevel" />
->>>>>>> f41488bc
       </node>
       <node role="childCellModel" roleId="tpc2.1073389446424" type="tpc2.CellModel_RefNode" typeId="tpc2.1073389882823" id="5434557751112122612" nodeInfo="ng">
         <link role="relationDeclaration" roleId="tpc2.1140103550593" targetNodeId="tp33.5434557751112108415" />
       </node>
       <node role="childCellModel" roleId="tpc2.1073389446424" type="tpc2.CellModel_Constant" typeId="tpc2.1073389577006" id="6655357163912246443" nodeInfo="nn">
         <property name="text" nameId="tpc2.1073389577007" value="-&gt;" />
-<<<<<<< HEAD
-        <link role="parentStyleClass" roleId="tpc2.1186406756722" targetNodeId="tpen.1186415544875" resolveInfo="KeyWord" />
-=======
         <link role="parentStyleClass" roleId="tpc2.1381004262292426837" targetNodeId="tpen.1186415544875" resolveInfo="KeyWord" />
->>>>>>> f41488bc
       </node>
       <node role="childCellModel" roleId="tpc2.1073389446424" type="tpc2.CellModel_RefCell" typeId="tpc2.1088013125922" id="6655357163912246445" nodeInfo="ng">
         <link role="relationDeclaration" roleId="tpc2.1140103550593" targetNodeId="tp33.6655357163912246427" />
@@ -386,11 +346,7 @@
       </node>
       <node role="childCellModel" roleId="tpc2.1073389446424" type="tpc2.CellModel_Constant" typeId="tpc2.1073389577006" id="849077997121893207" nodeInfo="nn">
         <property name="text" nameId="tpc2.1073389577007" value="{" />
-<<<<<<< HEAD
-        <link role="parentStyleClass" roleId="tpc2.1186406756722" targetNodeId="tpen.1215091279307" resolveInfo="LeftBrace" />
-=======
         <link role="parentStyleClass" roleId="tpc2.1381004262292426837" targetNodeId="tpen.1215091279307" resolveInfo="LeftBrace" />
->>>>>>> f41488bc
         <node role="styleItem" roleId="tpc2.1219418656006" type="tpc2.IndentLayoutNewLineStyleClassItem" typeId="tpc2.1237308012275" id="849077997121893210" nodeInfo="nn">
           <property name="flag" nameId="tpc2.1186414551515" value="true" />
         </node>
@@ -410,11 +366,7 @@
       </node>
       <node role="childCellModel" roleId="tpc2.1073389446424" type="tpc2.CellModel_Constant" typeId="tpc2.1073389577006" id="849077997121893209" nodeInfo="nn">
         <property name="text" nameId="tpc2.1073389577007" value="}" />
-<<<<<<< HEAD
-        <link role="parentStyleClass" roleId="tpc2.1186406756722" targetNodeId="tpen.1215091331565" resolveInfo="RightBrace" />
-=======
         <link role="parentStyleClass" roleId="tpc2.1381004262292426837" targetNodeId="tpen.1215091331565" resolveInfo="RightBrace" />
->>>>>>> f41488bc
       </node>
       <node role="cellLayout" roleId="tpc2.1106270802874" type="tpc2.CellLayout_Indent" typeId="tpc2.1237303669825" id="6655357163912246432" nodeInfo="nn" />
     </node>
@@ -440,11 +392,7 @@
   <root type="tpc2.ConceptEditorDeclaration" typeId="tpc2.1071666914219" id="6655357163912204550" nodeInfo="ng">
     <link role="conceptDeclaration" roleId="tpc2.1166049300910" targetNodeId="tp33.6655357163912204546" resolveInfo="CommentMigrationScriptPart" />
     <node role="cellModel" roleId="tpc2.1080736633877" type="tpc2.CellModel_Collection" typeId="tpc2.1073389446423" id="6655357163912204555" nodeInfo="nn">
-<<<<<<< HEAD
-      <link role="parentStyleClass" roleId="tpc2.1186406756722" targetNodeId="tpen.1198594875276" resolveInfo="Comment" />
-=======
       <link role="parentStyleClass" roleId="tpc2.1381004262292426837" targetNodeId="tpen.1198594875276" resolveInfo="Comment" />
->>>>>>> f41488bc
       <node role="childCellModel" roleId="tpc2.1073389446424" type="tpc2.CellModel_Component" typeId="tpc2.1078939183254" id="2886182022232400262" nodeInfo="ng">
         <property name="attractsFocus" nameId="tpc2.1130859485024" value="0" />
         <link role="editorComponent" roleId="tpc2.1078939183255" targetNodeId="tpco.2900100530630621651" resolveInfo="alias" />
