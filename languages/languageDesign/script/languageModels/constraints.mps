--- conflicted
+++ resolved
@@ -12,7 +12,7 @@
   <import index="tpek" modelUID="r:00000000-0000-4000-0000-011c895902c0(jetbrains.mps.baseLanguage.behavior)" version="-1" />
   <import index="as9o" modelUID="f:java_stub#3f233e7f-b8a6-46d2-a57f-795d56775243#org.jetbrains.annotations(Annotations/org.jetbrains.annotations@java_stub)" version="-1" />
   <import index="o8zo" modelUID="r:314576fc-3aee-4386-a0a5-a38348ac317d(jetbrains.mps.scope)" version="-1" />
-  <import index="ec5l" modelUID="f:java_stub#8865b7a8-5271-43d3-884c-6fd1d9cfdd34#org.jetbrains.mps.openapi.model(MPS.OpenAPI/org.jetbrains.mps.openapi.model@java_stub)" version="-1" />
+  <import index="ec5l" modelUID="f:java_stub#8865b7a8-5271-43d3-884c-6fd1d9cfdd34#org.jetbrains.mps.openapi.model(org.jetbrains.mps.openapi.model@java_stub)" version="-1" />
   <import index="tp1t" modelUID="r:00000000-0000-4000-0000-011c8959030d(jetbrains.mps.lang.constraints.structure)" version="9" implicit="yes" />
   <import index="tpck" modelUID="r:00000000-0000-4000-0000-011c89590288(jetbrains.mps.lang.core.structure)" version="0" implicit="yes" />
   <import index="tp25" modelUID="r:00000000-0000-4000-0000-011c89590301(jetbrains.mps.lang.smodel.structure)" version="16" implicit="yes" />
@@ -34,151 +34,6 @@
   </roots>
   <root id="6970965131508596231" />
   <root id="849077997121906173">
-<<<<<<< HEAD
-=======
-    <node role="referent" roleId="tp1t.1213100494875" type="tp1t.NodeReferentConstraint" typeId="tp1t.1148687176410" id="4242940223545087958">
-      <link role="applicableLink" roleId="tp1t.1148687202698" targetNodeId="tp33.4242940223545038297" />
-      <node role="searchScopeFactory" roleId="tp1t.1148687345559" type="tp1t.ConstraintFunction_ReferentSearchScope_Scope" typeId="tp1t.5676632058862809931" id="4242940223545087960">
-        <node role="body" roleId="tpee.1137022507850" type="tpee.StatementList" typeId="tpee.1068580123136" id="4242940223545087961">
-          <node role="statement" roleId="tpee.1068581517665" type="tpee.LocalVariableDeclarationStatement" typeId="tpee.1068581242864" id="2747663997857997998">
-            <node role="localVariableDeclaration" roleId="tpee.1068581242865" type="tpee.LocalVariableDeclaration" typeId="tpee.1068581242863" id="2747663997857997999">
-              <property name="name" nameId="tpck.1169194664001" value="ancestor" />
-              <node role="type" roleId="tpee.5680397130376446158" type="tp25.SNodeType" typeId="tp25.1138055754698" id="2747663997857998000">
-                <link role="concept" roleId="tp25.1138405853777" targetNodeId="tp33.6655357163912246425" resolveInfo="ExtractInterfaceMigration" />
-              </node>
-              <node role="initializer" roleId="tpee.1068431790190" type="tpee.DotExpression" typeId="tpee.1197027756228" id="2747663997857998001">
-                <node role="operand" roleId="tpee.1197027771414" type="tp1t.ConstraintFunctionParameter_contextNode" typeId="tp1t.8966504967485224688" id="2747663997857998002" />
-                <node role="operation" roleId="tpee.1197027833540" type="tp25.Node_GetAncestorOperation" typeId="tp25.1171407110247" id="2747663997857998003">
-                  <node role="parameter" roleId="tp25.1144104376918" type="tp25.OperationParm_Concept" typeId="tp25.1144101972840" id="2747663997857998004">
-                    <node role="conceptArgument" roleId="tp25.1207343664468" type="tp25.RefConcept_Reference" typeId="tp25.1177026924588" id="2747663997857998033">
-                      <link role="conceptDeclaration" roleId="tp25.1177026940964" targetNodeId="tp33.6655357163912246425" resolveInfo="ExtractInterfaceMigration" />
-                    </node>
-                  </node>
-                  <node role="parameter" roleId="tp25.1144104376918" type="tp25.OperationParm_Inclusion" typeId="tp25.1144100932627" id="2747663997857998006" />
-                </node>
-              </node>
-            </node>
-          </node>
-          <node role="statement" roleId="tpee.1068581517665" type="tpee.LocalVariableDeclarationStatement" typeId="tpee.1068581242864" id="5434557751112692780">
-            <node role="localVariableDeclaration" roleId="tpee.1068581242865" type="tpee.LocalVariableDeclaration" typeId="tpee.1068581242863" id="5434557751112692783">
-              <property name="name" nameId="tpck.1169194664001" value="classifierSpecification" />
-              <node role="initializer" roleId="tpee.1068431790190" type="tp25.SNodeTypeCastExpression" typeId="tp25.1140137987495" id="5434557751112710203">
-                <property name="asCast" nameId="tp25.1238684351431" value="true" />
-                <link role="concept" roleId="tp25.1140138128738" targetNodeId="tp33.5434557751112207651" resolveInfo="DirectClassifierSpecification" />
-                <node role="leftExpression" roleId="tp25.1140138123956" type="tpee.DotExpression" typeId="tpee.1197027756228" id="5434557751112704607">
-                  <node role="operation" roleId="tpee.1197027833540" type="tp25.SLinkAccess" typeId="tp25.1138056143562" id="5434557751112706382">
-                    <link role="link" roleId="tp25.1138056516764" targetNodeId="tp33.5434557751112108415" />
-                  </node>
-                  <node role="operand" roleId="tpee.1197027771414" type="tpee.VariableReference" typeId="tpee.1068498886296" id="5434557751112703353">
-                    <link role="variableDeclaration" roleId="tpee.1068581517664" targetNodeId="2747663997857997999" resolveInfo="ancestor" />
-                  </node>
-                </node>
-              </node>
-              <node role="type" roleId="tpee.5680397130376446158" type="tp25.SNodeType" typeId="tp25.1138055754698" id="5434557751112692778">
-                <link role="concept" roleId="tp25.1138405853777" targetNodeId="tp33.5434557751112207651" resolveInfo="DirectClassifierSpecification" />
-              </node>
-            </node>
-          </node>
-          <node role="statement" roleId="tpee.1068581517665" type="tpee.IfStatement" typeId="tpee.1068580123159" id="5434557751112634007">
-            <node role="condition" roleId="tpee.1068580123160" type="tpee.NotEqualsExpression" typeId="tpee.1073239437375" id="5434557751112715596">
-              <node role="leftExpression" roleId="tpee.1081773367580" type="tpee.VariableReference" typeId="tpee.1068498886296" id="5434557751112714230">
-                <link role="variableDeclaration" roleId="tpee.1068581517664" targetNodeId="5434557751112692783" resolveInfo="classifierSpecification" />
-              </node>
-              <node role="rightExpression" roleId="tpee.1081773367579" type="tpee.NullLiteral" typeId="tpee.1070534058343" id="5434557751112717540" />
-            </node>
-            <node role="ifTrue" roleId="tpee.1068580123161" type="tpee.StatementList" typeId="tpee.1068580123136" id="5434557751112634009">
-              <node role="statement" roleId="tpee.1068581517665" type="tpee.ReturnStatement" typeId="tpee.1068581242878" id="5434557751112647027">
-                <node role="expression" roleId="tpee.1068581517676" type="tpee.GenericNewExpression" typeId="tpee.1145552977093" id="2747663997858037722">
-                  <node role="creator" roleId="tpee.1145553007750" type="tpee.AnonymousClassCreator" typeId="tpee.1182160077978" id="2747663997858037724">
-                    <node role="cls" roleId="tpee.1182160096073" type="tpee.AnonymousClass" typeId="tpee.1170345865475" id="2747663997858037725">
-                      <property name="nonStatic" nameId="tpee.521412098689998745" value="true" />
-                      <link role="baseMethodDeclaration" roleId="tpee.1068499141037" targetNodeId="6xgk.3050821798734666136" resolveInfo="SimpleScope" />
-                      <link role="classifier" roleId="tpee.1170346070688" targetNodeId="6xgk.3050821798734666130" resolveInfo="SimpleScope" />
-                      <node role="actualArgument" roleId="tpee.1068499141038" type="tpee.DotExpression" typeId="tpee.1197027756228" id="5166971494090990927">
-                        <node role="operand" roleId="tpee.1197027771414" type="tpee.DotExpression" typeId="tpee.1197027756228" id="2747663997858037758">
-                          <node role="operation" roleId="tpee.1197027833540" type="tp25.Node_ConceptMethodCall" typeId="tp25.1179409122411" id="5434557751112730051">
-                            <link role="baseMethodDeclaration" roleId="tpee.1068499141037" targetNodeId="tpek.1213877531970" resolveInfo="getMembers" />
-                          </node>
-                          <node role="operand" roleId="tpee.1197027771414" type="tpee.DotExpression" typeId="tpee.1197027756228" id="5434557751112721893">
-                            <node role="operation" roleId="tpee.1197027833540" type="tp25.SLinkAccess" typeId="tp25.1138056143562" id="5434557751112723780">
-                              <link role="link" roleId="tp25.1138056516764" targetNodeId="tp33.5434557751112207965" />
-                            </node>
-                            <node role="operand" roleId="tpee.1197027771414" type="tpee.VariableReference" typeId="tpee.1068498886296" id="5434557751112720437">
-                              <link role="variableDeclaration" roleId="tpee.1068581517664" targetNodeId="5434557751112692783" resolveInfo="classifierSpecification" />
-                            </node>
-                          </node>
-                        </node>
-                        <node role="operation" roleId="tpee.1197027833540" type="tp2q.WhereOperation" typeId="tp2q.1202120902084" id="5166971494090990941">
-                          <node role="closure" roleId="tp2q.1204796294226" type="tp2c.ClosureLiteral" typeId="tp2c.1199569711397" id="5166971494090990942">
-                            <node role="body" roleId="tp2c.1199569916463" type="tpee.StatementList" typeId="tpee.1068580123136" id="5166971494090990943">
-                              <node role="statement" roleId="tpee.1068581517665" type="tpee.ExpressionStatement" typeId="tpee.1068580123155" id="5166971494090990947">
-                                <node role="expression" roleId="tpee.1068580123156" type="tpee.DotExpression" typeId="tpee.1197027756228" id="5166971494090990965">
-                                  <node role="operand" roleId="tpee.1197027771414" type="tpee.VariableReference" typeId="tpee.1068498886296" id="5166971494090990948">
-                                    <link role="variableDeclaration" roleId="tpee.1068581517664" targetNodeId="5166971494090990944" resolveInfo="it" />
-                                  </node>
-                                  <node role="operation" roleId="tpee.1197027833540" type="tp25.Node_IsInstanceOfOperation" typeId="tp25.1139621453865" id="5166971494090990972">
-                                    <node role="conceptArgument" roleId="tp25.1177027386292" type="tp25.RefConcept_Reference" typeId="tp25.1177026924588" id="5166971494091006096">
-                                      <link role="conceptDeclaration" roleId="tp25.1177026940964" targetNodeId="tpee.1068580123165" resolveInfo="InstanceMethodDeclaration" />
-                                    </node>
-                                  </node>
-                                </node>
-                              </node>
-                            </node>
-                            <node role="parameter" roleId="tp2c.1199569906740" type="tp2q.SmartClosureParameterDeclaration" typeId="tp2q.1203518072036" id="5166971494090990944">
-                              <property name="name" nameId="tpck.1169194664001" value="it" />
-                              <node role="type" roleId="tpee.5680397130376446158" type="tpee.UndefinedType" typeId="tpee.4836112446988635817" id="5166971494090990945" />
-                            </node>
-                          </node>
-                        </node>
-                      </node>
-                      <node role="visibility" roleId="tpee.1178549979242" type="tpee.PublicVisibility" typeId="tpee.1146644602865" id="2747663997858037726" />
-                      <node role="member" roleId="tpee.5375687026011219971" type="tpee.InstanceMethodDeclaration" typeId="tpee.1068580123165" id="2747663997858037727">
-                        <property name="isAbstract" nameId="tpee.1178608670077" value="false" />
-                        <property name="name" nameId="tpck.1169194664001" value="getReferenceText" />
-                        <node role="visibility" roleId="tpee.1178549979242" type="tpee.PublicVisibility" typeId="tpee.1146644602865" id="2747663997858037728" />
-                        <node role="parameter" roleId="tpee.1068580123134" type="tpee.ParameterDeclaration" typeId="tpee.1068498886292" id="2747663997858037729">
-                          <property name="name" nameId="tpck.1169194664001" value="target" />
-                          <node role="type" roleId="tpee.5680397130376446158" type="tp25.SNodeType" typeId="tp25.1138055754698" id="2747663997858037730" />
-                          <node role="annotation" roleId="tpee.1188208488637" type="tpee.AnnotationInstance" typeId="tpee.1188207840427" id="2747663997858037731">
-                            <link role="annotation" roleId="tpee.1188208074048" targetNodeId="as9o.~NotNull" resolveInfo="NotNull" />
-                          </node>
-                        </node>
-                        <node role="returnType" roleId="tpee.1068580123133" type="tpee.StringType" typeId="tpee.1225271177708" id="2747663997858037732" />
-                        <node role="annotation" roleId="tpee.1188208488637" type="tpee.AnnotationInstance" typeId="tpee.1188207840427" id="2747663997858037733">
-                          <link role="annotation" roleId="tpee.1188208074048" targetNodeId="as9o.~Nullable" resolveInfo="Nullable" />
-                        </node>
-                        <node role="body" roleId="tpee.1068580123135" type="tpee.StatementList" typeId="tpee.1068580123136" id="2747663997858037734">
-                          <node role="statement" roleId="tpee.1068581517665" type="tpee.ExpressionStatement" typeId="tpee.1068580123155" id="2747663997858037775">
-                            <node role="expression" roleId="tpee.1068580123156" type="tpee.DotExpression" typeId="tpee.1197027756228" id="2747663997858037834">
-                              <node role="operand" roleId="tpee.1197027771414" type="tp25.SemanticDowncastExpression" typeId="tp25.1145404486709" id="2747663997858037822">
-                                <node role="leftExpression" roleId="tp25.1145404616321" type="tpee.VariableReference" typeId="tpee.1068498886296" id="2747663997858037776">
-                                  <link role="variableDeclaration" roleId="tpee.1068581517664" targetNodeId="2747663997858037729" resolveInfo="target" />
-                                </node>
-                              </node>
-                              <node role="operation" roleId="tpee.1197027833540" type="tpee.InstanceMethodCallOperation" typeId="tpee.1202948039474" id="2747663997858037839">
-                                <link role="baseMethodDeclaration" roleId="tpee.1068499141037" targetNodeId="ec5l.~SNode%dgetName()%cjava%dlang%dString" resolveInfo="getName" />
-                              </node>
-                            </node>
-                          </node>
-                        </node>
-                      </node>
-                    </node>
-                  </node>
-                </node>
-              </node>
-            </node>
-          </node>
-          <node role="statement" roleId="tpee.1068581517665" type="tpee.ReturnStatement" typeId="tpee.1068581242878" id="5434557751112663092">
-            <node role="expression" roleId="tpee.1068581517676" type="tpee.GenericNewExpression" typeId="tpee.1145552977093" id="5434557751112663975">
-              <node role="creator" roleId="tpee.1145553007750" type="tpee.ClassCreator" typeId="tpee.1212685548494" id="5434557751112665431">
-                <link role="baseMethodDeclaration" roleId="tpee.1068499141037" targetNodeId="o8zo.8401916545537566969" resolveInfo="EmptyScope" />
-              </node>
-            </node>
-          </node>
-        </node>
-      </node>
-    </node>
->>>>>>> 026c9180
     <node role="referent" roleId="tp1t.1213100494875" type="tp1t.NodeReferentConstraint" typeId="tp1t.1148687176410" id="4242940223545087956">
       <link role="applicableLink" roleId="tp1t.1148687202698" targetNodeId="tp33.4242940223545038298" />
       <node role="searchScopeFactory" roleId="tp1t.1148687345559" type="tp1t.ConstraintFunction_ReferentSearchScope_Scope" typeId="tp1t.5676632058862809931" id="4242940223545087963">
