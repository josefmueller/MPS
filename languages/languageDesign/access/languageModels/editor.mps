<?xml version="1.0" encoding="UTF-8"?>
<model modelUID="r:f3e9fe62-b7bf-45b5-802d-9490929b754a(jetbrains.mps.lang.access.editor)" version="0">
  <persistence version="8" />
  <language namespace="18bc6592-03a6-4e29-a83a-7ff23bde13ba(jetbrains.mps.lang.editor)" />
  <import index="qff7" modelUID="r:2ba2e307-a81d-4a21-9e0b-de3624e2fb83(jetbrains.mps.lang.access.structure)" version="0" />
  <import index="tpen" modelUID="r:00000000-0000-4000-0000-011c895902c3(jetbrains.mps.baseLanguage.editor)" version="-1" />
  <import index="tp2c" modelUID="r:00000000-0000-4000-0000-011c89590338(jetbrains.mps.baseLanguage.closures.structure)" version="3" />
  <import index="tpco" modelUID="r:00000000-0000-4000-0000-011c89590284(jetbrains.mps.lang.core.editor)" version="-1" />
  <import index="tpck" modelUID="r:00000000-0000-4000-0000-011c89590288(jetbrains.mps.lang.core.structure)" version="0" implicit="yes" />
  <import index="tpc2" modelUID="r:00000000-0000-4000-0000-011c8959029e(jetbrains.mps.lang.editor.structure)" version="35" implicit="yes" />
  <root type="tpc2.ConceptEditorDeclaration" typeId="tpc2.1071666914219" id="8974276187400348186" nodeInfo="ng">
    <property name="virtualPackage" nameId="tpck.1193676396447" value="Command" />
    <link role="conceptDeclaration" roleId="tpc2.1166049300910" targetNodeId="qff7.8974276187400348170" resolveInfo="BaseExecuteCommandStatement" />
    <node role="cellModel" roleId="tpc2.1080736633877" type="tpc2.CellModel_Collection" typeId="tpc2.1073389446423" id="8974276187400348187" nodeInfo="nn">
      <property name="vertical" nameId="tpc2.1073389446425" value="true" />
      <node role="childCellModel" roleId="tpc2.1073389446424" type="tpc2.CellModel_Component" typeId="tpc2.1078939183254" id="2886182022232400358" nodeInfo="ng">
        <property name="attractsFocus" nameId="tpc2.1130859485024" value="0" />
        <link role="editorComponent" roleId="tpc2.1078939183255" targetNodeId="tpco.2900100530630621651" resolveInfo="alias" />
<<<<<<< HEAD
        <link role="parentStyleClass" roleId="tpc2.1186406756722" targetNodeId="tpen.1186415544875" resolveInfo="KeyWord" />
      </node>
      <node role="childCellModel" roleId="tpc2.1073389446424" type="tpc2.CellModel_Constant" typeId="tpc2.1073389577006" id="8974276187400348189" nodeInfo="nn">
        <property name="text" nameId="tpc2.1073389577007" value="{" />
        <link role="parentStyleClass" roleId="tpc2.1186406756722" targetNodeId="tpen.1215010874200" resolveInfo="Brace" />
=======
        <link role="parentStyleClass" roleId="tpc2.1381004262292426837" targetNodeId="tpen.1186415544875" resolveInfo="KeyWord" />
      </node>
      <node role="childCellModel" roleId="tpc2.1073389446424" type="tpc2.CellModel_Constant" typeId="tpc2.1073389577006" id="8974276187400348189" nodeInfo="nn">
        <property name="text" nameId="tpc2.1073389577007" value="{" />
        <link role="parentStyleClass" roleId="tpc2.1381004262292426837" targetNodeId="tpen.1215010874200" resolveInfo="Brace" />
>>>>>>> f41488bc
        <node role="styleItem" roleId="tpc2.1219418656006" type="tpc2.IndentLayoutNewLineStyleClassItem" typeId="tpc2.1237308012275" id="8974276187400348190" nodeInfo="nn">
          <property name="flag" nameId="tpc2.1186414551515" value="true" />
        </node>
      </node>
      <node role="childCellModel" roleId="tpc2.1073389446424" type="tpc2.CellModel_RefNode" typeId="tpc2.1073389882823" id="8974276187400348191" nodeInfo="ng">
        <link role="relationDeclaration" roleId="tpc2.1140103550593" targetNodeId="qff7.8974276187400348171" />
        <node role="styleItem" roleId="tpc2.1219418656006" type="tpc2.IndentLayoutIndentStyleClassItem" typeId="tpc2.1237307900041" id="8974276187400348192" nodeInfo="nn">
          <property name="flag" nameId="tpc2.1186414551515" value="true" />
        </node>
        <node role="styleItem" roleId="tpc2.1219418656006" type="tpc2.IndentLayoutNewLineStyleClassItem" typeId="tpc2.1237308012275" id="8974276187400348193" nodeInfo="nn">
          <property name="flag" nameId="tpc2.1186414551515" value="true" />
        </node>
      </node>
      <node role="childCellModel" roleId="tpc2.1073389446424" type="tpc2.CellModel_Constant" typeId="tpc2.1073389577006" id="8974276187400348194" nodeInfo="nn">
        <property name="text" nameId="tpc2.1073389577007" value="}" />
<<<<<<< HEAD
        <link role="parentStyleClass" roleId="tpc2.1186406756722" targetNodeId="tpen.1215010874200" resolveInfo="Brace" />
=======
        <link role="parentStyleClass" roleId="tpc2.1381004262292426837" targetNodeId="tpen.1215010874200" resolveInfo="Brace" />
>>>>>>> f41488bc
        <node role="styleItem" roleId="tpc2.1219418656006" type="tpc2.IndentLayoutNewLineStyleClassItem" typeId="tpc2.1237308012275" id="8974276187400348195" nodeInfo="nn">
          <property name="flag" nameId="tpc2.1186414551515" value="true" />
        </node>
      </node>
      <node role="cellLayout" roleId="tpc2.1106270802874" type="tpc2.CellLayout_Indent" typeId="tpc2.1237303669825" id="8974276187400348196" nodeInfo="nn" />
    </node>
  </root>
  <root type="tpc2.ConceptEditorDeclaration" typeId="tpc2.1071666914219" id="8974276187400348197" nodeInfo="ng">
    <property name="virtualPackage" nameId="tpck.1193676396447" value="Command" />
    <link role="conceptDeclaration" roleId="tpc2.1166049300910" targetNodeId="qff7.8974276187400348173" resolveInfo="CommandClosureLiteral" />
    <node role="cellModel" roleId="tpc2.1080736633877" type="tpc2.CellModel_Collection" typeId="tpc2.1073389446423" id="8974276187400348198" nodeInfo="nn">
      <property name="vertical" nameId="tpc2.1073389446425" value="false" />
      <node role="childCellModel" roleId="tpc2.1073389446424" type="tpc2.CellModel_RefNode" typeId="tpc2.1073389882823" id="8974276187400348199" nodeInfo="ng">
        <link role="relationDeclaration" roleId="tpc2.1140103550593" targetNodeId="tp2c.1199569916463" />
      </node>
      <node role="cellLayout" roleId="tpc2.1106270802874" type="tpc2.CellLayout_Indent" typeId="tpc2.1237303669825" id="8974276187400348200" nodeInfo="nn" />
    </node>
  </root>
  <root type="tpc2.ConceptEditorDeclaration" typeId="tpc2.1071666914219" id="8974276187400348201" nodeInfo="ng">
    <property name="virtualPackage" nameId="tpck.1193676396447" value="Command" />
    <link role="conceptDeclaration" roleId="tpc2.1166049300910" targetNodeId="qff7.8974276187400348174" resolveInfo="ExecuteCommandInEDTStatement" />
    <node role="cellModel" roleId="tpc2.1080736633877" type="tpc2.CellModel_Collection" typeId="tpc2.1073389446423" id="8974276187400348202" nodeInfo="nn">
      <property name="vertical" nameId="tpc2.1073389446425" value="true" />
      <node role="childCellModel" roleId="tpc2.1073389446424" type="tpc2.CellModel_Component" typeId="tpc2.1078939183254" id="2886182022232400634" nodeInfo="ng">
        <property name="attractsFocus" nameId="tpc2.1130859485024" value="0" />
        <link role="editorComponent" roleId="tpc2.1078939183255" targetNodeId="tpco.2900100530630621651" resolveInfo="alias" />
<<<<<<< HEAD
        <link role="parentStyleClass" roleId="tpc2.1186406756722" targetNodeId="tpen.1186415544875" resolveInfo="KeyWord" />
=======
        <link role="parentStyleClass" roleId="tpc2.1381004262292426837" targetNodeId="tpen.1186415544875" resolveInfo="KeyWord" />
>>>>>>> f41488bc
      </node>
      <node role="childCellModel" roleId="tpc2.1073389446424" type="tpc2.CellModel_Constant" typeId="tpc2.1073389577006" id="8974276187400348204" nodeInfo="nn">
        <property name="text" nameId="tpc2.1073389577007" value="(" />
      </node>
      <node role="childCellModel" roleId="tpc2.1073389446424" type="tpc2.CellModel_RefNode" typeId="tpc2.1073389882823" id="8974276187400348205" nodeInfo="ng">
        <link role="relationDeclaration" roleId="tpc2.1140103550593" targetNodeId="qff7.8974276187400348175" />
      </node>
      <node role="childCellModel" roleId="tpc2.1073389446424" type="tpc2.CellModel_Constant" typeId="tpc2.1073389577006" id="8974276187400348206" nodeInfo="nn">
        <property name="text" nameId="tpc2.1073389577007" value=")" />
      </node>
      <node role="childCellModel" roleId="tpc2.1073389446424" type="tpc2.CellModel_Constant" typeId="tpc2.1073389577006" id="8974276187400348207" nodeInfo="nn">
        <property name="text" nameId="tpc2.1073389577007" value="{" />
<<<<<<< HEAD
        <link role="parentStyleClass" roleId="tpc2.1186406756722" targetNodeId="tpen.1215010874200" resolveInfo="Brace" />
=======
        <link role="parentStyleClass" roleId="tpc2.1381004262292426837" targetNodeId="tpen.1215010874200" resolveInfo="Brace" />
>>>>>>> f41488bc
        <node role="styleItem" roleId="tpc2.1219418656006" type="tpc2.IndentLayoutNewLineStyleClassItem" typeId="tpc2.1237308012275" id="8974276187400348208" nodeInfo="nn">
          <property name="flag" nameId="tpc2.1186414551515" value="true" />
        </node>
      </node>
      <node role="childCellModel" roleId="tpc2.1073389446424" type="tpc2.CellModel_RefNode" typeId="tpc2.1073389882823" id="8974276187400348209" nodeInfo="ng">
        <link role="relationDeclaration" roleId="tpc2.1140103550593" targetNodeId="qff7.8974276187400348171" />
        <node role="styleItem" roleId="tpc2.1219418656006" type="tpc2.IndentLayoutIndentStyleClassItem" typeId="tpc2.1237307900041" id="8974276187400348210" nodeInfo="nn">
          <property name="flag" nameId="tpc2.1186414551515" value="true" />
        </node>
        <node role="styleItem" roleId="tpc2.1219418656006" type="tpc2.IndentLayoutNewLineStyleClassItem" typeId="tpc2.1237308012275" id="8974276187400348211" nodeInfo="nn">
          <property name="flag" nameId="tpc2.1186414551515" value="true" />
        </node>
      </node>
      <node role="childCellModel" roleId="tpc2.1073389446424" type="tpc2.CellModel_Constant" typeId="tpc2.1073389577006" id="8974276187400348212" nodeInfo="nn">
        <property name="text" nameId="tpc2.1073389577007" value="}" />
<<<<<<< HEAD
        <link role="parentStyleClass" roleId="tpc2.1186406756722" targetNodeId="tpen.1215010874200" resolveInfo="Brace" />
=======
        <link role="parentStyleClass" roleId="tpc2.1381004262292426837" targetNodeId="tpen.1215010874200" resolveInfo="Brace" />
>>>>>>> f41488bc
        <node role="styleItem" roleId="tpc2.1219418656006" type="tpc2.IndentLayoutNewLineStyleClassItem" typeId="tpc2.1237308012275" id="8974276187400348213" nodeInfo="nn">
          <property name="flag" nameId="tpc2.1186414551515" value="true" />
        </node>
      </node>
      <node role="cellLayout" roleId="tpc2.1106270802874" type="tpc2.CellLayout_Indent" typeId="tpc2.1237303669825" id="8974276187400348214" nodeInfo="nn" />
    </node>
  </root>
</model>
<|MERGE_RESOLUTION|>--- conflicted
+++ resolved
@@ -16,19 +16,11 @@
       <node role="childCellModel" roleId="tpc2.1073389446424" type="tpc2.CellModel_Component" typeId="tpc2.1078939183254" id="2886182022232400358" nodeInfo="ng">
         <property name="attractsFocus" nameId="tpc2.1130859485024" value="0" />
         <link role="editorComponent" roleId="tpc2.1078939183255" targetNodeId="tpco.2900100530630621651" resolveInfo="alias" />
-<<<<<<< HEAD
-        <link role="parentStyleClass" roleId="tpc2.1186406756722" targetNodeId="tpen.1186415544875" resolveInfo="KeyWord" />
-      </node>
-      <node role="childCellModel" roleId="tpc2.1073389446424" type="tpc2.CellModel_Constant" typeId="tpc2.1073389577006" id="8974276187400348189" nodeInfo="nn">
-        <property name="text" nameId="tpc2.1073389577007" value="{" />
-        <link role="parentStyleClass" roleId="tpc2.1186406756722" targetNodeId="tpen.1215010874200" resolveInfo="Brace" />
-=======
         <link role="parentStyleClass" roleId="tpc2.1381004262292426837" targetNodeId="tpen.1186415544875" resolveInfo="KeyWord" />
       </node>
       <node role="childCellModel" roleId="tpc2.1073389446424" type="tpc2.CellModel_Constant" typeId="tpc2.1073389577006" id="8974276187400348189" nodeInfo="nn">
         <property name="text" nameId="tpc2.1073389577007" value="{" />
         <link role="parentStyleClass" roleId="tpc2.1381004262292426837" targetNodeId="tpen.1215010874200" resolveInfo="Brace" />
->>>>>>> f41488bc
         <node role="styleItem" roleId="tpc2.1219418656006" type="tpc2.IndentLayoutNewLineStyleClassItem" typeId="tpc2.1237308012275" id="8974276187400348190" nodeInfo="nn">
           <property name="flag" nameId="tpc2.1186414551515" value="true" />
         </node>
@@ -44,11 +36,7 @@
       </node>
       <node role="childCellModel" roleId="tpc2.1073389446424" type="tpc2.CellModel_Constant" typeId="tpc2.1073389577006" id="8974276187400348194" nodeInfo="nn">
         <property name="text" nameId="tpc2.1073389577007" value="}" />
-<<<<<<< HEAD
-        <link role="parentStyleClass" roleId="tpc2.1186406756722" targetNodeId="tpen.1215010874200" resolveInfo="Brace" />
-=======
         <link role="parentStyleClass" roleId="tpc2.1381004262292426837" targetNodeId="tpen.1215010874200" resolveInfo="Brace" />
->>>>>>> f41488bc
         <node role="styleItem" roleId="tpc2.1219418656006" type="tpc2.IndentLayoutNewLineStyleClassItem" typeId="tpc2.1237308012275" id="8974276187400348195" nodeInfo="nn">
           <property name="flag" nameId="tpc2.1186414551515" value="true" />
         </node>
@@ -75,11 +63,7 @@
       <node role="childCellModel" roleId="tpc2.1073389446424" type="tpc2.CellModel_Component" typeId="tpc2.1078939183254" id="2886182022232400634" nodeInfo="ng">
         <property name="attractsFocus" nameId="tpc2.1130859485024" value="0" />
         <link role="editorComponent" roleId="tpc2.1078939183255" targetNodeId="tpco.2900100530630621651" resolveInfo="alias" />
-<<<<<<< HEAD
-        <link role="parentStyleClass" roleId="tpc2.1186406756722" targetNodeId="tpen.1186415544875" resolveInfo="KeyWord" />
-=======
         <link role="parentStyleClass" roleId="tpc2.1381004262292426837" targetNodeId="tpen.1186415544875" resolveInfo="KeyWord" />
->>>>>>> f41488bc
       </node>
       <node role="childCellModel" roleId="tpc2.1073389446424" type="tpc2.CellModel_Constant" typeId="tpc2.1073389577006" id="8974276187400348204" nodeInfo="nn">
         <property name="text" nameId="tpc2.1073389577007" value="(" />
@@ -92,11 +76,7 @@
       </node>
       <node role="childCellModel" roleId="tpc2.1073389446424" type="tpc2.CellModel_Constant" typeId="tpc2.1073389577006" id="8974276187400348207" nodeInfo="nn">
         <property name="text" nameId="tpc2.1073389577007" value="{" />
-<<<<<<< HEAD
-        <link role="parentStyleClass" roleId="tpc2.1186406756722" targetNodeId="tpen.1215010874200" resolveInfo="Brace" />
-=======
         <link role="parentStyleClass" roleId="tpc2.1381004262292426837" targetNodeId="tpen.1215010874200" resolveInfo="Brace" />
->>>>>>> f41488bc
         <node role="styleItem" roleId="tpc2.1219418656006" type="tpc2.IndentLayoutNewLineStyleClassItem" typeId="tpc2.1237308012275" id="8974276187400348208" nodeInfo="nn">
           <property name="flag" nameId="tpc2.1186414551515" value="true" />
         </node>
@@ -112,11 +92,7 @@
       </node>
       <node role="childCellModel" roleId="tpc2.1073389446424" type="tpc2.CellModel_Constant" typeId="tpc2.1073389577006" id="8974276187400348212" nodeInfo="nn">
         <property name="text" nameId="tpc2.1073389577007" value="}" />
-<<<<<<< HEAD
-        <link role="parentStyleClass" roleId="tpc2.1186406756722" targetNodeId="tpen.1215010874200" resolveInfo="Brace" />
-=======
         <link role="parentStyleClass" roleId="tpc2.1381004262292426837" targetNodeId="tpen.1215010874200" resolveInfo="Brace" />
->>>>>>> f41488bc
         <node role="styleItem" roleId="tpc2.1219418656006" type="tpc2.IndentLayoutNewLineStyleClassItem" typeId="tpc2.1237308012275" id="8974276187400348213" nodeInfo="nn">
           <property name="flag" nameId="tpc2.1186414551515" value="true" />
         </node>
