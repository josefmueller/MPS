<?xml version="1.0" encoding="UTF-8"?>
<model modelUID="r:f4b34c7d-c02f-43b9-b6e7-feff8966461c(jetbrains.mps.lang.quotation.intentions)">
  <persistence version="7" />
  <language namespace="d7a92d38-f7db-40d0-8431-763b0c3c9f20(jetbrains.mps.lang.intentions)" />
  <language namespace="f3061a53-9226-4cc5-a443-f952ceaf5816(jetbrains.mps.baseLanguage)" />
  <language namespace="13744753-c81f-424a-9c1b-cf8943bf4e86(jetbrains.mps.lang.sharedConcepts)" />
  <language namespace="7866978e-a0f0-4cc7-81bc-4d213d9375e1(jetbrains.mps.lang.smodel)" />
  <language namespace="aee9cad2-acd4-4608-aef2-0004f6a1cdbd(jetbrains.mps.lang.actions)" />
  <devkit namespace="fbc25dd2-5da4-483a-8b19-70928e1b62d7(jetbrains.mps.devkit.general-purpose)" />
  <import index="tp3r" modelUID="r:00000000-0000-4000-0000-011c8959034b(jetbrains.mps.lang.quotation.structure)" version="0" />
  <import index="tpck" modelUID="r:00000000-0000-4000-0000-011c89590288(jetbrains.mps.lang.core.structure)" version="0" />
  <import index="tpce" modelUID="r:00000000-0000-4000-0000-011c89590292(jetbrains.mps.lang.structure.structure)" version="0" />
  <import index="jsgz" modelUID="f:java_stub#1ed103c3-3aa6-49b7-9c21-6765ee11f224#jetbrains.mps.nodeEditor.cells(MPS.Editor/jetbrains.mps.nodeEditor.cells@java_stub)" version="-1" />
  <import index="9a8" modelUID="f:java_stub#1ed103c3-3aa6-49b7-9c21-6765ee11f224#jetbrains.mps.nodeEditor(MPS.Editor/jetbrains.mps.nodeEditor@java_stub)" version="-1" />
<<<<<<< HEAD
  <import index="srng" modelUID="f:java_stub#1ed103c3-3aa6-49b7-9c21-6765ee11f224#jetbrains.mps.openapi.editor(MPS.Editor/jetbrains.mps.openapi.editor@java_stub)" version="-1" />
  <import index="nu8v" modelUID="f:java_stub#1ed103c3-3aa6-49b7-9c21-6765ee11f224#jetbrains.mps.openapi.editor.cells(MPS.Editor/jetbrains.mps.openapi.editor.cells@java_stub)" version="-1" />
=======
  <import index="cu2c" modelUID="f:java_stub#6ed54515-acc8-4d1e-a16c-9fd6cfe951ea#jetbrains.mps.smodel(MPS.Core/jetbrains.mps.smodel@java_stub)" version="-1" />
  <import index="k7g3" modelUID="f:java_stub#6354ebe7-c22a-4a0f-ac54-50b52ab9b065#java.util(JDK/java.util@java_stub)" version="-1" />
  <import index="msyo" modelUID="f:java_stub#6ed54515-acc8-4d1e-a16c-9fd6cfe951ea#jetbrains.mps.util(MPS.Core/jetbrains.mps.util@java_stub)" version="-1" />
  <import index="tpcn" modelUID="r:00000000-0000-4000-0000-011c8959028b(jetbrains.mps.lang.structure.behavior)" version="-1" />
  <import index="tpcu" modelUID="r:00000000-0000-4000-0000-011c89590282(jetbrains.mps.lang.core.behavior)" version="-1" />
  <import index="inbo" modelUID="r:22db907b-8239-4180-8797-e91cea0b9573(jetbrains.mps.smodel.search)" version="-1" />
>>>>>>> 046b3c96
  <import index="tpcw" modelUID="r:00000000-0000-4000-0000-011c895902bc(jetbrains.mps.lang.sharedConcepts.structure)" version="0" implicit="yes" />
  <import index="tp3j" modelUID="r:00000000-0000-4000-0000-011c89590353(jetbrains.mps.lang.intentions.structure)" version="8" implicit="yes" />
  <import index="tpee" modelUID="r:00000000-0000-4000-0000-011c895902ca(jetbrains.mps.baseLanguage.structure)" version="4" implicit="yes" />
  <import index="tp25" modelUID="r:00000000-0000-4000-0000-011c89590301(jetbrains.mps.lang.smodel.structure)" version="16" implicit="yes" />
  <import index="tpdg" modelUID="r:00000000-0000-4000-0000-011c895902a8(jetbrains.mps.lang.actions.structure)" version="23" implicit="yes" />
  <import index="tp2q" modelUID="r:00000000-0000-4000-0000-011c8959032e(jetbrains.mps.baseLanguage.collections.structure)" version="7" implicit="yes" />
  <import index="e2lb" modelUID="f:java_stub#6354ebe7-c22a-4a0f-ac54-50b52ab9b065#java.lang(JDK/java.lang@java_stub)" version="-1" implicit="yes" />
  <import index="tpib" modelUID="r:00000000-0000-4000-0000-011c8959057f(jetbrains.mps.baseLanguage.logging.structure)" version="0" implicit="yes" />
  <import index="tp2c" modelUID="r:00000000-0000-4000-0000-011c89590338(jetbrains.mps.baseLanguage.closures.structure)" version="3" implicit="yes" />
  <roots>
    <node type="tp3j.IntentionDeclaration" typeId="tp3j.1192794744107" id="1227885451240">
      <property name="isAvailableInChildNodes" nameId="tp3j.2522969319638091386" value="true" />
      <property name="name" nameId="tpck.1169194664001" value="CreateAntiquotation" />
      <link role="forConcept" roleId="tp3j.2522969319638198290" targetNodeId="tp3r.1196350785113" resolveInfo="Quotation" />
    </node>
    <node type="tp3j.IntentionDeclaration" typeId="tp3j.1192794744107" id="1227886484790">
      <property name="isAvailableInChildNodes" nameId="tp3j.2522969319638091386" value="true" />
      <property name="name" nameId="tpck.1169194664001" value="CreateListAntiquotation" />
      <link role="forConcept" roleId="tp3j.2522969319638198290" targetNodeId="tp3r.1196350785113" resolveInfo="Quotation" />
    </node>
    <node type="tp3j.IntentionDeclaration" typeId="tp3j.1192794744107" id="1227886614590">
      <property name="isAvailableInChildNodes" nameId="tp3j.2522969319638091386" value="true" />
      <property name="name" nameId="tpck.1169194664001" value="CreateReferenceAntiquotation" />
      <link role="forConcept" roleId="tp3j.2522969319638198290" targetNodeId="tp3r.1196350785113" resolveInfo="Quotation" />
    </node>
    <node type="tp3j.IntentionDeclaration" typeId="tp3j.1192794744107" id="1227886844257">
      <property name="isAvailableInChildNodes" nameId="tp3j.2522969319638091386" value="true" />
      <property name="name" nameId="tpck.1169194664001" value="CreatePropertyAntiquotation" />
      <link role="forConcept" roleId="tp3j.2522969319638198290" targetNodeId="tp3r.1196350785113" resolveInfo="Quotation" />
    </node>
    <node type="tp3j.IntentionDeclaration" typeId="tp3j.1192794744107" id="8182547171709991153">
      <property name="name" nameId="tpck.1169194664001" value="ConvertToNodeBuilder" />
      <link role="forConcept" roleId="tp3j.2522969319638198290" targetNodeId="tp3r.1196350785113" resolveInfo="Quotation" />
    </node>
    <node type="tpee.ClassConcept" typeId="tpee.1068390468198" id="8182547171709991160">
      <property name="name" nameId="tpck.1169194664001" value="QuotationConverter" />
    </node>
  </roots>
  <root id="1227885451240">
    <node role="descriptionFunction" roleId="tp3j.2522969319638093993" type="tp3j.DescriptionBlock" typeId="tp3j.1192794782375" id="1227885451241">
      <node role="body" roleId="tpee.1137022507850" type="tpee.StatementList" typeId="tpee.1068580123136" id="1227885451242">
        <node role="statement" roleId="tpee.1068581517665" type="tpee.ExpressionStatement" typeId="tpee.1068580123155" id="1227885649299">
          <node role="expression" roleId="tpee.1068580123156" type="tpee.StringLiteral" typeId="tpee.1070475926800" id="1227885649300">
            <property name="value" nameId="tpee.1070475926801" value="Create Antiquotation" />
          </node>
        </node>
      </node>
    </node>
    <node role="executeFunction" roleId="tp3j.2522969319638198291" type="tp3j.ExecuteBlock" typeId="tp3j.1192795911897" id="1227885451243">
      <node role="body" roleId="tpee.1137022507850" type="tpee.StatementList" typeId="tpee.1068580123136" id="1227885451244">
        <node role="statement" roleId="tpee.1068581517665" type="tpee.LocalVariableDeclarationStatement" typeId="tpee.1068581242864" id="1227886102811">
          <node role="localVariableDeclaration" roleId="tpee.1068581242865" type="tpee.LocalVariableDeclaration" typeId="tpee.1068581242863" id="1227886102812">
            <property name="name" nameId="tpck.1169194664001" value="contextNode" />
            <node role="type" roleId="tpee.5680397130376446158" type="tp25.SNodeType" typeId="tp25.1138055754698" id="1227886102813" />
            <node role="initializer" roleId="tpee.1068431790190" type="tpee.DotExpression" typeId="tpee.1197027756228" id="1227886460565">
              <node role="operand" roleId="tpee.1197027771414" type="tpee.DotExpression" typeId="tpee.1197027756228" id="1227886454773">
                <node role="operand" roleId="tpee.1197027771414" type="tpcw.ConceptFunctionParameter_editorContext" typeId="tpcw.1194033889146" id="1227886453349" />
                <node role="operation" roleId="tpee.1197027833540" type="tpee.InstanceMethodCallOperation" typeId="tpee.1202948039474" id="1227886459516">
                  <link role="baseMethodDeclaration" roleId="tpee.1068499141037" targetNodeId="srng.~EditorContext%dgetSelectedCell()%cjetbrains%dmps%dopenapi%deditor%dcells%dEditorCell" resolveInfo="getSelectedCell" />
                </node>
              </node>
              <node role="operation" roleId="tpee.1197027833540" type="tpee.InstanceMethodCallOperation" typeId="tpee.1202948039474" id="1227886463100">
                <link role="baseMethodDeclaration" roleId="tpee.1068499141037" targetNodeId="nu8v.~EditorCell%dgetSNode()%cjetbrains%dmps%dsmodel%dSNode" resolveInfo="getSNode" />
              </node>
            </node>
          </node>
        </node>
        <node role="statement" roleId="tpee.1068581517665" type="tpee.IfStatement" typeId="tpee.1068580123159" id="1227886102819">
          <node role="condition" roleId="tpee.1068580123160" type="tpee.EqualsExpression" typeId="tpee.1068580123152" id="1227886102820">
            <node role="rightExpression" roleId="tpee.1081773367579" type="tpee.NullLiteral" typeId="tpee.1070534058343" id="1227886102821" />
            <node role="leftExpression" roleId="tpee.1081773367580" type="tpee.LocalVariableReference" typeId="tpee.1068581242866" id="1227886102822">
              <link role="variableDeclaration" roleId="tpee.1068581517664" targetNodeId="1227886102812" resolveInfo="contextNode" />
            </node>
          </node>
          <node role="ifTrue" roleId="tpee.1068580123161" type="tpee.StatementList" typeId="tpee.1068580123136" id="1227886102823">
            <node role="statement" roleId="tpee.1068581517665" type="tpee.ReturnStatement" typeId="tpee.1068581242878" id="1227886102824" />
          </node>
        </node>
        <node role="statement" roleId="tpee.1068581517665" type="tpee.IfStatement" typeId="tpee.1068580123159" id="1227886102825">
          <node role="ifTrue" roleId="tpee.1068580123161" type="tpee.StatementList" typeId="tpee.1068580123136" id="1227886102826">
            <node role="statement" roleId="tpee.1068581517665" type="tpee.ExpressionStatement" typeId="tpee.1068580123155" id="8843103228116911932">
              <node role="expression" roleId="tpee.1068580123156" type="tpee.DotExpression" typeId="tpee.1197027756228" id="8843103228116911946">
                <node role="operand" roleId="tpee.1197027771414" type="tpee.DotExpression" typeId="tpee.1197027756228" id="8843103228116911939">
                  <node role="operand" roleId="tpee.1197027771414" type="tpee.DotExpression" typeId="tpee.1197027756228" id="8843103228116911934">
                    <node role="operand" roleId="tpee.1197027771414" type="tpee.LocalVariableReference" typeId="tpee.1068581242866" id="8843103228116911933">
                      <link role="variableDeclaration" roleId="tpee.1068581517664" targetNodeId="1227886102812" resolveInfo="contextNode" />
                    </node>
                    <node role="operation" roleId="tpee.1197027833540" type="tp25.Node_GetParentOperation" typeId="tp25.1139613262185" id="8843103228116911938" />
                  </node>
                  <node role="operation" roleId="tpee.1197027833540" type="tp25.AttributeAccess" typeId="tp25.6407023681583031218" id="8843103228116911943">
                    <node role="qualifier" roleId="tp25.6407023681583036852" type="tp25.NodeAttributeQualifier" typeId="tp25.6407023681583036853" id="8843103228116911945">
                      <link role="attributeConcept" roleId="tp25.6407023681583036854" targetNodeId="tp3r.1196350785112" resolveInfo="Antiquotation" />
                    </node>
                  </node>
                </node>
                <node role="operation" roleId="tpee.1197027833540" type="tp25.Link_SetTargetOperation" typeId="tp25.1140725362528" id="8843103228116911950">
                  <node role="linkTarget" roleId="tp25.1140725362529" type="tpee.NullLiteral" typeId="tpee.1070534058343" id="8843103228116911953" />
                </node>
              </node>
            </node>
            <node role="statement" roleId="tpee.1068581517665" type="tpee.ReturnStatement" typeId="tpee.1068581242878" id="1227886102841" />
          </node>
          <node role="condition" roleId="tpee.1068580123160" type="tpee.DotExpression" typeId="tpee.1197027756228" id="1227886102842">
            <node role="operand" roleId="tpee.1197027771414" type="tpee.LocalVariableReference" typeId="tpee.1068581242866" id="1227886102843">
              <link role="variableDeclaration" roleId="tpee.1068581517664" targetNodeId="1227886102812" resolveInfo="contextNode" />
            </node>
            <node role="operation" roleId="tpee.1197027833540" type="tp25.Node_IsInstanceOfOperation" typeId="tp25.1139621453865" id="1227886102844">
              <node role="conceptArgument" roleId="tp25.1177027386292" type="tp25.RefConcept_Reference" typeId="tp25.1177026924588" id="1227886102845">
                <link role="conceptDeclaration" roleId="tp25.1177026940964" targetNodeId="tp3r.1196350785112" resolveInfo="Antiquotation" />
              </node>
            </node>
          </node>
        </node>
        <node role="statement" roleId="tpee.1068581517665" type="tpee.IfStatement" typeId="tpee.1068580123159" id="1227886102852">
          <node role="ifTrue" roleId="tpee.1068580123161" type="tpee.StatementList" typeId="tpee.1068580123136" id="1227886102853">
            <node role="statement" roleId="tpee.1068581517665" type="tpee.ExpressionStatement" typeId="tpee.1068580123155" id="1227886102854">
              <node role="expression" roleId="tpee.1068580123156" type="tpee.DotExpression" typeId="tpee.1197027756228" id="8843103228116911963">
                <node role="operand" roleId="tpee.1197027771414" type="tpee.DotExpression" typeId="tpee.1197027756228" id="8843103228116911955">
                  <node role="operand" roleId="tpee.1197027771414" type="tpee.LocalVariableReference" typeId="tpee.1068581242866" id="1227886102857">
                    <link role="variableDeclaration" roleId="tpee.1068581517664" targetNodeId="1227886102812" resolveInfo="contextNode" />
                  </node>
                  <node role="operation" roleId="tpee.1197027833540" type="tp25.AttributeAccess" typeId="tp25.6407023681583031218" id="8843103228116911960">
                    <node role="qualifier" roleId="tp25.6407023681583036852" type="tp25.NodeAttributeQualifier" typeId="tp25.6407023681583036853" id="8843103228116911962">
                      <link role="attributeConcept" roleId="tp25.6407023681583036854" targetNodeId="tp3r.1196350785112" resolveInfo="Antiquotation" />
                    </node>
                  </node>
                </node>
                <node role="operation" roleId="tpee.1197027833540" type="tp25.Link_SetTargetOperation" typeId="tp25.1140725362528" id="8843103228116911968">
                  <node role="linkTarget" roleId="tp25.1140725362529" type="tpee.NullLiteral" typeId="tpee.1070534058343" id="8843103228116911973" />
                </node>
              </node>
            </node>
          </node>
          <node role="condition" roleId="tpee.1068580123160" type="tpee.NotEqualsExpression" typeId="tpee.1073239437375" id="1227886102868">
            <node role="rightExpression" roleId="tpee.1081773367579" type="tpee.NullLiteral" typeId="tpee.1070534058343" id="1227886102869" />
            <node role="leftExpression" roleId="tpee.1081773367580" type="tpee.DotExpression" typeId="tpee.1197027756228" id="1237747399400">
              <node role="operand" roleId="tpee.1197027771414" type="tpee.LocalVariableReference" typeId="tpee.1068581242866" id="1237747399401">
                <link role="variableDeclaration" roleId="tpee.1068581517664" targetNodeId="1227886102812" resolveInfo="contextNode" />
              </node>
              <node role="operation" roleId="tpee.1197027833540" type="tp25.AttributeAccess" typeId="tp25.6407023681583031218" id="3071170492188517988">
                <node role="qualifier" roleId="tp25.6407023681583036852" type="tp25.NodeAttributeQualifier" typeId="tp25.6407023681583036853" id="3071170492188517989">
                  <link role="attributeConcept" roleId="tp25.6407023681583036854" targetNodeId="tp3r.1196350785112" resolveInfo="Antiquotation" />
                </node>
              </node>
            </node>
          </node>
          <node role="ifFalseStatement" roleId="tpee.1082485599094" type="tpee.BlockStatement" typeId="tpee.1082485599095" id="91680102684962139">
            <node role="statements" roleId="tpee.1082485599096" type="tpee.StatementList" typeId="tpee.1068580123136" id="91680102684962140">
              <node role="statement" roleId="tpee.1068581517665" type="tpee.LocalVariableDeclarationStatement" typeId="tpee.1068581242864" id="91680102684962150">
                <node role="localVariableDeclaration" roleId="tpee.1068581242865" type="tpee.LocalVariableDeclaration" typeId="tpee.1068581242863" id="91680102684962151">
                  <property name="name" nameId="tpck.1169194664001" value="antiquotation" />
                  <node role="type" roleId="tpee.5680397130376446158" type="tp25.SNodeType" typeId="tp25.1138055754698" id="91680102684962149">
                    <link role="concept" roleId="tp25.1138405853777" targetNodeId="tp3r.1196350785112" resolveInfo="Antiquotation" />
                  </node>
                  <node role="initializer" roleId="tpee.1068431790190" type="tpee.DotExpression" typeId="tpee.1197027756228" id="8843103228116911995">
                    <node role="operand" roleId="tpee.1197027771414" type="tpee.DotExpression" typeId="tpee.1197027756228" id="8843103228116911996">
                      <node role="operand" roleId="tpee.1197027771414" type="tpee.LocalVariableReference" typeId="tpee.1068581242866" id="8843103228116911997">
                        <link role="variableDeclaration" roleId="tpee.1068581517664" targetNodeId="1227886102812" resolveInfo="contextNode" />
                      </node>
                      <node role="operation" roleId="tpee.1197027833540" type="tp25.AttributeAccess" typeId="tp25.6407023681583031218" id="8843103228116911998">
                        <node role="qualifier" roleId="tp25.6407023681583036852" type="tp25.NodeAttributeQualifier" typeId="tp25.6407023681583036853" id="8843103228116911999">
                          <link role="attributeConcept" roleId="tp25.6407023681583036854" targetNodeId="tp3r.1196350785112" resolveInfo="Antiquotation" />
                        </node>
                      </node>
                    </node>
                    <node role="operation" roleId="tpee.1197027833540" type="tpdg.NF_Link_SetNewChildOperation" typeId="tpdg.767145758118872830" id="8843103228116912000" />
                  </node>
                </node>
              </node>
              <node role="statement" roleId="tpee.1068581517665" type="tpee.ExpressionStatement" typeId="tpee.1068580123155" id="91680102684962157">
                <node role="expression" roleId="tpee.1068580123156" type="tpee.DotExpression" typeId="tpee.1197027756228" id="91680102684962159">
                  <node role="operand" roleId="tpee.1197027771414" type="tpcw.ConceptFunctionParameter_editorContext" typeId="tpcw.1194033889146" id="91680102684962158" />
                  <node role="operation" roleId="tpee.1197027833540" type="tpee.InstanceMethodCallOperation" typeId="tpee.1202948039474" id="91680102684962163">
                    <link role="baseMethodDeclaration" roleId="tpee.1068499141037" targetNodeId="srng.~EditorContext%dselectWRTFocusPolicy(jetbrains%dmps%dsmodel%dSNode)%cvoid" resolveInfo="selectWRTFocusPolicy" />
                    <node role="actualArgument" roleId="tpee.1068499141038" type="tpee.LocalVariableReference" typeId="tpee.1068581242866" id="91680102684962164">
                      <link role="variableDeclaration" roleId="tpee.1068581517664" targetNodeId="91680102684962151" resolveInfo="antiquotation" />
                    </node>
                  </node>
                </node>
              </node>
            </node>
          </node>
        </node>
      </node>
    </node>
  </root>
  <root id="1227886484790">
    <node role="descriptionFunction" roleId="tp3j.2522969319638093993" type="tp3j.DescriptionBlock" typeId="tp3j.1192794782375" id="1227886484791">
      <node role="body" roleId="tpee.1137022507850" type="tpee.StatementList" typeId="tpee.1068580123136" id="1227886484792">
        <node role="statement" roleId="tpee.1068581517665" type="tpee.ExpressionStatement" typeId="tpee.1068580123155" id="1227886535313">
          <node role="expression" roleId="tpee.1068580123156" type="tpee.StringLiteral" typeId="tpee.1070475926800" id="1227886535314">
            <property name="value" nameId="tpee.1070475926801" value="Create List Antiquotation" />
          </node>
        </node>
      </node>
    </node>
    <node role="executeFunction" roleId="tp3j.2522969319638198291" type="tp3j.ExecuteBlock" typeId="tp3j.1192795911897" id="1227886484793">
      <node role="body" roleId="tpee.1137022507850" type="tpee.StatementList" typeId="tpee.1068580123136" id="1227886484794">
        <node role="statement" roleId="tpee.1068581517665" type="tpee.LocalVariableDeclarationStatement" typeId="tpee.1068581242864" id="1227886560331">
          <node role="localVariableDeclaration" roleId="tpee.1068581242865" type="tpee.LocalVariableDeclaration" typeId="tpee.1068581242863" id="1227886560332">
            <property name="name" nameId="tpck.1169194664001" value="contextNode" />
            <node role="type" roleId="tpee.5680397130376446158" type="tp25.SNodeType" typeId="tp25.1138055754698" id="1227886560333" />
            <node role="initializer" roleId="tpee.1068431790190" type="tpee.DotExpression" typeId="tpee.1197027756228" id="1227886560334">
              <node role="operand" roleId="tpee.1197027771414" type="tpee.DotExpression" typeId="tpee.1197027756228" id="1227886560335">
                <node role="operand" roleId="tpee.1197027771414" type="tpcw.ConceptFunctionParameter_editorContext" typeId="tpcw.1194033889146" id="1227886563115" />
                <node role="operation" roleId="tpee.1197027833540" type="tpee.InstanceMethodCallOperation" typeId="tpee.1202948039474" id="1227886560337">
                  <link role="baseMethodDeclaration" roleId="tpee.1068499141037" targetNodeId="srng.~EditorContext%dgetSelectedCell()%cjetbrains%dmps%dopenapi%deditor%dcells%dEditorCell" resolveInfo="getSelectedCell" />
                </node>
              </node>
              <node role="operation" roleId="tpee.1197027833540" type="tpee.InstanceMethodCallOperation" typeId="tpee.1202948039474" id="1227886560338">
                <link role="baseMethodDeclaration" roleId="tpee.1068499141037" targetNodeId="nu8v.~EditorCell%dgetSNode()%cjetbrains%dmps%dsmodel%dSNode" resolveInfo="getSNode" />
              </node>
            </node>
          </node>
        </node>
        <node role="statement" roleId="tpee.1068581517665" type="tpee.IfStatement" typeId="tpee.1068580123159" id="1227886560354">
          <node role="condition" roleId="tpee.1068580123160" type="tpee.EqualsExpression" typeId="tpee.1068580123152" id="1227886560355">
            <node role="rightExpression" roleId="tpee.1081773367579" type="tpee.NullLiteral" typeId="tpee.1070534058343" id="1227886560356" />
            <node role="leftExpression" roleId="tpee.1081773367580" type="tpee.LocalVariableReference" typeId="tpee.1068581242866" id="1227886560357">
              <link role="variableDeclaration" roleId="tpee.1068581517664" targetNodeId="1227886560332" resolveInfo="contextNode" />
            </node>
          </node>
          <node role="ifTrue" roleId="tpee.1068580123161" type="tpee.StatementList" typeId="tpee.1068580123136" id="1227886560358">
            <node role="statement" roleId="tpee.1068581517665" type="tpee.ReturnStatement" typeId="tpee.1068581242878" id="1227886560359" />
          </node>
        </node>
        <node role="statement" roleId="tpee.1068581517665" type="tpee.IfStatement" typeId="tpee.1068580123159" id="1227886560360">
          <node role="ifTrue" roleId="tpee.1068580123161" type="tpee.StatementList" typeId="tpee.1068580123136" id="1227886560361">
            <node role="statement" roleId="tpee.1068581517665" type="tpee.LocalVariableDeclarationStatement" typeId="tpee.1068581242864" id="1227886560362">
              <node role="localVariableDeclaration" roleId="tpee.1068581242865" type="tpee.LocalVariableDeclaration" typeId="tpee.1068581242863" id="1227886560363">
                <property name="name" nameId="tpck.1169194664001" value="attributedNode" />
                <node role="type" roleId="tpee.5680397130376446158" type="tp25.SNodeType" typeId="tp25.1138055754698" id="1227886560364" />
                <node role="initializer" roleId="tpee.1068431790190" type="tpee.DotExpression" typeId="tpee.1197027756228" id="1227886560365">
                  <node role="operand" roleId="tpee.1197027771414" type="tpee.LocalVariableReference" typeId="tpee.1068581242866" id="1227886560366">
                    <link role="variableDeclaration" roleId="tpee.1068581517664" targetNodeId="1227886560332" resolveInfo="contextNode" />
                  </node>
                  <node role="operation" roleId="tpee.1197027833540" type="tp25.Node_GetParentOperation" typeId="tp25.1139613262185" id="1227886560367" />
                </node>
              </node>
            </node>
            <node role="statement" roleId="tpee.1068581517665" type="tpee.AssertStatement" typeId="tpee.1160998861373" id="1227886560368">
              <node role="condition" roleId="tpee.1160998896846" type="tpee.NotEqualsExpression" typeId="tpee.1073239437375" id="1227886560369">
                <node role="rightExpression" roleId="tpee.1081773367579" type="tpee.NullLiteral" typeId="tpee.1070534058343" id="1227886560370" />
                <node role="leftExpression" roleId="tpee.1081773367580" type="tpee.LocalVariableReference" typeId="tpee.1068581242866" id="1227886560371">
                  <link role="variableDeclaration" roleId="tpee.1068581517664" targetNodeId="1227886560363" resolveInfo="attributedNode" />
                </node>
              </node>
            </node>
            <node role="statement" roleId="tpee.1068581517665" type="tpee.ExpressionStatement" typeId="tpee.1068580123155" id="1227886560372">
              <node role="expression" roleId="tpee.1068580123156" type="tpee.DotExpression" typeId="tpee.1197027756228" id="8843103228116912016">
                <node role="operand" roleId="tpee.1197027771414" type="tpee.DotExpression" typeId="tpee.1197027756228" id="8843103228116912009">
                  <node role="operand" roleId="tpee.1197027771414" type="tpee.LocalVariableReference" typeId="tpee.1068581242866" id="1227886560375">
                    <link role="variableDeclaration" roleId="tpee.1068581517664" targetNodeId="1227886560363" resolveInfo="attributedNode" />
                  </node>
                  <node role="operation" roleId="tpee.1197027833540" type="tp25.AttributeAccess" typeId="tp25.6407023681583031218" id="8843103228116912013">
                    <node role="qualifier" roleId="tp25.6407023681583036852" type="tp25.NodeAttributeQualifier" typeId="tp25.6407023681583036853" id="8843103228116912015">
                      <link role="attributeConcept" roleId="tp25.6407023681583036854" targetNodeId="tp3r.1196350785118" resolveInfo="ListAntiquotation" />
                    </node>
                  </node>
                </node>
                <node role="operation" roleId="tpee.1197027833540" type="tp25.Link_SetTargetOperation" typeId="tp25.1140725362528" id="8843103228116912020">
                  <node role="linkTarget" roleId="tp25.1140725362529" type="tpee.NullLiteral" typeId="tpee.1070534058343" id="8843103228116912024" />
                </node>
              </node>
            </node>
            <node role="statement" roleId="tpee.1068581517665" type="tpee.ReturnStatement" typeId="tpee.1068581242878" id="1227886560378" />
          </node>
          <node role="condition" roleId="tpee.1068580123160" type="tpee.DotExpression" typeId="tpee.1197027756228" id="1227886560379">
            <node role="operand" roleId="tpee.1197027771414" type="tpee.LocalVariableReference" typeId="tpee.1068581242866" id="1227886560380">
              <link role="variableDeclaration" roleId="tpee.1068581517664" targetNodeId="1227886560332" resolveInfo="contextNode" />
            </node>
            <node role="operation" roleId="tpee.1197027833540" type="tp25.Node_IsInstanceOfOperation" typeId="tp25.1139621453865" id="1227886560381">
              <node role="conceptArgument" roleId="tp25.1177027386292" type="tp25.RefConcept_Reference" typeId="tp25.1177026924588" id="1227886560382">
                <link role="conceptDeclaration" roleId="tp25.1177026940964" targetNodeId="tp3r.1196350785118" resolveInfo="ListAntiquotation" />
              </node>
            </node>
          </node>
        </node>
        <node role="statement" roleId="tpee.1068581517665" type="tpee.LocalVariableDeclarationStatement" typeId="tpee.1068581242864" id="1227886560383">
          <node role="localVariableDeclaration" roleId="tpee.1068581242865" type="tpee.LocalVariableDeclaration" typeId="tpee.1068581242863" id="1227886560384">
            <property name="name" nameId="tpck.1169194664001" value="model" />
            <node role="type" roleId="tpee.5680397130376446158" type="tp25.SModelType" typeId="tp25.1143226024141" id="1227886560385" />
            <node role="initializer" roleId="tpee.1068431790190" type="tpee.DotExpression" typeId="tpee.1197027756228" id="1227886560386">
              <node role="operand" roleId="tpee.1197027771414" type="tpee.LocalVariableReference" typeId="tpee.1068581242866" id="1227886560387">
                <link role="variableDeclaration" roleId="tpee.1068581517664" targetNodeId="1227886560332" resolveInfo="contextNode" />
              </node>
              <node role="operation" roleId="tpee.1197027833540" type="tp25.Node_GetModelOperation" typeId="tp25.1143234257716" id="1227886560388" />
            </node>
          </node>
        </node>
        <node role="statement" roleId="tpee.1068581517665" type="tpee.IfStatement" typeId="tpee.1068580123159" id="1227886560389">
          <node role="ifTrue" roleId="tpee.1068580123161" type="tpee.StatementList" typeId="tpee.1068580123136" id="1227886560390">
            <node role="statement" roleId="tpee.1068581517665" type="tpee.ExpressionStatement" typeId="tpee.1068580123155" id="1227886560391">
              <node role="expression" roleId="tpee.1068580123156" type="tpee.DotExpression" typeId="tpee.1197027756228" id="8843103228116912036">
                <node role="operand" roleId="tpee.1197027771414" type="tpee.DotExpression" typeId="tpee.1197027756228" id="8843103228116912029">
                  <node role="operand" roleId="tpee.1197027771414" type="tpee.LocalVariableReference" typeId="tpee.1068581242866" id="1227886560394">
                    <link role="variableDeclaration" roleId="tpee.1068581517664" targetNodeId="1227886560332" resolveInfo="contextNode" />
                  </node>
                  <node role="operation" roleId="tpee.1197027833540" type="tp25.AttributeAccess" typeId="tp25.6407023681583031218" id="8843103228116912033">
                    <node role="qualifier" roleId="tp25.6407023681583036852" type="tp25.NodeAttributeQualifier" typeId="tp25.6407023681583036853" id="8843103228116912035">
                      <link role="attributeConcept" roleId="tp25.6407023681583036854" targetNodeId="tp3r.1196350785118" resolveInfo="ListAntiquotation" />
                    </node>
                  </node>
                </node>
                <node role="operation" roleId="tpee.1197027833540" type="tp25.Link_SetTargetOperation" typeId="tp25.1140725362528" id="8843103228116912040">
                  <node role="linkTarget" roleId="tp25.1140725362529" type="tpee.NullLiteral" typeId="tpee.1070534058343" id="8843103228116912043" />
                </node>
              </node>
            </node>
          </node>
          <node role="ifFalseStatement" roleId="tpee.1082485599094" type="tpee.BlockStatement" typeId="tpee.1082485599095" id="3434714437240692995">
            <node role="statements" roleId="tpee.1082485599096" type="tpee.StatementList" typeId="tpee.1068580123136" id="3434714437240692996">
              <node role="statement" roleId="tpee.1068581517665" type="tpee.LocalVariableDeclarationStatement" typeId="tpee.1068581242864" id="3434714437240693022">
                <node role="localVariableDeclaration" roleId="tpee.1068581242865" type="tpee.LocalVariableDeclaration" typeId="tpee.1068581242863" id="3434714437240693023">
                  <property name="name" nameId="tpck.1169194664001" value="listAntiquotation" />
                  <node role="type" roleId="tpee.5680397130376446158" type="tp25.SNodeType" typeId="tp25.1138055754698" id="3434714437240693024">
                    <link role="concept" roleId="tp25.1138405853777" targetNodeId="tp3r.1196350785118" resolveInfo="ListAntiquotation" />
                  </node>
                  <node role="initializer" roleId="tpee.1068431790190" type="tpee.DotExpression" typeId="tpee.1197027756228" id="8843103228116912054">
                    <node role="operand" roleId="tpee.1197027771414" type="tpee.DotExpression" typeId="tpee.1197027756228" id="8843103228116912047">
                      <node role="operand" roleId="tpee.1197027771414" type="tpee.LocalVariableReference" typeId="tpee.1068581242866" id="8843103228116912046">
                        <link role="variableDeclaration" roleId="tpee.1068581517664" targetNodeId="1227886560332" resolveInfo="contextNode" />
                      </node>
                      <node role="operation" roleId="tpee.1197027833540" type="tp25.AttributeAccess" typeId="tp25.6407023681583031218" id="8843103228116912051">
                        <node role="qualifier" roleId="tp25.6407023681583036852" type="tp25.NodeAttributeQualifier" typeId="tp25.6407023681583036853" id="8843103228116912053">
                          <link role="attributeConcept" roleId="tp25.6407023681583036854" targetNodeId="tp3r.1196350785118" resolveInfo="ListAntiquotation" />
                        </node>
                      </node>
                    </node>
                    <node role="operation" roleId="tpee.1197027833540" type="tpdg.NF_Link_SetNewChildOperation" typeId="tpdg.767145758118872830" id="8843103228116912058" />
                  </node>
                </node>
              </node>
              <node role="statement" roleId="tpee.1068581517665" type="tpee.ExpressionStatement" typeId="tpee.1068580123155" id="3434714437240708807">
                <node role="expression" roleId="tpee.1068580123156" type="tpee.DotExpression" typeId="tpee.1197027756228" id="3434714437240708808">
                  <node role="operand" roleId="tpee.1197027771414" type="tpcw.ConceptFunctionParameter_editorContext" typeId="tpcw.1194033889146" id="3434714437240708809" />
                  <node role="operation" roleId="tpee.1197027833540" type="tpee.InstanceMethodCallOperation" typeId="tpee.1202948039474" id="3434714437240708810">
                    <link role="baseMethodDeclaration" roleId="tpee.1068499141037" targetNodeId="srng.~EditorContext%dselectWRTFocusPolicy(jetbrains%dmps%dsmodel%dSNode)%cvoid" resolveInfo="selectWRTFocusPolicy" />
                    <node role="actualArgument" roleId="tpee.1068499141038" type="tpee.LocalVariableReference" typeId="tpee.1068581242866" id="3434714437240708813">
                      <link role="variableDeclaration" roleId="tpee.1068581517664" targetNodeId="3434714437240693023" resolveInfo="listAntiquotation" />
                    </node>
                  </node>
                </node>
              </node>
            </node>
          </node>
          <node role="condition" roleId="tpee.1068580123160" type="tpee.DotExpression" typeId="tpee.1197027756228" id="8843103228116875978">
            <node role="operand" roleId="tpee.1197027771414" type="tpee.DotExpression" typeId="tpee.1197027756228" id="8843103228116875979">
              <node role="operand" roleId="tpee.1197027771414" type="tpee.LocalVariableReference" typeId="tpee.1068581242866" id="8843103228116875980">
                <link role="variableDeclaration" roleId="tpee.1068581517664" targetNodeId="1227886560332" resolveInfo="contextNode" />
              </node>
              <node role="operation" roleId="tpee.1197027833540" type="tp25.AttributeAccess" typeId="tp25.6407023681583031218" id="8843103228116875981">
                <node role="qualifier" roleId="tp25.6407023681583036852" type="tp25.NodeAttributeQualifier" typeId="tp25.6407023681583036853" id="8843103228116875982">
                  <link role="attributeConcept" roleId="tp25.6407023681583036854" targetNodeId="tp3r.1196350785118" resolveInfo="ListAntiquotation" />
                </node>
              </node>
            </node>
            <node role="operation" roleId="tpee.1197027833540" type="tp25.Node_IsNotNullOperation" typeId="tp25.1172008320231" id="8843103228116875983" />
          </node>
        </node>
      </node>
    </node>
  </root>
  <root id="1227886614590">
    <node role="descriptionFunction" roleId="tp3j.2522969319638093993" type="tp3j.DescriptionBlock" typeId="tp3j.1192794782375" id="1227886614591">
      <node role="body" roleId="tpee.1137022507850" type="tpee.StatementList" typeId="tpee.1068580123136" id="1227886614592">
        <node role="statement" roleId="tpee.1068581517665" type="tpee.ExpressionStatement" typeId="tpee.1068580123155" id="1227886753709">
          <node role="expression" roleId="tpee.1068580123156" type="tpee.StringLiteral" typeId="tpee.1070475926800" id="1227886753710">
            <property name="value" nameId="tpee.1070475926801" value="Create Reference Antiquotation" />
          </node>
        </node>
      </node>
    </node>
    <node role="executeFunction" roleId="tp3j.2522969319638198291" type="tp3j.ExecuteBlock" typeId="tp3j.1192795911897" id="1227886614593">
      <node role="body" roleId="tpee.1137022507850" type="tpee.StatementList" typeId="tpee.1068580123136" id="1227886614594">
        <node role="statement" roleId="tpee.1068581517665" type="tpee.LocalVariableDeclarationStatement" typeId="tpee.1068581242864" id="1227886737965">
          <node role="localVariableDeclaration" roleId="tpee.1068581242865" type="tpee.LocalVariableDeclaration" typeId="tpee.1068581242863" id="1227886737966">
            <property name="name" nameId="tpck.1169194664001" value="selectedCell" />
            <node role="type" roleId="tpee.5680397130376446158" type="tpee.ClassifierType" typeId="tpee.1107535904670" id="9080025156922003974">
              <link role="classifier" roleId="tpee.1107535924139" targetNodeId="nu8v.~EditorCell" resolveInfo="EditorCell" />
            </node>
            <node role="initializer" roleId="tpee.1068431790190" type="tpee.DotExpression" typeId="tpee.1197027756228" id="1227886737968">
              <node role="operand" roleId="tpee.1197027771414" type="tpcw.ConceptFunctionParameter_editorContext" typeId="tpcw.1194033889146" id="1227886742827" />
              <node role="operation" roleId="tpee.1197027833540" type="tpee.InstanceMethodCallOperation" typeId="tpee.1202948039474" id="1227886737970">
                <link role="baseMethodDeclaration" roleId="tpee.1068499141037" targetNodeId="srng.~EditorContext%dgetSelectedCell()%cjetbrains%dmps%dopenapi%deditor%dcells%dEditorCell" resolveInfo="getSelectedCell" />
              </node>
            </node>
          </node>
        </node>
        <node role="statement" roleId="tpee.1068581517665" type="tpee.LocalVariableDeclarationStatement" typeId="tpee.1068581242864" id="1227886737971">
          <node role="localVariableDeclaration" roleId="tpee.1068581242865" type="tpee.LocalVariableDeclaration" typeId="tpee.1068581242863" id="1227886737972">
            <property name="name" nameId="tpck.1169194664001" value="contextNode" />
            <node role="type" roleId="tpee.5680397130376446158" type="tp25.SNodeType" typeId="tp25.1138055754698" id="1227886737973">
              <link role="concept" roleId="tp25.1138405853777" targetNodeId="tpck.1133920641626" resolveInfo="BaseConcept" />
            </node>
            <node role="initializer" roleId="tpee.1068431790190" type="tp25.SNodeTypeCastExpression" typeId="tp25.1140137987495" id="1239490689692">
              <link role="concept" roleId="tp25.1140138128738" targetNodeId="tpck.1133920641626" resolveInfo="BaseConcept" />
              <node role="leftExpression" roleId="tp25.1140138123956" type="tpee.DotExpression" typeId="tpee.1197027756228" id="1227886737976">
                <node role="operand" roleId="tpee.1197027771414" type="tpee.LocalVariableReference" typeId="tpee.1068581242866" id="1227886737977">
                  <link role="variableDeclaration" roleId="tpee.1068581517664" targetNodeId="1227886737966" resolveInfo="selectedCell" />
                </node>
                <node role="operation" roleId="tpee.1197027833540" type="tpee.InstanceMethodCallOperation" typeId="tpee.1202948039474" id="1227886737978">
                  <link role="baseMethodDeclaration" roleId="tpee.1068499141037" targetNodeId="nu8v.~EditorCell%dgetSNode()%cjetbrains%dmps%dsmodel%dSNode" resolveInfo="getSNode" />
                </node>
              </node>
            </node>
          </node>
        </node>
        <node role="statement" roleId="tpee.1068581517665" type="tpee.LocalVariableDeclarationStatement" typeId="tpee.1068581242864" id="1227886737979">
          <node role="localVariableDeclaration" roleId="tpee.1068581242865" type="tpee.LocalVariableDeclaration" typeId="tpee.1068581242863" id="1227886737980">
            <property name="name" nameId="tpck.1169194664001" value="linkNode" />
            <node role="type" roleId="tpee.5680397130376446158" type="tp25.SNodeType" typeId="tp25.1138055754698" id="1239568232674" />
            <node role="initializer" roleId="tpee.1068431790190" type="tpee.DotExpression" typeId="tpee.1197027756228" id="8280931866726137276">
              <node role="operand" roleId="tpee.1197027771414" type="tpee.ParenthesizedExpression" typeId="tpee.1079359253375" id="9080025156922005762">
                <node role="expression" roleId="tpee.1079359253376" type="tpee.CastExpression" typeId="tpee.1070534934090" id="9080025156922005759">
                  <node role="type" roleId="tpee.1070534934091" type="tpee.ClassifierType" typeId="tpee.1107535904670" id="9080025156922006153">
                    <link role="classifier" roleId="tpee.1107535924139" targetNodeId="jsgz.~EditorCell" resolveInfo="EditorCell" />
                  </node>
                  <node role="expression" roleId="tpee.1070534934092" type="tpee.LocalVariableReference" typeId="tpee.1068581242866" id="9080025156922005764">
                    <link role="variableDeclaration" roleId="tpee.1068581517664" targetNodeId="1227886737966" resolveInfo="selectedCell" />
                  </node>
                </node>
              </node>
              <node role="operation" roleId="tpee.1197027833540" type="tpee.InstanceMethodCallOperation" typeId="tpee.1202948039474" id="8280931866726137278">
                <link role="baseMethodDeclaration" roleId="tpee.1068499141037" targetNodeId="jsgz.~EditorCell%dgetLinkDeclaration()%cjetbrains%dmps%dsmodel%dSNode" resolveInfo="getLinkDeclaration" />
              </node>
            </node>
          </node>
        </node>
        <node role="statement" roleId="tpee.1068581517665" type="tpee.IfStatement" typeId="tpee.1068580123159" id="1227886737986">
          <node role="ifTrue" roleId="tpee.1068580123161" type="tpee.StatementList" typeId="tpee.1068580123136" id="1227886737987">
            <node role="statement" roleId="tpee.1068581517665" type="tpee.ReturnStatement" typeId="tpee.1068581242878" id="1227886737988" />
          </node>
          <node role="condition" roleId="tpee.1068580123160" type="tpee.NotExpression" typeId="tpee.1081516740877" id="1227886737989">
            <node role="expression" roleId="tpee.1081516765348" type="tpee.DotExpression" typeId="tpee.1197027756228" id="1239811398638">
              <node role="operand" roleId="tpee.1197027771414" type="tpee.LocalVariableReference" typeId="tpee.1068581242866" id="1239811398639">
                <link role="variableDeclaration" roleId="tpee.1068581517664" targetNodeId="1227886737980" resolveInfo="linkNode" />
              </node>
              <node role="operation" roleId="tpee.1197027833540" type="tp25.Node_IsInstanceOfOperation" typeId="tp25.1139621453865" id="1239811398640">
                <node role="conceptArgument" roleId="tp25.1177027386292" type="tp25.RefConcept_Reference" typeId="tp25.1177026924588" id="1239811398641">
                  <link role="conceptDeclaration" roleId="tp25.1177026940964" targetNodeId="tpce.1071489288298" resolveInfo="LinkDeclaration" />
                </node>
              </node>
            </node>
          </node>
        </node>
        <node role="statement" roleId="tpee.1068581517665" type="tpee.IfStatement" typeId="tpee.1068580123159" id="1227886737993">
          <node role="condition" roleId="tpee.1068580123160" type="tpee.EqualsExpression" typeId="tpee.1068580123152" id="1227886737994">
            <node role="rightExpression" roleId="tpee.1081773367579" type="tpee.NullLiteral" typeId="tpee.1070534058343" id="1227886737995" />
            <node role="leftExpression" roleId="tpee.1081773367580" type="tpee.LocalVariableReference" typeId="tpee.1068581242866" id="1227886737996">
              <link role="variableDeclaration" roleId="tpee.1068581517664" targetNodeId="1227886737972" resolveInfo="contextNode" />
            </node>
          </node>
          <node role="ifTrue" roleId="tpee.1068580123161" type="tpee.StatementList" typeId="tpee.1068580123136" id="1227886737997">
            <node role="statement" roleId="tpee.1068581517665" type="tpee.ReturnStatement" typeId="tpee.1068581242878" id="1227886737998" />
          </node>
        </node>
        <node role="statement" roleId="tpee.1068581517665" type="tpee.LocalVariableDeclarationStatement" typeId="tpee.1068581242864" id="1227886737999">
          <node role="localVariableDeclaration" roleId="tpee.1068581242865" type="tpee.LocalVariableDeclaration" typeId="tpee.1068581242863" id="1227886738000">
            <property name="name" nameId="tpck.1169194664001" value="link" />
            <node role="type" roleId="tpee.5680397130376446158" type="tp25.SNodeType" typeId="tp25.1138055754698" id="1227886738001">
              <link role="concept" roleId="tp25.1138405853777" targetNodeId="tpce.1071489288298" resolveInfo="LinkDeclaration" />
            </node>
            <node role="initializer" roleId="tpee.1068431790190" type="tp25.SNodeTypeCastExpression" typeId="tp25.1140137987495" id="1239490688939">
              <link role="concept" roleId="tp25.1140138128738" targetNodeId="tpce.1071489288298" resolveInfo="LinkDeclaration" />
              <node role="leftExpression" roleId="tp25.1140138123956" type="tpee.LocalVariableReference" typeId="tpee.1068581242866" id="1227886738004">
                <link role="variableDeclaration" roleId="tpee.1068581517664" targetNodeId="1227886737980" resolveInfo="linkNode" />
              </node>
            </node>
          </node>
        </node>
        <node role="statement" roleId="tpee.1068581517665" type="tpee.IfStatement" typeId="tpee.1068580123159" id="1227886738005">
          <node role="condition" roleId="tpee.1068580123160" type="tpee.DotExpression" typeId="tpee.1197027756228" id="1227886738006">
            <node role="operand" roleId="tpee.1197027771414" type="tpee.DotExpression" typeId="tpee.1197027756228" id="1227886738007">
              <node role="operand" roleId="tpee.1197027771414" type="tpee.LocalVariableReference" typeId="tpee.1068581242866" id="1227886738008">
                <link role="variableDeclaration" roleId="tpee.1068581517664" targetNodeId="1227886738000" resolveInfo="link" />
              </node>
              <node role="operation" roleId="tpee.1197027833540" type="tp25.SPropertyAccess" typeId="tp25.1138056022639" id="1227886738009">
                <link role="property" roleId="tp25.1138056395725" targetNodeId="tpce.1071599937831" resolveInfo="metaClass" />
              </node>
            </node>
            <node role="operation" roleId="tpee.1197027833540" type="tp25.Property_HasValue_Enum" typeId="tp25.1146171026731" id="1227886738010">
              <node role="value" roleId="tp25.1146171026732" type="tp25.EnumMemberReference" typeId="tp25.1138676077309" id="1227886738011">
                <link role="enumMember" roleId="tp25.1138676095763" targetNodeId="tpce.1084199179705" />
              </node>
            </node>
          </node>
          <node role="ifTrue" roleId="tpee.1068580123161" type="tpee.StatementList" typeId="tpee.1068580123136" id="1227886738012">
            <node role="statement" roleId="tpee.1068581517665" type="tpee.ReturnStatement" typeId="tpee.1068581242878" id="1227886738013" />
          </node>
        </node>
        <node role="statement" roleId="tpee.1068581517665" type="tpee.LocalVariableDeclarationStatement" typeId="tpee.1068581242864" id="1227886738014">
          <node role="localVariableDeclaration" roleId="tpee.1068581242865" type="tpee.LocalVariableDeclaration" typeId="tpee.1068581242863" id="1227886738015">
            <property name="name" nameId="tpck.1169194664001" value="role" />
            <node role="type" roleId="tpee.5680397130376446158" type="tpee.StringType" typeId="tpee.1225271177708" id="1227886738016" />
            <node role="initializer" roleId="tpee.1068431790190" type="tpee.DotExpression" typeId="tpee.1197027756228" id="1227886738017">
              <node role="operand" roleId="tpee.1197027771414" type="tpee.LocalVariableReference" typeId="tpee.1068581242866" id="1227886738018">
                <link role="variableDeclaration" roleId="tpee.1068581517664" targetNodeId="1227886738000" resolveInfo="link" />
              </node>
              <node role="operation" roleId="tpee.1197027833540" type="tp25.SPropertyAccess" typeId="tp25.1138056022639" id="1227886738019">
                <link role="property" roleId="tp25.1138056395725" targetNodeId="tpce.1071599776563" resolveInfo="role" />
              </node>
            </node>
          </node>
        </node>
        <node role="statement" roleId="tpee.1068581517665" type="tpee.IfStatement" typeId="tpee.1068580123159" id="1227886738020">
          <node role="ifTrue" roleId="tpee.1068580123161" type="tpee.StatementList" typeId="tpee.1068580123136" id="1227886738021">
            <node role="statement" roleId="tpee.1068581517665" type="tpee.LocalVariableDeclarationStatement" typeId="tpee.1068581242864" id="1227886738022">
              <node role="localVariableDeclaration" roleId="tpee.1068581242865" type="tpee.LocalVariableDeclaration" typeId="tpee.1068581242863" id="1227886738023">
                <property name="name" nameId="tpck.1169194664001" value="attributedNode" />
                <node role="type" roleId="tpee.5680397130376446158" type="tp25.SNodeType" typeId="tp25.1138055754698" id="1227886738024">
                  <link role="concept" roleId="tp25.1138405853777" targetNodeId="tpck.1133920641626" resolveInfo="BaseConcept" />
                </node>
                <node role="initializer" roleId="tpee.1068431790190" type="tp25.SNodeTypeCastExpression" typeId="tp25.1140137987495" id="1227886738025">
                  <link role="concept" roleId="tp25.1140138128738" targetNodeId="tpck.1133920641626" resolveInfo="BaseConcept" />
                  <node role="leftExpression" roleId="tp25.1140138123956" type="tpee.DotExpression" typeId="tpee.1197027756228" id="1227886738026">
                    <node role="operand" roleId="tpee.1197027771414" type="tpee.LocalVariableReference" typeId="tpee.1068581242866" id="1227886738027">
                      <link role="variableDeclaration" roleId="tpee.1068581517664" targetNodeId="1227886737972" resolveInfo="contextNode" />
                    </node>
                    <node role="operation" roleId="tpee.1197027833540" type="tp25.Node_GetParentOperation" typeId="tp25.1139613262185" id="1227886738028" />
                  </node>
                </node>
              </node>
            </node>
            <node role="statement" roleId="tpee.1068581517665" type="tpee.AssertStatement" typeId="tpee.1160998861373" id="1227886738029">
              <node role="condition" roleId="tpee.1160998896846" type="tpee.NotEqualsExpression" typeId="tpee.1073239437375" id="1227886738030">
                <node role="rightExpression" roleId="tpee.1081773367579" type="tpee.NullLiteral" typeId="tpee.1070534058343" id="1227886738031" />
                <node role="leftExpression" roleId="tpee.1081773367580" type="tpee.LocalVariableReference" typeId="tpee.1068581242866" id="1227886738032">
                  <link role="variableDeclaration" roleId="tpee.1068581517664" targetNodeId="1227886738023" resolveInfo="attributedNode" />
                </node>
              </node>
            </node>
            <node role="statement" roleId="tpee.1068581517665" type="tpee.ExpressionStatement" typeId="tpee.1068580123155" id="1237748021123">
              <node role="expression" roleId="tpee.1068580123156" type="tpee.DotExpression" typeId="tpee.1197027756228" id="1237748023500">
                <node role="operand" roleId="tpee.1197027771414" type="tpee.DotExpression" typeId="tpee.1197027756228" id="1237748064710">
                  <node role="operand" roleId="tpee.1197027771414" type="tpee.LocalVariableReference" typeId="tpee.1068581242866" id="1237748048115">
                    <link role="variableDeclaration" roleId="tpee.1068581517664" targetNodeId="1227886738023" resolveInfo="attributedNode" />
                  </node>
                  <node role="operation" roleId="tpee.1197027833540" type="tp25.AttributeAccess" typeId="tp25.6407023681583031218" id="3071170492188518063">
                    <node role="qualifier" roleId="tp25.6407023681583036852" type="tp25.LinkAttributeQualifier" typeId="tp25.6407023681583036855" id="3071170492188518064">
                      <link role="attributeConcept" roleId="tp25.6407023681583036856" targetNodeId="tp3r.1196350785117" resolveInfo="ReferenceAntiquotation" />
                      <node role="linkQualifier" roleId="tp25.6407023681583038098" type="tp25.PoundExpression" typeId="tp25.1204834851141" id="1237748075796">
                        <node role="expression" roleId="tp25.1204834868751" type="tpee.LocalVariableReference" typeId="tpee.1068581242866" id="1237748078626">
                          <link role="variableDeclaration" roleId="tpee.1068581517664" targetNodeId="1227886738015" resolveInfo="role" />
                        </node>
                      </node>
                    </node>
                  </node>
                </node>
                <node role="operation" roleId="tpee.1197027833540" type="tp25.Link_SetTargetOperation" typeId="tp25.1140725362528" id="1237748662362">
                  <node role="linkTarget" roleId="tp25.1140725362529" type="tpee.NullLiteral" typeId="tpee.1070534058343" id="1237748664381" />
                </node>
              </node>
            </node>
            <node role="statement" roleId="tpee.1068581517665" type="tpee.ReturnStatement" typeId="tpee.1068581242878" id="1227886738046" />
          </node>
          <node role="condition" roleId="tpee.1068580123160" type="tpee.DotExpression" typeId="tpee.1197027756228" id="1227886738047">
            <node role="operand" roleId="tpee.1197027771414" type="tpee.LocalVariableReference" typeId="tpee.1068581242866" id="1227886738048">
              <link role="variableDeclaration" roleId="tpee.1068581517664" targetNodeId="1227886737972" resolveInfo="contextNode" />
            </node>
            <node role="operation" roleId="tpee.1197027833540" type="tp25.Node_IsInstanceOfOperation" typeId="tp25.1139621453865" id="1227886738049">
              <node role="conceptArgument" roleId="tp25.1177027386292" type="tp25.RefConcept_Reference" typeId="tp25.1177026924588" id="1227886738050">
                <link role="conceptDeclaration" roleId="tp25.1177026940964" targetNodeId="tp3r.1196350785117" resolveInfo="ReferenceAntiquotation" />
              </node>
            </node>
          </node>
        </node>
        <node role="statement" roleId="tpee.1068581517665" type="tpee.IfStatement" typeId="tpee.1068580123159" id="1227886738057">
          <node role="condition" roleId="tpee.1068580123160" type="tpee.NotEqualsExpression" typeId="tpee.1073239437375" id="1227886738058">
            <node role="rightExpression" roleId="tpee.1081773367579" type="tpee.NullLiteral" typeId="tpee.1070534058343" id="1227886738059" />
            <node role="leftExpression" roleId="tpee.1081773367580" type="tpee.DotExpression" typeId="tpee.1197027756228" id="1237746187320">
              <node role="operand" roleId="tpee.1197027771414" type="tpee.LocalVariableReference" typeId="tpee.1068581242866" id="1237746187321">
                <link role="variableDeclaration" roleId="tpee.1068581517664" targetNodeId="1227886737972" resolveInfo="contextNode" />
              </node>
              <node role="operation" roleId="tpee.1197027833540" type="tp25.AttributeAccess" typeId="tp25.6407023681583031218" id="3071170492188518131">
                <node role="qualifier" roleId="tp25.6407023681583036852" type="tp25.LinkAttributeQualifier" typeId="tp25.6407023681583036855" id="3071170492188518132">
                  <link role="attributeConcept" roleId="tp25.6407023681583036856" targetNodeId="tp3r.1196350785117" resolveInfo="ReferenceAntiquotation" />
                  <node role="linkQualifier" roleId="tp25.6407023681583038098" type="tp25.PoundExpression" typeId="tp25.1204834851141" id="1237746187324">
                    <node role="expression" roleId="tp25.1204834868751" type="tpee.LocalVariableReference" typeId="tpee.1068581242866" id="1237746187325">
                      <link role="variableDeclaration" roleId="tpee.1068581517664" targetNodeId="1227886738015" resolveInfo="role" />
                    </node>
                  </node>
                </node>
              </node>
            </node>
          </node>
          <node role="ifTrue" roleId="tpee.1068580123161" type="tpee.StatementList" typeId="tpee.1068580123136" id="1227886738065">
            <node role="statement" roleId="tpee.1068581517665" type="tpee.ExpressionStatement" typeId="tpee.1068580123155" id="1227886738066">
              <node role="expression" roleId="tpee.1068580123156" type="tpee.DotExpression" typeId="tpee.1197027756228" id="1237748678586">
                <node role="operand" roleId="tpee.1197027771414" type="tpee.DotExpression" typeId="tpee.1197027756228" id="1237748678587">
                  <node role="operand" roleId="tpee.1197027771414" type="tpee.LocalVariableReference" typeId="tpee.1068581242866" id="1237748686299">
                    <link role="variableDeclaration" roleId="tpee.1068581517664" targetNodeId="1227886737972" resolveInfo="contextNode" />
                  </node>
                  <node role="operation" roleId="tpee.1197027833540" type="tp25.AttributeAccess" typeId="tp25.6407023681583031218" id="3071170492188517790">
                    <node role="qualifier" roleId="tp25.6407023681583036852" type="tp25.LinkAttributeQualifier" typeId="tp25.6407023681583036855" id="3071170492188517791">
                      <link role="attributeConcept" roleId="tp25.6407023681583036856" targetNodeId="tp3r.1196350785117" resolveInfo="ReferenceAntiquotation" />
                      <node role="linkQualifier" roleId="tp25.6407023681583038098" type="tp25.PoundExpression" typeId="tp25.1204834851141" id="1237748678591">
                        <node role="expression" roleId="tp25.1204834868751" type="tpee.LocalVariableReference" typeId="tpee.1068581242866" id="1237748678592">
                          <link role="variableDeclaration" roleId="tpee.1068581517664" targetNodeId="1227886738015" resolveInfo="role" />
                        </node>
                      </node>
                    </node>
                  </node>
                </node>
                <node role="operation" roleId="tpee.1197027833540" type="tp25.Link_SetTargetOperation" typeId="tp25.1140725362528" id="1237748678593">
                  <node role="linkTarget" roleId="tp25.1140725362529" type="tpee.NullLiteral" typeId="tpee.1070534058343" id="1237748678594" />
                </node>
              </node>
            </node>
          </node>
          <node role="ifFalseStatement" roleId="tpee.1082485599094" type="tpee.BlockStatement" typeId="tpee.1082485599095" id="1227886738073">
            <node role="statements" roleId="tpee.1082485599096" type="tpee.StatementList" typeId="tpee.1068580123136" id="1227886738074">
              <node role="statement" roleId="tpee.1068581517665" type="tpee.LocalVariableDeclarationStatement" typeId="tpee.1068581242864" id="6489343236075024185">
                <node role="localVariableDeclaration" roleId="tpee.1068581242865" type="tpee.LocalVariableDeclaration" typeId="tpee.1068581242863" id="6489343236075024186">
                  <property name="name" nameId="tpck.1169194664001" value="referenceAntiquotation" />
                  <node role="type" roleId="tpee.5680397130376446158" type="tp25.SNodeType" typeId="tp25.1138055754698" id="6489343236075024187">
                    <link role="concept" roleId="tp25.1138405853777" targetNodeId="tp3r.1196350785117" resolveInfo="ReferenceAntiquotation" />
                  </node>
                  <node role="initializer" roleId="tpee.1068431790190" type="tpee.DotExpression" typeId="tpee.1197027756228" id="6489343236075024188">
                    <node role="operand" roleId="tpee.1197027771414" type="tpee.DotExpression" typeId="tpee.1197027756228" id="6489343236075024189">
                      <node role="operation" roleId="tpee.1197027833540" type="tp25.AttributeAccess" typeId="tp25.6407023681583031218" id="3071170492188518129">
                        <node role="qualifier" roleId="tp25.6407023681583036852" type="tp25.LinkAttributeQualifier" typeId="tp25.6407023681583036855" id="3071170492188518130">
                          <link role="attributeConcept" roleId="tp25.6407023681583036856" targetNodeId="tp3r.1196350785117" resolveInfo="ReferenceAntiquotation" />
                          <node role="linkQualifier" roleId="tp25.6407023681583038098" type="tp25.PoundExpression" typeId="tp25.1204834851141" id="6489343236075024192">
                            <node role="expression" roleId="tp25.1204834868751" type="tpee.LocalVariableReference" typeId="tpee.1068581242866" id="6489343236075024193">
                              <link role="variableDeclaration" roleId="tpee.1068581517664" targetNodeId="1227886738015" resolveInfo="role" />
                            </node>
                          </node>
                        </node>
                      </node>
                      <node role="operand" roleId="tpee.1197027771414" type="tpee.LocalVariableReference" typeId="tpee.1068581242866" id="6489343236075024194">
                        <link role="variableDeclaration" roleId="tpee.1068581517664" targetNodeId="1227886737972" resolveInfo="contextNode" />
                      </node>
                    </node>
                    <node role="operation" roleId="tpee.1197027833540" type="tpdg.NF_Link_SetNewChildOperation" typeId="tpdg.767145758118872830" id="6357564549601490530">
                      <link role="concept" roleId="tp25.1139880128956" targetNodeId="tp3r.1196350785117" resolveInfo="ReferenceAntiquotation" />
                    </node>
                  </node>
                </node>
              </node>
              <node role="statement" roleId="tpee.1068581517665" type="tpee.IfStatement" typeId="tpee.1068580123159" id="6489343236075024198">
                <node role="ifTrue" roleId="tpee.1068580123161" type="tpee.StatementList" typeId="tpee.1068580123136" id="6489343236075024199">
                  <node role="statement" roleId="tpee.1068581517665" type="tpee.ExpressionStatement" typeId="tpee.1068580123155" id="6489343236075024200">
                    <node role="expression" roleId="tpee.1068580123156" type="tpee.DotExpression" typeId="tpee.1197027756228" id="6489343236075024201">
                      <node role="operand" roleId="tpee.1197027771414" type="tpee.DotExpression" typeId="tpee.1197027756228" id="6489343236075024202">
                        <node role="operand" roleId="tpee.1197027771414" type="tpee.LocalVariableReference" typeId="tpee.1068581242866" id="6489343236075024242">
                          <link role="variableDeclaration" roleId="tpee.1068581517664" targetNodeId="6489343236075024186" resolveInfo="referenceAntiquotation" />
                        </node>
                        <node role="operation" roleId="tpee.1197027833540" type="tp25.SPropertyAccess" typeId="tp25.1138056022639" id="6489343236075024204">
                          <link role="property" roleId="tp25.1138056395725" targetNodeId="tp3r.6489343236075007666" resolveInfo="label" />
                        </node>
                      </node>
                      <node role="operation" roleId="tpee.1197027833540" type="tp25.Property_SetOperation" typeId="tp25.1138661924179" id="6489343236075024205">
                        <node role="value" roleId="tp25.1138662048170" type="tpee.DotExpression" typeId="tpee.1197027756228" id="6489343236075024206">
                          <node role="operand" roleId="tpee.1197027771414" type="tpee.DotExpression" typeId="tpee.1197027756228" id="6489343236075024207">
                            <node role="operand" roleId="tpee.1197027771414" type="tpee.LocalVariableReference" typeId="tpee.1068581242866" id="6489343236075024208">
                              <link role="variableDeclaration" roleId="tpee.1068581517664" targetNodeId="1227886737972" resolveInfo="contextNode" />
                            </node>
                            <node role="operation" roleId="tpee.1197027833540" type="tp25.Node_GetConceptOperation" typeId="tp25.1172323065820" id="6489343236075024209" />
                          </node>
                          <node role="operation" roleId="tpee.1197027833540" type="tp25.SPropertyAccess" typeId="tp25.1138056022639" id="6489343236075024210">
                            <link role="property" roleId="tp25.1138056395725" targetNodeId="tpck.1169194664001" resolveInfo="name" />
                          </node>
                        </node>
                      </node>
                    </node>
                  </node>
                </node>
                <node role="condition" roleId="tpee.1068580123160" type="tpee.DotExpression" typeId="tpee.1197027756228" id="5781946779619821905">
                  <node role="operand" roleId="tpee.1197027771414" type="tpee.LocalVariableReference" typeId="tpee.1068581242866" id="5781946779619821906">
                    <link role="variableDeclaration" roleId="tpee.1068581517664" targetNodeId="1227886737966" resolveInfo="selectedCell" />
                  </node>
                  <node role="operation" roleId="tpee.1197027833540" type="tpee.InstanceMethodCallOperation" typeId="tpee.1202948039474" id="5781946779619821907">
                    <link role="baseMethodDeclaration" roleId="tpee.1068499141037" targetNodeId="nu8v.~EditorCell%disSingleNodeCell()%cboolean" resolveInfo="isSingleNodeCell" />
                  </node>
                </node>
              </node>
            </node>
          </node>
        </node>
      </node>
    </node>
    <node role="isApplicableFunction" roleId="tp3j.2522969319638093995" type="tp3j.IsApplicableBlock" typeId="tp3j.1192795771125" id="1227887445262">
      <node role="body" roleId="tpee.1137022507850" type="tpee.StatementList" typeId="tpee.1068580123136" id="1227887445263">
        <node role="statement" roleId="tpee.1068581517665" type="tpee.LocalVariableDeclarationStatement" typeId="tpee.1068581242864" id="1227887446108">
          <node role="localVariableDeclaration" roleId="tpee.1068581242865" type="tpee.LocalVariableDeclaration" typeId="tpee.1068581242863" id="1227887446109">
            <property name="name" nameId="tpck.1169194664001" value="selectedCell" />
            <node role="type" roleId="tpee.5680397130376446158" type="tpee.ClassifierType" typeId="tpee.1107535904670" id="9080025156921998276">
              <link role="classifier" roleId="tpee.1107535924139" targetNodeId="nu8v.~EditorCell" resolveInfo="EditorCell" />
            </node>
            <node role="initializer" roleId="tpee.1068431790190" type="tpee.DotExpression" typeId="tpee.1197027756228" id="1227887446111">
              <node role="operand" roleId="tpee.1197027771414" type="tpcw.ConceptFunctionParameter_editorContext" typeId="tpcw.1194033889146" id="1227887446112" />
              <node role="operation" roleId="tpee.1197027833540" type="tpee.InstanceMethodCallOperation" typeId="tpee.1202948039474" id="1227887446113">
                <link role="baseMethodDeclaration" roleId="tpee.1068499141037" targetNodeId="srng.~EditorContext%dgetSelectedCell()%cjetbrains%dmps%dopenapi%deditor%dcells%dEditorCell" resolveInfo="getSelectedCell" />
              </node>
            </node>
          </node>
        </node>
        <node role="statement" roleId="tpee.1068581517665" type="tpee.LocalVariableDeclarationStatement" typeId="tpee.1068581242864" id="1227887446114">
          <node role="localVariableDeclaration" roleId="tpee.1068581242865" type="tpee.LocalVariableDeclaration" typeId="tpee.1068581242863" id="1227887446115">
            <property name="name" nameId="tpck.1169194664001" value="contextNode" />
            <node role="type" roleId="tpee.5680397130376446158" type="tp25.SNodeType" typeId="tp25.1138055754698" id="1227887446116">
              <link role="concept" roleId="tp25.1138405853777" targetNodeId="tpck.1133920641626" resolveInfo="BaseConcept" />
            </node>
            <node role="initializer" roleId="tpee.1068431790190" type="tp25.SNodeTypeCastExpression" typeId="tp25.1140137987495" id="1239490685374">
              <link role="concept" roleId="tp25.1140138128738" targetNodeId="tpck.1133920641626" resolveInfo="BaseConcept" />
              <node role="leftExpression" roleId="tp25.1140138123956" type="tpee.DotExpression" typeId="tpee.1197027756228" id="1227887446119">
                <node role="operand" roleId="tpee.1197027771414" type="tpee.LocalVariableReference" typeId="tpee.1068581242866" id="1227887446120">
                  <link role="variableDeclaration" roleId="tpee.1068581517664" targetNodeId="1227887446109" resolveInfo="selectedCell" />
                </node>
                <node role="operation" roleId="tpee.1197027833540" type="tpee.InstanceMethodCallOperation" typeId="tpee.1202948039474" id="1227887446121">
                  <link role="baseMethodDeclaration" roleId="tpee.1068499141037" targetNodeId="nu8v.~EditorCell%dgetSNode()%cjetbrains%dmps%dsmodel%dSNode" resolveInfo="getSNode" />
                </node>
              </node>
            </node>
          </node>
        </node>
        <node role="statement" roleId="tpee.1068581517665" type="tpee.LocalVariableDeclarationStatement" typeId="tpee.1068581242864" id="1227887446122">
          <node role="localVariableDeclaration" roleId="tpee.1068581242865" type="tpee.LocalVariableDeclaration" typeId="tpee.1068581242863" id="1227887446123">
            <property name="name" nameId="tpck.1169194664001" value="linkNode" />
            <node role="type" roleId="tpee.5680397130376446158" type="tp25.SNodeType" typeId="tp25.1138055754698" id="1239568232783" />
            <node role="initializer" roleId="tpee.1068431790190" type="tpee.DotExpression" typeId="tpee.1197027756228" id="8280931866726214357">
              <node role="operand" roleId="tpee.1197027771414" type="tpee.ParenthesizedExpression" typeId="tpee.1079359253375" id="9080025156922001197">
                <node role="expression" roleId="tpee.1079359253376" type="tpee.CastExpression" typeId="tpee.1070534934090" id="9080025156922001194">
                  <node role="type" roleId="tpee.1070534934091" type="tpee.ClassifierType" typeId="tpee.1107535904670" id="9080025156922001698">
                    <link role="classifier" roleId="tpee.1107535924139" targetNodeId="jsgz.~EditorCell" resolveInfo="EditorCell" />
                  </node>
                  <node role="expression" roleId="tpee.1070534934092" type="tpee.LocalVariableReference" typeId="tpee.1068581242866" id="9080025156922001199">
                    <link role="variableDeclaration" roleId="tpee.1068581517664" targetNodeId="1227887446109" resolveInfo="selectedCell" />
                  </node>
                </node>
              </node>
              <node role="operation" roleId="tpee.1197027833540" type="tpee.InstanceMethodCallOperation" typeId="tpee.1202948039474" id="8280931866726215178">
                <link role="baseMethodDeclaration" roleId="tpee.1068499141037" targetNodeId="jsgz.~EditorCell%dgetLinkDeclaration()%cjetbrains%dmps%dsmodel%dSNode" resolveInfo="getLinkDeclaration" />
              </node>
            </node>
          </node>
        </node>
        <node role="statement" roleId="tpee.1068581517665" type="tpee.IfStatement" typeId="tpee.1068580123159" id="1227887446129">
          <node role="ifTrue" roleId="tpee.1068580123161" type="tpee.StatementList" typeId="tpee.1068580123136" id="1227887446130">
            <node role="statement" roleId="tpee.1068581517665" type="tpee.ReturnStatement" typeId="tpee.1068581242878" id="1227887446131">
              <node role="expression" roleId="tpee.1068581517676" type="tpee.BooleanConstant" typeId="tpee.1068580123137" id="1227887450283">
                <property name="value" nameId="tpee.1068580123138" value="false" />
              </node>
            </node>
          </node>
          <node role="condition" roleId="tpee.1068580123160" type="tpee.NotExpression" typeId="tpee.1081516740877" id="1227887446132">
            <node role="expression" roleId="tpee.1081516765348" type="tpee.DotExpression" typeId="tpee.1197027756228" id="1239811375720">
              <node role="operand" roleId="tpee.1197027771414" type="tpee.LocalVariableReference" typeId="tpee.1068581242866" id="1239811375721">
                <link role="variableDeclaration" roleId="tpee.1068581517664" targetNodeId="1227887446123" resolveInfo="linkNode" />
              </node>
              <node role="operation" roleId="tpee.1197027833540" type="tp25.Node_IsInstanceOfOperation" typeId="tp25.1139621453865" id="1239811375722">
                <node role="conceptArgument" roleId="tp25.1177027386292" type="tp25.RefConcept_Reference" typeId="tp25.1177026924588" id="1239811375723">
                  <link role="conceptDeclaration" roleId="tp25.1177026940964" targetNodeId="tpce.1071489288298" resolveInfo="LinkDeclaration" />
                </node>
              </node>
            </node>
          </node>
        </node>
        <node role="statement" roleId="tpee.1068581517665" type="tpee.IfStatement" typeId="tpee.1068580123159" id="1227887446136">
          <node role="condition" roleId="tpee.1068580123160" type="tpee.EqualsExpression" typeId="tpee.1068580123152" id="1227887446137">
            <node role="rightExpression" roleId="tpee.1081773367579" type="tpee.NullLiteral" typeId="tpee.1070534058343" id="1227887446138" />
            <node role="leftExpression" roleId="tpee.1081773367580" type="tpee.LocalVariableReference" typeId="tpee.1068581242866" id="1227887446139">
              <link role="variableDeclaration" roleId="tpee.1068581517664" targetNodeId="1227887446115" resolveInfo="contextNode" />
            </node>
          </node>
          <node role="ifTrue" roleId="tpee.1068580123161" type="tpee.StatementList" typeId="tpee.1068580123136" id="1227887446140">
            <node role="statement" roleId="tpee.1068581517665" type="tpee.ReturnStatement" typeId="tpee.1068581242878" id="1227887446141">
              <node role="expression" roleId="tpee.1068581517676" type="tpee.BooleanConstant" typeId="tpee.1068580123137" id="1227887452472">
                <property name="value" nameId="tpee.1068580123138" value="false" />
              </node>
            </node>
          </node>
        </node>
        <node role="statement" roleId="tpee.1068581517665" type="tpee.LocalVariableDeclarationStatement" typeId="tpee.1068581242864" id="1227887446142">
          <node role="localVariableDeclaration" roleId="tpee.1068581242865" type="tpee.LocalVariableDeclaration" typeId="tpee.1068581242863" id="1227887446143">
            <property name="name" nameId="tpck.1169194664001" value="link" />
            <node role="type" roleId="tpee.5680397130376446158" type="tp25.SNodeType" typeId="tp25.1138055754698" id="1227887446144">
              <link role="concept" roleId="tp25.1138405853777" targetNodeId="tpce.1071489288298" resolveInfo="LinkDeclaration" />
            </node>
            <node role="initializer" roleId="tpee.1068431790190" type="tp25.SNodeTypeCastExpression" typeId="tp25.1140137987495" id="1239490688742">
              <link role="concept" roleId="tp25.1140138128738" targetNodeId="tpce.1071489288298" resolveInfo="LinkDeclaration" />
              <node role="leftExpression" roleId="tp25.1140138123956" type="tpee.LocalVariableReference" typeId="tpee.1068581242866" id="1227887446147">
                <link role="variableDeclaration" roleId="tpee.1068581517664" targetNodeId="1227887446123" resolveInfo="linkNode" />
              </node>
            </node>
          </node>
        </node>
        <node role="statement" roleId="tpee.1068581517665" type="tpee.IfStatement" typeId="tpee.1068580123159" id="1227887446148">
          <node role="condition" roleId="tpee.1068580123160" type="tpee.DotExpression" typeId="tpee.1197027756228" id="1227887446149">
            <node role="operand" roleId="tpee.1197027771414" type="tpee.DotExpression" typeId="tpee.1197027756228" id="1227887446150">
              <node role="operand" roleId="tpee.1197027771414" type="tpee.LocalVariableReference" typeId="tpee.1068581242866" id="1227887446151">
                <link role="variableDeclaration" roleId="tpee.1068581517664" targetNodeId="1227887446143" resolveInfo="link" />
              </node>
              <node role="operation" roleId="tpee.1197027833540" type="tp25.SPropertyAccess" typeId="tp25.1138056022639" id="1227887446152">
                <link role="property" roleId="tp25.1138056395725" targetNodeId="tpce.1071599937831" resolveInfo="metaClass" />
              </node>
            </node>
            <node role="operation" roleId="tpee.1197027833540" type="tp25.Property_HasValue_Enum" typeId="tp25.1146171026731" id="1227887446153">
              <node role="value" roleId="tp25.1146171026732" type="tp25.EnumMemberReference" typeId="tp25.1138676077309" id="1227887446154">
                <link role="enumMember" roleId="tp25.1138676095763" targetNodeId="tpce.1084199179705" />
              </node>
            </node>
          </node>
          <node role="ifTrue" roleId="tpee.1068580123161" type="tpee.StatementList" typeId="tpee.1068580123136" id="1227887446155">
            <node role="statement" roleId="tpee.1068581517665" type="tpee.ReturnStatement" typeId="tpee.1068581242878" id="1227887446156">
              <node role="expression" roleId="tpee.1068581517676" type="tpee.BooleanConstant" typeId="tpee.1068580123137" id="1227887455099">
                <property name="value" nameId="tpee.1068580123138" value="false" />
              </node>
            </node>
          </node>
        </node>
        <node role="statement" roleId="tpee.1068581517665" type="tpee.ReturnStatement" typeId="tpee.1068581242878" id="1227887456758">
          <node role="expression" roleId="tpee.1068581517676" type="tpee.BooleanConstant" typeId="tpee.1068580123137" id="1227887458947">
            <property name="value" nameId="tpee.1068580123138" value="true" />
          </node>
        </node>
      </node>
    </node>
  </root>
  <root id="1227886844257">
    <node role="descriptionFunction" roleId="tp3j.2522969319638093993" type="tp3j.DescriptionBlock" typeId="tp3j.1192794782375" id="1227886844258">
      <node role="body" roleId="tpee.1137022507850" type="tpee.StatementList" typeId="tpee.1068580123136" id="1227886844259">
        <node role="statement" roleId="tpee.1068581517665" type="tpee.ExpressionStatement" typeId="tpee.1068580123155" id="1227886875764">
          <node role="expression" roleId="tpee.1068580123156" type="tpee.StringLiteral" typeId="tpee.1070475926800" id="1227886875765">
            <property name="value" nameId="tpee.1070475926801" value="Create Property Antiquotation" />
          </node>
        </node>
      </node>
    </node>
    <node role="executeFunction" roleId="tp3j.2522969319638198291" type="tp3j.ExecuteBlock" typeId="tp3j.1192795911897" id="1227886844260">
      <node role="body" roleId="tpee.1137022507850" type="tpee.StatementList" typeId="tpee.1068580123136" id="1227886844261">
        <node role="statement" roleId="tpee.1068581517665" type="tpee.IfStatement" typeId="tpee.1068580123159" id="3891516456976074352">
          <node role="ifTrue" roleId="tpee.1068580123161" type="tpee.StatementList" typeId="tpee.1068580123136" id="3891516456976074353">
            <node role="statement" roleId="tpee.1068581517665" type="tpee.ReturnStatement" typeId="tpee.1068581242878" id="3891516456976074361" />
          </node>
          <node role="condition" roleId="tpee.1068580123160" type="tpee.EqualsExpression" typeId="tpee.1068580123152" id="3891516456976074357">
            <node role="rightExpression" roleId="tpee.1081773367579" type="tpee.NullLiteral" typeId="tpee.1070534058343" id="3891516456976074360" />
            <node role="leftExpression" roleId="tpee.1081773367580" type="tpcw.ConceptFunctionParameter_editorContext" typeId="tpcw.1194033889146" id="3891516456976074356" />
          </node>
        </node>
        <node role="statement" roleId="tpee.1068581517665" type="tpee.LocalVariableDeclarationStatement" typeId="tpee.1068581242864" id="1227886869128">
          <node role="localVariableDeclaration" roleId="tpee.1068581242865" type="tpee.LocalVariableDeclaration" typeId="tpee.1068581242863" id="1227886869129">
            <property name="name" nameId="tpck.1169194664001" value="selectedCell" />
            <node role="type" roleId="tpee.5680397130376446158" type="tpee.ClassifierType" typeId="tpee.1107535904670" id="3061157328623272675">
              <link role="classifier" roleId="tpee.1107535924139" targetNodeId="nu8v.~EditorCell" resolveInfo="EditorCell" />
            </node>
            <node role="initializer" roleId="tpee.1068431790190" type="tpee.DotExpression" typeId="tpee.1197027756228" id="1227886869131">
              <node role="operand" roleId="tpee.1197027771414" type="tpcw.ConceptFunctionParameter_editorContext" typeId="tpcw.1194033889146" id="1227886871791" />
              <node role="operation" roleId="tpee.1197027833540" type="tpee.InstanceMethodCallOperation" typeId="tpee.1202948039474" id="1227886869133">
                <link role="baseMethodDeclaration" roleId="tpee.1068499141037" targetNodeId="srng.~EditorContext%dgetSelectedCell()%cjetbrains%dmps%dopenapi%deditor%dcells%dEditorCell" resolveInfo="getSelectedCell" />
              </node>
            </node>
          </node>
        </node>
        <node role="statement" roleId="tpee.1068581517665" type="tpee.LocalVariableDeclarationStatement" typeId="tpee.1068581242864" id="1227886869134">
          <node role="localVariableDeclaration" roleId="tpee.1068581242865" type="tpee.LocalVariableDeclaration" typeId="tpee.1068581242863" id="1227886869135">
            <property name="name" nameId="tpck.1169194664001" value="contextNode" />
            <node role="type" roleId="tpee.5680397130376446158" type="tp25.SNodeType" typeId="tp25.1138055754698" id="1227886869136">
              <link role="concept" roleId="tp25.1138405853777" targetNodeId="tpck.1133920641626" resolveInfo="BaseConcept" />
            </node>
            <node role="initializer" roleId="tpee.1068431790190" type="tp25.SNodeTypeCastExpression" typeId="tp25.1140137987495" id="1239490684531">
              <link role="concept" roleId="tp25.1140138128738" targetNodeId="tpck.1133920641626" resolveInfo="BaseConcept" />
              <node role="leftExpression" roleId="tp25.1140138123956" type="tpee.DotExpression" typeId="tpee.1197027756228" id="1227886869139">
                <node role="operand" roleId="tpee.1197027771414" type="tpee.LocalVariableReference" typeId="tpee.1068581242866" id="1227886869140">
                  <link role="variableDeclaration" roleId="tpee.1068581517664" targetNodeId="1227886869129" resolveInfo="selectedCell" />
                </node>
                <node role="operation" roleId="tpee.1197027833540" type="tpee.InstanceMethodCallOperation" typeId="tpee.1202948039474" id="1227886869141">
                  <link role="baseMethodDeclaration" roleId="tpee.1068499141037" targetNodeId="nu8v.~EditorCell%dgetSNode()%cjetbrains%dmps%dsmodel%dSNode" resolveInfo="getSNode" />
                </node>
              </node>
            </node>
          </node>
        </node>
        <node role="statement" roleId="tpee.1068581517665" type="tpee.IfStatement" typeId="tpee.1068580123159" id="1227886869142">
          <node role="condition" roleId="tpee.1068580123160" type="tpee.EqualsExpression" typeId="tpee.1068580123152" id="1227886869143">
            <node role="rightExpression" roleId="tpee.1081773367579" type="tpee.NullLiteral" typeId="tpee.1070534058343" id="1227886869144" />
            <node role="leftExpression" roleId="tpee.1081773367580" type="tpee.LocalVariableReference" typeId="tpee.1068581242866" id="1227886869145">
              <link role="variableDeclaration" roleId="tpee.1068581517664" targetNodeId="1227886869135" resolveInfo="contextNode" />
            </node>
          </node>
          <node role="ifTrue" roleId="tpee.1068580123161" type="tpee.StatementList" typeId="tpee.1068580123136" id="1227886869146">
            <node role="statement" roleId="tpee.1068581517665" type="tpee.ReturnStatement" typeId="tpee.1068581242878" id="1227886869147" />
          </node>
        </node>
        <node role="statement" roleId="tpee.1068581517665" type="tpee.IfStatement" typeId="tpee.1068580123159" id="1227886869148">
          <node role="ifTrue" roleId="tpee.1068580123161" type="tpee.StatementList" typeId="tpee.1068580123136" id="1227886869149">
            <node role="statement" roleId="tpee.1068581517665" type="tpee.ReturnStatement" typeId="tpee.1068581242878" id="1227886869150" />
          </node>
          <node role="condition" roleId="tpee.1068580123160" type="tpee.NotExpression" typeId="tpee.1081516740877" id="1227886869151">
            <node role="expression" roleId="tpee.1081516765348" type="tpee.InstanceOfExpression" typeId="tpee.1081256982272" id="1227886869152">
              <node role="classType" roleId="tpee.1081256993305" type="tpee.ClassifierType" typeId="tpee.1107535904670" id="1227886869153">
                <link role="classifier" roleId="tpee.1107535924139" targetNodeId="jsgz.~EditorCell_Property" resolveInfo="EditorCell_Property" />
              </node>
              <node role="leftExpression" roleId="tpee.1081256993304" type="tpee.LocalVariableReference" typeId="tpee.1068581242866" id="1227886869154">
                <link role="variableDeclaration" roleId="tpee.1068581517664" targetNodeId="1227886869129" resolveInfo="selectedCell" />
              </node>
            </node>
          </node>
        </node>
        <node role="statement" roleId="tpee.1068581517665" type="tpee.LocalVariableDeclarationStatement" typeId="tpee.1068581242864" id="1227886869155">
          <node role="localVariableDeclaration" roleId="tpee.1068581242865" type="tpee.LocalVariableDeclaration" typeId="tpee.1068581242863" id="1227886869156">
            <property name="name" nameId="tpck.1169194664001" value="editorCell_Property" />
            <node role="type" roleId="tpee.5680397130376446158" type="tpee.ClassifierType" typeId="tpee.1107535904670" id="1227886869157">
              <link role="classifier" roleId="tpee.1107535924139" targetNodeId="jsgz.~EditorCell_Property" resolveInfo="EditorCell_Property" />
            </node>
            <node role="initializer" roleId="tpee.1068431790190" type="tpee.CastExpression" typeId="tpee.1070534934090" id="1227886869158">
              <node role="type" roleId="tpee.1070534934091" type="tpee.ClassifierType" typeId="tpee.1107535904670" id="1227886869159">
                <link role="classifier" roleId="tpee.1107535924139" targetNodeId="jsgz.~EditorCell_Property" resolveInfo="EditorCell_Property" />
              </node>
              <node role="expression" roleId="tpee.1070534934092" type="tpee.LocalVariableReference" typeId="tpee.1068581242866" id="1227886869160">
                <link role="variableDeclaration" roleId="tpee.1068581517664" targetNodeId="1227886869129" resolveInfo="selectedCell" />
              </node>
            </node>
          </node>
        </node>
        <node role="statement" roleId="tpee.1068581517665" type="tpee.LocalVariableDeclarationStatement" typeId="tpee.1068581242864" id="1227886869161">
          <node role="localVariableDeclaration" roleId="tpee.1068581242865" type="tpee.LocalVariableDeclaration" typeId="tpee.1068581242863" id="1227886869162">
            <property name="name" nameId="tpck.1169194664001" value="propertyName" />
            <node role="type" roleId="tpee.5680397130376446158" type="tpee.StringType" typeId="tpee.1225271177708" id="1227886869163" />
            <node role="initializer" roleId="tpee.1068431790190" type="tpee.DotExpression" typeId="tpee.1197027756228" id="1227886869164">
              <node role="operand" roleId="tpee.1197027771414" type="tpee.ParenthesizedExpression" typeId="tpee.1079359253375" id="1227886869165">
                <node role="expression" roleId="tpee.1079359253376" type="tpee.CastExpression" typeId="tpee.1070534934090" id="1227886869166">
                  <node role="type" roleId="tpee.1070534934091" type="tpee.ClassifierType" typeId="tpee.1107535904670" id="1227886869167">
                    <link role="classifier" roleId="tpee.1107535924139" targetNodeId="jsgz.~PropertyAccessor" resolveInfo="PropertyAccessor" />
                  </node>
                  <node role="expression" roleId="tpee.1070534934092" type="tpee.DotExpression" typeId="tpee.1197027756228" id="1227886869168">
                    <node role="operand" roleId="tpee.1197027771414" type="tpee.LocalVariableReference" typeId="tpee.1068581242866" id="1227886869169">
                      <link role="variableDeclaration" roleId="tpee.1068581517664" targetNodeId="1227886869156" resolveInfo="editorCell_Property" />
                    </node>
                    <node role="operation" roleId="tpee.1197027833540" type="tpee.InstanceMethodCallOperation" typeId="tpee.1202948039474" id="1227886869170">
                      <link role="baseMethodDeclaration" roleId="tpee.1068499141037" targetNodeId="jsgz.~EditorCell_Property%dgetModelAccessor()%cjetbrains%dmps%dnodeEditor%dcells%dModelAccessor" resolveInfo="getModelAccessor" />
                    </node>
                  </node>
                </node>
              </node>
              <node role="operation" roleId="tpee.1197027833540" type="tpee.InstanceMethodCallOperation" typeId="tpee.1202948039474" id="1227886869171">
                <link role="baseMethodDeclaration" roleId="tpee.1068499141037" targetNodeId="jsgz.~PropertyAccessor%dgetPropertyName()%cjava%dlang%dString" resolveInfo="getPropertyName" />
              </node>
            </node>
          </node>
        </node>
        <node role="statement" roleId="tpee.1068581517665" type="tpee.IfStatement" typeId="tpee.1068580123159" id="1227886869172">
          <node role="ifTrue" roleId="tpee.1068580123161" type="tpee.StatementList" typeId="tpee.1068580123136" id="1227886869173">
            <node role="statement" roleId="tpee.1068581517665" type="tpee.LocalVariableDeclarationStatement" typeId="tpee.1068581242864" id="1227886869174">
              <node role="localVariableDeclaration" roleId="tpee.1068581242865" type="tpee.LocalVariableDeclaration" typeId="tpee.1068581242863" id="1227886869175">
                <property name="name" nameId="tpck.1169194664001" value="attributedNode" />
                <node role="type" roleId="tpee.5680397130376446158" type="tp25.SNodeType" typeId="tp25.1138055754698" id="1227886869176">
                  <link role="concept" roleId="tp25.1138405853777" targetNodeId="tpck.1133920641626" resolveInfo="BaseConcept" />
                </node>
                <node role="initializer" roleId="tpee.1068431790190" type="tp25.SNodeTypeCastExpression" typeId="tp25.1140137987495" id="1227886869177">
                  <link role="concept" roleId="tp25.1140138128738" targetNodeId="tpck.1133920641626" resolveInfo="BaseConcept" />
                  <node role="leftExpression" roleId="tp25.1140138123956" type="tpee.DotExpression" typeId="tpee.1197027756228" id="1227886869178">
                    <node role="operand" roleId="tpee.1197027771414" type="tpee.LocalVariableReference" typeId="tpee.1068581242866" id="1227886869179">
                      <link role="variableDeclaration" roleId="tpee.1068581517664" targetNodeId="1227886869135" resolveInfo="contextNode" />
                    </node>
                    <node role="operation" roleId="tpee.1197027833540" type="tp25.Node_GetParentOperation" typeId="tp25.1139613262185" id="1227886869180" />
                  </node>
                </node>
              </node>
            </node>
            <node role="statement" roleId="tpee.1068581517665" type="tpee.AssertStatement" typeId="tpee.1160998861373" id="1227886869181">
              <node role="condition" roleId="tpee.1160998896846" type="tpee.NotEqualsExpression" typeId="tpee.1073239437375" id="1227886869182">
                <node role="rightExpression" roleId="tpee.1081773367579" type="tpee.NullLiteral" typeId="tpee.1070534058343" id="1227886869183" />
                <node role="leftExpression" roleId="tpee.1081773367580" type="tpee.LocalVariableReference" typeId="tpee.1068581242866" id="1227886869184">
                  <link role="variableDeclaration" roleId="tpee.1068581517664" targetNodeId="1227886869175" resolveInfo="attributedNode" />
                </node>
              </node>
            </node>
            <node role="statement" roleId="tpee.1068581517665" type="tpee.ExpressionStatement" typeId="tpee.1068580123155" id="1237748780944">
              <node role="expression" roleId="tpee.1068580123156" type="tpee.DotExpression" typeId="tpee.1197027756228" id="1237748780945">
                <node role="operand" roleId="tpee.1197027771414" type="tpee.DotExpression" typeId="tpee.1197027756228" id="1237748780946">
                  <node role="operand" roleId="tpee.1197027771414" type="tpee.LocalVariableReference" typeId="tpee.1068581242866" id="1237748780947">
                    <link role="variableDeclaration" roleId="tpee.1068581517664" targetNodeId="1227886869175" resolveInfo="attributedNode" />
                  </node>
                  <node role="operation" roleId="tpee.1197027833540" type="tp25.AttributeAccess" typeId="tp25.6407023681583031218" id="3071170492188517724">
                    <node role="qualifier" roleId="tp25.6407023681583036852" type="tp25.PropertyAttributeQualifier" typeId="tp25.6407023681583040953" id="3071170492188517725">
                      <link role="attributeConcept" roleId="tp25.6407023681583040954" targetNodeId="tp3r.1196866233735" resolveInfo="PropertyAntiquotation" />
                      <node role="propertyQualifier" roleId="tp25.6407023681583040955" type="tp25.PoundExpression" typeId="tp25.1204834851141" id="1237748799461">
                        <node role="expression" roleId="tp25.1204834868751" type="tpee.LocalVariableReference" typeId="tpee.1068581242866" id="1237748802307">
                          <link role="variableDeclaration" roleId="tpee.1068581517664" targetNodeId="1227886869162" resolveInfo="propertyName" />
                        </node>
                      </node>
                    </node>
                  </node>
                </node>
                <node role="operation" roleId="tpee.1197027833540" type="tp25.Link_SetTargetOperation" typeId="tp25.1140725362528" id="1237748780952">
                  <node role="linkTarget" roleId="tp25.1140725362529" type="tpee.NullLiteral" typeId="tpee.1070534058343" id="1237748780953" />
                </node>
              </node>
            </node>
            <node role="statement" roleId="tpee.1068581517665" type="tpee.ReturnStatement" typeId="tpee.1068581242878" id="1227886869198" />
          </node>
          <node role="condition" roleId="tpee.1068580123160" type="tpee.DotExpression" typeId="tpee.1197027756228" id="1227886869199">
            <node role="operand" roleId="tpee.1197027771414" type="tpee.LocalVariableReference" typeId="tpee.1068581242866" id="1227886869200">
              <link role="variableDeclaration" roleId="tpee.1068581517664" targetNodeId="1227886869135" resolveInfo="contextNode" />
            </node>
            <node role="operation" roleId="tpee.1197027833540" type="tp25.Node_IsInstanceOfOperation" typeId="tp25.1139621453865" id="1227886869201">
              <node role="conceptArgument" roleId="tp25.1177027386292" type="tp25.RefConcept_Reference" typeId="tp25.1177026924588" id="1227886869202">
                <link role="conceptDeclaration" roleId="tp25.1177026940964" targetNodeId="tp3r.1196866233735" resolveInfo="PropertyAntiquotation" />
              </node>
            </node>
          </node>
        </node>
        <node role="statement" roleId="tpee.1068581517665" type="tpee.IfStatement" typeId="tpee.1068580123159" id="1227886869209">
          <node role="condition" roleId="tpee.1068580123160" type="tpee.NotEqualsExpression" typeId="tpee.1073239437375" id="1227886869210">
            <node role="rightExpression" roleId="tpee.1081773367579" type="tpee.NullLiteral" typeId="tpee.1070534058343" id="1227886869211" />
            <node role="leftExpression" roleId="tpee.1081773367580" type="tpee.DotExpression" typeId="tpee.1197027756228" id="1237748839164">
              <node role="operand" roleId="tpee.1197027771414" type="tpee.LocalVariableReference" typeId="tpee.1068581242866" id="1237748845236">
                <link role="variableDeclaration" roleId="tpee.1068581517664" targetNodeId="1227886869135" resolveInfo="contextNode" />
              </node>
              <node role="operation" roleId="tpee.1197027833540" type="tp25.AttributeAccess" typeId="tp25.6407023681583031218" id="3071170492188517982">
                <node role="qualifier" roleId="tp25.6407023681583036852" type="tp25.PropertyAttributeQualifier" typeId="tp25.6407023681583040953" id="3071170492188517983">
                  <link role="attributeConcept" roleId="tp25.6407023681583040954" targetNodeId="tp3r.1196866233735" resolveInfo="PropertyAntiquotation" />
                  <node role="propertyQualifier" roleId="tp25.6407023681583040955" type="tp25.PoundExpression" typeId="tp25.1204834851141" id="1237748839168">
                    <node role="expression" roleId="tp25.1204834868751" type="tpee.LocalVariableReference" typeId="tpee.1068581242866" id="1237748839169">
                      <link role="variableDeclaration" roleId="tpee.1068581517664" targetNodeId="1227886869162" resolveInfo="propertyName" />
                    </node>
                  </node>
                </node>
              </node>
            </node>
          </node>
          <node role="ifTrue" roleId="tpee.1068580123161" type="tpee.StatementList" typeId="tpee.1068580123136" id="1227886869217">
            <node role="statement" roleId="tpee.1068581517665" type="tpee.ExpressionStatement" typeId="tpee.1068580123155" id="1237748823697">
              <node role="expression" roleId="tpee.1068580123156" type="tpee.DotExpression" typeId="tpee.1197027756228" id="1237748823698">
                <node role="operand" roleId="tpee.1197027771414" type="tpee.DotExpression" typeId="tpee.1197027756228" id="1237748823699">
                  <node role="operand" roleId="tpee.1197027771414" type="tpee.LocalVariableReference" typeId="tpee.1068581242866" id="1237748830708">
                    <link role="variableDeclaration" roleId="tpee.1068581517664" targetNodeId="1227886869135" resolveInfo="contextNode" />
                  </node>
                  <node role="operation" roleId="tpee.1197027833540" type="tp25.AttributeAccess" typeId="tp25.6407023681583031218" id="3071170492188518145">
                    <node role="qualifier" roleId="tp25.6407023681583036852" type="tp25.PropertyAttributeQualifier" typeId="tp25.6407023681583040953" id="3071170492188518146">
                      <link role="attributeConcept" roleId="tp25.6407023681583040954" targetNodeId="tp3r.1196866233735" resolveInfo="PropertyAntiquotation" />
                      <node role="propertyQualifier" roleId="tp25.6407023681583040955" type="tp25.PoundExpression" typeId="tp25.1204834851141" id="1237748823703">
                        <node role="expression" roleId="tp25.1204834868751" type="tpee.LocalVariableReference" typeId="tpee.1068581242866" id="1237748823704">
                          <link role="variableDeclaration" roleId="tpee.1068581517664" targetNodeId="1227886869162" resolveInfo="propertyName" />
                        </node>
                      </node>
                    </node>
                  </node>
                </node>
                <node role="operation" roleId="tpee.1197027833540" type="tp25.Link_SetTargetOperation" typeId="tp25.1140725362528" id="1237748823705">
                  <node role="linkTarget" roleId="tp25.1140725362529" type="tpee.NullLiteral" typeId="tpee.1070534058343" id="1237748823706" />
                </node>
              </node>
            </node>
          </node>
          <node role="ifFalseStatement" roleId="tpee.1082485599094" type="tpee.BlockStatement" typeId="tpee.1082485599095" id="1227886869225">
            <node role="statements" roleId="tpee.1082485599096" type="tpee.StatementList" typeId="tpee.1068580123136" id="1227886869226">
              <node role="statement" roleId="tpee.1068581517665" type="tpee.LocalVariableDeclarationStatement" typeId="tpee.1068581242864" id="6489343236075023260">
                <node role="localVariableDeclaration" roleId="tpee.1068581242865" type="tpee.LocalVariableDeclaration" typeId="tpee.1068581242863" id="6489343236075023261">
                  <property name="name" nameId="tpck.1169194664001" value="propertyAntiquotation" />
                  <node role="type" roleId="tpee.5680397130376446158" type="tp25.SNodeType" typeId="tp25.1138055754698" id="6489343236075023259">
                    <link role="concept" roleId="tp25.1138405853777" targetNodeId="tp3r.1196866233735" resolveInfo="PropertyAntiquotation" />
                  </node>
                  <node role="initializer" roleId="tpee.1068431790190" type="tpee.DotExpression" typeId="tpee.1197027756228" id="6489343236075023262">
                    <node role="operand" roleId="tpee.1197027771414" type="tpee.DotExpression" typeId="tpee.1197027756228" id="6489343236075023263">
                      <node role="operand" roleId="tpee.1197027771414" type="tpee.LocalVariableReference" typeId="tpee.1068581242866" id="6489343236075023264">
                        <link role="variableDeclaration" roleId="tpee.1068581517664" targetNodeId="1227886869135" resolveInfo="contextNode" />
                      </node>
                      <node role="operation" roleId="tpee.1197027833540" type="tp25.AttributeAccess" typeId="tp25.6407023681583031218" id="3071170492188517751">
                        <node role="qualifier" roleId="tp25.6407023681583036852" type="tp25.PropertyAttributeQualifier" typeId="tp25.6407023681583040953" id="3071170492188517752">
                          <link role="attributeConcept" roleId="tp25.6407023681583040954" targetNodeId="tp3r.1196866233735" resolveInfo="PropertyAntiquotation" />
                          <node role="propertyQualifier" roleId="tp25.6407023681583040955" type="tp25.PoundExpression" typeId="tp25.1204834851141" id="6489343236075023267">
                            <node role="expression" roleId="tp25.1204834868751" type="tpee.LocalVariableReference" typeId="tpee.1068581242866" id="6489343236075023268">
                              <link role="variableDeclaration" roleId="tpee.1068581517664" targetNodeId="1227886869162" resolveInfo="propertyName" />
                            </node>
                          </node>
                        </node>
                      </node>
                    </node>
                    <node role="operation" roleId="tpee.1197027833540" type="tpdg.NF_Link_SetNewChildOperation" typeId="tpdg.767145758118872830" id="6357564549601490558">
                      <link role="concept" roleId="tp25.1139880128956" targetNodeId="tp3r.1196866233735" resolveInfo="PropertyAntiquotation" />
                    </node>
                  </node>
                </node>
              </node>
              <node role="statement" roleId="tpee.1068581517665" type="tpee.IfStatement" typeId="tpee.1068580123159" id="6489343236075023289">
                <node role="ifTrue" roleId="tpee.1068580123161" type="tpee.StatementList" typeId="tpee.1068580123136" id="6489343236075023290">
                  <node role="statement" roleId="tpee.1068581517665" type="tpee.ExpressionStatement" typeId="tpee.1068580123155" id="6489343236075024145">
                    <node role="expression" roleId="tpee.1068580123156" type="tpee.DotExpression" typeId="tpee.1197027756228" id="6489343236075024158">
                      <node role="operand" roleId="tpee.1197027771414" type="tpee.DotExpression" typeId="tpee.1197027756228" id="6489343236075024149">
                        <node role="operand" roleId="tpee.1197027771414" type="tpee.LocalVariableReference" typeId="tpee.1068581242866" id="6489343236075024146">
                          <link role="variableDeclaration" roleId="tpee.1068581517664" targetNodeId="6489343236075023261" resolveInfo="propertyAntiquotation" />
                        </node>
                        <node role="operation" roleId="tpee.1197027833540" type="tp25.SPropertyAccess" typeId="tp25.1138056022639" id="6489343236075024156">
                          <link role="property" roleId="tp25.1138056395725" targetNodeId="tp3r.6489343236075007666" resolveInfo="label" />
                        </node>
                      </node>
                      <node role="operation" roleId="tpee.1197027833540" type="tp25.Property_SetOperation" typeId="tp25.1138661924179" id="6489343236075024162">
                        <node role="value" roleId="tp25.1138662048170" type="tpee.DotExpression" typeId="tpee.1197027756228" id="6489343236075024173">
                          <node role="operand" roleId="tpee.1197027771414" type="tpee.DotExpression" typeId="tpee.1197027756228" id="6489343236075024165">
                            <node role="operand" roleId="tpee.1197027771414" type="tpee.LocalVariableReference" typeId="tpee.1068581242866" id="6489343236075024164">
                              <link role="variableDeclaration" roleId="tpee.1068581517664" targetNodeId="1227886869135" resolveInfo="contextNode" />
                            </node>
                            <node role="operation" roleId="tpee.1197027833540" type="tp25.Node_GetConceptOperation" typeId="tp25.1172323065820" id="6489343236075024169" />
                          </node>
                          <node role="operation" roleId="tpee.1197027833540" type="tp25.SPropertyAccess" typeId="tp25.1138056022639" id="6489343236075024180">
                            <link role="property" roleId="tp25.1138056395725" targetNodeId="tpck.1169194664001" resolveInfo="name" />
                          </node>
                        </node>
                      </node>
                    </node>
                  </node>
                </node>
                <node role="condition" roleId="tpee.1068580123160" type="tpee.DotExpression" typeId="tpee.1197027756228" id="5781946779619821898">
                  <node role="operand" roleId="tpee.1197027771414" type="tpee.LocalVariableReference" typeId="tpee.1068581242866" id="5781946779619821899">
                    <link role="variableDeclaration" roleId="tpee.1068581517664" targetNodeId="1227886869129" resolveInfo="selectedCell" />
                  </node>
                  <node role="operation" roleId="tpee.1197027833540" type="tpee.InstanceMethodCallOperation" typeId="tpee.1202948039474" id="5781946779619821900">
                    <link role="baseMethodDeclaration" roleId="tpee.1068499141037" targetNodeId="nu8v.~EditorCell%disSingleNodeCell()%cboolean" resolveInfo="isSingleNodeCell" />
                  </node>
                </node>
              </node>
              <node role="statement" roleId="tpee.1068581517665" type="tpee.ExpressionStatement" typeId="tpee.1068580123155" id="7656077486303150712">
                <node role="expression" roleId="tpee.1068580123156" type="tpee.DotExpression" typeId="tpee.1197027756228" id="7656077486303150714">
                  <node role="operand" roleId="tpee.1197027771414" type="tpcw.ConceptFunctionParameter_editorContext" typeId="tpcw.1194033889146" id="7656077486303150713" />
                  <node role="operation" roleId="tpee.1197027833540" type="tpee.InstanceMethodCallOperation" typeId="tpee.1202948039474" id="7656077486303150718">
                    <link role="baseMethodDeclaration" roleId="tpee.1068499141037" targetNodeId="srng.~EditorContext%dselectWRTFocusPolicy(jetbrains%dmps%dsmodel%dSNode)%cvoid" resolveInfo="selectWRTFocusPolicy" />
                    <node role="actualArgument" roleId="tpee.1068499141038" type="tpee.LocalVariableReference" typeId="tpee.1068581242866" id="7656077486303150719">
                      <link role="variableDeclaration" roleId="tpee.1068581517664" targetNodeId="6489343236075023261" resolveInfo="propertyAntiquotation" />
                    </node>
                  </node>
                </node>
              </node>
            </node>
          </node>
        </node>
      </node>
    </node>
    <node role="isApplicableFunction" roleId="tp3j.2522969319638093995" type="tp3j.IsApplicableBlock" typeId="tp3j.1192795771125" id="1227887401692">
      <node role="body" roleId="tpee.1137022507850" type="tpee.StatementList" typeId="tpee.1068580123136" id="1227887401693">
        <node role="statement" roleId="tpee.1068581517665" type="tpee.LocalVariableDeclarationStatement" typeId="tpee.1068581242864" id="1227887402428">
          <node role="localVariableDeclaration" roleId="tpee.1068581242865" type="tpee.LocalVariableDeclaration" typeId="tpee.1068581242863" id="1227887402429">
            <property name="name" nameId="tpck.1169194664001" value="selectedCell" />
            <node role="type" roleId="tpee.5680397130376446158" type="tpee.ClassifierType" typeId="tpee.1107535904670" id="3061157328623269450">
              <link role="classifier" roleId="tpee.1107535924139" targetNodeId="nu8v.~EditorCell" resolveInfo="EditorCell" />
            </node>
            <node role="initializer" roleId="tpee.1068431790190" type="tpee.DotExpression" typeId="tpee.1197027756228" id="1227887402431">
              <node role="operand" roleId="tpee.1197027771414" type="tpcw.ConceptFunctionParameter_editorContext" typeId="tpcw.1194033889146" id="1227887402432" />
              <node role="operation" roleId="tpee.1197027833540" type="tpee.InstanceMethodCallOperation" typeId="tpee.1202948039474" id="1227887402433">
                <link role="baseMethodDeclaration" roleId="tpee.1068499141037" targetNodeId="srng.~EditorContext%dgetSelectedCell()%cjetbrains%dmps%dopenapi%deditor%dcells%dEditorCell" resolveInfo="getSelectedCell" />
              </node>
            </node>
          </node>
        </node>
        <node role="statement" roleId="tpee.1068581517665" type="tpee.IfStatement" typeId="tpee.1068580123159" id="1227887402448">
          <node role="ifTrue" roleId="tpee.1068580123161" type="tpee.StatementList" typeId="tpee.1068580123136" id="1227887402449">
            <node role="statement" roleId="tpee.1068581517665" type="tpee.ReturnStatement" typeId="tpee.1068581242878" id="1227887402450">
              <node role="expression" roleId="tpee.1068581517676" type="tpee.BooleanConstant" typeId="tpee.1068580123137" id="1227887410270">
                <property name="value" nameId="tpee.1068580123138" value="false" />
              </node>
            </node>
          </node>
          <node role="condition" roleId="tpee.1068580123160" type="tpee.NotExpression" typeId="tpee.1081516740877" id="1227887402451">
            <node role="expression" roleId="tpee.1081516765348" type="tpee.InstanceOfExpression" typeId="tpee.1081256982272" id="1227887402452">
              <node role="classType" roleId="tpee.1081256993305" type="tpee.ClassifierType" typeId="tpee.1107535904670" id="1227887402453">
                <link role="classifier" roleId="tpee.1107535924139" targetNodeId="jsgz.~EditorCell_Property" resolveInfo="EditorCell_Property" />
              </node>
              <node role="leftExpression" roleId="tpee.1081256993304" type="tpee.LocalVariableReference" typeId="tpee.1068581242866" id="1227887402454">
                <link role="variableDeclaration" roleId="tpee.1068581517664" targetNodeId="1227887402429" resolveInfo="selectedCell" />
              </node>
            </node>
          </node>
        </node>
        <node role="statement" roleId="tpee.1068581517665" type="tpee.LocalVariableDeclarationStatement" typeId="tpee.1068581242864" id="1227887402434">
          <node role="localVariableDeclaration" roleId="tpee.1068581242865" type="tpee.LocalVariableDeclaration" typeId="tpee.1068581242863" id="1227887402435">
            <property name="name" nameId="tpck.1169194664001" value="contextNode" />
            <node role="type" roleId="tpee.5680397130376446158" type="tp25.SNodeType" typeId="tp25.1138055754698" id="1227887402436">
              <link role="concept" roleId="tp25.1138405853777" targetNodeId="tpck.1133920641626" resolveInfo="BaseConcept" />
            </node>
            <node role="initializer" roleId="tpee.1068431790190" type="tp25.SNodeTypeCastExpression" typeId="tp25.1140137987495" id="1239490689314">
              <link role="concept" roleId="tp25.1140138128738" targetNodeId="tpck.1133920641626" resolveInfo="BaseConcept" />
              <node role="leftExpression" roleId="tp25.1140138123956" type="tpee.DotExpression" typeId="tpee.1197027756228" id="1227887402439">
                <node role="operand" roleId="tpee.1197027771414" type="tpee.LocalVariableReference" typeId="tpee.1068581242866" id="1227887402440">
                  <link role="variableDeclaration" roleId="tpee.1068581517664" targetNodeId="1227887402429" resolveInfo="selectedCell" />
                </node>
                <node role="operation" roleId="tpee.1197027833540" type="tpee.InstanceMethodCallOperation" typeId="tpee.1202948039474" id="1227887402441">
                  <link role="baseMethodDeclaration" roleId="tpee.1068499141037" targetNodeId="nu8v.~EditorCell%dgetSNode()%cjetbrains%dmps%dsmodel%dSNode" resolveInfo="getSNode" />
                </node>
              </node>
            </node>
          </node>
        </node>
        <node role="statement" roleId="tpee.1068581517665" type="tpee.IfStatement" typeId="tpee.1068580123159" id="1227887402442">
          <node role="condition" roleId="tpee.1068580123160" type="tpee.EqualsExpression" typeId="tpee.1068580123152" id="1227887402443">
            <node role="rightExpression" roleId="tpee.1081773367579" type="tpee.NullLiteral" typeId="tpee.1070534058343" id="1227887402444" />
            <node role="leftExpression" roleId="tpee.1081773367580" type="tpee.LocalVariableReference" typeId="tpee.1068581242866" id="1227887402445">
              <link role="variableDeclaration" roleId="tpee.1068581517664" targetNodeId="1227887402435" resolveInfo="contextNode" />
            </node>
          </node>
          <node role="ifTrue" roleId="tpee.1068580123161" type="tpee.StatementList" typeId="tpee.1068580123136" id="1227887402446">
            <node role="statement" roleId="tpee.1068581517665" type="tpee.ReturnStatement" typeId="tpee.1068581242878" id="1227887402447">
              <node role="expression" roleId="tpee.1068581517676" type="tpee.BooleanConstant" typeId="tpee.1068580123137" id="1227887407159">
                <property name="value" nameId="tpee.1068580123138" value="false" />
              </node>
            </node>
          </node>
        </node>
        <node role="statement" roleId="tpee.1068581517665" type="tpee.ReturnStatement" typeId="tpee.1068581242878" id="1227887413100">
          <node role="expression" roleId="tpee.1068581517676" type="tpee.BooleanConstant" typeId="tpee.1068580123137" id="1227887414743">
            <property name="value" nameId="tpee.1068580123138" value="true" />
          </node>
        </node>
      </node>
    </node>
  </root>
  <root id="8182547171709991153">
    <node role="descriptionFunction" roleId="tp3j.2522969319638093993" type="tp3j.DescriptionBlock" typeId="tp3j.1192794782375" id="8182547171709991154">
      <node role="body" roleId="tpee.1137022507850" type="tpee.StatementList" typeId="tpee.1068580123136" id="8182547171709991155">
        <node role="statement" roleId="tpee.1068581517665" type="tpee.ExpressionStatement" typeId="tpee.1068580123155" id="8182547171709991158">
          <node role="expression" roleId="tpee.1068580123156" type="tpee.StringLiteral" typeId="tpee.1070475926800" id="8182547171709991159">
            <property name="value" nameId="tpee.1070475926801" value="Convert to Node Builder" />
          </node>
        </node>
      </node>
    </node>
    <node role="executeFunction" roleId="tp3j.2522969319638198291" type="tp3j.ExecuteBlock" typeId="tp3j.1192795911897" id="8182547171709991156">
      <node role="body" roleId="tpee.1137022507850" type="tpee.StatementList" typeId="tpee.1068580123136" id="8182547171709991157">
        <node role="statement" roleId="tpee.1068581517665" type="tpee.ExpressionStatement" typeId="tpee.1068580123155" id="6213548759747578886">
          <node role="expression" roleId="tpee.1068580123156" type="tpee.DotExpression" typeId="tpee.1197027756228" id="6213548759747578908">
            <node role="operand" roleId="tpee.1197027771414" type="tp3j.ConceptFunctionParameter_node" typeId="tp3j.1192796902958" id="6213548759747578887" />
            <node role="operation" roleId="tpee.1197027833540" type="tp25.Node_ReplaceWithAnotherOperation" typeId="tp25.1140131837776" id="6213548759747578914">
              <node role="replacementNode" roleId="tp25.1140131861877" type="tpee.DotExpression" typeId="tpee.1197027756228" id="6213548759747578878">
                <node role="operand" roleId="tpee.1197027771414" type="tpee.GenericNewExpression" typeId="tpee.1145552977093" id="6213548759747542099">
                  <node role="creator" roleId="tpee.1145553007750" type="tpee.ClassCreator" typeId="tpee.1212685548494" id="6213548759747578856">
                    <link role="baseMethodDeclaration" roleId="tpee.1068499141037" targetNodeId="8182547171709991162" resolveInfo="QuotationConverter" />
                    <node role="actualArgument" roleId="tpee.1068499141038" type="tp3j.ConceptFunctionParameter_node" typeId="tp3j.1192796902958" id="6213548759747578857" />
                  </node>
                </node>
                <node role="operation" roleId="tpee.1197027833540" type="tpee.InstanceMethodCallOperation" typeId="tpee.1202948039474" id="6213548759747578884">
                  <link role="baseMethodDeclaration" roleId="tpee.1068499141037" targetNodeId="8182547171709991177" resolveInfo="convert" />
                </node>
              </node>
            </node>
          </node>
        </node>
      </node>
    </node>
  </root>
  <root id="8182547171709991160">
    <node role="method" roleId="tpee.1107880067339" type="tpee.InstanceMethodDeclaration" typeId="tpee.1068580123165" id="8182547171709991177">
      <property name="name" nameId="tpck.1169194664001" value="convert" />
      <node role="returnType" roleId="tpee.1068580123133" type="tp25.SNodeType" typeId="tp25.1138055754698" id="8182547171709991496">
        <link role="concept" roleId="tp25.1138405853777" targetNodeId="tpee.1068431790191" resolveInfo="Expression" />
      </node>
      <node role="visibility" roleId="tpee.1178549979242" type="tpee.PublicVisibility" typeId="tpee.1146644602865" id="8182547171709991179" />
      <node role="body" roleId="tpee.1068580123135" type="tpee.StatementList" typeId="tpee.1068580123136" id="8182547171709991180">
        <node role="statement" roleId="tpee.1068581517665" type="tpee.LocalVariableDeclarationStatement" typeId="tpee.1068581242864" id="8182547171709991219">
          <node role="localVariableDeclaration" roleId="tpee.1068581242865" type="tpee.LocalVariableDeclaration" typeId="tpee.1068581242863" id="8182547171709991220">
            <property name="name" nameId="tpck.1169194664001" value="node" />
            <node role="type" roleId="tpee.5680397130376446158" type="tp25.SNodeType" typeId="tp25.1138055754698" id="8182547171709991221">
              <link role="concept" roleId="tp25.1138405853777" targetNodeId="tpee.1068431790191" resolveInfo="Expression" />
            </node>
            <node role="initializer" roleId="tpee.1068431790190" type="tpee.LocalInstanceMethodCall" typeId="tpee.3066917033203108594" id="8182547171709991222">
              <link role="baseMethodDeclaration" roleId="tpee.1068499141037" targetNodeId="8182547171709991181" resolveInfo="convert" />
              <node role="actualArgument" roleId="tpee.1068499141038" type="tpee.DotExpression" typeId="tpee.1197027756228" id="8182547171709991223">
                <node role="operand" roleId="tpee.1197027771414" type="tpee.LocalInstanceFieldReference" typeId="tpee.7785501532031639928" id="8182547171709991224">
                  <link role="variableDeclaration" roleId="tpee.1068581517664" targetNodeId="8182547171709991168" resolveInfo="quotation" />
                </node>
                <node role="operation" roleId="tpee.1197027833540" type="tp25.SLinkAccess" typeId="tp25.1138056143562" id="8182547171709991225">
                  <link role="link" roleId="tp25.1138056516764" targetNodeId="tp3r.1196350785114" />
                </node>
              </node>
            </node>
          </node>
        </node>
        <node role="statement" roleId="tpee.1068581517665" type="tpee.IfStatement" typeId="tpee.1068580123159" id="6213548759747738326">
          <node role="ifTrue" roleId="tpee.1068580123161" type="tpee.StatementList" typeId="tpee.1068580123136" id="6213548759747738327">
            <node role="statement" roleId="tpee.1068581517665" type="tpee.ReturnStatement" typeId="tpee.1068581242878" id="6213548759747738389">
              <node role="expression" roleId="tpee.1068581517676" type="tpee.LocalVariableReference" typeId="tpee.1068581242866" id="6213548759747738391">
                <link role="variableDeclaration" roleId="tpee.1068581517664" targetNodeId="8182547171709991220" resolveInfo="node" />
              </node>
            </node>
          </node>
          <node role="condition" roleId="tpee.1068580123160" type="tpee.NotExpression" typeId="tpee.1081516740877" id="6213548759747738357">
            <node role="expression" roleId="tpee.1081516765348" type="tpee.DotExpression" typeId="tpee.1197027756228" id="6213548759747738380">
              <node role="operand" roleId="tpee.1197027771414" type="tpee.LocalVariableReference" typeId="tpee.1068581242866" id="6213548759747738359">
                <link role="variableDeclaration" roleId="tpee.1068581517664" targetNodeId="8182547171709991220" resolveInfo="node" />
              </node>
              <node role="operation" roleId="tpee.1197027833540" type="tp25.Node_IsInstanceOfOperation" typeId="tp25.1139621453865" id="6213548759747738386">
                <node role="conceptArgument" roleId="tp25.1177027386292" type="tp25.RefConcept_Reference" typeId="tp25.1177026924588" id="6213548759747738388">
                  <link role="conceptDeclaration" roleId="tp25.1177026940964" targetNodeId="tp3r.5455284157993863840" resolveInfo="NodeBuilderNode" />
                </node>
              </node>
            </node>
          </node>
        </node>
        <node role="statement" roleId="tpee.1068581517665" type="tpee.Statement" typeId="tpee.1068580123157" id="6213548759747738325" />
        <node role="statement" roleId="tpee.1068581517665" type="tpee.LocalVariableDeclarationStatement" typeId="tpee.1068581242864" id="8182547171709991228">
          <node role="localVariableDeclaration" roleId="tpee.1068581242865" type="tpee.LocalVariableDeclaration" typeId="tpee.1068581242863" id="8182547171709991229">
            <property name="name" nameId="tpck.1169194664001" value="q" />
            <node role="type" roleId="tpee.5680397130376446158" type="tp25.SNodeType" typeId="tp25.1138055754698" id="8182547171709991230">
              <link role="concept" roleId="tp25.1138405853777" targetNodeId="tp3r.5455284157993863837" resolveInfo="NodeBuilder" />
            </node>
            <node role="initializer" roleId="tpee.1068431790190" type="tpee.GenericNewExpression" typeId="tpee.1145552977093" id="8182547171709991232">
              <node role="creator" roleId="tpee.1145553007750" type="tp25.SNodeCreator" typeId="tp25.1180636770613" id="8182547171709991234">
                <node role="createdType" roleId="tp25.1180636770616" type="tp25.SNodeType" typeId="tp25.1138055754698" id="8182547171709991235">
                  <link role="concept" roleId="tp25.1138405853777" targetNodeId="tp3r.5455284157993863837" resolveInfo="NodeBuilder" />
                </node>
              </node>
            </node>
          </node>
        </node>
        <node role="statement" roleId="tpee.1068581517665" type="tpee.ExpressionStatement" typeId="tpee.1068580123155" id="8182547171709991251">
          <node role="expression" roleId="tpee.1068580123156" type="tpee.AssignmentExpression" typeId="tpee.1068498886294" id="8182547171709991280">
            <node role="lValue" roleId="tpee.1068498886295" type="tpee.DotExpression" typeId="tpee.1197027756228" id="8182547171709991273">
              <node role="operand" roleId="tpee.1197027771414" type="tpee.LocalVariableReference" typeId="tpee.1068581242866" id="8182547171709991252">
                <link role="variableDeclaration" roleId="tpee.1068581517664" targetNodeId="8182547171709991229" resolveInfo="q" />
              </node>
              <node role="operation" roleId="tpee.1197027833540" type="tp25.SLinkAccess" typeId="tp25.1138056143562" id="8182547171709991279">
                <link role="link" roleId="tp25.1138056516764" targetNodeId="tp3r.5455284157993863838" />
              </node>
            </node>
            <node role="rValue" roleId="tpee.1068498886297" type="tp25.SNodeTypeCastExpression" typeId="tp25.1140137987495" id="6213548759747738392">
              <link role="concept" roleId="tp25.1140138128738" targetNodeId="tp3r.5455284157993863840" resolveInfo="NodeBuilderNode" />
              <node role="leftExpression" roleId="tp25.1140138123956" type="tpee.LocalVariableReference" typeId="tpee.1068581242866" id="8182547171709991283">
                <link role="variableDeclaration" roleId="tpee.1068581517664" targetNodeId="8182547171709991220" resolveInfo="node" />
              </node>
            </node>
          </node>
        </node>
        <node role="statement" roleId="tpee.1068581517665" type="tpee.ExpressionStatement" typeId="tpee.1068580123155" id="8182547171709991284">
          <node role="expression" roleId="tpee.1068580123156" type="tpee.AssignmentExpression" typeId="tpee.1068498886294" id="8182547171709991313">
            <node role="lValue" roleId="tpee.1068498886295" type="tpee.DotExpression" typeId="tpee.1197027756228" id="8182547171709991306">
              <node role="operand" roleId="tpee.1197027771414" type="tpee.LocalVariableReference" typeId="tpee.1068581242866" id="8182547171709991285">
                <link role="variableDeclaration" roleId="tpee.1068581517664" targetNodeId="8182547171709991229" resolveInfo="q" />
              </node>
              <node role="operation" roleId="tpee.1197027833540" type="tp25.SLinkAccess" typeId="tp25.1138056143562" id="8182547171709991312">
                <link role="link" roleId="tp25.1138056516764" targetNodeId="tp3r.5455284157993863839" />
              </node>
            </node>
            <node role="rValue" roleId="tpee.1068498886297" type="tpee.DotExpression" typeId="tpee.1197027756228" id="8182547171709991337">
              <node role="operand" roleId="tpee.1197027771414" type="tpee.LocalInstanceFieldReference" typeId="tpee.7785501532031639928" id="8182547171709991316">
                <link role="variableDeclaration" roleId="tpee.1068581517664" targetNodeId="8182547171709991168" resolveInfo="quotation" />
              </node>
              <node role="operation" roleId="tpee.1197027833540" type="tp25.SLinkAccess" typeId="tp25.1138056143562" id="8182547171709991343">
                <link role="link" roleId="tp25.1138056516764" targetNodeId="tp3r.1196350785115" />
              </node>
            </node>
          </node>
        </node>
        <node role="statement" roleId="tpee.1068581517665" type="tpee.ExpressionStatement" typeId="tpee.1068580123155" id="8182547171709991239">
          <node role="expression" roleId="tpee.1068580123156" type="tpee.LocalVariableReference" typeId="tpee.1068581242866" id="8182547171709991240">
            <link role="variableDeclaration" roleId="tpee.1068581517664" targetNodeId="8182547171709991229" resolveInfo="q" />
          </node>
        </node>
      </node>
    </node>
    <node role="method" roleId="tpee.1107880067339" type="tpee.InstanceMethodDeclaration" typeId="tpee.1068580123165" id="8182547171709991181">
      <property name="name" nameId="tpck.1169194664001" value="convert" />
      <node role="returnType" roleId="tpee.1068580123133" type="tp25.SNodeType" typeId="tp25.1138055754698" id="8182547171709991188">
        <link role="concept" roleId="tp25.1138405853777" targetNodeId="tpee.1068431790191" resolveInfo="Expression" />
      </node>
      <node role="visibility" roleId="tpee.1178549979242" type="tpee.PrivateVisibility" typeId="tpee.1146644623116" id="8182547171709991185" />
      <node role="body" roleId="tpee.1068580123135" type="tpee.StatementList" typeId="tpee.1068580123136" id="8182547171709991184">
        <node role="statement" roleId="tpee.1068581517665" type="tpee.IfStatement" typeId="tpee.1068580123159" id="8182547171709991499">
          <node role="condition" roleId="tpee.1068580123160" type="tpee.EqualsExpression" typeId="tpee.1068580123152" id="8182547171709991724">
            <node role="leftExpression" roleId="tpee.1081773367580" type="tpee.ParameterReference" typeId="tpee.1068581242874" id="8182547171709991503">
              <link role="variableDeclaration" roleId="tpee.1068581517664" targetNodeId="8182547171709991186" resolveInfo="quotationNode" />
            </node>
            <node role="rightExpression" roleId="tpee.1081773367579" type="tpee.NullLiteral" typeId="tpee.1070534058343" id="8182547171709991728" />
          </node>
          <node role="ifTrue" roleId="tpee.1068580123161" type="tpee.StatementList" typeId="tpee.1068580123136" id="8182547171709991501">
            <node role="statement" roleId="tpee.1068581517665" type="tpee.ReturnStatement" typeId="tpee.1068581242878" id="8182547171709991534">
              <node role="expression" roleId="tpee.1068581517676" type="tpee.NullLiteral" typeId="tpee.1070534058343" id="8182547171709991536" />
            </node>
          </node>
        </node>
        <node role="statement" roleId="tpee.1068581517665" type="tpee.LocalVariableDeclarationStatement" typeId="tpee.1068581242864" id="6213548759747738228">
          <node role="localVariableDeclaration" roleId="tpee.1068581242865" type="tpee.LocalVariableDeclaration" typeId="tpee.1068581242863" id="6213548759747738229">
            <property name="name" nameId="tpck.1169194664001" value="aq" />
            <node role="type" roleId="tpee.5680397130376446158" type="tp25.SNodeType" typeId="tp25.1138055754698" id="6213548759747738230">
              <link role="concept" roleId="tp25.1138405853777" targetNodeId="tp3r.1196350785112" resolveInfo="Antiquotation" />
            </node>
            <node role="initializer" roleId="tpee.1068431790190" type="tpee.DotExpression" typeId="tpee.1197027756228" id="6213548759747738231">
              <node role="operand" roleId="tpee.1197027771414" type="tpee.ParameterReference" typeId="tpee.1068581242874" id="6213548759747738232">
                <link role="variableDeclaration" roleId="tpee.1068581517664" targetNodeId="8182547171709991186" resolveInfo="quotationNode" />
              </node>
              <node role="operation" roleId="tpee.1197027833540" type="tp25.AttributeAccess" typeId="tp25.6407023681583031218" id="6213548759747738233">
                <node role="qualifier" roleId="tp25.6407023681583036852" type="tp25.NodeAttributeQualifier" typeId="tp25.6407023681583036853" id="6213548759747738234">
                  <link role="attributeConcept" roleId="tp25.6407023681583036854" targetNodeId="tp3r.1196350785112" resolveInfo="Antiquotation" />
                </node>
              </node>
            </node>
          </node>
        </node>
        <node role="statement" roleId="tpee.1068581517665" type="tpee.IfStatement" typeId="tpee.1068580123159" id="6213548759747738237">
          <node role="ifTrue" roleId="tpee.1068580123161" type="tpee.StatementList" typeId="tpee.1068580123136" id="6213548759747738238">
            <node role="statement" roleId="tpee.1068581517665" type="tpee.LocalVariableDeclarationStatement" typeId="tpee.1068581242864" id="1006429225401109600">
              <node role="localVariableDeclaration" roleId="tpee.1068581242865" type="tpee.LocalVariableDeclaration" typeId="tpee.1068581242863" id="1006429225401109601">
                <property name="name" nameId="tpck.1169194664001" value="expr" />
                <node role="type" roleId="tpee.5680397130376446158" type="tp25.SNodeType" typeId="tp25.1138055754698" id="1006429225401109602">
                  <link role="concept" roleId="tp25.1138405853777" targetNodeId="tp3r.8182547171709752110" resolveInfo="NodeBuilderExpression" />
                </node>
                <node role="initializer" roleId="tpee.1068431790190" type="tpee.GenericNewExpression" typeId="tpee.1145552977093" id="1006429225401109604">
                  <node role="creator" roleId="tpee.1145553007750" type="tp25.SNodeCreator" typeId="tp25.1180636770613" id="1006429225401109606">
                    <node role="createdType" roleId="tp25.1180636770616" type="tp25.SNodeType" typeId="tp25.1138055754698" id="1006429225401109607">
                      <link role="concept" roleId="tp25.1138405853777" targetNodeId="tp3r.8182547171709752110" resolveInfo="NodeBuilderExpression" />
                    </node>
                  </node>
                </node>
              </node>
            </node>
            <node role="statement" roleId="tpee.1068581517665" type="tpee.ExpressionStatement" typeId="tpee.1068580123155" id="1006429225401109609">
              <node role="expression" roleId="tpee.1068580123156" type="tpee.AssignmentExpression" typeId="tpee.1068498886294" id="1006429225401109638">
                <node role="lValue" roleId="tpee.1068498886295" type="tpee.DotExpression" typeId="tpee.1197027756228" id="1006429225401109631">
                  <node role="operand" roleId="tpee.1197027771414" type="tpee.LocalVariableReference" typeId="tpee.1068581242866" id="1006429225401109610">
                    <link role="variableDeclaration" roleId="tpee.1068581517664" targetNodeId="1006429225401109601" resolveInfo="expr" />
                  </node>
                  <node role="operation" roleId="tpee.1197027833540" type="tp25.SLinkAccess" typeId="tp25.1138056143562" id="1006429225401109637">
                    <link role="link" roleId="tp25.1138056516764" targetNodeId="tp3r.8182547171709752112" />
                  </node>
                </node>
                <node role="rValue" roleId="tpee.1068498886297" type="tpee.DotExpression" typeId="tpee.1197027756228" id="1006429225401109662">
                  <node role="operand" roleId="tpee.1197027771414" type="tpee.LocalVariableReference" typeId="tpee.1068581242866" id="1006429225401109641">
                    <link role="variableDeclaration" roleId="tpee.1068581517664" targetNodeId="6213548759747738229" resolveInfo="aq" />
                  </node>
                  <node role="operation" roleId="tpee.1197027833540" type="tp25.SLinkAccess" typeId="tp25.1138056143562" id="1006429225401109667">
                    <link role="link" roleId="tp25.1138056516764" targetNodeId="tp3r.1196350785111" />
                  </node>
                </node>
              </node>
            </node>
            <node role="statement" roleId="tpee.1068581517665" type="tpee.ReturnStatement" typeId="tpee.1068581242878" id="6213548759747738295">
              <node role="expression" roleId="tpee.1068581517676" type="tpee.LocalVariableReference" typeId="tpee.1068581242866" id="1006429225401109669">
                <link role="variableDeclaration" roleId="tpee.1068581517664" targetNodeId="1006429225401109601" resolveInfo="expr" />
              </node>
            </node>
          </node>
          <node role="condition" roleId="tpee.1068580123160" type="tpee.DotExpression" typeId="tpee.1197027756228" id="6213548759747738288">
            <node role="operand" roleId="tpee.1197027771414" type="tpee.LocalVariableReference" typeId="tpee.1068581242866" id="6213548759747738267">
              <link role="variableDeclaration" roleId="tpee.1068581517664" targetNodeId="6213548759747738229" resolveInfo="aq" />
            </node>
            <node role="operation" roleId="tpee.1197027833540" type="tp25.Node_IsNotNullOperation" typeId="tp25.1172008320231" id="6213548759747738294" />
          </node>
        </node>
        <node role="statement" roleId="tpee.1068581517665" type="tpee.LocalVariableDeclarationStatement" typeId="tpee.1068581242864" id="6213548759747738727">
          <node role="localVariableDeclaration" roleId="tpee.1068581242865" type="tpee.LocalVariableDeclaration" typeId="tpee.1068581242863" id="6213548759747738728">
            <property name="name" nameId="tpck.1169194664001" value="la" />
            <node role="type" roleId="tpee.5680397130376446158" type="tp25.SNodeType" typeId="tp25.1138055754698" id="6213548759747738729">
              <link role="concept" roleId="tp25.1138405853777" targetNodeId="tp3r.1196350785118" resolveInfo="ListAntiquotation" />
            </node>
            <node role="initializer" roleId="tpee.1068431790190" type="tpee.DotExpression" typeId="tpee.1197027756228" id="6213548759747738752">
              <node role="operand" roleId="tpee.1197027771414" type="tpee.ParameterReference" typeId="tpee.1068581242874" id="6213548759747738731">
                <link role="variableDeclaration" roleId="tpee.1068581517664" targetNodeId="8182547171709991186" resolveInfo="quotationNode" />
              </node>
              <node role="operation" roleId="tpee.1197027833540" type="tp25.AttributeAccess" typeId="tp25.6407023681583031218" id="6213548759747738757">
                <node role="qualifier" roleId="tp25.6407023681583036852" type="tp25.NodeAttributeQualifier" typeId="tp25.6407023681583036853" id="6213548759747738761">
                  <link role="attributeConcept" roleId="tp25.6407023681583036854" targetNodeId="tp3r.1196350785118" resolveInfo="ListAntiquotation" />
                </node>
              </node>
            </node>
          </node>
        </node>
        <node role="statement" roleId="tpee.1068581517665" type="tpee.IfStatement" typeId="tpee.1068580123159" id="6213548759747738762">
          <node role="ifTrue" roleId="tpee.1068580123161" type="tpee.StatementList" typeId="tpee.1068580123136" id="6213548759747738763">
            <node role="statement" roleId="tpee.1068581517665" type="tpee.LocalVariableDeclarationStatement" typeId="tpee.1068581242864" id="1006429225401109670">
              <node role="localVariableDeclaration" roleId="tpee.1068581242865" type="tpee.LocalVariableDeclaration" typeId="tpee.1068581242863" id="1006429225401109671">
                <property name="name" nameId="tpck.1169194664001" value="expr" />
                <node role="type" roleId="tpee.5680397130376446158" type="tp25.SNodeType" typeId="tp25.1138055754698" id="1006429225401109672">
                  <link role="concept" roleId="tp25.1138405853777" targetNodeId="tp3r.8182547171709752110" resolveInfo="NodeBuilderExpression" />
                </node>
                <node role="initializer" roleId="tpee.1068431790190" type="tpee.GenericNewExpression" typeId="tpee.1145552977093" id="1006429225401109673">
                  <node role="creator" roleId="tpee.1145553007750" type="tp25.SNodeCreator" typeId="tp25.1180636770613" id="1006429225401109674">
                    <node role="createdType" roleId="tp25.1180636770616" type="tp25.SNodeType" typeId="tp25.1138055754698" id="1006429225401109675">
                      <link role="concept" roleId="tp25.1138405853777" targetNodeId="tp3r.8182547171709752110" resolveInfo="NodeBuilderExpression" />
                    </node>
                  </node>
                </node>
              </node>
            </node>
            <node role="statement" roleId="tpee.1068581517665" type="tpee.ExpressionStatement" typeId="tpee.1068580123155" id="1006429225401109676">
              <node role="expression" roleId="tpee.1068580123156" type="tpee.AssignmentExpression" typeId="tpee.1068498886294" id="1006429225401109677">
                <node role="lValue" roleId="tpee.1068498886295" type="tpee.DotExpression" typeId="tpee.1197027756228" id="1006429225401109678">
                  <node role="operand" roleId="tpee.1197027771414" type="tpee.LocalVariableReference" typeId="tpee.1068581242866" id="1006429225401109679">
                    <link role="variableDeclaration" roleId="tpee.1068581517664" targetNodeId="1006429225401109671" resolveInfo="expr" />
                  </node>
                  <node role="operation" roleId="tpee.1197027833540" type="tp25.SLinkAccess" typeId="tp25.1138056143562" id="1006429225401109680">
                    <link role="link" roleId="tp25.1138056516764" targetNodeId="tp3r.8182547171709752112" />
                  </node>
                </node>
                <node role="rValue" roleId="tpee.1068498886297" type="tpee.DotExpression" typeId="tpee.1197027756228" id="1006429225401109681">
                  <node role="operand" roleId="tpee.1197027771414" type="tpee.LocalVariableReference" typeId="tpee.1068581242866" id="1006429225401109686">
                    <link role="variableDeclaration" roleId="tpee.1068581517664" targetNodeId="6213548759747738728" resolveInfo="la" />
                  </node>
                  <node role="operation" roleId="tpee.1197027833540" type="tp25.SLinkAccess" typeId="tp25.1138056143562" id="1006429225401109683">
                    <link role="link" roleId="tp25.1138056516764" targetNodeId="tp3r.1196350785111" />
                  </node>
                </node>
              </node>
            </node>
            <node role="statement" roleId="tpee.1068581517665" type="tpee.ReturnStatement" typeId="tpee.1068581242878" id="1006429225401109684">
              <node role="expression" roleId="tpee.1068581517676" type="tpee.LocalVariableReference" typeId="tpee.1068581242866" id="1006429225401109685">
                <link role="variableDeclaration" roleId="tpee.1068581517664" targetNodeId="1006429225401109671" resolveInfo="expr" />
              </node>
            </node>
          </node>
          <node role="condition" roleId="tpee.1068580123160" type="tpee.DotExpression" typeId="tpee.1197027756228" id="6213548759747738768">
            <node role="operand" roleId="tpee.1197027771414" type="tpee.LocalVariableReference" typeId="tpee.1068581242866" id="6213548759747738771">
              <link role="variableDeclaration" roleId="tpee.1068581517664" targetNodeId="6213548759747738728" resolveInfo="la" />
            </node>
            <node role="operation" roleId="tpee.1197027833540" type="tp25.Node_IsNotNullOperation" typeId="tp25.1172008320231" id="6213548759747738770" />
          </node>
        </node>
        <node role="statement" roleId="tpee.1068581517665" type="tpee.Statement" typeId="tpee.1068580123157" id="6213548759747738195" />
        <node role="statement" roleId="tpee.1068581517665" type="tpee.LocalVariableDeclarationStatement" typeId="tpee.1068581242864" id="8182547171709991540">
          <node role="localVariableDeclaration" roleId="tpee.1068581242865" type="tpee.LocalVariableDeclaration" typeId="tpee.1068581242863" id="8182547171709991541">
            <property name="name" nameId="tpck.1169194664001" value="result" />
            <node role="type" roleId="tpee.5680397130376446158" type="tp25.SNodeType" typeId="tp25.1138055754698" id="8182547171709991542">
              <link role="concept" roleId="tp25.1138405853777" targetNodeId="tp3r.5455284157993863840" resolveInfo="NodeBuilderNode" />
            </node>
            <node role="initializer" roleId="tpee.1068431790190" type="tpee.GenericNewExpression" typeId="tpee.1145552977093" id="8182547171709991548">
              <node role="creator" roleId="tpee.1145553007750" type="tp25.SNodeCreator" typeId="tp25.1180636770613" id="8182547171709991554">
                <node role="createdType" roleId="tp25.1180636770616" type="tp25.SNodeType" typeId="tp25.1138055754698" id="8182547171709991555">
                  <link role="concept" roleId="tp25.1138405853777" targetNodeId="tp3r.5455284157993863840" resolveInfo="NodeBuilderNode" />
                </node>
              </node>
            </node>
          </node>
        </node>
        <node role="statement" roleId="tpee.1068581517665" type="tpee.ExpressionStatement" typeId="tpee.1068580123155" id="8182547171709991565">
          <node role="expression" roleId="tpee.1068580123156" type="tpee.AssignmentExpression" typeId="tpee.1068498886294" id="8182547171709991596">
            <node role="lValue" roleId="tpee.1068498886295" type="tpee.DotExpression" typeId="tpee.1197027756228" id="8182547171709991587">
              <node role="operand" roleId="tpee.1197027771414" type="tpee.LocalVariableReference" typeId="tpee.1068581242866" id="8182547171709991566">
                <link role="variableDeclaration" roleId="tpee.1068581517664" targetNodeId="8182547171709991541" resolveInfo="result" />
              </node>
              <node role="operation" roleId="tpee.1197027833540" type="tp25.SLinkAccess" typeId="tp25.1138056143562" id="8182547171709991594">
                <link role="link" roleId="tp25.1138056516764" targetNodeId="tp3r.5455284157993910961" />
              </node>
            </node>
            <node role="rValue" roleId="tpee.1068498886297" type="tpee.DotExpression" typeId="tpee.1197027756228" id="8182547171709991884">
              <node role="operand" roleId="tpee.1197027771414" type="tpee.ParameterReference" typeId="tpee.1068581242874" id="8182547171709991862">
                <link role="variableDeclaration" roleId="tpee.1068581517664" targetNodeId="8182547171709991186" resolveInfo="quotationNode" />
              </node>
              <node role="operation" roleId="tpee.1197027833540" type="tp25.Node_GetConceptOperation" typeId="tp25.1172323065820" id="8182547171709991891" />
            </node>
          </node>
        </node>
        <node role="statement" roleId="tpee.1068581517665" type="tpee.Statement" typeId="tpee.1068580123157" id="8182547171709991914" />
        <node role="statement" roleId="tpee.1068581517665" type="tpee.LocalVariableDeclarationStatement" typeId="tpee.1068581242864" id="5176740929024542474">
          <node role="localVariableDeclaration" roleId="tpee.1068581242865" type="tpee.LocalVariableDeclaration" typeId="tpee.1068581242863" id="5176740929024542475">
            <property name="name" nameId="tpck.1169194664001" value="propertyNames" />
            <node role="type" roleId="tpee.5680397130376446158" type="tp2q.ListType" typeId="tp2q.1151688443754" id="5176740929024542476">
              <node role="elementType" roleId="tp2q.1151688676805" type="tpee.ClassifierType" typeId="tpee.1107535904670" id="8182547171709991917">
                <link role="classifier" roleId="tpee.1107535924139" targetNodeId="e2lb.~String" resolveInfo="String" />
              </node>
            </node>
            <node role="initializer" roleId="tpee.1068431790190" type="tpee.GenericNewExpression" typeId="tpee.1145552977093" id="5176740929024542478">
              <node role="creator" roleId="tpee.1145553007750" type="tp2q.ListCreatorWithInit" typeId="tp2q.1160600644654" id="5176740929024542479">
                <node role="elementType" roleId="tp2q.1237721435807" type="tpee.ClassifierType" typeId="tpee.1107535904670" id="5176740929024542480">
                  <link role="classifier" roleId="tpee.1107535924139" targetNodeId="e2lb.~String" resolveInfo="String" />
                </node>
                <node role="copyFrom" roleId="tp2q.1237731803878" type="tpee.DotExpression" typeId="tpee.1197027756228" id="5176740929024542481">
                  <node role="operand" roleId="tpee.1197027771414" type="tp25.SemanticDowncastExpression" typeId="tp25.1145404486709" id="5176740929024542482">
                    <node role="leftExpression" roleId="tp25.1145404616321" type="tpee.ParameterReference" typeId="tpee.1068581242874" id="8182547171709991911">
                      <link role="variableDeclaration" roleId="tpee.1068581517664" targetNodeId="8182547171709991186" resolveInfo="quotationNode" />
                    </node>
                  </node>
                  <node role="operation" roleId="tpee.1197027833540" type="tpee.InstanceMethodCallOperation" typeId="tpee.1202948039474" id="5176740929024542484">
                    <link role="baseMethodDeclaration" roleId="tpee.1068499141037" targetNodeId="cu2c.~SNode%dgetPropertyNames()%cjava%dutil%dSet" resolveInfo="getPropertyNames" />
                  </node>
                </node>
              </node>
            </node>
          </node>
        </node>
        <node role="statement" roleId="tpee.1068581517665" type="tpee.ExpressionStatement" typeId="tpee.1068580123155" id="8436079732036467561">
          <node role="expression" roleId="tpee.1068580123156" type="tpee.StaticMethodCall" typeId="tpee.1081236700937" id="8436079732036467566">
            <link role="baseMethodDeclaration" roleId="tpee.1068499141037" targetNodeId="k7g3.~Collections%dsort(java%dutil%dList)%cvoid" resolveInfo="sort" />
            <link role="classConcept" roleId="tpee.1144433194310" targetNodeId="k7g3.~Collections" resolveInfo="Collections" />
            <node role="actualArgument" roleId="tpee.1068499141038" type="tpee.LocalVariableReference" typeId="tpee.1068581242866" id="8436079732036467570">
              <link role="variableDeclaration" roleId="tpee.1068581517664" targetNodeId="5176740929024542475" resolveInfo="propertyNames" />
            </node>
          </node>
        </node>
        <node role="statement" roleId="tpee.1068581517665" type="tpee.ForeachStatement" typeId="tpee.1144226303539" id="1196871487545">
          <node role="iterable" roleId="tpee.1144226360166" type="tpee.LocalVariableReference" typeId="tpee.1068581242866" id="5176740929024542504">
            <link role="variableDeclaration" roleId="tpee.1068581517664" targetNodeId="5176740929024542475" resolveInfo="propertyNames" />
          </node>
          <node role="variable" roleId="tpee.1144230900587" type="tpee.LocalVariableDeclaration" typeId="tpee.1068581242863" id="1196871487548">
            <property name="name" nameId="tpck.1169194664001" value="property" />
            <node role="type" roleId="tpee.5680397130376446158" type="tpee.StringType" typeId="tpee.1225271177708" id="1225192787200" />
          </node>
          <node role="body" roleId="tpee.1154032183016" type="tpee.StatementList" typeId="tpee.1068580123136" id="1196871487550">
            <node role="statement" roleId="tpee.1068581517665" type="tpee.LocalVariableDeclarationStatement" typeId="tpee.1068581242864" id="1237745905088">
              <node role="localVariableDeclaration" roleId="tpee.1068581242865" type="tpee.LocalVariableDeclaration" typeId="tpee.1068581242863" id="1237745905089">
                <property name="name" nameId="tpck.1169194664001" value="attribute" />
                <node role="type" roleId="tpee.5680397130376446158" type="tp25.SNodeType" typeId="tp25.1138055754698" id="1237745905090">
                  <link role="concept" roleId="tp25.1138405853777" targetNodeId="tp3r.1196866233735" resolveInfo="PropertyAntiquotation" />
                </node>
                <node role="initializer" roleId="tpee.1068431790190" type="tpee.DotExpression" typeId="tpee.1197027756228" id="1237745905091">
                  <node role="operand" roleId="tpee.1197027771414" type="tpee.ParameterReference" typeId="tpee.1068581242874" id="8182547171709991920">
                    <link role="variableDeclaration" roleId="tpee.1068581517664" targetNodeId="8182547171709991186" resolveInfo="quotationNode" />
                  </node>
                  <node role="operation" roleId="tpee.1197027833540" type="tp25.AttributeAccess" typeId="tp25.6407023681583031218" id="3071170492188517892">
                    <node role="qualifier" roleId="tp25.6407023681583036852" type="tp25.PropertyAttributeQualifier" typeId="tp25.6407023681583040953" id="3071170492188517893">
                      <link role="attributeConcept" roleId="tp25.6407023681583040954" targetNodeId="tp3r.1196866233735" resolveInfo="PropertyAntiquotation" />
                      <node role="propertyQualifier" roleId="tp25.6407023681583040955" type="tp25.PoundExpression" typeId="tp25.1204834851141" id="1237745905095">
                        <node role="expression" roleId="tp25.1204834868751" type="tpee.LocalVariableReference" typeId="tpee.1068581242866" id="1237745905096">
                          <link role="variableDeclaration" roleId="tpee.1068581517664" targetNodeId="1196871487548" resolveInfo="property" />
                        </node>
                      </node>
                    </node>
                  </node>
                </node>
              </node>
            </node>
            <node role="statement" roleId="tpee.1068581517665" type="tpee.LocalVariableDeclarationStatement" typeId="tpee.1068581242864" id="8182547171709991926">
              <node role="localVariableDeclaration" roleId="tpee.1068581242865" type="tpee.LocalVariableDeclaration" typeId="tpee.1068581242863" id="8182547171709991927">
                <property name="name" nameId="tpck.1169194664001" value="pval" />
                <node role="type" roleId="tpee.5680397130376446158" type="tp25.SNodeType" typeId="tp25.1138055754698" id="8182547171709991928">
                  <link role="concept" roleId="tp25.1138405853777" targetNodeId="tp3r.5455284157993911077" resolveInfo="NodeBuilderInitProperty" />
                </node>
                <node role="initializer" roleId="tpee.1068431790190" type="tpee.GenericNewExpression" typeId="tpee.1145552977093" id="8182547171709991938">
                  <node role="creator" roleId="tpee.1145553007750" type="tp25.SNodeCreator" typeId="tp25.1180636770613" id="8182547171709991942">
                    <node role="createdType" roleId="tp25.1180636770616" type="tp25.SNodeType" typeId="tp25.1138055754698" id="8182547171709991943">
                      <link role="concept" roleId="tp25.1138405853777" targetNodeId="tp3r.5455284157993911077" resolveInfo="NodeBuilderInitProperty" />
                    </node>
                  </node>
                </node>
              </node>
            </node>
            <node role="statement" roleId="tpee.1068581517665" type="tpee.ExpressionStatement" typeId="tpee.1068580123155" id="8182547171709991951">
              <node role="expression" roleId="tpee.1068580123156" type="tpee.AssignmentExpression" typeId="tpee.1068498886294" id="8182547171709991986">
                <node role="lValue" roleId="tpee.1068498886295" type="tpee.DotExpression" typeId="tpee.1197027756228" id="8182547171709991973">
                  <node role="operand" roleId="tpee.1197027771414" type="tpee.LocalVariableReference" typeId="tpee.1068581242866" id="8182547171709991952">
                    <link role="variableDeclaration" roleId="tpee.1068581517664" targetNodeId="8182547171709991927" resolveInfo="pval" />
                  </node>
                  <node role="operation" roleId="tpee.1197027833540" type="tp25.SLinkAccess" typeId="tp25.1138056143562" id="8182547171709991981">
                    <link role="link" roleId="tp25.1138056516764" targetNodeId="tp3r.5455284157993911078" />
                  </node>
                </node>
                <node role="rValue" roleId="tpee.1068498886297" type="tpee.DotExpression" typeId="tpee.1197027756228" id="8182547171709992191">
                  <node role="operand" roleId="tpee.1197027771414" type="tpee.DotExpression" typeId="tpee.1197027756228" id="8182547171709992159">
                    <node role="operand" roleId="tpee.1197027771414" type="tpee.LocalVariableReference" typeId="tpee.1068581242866" id="8182547171709992136">
                      <link role="variableDeclaration" roleId="tpee.1068581517664" targetNodeId="8182547171709991541" resolveInfo="result" />
                    </node>
                    <node role="operation" roleId="tpee.1197027833540" type="tp25.SLinkAccess" typeId="tp25.1138056143562" id="8182547171709992167">
                      <link role="link" roleId="tp25.1138056516764" targetNodeId="tp3r.5455284157993910961" />
                    </node>
                  </node>
                  <node role="operation" roleId="tpee.1197027833540" type="tp25.Node_ConceptMethodCall" typeId="tp25.1179409122411" id="8182547171709992199">
                    <link role="baseMethodDeclaration" roleId="tpee.1068499141037" targetNodeId="tpcn.1219835742593" resolveInfo="findPropertyDeclaration" />
                    <node role="actualArgument" roleId="tpee.1068499141038" type="tpee.LocalVariableReference" typeId="tpee.1068581242866" id="8182547171709992202">
                      <link role="variableDeclaration" roleId="tpee.1068581517664" targetNodeId="1196871487548" resolveInfo="property" />
                    </node>
                  </node>
                </node>
              </node>
            </node>
            <node role="statement" roleId="tpee.1068581517665" type="tpee.IfStatement" typeId="tpee.1068580123159" id="1196871927215">
              <node role="condition" roleId="tpee.1068580123160" type="tpee.NotEqualsExpression" typeId="tpee.1073239437375" id="1196871927216">
                <node role="rightExpression" roleId="tpee.1081773367579" type="tpee.NullLiteral" typeId="tpee.1070534058343" id="1196871927217" />
                <node role="leftExpression" roleId="tpee.1081773367580" type="tpee.LocalVariableReference" typeId="tpee.1068581242866" id="1196871927218">
                  <link role="variableDeclaration" roleId="tpee.1068581517664" targetNodeId="1237745905089" resolveInfo="attribute" />
                </node>
              </node>
              <node role="ifTrue" roleId="tpee.1068580123161" type="tpee.StatementList" typeId="tpee.1068580123136" id="1196871927219">
                <node role="statement" roleId="tpee.1068581517665" type="tpee.ExpressionStatement" typeId="tpee.1068580123155" id="8182547171709992294">
                  <node role="expression" roleId="tpee.1068580123156" type="tpee.AssignmentExpression" typeId="tpee.1068498886294" id="8182547171709992376">
                    <node role="lValue" roleId="tpee.1068498886295" type="tpee.DotExpression" typeId="tpee.1197027756228" id="8182547171709992436">
                      <node role="operand" roleId="tpee.1197027771414" type="tpee.LocalVariableReference" typeId="tpee.1068581242866" id="8182547171709992295">
                        <link role="variableDeclaration" roleId="tpee.1068581517664" targetNodeId="8182547171709991927" resolveInfo="pval" />
                      </node>
                      <node role="operation" roleId="tpee.1197027833540" type="tp25.SLinkAccess" typeId="tp25.1138056143562" id="8182547171709992443">
                        <link role="link" roleId="tp25.1138056516764" targetNodeId="tp3r.5455284157993911094" />
                      </node>
                    </node>
                    <node role="rValue" roleId="tpee.1068498886297" type="tpee.DotExpression" typeId="tpee.1197027756228" id="1006429225401157037">
                      <node role="operand" roleId="tpee.1197027771414" type="tpee.LocalVariableReference" typeId="tpee.1068581242866" id="1006429225401157038">
                        <link role="variableDeclaration" roleId="tpee.1068581517664" targetNodeId="1237745905089" resolveInfo="attribute" />
                      </node>
                      <node role="operation" roleId="tpee.1197027833540" type="tp25.SLinkAccess" typeId="tp25.1138056143562" id="1006429225401157039">
                        <link role="link" roleId="tp25.1138056516764" targetNodeId="tp3r.1196350785111" />
                      </node>
                    </node>
                  </node>
                </node>
              </node>
              <node role="ifFalseStatement" roleId="tpee.1082485599094" type="tpee.BlockStatement" typeId="tpee.1082485599095" id="8182547171709992273">
                <node role="statements" roleId="tpee.1082485599096" type="tpee.StatementList" typeId="tpee.1068580123136" id="8182547171709992274">
                  <node role="statement" roleId="tpee.1068581517665" type="tpee.LocalVariableDeclarationStatement" typeId="tpee.1068581242864" id="6213548759747499822">
                    <node role="localVariableDeclaration" roleId="tpee.1068581242865" type="tpee.LocalVariableDeclaration" typeId="tpee.1068581242863" id="6213548759747499823">
                      <property name="name" nameId="tpck.1169194664001" value="dataType" />
                      <node role="type" roleId="tpee.5680397130376446158" type="tp25.SNodeType" typeId="tp25.1138055754698" id="6213548759747499824">
                        <link role="concept" roleId="tp25.1138405853777" targetNodeId="tpce.1082978164218" resolveInfo="DataTypeDeclaration" />
                      </node>
                      <node role="initializer" roleId="tpee.1068431790190" type="tpee.DotExpression" typeId="tpee.1197027756228" id="6213548759747499825">
                        <node role="operand" roleId="tpee.1197027771414" type="tpee.DotExpression" typeId="tpee.1197027756228" id="6213548759747499826">
                          <node role="operand" roleId="tpee.1197027771414" type="tpee.LocalVariableReference" typeId="tpee.1068581242866" id="6213548759747499827">
                            <link role="variableDeclaration" roleId="tpee.1068581517664" targetNodeId="8182547171709991927" resolveInfo="pval" />
                          </node>
                          <node role="operation" roleId="tpee.1197027833540" type="tp25.SLinkAccess" typeId="tp25.1138056143562" id="6213548759747499828">
                            <link role="link" roleId="tp25.1138056516764" targetNodeId="tp3r.5455284157993911078" />
                          </node>
                        </node>
                        <node role="operation" roleId="tpee.1197027833540" type="tp25.SLinkAccess" typeId="tp25.1138056143562" id="6213548759747499829">
                          <link role="link" roleId="tp25.1138056516764" targetNodeId="tpce.1082985295845" />
                        </node>
                      </node>
                    </node>
                  </node>
                  <node role="statement" roleId="tpee.1068581517665" type="tpee.ExpressionStatement" typeId="tpee.1068580123155" id="8182547171709992455">
                    <node role="expression" roleId="tpee.1068580123156" type="tpee.AssignmentExpression" typeId="tpee.1068498886294" id="8182547171709992507">
                      <node role="lValue" roleId="tpee.1068498886295" type="tpee.DotExpression" typeId="tpee.1197027756228" id="8182547171709992478">
                        <node role="operand" roleId="tpee.1197027771414" type="tpee.LocalVariableReference" typeId="tpee.1068581242866" id="8182547171709992456">
                          <link role="variableDeclaration" roleId="tpee.1068581517664" targetNodeId="8182547171709991927" resolveInfo="pval" />
                        </node>
                        <node role="operation" roleId="tpee.1197027833540" type="tp25.SLinkAccess" typeId="tp25.1138056143562" id="8182547171709992484">
                          <link role="link" roleId="tp25.1138056516764" targetNodeId="tp3r.5455284157993911094" />
                        </node>
                      </node>
                      <node role="rValue" roleId="tpee.1068498886297" type="tpee.TernaryOperatorExpression" typeId="tpee.1163668896201" id="6213548759747499886">
                        <node role="ifTrue" roleId="tpee.1163668922816" type="tp3r.Quotation" typeId="tp3r.1196350785113" id="6213548759747499964">
                          <node role="quotedNode" roleId="tp3r.1196350785114" type="tpee.BooleanConstant" typeId="tpee.1068580123137" id="6213548759747499967">
                            <node role="smodelAttribute" roleId="tpck.5169995583184591170" type="tp3r.PropertyAntiquotation" typeId="tp3r.1196866233735" id="6213548759747499969">
                              <property name="propertyName" nameId="tpck.1757699476691236117" value="value" />
                              <property name="label" nameId="tp3r.6489343236075007666" value="BooleanConstant" />
                              <node role="expression" roleId="tp3r.1196350785111" type="tpee.StaticMethodCall" typeId="tpee.1081236700937" id="6213548759747542087">
                                <link role="baseMethodDeclaration" roleId="tpee.1068499141037" targetNodeId="e2lb.~Boolean%dtoString(boolean)%cjava%dlang%dString" resolveInfo="toString" />
                                <link role="classConcept" roleId="tpee.1144433194310" targetNodeId="e2lb.~Boolean" resolveInfo="Boolean" />
                                <node role="actualArgument" roleId="tpee.1068499141038" type="tpee.DotExpression" typeId="tpee.1197027756228" id="6213548759747542088">
                                  <node role="operand" roleId="tpee.1197027771414" type="tp25.SemanticDowncastExpression" typeId="tp25.1145404486709" id="6213548759747542089">
                                    <node role="leftExpression" roleId="tp25.1145404616321" type="tpee.ParameterReference" typeId="tpee.1068581242874" id="6213548759747542090">
                                      <link role="variableDeclaration" roleId="tpee.1068581517664" targetNodeId="8182547171709991186" resolveInfo="quotationNode" />
                                    </node>
                                  </node>
                                  <node role="operation" roleId="tpee.1197027833540" type="tpee.InstanceMethodCallOperation" typeId="tpee.1202948039474" id="6213548759747542091">
                                    <link role="baseMethodDeclaration" roleId="tpee.1068499141037" targetNodeId="cu2c.~SNode%dgetBooleanProperty(java%dlang%dString)%cboolean" resolveInfo="getBooleanProperty" />
                                    <node role="actualArgument" roleId="tpee.1068499141038" type="tpee.LocalVariableReference" typeId="tpee.1068581242866" id="6213548759747542092">
                                      <link role="variableDeclaration" roleId="tpee.1068581517664" targetNodeId="1196871487548" resolveInfo="property" />
                                    </node>
                                  </node>
                                </node>
                              </node>
                            </node>
                          </node>
                        </node>
                        <node role="ifFalse" roleId="tpee.1163668934364" type="tpee.TernaryOperatorExpression" typeId="tpee.1163668896201" id="6213548759747499950">
                          <node role="ifTrue" roleId="tpee.1163668922816" type="tp3r.Quotation" typeId="tp3r.1196350785113" id="6213548759747499956">
                            <node role="quotedNode" roleId="tp3r.1196350785114" type="tpee.IntegerConstant" typeId="tpee.1068580320020" id="6213548759747499959">
                              <node role="smodelAttribute" roleId="tpck.5169995583184591170" type="tp3r.PropertyAntiquotation" typeId="tp3r.1196866233735" id="6213548759747499961">
                                <property name="propertyName" nameId="tpck.1757699476691236117" value="value" />
                                <property name="label" nameId="tp3r.6489343236075007666" value="IntegerConstant" />
                                <node role="expression" roleId="tp3r.1196350785111" type="tpee.StaticMethodCall" typeId="tpee.1081236700937" id="6213548759747542080">
                                  <link role="classConcept" roleId="tpee.1144433194310" targetNodeId="e2lb.~Integer" resolveInfo="Integer" />
                                  <link role="baseMethodDeclaration" roleId="tpee.1068499141037" targetNodeId="e2lb.~Integer%dtoString(int)%cjava%dlang%dString" resolveInfo="toString" />
                                  <node role="actualArgument" roleId="tpee.1068499141038" type="tpee.DotExpression" typeId="tpee.1197027756228" id="6213548759747499972">
                                    <node role="operand" roleId="tpee.1197027771414" type="tp25.SemanticDowncastExpression" typeId="tp25.1145404486709" id="6213548759747499973">
                                      <node role="leftExpression" roleId="tp25.1145404616321" type="tpee.ParameterReference" typeId="tpee.1068581242874" id="6213548759747499974">
                                        <link role="variableDeclaration" roleId="tpee.1068581517664" targetNodeId="8182547171709991186" resolveInfo="quotationNode" />
                                      </node>
                                    </node>
                                    <node role="operation" roleId="tpee.1197027833540" type="tpee.InstanceMethodCallOperation" typeId="tpee.1202948039474" id="6213548759747499975">
                                      <link role="baseMethodDeclaration" roleId="tpee.1068499141037" targetNodeId="cu2c.~SNode%dgetIntegerProperty(java%dlang%dString)%cint" resolveInfo="getIntegerProperty" />
                                      <node role="actualArgument" roleId="tpee.1068499141038" type="tpee.LocalVariableReference" typeId="tpee.1068581242866" id="6213548759747499976">
                                        <link role="variableDeclaration" roleId="tpee.1068581517664" targetNodeId="1196871487548" resolveInfo="property" />
                                      </node>
                                    </node>
                                  </node>
                                </node>
                              </node>
                            </node>
                          </node>
                          <node role="condition" roleId="tpee.1163668914799" type="tpee.DotExpression" typeId="tpee.1197027756228" id="6213548759747499917">
                            <node role="operand" roleId="tpee.1197027771414" type="tpee.LocalVariableReference" typeId="tpee.1068581242866" id="6213548759747499895">
                              <link role="variableDeclaration" roleId="tpee.1068581517664" targetNodeId="6213548759747499823" resolveInfo="dataType" />
                            </node>
                            <node role="operation" roleId="tpee.1197027833540" type="tp25.Node_ConceptMethodCall" typeId="tp25.1179409122411" id="6213548759747499924">
                              <link role="baseMethodDeclaration" roleId="tpee.1068499141037" targetNodeId="tpcn.1220268868375" resolveInfo="isSimpleInteger" />
                            </node>
                          </node>
                          <node role="ifFalse" roleId="tpee.1163668934364" type="tp3r.Quotation" typeId="tp3r.1196350785113" id="8182547171709992512">
                            <node role="quotedNode" roleId="tp3r.1196350785114" type="tpee.StringLiteral" typeId="tpee.1070475926800" id="8182547171709992515">
                              <node role="smodelAttribute" roleId="tpck.5169995583184591170" type="tp3r.PropertyAntiquotation" typeId="tp3r.1196866233735" id="8182547171709992517">
                                <property name="propertyName" nameId="tpck.1757699476691236117" value="value" />
                                <node role="expression" roleId="tp3r.1196350785111" type="tpee.StaticMethodCall" typeId="tpee.1081236700937" id="6213548759747468232">
                                  <link role="classConcept" roleId="tpee.1144433194310" targetNodeId="msyo.~NameUtil" resolveInfo="NameUtil" />
                                  <link role="baseMethodDeclaration" roleId="tpee.1068499141037" targetNodeId="msyo.~NameUtil%descapeString(java%dlang%dString)%cjava%dlang%dString" resolveInfo="escapeString" />
                                  <node role="actualArgument" roleId="tpee.1068499141038" type="tpee.DotExpression" typeId="tpee.1197027756228" id="6213548759747462523">
                                    <node role="operand" roleId="tpee.1197027771414" type="tp25.SemanticDowncastExpression" typeId="tp25.1145404486709" id="6213548759747462549">
                                      <node role="leftExpression" roleId="tp25.1145404616321" type="tpee.ParameterReference" typeId="tpee.1068581242874" id="6213548759747462502">
                                        <link role="variableDeclaration" roleId="tpee.1068581517664" targetNodeId="8182547171709991186" resolveInfo="quotationNode" />
                                      </node>
                                    </node>
                                    <node role="operation" roleId="tpee.1197027833540" type="tpee.InstanceMethodCallOperation" typeId="tpee.1202948039474" id="6213548759747463195">
                                      <link role="baseMethodDeclaration" roleId="tpee.1068499141037" targetNodeId="cu2c.~SNode%dgetProperty(java%dlang%dString)%cjava%dlang%dString" resolveInfo="getProperty" />
                                      <node role="actualArgument" roleId="tpee.1068499141038" type="tpee.LocalVariableReference" typeId="tpee.1068581242866" id="6213548759747468229">
                                        <link role="variableDeclaration" roleId="tpee.1068581517664" targetNodeId="1196871487548" resolveInfo="property" />
                                      </node>
                                    </node>
                                  </node>
                                </node>
                              </node>
                            </node>
                          </node>
                        </node>
                        <node role="condition" roleId="tpee.1163668914799" type="tpee.DotExpression" typeId="tpee.1197027756228" id="6213548759747499852">
                          <node role="operand" roleId="tpee.1197027771414" type="tpee.LocalVariableReference" typeId="tpee.1068581242866" id="6213548759747499830">
                            <link role="variableDeclaration" roleId="tpee.1068581517664" targetNodeId="6213548759747499823" resolveInfo="dataType" />
                          </node>
                          <node role="operation" roleId="tpee.1197027833540" type="tp25.Node_ConceptMethodCall" typeId="tp25.1179409122411" id="6213548759747499928">
                            <link role="baseMethodDeclaration" roleId="tpee.1068499141037" targetNodeId="tpcn.1220268891062" resolveInfo="isSimpleBoolean" />
                          </node>
                        </node>
                      </node>
                    </node>
                  </node>
                </node>
              </node>
            </node>
            <node role="statement" roleId="tpee.1068581517665" type="tpee.ExpressionStatement" typeId="tpee.1068580123155" id="6213548759747663746">
              <node role="expression" roleId="tpee.1068580123156" type="tpee.DotExpression" typeId="tpee.1197027756228" id="6213548759747663798">
                <node role="operand" roleId="tpee.1197027771414" type="tpee.DotExpression" typeId="tpee.1197027756228" id="6213548759747663768">
                  <node role="operand" roleId="tpee.1197027771414" type="tpee.LocalVariableReference" typeId="tpee.1068581242866" id="6213548759747663747">
                    <link role="variableDeclaration" roleId="tpee.1068581517664" targetNodeId="8182547171709991541" resolveInfo="result" />
                  </node>
                  <node role="operation" roleId="tpee.1197027833540" type="tp25.SLinkListAccess" typeId="tp25.1138056282393" id="6213548759747663776">
                    <link role="link" roleId="tp25.1138056546658" targetNodeId="tp3r.5455284157993911099" />
                  </node>
                </node>
                <node role="operation" roleId="tpee.1197027833540" type="tp2q.AddElementOperation" typeId="tp2q.1160612413312" id="6213548759747663804">
                  <node role="argument" roleId="tp2q.1160612519549" type="tpee.LocalVariableReference" typeId="tpee.1068581242866" id="6213548759747663806">
                    <link role="variableDeclaration" roleId="tpee.1068581517664" targetNodeId="8182547171709991927" resolveInfo="pval" />
                  </node>
                </node>
              </node>
            </node>
          </node>
        </node>
        <node role="statement" roleId="tpee.1068581517665" type="tpee.LocalVariableDeclarationStatement" typeId="tpee.1068581242864" id="8084677235673527667">
          <node role="localVariableDeclaration" roleId="tpee.1068581242865" type="tpee.LocalVariableDeclaration" typeId="tpee.1068581242863" id="8084677235673527668">
            <property name="name" nameId="tpck.1169194664001" value="seenRoles" />
            <node role="type" roleId="tpee.5680397130376446158" type="tpee.ClassifierType" typeId="tpee.1107535904670" id="8084677235673559490">
              <link role="classifier" roleId="tpee.1107535924139" targetNodeId="k7g3.~Set" resolveInfo="Set" />
              <node role="parameter" roleId="tpee.1109201940907" type="tpee.StringType" typeId="tpee.1225271177708" id="8084677235673559493" />
            </node>
            <node role="initializer" roleId="tpee.1068431790190" type="tpee.GenericNewExpression" typeId="tpee.1145552977093" id="8084677235673527673">
              <node role="creator" roleId="tpee.1145553007750" type="tp2q.HashSetCreator" typeId="tp2q.1226516258405" id="8084677235673527675">
                <node role="elementType" roleId="tp2q.1237721435807" type="tpee.StringType" typeId="tpee.1225271177708" id="8084677235673527677" />
              </node>
            </node>
          </node>
        </node>
        <node role="statement" roleId="tpee.1068581517665" type="tp2q.ForEachStatement" typeId="tp2q.1153943597977" id="6213548759747649950">
          <node role="variable" roleId="tp2q.1153944400369" type="tp2q.ForEachVariable" typeId="tp2q.1153944193378" id="6213548759747649951">
            <property name="name" nameId="tpck.1169194664001" value="ref" />
          </node>
          <node role="inputSequence" roleId="tp2q.1153944424730" type="tpee.DotExpression" typeId="tpee.1197027756228" id="6213548759747649975">
            <node role="operand" roleId="tpee.1197027771414" type="tpee.ParameterReference" typeId="tpee.1068581242874" id="6213548759747649954">
              <link role="variableDeclaration" roleId="tpee.1068581517664" targetNodeId="8182547171709991186" resolveInfo="quotationNode" />
            </node>
            <node role="operation" roleId="tpee.1197027833540" type="tp25.Node_GetReferencesOperation" typeId="tp25.8758390115028452779" id="6213548759747649981" />
          </node>
          <node role="body" roleId="tpee.1154032183016" type="tpee.StatementList" typeId="tpee.1068580123136" id="6213548759747649953">
            <node role="statement" roleId="tpee.1068581517665" type="tpee.ExpressionStatement" typeId="tpee.1068580123155" id="8084677235673527679">
              <node role="expression" roleId="tpee.1068580123156" type="tpee.DotExpression" typeId="tpee.1197027756228" id="8084677235673527701">
                <node role="operand" roleId="tpee.1197027771414" type="tpee.LocalVariableReference" typeId="tpee.1068581242866" id="8084677235673527680">
                  <link role="variableDeclaration" roleId="tpee.1068581517664" targetNodeId="8084677235673527668" resolveInfo="seenRoles" />
                </node>
                <node role="operation" roleId="tpee.1197027833540" type="tp2q.AddElementOperation" typeId="tp2q.1160612413312" id="8084677235673527706">
                  <node role="argument" roleId="tp2q.1160612519549" type="tpee.DotExpression" typeId="tpee.1197027756228" id="8084677235673527708">
                    <node role="operand" roleId="tpee.1197027771414" type="tp2q.ForEachVariableReference" typeId="tp2q.1153944233411" id="8084677235673527709">
                      <link role="variable" roleId="tp2q.1153944258490" targetNodeId="6213548759747649951" resolveInfo="ref" />
                    </node>
                    <node role="operation" roleId="tpee.1197027833540" type="tp25.Reference_GetRoleOperation" typeId="tp25.5692182839349412519" id="8084677235673527710" />
                  </node>
                </node>
              </node>
            </node>
            <node role="statement" roleId="tpee.1068581517665" type="tpee.LocalVariableDeclarationStatement" typeId="tpee.1068581242864" id="6213548759747650013">
              <node role="localVariableDeclaration" roleId="tpee.1068581242865" type="tpee.LocalVariableDeclaration" typeId="tpee.1068581242863" id="6213548759747650014">
                <property name="name" nameId="tpck.1169194664001" value="refattr" />
                <node role="type" roleId="tpee.5680397130376446158" type="tp25.SNodeType" typeId="tp25.1138055754698" id="6213548759747650015">
                  <link role="concept" roleId="tp25.1138405853777" targetNodeId="tp3r.1196350785117" resolveInfo="ReferenceAntiquotation" />
                </node>
                <node role="initializer" roleId="tpee.1068431790190" type="tpee.DotExpression" typeId="tpee.1197027756228" id="6213548759747650016">
                  <node role="operand" roleId="tpee.1197027771414" type="tpee.ParameterReference" typeId="tpee.1068581242874" id="6213548759747650017">
                    <link role="variableDeclaration" roleId="tpee.1068581517664" targetNodeId="8182547171709991186" resolveInfo="quotationNode" />
                  </node>
                  <node role="operation" roleId="tpee.1197027833540" type="tp25.AttributeAccess" typeId="tp25.6407023681583031218" id="6213548759747650018">
                    <node role="qualifier" roleId="tp25.6407023681583036852" type="tp25.LinkAttributeQualifier" typeId="tp25.6407023681583036855" id="6213548759747650030">
                      <link role="attributeConcept" roleId="tp25.6407023681583036856" targetNodeId="tp3r.1196350785117" resolveInfo="ReferenceAntiquotation" />
                      <node role="linkQualifier" roleId="tp25.6407023681583038098" type="tp25.PoundExpression" typeId="tp25.1204834851141" id="6213548759747650033">
                        <node role="expression" roleId="tp25.1204834868751" type="tpee.DotExpression" typeId="tpee.1197027756228" id="6213548759747663729">
                          <node role="operand" roleId="tpee.1197027771414" type="tp2q.ForEachVariableReference" typeId="tp2q.1153944233411" id="6213548759747663708">
                            <link role="variable" roleId="tp2q.1153944258490" targetNodeId="6213548759747649951" resolveInfo="ref" />
                          </node>
                          <node role="operation" roleId="tpee.1197027833540" type="tp25.Reference_GetRoleOperation" typeId="tp25.5692182839349412519" id="6213548759747663735" />
                        </node>
                      </node>
                    </node>
                  </node>
                </node>
              </node>
            </node>
            <node role="statement" roleId="tpee.1068581517665" type="tpee.LocalVariableDeclarationStatement" typeId="tpee.1068581242864" id="6213548759747663742">
              <node role="localVariableDeclaration" roleId="tpee.1068581242865" type="tpee.LocalVariableDeclaration" typeId="tpee.1068581242863" id="6213548759747663743">
                <property name="name" nameId="tpck.1169194664001" value="lval" />
                <node role="type" roleId="tpee.5680397130376446158" type="tp25.SNodeType" typeId="tp25.1138055754698" id="6213548759747663744">
                  <link role="concept" roleId="tp25.1138405853777" targetNodeId="tp3r.5455284157994012186" resolveInfo="NodeBuilderInitLink" />
                </node>
                <node role="initializer" roleId="tpee.1068431790190" type="tpee.GenericNewExpression" typeId="tpee.1145552977093" id="6213548759747663808">
                  <node role="creator" roleId="tpee.1145553007750" type="tp25.SNodeCreator" typeId="tp25.1180636770613" id="6213548759747663810">
                    <node role="createdType" roleId="tp25.1180636770616" type="tp25.SNodeType" typeId="tp25.1138055754698" id="6213548759747663811">
                      <link role="concept" roleId="tp25.1138405853777" targetNodeId="tp3r.5455284157994012186" resolveInfo="NodeBuilderInitLink" />
                    </node>
                  </node>
                </node>
              </node>
            </node>
            <node role="statement" roleId="tpee.1068581517665" type="tpee.ExpressionStatement" typeId="tpee.1068580123155" id="7060245871956274522">
              <node role="expression" roleId="tpee.1068580123156" type="tpee.AssignmentExpression" typeId="tpee.1068498886294" id="7060245871956274571">
                <node role="lValue" roleId="tpee.1068498886295" type="tpee.DotExpression" typeId="tpee.1197027756228" id="7060245871956274544">
                  <node role="operand" roleId="tpee.1197027771414" type="tpee.LocalVariableReference" typeId="tpee.1068581242866" id="7060245871956274523">
                    <link role="variableDeclaration" roleId="tpee.1068581517664" targetNodeId="6213548759747663743" resolveInfo="lval" />
                  </node>
                  <node role="operation" roleId="tpee.1197027833540" type="tp25.SLinkAccess" typeId="tp25.1138056143562" id="7060245871956274549">
                    <link role="link" roleId="tp25.1138056516764" targetNodeId="tp3r.5455284157994012188" />
                  </node>
                </node>
                <node role="rValue" roleId="tpee.1068498886297" type="tp25.SNodeTypeCastExpression" typeId="tp25.1140137987495" id="7060245871956274644">
                  <property name="asCast" nameId="tp25.1238684351431" value="true" />
                  <link role="concept" roleId="tp25.1140138128738" targetNodeId="tpce.1071489288298" resolveInfo="LinkDeclaration" />
                  <node role="leftExpression" roleId="tp25.1140138123956" type="tpee.StaticMethodCall" typeId="tpee.1081236700937" id="7060245871956274576">
                    <link role="baseMethodDeclaration" roleId="tpee.1068499141037" targetNodeId="inbo.5889278117585265510" resolveInfo="findMostSpecificLinkDeclaration" />
                    <link role="classConcept" roleId="tpee.1144433194310" targetNodeId="inbo.5889278117585265292" resolveInfo="SModelSearchUtil" />
                    <node role="actualArgument" roleId="tpee.1068499141038" type="tpee.DotExpression" typeId="tpee.1197027756228" id="7060245871956274599">
                      <node role="operand" roleId="tpee.1197027771414" type="tpee.LocalVariableReference" typeId="tpee.1068581242866" id="7060245871956274577">
                        <link role="variableDeclaration" roleId="tpee.1068581517664" targetNodeId="8182547171709991541" resolveInfo="result" />
                      </node>
                      <node role="operation" roleId="tpee.1197027833540" type="tp25.SLinkAccess" typeId="tp25.1138056143562" id="7060245871956274605">
                        <link role="link" roleId="tp25.1138056516764" targetNodeId="tp3r.5455284157993910961" />
                      </node>
                    </node>
                    <node role="actualArgument" roleId="tpee.1068499141038" type="tpee.DotExpression" typeId="tpee.1197027756228" id="7060245871956274628">
                      <node role="operand" roleId="tpee.1197027771414" type="tp2q.ForEachVariableReference" typeId="tp2q.1153944233411" id="7060245871956274607">
                        <link role="variable" roleId="tp2q.1153944258490" targetNodeId="6213548759747649951" resolveInfo="ref" />
                      </node>
                      <node role="operation" roleId="tpee.1197027833540" type="tp25.Reference_GetRoleOperation" typeId="tp25.5692182839349412519" id="7060245871956274633" />
                    </node>
                  </node>
                </node>
              </node>
            </node>
            <node role="statement" roleId="tpee.1068581517665" type="tpee.IfStatement" typeId="tpee.1068580123159" id="6213548759747663931">
              <node role="ifTrue" roleId="tpee.1068580123161" type="tpee.StatementList" typeId="tpee.1068580123136" id="6213548759747663932">
                <node role="statement" roleId="tpee.1068581517665" type="tpee.LocalVariableDeclarationStatement" typeId="tpee.1068581242864" id="1006429225401155318">
                  <node role="localVariableDeclaration" roleId="tpee.1068581242865" type="tpee.LocalVariableDeclaration" typeId="tpee.1068581242863" id="1006429225401155319">
                    <property name="name" nameId="tpck.1169194664001" value="nbexpr" />
                    <node role="type" roleId="tpee.5680397130376446158" type="tp25.SNodeType" typeId="tp25.1138055754698" id="1006429225401155320">
                      <link role="concept" roleId="tp25.1138405853777" targetNodeId="tp3r.8182547171709752110" resolveInfo="NodeBuilderExpression" />
                    </node>
                    <node role="initializer" roleId="tpee.1068431790190" type="tpee.GenericNewExpression" typeId="tpee.1145552977093" id="1006429225401155321">
                      <node role="creator" roleId="tpee.1145553007750" type="tp25.SNodeCreator" typeId="tp25.1180636770613" id="1006429225401155322">
                        <node role="createdType" roleId="tp25.1180636770616" type="tp25.SNodeType" typeId="tp25.1138055754698" id="1006429225401155323">
                          <link role="concept" roleId="tp25.1138405853777" targetNodeId="tp3r.8182547171709752110" resolveInfo="NodeBuilderExpression" />
                        </node>
                      </node>
                    </node>
                  </node>
                </node>
                <node role="statement" roleId="tpee.1068581517665" type="tpee.ExpressionStatement" typeId="tpee.1068580123155" id="1006429225401155324">
                  <node role="expression" roleId="tpee.1068580123156" type="tpee.AssignmentExpression" typeId="tpee.1068498886294" id="1006429225401155325">
                    <node role="lValue" roleId="tpee.1068498886295" type="tpee.DotExpression" typeId="tpee.1197027756228" id="1006429225401155326">
                      <node role="operand" roleId="tpee.1197027771414" type="tpee.LocalVariableReference" typeId="tpee.1068581242866" id="1006429225401155327">
                        <link role="variableDeclaration" roleId="tpee.1068581517664" targetNodeId="1006429225401155319" resolveInfo="nbexpr" />
                      </node>
                      <node role="operation" roleId="tpee.1197027833540" type="tp25.SLinkAccess" typeId="tp25.1138056143562" id="1006429225401155328">
                        <link role="link" roleId="tp25.1138056516764" targetNodeId="tp3r.8182547171709752112" />
                      </node>
                    </node>
                    <node role="rValue" roleId="tpee.1068498886297" type="tpee.DotExpression" typeId="tpee.1197027756228" id="1006429225401155329">
                      <node role="operand" roleId="tpee.1197027771414" type="tpee.LocalVariableReference" typeId="tpee.1068581242866" id="1006429225401155330">
                        <link role="variableDeclaration" roleId="tpee.1068581517664" targetNodeId="6213548759747650014" resolveInfo="refattr" />
                      </node>
                      <node role="operation" roleId="tpee.1197027833540" type="tp25.SLinkAccess" typeId="tp25.1138056143562" id="1006429225401155331">
                        <link role="link" roleId="tp25.1138056516764" targetNodeId="tp3r.1196350785111" />
                      </node>
                    </node>
                  </node>
                </node>
                <node role="statement" roleId="tpee.1068581517665" type="tpee.ExpressionStatement" typeId="tpee.1068580123155" id="6213548759747663960">
                  <node role="expression" roleId="tpee.1068580123156" type="tpee.AssignmentExpression" typeId="tpee.1068498886294" id="6213548759747663989">
                    <node role="lValue" roleId="tpee.1068498886295" type="tpee.DotExpression" typeId="tpee.1197027756228" id="6213548759747663982">
                      <node role="operand" roleId="tpee.1197027771414" type="tpee.LocalVariableReference" typeId="tpee.1068581242866" id="6213548759747663961">
                        <link role="variableDeclaration" roleId="tpee.1068581517664" targetNodeId="6213548759747663743" resolveInfo="lval" />
                      </node>
                      <node role="operation" roleId="tpee.1197027833540" type="tp25.SLinkAccess" typeId="tp25.1138056143562" id="1006429225401295817">
                        <link role="link" roleId="tp25.1138056516764" targetNodeId="tp3r.5455284157993911094" />
                      </node>
                    </node>
                    <node role="rValue" roleId="tpee.1068498886297" type="tpee.LocalVariableReference" typeId="tpee.1068581242866" id="1006429225401155333">
                      <link role="variableDeclaration" roleId="tpee.1068581517664" targetNodeId="1006429225401155319" resolveInfo="nbexpr" />
                    </node>
                  </node>
                </node>
              </node>
              <node role="condition" roleId="tpee.1068580123160" type="tpee.NotEqualsExpression" typeId="tpee.1073239437375" id="6213548759747663956">
                <node role="rightExpression" roleId="tpee.1081773367579" type="tpee.NullLiteral" typeId="tpee.1070534058343" id="6213548759747663959" />
                <node role="leftExpression" roleId="tpee.1081773367580" type="tpee.LocalVariableReference" typeId="tpee.1068581242866" id="6213548759747663935">
                  <link role="variableDeclaration" roleId="tpee.1068581517664" targetNodeId="6213548759747650014" resolveInfo="refattr" />
                </node>
              </node>
              <node role="ifFalseStatement" roleId="tpee.1082485599094" type="tpee.BlockStatement" typeId="tpee.1082485599095" id="6213548759747664019">
                <node role="statements" roleId="tpee.1082485599096" type="tpee.StatementList" typeId="tpee.1068580123136" id="6213548759747664020">
                  <node role="statement" roleId="tpee.1068581517665" type="tpee.ExpressionStatement" typeId="tpee.1068580123155" id="6213548759747664021">
                    <node role="expression" roleId="tpee.1068580123156" type="tpee.AssignmentExpression" typeId="tpee.1068498886294" id="6213548759747664070">
                      <node role="lValue" roleId="tpee.1068498886295" type="tpee.DotExpression" typeId="tpee.1197027756228" id="6213548759747664043">
                        <node role="operand" roleId="tpee.1197027771414" type="tpee.LocalVariableReference" typeId="tpee.1068581242866" id="6213548759747664022">
                          <link role="variableDeclaration" roleId="tpee.1068581517664" targetNodeId="6213548759747663743" resolveInfo="lval" />
                        </node>
                        <node role="operation" roleId="tpee.1197027833540" type="tp25.SLinkAccess" typeId="tp25.1138056143562" id="1006429225401295820">
                          <link role="link" roleId="tp25.1138056516764" targetNodeId="tp3r.5455284157993911094" />
                        </node>
                      </node>
                      <node role="rValue" roleId="tpee.1068498886297" type="tpee.GenericNewExpression" typeId="tpee.1145552977093" id="6213548759747664079">
                        <node role="creator" roleId="tpee.1145553007750" type="tp25.SNodeCreator" typeId="tp25.1180636770613" id="6213548759747664090">
                          <node role="createdType" roleId="tp25.1180636770616" type="tp25.SNodeType" typeId="tp25.1138055754698" id="6213548759747664091">
                            <link role="concept" roleId="tp25.1138405853777" targetNodeId="tp3r.8182547171709614739" resolveInfo="NodeBuilderRef" />
                          </node>
                        </node>
                      </node>
                    </node>
                  </node>
                  <node role="statement" roleId="tpee.1068581517665" type="tpee.ExpressionStatement" typeId="tpee.1068580123155" id="6213548759747664093">
                    <node role="expression" roleId="tpee.1068580123156" type="tpee.AssignmentExpression" typeId="tpee.1068498886294" id="6213548759747664171">
                      <node role="lValue" roleId="tpee.1068498886295" type="tpee.DotExpression" typeId="tpee.1197027756228" id="6213548759747664164">
                        <node role="operand" roleId="tpee.1197027771414" type="tp25.SNodeTypeCastExpression" typeId="tp25.1140137987495" id="6213548759747664142">
                          <link role="concept" roleId="tp25.1140138128738" targetNodeId="tp3r.8182547171709614739" resolveInfo="NodeBuilderRef" />
                          <node role="leftExpression" roleId="tp25.1140138123956" type="tpee.DotExpression" typeId="tpee.1197027756228" id="6213548759747664115">
                            <node role="operand" roleId="tpee.1197027771414" type="tpee.LocalVariableReference" typeId="tpee.1068581242866" id="6213548759747664094">
                              <link role="variableDeclaration" roleId="tpee.1068581517664" targetNodeId="6213548759747663743" resolveInfo="lval" />
                            </node>
                            <node role="operation" roleId="tpee.1197027833540" type="tp25.SLinkAccess" typeId="tp25.1138056143562" id="1006429225401295823">
                              <link role="link" roleId="tp25.1138056516764" targetNodeId="tp3r.5455284157993911094" />
                            </node>
                          </node>
                        </node>
                        <node role="operation" roleId="tpee.1197027833540" type="tp25.SLinkAccess" typeId="tp25.1138056143562" id="6213548759747664170">
                          <link role="link" roleId="tp25.1138056516764" targetNodeId="tp3r.8182547171709614741" />
                        </node>
                      </node>
                      <node role="rValue" roleId="tpee.1068498886297" type="tp25.SNodeTypeCastExpression" typeId="tp25.1140137987495" id="6213548759747664205">
                        <property name="asCast" nameId="tp25.1238684351431" value="true" />
                        <link role="concept" roleId="tp25.1140138128738" targetNodeId="tpck.1169194658468" resolveInfo="INamedConcept" />
                        <node role="leftExpression" roleId="tp25.1140138123956" type="tpee.DotExpression" typeId="tpee.1197027756228" id="6213548759747664195">
                          <node role="operand" roleId="tpee.1197027771414" type="tp2q.ForEachVariableReference" typeId="tp2q.1153944233411" id="6213548759747664174">
                            <link role="variable" roleId="tp2q.1153944258490" targetNodeId="6213548759747649951" resolveInfo="ref" />
                          </node>
                          <node role="operation" roleId="tpee.1197027833540" type="tp25.Reference_GetTargetOperation" typeId="tp25.4124388153790980106" id="6213548759747664201" />
                        </node>
                      </node>
                    </node>
                  </node>
                </node>
              </node>
            </node>
            <node role="statement" roleId="tpee.1068581517665" type="tpee.ExpressionStatement" typeId="tpee.1068580123155" id="6213548759747704019">
              <node role="expression" roleId="tpee.1068580123156" type="tpee.DotExpression" typeId="tpee.1197027756228" id="6213548759747704069">
                <node role="operand" roleId="tpee.1197027771414" type="tpee.DotExpression" typeId="tpee.1197027756228" id="6213548759747704041">
                  <node role="operand" roleId="tpee.1197027771414" type="tpee.LocalVariableReference" typeId="tpee.1068581242866" id="6213548759747704020">
                    <link role="variableDeclaration" roleId="tpee.1068581517664" targetNodeId="8182547171709991541" resolveInfo="result" />
                  </node>
                  <node role="operation" roleId="tpee.1197027833540" type="tp25.SLinkListAccess" typeId="tp25.1138056282393" id="6213548759747704047">
                    <link role="link" roleId="tp25.1138056546658" targetNodeId="tp3r.5455284157993911099" />
                  </node>
                </node>
                <node role="operation" roleId="tpee.1197027833540" type="tp2q.AddElementOperation" typeId="tp2q.1160612413312" id="6213548759747704075">
                  <node role="argument" roleId="tp2q.1160612519549" type="tpee.LocalVariableReference" typeId="tpee.1068581242866" id="6213548759747704077">
                    <link role="variableDeclaration" roleId="tpee.1068581517664" targetNodeId="6213548759747663743" resolveInfo="lval" />
                  </node>
                </node>
              </node>
            </node>
          </node>
        </node>
        <node role="statement" roleId="tpee.1068581517665" type="tpee.Statement" typeId="tpee.1068580123157" id="8084677235673527711" />
        <node role="statement" roleId="tpee.1068581517665" type="tp2q.ForEachStatement" typeId="tp2q.1153943597977" id="8084677235673527713">
          <node role="variable" roleId="tp2q.1153944400369" type="tp2q.ForEachVariable" typeId="tp2q.1153944193378" id="8084677235673527714">
            <property name="name" nameId="tpck.1169194664001" value="refAQ" />
          </node>
          <node role="inputSequence" roleId="tp2q.1153944424730" type="tpee.DotExpression" typeId="tpee.1197027756228" id="8084677235673527828">
            <node role="operand" roleId="tpee.1197027771414" type="tpee.DotExpression" typeId="tpee.1197027756228" id="8084677235673527767">
              <node role="operand" roleId="tpee.1197027771414" type="tpee.DotExpression" typeId="tpee.1197027756228" id="8084677235673527739">
                <node role="operand" roleId="tpee.1197027771414" type="tpee.ParameterReference" typeId="tpee.1068581242874" id="8084677235673527718">
                  <link role="variableDeclaration" roleId="tpee.1068581517664" targetNodeId="8182547171709991186" resolveInfo="quotationNode" />
                </node>
                <node role="operation" roleId="tpee.1197027833540" type="tp25.Node_GetChildrenOperation" typeId="tp25.1171500988903" id="8084677235673527745" />
              </node>
              <node role="operation" roleId="tpee.1197027833540" type="tp2q.WhereOperation" typeId="tp2q.1202120902084" id="8084677235673527772">
                <node role="closure" roleId="tp2q.1204796294226" type="tp2c.ClosureLiteral" typeId="tp2c.1199569711397" id="8084677235673527773">
                  <node role="body" roleId="tp2c.1199569916463" type="tpee.StatementList" typeId="tpee.1068580123136" id="8084677235673527774">
                    <node role="statement" roleId="tpee.1068581517665" type="tpee.ExpressionStatement" typeId="tpee.1068580123155" id="8084677235673527777">
                      <node role="expression" roleId="tpee.1068580123156" type="tpee.DotExpression" typeId="tpee.1197027756228" id="8084677235673527799">
                        <node role="operand" roleId="tpee.1197027771414" type="tpee.ParameterReference" typeId="tpee.1068581242874" id="8084677235673527778">
                          <link role="variableDeclaration" roleId="tpee.1068581517664" targetNodeId="8084677235673527775" resolveInfo="it" />
                        </node>
                        <node role="operation" roleId="tpee.1197027833540" type="tp25.Node_IsInstanceOfOperation" typeId="tp25.1139621453865" id="8084677235673527804">
                          <node role="conceptArgument" roleId="tp25.1177027386292" type="tp25.RefConcept_Reference" typeId="tp25.1177026924588" id="8084677235673527806">
                            <link role="conceptDeclaration" roleId="tp25.1177026940964" targetNodeId="tp3r.1196350785117" resolveInfo="ReferenceAntiquotation" />
                          </node>
                        </node>
                      </node>
                    </node>
                  </node>
                  <node role="parameter" roleId="tp2c.1199569906740" type="tp2q.SmartClosureParameterDeclaration" typeId="tp2q.1203518072036" id="8084677235673527775">
                    <property name="name" nameId="tpck.1169194664001" value="it" />
                    <node role="type" roleId="tpee.5680397130376446158" type="tpee.UndefinedType" typeId="tpee.4836112446988635817" id="8084677235673527776" />
                  </node>
                </node>
              </node>
            </node>
            <node role="operation" roleId="tpee.1197027833540" type="tp2q.SelectOperation" typeId="tp2q.1202128969694" id="8084677235673527834">
              <node role="closure" roleId="tp2q.1204796294226" type="tp2c.ClosureLiteral" typeId="tp2c.1199569711397" id="8084677235673527835">
                <node role="body" roleId="tp2c.1199569916463" type="tpee.StatementList" typeId="tpee.1068580123136" id="8084677235673527836">
                  <node role="statement" roleId="tpee.1068581517665" type="tpee.ExpressionStatement" typeId="tpee.1068580123155" id="8084677235673527839">
                    <node role="expression" roleId="tpee.1068580123156" type="tp25.SNodeTypeCastExpression" typeId="tp25.1140137987495" id="8084677235673527886">
                      <link role="concept" roleId="tp25.1140138128738" targetNodeId="tp3r.1196350785117" resolveInfo="ReferenceAntiquotation" />
                      <node role="leftExpression" roleId="tp25.1140138123956" type="tpee.ParameterReference" typeId="tpee.1068581242874" id="8084677235673527840">
                        <link role="variableDeclaration" roleId="tpee.1068581517664" targetNodeId="8084677235673527837" resolveInfo="it" />
                      </node>
                    </node>
                  </node>
                </node>
                <node role="parameter" roleId="tp2c.1199569906740" type="tp2q.SmartClosureParameterDeclaration" typeId="tp2q.1203518072036" id="8084677235673527837">
                  <property name="name" nameId="tpck.1169194664001" value="it" />
                  <node role="type" roleId="tpee.5680397130376446158" type="tpee.UndefinedType" typeId="tpee.4836112446988635817" id="8084677235673527838" />
                </node>
              </node>
            </node>
          </node>
          <node role="body" roleId="tpee.1154032183016" type="tpee.StatementList" typeId="tpee.1068580123136" id="8084677235673527716">
            <node role="statement" roleId="tpee.1068581517665" type="tpee.IfStatement" typeId="tpee.1068580123159" id="8084677235673527888">
              <node role="ifTrue" roleId="tpee.1068580123161" type="tpee.StatementList" typeId="tpee.1068580123136" id="8084677235673527890">
                <node role="statement" roleId="tpee.1068581517665" type="tpee.ContinueStatement" typeId="tpee.1082113931046" id="8084677235673559543" />
              </node>
              <node role="condition" roleId="tpee.1068580123160" type="tpee.NotExpression" typeId="tpee.1081516740877" id="8084677235673559536">
                <node role="expression" roleId="tpee.1081516765348" type="tpee.DotExpression" typeId="tpee.1197027756228" id="8084677235673559537">
                  <node role="operand" roleId="tpee.1197027771414" type="tpee.LocalVariableReference" typeId="tpee.1068581242866" id="8084677235673559538">
                    <link role="variableDeclaration" roleId="tpee.1068581517664" targetNodeId="8084677235673527668" resolveInfo="seenRoles" />
                  </node>
                  <node role="operation" roleId="tpee.1197027833540" type="tpee.InstanceMethodCallOperation" typeId="tpee.1202948039474" id="8084677235673559539">
                    <link role="baseMethodDeclaration" roleId="tpee.1068499141037" targetNodeId="k7g3.~Set%dadd(java%dlang%dObject)%cboolean" resolveInfo="add" />
                    <node role="actualArgument" roleId="tpee.1068499141038" type="tpee.DotExpression" typeId="tpee.1197027756228" id="8084677235673559540">
                      <node role="operand" roleId="tpee.1197027771414" type="tp2q.ForEachVariableReference" typeId="tp2q.1153944233411" id="8084677235673559541">
                        <link role="variable" roleId="tp2q.1153944258490" targetNodeId="8084677235673527714" resolveInfo="refAQ" />
                      </node>
                      <node role="operation" roleId="tpee.1197027833540" type="tp25.SPropertyAccess" typeId="tp25.1138056022639" id="8084677235673559542">
                        <link role="property" roleId="tp25.1138056395725" targetNodeId="tpck.1757699476691236116" resolveInfo="linkRole" />
                      </node>
                    </node>
                  </node>
                </node>
              </node>
            </node>
            <node role="statement" roleId="tpee.1068581517665" type="tpee.ExpressionStatement" typeId="tpee.1068580123155" id="8084677235673559546">
              <node role="expression" roleId="tpee.1068580123156" type="tpee.DotExpression" typeId="tpee.1197027756228" id="8084677235673559588">
                <node role="operand" roleId="tpee.1197027771414" type="tpee.LocalVariableReference" typeId="tpee.1068581242866" id="8084677235673559547">
                  <link role="variableDeclaration" roleId="tpee.1068581517664" targetNodeId="8084677235673527668" resolveInfo="seenRoles" />
                </node>
                <node role="operation" roleId="tpee.1197027833540" type="tpee.InstanceMethodCallOperation" typeId="tpee.1202948039474" id="8084677235673559593">
                  <link role="baseMethodDeclaration" roleId="tpee.1068499141037" targetNodeId="k7g3.~Set%dadd(java%dlang%dObject)%cboolean" resolveInfo="add" />
                  <node role="actualArgument" roleId="tpee.1068499141038" type="tpee.DotExpression" typeId="tpee.1197027756228" id="8084677235673559625">
                    <node role="operand" roleId="tpee.1197027771414" type="tp2q.ForEachVariableReference" typeId="tp2q.1153944233411" id="8084677235673559604">
                      <link role="variable" roleId="tp2q.1153944258490" targetNodeId="8084677235673527714" resolveInfo="refAQ" />
                    </node>
                    <node role="operation" roleId="tpee.1197027833540" type="tp25.SPropertyAccess" typeId="tp25.1138056022639" id="8084677235673559630">
                      <link role="property" roleId="tp25.1138056395725" targetNodeId="tpck.1757699476691236116" resolveInfo="linkRole" />
                    </node>
                  </node>
                </node>
              </node>
            </node>
            <node role="statement" roleId="tpee.1068581517665" type="tpee.LocalVariableDeclarationStatement" typeId="tpee.1068581242864" id="8084677235673559631">
              <node role="localVariableDeclaration" roleId="tpee.1068581242865" type="tpee.LocalVariableDeclaration" typeId="tpee.1068581242863" id="8084677235673559632">
                <property name="name" nameId="tpck.1169194664001" value="lval" />
                <node role="type" roleId="tpee.5680397130376446158" type="tp25.SNodeType" typeId="tp25.1138055754698" id="8084677235673559633">
                  <link role="concept" roleId="tp25.1138405853777" targetNodeId="tp3r.5455284157994012186" resolveInfo="NodeBuilderInitLink" />
                </node>
                <node role="initializer" roleId="tpee.1068431790190" type="tpee.GenericNewExpression" typeId="tpee.1145552977093" id="8084677235673559634">
                  <node role="creator" roleId="tpee.1145553007750" type="tp25.SNodeCreator" typeId="tp25.1180636770613" id="8084677235673559635">
                    <node role="createdType" roleId="tp25.1180636770616" type="tp25.SNodeType" typeId="tp25.1138055754698" id="8084677235673559636">
                      <link role="concept" roleId="tp25.1138405853777" targetNodeId="tp3r.5455284157994012186" resolveInfo="NodeBuilderInitLink" />
                    </node>
                  </node>
                </node>
              </node>
            </node>
            <node role="statement" roleId="tpee.1068581517665" type="tpee.ExpressionStatement" typeId="tpee.1068580123155" id="8084677235673559637">
              <node role="expression" roleId="tpee.1068580123156" type="tpee.AssignmentExpression" typeId="tpee.1068498886294" id="8084677235673559638">
                <node role="lValue" roleId="tpee.1068498886295" type="tpee.DotExpression" typeId="tpee.1197027756228" id="8084677235673559639">
                  <node role="operand" roleId="tpee.1197027771414" type="tpee.LocalVariableReference" typeId="tpee.1068581242866" id="8084677235673559640">
                    <link role="variableDeclaration" roleId="tpee.1068581517664" targetNodeId="8084677235673559632" resolveInfo="lval" />
                  </node>
                  <node role="operation" roleId="tpee.1197027833540" type="tp25.SLinkAccess" typeId="tp25.1138056143562" id="8084677235673559641">
                    <link role="link" roleId="tp25.1138056516764" targetNodeId="tp3r.5455284157994012188" />
                  </node>
                </node>
                <node role="rValue" roleId="tpee.1068498886297" type="tp25.SNodeTypeCastExpression" typeId="tp25.1140137987495" id="8084677235673559642">
                  <property name="asCast" nameId="tp25.1238684351431" value="true" />
                  <link role="concept" roleId="tp25.1140138128738" targetNodeId="tpce.1071489288298" resolveInfo="LinkDeclaration" />
                  <node role="leftExpression" roleId="tp25.1140138123956" type="tpee.StaticMethodCall" typeId="tpee.1081236700937" id="8084677235673559643">
                    <link role="classConcept" roleId="tpee.1144433194310" targetNodeId="inbo.5889278117585265292" resolveInfo="SModelSearchUtil" />
                    <link role="baseMethodDeclaration" roleId="tpee.1068499141037" targetNodeId="inbo.5889278117585265510" resolveInfo="findMostSpecificLinkDeclaration" />
                    <node role="actualArgument" roleId="tpee.1068499141038" type="tpee.DotExpression" typeId="tpee.1197027756228" id="8084677235673559644">
                      <node role="operand" roleId="tpee.1197027771414" type="tpee.LocalVariableReference" typeId="tpee.1068581242866" id="8084677235673559645">
                        <link role="variableDeclaration" roleId="tpee.1068581517664" targetNodeId="8182547171709991541" resolveInfo="result" />
                      </node>
                      <node role="operation" roleId="tpee.1197027833540" type="tp25.SLinkAccess" typeId="tp25.1138056143562" id="8084677235673559646">
                        <link role="link" roleId="tp25.1138056516764" targetNodeId="tp3r.5455284157993910961" />
                      </node>
                    </node>
                    <node role="actualArgument" roleId="tpee.1068499141038" type="tpee.DotExpression" typeId="tpee.1197027756228" id="8084677235673559651">
                      <node role="operand" roleId="tpee.1197027771414" type="tp2q.ForEachVariableReference" typeId="tp2q.1153944233411" id="8084677235673559652">
                        <link role="variable" roleId="tp2q.1153944258490" targetNodeId="8084677235673527714" resolveInfo="refAQ" />
                      </node>
                      <node role="operation" roleId="tpee.1197027833540" type="tp25.SPropertyAccess" typeId="tp25.1138056022639" id="8084677235673559653">
                        <link role="property" roleId="tp25.1138056395725" targetNodeId="tpck.1757699476691236116" resolveInfo="linkRole" />
                      </node>
                    </node>
                  </node>
                </node>
              </node>
            </node>
            <node role="statement" roleId="tpee.1068581517665" type="tpee.LocalVariableDeclarationStatement" typeId="tpee.1068581242864" id="8084677235673559655">
              <node role="localVariableDeclaration" roleId="tpee.1068581242865" type="tpee.LocalVariableDeclaration" typeId="tpee.1068581242863" id="8084677235673559656">
                <property name="name" nameId="tpck.1169194664001" value="nbexpr" />
                <node role="type" roleId="tpee.5680397130376446158" type="tp25.SNodeType" typeId="tp25.1138055754698" id="8084677235673559657">
                  <link role="concept" roleId="tp25.1138405853777" targetNodeId="tp3r.8182547171709752110" resolveInfo="NodeBuilderExpression" />
                </node>
                <node role="initializer" roleId="tpee.1068431790190" type="tpee.GenericNewExpression" typeId="tpee.1145552977093" id="8084677235673559658">
                  <node role="creator" roleId="tpee.1145553007750" type="tp25.SNodeCreator" typeId="tp25.1180636770613" id="8084677235673559659">
                    <node role="createdType" roleId="tp25.1180636770616" type="tp25.SNodeType" typeId="tp25.1138055754698" id="8084677235673559660">
                      <link role="concept" roleId="tp25.1138405853777" targetNodeId="tp3r.8182547171709752110" resolveInfo="NodeBuilderExpression" />
                    </node>
                  </node>
                </node>
              </node>
            </node>
            <node role="statement" roleId="tpee.1068581517665" type="tpee.ExpressionStatement" typeId="tpee.1068580123155" id="8084677235673559661">
              <node role="expression" roleId="tpee.1068580123156" type="tpee.AssignmentExpression" typeId="tpee.1068498886294" id="8084677235673559662">
                <node role="lValue" roleId="tpee.1068498886295" type="tpee.DotExpression" typeId="tpee.1197027756228" id="8084677235673559663">
                  <node role="operand" roleId="tpee.1197027771414" type="tpee.LocalVariableReference" typeId="tpee.1068581242866" id="8084677235673559664">
                    <link role="variableDeclaration" roleId="tpee.1068581517664" targetNodeId="8084677235673559656" resolveInfo="nbexpr" />
                  </node>
                  <node role="operation" roleId="tpee.1197027833540" type="tp25.SLinkAccess" typeId="tp25.1138056143562" id="8084677235673559665">
                    <link role="link" roleId="tp25.1138056516764" targetNodeId="tp3r.8182547171709752112" />
                  </node>
                </node>
                <node role="rValue" roleId="tpee.1068498886297" type="tpee.DotExpression" typeId="tpee.1197027756228" id="8084677235673559666">
                  <node role="operand" roleId="tpee.1197027771414" type="tp2q.ForEachVariableReference" typeId="tp2q.1153944233411" id="8084677235673559682">
                    <link role="variable" roleId="tp2q.1153944258490" targetNodeId="8084677235673527714" resolveInfo="refAQ" />
                  </node>
                  <node role="operation" roleId="tpee.1197027833540" type="tp25.SLinkAccess" typeId="tp25.1138056143562" id="8084677235673559668">
                    <link role="link" roleId="tp25.1138056516764" targetNodeId="tp3r.1196350785111" />
                  </node>
                </node>
              </node>
            </node>
            <node role="statement" roleId="tpee.1068581517665" type="tpee.ExpressionStatement" typeId="tpee.1068580123155" id="8084677235673559669">
              <node role="expression" roleId="tpee.1068580123156" type="tpee.AssignmentExpression" typeId="tpee.1068498886294" id="8084677235673559670">
                <node role="lValue" roleId="tpee.1068498886295" type="tpee.DotExpression" typeId="tpee.1197027756228" id="8084677235673559671">
                  <node role="operand" roleId="tpee.1197027771414" type="tpee.LocalVariableReference" typeId="tpee.1068581242866" id="8084677235673559672">
                    <link role="variableDeclaration" roleId="tpee.1068581517664" targetNodeId="8084677235673559632" resolveInfo="lval" />
                  </node>
                  <node role="operation" roleId="tpee.1197027833540" type="tp25.SLinkAccess" typeId="tp25.1138056143562" id="8084677235673559673">
                    <link role="link" roleId="tp25.1138056516764" targetNodeId="tp3r.5455284157993911094" />
                  </node>
                </node>
                <node role="rValue" roleId="tpee.1068498886297" type="tpee.LocalVariableReference" typeId="tpee.1068581242866" id="8084677235673559674">
                  <link role="variableDeclaration" roleId="tpee.1068581517664" targetNodeId="8084677235673559656" resolveInfo="nbexpr" />
                </node>
              </node>
            </node>
            <node role="statement" roleId="tpee.1068581517665" type="tpee.ExpressionStatement" typeId="tpee.1068580123155" id="8084677235673559675">
              <node role="expression" roleId="tpee.1068580123156" type="tpee.DotExpression" typeId="tpee.1197027756228" id="8084677235673559676">
                <node role="operand" roleId="tpee.1197027771414" type="tpee.DotExpression" typeId="tpee.1197027756228" id="8084677235673559677">
                  <node role="operand" roleId="tpee.1197027771414" type="tpee.LocalVariableReference" typeId="tpee.1068581242866" id="8084677235673559678">
                    <link role="variableDeclaration" roleId="tpee.1068581517664" targetNodeId="8182547171709991541" resolveInfo="result" />
                  </node>
                  <node role="operation" roleId="tpee.1197027833540" type="tp25.SLinkListAccess" typeId="tp25.1138056282393" id="8084677235673559679">
                    <link role="link" roleId="tp25.1138056546658" targetNodeId="tp3r.5455284157993911099" />
                  </node>
                </node>
                <node role="operation" roleId="tpee.1197027833540" type="tp2q.AddElementOperation" typeId="tp2q.1160612413312" id="8084677235673559680">
                  <node role="argument" roleId="tp2q.1160612519549" type="tpee.LocalVariableReference" typeId="tpee.1068581242866" id="8084677235673559681">
                    <link role="variableDeclaration" roleId="tpee.1068581517664" targetNodeId="8084677235673559632" resolveInfo="lval" />
                  </node>
                </node>
              </node>
            </node>
          </node>
        </node>
        <node role="statement" roleId="tpee.1068581517665" type="tpee.Statement" typeId="tpee.1068580123157" id="6213548759747649949" />
        <node role="statement" roleId="tpee.1068581517665" type="tpee.LocalVariableDeclarationStatement" typeId="tpee.1068581242864" id="6213548759747738578">
          <node role="localVariableDeclaration" roleId="tpee.1068581242865" type="tpee.LocalVariableDeclaration" typeId="tpee.1068581242863" id="6213548759747738579">
            <property name="name" nameId="tpck.1169194664001" value="map" />
            <node role="type" roleId="tpee.5680397130376446158" type="tp2q.MapType" typeId="tp2q.1197683403723" id="6213548759747738580">
              <node role="keyType" roleId="tp2q.1197683466920" type="tp25.SNodeType" typeId="tp25.1138055754698" id="6213548759747738583">
                <link role="concept" roleId="tp25.1138405853777" targetNodeId="tpce.1071489288298" resolveInfo="LinkDeclaration" />
              </node>
              <node role="valueType" roleId="tp2q.1197683475734" type="tp25.SNodeType" typeId="tp25.1138055754698" id="6213548759747738716">
                <link role="concept" roleId="tp25.1138405853777" targetNodeId="tp3r.5455284157994012186" resolveInfo="NodeBuilderInitLink" />
              </node>
            </node>
            <node role="initializer" roleId="tpee.1068431790190" type="tpee.GenericNewExpression" typeId="tpee.1145552977093" id="6213548759747738718">
              <node role="creator" roleId="tpee.1145553007750" type="tp2q.HashMapCreator" typeId="tp2q.1197686869805" id="6213548759747738720">
                <node role="keyType" roleId="tp2q.1197687026896" type="tp25.SNodeType" typeId="tp25.1138055754698" id="6213548759747738723">
                  <link role="concept" roleId="tp25.1138405853777" targetNodeId="tpce.1071489288298" resolveInfo="LinkDeclaration" />
                </node>
                <node role="valueType" roleId="tp2q.1197687035757" type="tp25.SNodeType" typeId="tp25.1138055754698" id="6213548759747738724">
                  <link role="concept" roleId="tp25.1138405853777" targetNodeId="tp3r.5455284157994012186" resolveInfo="NodeBuilderInitLink" />
                </node>
              </node>
            </node>
          </node>
        </node>
        <node role="statement" roleId="tpee.1068581517665" type="tpee.ForeachStatement" typeId="tpee.1144226303539" id="1196351887031">
          <node role="iterable" roleId="tpee.1144226360166" type="tpee.DotExpression" typeId="tpee.1197027756228" id="1204227841362">
            <node role="operand" roleId="tpee.1197027771414" type="tpee.ParameterReference" typeId="tpee.1068581242874" id="6213548759747636828">
              <link role="variableDeclaration" roleId="tpee.1068581517664" targetNodeId="8182547171709991186" resolveInfo="quotationNode" />
            </node>
            <node role="operation" roleId="tpee.1197027833540" type="tp25.Node_GetChildrenOperation" typeId="tp25.1171500988903" id="1196351887034" />
          </node>
          <node role="variable" roleId="tpee.1144230900587" type="tpee.LocalVariableDeclaration" typeId="tpee.1068581242863" id="1196351887035">
            <property name="name" nameId="tpck.1169194664001" value="child" />
            <node role="type" roleId="tpee.5680397130376446158" type="tp25.SNodeType" typeId="tp25.1138055754698" id="1196351887036" />
          </node>
          <node role="body" roleId="tpee.1154032183016" type="tpee.StatementList" typeId="tpee.1068580123136" id="1196351887037">
            <node role="statement" roleId="tpee.1068581517665" type="tpee.IfStatement" typeId="tpee.1068580123159" id="1196351887038">
              <node role="condition" roleId="tpee.1068580123160" type="tpee.DotExpression" typeId="tpee.1197027756228" id="1204227956337">
                <node role="operand" roleId="tpee.1197027771414" type="tpee.LocalVariableReference" typeId="tpee.1068581242866" id="1196351887041">
                  <link role="variableDeclaration" roleId="tpee.1068581517664" targetNodeId="1196351887035" resolveInfo="child" />
                </node>
                <node role="operation" roleId="tpee.1197027833540" type="tp25.Node_IsInstanceOfOperation" typeId="tp25.1139621453865" id="1196351887042">
                  <node role="conceptArgument" roleId="tp25.1177027386292" type="tp25.RefConcept_Reference" typeId="tp25.1177026924588" id="6213548759747738193">
                    <link role="conceptDeclaration" roleId="tp25.1177026940964" targetNodeId="tp3r.1196350785110" resolveInfo="AbstractAntiquotation" />
                  </node>
                </node>
              </node>
              <node role="ifTrue" roleId="tpee.1068580123161" type="tpee.StatementList" typeId="tpee.1068580123136" id="1196351887044">
                <node role="statement" roleId="tpee.1068581517665" type="tpee.ContinueStatement" typeId="tpee.1082113931046" id="6213548759747636830" />
              </node>
            </node>
            <node role="statement" roleId="tpee.1068581517665" type="tpee.Statement" typeId="tpee.1068580123157" id="7060245871956274646" />
            <node role="statement" roleId="tpee.1068581517665" type="tpee.LocalVariableDeclarationStatement" typeId="tpee.1068581242864" id="6213548759747738565">
              <node role="localVariableDeclaration" roleId="tpee.1068581242865" type="tpee.LocalVariableDeclaration" typeId="tpee.1068581242863" id="6213548759747738566">
                <property name="name" nameId="tpck.1169194664001" value="link" />
                <node role="type" roleId="tpee.5680397130376446158" type="tp25.SNodeType" typeId="tp25.1138055754698" id="6213548759747738567">
                  <link role="concept" roleId="tp25.1138405853777" targetNodeId="tpce.1071489288298" resolveInfo="LinkDeclaration" />
                </node>
                <node role="initializer" roleId="tpee.1068431790190" type="tp25.SNodeTypeCastExpression" typeId="tp25.1140137987495" id="7060245871956274648">
                  <property name="asCast" nameId="tp25.1238684351431" value="true" />
                  <link role="concept" roleId="tp25.1140138128738" targetNodeId="tpce.1071489288298" resolveInfo="LinkDeclaration" />
                  <node role="leftExpression" roleId="tp25.1140138123956" type="tpee.StaticMethodCall" typeId="tpee.1081236700937" id="7060245871956274649">
                    <link role="baseMethodDeclaration" roleId="tpee.1068499141037" targetNodeId="inbo.5889278117585265510" resolveInfo="findMostSpecificLinkDeclaration" />
                    <link role="classConcept" roleId="tpee.1144433194310" targetNodeId="inbo.5889278117585265292" resolveInfo="SModelSearchUtil" />
                    <node role="actualArgument" roleId="tpee.1068499141038" type="tpee.DotExpression" typeId="tpee.1197027756228" id="7060245871956274650">
                      <node role="operand" roleId="tpee.1197027771414" type="tpee.LocalVariableReference" typeId="tpee.1068581242866" id="7060245871956274651">
                        <link role="variableDeclaration" roleId="tpee.1068581517664" targetNodeId="8182547171709991541" resolveInfo="result" />
                      </node>
                      <node role="operation" roleId="tpee.1197027833540" type="tp25.SLinkAccess" typeId="tp25.1138056143562" id="7060245871956274652">
                        <link role="link" roleId="tp25.1138056516764" targetNodeId="tp3r.5455284157993910961" />
                      </node>
                    </node>
                    <node role="actualArgument" roleId="tpee.1068499141038" type="tpee.DotExpression" typeId="tpee.1197027756228" id="7060245871956274678">
                      <node role="operand" roleId="tpee.1197027771414" type="tpee.LocalVariableReference" typeId="tpee.1068581242866" id="7060245871956274657">
                        <link role="variableDeclaration" roleId="tpee.1068581517664" targetNodeId="1196351887035" resolveInfo="child" />
                      </node>
                      <node role="operation" roleId="tpee.1197027833540" type="tp25.Node_GetContainingRoleOperation" typeId="tp25.1960721196051541146" id="7060245871956274684" />
                    </node>
                  </node>
                </node>
              </node>
            </node>
            <node role="statement" roleId="tpee.1068581517665" type="tpee.IfStatement" typeId="tpee.1068580123159" id="1006429225401117110">
              <node role="ifTrue" roleId="tpee.1068580123161" type="tpee.StatementList" typeId="tpee.1068580123136" id="1006429225401117111">
                <node role="statement" roleId="tpee.1068581517665" type="tpib.LogStatement" typeId="tpib.1167227138527" id="1006429225401117142">
                  <property name="severity" nameId="tpib.1167245565795" value="error" />
                  <node role="logExpression" roleId="tpib.1167227463056" type="tpee.PlusExpression" typeId="tpee.1068581242875" id="1006429225401117268">
                    <node role="leftExpression" roleId="tpee.1081773367580" type="tpee.PlusExpression" typeId="tpee.1068581242875" id="1006429225401117244">
                      <node role="leftExpression" roleId="tpee.1081773367580" type="tpee.PlusExpression" typeId="tpee.1068581242875" id="1006429225401117213">
                        <node role="leftExpression" roleId="tpee.1081773367580" type="tpee.StringLiteral" typeId="tpee.1070475926800" id="1006429225401117143">
                          <property name="value" nameId="tpee.1070475926801" value="cannot find link `" />
                        </node>
                        <node role="rightExpression" roleId="tpee.1081773367579" type="tpee.DotExpression" typeId="tpee.1197027756228" id="1006429225401117237">
                          <node role="operand" roleId="tpee.1197027771414" type="tpee.LocalVariableReference" typeId="tpee.1068581242866" id="1006429225401117216">
                            <link role="variableDeclaration" roleId="tpee.1068581517664" targetNodeId="1196351887035" resolveInfo="child" />
                          </node>
                          <node role="operation" roleId="tpee.1197027833540" type="tp25.Node_GetContainingRoleOperation" typeId="tp25.1960721196051541146" id="1006429225401117243" />
                        </node>
                      </node>
                      <node role="rightExpression" roleId="tpee.1081773367579" type="tpee.StringLiteral" typeId="tpee.1070475926800" id="1006429225401117247">
                        <property name="value" nameId="tpee.1070475926801" value="' in " />
                      </node>
                    </node>
                    <node role="rightExpression" roleId="tpee.1081773367579" type="tpee.DotExpression" typeId="tpee.1197027756228" id="1006429225401117320">
                      <node role="operand" roleId="tpee.1197027771414" type="tpee.DotExpression" typeId="tpee.1197027756228" id="1006429225401117292">
                        <node role="operand" roleId="tpee.1197027771414" type="tpee.LocalVariableReference" typeId="tpee.1068581242866" id="1006429225401117271">
                          <link role="variableDeclaration" roleId="tpee.1068581517664" targetNodeId="8182547171709991541" resolveInfo="result" />
                        </node>
                        <node role="operation" roleId="tpee.1197027833540" type="tp25.SLinkAccess" typeId="tp25.1138056143562" id="1006429225401117298">
                          <link role="link" roleId="tp25.1138056516764" targetNodeId="tp3r.5455284157993910961" />
                        </node>
                      </node>
                      <node role="operation" roleId="tpee.1197027833540" type="tp25.Node_ConceptMethodCall" typeId="tp25.1179409122411" id="1006429225401117326">
                        <link role="baseMethodDeclaration" roleId="tpee.1068499141037" targetNodeId="tpcu.1213877404258" resolveInfo="getFqName" />
                      </node>
                    </node>
                  </node>
                </node>
              </node>
              <node role="condition" roleId="tpee.1068580123160" type="tpee.DotExpression" typeId="tpee.1197027756228" id="1006429225401117135">
                <node role="operand" roleId="tpee.1197027771414" type="tpee.LocalVariableReference" typeId="tpee.1068581242866" id="1006429225401117114">
                  <link role="variableDeclaration" roleId="tpee.1068581517664" targetNodeId="6213548759747738566" resolveInfo="link" />
                </node>
                <node role="operation" roleId="tpee.1197027833540" type="tp25.Node_IsNullOperation" typeId="tp25.1171999116870" id="1006429225401117141" />
              </node>
            </node>
            <node role="statement" roleId="tpee.1068581517665" type="tpee.LocalVariableDeclarationStatement" typeId="tpee.1068581242864" id="6213548759747738818">
              <node role="localVariableDeclaration" roleId="tpee.1068581242865" type="tpee.LocalVariableDeclaration" typeId="tpee.1068581242863" id="6213548759747738819">
                <property name="name" nameId="tpck.1169194664001" value="multipleLink" />
                <node role="type" roleId="tpee.5680397130376446158" type="tpee.BooleanType" typeId="tpee.1070534644030" id="6213548759747738820" />
                <node role="initializer" roleId="tpee.1068431790190" type="tpee.AndExpression" typeId="tpee.1080120340718" id="6213548759747738836">
                  <node role="leftExpression" roleId="tpee.1081773367580" type="tpee.NotEqualsExpression" typeId="tpee.1073239437375" id="6213548759747738837">
                    <node role="leftExpression" roleId="tpee.1081773367580" type="tpee.LocalVariableReference" typeId="tpee.1068581242866" id="6213548759747738838">
                      <link role="variableDeclaration" roleId="tpee.1068581517664" targetNodeId="6213548759747738566" resolveInfo="link" />
                    </node>
                    <node role="rightExpression" roleId="tpee.1081773367579" type="tpee.NullLiteral" typeId="tpee.1070534058343" id="6213548759747738839" />
                  </node>
                  <node role="rightExpression" roleId="tpee.1081773367579" type="tpee.NotExpression" typeId="tpee.1081516740877" id="6213548759747738844">
                    <node role="expression" roleId="tpee.1081516765348" type="tpee.DotExpression" typeId="tpee.1197027756228" id="6213548759747738867">
                      <node role="operand" roleId="tpee.1197027771414" type="tpee.LocalVariableReference" typeId="tpee.1068581242866" id="6213548759747738846">
                        <link role="variableDeclaration" roleId="tpee.1068581517664" targetNodeId="6213548759747738566" resolveInfo="link" />
                      </node>
                      <node role="operation" roleId="tpee.1197027833540" type="tp25.Node_ConceptMethodCall" typeId="tp25.1179409122411" id="6213548759747738872">
                        <link role="baseMethodDeclaration" roleId="tpee.1068499141037" targetNodeId="tpcn.1213877254557" resolveInfo="isSingular" />
                      </node>
                    </node>
                  </node>
                </node>
              </node>
            </node>
            <node role="statement" roleId="tpee.1068581517665" type="tpee.LocalVariableDeclarationStatement" typeId="tpee.1068581242864" id="6213548759747738474">
              <node role="localVariableDeclaration" roleId="tpee.1068581242865" type="tpee.LocalVariableDeclaration" typeId="tpee.1068581242863" id="6213548759747738475">
                <property name="name" nameId="tpck.1169194664001" value="c" />
                <node role="type" roleId="tpee.5680397130376446158" type="tp25.SNodeType" typeId="tp25.1138055754698" id="6213548759747738476">
                  <link role="concept" roleId="tp25.1138405853777" targetNodeId="tpee.1068431790191" resolveInfo="Expression" />
                </node>
                <node role="initializer" roleId="tpee.1068431790190" type="tpee.LocalInstanceMethodCall" typeId="tpee.3066917033203108594" id="6213548759747738478">
                  <link role="baseMethodDeclaration" roleId="tpee.1068499141037" targetNodeId="8182547171709991181" resolveInfo="convert" />
                  <node role="actualArgument" roleId="tpee.1068499141038" type="tpee.LocalVariableReference" typeId="tpee.1068581242866" id="6213548759747738479">
                    <link role="variableDeclaration" roleId="tpee.1068581517664" targetNodeId="1196351887035" resolveInfo="child" />
                  </node>
                </node>
              </node>
            </node>
            <node role="statement" roleId="tpee.1068581517665" type="tpee.LocalVariableDeclarationStatement" typeId="tpee.1068581242864" id="6213548759747738517">
              <node role="localVariableDeclaration" roleId="tpee.1068581242865" type="tpee.LocalVariableDeclaration" typeId="tpee.1068581242863" id="6213548759747738518">
                <property name="name" nameId="tpck.1169194664001" value="lval" />
                <node role="type" roleId="tpee.5680397130376446158" type="tp25.SNodeType" typeId="tp25.1138055754698" id="6213548759747738519">
                  <link role="concept" roleId="tp25.1138405853777" targetNodeId="tp3r.5455284157994012186" resolveInfo="NodeBuilderInitLink" />
                </node>
              </node>
            </node>
            <node role="statement" roleId="tpee.1068581517665" type="tpee.IfStatement" typeId="tpee.1068580123159" id="1006429225401035411">
              <node role="ifTrue" roleId="tpee.1068580123161" type="tpee.StatementList" typeId="tpee.1068580123136" id="1006429225401035412">
                <node role="statement" roleId="tpee.1068581517665" type="tpee.ExpressionStatement" typeId="tpee.1068580123155" id="1006429225401035541">
                  <node role="expression" roleId="tpee.1068580123156" type="tpee.AssignmentExpression" typeId="tpee.1068498886294" id="1006429225401035563">
                    <node role="lValue" roleId="tpee.1068498886295" type="tpee.LocalVariableReference" typeId="tpee.1068581242866" id="1006429225401035542">
                      <link role="variableDeclaration" roleId="tpee.1068581517664" targetNodeId="6213548759747738518" resolveInfo="lval" />
                    </node>
                    <node role="rValue" roleId="tpee.1068498886297" type="tp2q.MapElement" typeId="tp2q.1197932370469" id="1006429225401035589">
                      <node role="key" roleId="tp2q.1197932525128" type="tpee.LocalVariableReference" typeId="tpee.1068581242866" id="1006429225401035592">
                        <link role="variableDeclaration" roleId="tpee.1068581517664" targetNodeId="6213548759747738566" resolveInfo="link" />
                      </node>
                      <node role="map" roleId="tp2q.1197932505799" type="tpee.LocalVariableReference" typeId="tpee.1068581242866" id="1006429225401035566">
                        <link role="variableDeclaration" roleId="tpee.1068581517664" targetNodeId="6213548759747738579" resolveInfo="map" />
                      </node>
                    </node>
                  </node>
                </node>
              </node>
              <node role="condition" roleId="tpee.1068580123160" type="tpee.DotExpression" typeId="tpee.1197027756228" id="1006429225401035442">
                <node role="operand" roleId="tpee.1197027771414" type="tpee.LocalVariableReference" typeId="tpee.1068581242866" id="1006429225401035419">
                  <link role="variableDeclaration" roleId="tpee.1068581517664" targetNodeId="6213548759747738579" resolveInfo="map" />
                </node>
                <node role="operation" roleId="tpee.1197027833540" type="tp2q.ContainsKeyOperation" typeId="tp2q.1201306600024" id="1006429225401035538">
                  <node role="key" roleId="tp2q.1201654602639" type="tpee.LocalVariableReference" typeId="tpee.1068581242866" id="1006429225401035540">
                    <link role="variableDeclaration" roleId="tpee.1068581517664" targetNodeId="6213548759747738566" resolveInfo="link" />
                  </node>
                </node>
              </node>
              <node role="ifFalseStatement" roleId="tpee.1082485599094" type="tpee.BlockStatement" typeId="tpee.1082485599095" id="1006429225401035593">
                <node role="statements" roleId="tpee.1082485599096" type="tpee.StatementList" typeId="tpee.1068580123136" id="1006429225401035594">
                  <node role="statement" roleId="tpee.1068581517665" type="tpee.ExpressionStatement" typeId="tpee.1068580123155" id="1006429225401035595">
                    <node role="expression" roleId="tpee.1068580123156" type="tpee.AssignmentExpression" typeId="tpee.1068498886294" id="1006429225401035597">
                      <node role="lValue" roleId="tpee.1068498886295" type="tpee.LocalVariableReference" typeId="tpee.1068581242866" id="1006429225401035596">
                        <link role="variableDeclaration" roleId="tpee.1068581517664" targetNodeId="6213548759747738518" resolveInfo="lval" />
                      </node>
                      <node role="rValue" roleId="tpee.1068498886297" type="tpee.GenericNewExpression" typeId="tpee.1145552977093" id="6213548759747738520">
                        <node role="creator" roleId="tpee.1145553007750" type="tp25.SNodeCreator" typeId="tp25.1180636770613" id="6213548759747738521">
                          <node role="createdType" roleId="tp25.1180636770616" type="tp25.SNodeType" typeId="tp25.1138055754698" id="6213548759747738522">
                            <link role="concept" roleId="tp25.1138405853777" targetNodeId="tp3r.5455284157994012186" resolveInfo="NodeBuilderInitLink" />
                          </node>
                        </node>
                      </node>
                    </node>
                  </node>
                  <node role="statement" roleId="tpee.1068581517665" type="tpee.ExpressionStatement" typeId="tpee.1068580123155" id="6213548759747738523">
                    <node role="expression" roleId="tpee.1068580123156" type="tpee.AssignmentExpression" typeId="tpee.1068498886294" id="6213548759747738524">
                      <node role="lValue" roleId="tpee.1068498886295" type="tpee.DotExpression" typeId="tpee.1197027756228" id="6213548759747738525">
                        <node role="operand" roleId="tpee.1197027771414" type="tpee.LocalVariableReference" typeId="tpee.1068581242866" id="6213548759747738526">
                          <link role="variableDeclaration" roleId="tpee.1068581517664" targetNodeId="6213548759747738518" resolveInfo="lval" />
                        </node>
                        <node role="operation" roleId="tpee.1197027833540" type="tp25.SLinkAccess" typeId="tp25.1138056143562" id="6213548759747738527">
                          <link role="link" roleId="tp25.1138056516764" targetNodeId="tp3r.5455284157994012188" />
                        </node>
                      </node>
                      <node role="rValue" roleId="tpee.1068498886297" type="tpee.LocalVariableReference" typeId="tpee.1068581242866" id="6213548759747738576">
                        <link role="variableDeclaration" roleId="tpee.1068581517664" targetNodeId="6213548759747738566" resolveInfo="link" />
                      </node>
                    </node>
                  </node>
                  <node role="statement" roleId="tpee.1068581517665" type="tpee.ExpressionStatement" typeId="tpee.1068580123155" id="1006429225401109699">
                    <node role="expression" roleId="tpee.1068580123156" type="tpee.DotExpression" typeId="tpee.1197027756228" id="1006429225401109748">
                      <node role="operand" roleId="tpee.1197027771414" type="tpee.DotExpression" typeId="tpee.1197027756228" id="1006429225401109721">
                        <node role="operand" roleId="tpee.1197027771414" type="tpee.LocalVariableReference" typeId="tpee.1068581242866" id="1006429225401109700">
                          <link role="variableDeclaration" roleId="tpee.1068581517664" targetNodeId="8182547171709991541" resolveInfo="result" />
                        </node>
                        <node role="operation" roleId="tpee.1197027833540" type="tp25.SLinkListAccess" typeId="tp25.1138056282393" id="1006429225401109726">
                          <link role="link" roleId="tp25.1138056546658" targetNodeId="tp3r.5455284157993911099" />
                        </node>
                      </node>
                      <node role="operation" roleId="tpee.1197027833540" type="tp2q.AddElementOperation" typeId="tp2q.1160612413312" id="1006429225401109754">
                        <node role="argument" roleId="tp2q.1160612519549" type="tpee.LocalVariableReference" typeId="tpee.1068581242866" id="1006429225401109756">
                          <link role="variableDeclaration" roleId="tpee.1068581517664" targetNodeId="6213548759747738518" resolveInfo="lval" />
                        </node>
                      </node>
                    </node>
                  </node>
                  <node role="statement" roleId="tpee.1068581517665" type="tpee.IfStatement" typeId="tpee.1068580123159" id="1006429225401035601">
                    <node role="ifTrue" roleId="tpee.1068580123161" type="tpee.StatementList" typeId="tpee.1068580123136" id="1006429225401035602">
                      <node role="statement" roleId="tpee.1068581517665" type="tpee.ExpressionStatement" typeId="tpee.1068580123155" id="1006429225401035637">
                        <node role="expression" roleId="tpee.1068580123156" type="tpee.AssignmentExpression" typeId="tpee.1068498886294" id="1006429225401035675">
                          <node role="lValue" roleId="tpee.1068498886295" type="tp2q.MapElement" typeId="tp2q.1197932370469" id="1006429225401035661">
                            <node role="key" roleId="tp2q.1197932525128" type="tpee.LocalVariableReference" typeId="tpee.1068581242866" id="1006429225401035664">
                              <link role="variableDeclaration" roleId="tpee.1068581517664" targetNodeId="6213548759747738566" resolveInfo="link" />
                            </node>
                            <node role="map" roleId="tp2q.1197932505799" type="tpee.LocalVariableReference" typeId="tpee.1068581242866" id="1006429225401035638">
                              <link role="variableDeclaration" roleId="tpee.1068581517664" targetNodeId="6213548759747738579" resolveInfo="map" />
                            </node>
                          </node>
                          <node role="rValue" roleId="tpee.1068498886297" type="tpee.LocalVariableReference" typeId="tpee.1068581242866" id="1006429225401035678">
                            <link role="variableDeclaration" roleId="tpee.1068581517664" targetNodeId="6213548759747738518" resolveInfo="lval" />
                          </node>
                        </node>
                      </node>
                      <node role="statement" roleId="tpee.1068581517665" type="tpee.ExpressionStatement" typeId="tpee.1068580123155" id="1006429225401035680">
                        <node role="expression" roleId="tpee.1068580123156" type="tpee.AssignmentExpression" typeId="tpee.1068498886294" id="1006429225401067237">
                          <node role="lValue" roleId="tpee.1068498886295" type="tpee.DotExpression" typeId="tpee.1197027756228" id="1006429225401035702">
                            <node role="operand" roleId="tpee.1197027771414" type="tpee.LocalVariableReference" typeId="tpee.1068581242866" id="1006429225401035681">
                              <link role="variableDeclaration" roleId="tpee.1068581517664" targetNodeId="6213548759747738518" resolveInfo="lval" />
                            </node>
                            <node role="operation" roleId="tpee.1197027833540" type="tp25.SLinkAccess" typeId="tp25.1138056143562" id="1006429225401295827">
                              <link role="link" roleId="tp25.1138056516764" targetNodeId="tp3r.5455284157993911094" />
                            </node>
                          </node>
                          <node role="rValue" roleId="tpee.1068498886297" type="tpee.GenericNewExpression" typeId="tpee.1145552977093" id="1006429225401067240">
                            <node role="creator" roleId="tpee.1145553007750" type="tp25.SNodeCreator" typeId="tp25.1180636770613" id="1006429225401108591">
                              <node role="createdType" roleId="tp25.1180636770616" type="tp25.SNodeType" typeId="tp25.1138055754698" id="1006429225401108592">
                                <link role="concept" roleId="tp25.1138405853777" targetNodeId="tp3r.8182547171709738802" resolveInfo="NodeBuilderList" />
                              </node>
                            </node>
                          </node>
                        </node>
                      </node>
                    </node>
                    <node role="condition" roleId="tpee.1068580123160" type="tpee.LocalVariableReference" typeId="tpee.1068581242866" id="1006429225401035636">
                      <link role="variableDeclaration" roleId="tpee.1068581517664" targetNodeId="6213548759747738819" resolveInfo="multipleLink" />
                    </node>
                  </node>
                </node>
              </node>
            </node>
            <node role="statement" roleId="tpee.1068581517665" type="tpee.IfStatement" typeId="tpee.1068580123159" id="1006429225401108622">
              <node role="ifTrue" roleId="tpee.1068580123161" type="tpee.StatementList" typeId="tpee.1068580123136" id="1006429225401108623">
                <node role="statement" roleId="tpee.1068581517665" type="tpee.ExpressionStatement" typeId="tpee.1068580123155" id="1006429225401108627">
                  <node role="expression" roleId="tpee.1068580123156" type="tpee.DotExpression" typeId="tpee.1197027756228" id="1006429225401108751">
                    <node role="operand" roleId="tpee.1197027771414" type="tpee.DotExpression" typeId="tpee.1197027756228" id="1006429225401108723">
                      <node role="operand" roleId="tpee.1197027771414" type="tp25.SNodeTypeCastExpression" typeId="tp25.1140137987495" id="1006429225401108701">
                        <link role="concept" roleId="tp25.1140138128738" targetNodeId="tp3r.8182547171709738802" resolveInfo="NodeBuilderList" />
                        <node role="leftExpression" roleId="tp25.1140138123956" type="tpee.DotExpression" typeId="tpee.1197027756228" id="1006429225401108649">
                          <node role="operand" roleId="tpee.1197027771414" type="tpee.LocalVariableReference" typeId="tpee.1068581242866" id="1006429225401108628">
                            <link role="variableDeclaration" roleId="tpee.1068581517664" targetNodeId="6213548759747738518" resolveInfo="lval" />
                          </node>
                          <node role="operation" roleId="tpee.1197027833540" type="tp25.SLinkAccess" typeId="tp25.1138056143562" id="1006429225401295830">
                            <link role="link" roleId="tp25.1138056516764" targetNodeId="tp3r.5455284157993911094" />
                          </node>
                        </node>
                      </node>
                      <node role="operation" roleId="tpee.1197027833540" type="tp25.SLinkListAccess" typeId="tp25.1138056282393" id="1006429225401108729">
                        <link role="link" roleId="tp25.1138056546658" targetNodeId="tp3r.8182547171709738803" />
                      </node>
                    </node>
                    <node role="operation" roleId="tpee.1197027833540" type="tp2q.AddElementOperation" typeId="tp2q.1160612413312" id="1006429225401108757">
                      <node role="argument" roleId="tp2q.1160612519549" type="tpee.LocalVariableReference" typeId="tpee.1068581242866" id="1006429225401108759">
                        <link role="variableDeclaration" roleId="tpee.1068581517664" targetNodeId="6213548759747738475" resolveInfo="c" />
                      </node>
                    </node>
                  </node>
                </node>
              </node>
              <node role="condition" roleId="tpee.1068580123160" type="tpee.LocalVariableReference" typeId="tpee.1068581242866" id="1006429225401108626">
                <link role="variableDeclaration" roleId="tpee.1068581517664" targetNodeId="6213548759747738819" resolveInfo="multipleLink" />
              </node>
              <node role="ifFalseStatement" roleId="tpee.1082485599094" type="tpee.BlockStatement" typeId="tpee.1082485599095" id="1006429225401109687">
                <node role="statements" roleId="tpee.1082485599096" type="tpee.StatementList" typeId="tpee.1068580123136" id="1006429225401109688">
                  <node role="statement" roleId="tpee.1068581517665" type="tpee.ExpressionStatement" typeId="tpee.1068580123155" id="1006429225401109690">
                    <node role="expression" roleId="tpee.1068580123156" type="tpee.AssignmentExpression" typeId="tpee.1068498886294" id="1006429225401109778">
                      <node role="lValue" roleId="tpee.1068498886295" type="tpee.DotExpression" typeId="tpee.1197027756228" id="1006429225401109692">
                        <node role="operand" roleId="tpee.1197027771414" type="tpee.LocalVariableReference" typeId="tpee.1068581242866" id="1006429225401109691">
                          <link role="variableDeclaration" roleId="tpee.1068581517664" targetNodeId="6213548759747738518" resolveInfo="lval" />
                        </node>
                        <node role="operation" roleId="tpee.1197027833540" type="tp25.SLinkAccess" typeId="tp25.1138056143562" id="1006429225401295833">
                          <link role="link" roleId="tp25.1138056516764" targetNodeId="tp3r.5455284157993911094" />
                        </node>
                      </node>
                      <node role="rValue" roleId="tpee.1068498886297" type="tpee.LocalVariableReference" typeId="tpee.1068581242866" id="1006429225401109781">
                        <link role="variableDeclaration" roleId="tpee.1068581517664" targetNodeId="6213548759747738475" resolveInfo="c" />
                      </node>
                    </node>
                  </node>
                </node>
              </node>
            </node>
            <node role="statement" roleId="tpee.1068581517665" type="tpee.Statement" typeId="tpee.1068580123157" id="6213548759747738472" />
          </node>
        </node>
        <node role="statement" roleId="tpee.1068581517665" type="tpee.ExpressionStatement" typeId="tpee.1068580123155" id="8182547171709991562">
          <node role="expression" roleId="tpee.1068580123156" type="tpee.LocalVariableReference" typeId="tpee.1068581242866" id="8182547171709991563">
            <link role="variableDeclaration" roleId="tpee.1068581517664" targetNodeId="8182547171709991541" resolveInfo="result" />
          </node>
        </node>
      </node>
      <node role="parameter" roleId="tpee.1068580123134" type="tpee.ParameterDeclaration" typeId="tpee.1068498886292" id="8182547171709991186">
        <property name="name" nameId="tpck.1169194664001" value="quotationNode" />
        <node role="type" roleId="tpee.5680397130376446158" type="tp25.SNodeType" typeId="tp25.1138055754698" id="8182547171709991832" />
      </node>
    </node>
    <node role="visibility" roleId="tpee.1178549979242" type="tpee.PublicVisibility" typeId="tpee.1146644602865" id="8182547171709991161" />
    <node role="constructor" roleId="tpee.1068390468201" type="tpee.ConstructorDeclaration" typeId="tpee.1068580123140" id="8182547171709991162">
      <node role="returnType" roleId="tpee.1068580123133" type="tpee.VoidType" typeId="tpee.1068581517677" id="8182547171709991163" />
      <node role="visibility" roleId="tpee.1178549979242" type="tpee.PublicVisibility" typeId="tpee.1146644602865" id="8182547171709991164" />
      <node role="body" roleId="tpee.1068580123135" type="tpee.StatementList" typeId="tpee.1068580123136" id="8182547171709991165">
        <node role="statement" roleId="tpee.1068581517665" type="tpee.ExpressionStatement" typeId="tpee.1068580123155" id="8182547171709991171">
          <node role="expression" roleId="tpee.1068580123156" type="tpee.AssignmentExpression" typeId="tpee.1068498886294" id="8182547171709991172">
            <node role="lValue" roleId="tpee.1068498886295" type="tpee.DotExpression" typeId="tpee.1197027756228" id="8182547171709991173">
              <node role="operand" roleId="tpee.1197027771414" type="tpee.ThisExpression" typeId="tpee.1070475354124" id="8182547171709991174" />
              <node role="operation" roleId="tpee.1197027833540" type="tpee.FieldReferenceOperation" typeId="tpee.1197029447546" id="8182547171709991175">
                <link role="fieldDeclaration" roleId="tpee.1197029500499" targetNodeId="8182547171709991168" resolveInfo="quotation" />
              </node>
            </node>
            <node role="rValue" roleId="tpee.1068498886297" type="tpee.ParameterReference" typeId="tpee.1068581242874" id="8182547171709991176">
              <link role="variableDeclaration" roleId="tpee.1068581517664" targetNodeId="8182547171709991166" resolveInfo="quotation" />
            </node>
          </node>
        </node>
      </node>
      <node role="parameter" roleId="tpee.1068580123134" type="tpee.ParameterDeclaration" typeId="tpee.1068498886292" id="8182547171709991166">
        <property name="name" nameId="tpck.1169194664001" value="quotation" />
        <node role="type" roleId="tpee.5680397130376446158" type="tp25.SNodeType" typeId="tp25.1138055754698" id="8182547171709991167">
          <link role="concept" roleId="tp25.1138405853777" targetNodeId="tp3r.1196350785113" resolveInfo="Quotation" />
        </node>
      </node>
    </node>
    <node role="field" roleId="tpee.1068390468199" type="tpee.FieldDeclaration" typeId="tpee.1068390468200" id="8182547171709991168">
      <property name="name" nameId="tpck.1169194664001" value="quotation" />
      <node role="visibility" roleId="tpee.1178549979242" type="tpee.PrivateVisibility" typeId="tpee.1146644623116" id="8182547171709991169" />
      <node role="type" roleId="tpee.5680397130376446158" type="tp25.SNodeType" typeId="tp25.1138055754698" id="8182547171709991170">
        <link role="concept" roleId="tp25.1138405853777" targetNodeId="tp3r.1196350785113" resolveInfo="Quotation" />
      </node>
    </node>
  </root>
</model>
<|MERGE_RESOLUTION|>--- conflicted
+++ resolved
@@ -2,9 +2,7 @@
 <model modelUID="r:f4b34c7d-c02f-43b9-b6e7-feff8966461c(jetbrains.mps.lang.quotation.intentions)">
   <persistence version="7" />
   <language namespace="d7a92d38-f7db-40d0-8431-763b0c3c9f20(jetbrains.mps.lang.intentions)" />
-  <language namespace="f3061a53-9226-4cc5-a443-f952ceaf5816(jetbrains.mps.baseLanguage)" />
   <language namespace="13744753-c81f-424a-9c1b-cf8943bf4e86(jetbrains.mps.lang.sharedConcepts)" />
-  <language namespace="7866978e-a0f0-4cc7-81bc-4d213d9375e1(jetbrains.mps.lang.smodel)" />
   <language namespace="aee9cad2-acd4-4608-aef2-0004f6a1cdbd(jetbrains.mps.lang.actions)" />
   <devkit namespace="fbc25dd2-5da4-483a-8b19-70928e1b62d7(jetbrains.mps.devkit.general-purpose)" />
   <import index="tp3r" modelUID="r:00000000-0000-4000-0000-011c8959034b(jetbrains.mps.lang.quotation.structure)" version="0" />
@@ -12,26 +10,23 @@
   <import index="tpce" modelUID="r:00000000-0000-4000-0000-011c89590292(jetbrains.mps.lang.structure.structure)" version="0" />
   <import index="jsgz" modelUID="f:java_stub#1ed103c3-3aa6-49b7-9c21-6765ee11f224#jetbrains.mps.nodeEditor.cells(MPS.Editor/jetbrains.mps.nodeEditor.cells@java_stub)" version="-1" />
   <import index="9a8" modelUID="f:java_stub#1ed103c3-3aa6-49b7-9c21-6765ee11f224#jetbrains.mps.nodeEditor(MPS.Editor/jetbrains.mps.nodeEditor@java_stub)" version="-1" />
-<<<<<<< HEAD
-  <import index="srng" modelUID="f:java_stub#1ed103c3-3aa6-49b7-9c21-6765ee11f224#jetbrains.mps.openapi.editor(MPS.Editor/jetbrains.mps.openapi.editor@java_stub)" version="-1" />
-  <import index="nu8v" modelUID="f:java_stub#1ed103c3-3aa6-49b7-9c21-6765ee11f224#jetbrains.mps.openapi.editor.cells(MPS.Editor/jetbrains.mps.openapi.editor.cells@java_stub)" version="-1" />
-=======
-  <import index="cu2c" modelUID="f:java_stub#6ed54515-acc8-4d1e-a16c-9fd6cfe951ea#jetbrains.mps.smodel(MPS.Core/jetbrains.mps.smodel@java_stub)" version="-1" />
-  <import index="k7g3" modelUID="f:java_stub#6354ebe7-c22a-4a0f-ac54-50b52ab9b065#java.util(JDK/java.util@java_stub)" version="-1" />
-  <import index="msyo" modelUID="f:java_stub#6ed54515-acc8-4d1e-a16c-9fd6cfe951ea#jetbrains.mps.util(MPS.Core/jetbrains.mps.util@java_stub)" version="-1" />
+  <import index="cu2c" modelUID="f:java_stub#6ed54515-acc8-4d1e-a16c-9fd6cfe951ea#jetbrains.mps.smodel(jetbrains.mps.smodel@java_stub)" version="-1" />
+  <import index="k7g3" modelUID="f:java_stub#6354ebe7-c22a-4a0f-ac54-50b52ab9b065#java.util(java.util@java_stub)" version="-1" />
+  <import index="msyo" modelUID="f:java_stub#6ed54515-acc8-4d1e-a16c-9fd6cfe951ea#jetbrains.mps.util(jetbrains.mps.util@java_stub)" version="-1" />
   <import index="tpcn" modelUID="r:00000000-0000-4000-0000-011c8959028b(jetbrains.mps.lang.structure.behavior)" version="-1" />
   <import index="tpcu" modelUID="r:00000000-0000-4000-0000-011c89590282(jetbrains.mps.lang.core.behavior)" version="-1" />
   <import index="inbo" modelUID="r:22db907b-8239-4180-8797-e91cea0b9573(jetbrains.mps.smodel.search)" version="-1" />
->>>>>>> 046b3c96
+  <import index="srng" modelUID="f:java_stub#1ed103c3-3aa6-49b7-9c21-6765ee11f224#jetbrains.mps.openapi.editor(jetbrains.mps.openapi.editor@java_stub)" version="-1" />
+  <import index="nu8v" modelUID="f:java_stub#1ed103c3-3aa6-49b7-9c21-6765ee11f224#jetbrains.mps.openapi.editor.cells(jetbrains.mps.openapi.editor.cells@java_stub)" version="-1" />
   <import index="tpcw" modelUID="r:00000000-0000-4000-0000-011c895902bc(jetbrains.mps.lang.sharedConcepts.structure)" version="0" implicit="yes" />
   <import index="tp3j" modelUID="r:00000000-0000-4000-0000-011c89590353(jetbrains.mps.lang.intentions.structure)" version="8" implicit="yes" />
   <import index="tpee" modelUID="r:00000000-0000-4000-0000-011c895902ca(jetbrains.mps.baseLanguage.structure)" version="4" implicit="yes" />
   <import index="tp25" modelUID="r:00000000-0000-4000-0000-011c89590301(jetbrains.mps.lang.smodel.structure)" version="16" implicit="yes" />
   <import index="tpdg" modelUID="r:00000000-0000-4000-0000-011c895902a8(jetbrains.mps.lang.actions.structure)" version="23" implicit="yes" />
+  <import index="tpib" modelUID="r:00000000-0000-4000-0000-011c8959057f(jetbrains.mps.baseLanguage.logging.structure)" version="0" implicit="yes" />
+  <import index="tp2c" modelUID="r:00000000-0000-4000-0000-011c89590338(jetbrains.mps.baseLanguage.closures.structure)" version="3" implicit="yes" />
   <import index="tp2q" modelUID="r:00000000-0000-4000-0000-011c8959032e(jetbrains.mps.baseLanguage.collections.structure)" version="7" implicit="yes" />
   <import index="e2lb" modelUID="f:java_stub#6354ebe7-c22a-4a0f-ac54-50b52ab9b065#java.lang(JDK/java.lang@java_stub)" version="-1" implicit="yes" />
-  <import index="tpib" modelUID="r:00000000-0000-4000-0000-011c8959057f(jetbrains.mps.baseLanguage.logging.structure)" version="0" implicit="yes" />
-  <import index="tp2c" modelUID="r:00000000-0000-4000-0000-011c89590338(jetbrains.mps.baseLanguage.closures.structure)" version="3" implicit="yes" />
   <roots>
     <node type="tp3j.IntentionDeclaration" typeId="tp3j.1192794744107" id="1227885451240">
       <property name="isAvailableInChildNodes" nameId="tp3j.2522969319638091386" value="true" />
@@ -1264,7 +1259,40 @@
     </node>
   </root>
   <root id="8182547171709991160">
-    <node role="method" roleId="tpee.1107880067339" type="tpee.InstanceMethodDeclaration" typeId="tpee.1068580123165" id="8182547171709991177">
+    <node role="visibility" roleId="tpee.1178549979242" type="tpee.PublicVisibility" typeId="tpee.1146644602865" id="8182547171709991161" />
+    <node role="member" roleId="tpee.5375687026011219971" type="tpee.FieldDeclaration" typeId="tpee.1068390468200" id="8182547171709991168">
+      <property name="name" nameId="tpck.1169194664001" value="quotation" />
+      <node role="visibility" roleId="tpee.1178549979242" type="tpee.PrivateVisibility" typeId="tpee.1146644623116" id="8182547171709991169" />
+      <node role="type" roleId="tpee.5680397130376446158" type="tp25.SNodeType" typeId="tp25.1138055754698" id="8182547171709991170">
+        <link role="concept" roleId="tp25.1138405853777" targetNodeId="tp3r.1196350785113" resolveInfo="Quotation" />
+      </node>
+    </node>
+    <node role="member" roleId="tpee.5375687026011219971" type="tpee.ConstructorDeclaration" typeId="tpee.1068580123140" id="8182547171709991162">
+      <node role="returnType" roleId="tpee.1068580123133" type="tpee.VoidType" typeId="tpee.1068581517677" id="8182547171709991163" />
+      <node role="visibility" roleId="tpee.1178549979242" type="tpee.PublicVisibility" typeId="tpee.1146644602865" id="8182547171709991164" />
+      <node role="body" roleId="tpee.1068580123135" type="tpee.StatementList" typeId="tpee.1068580123136" id="8182547171709991165">
+        <node role="statement" roleId="tpee.1068581517665" type="tpee.ExpressionStatement" typeId="tpee.1068580123155" id="8182547171709991171">
+          <node role="expression" roleId="tpee.1068580123156" type="tpee.AssignmentExpression" typeId="tpee.1068498886294" id="8182547171709991172">
+            <node role="lValue" roleId="tpee.1068498886295" type="tpee.DotExpression" typeId="tpee.1197027756228" id="8182547171709991173">
+              <node role="operand" roleId="tpee.1197027771414" type="tpee.ThisExpression" typeId="tpee.1070475354124" id="8182547171709991174" />
+              <node role="operation" roleId="tpee.1197027833540" type="tpee.FieldReferenceOperation" typeId="tpee.1197029447546" id="8182547171709991175">
+                <link role="fieldDeclaration" roleId="tpee.1197029500499" targetNodeId="8182547171709991168" resolveInfo="quotation" />
+              </node>
+            </node>
+            <node role="rValue" roleId="tpee.1068498886297" type="tpee.ParameterReference" typeId="tpee.1068581242874" id="8182547171709991176">
+              <link role="variableDeclaration" roleId="tpee.1068581517664" targetNodeId="8182547171709991166" resolveInfo="quotation" />
+            </node>
+          </node>
+        </node>
+      </node>
+      <node role="parameter" roleId="tpee.1068580123134" type="tpee.ParameterDeclaration" typeId="tpee.1068498886292" id="8182547171709991166">
+        <property name="name" nameId="tpck.1169194664001" value="quotation" />
+        <node role="type" roleId="tpee.5680397130376446158" type="tp25.SNodeType" typeId="tp25.1138055754698" id="8182547171709991167">
+          <link role="concept" roleId="tp25.1138405853777" targetNodeId="tp3r.1196350785113" resolveInfo="Quotation" />
+        </node>
+      </node>
+    </node>
+    <node role="member" roleId="tpee.5375687026011219971" type="tpee.InstanceMethodDeclaration" typeId="tpee.1068580123165" id="8182547171709991177">
       <property name="name" nameId="tpck.1169194664001" value="convert" />
       <node role="returnType" roleId="tpee.1068580123133" type="tp25.SNodeType" typeId="tp25.1138055754698" id="8182547171709991496">
         <link role="concept" roleId="tp25.1138405853777" targetNodeId="tpee.1068431790191" resolveInfo="Expression" />
@@ -1372,7 +1400,7 @@
         </node>
       </node>
     </node>
-    <node role="method" roleId="tpee.1107880067339" type="tpee.InstanceMethodDeclaration" typeId="tpee.1068580123165" id="8182547171709991181">
+    <node role="member" roleId="tpee.5375687026011219971" type="tpee.InstanceMethodDeclaration" typeId="tpee.1068580123165" id="8182547171709991181">
       <property name="name" nameId="tpck.1169194664001" value="convert" />
       <node role="returnType" roleId="tpee.1068580123133" type="tp25.SNodeType" typeId="tp25.1138055754698" id="8182547171709991188">
         <link role="concept" roleId="tp25.1138405853777" targetNodeId="tpee.1068431790191" resolveInfo="Expression" />
@@ -1881,16 +1909,17 @@
           <node role="body" roleId="tpee.1154032183016" type="tpee.StatementList" typeId="tpee.1068580123136" id="6213548759747649953">
             <node role="statement" roleId="tpee.1068581517665" type="tpee.ExpressionStatement" typeId="tpee.1068580123155" id="8084677235673527679">
               <node role="expression" roleId="tpee.1068580123156" type="tpee.DotExpression" typeId="tpee.1197027756228" id="8084677235673527701">
+                <node role="operation" roleId="tpee.1197027833540" type="tpee.InstanceMethodCallOperation" typeId="tpee.1202948039474" id="2910327586252677971">
+                  <link role="baseMethodDeclaration" roleId="tpee.1068499141037" targetNodeId="k7g3.~Set%dadd(java%dlang%dObject)%cboolean" resolveInfo="add" />
+                  <node role="actualArgument" roleId="tpee.1068499141038" type="tpee.DotExpression" typeId="tpee.1197027756228" id="8084677235673527708">
+                    <node role="operand" roleId="tpee.1197027771414" type="tp2q.ForEachVariableReference" typeId="tp2q.1153944233411" id="8084677235673527709">
+                      <link role="variable" roleId="tp2q.1153944258490" targetNodeId="6213548759747649951" resolveInfo="ref" />
+                    </node>
+                    <node role="operation" roleId="tpee.1197027833540" type="tp25.Reference_GetRoleOperation" typeId="tp25.5692182839349412519" id="8084677235673527710" />
+                  </node>
+                </node>
                 <node role="operand" roleId="tpee.1197027771414" type="tpee.LocalVariableReference" typeId="tpee.1068581242866" id="8084677235673527680">
                   <link role="variableDeclaration" roleId="tpee.1068581517664" targetNodeId="8084677235673527668" resolveInfo="seenRoles" />
-                </node>
-                <node role="operation" roleId="tpee.1197027833540" type="tp2q.AddElementOperation" typeId="tp2q.1160612413312" id="8084677235673527706">
-                  <node role="argument" roleId="tp2q.1160612519549" type="tpee.DotExpression" typeId="tpee.1197027756228" id="8084677235673527708">
-                    <node role="operand" roleId="tpee.1197027771414" type="tp2q.ForEachVariableReference" typeId="tp2q.1153944233411" id="8084677235673527709">
-                      <link role="variable" roleId="tp2q.1153944258490" targetNodeId="6213548759747649951" resolveInfo="ref" />
-                    </node>
-                    <node role="operation" roleId="tpee.1197027833540" type="tp25.Reference_GetRoleOperation" typeId="tp25.5692182839349412519" id="8084677235673527710" />
-                  </node>
                 </node>
               </node>
             </node>
@@ -2675,38 +2704,5 @@
         <node role="type" roleId="tpee.5680397130376446158" type="tp25.SNodeType" typeId="tp25.1138055754698" id="8182547171709991832" />
       </node>
     </node>
-    <node role="visibility" roleId="tpee.1178549979242" type="tpee.PublicVisibility" typeId="tpee.1146644602865" id="8182547171709991161" />
-    <node role="constructor" roleId="tpee.1068390468201" type="tpee.ConstructorDeclaration" typeId="tpee.1068580123140" id="8182547171709991162">
-      <node role="returnType" roleId="tpee.1068580123133" type="tpee.VoidType" typeId="tpee.1068581517677" id="8182547171709991163" />
-      <node role="visibility" roleId="tpee.1178549979242" type="tpee.PublicVisibility" typeId="tpee.1146644602865" id="8182547171709991164" />
-      <node role="body" roleId="tpee.1068580123135" type="tpee.StatementList" typeId="tpee.1068580123136" id="8182547171709991165">
-        <node role="statement" roleId="tpee.1068581517665" type="tpee.ExpressionStatement" typeId="tpee.1068580123155" id="8182547171709991171">
-          <node role="expression" roleId="tpee.1068580123156" type="tpee.AssignmentExpression" typeId="tpee.1068498886294" id="8182547171709991172">
-            <node role="lValue" roleId="tpee.1068498886295" type="tpee.DotExpression" typeId="tpee.1197027756228" id="8182547171709991173">
-              <node role="operand" roleId="tpee.1197027771414" type="tpee.ThisExpression" typeId="tpee.1070475354124" id="8182547171709991174" />
-              <node role="operation" roleId="tpee.1197027833540" type="tpee.FieldReferenceOperation" typeId="tpee.1197029447546" id="8182547171709991175">
-                <link role="fieldDeclaration" roleId="tpee.1197029500499" targetNodeId="8182547171709991168" resolveInfo="quotation" />
-              </node>
-            </node>
-            <node role="rValue" roleId="tpee.1068498886297" type="tpee.ParameterReference" typeId="tpee.1068581242874" id="8182547171709991176">
-              <link role="variableDeclaration" roleId="tpee.1068581517664" targetNodeId="8182547171709991166" resolveInfo="quotation" />
-            </node>
-          </node>
-        </node>
-      </node>
-      <node role="parameter" roleId="tpee.1068580123134" type="tpee.ParameterDeclaration" typeId="tpee.1068498886292" id="8182547171709991166">
-        <property name="name" nameId="tpck.1169194664001" value="quotation" />
-        <node role="type" roleId="tpee.5680397130376446158" type="tp25.SNodeType" typeId="tp25.1138055754698" id="8182547171709991167">
-          <link role="concept" roleId="tp25.1138405853777" targetNodeId="tp3r.1196350785113" resolveInfo="Quotation" />
-        </node>
-      </node>
-    </node>
-    <node role="field" roleId="tpee.1068390468199" type="tpee.FieldDeclaration" typeId="tpee.1068390468200" id="8182547171709991168">
-      <property name="name" nameId="tpck.1169194664001" value="quotation" />
-      <node role="visibility" roleId="tpee.1178549979242" type="tpee.PrivateVisibility" typeId="tpee.1146644623116" id="8182547171709991169" />
-      <node role="type" roleId="tpee.5680397130376446158" type="tp25.SNodeType" typeId="tp25.1138055754698" id="8182547171709991170">
-        <link role="concept" roleId="tp25.1138405853777" targetNodeId="tp3r.1196350785113" resolveInfo="Quotation" />
-      </node>
-    </node>
   </root>
 </model>
