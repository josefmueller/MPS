--- conflicted
+++ resolved
@@ -64,7 +64,6 @@
   </root>
   <root nodeRef="r:00000000-0000-4000-0000-011c89590349(jetbrains.mps.lang.quotation.editor)/1196350915488">
     <file name="Antiquotation_Editor.java">
-<<<<<<< HEAD
       <node id="1196350915488" at="11,79,12,79" concept="9" />
       <node id="1196350915488" at="14,82,15,82" concept="9" />
       <node id="1196350915488" at="11,0,14,0" concept="7" trace="createEditorCell#(Ljetbrains/mps/openapi/editor/EditorContext;Lorg/jetbrains/mps/openapi/model/SNode;)Ljetbrains/mps/openapi/editor/cells/EditorCell;" />
@@ -72,187 +71,6 @@
       <scope id="1196350915488" at="11,79,12,79" />
       <scope id="1196350915488" at="14,82,15,82" />
       <scope id="1196350915488" at="11,0,14,0">
-=======
-      <node id="1196350915488" at="35,79,36,63" concept="9" />
-      <node id="1196350915488" at="38,82,39,65" concept="9" />
-      <node id="1196350915488" at="41,89,42,96" concept="8" />
-      <node id="1196350915488" at="42,96,43,48" concept="3" />
-      <node id="1196350915488" at="43,48,44,28" concept="3" />
-      <node id="1196350915488" at="44,28,45,81" concept="3" />
-      <node id="1196350915488" at="45,81,46,81" concept="3" />
-      <node id="1196350915488" at="46,81,47,80" concept="3" />
-      <node id="1196350915488" at="47,80,48,81" concept="3" />
-      <node id="1196350915488" at="48,81,49,22" concept="9" />
-      <node id="1196350915488" at="51,88,52,88" concept="8" />
-      <node id="1196350915488" at="52,88,53,47" concept="3" />
-      <node id="1196350915488" at="53,47,54,34" concept="8" />
-      <node id="1196350915488" at="54,34,55,174" concept="3" />
-      <node id="1196350915488" at="55,174,56,58" concept="3" />
-      <node id="1196350915488" at="56,58,57,40" concept="3" />
-      <node id="1196350915488" at="57,40,58,34" concept="3" />
-      <node id="1196350915488" at="58,34,59,22" concept="9" />
-      <node id="1214399678593" at="61,107,62,24" concept="9" />
-      <node id="1196350915488" at="64,88,65,82" concept="8" />
-      <node id="1196350915488" at="65,82,66,30" concept="3" />
-      <node id="1196350915488" at="66,30,67,33" concept="3" />
-      <node id="1196350915488" at="67,33,68,40" concept="3" />
-      <node id="1196350915488" at="68,40,69,26" concept="8" />
-      <node id="1196350915488" at="69,26,70,58" concept="3" />
-      <node id="1196350915488" at="70,58,71,43" concept="3" />
-      <node id="1196350915488" at="71,43,72,34" concept="8" />
-      <node id="1196350915488" at="72,34,73,174" concept="3" />
-      <node id="1196350915488" at="73,174,74,40" concept="3" />
-      <node id="1196350915488" at="74,40,75,73" concept="3" />
-      <node id="1196350915488" at="75,73,76,57" concept="8" />
-      <node id="1196350915488" at="77,35,78,82" concept="8" />
-      <node id="1196350915488" at="78,82,79,112" concept="9" />
-      <node id="1196350915488" at="80,10,81,22" concept="9" />
-      <node id="6489343236075017050" at="83,107,84,24" concept="9" />
-      <node id="1196350915488" at="86,87,87,249" concept="8" />
-      <node id="1196350915488" at="87,249,88,33" concept="9" />
-      <node id="1196350915488" at="91,124,92,49" concept="13" />
-      <node id="1196350915488" at="94,55,95,59" concept="8" />
-      <node id="1196350915488" at="95,59,96,41" concept="3" />
-      <node id="1196350915488" at="96,41,97,24" concept="9" />
-      <node id="1196350915488" at="100,118,101,376" concept="3" />
-      <node id="1196350915488" at="103,41,104,41" concept="3" />
-      <node id="1196350915488" at="108,44,109,54" concept="8" />
-      <node id="1196350915488" at="109,54,110,47" concept="3" />
-      <node id="1196350915488" at="110,47,111,0" concept="10" />
-      <node id="1196350915488" at="111,0,112,40" concept="3" />
-      <node id="1196350915488" at="112,40,113,24" concept="9" />
-      <node id="1196350915488" at="115,40,116,22" concept="9" />
-      <node id="1196350915488" at="119,88,120,88" concept="8" />
-      <node id="1196350915488" at="120,88,121,47" concept="3" />
-      <node id="1196350915488" at="121,47,122,34" concept="8" />
-      <node id="1196350915488" at="122,34,123,174" concept="3" />
-      <node id="1196350915488" at="123,174,124,57" concept="3" />
-      <node id="1196350915488" at="124,57,125,40" concept="3" />
-      <node id="1196350915488" at="125,40,126,34" concept="3" />
-      <node id="1196350915488" at="126,34,127,22" concept="9" />
-      <node id="1214399678099" at="129,107,130,24" concept="9" />
-      <node id="1196350915488" at="132,91,133,96" concept="8" />
-      <node id="1196350915488" at="133,96,134,50" concept="3" />
-      <node id="1196350915488" at="134,50,135,28" concept="3" />
-      <node id="1196350915488" at="135,28,136,83" concept="3" />
-      <node id="1196350915488" at="136,83,137,81" concept="3" />
-      <node id="1196350915488" at="137,81,138,81" concept="3" />
-      <node id="1196350915488" at="138,81,139,94" concept="3" />
-      <node id="1196350915488" at="139,94,140,81" concept="3" />
-      <node id="1196350915488" at="140,81,141,94" concept="3" />
-      <node id="1196350915488" at="141,94,142,22" concept="9" />
-      <node id="1196350915502" at="144,90,145,105" concept="8" />
-      <node id="1196350915502" at="145,105,146,49" concept="3" />
-      <node id="1196350915502" at="146,49,147,34" concept="8" />
-      <node id="1196350915502" at="147,34,148,63" concept="3" />
-      <node id="1196350915502" at="148,63,149,40" concept="3" />
-      <node id="1196350915502" at="149,40,150,34" concept="3" />
-      <node id="1196350915502" at="150,34,151,22" concept="9" />
-      <node id="1196350915503" at="153,88,154,86" concept="8" />
-      <node id="1196350915503" at="154,86,155,47" concept="3" />
-      <node id="1196350915503" at="155,47,156,34" concept="8" />
-      <node id="1196350915503" at="156,34,157,52" concept="3" />
-      <node id="1196350915503" at="157,52,158,63" concept="3" />
-      <node id="1196350915503" at="158,63,159,40" concept="3" />
-      <node id="1196350915503" at="159,40,160,34" concept="3" />
-      <node id="1196350915503" at="160,34,161,22" concept="9" />
-      <node id="1196350915505" at="163,88,164,110" concept="8" />
-      <node id="1196350915505" at="164,110,165,47" concept="3" />
-      <node id="1196350915505" at="165,47,166,34" concept="3" />
-      <node id="1196350915505" at="166,34,167,22" concept="9" />
-      <node id="1226062536572" at="172,56,173,233" concept="9" />
-      <node id="1226062536587" at="174,16,175,20" concept="9" />
-      <node id="1226062536560" at="180,44,181,46" concept="9" />
-      <node id="1226062536560" at="183,13,184,79" concept="3" />
-      <node id="1226062536560" at="184,79,185,82" concept="3" />
-      <node id="1226062536560" at="185,82,186,60" concept="3" />
-      <node id="1226062536560" at="186,60,187,34" concept="8" />
-      <node id="1226062536560" at="187,34,188,63" concept="3" />
-      <node id="1226062536560" at="188,63,189,40" concept="3" />
-      <node id="1226062536560" at="189,40,190,22" concept="9" />
-      <node id="1196350915542" at="192,88,193,117" concept="8" />
-      <node id="1196350915542" at="193,117,194,47" concept="3" />
-      <node id="1196350915542" at="194,47,195,34" concept="3" />
-      <node id="1196350915542" at="195,34,196,22" concept="9" />
-      <node id="1226062535317" at="200,31,201,55" concept="8" />
-      <node id="1226062535325" at="202,31,203,42" concept="9" />
-      <node id="1226062535335" at="204,16,205,20" concept="9" />
-      <node id="1226062535313" at="210,44,211,46" concept="9" />
-      <node id="1226062535313" at="213,13,214,79" concept="3" />
-      <node id="1226062535313" at="214,79,215,82" concept="3" />
-      <node id="1226062535313" at="215,82,216,60" concept="3" />
-      <node id="1226062535313" at="216,60,217,34" concept="8" />
-      <node id="1226062535313" at="217,34,218,63" concept="3" />
-      <node id="1226062535313" at="218,63,219,40" concept="3" />
-      <node id="1226062535313" at="219,40,220,22" concept="9" />
-      <node id="1226062536585" at="174,14,176,9" concept="1" />
-      <node id="1226062536560" at="178,0,180,0" concept="7" trace="setText#(Ljava/lang/String;)V" />
-      <node id="1226062535333" at="204,14,206,9" concept="1" />
-      <node id="1226062535313" at="208,0,210,0" concept="7" trace="setText#(Ljava/lang/String;)V" />
-      <node id="1196350915488" at="35,0,38,0" concept="7" trace="createEditorCell#(Ljetbrains/mps/openapi/editor/EditorContext;Lorg/jetbrains/mps/openapi/model/SNode;)Ljetbrains/mps/openapi/editor/cells/EditorCell;" />
-      <node id="1196350915488" at="38,0,41,0" concept="7" trace="createInspectedCell#(Ljetbrains/mps/openapi/editor/EditorContext;Lorg/jetbrains/mps/openapi/model/SNode;)Ljetbrains/mps/openapi/editor/cells/EditorCell;" />
-      <node id="1214399678591" at="61,0,64,0" concept="12" trace="_StyleParameter_QueryFunction_lbdr4h_a0a0#(Ljetbrains/mps/openapi/editor/EditorContext;Lorg/jetbrains/mps/openapi/model/SNode;)Ljava/awt/Color;" />
-      <node id="6489343236075017048" at="83,0,86,0" concept="12" trace="_StyleParameter_QueryFunction_lbdr4h_a0b0#(Ljetbrains/mps/openapi/editor/EditorContext;Lorg/jetbrains/mps/openapi/model/SNode;)Ljava/awt/Color;" />
-      <node id="1196350915488" at="91,0,94,0" concept="2" trace="expressionSingleRoleHandler_lbdr4h_c0#(Lorg/jetbrains/mps/openapi/model/SNode;Lorg/jetbrains/mps/openapi/language/SContainmentLink;Ljetbrains/mps/openapi/editor/EditorContext;)V" />
-      <node id="1196350915488" at="99,70,102,7" concept="6" />
-      <node id="1196350915488" at="102,7,105,7" concept="6" />
-      <node id="1196350915488" at="115,0,118,0" concept="7" trace="getNoTargetText#()Ljava/lang/String;" />
-      <node id="1214399678097" at="129,0,132,0" concept="12" trace="_StyleParameter_QueryFunction_lbdr4h_a0d0#(Ljetbrains/mps/openapi/editor/EditorContext;Lorg/jetbrains/mps/openapi/model/SNode;)Ljava/awt/Color;" />
-      <node id="1226062536560" at="180,0,183,0" concept="7" trace="isValidText#(Ljava/lang/String;)Z" />
-      <node id="1226062535313" at="210,0,213,0" concept="7" trace="isValidText#(Ljava/lang/String;)Z" />
-      <node id="1196350915488" at="86,0,90,0" concept="7" trace="createRefNode_lbdr4h_c0#(Ljetbrains/mps/openapi/editor/EditorContext;Lorg/jetbrains/mps/openapi/model/SNode;)Ljetbrains/mps/openapi/editor/cells/EditorCell;" />
-      <node id="1196350915488" at="76,57,81,22" concept="6" />
-      <node id="1196350915488" at="94,0,99,0" concept="7" trace="createChildCell#(Lorg/jetbrains/mps/openapi/model/SNode;)Ljetbrains/mps/openapi/editor/cells/EditorCell;" />
-      <node id="1226062536570" at="171,31,176,9" concept="6" />
-      <node id="1226062535323" at="201,55,206,9" concept="6" />
-      <node id="1196350915505" at="163,0,169,0" concept="7" trace="createConstant_lbdr4h_c0#(Ljetbrains/mps/openapi/editor/EditorContext;Lorg/jetbrains/mps/openapi/model/SNode;)Ljetbrains/mps/openapi/editor/cells/EditorCell;" />
-      <node id="1196350915542" at="192,0,198,0" concept="7" trace="createConstant_lbdr4h_e0#(Ljetbrains/mps/openapi/editor/EditorContext;Lorg/jetbrains/mps/openapi/model/SNode;)Ljetbrains/mps/openapi/editor/cells/EditorCell;" />
-      <node id="1226062536560" at="171,0,178,0" concept="7" trace="getText#()Ljava/lang/String;" />
-      <node id="1196350915488" at="99,0,107,0" concept="7" trace="installCellInfo#(Lorg/jetbrains/mps/openapi/model/SNode;Ljetbrains/mps/openapi/editor/cells/EditorCell;)V" />
-      <node id="1196350915488" at="107,0,115,0" concept="7" trace="createEmptyCell#()Ljetbrains/mps/openapi/editor/cells/EditorCell;" />
-      <node id="1226062535313" at="200,0,208,0" concept="7" trace="getText#()Ljava/lang/String;" />
-      <node id="1196350915502" at="144,0,153,0" concept="7" trace="createConstant_lbdr4h_a0_0#(Ljetbrains/mps/openapi/editor/EditorContext;Lorg/jetbrains/mps/openapi/model/SNode;)Ljetbrains/mps/openapi/editor/cells/EditorCell;" />
-      <node id="1196350915488" at="41,0,51,0" concept="7" trace="createCollection_lbdr4h_a#(Ljetbrains/mps/openapi/editor/EditorContext;Lorg/jetbrains/mps/openapi/model/SNode;)Ljetbrains/mps/openapi/editor/cells/EditorCell;" />
-      <node id="1196350915488" at="51,0,61,0" concept="7" trace="createConstant_lbdr4h_a0#(Ljetbrains/mps/openapi/editor/EditorContext;Lorg/jetbrains/mps/openapi/model/SNode;)Ljetbrains/mps/openapi/editor/cells/EditorCell;" />
-      <node id="1196350915488" at="119,0,129,0" concept="7" trace="createConstant_lbdr4h_d0#(Ljetbrains/mps/openapi/editor/EditorContext;Lorg/jetbrains/mps/openapi/model/SNode;)Ljetbrains/mps/openapi/editor/cells/EditorCell;" />
-      <node id="1196350915503" at="153,0,163,0" concept="7" trace="createConstant_lbdr4h_b0#(Ljetbrains/mps/openapi/editor/EditorContext;Lorg/jetbrains/mps/openapi/model/SNode;)Ljetbrains/mps/openapi/editor/cells/EditorCell;" />
-      <node id="1196350915488" at="132,0,144,0" concept="7" trace="createCollection_lbdr4h_a_0#(Ljetbrains/mps/openapi/editor/EditorContext;Lorg/jetbrains/mps/openapi/model/SNode;)Ljetbrains/mps/openapi/editor/cells/EditorCell;" />
-      <node id="1226062536560" at="169,113,183,13" concept="8" />
-      <node id="1226062535313" at="198,113,213,13" concept="8" />
-      <node id="1196350915488" at="64,0,83,0" concept="7" trace="createProperty_lbdr4h_b0#(Ljetbrains/mps/openapi/editor/EditorContext;Lorg/jetbrains/mps/openapi/model/SNode;)Ljetbrains/mps/openapi/editor/cells/EditorCell;" />
-      <node id="1226062536560" at="169,0,192,0" concept="7" trace="createReadOnlyModelAccessor_lbdr4h_d0#(Ljetbrains/mps/openapi/editor/EditorContext;Lorg/jetbrains/mps/openapi/model/SNode;)Ljetbrains/mps/openapi/editor/cells/EditorCell;" />
-      <node id="1226062535313" at="198,0,222,0" concept="7" trace="createReadOnlyModelAccessor_lbdr4h_f0#(Ljetbrains/mps/openapi/editor/EditorContext;Lorg/jetbrains/mps/openapi/model/SNode;)Ljetbrains/mps/openapi/editor/cells/EditorCell;" />
-      <scope id="1226062536560" at="178,37,178,37" />
-      <scope id="1226062535313" at="208,37,208,37" />
-      <scope id="1196350915488" at="35,79,36,63" />
-      <scope id="1196350915488" at="38,82,39,65" />
-      <scope id="1214399678592" at="61,107,62,24" />
-      <scope id="6489343236075017049" at="83,107,84,24" />
-      <scope id="1196350915488" at="91,124,92,49" />
-      <scope id="1196350915488" at="100,118,101,376" />
-      <scope id="1196350915488" at="103,41,104,41" />
-      <scope id="1196350915488" at="115,40,116,22" />
-      <scope id="1214399678098" at="129,107,130,24" />
-      <scope id="1226062536571" at="172,56,173,233" />
-      <scope id="1226062536586" at="174,16,175,20" />
-      <scope id="1226062536560" at="180,44,181,46" />
-      <scope id="1226062535324" at="202,31,203,42" />
-      <scope id="1226062535334" at="204,16,205,20" />
-      <scope id="1226062535313" at="210,44,211,46" />
-      <scope id="1196350915488" at="77,35,79,112">
-        <var name="manager" id="1196350915488" />
-      </scope>
-      <scope id="1196350915488" at="86,87,88,33">
-        <var name="provider" id="1196350915488" />
-      </scope>
-      <scope id="1226062536560" at="178,0,180,0">
-        <var name="s" id="1226062536560" />
-      </scope>
-      <scope id="1226062535313" at="208,0,210,0">
-        <var name="s" id="1226062535313" />
-      </scope>
-      <scope id="1196350915488" at="35,0,38,0">
->>>>>>> bd830ede
         <var name="editorContext" id="1196350915488" />
         <var name="node" id="1196350915488" />
       </scope>
@@ -297,68 +115,67 @@
       <node id="1196350915488" at="80,160,81,40" concept="3" />
       <node id="1196350915488" at="81,40,82,73" concept="3" />
       <node id="1196350915488" at="82,73,83,57" concept="8" />
-      <node id="1196350915488" at="83,57,84,59" concept="8" />
-      <node id="1196350915488" at="85,35,86,87" concept="8" />
-      <node id="1196350915488" at="86,87,87,94" concept="9" />
-      <node id="1196350915488" at="88,10,89,22" concept="9" />
-      <node id="6489343236075017050" at="91,107,92,24" concept="9" />
-      <node id="1196350915488" at="94,48,95,265" concept="8" />
-      <node id="1196350915488" at="95,265,96,33" concept="9" />
-      <node id="1196350915488" at="99,124,100,49" concept="14" />
-      <node id="1196350915488" at="102,55,103,59" concept="8" />
-      <node id="1196350915488" at="103,59,104,41" concept="3" />
-      <node id="1196350915488" at="104,41,105,24" concept="9" />
-      <node id="1196350915488" at="108,118,109,378" concept="3" />
-      <node id="1196350915488" at="111,41,112,41" concept="3" />
-      <node id="1196350915488" at="116,44,117,54" concept="8" />
-      <node id="1196350915488" at="117,54,118,47" concept="3" />
-      <node id="1196350915488" at="118,47,119,0" concept="11" />
-      <node id="1196350915488" at="119,0,120,40" concept="3" />
-      <node id="1196350915488" at="120,40,121,24" concept="9" />
-      <node id="1196350915488" at="123,40,124,22" concept="9" />
-      <node id="1196350915488" at="127,49,128,95" concept="8" />
-      <node id="1196350915488" at="128,95,129,47" concept="3" />
-      <node id="1196350915488" at="129,47,130,34" concept="8" />
-      <node id="1196350915488" at="130,34,131,160" concept="3" />
-      <node id="1196350915488" at="131,160,132,54" concept="3" />
-      <node id="1196350915488" at="132,54,133,40" concept="3" />
-      <node id="1196350915488" at="133,40,134,34" concept="3" />
-      <node id="1196350915488" at="134,34,135,22" concept="9" />
-      <node id="1214399678099" at="137,107,138,24" concept="9" />
+      <node id="1196350915488" at="84,35,85,87" concept="8" />
+      <node id="1196350915488" at="85,87,86,112" concept="9" />
+      <node id="1196350915488" at="87,10,88,22" concept="9" />
+      <node id="6489343236075017050" at="90,107,91,24" concept="9" />
+      <node id="1196350915488" at="93,48,94,265" concept="8" />
+      <node id="1196350915488" at="94,265,95,33" concept="9" />
+      <node id="1196350915488" at="98,124,99,49" concept="14" />
+      <node id="1196350915488" at="101,55,102,59" concept="8" />
+      <node id="1196350915488" at="102,59,103,41" concept="3" />
+      <node id="1196350915488" at="103,41,104,24" concept="9" />
+      <node id="1196350915488" at="107,118,108,378" concept="3" />
+      <node id="1196350915488" at="110,41,111,41" concept="3" />
+      <node id="1196350915488" at="115,44,116,54" concept="8" />
+      <node id="1196350915488" at="116,54,117,47" concept="3" />
+      <node id="1196350915488" at="117,47,118,0" concept="11" />
+      <node id="1196350915488" at="118,0,119,40" concept="3" />
+      <node id="1196350915488" at="119,40,120,24" concept="9" />
+      <node id="1196350915488" at="122,40,123,22" concept="9" />
+      <node id="1196350915488" at="126,49,127,95" concept="8" />
+      <node id="1196350915488" at="127,95,128,47" concept="3" />
+      <node id="1196350915488" at="128,47,129,34" concept="8" />
+      <node id="1196350915488" at="129,34,130,160" concept="3" />
+      <node id="1196350915488" at="130,160,131,54" concept="3" />
+      <node id="1196350915488" at="131,54,132,40" concept="3" />
+      <node id="1196350915488" at="132,40,133,34" concept="3" />
+      <node id="1196350915488" at="133,34,134,22" concept="9" />
+      <node id="1214399678099" at="136,107,137,24" concept="9" />
       <node id="1196350915488" at="29,0,31,0" concept="4" trace="myNode" />
       <node id="1196350915488" at="43,0,46,0" concept="7" trace="createCell#()Ljetbrains/mps/openapi/editor/cells/EditorCell;" />
       <node id="1214399678591" at="68,0,71,0" concept="13" trace="_StyleParameter_QueryFunction_lbdr4h_a0a0#(Ljetbrains/mps/openapi/editor/EditorContext;Lorg/jetbrains/mps/openapi/model/SNode;)Ljava/awt/Color;" />
-      <node id="6489343236075017048" at="91,0,94,0" concept="13" trace="_StyleParameter_QueryFunction_lbdr4h_a0b0#(Ljetbrains/mps/openapi/editor/EditorContext;Lorg/jetbrains/mps/openapi/model/SNode;)Ljava/awt/Color;" />
-      <node id="1196350915488" at="99,0,102,0" concept="2" trace="expressionSingleRoleHandler_lbdr4h_c0#(Lorg/jetbrains/mps/openapi/model/SNode;Lorg/jetbrains/mps/openapi/language/SContainmentLink;Ljetbrains/mps/openapi/editor/EditorContext;)V" />
-      <node id="1196350915488" at="107,70,110,7" concept="6" />
-      <node id="1196350915488" at="110,7,113,7" concept="6" />
-      <node id="1196350915488" at="123,0,126,0" concept="7" trace="getNoTargetText#()Ljava/lang/String;" />
-      <node id="1214399678097" at="137,0,140,0" concept="13" trace="_StyleParameter_QueryFunction_lbdr4h_a0d0#(Ljetbrains/mps/openapi/editor/EditorContext;Lorg/jetbrains/mps/openapi/model/SNode;)Ljava/awt/Color;" />
+      <node id="6489343236075017048" at="90,0,93,0" concept="13" trace="_StyleParameter_QueryFunction_lbdr4h_a0b0#(Ljetbrains/mps/openapi/editor/EditorContext;Lorg/jetbrains/mps/openapi/model/SNode;)Ljava/awt/Color;" />
+      <node id="1196350915488" at="98,0,101,0" concept="2" trace="expressionSingleRoleHandler_lbdr4h_c0#(Lorg/jetbrains/mps/openapi/model/SNode;Lorg/jetbrains/mps/openapi/language/SContainmentLink;Ljetbrains/mps/openapi/editor/EditorContext;)V" />
+      <node id="1196350915488" at="106,70,109,7" concept="6" />
+      <node id="1196350915488" at="109,7,112,7" concept="6" />
+      <node id="1196350915488" at="122,0,125,0" concept="7" trace="getNoTargetText#()Ljava/lang/String;" />
+      <node id="1214399678097" at="136,0,139,0" concept="13" trace="_StyleParameter_QueryFunction_lbdr4h_a0d0#(Ljetbrains/mps/openapi/editor/EditorContext;Lorg/jetbrains/mps/openapi/model/SNode;)Ljava/awt/Color;" />
       <node id="1196350915488" at="32,0,36,0" concept="2" trace="Antiquotation_EditorBuilder_a#(Ljetbrains/mps/openapi/editor/EditorContext;Lorg/jetbrains/mps/openapi/model/SNode;)V" />
-      <node id="1196350915488" at="94,0,98,0" concept="7" trace="createRefNode_lbdr4h_c0#()Ljetbrains/mps/openapi/editor/cells/EditorCell;" />
+      <node id="1196350915488" at="93,0,97,0" concept="7" trace="createRefNode_lbdr4h_c0#()Ljetbrains/mps/openapi/editor/cells/EditorCell;" />
       <node id="1196350915488" at="37,0,42,0" concept="7" trace="getNode#()Lorg/jetbrains/mps/openapi/model/SNode;" />
-      <node id="1196350915488" at="84,59,89,22" concept="6" />
-      <node id="1196350915488" at="102,0,107,0" concept="7" trace="createChildCell#(Lorg/jetbrains/mps/openapi/model/SNode;)Ljetbrains/mps/openapi/editor/cells/EditorCell;" />
-      <node id="1196350915488" at="107,0,115,0" concept="7" trace="installCellInfo#(Lorg/jetbrains/mps/openapi/model/SNode;Ljetbrains/mps/openapi/editor/cells/EditorCell;)V" />
-      <node id="1196350915488" at="115,0,123,0" concept="7" trace="createEmptyCell#()Ljetbrains/mps/openapi/editor/cells/EditorCell;" />
+      <node id="1196350915488" at="83,57,88,22" concept="6" />
+      <node id="1196350915488" at="101,0,106,0" concept="7" trace="createChildCell#(Lorg/jetbrains/mps/openapi/model/SNode;)Ljetbrains/mps/openapi/editor/cells/EditorCell;" />
+      <node id="1196350915488" at="106,0,114,0" concept="7" trace="installCellInfo#(Lorg/jetbrains/mps/openapi/model/SNode;Ljetbrains/mps/openapi/editor/cells/EditorCell;)V" />
+      <node id="1196350915488" at="114,0,122,0" concept="7" trace="createEmptyCell#()Ljetbrains/mps/openapi/editor/cells/EditorCell;" />
       <node id="1196350915488" at="58,0,68,0" concept="7" trace="createConstant_lbdr4h_a0#()Ljetbrains/mps/openapi/editor/cells/EditorCell;" />
-      <node id="1196350915488" at="127,0,137,0" concept="7" trace="createConstant_lbdr4h_d0#()Ljetbrains/mps/openapi/editor/cells/EditorCell;" />
+      <node id="1196350915488" at="126,0,136,0" concept="7" trace="createConstant_lbdr4h_d0#()Ljetbrains/mps/openapi/editor/cells/EditorCell;" />
       <node id="1196350915488" at="47,0,58,0" concept="7" trace="createCollection_lbdr4h_a#()Ljetbrains/mps/openapi/editor/cells/EditorCell;" />
-      <node id="1196350915488" at="71,0,91,0" concept="7" trace="createProperty_lbdr4h_b0#()Ljetbrains/mps/openapi/editor/cells/EditorCell;" />
+      <node id="1196350915488" at="71,0,90,0" concept="7" trace="createProperty_lbdr4h_b0#()Ljetbrains/mps/openapi/editor/cells/EditorCell;" />
       <scope id="1196350915488" at="39,26,40,18" />
       <scope id="1196350915488" at="43,39,44,39" />
       <scope id="1214399678592" at="68,107,69,24" />
-      <scope id="6489343236075017049" at="91,107,92,24" />
-      <scope id="1196350915488" at="99,124,100,49" />
-      <scope id="1196350915488" at="108,118,109,378" />
-      <scope id="1196350915488" at="111,41,112,41" />
-      <scope id="1196350915488" at="123,40,124,22" />
-      <scope id="1214399678098" at="137,107,138,24" />
+      <scope id="6489343236075017049" at="90,107,91,24" />
+      <scope id="1196350915488" at="98,124,99,49" />
+      <scope id="1196350915488" at="107,118,108,378" />
+      <scope id="1196350915488" at="110,41,111,41" />
+      <scope id="1196350915488" at="122,40,123,22" />
+      <scope id="1214399678098" at="136,107,137,24" />
       <scope id="1196350915488" at="32,93,34,18" />
-      <scope id="1196350915488" at="85,35,87,94">
+      <scope id="1196350915488" at="84,35,86,112">
         <var name="manager" id="1196350915488" />
       </scope>
-      <scope id="1196350915488" at="94,48,96,33">
+      <scope id="1196350915488" at="93,48,95,33">
         <var name="provider" id="1196350915488" />
       </scope>
       <scope id="1196350915488" at="43,0,46,0" />
@@ -366,29 +183,20 @@
         <var name="editorContext" id="1214399678591" />
         <var name="node" id="1214399678591" />
       </scope>
-<<<<<<< HEAD
-      <scope id="6489343236075017048" at="91,0,94,0">
+      <scope id="6489343236075017048" at="90,0,93,0">
         <var name="editorContext" id="6489343236075017048" />
         <var name="node" id="6489343236075017048" />
       </scope>
-      <scope id="1196350915488" at="99,0,102,0">
-=======
-      <scope id="6489343236075017048" at="83,0,86,0">
-        <var name="editorContext" id="6489343236075017048" />
-        <var name="node" id="6489343236075017048" />
-      </scope>
-      <scope id="1196350915488" at="91,0,94,0">
->>>>>>> bd830ede
+      <scope id="1196350915488" at="98,0,101,0">
         <var name="containmentLink" id="1196350915488" />
         <var name="context" id="1196350915488" />
         <var name="ownerNode" id="1196350915488" />
       </scope>
-<<<<<<< HEAD
-      <scope id="1196350915488" at="102,55,105,24">
+      <scope id="1196350915488" at="101,55,104,24">
         <var name="editorCell" id="1196350915488" />
       </scope>
-      <scope id="1196350915488" at="123,0,126,0" />
-      <scope id="1214399678097" at="137,0,140,0">
+      <scope id="1196350915488" at="122,0,125,0" />
+      <scope id="1214399678097" at="136,0,139,0">
         <var name="editorContext" id="1214399678097" />
         <var name="node" id="1214399678097" />
       </scope>
@@ -396,105 +204,43 @@
         <var name="context" id="1196350915488" />
         <var name="node" id="1196350915488" />
       </scope>
-      <scope id="1196350915488" at="94,0,98,0" />
+      <scope id="1196350915488" at="93,0,97,0" />
       <scope id="1196350915488" at="37,0,42,0" />
-      <scope id="1196350915488" at="102,0,107,0">
+      <scope id="1196350915488" at="101,0,106,0">
         <var name="child" id="1196350915488" />
       </scope>
-      <scope id="1196350915488" at="116,44,121,24">
+      <scope id="1196350915488" at="115,44,120,24">
         <var name="editorCell" id="1196350915488" />
       </scope>
-      <scope id="1196350915488" at="107,70,113,7" />
+      <scope id="1196350915488" at="106,70,112,7" />
       <scope id="1196350915488" at="58,49,66,22">
         <var name="editorCell" id="1196350915488" />
         <var name="style" id="1196350915488" />
       </scope>
-      <scope id="1196350915488" at="107,0,115,0">
+      <scope id="1196350915488" at="106,0,114,0">
         <var name="child" id="1196350915488" />
-=======
-      <scope id="1196350915488" at="94,55,97,24">
         <var name="editorCell" id="1196350915488" />
       </scope>
-      <scope id="1196350915488" at="115,0,118,0" />
-      <scope id="1214399678097" at="129,0,132,0">
-        <var name="editorContext" id="1214399678097" />
-        <var name="node" id="1214399678097" />
-      </scope>
-      <scope id="1226062536560" at="180,0,183,0">
-        <var name="s" id="1226062536560" />
-      </scope>
-      <scope id="1226062535313" at="210,0,213,0">
-        <var name="s" id="1226062535313" />
-      </scope>
-      <scope id="1196350915488" at="86,0,90,0">
-        <var name="editorContext" id="1196350915488" />
-        <var name="node" id="1196350915488" />
-      </scope>
-      <scope id="1196350915505" at="163,88,167,22">
-        <var name="editorCell" id="1196350915505" />
-      </scope>
-      <scope id="1196350915542" at="192,88,196,22">
-        <var name="editorCell" id="1196350915542" />
-      </scope>
-      <scope id="1196350915488" at="94,0,99,0">
-        <var name="child" id="1196350915488" />
-      </scope>
-      <scope id="1196350915488" at="108,44,113,24">
-        <var name="editorCell" id="1196350915488" />
-      </scope>
-      <scope id="1226062536563" at="171,31,176,9" />
-      <scope id="1196350915488" at="99,70,105,7" />
-      <scope id="1196350915505" at="163,0,169,0">
-        <var name="editorContext" id="1196350915505" />
-        <var name="node" id="1196350915505" />
-      </scope>
-      <scope id="1196350915542" at="192,0,198,0">
-        <var name="editorContext" id="1196350915542" />
-        <var name="node" id="1196350915542" />
-      </scope>
-      <scope id="1226062535316" at="200,31,206,9">
-        <var name="parent" id="1226062535318" />
-      </scope>
-      <scope id="1196350915502" at="144,90,151,22">
-        <var name="editorCell" id="1196350915502" />
-        <var name="style" id="1196350915502" />
-      </scope>
-      <scope id="1226062536560" at="171,0,178,0" />
-      <scope id="1196350915488" at="41,89,49,22">
->>>>>>> bd830ede
-        <var name="editorCell" id="1196350915488" />
-      </scope>
-      <scope id="1196350915488" at="115,0,123,0" />
-      <scope id="1196350915488" at="127,49,135,22">
+      <scope id="1196350915488" at="114,0,122,0" />
+      <scope id="1196350915488" at="126,49,134,22">
         <var name="editorCell" id="1196350915488" />
         <var name="style" id="1196350915488" />
       </scope>
-<<<<<<< HEAD
       <scope id="1196350915488" at="47,50,56,22">
         <var name="editorCell" id="1196350915488" />
       </scope>
       <scope id="1196350915488" at="58,0,68,0" />
-      <scope id="1196350915488" at="127,0,137,0" />
+      <scope id="1196350915488" at="126,0,136,0" />
       <scope id="1196350915488" at="47,0,58,0" />
-      <scope id="1196350915488" at="71,49,89,22">
+      <scope id="1196350915488" at="71,49,88,22">
         <var name="attributeConcept" id="1196350915488" />
-        <var name="attributeKind" id="1196350915488" />
-=======
-      <scope id="1196350915488" at="99,0,107,0">
-        <var name="child" id="1196350915488" />
-        <var name="editorCell" id="1196350915488" />
-      </scope>
-      <scope id="1196350915488" at="107,0,115,0" />
-      <scope id="1196350915488" at="119,88,127,22">
->>>>>>> bd830ede
         <var name="editorCell" id="1196350915488" />
         <var name="provider" id="1196350915488" />
         <var name="style" id="1196350915488" />
       </scope>
-<<<<<<< HEAD
-      <scope id="1196350915488" at="71,0,91,0" />
-      <unit id="1196350915488" at="98,0,127,0" name="jetbrains.mps.lang.quotation.editor.Antiquotation_EditorBuilder_a$expressionSingleRoleHandler_lbdr4h_c0" />
-      <unit id="1196350915488" at="28,0,141,0" name="jetbrains.mps.lang.quotation.editor.Antiquotation_EditorBuilder_a" />
+      <scope id="1196350915488" at="71,0,90,0" />
+      <unit id="1196350915488" at="97,0,126,0" name="jetbrains.mps.lang.quotation.editor.Antiquotation_EditorBuilder_a$expressionSingleRoleHandler_lbdr4h_c0" />
+      <unit id="1196350915488" at="28,0,140,0" name="jetbrains.mps.lang.quotation.editor.Antiquotation_EditorBuilder_a" />
     </file>
     <file name="Antiquotation_InspectorBuilder_a.java">
       <node id="1196350915488" at="28,96,29,19" concept="14" />
@@ -599,16 +345,6 @@
       <scope id="1196350915488" at="39,0,42,0" />
       <scope id="1226062536560" at="92,0,95,0">
         <var name="s" id="1226062536560" />
-=======
-      <scope id="1196350915503" at="153,88,161,22">
-        <var name="editorCell" id="1196350915503" />
-        <var name="style" id="1196350915503" />
-      </scope>
-      <scope id="1226062535313" at="200,0,208,0" />
-      <scope id="1196350915502" at="144,0,153,0">
-        <var name="editorContext" id="1196350915502" />
-        <var name="node" id="1196350915502" />
->>>>>>> bd830ede
       </scope>
       <scope id="1226062535313" at="122,0,125,0">
         <var name="s" id="1226062535313" />
@@ -617,7 +353,6 @@
         <var name="context" id="1196350915488" />
         <var name="node" id="1196350915488" />
       </scope>
-<<<<<<< HEAD
       <scope id="1196350915505" at="75,49,79,22">
         <var name="editorCell" id="1196350915505" />
       </scope>
@@ -660,58 +395,10 @@
       <unit id="1226062536560" at="82,88,95,5" name="jetbrains.mps.lang.quotation.editor.Antiquotation_InspectorBuilder_a$1" />
       <unit id="1226062535313" at="111,88,125,5" name="jetbrains.mps.lang.quotation.editor.Antiquotation_InspectorBuilder_a$2" />
       <unit id="1196350915488" at="24,0,135,0" name="jetbrains.mps.lang.quotation.editor.Antiquotation_InspectorBuilder_a" />
-=======
-      <scope id="1196350915488" at="119,0,129,0">
-        <var name="editorContext" id="1196350915488" />
-        <var name="node" id="1196350915488" />
-      </scope>
-      <scope id="1196350915488" at="132,91,142,22">
-        <var name="editorCell" id="1196350915488" />
-      </scope>
-      <scope id="1196350915503" at="153,0,163,0">
-        <var name="editorContext" id="1196350915503" />
-        <var name="node" id="1196350915503" />
-      </scope>
-      <scope id="1196350915488" at="132,0,144,0">
-        <var name="editorContext" id="1196350915488" />
-        <var name="node" id="1196350915488" />
-      </scope>
-      <scope id="1196350915488" at="64,88,81,22">
-        <var name="attributeConcept" id="1196350915488" />
-        <var name="editorCell" id="1196350915488" />
-        <var name="provider" id="1196350915488" />
-        <var name="style" id="1196350915488" />
-      </scope>
-      <scope id="1196350915488" at="64,0,83,0">
-        <var name="editorContext" id="1196350915488" />
-        <var name="node" id="1196350915488" />
-      </scope>
-      <scope id="1226062536560" at="169,113,190,22">
-        <var name="editorCell" id="1226062536560" />
-        <var name="style" id="1226062536560" />
-      </scope>
-      <scope id="1226062535313" at="198,113,220,22">
-        <var name="editorCell" id="1226062535313" />
-        <var name="style" id="1226062535313" />
-      </scope>
-      <scope id="1226062536560" at="169,0,192,0">
-        <var name="editorContext" id="1226062536560" />
-        <var name="node" id="1226062536560" />
-      </scope>
-      <scope id="1226062535313" at="198,0,222,0">
-        <var name="editorContext" id="1226062535313" />
-        <var name="node" id="1226062535313" />
-      </scope>
-      <unit id="1226062536560" at="170,83,183,5" name="jetbrains.mps.lang.quotation.editor.Antiquotation_Editor$1" />
-      <unit id="1226062535313" at="199,83,213,5" name="jetbrains.mps.lang.quotation.editor.Antiquotation_Editor$2" />
-      <unit id="1196350915488" at="90,0,119,0" name="jetbrains.mps.lang.quotation.editor.Antiquotation_Editor$expressionSingleRoleHandler_lbdr4h_c0" />
-      <unit id="1196350915488" at="34,0,223,0" name="jetbrains.mps.lang.quotation.editor.Antiquotation_Editor" />
->>>>>>> bd830ede
     </file>
   </root>
   <root nodeRef="r:00000000-0000-4000-0000-011c89590349(jetbrains.mps.lang.quotation.editor)/1196350915572">
     <file name="ListAntiquotation_Editor.java">
-<<<<<<< HEAD
       <node id="1196350915572" at="11,79,12,83" concept="9" />
       <node id="1196350915572" at="14,82,15,86" concept="9" />
       <node id="1196350915572" at="11,0,14,0" concept="7" trace="createEditorCell#(Ljetbrains/mps/openapi/editor/EditorContext;Lorg/jetbrains/mps/openapi/model/SNode;)Ljetbrains/mps/openapi/editor/cells/EditorCell;" />
@@ -719,185 +406,6 @@
       <scope id="1196350915572" at="11,79,12,83" />
       <scope id="1196350915572" at="14,82,15,86" />
       <scope id="1196350915572" at="11,0,14,0">
-=======
-      <node id="1196350915572" at="35,79,36,63" concept="9" />
-      <node id="1196350915572" at="38,82,39,65" concept="9" />
-      <node id="1196350915572" at="41,89,42,96" concept="8" />
-      <node id="1196350915572" at="42,96,43,48" concept="3" />
-      <node id="1196350915572" at="43,48,44,28" concept="3" />
-      <node id="1196350915572" at="44,28,45,81" concept="3" />
-      <node id="1196350915572" at="45,81,46,81" concept="3" />
-      <node id="1196350915572" at="46,81,47,80" concept="3" />
-      <node id="1196350915572" at="47,80,48,81" concept="3" />
-      <node id="1196350915572" at="48,81,49,22" concept="9" />
-      <node id="1196350915572" at="51,88,52,88" concept="8" />
-      <node id="1196350915572" at="52,88,53,47" concept="3" />
-      <node id="1196350915572" at="53,47,54,34" concept="8" />
-      <node id="1196350915572" at="54,34,55,178" concept="3" />
-      <node id="1196350915572" at="55,178,56,40" concept="3" />
-      <node id="1196350915572" at="56,40,57,34" concept="3" />
-      <node id="1196350915572" at="57,34,58,22" concept="9" />
-      <node id="1214399677896" at="60,107,61,24" concept="9" />
-      <node id="1196350915572" at="63,88,64,82" concept="8" />
-      <node id="1196350915572" at="64,82,65,30" concept="3" />
-      <node id="1196350915572" at="65,30,66,33" concept="3" />
-      <node id="1196350915572" at="66,33,67,40" concept="3" />
-      <node id="1196350915572" at="67,40,68,26" concept="8" />
-      <node id="1196350915572" at="68,26,69,58" concept="3" />
-      <node id="1196350915572" at="69,58,70,43" concept="3" />
-      <node id="1196350915572" at="70,43,71,34" concept="8" />
-      <node id="1196350915572" at="71,34,72,178" concept="3" />
-      <node id="1196350915572" at="72,178,73,40" concept="3" />
-      <node id="1196350915572" at="73,40,74,73" concept="3" />
-      <node id="1196350915572" at="74,73,75,57" concept="8" />
-      <node id="1196350915572" at="76,35,77,82" concept="8" />
-      <node id="1196350915572" at="77,82,78,112" concept="9" />
-      <node id="1196350915572" at="79,10,80,22" concept="9" />
-      <node id="6489343236075017058" at="82,107,83,24" concept="9" />
-      <node id="1196350915572" at="85,87,86,253" concept="8" />
-      <node id="1196350915572" at="86,253,87,33" concept="9" />
-      <node id="1196350915572" at="90,124,91,49" concept="13" />
-      <node id="1196350915572" at="93,55,94,59" concept="8" />
-      <node id="1196350915572" at="94,59,95,41" concept="3" />
-      <node id="1196350915572" at="95,41,96,24" concept="9" />
-      <node id="1196350915572" at="99,118,100,376" concept="3" />
-      <node id="1196350915572" at="102,41,103,41" concept="3" />
-      <node id="1196350915572" at="107,44,108,54" concept="8" />
-      <node id="1196350915572" at="108,54,109,47" concept="3" />
-      <node id="1196350915572" at="109,47,110,0" concept="10" />
-      <node id="1196350915572" at="110,0,111,40" concept="3" />
-      <node id="1196350915572" at="111,40,112,24" concept="9" />
-      <node id="1196350915572" at="114,40,115,22" concept="9" />
-      <node id="1196350915572" at="118,88,119,88" concept="8" />
-      <node id="1196350915572" at="119,88,120,47" concept="3" />
-      <node id="1196350915572" at="120,47,121,34" concept="8" />
-      <node id="1196350915572" at="121,34,122,178" concept="3" />
-      <node id="1196350915572" at="122,178,123,40" concept="3" />
-      <node id="1196350915572" at="123,40,124,34" concept="3" />
-      <node id="1196350915572" at="124,34,125,22" concept="9" />
-      <node id="1214399678075" at="127,107,128,24" concept="9" />
-      <node id="1196350915572" at="130,91,131,96" concept="8" />
-      <node id="1196350915572" at="131,96,132,50" concept="3" />
-      <node id="1196350915572" at="132,50,133,28" concept="3" />
-      <node id="1196350915572" at="133,28,134,83" concept="3" />
-      <node id="1196350915572" at="134,83,135,81" concept="3" />
-      <node id="1196350915572" at="135,81,136,81" concept="3" />
-      <node id="1196350915572" at="136,81,137,94" concept="3" />
-      <node id="1196350915572" at="137,94,138,81" concept="3" />
-      <node id="1196350915572" at="138,81,139,94" concept="3" />
-      <node id="1196350915572" at="139,94,140,22" concept="9" />
-      <node id="1196350915586" at="142,90,143,104" concept="8" />
-      <node id="1196350915586" at="143,104,144,49" concept="3" />
-      <node id="1196350915586" at="144,49,145,34" concept="8" />
-      <node id="1196350915586" at="145,34,146,63" concept="3" />
-      <node id="1196350915586" at="146,63,147,40" concept="3" />
-      <node id="1196350915586" at="147,40,148,34" concept="3" />
-      <node id="1196350915586" at="148,34,149,22" concept="9" />
-      <node id="1196350915587" at="151,88,152,86" concept="8" />
-      <node id="1196350915587" at="152,86,153,47" concept="3" />
-      <node id="1196350915587" at="153,47,154,34" concept="8" />
-      <node id="1196350915587" at="154,34,155,52" concept="3" />
-      <node id="1196350915587" at="155,52,156,63" concept="3" />
-      <node id="1196350915587" at="156,63,157,40" concept="3" />
-      <node id="1196350915587" at="157,40,158,34" concept="3" />
-      <node id="1196350915587" at="158,34,159,22" concept="9" />
-      <node id="1196350915589" at="161,88,162,110" concept="8" />
-      <node id="1196350915589" at="162,110,163,47" concept="3" />
-      <node id="1196350915589" at="163,47,164,34" concept="3" />
-      <node id="1196350915589" at="164,34,165,22" concept="9" />
-      <node id="1226062528955" at="170,56,171,233" concept="9" />
-      <node id="1226062528970" at="172,16,173,20" concept="9" />
-      <node id="1226062528943" at="178,44,179,46" concept="9" />
-      <node id="1226062528943" at="181,13,182,79" concept="3" />
-      <node id="1226062528943" at="182,79,183,82" concept="3" />
-      <node id="1226062528943" at="183,82,184,60" concept="3" />
-      <node id="1226062528943" at="184,60,185,34" concept="8" />
-      <node id="1226062528943" at="185,34,186,63" concept="3" />
-      <node id="1226062528943" at="186,63,187,40" concept="3" />
-      <node id="1226062528943" at="187,40,188,22" concept="9" />
-      <node id="1196350915626" at="190,88,191,117" concept="8" />
-      <node id="1196350915626" at="191,117,192,47" concept="3" />
-      <node id="1196350915626" at="192,47,193,34" concept="3" />
-      <node id="1196350915626" at="193,34,194,22" concept="9" />
-      <node id="1226062532125" at="198,31,199,55" concept="8" />
-      <node id="1226062532133" at="200,31,201,42" concept="9" />
-      <node id="1226062532143" at="202,16,203,20" concept="9" />
-      <node id="1226062532121" at="208,44,209,46" concept="9" />
-      <node id="1226062532121" at="211,13,212,79" concept="3" />
-      <node id="1226062532121" at="212,79,213,82" concept="3" />
-      <node id="1226062532121" at="213,82,214,60" concept="3" />
-      <node id="1226062532121" at="214,60,215,34" concept="8" />
-      <node id="1226062532121" at="215,34,216,63" concept="3" />
-      <node id="1226062532121" at="216,63,217,40" concept="3" />
-      <node id="1226062532121" at="217,40,218,22" concept="9" />
-      <node id="1226062528968" at="172,14,174,9" concept="1" />
-      <node id="1226062528943" at="176,0,178,0" concept="7" trace="setText#(Ljava/lang/String;)V" />
-      <node id="1226062532141" at="202,14,204,9" concept="1" />
-      <node id="1226062532121" at="206,0,208,0" concept="7" trace="setText#(Ljava/lang/String;)V" />
-      <node id="1196350915572" at="35,0,38,0" concept="7" trace="createEditorCell#(Ljetbrains/mps/openapi/editor/EditorContext;Lorg/jetbrains/mps/openapi/model/SNode;)Ljetbrains/mps/openapi/editor/cells/EditorCell;" />
-      <node id="1196350915572" at="38,0,41,0" concept="7" trace="createInspectedCell#(Ljetbrains/mps/openapi/editor/EditorContext;Lorg/jetbrains/mps/openapi/model/SNode;)Ljetbrains/mps/openapi/editor/cells/EditorCell;" />
-      <node id="1214399677894" at="60,0,63,0" concept="12" trace="_StyleParameter_QueryFunction_yxrtdc_a0a0#(Ljetbrains/mps/openapi/editor/EditorContext;Lorg/jetbrains/mps/openapi/model/SNode;)Ljava/awt/Color;" />
-      <node id="6489343236075017056" at="82,0,85,0" concept="12" trace="_StyleParameter_QueryFunction_yxrtdc_a0b0#(Ljetbrains/mps/openapi/editor/EditorContext;Lorg/jetbrains/mps/openapi/model/SNode;)Ljava/awt/Color;" />
-      <node id="1196350915572" at="90,0,93,0" concept="2" trace="expressionSingleRoleHandler_yxrtdc_c0#(Lorg/jetbrains/mps/openapi/model/SNode;Lorg/jetbrains/mps/openapi/language/SContainmentLink;Ljetbrains/mps/openapi/editor/EditorContext;)V" />
-      <node id="1196350915572" at="98,70,101,7" concept="6" />
-      <node id="1196350915572" at="101,7,104,7" concept="6" />
-      <node id="1196350915572" at="114,0,117,0" concept="7" trace="getNoTargetText#()Ljava/lang/String;" />
-      <node id="1214399678073" at="127,0,130,0" concept="12" trace="_StyleParameter_QueryFunction_yxrtdc_a0d0#(Ljetbrains/mps/openapi/editor/EditorContext;Lorg/jetbrains/mps/openapi/model/SNode;)Ljava/awt/Color;" />
-      <node id="1226062528943" at="178,0,181,0" concept="7" trace="isValidText#(Ljava/lang/String;)Z" />
-      <node id="1226062532121" at="208,0,211,0" concept="7" trace="isValidText#(Ljava/lang/String;)Z" />
-      <node id="1196350915572" at="85,0,89,0" concept="7" trace="createRefNode_yxrtdc_c0#(Ljetbrains/mps/openapi/editor/EditorContext;Lorg/jetbrains/mps/openapi/model/SNode;)Ljetbrains/mps/openapi/editor/cells/EditorCell;" />
-      <node id="1196350915572" at="75,57,80,22" concept="6" />
-      <node id="1196350915572" at="93,0,98,0" concept="7" trace="createChildCell#(Lorg/jetbrains/mps/openapi/model/SNode;)Ljetbrains/mps/openapi/editor/cells/EditorCell;" />
-      <node id="1226062528953" at="169,31,174,9" concept="6" />
-      <node id="1226062532131" at="199,55,204,9" concept="6" />
-      <node id="1196350915589" at="161,0,167,0" concept="7" trace="createConstant_yxrtdc_c0#(Ljetbrains/mps/openapi/editor/EditorContext;Lorg/jetbrains/mps/openapi/model/SNode;)Ljetbrains/mps/openapi/editor/cells/EditorCell;" />
-      <node id="1196350915626" at="190,0,196,0" concept="7" trace="createConstant_yxrtdc_e0#(Ljetbrains/mps/openapi/editor/EditorContext;Lorg/jetbrains/mps/openapi/model/SNode;)Ljetbrains/mps/openapi/editor/cells/EditorCell;" />
-      <node id="1226062528943" at="169,0,176,0" concept="7" trace="getText#()Ljava/lang/String;" />
-      <node id="1196350915572" at="98,0,106,0" concept="7" trace="installCellInfo#(Lorg/jetbrains/mps/openapi/model/SNode;Ljetbrains/mps/openapi/editor/cells/EditorCell;)V" />
-      <node id="1196350915572" at="106,0,114,0" concept="7" trace="createEmptyCell#()Ljetbrains/mps/openapi/editor/cells/EditorCell;" />
-      <node id="1226062532121" at="198,0,206,0" concept="7" trace="getText#()Ljava/lang/String;" />
-      <node id="1196350915572" at="51,0,60,0" concept="7" trace="createConstant_yxrtdc_a0#(Ljetbrains/mps/openapi/editor/EditorContext;Lorg/jetbrains/mps/openapi/model/SNode;)Ljetbrains/mps/openapi/editor/cells/EditorCell;" />
-      <node id="1196350915572" at="118,0,127,0" concept="7" trace="createConstant_yxrtdc_d0#(Ljetbrains/mps/openapi/editor/EditorContext;Lorg/jetbrains/mps/openapi/model/SNode;)Ljetbrains/mps/openapi/editor/cells/EditorCell;" />
-      <node id="1196350915586" at="142,0,151,0" concept="7" trace="createConstant_yxrtdc_a0_0#(Ljetbrains/mps/openapi/editor/EditorContext;Lorg/jetbrains/mps/openapi/model/SNode;)Ljetbrains/mps/openapi/editor/cells/EditorCell;" />
-      <node id="1196350915572" at="41,0,51,0" concept="7" trace="createCollection_yxrtdc_a#(Ljetbrains/mps/openapi/editor/EditorContext;Lorg/jetbrains/mps/openapi/model/SNode;)Ljetbrains/mps/openapi/editor/cells/EditorCell;" />
-      <node id="1196350915587" at="151,0,161,0" concept="7" trace="createConstant_yxrtdc_b0#(Ljetbrains/mps/openapi/editor/EditorContext;Lorg/jetbrains/mps/openapi/model/SNode;)Ljetbrains/mps/openapi/editor/cells/EditorCell;" />
-      <node id="1196350915572" at="130,0,142,0" concept="7" trace="createCollection_yxrtdc_a_0#(Ljetbrains/mps/openapi/editor/EditorContext;Lorg/jetbrains/mps/openapi/model/SNode;)Ljetbrains/mps/openapi/editor/cells/EditorCell;" />
-      <node id="1226062528943" at="167,113,181,13" concept="8" />
-      <node id="1226062532121" at="196,113,211,13" concept="8" />
-      <node id="1196350915572" at="63,0,82,0" concept="7" trace="createProperty_yxrtdc_b0#(Ljetbrains/mps/openapi/editor/EditorContext;Lorg/jetbrains/mps/openapi/model/SNode;)Ljetbrains/mps/openapi/editor/cells/EditorCell;" />
-      <node id="1226062528943" at="167,0,190,0" concept="7" trace="createReadOnlyModelAccessor_yxrtdc_d0#(Ljetbrains/mps/openapi/editor/EditorContext;Lorg/jetbrains/mps/openapi/model/SNode;)Ljetbrains/mps/openapi/editor/cells/EditorCell;" />
-      <node id="1226062532121" at="196,0,220,0" concept="7" trace="createReadOnlyModelAccessor_yxrtdc_f0#(Ljetbrains/mps/openapi/editor/EditorContext;Lorg/jetbrains/mps/openapi/model/SNode;)Ljetbrains/mps/openapi/editor/cells/EditorCell;" />
-      <scope id="1226062528943" at="176,37,176,37" />
-      <scope id="1226062532121" at="206,37,206,37" />
-      <scope id="1196350915572" at="35,79,36,63" />
-      <scope id="1196350915572" at="38,82,39,65" />
-      <scope id="1214399677895" at="60,107,61,24" />
-      <scope id="6489343236075017057" at="82,107,83,24" />
-      <scope id="1196350915572" at="90,124,91,49" />
-      <scope id="1196350915572" at="99,118,100,376" />
-      <scope id="1196350915572" at="102,41,103,41" />
-      <scope id="1196350915572" at="114,40,115,22" />
-      <scope id="1214399678074" at="127,107,128,24" />
-      <scope id="1226062528954" at="170,56,171,233" />
-      <scope id="1226062528969" at="172,16,173,20" />
-      <scope id="1226062528943" at="178,44,179,46" />
-      <scope id="1226062532132" at="200,31,201,42" />
-      <scope id="1226062532142" at="202,16,203,20" />
-      <scope id="1226062532121" at="208,44,209,46" />
-      <scope id="1196350915572" at="76,35,78,112">
-        <var name="manager" id="1196350915572" />
-      </scope>
-      <scope id="1196350915572" at="85,87,87,33">
-        <var name="provider" id="1196350915572" />
-      </scope>
-      <scope id="1226062528943" at="176,0,178,0">
-        <var name="s" id="1226062528943" />
-      </scope>
-      <scope id="1226062532121" at="206,0,208,0">
-        <var name="s" id="1226062532121" />
-      </scope>
-      <scope id="1196350915572" at="35,0,38,0">
->>>>>>> bd830ede
         <var name="editorContext" id="1196350915572" />
         <var name="node" id="1196350915572" />
       </scope>
@@ -941,67 +449,66 @@
       <node id="1196350915572" at="79,160,80,40" concept="3" />
       <node id="1196350915572" at="80,40,81,73" concept="3" />
       <node id="1196350915572" at="81,73,82,57" concept="8" />
-      <node id="1196350915572" at="82,57,83,59" concept="8" />
-      <node id="1196350915572" at="84,35,85,87" concept="8" />
-      <node id="1196350915572" at="85,87,86,94" concept="9" />
-      <node id="1196350915572" at="87,10,88,22" concept="9" />
-      <node id="6489343236075017058" at="90,107,91,24" concept="9" />
-      <node id="1196350915572" at="93,48,94,269" concept="8" />
-      <node id="1196350915572" at="94,269,95,33" concept="9" />
-      <node id="1196350915572" at="98,124,99,49" concept="14" />
-      <node id="1196350915572" at="101,55,102,59" concept="8" />
-      <node id="1196350915572" at="102,59,103,41" concept="3" />
-      <node id="1196350915572" at="103,41,104,24" concept="9" />
-      <node id="1196350915572" at="107,118,108,378" concept="3" />
-      <node id="1196350915572" at="110,41,111,41" concept="3" />
-      <node id="1196350915572" at="115,44,116,54" concept="8" />
-      <node id="1196350915572" at="116,54,117,47" concept="3" />
-      <node id="1196350915572" at="117,47,118,0" concept="11" />
-      <node id="1196350915572" at="118,0,119,40" concept="3" />
-      <node id="1196350915572" at="119,40,120,24" concept="9" />
-      <node id="1196350915572" at="122,40,123,22" concept="9" />
-      <node id="1196350915572" at="126,49,127,95" concept="8" />
-      <node id="1196350915572" at="127,95,128,47" concept="3" />
-      <node id="1196350915572" at="128,47,129,34" concept="8" />
-      <node id="1196350915572" at="129,34,130,160" concept="3" />
-      <node id="1196350915572" at="130,160,131,40" concept="3" />
-      <node id="1196350915572" at="131,40,132,34" concept="3" />
-      <node id="1196350915572" at="132,34,133,22" concept="9" />
-      <node id="1214399678075" at="135,107,136,24" concept="9" />
+      <node id="1196350915572" at="83,35,84,87" concept="8" />
+      <node id="1196350915572" at="84,87,85,112" concept="9" />
+      <node id="1196350915572" at="86,10,87,22" concept="9" />
+      <node id="6489343236075017058" at="89,107,90,24" concept="9" />
+      <node id="1196350915572" at="92,48,93,269" concept="8" />
+      <node id="1196350915572" at="93,269,94,33" concept="9" />
+      <node id="1196350915572" at="97,124,98,49" concept="14" />
+      <node id="1196350915572" at="100,55,101,59" concept="8" />
+      <node id="1196350915572" at="101,59,102,41" concept="3" />
+      <node id="1196350915572" at="102,41,103,24" concept="9" />
+      <node id="1196350915572" at="106,118,107,378" concept="3" />
+      <node id="1196350915572" at="109,41,110,41" concept="3" />
+      <node id="1196350915572" at="114,44,115,54" concept="8" />
+      <node id="1196350915572" at="115,54,116,47" concept="3" />
+      <node id="1196350915572" at="116,47,117,0" concept="11" />
+      <node id="1196350915572" at="117,0,118,40" concept="3" />
+      <node id="1196350915572" at="118,40,119,24" concept="9" />
+      <node id="1196350915572" at="121,40,122,22" concept="9" />
+      <node id="1196350915572" at="125,49,126,95" concept="8" />
+      <node id="1196350915572" at="126,95,127,47" concept="3" />
+      <node id="1196350915572" at="127,47,128,34" concept="8" />
+      <node id="1196350915572" at="128,34,129,160" concept="3" />
+      <node id="1196350915572" at="129,160,130,40" concept="3" />
+      <node id="1196350915572" at="130,40,131,34" concept="3" />
+      <node id="1196350915572" at="131,34,132,22" concept="9" />
+      <node id="1214399678075" at="134,107,135,24" concept="9" />
       <node id="1196350915572" at="29,0,31,0" concept="4" trace="myNode" />
       <node id="1196350915572" at="43,0,46,0" concept="7" trace="createCell#()Ljetbrains/mps/openapi/editor/cells/EditorCell;" />
       <node id="1214399677894" at="67,0,70,0" concept="13" trace="_StyleParameter_QueryFunction_yxrtdc_a0a0#(Ljetbrains/mps/openapi/editor/EditorContext;Lorg/jetbrains/mps/openapi/model/SNode;)Ljava/awt/Color;" />
-      <node id="6489343236075017056" at="90,0,93,0" concept="13" trace="_StyleParameter_QueryFunction_yxrtdc_a0b0#(Ljetbrains/mps/openapi/editor/EditorContext;Lorg/jetbrains/mps/openapi/model/SNode;)Ljava/awt/Color;" />
-      <node id="1196350915572" at="98,0,101,0" concept="2" trace="expressionSingleRoleHandler_yxrtdc_c0#(Lorg/jetbrains/mps/openapi/model/SNode;Lorg/jetbrains/mps/openapi/language/SContainmentLink;Ljetbrains/mps/openapi/editor/EditorContext;)V" />
-      <node id="1196350915572" at="106,70,109,7" concept="6" />
-      <node id="1196350915572" at="109,7,112,7" concept="6" />
-      <node id="1196350915572" at="122,0,125,0" concept="7" trace="getNoTargetText#()Ljava/lang/String;" />
-      <node id="1214399678073" at="135,0,138,0" concept="13" trace="_StyleParameter_QueryFunction_yxrtdc_a0d0#(Ljetbrains/mps/openapi/editor/EditorContext;Lorg/jetbrains/mps/openapi/model/SNode;)Ljava/awt/Color;" />
+      <node id="6489343236075017056" at="89,0,92,0" concept="13" trace="_StyleParameter_QueryFunction_yxrtdc_a0b0#(Ljetbrains/mps/openapi/editor/EditorContext;Lorg/jetbrains/mps/openapi/model/SNode;)Ljava/awt/Color;" />
+      <node id="1196350915572" at="97,0,100,0" concept="2" trace="expressionSingleRoleHandler_yxrtdc_c0#(Lorg/jetbrains/mps/openapi/model/SNode;Lorg/jetbrains/mps/openapi/language/SContainmentLink;Ljetbrains/mps/openapi/editor/EditorContext;)V" />
+      <node id="1196350915572" at="105,70,108,7" concept="6" />
+      <node id="1196350915572" at="108,7,111,7" concept="6" />
+      <node id="1196350915572" at="121,0,124,0" concept="7" trace="getNoTargetText#()Ljava/lang/String;" />
+      <node id="1214399678073" at="134,0,137,0" concept="13" trace="_StyleParameter_QueryFunction_yxrtdc_a0d0#(Ljetbrains/mps/openapi/editor/EditorContext;Lorg/jetbrains/mps/openapi/model/SNode;)Ljava/awt/Color;" />
       <node id="1196350915572" at="32,0,36,0" concept="2" trace="ListAntiquotation_EditorBuilder_a#(Ljetbrains/mps/openapi/editor/EditorContext;Lorg/jetbrains/mps/openapi/model/SNode;)V" />
-      <node id="1196350915572" at="93,0,97,0" concept="7" trace="createRefNode_yxrtdc_c0#()Ljetbrains/mps/openapi/editor/cells/EditorCell;" />
+      <node id="1196350915572" at="92,0,96,0" concept="7" trace="createRefNode_yxrtdc_c0#()Ljetbrains/mps/openapi/editor/cells/EditorCell;" />
       <node id="1196350915572" at="37,0,42,0" concept="7" trace="getNode#()Lorg/jetbrains/mps/openapi/model/SNode;" />
-      <node id="1196350915572" at="83,59,88,22" concept="6" />
-      <node id="1196350915572" at="101,0,106,0" concept="7" trace="createChildCell#(Lorg/jetbrains/mps/openapi/model/SNode;)Ljetbrains/mps/openapi/editor/cells/EditorCell;" />
-      <node id="1196350915572" at="106,0,114,0" concept="7" trace="installCellInfo#(Lorg/jetbrains/mps/openapi/model/SNode;Ljetbrains/mps/openapi/editor/cells/EditorCell;)V" />
-      <node id="1196350915572" at="114,0,122,0" concept="7" trace="createEmptyCell#()Ljetbrains/mps/openapi/editor/cells/EditorCell;" />
+      <node id="1196350915572" at="82,57,87,22" concept="6" />
+      <node id="1196350915572" at="100,0,105,0" concept="7" trace="createChildCell#(Lorg/jetbrains/mps/openapi/model/SNode;)Ljetbrains/mps/openapi/editor/cells/EditorCell;" />
+      <node id="1196350915572" at="105,0,113,0" concept="7" trace="installCellInfo#(Lorg/jetbrains/mps/openapi/model/SNode;Ljetbrains/mps/openapi/editor/cells/EditorCell;)V" />
+      <node id="1196350915572" at="113,0,121,0" concept="7" trace="createEmptyCell#()Ljetbrains/mps/openapi/editor/cells/EditorCell;" />
       <node id="1196350915572" at="58,0,67,0" concept="7" trace="createConstant_yxrtdc_a0#()Ljetbrains/mps/openapi/editor/cells/EditorCell;" />
-      <node id="1196350915572" at="126,0,135,0" concept="7" trace="createConstant_yxrtdc_d0#()Ljetbrains/mps/openapi/editor/cells/EditorCell;" />
+      <node id="1196350915572" at="125,0,134,0" concept="7" trace="createConstant_yxrtdc_d0#()Ljetbrains/mps/openapi/editor/cells/EditorCell;" />
       <node id="1196350915572" at="47,0,58,0" concept="7" trace="createCollection_yxrtdc_a#()Ljetbrains/mps/openapi/editor/cells/EditorCell;" />
-      <node id="1196350915572" at="70,0,90,0" concept="7" trace="createProperty_yxrtdc_b0#()Ljetbrains/mps/openapi/editor/cells/EditorCell;" />
+      <node id="1196350915572" at="70,0,89,0" concept="7" trace="createProperty_yxrtdc_b0#()Ljetbrains/mps/openapi/editor/cells/EditorCell;" />
       <scope id="1196350915572" at="39,26,40,18" />
       <scope id="1196350915572" at="43,39,44,39" />
       <scope id="1214399677895" at="67,107,68,24" />
-      <scope id="6489343236075017057" at="90,107,91,24" />
-      <scope id="1196350915572" at="98,124,99,49" />
-      <scope id="1196350915572" at="107,118,108,378" />
-      <scope id="1196350915572" at="110,41,111,41" />
-      <scope id="1196350915572" at="122,40,123,22" />
-      <scope id="1214399678074" at="135,107,136,24" />
+      <scope id="6489343236075017057" at="89,107,90,24" />
+      <scope id="1196350915572" at="97,124,98,49" />
+      <scope id="1196350915572" at="106,118,107,378" />
+      <scope id="1196350915572" at="109,41,110,41" />
+      <scope id="1196350915572" at="121,40,122,22" />
+      <scope id="1214399678074" at="134,107,135,24" />
       <scope id="1196350915572" at="32,97,34,18" />
-      <scope id="1196350915572" at="84,35,86,94">
+      <scope id="1196350915572" at="83,35,85,112">
         <var name="manager" id="1196350915572" />
       </scope>
-      <scope id="1196350915572" at="93,48,95,33">
+      <scope id="1196350915572" at="92,48,94,33">
         <var name="provider" id="1196350915572" />
       </scope>
       <scope id="1196350915572" at="43,0,46,0" />
@@ -1009,29 +516,20 @@
         <var name="editorContext" id="1214399677894" />
         <var name="node" id="1214399677894" />
       </scope>
-<<<<<<< HEAD
-      <scope id="6489343236075017056" at="90,0,93,0">
+      <scope id="6489343236075017056" at="89,0,92,0">
         <var name="editorContext" id="6489343236075017056" />
         <var name="node" id="6489343236075017056" />
       </scope>
-      <scope id="1196350915572" at="98,0,101,0">
-=======
-      <scope id="6489343236075017056" at="82,0,85,0">
-        <var name="editorContext" id="6489343236075017056" />
-        <var name="node" id="6489343236075017056" />
-      </scope>
-      <scope id="1196350915572" at="90,0,93,0">
->>>>>>> bd830ede
+      <scope id="1196350915572" at="97,0,100,0">
         <var name="containmentLink" id="1196350915572" />
         <var name="context" id="1196350915572" />
         <var name="ownerNode" id="1196350915572" />
       </scope>
-<<<<<<< HEAD
-      <scope id="1196350915572" at="101,55,104,24">
+      <scope id="1196350915572" at="100,55,103,24">
         <var name="editorCell" id="1196350915572" />
       </scope>
-      <scope id="1196350915572" at="122,0,125,0" />
-      <scope id="1214399678073" at="135,0,138,0">
+      <scope id="1196350915572" at="121,0,124,0" />
+      <scope id="1214399678073" at="134,0,137,0">
         <var name="editorContext" id="1214399678073" />
         <var name="node" id="1214399678073" />
       </scope>
@@ -1039,108 +537,43 @@
         <var name="context" id="1196350915572" />
         <var name="node" id="1196350915572" />
       </scope>
-      <scope id="1196350915572" at="93,0,97,0" />
+      <scope id="1196350915572" at="92,0,96,0" />
       <scope id="1196350915572" at="37,0,42,0" />
-      <scope id="1196350915572" at="101,0,106,0">
+      <scope id="1196350915572" at="100,0,105,0">
         <var name="child" id="1196350915572" />
       </scope>
-      <scope id="1196350915572" at="115,44,120,24">
+      <scope id="1196350915572" at="114,44,119,24">
         <var name="editorCell" id="1196350915572" />
       </scope>
-      <scope id="1196350915572" at="106,70,112,7" />
+      <scope id="1196350915572" at="105,70,111,7" />
       <scope id="1196350915572" at="58,49,65,22">
         <var name="editorCell" id="1196350915572" />
         <var name="style" id="1196350915572" />
       </scope>
-      <scope id="1196350915572" at="126,49,133,22">
+      <scope id="1196350915572" at="125,49,132,22">
         <var name="editorCell" id="1196350915572" />
         <var name="style" id="1196350915572" />
       </scope>
-      <scope id="1196350915572" at="106,0,114,0">
+      <scope id="1196350915572" at="105,0,113,0">
         <var name="child" id="1196350915572" />
         <var name="editorCell" id="1196350915572" />
       </scope>
-      <scope id="1196350915572" at="114,0,122,0" />
+      <scope id="1196350915572" at="113,0,121,0" />
       <scope id="1196350915572" at="47,50,56,22">
         <var name="editorCell" id="1196350915572" />
       </scope>
       <scope id="1196350915572" at="58,0,67,0" />
-      <scope id="1196350915572" at="126,0,135,0" />
+      <scope id="1196350915572" at="125,0,134,0" />
       <scope id="1196350915572" at="47,0,58,0" />
-      <scope id="1196350915572" at="70,49,88,22">
+      <scope id="1196350915572" at="70,49,87,22">
         <var name="attributeConcept" id="1196350915572" />
-        <var name="attributeKind" id="1196350915572" />
-=======
-      <scope id="1196350915572" at="93,55,96,24">
-        <var name="editorCell" id="1196350915572" />
-      </scope>
-      <scope id="1196350915572" at="114,0,117,0" />
-      <scope id="1214399678073" at="127,0,130,0">
-        <var name="editorContext" id="1214399678073" />
-        <var name="node" id="1214399678073" />
-      </scope>
-      <scope id="1226062528943" at="178,0,181,0">
-        <var name="s" id="1226062528943" />
-      </scope>
-      <scope id="1226062532121" at="208,0,211,0">
-        <var name="s" id="1226062532121" />
-      </scope>
-      <scope id="1196350915572" at="85,0,89,0">
-        <var name="editorContext" id="1196350915572" />
-        <var name="node" id="1196350915572" />
-      </scope>
-      <scope id="1196350915589" at="161,88,165,22">
-        <var name="editorCell" id="1196350915589" />
-      </scope>
-      <scope id="1196350915626" at="190,88,194,22">
-        <var name="editorCell" id="1196350915626" />
-      </scope>
-      <scope id="1196350915572" at="93,0,98,0">
-        <var name="child" id="1196350915572" />
-      </scope>
-      <scope id="1196350915572" at="107,44,112,24">
-        <var name="editorCell" id="1196350915572" />
-      </scope>
-      <scope id="1226062528946" at="169,31,174,9" />
-      <scope id="1196350915572" at="98,70,104,7" />
-      <scope id="1196350915589" at="161,0,167,0">
-        <var name="editorContext" id="1196350915589" />
-        <var name="node" id="1196350915589" />
-      </scope>
-      <scope id="1196350915626" at="190,0,196,0">
-        <var name="editorContext" id="1196350915626" />
-        <var name="node" id="1196350915626" />
-      </scope>
-      <scope id="1226062532124" at="198,31,204,9">
-        <var name="parent" id="1226062532126" />
-      </scope>
-      <scope id="1196350915572" at="51,88,58,22">
-        <var name="editorCell" id="1196350915572" />
-        <var name="style" id="1196350915572" />
-      </scope>
-      <scope id="1196350915572" at="118,88,125,22">
-        <var name="editorCell" id="1196350915572" />
-        <var name="style" id="1196350915572" />
-      </scope>
-      <scope id="1196350915586" at="142,90,149,22">
-        <var name="editorCell" id="1196350915586" />
-        <var name="style" id="1196350915586" />
-      </scope>
-      <scope id="1226062528943" at="169,0,176,0" />
-      <scope id="1196350915572" at="41,89,49,22">
-        <var name="editorCell" id="1196350915572" />
-      </scope>
-      <scope id="1196350915572" at="98,0,106,0">
-        <var name="child" id="1196350915572" />
->>>>>>> bd830ede
         <var name="editorCell" id="1196350915572" />
         <var name="provider" id="1196350915572" />
         <var name="style" id="1196350915572" />
       </scope>
-<<<<<<< HEAD
-      <scope id="1196350915572" at="70,0,90,0" />
-      <unit id="1196350915572" at="97,0,126,0" name="jetbrains.mps.lang.quotation.editor.ListAntiquotation_EditorBuilder_a$expressionSingleRoleHandler_yxrtdc_c0" />
-      <unit id="1196350915572" at="28,0,139,0" name="jetbrains.mps.lang.quotation.editor.ListAntiquotation_EditorBuilder_a" />
+      <scope id="1196350915572" at="70,0,89,0" />
+      <unit id="1196350915572" at="96,0,125,0" name="jetbrains.mps.lang.quotation.editor.ListAntiquotation_EditorBuilder_a$expressionSingleRoleHandler_yxrtdc_c0" />
+      <unit id="1196350915572" at="28,0,138,0" name="jetbrains.mps.lang.quotation.editor.ListAntiquotation_EditorBuilder_a" />
     </file>
     <file name="ListAntiquotation_InspectorBuilder_a.java">
       <node id="1196350915572" at="28,100,29,19" concept="14" />
@@ -1248,31 +681,11 @@
       </scope>
       <scope id="1226062532121" at="122,0,125,0">
         <var name="s" id="1226062532121" />
-=======
-      <scope id="1196350915572" at="106,0,114,0" />
-      <scope id="1196350915587" at="151,88,159,22">
-        <var name="editorCell" id="1196350915587" />
-        <var name="style" id="1196350915587" />
-      </scope>
-      <scope id="1226062532121" at="198,0,206,0" />
-      <scope id="1196350915572" at="51,0,60,0">
-        <var name="editorContext" id="1196350915572" />
-        <var name="node" id="1196350915572" />
-      </scope>
-      <scope id="1196350915572" at="118,0,127,0">
-        <var name="editorContext" id="1196350915572" />
-        <var name="node" id="1196350915572" />
-      </scope>
-      <scope id="1196350915586" at="142,0,151,0">
-        <var name="editorContext" id="1196350915586" />
-        <var name="node" id="1196350915586" />
->>>>>>> bd830ede
       </scope>
       <scope id="1196350915572" at="28,0,32,0">
         <var name="context" id="1196350915572" />
         <var name="node" id="1196350915572" />
       </scope>
-<<<<<<< HEAD
       <scope id="1196350915589" at="75,49,79,22">
         <var name="editorCell" id="1196350915589" />
       </scope>
@@ -1315,49 +728,6 @@
       <unit id="1226062528943" at="82,88,95,5" name="jetbrains.mps.lang.quotation.editor.ListAntiquotation_InspectorBuilder_a$1" />
       <unit id="1226062532121" at="111,88,125,5" name="jetbrains.mps.lang.quotation.editor.ListAntiquotation_InspectorBuilder_a$2" />
       <unit id="1196350915572" at="24,0,135,0" name="jetbrains.mps.lang.quotation.editor.ListAntiquotation_InspectorBuilder_a" />
-=======
-      <scope id="1196350915572" at="130,91,140,22">
-        <var name="editorCell" id="1196350915572" />
-      </scope>
-      <scope id="1196350915587" at="151,0,161,0">
-        <var name="editorContext" id="1196350915587" />
-        <var name="node" id="1196350915587" />
-      </scope>
-      <scope id="1196350915572" at="130,0,142,0">
-        <var name="editorContext" id="1196350915572" />
-        <var name="node" id="1196350915572" />
-      </scope>
-      <scope id="1196350915572" at="63,88,80,22">
-        <var name="attributeConcept" id="1196350915572" />
-        <var name="editorCell" id="1196350915572" />
-        <var name="provider" id="1196350915572" />
-        <var name="style" id="1196350915572" />
-      </scope>
-      <scope id="1196350915572" at="63,0,82,0">
-        <var name="editorContext" id="1196350915572" />
-        <var name="node" id="1196350915572" />
-      </scope>
-      <scope id="1226062528943" at="167,113,188,22">
-        <var name="editorCell" id="1226062528943" />
-        <var name="style" id="1226062528943" />
-      </scope>
-      <scope id="1226062532121" at="196,113,218,22">
-        <var name="editorCell" id="1226062532121" />
-        <var name="style" id="1226062532121" />
-      </scope>
-      <scope id="1226062528943" at="167,0,190,0">
-        <var name="editorContext" id="1226062528943" />
-        <var name="node" id="1226062528943" />
-      </scope>
-      <scope id="1226062532121" at="196,0,220,0">
-        <var name="editorContext" id="1226062532121" />
-        <var name="node" id="1226062532121" />
-      </scope>
-      <unit id="1226062528943" at="168,83,181,5" name="jetbrains.mps.lang.quotation.editor.ListAntiquotation_Editor$1" />
-      <unit id="1226062532121" at="197,83,211,5" name="jetbrains.mps.lang.quotation.editor.ListAntiquotation_Editor$2" />
-      <unit id="1196350915572" at="89,0,118,0" name="jetbrains.mps.lang.quotation.editor.ListAntiquotation_Editor$expressionSingleRoleHandler_yxrtdc_c0" />
-      <unit id="1196350915572" at="34,0,221,0" name="jetbrains.mps.lang.quotation.editor.ListAntiquotation_Editor" />
->>>>>>> bd830ede
     </file>
   </root>
   <root nodeRef="r:00000000-0000-4000-0000-011c89590349(jetbrains.mps.lang.quotation.editor)/1196350915656">
@@ -1809,7 +1179,6 @@
   </root>
   <root nodeRef="r:00000000-0000-4000-0000-011c89590349(jetbrains.mps.lang.quotation.editor)/1196350915673">
     <file name="ReferenceAntiquotation_Editor.java">
-<<<<<<< HEAD
       <node id="1196350915673" at="11,79,12,88" concept="9" />
       <node id="1196350915673" at="14,82,15,91" concept="9" />
       <node id="1196350915673" at="11,0,14,0" concept="7" trace="createEditorCell#(Ljetbrains/mps/openapi/editor/EditorContext;Lorg/jetbrains/mps/openapi/model/SNode;)Ljetbrains/mps/openapi/editor/cells/EditorCell;" />
@@ -1817,181 +1186,6 @@
       <scope id="1196350915673" at="11,79,12,88" />
       <scope id="1196350915673" at="14,82,15,91" />
       <scope id="1196350915673" at="11,0,14,0">
-=======
-      <node id="1196350915673" at="36,79,37,63" concept="9" />
-      <node id="1196350915673" at="39,82,40,65" concept="9" />
-      <node id="1196350915673" at="42,89,43,96" concept="8" />
-      <node id="1196350915673" at="43,96,44,48" concept="3" />
-      <node id="1196350915673" at="44,48,45,28" concept="3" />
-      <node id="1196350915673" at="45,28,46,81" concept="3" />
-      <node id="1196350915673" at="46,81,47,81" concept="3" />
-      <node id="1196350915673" at="47,81,48,80" concept="3" />
-      <node id="1196350915673" at="48,80,49,81" concept="3" />
-      <node id="1196350915673" at="49,81,50,22" concept="9" />
-      <node id="1196350915673" at="52,88,53,88" concept="8" />
-      <node id="1196350915673" at="53,88,54,47" concept="3" />
-      <node id="1196350915673" at="54,47,55,34" concept="8" />
-      <node id="1196350915673" at="55,34,56,183" concept="3" />
-      <node id="1196350915673" at="56,183,57,40" concept="3" />
-      <node id="1196350915673" at="57,40,58,34" concept="3" />
-      <node id="1196350915673" at="58,34,59,22" concept="9" />
-      <node id="1214399678857" at="61,107,62,24" concept="9" />
-      <node id="1196350915673" at="64,88,65,82" concept="8" />
-      <node id="1196350915673" at="65,82,66,30" concept="3" />
-      <node id="1196350915673" at="66,30,67,33" concept="3" />
-      <node id="1196350915673" at="67,33,68,40" concept="3" />
-      <node id="1196350915673" at="68,40,69,26" concept="8" />
-      <node id="1196350915673" at="69,26,70,58" concept="3" />
-      <node id="1196350915673" at="70,58,71,43" concept="3" />
-      <node id="1196350915673" at="71,43,72,34" concept="8" />
-      <node id="1196350915673" at="72,34,73,183" concept="3" />
-      <node id="1196350915673" at="73,183,74,40" concept="3" />
-      <node id="1196350915673" at="74,40,75,73" concept="3" />
-      <node id="1196350915673" at="75,73,76,57" concept="8" />
-      <node id="1196350915673" at="77,35,78,82" concept="8" />
-      <node id="1196350915673" at="78,82,79,112" concept="9" />
-      <node id="1196350915673" at="80,10,81,22" concept="9" />
-      <node id="6489343236075017074" at="83,107,84,24" concept="9" />
-      <node id="1196350915673" at="86,87,87,258" concept="8" />
-      <node id="1196350915673" at="87,258,88,33" concept="9" />
-      <node id="1196350915673" at="91,124,92,49" concept="13" />
-      <node id="1196350915673" at="94,55,95,59" concept="8" />
-      <node id="1196350915673" at="95,59,96,41" concept="3" />
-      <node id="1196350915673" at="96,41,97,24" concept="9" />
-      <node id="1196350915673" at="100,118,101,376" concept="3" />
-      <node id="1196350915673" at="103,41,104,41" concept="3" />
-      <node id="1196350915673" at="108,44,109,54" concept="8" />
-      <node id="1196350915673" at="109,54,110,47" concept="3" />
-      <node id="1196350915673" at="110,47,111,0" concept="10" />
-      <node id="1196350915673" at="111,0,112,40" concept="3" />
-      <node id="1196350915673" at="112,40,113,24" concept="9" />
-      <node id="1196350915673" at="115,40,116,22" concept="9" />
-      <node id="1196350915673" at="119,88,120,88" concept="8" />
-      <node id="1196350915673" at="120,88,121,47" concept="3" />
-      <node id="1196350915673" at="121,47,122,34" concept="8" />
-      <node id="1196350915673" at="122,34,123,183" concept="3" />
-      <node id="1196350915673" at="123,183,124,40" concept="3" />
-      <node id="1196350915673" at="124,40,125,34" concept="3" />
-      <node id="1196350915673" at="125,34,126,22" concept="9" />
-      <node id="1214399678258" at="128,107,129,24" concept="9" />
-      <node id="1196350915673" at="131,91,132,96" concept="8" />
-      <node id="1196350915673" at="132,96,133,50" concept="3" />
-      <node id="1196350915673" at="133,50,134,28" concept="3" />
-      <node id="1196350915673" at="134,28,135,83" concept="3" />
-      <node id="1196350915673" at="135,83,136,81" concept="3" />
-      <node id="1196350915673" at="136,81,137,81" concept="3" />
-      <node id="1196350915673" at="137,81,138,94" concept="3" />
-      <node id="1196350915673" at="138,94,139,81" concept="3" />
-      <node id="1196350915673" at="139,81,140,94" concept="3" />
-      <node id="1196350915673" at="140,94,141,22" concept="9" />
-      <node id="1196350915688" at="143,90,144,109" concept="8" />
-      <node id="1196350915688" at="144,109,145,49" concept="3" />
-      <node id="1196350915688" at="145,49,146,34" concept="8" />
-      <node id="1196350915688" at="146,34,147,63" concept="3" />
-      <node id="1196350915688" at="147,63,148,40" concept="3" />
-      <node id="1196350915688" at="148,40,149,34" concept="3" />
-      <node id="1196350915688" at="149,34,150,22" concept="9" />
-      <node id="1196350915689" at="152,88,153,86" concept="8" />
-      <node id="1196350915689" at="153,86,154,47" concept="3" />
-      <node id="1196350915689" at="154,47,155,34" concept="8" />
-      <node id="1196350915689" at="155,34,156,52" concept="3" />
-      <node id="1196350915689" at="156,52,157,63" concept="3" />
-      <node id="1196350915689" at="157,63,158,40" concept="3" />
-      <node id="1196350915689" at="158,40,159,34" concept="3" />
-      <node id="1196350915689" at="159,34,160,22" concept="9" />
-      <node id="1196350915691" at="162,88,163,101" concept="8" />
-      <node id="1196350915691" at="163,101,164,47" concept="3" />
-      <node id="1196350915691" at="164,47,165,34" concept="3" />
-      <node id="1196350915691" at="165,34,166,22" concept="9" />
-      <node id="6235208612540000303" at="170,31,171,94" concept="9" />
-      <node id="1226062535909" at="175,44,176,46" concept="9" />
-      <node id="1226062535909" at="178,13,179,79" concept="3" />
-      <node id="1226062535909" at="179,79,180,82" concept="3" />
-      <node id="1226062535909" at="180,82,181,60" concept="3" />
-      <node id="1226062535909" at="181,60,182,34" concept="8" />
-      <node id="1226062535909" at="182,34,183,63" concept="3" />
-      <node id="1226062535909" at="183,63,184,40" concept="3" />
-      <node id="1226062535909" at="184,40,185,22" concept="9" />
-      <node id="1196350915708" at="187,88,188,101" concept="8" />
-      <node id="1196350915708" at="188,101,189,47" concept="3" />
-      <node id="1196350915708" at="189,47,190,34" concept="3" />
-      <node id="1196350915708" at="190,34,191,22" concept="9" />
-      <node id="1226062536071" at="195,31,196,55" concept="8" />
-      <node id="1226062536079" at="197,31,198,208" concept="9" />
-      <node id="1226062536090" at="199,16,200,20" concept="9" />
-      <node id="1226062536067" at="205,44,206,46" concept="9" />
-      <node id="1226062536067" at="208,13,209,79" concept="3" />
-      <node id="1226062536067" at="209,79,210,82" concept="3" />
-      <node id="1226062536067" at="210,82,211,60" concept="3" />
-      <node id="1226062536067" at="211,60,212,34" concept="8" />
-      <node id="1226062536067" at="212,34,213,63" concept="3" />
-      <node id="1226062536067" at="213,63,214,40" concept="3" />
-      <node id="1226062536067" at="214,40,215,22" concept="9" />
-      <node id="1226062535909" at="173,0,175,0" concept="7" trace="setText#(Ljava/lang/String;)V" />
-      <node id="1226062536088" at="199,14,201,9" concept="1" />
-      <node id="1226062536067" at="203,0,205,0" concept="7" trace="setText#(Ljava/lang/String;)V" />
-      <node id="1196350915673" at="36,0,39,0" concept="7" trace="createEditorCell#(Ljetbrains/mps/openapi/editor/EditorContext;Lorg/jetbrains/mps/openapi/model/SNode;)Ljetbrains/mps/openapi/editor/cells/EditorCell;" />
-      <node id="1196350915673" at="39,0,42,0" concept="7" trace="createInspectedCell#(Ljetbrains/mps/openapi/editor/EditorContext;Lorg/jetbrains/mps/openapi/model/SNode;)Ljetbrains/mps/openapi/editor/cells/EditorCell;" />
-      <node id="1214399678855" at="61,0,64,0" concept="12" trace="_StyleParameter_QueryFunction_kaewrq_a0a0#(Ljetbrains/mps/openapi/editor/EditorContext;Lorg/jetbrains/mps/openapi/model/SNode;)Ljava/awt/Color;" />
-      <node id="6489343236075017072" at="83,0,86,0" concept="12" trace="_StyleParameter_QueryFunction_kaewrq_a0b0#(Ljetbrains/mps/openapi/editor/EditorContext;Lorg/jetbrains/mps/openapi/model/SNode;)Ljava/awt/Color;" />
-      <node id="1196350915673" at="91,0,94,0" concept="2" trace="expressionSingleRoleHandler_kaewrq_c0#(Lorg/jetbrains/mps/openapi/model/SNode;Lorg/jetbrains/mps/openapi/language/SContainmentLink;Ljetbrains/mps/openapi/editor/EditorContext;)V" />
-      <node id="1196350915673" at="99,70,102,7" concept="6" />
-      <node id="1196350915673" at="102,7,105,7" concept="6" />
-      <node id="1196350915673" at="115,0,118,0" concept="7" trace="getNoTargetText#()Ljava/lang/String;" />
-      <node id="1214399678256" at="128,0,131,0" concept="12" trace="_StyleParameter_QueryFunction_kaewrq_a0d0#(Ljetbrains/mps/openapi/editor/EditorContext;Lorg/jetbrains/mps/openapi/model/SNode;)Ljava/awt/Color;" />
-      <node id="1226062535909" at="170,0,173,0" concept="7" trace="getText#()Ljava/lang/String;" />
-      <node id="1226062535909" at="175,0,178,0" concept="7" trace="isValidText#(Ljava/lang/String;)Z" />
-      <node id="1226062536067" at="205,0,208,0" concept="7" trace="isValidText#(Ljava/lang/String;)Z" />
-      <node id="1196350915673" at="86,0,90,0" concept="7" trace="createRefNode_kaewrq_c0#(Ljetbrains/mps/openapi/editor/EditorContext;Lorg/jetbrains/mps/openapi/model/SNode;)Ljetbrains/mps/openapi/editor/cells/EditorCell;" />
-      <node id="1196350915673" at="76,57,81,22" concept="6" />
-      <node id="1196350915673" at="94,0,99,0" concept="7" trace="createChildCell#(Lorg/jetbrains/mps/openapi/model/SNode;)Ljetbrains/mps/openapi/editor/cells/EditorCell;" />
-      <node id="1226062536077" at="196,55,201,9" concept="6" />
-      <node id="1196350915691" at="162,0,168,0" concept="7" trace="createConstant_kaewrq_c0#(Ljetbrains/mps/openapi/editor/EditorContext;Lorg/jetbrains/mps/openapi/model/SNode;)Ljetbrains/mps/openapi/editor/cells/EditorCell;" />
-      <node id="1196350915708" at="187,0,193,0" concept="7" trace="createConstant_kaewrq_e0#(Ljetbrains/mps/openapi/editor/EditorContext;Lorg/jetbrains/mps/openapi/model/SNode;)Ljetbrains/mps/openapi/editor/cells/EditorCell;" />
-      <node id="1196350915673" at="99,0,107,0" concept="7" trace="installCellInfo#(Lorg/jetbrains/mps/openapi/model/SNode;Ljetbrains/mps/openapi/editor/cells/EditorCell;)V" />
-      <node id="1196350915673" at="107,0,115,0" concept="7" trace="createEmptyCell#()Ljetbrains/mps/openapi/editor/cells/EditorCell;" />
-      <node id="1226062536067" at="195,0,203,0" concept="7" trace="getText#()Ljava/lang/String;" />
-      <node id="1196350915673" at="52,0,61,0" concept="7" trace="createConstant_kaewrq_a0#(Ljetbrains/mps/openapi/editor/EditorContext;Lorg/jetbrains/mps/openapi/model/SNode;)Ljetbrains/mps/openapi/editor/cells/EditorCell;" />
-      <node id="1196350915673" at="119,0,128,0" concept="7" trace="createConstant_kaewrq_d0#(Ljetbrains/mps/openapi/editor/EditorContext;Lorg/jetbrains/mps/openapi/model/SNode;)Ljetbrains/mps/openapi/editor/cells/EditorCell;" />
-      <node id="1196350915688" at="143,0,152,0" concept="7" trace="createConstant_kaewrq_a0_0#(Ljetbrains/mps/openapi/editor/EditorContext;Lorg/jetbrains/mps/openapi/model/SNode;)Ljetbrains/mps/openapi/editor/cells/EditorCell;" />
-      <node id="1196350915673" at="42,0,52,0" concept="7" trace="createCollection_kaewrq_a#(Ljetbrains/mps/openapi/editor/EditorContext;Lorg/jetbrains/mps/openapi/model/SNode;)Ljetbrains/mps/openapi/editor/cells/EditorCell;" />
-      <node id="1196350915689" at="152,0,162,0" concept="7" trace="createConstant_kaewrq_b0#(Ljetbrains/mps/openapi/editor/EditorContext;Lorg/jetbrains/mps/openapi/model/SNode;)Ljetbrains/mps/openapi/editor/cells/EditorCell;" />
-      <node id="1226062535909" at="168,113,178,13" concept="8" />
-      <node id="1196350915673" at="131,0,143,0" concept="7" trace="createCollection_kaewrq_a_0#(Ljetbrains/mps/openapi/editor/EditorContext;Lorg/jetbrains/mps/openapi/model/SNode;)Ljetbrains/mps/openapi/editor/cells/EditorCell;" />
-      <node id="1226062536067" at="193,113,208,13" concept="8" />
-      <node id="1196350915673" at="64,0,83,0" concept="7" trace="createProperty_kaewrq_b0#(Ljetbrains/mps/openapi/editor/EditorContext;Lorg/jetbrains/mps/openapi/model/SNode;)Ljetbrains/mps/openapi/editor/cells/EditorCell;" />
-      <node id="1226062535909" at="168,0,187,0" concept="7" trace="createReadOnlyModelAccessor_kaewrq_d0#(Ljetbrains/mps/openapi/editor/EditorContext;Lorg/jetbrains/mps/openapi/model/SNode;)Ljetbrains/mps/openapi/editor/cells/EditorCell;" />
-      <node id="1226062536067" at="193,0,217,0" concept="7" trace="createReadOnlyModelAccessor_kaewrq_f0#(Ljetbrains/mps/openapi/editor/EditorContext;Lorg/jetbrains/mps/openapi/model/SNode;)Ljetbrains/mps/openapi/editor/cells/EditorCell;" />
-      <scope id="1226062535909" at="173,37,173,37" />
-      <scope id="1226062536067" at="203,37,203,37" />
-      <scope id="1196350915673" at="36,79,37,63" />
-      <scope id="1196350915673" at="39,82,40,65" />
-      <scope id="1214399678856" at="61,107,62,24" />
-      <scope id="6489343236075017073" at="83,107,84,24" />
-      <scope id="1196350915673" at="91,124,92,49" />
-      <scope id="1196350915673" at="100,118,101,376" />
-      <scope id="1196350915673" at="103,41,104,41" />
-      <scope id="1196350915673" at="115,40,116,22" />
-      <scope id="1214399678257" at="128,107,129,24" />
-      <scope id="1226062535912" at="170,31,171,94" />
-      <scope id="1226062535909" at="175,44,176,46" />
-      <scope id="1226062536078" at="197,31,198,208" />
-      <scope id="1226062536089" at="199,16,200,20" />
-      <scope id="1226062536067" at="205,44,206,46" />
-      <scope id="1196350915673" at="77,35,79,112">
-        <var name="manager" id="1196350915673" />
-      </scope>
-      <scope id="1196350915673" at="86,87,88,33">
-        <var name="provider" id="1196350915673" />
-      </scope>
-      <scope id="1226062535909" at="173,0,175,0">
-        <var name="s" id="1226062535909" />
-      </scope>
-      <scope id="1226062536067" at="203,0,205,0">
-        <var name="s" id="1226062536067" />
-      </scope>
-      <scope id="1196350915673" at="36,0,39,0">
->>>>>>> bd830ede
         <var name="editorContext" id="1196350915673" />
         <var name="node" id="1196350915673" />
       </scope>
@@ -2035,67 +1229,66 @@
       <node id="1196350915673" at="79,160,80,40" concept="3" />
       <node id="1196350915673" at="80,40,81,73" concept="3" />
       <node id="1196350915673" at="81,73,82,57" concept="8" />
-      <node id="1196350915673" at="82,57,83,59" concept="8" />
-      <node id="1196350915673" at="84,35,85,87" concept="8" />
-      <node id="1196350915673" at="85,87,86,94" concept="9" />
-      <node id="1196350915673" at="87,10,88,22" concept="9" />
-      <node id="6489343236075017074" at="90,107,91,24" concept="9" />
-      <node id="1196350915673" at="93,48,94,274" concept="8" />
-      <node id="1196350915673" at="94,274,95,33" concept="9" />
-      <node id="1196350915673" at="98,124,99,49" concept="14" />
-      <node id="1196350915673" at="101,55,102,59" concept="8" />
-      <node id="1196350915673" at="102,59,103,41" concept="3" />
-      <node id="1196350915673" at="103,41,104,24" concept="9" />
-      <node id="1196350915673" at="107,118,108,378" concept="3" />
-      <node id="1196350915673" at="110,41,111,41" concept="3" />
-      <node id="1196350915673" at="115,44,116,54" concept="8" />
-      <node id="1196350915673" at="116,54,117,47" concept="3" />
-      <node id="1196350915673" at="117,47,118,0" concept="11" />
-      <node id="1196350915673" at="118,0,119,40" concept="3" />
-      <node id="1196350915673" at="119,40,120,24" concept="9" />
-      <node id="1196350915673" at="122,40,123,22" concept="9" />
-      <node id="1196350915673" at="126,49,127,95" concept="8" />
-      <node id="1196350915673" at="127,95,128,47" concept="3" />
-      <node id="1196350915673" at="128,47,129,34" concept="8" />
-      <node id="1196350915673" at="129,34,130,160" concept="3" />
-      <node id="1196350915673" at="130,160,131,40" concept="3" />
-      <node id="1196350915673" at="131,40,132,34" concept="3" />
-      <node id="1196350915673" at="132,34,133,22" concept="9" />
-      <node id="1214399678258" at="135,107,136,24" concept="9" />
+      <node id="1196350915673" at="83,35,84,87" concept="8" />
+      <node id="1196350915673" at="84,87,85,112" concept="9" />
+      <node id="1196350915673" at="86,10,87,22" concept="9" />
+      <node id="6489343236075017074" at="89,107,90,24" concept="9" />
+      <node id="1196350915673" at="92,48,93,274" concept="8" />
+      <node id="1196350915673" at="93,274,94,33" concept="9" />
+      <node id="1196350915673" at="97,124,98,49" concept="14" />
+      <node id="1196350915673" at="100,55,101,59" concept="8" />
+      <node id="1196350915673" at="101,59,102,41" concept="3" />
+      <node id="1196350915673" at="102,41,103,24" concept="9" />
+      <node id="1196350915673" at="106,118,107,378" concept="3" />
+      <node id="1196350915673" at="109,41,110,41" concept="3" />
+      <node id="1196350915673" at="114,44,115,54" concept="8" />
+      <node id="1196350915673" at="115,54,116,47" concept="3" />
+      <node id="1196350915673" at="116,47,117,0" concept="11" />
+      <node id="1196350915673" at="117,0,118,40" concept="3" />
+      <node id="1196350915673" at="118,40,119,24" concept="9" />
+      <node id="1196350915673" at="121,40,122,22" concept="9" />
+      <node id="1196350915673" at="125,49,126,95" concept="8" />
+      <node id="1196350915673" at="126,95,127,47" concept="3" />
+      <node id="1196350915673" at="127,47,128,34" concept="8" />
+      <node id="1196350915673" at="128,34,129,160" concept="3" />
+      <node id="1196350915673" at="129,160,130,40" concept="3" />
+      <node id="1196350915673" at="130,40,131,34" concept="3" />
+      <node id="1196350915673" at="131,34,132,22" concept="9" />
+      <node id="1214399678258" at="134,107,135,24" concept="9" />
       <node id="1196350915673" at="29,0,31,0" concept="4" trace="myNode" />
       <node id="1196350915673" at="43,0,46,0" concept="7" trace="createCell#()Ljetbrains/mps/openapi/editor/cells/EditorCell;" />
       <node id="1214399678855" at="67,0,70,0" concept="13" trace="_StyleParameter_QueryFunction_kaewrq_a0a0#(Ljetbrains/mps/openapi/editor/EditorContext;Lorg/jetbrains/mps/openapi/model/SNode;)Ljava/awt/Color;" />
-      <node id="6489343236075017072" at="90,0,93,0" concept="13" trace="_StyleParameter_QueryFunction_kaewrq_a0b0#(Ljetbrains/mps/openapi/editor/EditorContext;Lorg/jetbrains/mps/openapi/model/SNode;)Ljava/awt/Color;" />
-      <node id="1196350915673" at="98,0,101,0" concept="2" trace="expressionSingleRoleHandler_kaewrq_c0#(Lorg/jetbrains/mps/openapi/model/SNode;Lorg/jetbrains/mps/openapi/language/SContainmentLink;Ljetbrains/mps/openapi/editor/EditorContext;)V" />
-      <node id="1196350915673" at="106,70,109,7" concept="6" />
-      <node id="1196350915673" at="109,7,112,7" concept="6" />
-      <node id="1196350915673" at="122,0,125,0" concept="7" trace="getNoTargetText#()Ljava/lang/String;" />
-      <node id="1214399678256" at="135,0,138,0" concept="13" trace="_StyleParameter_QueryFunction_kaewrq_a0d0#(Ljetbrains/mps/openapi/editor/EditorContext;Lorg/jetbrains/mps/openapi/model/SNode;)Ljava/awt/Color;" />
+      <node id="6489343236075017072" at="89,0,92,0" concept="13" trace="_StyleParameter_QueryFunction_kaewrq_a0b0#(Ljetbrains/mps/openapi/editor/EditorContext;Lorg/jetbrains/mps/openapi/model/SNode;)Ljava/awt/Color;" />
+      <node id="1196350915673" at="97,0,100,0" concept="2" trace="expressionSingleRoleHandler_kaewrq_c0#(Lorg/jetbrains/mps/openapi/model/SNode;Lorg/jetbrains/mps/openapi/language/SContainmentLink;Ljetbrains/mps/openapi/editor/EditorContext;)V" />
+      <node id="1196350915673" at="105,70,108,7" concept="6" />
+      <node id="1196350915673" at="108,7,111,7" concept="6" />
+      <node id="1196350915673" at="121,0,124,0" concept="7" trace="getNoTargetText#()Ljava/lang/String;" />
+      <node id="1214399678256" at="134,0,137,0" concept="13" trace="_StyleParameter_QueryFunction_kaewrq_a0d0#(Ljetbrains/mps/openapi/editor/EditorContext;Lorg/jetbrains/mps/openapi/model/SNode;)Ljava/awt/Color;" />
       <node id="1196350915673" at="32,0,36,0" concept="2" trace="ReferenceAntiquotation_EditorBuilder_a#(Ljetbrains/mps/openapi/editor/EditorContext;Lorg/jetbrains/mps/openapi/model/SNode;)V" />
-      <node id="1196350915673" at="93,0,97,0" concept="7" trace="createRefNode_kaewrq_c0#()Ljetbrains/mps/openapi/editor/cells/EditorCell;" />
+      <node id="1196350915673" at="92,0,96,0" concept="7" trace="createRefNode_kaewrq_c0#()Ljetbrains/mps/openapi/editor/cells/EditorCell;" />
       <node id="1196350915673" at="37,0,42,0" concept="7" trace="getNode#()Lorg/jetbrains/mps/openapi/model/SNode;" />
-      <node id="1196350915673" at="83,59,88,22" concept="6" />
-      <node id="1196350915673" at="101,0,106,0" concept="7" trace="createChildCell#(Lorg/jetbrains/mps/openapi/model/SNode;)Ljetbrains/mps/openapi/editor/cells/EditorCell;" />
-      <node id="1196350915673" at="106,0,114,0" concept="7" trace="installCellInfo#(Lorg/jetbrains/mps/openapi/model/SNode;Ljetbrains/mps/openapi/editor/cells/EditorCell;)V" />
-      <node id="1196350915673" at="114,0,122,0" concept="7" trace="createEmptyCell#()Ljetbrains/mps/openapi/editor/cells/EditorCell;" />
+      <node id="1196350915673" at="82,57,87,22" concept="6" />
+      <node id="1196350915673" at="100,0,105,0" concept="7" trace="createChildCell#(Lorg/jetbrains/mps/openapi/model/SNode;)Ljetbrains/mps/openapi/editor/cells/EditorCell;" />
+      <node id="1196350915673" at="105,0,113,0" concept="7" trace="installCellInfo#(Lorg/jetbrains/mps/openapi/model/SNode;Ljetbrains/mps/openapi/editor/cells/EditorCell;)V" />
+      <node id="1196350915673" at="113,0,121,0" concept="7" trace="createEmptyCell#()Ljetbrains/mps/openapi/editor/cells/EditorCell;" />
       <node id="1196350915673" at="58,0,67,0" concept="7" trace="createConstant_kaewrq_a0#()Ljetbrains/mps/openapi/editor/cells/EditorCell;" />
-      <node id="1196350915673" at="126,0,135,0" concept="7" trace="createConstant_kaewrq_d0#()Ljetbrains/mps/openapi/editor/cells/EditorCell;" />
+      <node id="1196350915673" at="125,0,134,0" concept="7" trace="createConstant_kaewrq_d0#()Ljetbrains/mps/openapi/editor/cells/EditorCell;" />
       <node id="1196350915673" at="47,0,58,0" concept="7" trace="createCollection_kaewrq_a#()Ljetbrains/mps/openapi/editor/cells/EditorCell;" />
-      <node id="1196350915673" at="70,0,90,0" concept="7" trace="createProperty_kaewrq_b0#()Ljetbrains/mps/openapi/editor/cells/EditorCell;" />
+      <node id="1196350915673" at="70,0,89,0" concept="7" trace="createProperty_kaewrq_b0#()Ljetbrains/mps/openapi/editor/cells/EditorCell;" />
       <scope id="1196350915673" at="39,26,40,18" />
       <scope id="1196350915673" at="43,39,44,39" />
       <scope id="1214399678856" at="67,107,68,24" />
-      <scope id="6489343236075017073" at="90,107,91,24" />
-      <scope id="1196350915673" at="98,124,99,49" />
-      <scope id="1196350915673" at="107,118,108,378" />
-      <scope id="1196350915673" at="110,41,111,41" />
-      <scope id="1196350915673" at="122,40,123,22" />
-      <scope id="1214399678257" at="135,107,136,24" />
+      <scope id="6489343236075017073" at="89,107,90,24" />
+      <scope id="1196350915673" at="97,124,98,49" />
+      <scope id="1196350915673" at="106,118,107,378" />
+      <scope id="1196350915673" at="109,41,110,41" />
+      <scope id="1196350915673" at="121,40,122,22" />
+      <scope id="1214399678257" at="134,107,135,24" />
       <scope id="1196350915673" at="32,102,34,18" />
-      <scope id="1196350915673" at="84,35,86,94">
+      <scope id="1196350915673" at="83,35,85,112">
         <var name="manager" id="1196350915673" />
       </scope>
-      <scope id="1196350915673" at="93,48,95,33">
+      <scope id="1196350915673" at="92,48,94,33">
         <var name="provider" id="1196350915673" />
       </scope>
       <scope id="1196350915673" at="43,0,46,0" />
@@ -2103,29 +1296,20 @@
         <var name="editorContext" id="1214399678855" />
         <var name="node" id="1214399678855" />
       </scope>
-<<<<<<< HEAD
-      <scope id="6489343236075017072" at="90,0,93,0">
+      <scope id="6489343236075017072" at="89,0,92,0">
         <var name="editorContext" id="6489343236075017072" />
         <var name="node" id="6489343236075017072" />
       </scope>
-      <scope id="1196350915673" at="98,0,101,0">
-=======
-      <scope id="6489343236075017072" at="83,0,86,0">
-        <var name="editorContext" id="6489343236075017072" />
-        <var name="node" id="6489343236075017072" />
-      </scope>
-      <scope id="1196350915673" at="91,0,94,0">
->>>>>>> bd830ede
+      <scope id="1196350915673" at="97,0,100,0">
         <var name="containmentLink" id="1196350915673" />
         <var name="context" id="1196350915673" />
         <var name="ownerNode" id="1196350915673" />
       </scope>
-<<<<<<< HEAD
-      <scope id="1196350915673" at="101,55,104,24">
+      <scope id="1196350915673" at="100,55,103,24">
         <var name="editorCell" id="1196350915673" />
       </scope>
-      <scope id="1196350915673" at="122,0,125,0" />
-      <scope id="1214399678256" at="135,0,138,0">
+      <scope id="1196350915673" at="121,0,124,0" />
+      <scope id="1214399678256" at="134,0,137,0">
         <var name="editorContext" id="1214399678256" />
         <var name="node" id="1214399678256" />
       </scope>
@@ -2133,106 +1317,43 @@
         <var name="context" id="1196350915673" />
         <var name="node" id="1196350915673" />
       </scope>
-      <scope id="1196350915673" at="93,0,97,0" />
+      <scope id="1196350915673" at="92,0,96,0" />
       <scope id="1196350915673" at="37,0,42,0" />
-      <scope id="1196350915673" at="101,0,106,0">
+      <scope id="1196350915673" at="100,0,105,0">
         <var name="child" id="1196350915673" />
       </scope>
-      <scope id="1196350915673" at="115,44,120,24">
+      <scope id="1196350915673" at="114,44,119,24">
         <var name="editorCell" id="1196350915673" />
       </scope>
-      <scope id="1196350915673" at="106,70,112,7" />
+      <scope id="1196350915673" at="105,70,111,7" />
       <scope id="1196350915673" at="58,49,65,22">
         <var name="editorCell" id="1196350915673" />
         <var name="style" id="1196350915673" />
       </scope>
-      <scope id="1196350915673" at="126,49,133,22">
+      <scope id="1196350915673" at="125,49,132,22">
         <var name="editorCell" id="1196350915673" />
         <var name="style" id="1196350915673" />
       </scope>
-      <scope id="1196350915673" at="106,0,114,0">
+      <scope id="1196350915673" at="105,0,113,0">
         <var name="child" id="1196350915673" />
         <var name="editorCell" id="1196350915673" />
-=======
-      <scope id="1196350915673" at="94,55,97,24">
-        <var name="editorCell" id="1196350915673" />
-      </scope>
-      <scope id="1196350915673" at="115,0,118,0" />
-      <scope id="1214399678256" at="128,0,131,0">
-        <var name="editorContext" id="1214399678256" />
-        <var name="node" id="1214399678256" />
-      </scope>
-      <scope id="1226062535909" at="170,0,173,0" />
-      <scope id="1226062535909" at="175,0,178,0">
-        <var name="s" id="1226062535909" />
-      </scope>
-      <scope id="1226062536067" at="205,0,208,0">
-        <var name="s" id="1226062536067" />
-      </scope>
-      <scope id="1196350915673" at="86,0,90,0">
-        <var name="editorContext" id="1196350915673" />
-        <var name="node" id="1196350915673" />
-      </scope>
-      <scope id="1196350915691" at="162,88,166,22">
-        <var name="editorCell" id="1196350915691" />
-      </scope>
-      <scope id="1196350915708" at="187,88,191,22">
-        <var name="editorCell" id="1196350915708" />
-      </scope>
-      <scope id="1196350915673" at="94,0,99,0">
-        <var name="child" id="1196350915673" />
-      </scope>
-      <scope id="1196350915673" at="108,44,113,24">
-        <var name="editorCell" id="1196350915673" />
-      </scope>
-      <scope id="1196350915673" at="99,70,105,7" />
-      <scope id="1196350915691" at="162,0,168,0">
-        <var name="editorContext" id="1196350915691" />
-        <var name="node" id="1196350915691" />
-      </scope>
-      <scope id="1196350915708" at="187,0,193,0">
-        <var name="editorContext" id="1196350915708" />
-        <var name="node" id="1196350915708" />
-      </scope>
-      <scope id="1226062536070" at="195,31,201,9">
-        <var name="parent" id="1226062536072" />
-      </scope>
-      <scope id="1196350915673" at="52,88,59,22">
-        <var name="editorCell" id="1196350915673" />
-        <var name="style" id="1196350915673" />
-      </scope>
-      <scope id="1196350915673" at="119,88,126,22">
-        <var name="editorCell" id="1196350915673" />
-        <var name="style" id="1196350915673" />
-      </scope>
-      <scope id="1196350915688" at="143,90,150,22">
-        <var name="editorCell" id="1196350915688" />
-        <var name="style" id="1196350915688" />
->>>>>>> bd830ede
-      </scope>
-      <scope id="1196350915673" at="114,0,122,0" />
+      </scope>
+      <scope id="1196350915673" at="113,0,121,0" />
       <scope id="1196350915673" at="47,50,56,22">
         <var name="editorCell" id="1196350915673" />
       </scope>
-<<<<<<< HEAD
       <scope id="1196350915673" at="58,0,67,0" />
-      <scope id="1196350915673" at="126,0,135,0" />
+      <scope id="1196350915673" at="125,0,134,0" />
       <scope id="1196350915673" at="47,0,58,0" />
-      <scope id="1196350915673" at="70,49,88,22">
+      <scope id="1196350915673" at="70,49,87,22">
         <var name="attributeConcept" id="1196350915673" />
-        <var name="attributeKind" id="1196350915673" />
-=======
-      <scope id="1196350915673" at="99,0,107,0">
-        <var name="child" id="1196350915673" />
->>>>>>> bd830ede
         <var name="editorCell" id="1196350915673" />
         <var name="provider" id="1196350915673" />
         <var name="style" id="1196350915673" />
       </scope>
-<<<<<<< HEAD
-      <scope id="1196350915673" at="70,0,90,0" />
-      <unit id="1196350915673" at="97,0,126,0" name="jetbrains.mps.lang.quotation.editor.ReferenceAntiquotation_EditorBuilder_a$expressionSingleRoleHandler_kaewrq_c0" />
-      <unit id="1196350915673" at="28,0,139,0" name="jetbrains.mps.lang.quotation.editor.ReferenceAntiquotation_EditorBuilder_a" />
+      <scope id="1196350915673" at="70,0,89,0" />
+      <unit id="1196350915673" at="96,0,125,0" name="jetbrains.mps.lang.quotation.editor.ReferenceAntiquotation_EditorBuilder_a$expressionSingleRoleHandler_kaewrq_c0" />
+      <unit id="1196350915673" at="28,0,138,0" name="jetbrains.mps.lang.quotation.editor.ReferenceAntiquotation_EditorBuilder_a" />
     </file>
     <file name="ReferenceAntiquotation_InspectorBuilder_a.java">
       <node id="1196350915673" at="29,105,30,19" concept="14" />
@@ -2337,31 +1458,11 @@
       </scope>
       <scope id="1226062536067" at="119,0,122,0">
         <var name="s" id="1226062536067" />
-=======
-      <scope id="1196350915673" at="107,0,115,0" />
-      <scope id="1196350915689" at="152,88,160,22">
-        <var name="editorCell" id="1196350915689" />
-        <var name="style" id="1196350915689" />
-      </scope>
-      <scope id="1226062536067" at="195,0,203,0" />
-      <scope id="1196350915673" at="52,0,61,0">
-        <var name="editorContext" id="1196350915673" />
-        <var name="node" id="1196350915673" />
-      </scope>
-      <scope id="1196350915673" at="119,0,128,0">
-        <var name="editorContext" id="1196350915673" />
-        <var name="node" id="1196350915673" />
-      </scope>
-      <scope id="1196350915688" at="143,0,152,0">
-        <var name="editorContext" id="1196350915688" />
-        <var name="node" id="1196350915688" />
->>>>>>> bd830ede
       </scope>
       <scope id="1196350915673" at="29,0,33,0">
         <var name="context" id="1196350915673" />
         <var name="node" id="1196350915673" />
       </scope>
-<<<<<<< HEAD
       <scope id="1196350915691" at="76,49,80,22">
         <var name="editorCell" id="1196350915691" />
       </scope>
@@ -2402,49 +1503,6 @@
       <unit id="1226062535909" at="83,88,92,5" name="jetbrains.mps.lang.quotation.editor.ReferenceAntiquotation_InspectorBuilder_a$1" />
       <unit id="1226062536067" at="108,88,122,5" name="jetbrains.mps.lang.quotation.editor.ReferenceAntiquotation_InspectorBuilder_a$2" />
       <unit id="1196350915673" at="25,0,132,0" name="jetbrains.mps.lang.quotation.editor.ReferenceAntiquotation_InspectorBuilder_a" />
-=======
-      <scope id="1196350915673" at="131,91,141,22">
-        <var name="editorCell" id="1196350915673" />
-      </scope>
-      <scope id="1196350915689" at="152,0,162,0">
-        <var name="editorContext" id="1196350915689" />
-        <var name="node" id="1196350915689" />
-      </scope>
-      <scope id="1196350915673" at="131,0,143,0">
-        <var name="editorContext" id="1196350915673" />
-        <var name="node" id="1196350915673" />
-      </scope>
-      <scope id="1196350915673" at="64,88,81,22">
-        <var name="attributeConcept" id="1196350915673" />
-        <var name="editorCell" id="1196350915673" />
-        <var name="provider" id="1196350915673" />
-        <var name="style" id="1196350915673" />
-      </scope>
-      <scope id="1226062535909" at="168,113,185,22">
-        <var name="editorCell" id="1226062535909" />
-        <var name="style" id="1226062535909" />
-      </scope>
-      <scope id="1196350915673" at="64,0,83,0">
-        <var name="editorContext" id="1196350915673" />
-        <var name="node" id="1196350915673" />
-      </scope>
-      <scope id="1226062535909" at="168,0,187,0">
-        <var name="editorContext" id="1226062535909" />
-        <var name="node" id="1226062535909" />
-      </scope>
-      <scope id="1226062536067" at="193,113,215,22">
-        <var name="editorCell" id="1226062536067" />
-        <var name="style" id="1226062536067" />
-      </scope>
-      <scope id="1226062536067" at="193,0,217,0">
-        <var name="editorContext" id="1226062536067" />
-        <var name="node" id="1226062536067" />
-      </scope>
-      <unit id="1226062535909" at="169,83,178,5" name="jetbrains.mps.lang.quotation.editor.ReferenceAntiquotation_Editor$1" />
-      <unit id="1226062536067" at="194,83,208,5" name="jetbrains.mps.lang.quotation.editor.ReferenceAntiquotation_Editor$2" />
-      <unit id="1196350915673" at="90,0,119,0" name="jetbrains.mps.lang.quotation.editor.ReferenceAntiquotation_Editor$expressionSingleRoleHandler_kaewrq_c0" />
-      <unit id="1196350915673" at="35,0,218,0" name="jetbrains.mps.lang.quotation.editor.ReferenceAntiquotation_Editor" />
->>>>>>> bd830ede
     </file>
   </root>
   <root nodeRef="r:00000000-0000-4000-0000-011c89590349(jetbrains.mps.lang.quotation.editor)/1196350915740">
@@ -2897,7 +1955,6 @@
   </root>
   <root nodeRef="r:00000000-0000-4000-0000-011c89590349(jetbrains.mps.lang.quotation.editor)/1196866651896">
     <file name="PropertyAntiquotation_Editor.java">
-<<<<<<< HEAD
       <node id="1196866651896" at="11,79,12,87" concept="9" />
       <node id="1196866651896" at="14,82,15,90" concept="9" />
       <node id="1196866651896" at="11,0,14,0" concept="7" trace="createEditorCell#(Ljetbrains/mps/openapi/editor/EditorContext;Lorg/jetbrains/mps/openapi/model/SNode;)Ljetbrains/mps/openapi/editor/cells/EditorCell;" />
@@ -2905,181 +1962,6 @@
       <scope id="1196866651896" at="11,79,12,87" />
       <scope id="1196866651896" at="14,82,15,90" />
       <scope id="1196866651896" at="11,0,14,0">
-=======
-      <node id="1196866651896" at="36,79,37,63" concept="9" />
-      <node id="1196866651896" at="39,82,40,65" concept="9" />
-      <node id="1196866651896" at="42,89,43,96" concept="8" />
-      <node id="1196866651896" at="43,96,44,48" concept="3" />
-      <node id="1196866651896" at="44,48,45,28" concept="3" />
-      <node id="1196866651896" at="45,28,46,81" concept="3" />
-      <node id="1196866651896" at="46,81,47,81" concept="3" />
-      <node id="1196866651896" at="47,81,48,80" concept="3" />
-      <node id="1196866651896" at="48,80,49,81" concept="3" />
-      <node id="1196866651896" at="49,81,50,22" concept="9" />
-      <node id="1196866651896" at="52,88,53,88" concept="8" />
-      <node id="1196866651896" at="53,88,54,47" concept="3" />
-      <node id="1196866651896" at="54,47,55,34" concept="8" />
-      <node id="1196866651896" at="55,34,56,182" concept="3" />
-      <node id="1196866651896" at="56,182,57,40" concept="3" />
-      <node id="1196866651896" at="57,40,58,34" concept="3" />
-      <node id="1196866651896" at="58,34,59,22" concept="9" />
-      <node id="1214399678829" at="61,107,62,24" concept="9" />
-      <node id="1196866651896" at="64,88,65,82" concept="8" />
-      <node id="1196866651896" at="65,82,66,30" concept="3" />
-      <node id="1196866651896" at="66,30,67,33" concept="3" />
-      <node id="1196866651896" at="67,33,68,40" concept="3" />
-      <node id="1196866651896" at="68,40,69,26" concept="8" />
-      <node id="1196866651896" at="69,26,70,58" concept="3" />
-      <node id="1196866651896" at="70,58,71,43" concept="3" />
-      <node id="1196866651896" at="71,43,72,34" concept="8" />
-      <node id="1196866651896" at="72,34,73,182" concept="3" />
-      <node id="1196866651896" at="73,182,74,40" concept="3" />
-      <node id="1196866651896" at="74,40,75,73" concept="3" />
-      <node id="1196866651896" at="75,73,76,57" concept="8" />
-      <node id="1196866651896" at="77,35,78,82" concept="8" />
-      <node id="1196866651896" at="78,82,79,112" concept="9" />
-      <node id="1196866651896" at="80,10,81,22" concept="9" />
-      <node id="6489343236075017066" at="83,107,84,24" concept="9" />
-      <node id="1196866651896" at="86,87,87,257" concept="8" />
-      <node id="1196866651896" at="87,257,88,33" concept="9" />
-      <node id="1196866651896" at="91,124,92,49" concept="13" />
-      <node id="1196866651896" at="94,55,95,59" concept="8" />
-      <node id="1196866651896" at="95,59,96,41" concept="3" />
-      <node id="1196866651896" at="96,41,97,24" concept="9" />
-      <node id="1196866651896" at="100,118,101,376" concept="3" />
-      <node id="1196866651896" at="103,41,104,41" concept="3" />
-      <node id="1196866651896" at="108,44,109,54" concept="8" />
-      <node id="1196866651896" at="109,54,110,47" concept="3" />
-      <node id="1196866651896" at="110,47,111,0" concept="10" />
-      <node id="1196866651896" at="111,0,112,40" concept="3" />
-      <node id="1196866651896" at="112,40,113,24" concept="9" />
-      <node id="1196866651896" at="115,40,116,22" concept="9" />
-      <node id="1196866651896" at="119,88,120,88" concept="8" />
-      <node id="1196866651896" at="120,88,121,47" concept="3" />
-      <node id="1196866651896" at="121,47,122,34" concept="8" />
-      <node id="1196866651896" at="122,34,123,182" concept="3" />
-      <node id="1196866651896" at="123,182,124,40" concept="3" />
-      <node id="1196866651896" at="124,40,125,34" concept="3" />
-      <node id="1196866651896" at="125,34,126,22" concept="9" />
-      <node id="1214399678940" at="128,107,129,24" concept="9" />
-      <node id="1196866651896" at="131,91,132,96" concept="8" />
-      <node id="1196866651896" at="132,96,133,50" concept="3" />
-      <node id="1196866651896" at="133,50,134,28" concept="3" />
-      <node id="1196866651896" at="134,28,135,83" concept="3" />
-      <node id="1196866651896" at="135,83,136,81" concept="3" />
-      <node id="1196866651896" at="136,81,137,81" concept="3" />
-      <node id="1196866651896" at="137,81,138,94" concept="3" />
-      <node id="1196866651896" at="138,94,139,81" concept="3" />
-      <node id="1196866651896" at="139,81,140,94" concept="3" />
-      <node id="1196866651896" at="140,94,141,22" concept="9" />
-      <node id="1196866747057" at="143,90,144,108" concept="8" />
-      <node id="1196866747057" at="144,108,145,49" concept="3" />
-      <node id="1196866747057" at="145,49,146,34" concept="8" />
-      <node id="1196866747057" at="146,34,147,63" concept="3" />
-      <node id="1196866747057" at="147,63,148,40" concept="3" />
-      <node id="1196866747057" at="148,40,149,34" concept="3" />
-      <node id="1196866747057" at="149,34,150,22" concept="9" />
-      <node id="1196866747058" at="152,88,153,86" concept="8" />
-      <node id="1196866747058" at="153,86,154,47" concept="3" />
-      <node id="1196866747058" at="154,47,155,34" concept="8" />
-      <node id="1196866747058" at="155,34,156,52" concept="3" />
-      <node id="1196866747058" at="156,52,157,63" concept="3" />
-      <node id="1196866747058" at="157,63,158,40" concept="3" />
-      <node id="1196866747058" at="158,40,159,34" concept="3" />
-      <node id="1196866747058" at="159,34,160,22" concept="9" />
-      <node id="1196866747060" at="162,88,163,99" concept="8" />
-      <node id="1196866747060" at="163,99,164,47" concept="3" />
-      <node id="1196866747060" at="164,47,165,34" concept="3" />
-      <node id="1196866747060" at="165,34,166,22" concept="9" />
-      <node id="6235208612540172377" at="170,31,171,102" concept="9" />
-      <node id="1226062530783" at="175,44,176,46" concept="9" />
-      <node id="1226062530783" at="178,13,179,79" concept="3" />
-      <node id="1226062530783" at="179,79,180,82" concept="3" />
-      <node id="1226062530783" at="180,82,181,60" concept="3" />
-      <node id="1226062530783" at="181,60,182,34" concept="8" />
-      <node id="1226062530783" at="182,34,183,63" concept="3" />
-      <node id="1226062530783" at="183,63,184,40" concept="3" />
-      <node id="1226062530783" at="184,40,185,22" concept="9" />
-      <node id="1196866747077" at="187,88,188,101" concept="8" />
-      <node id="1196866747077" at="188,101,189,47" concept="3" />
-      <node id="1196866747077" at="189,47,190,34" concept="3" />
-      <node id="1196866747077" at="190,34,191,22" concept="9" />
-      <node id="1226062528308" at="195,31,196,55" concept="8" />
-      <node id="1226062528316" at="197,31,198,208" concept="9" />
-      <node id="1226062528327" at="199,16,200,20" concept="9" />
-      <node id="1226062528304" at="205,44,206,46" concept="9" />
-      <node id="1226062528304" at="208,13,209,79" concept="3" />
-      <node id="1226062528304" at="209,79,210,82" concept="3" />
-      <node id="1226062528304" at="210,82,211,60" concept="3" />
-      <node id="1226062528304" at="211,60,212,34" concept="8" />
-      <node id="1226062528304" at="212,34,213,63" concept="3" />
-      <node id="1226062528304" at="213,63,214,40" concept="3" />
-      <node id="1226062528304" at="214,40,215,22" concept="9" />
-      <node id="1226062530783" at="173,0,175,0" concept="7" trace="setText#(Ljava/lang/String;)V" />
-      <node id="1226062528325" at="199,14,201,9" concept="1" />
-      <node id="1226062528304" at="203,0,205,0" concept="7" trace="setText#(Ljava/lang/String;)V" />
-      <node id="1196866651896" at="36,0,39,0" concept="7" trace="createEditorCell#(Ljetbrains/mps/openapi/editor/EditorContext;Lorg/jetbrains/mps/openapi/model/SNode;)Ljetbrains/mps/openapi/editor/cells/EditorCell;" />
-      <node id="1196866651896" at="39,0,42,0" concept="7" trace="createInspectedCell#(Ljetbrains/mps/openapi/editor/EditorContext;Lorg/jetbrains/mps/openapi/model/SNode;)Ljetbrains/mps/openapi/editor/cells/EditorCell;" />
-      <node id="1214399678827" at="61,0,64,0" concept="12" trace="_StyleParameter_QueryFunction_dqkua3_a0a0#(Ljetbrains/mps/openapi/editor/EditorContext;Lorg/jetbrains/mps/openapi/model/SNode;)Ljava/awt/Color;" />
-      <node id="6489343236075017064" at="83,0,86,0" concept="12" trace="_StyleParameter_QueryFunction_dqkua3_a0b0#(Ljetbrains/mps/openapi/editor/EditorContext;Lorg/jetbrains/mps/openapi/model/SNode;)Ljava/awt/Color;" />
-      <node id="1196866651896" at="91,0,94,0" concept="2" trace="expressionSingleRoleHandler_dqkua3_c0#(Lorg/jetbrains/mps/openapi/model/SNode;Lorg/jetbrains/mps/openapi/language/SContainmentLink;Ljetbrains/mps/openapi/editor/EditorContext;)V" />
-      <node id="1196866651896" at="99,70,102,7" concept="6" />
-      <node id="1196866651896" at="102,7,105,7" concept="6" />
-      <node id="1196866651896" at="115,0,118,0" concept="7" trace="getNoTargetText#()Ljava/lang/String;" />
-      <node id="1214399678938" at="128,0,131,0" concept="12" trace="_StyleParameter_QueryFunction_dqkua3_a0d0#(Ljetbrains/mps/openapi/editor/EditorContext;Lorg/jetbrains/mps/openapi/model/SNode;)Ljava/awt/Color;" />
-      <node id="1226062530783" at="170,0,173,0" concept="7" trace="getText#()Ljava/lang/String;" />
-      <node id="1226062530783" at="175,0,178,0" concept="7" trace="isValidText#(Ljava/lang/String;)Z" />
-      <node id="1226062528304" at="205,0,208,0" concept="7" trace="isValidText#(Ljava/lang/String;)Z" />
-      <node id="1196866651896" at="86,0,90,0" concept="7" trace="createRefNode_dqkua3_c0#(Ljetbrains/mps/openapi/editor/EditorContext;Lorg/jetbrains/mps/openapi/model/SNode;)Ljetbrains/mps/openapi/editor/cells/EditorCell;" />
-      <node id="1196866651896" at="76,57,81,22" concept="6" />
-      <node id="1196866651896" at="94,0,99,0" concept="7" trace="createChildCell#(Lorg/jetbrains/mps/openapi/model/SNode;)Ljetbrains/mps/openapi/editor/cells/EditorCell;" />
-      <node id="1226062528314" at="196,55,201,9" concept="6" />
-      <node id="1196866747060" at="162,0,168,0" concept="7" trace="createConstant_dqkua3_c0#(Ljetbrains/mps/openapi/editor/EditorContext;Lorg/jetbrains/mps/openapi/model/SNode;)Ljetbrains/mps/openapi/editor/cells/EditorCell;" />
-      <node id="1196866747077" at="187,0,193,0" concept="7" trace="createConstant_dqkua3_e0#(Ljetbrains/mps/openapi/editor/EditorContext;Lorg/jetbrains/mps/openapi/model/SNode;)Ljetbrains/mps/openapi/editor/cells/EditorCell;" />
-      <node id="1196866651896" at="99,0,107,0" concept="7" trace="installCellInfo#(Lorg/jetbrains/mps/openapi/model/SNode;Ljetbrains/mps/openapi/editor/cells/EditorCell;)V" />
-      <node id="1196866651896" at="107,0,115,0" concept="7" trace="createEmptyCell#()Ljetbrains/mps/openapi/editor/cells/EditorCell;" />
-      <node id="1226062528304" at="195,0,203,0" concept="7" trace="getText#()Ljava/lang/String;" />
-      <node id="1196866651896" at="52,0,61,0" concept="7" trace="createConstant_dqkua3_a0#(Ljetbrains/mps/openapi/editor/EditorContext;Lorg/jetbrains/mps/openapi/model/SNode;)Ljetbrains/mps/openapi/editor/cells/EditorCell;" />
-      <node id="1196866651896" at="119,0,128,0" concept="7" trace="createConstant_dqkua3_d0#(Ljetbrains/mps/openapi/editor/EditorContext;Lorg/jetbrains/mps/openapi/model/SNode;)Ljetbrains/mps/openapi/editor/cells/EditorCell;" />
-      <node id="1196866747057" at="143,0,152,0" concept="7" trace="createConstant_dqkua3_a0_0#(Ljetbrains/mps/openapi/editor/EditorContext;Lorg/jetbrains/mps/openapi/model/SNode;)Ljetbrains/mps/openapi/editor/cells/EditorCell;" />
-      <node id="1196866651896" at="42,0,52,0" concept="7" trace="createCollection_dqkua3_a#(Ljetbrains/mps/openapi/editor/EditorContext;Lorg/jetbrains/mps/openapi/model/SNode;)Ljetbrains/mps/openapi/editor/cells/EditorCell;" />
-      <node id="1196866747058" at="152,0,162,0" concept="7" trace="createConstant_dqkua3_b0#(Ljetbrains/mps/openapi/editor/EditorContext;Lorg/jetbrains/mps/openapi/model/SNode;)Ljetbrains/mps/openapi/editor/cells/EditorCell;" />
-      <node id="1226062530783" at="168,113,178,13" concept="8" />
-      <node id="1196866651896" at="131,0,143,0" concept="7" trace="createCollection_dqkua3_a_0#(Ljetbrains/mps/openapi/editor/EditorContext;Lorg/jetbrains/mps/openapi/model/SNode;)Ljetbrains/mps/openapi/editor/cells/EditorCell;" />
-      <node id="1226062528304" at="193,113,208,13" concept="8" />
-      <node id="1196866651896" at="64,0,83,0" concept="7" trace="createProperty_dqkua3_b0#(Ljetbrains/mps/openapi/editor/EditorContext;Lorg/jetbrains/mps/openapi/model/SNode;)Ljetbrains/mps/openapi/editor/cells/EditorCell;" />
-      <node id="1226062530783" at="168,0,187,0" concept="7" trace="createReadOnlyModelAccessor_dqkua3_d0#(Ljetbrains/mps/openapi/editor/EditorContext;Lorg/jetbrains/mps/openapi/model/SNode;)Ljetbrains/mps/openapi/editor/cells/EditorCell;" />
-      <node id="1226062528304" at="193,0,217,0" concept="7" trace="createReadOnlyModelAccessor_dqkua3_f0#(Ljetbrains/mps/openapi/editor/EditorContext;Lorg/jetbrains/mps/openapi/model/SNode;)Ljetbrains/mps/openapi/editor/cells/EditorCell;" />
-      <scope id="1226062530783" at="173,37,173,37" />
-      <scope id="1226062528304" at="203,37,203,37" />
-      <scope id="1196866651896" at="36,79,37,63" />
-      <scope id="1196866651896" at="39,82,40,65" />
-      <scope id="1214399678828" at="61,107,62,24" />
-      <scope id="6489343236075017065" at="83,107,84,24" />
-      <scope id="1196866651896" at="91,124,92,49" />
-      <scope id="1196866651896" at="100,118,101,376" />
-      <scope id="1196866651896" at="103,41,104,41" />
-      <scope id="1196866651896" at="115,40,116,22" />
-      <scope id="1214399678939" at="128,107,129,24" />
-      <scope id="1226062530786" at="170,31,171,102" />
-      <scope id="1226062530783" at="175,44,176,46" />
-      <scope id="1226062528315" at="197,31,198,208" />
-      <scope id="1226062528326" at="199,16,200,20" />
-      <scope id="1226062528304" at="205,44,206,46" />
-      <scope id="1196866651896" at="77,35,79,112">
-        <var name="manager" id="1196866651896" />
-      </scope>
-      <scope id="1196866651896" at="86,87,88,33">
-        <var name="provider" id="1196866651896" />
-      </scope>
-      <scope id="1226062530783" at="173,0,175,0">
-        <var name="s" id="1226062530783" />
-      </scope>
-      <scope id="1226062528304" at="203,0,205,0">
-        <var name="s" id="1226062528304" />
-      </scope>
-      <scope id="1196866651896" at="36,0,39,0">
->>>>>>> bd830ede
         <var name="editorContext" id="1196866651896" />
         <var name="node" id="1196866651896" />
       </scope>
@@ -3123,67 +2005,66 @@
       <node id="1196866651896" at="79,160,80,40" concept="3" />
       <node id="1196866651896" at="80,40,81,73" concept="3" />
       <node id="1196866651896" at="81,73,82,57" concept="8" />
-      <node id="1196866651896" at="82,57,83,59" concept="8" />
-      <node id="1196866651896" at="84,35,85,87" concept="8" />
-      <node id="1196866651896" at="85,87,86,94" concept="9" />
-      <node id="1196866651896" at="87,10,88,22" concept="9" />
-      <node id="6489343236075017066" at="90,107,91,24" concept="9" />
-      <node id="1196866651896" at="93,48,94,273" concept="8" />
-      <node id="1196866651896" at="94,273,95,33" concept="9" />
-      <node id="1196866651896" at="98,124,99,49" concept="14" />
-      <node id="1196866651896" at="101,55,102,59" concept="8" />
-      <node id="1196866651896" at="102,59,103,41" concept="3" />
-      <node id="1196866651896" at="103,41,104,24" concept="9" />
-      <node id="1196866651896" at="107,118,108,378" concept="3" />
-      <node id="1196866651896" at="110,41,111,41" concept="3" />
-      <node id="1196866651896" at="115,44,116,54" concept="8" />
-      <node id="1196866651896" at="116,54,117,47" concept="3" />
-      <node id="1196866651896" at="117,47,118,0" concept="11" />
-      <node id="1196866651896" at="118,0,119,40" concept="3" />
-      <node id="1196866651896" at="119,40,120,24" concept="9" />
-      <node id="1196866651896" at="122,40,123,22" concept="9" />
-      <node id="1196866651896" at="126,49,127,95" concept="8" />
-      <node id="1196866651896" at="127,95,128,47" concept="3" />
-      <node id="1196866651896" at="128,47,129,34" concept="8" />
-      <node id="1196866651896" at="129,34,130,160" concept="3" />
-      <node id="1196866651896" at="130,160,131,40" concept="3" />
-      <node id="1196866651896" at="131,40,132,34" concept="3" />
-      <node id="1196866651896" at="132,34,133,22" concept="9" />
-      <node id="1214399678940" at="135,107,136,24" concept="9" />
+      <node id="1196866651896" at="83,35,84,87" concept="8" />
+      <node id="1196866651896" at="84,87,85,112" concept="9" />
+      <node id="1196866651896" at="86,10,87,22" concept="9" />
+      <node id="6489343236075017066" at="89,107,90,24" concept="9" />
+      <node id="1196866651896" at="92,48,93,273" concept="8" />
+      <node id="1196866651896" at="93,273,94,33" concept="9" />
+      <node id="1196866651896" at="97,124,98,49" concept="14" />
+      <node id="1196866651896" at="100,55,101,59" concept="8" />
+      <node id="1196866651896" at="101,59,102,41" concept="3" />
+      <node id="1196866651896" at="102,41,103,24" concept="9" />
+      <node id="1196866651896" at="106,118,107,378" concept="3" />
+      <node id="1196866651896" at="109,41,110,41" concept="3" />
+      <node id="1196866651896" at="114,44,115,54" concept="8" />
+      <node id="1196866651896" at="115,54,116,47" concept="3" />
+      <node id="1196866651896" at="116,47,117,0" concept="11" />
+      <node id="1196866651896" at="117,0,118,40" concept="3" />
+      <node id="1196866651896" at="118,40,119,24" concept="9" />
+      <node id="1196866651896" at="121,40,122,22" concept="9" />
+      <node id="1196866651896" at="125,49,126,95" concept="8" />
+      <node id="1196866651896" at="126,95,127,47" concept="3" />
+      <node id="1196866651896" at="127,47,128,34" concept="8" />
+      <node id="1196866651896" at="128,34,129,160" concept="3" />
+      <node id="1196866651896" at="129,160,130,40" concept="3" />
+      <node id="1196866651896" at="130,40,131,34" concept="3" />
+      <node id="1196866651896" at="131,34,132,22" concept="9" />
+      <node id="1214399678940" at="134,107,135,24" concept="9" />
       <node id="1196866651896" at="29,0,31,0" concept="4" trace="myNode" />
       <node id="1196866651896" at="43,0,46,0" concept="7" trace="createCell#()Ljetbrains/mps/openapi/editor/cells/EditorCell;" />
       <node id="1214399678827" at="67,0,70,0" concept="13" trace="_StyleParameter_QueryFunction_dqkua3_a0a0#(Ljetbrains/mps/openapi/editor/EditorContext;Lorg/jetbrains/mps/openapi/model/SNode;)Ljava/awt/Color;" />
-      <node id="6489343236075017064" at="90,0,93,0" concept="13" trace="_StyleParameter_QueryFunction_dqkua3_a0b0#(Ljetbrains/mps/openapi/editor/EditorContext;Lorg/jetbrains/mps/openapi/model/SNode;)Ljava/awt/Color;" />
-      <node id="1196866651896" at="98,0,101,0" concept="2" trace="expressionSingleRoleHandler_dqkua3_c0#(Lorg/jetbrains/mps/openapi/model/SNode;Lorg/jetbrains/mps/openapi/language/SContainmentLink;Ljetbrains/mps/openapi/editor/EditorContext;)V" />
-      <node id="1196866651896" at="106,70,109,7" concept="6" />
-      <node id="1196866651896" at="109,7,112,7" concept="6" />
-      <node id="1196866651896" at="122,0,125,0" concept="7" trace="getNoTargetText#()Ljava/lang/String;" />
-      <node id="1214399678938" at="135,0,138,0" concept="13" trace="_StyleParameter_QueryFunction_dqkua3_a0d0#(Ljetbrains/mps/openapi/editor/EditorContext;Lorg/jetbrains/mps/openapi/model/SNode;)Ljava/awt/Color;" />
+      <node id="6489343236075017064" at="89,0,92,0" concept="13" trace="_StyleParameter_QueryFunction_dqkua3_a0b0#(Ljetbrains/mps/openapi/editor/EditorContext;Lorg/jetbrains/mps/openapi/model/SNode;)Ljava/awt/Color;" />
+      <node id="1196866651896" at="97,0,100,0" concept="2" trace="expressionSingleRoleHandler_dqkua3_c0#(Lorg/jetbrains/mps/openapi/model/SNode;Lorg/jetbrains/mps/openapi/language/SContainmentLink;Ljetbrains/mps/openapi/editor/EditorContext;)V" />
+      <node id="1196866651896" at="105,70,108,7" concept="6" />
+      <node id="1196866651896" at="108,7,111,7" concept="6" />
+      <node id="1196866651896" at="121,0,124,0" concept="7" trace="getNoTargetText#()Ljava/lang/String;" />
+      <node id="1214399678938" at="134,0,137,0" concept="13" trace="_StyleParameter_QueryFunction_dqkua3_a0d0#(Ljetbrains/mps/openapi/editor/EditorContext;Lorg/jetbrains/mps/openapi/model/SNode;)Ljava/awt/Color;" />
       <node id="1196866651896" at="32,0,36,0" concept="2" trace="PropertyAntiquotation_EditorBuilder_a#(Ljetbrains/mps/openapi/editor/EditorContext;Lorg/jetbrains/mps/openapi/model/SNode;)V" />
-      <node id="1196866651896" at="93,0,97,0" concept="7" trace="createRefNode_dqkua3_c0#()Ljetbrains/mps/openapi/editor/cells/EditorCell;" />
+      <node id="1196866651896" at="92,0,96,0" concept="7" trace="createRefNode_dqkua3_c0#()Ljetbrains/mps/openapi/editor/cells/EditorCell;" />
       <node id="1196866651896" at="37,0,42,0" concept="7" trace="getNode#()Lorg/jetbrains/mps/openapi/model/SNode;" />
-      <node id="1196866651896" at="83,59,88,22" concept="6" />
-      <node id="1196866651896" at="101,0,106,0" concept="7" trace="createChildCell#(Lorg/jetbrains/mps/openapi/model/SNode;)Ljetbrains/mps/openapi/editor/cells/EditorCell;" />
-      <node id="1196866651896" at="106,0,114,0" concept="7" trace="installCellInfo#(Lorg/jetbrains/mps/openapi/model/SNode;Ljetbrains/mps/openapi/editor/cells/EditorCell;)V" />
-      <node id="1196866651896" at="114,0,122,0" concept="7" trace="createEmptyCell#()Ljetbrains/mps/openapi/editor/cells/EditorCell;" />
+      <node id="1196866651896" at="82,57,87,22" concept="6" />
+      <node id="1196866651896" at="100,0,105,0" concept="7" trace="createChildCell#(Lorg/jetbrains/mps/openapi/model/SNode;)Ljetbrains/mps/openapi/editor/cells/EditorCell;" />
+      <node id="1196866651896" at="105,0,113,0" concept="7" trace="installCellInfo#(Lorg/jetbrains/mps/openapi/model/SNode;Ljetbrains/mps/openapi/editor/cells/EditorCell;)V" />
+      <node id="1196866651896" at="113,0,121,0" concept="7" trace="createEmptyCell#()Ljetbrains/mps/openapi/editor/cells/EditorCell;" />
       <node id="1196866651896" at="58,0,67,0" concept="7" trace="createConstant_dqkua3_a0#()Ljetbrains/mps/openapi/editor/cells/EditorCell;" />
-      <node id="1196866651896" at="126,0,135,0" concept="7" trace="createConstant_dqkua3_d0#()Ljetbrains/mps/openapi/editor/cells/EditorCell;" />
+      <node id="1196866651896" at="125,0,134,0" concept="7" trace="createConstant_dqkua3_d0#()Ljetbrains/mps/openapi/editor/cells/EditorCell;" />
       <node id="1196866651896" at="47,0,58,0" concept="7" trace="createCollection_dqkua3_a#()Ljetbrains/mps/openapi/editor/cells/EditorCell;" />
-      <node id="1196866651896" at="70,0,90,0" concept="7" trace="createProperty_dqkua3_b0#()Ljetbrains/mps/openapi/editor/cells/EditorCell;" />
+      <node id="1196866651896" at="70,0,89,0" concept="7" trace="createProperty_dqkua3_b0#()Ljetbrains/mps/openapi/editor/cells/EditorCell;" />
       <scope id="1196866651896" at="39,26,40,18" />
       <scope id="1196866651896" at="43,39,44,39" />
       <scope id="1214399678828" at="67,107,68,24" />
-      <scope id="6489343236075017065" at="90,107,91,24" />
-      <scope id="1196866651896" at="98,124,99,49" />
-      <scope id="1196866651896" at="107,118,108,378" />
-      <scope id="1196866651896" at="110,41,111,41" />
-      <scope id="1196866651896" at="122,40,123,22" />
-      <scope id="1214399678939" at="135,107,136,24" />
+      <scope id="6489343236075017065" at="89,107,90,24" />
+      <scope id="1196866651896" at="97,124,98,49" />
+      <scope id="1196866651896" at="106,118,107,378" />
+      <scope id="1196866651896" at="109,41,110,41" />
+      <scope id="1196866651896" at="121,40,122,22" />
+      <scope id="1214399678939" at="134,107,135,24" />
       <scope id="1196866651896" at="32,101,34,18" />
-      <scope id="1196866651896" at="84,35,86,94">
+      <scope id="1196866651896" at="83,35,85,112">
         <var name="manager" id="1196866651896" />
       </scope>
-      <scope id="1196866651896" at="93,48,95,33">
+      <scope id="1196866651896" at="92,48,94,33">
         <var name="provider" id="1196866651896" />
       </scope>
       <scope id="1196866651896" at="43,0,46,0" />
@@ -3191,29 +2072,20 @@
         <var name="editorContext" id="1214399678827" />
         <var name="node" id="1214399678827" />
       </scope>
-<<<<<<< HEAD
-      <scope id="6489343236075017064" at="90,0,93,0">
+      <scope id="6489343236075017064" at="89,0,92,0">
         <var name="editorContext" id="6489343236075017064" />
         <var name="node" id="6489343236075017064" />
       </scope>
-      <scope id="1196866651896" at="98,0,101,0">
-=======
-      <scope id="6489343236075017064" at="83,0,86,0">
-        <var name="editorContext" id="6489343236075017064" />
-        <var name="node" id="6489343236075017064" />
-      </scope>
-      <scope id="1196866651896" at="91,0,94,0">
->>>>>>> bd830ede
+      <scope id="1196866651896" at="97,0,100,0">
         <var name="containmentLink" id="1196866651896" />
         <var name="context" id="1196866651896" />
         <var name="ownerNode" id="1196866651896" />
       </scope>
-<<<<<<< HEAD
-      <scope id="1196866651896" at="101,55,104,24">
+      <scope id="1196866651896" at="100,55,103,24">
         <var name="editorCell" id="1196866651896" />
       </scope>
-      <scope id="1196866651896" at="122,0,125,0" />
-      <scope id="1214399678938" at="135,0,138,0">
+      <scope id="1196866651896" at="121,0,124,0" />
+      <scope id="1214399678938" at="134,0,137,0">
         <var name="editorContext" id="1214399678938" />
         <var name="node" id="1214399678938" />
       </scope>
@@ -3221,106 +2093,43 @@
         <var name="context" id="1196866651896" />
         <var name="node" id="1196866651896" />
       </scope>
-      <scope id="1196866651896" at="93,0,97,0" />
+      <scope id="1196866651896" at="92,0,96,0" />
       <scope id="1196866651896" at="37,0,42,0" />
-      <scope id="1196866651896" at="101,0,106,0">
+      <scope id="1196866651896" at="100,0,105,0">
         <var name="child" id="1196866651896" />
       </scope>
-      <scope id="1196866651896" at="115,44,120,24">
+      <scope id="1196866651896" at="114,44,119,24">
         <var name="editorCell" id="1196866651896" />
       </scope>
-      <scope id="1196866651896" at="106,70,112,7" />
+      <scope id="1196866651896" at="105,70,111,7" />
       <scope id="1196866651896" at="58,49,65,22">
         <var name="editorCell" id="1196866651896" />
         <var name="style" id="1196866651896" />
       </scope>
-      <scope id="1196866651896" at="126,49,133,22">
+      <scope id="1196866651896" at="125,49,132,22">
         <var name="editorCell" id="1196866651896" />
         <var name="style" id="1196866651896" />
       </scope>
-      <scope id="1196866651896" at="106,0,114,0">
+      <scope id="1196866651896" at="105,0,113,0">
         <var name="child" id="1196866651896" />
         <var name="editorCell" id="1196866651896" />
-=======
-      <scope id="1196866651896" at="94,55,97,24">
-        <var name="editorCell" id="1196866651896" />
-      </scope>
-      <scope id="1196866651896" at="115,0,118,0" />
-      <scope id="1214399678938" at="128,0,131,0">
-        <var name="editorContext" id="1214399678938" />
-        <var name="node" id="1214399678938" />
-      </scope>
-      <scope id="1226062530783" at="170,0,173,0" />
-      <scope id="1226062530783" at="175,0,178,0">
-        <var name="s" id="1226062530783" />
-      </scope>
-      <scope id="1226062528304" at="205,0,208,0">
-        <var name="s" id="1226062528304" />
-      </scope>
-      <scope id="1196866651896" at="86,0,90,0">
-        <var name="editorContext" id="1196866651896" />
-        <var name="node" id="1196866651896" />
-      </scope>
-      <scope id="1196866747060" at="162,88,166,22">
-        <var name="editorCell" id="1196866747060" />
-      </scope>
-      <scope id="1196866747077" at="187,88,191,22">
-        <var name="editorCell" id="1196866747077" />
-      </scope>
-      <scope id="1196866651896" at="94,0,99,0">
-        <var name="child" id="1196866651896" />
-      </scope>
-      <scope id="1196866651896" at="108,44,113,24">
-        <var name="editorCell" id="1196866651896" />
-      </scope>
-      <scope id="1196866651896" at="99,70,105,7" />
-      <scope id="1196866747060" at="162,0,168,0">
-        <var name="editorContext" id="1196866747060" />
-        <var name="node" id="1196866747060" />
-      </scope>
-      <scope id="1196866747077" at="187,0,193,0">
-        <var name="editorContext" id="1196866747077" />
-        <var name="node" id="1196866747077" />
-      </scope>
-      <scope id="1226062528307" at="195,31,201,9">
-        <var name="parent" id="1226062528309" />
-      </scope>
-      <scope id="1196866651896" at="52,88,59,22">
-        <var name="editorCell" id="1196866651896" />
-        <var name="style" id="1196866651896" />
-      </scope>
-      <scope id="1196866651896" at="119,88,126,22">
-        <var name="editorCell" id="1196866651896" />
-        <var name="style" id="1196866651896" />
-      </scope>
-      <scope id="1196866747057" at="143,90,150,22">
-        <var name="editorCell" id="1196866747057" />
-        <var name="style" id="1196866747057" />
->>>>>>> bd830ede
-      </scope>
-      <scope id="1196866651896" at="114,0,122,0" />
+      </scope>
+      <scope id="1196866651896" at="113,0,121,0" />
       <scope id="1196866651896" at="47,50,56,22">
         <var name="editorCell" id="1196866651896" />
       </scope>
-<<<<<<< HEAD
       <scope id="1196866651896" at="58,0,67,0" />
-      <scope id="1196866651896" at="126,0,135,0" />
+      <scope id="1196866651896" at="125,0,134,0" />
       <scope id="1196866651896" at="47,0,58,0" />
-      <scope id="1196866651896" at="70,49,88,22">
+      <scope id="1196866651896" at="70,49,87,22">
         <var name="attributeConcept" id="1196866651896" />
-        <var name="attributeKind" id="1196866651896" />
-=======
-      <scope id="1196866651896" at="99,0,107,0">
-        <var name="child" id="1196866651896" />
->>>>>>> bd830ede
         <var name="editorCell" id="1196866651896" />
         <var name="provider" id="1196866651896" />
         <var name="style" id="1196866651896" />
       </scope>
-<<<<<<< HEAD
-      <scope id="1196866651896" at="70,0,90,0" />
-      <unit id="1196866651896" at="97,0,126,0" name="jetbrains.mps.lang.quotation.editor.PropertyAntiquotation_EditorBuilder_a$expressionSingleRoleHandler_dqkua3_c0" />
-      <unit id="1196866651896" at="28,0,139,0" name="jetbrains.mps.lang.quotation.editor.PropertyAntiquotation_EditorBuilder_a" />
+      <scope id="1196866651896" at="70,0,89,0" />
+      <unit id="1196866651896" at="96,0,125,0" name="jetbrains.mps.lang.quotation.editor.PropertyAntiquotation_EditorBuilder_a$expressionSingleRoleHandler_dqkua3_c0" />
+      <unit id="1196866651896" at="28,0,138,0" name="jetbrains.mps.lang.quotation.editor.PropertyAntiquotation_EditorBuilder_a" />
     </file>
     <file name="PropertyAntiquotation_InspectorBuilder_a.java">
       <node id="1196866651896" at="29,104,30,19" concept="14" />
@@ -3425,31 +2234,11 @@
       </scope>
       <scope id="1226062528304" at="119,0,122,0">
         <var name="s" id="1226062528304" />
-=======
-      <scope id="1196866651896" at="107,0,115,0" />
-      <scope id="1196866747058" at="152,88,160,22">
-        <var name="editorCell" id="1196866747058" />
-        <var name="style" id="1196866747058" />
-      </scope>
-      <scope id="1226062528304" at="195,0,203,0" />
-      <scope id="1196866651896" at="52,0,61,0">
-        <var name="editorContext" id="1196866651896" />
-        <var name="node" id="1196866651896" />
-      </scope>
-      <scope id="1196866651896" at="119,0,128,0">
-        <var name="editorContext" id="1196866651896" />
-        <var name="node" id="1196866651896" />
-      </scope>
-      <scope id="1196866747057" at="143,0,152,0">
-        <var name="editorContext" id="1196866747057" />
-        <var name="node" id="1196866747057" />
->>>>>>> bd830ede
       </scope>
       <scope id="1196866651896" at="29,0,33,0">
         <var name="context" id="1196866651896" />
         <var name="node" id="1196866651896" />
       </scope>
-<<<<<<< HEAD
       <scope id="1196866747060" at="76,49,80,22">
         <var name="editorCell" id="1196866747060" />
       </scope>
@@ -3474,24 +2263,8 @@
       <scope id="1196866747057" at="57,0,66,0" />
       <scope id="1196866747058" at="66,0,76,0" />
       <scope id="1196866651896" at="44,52,55,22">
-=======
-      <scope id="1196866651896" at="131,91,141,22">
         <var name="editorCell" id="1196866651896" />
       </scope>
-      <scope id="1196866747058" at="152,0,162,0">
-        <var name="editorContext" id="1196866747058" />
-        <var name="node" id="1196866747058" />
-      </scope>
-      <scope id="1196866651896" at="131,0,143,0">
-        <var name="editorContext" id="1196866651896" />
-        <var name="node" id="1196866651896" />
-      </scope>
-      <scope id="1196866651896" at="64,88,81,22">
-        <var name="attributeConcept" id="1196866651896" />
->>>>>>> bd830ede
-        <var name="editorCell" id="1196866651896" />
-      </scope>
-<<<<<<< HEAD
       <scope id="1196866651896" at="44,0,57,0" />
       <scope id="1226062530783" at="82,62,99,22">
         <var name="editorCell" id="1226062530783" />
@@ -3506,32 +2279,6 @@
       <unit id="1226062530783" at="83,88,92,5" name="jetbrains.mps.lang.quotation.editor.PropertyAntiquotation_InspectorBuilder_a$1" />
       <unit id="1226062528304" at="108,88,122,5" name="jetbrains.mps.lang.quotation.editor.PropertyAntiquotation_InspectorBuilder_a$2" />
       <unit id="1196866651896" at="25,0,132,0" name="jetbrains.mps.lang.quotation.editor.PropertyAntiquotation_InspectorBuilder_a" />
-=======
-      <scope id="1226062530783" at="168,113,185,22">
-        <var name="editorCell" id="1226062530783" />
-        <var name="style" id="1226062530783" />
-      </scope>
-      <scope id="1196866651896" at="64,0,83,0">
-        <var name="editorContext" id="1196866651896" />
-        <var name="node" id="1196866651896" />
-      </scope>
-      <scope id="1226062530783" at="168,0,187,0">
-        <var name="editorContext" id="1226062530783" />
-        <var name="node" id="1226062530783" />
-      </scope>
-      <scope id="1226062528304" at="193,113,215,22">
-        <var name="editorCell" id="1226062528304" />
-        <var name="style" id="1226062528304" />
-      </scope>
-      <scope id="1226062528304" at="193,0,217,0">
-        <var name="editorContext" id="1226062528304" />
-        <var name="node" id="1226062528304" />
-      </scope>
-      <unit id="1226062530783" at="169,83,178,5" name="jetbrains.mps.lang.quotation.editor.PropertyAntiquotation_Editor$1" />
-      <unit id="1226062528304" at="194,83,208,5" name="jetbrains.mps.lang.quotation.editor.PropertyAntiquotation_Editor$2" />
-      <unit id="1196866651896" at="90,0,119,0" name="jetbrains.mps.lang.quotation.editor.PropertyAntiquotation_Editor$expressionSingleRoleHandler_dqkua3_c0" />
-      <unit id="1196866651896" at="35,0,218,0" name="jetbrains.mps.lang.quotation.editor.PropertyAntiquotation_Editor" />
->>>>>>> bd830ede
     </file>
   </root>
   <root nodeRef="r:00000000-0000-4000-0000-011c89590349(jetbrains.mps.lang.quotation.editor)/1741258697587167951">
@@ -3810,7 +2557,6 @@
   </root>
   <root nodeRef="r:00000000-0000-4000-0000-011c89590349(jetbrains.mps.lang.quotation.editor)/5455284157993910962">
     <file name="NodeBuilderNode_Editor.java">
-<<<<<<< HEAD
       <node id="5455284157993910962" at="11,79,12,81" concept="9" />
       <node id="5455284157993910962" at="14,82,15,84" concept="9" />
       <node id="5455284157993910962" at="11,0,14,0" concept="7" trace="createEditorCell#(Ljetbrains/mps/openapi/editor/EditorContext;Lorg/jetbrains/mps/openapi/model/SNode;)Ljetbrains/mps/openapi/editor/cells/EditorCell;" />
@@ -3818,213 +2564,6 @@
       <scope id="5455284157993910962" at="11,79,12,81" />
       <scope id="5455284157993910962" at="14,82,15,84" />
       <scope id="5455284157993910962" at="11,0,14,0">
-=======
-      <node id="5455284157993910962" at="44,79,45,63" concept="9" />
-      <node id="5455284157993910962" at="47,82,48,65" concept="9" />
-      <node id="5455284157993910962" at="50,89,51,96" concept="8" />
-      <node id="5455284157993910962" at="51,96,52,48" concept="3" />
-      <node id="5455284157993910962" at="52,48,53,28" concept="3" />
-      <node id="5455284157993910962" at="53,28,54,34" concept="8" />
-      <node id="5455284157993910962" at="54,34,55,68" concept="3" />
-      <node id="5455284157993910962" at="55,68,56,40" concept="3" />
-      <node id="5455284157993910962" at="56,40,57,80" concept="3" />
-      <node id="5455284157993910962" at="57,80,58,84" concept="3" />
-      <node id="5455284157993910962" at="58,84,59,84" concept="3" />
-      <node id="5455284157993910962" at="59,84,60,81" concept="3" />
-      <node id="5455284157993910962" at="60,81,61,22" concept="9" />
-      <node id="5455284157993910962" at="63,87,64,81" concept="8" />
-      <node id="5455284157993910962" at="64,81,65,32" concept="3" />
-      <node id="5455284157993910962" at="65,32,66,45" concept="3" />
-      <node id="5455284157993910962" at="66,45,67,26" concept="8" />
-      <node id="5455284157993910962" at="67,26,68,87" concept="3" />
-      <node id="5455284157993910962" at="68,87,69,58" concept="3" />
-      <node id="5455284157993910962" at="70,39,71,40" concept="3" />
-      <node id="5455284157993910962" at="71,40,72,36" concept="3" />
-      <node id="5455284157993910962" at="73,5,74,34" concept="8" />
-      <node id="5455284157993910962" at="74,34,75,60" concept="3" />
-      <node id="5455284157993910962" at="75,60,76,40" concept="3" />
-      <node id="5455284157993910962" at="76,40,77,73" concept="3" />
-      <node id="5455284157993910962" at="77,73,78,57" concept="8" />
-      <node id="5455284157993910962" at="79,35,80,82" concept="8" />
-      <node id="5455284157993910962" at="80,82,81,112" concept="9" />
-      <node id="5455284157993910962" at="82,10,83,22" concept="9" />
-      <node id="5455284157993910968" at="86,33,87,14" concept="13" />
-      <node id="5455284157993910968" at="89,69,90,67" concept="9" />
-      <node id="5455284157993910968" at="92,81,93,66" concept="9" />
-      <node id="5455284157993910970" at="95,92,96,84" concept="8" />
-      <node id="5455284157993910970" at="96,84,97,31" concept="3" />
-      <node id="5455284157993910970" at="97,31,98,44" concept="3" />
-      <node id="5455284157993910970" at="98,44,99,33" concept="3" />
-      <node id="5455284157993910970" at="99,33,100,28" concept="8" />
-      <node id="5455284157993910970" at="100,28,101,60" concept="3" />
-      <node id="5455284157993910970" at="101,60,102,44" concept="3" />
-      <node id="5455284157993910970" at="102,44,103,36" concept="8" />
-      <node id="5455284157993910970" at="103,36,104,111" concept="3" />
-      <node id="5455284157993910970" at="104,111,105,42" concept="3" />
-      <node id="5455284157993910970" at="105,42,106,75" concept="3" />
-      <node id="5455284157993910970" at="106,75,107,59" concept="8" />
-      <node id="5455284157993910970" at="108,37,109,84" concept="8" />
-      <node id="5455284157993910970" at="109,84,110,114" concept="9" />
-      <node id="5455284157993910970" at="111,12,112,24" concept="9" />
-      <node id="5455284157993910962" at="115,91,116,40" concept="8" />
-      <node id="5455284157993910962" at="116,40,117,101" concept="3" />
-      <node id="5455284157993910962" at="117,101,118,33" concept="8" />
-      <node id="5455284157993910962" at="119,31,120,71" concept="3" />
-      <node id="5455284157993910962" at="121,12,122,73" concept="3" />
-      <node id="5455284157993910962" at="123,5,124,22" concept="9" />
-      <node id="8182547171709589124" at="126,97,127,213" concept="9" />
-      <node id="8182547171709589121" at="129,89,130,87" concept="8" />
-      <node id="8182547171709589121" at="130,87,131,48" concept="3" />
-      <node id="8182547171709589121" at="131,48,132,34" concept="8" />
-      <node id="8182547171709589121" at="132,34,133,68" concept="3" />
-      <node id="8182547171709589121" at="133,68,134,57" concept="3" />
-      <node id="8182547171709589121" at="134,57,135,59" concept="3" />
-      <node id="8182547171709589121" at="135,59,136,63" concept="3" />
-      <node id="8182547171709589121" at="136,63,137,40" concept="3" />
-      <node id="8182547171709589121" at="137,40,138,34" concept="3" />
-      <node id="8182547171709589121" at="138,34,139,22" concept="9" />
-      <node id="8182547171709589122" at="141,91,142,87" concept="8" />
-      <node id="8182547171709589122" at="142,87,143,50" concept="3" />
-      <node id="8182547171709589122" at="143,50,144,34" concept="8" />
-      <node id="8182547171709589122" at="144,34,145,68" concept="3" />
-      <node id="8182547171709589122" at="145,68,146,57" concept="3" />
-      <node id="8182547171709589122" at="146,57,147,40" concept="3" />
-      <node id="8182547171709589122" at="147,40,148,34" concept="3" />
-      <node id="8182547171709589122" at="148,34,149,22" concept="9" />
-      <node id="5455284157993910962" at="151,91,152,124" concept="8" />
-      <node id="5455284157993910962" at="152,124,153,106" concept="8" />
-      <node id="5455284157993910962" at="153,106,154,47" concept="3" />
-      <node id="5455284157993910962" at="154,47,155,34" concept="8" />
-      <node id="5455284157993910962" at="155,34,156,61" concept="3" />
-      <node id="5455284157993910962" at="156,61,157,40" concept="3" />
-      <node id="5455284157993910962" at="157,40,158,49" concept="3" />
-      <node id="5455284157993910962" at="158,49,159,22" concept="9" />
-      <node id="5455284157993910962" at="162,98,163,50" concept="13" />
-      <node id="5455284157993910962" at="165,66,166,41" concept="8" />
-      <node id="5455284157993910962" at="166,41,167,93" concept="9" />
-      <node id="5455284157993910962" at="169,86,170,80" concept="8" />
-      <node id="5455284157993910962" at="170,80,171,95" concept="3" />
-      <node id="5455284157993910962" at="171,95,172,25" concept="9" />
-      <node id="5455284157993910962" at="174,68,175,34" concept="8" />
-      <node id="5455284157993910962" at="175,34,176,80" concept="3" />
-      <node id="5455284157993910962" at="176,80,177,87" concept="3" />
-      <node id="5455284157993910962" at="177,87,178,23" concept="9" />
-      <node id="5455284157993910962" at="180,89,181,65" concept="9" />
-      <node id="5455284157993910962" at="184,96,185,134" concept="3" />
-      <node id="5455284157993910962" at="186,34,187,142" concept="3" />
-      <node id="5455284157993910962" at="187,142,188,146" concept="3" />
-      <node id="5455284157993910962" at="188,146,189,80" concept="3" />
-      <node id="5455284157993910962" at="191,122,192,393" concept="3" />
-      <node id="5455284157993910962" at="197,104,198,100" concept="8" />
-      <node id="5455284157993910962" at="198,100,199,38" concept="3" />
-      <node id="5455284157993910962" at="199,38,200,36" concept="8" />
-      <node id="5455284157993910962" at="200,36,201,55" concept="3" />
-      <node id="5455284157993910962" at="201,55,202,56" concept="3" />
-      <node id="5455284157993910962" at="202,56,203,30" concept="8" />
-      <node id="5455284157993910962" at="203,30,204,62" concept="3" />
-      <node id="5455284157993910962" at="204,62,205,42" concept="3" />
-      <node id="5455284157993910962" at="205,42,206,134" concept="3" />
-      <node id="5455284157993910962" at="206,134,207,138" concept="3" />
-      <node id="5455284157993910962" at="207,138,208,24" concept="9" />
-      <node id="5455284157993911102" at="210,91,211,88" concept="8" />
-      <node id="5455284157993911102" at="211,88,212,50" concept="3" />
-      <node id="5455284157993911102" at="212,50,213,36" concept="8" />
-      <node id="5455284157993911102" at="213,36,214,51" concept="3" />
-      <node id="5455284157993911102" at="214,51,215,42" concept="3" />
-      <node id="5455284157993911102" at="215,42,216,36" concept="3" />
-      <node id="5455284157993911102" at="216,36,217,24" concept="9" />
-      <node id="5455284157993911075" at="220,88,221,87" concept="8" />
-      <node id="5455284157993911075" at="221,87,222,47" concept="3" />
-      <node id="5455284157993911075" at="222,47,223,34" concept="8" />
-      <node id="5455284157993911075" at="223,34,224,69" concept="3" />
-      <node id="5455284157993911075" at="224,69,225,40" concept="3" />
-      <node id="5455284157993911075" at="225,40,226,34" concept="3" />
-      <node id="5455284157993911075" at="226,34,227,22" concept="9" />
-      <node id="5455284157993910962" at="229,91,230,96" concept="8" />
-      <node id="5455284157993910962" at="230,96,231,50" concept="3" />
-      <node id="5455284157993910962" at="231,50,232,28" concept="3" />
-      <node id="5455284157993910962" at="232,28,233,81" concept="3" />
-      <node id="5455284157993910962" at="233,81,234,94" concept="3" />
-      <node id="5455284157993910962" at="234,94,235,22" concept="9" />
-      <node id="5455284157993911064" at="237,88,238,94" concept="8" />
-      <node id="5455284157993911064" at="238,94,239,47" concept="3" />
-      <node id="5455284157993911064" at="239,47,240,34" concept="8" />
-      <node id="5455284157993911064" at="240,34,241,73" concept="3" />
-      <node id="5455284157993911064" at="241,73,242,40" concept="3" />
-      <node id="5455284157993911064" at="242,40,243,34" concept="3" />
-      <node id="5455284157993911064" at="243,34,244,22" concept="9" />
-      <node id="5455284157993897912" at="248,31,249,439" concept="9" />
-      <node id="5455284157993911066" at="253,44,254,46" concept="9" />
-      <node id="5455284157993911066" at="256,13,257,79" concept="3" />
-      <node id="5455284157993911066" at="257,79,258,82" concept="3" />
-      <node id="5455284157993911066" at="258,82,259,60" concept="3" />
-      <node id="5455284157993911066" at="259,60,260,22" concept="9" />
-      <node id="5455284157993910962" at="121,10,123,5" concept="1" />
-      <node id="5455284157993911066" at="251,0,253,0" concept="7" trace="setText#(Ljava/lang/String;)V" />
-      <node id="5455284157993910962" at="44,0,47,0" concept="7" trace="createEditorCell#(Ljetbrains/mps/openapi/editor/EditorContext;Lorg/jetbrains/mps/openapi/model/SNode;)Ljetbrains/mps/openapi/editor/cells/EditorCell;" />
-      <node id="5455284157993910962" at="47,0,50,0" concept="7" trace="createInspectedCell#(Ljetbrains/mps/openapi/editor/EditorContext;Lorg/jetbrains/mps/openapi/model/SNode;)Ljetbrains/mps/openapi/editor/cells/EditorCell;" />
-      <node id="5455284157993910968" at="86,0,89,0" concept="2" trace="_Inline_3jn7ig_a0a#()V" />
-      <node id="5455284157993910968" at="89,0,92,0" concept="7" trace="createEditorCell#(Ljetbrains/mps/openapi/editor/EditorContext;)Ljetbrains/mps/openapi/editor/cells/EditorCell;" />
-      <node id="5455284157993910968" at="92,0,95,0" concept="7" trace="createEditorCell#(Ljetbrains/mps/openapi/editor/EditorContext;Lorg/jetbrains/mps/openapi/model/SNode;)Ljetbrains/mps/openapi/editor/cells/EditorCell;" />
-      <node id="8182547171709589118" at="126,0,129,0" concept="12" trace="renderingCondition_3jn7ig_a1a#(Lorg/jetbrains/mps/openapi/model/SNode;Ljetbrains/mps/openapi/editor/EditorContext;)Z" />
-      <node id="5455284157993910962" at="162,0,165,0" concept="2" trace="valuesListHandler_3jn7ig_c0#(Lorg/jetbrains/mps/openapi/model/SNode;Ljava/lang/String;Ljetbrains/mps/openapi/editor/EditorContext;)V" />
-      <node id="5455284157993910962" at="180,0,183,0" concept="7" trace="createEmptyCell_internal#(Ljetbrains/mps/openapi/editor/EditorContext;Lorg/jetbrains/mps/openapi/model/SNode;)Ljetbrains/mps/openapi/editor/cells/EditorCell;" />
-      <node id="5455284157993910962" at="190,9,193,9" concept="6" />
-      <node id="5455284157993911066" at="248,0,251,0" concept="7" trace="getText#()Ljava/lang/String;" />
-      <node id="5455284157993911066" at="253,0,256,0" concept="7" trace="isValidText#(Ljava/lang/String;)Z" />
-      <node id="5455284157993910962" at="69,58,73,5" concept="6" />
-      <node id="5455284157993910962" at="165,0,169,0" concept="7" trace="createNodeToInsert#(Ljetbrains/mps/openapi/editor/EditorContext;)Lorg/jetbrains/mps/openapi/model/SNode;" />
-      <node id="5455284157993910962" at="78,57,83,22" concept="6" />
-      <node id="5455284157993910970" at="107,59,112,24" concept="6" />
-      <node id="5455284157993910962" at="118,33,123,5" concept="6" />
-      <node id="5455284157993910962" at="169,0,174,0" concept="7" trace="createNodeCell#(Ljetbrains/mps/openapi/editor/EditorContext;Lorg/jetbrains/mps/openapi/model/SNode;)Ljetbrains/mps/openapi/editor/cells/EditorCell;" />
-      <node id="5455284157993910962" at="185,134,190,9" concept="6" />
-      <node id="5455284157993910962" at="174,0,180,0" concept="7" trace="createEmptyCell#(Ljetbrains/mps/openapi/editor/EditorContext;)Ljetbrains/mps/openapi/editor/cells/EditorCell;" />
-      <node id="5455284157993910962" at="229,0,237,0" concept="7" trace="createCollection_3jn7ig_a_0#(Ljetbrains/mps/openapi/editor/EditorContext;Lorg/jetbrains/mps/openapi/model/SNode;)Ljetbrains/mps/openapi/editor/cells/EditorCell;" />
-      <node id="5455284157993911102" at="210,0,219,0" concept="7" trace="createConstant_3jn7ig_a2a#(Ljetbrains/mps/openapi/editor/EditorContext;Lorg/jetbrains/mps/openapi/model/SNode;)Ljetbrains/mps/openapi/editor/cells/EditorCell;" />
-      <node id="5455284157993911075" at="220,0,229,0" concept="7" trace="createConstant_3jn7ig_d0#(Ljetbrains/mps/openapi/editor/EditorContext;Lorg/jetbrains/mps/openapi/model/SNode;)Ljetbrains/mps/openapi/editor/cells/EditorCell;" />
-      <node id="5455284157993911064" at="237,0,246,0" concept="7" trace="createConstant_3jn7ig_a0#(Ljetbrains/mps/openapi/editor/EditorContext;Lorg/jetbrains/mps/openapi/model/SNode;)Ljetbrains/mps/openapi/editor/cells/EditorCell;" />
-      <node id="8182547171709589122" at="141,0,151,0" concept="7" trace="createConstant_3jn7ig_a1a_0#(Ljetbrains/mps/openapi/editor/EditorContext;Lorg/jetbrains/mps/openapi/model/SNode;)Ljetbrains/mps/openapi/editor/cells/EditorCell;" />
-      <node id="5455284157993910962" at="151,0,161,0" concept="7" trace="createRefNodeList_3jn7ig_c0#(Ljetbrains/mps/openapi/editor/EditorContext;Lorg/jetbrains/mps/openapi/model/SNode;)Ljetbrains/mps/openapi/editor/cells/EditorCell;" />
-      <node id="5455284157993911066" at="246,113,256,13" concept="8" />
-      <node id="5455284157993910962" at="115,0,126,0" concept="7" trace="createAlternation_3jn7ig_b0#(Ljetbrains/mps/openapi/editor/EditorContext;Lorg/jetbrains/mps/openapi/model/SNode;)Ljetbrains/mps/openapi/editor/cells/EditorCell;" />
-      <node id="5455284157993910962" at="183,132,194,7" concept="6" />
-      <node id="8182547171709589121" at="129,0,141,0" concept="7" trace="createConstant_3jn7ig_a1a#(Ljetbrains/mps/openapi/editor/EditorContext;Lorg/jetbrains/mps/openapi/model/SNode;)Ljetbrains/mps/openapi/editor/cells/EditorCell;" />
-      <node id="5455284157993910962" at="50,0,63,0" concept="7" trace="createCollection_3jn7ig_a#(Ljetbrains/mps/openapi/editor/EditorContext;Lorg/jetbrains/mps/openapi/model/SNode;)Ljetbrains/mps/openapi/editor/cells/EditorCell;" />
-      <node id="5455284157993910962" at="183,0,196,0" concept="7" trace="installElementCellActions#(Lorg/jetbrains/mps/openapi/model/SNode;Lorg/jetbrains/mps/openapi/model/SNode;Ljetbrains/mps/openapi/editor/cells/EditorCell;Ljetbrains/mps/openapi/editor/EditorContext;)V" />
-      <node id="5455284157993910962" at="196,0,210,0" concept="7" trace="createSeparatorCell#(Ljetbrains/mps/openapi/editor/EditorContext;Lorg/jetbrains/mps/openapi/model/SNode;Lorg/jetbrains/mps/openapi/model/SNode;)Ljetbrains/mps/openapi/editor/cells/EditorCell;" />
-      <node id="5455284157993911066" at="246,0,262,0" concept="7" trace="createReadOnlyModelAccessor_3jn7ig_b0#(Ljetbrains/mps/openapi/editor/EditorContext;Lorg/jetbrains/mps/openapi/model/SNode;)Ljetbrains/mps/openapi/editor/cells/EditorCell;" />
-      <node id="5455284157993910970" at="95,0,114,0" concept="7" trace="createProperty_3jn7ig_a0a0#(Ljetbrains/mps/openapi/editor/EditorContext;Lorg/jetbrains/mps/openapi/model/SNode;)Ljetbrains/mps/openapi/editor/cells/EditorCell;" />
-      <node id="5455284157993910962" at="63,0,85,0" concept="7" trace="createRefCell_3jn7ig_a0#(Ljetbrains/mps/openapi/editor/EditorContext;Lorg/jetbrains/mps/openapi/model/SNode;)Ljetbrains/mps/openapi/editor/cells/EditorCell;" />
-      <scope id="5455284157993911066" at="251,37,251,37" />
-      <scope id="5455284157993910962" at="44,79,45,63" />
-      <scope id="5455284157993910962" at="47,82,48,65" />
-      <scope id="5455284157993910968" at="86,33,87,14" />
-      <scope id="5455284157993910968" at="89,69,90,67" />
-      <scope id="5455284157993910968" at="92,81,93,66" />
-      <scope id="5455284157993910962" at="119,31,120,71" />
-      <scope id="5455284157993910962" at="121,12,122,73" />
-      <scope id="8182547171709589119" at="126,97,127,213" />
-      <scope id="5455284157993910962" at="162,98,163,50" />
-      <scope id="5455284157993910962" at="180,89,181,65" />
-      <scope id="5455284157993910962" at="191,122,192,393" />
-      <scope id="5455284157993911069" at="248,31,249,439" />
-      <scope id="5455284157993911066" at="253,44,254,46" />
-      <scope id="5455284157993910962" at="70,39,72,36" />
-      <scope id="5455284157993910962" at="79,35,81,112">
-        <var name="manager" id="5455284157993910962" />
-      </scope>
-      <scope id="5455284157993910970" at="108,37,110,114">
-        <var name="manager" id="5455284157993910970" />
-      </scope>
-      <scope id="5455284157993910962" at="165,66,167,93">
-        <var name="listOwner" id="5455284157993910962" />
-      </scope>
-      <scope id="5455284157993911066" at="251,0,253,0">
-        <var name="s" id="5455284157993911066" />
-      </scope>
-      <scope id="5455284157993910962" at="44,0,47,0">
->>>>>>> bd830ede
         <var name="editorContext" id="5455284157993910962" />
         <var name="node" id="5455284157993910962" />
       </scope>
@@ -4032,7 +2571,6 @@
         <var name="editorContext" id="5455284157993910962" />
         <var name="node" id="5455284157993910962" />
       </scope>
-<<<<<<< HEAD
       <unit id="5455284157993910962" at="10,0,18,0" name="jetbrains.mps.lang.quotation.editor.NodeBuilderNode_Editor" />
     </file>
     <file name="NodeBuilderNode_EditorBuilder_a.java">
@@ -4065,424 +2603,274 @@
       <node id="5455284157993910962" at="85,57,86,40" concept="3" />
       <node id="5455284157993910962" at="86,40,87,73" concept="3" />
       <node id="5455284157993910962" at="87,73,88,57" concept="8" />
-      <node id="5455284157993910962" at="88,57,89,59" concept="8" />
-      <node id="5455284157993910962" at="90,35,91,87" concept="8" />
-      <node id="5455284157993910962" at="91,87,92,94" concept="9" />
-      <node id="5455284157993910962" at="93,10,94,22" concept="9" />
-      <node id="5455284157993910962" at="97,33,98,14" concept="14" />
-      <node id="5455284157993910962" at="100,69,101,57" concept="9" />
-      <node id="5455284157993910962" at="103,81,104,41" concept="10" />
-      <node id="5455284157993910962" at="104,41,105,123" concept="9" />
-      <node id="5455284157993910962" at="111,0,112,0" concept="4" trace="myReferencingNode" />
-      <node id="5455284157993910962" at="113,119,114,21" concept="14" />
-      <node id="5455284157993910962" at="114,21,115,42" concept="3" />
-      <node id="5455284157993910962" at="115,42,116,20" concept="3" />
-      <node id="5455284157993910962" at="119,41,120,42" concept="9" />
-      <node id="5455284157993910962" at="125,28,126,20" concept="9" />
-      <node id="5455284157993910970" at="129,53,130,91" concept="8" />
-      <node id="5455284157993910970" at="130,91,131,31" concept="3" />
-      <node id="5455284157993910970" at="131,31,132,44" concept="3" />
-      <node id="5455284157993910970" at="132,44,133,33" concept="3" />
-      <node id="5455284157993910970" at="133,33,134,28" concept="8" />
-      <node id="5455284157993910970" at="134,28,135,65" concept="3" />
-      <node id="5455284157993910970" at="135,65,136,44" concept="3" />
-      <node id="5455284157993910970" at="136,44,137,36" concept="8" />
-      <node id="5455284157993910970" at="137,36,138,108" concept="3" />
-      <node id="5455284157993910970" at="138,108,139,42" concept="3" />
-      <node id="5455284157993910970" at="139,42,140,75" concept="3" />
-      <node id="5455284157993910970" at="140,75,141,59" concept="8" />
-      <node id="5455284157993910970" at="141,59,142,61" concept="8" />
-      <node id="5455284157993910970" at="143,37,144,89" concept="8" />
-      <node id="5455284157993910970" at="144,89,145,96" concept="9" />
-      <node id="5455284157993910970" at="146,12,147,24" concept="9" />
-      <node id="5455284157993910962" at="150,52,151,40" concept="8" />
-      <node id="5455284157993910962" at="151,40,152,117" concept="3" />
-      <node id="5455284157993910962" at="152,117,153,33" concept="8" />
-      <node id="5455284157993910962" at="154,31,155,47" concept="3" />
-      <node id="5455284157993910962" at="156,12,157,49" concept="3" />
-      <node id="5455284157993910962" at="158,5,159,22" concept="9" />
-      <node id="8182547171709589124" at="161,97,162,213" concept="9" />
-      <node id="8182547171709589121" at="164,50,165,94" concept="8" />
-      <node id="8182547171709589121" at="165,94,166,48" concept="3" />
-      <node id="8182547171709589121" at="166,48,167,34" concept="8" />
-      <node id="8182547171709589121" at="167,34,168,84" concept="3" />
-      <node id="8182547171709589121" at="168,84,169,54" concept="3" />
-      <node id="8182547171709589121" at="169,54,170,56" concept="3" />
-      <node id="8182547171709589121" at="170,56,171,60" concept="3" />
-      <node id="8182547171709589121" at="171,60,172,40" concept="3" />
-      <node id="8182547171709589121" at="172,40,173,34" concept="3" />
-      <node id="8182547171709589121" at="173,34,174,22" concept="9" />
-      <node id="8182547171709589122" at="176,52,177,94" concept="8" />
-      <node id="8182547171709589122" at="177,94,178,50" concept="3" />
-      <node id="8182547171709589122" at="178,50,179,34" concept="8" />
-      <node id="8182547171709589122" at="179,34,180,84" concept="3" />
-      <node id="8182547171709589122" at="180,84,181,54" concept="3" />
-      <node id="8182547171709589122" at="181,54,182,40" concept="3" />
-      <node id="8182547171709589122" at="182,40,183,34" concept="3" />
-      <node id="8182547171709589122" at="183,34,184,22" concept="9" />
-      <node id="5455284157993910962" at="186,52,187,140" concept="8" />
-      <node id="5455284157993910962" at="187,140,188,91" concept="8" />
-      <node id="5455284157993910962" at="188,91,189,47" concept="3" />
-      <node id="5455284157993910962" at="189,47,190,34" concept="8" />
-      <node id="5455284157993910962" at="190,34,191,58" concept="3" />
-      <node id="5455284157993910962" at="191,58,192,40" concept="3" />
-      <node id="5455284157993910962" at="192,40,193,49" concept="3" />
-      <node id="5455284157993910962" at="193,49,194,22" concept="9" />
-      <node id="5455284157993910962" at="197,98,198,50" concept="14" />
-      <node id="5455284157993910962" at="200,66,201,93" concept="9" />
-      <node id="5455284157993910962" at="203,57,204,65" concept="8" />
-      <node id="5455284157993910962" at="204,65,205,58" concept="3" />
-      <node id="5455284157993910962" at="205,58,206,25" concept="9" />
-      <node id="5455284157993910962" at="208,41,209,34" concept="8" />
-      <node id="5455284157993910962" at="209,34,210,46" concept="3" />
-      <node id="5455284157993910962" at="210,46,211,49" concept="3" />
-      <node id="5455284157993910962" at="211,49,212,23" concept="9" />
-      <node id="5455284157993910962" at="215,96,216,134" concept="3" />
-      <node id="5455284157993910962" at="217,34,218,142" concept="3" />
-      <node id="5455284157993910962" at="218,142,219,146" concept="3" />
-      <node id="5455284157993910962" at="219,146,220,80" concept="3" />
-      <node id="5455284157993910962" at="222,122,223,395" concept="3" />
-      <node id="5455284157993910962" at="228,75,229,99" concept="8" />
-      <node id="5455284157993910962" at="229,99,230,38" concept="3" />
-      <node id="5455284157993910962" at="230,38,231,36" concept="8" />
-      <node id="5455284157993910962" at="231,36,232,55" concept="3" />
-      <node id="5455284157993910962" at="232,55,233,56" concept="3" />
-      <node id="5455284157993910962" at="233,56,234,62" concept="3" />
-      <node id="5455284157993910962" at="234,62,235,42" concept="3" />
-      <node id="5455284157993910962" at="235,42,236,134" concept="3" />
-      <node id="5455284157993910962" at="236,134,237,138" concept="3" />
-      <node id="5455284157993910962" at="237,138,238,24" concept="9" />
-      <node id="5455284157993911102" at="240,52,241,95" concept="8" />
-      <node id="5455284157993911102" at="241,95,242,50" concept="3" />
-      <node id="5455284157993911102" at="242,50,243,36" concept="8" />
-      <node id="5455284157993911102" at="243,36,244,48" concept="3" />
-      <node id="5455284157993911102" at="244,48,245,42" concept="3" />
-      <node id="5455284157993911102" at="245,42,246,36" concept="3" />
-      <node id="5455284157993911102" at="246,36,247,24" concept="9" />
-      <node id="5455284157993911075" at="250,49,251,94" concept="8" />
-      <node id="5455284157993911075" at="251,94,252,47" concept="3" />
-      <node id="5455284157993911075" at="252,47,253,34" concept="8" />
-      <node id="5455284157993911075" at="253,34,254,85" concept="3" />
-      <node id="5455284157993911075" at="254,85,255,40" concept="3" />
-      <node id="5455284157993911075" at="255,40,256,34" concept="3" />
-      <node id="5455284157993911075" at="256,34,257,22" concept="9" />
+      <node id="5455284157993910962" at="89,35,90,87" concept="8" />
+      <node id="5455284157993910962" at="90,87,91,112" concept="9" />
+      <node id="5455284157993910962" at="92,10,93,22" concept="9" />
+      <node id="5455284157993910962" at="96,33,97,14" concept="14" />
+      <node id="5455284157993910962" at="99,69,100,57" concept="9" />
+      <node id="5455284157993910962" at="102,81,103,41" concept="10" />
+      <node id="5455284157993910962" at="103,41,104,123" concept="9" />
+      <node id="5455284157993910962" at="110,0,111,0" concept="4" trace="myReferencingNode" />
+      <node id="5455284157993910962" at="112,119,113,21" concept="14" />
+      <node id="5455284157993910962" at="113,21,114,42" concept="3" />
+      <node id="5455284157993910962" at="114,42,115,20" concept="3" />
+      <node id="5455284157993910962" at="118,41,119,42" concept="9" />
+      <node id="5455284157993910962" at="124,28,125,20" concept="9" />
+      <node id="5455284157993910970" at="128,53,129,91" concept="8" />
+      <node id="5455284157993910970" at="129,91,130,31" concept="3" />
+      <node id="5455284157993910970" at="130,31,131,44" concept="3" />
+      <node id="5455284157993910970" at="131,44,132,33" concept="3" />
+      <node id="5455284157993910970" at="132,33,133,28" concept="8" />
+      <node id="5455284157993910970" at="133,28,134,65" concept="3" />
+      <node id="5455284157993910970" at="134,65,135,44" concept="3" />
+      <node id="5455284157993910970" at="135,44,136,36" concept="8" />
+      <node id="5455284157993910970" at="136,36,137,108" concept="3" />
+      <node id="5455284157993910970" at="137,108,138,42" concept="3" />
+      <node id="5455284157993910970" at="138,42,139,75" concept="3" />
+      <node id="5455284157993910970" at="139,75,140,59" concept="8" />
+      <node id="5455284157993910970" at="141,37,142,89" concept="8" />
+      <node id="5455284157993910970" at="142,89,143,114" concept="9" />
+      <node id="5455284157993910970" at="144,12,145,24" concept="9" />
+      <node id="5455284157993910962" at="148,52,149,40" concept="8" />
+      <node id="5455284157993910962" at="149,40,150,117" concept="3" />
+      <node id="5455284157993910962" at="150,117,151,33" concept="8" />
+      <node id="5455284157993910962" at="152,31,153,47" concept="3" />
+      <node id="5455284157993910962" at="154,12,155,49" concept="3" />
+      <node id="5455284157993910962" at="156,5,157,22" concept="9" />
+      <node id="8182547171709589124" at="159,97,160,213" concept="9" />
+      <node id="8182547171709589121" at="162,50,163,94" concept="8" />
+      <node id="8182547171709589121" at="163,94,164,48" concept="3" />
+      <node id="8182547171709589121" at="164,48,165,34" concept="8" />
+      <node id="8182547171709589121" at="165,34,166,84" concept="3" />
+      <node id="8182547171709589121" at="166,84,167,54" concept="3" />
+      <node id="8182547171709589121" at="167,54,168,56" concept="3" />
+      <node id="8182547171709589121" at="168,56,169,60" concept="3" />
+      <node id="8182547171709589121" at="169,60,170,40" concept="3" />
+      <node id="8182547171709589121" at="170,40,171,34" concept="3" />
+      <node id="8182547171709589121" at="171,34,172,22" concept="9" />
+      <node id="8182547171709589122" at="174,52,175,94" concept="8" />
+      <node id="8182547171709589122" at="175,94,176,50" concept="3" />
+      <node id="8182547171709589122" at="176,50,177,34" concept="8" />
+      <node id="8182547171709589122" at="177,34,178,84" concept="3" />
+      <node id="8182547171709589122" at="178,84,179,54" concept="3" />
+      <node id="8182547171709589122" at="179,54,180,40" concept="3" />
+      <node id="8182547171709589122" at="180,40,181,34" concept="3" />
+      <node id="8182547171709589122" at="181,34,182,22" concept="9" />
+      <node id="5455284157993910962" at="184,52,185,140" concept="8" />
+      <node id="5455284157993910962" at="185,140,186,91" concept="8" />
+      <node id="5455284157993910962" at="186,91,187,47" concept="3" />
+      <node id="5455284157993910962" at="187,47,188,34" concept="8" />
+      <node id="5455284157993910962" at="188,34,189,58" concept="3" />
+      <node id="5455284157993910962" at="189,58,190,40" concept="3" />
+      <node id="5455284157993910962" at="190,40,191,49" concept="3" />
+      <node id="5455284157993910962" at="191,49,192,22" concept="9" />
+      <node id="5455284157993910962" at="195,98,196,50" concept="14" />
+      <node id="5455284157993910962" at="198,66,199,93" concept="9" />
+      <node id="5455284157993910962" at="201,57,202,65" concept="8" />
+      <node id="5455284157993910962" at="202,65,203,58" concept="3" />
+      <node id="5455284157993910962" at="203,58,204,25" concept="9" />
+      <node id="5455284157993910962" at="206,41,207,34" concept="8" />
+      <node id="5455284157993910962" at="207,34,208,46" concept="3" />
+      <node id="5455284157993910962" at="208,46,209,49" concept="3" />
+      <node id="5455284157993910962" at="209,49,210,23" concept="9" />
+      <node id="5455284157993910962" at="213,96,214,134" concept="3" />
+      <node id="5455284157993910962" at="215,34,216,142" concept="3" />
+      <node id="5455284157993910962" at="216,142,217,146" concept="3" />
+      <node id="5455284157993910962" at="217,146,218,80" concept="3" />
+      <node id="5455284157993910962" at="220,122,221,395" concept="3" />
+      <node id="5455284157993910962" at="226,75,227,99" concept="8" />
+      <node id="5455284157993910962" at="227,99,228,38" concept="3" />
+      <node id="5455284157993910962" at="228,38,229,36" concept="8" />
+      <node id="5455284157993910962" at="229,36,230,55" concept="3" />
+      <node id="5455284157993910962" at="230,55,231,56" concept="3" />
+      <node id="5455284157993910962" at="231,56,232,62" concept="3" />
+      <node id="5455284157993910962" at="232,62,233,42" concept="3" />
+      <node id="5455284157993910962" at="233,42,234,134" concept="3" />
+      <node id="5455284157993910962" at="234,134,235,138" concept="3" />
+      <node id="5455284157993910962" at="235,138,236,24" concept="9" />
+      <node id="5455284157993911102" at="238,52,239,95" concept="8" />
+      <node id="5455284157993911102" at="239,95,240,50" concept="3" />
+      <node id="5455284157993911102" at="240,50,241,36" concept="8" />
+      <node id="5455284157993911102" at="241,36,242,48" concept="3" />
+      <node id="5455284157993911102" at="242,48,243,42" concept="3" />
+      <node id="5455284157993911102" at="243,42,244,36" concept="3" />
+      <node id="5455284157993911102" at="244,36,245,24" concept="9" />
+      <node id="5455284157993911075" at="248,49,249,94" concept="8" />
+      <node id="5455284157993911075" at="249,94,250,47" concept="3" />
+      <node id="5455284157993911075" at="250,47,251,34" concept="8" />
+      <node id="5455284157993911075" at="251,34,252,85" concept="3" />
+      <node id="5455284157993911075" at="252,85,253,40" concept="3" />
+      <node id="5455284157993911075" at="253,40,254,34" concept="3" />
+      <node id="5455284157993911075" at="254,34,255,22" concept="9" />
       <node id="5455284157993910962" at="41,0,43,0" concept="4" trace="myNode" />
-      <node id="5455284157993910962" at="109,0,111,0" concept="4" trace="myNode" />
-      <node id="5455284157993910962" at="156,10,158,5" concept="1" />
+      <node id="5455284157993910962" at="108,0,110,0" concept="4" trace="myNode" />
+      <node id="5455284157993910962" at="154,10,156,5" concept="1" />
       <node id="5455284157993910962" at="55,0,58,0" concept="7" trace="createCell#()Ljetbrains/mps/openapi/editor/cells/EditorCell;" />
-      <node id="5455284157993910962" at="97,0,100,0" concept="2" trace="_Inline_3jn7ig_a0a#()V" />
-      <node id="5455284157993910962" at="100,0,103,0" concept="7" trace="createEditorCell#(Ljetbrains/mps/openapi/editor/EditorContext;)Ljetbrains/mps/openapi/editor/cells/EditorCell;" />
-      <node id="5455284157993910962" at="119,0,122,0" concept="7" trace="createCell#()Ljetbrains/mps/openapi/editor/cells/EditorCell;" />
-      <node id="8182547171709589118" at="161,0,164,0" concept="13" trace="renderingCondition_3jn7ig_a1a#(Lorg/jetbrains/mps/openapi/model/SNode;Ljetbrains/mps/openapi/editor/EditorContext;)Z" />
-      <node id="5455284157993910962" at="197,0,200,0" concept="2" trace="valuesListHandler_3jn7ig_c0#(Lorg/jetbrains/mps/openapi/model/SNode;Ljava/lang/String;Ljetbrains/mps/openapi/editor/EditorContext;)V" />
-      <node id="5455284157993910962" at="200,0,203,0" concept="7" trace="createNodeToInsert#(Ljetbrains/mps/openapi/editor/EditorContext;)Lorg/jetbrains/mps/openapi/model/SNode;" />
-      <node id="5455284157993910962" at="221,9,224,9" concept="6" />
+      <node id="5455284157993910962" at="96,0,99,0" concept="2" trace="_Inline_3jn7ig_a0a#()V" />
+      <node id="5455284157993910962" at="99,0,102,0" concept="7" trace="createEditorCell#(Ljetbrains/mps/openapi/editor/EditorContext;)Ljetbrains/mps/openapi/editor/cells/EditorCell;" />
+      <node id="5455284157993910962" at="118,0,121,0" concept="7" trace="createCell#()Ljetbrains/mps/openapi/editor/cells/EditorCell;" />
+      <node id="8182547171709589118" at="159,0,162,0" concept="13" trace="renderingCondition_3jn7ig_a1a#(Lorg/jetbrains/mps/openapi/model/SNode;Ljetbrains/mps/openapi/editor/EditorContext;)Z" />
+      <node id="5455284157993910962" at="195,0,198,0" concept="2" trace="valuesListHandler_3jn7ig_c0#(Lorg/jetbrains/mps/openapi/model/SNode;Ljava/lang/String;Ljetbrains/mps/openapi/editor/EditorContext;)V" />
+      <node id="5455284157993910962" at="198,0,201,0" concept="7" trace="createNodeToInsert#(Ljetbrains/mps/openapi/editor/EditorContext;)Lorg/jetbrains/mps/openapi/model/SNode;" />
+      <node id="5455284157993910962" at="219,9,222,9" concept="6" />
       <node id="5455284157993910962" at="44,0,48,0" concept="2" trace="NodeBuilderNode_EditorBuilder_a#(Ljetbrains/mps/openapi/editor/EditorContext;Lorg/jetbrains/mps/openapi/model/SNode;)V" />
       <node id="5455284157993910962" at="79,63,83,5" concept="6" />
-      <node id="5455284157993910962" at="103,0,107,0" concept="7" trace="createEditorCell#(Ljetbrains/mps/openapi/editor/EditorContext;Lorg/jetbrains/mps/openapi/model/SNode;)Ljetbrains/mps/openapi/editor/cells/EditorCell;" />
+      <node id="5455284157993910962" at="102,0,106,0" concept="7" trace="createEditorCell#(Ljetbrains/mps/openapi/editor/EditorContext;Lorg/jetbrains/mps/openapi/model/SNode;)Ljetbrains/mps/openapi/editor/cells/EditorCell;" />
       <node id="5455284157993910962" at="49,0,54,0" concept="7" trace="getNode#()Lorg/jetbrains/mps/openapi/model/SNode;" />
-      <node id="5455284157993910962" at="89,59,94,22" concept="6" />
-      <node id="5455284157993910962" at="113,0,118,0" concept="2" trace="Inline_Builder_3jn7ig_a0a#(Ljetbrains/mps/openapi/editor/EditorContext;Lorg/jetbrains/mps/openapi/model/SNode;Lorg/jetbrains/mps/openapi/model/SNode;)V" />
-      <node id="5455284157993910962" at="123,0,128,0" concept="7" trace="getNode#()Lorg/jetbrains/mps/openapi/model/SNode;" />
-      <node id="5455284157993910970" at="142,61,147,24" concept="6" />
-      <node id="5455284157993910962" at="153,33,158,5" concept="6" />
-      <node id="5455284157993910962" at="203,0,208,0" concept="7" trace="createNodeCell#(Lorg/jetbrains/mps/openapi/model/SNode;)Ljetbrains/mps/openapi/editor/cells/EditorCell;" />
-      <node id="5455284157993910962" at="216,134,221,9" concept="6" />
-      <node id="5455284157993910962" at="208,0,214,0" concept="7" trace="createEmptyCell#()Ljetbrains/mps/openapi/editor/cells/EditorCell;" />
-      <node id="5455284157993911102" at="240,0,249,0" concept="7" trace="createConstant_3jn7ig_a2a#()Ljetbrains/mps/openapi/editor/cells/EditorCell;" />
-      <node id="5455284157993911075" at="250,0,259,0" concept="7" trace="createConstant_3jn7ig_d0#()Ljetbrains/mps/openapi/editor/cells/EditorCell;" />
-      <node id="8182547171709589122" at="176,0,186,0" concept="7" trace="createConstant_3jn7ig_a1a_0#()Ljetbrains/mps/openapi/editor/cells/EditorCell;" />
-      <node id="5455284157993910962" at="186,0,196,0" concept="7" trace="createRefNodeList_3jn7ig_c0#()Ljetbrains/mps/openapi/editor/cells/EditorCell;" />
-      <node id="5455284157993910962" at="150,0,161,0" concept="7" trace="createAlternation_3jn7ig_b0#()Ljetbrains/mps/openapi/editor/cells/EditorCell;" />
-      <node id="5455284157993910962" at="214,86,225,7" concept="6" />
-      <node id="8182547171709589121" at="164,0,176,0" concept="7" trace="createConstant_3jn7ig_a1a#()Ljetbrains/mps/openapi/editor/cells/EditorCell;" />
-      <node id="5455284157993910962" at="214,0,227,0" concept="7" trace="installElementCellActions#(Lorg/jetbrains/mps/openapi/model/SNode;Ljetbrains/mps/openapi/editor/cells/EditorCell;)V" />
-      <node id="5455284157993910962" at="227,0,240,0" concept="7" trace="createSeparatorCell#(Lorg/jetbrains/mps/openapi/model/SNode;Lorg/jetbrains/mps/openapi/model/SNode;)Ljetbrains/mps/openapi/editor/cells/EditorCell;" />
+      <node id="5455284157993910962" at="88,57,93,22" concept="6" />
+      <node id="5455284157993910962" at="112,0,117,0" concept="2" trace="Inline_Builder_3jn7ig_a0a#(Ljetbrains/mps/openapi/editor/EditorContext;Lorg/jetbrains/mps/openapi/model/SNode;Lorg/jetbrains/mps/openapi/model/SNode;)V" />
+      <node id="5455284157993910962" at="122,0,127,0" concept="7" trace="getNode#()Lorg/jetbrains/mps/openapi/model/SNode;" />
+      <node id="5455284157993910970" at="140,59,145,24" concept="6" />
+      <node id="5455284157993910962" at="151,33,156,5" concept="6" />
+      <node id="5455284157993910962" at="201,0,206,0" concept="7" trace="createNodeCell#(Lorg/jetbrains/mps/openapi/model/SNode;)Ljetbrains/mps/openapi/editor/cells/EditorCell;" />
+      <node id="5455284157993910962" at="214,134,219,9" concept="6" />
+      <node id="5455284157993910962" at="206,0,212,0" concept="7" trace="createEmptyCell#()Ljetbrains/mps/openapi/editor/cells/EditorCell;" />
+      <node id="5455284157993911102" at="238,0,247,0" concept="7" trace="createConstant_3jn7ig_a2a#()Ljetbrains/mps/openapi/editor/cells/EditorCell;" />
+      <node id="5455284157993911075" at="248,0,257,0" concept="7" trace="createConstant_3jn7ig_d0#()Ljetbrains/mps/openapi/editor/cells/EditorCell;" />
+      <node id="8182547171709589122" at="174,0,184,0" concept="7" trace="createConstant_3jn7ig_a1a_0#()Ljetbrains/mps/openapi/editor/cells/EditorCell;" />
+      <node id="5455284157993910962" at="184,0,194,0" concept="7" trace="createRefNodeList_3jn7ig_c0#()Ljetbrains/mps/openapi/editor/cells/EditorCell;" />
+      <node id="5455284157993910962" at="148,0,159,0" concept="7" trace="createAlternation_3jn7ig_b0#()Ljetbrains/mps/openapi/editor/cells/EditorCell;" />
+      <node id="5455284157993910962" at="212,86,223,7" concept="6" />
+      <node id="8182547171709589121" at="162,0,174,0" concept="7" trace="createConstant_3jn7ig_a1a#()Ljetbrains/mps/openapi/editor/cells/EditorCell;" />
+      <node id="5455284157993910962" at="212,0,225,0" concept="7" trace="installElementCellActions#(Lorg/jetbrains/mps/openapi/model/SNode;Ljetbrains/mps/openapi/editor/cells/EditorCell;)V" />
+      <node id="5455284157993910962" at="225,0,238,0" concept="7" trace="createSeparatorCell#(Lorg/jetbrains/mps/openapi/model/SNode;Lorg/jetbrains/mps/openapi/model/SNode;)Ljetbrains/mps/openapi/editor/cells/EditorCell;" />
       <node id="5455284157993910962" at="59,0,73,0" concept="7" trace="createCollection_3jn7ig_a#()Ljetbrains/mps/openapi/editor/cells/EditorCell;" />
-      <node id="5455284157993910970" at="129,0,149,0" concept="7" trace="createProperty_3jn7ig_a0a0#()Ljetbrains/mps/openapi/editor/cells/EditorCell;" />
-      <node id="5455284157993910962" at="73,0,96,0" concept="7" trace="createRefCell_3jn7ig_a0#()Ljetbrains/mps/openapi/editor/cells/EditorCell;" />
+      <node id="5455284157993910970" at="128,0,147,0" concept="7" trace="createProperty_3jn7ig_a0a0#()Ljetbrains/mps/openapi/editor/cells/EditorCell;" />
+      <node id="5455284157993910962" at="73,0,95,0" concept="7" trace="createRefCell_3jn7ig_a0#()Ljetbrains/mps/openapi/editor/cells/EditorCell;" />
       <scope id="5455284157993910962" at="51,26,52,18" />
       <scope id="5455284157993910962" at="55,39,56,39" />
-      <scope id="5455284157993910962" at="97,33,98,14" />
-      <scope id="5455284157993910962" at="100,69,101,57" />
-      <scope id="5455284157993910962" at="119,41,120,42" />
-      <scope id="5455284157993910962" at="125,28,126,20" />
-      <scope id="5455284157993910962" at="154,31,155,47" />
-      <scope id="5455284157993910962" at="156,12,157,49" />
-      <scope id="8182547171709589119" at="161,97,162,213" />
-      <scope id="5455284157993910962" at="197,98,198,50" />
-      <scope id="5455284157993910962" at="200,66,201,93" />
-      <scope id="5455284157993910962" at="222,122,223,395" />
+      <scope id="5455284157993910962" at="96,33,97,14" />
+      <scope id="5455284157993910962" at="99,69,100,57" />
+      <scope id="5455284157993910962" at="118,41,119,42" />
+      <scope id="5455284157993910962" at="124,28,125,20" />
+      <scope id="5455284157993910962" at="152,31,153,47" />
+      <scope id="5455284157993910962" at="154,12,155,49" />
+      <scope id="8182547171709589119" at="159,97,160,213" />
+      <scope id="5455284157993910962" at="195,98,196,50" />
+      <scope id="5455284157993910962" at="198,66,199,93" />
+      <scope id="5455284157993910962" at="220,122,221,395" />
       <scope id="5455284157993910962" at="44,95,46,18" />
       <scope id="5455284157993910962" at="80,39,82,36" />
-      <scope id="5455284157993910962" at="90,35,92,94">
+      <scope id="5455284157993910962" at="89,35,91,112">
         <var name="manager" id="5455284157993910962" />
       </scope>
-      <scope id="5455284157993910962" at="103,81,105,123" />
-      <scope id="5455284157993910970" at="143,37,145,96">
+      <scope id="5455284157993910962" at="102,81,104,123" />
+      <scope id="5455284157993910970" at="141,37,143,114">
         <var name="manager" id="5455284157993910970" />
       </scope>
       <scope id="5455284157993910962" at="55,0,58,0" />
-      <scope id="5455284157993910962" at="97,0,100,0" />
-      <scope id="5455284157993910962" at="100,0,103,0">
+      <scope id="5455284157993910962" at="96,0,99,0" />
+      <scope id="5455284157993910962" at="99,0,102,0">
         <var name="editorContext" id="5455284157993910962" />
       </scope>
-      <scope id="5455284157993910962" at="113,119,116,20" />
-      <scope id="5455284157993910962" at="119,0,122,0" />
-      <scope id="8182547171709589118" at="161,0,164,0">
+      <scope id="5455284157993910962" at="112,119,115,20" />
+      <scope id="5455284157993910962" at="118,0,121,0" />
+      <scope id="8182547171709589118" at="159,0,162,0">
         <var name="editorContext" id="8182547171709589118" />
         <var name="node" id="8182547171709589118" />
       </scope>
-      <scope id="5455284157993910962" at="197,0,200,0">
-=======
-      <scope id="5455284157993910968" at="86,0,89,0" />
-      <scope id="5455284157993910968" at="89,0,92,0">
-        <var name="editorContext" id="5455284157993910968" />
-      </scope>
-      <scope id="5455284157993910968" at="92,0,95,0">
-        <var name="editorContext" id="5455284157993910968" />
-        <var name="node" id="5455284157993910968" />
-      </scope>
-      <scope id="8182547171709589118" at="126,0,129,0">
-        <var name="editorContext" id="8182547171709589118" />
-        <var name="node" id="8182547171709589118" />
-      </scope>
-      <scope id="5455284157993910962" at="162,0,165,0">
->>>>>>> bd830ede
+      <scope id="5455284157993910962" at="195,0,198,0">
         <var name="childRole" id="5455284157993910962" />
         <var name="context" id="5455284157993910962" />
         <var name="ownerNode" id="5455284157993910962" />
       </scope>
-<<<<<<< HEAD
-      <scope id="5455284157993910962" at="200,0,203,0">
+      <scope id="5455284157993910962" at="198,0,201,0">
         <var name="editorContext" id="5455284157993910962" />
       </scope>
-      <scope id="5455284157993910962" at="203,57,206,25">
+      <scope id="5455284157993910962" at="201,57,204,25">
         <var name="elementCell" id="5455284157993910962" />
       </scope>
-      <scope id="5455284157993910962" at="217,34,220,80" />
+      <scope id="5455284157993910962" at="215,34,218,80" />
       <scope id="5455284157993910962" at="44,0,48,0">
         <var name="context" id="5455284157993910962" />
         <var name="node" id="5455284157993910962" />
       </scope>
-      <scope id="5455284157993910962" at="103,0,107,0">
-=======
-      <scope id="5455284157993910962" at="169,86,172,25">
-        <var name="elementCell" id="5455284157993910962" />
-      </scope>
-      <scope id="5455284157993910962" at="180,0,183,0">
+      <scope id="5455284157993910962" at="102,0,106,0">
         <var name="editorContext" id="5455284157993910962" />
         <var name="node" id="5455284157993910962" />
       </scope>
-      <scope id="5455284157993910962" at="186,34,189,80" />
-      <scope id="5455284157993911066" at="248,0,251,0" />
-      <scope id="5455284157993911066" at="253,0,256,0">
-        <var name="s" id="5455284157993911066" />
-      </scope>
-      <scope id="5455284157993910962" at="165,0,169,0">
->>>>>>> bd830ede
-        <var name="editorContext" id="5455284157993910962" />
-        <var name="node" id="5455284157993910962" />
-      </scope>
-<<<<<<< HEAD
-      <scope id="5455284157993910962" at="208,41,212,23">
+      <scope id="5455284157993910962" at="206,41,210,23">
         <var name="emptyCell" id="5455284157993910962" />
       </scope>
       <scope id="5455284157993910962" at="49,0,54,0" />
-      <scope id="5455284157993910962" at="113,0,118,0">
+      <scope id="5455284157993910962" at="112,0,117,0">
         <var name="context" id="5455284157993910962" />
         <var name="node" id="5455284157993910962" />
         <var name="referencingNode" id="5455284157993910962" />
       </scope>
-      <scope id="5455284157993910962" at="123,0,128,0" />
-      <scope id="5455284157993910962" at="203,0,208,0">
+      <scope id="5455284157993910962" at="122,0,127,0" />
+      <scope id="5455284157993910962" at="201,0,206,0">
         <var name="elementNode" id="5455284157993910962" />
       </scope>
-      <scope id="5455284157993910962" at="208,0,214,0" />
-      <scope id="5455284157993911102" at="240,52,247,24">
+      <scope id="5455284157993910962" at="206,0,212,0" />
+      <scope id="5455284157993911102" at="238,52,245,24">
         <var name="editorCell" id="5455284157993911102" />
         <var name="style" id="5455284157993911102" />
       </scope>
-      <scope id="5455284157993911075" at="250,49,257,22">
+      <scope id="5455284157993911075" at="248,49,255,22">
         <var name="editorCell" id="5455284157993911075" />
         <var name="style" id="5455284157993911075" />
       </scope>
-      <scope id="8182547171709589122" at="176,52,184,22">
+      <scope id="8182547171709589122" at="174,52,182,22">
         <var name="editorCell" id="8182547171709589122" />
         <var name="style" id="8182547171709589122" />
       </scope>
-      <scope id="5455284157993910962" at="186,52,194,22">
-=======
-      <scope id="5455284157993910962" at="174,68,178,23">
-        <var name="emptyCell" id="5455284157993910962" />
-      </scope>
-      <scope id="5455284157993910962" at="169,0,174,0">
-        <var name="editorContext" id="5455284157993910962" />
-        <var name="elementNode" id="5455284157993910962" />
-      </scope>
-      <scope id="5455284157993910962" at="174,0,180,0">
-        <var name="editorContext" id="5455284157993910962" />
-      </scope>
-      <scope id="5455284157993910962" at="229,91,235,22">
-        <var name="editorCell" id="5455284157993910962" />
-      </scope>
-      <scope id="5455284157993911102" at="210,91,217,24">
-        <var name="editorCell" id="5455284157993911102" />
-        <var name="style" id="5455284157993911102" />
-      </scope>
-      <scope id="5455284157993911075" at="220,88,227,22">
-        <var name="editorCell" id="5455284157993911075" />
-        <var name="style" id="5455284157993911075" />
-      </scope>
-      <scope id="5455284157993911064" at="237,88,244,22">
-        <var name="editorCell" id="5455284157993911064" />
-        <var name="style" id="5455284157993911064" />
-      </scope>
-      <scope id="8182547171709589122" at="141,91,149,22">
-        <var name="editorCell" id="8182547171709589122" />
-        <var name="style" id="8182547171709589122" />
-      </scope>
-      <scope id="5455284157993910962" at="151,91,159,22">
->>>>>>> bd830ede
+      <scope id="5455284157993910962" at="184,52,192,22">
         <var name="editorCell" id="5455284157993910962" />
         <var name="handler" id="5455284157993910962" />
         <var name="style" id="5455284157993910962" />
       </scope>
-<<<<<<< HEAD
-      <scope id="5455284157993910962" at="150,52,159,22">
+      <scope id="5455284157993910962" at="148,52,157,22">
         <var name="alternationCondition" id="5455284157993910962" />
         <var name="editorCell" id="5455284157993910962" />
       </scope>
-      <scope id="5455284157993910962" at="215,96,224,9" />
-      <scope id="5455284157993911102" at="240,0,249,0" />
-      <scope id="5455284157993911075" at="250,0,259,0" />
-      <scope id="8182547171709589121" at="164,50,174,22">
+      <scope id="5455284157993910962" at="213,96,222,9" />
+      <scope id="5455284157993911102" at="238,0,247,0" />
+      <scope id="5455284157993911075" at="248,0,257,0" />
+      <scope id="8182547171709589121" at="162,50,172,22">
         <var name="editorCell" id="8182547171709589121" />
         <var name="style" id="8182547171709589121" />
       </scope>
-      <scope id="8182547171709589122" at="176,0,186,0" />
-      <scope id="5455284157993910962" at="186,0,196,0" />
-      <scope id="5455284157993910962" at="228,75,238,24">
+      <scope id="8182547171709589122" at="174,0,184,0" />
+      <scope id="5455284157993910962" at="184,0,194,0" />
+      <scope id="5455284157993910962" at="226,75,236,24">
         <var name="editorCell" id="5455284157993910962" />
         <var name="style" id="5455284157993910962" />
       </scope>
-      <scope id="5455284157993910962" at="150,0,161,0" />
-      <scope id="5455284157993910962" at="214,86,225,7" />
+      <scope id="5455284157993910962" at="148,0,159,0" />
+      <scope id="5455284157993910962" at="212,86,223,7" />
       <scope id="5455284157993910962" at="59,50,71,22">
-=======
-      <scope id="5455284157993910962" at="229,0,237,0">
-        <var name="editorContext" id="5455284157993910962" />
-        <var name="node" id="5455284157993910962" />
-      </scope>
-      <scope id="5455284157993910962" at="115,91,124,22">
-        <var name="alternationCondition" id="5455284157993910962" />
-        <var name="editorCell" id="5455284157993910962" />
-      </scope>
-      <scope id="5455284157993910962" at="184,96,193,9" />
-      <scope id="5455284157993911102" at="210,0,219,0">
-        <var name="editorContext" id="5455284157993911102" />
-        <var name="node" id="5455284157993911102" />
-      </scope>
-      <scope id="5455284157993911075" at="220,0,229,0">
-        <var name="editorContext" id="5455284157993911075" />
-        <var name="node" id="5455284157993911075" />
-      </scope>
-      <scope id="5455284157993911064" at="237,0,246,0">
-        <var name="editorContext" id="5455284157993911064" />
-        <var name="node" id="5455284157993911064" />
-      </scope>
-      <scope id="8182547171709589121" at="129,89,139,22">
-        <var name="editorCell" id="8182547171709589121" />
-        <var name="style" id="8182547171709589121" />
-      </scope>
-      <scope id="8182547171709589122" at="141,0,151,0">
-        <var name="editorContext" id="8182547171709589122" />
-        <var name="node" id="8182547171709589122" />
-      </scope>
-      <scope id="5455284157993910962" at="151,0,161,0">
-        <var name="editorContext" id="5455284157993910962" />
-        <var name="node" id="5455284157993910962" />
-      </scope>
-      <scope id="5455284157993910962" at="50,89,61,22">
         <var name="editorCell" id="5455284157993910962" />
         <var name="style" id="5455284157993910962" />
       </scope>
-      <scope id="5455284157993910962" at="115,0,126,0">
-        <var name="editorContext" id="5455284157993910962" />
-        <var name="node" id="5455284157993910962" />
-      </scope>
-      <scope id="5455284157993910962" at="183,132,194,7" />
-      <scope id="5455284157993910962" at="197,104,208,24">
->>>>>>> bd830ede
-        <var name="editorCell" id="5455284157993910962" />
-        <var name="style" id="5455284157993910962" />
-      </scope>
-<<<<<<< HEAD
-      <scope id="8182547171709589121" at="164,0,176,0" />
-      <scope id="5455284157993910962" at="214,0,227,0">
-=======
-      <scope id="8182547171709589121" at="129,0,141,0">
-        <var name="editorContext" id="8182547171709589121" />
-        <var name="node" id="8182547171709589121" />
-      </scope>
-      <scope id="5455284157993910962" at="50,0,63,0">
-        <var name="editorContext" id="5455284157993910962" />
-        <var name="node" id="5455284157993910962" />
-      </scope>
-      <scope id="5455284157993910962" at="183,0,196,0">
-        <var name="editorContext" id="5455284157993910962" />
->>>>>>> bd830ede
+      <scope id="8182547171709589121" at="162,0,174,0" />
+      <scope id="5455284157993910962" at="212,0,225,0">
         <var name="elementCell" id="5455284157993910962" />
         <var name="elementNode" id="5455284157993910962" />
       </scope>
-<<<<<<< HEAD
-      <scope id="5455284157993910962" at="227,0,240,0">
+      <scope id="5455284157993910962" at="225,0,238,0">
         <var name="nextNode" id="5455284157993910962" />
         <var name="prevNode" id="5455284157993910962" />
       </scope>
       <scope id="5455284157993910962" at="59,0,73,0" />
-      <scope id="5455284157993910970" at="129,53,147,24">
-=======
-      <scope id="5455284157993910962" at="196,0,210,0">
-        <var name="editorContext" id="5455284157993910962" />
-        <var name="nextNode" id="5455284157993910962" />
-        <var name="prevNode" id="5455284157993910962" />
-      </scope>
-      <scope id="5455284157993911066" at="246,113,260,22">
-        <var name="editorCell" id="5455284157993911066" />
-      </scope>
-      <scope id="5455284157993911066" at="246,0,262,0">
-        <var name="editorContext" id="5455284157993911066" />
-        <var name="node" id="5455284157993911066" />
-      </scope>
-      <scope id="5455284157993910970" at="95,92,112,24">
->>>>>>> bd830ede
+      <scope id="5455284157993910970" at="128,53,145,24">
         <var name="attributeConcept" id="5455284157993910970" />
         <var name="editorCell" id="5455284157993910970" />
         <var name="provider" id="5455284157993910970" />
         <var name="style" id="5455284157993910970" />
       </scope>
-<<<<<<< HEAD
-      <scope id="5455284157993910970" at="129,0,149,0" />
-      <scope id="5455284157993910962" at="73,48,94,22">
-=======
-      <scope id="5455284157993910970" at="95,0,114,0">
-        <var name="editorContext" id="5455284157993910970" />
-        <var name="node" id="5455284157993910970" />
-      </scope>
-      <scope id="5455284157993910962" at="63,87,83,22">
->>>>>>> bd830ede
+      <scope id="5455284157993910970" at="128,0,147,0" />
+      <scope id="5455284157993910962" at="73,48,93,22">
         <var name="attributeConcept" id="5455284157993910962" />
         <var name="editorCell" id="5455284157993910962" />
         <var name="provider" id="5455284157993910962" />
         <var name="style" id="5455284157993910962" />
       </scope>
-<<<<<<< HEAD
-      <scope id="5455284157993910962" at="73,0,96,0" />
-      <unit id="5455284157993910962" at="96,0,108,0" name="jetbrains.mps.lang.quotation.editor.NodeBuilderNode_EditorBuilder_a$_Inline_3jn7ig_a0a" />
-      <unit id="5455284157993910962" at="108,0,150,0" name="jetbrains.mps.lang.quotation.editor.NodeBuilderNode_EditorBuilder_a$Inline_Builder_3jn7ig_a0a" />
-      <unit id="5455284157993910962" at="196,0,250,0" name="jetbrains.mps.lang.quotation.editor.NodeBuilderNode_EditorBuilder_a$valuesListHandler_3jn7ig_c0" />
-      <unit id="5455284157993910962" at="40,0,260,0" name="jetbrains.mps.lang.quotation.editor.NodeBuilderNode_EditorBuilder_a" />
+      <scope id="5455284157993910962" at="73,0,95,0" />
+      <unit id="5455284157993910962" at="95,0,107,0" name="jetbrains.mps.lang.quotation.editor.NodeBuilderNode_EditorBuilder_a$_Inline_3jn7ig_a0a" />
+      <unit id="5455284157993910962" at="107,0,148,0" name="jetbrains.mps.lang.quotation.editor.NodeBuilderNode_EditorBuilder_a$Inline_Builder_3jn7ig_a0a" />
+      <unit id="5455284157993910962" at="194,0,248,0" name="jetbrains.mps.lang.quotation.editor.NodeBuilderNode_EditorBuilder_a$valuesListHandler_3jn7ig_c0" />
+      <unit id="5455284157993910962" at="40,0,258,0" name="jetbrains.mps.lang.quotation.editor.NodeBuilderNode_EditorBuilder_a" />
     </file>
     <file name="NodeBuilderNode_InspectorBuilder_a.java">
       <node id="5455284157993910962" at="28,98,29,19" concept="14" />
@@ -4554,21 +2942,10 @@
       <scope id="5455284157993911066" at="61,0,77,0" />
       <unit id="5455284157993911066" at="62,88,71,5" name="jetbrains.mps.lang.quotation.editor.NodeBuilderNode_InspectorBuilder_a$1" />
       <unit id="5455284157993910962" at="24,0,78,0" name="jetbrains.mps.lang.quotation.editor.NodeBuilderNode_InspectorBuilder_a" />
-=======
-      <scope id="5455284157993910962" at="63,0,85,0">
-        <var name="editorContext" id="5455284157993910962" />
-        <var name="node" id="5455284157993910962" />
-      </scope>
-      <unit id="5455284157993911066" at="247,83,256,5" name="jetbrains.mps.lang.quotation.editor.NodeBuilderNode_Editor$1" />
-      <unit id="5455284157993910968" at="85,0,115,0" name="jetbrains.mps.lang.quotation.editor.NodeBuilderNode_Editor$_Inline_3jn7ig_a0a" />
-      <unit id="5455284157993910962" at="161,0,220,0" name="jetbrains.mps.lang.quotation.editor.NodeBuilderNode_Editor$valuesListHandler_3jn7ig_c0" />
-      <unit id="5455284157993910962" at="43,0,263,0" name="jetbrains.mps.lang.quotation.editor.NodeBuilderNode_Editor" />
->>>>>>> bd830ede
     </file>
   </root>
   <root nodeRef="r:00000000-0000-4000-0000-011c89590349(jetbrains.mps.lang.quotation.editor)/5455284157993911082">
     <file name="NodeBuilderInitProperty_Editor.java">
-<<<<<<< HEAD
       <node id="5455284157993911082" at="11,79,12,89" concept="9" />
       <node id="5455284157993911082" at="11,0,14,0" concept="7" trace="createEditorCell#(Ljetbrains/mps/openapi/editor/EditorContext;Lorg/jetbrains/mps/openapi/model/SNode;)Ljetbrains/mps/openapi/editor/cells/EditorCell;" />
       <scope id="5455284157993911082" at="11,79,12,89" />
@@ -4604,347 +2981,175 @@
       <node id="5455284157993911082" at="71,87,72,40" concept="3" />
       <node id="5455284157993911082" at="72,40,73,73" concept="3" />
       <node id="5455284157993911082" at="73,73,74,57" concept="8" />
-      <node id="5455284157993911082" at="74,57,75,59" concept="8" />
-      <node id="5455284157993911082" at="76,35,77,87" concept="8" />
-      <node id="5455284157993911082" at="77,87,78,94" concept="9" />
-      <node id="5455284157993911082" at="79,10,80,22" concept="9" />
-      <node id="5455284157993911082" at="83,33,84,14" concept="14" />
-      <node id="5455284157993911082" at="86,69,87,57" concept="9" />
-      <node id="5455284157993911082" at="89,81,90,41" concept="10" />
-      <node id="5455284157993911082" at="90,41,91,131" concept="9" />
-      <node id="5455284157993911082" at="97,0,98,0" concept="4" trace="myReferencingNode" />
-      <node id="5455284157993911082" at="99,119,100,21" concept="14" />
-      <node id="5455284157993911082" at="100,21,101,42" concept="3" />
-      <node id="5455284157993911082" at="101,42,102,20" concept="3" />
-      <node id="5455284157993911082" at="105,41,106,42" concept="9" />
-      <node id="5455284157993911082" at="111,28,112,20" concept="9" />
-      <node id="5455284157993911090" at="115,53,116,91" concept="8" />
-      <node id="5455284157993911090" at="116,91,117,31" concept="3" />
-      <node id="5455284157993911090" at="117,31,118,44" concept="3" />
-      <node id="5455284157993911090" at="118,44,119,33" concept="3" />
-      <node id="5455284157993911090" at="119,33,120,28" concept="8" />
-      <node id="5455284157993911090" at="120,28,121,65" concept="3" />
-      <node id="5455284157993911090" at="121,65,122,44" concept="3" />
-      <node id="5455284157993911090" at="122,44,123,75" concept="3" />
-      <node id="5455284157993911090" at="123,75,124,59" concept="8" />
-      <node id="5455284157993911090" at="124,59,125,61" concept="8" />
-      <node id="5455284157993911090" at="126,37,127,89" concept="8" />
-      <node id="5455284157993911090" at="127,89,128,96" concept="9" />
-      <node id="5455284157993911090" at="129,12,130,24" concept="9" />
-      <node id="5455284157993911092" at="133,49,134,94" concept="8" />
-      <node id="5455284157993911092" at="134,94,135,47" concept="3" />
-      <node id="5455284157993911092" at="135,47,136,34" concept="8" />
-      <node id="5455284157993911092" at="136,34,137,83" concept="3" />
-      <node id="5455284157993911092" at="137,83,138,54" concept="3" />
-      <node id="5455284157993911092" at="138,54,139,40" concept="3" />
-      <node id="5455284157993911092" at="139,40,140,34" concept="3" />
-      <node id="5455284157993911092" at="140,34,141,22" concept="9" />
-      <node id="5455284157993911082" at="143,48,144,285" concept="8" />
-      <node id="5455284157993911082" at="144,285,145,33" concept="9" />
-      <node id="5455284157993911082" at="148,124,149,49" concept="14" />
-      <node id="5455284157993911082" at="151,55,152,59" concept="8" />
-      <node id="5455284157993911082" at="152,59,153,41" concept="3" />
-      <node id="5455284157993911082" at="153,41,154,24" concept="9" />
-      <node id="5455284157993911082" at="157,118,158,388" concept="3" />
-      <node id="5455284157993911082" at="160,41,161,41" concept="3" />
-      <node id="5455284157993911082" at="165,44,166,54" concept="8" />
-      <node id="5455284157993911082" at="166,54,167,47" concept="3" />
-      <node id="5455284157993911082" at="167,47,168,0" concept="11" />
-      <node id="5455284157993911082" at="168,0,169,40" concept="3" />
-      <node id="5455284157993911082" at="169,40,170,24" concept="9" />
-      <node id="5455284157993911082" at="172,40,173,31" concept="9" />
+      <node id="5455284157993911082" at="75,35,76,87" concept="8" />
+      <node id="5455284157993911082" at="76,87,77,112" concept="9" />
+      <node id="5455284157993911082" at="78,10,79,22" concept="9" />
+      <node id="5455284157993911082" at="82,33,83,14" concept="14" />
+      <node id="5455284157993911082" at="85,69,86,57" concept="9" />
+      <node id="5455284157993911082" at="88,81,89,41" concept="10" />
+      <node id="5455284157993911082" at="89,41,90,131" concept="9" />
+      <node id="5455284157993911082" at="96,0,97,0" concept="4" trace="myReferencingNode" />
+      <node id="5455284157993911082" at="98,119,99,21" concept="14" />
+      <node id="5455284157993911082" at="99,21,100,42" concept="3" />
+      <node id="5455284157993911082" at="100,42,101,20" concept="3" />
+      <node id="5455284157993911082" at="104,41,105,42" concept="9" />
+      <node id="5455284157993911082" at="110,28,111,20" concept="9" />
+      <node id="5455284157993911090" at="114,53,115,91" concept="8" />
+      <node id="5455284157993911090" at="115,91,116,31" concept="3" />
+      <node id="5455284157993911090" at="116,31,117,44" concept="3" />
+      <node id="5455284157993911090" at="117,44,118,33" concept="3" />
+      <node id="5455284157993911090" at="118,33,119,28" concept="8" />
+      <node id="5455284157993911090" at="119,28,120,65" concept="3" />
+      <node id="5455284157993911090" at="120,65,121,44" concept="3" />
+      <node id="5455284157993911090" at="121,44,122,75" concept="3" />
+      <node id="5455284157993911090" at="122,75,123,59" concept="8" />
+      <node id="5455284157993911090" at="124,37,125,89" concept="8" />
+      <node id="5455284157993911090" at="125,89,126,114" concept="9" />
+      <node id="5455284157993911090" at="127,12,128,24" concept="9" />
+      <node id="5455284157993911092" at="131,49,132,94" concept="8" />
+      <node id="5455284157993911092" at="132,94,133,47" concept="3" />
+      <node id="5455284157993911092" at="133,47,134,34" concept="8" />
+      <node id="5455284157993911092" at="134,34,135,83" concept="3" />
+      <node id="5455284157993911092" at="135,83,136,54" concept="3" />
+      <node id="5455284157993911092" at="136,54,137,40" concept="3" />
+      <node id="5455284157993911092" at="137,40,138,34" concept="3" />
+      <node id="5455284157993911092" at="138,34,139,22" concept="9" />
+      <node id="5455284157993911082" at="141,48,142,285" concept="8" />
+      <node id="5455284157993911082" at="142,285,143,33" concept="9" />
+      <node id="5455284157993911082" at="146,124,147,49" concept="14" />
+      <node id="5455284157993911082" at="149,55,150,59" concept="8" />
+      <node id="5455284157993911082" at="150,59,151,41" concept="3" />
+      <node id="5455284157993911082" at="151,41,152,24" concept="9" />
+      <node id="5455284157993911082" at="155,118,156,388" concept="3" />
+      <node id="5455284157993911082" at="158,41,159,41" concept="3" />
+      <node id="5455284157993911082" at="163,44,164,54" concept="8" />
+      <node id="5455284157993911082" at="164,54,165,47" concept="3" />
+      <node id="5455284157993911082" at="165,47,166,0" concept="11" />
+      <node id="5455284157993911082" at="166,0,167,40" concept="3" />
+      <node id="5455284157993911082" at="167,40,168,24" concept="9" />
+      <node id="5455284157993911082" at="170,40,171,31" concept="9" />
       <node id="5455284157993911082" at="31,0,33,0" concept="4" trace="myNode" />
-      <node id="5455284157993911082" at="95,0,97,0" concept="4" trace="myNode" />
+      <node id="5455284157993911082" at="94,0,96,0" concept="4" trace="myNode" />
       <node id="5455284157993911082" at="45,0,48,0" concept="7" trace="createCell#()Ljetbrains/mps/openapi/editor/cells/EditorCell;" />
-      <node id="5455284157993911082" at="83,0,86,0" concept="2" trace="_Inline_s7nj87_a0a#()V" />
-      <node id="5455284157993911082" at="86,0,89,0" concept="7" trace="createEditorCell#(Ljetbrains/mps/openapi/editor/EditorContext;)Ljetbrains/mps/openapi/editor/cells/EditorCell;" />
-      <node id="5455284157993911082" at="105,0,108,0" concept="7" trace="createCell#()Ljetbrains/mps/openapi/editor/cells/EditorCell;" />
-      <node id="5455284157993911082" at="148,0,151,0" concept="2" trace="expressionSingleRoleHandler_s7nj87_c0#(Lorg/jetbrains/mps/openapi/model/SNode;Lorg/jetbrains/mps/openapi/language/SContainmentLink;Ljetbrains/mps/openapi/editor/EditorContext;)V" />
-      <node id="5455284157993911082" at="156,70,159,7" concept="6" />
-      <node id="5455284157993911082" at="159,7,162,7" concept="6" />
-      <node id="5455284157993911082" at="172,0,175,0" concept="7" trace="getNoTargetText#()Ljava/lang/String;" />
+      <node id="5455284157993911082" at="82,0,85,0" concept="2" trace="_Inline_s7nj87_a0a#()V" />
+      <node id="5455284157993911082" at="85,0,88,0" concept="7" trace="createEditorCell#(Ljetbrains/mps/openapi/editor/EditorContext;)Ljetbrains/mps/openapi/editor/cells/EditorCell;" />
+      <node id="5455284157993911082" at="104,0,107,0" concept="7" trace="createCell#()Ljetbrains/mps/openapi/editor/cells/EditorCell;" />
+      <node id="5455284157993911082" at="146,0,149,0" concept="2" trace="expressionSingleRoleHandler_s7nj87_c0#(Lorg/jetbrains/mps/openapi/model/SNode;Lorg/jetbrains/mps/openapi/language/SContainmentLink;Ljetbrains/mps/openapi/editor/EditorContext;)V" />
+      <node id="5455284157993911082" at="154,70,157,7" concept="6" />
+      <node id="5455284157993911082" at="157,7,160,7" concept="6" />
+      <node id="5455284157993911082" at="170,0,173,0" concept="7" trace="getNoTargetText#()Ljava/lang/String;" />
       <node id="5455284157993911082" at="34,0,38,0" concept="2" trace="NodeBuilderInitProperty_EditorBuilder_a#(Ljetbrains/mps/openapi/editor/EditorContext;Lorg/jetbrains/mps/openapi/model/SNode;)V" />
       <node id="5455284157993911082" at="65,63,69,5" concept="6" />
-      <node id="5455284157993911082" at="89,0,93,0" concept="7" trace="createEditorCell#(Ljetbrains/mps/openapi/editor/EditorContext;Lorg/jetbrains/mps/openapi/model/SNode;)Ljetbrains/mps/openapi/editor/cells/EditorCell;" />
-      <node id="5455284157993911082" at="143,0,147,0" concept="7" trace="createRefNode_s7nj87_c0#()Ljetbrains/mps/openapi/editor/cells/EditorCell;" />
+      <node id="5455284157993911082" at="88,0,92,0" concept="7" trace="createEditorCell#(Ljetbrains/mps/openapi/editor/EditorContext;Lorg/jetbrains/mps/openapi/model/SNode;)Ljetbrains/mps/openapi/editor/cells/EditorCell;" />
+      <node id="5455284157993911082" at="141,0,145,0" concept="7" trace="createRefNode_s7nj87_c0#()Ljetbrains/mps/openapi/editor/cells/EditorCell;" />
       <node id="5455284157993911082" at="39,0,44,0" concept="7" trace="getNode#()Lorg/jetbrains/mps/openapi/model/SNode;" />
-      <node id="5455284157993911082" at="75,59,80,22" concept="6" />
-      <node id="5455284157993911082" at="99,0,104,0" concept="2" trace="Inline_Builder_s7nj87_a0a#(Ljetbrains/mps/openapi/editor/EditorContext;Lorg/jetbrains/mps/openapi/model/SNode;Lorg/jetbrains/mps/openapi/model/SNode;)V" />
-      <node id="5455284157993911082" at="109,0,114,0" concept="7" trace="getNode#()Lorg/jetbrains/mps/openapi/model/SNode;" />
-      <node id="5455284157993911090" at="125,61,130,24" concept="6" />
-      <node id="5455284157993911082" at="151,0,156,0" concept="7" trace="createChildCell#(Lorg/jetbrains/mps/openapi/model/SNode;)Ljetbrains/mps/openapi/editor/cells/EditorCell;" />
-      <node id="5455284157993911082" at="156,0,164,0" concept="7" trace="installCellInfo#(Lorg/jetbrains/mps/openapi/model/SNode;Ljetbrains/mps/openapi/editor/cells/EditorCell;)V" />
-      <node id="5455284157993911082" at="164,0,172,0" concept="7" trace="createEmptyCell#()Ljetbrains/mps/openapi/editor/cells/EditorCell;" />
+      <node id="5455284157993911082" at="74,57,79,22" concept="6" />
+      <node id="5455284157993911082" at="98,0,103,0" concept="2" trace="Inline_Builder_s7nj87_a0a#(Ljetbrains/mps/openapi/editor/EditorContext;Lorg/jetbrains/mps/openapi/model/SNode;Lorg/jetbrains/mps/openapi/model/SNode;)V" />
+      <node id="5455284157993911082" at="108,0,113,0" concept="7" trace="getNode#()Lorg/jetbrains/mps/openapi/model/SNode;" />
+      <node id="5455284157993911090" at="123,59,128,24" concept="6" />
+      <node id="5455284157993911082" at="149,0,154,0" concept="7" trace="createChildCell#(Lorg/jetbrains/mps/openapi/model/SNode;)Ljetbrains/mps/openapi/editor/cells/EditorCell;" />
+      <node id="5455284157993911082" at="154,0,162,0" concept="7" trace="installCellInfo#(Lorg/jetbrains/mps/openapi/model/SNode;Ljetbrains/mps/openapi/editor/cells/EditorCell;)V" />
+      <node id="5455284157993911082" at="162,0,170,0" concept="7" trace="createEmptyCell#()Ljetbrains/mps/openapi/editor/cells/EditorCell;" />
       <node id="5455284157993911082" at="49,0,59,0" concept="7" trace="createCollection_s7nj87_a#()Ljetbrains/mps/openapi/editor/cells/EditorCell;" />
-      <node id="5455284157993911092" at="133,0,143,0" concept="7" trace="createConstant_s7nj87_b0#()Ljetbrains/mps/openapi/editor/cells/EditorCell;" />
-      <node id="5455284157993911090" at="115,0,132,0" concept="7" trace="createProperty_s7nj87_a0a0#()Ljetbrains/mps/openapi/editor/cells/EditorCell;" />
-      <node id="5455284157993911082" at="59,0,82,0" concept="7" trace="createRefCell_s7nj87_a0#()Ljetbrains/mps/openapi/editor/cells/EditorCell;" />
+      <node id="5455284157993911092" at="131,0,141,0" concept="7" trace="createConstant_s7nj87_b0#()Ljetbrains/mps/openapi/editor/cells/EditorCell;" />
+      <node id="5455284157993911090" at="114,0,130,0" concept="7" trace="createProperty_s7nj87_a0a0#()Ljetbrains/mps/openapi/editor/cells/EditorCell;" />
+      <node id="5455284157993911082" at="59,0,81,0" concept="7" trace="createRefCell_s7nj87_a0#()Ljetbrains/mps/openapi/editor/cells/EditorCell;" />
       <scope id="5455284157993911082" at="41,26,42,18" />
       <scope id="5455284157993911082" at="45,39,46,39" />
-      <scope id="5455284157993911082" at="83,33,84,14" />
-      <scope id="5455284157993911082" at="86,69,87,57" />
-      <scope id="5455284157993911082" at="105,41,106,42" />
-      <scope id="5455284157993911082" at="111,28,112,20" />
-      <scope id="5455284157993911082" at="148,124,149,49" />
-      <scope id="5455284157993911082" at="157,118,158,388" />
-      <scope id="5455284157993911082" at="160,41,161,41" />
-      <scope id="5455284157993911082" at="172,40,173,31" />
+      <scope id="5455284157993911082" at="82,33,83,14" />
+      <scope id="5455284157993911082" at="85,69,86,57" />
+      <scope id="5455284157993911082" at="104,41,105,42" />
+      <scope id="5455284157993911082" at="110,28,111,20" />
+      <scope id="5455284157993911082" at="146,124,147,49" />
+      <scope id="5455284157993911082" at="155,118,156,388" />
+      <scope id="5455284157993911082" at="158,41,159,41" />
+      <scope id="5455284157993911082" at="170,40,171,31" />
       <scope id="5455284157993911082" at="34,103,36,18" />
       <scope id="5455284157993911082" at="66,39,68,37" />
-      <scope id="5455284157993911082" at="76,35,78,94">
+      <scope id="5455284157993911082" at="75,35,77,112">
         <var name="manager" id="5455284157993911082" />
       </scope>
-      <scope id="5455284157993911082" at="89,81,91,131" />
-      <scope id="5455284157993911090" at="126,37,128,96">
+      <scope id="5455284157993911082" at="88,81,90,131" />
+      <scope id="5455284157993911090" at="124,37,126,114">
         <var name="manager" id="5455284157993911090" />
       </scope>
-      <scope id="5455284157993911082" at="143,48,145,33">
-=======
-      <node id="5455284157993911082" at="29,79,30,63" concept="9" />
-      <node id="5455284157993911082" at="32,89,33,96" concept="8" />
-      <node id="5455284157993911082" at="33,96,34,48" concept="3" />
-      <node id="5455284157993911082" at="34,48,35,28" concept="3" />
-      <node id="5455284157993911082" at="35,28,36,80" concept="3" />
-      <node id="5455284157993911082" at="36,80,37,81" concept="3" />
-      <node id="5455284157993911082" at="37,81,38,80" concept="3" />
-      <node id="5455284157993911082" at="38,80,39,22" concept="9" />
-      <node id="5455284157993911082" at="41,87,42,81" concept="8" />
-      <node id="5455284157993911082" at="42,81,43,33" concept="3" />
-      <node id="5455284157993911082" at="43,33,44,46" concept="3" />
-      <node id="5455284157993911082" at="44,46,45,26" concept="8" />
-      <node id="5455284157993911082" at="45,26,46,95" concept="3" />
-      <node id="5455284157993911082" at="46,95,47,58" concept="3" />
-      <node id="5455284157993911082" at="48,39,49,40" concept="3" />
-      <node id="5455284157993911082" at="49,40,50,37" concept="3" />
-      <node id="5455284157993911082" at="51,5,52,34" concept="8" />
-      <node id="5455284157993911082" at="52,34,53,71" concept="3" />
-      <node id="5455284157993911082" at="53,71,54,40" concept="3" />
-      <node id="5455284157993911082" at="54,40,55,73" concept="3" />
-      <node id="5455284157993911082" at="55,73,56,57" concept="8" />
-      <node id="5455284157993911082" at="57,35,58,82" concept="8" />
-      <node id="5455284157993911082" at="58,82,59,112" concept="9" />
-      <node id="5455284157993911082" at="60,10,61,22" concept="9" />
-      <node id="5455284157993911088" at="64,33,65,14" concept="13" />
-      <node id="5455284157993911088" at="67,69,68,67" concept="9" />
-      <node id="5455284157993911088" at="70,81,71,66" concept="9" />
-      <node id="5455284157993911090" at="73,92,74,84" concept="8" />
-      <node id="5455284157993911090" at="74,84,75,31" concept="3" />
-      <node id="5455284157993911090" at="75,31,76,44" concept="3" />
-      <node id="5455284157993911090" at="76,44,77,33" concept="3" />
-      <node id="5455284157993911090" at="77,33,78,28" concept="8" />
-      <node id="5455284157993911090" at="78,28,79,60" concept="3" />
-      <node id="5455284157993911090" at="79,60,80,44" concept="3" />
-      <node id="5455284157993911090" at="80,44,81,75" concept="3" />
-      <node id="5455284157993911090" at="81,75,82,59" concept="8" />
-      <node id="5455284157993911090" at="83,37,84,84" concept="8" />
-      <node id="5455284157993911090" at="84,84,85,114" concept="9" />
-      <node id="5455284157993911090" at="86,12,87,24" concept="9" />
-      <node id="5455284157993911092" at="90,88,91,87" concept="8" />
-      <node id="5455284157993911092" at="91,87,92,47" concept="3" />
-      <node id="5455284157993911092" at="92,47,93,34" concept="8" />
-      <node id="5455284157993911092" at="93,34,94,67" concept="3" />
-      <node id="5455284157993911092" at="94,67,95,57" concept="3" />
-      <node id="5455284157993911092" at="95,57,96,40" concept="3" />
-      <node id="5455284157993911092" at="96,40,97,34" concept="3" />
-      <node id="5455284157993911092" at="97,34,98,22" concept="9" />
-      <node id="5455284157993911082" at="100,87,101,269" concept="8" />
-      <node id="5455284157993911082" at="101,269,102,33" concept="9" />
-      <node id="5455284157993911082" at="105,124,106,49" concept="13" />
-      <node id="5455284157993911082" at="108,55,109,59" concept="8" />
-      <node id="5455284157993911082" at="109,59,110,41" concept="3" />
-      <node id="5455284157993911082" at="110,41,111,24" concept="9" />
-      <node id="5455284157993911082" at="114,118,115,386" concept="3" />
-      <node id="5455284157993911082" at="117,41,118,41" concept="3" />
-      <node id="5455284157993911082" at="122,44,123,54" concept="8" />
-      <node id="5455284157993911082" at="123,54,124,47" concept="3" />
-      <node id="5455284157993911082" at="124,47,125,0" concept="10" />
-      <node id="5455284157993911082" at="125,0,126,40" concept="3" />
-      <node id="5455284157993911082" at="126,40,127,24" concept="9" />
-      <node id="5455284157993911082" at="129,40,130,31" concept="9" />
-      <node id="5455284157993911082" at="29,0,32,0" concept="7" trace="createEditorCell#(Ljetbrains/mps/openapi/editor/EditorContext;Lorg/jetbrains/mps/openapi/model/SNode;)Ljetbrains/mps/openapi/editor/cells/EditorCell;" />
-      <node id="5455284157993911088" at="64,0,67,0" concept="2" trace="_Inline_s7nj87_a0a#()V" />
-      <node id="5455284157993911088" at="67,0,70,0" concept="7" trace="createEditorCell#(Ljetbrains/mps/openapi/editor/EditorContext;)Ljetbrains/mps/openapi/editor/cells/EditorCell;" />
-      <node id="5455284157993911088" at="70,0,73,0" concept="7" trace="createEditorCell#(Ljetbrains/mps/openapi/editor/EditorContext;Lorg/jetbrains/mps/openapi/model/SNode;)Ljetbrains/mps/openapi/editor/cells/EditorCell;" />
-      <node id="5455284157993911082" at="105,0,108,0" concept="2" trace="expressionSingleRoleHandler_s7nj87_c0#(Lorg/jetbrains/mps/openapi/model/SNode;Lorg/jetbrains/mps/openapi/language/SContainmentLink;Ljetbrains/mps/openapi/editor/EditorContext;)V" />
-      <node id="5455284157993911082" at="113,70,116,7" concept="6" />
-      <node id="5455284157993911082" at="116,7,119,7" concept="6" />
-      <node id="5455284157993911082" at="129,0,132,0" concept="7" trace="getNoTargetText#()Ljava/lang/String;" />
-      <node id="5455284157993911082" at="47,58,51,5" concept="6" />
-      <node id="5455284157993911082" at="100,0,104,0" concept="7" trace="createRefNode_s7nj87_c0#(Ljetbrains/mps/openapi/editor/EditorContext;Lorg/jetbrains/mps/openapi/model/SNode;)Ljetbrains/mps/openapi/editor/cells/EditorCell;" />
-      <node id="5455284157993911082" at="56,57,61,22" concept="6" />
-      <node id="5455284157993911090" at="82,59,87,24" concept="6" />
-      <node id="5455284157993911082" at="108,0,113,0" concept="7" trace="createChildCell#(Lorg/jetbrains/mps/openapi/model/SNode;)Ljetbrains/mps/openapi/editor/cells/EditorCell;" />
-      <node id="5455284157993911082" at="113,0,121,0" concept="7" trace="installCellInfo#(Lorg/jetbrains/mps/openapi/model/SNode;Ljetbrains/mps/openapi/editor/cells/EditorCell;)V" />
-      <node id="5455284157993911082" at="121,0,129,0" concept="7" trace="createEmptyCell#()Ljetbrains/mps/openapi/editor/cells/EditorCell;" />
-      <node id="5455284157993911082" at="32,0,41,0" concept="7" trace="createCollection_s7nj87_a#(Ljetbrains/mps/openapi/editor/EditorContext;Lorg/jetbrains/mps/openapi/model/SNode;)Ljetbrains/mps/openapi/editor/cells/EditorCell;" />
-      <node id="5455284157993911092" at="90,0,100,0" concept="7" trace="createConstant_s7nj87_b0#(Ljetbrains/mps/openapi/editor/EditorContext;Lorg/jetbrains/mps/openapi/model/SNode;)Ljetbrains/mps/openapi/editor/cells/EditorCell;" />
-      <node id="5455284157993911090" at="73,0,89,0" concept="7" trace="createProperty_s7nj87_a0a0#(Ljetbrains/mps/openapi/editor/EditorContext;Lorg/jetbrains/mps/openapi/model/SNode;)Ljetbrains/mps/openapi/editor/cells/EditorCell;" />
-      <node id="5455284157993911082" at="41,0,63,0" concept="7" trace="createRefCell_s7nj87_a0#(Ljetbrains/mps/openapi/editor/EditorContext;Lorg/jetbrains/mps/openapi/model/SNode;)Ljetbrains/mps/openapi/editor/cells/EditorCell;" />
-      <scope id="5455284157993911082" at="29,79,30,63" />
-      <scope id="5455284157993911088" at="64,33,65,14" />
-      <scope id="5455284157993911088" at="67,69,68,67" />
-      <scope id="5455284157993911088" at="70,81,71,66" />
-      <scope id="5455284157993911082" at="105,124,106,49" />
-      <scope id="5455284157993911082" at="114,118,115,386" />
-      <scope id="5455284157993911082" at="117,41,118,41" />
-      <scope id="5455284157993911082" at="129,40,130,31" />
-      <scope id="5455284157993911082" at="48,39,50,37" />
-      <scope id="5455284157993911082" at="57,35,59,112">
-        <var name="manager" id="5455284157993911082" />
-      </scope>
-      <scope id="5455284157993911090" at="83,37,85,114">
-        <var name="manager" id="5455284157993911090" />
-      </scope>
-      <scope id="5455284157993911082" at="100,87,102,33">
->>>>>>> bd830ede
+      <scope id="5455284157993911082" at="141,48,143,33">
         <var name="provider" id="5455284157993911082" />
       </scope>
       <scope id="5455284157993911082" at="45,0,48,0" />
-      <scope id="5455284157993911082" at="83,0,86,0" />
-      <scope id="5455284157993911082" at="86,0,89,0">
+      <scope id="5455284157993911082" at="82,0,85,0" />
+      <scope id="5455284157993911082" at="85,0,88,0">
         <var name="editorContext" id="5455284157993911082" />
-<<<<<<< HEAD
-      </scope>
-      <scope id="5455284157993911082" at="99,119,102,20" />
-      <scope id="5455284157993911082" at="105,0,108,0" />
-      <scope id="5455284157993911082" at="148,0,151,0">
-=======
-        <var name="node" id="5455284157993911082" />
-      </scope>
-      <scope id="5455284157993911088" at="64,0,67,0" />
-      <scope id="5455284157993911088" at="67,0,70,0">
-        <var name="editorContext" id="5455284157993911088" />
-      </scope>
-      <scope id="5455284157993911088" at="70,0,73,0">
-        <var name="editorContext" id="5455284157993911088" />
-        <var name="node" id="5455284157993911088" />
-      </scope>
-      <scope id="5455284157993911082" at="105,0,108,0">
->>>>>>> bd830ede
+      </scope>
+      <scope id="5455284157993911082" at="98,119,101,20" />
+      <scope id="5455284157993911082" at="104,0,107,0" />
+      <scope id="5455284157993911082" at="146,0,149,0">
         <var name="containmentLink" id="5455284157993911082" />
         <var name="context" id="5455284157993911082" />
         <var name="ownerNode" id="5455284157993911082" />
       </scope>
-<<<<<<< HEAD
-      <scope id="5455284157993911082" at="151,55,154,24">
+      <scope id="5455284157993911082" at="149,55,152,24">
         <var name="editorCell" id="5455284157993911082" />
       </scope>
-      <scope id="5455284157993911082" at="172,0,175,0" />
+      <scope id="5455284157993911082" at="170,0,173,0" />
       <scope id="5455284157993911082" at="34,0,38,0">
         <var name="context" id="5455284157993911082" />
         <var name="node" id="5455284157993911082" />
       </scope>
-      <scope id="5455284157993911082" at="89,0,93,0">
+      <scope id="5455284157993911082" at="88,0,92,0">
         <var name="editorContext" id="5455284157993911082" />
         <var name="node" id="5455284157993911082" />
       </scope>
-      <scope id="5455284157993911082" at="143,0,147,0" />
+      <scope id="5455284157993911082" at="141,0,145,0" />
       <scope id="5455284157993911082" at="39,0,44,0" />
-      <scope id="5455284157993911082" at="99,0,104,0">
+      <scope id="5455284157993911082" at="98,0,103,0">
         <var name="context" id="5455284157993911082" />
         <var name="node" id="5455284157993911082" />
         <var name="referencingNode" id="5455284157993911082" />
       </scope>
-      <scope id="5455284157993911082" at="109,0,114,0" />
-      <scope id="5455284157993911082" at="151,0,156,0">
+      <scope id="5455284157993911082" at="108,0,113,0" />
+      <scope id="5455284157993911082" at="149,0,154,0">
         <var name="child" id="5455284157993911082" />
       </scope>
-      <scope id="5455284157993911082" at="165,44,170,24">
+      <scope id="5455284157993911082" at="163,44,168,24">
         <var name="editorCell" id="5455284157993911082" />
       </scope>
-      <scope id="5455284157993911082" at="156,70,162,7" />
+      <scope id="5455284157993911082" at="154,70,160,7" />
       <scope id="5455284157993911082" at="49,50,57,22">
         <var name="editorCell" id="5455284157993911082" />
       </scope>
-      <scope id="5455284157993911092" at="133,49,141,22">
+      <scope id="5455284157993911092" at="131,49,139,22">
         <var name="editorCell" id="5455284157993911092" />
         <var name="style" id="5455284157993911092" />
       </scope>
-      <scope id="5455284157993911082" at="156,0,164,0">
+      <scope id="5455284157993911082" at="154,0,162,0">
         <var name="child" id="5455284157993911082" />
         <var name="editorCell" id="5455284157993911082" />
       </scope>
-      <scope id="5455284157993911082" at="164,0,172,0" />
+      <scope id="5455284157993911082" at="162,0,170,0" />
       <scope id="5455284157993911082" at="49,0,59,0" />
-      <scope id="5455284157993911092" at="133,0,143,0" />
-      <scope id="5455284157993911090" at="115,53,130,24">
-=======
-      <scope id="5455284157993911082" at="108,55,111,24">
-        <var name="editorCell" id="5455284157993911082" />
-      </scope>
-      <scope id="5455284157993911082" at="129,0,132,0" />
-      <scope id="5455284157993911082" at="100,0,104,0">
-        <var name="editorContext" id="5455284157993911082" />
-        <var name="node" id="5455284157993911082" />
-      </scope>
-      <scope id="5455284157993911082" at="108,0,113,0">
-        <var name="child" id="5455284157993911082" />
-      </scope>
-      <scope id="5455284157993911082" at="122,44,127,24">
-        <var name="editorCell" id="5455284157993911082" />
-      </scope>
-      <scope id="5455284157993911082" at="113,70,119,7" />
-      <scope id="5455284157993911082" at="32,89,39,22">
-        <var name="editorCell" id="5455284157993911082" />
-      </scope>
-      <scope id="5455284157993911092" at="90,88,98,22">
-        <var name="editorCell" id="5455284157993911092" />
-        <var name="style" id="5455284157993911092" />
-      </scope>
-      <scope id="5455284157993911082" at="113,0,121,0">
-        <var name="child" id="5455284157993911082" />
-        <var name="editorCell" id="5455284157993911082" />
-      </scope>
-      <scope id="5455284157993911082" at="121,0,129,0" />
-      <scope id="5455284157993911082" at="32,0,41,0">
-        <var name="editorContext" id="5455284157993911082" />
-        <var name="node" id="5455284157993911082" />
-      </scope>
-      <scope id="5455284157993911092" at="90,0,100,0">
-        <var name="editorContext" id="5455284157993911092" />
-        <var name="node" id="5455284157993911092" />
-      </scope>
-      <scope id="5455284157993911090" at="73,92,87,24">
->>>>>>> bd830ede
+      <scope id="5455284157993911092" at="131,0,141,0" />
+      <scope id="5455284157993911090" at="114,53,128,24">
         <var name="attributeConcept" id="5455284157993911090" />
         <var name="editorCell" id="5455284157993911090" />
         <var name="provider" id="5455284157993911090" />
       </scope>
-<<<<<<< HEAD
-      <scope id="5455284157993911090" at="115,0,132,0" />
-      <scope id="5455284157993911082" at="59,48,80,22">
-=======
-      <scope id="5455284157993911090" at="73,0,89,0">
-        <var name="editorContext" id="5455284157993911090" />
-        <var name="node" id="5455284157993911090" />
-      </scope>
-      <scope id="5455284157993911082" at="41,87,61,22">
->>>>>>> bd830ede
+      <scope id="5455284157993911090" at="114,0,130,0" />
+      <scope id="5455284157993911082" at="59,48,79,22">
         <var name="attributeConcept" id="5455284157993911082" />
         <var name="editorCell" id="5455284157993911082" />
         <var name="provider" id="5455284157993911082" />
         <var name="style" id="5455284157993911082" />
       </scope>
-<<<<<<< HEAD
-      <scope id="5455284157993911082" at="59,0,82,0" />
-      <unit id="5455284157993911082" at="82,0,94,0" name="jetbrains.mps.lang.quotation.editor.NodeBuilderInitProperty_EditorBuilder_a$_Inline_s7nj87_a0a" />
-      <unit id="5455284157993911082" at="147,0,176,0" name="jetbrains.mps.lang.quotation.editor.NodeBuilderInitProperty_EditorBuilder_a$expressionSingleRoleHandler_s7nj87_c0" />
-      <unit id="5455284157993911082" at="94,0,133,0" name="jetbrains.mps.lang.quotation.editor.NodeBuilderInitProperty_EditorBuilder_a$Inline_Builder_s7nj87_a0a" />
-      <unit id="5455284157993911082" at="30,0,177,0" name="jetbrains.mps.lang.quotation.editor.NodeBuilderInitProperty_EditorBuilder_a" />
-=======
-      <scope id="5455284157993911082" at="41,0,63,0">
-        <var name="editorContext" id="5455284157993911082" />
-        <var name="node" id="5455284157993911082" />
-      </scope>
-      <unit id="5455284157993911088" at="63,0,90,0" name="jetbrains.mps.lang.quotation.editor.NodeBuilderInitProperty_Editor$_Inline_s7nj87_a0a" />
-      <unit id="5455284157993911082" at="104,0,133,0" name="jetbrains.mps.lang.quotation.editor.NodeBuilderInitProperty_Editor$expressionSingleRoleHandler_s7nj87_c0" />
-      <unit id="5455284157993911082" at="28,0,134,0" name="jetbrains.mps.lang.quotation.editor.NodeBuilderInitProperty_Editor" />
->>>>>>> bd830ede
+      <scope id="5455284157993911082" at="59,0,81,0" />
+      <unit id="5455284157993911082" at="81,0,93,0" name="jetbrains.mps.lang.quotation.editor.NodeBuilderInitProperty_EditorBuilder_a$_Inline_s7nj87_a0a" />
+      <unit id="5455284157993911082" at="145,0,174,0" name="jetbrains.mps.lang.quotation.editor.NodeBuilderInitProperty_EditorBuilder_a$expressionSingleRoleHandler_s7nj87_c0" />
+      <unit id="5455284157993911082" at="93,0,131,0" name="jetbrains.mps.lang.quotation.editor.NodeBuilderInitProperty_EditorBuilder_a$Inline_Builder_s7nj87_a0a" />
+      <unit id="5455284157993911082" at="30,0,175,0" name="jetbrains.mps.lang.quotation.editor.NodeBuilderInitProperty_EditorBuilder_a" />
     </file>
   </root>
   <root nodeRef="r:00000000-0000-4000-0000-011c89590349(jetbrains.mps.lang.quotation.editor)/5455284157994012193">
     <file name="NodeBuilderInitLink_Editor.java">
-<<<<<<< HEAD
       <node id="5455284157994012193" at="11,79,12,85" concept="9" />
       <node id="5455284157994012193" at="11,0,14,0" concept="7" trace="createEditorCell#(Ljetbrains/mps/openapi/editor/EditorContext;Lorg/jetbrains/mps/openapi/model/SNode;)Ljetbrains/mps/openapi/editor/cells/EditorCell;" />
       <scope id="5455284157994012193" at="11,79,12,85" />
@@ -4981,341 +3186,171 @@
       <node id="5455284157994012193" at="74,110,75,40" concept="3" />
       <node id="5455284157994012193" at="75,40,76,73" concept="3" />
       <node id="5455284157994012193" at="76,73,77,57" concept="8" />
-      <node id="5455284157994012193" at="77,57,78,59" concept="8" />
-      <node id="5455284157994012193" at="79,35,80,87" concept="8" />
-      <node id="5455284157994012193" at="80,87,81,94" concept="9" />
-      <node id="5455284157994012193" at="82,10,83,22" concept="9" />
-      <node id="5455284157994012193" at="86,33,87,14" concept="14" />
-      <node id="5455284157994012193" at="89,69,90,57" concept="9" />
-      <node id="5455284157994012193" at="92,81,93,41" concept="10" />
-      <node id="5455284157994012193" at="93,41,94,127" concept="9" />
-      <node id="5455284157994012193" at="100,0,101,0" concept="4" trace="myReferencingNode" />
-      <node id="5455284157994012193" at="102,119,103,21" concept="14" />
-      <node id="5455284157994012193" at="103,21,104,42" concept="3" />
-      <node id="5455284157994012193" at="104,42,105,20" concept="3" />
-      <node id="5455284157994012193" at="108,41,109,42" concept="9" />
-      <node id="5455284157994012193" at="114,28,115,20" concept="9" />
-      <node id="5455284157994012198" at="118,53,119,91" concept="8" />
-      <node id="5455284157994012198" at="119,91,120,31" concept="3" />
-      <node id="5455284157994012198" at="120,31,121,44" concept="3" />
-      <node id="5455284157994012198" at="121,44,122,33" concept="3" />
-      <node id="5455284157994012198" at="122,33,123,28" concept="8" />
-      <node id="5455284157994012198" at="123,28,124,65" concept="3" />
-      <node id="5455284157994012198" at="124,65,125,44" concept="3" />
-      <node id="5455284157994012198" at="125,44,126,75" concept="3" />
-      <node id="5455284157994012198" at="126,75,127,59" concept="8" />
-      <node id="5455284157994012198" at="127,59,128,61" concept="8" />
-      <node id="5455284157994012198" at="129,37,130,89" concept="8" />
-      <node id="5455284157994012198" at="130,89,131,96" concept="9" />
-      <node id="5455284157994012198" at="132,12,133,24" concept="9" />
-      <node id="5455284157994012199" at="136,49,137,94" concept="8" />
-      <node id="5455284157994012199" at="137,94,138,47" concept="3" />
-      <node id="5455284157994012199" at="138,47,139,34" concept="8" />
-      <node id="5455284157994012199" at="139,34,140,83" concept="3" />
-      <node id="5455284157994012199" at="140,83,141,54" concept="3" />
-      <node id="5455284157994012199" at="141,54,142,40" concept="3" />
-      <node id="5455284157994012199" at="142,40,143,34" concept="3" />
-      <node id="5455284157994012199" at="143,34,144,22" concept="9" />
-      <node id="5455284157994012193" at="146,48,147,281" concept="8" />
-      <node id="5455284157994012193" at="147,281,148,33" concept="9" />
-      <node id="5455284157994012193" at="151,124,152,49" concept="14" />
-      <node id="5455284157994012193" at="154,55,155,59" concept="8" />
-      <node id="5455284157994012193" at="155,59,156,41" concept="3" />
-      <node id="5455284157994012193" at="156,41,157,24" concept="9" />
-      <node id="5455284157994012193" at="160,118,161,388" concept="3" />
-      <node id="5455284157994012193" at="163,41,164,41" concept="3" />
-      <node id="5455284157994012193" at="168,44,169,54" concept="8" />
-      <node id="5455284157994012193" at="169,54,170,47" concept="3" />
-      <node id="5455284157994012193" at="170,47,171,0" concept="11" />
-      <node id="5455284157994012193" at="171,0,172,40" concept="3" />
-      <node id="5455284157994012193" at="172,40,173,24" concept="9" />
-      <node id="5455284157994012193" at="175,40,176,31" concept="9" />
+      <node id="5455284157994012193" at="78,35,79,87" concept="8" />
+      <node id="5455284157994012193" at="79,87,80,112" concept="9" />
+      <node id="5455284157994012193" at="81,10,82,22" concept="9" />
+      <node id="5455284157994012193" at="85,33,86,14" concept="14" />
+      <node id="5455284157994012193" at="88,69,89,57" concept="9" />
+      <node id="5455284157994012193" at="91,81,92,41" concept="10" />
+      <node id="5455284157994012193" at="92,41,93,127" concept="9" />
+      <node id="5455284157994012193" at="99,0,100,0" concept="4" trace="myReferencingNode" />
+      <node id="5455284157994012193" at="101,119,102,21" concept="14" />
+      <node id="5455284157994012193" at="102,21,103,42" concept="3" />
+      <node id="5455284157994012193" at="103,42,104,20" concept="3" />
+      <node id="5455284157994012193" at="107,41,108,42" concept="9" />
+      <node id="5455284157994012193" at="113,28,114,20" concept="9" />
+      <node id="5455284157994012198" at="117,53,118,91" concept="8" />
+      <node id="5455284157994012198" at="118,91,119,31" concept="3" />
+      <node id="5455284157994012198" at="119,31,120,44" concept="3" />
+      <node id="5455284157994012198" at="120,44,121,33" concept="3" />
+      <node id="5455284157994012198" at="121,33,122,28" concept="8" />
+      <node id="5455284157994012198" at="122,28,123,65" concept="3" />
+      <node id="5455284157994012198" at="123,65,124,44" concept="3" />
+      <node id="5455284157994012198" at="124,44,125,75" concept="3" />
+      <node id="5455284157994012198" at="125,75,126,59" concept="8" />
+      <node id="5455284157994012198" at="127,37,128,89" concept="8" />
+      <node id="5455284157994012198" at="128,89,129,114" concept="9" />
+      <node id="5455284157994012198" at="130,12,131,24" concept="9" />
+      <node id="5455284157994012199" at="134,49,135,94" concept="8" />
+      <node id="5455284157994012199" at="135,94,136,47" concept="3" />
+      <node id="5455284157994012199" at="136,47,137,34" concept="8" />
+      <node id="5455284157994012199" at="137,34,138,83" concept="3" />
+      <node id="5455284157994012199" at="138,83,139,54" concept="3" />
+      <node id="5455284157994012199" at="139,54,140,40" concept="3" />
+      <node id="5455284157994012199" at="140,40,141,34" concept="3" />
+      <node id="5455284157994012199" at="141,34,142,22" concept="9" />
+      <node id="5455284157994012193" at="144,48,145,281" concept="8" />
+      <node id="5455284157994012193" at="145,281,146,33" concept="9" />
+      <node id="5455284157994012193" at="149,124,150,49" concept="14" />
+      <node id="5455284157994012193" at="152,55,153,59" concept="8" />
+      <node id="5455284157994012193" at="153,59,154,41" concept="3" />
+      <node id="5455284157994012193" at="154,41,155,24" concept="9" />
+      <node id="5455284157994012193" at="158,118,159,388" concept="3" />
+      <node id="5455284157994012193" at="161,41,162,41" concept="3" />
+      <node id="5455284157994012193" at="166,44,167,54" concept="8" />
+      <node id="5455284157994012193" at="167,54,168,47" concept="3" />
+      <node id="5455284157994012193" at="168,47,169,0" concept="11" />
+      <node id="5455284157994012193" at="169,0,170,40" concept="3" />
+      <node id="5455284157994012193" at="170,40,171,24" concept="9" />
+      <node id="5455284157994012193" at="173,40,174,31" concept="9" />
       <node id="5455284157994012193" at="33,0,35,0" concept="4" trace="myNode" />
-      <node id="5455284157994012193" at="98,0,100,0" concept="4" trace="myNode" />
+      <node id="5455284157994012193" at="97,0,99,0" concept="4" trace="myNode" />
       <node id="5455284157994012193" at="47,0,50,0" concept="7" trace="createCell#()Ljetbrains/mps/openapi/editor/cells/EditorCell;" />
-      <node id="5455284157994012193" at="86,0,89,0" concept="2" trace="_Inline_h9lh4k_a0a#()V" />
-      <node id="5455284157994012193" at="89,0,92,0" concept="7" trace="createEditorCell#(Ljetbrains/mps/openapi/editor/EditorContext;)Ljetbrains/mps/openapi/editor/cells/EditorCell;" />
-      <node id="5455284157994012193" at="108,0,111,0" concept="7" trace="createCell#()Ljetbrains/mps/openapi/editor/cells/EditorCell;" />
-      <node id="5455284157994012193" at="151,0,154,0" concept="2" trace="expressionSingleRoleHandler_h9lh4k_c0#(Lorg/jetbrains/mps/openapi/model/SNode;Lorg/jetbrains/mps/openapi/language/SContainmentLink;Ljetbrains/mps/openapi/editor/EditorContext;)V" />
-      <node id="5455284157994012193" at="159,70,162,7" concept="6" />
-      <node id="5455284157994012193" at="162,7,165,7" concept="6" />
-      <node id="5455284157994012193" at="175,0,178,0" concept="7" trace="getNoTargetText#()Ljava/lang/String;" />
+      <node id="5455284157994012193" at="85,0,88,0" concept="2" trace="_Inline_h9lh4k_a0a#()V" />
+      <node id="5455284157994012193" at="88,0,91,0" concept="7" trace="createEditorCell#(Ljetbrains/mps/openapi/editor/EditorContext;)Ljetbrains/mps/openapi/editor/cells/EditorCell;" />
+      <node id="5455284157994012193" at="107,0,110,0" concept="7" trace="createCell#()Ljetbrains/mps/openapi/editor/cells/EditorCell;" />
+      <node id="5455284157994012193" at="149,0,152,0" concept="2" trace="expressionSingleRoleHandler_h9lh4k_c0#(Lorg/jetbrains/mps/openapi/model/SNode;Lorg/jetbrains/mps/openapi/language/SContainmentLink;Ljetbrains/mps/openapi/editor/EditorContext;)V" />
+      <node id="5455284157994012193" at="157,70,160,7" concept="6" />
+      <node id="5455284157994012193" at="160,7,163,7" concept="6" />
+      <node id="5455284157994012193" at="173,0,176,0" concept="7" trace="getNoTargetText#()Ljava/lang/String;" />
       <node id="5455284157994012193" at="36,0,40,0" concept="2" trace="NodeBuilderInitLink_EditorBuilder_a#(Ljetbrains/mps/openapi/editor/EditorContext;Lorg/jetbrains/mps/openapi/model/SNode;)V" />
       <node id="5455284157994012193" at="67,63,71,5" concept="6" />
-      <node id="5455284157994012193" at="92,0,96,0" concept="7" trace="createEditorCell#(Ljetbrains/mps/openapi/editor/EditorContext;Lorg/jetbrains/mps/openapi/model/SNode;)Ljetbrains/mps/openapi/editor/cells/EditorCell;" />
-      <node id="5455284157994012193" at="146,0,150,0" concept="7" trace="createRefNode_h9lh4k_c0#()Ljetbrains/mps/openapi/editor/cells/EditorCell;" />
+      <node id="5455284157994012193" at="91,0,95,0" concept="7" trace="createEditorCell#(Ljetbrains/mps/openapi/editor/EditorContext;Lorg/jetbrains/mps/openapi/model/SNode;)Ljetbrains/mps/openapi/editor/cells/EditorCell;" />
+      <node id="5455284157994012193" at="144,0,148,0" concept="7" trace="createRefNode_h9lh4k_c0#()Ljetbrains/mps/openapi/editor/cells/EditorCell;" />
       <node id="5455284157994012193" at="41,0,46,0" concept="7" trace="getNode#()Lorg/jetbrains/mps/openapi/model/SNode;" />
-      <node id="5455284157994012193" at="78,59,83,22" concept="6" />
-      <node id="5455284157994012193" at="102,0,107,0" concept="2" trace="Inline_Builder_h9lh4k_a0a#(Ljetbrains/mps/openapi/editor/EditorContext;Lorg/jetbrains/mps/openapi/model/SNode;Lorg/jetbrains/mps/openapi/model/SNode;)V" />
-      <node id="5455284157994012193" at="112,0,117,0" concept="7" trace="getNode#()Lorg/jetbrains/mps/openapi/model/SNode;" />
-      <node id="5455284157994012198" at="128,61,133,24" concept="6" />
-      <node id="5455284157994012193" at="154,0,159,0" concept="7" trace="createChildCell#(Lorg/jetbrains/mps/openapi/model/SNode;)Ljetbrains/mps/openapi/editor/cells/EditorCell;" />
-      <node id="5455284157994012193" at="159,0,167,0" concept="7" trace="installCellInfo#(Lorg/jetbrains/mps/openapi/model/SNode;Ljetbrains/mps/openapi/editor/cells/EditorCell;)V" />
-      <node id="5455284157994012193" at="167,0,175,0" concept="7" trace="createEmptyCell#()Ljetbrains/mps/openapi/editor/cells/EditorCell;" />
+      <node id="5455284157994012193" at="77,57,82,22" concept="6" />
+      <node id="5455284157994012193" at="101,0,106,0" concept="2" trace="Inline_Builder_h9lh4k_a0a#(Ljetbrains/mps/openapi/editor/EditorContext;Lorg/jetbrains/mps/openapi/model/SNode;Lorg/jetbrains/mps/openapi/model/SNode;)V" />
+      <node id="5455284157994012193" at="111,0,116,0" concept="7" trace="getNode#()Lorg/jetbrains/mps/openapi/model/SNode;" />
+      <node id="5455284157994012198" at="126,59,131,24" concept="6" />
+      <node id="5455284157994012193" at="152,0,157,0" concept="7" trace="createChildCell#(Lorg/jetbrains/mps/openapi/model/SNode;)Ljetbrains/mps/openapi/editor/cells/EditorCell;" />
+      <node id="5455284157994012193" at="157,0,165,0" concept="7" trace="installCellInfo#(Lorg/jetbrains/mps/openapi/model/SNode;Ljetbrains/mps/openapi/editor/cells/EditorCell;)V" />
+      <node id="5455284157994012193" at="165,0,173,0" concept="7" trace="createEmptyCell#()Ljetbrains/mps/openapi/editor/cells/EditorCell;" />
       <node id="5455284157994012193" at="51,0,61,0" concept="7" trace="createCollection_h9lh4k_a#()Ljetbrains/mps/openapi/editor/cells/EditorCell;" />
-      <node id="5455284157994012199" at="136,0,146,0" concept="7" trace="createConstant_h9lh4k_b0#()Ljetbrains/mps/openapi/editor/cells/EditorCell;" />
-      <node id="5455284157994012198" at="118,0,135,0" concept="7" trace="createProperty_h9lh4k_a0a0#()Ljetbrains/mps/openapi/editor/cells/EditorCell;" />
-      <node id="5455284157994012193" at="61,0,85,0" concept="7" trace="createRefCell_h9lh4k_a0#()Ljetbrains/mps/openapi/editor/cells/EditorCell;" />
+      <node id="5455284157994012199" at="134,0,144,0" concept="7" trace="createConstant_h9lh4k_b0#()Ljetbrains/mps/openapi/editor/cells/EditorCell;" />
+      <node id="5455284157994012198" at="117,0,133,0" concept="7" trace="createProperty_h9lh4k_a0a0#()Ljetbrains/mps/openapi/editor/cells/EditorCell;" />
+      <node id="5455284157994012193" at="61,0,84,0" concept="7" trace="createRefCell_h9lh4k_a0#()Ljetbrains/mps/openapi/editor/cells/EditorCell;" />
       <scope id="5455284157994012193" at="43,26,44,18" />
       <scope id="5455284157994012193" at="47,39,48,39" />
-      <scope id="5455284157994012193" at="86,33,87,14" />
-      <scope id="5455284157994012193" at="89,69,90,57" />
-      <scope id="5455284157994012193" at="108,41,109,42" />
-      <scope id="5455284157994012193" at="114,28,115,20" />
-      <scope id="5455284157994012193" at="151,124,152,49" />
-      <scope id="5455284157994012193" at="160,118,161,388" />
-      <scope id="5455284157994012193" at="163,41,164,41" />
-      <scope id="5455284157994012193" at="175,40,176,31" />
+      <scope id="5455284157994012193" at="85,33,86,14" />
+      <scope id="5455284157994012193" at="88,69,89,57" />
+      <scope id="5455284157994012193" at="107,41,108,42" />
+      <scope id="5455284157994012193" at="113,28,114,20" />
+      <scope id="5455284157994012193" at="149,124,150,49" />
+      <scope id="5455284157994012193" at="158,118,159,388" />
+      <scope id="5455284157994012193" at="161,41,162,41" />
+      <scope id="5455284157994012193" at="173,40,174,31" />
       <scope id="5455284157994012193" at="36,99,38,18" />
       <scope id="5455284157994012193" at="68,39,70,33" />
-      <scope id="5455284157994012193" at="79,35,81,94">
+      <scope id="5455284157994012193" at="78,35,80,112">
         <var name="manager" id="5455284157994012193" />
       </scope>
-      <scope id="5455284157994012193" at="92,81,94,127" />
-      <scope id="5455284157994012198" at="129,37,131,96">
+      <scope id="5455284157994012193" at="91,81,93,127" />
+      <scope id="5455284157994012198" at="127,37,129,114">
         <var name="manager" id="5455284157994012198" />
       </scope>
-      <scope id="5455284157994012193" at="146,48,148,33">
-=======
-      <node id="5455284157994012193" at="31,79,32,63" concept="9" />
-      <node id="5455284157994012193" at="34,89,35,96" concept="8" />
-      <node id="5455284157994012193" at="35,96,36,48" concept="3" />
-      <node id="5455284157994012193" at="36,48,37,28" concept="3" />
-      <node id="5455284157994012193" at="37,28,38,80" concept="3" />
-      <node id="5455284157994012193" at="38,80,39,81" concept="3" />
-      <node id="5455284157994012193" at="39,81,40,80" concept="3" />
-      <node id="5455284157994012193" at="40,80,41,22" concept="9" />
-      <node id="5455284157994012193" at="43,87,44,81" concept="8" />
-      <node id="5455284157994012193" at="44,81,45,29" concept="3" />
-      <node id="5455284157994012193" at="45,29,46,42" concept="3" />
-      <node id="5455284157994012193" at="46,42,47,26" concept="8" />
-      <node id="5455284157994012193" at="47,26,48,91" concept="3" />
-      <node id="5455284157994012193" at="48,91,49,58" concept="3" />
-      <node id="5455284157994012193" at="50,39,51,40" concept="3" />
-      <node id="5455284157994012193" at="51,40,52,33" concept="3" />
-      <node id="5455284157994012193" at="53,5,54,34" concept="8" />
-      <node id="5455284157994012193" at="54,34,55,71" concept="3" />
-      <node id="5455284157994012193" at="55,71,56,113" concept="3" />
-      <node id="5455284157994012193" at="56,113,57,40" concept="3" />
-      <node id="5455284157994012193" at="57,40,58,73" concept="3" />
-      <node id="5455284157994012193" at="58,73,59,57" concept="8" />
-      <node id="5455284157994012193" at="60,35,61,82" concept="8" />
-      <node id="5455284157994012193" at="61,82,62,112" concept="9" />
-      <node id="5455284157994012193" at="63,10,64,22" concept="9" />
-      <node id="5455284157994012197" at="67,33,68,14" concept="13" />
-      <node id="5455284157994012197" at="70,69,71,67" concept="9" />
-      <node id="5455284157994012197" at="73,81,74,66" concept="9" />
-      <node id="5455284157994012198" at="76,92,77,84" concept="8" />
-      <node id="5455284157994012198" at="77,84,78,31" concept="3" />
-      <node id="5455284157994012198" at="78,31,79,44" concept="3" />
-      <node id="5455284157994012198" at="79,44,80,33" concept="3" />
-      <node id="5455284157994012198" at="80,33,81,28" concept="8" />
-      <node id="5455284157994012198" at="81,28,82,60" concept="3" />
-      <node id="5455284157994012198" at="82,60,83,44" concept="3" />
-      <node id="5455284157994012198" at="83,44,84,75" concept="3" />
-      <node id="5455284157994012198" at="84,75,85,59" concept="8" />
-      <node id="5455284157994012198" at="86,37,87,84" concept="8" />
-      <node id="5455284157994012198" at="87,84,88,114" concept="9" />
-      <node id="5455284157994012198" at="89,12,90,24" concept="9" />
-      <node id="5455284157994012199" at="93,88,94,87" concept="8" />
-      <node id="5455284157994012199" at="94,87,95,47" concept="3" />
-      <node id="5455284157994012199" at="95,47,96,34" concept="8" />
-      <node id="5455284157994012199" at="96,34,97,67" concept="3" />
-      <node id="5455284157994012199" at="97,67,98,57" concept="3" />
-      <node id="5455284157994012199" at="98,57,99,40" concept="3" />
-      <node id="5455284157994012199" at="99,40,100,34" concept="3" />
-      <node id="5455284157994012199" at="100,34,101,22" concept="9" />
-      <node id="5455284157994012193" at="103,87,104,265" concept="8" />
-      <node id="5455284157994012193" at="104,265,105,33" concept="9" />
-      <node id="5455284157994012193" at="108,124,109,49" concept="13" />
-      <node id="5455284157994012193" at="111,55,112,59" concept="8" />
-      <node id="5455284157994012193" at="112,59,113,41" concept="3" />
-      <node id="5455284157994012193" at="113,41,114,24" concept="9" />
-      <node id="5455284157994012193" at="117,118,118,386" concept="3" />
-      <node id="5455284157994012193" at="120,41,121,41" concept="3" />
-      <node id="5455284157994012193" at="125,44,126,54" concept="8" />
-      <node id="5455284157994012193" at="126,54,127,47" concept="3" />
-      <node id="5455284157994012193" at="127,47,128,0" concept="10" />
-      <node id="5455284157994012193" at="128,0,129,40" concept="3" />
-      <node id="5455284157994012193" at="129,40,130,24" concept="9" />
-      <node id="5455284157994012193" at="132,40,133,31" concept="9" />
-      <node id="5455284157994012193" at="31,0,34,0" concept="7" trace="createEditorCell#(Ljetbrains/mps/openapi/editor/EditorContext;Lorg/jetbrains/mps/openapi/model/SNode;)Ljetbrains/mps/openapi/editor/cells/EditorCell;" />
-      <node id="5455284157994012197" at="67,0,70,0" concept="2" trace="_Inline_h9lh4k_a0a#()V" />
-      <node id="5455284157994012197" at="70,0,73,0" concept="7" trace="createEditorCell#(Ljetbrains/mps/openapi/editor/EditorContext;)Ljetbrains/mps/openapi/editor/cells/EditorCell;" />
-      <node id="5455284157994012197" at="73,0,76,0" concept="7" trace="createEditorCell#(Ljetbrains/mps/openapi/editor/EditorContext;Lorg/jetbrains/mps/openapi/model/SNode;)Ljetbrains/mps/openapi/editor/cells/EditorCell;" />
-      <node id="5455284157994012193" at="108,0,111,0" concept="2" trace="expressionSingleRoleHandler_h9lh4k_c0#(Lorg/jetbrains/mps/openapi/model/SNode;Lorg/jetbrains/mps/openapi/language/SContainmentLink;Ljetbrains/mps/openapi/editor/EditorContext;)V" />
-      <node id="5455284157994012193" at="116,70,119,7" concept="6" />
-      <node id="5455284157994012193" at="119,7,122,7" concept="6" />
-      <node id="5455284157994012193" at="132,0,135,0" concept="7" trace="getNoTargetText#()Ljava/lang/String;" />
-      <node id="5455284157994012193" at="49,58,53,5" concept="6" />
-      <node id="5455284157994012193" at="103,0,107,0" concept="7" trace="createRefNode_h9lh4k_c0#(Ljetbrains/mps/openapi/editor/EditorContext;Lorg/jetbrains/mps/openapi/model/SNode;)Ljetbrains/mps/openapi/editor/cells/EditorCell;" />
-      <node id="5455284157994012193" at="59,57,64,22" concept="6" />
-      <node id="5455284157994012198" at="85,59,90,24" concept="6" />
-      <node id="5455284157994012193" at="111,0,116,0" concept="7" trace="createChildCell#(Lorg/jetbrains/mps/openapi/model/SNode;)Ljetbrains/mps/openapi/editor/cells/EditorCell;" />
-      <node id="5455284157994012193" at="116,0,124,0" concept="7" trace="installCellInfo#(Lorg/jetbrains/mps/openapi/model/SNode;Ljetbrains/mps/openapi/editor/cells/EditorCell;)V" />
-      <node id="5455284157994012193" at="124,0,132,0" concept="7" trace="createEmptyCell#()Ljetbrains/mps/openapi/editor/cells/EditorCell;" />
-      <node id="5455284157994012193" at="34,0,43,0" concept="7" trace="createCollection_h9lh4k_a#(Ljetbrains/mps/openapi/editor/EditorContext;Lorg/jetbrains/mps/openapi/model/SNode;)Ljetbrains/mps/openapi/editor/cells/EditorCell;" />
-      <node id="5455284157994012199" at="93,0,103,0" concept="7" trace="createConstant_h9lh4k_b0#(Ljetbrains/mps/openapi/editor/EditorContext;Lorg/jetbrains/mps/openapi/model/SNode;)Ljetbrains/mps/openapi/editor/cells/EditorCell;" />
-      <node id="5455284157994012198" at="76,0,92,0" concept="7" trace="createProperty_h9lh4k_a0a0#(Ljetbrains/mps/openapi/editor/EditorContext;Lorg/jetbrains/mps/openapi/model/SNode;)Ljetbrains/mps/openapi/editor/cells/EditorCell;" />
-      <node id="5455284157994012193" at="43,0,66,0" concept="7" trace="createRefCell_h9lh4k_a0#(Ljetbrains/mps/openapi/editor/EditorContext;Lorg/jetbrains/mps/openapi/model/SNode;)Ljetbrains/mps/openapi/editor/cells/EditorCell;" />
-      <scope id="5455284157994012193" at="31,79,32,63" />
-      <scope id="5455284157994012197" at="67,33,68,14" />
-      <scope id="5455284157994012197" at="70,69,71,67" />
-      <scope id="5455284157994012197" at="73,81,74,66" />
-      <scope id="5455284157994012193" at="108,124,109,49" />
-      <scope id="5455284157994012193" at="117,118,118,386" />
-      <scope id="5455284157994012193" at="120,41,121,41" />
-      <scope id="5455284157994012193" at="132,40,133,31" />
-      <scope id="5455284157994012193" at="50,39,52,33" />
-      <scope id="5455284157994012193" at="60,35,62,112">
-        <var name="manager" id="5455284157994012193" />
-      </scope>
-      <scope id="5455284157994012198" at="86,37,88,114">
-        <var name="manager" id="5455284157994012198" />
-      </scope>
-      <scope id="5455284157994012193" at="103,87,105,33">
->>>>>>> bd830ede
+      <scope id="5455284157994012193" at="144,48,146,33">
         <var name="provider" id="5455284157994012193" />
       </scope>
       <scope id="5455284157994012193" at="47,0,50,0" />
-      <scope id="5455284157994012193" at="86,0,89,0" />
-      <scope id="5455284157994012193" at="89,0,92,0">
+      <scope id="5455284157994012193" at="85,0,88,0" />
+      <scope id="5455284157994012193" at="88,0,91,0">
         <var name="editorContext" id="5455284157994012193" />
       </scope>
-<<<<<<< HEAD
-      <scope id="5455284157994012193" at="102,119,105,20" />
-      <scope id="5455284157994012193" at="108,0,111,0" />
-      <scope id="5455284157994012193" at="151,0,154,0">
-=======
-      <scope id="5455284157994012197" at="67,0,70,0" />
-      <scope id="5455284157994012197" at="70,0,73,0">
-        <var name="editorContext" id="5455284157994012197" />
-      </scope>
-      <scope id="5455284157994012197" at="73,0,76,0">
-        <var name="editorContext" id="5455284157994012197" />
-        <var name="node" id="5455284157994012197" />
-      </scope>
-      <scope id="5455284157994012193" at="108,0,111,0">
->>>>>>> bd830ede
+      <scope id="5455284157994012193" at="101,119,104,20" />
+      <scope id="5455284157994012193" at="107,0,110,0" />
+      <scope id="5455284157994012193" at="149,0,152,0">
         <var name="containmentLink" id="5455284157994012193" />
         <var name="context" id="5455284157994012193" />
         <var name="ownerNode" id="5455284157994012193" />
       </scope>
-<<<<<<< HEAD
-      <scope id="5455284157994012193" at="154,55,157,24">
+      <scope id="5455284157994012193" at="152,55,155,24">
         <var name="editorCell" id="5455284157994012193" />
       </scope>
-      <scope id="5455284157994012193" at="175,0,178,0" />
+      <scope id="5455284157994012193" at="173,0,176,0" />
       <scope id="5455284157994012193" at="36,0,40,0">
         <var name="context" id="5455284157994012193" />
         <var name="node" id="5455284157994012193" />
       </scope>
-      <scope id="5455284157994012193" at="92,0,96,0">
+      <scope id="5455284157994012193" at="91,0,95,0">
         <var name="editorContext" id="5455284157994012193" />
         <var name="node" id="5455284157994012193" />
       </scope>
-      <scope id="5455284157994012193" at="146,0,150,0" />
+      <scope id="5455284157994012193" at="144,0,148,0" />
       <scope id="5455284157994012193" at="41,0,46,0" />
-      <scope id="5455284157994012193" at="102,0,107,0">
+      <scope id="5455284157994012193" at="101,0,106,0">
         <var name="context" id="5455284157994012193" />
         <var name="node" id="5455284157994012193" />
         <var name="referencingNode" id="5455284157994012193" />
       </scope>
-      <scope id="5455284157994012193" at="112,0,117,0" />
-      <scope id="5455284157994012193" at="154,0,159,0">
+      <scope id="5455284157994012193" at="111,0,116,0" />
+      <scope id="5455284157994012193" at="152,0,157,0">
         <var name="child" id="5455284157994012193" />
       </scope>
-      <scope id="5455284157994012193" at="168,44,173,24">
+      <scope id="5455284157994012193" at="166,44,171,24">
         <var name="editorCell" id="5455284157994012193" />
       </scope>
-      <scope id="5455284157994012193" at="159,70,165,7" />
+      <scope id="5455284157994012193" at="157,70,163,7" />
       <scope id="5455284157994012193" at="51,50,59,22">
         <var name="editorCell" id="5455284157994012193" />
       </scope>
-      <scope id="5455284157994012199" at="136,49,144,22">
+      <scope id="5455284157994012199" at="134,49,142,22">
         <var name="editorCell" id="5455284157994012199" />
         <var name="style" id="5455284157994012199" />
       </scope>
-      <scope id="5455284157994012193" at="159,0,167,0">
+      <scope id="5455284157994012193" at="157,0,165,0">
         <var name="child" id="5455284157994012193" />
         <var name="editorCell" id="5455284157994012193" />
       </scope>
-      <scope id="5455284157994012193" at="167,0,175,0" />
+      <scope id="5455284157994012193" at="165,0,173,0" />
       <scope id="5455284157994012193" at="51,0,61,0" />
-      <scope id="5455284157994012199" at="136,0,146,0" />
-      <scope id="5455284157994012198" at="118,53,133,24">
-=======
-      <scope id="5455284157994012193" at="111,55,114,24">
-        <var name="editorCell" id="5455284157994012193" />
-      </scope>
-      <scope id="5455284157994012193" at="132,0,135,0" />
-      <scope id="5455284157994012193" at="103,0,107,0">
-        <var name="editorContext" id="5455284157994012193" />
-        <var name="node" id="5455284157994012193" />
-      </scope>
-      <scope id="5455284157994012193" at="111,0,116,0">
-        <var name="child" id="5455284157994012193" />
-      </scope>
-      <scope id="5455284157994012193" at="125,44,130,24">
-        <var name="editorCell" id="5455284157994012193" />
-      </scope>
-      <scope id="5455284157994012193" at="116,70,122,7" />
-      <scope id="5455284157994012193" at="34,89,41,22">
-        <var name="editorCell" id="5455284157994012193" />
-      </scope>
-      <scope id="5455284157994012199" at="93,88,101,22">
-        <var name="editorCell" id="5455284157994012199" />
-        <var name="style" id="5455284157994012199" />
-      </scope>
-      <scope id="5455284157994012193" at="116,0,124,0">
-        <var name="child" id="5455284157994012193" />
-        <var name="editorCell" id="5455284157994012193" />
-      </scope>
-      <scope id="5455284157994012193" at="124,0,132,0" />
-      <scope id="5455284157994012193" at="34,0,43,0">
-        <var name="editorContext" id="5455284157994012193" />
-        <var name="node" id="5455284157994012193" />
-      </scope>
-      <scope id="5455284157994012199" at="93,0,103,0">
-        <var name="editorContext" id="5455284157994012199" />
-        <var name="node" id="5455284157994012199" />
-      </scope>
-      <scope id="5455284157994012198" at="76,92,90,24">
->>>>>>> bd830ede
+      <scope id="5455284157994012199" at="134,0,144,0" />
+      <scope id="5455284157994012198" at="117,53,131,24">
         <var name="attributeConcept" id="5455284157994012198" />
         <var name="editorCell" id="5455284157994012198" />
         <var name="provider" id="5455284157994012198" />
       </scope>
-<<<<<<< HEAD
-      <scope id="5455284157994012198" at="118,0,135,0" />
-      <scope id="5455284157994012193" at="61,48,83,22">
-=======
-      <scope id="5455284157994012198" at="76,0,92,0">
-        <var name="editorContext" id="5455284157994012198" />
-        <var name="node" id="5455284157994012198" />
-      </scope>
-      <scope id="5455284157994012193" at="43,87,64,22">
->>>>>>> bd830ede
+      <scope id="5455284157994012198" at="117,0,133,0" />
+      <scope id="5455284157994012193" at="61,48,82,22">
         <var name="attributeConcept" id="5455284157994012193" />
         <var name="editorCell" id="5455284157994012193" />
         <var name="provider" id="5455284157994012193" />
         <var name="style" id="5455284157994012193" />
       </scope>
-<<<<<<< HEAD
-      <scope id="5455284157994012193" at="61,0,85,0" />
-      <unit id="5455284157994012193" at="85,0,97,0" name="jetbrains.mps.lang.quotation.editor.NodeBuilderInitLink_EditorBuilder_a$_Inline_h9lh4k_a0a" />
-      <unit id="5455284157994012193" at="150,0,179,0" name="jetbrains.mps.lang.quotation.editor.NodeBuilderInitLink_EditorBuilder_a$expressionSingleRoleHandler_h9lh4k_c0" />
-      <unit id="5455284157994012193" at="97,0,136,0" name="jetbrains.mps.lang.quotation.editor.NodeBuilderInitLink_EditorBuilder_a$Inline_Builder_h9lh4k_a0a" />
-      <unit id="5455284157994012193" at="32,0,180,0" name="jetbrains.mps.lang.quotation.editor.NodeBuilderInitLink_EditorBuilder_a" />
-=======
-      <scope id="5455284157994012193" at="43,0,66,0">
-        <var name="editorContext" id="5455284157994012193" />
-        <var name="node" id="5455284157994012193" />
-      </scope>
-      <unit id="5455284157994012197" at="66,0,93,0" name="jetbrains.mps.lang.quotation.editor.NodeBuilderInitLink_Editor$_Inline_h9lh4k_a0a" />
-      <unit id="5455284157994012193" at="107,0,136,0" name="jetbrains.mps.lang.quotation.editor.NodeBuilderInitLink_Editor$expressionSingleRoleHandler_h9lh4k_c0" />
-      <unit id="5455284157994012193" at="30,0,137,0" name="jetbrains.mps.lang.quotation.editor.NodeBuilderInitLink_Editor" />
->>>>>>> bd830ede
+      <scope id="5455284157994012193" at="61,0,84,0" />
+      <unit id="5455284157994012193" at="84,0,96,0" name="jetbrains.mps.lang.quotation.editor.NodeBuilderInitLink_EditorBuilder_a$_Inline_h9lh4k_a0a" />
+      <unit id="5455284157994012193" at="148,0,177,0" name="jetbrains.mps.lang.quotation.editor.NodeBuilderInitLink_EditorBuilder_a$expressionSingleRoleHandler_h9lh4k_c0" />
+      <unit id="5455284157994012193" at="96,0,134,0" name="jetbrains.mps.lang.quotation.editor.NodeBuilderInitLink_EditorBuilder_a$Inline_Builder_h9lh4k_a0a" />
+      <unit id="5455284157994012193" at="32,0,178,0" name="jetbrains.mps.lang.quotation.editor.NodeBuilderInitLink_EditorBuilder_a" />
     </file>
   </root>
   <root nodeRef="r:00000000-0000-4000-0000-011c89590349(jetbrains.mps.lang.quotation.editor)/8182547171709478734">
@@ -5362,7 +3397,6 @@
   </root>
   <root nodeRef="r:00000000-0000-4000-0000-011c89590349(jetbrains.mps.lang.quotation.editor)/8182547171709614744">
     <file name="NodeBuilderRef_Editor.java">
-<<<<<<< HEAD
       <node id="8182547171709614744" at="11,79,12,80" concept="9" />
       <node id="8182547171709614744" at="14,82,15,83" concept="9" />
       <node id="8182547171709614744" at="11,0,14,0" concept="7" trace="createEditorCell#(Ljetbrains/mps/openapi/editor/EditorContext;Lorg/jetbrains/mps/openapi/model/SNode;)Ljetbrains/mps/openapi/editor/cells/EditorCell;" />
@@ -5400,237 +3434,108 @@
       <node id="8182547171709614744" at="55,40,56,35" concept="3" />
       <node id="8182547171709614744" at="57,5,58,73" concept="3" />
       <node id="8182547171709614744" at="58,73,59,57" concept="8" />
-      <node id="8182547171709614744" at="59,57,60,59" concept="8" />
-      <node id="8182547171709614744" at="61,35,62,87" concept="8" />
-      <node id="8182547171709614744" at="62,87,63,94" concept="9" />
-      <node id="8182547171709614744" at="64,10,65,22" concept="9" />
-      <node id="8182547171709614744" at="68,33,69,14" concept="14" />
-      <node id="8182547171709614744" at="71,69,72,57" concept="9" />
-      <node id="8182547171709614744" at="74,81,75,41" concept="10" />
-      <node id="8182547171709614744" at="75,41,76,122" concept="9" />
-      <node id="8182547171709614744" at="82,0,83,0" concept="4" trace="myReferencingNode" />
-      <node id="8182547171709614744" at="84,119,85,21" concept="14" />
-      <node id="8182547171709614744" at="85,21,86,42" concept="3" />
-      <node id="8182547171709614744" at="86,42,87,20" concept="3" />
-      <node id="8182547171709614744" at="90,41,91,42" concept="9" />
-      <node id="8182547171709614744" at="96,28,97,20" concept="9" />
-      <node id="8182547171709614754" at="100,53,101,91" concept="8" />
-      <node id="8182547171709614754" at="101,91,102,31" concept="3" />
-      <node id="8182547171709614754" at="102,31,103,44" concept="3" />
-      <node id="8182547171709614754" at="103,44,104,33" concept="3" />
-      <node id="8182547171709614754" at="104,33,105,28" concept="8" />
-      <node id="8182547171709614754" at="105,28,106,65" concept="3" />
-      <node id="8182547171709614754" at="106,65,107,44" concept="3" />
-      <node id="8182547171709614754" at="107,44,108,36" concept="8" />
-      <node id="8182547171709614754" at="108,36,109,54" concept="3" />
-      <node id="8182547171709614754" at="109,54,110,42" concept="3" />
-      <node id="8182547171709614754" at="110,42,111,75" concept="3" />
-      <node id="8182547171709614754" at="111,75,112,59" concept="8" />
-      <node id="8182547171709614754" at="112,59,113,61" concept="8" />
-      <node id="8182547171709614754" at="114,37,115,89" concept="8" />
-      <node id="8182547171709614754" at="115,89,116,96" concept="9" />
-      <node id="8182547171709614754" at="117,12,118,24" concept="9" />
+      <node id="8182547171709614744" at="60,35,61,87" concept="8" />
+      <node id="8182547171709614744" at="61,87,62,112" concept="9" />
+      <node id="8182547171709614744" at="63,10,64,22" concept="9" />
+      <node id="8182547171709614744" at="67,33,68,14" concept="14" />
+      <node id="8182547171709614744" at="70,69,71,57" concept="9" />
+      <node id="8182547171709614744" at="73,81,74,41" concept="10" />
+      <node id="8182547171709614744" at="74,41,75,122" concept="9" />
+      <node id="8182547171709614744" at="81,0,82,0" concept="4" trace="myReferencingNode" />
+      <node id="8182547171709614744" at="83,119,84,21" concept="14" />
+      <node id="8182547171709614744" at="84,21,85,42" concept="3" />
+      <node id="8182547171709614744" at="85,42,86,20" concept="3" />
+      <node id="8182547171709614744" at="89,41,90,42" concept="9" />
+      <node id="8182547171709614744" at="95,28,96,20" concept="9" />
+      <node id="8182547171709614754" at="99,53,100,91" concept="8" />
+      <node id="8182547171709614754" at="100,91,101,31" concept="3" />
+      <node id="8182547171709614754" at="101,31,102,44" concept="3" />
+      <node id="8182547171709614754" at="102,44,103,33" concept="3" />
+      <node id="8182547171709614754" at="103,33,104,28" concept="8" />
+      <node id="8182547171709614754" at="104,28,105,65" concept="3" />
+      <node id="8182547171709614754" at="105,65,106,44" concept="3" />
+      <node id="8182547171709614754" at="106,44,107,36" concept="8" />
+      <node id="8182547171709614754" at="107,36,108,54" concept="3" />
+      <node id="8182547171709614754" at="108,54,109,42" concept="3" />
+      <node id="8182547171709614754" at="109,42,110,75" concept="3" />
+      <node id="8182547171709614754" at="110,75,111,59" concept="8" />
+      <node id="8182547171709614754" at="112,37,113,89" concept="8" />
+      <node id="8182547171709614754" at="113,89,114,114" concept="9" />
+      <node id="8182547171709614754" at="115,12,116,24" concept="9" />
       <node id="8182547171709614744" at="21,0,23,0" concept="4" trace="myNode" />
-      <node id="8182547171709614744" at="80,0,82,0" concept="4" trace="myNode" />
+      <node id="8182547171709614744" at="79,0,81,0" concept="4" trace="myNode" />
       <node id="8182547171709614744" at="35,0,38,0" concept="7" trace="createCell#()Ljetbrains/mps/openapi/editor/cells/EditorCell;" />
-      <node id="8182547171709614744" at="68,0,71,0" concept="2" trace="_Inline_xqbs61_a0a#()V" />
-      <node id="8182547171709614744" at="71,0,74,0" concept="7" trace="createEditorCell#(Ljetbrains/mps/openapi/editor/EditorContext;)Ljetbrains/mps/openapi/editor/cells/EditorCell;" />
-      <node id="8182547171709614744" at="90,0,93,0" concept="7" trace="createCell#()Ljetbrains/mps/openapi/editor/cells/EditorCell;" />
+      <node id="8182547171709614744" at="67,0,70,0" concept="2" trace="_Inline_xqbs61_a0a#()V" />
+      <node id="8182547171709614744" at="70,0,73,0" concept="7" trace="createEditorCell#(Ljetbrains/mps/openapi/editor/EditorContext;)Ljetbrains/mps/openapi/editor/cells/EditorCell;" />
+      <node id="8182547171709614744" at="89,0,92,0" concept="7" trace="createCell#()Ljetbrains/mps/openapi/editor/cells/EditorCell;" />
       <node id="8182547171709614744" at="24,0,28,0" concept="2" trace="NodeBuilderRef_EditorBuilder_a#(Ljetbrains/mps/openapi/editor/EditorContext;Lorg/jetbrains/mps/openapi/model/SNode;)V" />
       <node id="8182547171709614744" at="53,63,57,5" concept="6" />
-      <node id="8182547171709614744" at="74,0,78,0" concept="7" trace="createEditorCell#(Ljetbrains/mps/openapi/editor/EditorContext;Lorg/jetbrains/mps/openapi/model/SNode;)Ljetbrains/mps/openapi/editor/cells/EditorCell;" />
+      <node id="8182547171709614744" at="73,0,77,0" concept="7" trace="createEditorCell#(Ljetbrains/mps/openapi/editor/EditorContext;Lorg/jetbrains/mps/openapi/model/SNode;)Ljetbrains/mps/openapi/editor/cells/EditorCell;" />
       <node id="8182547171709614744" at="29,0,34,0" concept="7" trace="getNode#()Lorg/jetbrains/mps/openapi/model/SNode;" />
-      <node id="8182547171709614744" at="60,59,65,22" concept="6" />
-      <node id="8182547171709614744" at="84,0,89,0" concept="2" trace="Inline_Builder_xqbs61_a0a#(Ljetbrains/mps/openapi/editor/EditorContext;Lorg/jetbrains/mps/openapi/model/SNode;Lorg/jetbrains/mps/openapi/model/SNode;)V" />
-      <node id="8182547171709614744" at="94,0,99,0" concept="7" trace="getNode#()Lorg/jetbrains/mps/openapi/model/SNode;" />
-      <node id="8182547171709614754" at="113,61,118,24" concept="6" />
+      <node id="8182547171709614744" at="59,57,64,22" concept="6" />
+      <node id="8182547171709614744" at="83,0,88,0" concept="2" trace="Inline_Builder_xqbs61_a0a#(Ljetbrains/mps/openapi/editor/EditorContext;Lorg/jetbrains/mps/openapi/model/SNode;Lorg/jetbrains/mps/openapi/model/SNode;)V" />
+      <node id="8182547171709614744" at="93,0,98,0" concept="7" trace="getNode#()Lorg/jetbrains/mps/openapi/model/SNode;" />
+      <node id="8182547171709614754" at="111,59,116,24" concept="6" />
       <node id="8182547171709614744" at="39,0,47,0" concept="7" trace="createCollection_xqbs61_a#()Ljetbrains/mps/openapi/editor/cells/EditorCell;" />
-      <node id="8182547171709614744" at="47,0,67,0" concept="7" trace="createRefCell_xqbs61_a0#()Ljetbrains/mps/openapi/editor/cells/EditorCell;" />
-      <node id="8182547171709614754" at="100,0,120,0" concept="7" trace="createProperty_xqbs61_a0a0#()Ljetbrains/mps/openapi/editor/cells/EditorCell;" />
+      <node id="8182547171709614744" at="47,0,66,0" concept="7" trace="createRefCell_xqbs61_a0#()Ljetbrains/mps/openapi/editor/cells/EditorCell;" />
+      <node id="8182547171709614754" at="99,0,118,0" concept="7" trace="createProperty_xqbs61_a0a0#()Ljetbrains/mps/openapi/editor/cells/EditorCell;" />
       <scope id="8182547171709614744" at="31,26,32,18" />
       <scope id="8182547171709614744" at="35,39,36,39" />
-      <scope id="8182547171709614744" at="68,33,69,14" />
-      <scope id="8182547171709614744" at="71,69,72,57" />
-      <scope id="8182547171709614744" at="90,41,91,42" />
-      <scope id="8182547171709614744" at="96,28,97,20" />
+      <scope id="8182547171709614744" at="67,33,68,14" />
+      <scope id="8182547171709614744" at="70,69,71,57" />
+      <scope id="8182547171709614744" at="89,41,90,42" />
+      <scope id="8182547171709614744" at="95,28,96,20" />
       <scope id="8182547171709614744" at="24,94,26,18" />
       <scope id="8182547171709614744" at="54,39,56,35" />
-      <scope id="8182547171709614744" at="61,35,63,94">
+      <scope id="8182547171709614744" at="60,35,62,112">
         <var name="manager" id="8182547171709614744" />
       </scope>
-      <scope id="8182547171709614744" at="74,81,76,122" />
-      <scope id="8182547171709614754" at="114,37,116,96">
+      <scope id="8182547171709614744" at="73,81,75,122" />
+      <scope id="8182547171709614754" at="112,37,114,114">
         <var name="manager" id="8182547171709614754" />
       </scope>
       <scope id="8182547171709614744" at="35,0,38,0" />
-      <scope id="8182547171709614744" at="68,0,71,0" />
-      <scope id="8182547171709614744" at="71,0,74,0">
+      <scope id="8182547171709614744" at="67,0,70,0" />
+      <scope id="8182547171709614744" at="70,0,73,0">
         <var name="editorContext" id="8182547171709614744" />
       </scope>
-      <scope id="8182547171709614744" at="84,119,87,20" />
-      <scope id="8182547171709614744" at="90,0,93,0" />
+      <scope id="8182547171709614744" at="83,119,86,20" />
+      <scope id="8182547171709614744" at="89,0,92,0" />
       <scope id="8182547171709614744" at="24,0,28,0">
         <var name="context" id="8182547171709614744" />
         <var name="node" id="8182547171709614744" />
-=======
-      <node id="8182547171709614744" at="30,79,31,63" concept="9" />
-      <node id="8182547171709614744" at="33,82,34,65" concept="9" />
-      <node id="8182547171709614744" at="36,89,37,96" concept="8" />
-      <node id="8182547171709614744" at="37,96,38,48" concept="3" />
-      <node id="8182547171709614744" at="38,48,39,28" concept="3" />
-      <node id="8182547171709614744" at="39,28,40,80" concept="3" />
-      <node id="8182547171709614744" at="40,80,41,22" concept="9" />
-      <node id="8182547171709614744" at="43,87,44,81" concept="8" />
-      <node id="8182547171709614744" at="44,81,45,31" concept="3" />
-      <node id="8182547171709614744" at="45,31,46,44" concept="3" />
-      <node id="8182547171709614744" at="46,44,47,26" concept="8" />
-      <node id="8182547171709614744" at="47,26,48,86" concept="3" />
-      <node id="8182547171709614744" at="48,86,49,58" concept="3" />
-      <node id="8182547171709614744" at="50,39,51,40" concept="3" />
-      <node id="8182547171709614744" at="51,40,52,35" concept="3" />
-      <node id="8182547171709614744" at="53,5,54,73" concept="3" />
-      <node id="8182547171709614744" at="54,73,55,57" concept="8" />
-      <node id="8182547171709614744" at="56,35,57,82" concept="8" />
-      <node id="8182547171709614744" at="57,82,58,112" concept="9" />
-      <node id="8182547171709614744" at="59,10,60,22" concept="9" />
-      <node id="8182547171709614752" at="63,33,64,14" concept="13" />
-      <node id="8182547171709614752" at="66,69,67,67" concept="9" />
-      <node id="8182547171709614752" at="69,81,70,66" concept="9" />
-      <node id="8182547171709614754" at="72,92,73,84" concept="8" />
-      <node id="8182547171709614754" at="73,84,74,31" concept="3" />
-      <node id="8182547171709614754" at="74,31,75,44" concept="3" />
-      <node id="8182547171709614754" at="75,44,76,33" concept="3" />
-      <node id="8182547171709614754" at="76,33,77,28" concept="8" />
-      <node id="8182547171709614754" at="77,28,78,60" concept="3" />
-      <node id="8182547171709614754" at="78,60,79,44" concept="3" />
-      <node id="8182547171709614754" at="79,44,80,36" concept="8" />
-      <node id="8182547171709614754" at="80,36,81,57" concept="3" />
-      <node id="8182547171709614754" at="81,57,82,42" concept="3" />
-      <node id="8182547171709614754" at="82,42,83,75" concept="3" />
-      <node id="8182547171709614754" at="83,75,84,59" concept="8" />
-      <node id="8182547171709614754" at="85,37,86,84" concept="8" />
-      <node id="8182547171709614754" at="86,84,87,114" concept="9" />
-      <node id="8182547171709614754" at="88,12,89,24" concept="9" />
-      <node id="8182547171709614744" at="92,91,93,96" concept="8" />
-      <node id="8182547171709614744" at="93,96,94,50" concept="3" />
-      <node id="8182547171709614744" at="94,50,95,28" concept="3" />
-      <node id="8182547171709614744" at="95,28,96,81" concept="3" />
-      <node id="8182547171709614744" at="96,81,97,94" concept="3" />
-      <node id="8182547171709614744" at="97,94,98,81" concept="3" />
-      <node id="8182547171709614744" at="98,81,99,94" concept="3" />
-      <node id="8182547171709614744" at="99,94,100,22" concept="9" />
-      <node id="8182547171709614822" at="102,88,103,101" concept="8" />
-      <node id="8182547171709614822" at="103,101,104,47" concept="3" />
-      <node id="8182547171709614822" at="104,47,105,34" concept="8" />
-      <node id="8182547171709614822" at="105,34,106,61" concept="3" />
-      <node id="8182547171709614822" at="106,61,107,40" concept="3" />
-      <node id="8182547171709614822" at="107,40,108,34" concept="3" />
-      <node id="8182547171709614822" at="108,34,109,22" concept="9" />
-      <node id="8182547171709614764" at="113,31,114,249" concept="9" />
-      <node id="8182547171709614760" at="118,44,119,46" concept="9" />
-      <node id="8182547171709614760" at="121,13,122,79" concept="3" />
-      <node id="8182547171709614760" at="122,79,123,82" concept="3" />
-      <node id="8182547171709614760" at="123,82,124,60" concept="3" />
-      <node id="8182547171709614760" at="124,60,125,34" concept="8" />
-      <node id="8182547171709614760" at="125,34,126,63" concept="3" />
-      <node id="8182547171709614760" at="126,63,127,40" concept="3" />
-      <node id="8182547171709614760" at="127,40,128,22" concept="9" />
-      <node id="8182547171709728452" at="130,88,131,94" concept="8" />
-      <node id="8182547171709728452" at="131,94,132,47" concept="3" />
-      <node id="8182547171709728452" at="132,47,133,34" concept="8" />
-      <node id="8182547171709728452" at="133,34,134,61" concept="3" />
-      <node id="8182547171709728452" at="134,61,135,40" concept="3" />
-      <node id="8182547171709728452" at="135,40,136,34" concept="3" />
-      <node id="8182547171709728452" at="136,34,137,22" concept="9" />
-      <node id="8182547171709728459" at="141,31,142,210" concept="9" />
-      <node id="8182547171709728455" at="146,44,147,46" concept="9" />
-      <node id="8182547171709728455" at="149,13,150,79" concept="3" />
-      <node id="8182547171709728455" at="150,79,151,82" concept="3" />
-      <node id="8182547171709728455" at="151,82,152,60" concept="3" />
-      <node id="8182547171709728455" at="152,60,153,22" concept="9" />
-      <node id="8182547171709614760" at="116,0,118,0" concept="7" trace="setText#(Ljava/lang/String;)V" />
-      <node id="8182547171709728455" at="144,0,146,0" concept="7" trace="setText#(Ljava/lang/String;)V" />
-      <node id="8182547171709614744" at="30,0,33,0" concept="7" trace="createEditorCell#(Ljetbrains/mps/openapi/editor/EditorContext;Lorg/jetbrains/mps/openapi/model/SNode;)Ljetbrains/mps/openapi/editor/cells/EditorCell;" />
-      <node id="8182547171709614744" at="33,0,36,0" concept="7" trace="createInspectedCell#(Ljetbrains/mps/openapi/editor/EditorContext;Lorg/jetbrains/mps/openapi/model/SNode;)Ljetbrains/mps/openapi/editor/cells/EditorCell;" />
-      <node id="8182547171709614752" at="63,0,66,0" concept="2" trace="_Inline_xqbs61_a0a#()V" />
-      <node id="8182547171709614752" at="66,0,69,0" concept="7" trace="createEditorCell#(Ljetbrains/mps/openapi/editor/EditorContext;)Ljetbrains/mps/openapi/editor/cells/EditorCell;" />
-      <node id="8182547171709614752" at="69,0,72,0" concept="7" trace="createEditorCell#(Ljetbrains/mps/openapi/editor/EditorContext;Lorg/jetbrains/mps/openapi/model/SNode;)Ljetbrains/mps/openapi/editor/cells/EditorCell;" />
-      <node id="8182547171709614760" at="113,0,116,0" concept="7" trace="getText#()Ljava/lang/String;" />
-      <node id="8182547171709614760" at="118,0,121,0" concept="7" trace="isValidText#(Ljava/lang/String;)Z" />
-      <node id="8182547171709728455" at="141,0,144,0" concept="7" trace="getText#()Ljava/lang/String;" />
-      <node id="8182547171709728455" at="146,0,149,0" concept="7" trace="isValidText#(Ljava/lang/String;)Z" />
-      <node id="8182547171709614744" at="49,58,53,5" concept="6" />
-      <node id="8182547171709614744" at="55,57,60,22" concept="6" />
-      <node id="8182547171709614754" at="84,59,89,24" concept="6" />
-      <node id="8182547171709614744" at="36,0,43,0" concept="7" trace="createCollection_xqbs61_a#(Ljetbrains/mps/openapi/editor/EditorContext;Lorg/jetbrains/mps/openapi/model/SNode;)Ljetbrains/mps/openapi/editor/cells/EditorCell;" />
-      <node id="8182547171709614822" at="102,0,111,0" concept="7" trace="createConstant_xqbs61_a0#(Ljetbrains/mps/openapi/editor/EditorContext;Lorg/jetbrains/mps/openapi/model/SNode;)Ljetbrains/mps/openapi/editor/cells/EditorCell;" />
-      <node id="8182547171709728452" at="130,0,139,0" concept="7" trace="createConstant_xqbs61_c0#(Ljetbrains/mps/openapi/editor/EditorContext;Lorg/jetbrains/mps/openapi/model/SNode;)Ljetbrains/mps/openapi/editor/cells/EditorCell;" />
-      <node id="8182547171709614744" at="92,0,102,0" concept="7" trace="createCollection_xqbs61_a_0#(Ljetbrains/mps/openapi/editor/EditorContext;Lorg/jetbrains/mps/openapi/model/SNode;)Ljetbrains/mps/openapi/editor/cells/EditorCell;" />
-      <node id="8182547171709614760" at="111,113,121,13" concept="8" />
-      <node id="8182547171709728455" at="139,113,149,13" concept="8" />
-      <node id="8182547171709728455" at="139,0,155,0" concept="7" trace="createReadOnlyModelAccessor_xqbs61_d0#(Ljetbrains/mps/openapi/editor/EditorContext;Lorg/jetbrains/mps/openapi/model/SNode;)Ljetbrains/mps/openapi/editor/cells/EditorCell;" />
-      <node id="8182547171709614744" at="43,0,62,0" concept="7" trace="createRefCell_xqbs61_a0#(Ljetbrains/mps/openapi/editor/EditorContext;Lorg/jetbrains/mps/openapi/model/SNode;)Ljetbrains/mps/openapi/editor/cells/EditorCell;" />
-      <node id="8182547171709614754" at="72,0,91,0" concept="7" trace="createProperty_xqbs61_a0a0#(Ljetbrains/mps/openapi/editor/EditorContext;Lorg/jetbrains/mps/openapi/model/SNode;)Ljetbrains/mps/openapi/editor/cells/EditorCell;" />
-      <node id="8182547171709614760" at="111,0,130,0" concept="7" trace="createReadOnlyModelAccessor_xqbs61_b0#(Ljetbrains/mps/openapi/editor/EditorContext;Lorg/jetbrains/mps/openapi/model/SNode;)Ljetbrains/mps/openapi/editor/cells/EditorCell;" />
-      <scope id="8182547171709614760" at="116,37,116,37" />
-      <scope id="8182547171709728455" at="144,37,144,37" />
-      <scope id="8182547171709614744" at="30,79,31,63" />
-      <scope id="8182547171709614744" at="33,82,34,65" />
-      <scope id="8182547171709614752" at="63,33,64,14" />
-      <scope id="8182547171709614752" at="66,69,67,67" />
-      <scope id="8182547171709614752" at="69,81,70,66" />
-      <scope id="8182547171709614763" at="113,31,114,249" />
-      <scope id="8182547171709614760" at="118,44,119,46" />
-      <scope id="8182547171709728458" at="141,31,142,210" />
-      <scope id="8182547171709728455" at="146,44,147,46" />
-      <scope id="8182547171709614744" at="50,39,52,35" />
-      <scope id="8182547171709614744" at="56,35,58,112">
-        <var name="manager" id="8182547171709614744" />
-      </scope>
-      <scope id="8182547171709614754" at="85,37,87,114">
-        <var name="manager" id="8182547171709614754" />
-      </scope>
-      <scope id="8182547171709614760" at="116,0,118,0">
-        <var name="s" id="8182547171709614760" />
-      </scope>
-      <scope id="8182547171709728455" at="144,0,146,0">
-        <var name="s" id="8182547171709728455" />
->>>>>>> bd830ede
-      </scope>
-      <scope id="8182547171709614744" at="74,0,78,0">
+      </scope>
+      <scope id="8182547171709614744" at="73,0,77,0">
         <var name="editorContext" id="8182547171709614744" />
         <var name="node" id="8182547171709614744" />
       </scope>
       <scope id="8182547171709614744" at="29,0,34,0" />
-      <scope id="8182547171709614744" at="84,0,89,0">
+      <scope id="8182547171709614744" at="83,0,88,0">
         <var name="context" id="8182547171709614744" />
         <var name="node" id="8182547171709614744" />
         <var name="referencingNode" id="8182547171709614744" />
       </scope>
-<<<<<<< HEAD
-      <scope id="8182547171709614744" at="94,0,99,0" />
+      <scope id="8182547171709614744" at="93,0,98,0" />
       <scope id="8182547171709614744" at="39,50,45,22">
         <var name="editorCell" id="8182547171709614744" />
       </scope>
       <scope id="8182547171709614744" at="39,0,47,0" />
-      <scope id="8182547171709614744" at="47,48,65,22">
+      <scope id="8182547171709614744" at="47,48,64,22">
         <var name="attributeConcept" id="8182547171709614744" />
-        <var name="attributeKind" id="8182547171709614744" />
         <var name="editorCell" id="8182547171709614744" />
         <var name="provider" id="8182547171709614744" />
       </scope>
-      <scope id="8182547171709614754" at="100,53,118,24">
+      <scope id="8182547171709614754" at="99,53,116,24">
         <var name="attributeConcept" id="8182547171709614754" />
-        <var name="attributeKind" id="8182547171709614754" />
         <var name="editorCell" id="8182547171709614754" />
         <var name="provider" id="8182547171709614754" />
         <var name="style" id="8182547171709614754" />
       </scope>
-      <scope id="8182547171709614744" at="47,0,67,0" />
-      <scope id="8182547171709614754" at="100,0,120,0" />
-      <unit id="8182547171709614744" at="67,0,79,0" name="jetbrains.mps.lang.quotation.editor.NodeBuilderRef_EditorBuilder_a$_Inline_xqbs61_a0a" />
-      <unit id="8182547171709614744" at="79,0,121,0" name="jetbrains.mps.lang.quotation.editor.NodeBuilderRef_EditorBuilder_a$Inline_Builder_xqbs61_a0a" />
-      <unit id="8182547171709614744" at="20,0,122,0" name="jetbrains.mps.lang.quotation.editor.NodeBuilderRef_EditorBuilder_a" />
+      <scope id="8182547171709614744" at="47,0,66,0" />
+      <scope id="8182547171709614754" at="99,0,118,0" />
+      <unit id="8182547171709614744" at="66,0,78,0" name="jetbrains.mps.lang.quotation.editor.NodeBuilderRef_EditorBuilder_a$_Inline_xqbs61_a0a" />
+      <unit id="8182547171709614744" at="78,0,119,0" name="jetbrains.mps.lang.quotation.editor.NodeBuilderRef_EditorBuilder_a$Inline_Builder_xqbs61_a0a" />
+      <unit id="8182547171709614744" at="20,0,120,0" name="jetbrains.mps.lang.quotation.editor.NodeBuilderRef_EditorBuilder_a" />
     </file>
     <file name="NodeBuilderRef_InspectorBuilder_a.java">
       <node id="8182547171709614744" at="29,97,30,19" concept="14" />
@@ -5705,22 +3610,6 @@
         <var name="s" id="8182547171709614760" />
       </scope>
       <scope id="8182547171709728455" at="97,0,99,0">
-=======
-      <scope id="8182547171709614752" at="63,0,66,0" />
-      <scope id="8182547171709614752" at="66,0,69,0">
-        <var name="editorContext" id="8182547171709614752" />
-      </scope>
-      <scope id="8182547171709614752" at="69,0,72,0">
-        <var name="editorContext" id="8182547171709614752" />
-        <var name="node" id="8182547171709614752" />
-      </scope>
-      <scope id="8182547171709614760" at="113,0,116,0" />
-      <scope id="8182547171709614760" at="118,0,121,0">
-        <var name="s" id="8182547171709614760" />
-      </scope>
-      <scope id="8182547171709728455" at="141,0,144,0" />
-      <scope id="8182547171709728455" at="146,0,149,0">
->>>>>>> bd830ede
         <var name="s" id="8182547171709728455" />
       </scope>
       <scope id="8182547171709614744" at="40,0,43,0" />
@@ -5736,7 +3625,6 @@
         <var name="context" id="8182547171709614744" />
         <var name="node" id="8182547171709614744" />
       </scope>
-<<<<<<< HEAD
       <scope id="8182547171709614744" at="34,0,39,0" />
       <scope id="8182547171709614822" at="55,49,62,22">
         <var name="editorCell" id="8182547171709614822" />
@@ -5764,69 +3652,6 @@
       <unit id="8182547171709614760" at="65,88,74,5" name="jetbrains.mps.lang.quotation.editor.NodeBuilderRef_InspectorBuilder_a$1" />
       <unit id="8182547171709728455" at="93,88,102,5" name="jetbrains.mps.lang.quotation.editor.NodeBuilderRef_InspectorBuilder_a$2" />
       <unit id="8182547171709614744" at="25,0,109,0" name="jetbrains.mps.lang.quotation.editor.NodeBuilderRef_InspectorBuilder_a" />
-=======
-      <scope id="8182547171709614822" at="102,88,109,22">
-        <var name="editorCell" id="8182547171709614822" />
-        <var name="style" id="8182547171709614822" />
-      </scope>
-      <scope id="8182547171709728452" at="130,88,137,22">
-        <var name="editorCell" id="8182547171709728452" />
-        <var name="style" id="8182547171709728452" />
-      </scope>
-      <scope id="8182547171709614744" at="92,91,100,22">
-        <var name="editorCell" id="8182547171709614744" />
-      </scope>
-      <scope id="8182547171709614822" at="102,0,111,0">
-        <var name="editorContext" id="8182547171709614822" />
-        <var name="node" id="8182547171709614822" />
-      </scope>
-      <scope id="8182547171709728452" at="130,0,139,0">
-        <var name="editorContext" id="8182547171709728452" />
-        <var name="node" id="8182547171709728452" />
-      </scope>
-      <scope id="8182547171709614744" at="92,0,102,0">
-        <var name="editorContext" id="8182547171709614744" />
-        <var name="node" id="8182547171709614744" />
-      </scope>
-      <scope id="8182547171709728455" at="139,113,153,22">
-        <var name="editorCell" id="8182547171709728455" />
-      </scope>
-      <scope id="8182547171709728455" at="139,0,155,0">
-        <var name="editorContext" id="8182547171709728455" />
-        <var name="node" id="8182547171709728455" />
-      </scope>
-      <scope id="8182547171709614744" at="43,87,60,22">
-        <var name="attributeConcept" id="8182547171709614744" />
-        <var name="editorCell" id="8182547171709614744" />
-        <var name="provider" id="8182547171709614744" />
-      </scope>
-      <scope id="8182547171709614754" at="72,92,89,24">
-        <var name="attributeConcept" id="8182547171709614754" />
-        <var name="editorCell" id="8182547171709614754" />
-        <var name="provider" id="8182547171709614754" />
-        <var name="style" id="8182547171709614754" />
-      </scope>
-      <scope id="8182547171709614760" at="111,113,128,22">
-        <var name="editorCell" id="8182547171709614760" />
-        <var name="style" id="8182547171709614760" />
-      </scope>
-      <scope id="8182547171709614744" at="43,0,62,0">
-        <var name="editorContext" id="8182547171709614744" />
-        <var name="node" id="8182547171709614744" />
-      </scope>
-      <scope id="8182547171709614754" at="72,0,91,0">
-        <var name="editorContext" id="8182547171709614754" />
-        <var name="node" id="8182547171709614754" />
-      </scope>
-      <scope id="8182547171709614760" at="111,0,130,0">
-        <var name="editorContext" id="8182547171709614760" />
-        <var name="node" id="8182547171709614760" />
-      </scope>
-      <unit id="8182547171709614760" at="112,83,121,5" name="jetbrains.mps.lang.quotation.editor.NodeBuilderRef_Editor$1" />
-      <unit id="8182547171709728455" at="140,83,149,5" name="jetbrains.mps.lang.quotation.editor.NodeBuilderRef_Editor$2" />
-      <unit id="8182547171709614752" at="62,0,92,0" name="jetbrains.mps.lang.quotation.editor.NodeBuilderRef_Editor$_Inline_xqbs61_a0a" />
-      <unit id="8182547171709614744" at="29,0,156,0" name="jetbrains.mps.lang.quotation.editor.NodeBuilderRef_Editor" />
->>>>>>> bd830ede
     </file>
   </root>
   <root nodeRef="r:00000000-0000-4000-0000-011c89590349(jetbrains.mps.lang.quotation.editor)/8182547171709738804">
