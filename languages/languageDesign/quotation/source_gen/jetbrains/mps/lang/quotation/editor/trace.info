<?xml version="1.0" encoding="UTF-8"?>
<debug-info>
  <concept fqn="jetbrains.mps.baseLanguage.structure.AssertStatement" />
  <concept fqn="jetbrains.mps.baseLanguage.structure.BlockStatement" />
  <concept fqn="jetbrains.mps.baseLanguage.structure.ConstructorDeclaration" />
  <concept fqn="jetbrains.mps.baseLanguage.structure.ExpressionStatement" />
  <concept fqn="jetbrains.mps.baseLanguage.structure.FieldDeclaration" />
  <concept fqn="jetbrains.mps.baseLanguage.structure.ForeachStatement" />
  <concept fqn="jetbrains.mps.baseLanguage.structure.IfStatement" />
  <concept fqn="jetbrains.mps.baseLanguage.structure.InstanceMethodDeclaration" />
  <concept fqn="jetbrains.mps.baseLanguage.structure.LocalVariableDeclarationStatement" />
  <concept fqn="jetbrains.mps.baseLanguage.structure.ReturnStatement" />
  <concept fqn="jetbrains.mps.baseLanguage.structure.StaticFieldDeclaration" />
  <concept fqn="jetbrains.mps.baseLanguage.structure.StaticMethodDeclaration" />
  <concept fqn="jetbrains.mps.baseLanguage.structure.SuperConstructorInvocation" />
  <root>
    <file name="EditorAspectDescriptorImpl.java">
      <unit at="13,0,56,0" name="jetbrains.mps.lang.quotation.editor.EditorAspectDescriptorImpl" />
    </file>
  </root>
  <root nodeRef="r:00000000-0000-4000-0000-011c89590349(jetbrains.mps.lang.quotation.editor)/1196350915486">
    <file name="AbstractAntiquotation_Editor.java">
      <node id="1196350915486" at="12,79,13,58" concept="9" />
      <node id="1196350915487" at="15,84,16,102" concept="8" />
      <node id="1196350915487" at="16,102,17,43" concept="3" />
      <node id="1196350915487" at="17,43,18,28" concept="3" />
      <node id="1196350915487" at="18,28,19,22" concept="9" />
      <node id="1196350915486" at="12,0,15,0" concept="7" trace="createEditorCell#(Ljetbrains/mps/openapi/editor/EditorContext;Lorg/jetbrains/mps/openapi/model/SNode;)Ljetbrains/mps/openapi/editor/cells/EditorCell;" />
      <node id="1196350915487" at="15,0,21,0" concept="7" trace="createError_h17nsi_a#(Ljetbrains/mps/openapi/editor/EditorContext;Lorg/jetbrains/mps/openapi/model/SNode;)Ljetbrains/mps/openapi/editor/cells/EditorCell;" />
      <scope id="1196350915486" at="12,79,13,58" />
      <scope id="1196350915486" at="12,0,15,0">
        <var name="editorContext" id="1196350915486" />
        <var name="node" id="1196350915486" />
      </scope>
      <scope id="1196350915487" at="15,84,19,22">
        <var name="editorCell" id="1196350915487" />
      </scope>
      <scope id="1196350915487" at="15,0,21,0">
        <var name="editorContext" id="1196350915487" />
        <var name="node" id="1196350915487" />
      </scope>
      <unit id="1196350915486" at="11,0,22,0" name="jetbrains.mps.lang.quotation.editor.AbstractAntiquotation_Editor" />
    </file>
  </root>
  <root nodeRef="r:00000000-0000-4000-0000-011c89590349(jetbrains.mps.lang.quotation.editor)/1196350915488">
    <file name="Antiquotation_Editor.java">
      <node id="1196350915488" at="30,79,31,63" concept="9" />
      <node id="1196350915488" at="33,82,34,65" concept="9" />
      <node id="1196350915488" at="36,89,37,96" concept="8" />
      <node id="1196350915488" at="37,96,38,48" concept="3" />
      <node id="1196350915488" at="38,48,39,28" concept="3" />
      <node id="1196350915488" at="39,28,40,81" concept="1" />
      <node id="1196350915488" at="39,28,40,81" concept="3" />
      <node id="1196350915488" at="40,81,41,81" concept="1" />
      <node id="1196350915488" at="40,81,41,81" concept="3" />
      <node id="1196350915488" at="41,81,42,80" concept="1" />
      <node id="1196350915488" at="41,81,42,80" concept="3" />
      <node id="1196350915488" at="42,80,43,81" concept="1" />
      <node id="1196350915488" at="42,80,43,81" concept="3" />
      <node id="1196350915488" at="43,81,44,22" concept="9" />
      <node id="1196350915488" at="46,88,47,88" concept="8" />
      <node id="1196350915488" at="47,88,48,47" concept="3" />
      <node id="1196350915488" at="48,47,49,34" concept="8" />
      <node id="1196350915488" at="49,34,50,258" concept="3" />
      <node id="1196350915488" at="50,258,51,55" concept="3" />
      <node id="1196350915488" at="51,55,52,40" concept="3" />
      <node id="1196350915488" at="52,40,53,34" concept="3" />
      <node id="1196350915488" at="53,34,54,22" concept="9" />
      <node id="1214399678593" at="56,107,57,24" concept="9" />
      <node id="1196350915488" at="59,88,60,82" concept="8" />
      <node id="1196350915488" at="60,82,61,30" concept="3" />
      <node id="1196350915488" at="61,30,62,33" concept="3" />
      <node id="1196350915488" at="62,33,63,40" concept="3" />
      <node id="1196350915488" at="63,40,64,26" concept="8" />
      <node id="1196350915488" at="64,26,65,58" concept="3" />
      <node id="1196350915488" at="65,58,66,43" concept="3" />
      <node id="1196350915488" at="66,43,67,34" concept="8" />
      <node id="1196350915488" at="67,34,68,258" concept="3" />
      <node id="1196350915488" at="68,258,69,40" concept="3" />
      <node id="1196350915488" at="69,40,70,73" concept="3" />
      <node id="1196350915488" at="70,73,71,57" concept="8" />
      <node id="1196350915488" at="71,57,72,59" concept="8" />
      <node id="1196350915488" at="73,35,74,72" concept="8" />
      <node id="1196350915488" at="74,72,75,78" concept="8" />
      <node id="1196350915488" at="75,78,76,109" concept="9" />
      <node id="1196350915488" at="77,10,78,22" concept="9" />
      <node id="6489343236075017050" at="80,107,81,24" concept="9" />
      <node id="1196350915495" at="83,87,84,81" concept="8" />
      <node id="1196350915495" at="84,81,85,35" concept="3" />
      <node id="1196350915495" at="85,35,86,39" concept="3" />
      <node id="1196350915495" at="86,39,87,26" concept="8" />
      <node id="1196350915495" at="87,26,88,58" concept="3" />
      <node id="1196350915495" at="89,39,90,39" concept="3" />
      <node id="1196350915495" at="91,5,92,73" concept="3" />
      <node id="1196350915495" at="92,73,93,57" concept="8" />
      <node id="1196350915495" at="93,57,94,59" concept="8" />
      <node id="1196350915495" at="95,35,96,72" concept="8" />
      <node id="1196350915495" at="96,72,97,78" concept="8" />
      <node id="1196350915495" at="97,78,98,109" concept="9" />
      <node id="1196350915495" at="99,10,100,22" concept="9" />
      <node id="1196350915488" at="102,88,103,88" concept="8" />
      <node id="1196350915488" at="103,88,104,47" concept="3" />
      <node id="1196350915488" at="104,47,105,34" concept="8" />
      <node id="1196350915488" at="105,34,106,258" concept="3" />
      <node id="1196350915488" at="106,258,107,54" concept="3" />
      <node id="1196350915488" at="107,54,108,40" concept="3" />
      <node id="1196350915488" at="108,40,109,34" concept="3" />
      <node id="1196350915488" at="109,34,110,22" concept="9" />
      <node id="1214399678099" at="112,107,113,24" concept="9" />
      <node id="1196350915488" at="115,91,116,96" concept="8" />
      <node id="1196350915488" at="116,96,117,50" concept="3" />
      <node id="1196350915488" at="117,50,118,28" concept="3" />
      <node id="1196350915488" at="118,28,119,83" concept="1" />
      <node id="1196350915488" at="118,28,119,83" concept="3" />
      <node id="1196350915488" at="119,83,120,81" concept="1" />
      <node id="1196350915488" at="119,83,120,81" concept="3" />
      <node id="1196350915488" at="120,81,121,81" concept="1" />
      <node id="1196350915488" at="120,81,121,81" concept="3" />
      <node id="1196350915488" at="121,81,122,94" concept="1" />
      <node id="1196350915488" at="121,81,122,94" concept="3" />
      <node id="1196350915488" at="122,94,123,81" concept="1" />
      <node id="1196350915488" at="122,94,123,81" concept="3" />
      <node id="1196350915488" at="123,81,124,94" concept="1" />
      <node id="1196350915488" at="123,81,124,94" concept="3" />
      <node id="1196350915488" at="124,94,125,22" concept="9" />
      <node id="1196350915502" at="127,90,128,105" concept="8" />
      <node id="1196350915502" at="128,105,129,49" concept="3" />
      <node id="1196350915502" at="129,49,130,34" concept="8" />
      <node id="1196350915502" at="130,34,131,60" concept="3" />
      <node id="1196350915502" at="131,60,132,40" concept="3" />
      <node id="1196350915502" at="132,40,133,34" concept="3" />
      <node id="1196350915502" at="133,34,134,22" concept="9" />
      <node id="1196350915503" at="136,88,137,86" concept="8" />
      <node id="1196350915503" at="137,86,138,47" concept="3" />
      <node id="1196350915503" at="138,47,139,34" concept="8" />
      <node id="1196350915503" at="139,34,140,49" concept="3" />
      <node id="1196350915503" at="140,49,141,60" concept="3" />
      <node id="1196350915503" at="141,60,142,40" concept="3" />
      <node id="1196350915503" at="142,40,143,34" concept="3" />
      <node id="1196350915503" at="143,34,144,22" concept="9" />
      <node id="1196350915505" at="146,88,147,110" concept="8" />
      <node id="1196350915505" at="147,110,148,47" concept="3" />
      <node id="1196350915505" at="148,47,149,34" concept="3" />
      <node id="1196350915505" at="149,34,150,22" concept="9" />
      <node id="1226062536572" at="155,56,156,127" concept="9" />
      <node id="1226062536587" at="157,16,158,20" concept="9" />
      <node id="1226062536560" at="163,44,164,46" concept="9" />
      <node id="1226062536560" at="166,13,167,79" concept="3" />
      <node id="1226062536560" at="167,79,168,82" concept="3" />
      <node id="1226062536560" at="168,82,169,60" concept="3" />
      <node id="1226062536560" at="169,60,170,34" concept="8" />
      <node id="1226062536560" at="170,34,171,60" concept="3" />
      <node id="1226062536560" at="171,60,172,40" concept="3" />
      <node id="1226062536560" at="172,40,173,22" concept="9" />
      <node id="1196350915542" at="175,88,176,117" concept="8" />
      <node id="1196350915542" at="176,117,177,47" concept="3" />
      <node id="1196350915542" at="177,47,178,34" concept="3" />
      <node id="1196350915542" at="178,34,179,22" concept="9" />
      <node id="1226062535317" at="183,31,184,55" concept="8" />
      <node id="1226062535325" at="185,31,186,42" concept="9" />
      <node id="1226062535335" at="187,16,188,20" concept="9" />
      <node id="1226062535313" at="193,44,194,46" concept="9" />
      <node id="1226062535313" at="196,13,197,79" concept="3" />
      <node id="1226062535313" at="197,79,198,82" concept="3" />
      <node id="1226062535313" at="198,82,199,60" concept="3" />
      <node id="1226062535313" at="199,60,200,34" concept="8" />
      <node id="1226062535313" at="200,34,201,60" concept="3" />
      <node id="1226062535313" at="201,60,202,40" concept="3" />
      <node id="1226062535313" at="202,40,203,22" concept="9" />
      <node id="1226062536585" at="157,14,159,9" concept="1" />
      <node id="1226062536560" at="161,0,163,0" concept="7" trace="setText#(Ljava/lang/String;)V" />
      <node id="1226062535333" at="187,14,189,9" concept="1" />
      <node id="1226062535313" at="191,0,193,0" concept="7" trace="setText#(Ljava/lang/String;)V" />
      <node id="1196350915488" at="30,0,33,0" concept="7" trace="createEditorCell#(Ljetbrains/mps/openapi/editor/EditorContext;Lorg/jetbrains/mps/openapi/model/SNode;)Ljetbrains/mps/openapi/editor/cells/EditorCell;" />
      <node id="1196350915488" at="33,0,36,0" concept="7" trace="createInspectedCell#(Ljetbrains/mps/openapi/editor/EditorContext;Lorg/jetbrains/mps/openapi/model/SNode;)Ljetbrains/mps/openapi/editor/cells/EditorCell;" />
      <node id="1214399678591" at="56,0,59,0" concept="11" trace="_StyleParameter_QueryFunction_lbdr4h_a0a0#(Ljetbrains/mps/openapi/editor/EditorContext;Lorg/jetbrains/mps/openapi/model/SNode;)Ljava/awt/Color;" />
      <node id="6489343236075017048" at="80,0,83,0" concept="11" trace="_StyleParameter_QueryFunction_lbdr4h_a0b0#(Ljetbrains/mps/openapi/editor/EditorContext;Lorg/jetbrains/mps/openapi/model/SNode;)Ljava/awt/Color;" />
      <node id="1196350915495" at="88,58,91,5" concept="6" />
      <node id="1214399678097" at="112,0,115,0" concept="11" trace="_StyleParameter_QueryFunction_lbdr4h_a0d0#(Ljetbrains/mps/openapi/editor/EditorContext;Lorg/jetbrains/mps/openapi/model/SNode;)Ljava/awt/Color;" />
      <node id="1226062536560" at="163,0,166,0" concept="7" trace="isValidText#(Ljava/lang/String;)Z" />
      <node id="1226062535313" at="193,0,196,0" concept="7" trace="isValidText#(Ljava/lang/String;)Z" />
      <node id="1226062536570" at="154,31,159,9" concept="6" />
      <node id="1226062535323" at="184,55,189,9" concept="6" />
      <node id="1196350915488" at="72,59,78,22" concept="6" />
      <node id="1196350915495" at="94,59,100,22" concept="6" />
      <node id="1196350915505" at="146,0,152,0" concept="7" trace="createConstant_lbdr4h_c0#(Ljetbrains/mps/openapi/editor/EditorContext;Lorg/jetbrains/mps/openapi/model/SNode;)Ljetbrains/mps/openapi/editor/cells/EditorCell;" />
      <node id="1196350915542" at="175,0,181,0" concept="7" trace="createConstant_lbdr4h_e0#(Ljetbrains/mps/openapi/editor/EditorContext;Lorg/jetbrains/mps/openapi/model/SNode;)Ljetbrains/mps/openapi/editor/cells/EditorCell;" />
      <node id="1226062536560" at="154,0,161,0" concept="7" trace="getText#()Ljava/lang/String;" />
      <node id="1226062535313" at="183,0,191,0" concept="7" trace="getText#()Ljava/lang/String;" />
      <node id="1196350915502" at="127,0,136,0" concept="7" trace="createConstant_lbdr4h_a0_0#(Ljetbrains/mps/openapi/editor/EditorContext;Lorg/jetbrains/mps/openapi/model/SNode;)Ljetbrains/mps/openapi/editor/cells/EditorCell;" />
      <node id="1196350915488" at="36,0,46,0" concept="7" trace="createCollection_lbdr4h_a#(Ljetbrains/mps/openapi/editor/EditorContext;Lorg/jetbrains/mps/openapi/model/SNode;)Ljetbrains/mps/openapi/editor/cells/EditorCell;" />
      <node id="1196350915488" at="46,0,56,0" concept="7" trace="createConstant_lbdr4h_a0#(Ljetbrains/mps/openapi/editor/EditorContext;Lorg/jetbrains/mps/openapi/model/SNode;)Ljetbrains/mps/openapi/editor/cells/EditorCell;" />
      <node id="1196350915488" at="102,0,112,0" concept="7" trace="createConstant_lbdr4h_d0#(Ljetbrains/mps/openapi/editor/EditorContext;Lorg/jetbrains/mps/openapi/model/SNode;)Ljetbrains/mps/openapi/editor/cells/EditorCell;" />
      <node id="1196350915503" at="136,0,146,0" concept="7" trace="createConstant_lbdr4h_b0#(Ljetbrains/mps/openapi/editor/EditorContext;Lorg/jetbrains/mps/openapi/model/SNode;)Ljetbrains/mps/openapi/editor/cells/EditorCell;" />
      <node id="1196350915488" at="115,0,127,0" concept="7" trace="createCollection_lbdr4h_a_0#(Ljetbrains/mps/openapi/editor/EditorContext;Lorg/jetbrains/mps/openapi/model/SNode;)Ljetbrains/mps/openapi/editor/cells/EditorCell;" />
      <node id="1226062536560" at="152,113,166,13" concept="8" />
      <node id="1226062535313" at="181,113,196,13" concept="8" />
      <node id="1196350915495" at="83,0,102,0" concept="7" trace="createRefNode_lbdr4h_c0#(Ljetbrains/mps/openapi/editor/EditorContext;Lorg/jetbrains/mps/openapi/model/SNode;)Ljetbrains/mps/openapi/editor/cells/EditorCell;" />
      <node id="1196350915488" at="59,0,80,0" concept="7" trace="createProperty_lbdr4h_b0#(Ljetbrains/mps/openapi/editor/EditorContext;Lorg/jetbrains/mps/openapi/model/SNode;)Ljetbrains/mps/openapi/editor/cells/EditorCell;" />
      <node id="1226062536560" at="152,0,175,0" concept="7" trace="createReadOnlyModelAccessor_lbdr4h_d0#(Ljetbrains/mps/openapi/editor/EditorContext;Lorg/jetbrains/mps/openapi/model/SNode;)Ljetbrains/mps/openapi/editor/cells/EditorCell;" />
      <node id="1226062535313" at="181,0,205,0" concept="7" trace="createReadOnlyModelAccessor_lbdr4h_f0#(Ljetbrains/mps/openapi/editor/EditorContext;Lorg/jetbrains/mps/openapi/model/SNode;)Ljetbrains/mps/openapi/editor/cells/EditorCell;" />
      <scope id="1226062536560" at="161,37,161,37" />
      <scope id="1226062535313" at="191,37,191,37" />
      <scope id="1196350915488" at="30,79,31,63" />
      <scope id="1196350915488" at="33,82,34,65" />
      <scope id="1196350915488" at="39,28,40,81" />
      <scope id="1196350915488" at="40,81,41,81" />
      <scope id="1196350915488" at="41,81,42,80" />
      <scope id="1196350915488" at="42,80,43,81" />
      <scope id="1214399678592" at="56,107,57,24" />
      <scope id="6489343236075017049" at="80,107,81,24" />
      <scope id="1196350915495" at="89,39,90,39" />
      <scope id="1214399678098" at="112,107,113,24" />
      <scope id="1196350915488" at="118,28,119,83" />
      <scope id="1196350915488" at="119,83,120,81" />
      <scope id="1196350915488" at="120,81,121,81" />
      <scope id="1196350915488" at="121,81,122,94" />
      <scope id="1196350915488" at="122,94,123,81" />
      <scope id="1196350915488" at="123,81,124,94" />
      <scope id="1226062536571" at="155,56,156,127" />
      <scope id="1226062536586" at="157,16,158,20" />
      <scope id="1226062536560" at="163,44,164,46" />
      <scope id="1226062535324" at="185,31,186,42" />
      <scope id="1226062535334" at="187,16,188,20" />
      <scope id="1226062535313" at="193,44,194,46" />
      <scope id="1226062536560" at="161,0,163,0">
        <var name="s" id="1226062536560" />
      </scope>
      <scope id="1226062535313" at="191,0,193,0">
        <var name="s" id="1226062535313" />
      </scope>
      <scope id="1196350915488" at="30,0,33,0">
        <var name="editorContext" id="1196350915488" />
        <var name="node" id="1196350915488" />
      </scope>
      <scope id="1196350915488" at="33,0,36,0">
        <var name="editorContext" id="1196350915488" />
        <var name="node" id="1196350915488" />
      </scope>
      <scope id="1214399678591" at="56,0,59,0">
        <var name="editorContext" id="1214399678591" />
        <var name="node" id="1214399678591" />
      </scope>
      <scope id="1196350915488" at="73,35,76,109">
        <var name="manager" id="1196350915488" />
        <var name="opContext" id="1196350915488" />
      </scope>
      <scope id="6489343236075017048" at="80,0,83,0">
        <var name="editorContext" id="6489343236075017048" />
        <var name="node" id="6489343236075017048" />
      </scope>
      <scope id="1196350915495" at="95,35,98,109">
        <var name="manager" id="1196350915495" />
        <var name="opContext" id="1196350915495" />
      </scope>
      <scope id="1214399678097" at="112,0,115,0">
        <var name="editorContext" id="1214399678097" />
        <var name="node" id="1214399678097" />
      </scope>
      <scope id="1226062536560" at="163,0,166,0">
        <var name="s" id="1226062536560" />
      </scope>
      <scope id="1226062535313" at="193,0,196,0">
        <var name="s" id="1226062535313" />
      </scope>
      <scope id="1196350915505" at="146,88,150,22">
        <var name="editorCell" id="1196350915505" />
      </scope>
      <scope id="1196350915542" at="175,88,179,22">
        <var name="editorCell" id="1196350915542" />
      </scope>
      <scope id="1226062536563" at="154,31,159,9" />
      <scope id="1196350915505" at="146,0,152,0">
        <var name="editorContext" id="1196350915505" />
        <var name="node" id="1196350915505" />
      </scope>
      <scope id="1196350915542" at="175,0,181,0">
        <var name="editorContext" id="1196350915542" />
        <var name="node" id="1196350915542" />
      </scope>
      <scope id="1226062535316" at="183,31,189,9">
        <var name="parent" id="1226062535318" />
      </scope>
      <scope id="1196350915502" at="127,90,134,22">
        <var name="editorCell" id="1196350915502" />
        <var name="style" id="1196350915502" />
      </scope>
      <scope id="1226062536560" at="154,0,161,0" />
      <scope id="1196350915488" at="36,89,44,22">
        <var name="editorCell" id="1196350915488" />
      </scope>
      <scope id="1196350915488" at="46,88,54,22">
        <var name="editorCell" id="1196350915488" />
        <var name="style" id="1196350915488" />
      </scope>
      <scope id="1196350915488" at="102,88,110,22">
        <var name="editorCell" id="1196350915488" />
        <var name="style" id="1196350915488" />
      </scope>
      <scope id="1196350915503" at="136,88,144,22">
        <var name="editorCell" id="1196350915503" />
        <var name="style" id="1196350915503" />
      </scope>
      <scope id="1226062535313" at="183,0,191,0" />
      <scope id="1196350915502" at="127,0,136,0">
        <var name="editorContext" id="1196350915502" />
        <var name="node" id="1196350915502" />
      </scope>
      <scope id="1196350915488" at="36,0,46,0">
        <var name="editorContext" id="1196350915488" />
        <var name="node" id="1196350915488" />
      </scope>
      <scope id="1196350915488" at="46,0,56,0">
        <var name="editorContext" id="1196350915488" />
        <var name="node" id="1196350915488" />
      </scope>
      <scope id="1196350915488" at="102,0,112,0">
        <var name="editorContext" id="1196350915488" />
        <var name="node" id="1196350915488" />
      </scope>
      <scope id="1196350915488" at="115,91,125,22">
        <var name="editorCell" id="1196350915488" />
      </scope>
      <scope id="1196350915503" at="136,0,146,0">
        <var name="editorContext" id="1196350915503" />
        <var name="node" id="1196350915503" />
      </scope>
      <scope id="1196350915488" at="115,0,127,0">
        <var name="editorContext" id="1196350915488" />
        <var name="node" id="1196350915488" />
      </scope>
      <scope id="1196350915495" at="83,87,100,22">
        <var name="attributeConcept" id="1196350915495" />
        <var name="attributeKind" id="1196350915495" />
        <var name="editorCell" id="1196350915495" />
        <var name="provider" id="1196350915495" />
      </scope>
      <scope id="1196350915488" at="59,88,78,22">
        <var name="attributeConcept" id="1196350915488" />
        <var name="attributeKind" id="1196350915488" />
        <var name="editorCell" id="1196350915488" />
        <var name="provider" id="1196350915488" />
        <var name="style" id="1196350915488" />
      </scope>
      <scope id="1196350915495" at="83,0,102,0">
        <var name="editorContext" id="1196350915495" />
        <var name="node" id="1196350915495" />
      </scope>
      <scope id="1196350915488" at="59,0,80,0">
        <var name="editorContext" id="1196350915488" />
        <var name="node" id="1196350915488" />
      </scope>
      <scope id="1226062536560" at="152,113,173,22">
        <var name="editorCell" id="1226062536560" />
        <var name="style" id="1226062536560" />
      </scope>
      <scope id="1226062535313" at="181,113,203,22">
        <var name="editorCell" id="1226062535313" />
        <var name="style" id="1226062535313" />
      </scope>
      <scope id="1226062536560" at="152,0,175,0">
        <var name="editorContext" id="1226062536560" />
        <var name="node" id="1226062536560" />
      </scope>
      <scope id="1226062535313" at="181,0,205,0">
        <var name="editorContext" id="1226062535313" />
        <var name="node" id="1226062535313" />
      </scope>
      <unit id="1226062536560" at="153,83,166,5" name="jetbrains.mps.lang.quotation.editor.Antiquotation_Editor$1" />
      <unit id="1226062535313" at="182,83,196,5" name="jetbrains.mps.lang.quotation.editor.Antiquotation_Editor$2" />
      <unit id="1196350915488" at="29,0,206,0" name="jetbrains.mps.lang.quotation.editor.Antiquotation_Editor" />
    </file>
  </root>
  <root nodeRef="r:00000000-0000-4000-0000-011c89590349(jetbrains.mps.lang.quotation.editor)/1196350915572">
    <file name="ListAntiquotation_Editor.java">
      <node id="1196350915572" at="30,79,31,63" concept="9" />
      <node id="1196350915572" at="33,82,34,65" concept="9" />
      <node id="1196350915572" at="36,89,37,96" concept="8" />
      <node id="1196350915572" at="37,96,38,48" concept="3" />
      <node id="1196350915572" at="38,48,39,28" concept="3" />
      <node id="1196350915572" at="39,28,40,81" concept="1" />
      <node id="1196350915572" at="39,28,40,81" concept="3" />
      <node id="1196350915572" at="40,81,41,81" concept="1" />
      <node id="1196350915572" at="40,81,41,81" concept="3" />
      <node id="1196350915572" at="41,81,42,80" concept="1" />
      <node id="1196350915572" at="41,81,42,80" concept="3" />
      <node id="1196350915572" at="42,80,43,81" concept="1" />
      <node id="1196350915572" at="42,80,43,81" concept="3" />
      <node id="1196350915572" at="43,81,44,22" concept="9" />
      <node id="1196350915572" at="46,88,47,88" concept="8" />
      <node id="1196350915572" at="47,88,48,47" concept="3" />
      <node id="1196350915572" at="48,47,49,34" concept="8" />
      <node id="1196350915572" at="49,34,50,262" concept="3" />
      <node id="1196350915572" at="50,262,51,40" concept="3" />
      <node id="1196350915572" at="51,40,52,34" concept="3" />
      <node id="1196350915572" at="52,34,53,22" concept="9" />
      <node id="1214399677896" at="55,107,56,24" concept="9" />
      <node id="1196350915572" at="58,88,59,82" concept="8" />
      <node id="1196350915572" at="59,82,60,30" concept="3" />
      <node id="1196350915572" at="60,30,61,33" concept="3" />
      <node id="1196350915572" at="61,33,62,40" concept="3" />
      <node id="1196350915572" at="62,40,63,26" concept="8" />
      <node id="1196350915572" at="63,26,64,58" concept="3" />
      <node id="1196350915572" at="64,58,65,43" concept="3" />
      <node id="1196350915572" at="65,43,66,34" concept="8" />
      <node id="1196350915572" at="66,34,67,262" concept="3" />
      <node id="1196350915572" at="67,262,68,40" concept="3" />
      <node id="1196350915572" at="68,40,69,73" concept="3" />
      <node id="1196350915572" at="69,73,70,57" concept="8" />
      <node id="1196350915572" at="70,57,71,59" concept="8" />
      <node id="1196350915572" at="72,35,73,72" concept="8" />
      <node id="1196350915572" at="73,72,74,78" concept="8" />
      <node id="1196350915572" at="74,78,75,109" concept="9" />
      <node id="1196350915572" at="76,10,77,22" concept="9" />
      <node id="6489343236075017058" at="79,107,80,24" concept="9" />
      <node id="1196350915579" at="82,87,83,81" concept="8" />
      <node id="1196350915579" at="83,81,84,35" concept="3" />
      <node id="1196350915579" at="84,35,85,39" concept="3" />
      <node id="1196350915579" at="85,39,86,26" concept="8" />
      <node id="1196350915579" at="86,26,87,58" concept="3" />
      <node id="1196350915579" at="88,39,89,39" concept="3" />
      <node id="1196350915579" at="90,5,91,73" concept="3" />
      <node id="1196350915579" at="91,73,92,57" concept="8" />
      <node id="1196350915579" at="92,57,93,59" concept="8" />
      <node id="1196350915579" at="94,35,95,72" concept="8" />
      <node id="1196350915579" at="95,72,96,78" concept="8" />
      <node id="1196350915579" at="96,78,97,109" concept="9" />
      <node id="1196350915579" at="98,10,99,22" concept="9" />
      <node id="1196350915572" at="101,88,102,88" concept="8" />
      <node id="1196350915572" at="102,88,103,47" concept="3" />
      <node id="1196350915572" at="103,47,104,34" concept="8" />
      <node id="1196350915572" at="104,34,105,262" concept="3" />
      <node id="1196350915572" at="105,262,106,40" concept="3" />
      <node id="1196350915572" at="106,40,107,34" concept="3" />
      <node id="1196350915572" at="107,34,108,22" concept="9" />
      <node id="1214399678075" at="110,107,111,24" concept="9" />
      <node id="1196350915572" at="113,91,114,96" concept="8" />
      <node id="1196350915572" at="114,96,115,50" concept="3" />
      <node id="1196350915572" at="115,50,116,28" concept="3" />
      <node id="1196350915572" at="116,28,117,83" concept="1" />
      <node id="1196350915572" at="116,28,117,83" concept="3" />
      <node id="1196350915572" at="117,83,118,81" concept="1" />
      <node id="1196350915572" at="117,83,118,81" concept="3" />
      <node id="1196350915572" at="118,81,119,81" concept="1" />
      <node id="1196350915572" at="118,81,119,81" concept="3" />
      <node id="1196350915572" at="119,81,120,94" concept="1" />
      <node id="1196350915572" at="119,81,120,94" concept="3" />
      <node id="1196350915572" at="120,94,121,81" concept="1" />
      <node id="1196350915572" at="120,94,121,81" concept="3" />
      <node id="1196350915572" at="121,81,122,94" concept="1" />
      <node id="1196350915572" at="121,81,122,94" concept="3" />
      <node id="1196350915572" at="122,94,123,22" concept="9" />
      <node id="1196350915586" at="125,90,126,104" concept="8" />
      <node id="1196350915586" at="126,104,127,49" concept="3" />
      <node id="1196350915586" at="127,49,128,34" concept="8" />
      <node id="1196350915586" at="128,34,129,60" concept="3" />
      <node id="1196350915586" at="129,60,130,40" concept="3" />
      <node id="1196350915586" at="130,40,131,34" concept="3" />
      <node id="1196350915586" at="131,34,132,22" concept="9" />
      <node id="1196350915587" at="134,88,135,86" concept="8" />
      <node id="1196350915587" at="135,86,136,47" concept="3" />
      <node id="1196350915587" at="136,47,137,34" concept="8" />
      <node id="1196350915587" at="137,34,138,49" concept="3" />
      <node id="1196350915587" at="138,49,139,60" concept="3" />
      <node id="1196350915587" at="139,60,140,40" concept="3" />
      <node id="1196350915587" at="140,40,141,34" concept="3" />
      <node id="1196350915587" at="141,34,142,22" concept="9" />
      <node id="1196350915589" at="144,88,145,110" concept="8" />
      <node id="1196350915589" at="145,110,146,47" concept="3" />
      <node id="1196350915589" at="146,47,147,34" concept="3" />
      <node id="1196350915589" at="147,34,148,22" concept="9" />
      <node id="1226062528955" at="153,56,154,127" concept="9" />
      <node id="1226062528970" at="155,16,156,20" concept="9" />
      <node id="1226062528943" at="161,44,162,46" concept="9" />
      <node id="1226062528943" at="164,13,165,79" concept="3" />
      <node id="1226062528943" at="165,79,166,82" concept="3" />
      <node id="1226062528943" at="166,82,167,60" concept="3" />
      <node id="1226062528943" at="167,60,168,34" concept="8" />
      <node id="1226062528943" at="168,34,169,60" concept="3" />
      <node id="1226062528943" at="169,60,170,40" concept="3" />
      <node id="1226062528943" at="170,40,171,22" concept="9" />
      <node id="1196350915626" at="173,88,174,117" concept="8" />
      <node id="1196350915626" at="174,117,175,47" concept="3" />
      <node id="1196350915626" at="175,47,176,34" concept="3" />
      <node id="1196350915626" at="176,34,177,22" concept="9" />
      <node id="1226062532125" at="181,31,182,55" concept="8" />
      <node id="1226062532133" at="183,31,184,42" concept="9" />
      <node id="1226062532143" at="185,16,186,20" concept="9" />
      <node id="1226062532121" at="191,44,192,46" concept="9" />
      <node id="1226062532121" at="194,13,195,79" concept="3" />
      <node id="1226062532121" at="195,79,196,82" concept="3" />
      <node id="1226062532121" at="196,82,197,60" concept="3" />
      <node id="1226062532121" at="197,60,198,34" concept="8" />
      <node id="1226062532121" at="198,34,199,60" concept="3" />
      <node id="1226062532121" at="199,60,200,40" concept="3" />
      <node id="1226062532121" at="200,40,201,22" concept="9" />
      <node id="1226062528968" at="155,14,157,9" concept="1" />
      <node id="1226062528943" at="159,0,161,0" concept="7" trace="setText#(Ljava/lang/String;)V" />
      <node id="1226062532141" at="185,14,187,9" concept="1" />
      <node id="1226062532121" at="189,0,191,0" concept="7" trace="setText#(Ljava/lang/String;)V" />
      <node id="1196350915572" at="30,0,33,0" concept="7" trace="createEditorCell#(Ljetbrains/mps/openapi/editor/EditorContext;Lorg/jetbrains/mps/openapi/model/SNode;)Ljetbrains/mps/openapi/editor/cells/EditorCell;" />
      <node id="1196350915572" at="33,0,36,0" concept="7" trace="createInspectedCell#(Ljetbrains/mps/openapi/editor/EditorContext;Lorg/jetbrains/mps/openapi/model/SNode;)Ljetbrains/mps/openapi/editor/cells/EditorCell;" />
      <node id="1214399677894" at="55,0,58,0" concept="11" trace="_StyleParameter_QueryFunction_yxrtdc_a0a0#(Ljetbrains/mps/openapi/editor/EditorContext;Lorg/jetbrains/mps/openapi/model/SNode;)Ljava/awt/Color;" />
      <node id="6489343236075017056" at="79,0,82,0" concept="11" trace="_StyleParameter_QueryFunction_yxrtdc_a0b0#(Ljetbrains/mps/openapi/editor/EditorContext;Lorg/jetbrains/mps/openapi/model/SNode;)Ljava/awt/Color;" />
      <node id="1196350915579" at="87,58,90,5" concept="6" />
      <node id="1214399678073" at="110,0,113,0" concept="11" trace="_StyleParameter_QueryFunction_yxrtdc_a0d0#(Ljetbrains/mps/openapi/editor/EditorContext;Lorg/jetbrains/mps/openapi/model/SNode;)Ljava/awt/Color;" />
      <node id="1226062528943" at="161,0,164,0" concept="7" trace="isValidText#(Ljava/lang/String;)Z" />
      <node id="1226062532121" at="191,0,194,0" concept="7" trace="isValidText#(Ljava/lang/String;)Z" />
      <node id="1226062528953" at="152,31,157,9" concept="6" />
      <node id="1226062532131" at="182,55,187,9" concept="6" />
      <node id="1196350915572" at="71,59,77,22" concept="6" />
      <node id="1196350915579" at="93,59,99,22" concept="6" />
      <node id="1196350915589" at="144,0,150,0" concept="7" trace="createConstant_yxrtdc_c0#(Ljetbrains/mps/openapi/editor/EditorContext;Lorg/jetbrains/mps/openapi/model/SNode;)Ljetbrains/mps/openapi/editor/cells/EditorCell;" />
      <node id="1196350915626" at="173,0,179,0" concept="7" trace="createConstant_yxrtdc_e0#(Ljetbrains/mps/openapi/editor/EditorContext;Lorg/jetbrains/mps/openapi/model/SNode;)Ljetbrains/mps/openapi/editor/cells/EditorCell;" />
      <node id="1226062528943" at="152,0,159,0" concept="7" trace="getText#()Ljava/lang/String;" />
      <node id="1226062532121" at="181,0,189,0" concept="7" trace="getText#()Ljava/lang/String;" />
      <node id="1196350915572" at="46,0,55,0" concept="7" trace="createConstant_yxrtdc_a0#(Ljetbrains/mps/openapi/editor/EditorContext;Lorg/jetbrains/mps/openapi/model/SNode;)Ljetbrains/mps/openapi/editor/cells/EditorCell;" />
      <node id="1196350915572" at="101,0,110,0" concept="7" trace="createConstant_yxrtdc_d0#(Ljetbrains/mps/openapi/editor/EditorContext;Lorg/jetbrains/mps/openapi/model/SNode;)Ljetbrains/mps/openapi/editor/cells/EditorCell;" />
      <node id="1196350915586" at="125,0,134,0" concept="7" trace="createConstant_yxrtdc_a0_0#(Ljetbrains/mps/openapi/editor/EditorContext;Lorg/jetbrains/mps/openapi/model/SNode;)Ljetbrains/mps/openapi/editor/cells/EditorCell;" />
      <node id="1196350915572" at="36,0,46,0" concept="7" trace="createCollection_yxrtdc_a#(Ljetbrains/mps/openapi/editor/EditorContext;Lorg/jetbrains/mps/openapi/model/SNode;)Ljetbrains/mps/openapi/editor/cells/EditorCell;" />
      <node id="1196350915587" at="134,0,144,0" concept="7" trace="createConstant_yxrtdc_b0#(Ljetbrains/mps/openapi/editor/EditorContext;Lorg/jetbrains/mps/openapi/model/SNode;)Ljetbrains/mps/openapi/editor/cells/EditorCell;" />
      <node id="1196350915572" at="113,0,125,0" concept="7" trace="createCollection_yxrtdc_a_0#(Ljetbrains/mps/openapi/editor/EditorContext;Lorg/jetbrains/mps/openapi/model/SNode;)Ljetbrains/mps/openapi/editor/cells/EditorCell;" />
      <node id="1226062528943" at="150,113,164,13" concept="8" />
      <node id="1226062532121" at="179,113,194,13" concept="8" />
      <node id="1196350915579" at="82,0,101,0" concept="7" trace="createRefNode_yxrtdc_c0#(Ljetbrains/mps/openapi/editor/EditorContext;Lorg/jetbrains/mps/openapi/model/SNode;)Ljetbrains/mps/openapi/editor/cells/EditorCell;" />
      <node id="1196350915572" at="58,0,79,0" concept="7" trace="createProperty_yxrtdc_b0#(Ljetbrains/mps/openapi/editor/EditorContext;Lorg/jetbrains/mps/openapi/model/SNode;)Ljetbrains/mps/openapi/editor/cells/EditorCell;" />
      <node id="1226062528943" at="150,0,173,0" concept="7" trace="createReadOnlyModelAccessor_yxrtdc_d0#(Ljetbrains/mps/openapi/editor/EditorContext;Lorg/jetbrains/mps/openapi/model/SNode;)Ljetbrains/mps/openapi/editor/cells/EditorCell;" />
      <node id="1226062532121" at="179,0,203,0" concept="7" trace="createReadOnlyModelAccessor_yxrtdc_f0#(Ljetbrains/mps/openapi/editor/EditorContext;Lorg/jetbrains/mps/openapi/model/SNode;)Ljetbrains/mps/openapi/editor/cells/EditorCell;" />
      <scope id="1226062528943" at="159,37,159,37" />
      <scope id="1226062532121" at="189,37,189,37" />
      <scope id="1196350915572" at="30,79,31,63" />
      <scope id="1196350915572" at="33,82,34,65" />
      <scope id="1196350915572" at="39,28,40,81" />
      <scope id="1196350915572" at="40,81,41,81" />
      <scope id="1196350915572" at="41,81,42,80" />
      <scope id="1196350915572" at="42,80,43,81" />
      <scope id="1214399677895" at="55,107,56,24" />
      <scope id="6489343236075017057" at="79,107,80,24" />
      <scope id="1196350915579" at="88,39,89,39" />
      <scope id="1214399678074" at="110,107,111,24" />
      <scope id="1196350915572" at="116,28,117,83" />
      <scope id="1196350915572" at="117,83,118,81" />
      <scope id="1196350915572" at="118,81,119,81" />
      <scope id="1196350915572" at="119,81,120,94" />
      <scope id="1196350915572" at="120,94,121,81" />
      <scope id="1196350915572" at="121,81,122,94" />
      <scope id="1226062528954" at="153,56,154,127" />
      <scope id="1226062528969" at="155,16,156,20" />
      <scope id="1226062528943" at="161,44,162,46" />
      <scope id="1226062532132" at="183,31,184,42" />
      <scope id="1226062532142" at="185,16,186,20" />
      <scope id="1226062532121" at="191,44,192,46" />
      <scope id="1226062528943" at="159,0,161,0">
        <var name="s" id="1226062528943" />
      </scope>
      <scope id="1226062532121" at="189,0,191,0">
        <var name="s" id="1226062532121" />
      </scope>
      <scope id="1196350915572" at="30,0,33,0">
        <var name="editorContext" id="1196350915572" />
        <var name="node" id="1196350915572" />
      </scope>
      <scope id="1196350915572" at="33,0,36,0">
        <var name="editorContext" id="1196350915572" />
        <var name="node" id="1196350915572" />
      </scope>
      <scope id="1214399677894" at="55,0,58,0">
        <var name="editorContext" id="1214399677894" />
        <var name="node" id="1214399677894" />
      </scope>
      <scope id="1196350915572" at="72,35,75,109">
        <var name="manager" id="1196350915572" />
        <var name="opContext" id="1196350915572" />
      </scope>
      <scope id="6489343236075017056" at="79,0,82,0">
        <var name="editorContext" id="6489343236075017056" />
        <var name="node" id="6489343236075017056" />
      </scope>
      <scope id="1196350915579" at="94,35,97,109">
        <var name="manager" id="1196350915579" />
        <var name="opContext" id="1196350915579" />
      </scope>
      <scope id="1214399678073" at="110,0,113,0">
        <var name="editorContext" id="1214399678073" />
        <var name="node" id="1214399678073" />
      </scope>
      <scope id="1226062528943" at="161,0,164,0">
        <var name="s" id="1226062528943" />
      </scope>
      <scope id="1226062532121" at="191,0,194,0">
        <var name="s" id="1226062532121" />
      </scope>
      <scope id="1196350915589" at="144,88,148,22">
        <var name="editorCell" id="1196350915589" />
      </scope>
      <scope id="1196350915626" at="173,88,177,22">
        <var name="editorCell" id="1196350915626" />
      </scope>
      <scope id="1226062528946" at="152,31,157,9" />
      <scope id="1196350915589" at="144,0,150,0">
        <var name="editorContext" id="1196350915589" />
        <var name="node" id="1196350915589" />
      </scope>
      <scope id="1196350915626" at="173,0,179,0">
        <var name="editorContext" id="1196350915626" />
        <var name="node" id="1196350915626" />
      </scope>
      <scope id="1226062532124" at="181,31,187,9">
        <var name="parent" id="1226062532126" />
      </scope>
      <scope id="1196350915572" at="46,88,53,22">
        <var name="editorCell" id="1196350915572" />
        <var name="style" id="1196350915572" />
      </scope>
      <scope id="1196350915572" at="101,88,108,22">
        <var name="editorCell" id="1196350915572" />
        <var name="style" id="1196350915572" />
      </scope>
      <scope id="1196350915586" at="125,90,132,22">
        <var name="editorCell" id="1196350915586" />
        <var name="style" id="1196350915586" />
      </scope>
      <scope id="1226062528943" at="152,0,159,0" />
      <scope id="1196350915572" at="36,89,44,22">
        <var name="editorCell" id="1196350915572" />
      </scope>
      <scope id="1196350915587" at="134,88,142,22">
        <var name="editorCell" id="1196350915587" />
        <var name="style" id="1196350915587" />
      </scope>
      <scope id="1226062532121" at="181,0,189,0" />
      <scope id="1196350915572" at="46,0,55,0">
        <var name="editorContext" id="1196350915572" />
        <var name="node" id="1196350915572" />
      </scope>
      <scope id="1196350915572" at="101,0,110,0">
        <var name="editorContext" id="1196350915572" />
        <var name="node" id="1196350915572" />
      </scope>
      <scope id="1196350915586" at="125,0,134,0">
        <var name="editorContext" id="1196350915586" />
        <var name="node" id="1196350915586" />
      </scope>
      <scope id="1196350915572" at="36,0,46,0">
        <var name="editorContext" id="1196350915572" />
        <var name="node" id="1196350915572" />
      </scope>
      <scope id="1196350915572" at="113,91,123,22">
        <var name="editorCell" id="1196350915572" />
      </scope>
      <scope id="1196350915587" at="134,0,144,0">
        <var name="editorContext" id="1196350915587" />
        <var name="node" id="1196350915587" />
      </scope>
      <scope id="1196350915572" at="113,0,125,0">
        <var name="editorContext" id="1196350915572" />
        <var name="node" id="1196350915572" />
      </scope>
      <scope id="1196350915579" at="82,87,99,22">
        <var name="attributeConcept" id="1196350915579" />
        <var name="attributeKind" id="1196350915579" />
        <var name="editorCell" id="1196350915579" />
        <var name="provider" id="1196350915579" />
      </scope>
      <scope id="1196350915572" at="58,88,77,22">
        <var name="attributeConcept" id="1196350915572" />
        <var name="attributeKind" id="1196350915572" />
        <var name="editorCell" id="1196350915572" />
        <var name="provider" id="1196350915572" />
        <var name="style" id="1196350915572" />
      </scope>
      <scope id="1196350915579" at="82,0,101,0">
        <var name="editorContext" id="1196350915579" />
        <var name="node" id="1196350915579" />
      </scope>
      <scope id="1196350915572" at="58,0,79,0">
        <var name="editorContext" id="1196350915572" />
        <var name="node" id="1196350915572" />
      </scope>
      <scope id="1226062528943" at="150,113,171,22">
        <var name="editorCell" id="1226062528943" />
        <var name="style" id="1226062528943" />
      </scope>
      <scope id="1226062532121" at="179,113,201,22">
        <var name="editorCell" id="1226062532121" />
        <var name="style" id="1226062532121" />
      </scope>
      <scope id="1226062528943" at="150,0,173,0">
        <var name="editorContext" id="1226062528943" />
        <var name="node" id="1226062528943" />
      </scope>
      <scope id="1226062532121" at="179,0,203,0">
        <var name="editorContext" id="1226062532121" />
        <var name="node" id="1226062532121" />
      </scope>
      <unit id="1226062528943" at="151,83,164,5" name="jetbrains.mps.lang.quotation.editor.ListAntiquotation_Editor$1" />
      <unit id="1226062532121" at="180,83,194,5" name="jetbrains.mps.lang.quotation.editor.ListAntiquotation_Editor$2" />
      <unit id="1196350915572" at="29,0,204,0" name="jetbrains.mps.lang.quotation.editor.ListAntiquotation_Editor" />
    </file>
  </root>
  <root nodeRef="r:00000000-0000-4000-0000-011c89590349(jetbrains.mps.lang.quotation.editor)/1196350915656">
    <file name="Quotation_Editor.java">
      <node id="1196350915656" at="40,79,41,63" concept="9" />
      <node id="1196350915656" at="43,82,44,65" concept="9" />
      <node id="1196350915656" at="46,89,47,96" concept="8" />
      <node id="1196350915656" at="47,96,48,48" concept="3" />
      <node id="1196350915656" at="48,48,49,28" concept="3" />
      <node id="1196350915656" at="49,28,50,59" concept="3" />
      <node id="1196350915656" at="50,59,51,81" concept="1" />
      <node id="1196350915656" at="50,59,51,81" concept="3" />
      <node id="1196350915656" at="51,81,52,80" concept="1" />
      <node id="1196350915656" at="51,81,52,80" concept="3" />
      <node id="1196350915656" at="52,80,53,81" concept="1" />
      <node id="1196350915656" at="52,80,53,81" concept="3" />
      <node id="1196350915656" at="54,61,55,85" concept="3" />
      <node id="1196350915656" at="56,5,57,22" concept="9" />
      <node id="1196350915658" at="59,88,60,87" concept="8" />
      <node id="1196350915658" at="60,87,61,47" concept="3" />
      <node id="1196350915658" at="61,47,62,34" concept="8" />
      <node id="1196350915658" at="62,34,63,68" concept="3" />
      <node id="1196350915658" at="63,68,64,48" concept="3" />
      <node id="1196350915658" at="64,48,65,113" concept="3" />
      <node id="1196350915658" at="65,113,66,79" concept="3" />
      <node id="1196350915658" at="66,79,67,61" concept="3" />
      <node id="1196350915658" at="67,61,68,40" concept="3" />
      <node id="1196350915658" at="68,40,69,34" concept="3" />
      <node id="1196350915658" at="69,34,70,22" concept="9" />
      <node id="1196350915659" at="72,87,73,81" concept="8" />
      <node id="1196350915659" at="73,81,74,35" concept="3" />
      <node id="1196350915659" at="74,35,75,48" concept="3" />
      <node id="1196350915659" at="75,48,76,26" concept="8" />
      <node id="1196350915659" at="76,26,77,58" concept="3" />
      <node id="1196350915659" at="78,39,79,39" concept="3" />
      <node id="1196350915659" at="80,5,81,73" concept="3" />
      <node id="1196350915659" at="81,73,82,57" concept="8" />
      <node id="1196350915659" at="82,57,83,59" concept="8" />
      <node id="1196350915659" at="84,35,85,72" concept="8" />
      <node id="1196350915659" at="85,72,86,78" concept="8" />
      <node id="1196350915659" at="86,78,87,109" concept="9" />
      <node id="1196350915659" at="88,10,89,22" concept="9" />
      <node id="1196350915660" at="91,88,92,87" concept="8" />
      <node id="1196350915660" at="92,87,93,47" concept="3" />
      <node id="1196350915660" at="93,47,94,34" concept="8" />
      <node id="1196350915660" at="94,34,95,69" concept="3" />
      <node id="1196350915660" at="95,69,96,48" concept="3" />
      <node id="1196350915660" at="96,48,97,113" concept="3" />
      <node id="1196350915660" at="97,113,98,61" concept="3" />
      <node id="1196350915660" at="98,61,99,40" concept="3" />
      <node id="1196350915660" at="99,40,100,55" concept="3" />
      <node id="1196350915660" at="100,55,101,34" concept="3" />
      <node id="1196350915660" at="101,34,102,22" concept="9" />
      <node id="1196350915656" at="104,90,105,96" concept="8" />
      <node id="1196350915656" at="105,96,106,49" concept="3" />
      <node id="1196350915656" at="106,49,107,34" concept="8" />
      <node id="1196350915656" at="107,34,108,49" concept="3" />
      <node id="1196350915656" at="108,49,109,40" concept="3" />
      <node id="1196350915656" at="109,40,110,82" concept="1" />
      <node id="1196350915656" at="109,40,110,82" concept="3" />
      <node id="1196350915656" at="110,82,111,81" concept="1" />
      <node id="1196350915656" at="110,82,111,81" concept="3" />
      <node id="1196350915656" at="111,81,112,82" concept="1" />
      <node id="1196350915656" at="111,81,112,82" concept="3" />
      <node id="1196350915656" at="112,82,113,82" concept="1" />
      <node id="1196350915656" at="112,82,113,82" concept="3" />
      <node id="1196350915656" at="113,82,114,81" concept="1" />
      <node id="1196350915656" at="113,82,114,81" concept="3" />
      <node id="1196350915656" at="114,81,115,82" concept="1" />
      <node id="1196350915656" at="114,81,115,82" concept="3" />
      <node id="1196350915656" at="115,82,116,22" concept="9" />
      <node id="1196350915667" at="118,97,119,74" concept="9" />
      <node id="1196350915662" at="121,89,122,94" concept="8" />
      <node id="1196350915662" at="122,94,123,48" concept="3" />
      <node id="1196350915662" at="123,48,124,34" concept="3" />
      <node id="1196350915662" at="124,34,125,22" concept="9" />
      <node id="1196350915663" at="127,88,128,81" concept="8" />
      <node id="1196350915663" at="128,81,129,38" concept="3" />
      <node id="1196350915663" at="129,38,130,51" concept="3" />
      <node id="1196350915663" at="130,51,131,26" concept="8" />
      <node id="1196350915663" at="131,26,132,58" concept="3" />
      <node id="1196350915663" at="133,39,134,42" concept="3" />
      <node id="1196350915663" at="135,5,136,73" concept="3" />
      <node id="1196350915663" at="136,73,137,57" concept="8" />
      <node id="1196350915663" at="137,57,138,59" concept="8" />
      <node id="1196350915663" at="139,35,140,72" concept="8" />
      <node id="1196350915663" at="140,72,141,78" concept="8" />
      <node id="1196350915663" at="141,78,142,109" concept="9" />
      <node id="1196350915663" at="143,10,144,22" concept="9" />
      <node id="3180306201267182935" at="146,89,147,87" concept="8" />
      <node id="3180306201267182935" at="147,87,148,48" concept="3" />
      <node id="3180306201267182935" at="148,48,149,34" concept="3" />
      <node id="3180306201267182935" at="149,34,150,22" concept="9" />
      <node id="3180306201267182963" at="152,89,153,90" concept="8" />
      <node id="3180306201267182963" at="153,90,154,48" concept="3" />
      <node id="3180306201267182963" at="154,48,155,34" concept="3" />
      <node id="3180306201267182963" at="155,34,156,22" concept="9" />
      <node id="3180306201267182991" at="158,88,159,81" concept="8" />
      <node id="3180306201267182991" at="159,81,160,31" concept="3" />
      <node id="3180306201267182991" at="160,31,161,42" concept="3" />
      <node id="3180306201267182991" at="161,42,162,26" concept="8" />
      <node id="3180306201267182991" at="162,26,163,58" concept="3" />
      <node id="3180306201267182991" at="164,39,165,35" concept="3" />
      <node id="3180306201267182991" at="166,5,167,73" concept="3" />
      <node id="3180306201267182991" at="167,73,168,57" concept="8" />
      <node id="3180306201267182991" at="168,57,169,59" concept="8" />
      <node id="3180306201267182991" at="170,35,171,72" concept="8" />
      <node id="3180306201267182991" at="171,72,172,78" concept="8" />
      <node id="3180306201267182991" at="172,78,173,109" concept="9" />
      <node id="3180306201267182991" at="174,10,175,22" concept="9" />
      <node id="1196350915664" at="177,89,178,87" concept="8" />
      <node id="1196350915664" at="178,87,179,48" concept="3" />
      <node id="1196350915664" at="179,48,180,34" concept="3" />
      <node id="1196350915664" at="180,34,181,22" concept="9" />
      <node id="1196350915656" at="183,91,184,97" concept="8" />
      <node id="1196350915656" at="184,97,185,50" concept="3" />
      <node id="1196350915656" at="185,50,186,28" concept="3" />
      <node id="1196350915656" at="186,28,187,83" concept="1" />
      <node id="1196350915656" at="186,28,187,83" concept="3" />
      <node id="1196350915656" at="187,83,188,22" concept="9" />
      <node id="1196350915656" at="190,90,191,99" concept="8" />
      <node id="1196350915656" at="191,99,192,49" concept="3" />
      <node id="1196350915656" at="192,49,193,34" concept="8" />
      <node id="1196350915656" at="193,34,194,49" concept="3" />
      <node id="1196350915656" at="194,49,195,40" concept="3" />
      <node id="1196350915656" at="195,40,196,82" concept="1" />
      <node id="1196350915656" at="195,40,196,82" concept="3" />
      <node id="1196350915656" at="197,62,198,97" concept="3" />
      <node id="1196350915656" at="200,62,201,81" concept="3" />
      <node id="1196350915656" at="202,5,203,22" concept="9" />
      <node id="1137617423250066346" at="205,89,206,94" concept="8" />
      <node id="1137617423250066346" at="206,94,207,48" concept="3" />
      <node id="1137617423250066346" at="207,48,208,34" concept="8" />
      <node id="1137617423250066346" at="208,34,209,47" concept="3" />
      <node id="1137617423250066346" at="209,47,210,49" concept="3" />
      <node id="1137617423250066346" at="210,49,211,40" concept="3" />
      <node id="1137617423250066346" at="211,40,212,34" concept="3" />
      <node id="1137617423250066346" at="212,34,213,22" concept="9" />
      <node id="681861606971196093" at="217,31,218,229" concept="9" />
      <node id="1196350915656" at="222,44,223,46" concept="9" />
      <node id="1196350915656" at="225,13,226,79" concept="3" />
      <node id="1196350915656" at="226,79,227,82" concept="3" />
      <node id="1196350915656" at="227,82,228,200" concept="3" />
      <node id="1196350915656" at="228,200,229,61" concept="3" />
      <node id="1196350915656" at="229,61,230,22" concept="9" />
      <node id="8802842484753189875" at="232,98,233,71" concept="9" />
      <node id="8802842484753224667" at="236,0,237,0" concept="4" trace="myComponent" />
      <node id="8802842484753224667" at="237,56,238,52" concept="3" />
      <node id="8802842484753224667" at="240,103,241,82" concept="9" />
      <node id="1196350915656" at="244,86,245,95" concept="8" />
      <node id="1196350915656" at="245,95,246,45" concept="3" />
      <node id="1196350915656" at="246,45,247,200" concept="3" />
      <node id="1196350915656" at="247,200,248,22" concept="9" />
      <node id="8802842484753233888" at="250,98,251,71" concept="9" />
      <node id="8802842484753228664" at="254,0,255,0" concept="4" trace="myComponent" />
      <node id="8802842484753228664" at="255,56,256,52" concept="3" />
      <node id="8802842484753228664" at="258,103,259,82" concept="9" />
      <node id="1196350915656" at="220,0,222,0" concept="7" trace="setText#(Ljava/lang/String;)V" />
      <node id="1196350915656" at="40,0,43,0" concept="7" trace="createEditorCell#(Ljetbrains/mps/openapi/editor/EditorContext;Lorg/jetbrains/mps/openapi/model/SNode;)Ljetbrains/mps/openapi/editor/cells/EditorCell;" />
      <node id="1196350915656" at="43,0,46,0" concept="7" trace="createInspectedCell#(Ljetbrains/mps/openapi/editor/EditorContext;Lorg/jetbrains/mps/openapi/model/SNode;)Ljetbrains/mps/openapi/editor/cells/EditorCell;" />
      <node id="1196350915656" at="53,81,56,5" concept="1" />
      <node id="1196350915656" at="53,81,56,5" concept="6" />
      <node id="1196350915659" at="77,58,80,5" concept="6" />
      <node id="1196350915665" at="118,0,121,0" concept="11" trace="renderingCondition_29llnk_a3a#(Lorg/jetbrains/mps/openapi/model/SNode;Ljetbrains/mps/openapi/editor/EditorContext;)Z" />
      <node id="1196350915663" at="132,58,135,5" concept="6" />
      <node id="3180306201267182991" at="163,58,166,5" concept="6" />
      <node id="1196350915656" at="196,82,199,5" concept="1" />
      <node id="1196350915656" at="196,82,199,5" concept="6" />
      <node id="1196350915656" at="199,5,202,5" concept="1" />
      <node id="1196350915656" at="199,5,202,5" concept="6" />
      <node id="1196350915656" at="217,0,220,0" concept="7" trace="getText#()Ljava/lang/String;" />
      <node id="1196350915656" at="222,0,225,0" concept="7" trace="isValidText#(Ljava/lang/String;)Z" />
      <node id="8802842484753189873" at="232,0,235,0" concept="11" trace="renderingCondition_29llnk_a1a0#(Lorg/jetbrains/mps/openapi/model/SNode;Ljetbrains/mps/openapi/editor/EditorContext;)Z" />
      <node id="8802842484753224667" at="237,0,240,0" concept="2" trace="Quotation_component_cellMenu_29llnk_a0b0a#()V" />
      <node id="8802842484753224667" at="240,0,243,0" concept="7" trace="createActions#(Ljetbrains/mps/nodeEditor/cellMenu/CellContext;Ljetbrains/mps/openapi/editor/EditorContext;)Ljava/util/List;" />
      <node id="8802842484753233886" at="250,0,253,0" concept="11" trace="renderingCondition_29llnk_a2a0#(Lorg/jetbrains/mps/openapi/model/SNode;Ljetbrains/mps/openapi/editor/EditorContext;)Z" />
      <node id="8802842484753228664" at="255,0,258,0" concept="2" trace="Quotation_component_cellMenu_29llnk_a0c0a#()V" />
      <node id="8802842484753228664" at="258,0,261,0" concept="7" trace="createActions#(Ljetbrains/mps/nodeEditor/cellMenu/CellContext;Ljetbrains/mps/openapi/editor/EditorContext;)Ljava/util/List;" />
      <node id="1196350915659" at="83,59,89,22" concept="6" />
      <node id="1196350915662" at="121,0,127,0" concept="7" trace="createConstant_29llnk_a3a#(Ljetbrains/mps/openapi/editor/EditorContext;Lorg/jetbrains/mps/openapi/model/SNode;)Ljetbrains/mps/openapi/editor/cells/EditorCell;" />
      <node id="1196350915663" at="138,59,144,22" concept="6" />
      <node id="3180306201267182935" at="146,0,152,0" concept="7" trace="createConstant_29llnk_c3a#(Ljetbrains/mps/openapi/editor/EditorContext;Lorg/jetbrains/mps/openapi/model/SNode;)Ljetbrains/mps/openapi/editor/cells/EditorCell;" />
      <node id="3180306201267182963" at="152,0,158,0" concept="7" trace="createConstant_29llnk_d3a#(Ljetbrains/mps/openapi/editor/EditorContext;Lorg/jetbrains/mps/openapi/model/SNode;)Ljetbrains/mps/openapi/editor/cells/EditorCell;" />
      <node id="3180306201267182991" at="169,59,175,22" concept="6" />
      <node id="1196350915664" at="177,0,183,0" concept="7" trace="createConstant_29llnk_f3a#(Ljetbrains/mps/openapi/editor/EditorContext;Lorg/jetbrains/mps/openapi/model/SNode;)Ljetbrains/mps/openapi/editor/cells/EditorCell;" />
      <node id="1196350915656" at="244,0,250,0" concept="7" trace="createError_29llnk_c0a#(Ljetbrains/mps/openapi/editor/EditorContext;Lorg/jetbrains/mps/openapi/model/SNode;)Ljetbrains/mps/openapi/editor/cells/EditorCell;" />
      <node id="1196350915656" at="183,0,190,0" concept="7" trace="createCollection_29llnk_a_0#(Ljetbrains/mps/openapi/editor/EditorContext;Lorg/jetbrains/mps/openapi/model/SNode;)Ljetbrains/mps/openapi/editor/cells/EditorCell;" />
      <node id="1137617423250066346" at="205,0,215,0" concept="7" trace="createConstant_29llnk_a0a#(Ljetbrains/mps/openapi/editor/EditorContext;Lorg/jetbrains/mps/openapi/model/SNode;)Ljetbrains/mps/openapi/editor/cells/EditorCell;" />
      <node id="1196350915656" at="215,114,225,13" concept="8" />
      <node id="1196350915656" at="46,0,59,0" concept="7" trace="createCollection_29llnk_a#(Ljetbrains/mps/openapi/editor/EditorContext;Lorg/jetbrains/mps/openapi/model/SNode;)Ljetbrains/mps/openapi/editor/cells/EditorCell;" />
      <node id="1196350915658" at="59,0,72,0" concept="7" trace="createConstant_29llnk_a0#(Ljetbrains/mps/openapi/editor/EditorContext;Lorg/jetbrains/mps/openapi/model/SNode;)Ljetbrains/mps/openapi/editor/cells/EditorCell;" />
      <node id="1196350915660" at="91,0,104,0" concept="7" trace="createConstant_29llnk_c0#(Ljetbrains/mps/openapi/editor/EditorContext;Lorg/jetbrains/mps/openapi/model/SNode;)Ljetbrains/mps/openapi/editor/cells/EditorCell;" />
      <node id="1196350915656" at="104,0,118,0" concept="7" trace="createCollection_29llnk_d0#(Ljetbrains/mps/openapi/editor/EditorContext;Lorg/jetbrains/mps/openapi/model/SNode;)Ljetbrains/mps/openapi/editor/cells/EditorCell;" />
      <node id="1196350915656" at="190,0,205,0" concept="7" trace="createCollection_29llnk_a0#(Ljetbrains/mps/openapi/editor/EditorContext;Lorg/jetbrains/mps/openapi/model/SNode;)Ljetbrains/mps/openapi/editor/cells/EditorCell;" />
      <node id="1196350915656" at="215,0,232,0" concept="7" trace="createReadOnlyModelAccessor_29llnk_b0a#(Ljetbrains/mps/openapi/editor/EditorContext;Lorg/jetbrains/mps/openapi/model/SNode;)Ljetbrains/mps/openapi/editor/cells/EditorCell;" />
      <node id="1196350915659" at="72,0,91,0" concept="7" trace="createRefNode_29llnk_b0#(Ljetbrains/mps/openapi/editor/EditorContext;Lorg/jetbrains/mps/openapi/model/SNode;)Ljetbrains/mps/openapi/editor/cells/EditorCell;" />
      <node id="1196350915663" at="127,0,146,0" concept="7" trace="createRefNode_29llnk_b3a#(Ljetbrains/mps/openapi/editor/EditorContext;Lorg/jetbrains/mps/openapi/model/SNode;)Ljetbrains/mps/openapi/editor/cells/EditorCell;" />
      <node id="3180306201267182991" at="158,0,177,0" concept="7" trace="createRefNode_29llnk_e3a#(Ljetbrains/mps/openapi/editor/EditorContext;Lorg/jetbrains/mps/openapi/model/SNode;)Ljetbrains/mps/openapi/editor/cells/EditorCell;" />
      <scope id="1196350915656" at="220,37,220,37" />
      <scope id="1196350915656" at="40,79,41,63" />
      <scope id="1196350915656" at="43,82,44,65" />
      <scope id="1196350915656" at="50,59,51,81" />
      <scope id="1196350915656" at="51,81,52,80" />
      <scope id="1196350915656" at="52,80,53,81" />
      <scope id="1196350915656" at="54,61,55,85" />
      <scope id="1196350915659" at="78,39,79,39" />
      <scope id="1196350915656" at="109,40,110,82" />
      <scope id="1196350915656" at="110,82,111,81" />
      <scope id="1196350915656" at="111,81,112,82" />
      <scope id="1196350915656" at="112,82,113,82" />
      <scope id="1196350915656" at="113,82,114,81" />
      <scope id="1196350915656" at="114,81,115,82" />
      <scope id="1196350915666" at="118,97,119,74" />
      <scope id="1196350915663" at="133,39,134,42" />
      <scope id="3180306201267182991" at="164,39,165,35" />
      <scope id="1196350915656" at="186,28,187,83" />
      <scope id="1196350915656" at="195,40,196,82" />
      <scope id="1196350915656" at="197,62,198,97" />
      <scope id="1196350915656" at="200,62,201,81" />
      <scope id="1137617423250066356" at="217,31,218,229" />
      <scope id="1196350915656" at="222,44,223,46" />
      <scope id="8802842484753189874" at="232,98,233,71" />
      <scope id="8802842484753224667" at="237,56,238,52" />
      <scope id="8802842484753224667" at="240,103,241,82" />
      <scope id="8802842484753233887" at="250,98,251,71" />
      <scope id="8802842484753228664" at="255,56,256,52" />
      <scope id="8802842484753228664" at="258,103,259,82" />
      <scope id="1196350915656" at="220,0,222,0">
        <var name="s" id="1196350915656" />
      </scope>
      <scope id="1196350915656" at="40,0,43,0">
        <var name="editorContext" id="1196350915656" />
        <var name="node" id="1196350915656" />
      </scope>
      <scope id="1196350915656" at="43,0,46,0">
        <var name="editorContext" id="1196350915656" />
        <var name="node" id="1196350915656" />
      </scope>
      <scope id="1196350915656" at="53,81,56,5" />
      <scope id="1196350915659" at="84,35,87,109">
        <var name="manager" id="1196350915659" />
        <var name="opContext" id="1196350915659" />
      </scope>
      <scope id="1196350915665" at="118,0,121,0">
        <var name="editorContext" id="1196350915665" />
        <var name="node" id="1196350915665" />
      </scope>
      <scope id="1196350915663" at="139,35,142,109">
        <var name="manager" id="1196350915663" />
        <var name="opContext" id="1196350915663" />
      </scope>
      <scope id="3180306201267182991" at="170,35,173,109">
        <var name="manager" id="3180306201267182991" />
        <var name="opContext" id="3180306201267182991" />
      </scope>
      <scope id="1196350915656" at="196,82,199,5" />
      <scope id="1196350915656" at="199,5,202,5" />
      <scope id="1196350915656" at="217,0,220,0" />
      <scope id="1196350915656" at="222,0,225,0">
        <var name="s" id="1196350915656" />
      </scope>
      <scope id="8802842484753189873" at="232,0,235,0">
        <var name="editorContext" id="8802842484753189873" />
        <var name="node" id="8802842484753189873" />
      </scope>
      <scope id="8802842484753224667" at="237,0,240,0" />
      <scope id="8802842484753224667" at="240,0,243,0">
        <var name="cellContext" id="8802842484753224667" />
        <var name="editorContext" id="8802842484753224667" />
      </scope>
      <scope id="8802842484753233886" at="250,0,253,0">
        <var name="editorContext" id="8802842484753233886" />
        <var name="node" id="8802842484753233886" />
      </scope>
      <scope id="8802842484753228664" at="255,0,258,0" />
      <scope id="8802842484753228664" at="258,0,261,0">
        <var name="cellContext" id="8802842484753228664" />
        <var name="editorContext" id="8802842484753228664" />
      </scope>
      <scope id="1196350915662" at="121,89,125,22">
        <var name="editorCell" id="1196350915662" />
      </scope>
      <scope id="3180306201267182935" at="146,89,150,22">
        <var name="editorCell" id="3180306201267182935" />
      </scope>
      <scope id="3180306201267182963" at="152,89,156,22">
        <var name="editorCell" id="3180306201267182963" />
      </scope>
      <scope id="1196350915664" at="177,89,181,22">
        <var name="editorCell" id="1196350915664" />
      </scope>
      <scope id="1196350915656" at="244,86,248,22">
        <var name="editorCell" id="1196350915656" />
      </scope>
      <scope id="1196350915656" at="183,91,188,22">
        <var name="editorCell" id="1196350915656" />
      </scope>
      <scope id="1196350915662" at="121,0,127,0">
        <var name="editorContext" id="1196350915662" />
        <var name="node" id="1196350915662" />
      </scope>
      <scope id="3180306201267182935" at="146,0,152,0">
        <var name="editorContext" id="3180306201267182935" />
        <var name="node" id="3180306201267182935" />
      </scope>
      <scope id="3180306201267182963" at="152,0,158,0">
        <var name="editorContext" id="3180306201267182963" />
        <var name="node" id="3180306201267182963" />
      </scope>
      <scope id="1196350915664" at="177,0,183,0">
        <var name="editorContext" id="1196350915664" />
        <var name="node" id="1196350915664" />
      </scope>
      <scope id="1196350915656" at="244,0,250,0">
        <var name="editorContext" id="1196350915656" />
        <var name="node" id="1196350915656" />
      </scope>
      <scope id="1196350915656" at="183,0,190,0">
        <var name="editorContext" id="1196350915656" />
        <var name="node" id="1196350915656" />
      </scope>
      <scope id="1137617423250066346" at="205,89,213,22">
        <var name="editorCell" id="1137617423250066346" />
        <var name="style" id="1137617423250066346" />
      </scope>
      <scope id="1137617423250066346" at="205,0,215,0">
        <var name="editorContext" id="1137617423250066346" />
        <var name="node" id="1137617423250066346" />
      </scope>
      <scope id="1196350915656" at="46,89,57,22">
        <var name="editorCell" id="1196350915656" />
      </scope>
      <scope id="1196350915658" at="59,88,70,22">
        <var name="editorCell" id="1196350915658" />
        <var name="style" id="1196350915658" />
      </scope>
      <scope id="1196350915660" at="91,88,102,22">
        <var name="editorCell" id="1196350915660" />
        <var name="style" id="1196350915660" />
      </scope>
      <scope id="1196350915656" at="104,90,116,22">
        <var name="editorCell" id="1196350915656" />
        <var name="style" id="1196350915656" />
      </scope>
      <scope id="1196350915656" at="46,0,59,0">
        <var name="editorContext" id="1196350915656" />
        <var name="node" id="1196350915656" />
      </scope>
      <scope id="1196350915658" at="59,0,72,0">
        <var name="editorContext" id="1196350915658" />
        <var name="node" id="1196350915658" />
      </scope>
      <scope id="1196350915660" at="91,0,104,0">
        <var name="editorContext" id="1196350915660" />
        <var name="node" id="1196350915660" />
      </scope>
      <scope id="1196350915656" at="190,90,203,22">
        <var name="editorCell" id="1196350915656" />
        <var name="style" id="1196350915656" />
      </scope>
      <scope id="1196350915656" at="104,0,118,0">
        <var name="editorContext" id="1196350915656" />
        <var name="node" id="1196350915656" />
      </scope>
      <scope id="1196350915656" at="190,0,205,0">
        <var name="editorContext" id="1196350915656" />
        <var name="node" id="1196350915656" />
      </scope>
      <scope id="1196350915656" at="215,114,230,22">
        <var name="editorCell" id="1196350915656" />
      </scope>
      <scope id="1196350915659" at="72,87,89,22">
        <var name="attributeConcept" id="1196350915659" />
        <var name="attributeKind" id="1196350915659" />
        <var name="editorCell" id="1196350915659" />
        <var name="provider" id="1196350915659" />
      </scope>
      <scope id="1196350915663" at="127,88,144,22">
        <var name="attributeConcept" id="1196350915663" />
        <var name="attributeKind" id="1196350915663" />
        <var name="editorCell" id="1196350915663" />
        <var name="provider" id="1196350915663" />
      </scope>
      <scope id="3180306201267182991" at="158,88,175,22">
        <var name="attributeConcept" id="3180306201267182991" />
        <var name="attributeKind" id="3180306201267182991" />
        <var name="editorCell" id="3180306201267182991" />
        <var name="provider" id="3180306201267182991" />
      </scope>
      <scope id="1196350915656" at="215,0,232,0">
        <var name="editorContext" id="1196350915656" />
        <var name="node" id="1196350915656" />
      </scope>
      <scope id="1196350915659" at="72,0,91,0">
        <var name="editorContext" id="1196350915659" />
        <var name="node" id="1196350915659" />
      </scope>
      <scope id="1196350915663" at="127,0,146,0">
        <var name="editorContext" id="1196350915663" />
        <var name="node" id="1196350915663" />
      </scope>
      <scope id="3180306201267182991" at="158,0,177,0">
        <var name="editorContext" id="3180306201267182991" />
        <var name="node" id="3180306201267182991" />
      </scope>
      <unit id="1196350915656" at="216,83,225,5" name="jetbrains.mps.lang.quotation.editor.Quotation_Editor$1" />
      <unit id="8802842484753224667" at="235,0,244,0" name="jetbrains.mps.lang.quotation.editor.Quotation_Editor$Quotation_component_cellMenu_29llnk_a0b0a" />
      <unit id="8802842484753228664" at="253,0,262,0" name="jetbrains.mps.lang.quotation.editor.Quotation_Editor$Quotation_component_cellMenu_29llnk_a0c0a" />
      <unit id="1196350915656" at="39,0,263,0" name="jetbrains.mps.lang.quotation.editor.Quotation_Editor" />
    </file>
  </root>
  <root nodeRef="r:00000000-0000-4000-0000-011c89590349(jetbrains.mps.lang.quotation.editor)/1196350915673">
    <file name="ReferenceAntiquotation_Editor.java">
      <node id="1196350915673" at="31,79,32,63" concept="9" />
      <node id="1196350915673" at="34,82,35,65" concept="9" />
      <node id="1196350915673" at="37,89,38,96" concept="8" />
      <node id="1196350915673" at="38,96,39,48" concept="3" />
      <node id="1196350915673" at="39,48,40,28" concept="3" />
      <node id="1196350915673" at="40,28,41,81" concept="1" />
      <node id="1196350915673" at="40,28,41,81" concept="3" />
      <node id="1196350915673" at="41,81,42,81" concept="1" />
      <node id="1196350915673" at="41,81,42,81" concept="3" />
      <node id="1196350915673" at="42,81,43,80" concept="1" />
      <node id="1196350915673" at="42,81,43,80" concept="3" />
      <node id="1196350915673" at="43,80,44,81" concept="1" />
      <node id="1196350915673" at="43,80,44,81" concept="3" />
      <node id="1196350915673" at="44,81,45,22" concept="9" />
      <node id="1196350915673" at="47,88,48,88" concept="8" />
      <node id="1196350915673" at="48,88,49,47" concept="3" />
      <node id="1196350915673" at="49,47,50,34" concept="8" />
      <node id="1196350915673" at="50,34,51,267" concept="3" />
      <node id="1196350915673" at="51,267,52,40" concept="3" />
      <node id="1196350915673" at="52,40,53,34" concept="3" />
      <node id="1196350915673" at="53,34,54,22" concept="9" />
      <node id="1214399678857" at="56,107,57,24" concept="9" />
      <node id="1196350915673" at="59,88,60,82" concept="8" />
      <node id="1196350915673" at="60,82,61,30" concept="3" />
      <node id="1196350915673" at="61,30,62,33" concept="3" />
      <node id="1196350915673" at="62,33,63,40" concept="3" />
      <node id="1196350915673" at="63,40,64,26" concept="8" />
      <node id="1196350915673" at="64,26,65,58" concept="3" />
      <node id="1196350915673" at="65,58,66,43" concept="3" />
      <node id="1196350915673" at="66,43,67,34" concept="8" />
      <node id="1196350915673" at="67,34,68,267" concept="3" />
      <node id="1196350915673" at="68,267,69,40" concept="3" />
      <node id="1196350915673" at="69,40,70,73" concept="3" />
      <node id="1196350915673" at="70,73,71,57" concept="8" />
      <node id="1196350915673" at="71,57,72,59" concept="8" />
      <node id="1196350915673" at="73,35,74,72" concept="8" />
      <node id="1196350915673" at="74,72,75,78" concept="8" />
      <node id="1196350915673" at="75,78,76,109" concept="9" />
      <node id="1196350915673" at="77,10,78,22" concept="9" />
      <node id="6489343236075017074" at="80,107,81,24" concept="9" />
      <node id="1196350915680" at="83,87,84,81" concept="8" />
      <node id="1196350915680" at="84,81,85,35" concept="3" />
      <node id="1196350915680" at="85,35,86,39" concept="3" />
      <node id="1196350915680" at="86,39,87,26" concept="8" />
      <node id="1196350915680" at="87,26,88,58" concept="3" />
      <node id="1196350915680" at="89,39,90,39" concept="3" />
      <node id="1196350915680" at="91,5,92,73" concept="3" />
      <node id="1196350915680" at="92,73,93,57" concept="8" />
      <node id="1196350915680" at="93,57,94,59" concept="8" />
      <node id="1196350915680" at="95,35,96,72" concept="8" />
      <node id="1196350915680" at="96,72,97,78" concept="8" />
      <node id="1196350915680" at="97,78,98,109" concept="9" />
      <node id="1196350915680" at="99,10,100,22" concept="9" />
      <node id="1196350915673" at="102,88,103,88" concept="8" />
      <node id="1196350915673" at="103,88,104,47" concept="3" />
      <node id="1196350915673" at="104,47,105,34" concept="8" />
      <node id="1196350915673" at="105,34,106,267" concept="3" />
      <node id="1196350915673" at="106,267,107,40" concept="3" />
      <node id="1196350915673" at="107,40,108,34" concept="3" />
      <node id="1196350915673" at="108,34,109,22" concept="9" />
      <node id="1214399678258" at="111,107,112,24" concept="9" />
      <node id="1196350915673" at="114,91,115,96" concept="8" />
      <node id="1196350915673" at="115,96,116,50" concept="3" />
      <node id="1196350915673" at="116,50,117,28" concept="3" />
      <node id="1196350915673" at="117,28,118,83" concept="1" />
      <node id="1196350915673" at="117,28,118,83" concept="3" />
      <node id="1196350915673" at="118,83,119,81" concept="1" />
      <node id="1196350915673" at="118,83,119,81" concept="3" />
      <node id="1196350915673" at="119,81,120,81" concept="1" />
      <node id="1196350915673" at="119,81,120,81" concept="3" />
      <node id="1196350915673" at="120,81,121,94" concept="1" />
      <node id="1196350915673" at="120,81,121,94" concept="3" />
      <node id="1196350915673" at="121,94,122,81" concept="1" />
      <node id="1196350915673" at="121,94,122,81" concept="3" />
      <node id="1196350915673" at="122,81,123,94" concept="1" />
      <node id="1196350915673" at="122,81,123,94" concept="3" />
      <node id="1196350915673" at="123,94,124,22" concept="9" />
      <node id="1196350915688" at="126,90,127,109" concept="8" />
      <node id="1196350915688" at="127,109,128,49" concept="3" />
      <node id="1196350915688" at="128,49,129,34" concept="8" />
      <node id="1196350915688" at="129,34,130,60" concept="3" />
      <node id="1196350915688" at="130,60,131,40" concept="3" />
      <node id="1196350915688" at="131,40,132,34" concept="3" />
      <node id="1196350915688" at="132,34,133,22" concept="9" />
      <node id="1196350915689" at="135,88,136,86" concept="8" />
      <node id="1196350915689" at="136,86,137,47" concept="3" />
      <node id="1196350915689" at="137,47,138,34" concept="8" />
      <node id="1196350915689" at="138,34,139,49" concept="3" />
      <node id="1196350915689" at="139,49,140,60" concept="3" />
      <node id="1196350915689" at="140,60,141,40" concept="3" />
      <node id="1196350915689" at="141,40,142,34" concept="3" />
      <node id="1196350915689" at="142,34,143,22" concept="9" />
      <node id="1196350915691" at="145,88,146,101" concept="8" />
      <node id="1196350915691" at="146,101,147,47" concept="3" />
      <node id="1196350915691" at="147,47,148,34" concept="3" />
      <node id="1196350915691" at="148,34,149,22" concept="9" />
      <node id="1226062535913" at="153,31,154,53" concept="9" />
      <node id="1226062535909" at="158,44,159,46" concept="9" />
      <node id="1226062535909" at="161,13,162,79" concept="3" />
      <node id="1226062535909" at="162,79,163,82" concept="3" />
      <node id="1226062535909" at="163,82,164,60" concept="3" />
      <node id="1226062535909" at="164,60,165,34" concept="8" />
      <node id="1226062535909" at="165,34,166,60" concept="3" />
      <node id="1226062535909" at="166,60,167,40" concept="3" />
      <node id="1226062535909" at="167,40,168,22" concept="9" />
      <node id="1196350915708" at="170,88,171,101" concept="8" />
      <node id="1196350915708" at="171,101,172,47" concept="3" />
      <node id="1196350915708" at="172,47,173,34" concept="3" />
      <node id="1196350915708" at="173,34,174,22" concept="9" />
      <node id="1226062536071" at="178,31,179,55" concept="8" />
      <node id="1226062536079" at="180,31,181,102" concept="9" />
      <node id="1226062536090" at="182,16,183,20" concept="9" />
      <node id="1226062536067" at="188,44,189,46" concept="9" />
      <node id="1226062536067" at="191,13,192,79" concept="3" />
      <node id="1226062536067" at="192,79,193,82" concept="3" />
      <node id="1226062536067" at="193,82,194,60" concept="3" />
      <node id="1226062536067" at="194,60,195,34" concept="8" />
      <node id="1226062536067" at="195,34,196,60" concept="3" />
      <node id="1226062536067" at="196,60,197,40" concept="3" />
      <node id="1226062536067" at="197,40,198,22" concept="9" />
      <node id="1226062535909" at="156,0,158,0" concept="7" trace="setText#(Ljava/lang/String;)V" />
      <node id="1226062536088" at="182,14,184,9" concept="1" />
      <node id="1226062536067" at="186,0,188,0" concept="7" trace="setText#(Ljava/lang/String;)V" />
      <node id="1196350915673" at="31,0,34,0" concept="7" trace="createEditorCell#(Ljetbrains/mps/openapi/editor/EditorContext;Lorg/jetbrains/mps/openapi/model/SNode;)Ljetbrains/mps/openapi/editor/cells/EditorCell;" />
      <node id="1196350915673" at="34,0,37,0" concept="7" trace="createInspectedCell#(Ljetbrains/mps/openapi/editor/EditorContext;Lorg/jetbrains/mps/openapi/model/SNode;)Ljetbrains/mps/openapi/editor/cells/EditorCell;" />
      <node id="1214399678855" at="56,0,59,0" concept="11" trace="_StyleParameter_QueryFunction_kaewrq_a0a0#(Ljetbrains/mps/openapi/editor/EditorContext;Lorg/jetbrains/mps/openapi/model/SNode;)Ljava/awt/Color;" />
      <node id="6489343236075017072" at="80,0,83,0" concept="11" trace="_StyleParameter_QueryFunction_kaewrq_a0b0#(Ljetbrains/mps/openapi/editor/EditorContext;Lorg/jetbrains/mps/openapi/model/SNode;)Ljava/awt/Color;" />
      <node id="1196350915680" at="88,58,91,5" concept="6" />
      <node id="1214399678256" at="111,0,114,0" concept="11" trace="_StyleParameter_QueryFunction_kaewrq_a0d0#(Ljetbrains/mps/openapi/editor/EditorContext;Lorg/jetbrains/mps/openapi/model/SNode;)Ljava/awt/Color;" />
      <node id="1226062535909" at="153,0,156,0" concept="7" trace="getText#()Ljava/lang/String;" />
      <node id="1226062535909" at="158,0,161,0" concept="7" trace="isValidText#(Ljava/lang/String;)Z" />
      <node id="1226062536067" at="188,0,191,0" concept="7" trace="isValidText#(Ljava/lang/String;)Z" />
      <node id="1226062536077" at="179,55,184,9" concept="6" />
      <node id="1196350915673" at="72,59,78,22" concept="6" />
      <node id="1196350915680" at="94,59,100,22" concept="6" />
      <node id="1196350915691" at="145,0,151,0" concept="7" trace="createConstant_kaewrq_c0#(Ljetbrains/mps/openapi/editor/EditorContext;Lorg/jetbrains/mps/openapi/model/SNode;)Ljetbrains/mps/openapi/editor/cells/EditorCell;" />
      <node id="1196350915708" at="170,0,176,0" concept="7" trace="createConstant_kaewrq_e0#(Ljetbrains/mps/openapi/editor/EditorContext;Lorg/jetbrains/mps/openapi/model/SNode;)Ljetbrains/mps/openapi/editor/cells/EditorCell;" />
      <node id="1226062536067" at="178,0,186,0" concept="7" trace="getText#()Ljava/lang/String;" />
      <node id="1196350915673" at="47,0,56,0" concept="7" trace="createConstant_kaewrq_a0#(Ljetbrains/mps/openapi/editor/EditorContext;Lorg/jetbrains/mps/openapi/model/SNode;)Ljetbrains/mps/openapi/editor/cells/EditorCell;" />
      <node id="1196350915673" at="102,0,111,0" concept="7" trace="createConstant_kaewrq_d0#(Ljetbrains/mps/openapi/editor/EditorContext;Lorg/jetbrains/mps/openapi/model/SNode;)Ljetbrains/mps/openapi/editor/cells/EditorCell;" />
      <node id="1196350915688" at="126,0,135,0" concept="7" trace="createConstant_kaewrq_a0_0#(Ljetbrains/mps/openapi/editor/EditorContext;Lorg/jetbrains/mps/openapi/model/SNode;)Ljetbrains/mps/openapi/editor/cells/EditorCell;" />
      <node id="1196350915673" at="37,0,47,0" concept="7" trace="createCollection_kaewrq_a#(Ljetbrains/mps/openapi/editor/EditorContext;Lorg/jetbrains/mps/openapi/model/SNode;)Ljetbrains/mps/openapi/editor/cells/EditorCell;" />
      <node id="1196350915689" at="135,0,145,0" concept="7" trace="createConstant_kaewrq_b0#(Ljetbrains/mps/openapi/editor/EditorContext;Lorg/jetbrains/mps/openapi/model/SNode;)Ljetbrains/mps/openapi/editor/cells/EditorCell;" />
      <node id="1226062535909" at="151,113,161,13" concept="8" />
      <node id="1196350915673" at="114,0,126,0" concept="7" trace="createCollection_kaewrq_a_0#(Ljetbrains/mps/openapi/editor/EditorContext;Lorg/jetbrains/mps/openapi/model/SNode;)Ljetbrains/mps/openapi/editor/cells/EditorCell;" />
      <node id="1226062536067" at="176,113,191,13" concept="8" />
      <node id="1196350915680" at="83,0,102,0" concept="7" trace="createRefNode_kaewrq_c0#(Ljetbrains/mps/openapi/editor/EditorContext;Lorg/jetbrains/mps/openapi/model/SNode;)Ljetbrains/mps/openapi/editor/cells/EditorCell;" />
      <node id="1226062535909" at="151,0,170,0" concept="7" trace="createReadOnlyModelAccessor_kaewrq_d0#(Ljetbrains/mps/openapi/editor/EditorContext;Lorg/jetbrains/mps/openapi/model/SNode;)Ljetbrains/mps/openapi/editor/cells/EditorCell;" />
      <node id="1196350915673" at="59,0,80,0" concept="7" trace="createProperty_kaewrq_b0#(Ljetbrains/mps/openapi/editor/EditorContext;Lorg/jetbrains/mps/openapi/model/SNode;)Ljetbrains/mps/openapi/editor/cells/EditorCell;" />
      <node id="1226062536067" at="176,0,200,0" concept="7" trace="createReadOnlyModelAccessor_kaewrq_f0#(Ljetbrains/mps/openapi/editor/EditorContext;Lorg/jetbrains/mps/openapi/model/SNode;)Ljetbrains/mps/openapi/editor/cells/EditorCell;" />
      <scope id="1226062535909" at="156,37,156,37" />
      <scope id="1226062536067" at="186,37,186,37" />
      <scope id="1196350915673" at="31,79,32,63" />
      <scope id="1196350915673" at="34,82,35,65" />
      <scope id="1196350915673" at="40,28,41,81" />
      <scope id="1196350915673" at="41,81,42,81" />
      <scope id="1196350915673" at="42,81,43,80" />
      <scope id="1196350915673" at="43,80,44,81" />
      <scope id="1214399678856" at="56,107,57,24" />
      <scope id="6489343236075017073" at="80,107,81,24" />
      <scope id="1196350915680" at="89,39,90,39" />
      <scope id="1214399678257" at="111,107,112,24" />
      <scope id="1196350915673" at="117,28,118,83" />
      <scope id="1196350915673" at="118,83,119,81" />
      <scope id="1196350915673" at="119,81,120,81" />
      <scope id="1196350915673" at="120,81,121,94" />
      <scope id="1196350915673" at="121,94,122,81" />
      <scope id="1196350915673" at="122,81,123,94" />
      <scope id="1226062535912" at="153,31,154,53" />
      <scope id="1226062535909" at="158,44,159,46" />
      <scope id="1226062536078" at="180,31,181,102" />
      <scope id="1226062536089" at="182,16,183,20" />
      <scope id="1226062536067" at="188,44,189,46" />
      <scope id="1226062535909" at="156,0,158,0">
        <var name="s" id="1226062535909" />
      </scope>
      <scope id="1226062536067" at="186,0,188,0">
        <var name="s" id="1226062536067" />
      </scope>
      <scope id="1196350915673" at="31,0,34,0">
        <var name="editorContext" id="1196350915673" />
        <var name="node" id="1196350915673" />
      </scope>
      <scope id="1196350915673" at="34,0,37,0">
        <var name="editorContext" id="1196350915673" />
        <var name="node" id="1196350915673" />
      </scope>
      <scope id="1214399678855" at="56,0,59,0">
        <var name="editorContext" id="1214399678855" />
        <var name="node" id="1214399678855" />
      </scope>
      <scope id="1196350915673" at="73,35,76,109">
        <var name="manager" id="1196350915673" />
        <var name="opContext" id="1196350915673" />
      </scope>
      <scope id="6489343236075017072" at="80,0,83,0">
        <var name="editorContext" id="6489343236075017072" />
        <var name="node" id="6489343236075017072" />
      </scope>
      <scope id="1196350915680" at="95,35,98,109">
        <var name="manager" id="1196350915680" />
        <var name="opContext" id="1196350915680" />
      </scope>
      <scope id="1214399678256" at="111,0,114,0">
        <var name="editorContext" id="1214399678256" />
        <var name="node" id="1214399678256" />
      </scope>
      <scope id="1226062535909" at="153,0,156,0" />
      <scope id="1226062535909" at="158,0,161,0">
        <var name="s" id="1226062535909" />
      </scope>
      <scope id="1226062536067" at="188,0,191,0">
        <var name="s" id="1226062536067" />
      </scope>
      <scope id="1196350915691" at="145,88,149,22">
        <var name="editorCell" id="1196350915691" />
      </scope>
      <scope id="1196350915708" at="170,88,174,22">
        <var name="editorCell" id="1196350915708" />
      </scope>
      <scope id="1196350915691" at="145,0,151,0">
        <var name="editorContext" id="1196350915691" />
        <var name="node" id="1196350915691" />
      </scope>
      <scope id="1196350915708" at="170,0,176,0">
        <var name="editorContext" id="1196350915708" />
        <var name="node" id="1196350915708" />
      </scope>
      <scope id="1226062536070" at="178,31,184,9">
        <var name="parent" id="1226062536072" />
      </scope>
      <scope id="1196350915673" at="47,88,54,22">
        <var name="editorCell" id="1196350915673" />
        <var name="style" id="1196350915673" />
      </scope>
      <scope id="1196350915673" at="102,88,109,22">
        <var name="editorCell" id="1196350915673" />
        <var name="style" id="1196350915673" />
      </scope>
      <scope id="1196350915688" at="126,90,133,22">
        <var name="editorCell" id="1196350915688" />
        <var name="style" id="1196350915688" />
      </scope>
      <scope id="1196350915673" at="37,89,45,22">
        <var name="editorCell" id="1196350915673" />
      </scope>
      <scope id="1196350915689" at="135,88,143,22">
        <var name="editorCell" id="1196350915689" />
        <var name="style" id="1196350915689" />
      </scope>
      <scope id="1226062536067" at="178,0,186,0" />
      <scope id="1196350915673" at="47,0,56,0">
        <var name="editorContext" id="1196350915673" />
        <var name="node" id="1196350915673" />
      </scope>
      <scope id="1196350915673" at="102,0,111,0">
        <var name="editorContext" id="1196350915673" />
        <var name="node" id="1196350915673" />
      </scope>
      <scope id="1196350915688" at="126,0,135,0">
        <var name="editorContext" id="1196350915688" />
        <var name="node" id="1196350915688" />
      </scope>
      <scope id="1196350915673" at="37,0,47,0">
        <var name="editorContext" id="1196350915673" />
        <var name="node" id="1196350915673" />
      </scope>
      <scope id="1196350915673" at="114,91,124,22">
        <var name="editorCell" id="1196350915673" />
      </scope>
      <scope id="1196350915689" at="135,0,145,0">
        <var name="editorContext" id="1196350915689" />
        <var name="node" id="1196350915689" />
      </scope>
      <scope id="1196350915673" at="114,0,126,0">
        <var name="editorContext" id="1196350915673" />
        <var name="node" id="1196350915673" />
      </scope>
      <scope id="1196350915680" at="83,87,100,22">
        <var name="attributeConcept" id="1196350915680" />
        <var name="attributeKind" id="1196350915680" />
        <var name="editorCell" id="1196350915680" />
        <var name="provider" id="1196350915680" />
      </scope>
      <scope id="1226062535909" at="151,113,168,22">
        <var name="editorCell" id="1226062535909" />
        <var name="style" id="1226062535909" />
      </scope>
      <scope id="1196350915673" at="59,88,78,22">
        <var name="attributeConcept" id="1196350915673" />
        <var name="attributeKind" id="1196350915673" />
        <var name="editorCell" id="1196350915673" />
        <var name="provider" id="1196350915673" />
        <var name="style" id="1196350915673" />
      </scope>
      <scope id="1196350915680" at="83,0,102,0">
        <var name="editorContext" id="1196350915680" />
        <var name="node" id="1196350915680" />
      </scope>
      <scope id="1226062535909" at="151,0,170,0">
        <var name="editorContext" id="1226062535909" />
        <var name="node" id="1226062535909" />
      </scope>
      <scope id="1196350915673" at="59,0,80,0">
        <var name="editorContext" id="1196350915673" />
        <var name="node" id="1196350915673" />
      </scope>
      <scope id="1226062536067" at="176,113,198,22">
        <var name="editorCell" id="1226062536067" />
        <var name="style" id="1226062536067" />
      </scope>
      <scope id="1226062536067" at="176,0,200,0">
        <var name="editorContext" id="1226062536067" />
        <var name="node" id="1226062536067" />
      </scope>
      <unit id="1226062535909" at="152,83,161,5" name="jetbrains.mps.lang.quotation.editor.ReferenceAntiquotation_Editor$1" />
      <unit id="1226062536067" at="177,83,191,5" name="jetbrains.mps.lang.quotation.editor.ReferenceAntiquotation_Editor$2" />
      <unit id="1196350915673" at="30,0,201,0" name="jetbrains.mps.lang.quotation.editor.ReferenceAntiquotation_Editor" />
    </file>
  </root>
  <root nodeRef="r:00000000-0000-4000-0000-011c89590349(jetbrains.mps.lang.quotation.editor)/1196350915740">
    <file name="_CreateAntiquotationKeyMap.java">
      <node id="1196350915740" at="23,39,24,42" concept="3" />
      <node id="1196350915740" at="24,42,25,24" concept="8" />
      <node id="1196350915740" at="25,24,26,81" concept="3" />
      <node id="1196350915740" at="26,81,27,39" concept="3" />
      <node id="1196350915740" at="27,39,28,81" concept="3" />
      <node id="1196350915740" at="28,81,29,39" concept="3" />
      <node id="1196350915740" at="29,39,30,81" concept="3" />
      <node id="1196350915740" at="30,81,31,39" concept="3" />
      <node id="1196350915740" at="31,39,32,81" concept="3" />
      <node id="1196350915740" at="32,81,33,39" concept="3" />
      <node id="1196350915740" at="36,49,37,38" concept="3" />
      <node id="1196350915740" at="39,40,40,29" concept="9" />
      <node id="1196350915740" at="42,40,43,19" concept="9" />
      <node id="1196350915740" at="45,66,46,62" concept="8" />
      <node id="1196350915740" at="47,34,48,21" concept="9" />
      <node id="1196350915740" at="49,7,50,49" concept="8" />
      <node id="1196350915740" at="51,32,52,21" concept="9" />
      <node id="1196350915740" at="54,148,55,21" concept="9" />
      <node id="1196350915740" at="56,7,57,104" concept="9" />
      <node id="1196350915740" at="59,60,60,62" concept="8" />
      <node id="1196350915740" at="60,62,61,105" concept="3" />
      <node id="1196350915745" at="63,127,64,18" concept="9" />
      <node id="1196350915749" at="66,121,67,69" concept="8" />
      <node id="1196350915760" at="68,32,69,15" concept="9" />
      <node id="8843103228116876445" at="71,110,72,183" concept="3" />
      <node id="1196350915775" at="72,183,73,15" concept="9" />
      <node id="1196350915788" at="75,162,76,156" concept="3" />
      <node id="1196350915792" at="77,12,78,210" concept="3" />
      <node id="1196350915740" at="80,34,81,18" concept="9" />
      <node id="1196350915740" at="85,49,86,38" concept="3" />
      <node id="1196350915740" at="88,40,89,34" concept="9" />
      <node id="1196350915740" at="91,40,92,19" concept="9" />
      <node id="1196350915740" at="94,66,95,62" concept="8" />
      <node id="1196350915740" at="96,34,97,21" concept="9" />
      <node id="1196350915740" at="98,7,99,49" concept="8" />
      <node id="1196350915740" at="100,32,101,21" concept="9" />
      <node id="1196350915740" at="103,148,104,21" concept="9" />
      <node id="1196350915740" at="105,7,106,104" concept="9" />
      <node id="1196350915740" at="108,60,109,62" concept="8" />
      <node id="1196350915740" at="109,62,110,105" concept="3" />
      <node id="1196350915810" at="112,127,113,18" concept="9" />
      <node id="1196350915814" at="115,121,116,69" concept="8" />
      <node id="1196350915825" at="117,32,118,15" concept="9" />
      <node id="1196350915828" at="120,114,121,70" concept="8" />
      <node id="1196350915834" at="121,70,122,38" concept="0" />
      <node id="1196350915838" at="122,38,123,163" concept="3" />
      <node id="1196350915843" at="123,163,124,15" concept="9" />
      <node id="1196350915856" at="126,168,127,160" concept="3" />
      <node id="1196350915860" at="128,12,129,218" concept="3" />
      <node id="1196350915740" at="131,34,132,18" concept="9" />
      <node id="1196350915740" at="136,49,137,38" concept="3" />
      <node id="1196350915740" at="139,40,140,39" concept="9" />
      <node id="1196350915740" at="142,40,143,19" concept="9" />
      <node id="1196350915740" at="145,66,146,62" concept="8" />
      <node id="1196350915740" at="147,34,148,21" concept="9" />
      <node id="1196350915740" at="149,7,150,49" concept="8" />
      <node id="1196350915740" at="151,32,152,21" concept="9" />
      <node id="1196350915740" at="154,148,155,21" concept="9" />
      <node id="1196350915740" at="156,7,157,104" concept="9" />
      <node id="1196350915740" at="159,60,160,62" concept="8" />
      <node id="1196350915740" at="160,62,161,105" concept="3" />
      <node id="1196350915875" at="163,127,164,18" concept="9" />
      <node id="1196350915879" at="166,121,167,64" concept="8" />
      <node id="1196350915884" at="167,64,168,121" concept="8" />
      <node id="1196350915909" at="169,32,170,15" concept="9" />
      <node id="1601689342051414085" at="172,46,173,15" concept="9" />
      <node id="1196350915923" at="174,7,175,43" concept="8" />
      <node id="1196350915931" at="176,119,177,141" concept="8" />
      <node id="1196350915938" at="177,141,178,38" concept="0" />
      <node id="1237749579965" at="178,38,179,174" concept="3" />
      <node id="1196350915954" at="179,174,180,15" concept="9" />
      <node id="1237749295022" at="182,177,183,171" concept="3" />
      <node id="6489343236075024243" at="184,14,185,267" concept="8" />
      <node id="6489343236075024258" at="186,46,187,158" concept="3" />
      <node id="1196350915740" at="191,34,192,18" concept="9" />
      <node id="1196350915740" at="196,49,197,38" concept="3" />
      <node id="1196350915740" at="199,40,200,38" concept="9" />
      <node id="1196350915740" at="202,40,203,19" concept="9" />
      <node id="1196350915740" at="205,66,206,62" concept="8" />
      <node id="1196350915740" at="207,34,208,21" concept="9" />
      <node id="1196350915740" at="209,7,210,49" concept="8" />
      <node id="1196350915740" at="211,32,212,21" concept="9" />
      <node id="1196350915740" at="214,148,215,21" concept="9" />
      <node id="1196350915740" at="216,7,217,104" concept="9" />
      <node id="1196350915740" at="219,60,220,62" concept="8" />
      <node id="1196350915740" at="220,62,221,105" concept="3" />
      <node id="1196866967521" at="223,127,224,18" concept="9" />
      <node id="1196866967525" at="226,121,227,64" concept="8" />
      <node id="1196866967530" at="227,64,228,121" concept="8" />
      <node id="1196866967555" at="229,32,230,15" concept="9" />
      <node id="1196867106818" at="232,59,233,15" concept="9" />
      <node id="1196867115039" at="234,7,235,83" concept="8" />
      <node id="1196866967569" at="235,83,236,106" concept="8" />
      <node id="1196866967577" at="237,118,238,141" concept="8" />
      <node id="1196866967584" at="238,141,239,38" concept="0" />
      <node id="1237749165625" at="239,38,240,185" concept="3" />
      <node id="1196866967600" at="240,185,241,15" concept="9" />
      <node id="1237749112675" at="243,188,244,182" concept="3" />
      <node id="6489343236075024313" at="245,14,246,276" concept="8" />
      <node id="6489343236075024328" at="247,46,248,157" concept="3" />
      <node id="1196350915740" at="252,34,253,18" concept="9" />
      <node id="1196350915740" at="25,24,27,39" concept="1" />
      <node id="1196350915740" at="27,39,29,39" concept="1" />
      <node id="1196350915740" at="29,39,31,39" concept="1" />
      <node id="1196350915740" at="31,39,33,39" concept="1" />
      <node id="1196350915740" at="36,0,39,0" concept="2" trace="_CreateAntiquotationKeyMap_Action0#()V" />
      <node id="1196350915740" at="39,0,42,0" concept="7" trace="getDescriptionText#()Ljava/lang/String;" />
      <node id="1196350915740" at="42,0,45,0" concept="7" trace="isMenuAlwaysShown#()Z" />
      <node id="1196350915740" at="46,62,49,7" concept="6" />
      <node id="1196350915740" at="50,49,53,7" concept="6" />
      <node id="1196350915740" at="53,7,56,7" concept="6" />
      <node id="1196350915740" at="63,0,66,0" concept="7" trace="canExecute_internal#(Ljetbrains/mps/openapi/editor/EditorContext;Lorg/jetbrains/mps/openapi/model/SNode;Ljava/util/List;)Z" />
      <node id="1196350915755" at="67,69,70,7" concept="6" />
      <node id="1196350915740" at="80,0,83,0" concept="7" trace="getKeyStroke#()Ljava/lang/String;" />
      <node id="1196350915740" at="85,0,88,0" concept="2" trace="_CreateAntiquotationKeyMap_Action1#()V" />
      <node id="1196350915740" at="88,0,91,0" concept="7" trace="getDescriptionText#()Ljava/lang/String;" />
      <node id="1196350915740" at="91,0,94,0" concept="7" trace="isMenuAlwaysShown#()Z" />
      <node id="1196350915740" at="95,62,98,7" concept="6" />
      <node id="1196350915740" at="99,49,102,7" concept="6" />
      <node id="1196350915740" at="102,7,105,7" concept="6" />
      <node id="1196350915740" at="112,0,115,0" concept="7" trace="canExecute_internal#(Ljetbrains/mps/openapi/editor/EditorContext;Lorg/jetbrains/mps/openapi/model/SNode;Ljava/util/List;)Z" />
      <node id="1196350915820" at="116,69,119,7" concept="6" />
      <node id="1196350915740" at="131,0,134,0" concept="7" trace="getKeyStroke#()Ljava/lang/String;" />
      <node id="1196350915740" at="136,0,139,0" concept="2" trace="_CreateAntiquotationKeyMap_Action2#()V" />
      <node id="1196350915740" at="139,0,142,0" concept="7" trace="getDescriptionText#()Ljava/lang/String;" />
      <node id="1196350915740" at="142,0,145,0" concept="7" trace="isMenuAlwaysShown#()Z" />
      <node id="1196350915740" at="146,62,149,7" concept="6" />
      <node id="1196350915740" at="150,49,153,7" concept="6" />
      <node id="1196350915740" at="153,7,156,7" concept="6" />
      <node id="1196350915740" at="163,0,166,0" concept="7" trace="canExecute_internal#(Ljetbrains/mps/openapi/editor/EditorContext;Lorg/jetbrains/mps/openapi/model/SNode;Ljava/util/List;)Z" />
      <node id="1196350915904" at="168,121,171,7" concept="6" />
      <node id="1601689342051414083" at="171,7,174,7" concept="6" />
      <node id="6489343236075024256" at="185,267,188,9" concept="6" />
      <node id="1196350915740" at="191,0,194,0" concept="7" trace="getKeyStroke#()Ljava/lang/String;" />
      <node id="1196350915740" at="196,0,199,0" concept="2" trace="_CreateAntiquotationKeyMap_Action3#()V" />
      <node id="1196350915740" at="199,0,202,0" concept="7" trace="getDescriptionText#()Ljava/lang/String;" />
      <node id="1196350915740" at="202,0,205,0" concept="7" trace="isMenuAlwaysShown#()Z" />
      <node id="1196350915740" at="206,62,209,7" concept="6" />
      <node id="1196350915740" at="210,49,213,7" concept="6" />
      <node id="1196350915740" at="213,7,216,7" concept="6" />
      <node id="1196350915740" at="223,0,226,0" concept="7" trace="canExecute_internal#(Ljetbrains/mps/openapi/editor/EditorContext;Lorg/jetbrains/mps/openapi/model/SNode;Ljava/util/List;)Z" />
      <node id="1196866967550" at="228,121,231,7" concept="6" />
      <node id="1196867024477" at="231,7,234,7" concept="6" />
      <node id="6489343236075024326" at="246,276,249,9" concept="6" />
      <node id="1196350915740" at="252,0,255,0" concept="7" trace="getKeyStroke#()Ljava/lang/String;" />
      <node id="1196350915740" at="59,0,63,0" concept="7" trace="execute#(Ljetbrains/mps/openapi/editor/EditorContext;)V" />
      <node id="1196350915761" at="70,7,74,7" concept="6" />
      <node id="1196350915786" at="74,7,78,210" concept="6" />
      <node id="1196350915740" at="108,0,112,0" concept="7" trace="execute#(Ljetbrains/mps/openapi/editor/EditorContext;)V" />
      <node id="1196350915854" at="125,7,129,218" concept="6" />
      <node id="1196350915740" at="159,0,163,0" concept="7" trace="execute#(Ljetbrains/mps/openapi/editor/EditorContext;)V" />
      <node id="1196350915740" at="219,0,223,0" concept="7" trace="execute#(Ljetbrains/mps/openapi/editor/EditorContext;)V" />
      <node id="1196350915981" at="184,12,189,7" concept="1" />
      <node id="1196866967627" at="245,12,250,7" concept="1" />
      <node id="1196350915826" at="119,7,125,7" concept="6" />
      <node id="1196350915929" at="175,43,181,7" concept="6" />
      <node id="1196866967575" at="236,106,242,7" concept="6" />
      <node id="1196350915965" at="181,7,189,7" concept="6" />
      <node id="1196866967611" at="242,7,250,7" concept="6" />
      <node id="1196350915740" at="23,0,35,0" concept="2" trace="_CreateAntiquotationKeyMap#()V" />
      <node id="1196350915740" at="45,0,59,0" concept="7" trace="canExecute#(Ljetbrains/mps/openapi/editor/EditorContext;)Z" />
      <node id="1196350915740" at="66,0,80,0" concept="7" trace="execute_internal#(Ljetbrains/mps/openapi/editor/EditorContext;Lorg/jetbrains/mps/openapi/model/SNode;Ljava/util/List;)V" />
      <node id="1196350915740" at="94,0,108,0" concept="7" trace="canExecute#(Ljetbrains/mps/openapi/editor/EditorContext;)Z" />
      <node id="1196350915740" at="145,0,159,0" concept="7" trace="canExecute#(Ljetbrains/mps/openapi/editor/EditorContext;)Z" />
      <node id="1196350915740" at="205,0,219,0" concept="7" trace="canExecute#(Ljetbrains/mps/openapi/editor/EditorContext;)Z" />
      <node id="1196350915740" at="115,0,131,0" concept="7" trace="execute_internal#(Ljetbrains/mps/openapi/editor/EditorContext;Lorg/jetbrains/mps/openapi/model/SNode;Ljava/util/List;)V" />
      <node id="1196350915740" at="166,0,191,0" concept="7" trace="execute_internal#(Ljetbrains/mps/openapi/editor/EditorContext;Lorg/jetbrains/mps/openapi/model/SNode;Ljava/util/List;)V" />
      <node id="1196350915740" at="226,0,252,0" concept="7" trace="execute_internal#(Ljetbrains/mps/openapi/editor/EditorContext;Lorg/jetbrains/mps/openapi/model/SNode;Ljava/util/List;)V" />
      <scope id="1196350915740" at="36,49,37,38" />
      <scope id="1196350915740" at="39,40,40,29" />
      <scope id="1196350915740" at="42,40,43,19" />
      <scope id="1196350915740" at="47,34,48,21" />
      <scope id="1196350915740" at="51,32,52,21" />
      <scope id="1196350915740" at="54,148,55,21" />
      <scope id="1196350915744" at="63,127,64,18" />
      <scope id="1196350915759" at="68,32,69,15" />
      <scope id="1196350915787" at="75,162,76,156" />
      <scope id="1196350915740" at="80,34,81,18" />
      <scope id="1196350915740" at="85,49,86,38" />
      <scope id="1196350915740" at="88,40,89,34" />
      <scope id="1196350915740" at="91,40,92,19" />
      <scope id="1196350915740" at="96,34,97,21" />
      <scope id="1196350915740" at="100,32,101,21" />
      <scope id="1196350915740" at="103,148,104,21" />
      <scope id="1196350915809" at="112,127,113,18" />
      <scope id="1196350915824" at="117,32,118,15" />
      <scope id="1196350915855" at="126,168,127,160" />
      <scope id="1196350915740" at="131,34,132,18" />
      <scope id="1196350915740" at="136,49,137,38" />
      <scope id="1196350915740" at="139,40,140,39" />
      <scope id="1196350915740" at="142,40,143,19" />
      <scope id="1196350915740" at="147,34,148,21" />
      <scope id="1196350915740" at="151,32,152,21" />
      <scope id="1196350915740" at="154,148,155,21" />
      <scope id="1196350915874" at="163,127,164,18" />
      <scope id="1196350915908" at="169,32,170,15" />
      <scope id="1601689342051414084" at="172,46,173,15" />
      <scope id="1196350915973" at="182,177,183,171" />
      <scope id="6489343236075024257" at="186,46,187,158" />
      <scope id="1196350915740" at="191,34,192,18" />
      <scope id="1196350915740" at="196,49,197,38" />
      <scope id="1196350915740" at="199,40,200,38" />
      <scope id="1196350915740" at="202,40,203,19" />
      <scope id="1196350915740" at="207,34,208,21" />
      <scope id="1196350915740" at="211,32,212,21" />
      <scope id="1196350915740" at="214,148,215,21" />
      <scope id="1196866967520" at="223,127,224,18" />
      <scope id="1196866967554" at="229,32,230,15" />
      <scope id="1196867024478" at="232,59,233,15" />
      <scope id="1196866967619" at="243,188,244,182" />
      <scope id="6489343236075024327" at="247,46,248,157" />
      <scope id="1196350915740" at="252,34,253,18" />
      <scope id="1196350915740" at="25,24,27,39" />
      <scope id="1196350915740" at="27,39,29,39" />
      <scope id="1196350915740" at="29,39,31,39" />
      <scope id="1196350915740" at="31,39,33,39" />
      <scope id="1196350915740" at="59,60,61,105">
        <var name="contextCell" id="1196350915740" />
      </scope>
      <scope id="1196350915762" at="71,110,73,15" />
      <scope id="1196350915740" at="108,60,110,105">
        <var name="contextCell" id="1196350915740" />
      </scope>
      <scope id="1196350915740" at="159,60,161,105">
        <var name="contextCell" id="1196350915740" />
      </scope>
      <scope id="1196350915740" at="219,60,221,105">
        <var name="contextCell" id="1196350915740" />
      </scope>
      <scope id="1196350915740" at="36,0,39,0" />
      <scope id="1196350915740" at="39,0,42,0" />
      <scope id="1196350915740" at="42,0,45,0" />
      <scope id="1196350915740" at="63,0,66,0">
        <var name="editorContext" id="1196350915740" />
        <var name="node" id="1196350915740" />
        <var name="selectedNodes" id="1196350915740" />
      </scope>
      <scope id="1196350915740" at="80,0,83,0" />
      <scope id="1196350915740" at="85,0,88,0" />
      <scope id="1196350915740" at="88,0,91,0" />
      <scope id="1196350915740" at="91,0,94,0" />
      <scope id="1196350915740" at="112,0,115,0">
        <var name="editorContext" id="1196350915740" />
        <var name="node" id="1196350915740" />
        <var name="selectedNodes" id="1196350915740" />
      </scope>
      <scope id="1196350915740" at="131,0,134,0" />
      <scope id="1196350915740" at="136,0,139,0" />
      <scope id="1196350915740" at="139,0,142,0" />
      <scope id="1196350915740" at="142,0,145,0" />
      <scope id="1196350915740" at="163,0,166,0">
        <var name="editorContext" id="1196350915740" />
        <var name="node" id="1196350915740" />
        <var name="selectedNodes" id="1196350915740" />
      </scope>
      <scope id="1196350915740" at="191,0,194,0" />
      <scope id="1196350915740" at="196,0,199,0" />
      <scope id="1196350915740" at="199,0,202,0" />
      <scope id="1196350915740" at="202,0,205,0" />
      <scope id="1196350915740" at="223,0,226,0">
        <var name="editorContext" id="1196350915740" />
        <var name="node" id="1196350915740" />
        <var name="selectedNodes" id="1196350915740" />
      </scope>
      <scope id="1196350915740" at="252,0,255,0" />
      <scope id="1196350915740" at="59,0,63,0">
        <var name="editorContext" id="1196350915740" />
      </scope>
      <scope id="1196350915740" at="108,0,112,0">
        <var name="editorContext" id="1196350915740" />
      </scope>
      <scope id="1196350915827" at="120,114,124,15">
        <var name="attributedNode" id="1196350915829" />
      </scope>
      <scope id="1196350915740" at="159,0,163,0">
        <var name="editorContext" id="1196350915740" />
      </scope>
      <scope id="1196350915930" at="176,119,180,15">
        <var name="attributedNode" id="1196350915932" />
      </scope>
      <scope id="1196350915982" at="184,14,188,9">
        <var name="referenceAntiquotation" id="6489343236075024244" />
      </scope>
      <scope id="1196350915740" at="219,0,223,0">
        <var name="editorContext" id="1196350915740" />
      </scope>
      <scope id="1196866967576" at="237,118,241,15">
        <var name="attributedNode" id="1196866967578" />
      </scope>
      <scope id="1196866967628" at="245,14,249,9">
        <var name="propertyAntiquotation" id="6489343236075024314" />
      </scope>
      <scope id="1196350915740" at="23,39,33,39">
        <var name="action" id="1196350915740" />
      </scope>
      <scope id="1196350915740" at="23,0,35,0" />
      <scope id="1196350915740" at="45,66,57,104">
        <var name="contextCell" id="1196350915740" />
        <var name="contextNode" id="1196350915740" />
      </scope>
      <scope id="1196350915748" at="66,121,78,210">
        <var name="contextNode" id="1196350915750" />
      </scope>
      <scope id="1196350915740" at="94,66,106,104">
        <var name="contextCell" id="1196350915740" />
        <var name="contextNode" id="1196350915740" />
      </scope>
      <scope id="1196350915740" at="145,66,157,104">
        <var name="contextCell" id="1196350915740" />
        <var name="contextNode" id="1196350915740" />
      </scope>
      <scope id="1196350915740" at="205,66,217,104">
        <var name="contextCell" id="1196350915740" />
        <var name="contextNode" id="1196350915740" />
      </scope>
      <scope id="1196350915740" at="45,0,59,0">
        <var name="editorContext" id="1196350915740" />
      </scope>
      <scope id="1196350915740" at="66,0,80,0">
        <var name="editorContext" id="1196350915740" />
        <var name="node" id="1196350915740" />
        <var name="selectedNodes" id="1196350915740" />
      </scope>
      <scope id="1196350915740" at="94,0,108,0">
        <var name="editorContext" id="1196350915740" />
      </scope>
      <scope id="1196350915813" at="115,121,129,218">
        <var name="contextNode" id="1196350915815" />
      </scope>
      <scope id="1196350915740" at="145,0,159,0">
        <var name="editorContext" id="1196350915740" />
      </scope>
      <scope id="1196350915740" at="205,0,219,0">
        <var name="editorContext" id="1196350915740" />
      </scope>
      <scope id="1196350915740" at="115,0,131,0">
        <var name="editorContext" id="1196350915740" />
        <var name="node" id="1196350915740" />
        <var name="selectedNodes" id="1196350915740" />
      </scope>
      <scope id="1196350915878" at="166,121,189,7">
        <var name="contextNode" id="1196350915885" />
        <var name="role" id="1196350915924" />
        <var name="selectedCell" id="1196350915880" />
      </scope>
      <scope id="1196866967524" at="226,121,250,7">
        <var name="contextNode" id="1196866967531" />
        <var name="editorCell_Property" id="1196867115040" />
        <var name="propertyName" id="1196866967570" />
        <var name="selectedCell" id="1196866967526" />
      </scope>
      <scope id="1196350915740" at="166,0,191,0">
        <var name="editorContext" id="1196350915740" />
        <var name="node" id="1196350915740" />
        <var name="selectedNodes" id="1196350915740" />
      </scope>
      <scope id="1196350915740" at="226,0,252,0">
        <var name="editorContext" id="1196350915740" />
        <var name="node" id="1196350915740" />
        <var name="selectedNodes" id="1196350915740" />
      </scope>
      <unit id="1196350915740" at="35,0,84,0" name="jetbrains.mps.lang.quotation.editor._CreateAntiquotationKeyMap$_CreateAntiquotationKeyMap_Action0" />
      <unit id="1196350915740" at="84,0,135,0" name="jetbrains.mps.lang.quotation.editor._CreateAntiquotationKeyMap$_CreateAntiquotationKeyMap_Action1" />
      <unit id="1196350915740" at="135,0,195,0" name="jetbrains.mps.lang.quotation.editor._CreateAntiquotationKeyMap$_CreateAntiquotationKeyMap_Action2" />
      <unit id="1196350915740" at="195,0,256,0" name="jetbrains.mps.lang.quotation.editor._CreateAntiquotationKeyMap$_CreateAntiquotationKeyMap_Action3" />
      <unit id="1196350915740" at="22,0,257,0" name="jetbrains.mps.lang.quotation.editor._CreateAntiquotationKeyMap" />
    </file>
  </root>
  <root nodeRef="r:00000000-0000-4000-0000-011c89590349(jetbrains.mps.lang.quotation.editor)/1196350915994">
    <file name="_Quotation_createModel.java">
      <node id="1196350915994" at="18,35,19,42" concept="3" />
      <node id="1196350915994" at="19,42,20,24" concept="8" />
      <node id="1196350915994" at="20,24,21,73" concept="3" />
      <node id="1196350915994" at="21,73,22,39" concept="3" />
      <node id="1196350915994" at="25,45,26,64" concept="3" />
      <node id="1196350915994" at="26,64,27,38" concept="3" />
      <node id="1196350915994" at="29,40,30,19" concept="9" />
      <node id="1196350915994" at="32,66,33,62" concept="8" />
      <node id="1196350915994" at="34,34,35,21" concept="9" />
      <node id="1196350915994" at="36,7,37,49" concept="8" />
      <node id="1196350915994" at="38,32,39,21" concept="9" />
      <node id="1196350915994" at="41,148,42,21" concept="9" />
      <node id="1196350915994" at="43,7,44,104" concept="9" />
      <node id="1196350915994" at="46,60,47,62" concept="8" />
      <node id="1196350915994" at="47,62,48,105" concept="3" />
      <node id="1196350916007" at="50,127,51,76" concept="9" />
      <node id="1196350915999" at="53,121,54,115" concept="3" />
      <node id="1196350915994" at="56,34,57,18" concept="9" />
      <node id="1196350915994" at="20,24,22,39" concept="1" />
      <node id="1196350915994" at="29,0,32,0" concept="7" trace="isMenuAlwaysShown#()Z" />
      <node id="1196350915994" at="33,62,36,7" concept="6" />
      <node id="1196350915994" at="37,49,40,7" concept="6" />
      <node id="1196350915994" at="40,7,43,7" concept="6" />
      <node id="1196350915994" at="50,0,53,0" concept="7" trace="canExecute_internal#(Ljetbrains/mps/openapi/editor/EditorContext;Lorg/jetbrains/mps/openapi/model/SNode;Ljava/util/List;)Z" />
      <node id="1196350915994" at="53,0,56,0" concept="7" trace="execute_internal#(Ljetbrains/mps/openapi/editor/EditorContext;Lorg/jetbrains/mps/openapi/model/SNode;Ljava/util/List;)V" />
      <node id="1196350915994" at="56,0,59,0" concept="7" trace="getKeyStroke#()Ljava/lang/String;" />
      <node id="1196350915994" at="25,0,29,0" concept="2" trace="_Quotation_createModel_Action0#()V" />
      <node id="1196350915994" at="46,0,50,0" concept="7" trace="execute#(Ljetbrains/mps/openapi/editor/EditorContext;)V" />
      <node id="1196350915994" at="18,0,24,0" concept="2" trace="_Quotation_createModel#()V" />
      <node id="1196350915994" at="32,0,46,0" concept="7" trace="canExecute#(Ljetbrains/mps/openapi/editor/EditorContext;)Z" />
      <scope id="1196350915994" at="29,40,30,19" />
      <scope id="1196350915994" at="34,34,35,21" />
      <scope id="1196350915994" at="38,32,39,21" />
      <scope id="1196350915994" at="41,148,42,21" />
      <scope id="1196350916006" at="50,127,51,76" />
      <scope id="1196350915998" at="53,121,54,115" />
      <scope id="1196350915994" at="56,34,57,18" />
      <scope id="1196350915994" at="20,24,22,39" />
      <scope id="1196350915994" at="25,45,27,38" />
      <scope id="1196350915994" at="46,60,48,105">
        <var name="contextCell" id="1196350915994" />
      </scope>
      <scope id="1196350915994" at="29,0,32,0" />
      <scope id="1196350915994" at="50,0,53,0">
        <var name="editorContext" id="1196350915994" />
        <var name="node" id="1196350915994" />
        <var name="selectedNodes" id="1196350915994" />
      </scope>
      <scope id="1196350915994" at="53,0,56,0">
        <var name="editorContext" id="1196350915994" />
        <var name="node" id="1196350915994" />
        <var name="selectedNodes" id="1196350915994" />
      </scope>
      <scope id="1196350915994" at="56,0,59,0" />
      <scope id="1196350915994" at="18,35,22,39">
        <var name="action" id="1196350915994" />
      </scope>
      <scope id="1196350915994" at="25,0,29,0" />
      <scope id="1196350915994" at="46,0,50,0">
        <var name="editorContext" id="1196350915994" />
      </scope>
      <scope id="1196350915994" at="18,0,24,0" />
      <scope id="1196350915994" at="32,66,44,104">
        <var name="contextCell" id="1196350915994" />
        <var name="contextNode" id="1196350915994" />
      </scope>
      <scope id="1196350915994" at="32,0,46,0">
        <var name="editorContext" id="1196350915994" />
      </scope>
      <unit id="1196350915994" at="24,0,60,0" name="jetbrains.mps.lang.quotation.editor._Quotation_createModel$_Quotation_createModel_Action0" />
      <unit id="1196350915994" at="17,0,61,0" name="jetbrains.mps.lang.quotation.editor._Quotation_createModel" />
    </file>
  </root>
  <root nodeRef="r:00000000-0000-4000-0000-011c89590349(jetbrains.mps.lang.quotation.editor)/1196351105861">
    <file name="Colors.java">
      <node id="1196351105862" at="8,0,9,0" concept="10" trace="BROWN" />
      <node id="7801979459094172604" at="9,0,11,0" concept="2" trace="Colors#()V" />
      <scope id="7801979459094172606" at="9,19,9,19" />
      <scope id="7801979459094172604" at="9,0,11,0" />
      <unit id="1196351105861" at="7,0,12,0" name="jetbrains.mps.lang.quotation.editor.Colors" />
    </file>
  </root>
  <root nodeRef="r:00000000-0000-4000-0000-011c89590349(jetbrains.mps.lang.quotation.editor)/1196866651896">
    <file name="PropertyAntiquotation_Editor.java">
      <node id="1196866651896" at="31,79,32,63" concept="9" />
      <node id="1196866651896" at="34,82,35,65" concept="9" />
      <node id="1196866651896" at="37,89,38,96" concept="8" />
      <node id="1196866651896" at="38,96,39,48" concept="3" />
      <node id="1196866651896" at="39,48,40,28" concept="3" />
      <node id="1196866651896" at="40,28,41,81" concept="1" />
      <node id="1196866651896" at="40,28,41,81" concept="3" />
      <node id="1196866651896" at="41,81,42,81" concept="1" />
      <node id="1196866651896" at="41,81,42,81" concept="3" />
      <node id="1196866651896" at="42,81,43,80" concept="1" />
      <node id="1196866651896" at="42,81,43,80" concept="3" />
      <node id="1196866651896" at="43,80,44,81" concept="1" />
      <node id="1196866651896" at="43,80,44,81" concept="3" />
      <node id="1196866651896" at="44,81,45,22" concept="9" />
      <node id="1196866651896" at="47,88,48,88" concept="8" />
      <node id="1196866651896" at="48,88,49,47" concept="3" />
      <node id="1196866651896" at="49,47,50,34" concept="8" />
      <node id="1196866651896" at="50,34,51,266" concept="3" />
      <node id="1196866651896" at="51,266,52,40" concept="3" />
      <node id="1196866651896" at="52,40,53,34" concept="3" />
      <node id="1196866651896" at="53,34,54,22" concept="9" />
      <node id="1214399678829" at="56,107,57,24" concept="9" />
      <node id="1196866651896" at="59,88,60,82" concept="8" />
      <node id="1196866651896" at="60,82,61,30" concept="3" />
      <node id="1196866651896" at="61,30,62,33" concept="3" />
      <node id="1196866651896" at="62,33,63,40" concept="3" />
      <node id="1196866651896" at="63,40,64,26" concept="8" />
      <node id="1196866651896" at="64,26,65,58" concept="3" />
      <node id="1196866651896" at="65,58,66,43" concept="3" />
      <node id="1196866651896" at="66,43,67,34" concept="8" />
      <node id="1196866651896" at="67,34,68,266" concept="3" />
      <node id="1196866651896" at="68,266,69,40" concept="3" />
      <node id="1196866651896" at="69,40,70,73" concept="3" />
      <node id="1196866651896" at="70,73,71,57" concept="8" />
      <node id="1196866651896" at="71,57,72,59" concept="8" />
      <node id="1196866651896" at="73,35,74,72" concept="8" />
      <node id="1196866651896" at="74,72,75,78" concept="8" />
      <node id="1196866651896" at="75,78,76,109" concept="9" />
      <node id="1196866651896" at="77,10,78,22" concept="9" />
      <node id="6489343236075017066" at="80,107,81,24" concept="9" />
      <node id="1196866674166" at="83,87,84,81" concept="8" />
      <node id="1196866674166" at="84,81,85,35" concept="3" />
      <node id="1196866674166" at="85,35,86,39" concept="3" />
      <node id="1196866674166" at="86,39,87,26" concept="8" />
      <node id="1196866674166" at="87,26,88,58" concept="3" />
      <node id="1196866674166" at="89,39,90,39" concept="3" />
      <node id="1196866674166" at="91,5,92,73" concept="3" />
      <node id="1196866674166" at="92,73,93,57" concept="8" />
      <node id="1196866674166" at="93,57,94,59" concept="8" />
      <node id="1196866674166" at="95,35,96,72" concept="8" />
      <node id="1196866674166" at="96,72,97,78" concept="8" />
      <node id="1196866674166" at="97,78,98,109" concept="9" />
      <node id="1196866674166" at="99,10,100,22" concept="9" />
      <node id="1196866651896" at="102,88,103,88" concept="8" />
      <node id="1196866651896" at="103,88,104,47" concept="3" />
      <node id="1196866651896" at="104,47,105,34" concept="8" />
      <node id="1196866651896" at="105,34,106,266" concept="3" />
      <node id="1196866651896" at="106,266,107,40" concept="3" />
      <node id="1196866651896" at="107,40,108,34" concept="3" />
      <node id="1196866651896" at="108,34,109,22" concept="9" />
      <node id="1214399678940" at="111,107,112,24" concept="9" />
      <node id="1196866651896" at="114,91,115,96" concept="8" />
      <node id="1196866651896" at="115,96,116,50" concept="3" />
      <node id="1196866651896" at="116,50,117,28" concept="3" />
      <node id="1196866651896" at="117,28,118,83" concept="1" />
      <node id="1196866651896" at="117,28,118,83" concept="3" />
      <node id="1196866651896" at="118,83,119,81" concept="1" />
      <node id="1196866651896" at="118,83,119,81" concept="3" />
      <node id="1196866651896" at="119,81,120,81" concept="1" />
      <node id="1196866651896" at="119,81,120,81" concept="3" />
      <node id="1196866651896" at="120,81,121,94" concept="1" />
      <node id="1196866651896" at="120,81,121,94" concept="3" />
      <node id="1196866651896" at="121,94,122,81" concept="1" />
      <node id="1196866651896" at="121,94,122,81" concept="3" />
      <node id="1196866651896" at="122,81,123,94" concept="1" />
      <node id="1196866651896" at="122,81,123,94" concept="3" />
      <node id="1196866651896" at="123,94,124,22" concept="9" />
      <node id="1196866747057" at="126,90,127,108" concept="8" />
      <node id="1196866747057" at="127,108,128,49" concept="3" />
      <node id="1196866747057" at="128,49,129,34" concept="8" />
      <node id="1196866747057" at="129,34,130,60" concept="3" />
      <node id="1196866747057" at="130,60,131,40" concept="3" />
      <node id="1196866747057" at="131,40,132,34" concept="3" />
      <node id="1196866747057" at="132,34,133,22" concept="9" />
      <node id="1196866747058" at="135,88,136,86" concept="8" />
      <node id="1196866747058" at="136,86,137,47" concept="3" />
      <node id="1196866747058" at="137,47,138,34" concept="8" />
      <node id="1196866747058" at="138,34,139,49" concept="3" />
      <node id="1196866747058" at="139,49,140,60" concept="3" />
      <node id="1196866747058" at="140,60,141,40" concept="3" />
      <node id="1196866747058" at="141,40,142,34" concept="3" />
      <node id="1196866747058" at="142,34,143,22" concept="9" />
      <node id="1196866747060" at="145,88,146,99" concept="8" />
      <node id="1196866747060" at="146,99,147,47" concept="3" />
      <node id="1196866747060" at="147,47,148,34" concept="3" />
      <node id="1196866747060" at="148,34,149,22" concept="9" />
      <node id="1226062530787" at="153,31,154,57" concept="9" />
      <node id="1226062530783" at="158,44,159,46" concept="9" />
      <node id="1226062530783" at="161,13,162,79" concept="3" />
      <node id="1226062530783" at="162,79,163,82" concept="3" />
      <node id="1226062530783" at="163,82,164,60" concept="3" />
      <node id="1226062530783" at="164,60,165,34" concept="8" />
      <node id="1226062530783" at="165,34,166,60" concept="3" />
      <node id="1226062530783" at="166,60,167,40" concept="3" />
      <node id="1226062530783" at="167,40,168,22" concept="9" />
      <node id="1196866747077" at="170,88,171,101" concept="8" />
      <node id="1196866747077" at="171,101,172,47" concept="3" />
      <node id="1196866747077" at="172,47,173,34" concept="3" />
      <node id="1196866747077" at="173,34,174,22" concept="9" />
      <node id="1226062528308" at="178,31,179,55" concept="8" />
      <node id="1226062528316" at="180,31,181,102" concept="9" />
      <node id="1226062528327" at="182,16,183,20" concept="9" />
      <node id="1226062528304" at="188,44,189,46" concept="9" />
      <node id="1226062528304" at="191,13,192,79" concept="3" />
      <node id="1226062528304" at="192,79,193,82" concept="3" />
      <node id="1226062528304" at="193,82,194,60" concept="3" />
      <node id="1226062528304" at="194,60,195,34" concept="8" />
      <node id="1226062528304" at="195,34,196,60" concept="3" />
      <node id="1226062528304" at="196,60,197,40" concept="3" />
      <node id="1226062528304" at="197,40,198,22" concept="9" />
      <node id="1226062530783" at="156,0,158,0" concept="7" trace="setText#(Ljava/lang/String;)V" />
      <node id="1226062528325" at="182,14,184,9" concept="1" />
      <node id="1226062528304" at="186,0,188,0" concept="7" trace="setText#(Ljava/lang/String;)V" />
      <node id="1196866651896" at="31,0,34,0" concept="7" trace="createEditorCell#(Ljetbrains/mps/openapi/editor/EditorContext;Lorg/jetbrains/mps/openapi/model/SNode;)Ljetbrains/mps/openapi/editor/cells/EditorCell;" />
      <node id="1196866651896" at="34,0,37,0" concept="7" trace="createInspectedCell#(Ljetbrains/mps/openapi/editor/EditorContext;Lorg/jetbrains/mps/openapi/model/SNode;)Ljetbrains/mps/openapi/editor/cells/EditorCell;" />
      <node id="1214399678827" at="56,0,59,0" concept="11" trace="_StyleParameter_QueryFunction_dqkua3_a0a0#(Ljetbrains/mps/openapi/editor/EditorContext;Lorg/jetbrains/mps/openapi/model/SNode;)Ljava/awt/Color;" />
      <node id="6489343236075017064" at="80,0,83,0" concept="11" trace="_StyleParameter_QueryFunction_dqkua3_a0b0#(Ljetbrains/mps/openapi/editor/EditorContext;Lorg/jetbrains/mps/openapi/model/SNode;)Ljava/awt/Color;" />
      <node id="1196866674166" at="88,58,91,5" concept="6" />
      <node id="1214399678938" at="111,0,114,0" concept="11" trace="_StyleParameter_QueryFunction_dqkua3_a0d0#(Ljetbrains/mps/openapi/editor/EditorContext;Lorg/jetbrains/mps/openapi/model/SNode;)Ljava/awt/Color;" />
      <node id="1226062530783" at="153,0,156,0" concept="7" trace="getText#()Ljava/lang/String;" />
      <node id="1226062530783" at="158,0,161,0" concept="7" trace="isValidText#(Ljava/lang/String;)Z" />
      <node id="1226062528304" at="188,0,191,0" concept="7" trace="isValidText#(Ljava/lang/String;)Z" />
      <node id="1226062528314" at="179,55,184,9" concept="6" />
      <node id="1196866651896" at="72,59,78,22" concept="6" />
      <node id="1196866674166" at="94,59,100,22" concept="6" />
      <node id="1196866747060" at="145,0,151,0" concept="7" trace="createConstant_dqkua3_c0#(Ljetbrains/mps/openapi/editor/EditorContext;Lorg/jetbrains/mps/openapi/model/SNode;)Ljetbrains/mps/openapi/editor/cells/EditorCell;" />
      <node id="1196866747077" at="170,0,176,0" concept="7" trace="createConstant_dqkua3_e0#(Ljetbrains/mps/openapi/editor/EditorContext;Lorg/jetbrains/mps/openapi/model/SNode;)Ljetbrains/mps/openapi/editor/cells/EditorCell;" />
      <node id="1226062528304" at="178,0,186,0" concept="7" trace="getText#()Ljava/lang/String;" />
      <node id="1196866651896" at="47,0,56,0" concept="7" trace="createConstant_dqkua3_a0#(Ljetbrains/mps/openapi/editor/EditorContext;Lorg/jetbrains/mps/openapi/model/SNode;)Ljetbrains/mps/openapi/editor/cells/EditorCell;" />
      <node id="1196866651896" at="102,0,111,0" concept="7" trace="createConstant_dqkua3_d0#(Ljetbrains/mps/openapi/editor/EditorContext;Lorg/jetbrains/mps/openapi/model/SNode;)Ljetbrains/mps/openapi/editor/cells/EditorCell;" />
      <node id="1196866747057" at="126,0,135,0" concept="7" trace="createConstant_dqkua3_a0_0#(Ljetbrains/mps/openapi/editor/EditorContext;Lorg/jetbrains/mps/openapi/model/SNode;)Ljetbrains/mps/openapi/editor/cells/EditorCell;" />
      <node id="1196866651896" at="37,0,47,0" concept="7" trace="createCollection_dqkua3_a#(Ljetbrains/mps/openapi/editor/EditorContext;Lorg/jetbrains/mps/openapi/model/SNode;)Ljetbrains/mps/openapi/editor/cells/EditorCell;" />
      <node id="1196866747058" at="135,0,145,0" concept="7" trace="createConstant_dqkua3_b0#(Ljetbrains/mps/openapi/editor/EditorContext;Lorg/jetbrains/mps/openapi/model/SNode;)Ljetbrains/mps/openapi/editor/cells/EditorCell;" />
      <node id="1226062530783" at="151,113,161,13" concept="8" />
      <node id="1196866651896" at="114,0,126,0" concept="7" trace="createCollection_dqkua3_a_0#(Ljetbrains/mps/openapi/editor/EditorContext;Lorg/jetbrains/mps/openapi/model/SNode;)Ljetbrains/mps/openapi/editor/cells/EditorCell;" />
      <node id="1226062528304" at="176,113,191,13" concept="8" />
      <node id="1196866674166" at="83,0,102,0" concept="7" trace="createRefNode_dqkua3_c0#(Ljetbrains/mps/openapi/editor/EditorContext;Lorg/jetbrains/mps/openapi/model/SNode;)Ljetbrains/mps/openapi/editor/cells/EditorCell;" />
      <node id="1226062530783" at="151,0,170,0" concept="7" trace="createReadOnlyModelAccessor_dqkua3_d0#(Ljetbrains/mps/openapi/editor/EditorContext;Lorg/jetbrains/mps/openapi/model/SNode;)Ljetbrains/mps/openapi/editor/cells/EditorCell;" />
      <node id="1196866651896" at="59,0,80,0" concept="7" trace="createProperty_dqkua3_b0#(Ljetbrains/mps/openapi/editor/EditorContext;Lorg/jetbrains/mps/openapi/model/SNode;)Ljetbrains/mps/openapi/editor/cells/EditorCell;" />
      <node id="1226062528304" at="176,0,200,0" concept="7" trace="createReadOnlyModelAccessor_dqkua3_f0#(Ljetbrains/mps/openapi/editor/EditorContext;Lorg/jetbrains/mps/openapi/model/SNode;)Ljetbrains/mps/openapi/editor/cells/EditorCell;" />
      <scope id="1226062530783" at="156,37,156,37" />
      <scope id="1226062528304" at="186,37,186,37" />
      <scope id="1196866651896" at="31,79,32,63" />
      <scope id="1196866651896" at="34,82,35,65" />
      <scope id="1196866651896" at="40,28,41,81" />
      <scope id="1196866651896" at="41,81,42,81" />
      <scope id="1196866651896" at="42,81,43,80" />
      <scope id="1196866651896" at="43,80,44,81" />
      <scope id="1214399678828" at="56,107,57,24" />
      <scope id="6489343236075017065" at="80,107,81,24" />
      <scope id="1196866674166" at="89,39,90,39" />
      <scope id="1214399678939" at="111,107,112,24" />
      <scope id="1196866651896" at="117,28,118,83" />
      <scope id="1196866651896" at="118,83,119,81" />
      <scope id="1196866651896" at="119,81,120,81" />
      <scope id="1196866651896" at="120,81,121,94" />
      <scope id="1196866651896" at="121,94,122,81" />
      <scope id="1196866651896" at="122,81,123,94" />
      <scope id="1226062530786" at="153,31,154,57" />
      <scope id="1226062530783" at="158,44,159,46" />
      <scope id="1226062528315" at="180,31,181,102" />
      <scope id="1226062528326" at="182,16,183,20" />
      <scope id="1226062528304" at="188,44,189,46" />
      <scope id="1226062530783" at="156,0,158,0">
        <var name="s" id="1226062530783" />
      </scope>
      <scope id="1226062528304" at="186,0,188,0">
        <var name="s" id="1226062528304" />
      </scope>
      <scope id="1196866651896" at="31,0,34,0">
        <var name="editorContext" id="1196866651896" />
        <var name="node" id="1196866651896" />
      </scope>
      <scope id="1196866651896" at="34,0,37,0">
        <var name="editorContext" id="1196866651896" />
        <var name="node" id="1196866651896" />
      </scope>
      <scope id="1214399678827" at="56,0,59,0">
        <var name="editorContext" id="1214399678827" />
        <var name="node" id="1214399678827" />
      </scope>
      <scope id="1196866651896" at="73,35,76,109">
        <var name="manager" id="1196866651896" />
        <var name="opContext" id="1196866651896" />
      </scope>
      <scope id="6489343236075017064" at="80,0,83,0">
        <var name="editorContext" id="6489343236075017064" />
        <var name="node" id="6489343236075017064" />
      </scope>
      <scope id="1196866674166" at="95,35,98,109">
        <var name="manager" id="1196866674166" />
        <var name="opContext" id="1196866674166" />
      </scope>
      <scope id="1214399678938" at="111,0,114,0">
        <var name="editorContext" id="1214399678938" />
        <var name="node" id="1214399678938" />
      </scope>
      <scope id="1226062530783" at="153,0,156,0" />
      <scope id="1226062530783" at="158,0,161,0">
        <var name="s" id="1226062530783" />
      </scope>
      <scope id="1226062528304" at="188,0,191,0">
        <var name="s" id="1226062528304" />
      </scope>
      <scope id="1196866747060" at="145,88,149,22">
        <var name="editorCell" id="1196866747060" />
      </scope>
      <scope id="1196866747077" at="170,88,174,22">
        <var name="editorCell" id="1196866747077" />
      </scope>
      <scope id="1196866747060" at="145,0,151,0">
        <var name="editorContext" id="1196866747060" />
        <var name="node" id="1196866747060" />
      </scope>
      <scope id="1196866747077" at="170,0,176,0">
        <var name="editorContext" id="1196866747077" />
        <var name="node" id="1196866747077" />
      </scope>
      <scope id="1226062528307" at="178,31,184,9">
        <var name="parent" id="1226062528309" />
      </scope>
      <scope id="1196866651896" at="47,88,54,22">
        <var name="editorCell" id="1196866651896" />
        <var name="style" id="1196866651896" />
      </scope>
      <scope id="1196866651896" at="102,88,109,22">
        <var name="editorCell" id="1196866651896" />
        <var name="style" id="1196866651896" />
      </scope>
      <scope id="1196866747057" at="126,90,133,22">
        <var name="editorCell" id="1196866747057" />
        <var name="style" id="1196866747057" />
      </scope>
      <scope id="1196866651896" at="37,89,45,22">
        <var name="editorCell" id="1196866651896" />
      </scope>
      <scope id="1196866747058" at="135,88,143,22">
        <var name="editorCell" id="1196866747058" />
        <var name="style" id="1196866747058" />
      </scope>
      <scope id="1226062528304" at="178,0,186,0" />
      <scope id="1196866651896" at="47,0,56,0">
        <var name="editorContext" id="1196866651896" />
        <var name="node" id="1196866651896" />
      </scope>
      <scope id="1196866651896" at="102,0,111,0">
        <var name="editorContext" id="1196866651896" />
        <var name="node" id="1196866651896" />
      </scope>
      <scope id="1196866747057" at="126,0,135,0">
        <var name="editorContext" id="1196866747057" />
        <var name="node" id="1196866747057" />
      </scope>
      <scope id="1196866651896" at="37,0,47,0">
        <var name="editorContext" id="1196866651896" />
        <var name="node" id="1196866651896" />
      </scope>
      <scope id="1196866651896" at="114,91,124,22">
        <var name="editorCell" id="1196866651896" />
      </scope>
      <scope id="1196866747058" at="135,0,145,0">
        <var name="editorContext" id="1196866747058" />
        <var name="node" id="1196866747058" />
      </scope>
      <scope id="1196866651896" at="114,0,126,0">
        <var name="editorContext" id="1196866651896" />
        <var name="node" id="1196866651896" />
      </scope>
      <scope id="1196866674166" at="83,87,100,22">
        <var name="attributeConcept" id="1196866674166" />
        <var name="attributeKind" id="1196866674166" />
        <var name="editorCell" id="1196866674166" />
        <var name="provider" id="1196866674166" />
      </scope>
      <scope id="1226062530783" at="151,113,168,22">
        <var name="editorCell" id="1226062530783" />
        <var name="style" id="1226062530783" />
      </scope>
      <scope id="1196866651896" at="59,88,78,22">
        <var name="attributeConcept" id="1196866651896" />
        <var name="attributeKind" id="1196866651896" />
        <var name="editorCell" id="1196866651896" />
        <var name="provider" id="1196866651896" />
        <var name="style" id="1196866651896" />
      </scope>
      <scope id="1196866674166" at="83,0,102,0">
        <var name="editorContext" id="1196866674166" />
        <var name="node" id="1196866674166" />
      </scope>
      <scope id="1226062530783" at="151,0,170,0">
        <var name="editorContext" id="1226062530783" />
        <var name="node" id="1226062530783" />
      </scope>
      <scope id="1196866651896" at="59,0,80,0">
        <var name="editorContext" id="1196866651896" />
        <var name="node" id="1196866651896" />
      </scope>
      <scope id="1226062528304" at="176,113,198,22">
        <var name="editorCell" id="1226062528304" />
        <var name="style" id="1226062528304" />
      </scope>
      <scope id="1226062528304" at="176,0,200,0">
        <var name="editorContext" id="1226062528304" />
        <var name="node" id="1226062528304" />
      </scope>
      <unit id="1226062530783" at="152,83,161,5" name="jetbrains.mps.lang.quotation.editor.PropertyAntiquotation_Editor$1" />
      <unit id="1226062528304" at="177,83,191,5" name="jetbrains.mps.lang.quotation.editor.PropertyAntiquotation_Editor$2" />
      <unit id="1196866651896" at="30,0,201,0" name="jetbrains.mps.lang.quotation.editor.PropertyAntiquotation_Editor" />
    </file>
  </root>
  <root nodeRef="r:00000000-0000-4000-0000-011c89590349(jetbrains.mps.lang.quotation.editor)/5455284157993863842">
    <file name="NodeBuilder_Editor.java">
      <node id="5455284157993863842" at="26,79,27,63" concept="9" />
<<<<<<< HEAD
      <node id="5455284157993863842" at="29,89,30,96" concept="8" />
      <node id="5455284157993863842" at="30,96,31,48" concept="3" />
      <node id="5455284157993863842" at="31,48,32,28" concept="3" />
      <node id="5455284157993863842" at="32,28,33,59" concept="3" />
      <node id="5455284157993863842" at="33,59,34,81" concept="1" />
      <node id="5455284157993863842" at="33,59,34,81" concept="3" />
      <node id="5455284157993863842" at="34,81,35,80" concept="1" />
      <node id="5455284157993863842" at="34,81,35,80" concept="3" />
      <node id="5455284157993863842" at="35,80,36,81" concept="1" />
      <node id="5455284157993863842" at="35,80,36,81" concept="3" />
      <node id="5455284157993863842" at="37,61,38,85" concept="3" />
      <node id="5455284157993863842" at="39,5,40,22" concept="9" />
      <node id="5455284157993895967" at="42,88,43,87" concept="8" />
      <node id="5455284157993895967" at="43,87,44,47" concept="3" />
      <node id="5455284157993895967" at="44,47,45,34" concept="8" />
      <node id="5455284157993895967" at="45,34,46,68" concept="3" />
      <node id="5455284157993895967" at="46,68,47,48" concept="3" />
      <node id="5455284157993895967" at="47,48,48,117" concept="3" />
      <node id="5455284157993895967" at="48,117,49,79" concept="3" />
      <node id="5455284157993895967" at="49,79,50,61" concept="3" />
      <node id="5455284157993895967" at="50,61,51,40" concept="3" />
      <node id="5455284157993895967" at="51,40,52,34" concept="3" />
      <node id="5455284157993895967" at="52,34,53,22" concept="9" />
      <node id="5455284157993895972" at="55,87,56,81" concept="8" />
      <node id="5455284157993895972" at="56,81,57,35" concept="3" />
      <node id="5455284157993895972" at="57,35,58,48" concept="3" />
      <node id="5455284157993895972" at="58,48,59,26" concept="8" />
      <node id="5455284157993895972" at="59,26,60,58" concept="3" />
      <node id="5455284157993895972" at="61,39,62,39" concept="3" />
      <node id="5455284157993895972" at="63,5,64,73" concept="3" />
      <node id="5455284157993895972" at="64,73,65,57" concept="8" />
      <node id="5455284157993895972" at="65,57,66,59" concept="8" />
      <node id="5455284157993895972" at="67,35,68,72" concept="8" />
      <node id="5455284157993895972" at="68,72,69,78" concept="8" />
      <node id="5455284157993895972" at="69,78,70,109" concept="9" />
      <node id="5455284157993895972" at="71,10,72,22" concept="9" />
      <node id="5455284157993895973" at="74,88,75,87" concept="8" />
      <node id="5455284157993895973" at="75,87,76,47" concept="3" />
      <node id="5455284157993895973" at="76,47,77,34" concept="8" />
      <node id="5455284157993895973" at="77,34,78,69" concept="3" />
      <node id="5455284157993895973" at="78,69,79,48" concept="3" />
      <node id="5455284157993895973" at="79,48,80,117" concept="3" />
      <node id="5455284157993895973" at="80,117,81,61" concept="3" />
      <node id="5455284157993895973" at="81,61,82,40" concept="3" />
      <node id="5455284157993895973" at="82,40,83,55" concept="3" />
      <node id="5455284157993895973" at="83,55,84,34" concept="3" />
      <node id="5455284157993895973" at="84,34,85,22" concept="9" />
      <node id="5455284157993863842" at="87,90,88,96" concept="8" />
      <node id="5455284157993863842" at="88,96,89,49" concept="3" />
      <node id="5455284157993863842" at="89,49,90,34" concept="8" />
      <node id="5455284157993863842" at="90,34,91,49" concept="3" />
      <node id="5455284157993863842" at="91,49,92,40" concept="3" />
      <node id="5455284157993863842" at="92,40,93,82" concept="1" />
      <node id="5455284157993863842" at="92,40,93,82" concept="3" />
      <node id="5455284157993863842" at="93,82,94,81" concept="1" />
      <node id="5455284157993863842" at="93,82,94,81" concept="3" />
      <node id="5455284157993863842" at="94,81,95,82" concept="1" />
      <node id="5455284157993863842" at="94,81,95,82" concept="3" />
      <node id="5455284157993863842" at="95,82,96,22" concept="9" />
      <node id="5455284157993895980" at="98,97,99,74" concept="9" />
      <node id="5455284157993895987" at="101,89,102,94" concept="8" />
      <node id="5455284157993895987" at="102,94,103,48" concept="3" />
      <node id="5455284157993895987" at="103,48,104,34" concept="3" />
      <node id="5455284157993895987" at="104,34,105,22" concept="9" />
      <node id="5455284157993895988" at="107,88,108,81" concept="8" />
      <node id="5455284157993895988" at="108,81,109,38" concept="3" />
      <node id="5455284157993895988" at="109,38,110,51" concept="3" />
      <node id="5455284157993895988" at="110,51,111,26" concept="8" />
      <node id="5455284157993895988" at="111,26,112,58" concept="3" />
      <node id="5455284157993895988" at="113,39,114,42" concept="3" />
      <node id="5455284157993895988" at="115,5,116,73" concept="3" />
      <node id="5455284157993895988" at="116,73,117,57" concept="8" />
      <node id="5455284157993895988" at="117,57,118,59" concept="8" />
      <node id="5455284157993895988" at="119,35,120,72" concept="8" />
      <node id="5455284157993895988" at="120,72,121,78" concept="8" />
      <node id="5455284157993895988" at="121,78,122,109" concept="9" />
      <node id="5455284157993895988" at="123,10,124,22" concept="9" />
      <node id="5455284157993895989" at="126,89,127,87" concept="8" />
      <node id="5455284157993895989" at="127,87,128,48" concept="3" />
      <node id="5455284157993895989" at="128,48,129,34" concept="3" />
      <node id="5455284157993895989" at="129,34,130,22" concept="9" />
      <node id="5455284157993863842" at="26,0,29,0" concept="7" trace="createEditorCell#(Ljetbrains/mps/openapi/editor/EditorContext;Lorg/jetbrains/mps/openapi/model/SNode;)Ljetbrains/mps/openapi/editor/cells/EditorCell;" />
      <node id="5455284157993863842" at="36,81,39,5" concept="1" />
      <node id="5455284157993863842" at="36,81,39,5" concept="6" />
      <node id="5455284157993895972" at="60,58,63,5" concept="6" />
      <node id="5455284157993895978" at="98,0,101,0" concept="11" trace="renderingCondition_x54h4p_a3a#(Lorg/jetbrains/mps/openapi/model/SNode;Ljetbrains/mps/openapi/editor/EditorContext;)Z" />
      <node id="5455284157993895988" at="112,58,115,5" concept="6" />
      <node id="5455284157993895972" at="66,59,72,22" concept="6" />
      <node id="5455284157993895987" at="101,0,107,0" concept="7" trace="createConstant_x54h4p_a3a#(Ljetbrains/mps/openapi/editor/EditorContext;Lorg/jetbrains/mps/openapi/model/SNode;)Ljetbrains/mps/openapi/editor/cells/EditorCell;" />
      <node id="5455284157993895988" at="118,59,124,22" concept="6" />
      <node id="5455284157993895989" at="126,0,132,0" concept="7" trace="createConstant_x54h4p_c3a#(Ljetbrains/mps/openapi/editor/EditorContext;Lorg/jetbrains/mps/openapi/model/SNode;)Ljetbrains/mps/openapi/editor/cells/EditorCell;" />
      <node id="5455284157993863842" at="87,0,98,0" concept="7" trace="createCollection_x54h4p_d0#(Ljetbrains/mps/openapi/editor/EditorContext;Lorg/jetbrains/mps/openapi/model/SNode;)Ljetbrains/mps/openapi/editor/cells/EditorCell;" />
      <node id="5455284157993863842" at="29,0,42,0" concept="7" trace="createCollection_x54h4p_a#(Ljetbrains/mps/openapi/editor/EditorContext;Lorg/jetbrains/mps/openapi/model/SNode;)Ljetbrains/mps/openapi/editor/cells/EditorCell;" />
      <node id="5455284157993895967" at="42,0,55,0" concept="7" trace="createConstant_x54h4p_a0#(Ljetbrains/mps/openapi/editor/EditorContext;Lorg/jetbrains/mps/openapi/model/SNode;)Ljetbrains/mps/openapi/editor/cells/EditorCell;" />
      <node id="5455284157993895973" at="74,0,87,0" concept="7" trace="createConstant_x54h4p_c0#(Ljetbrains/mps/openapi/editor/EditorContext;Lorg/jetbrains/mps/openapi/model/SNode;)Ljetbrains/mps/openapi/editor/cells/EditorCell;" />
      <node id="5455284157993895972" at="55,0,74,0" concept="7" trace="createRefNode_x54h4p_b0#(Ljetbrains/mps/openapi/editor/EditorContext;Lorg/jetbrains/mps/openapi/model/SNode;)Ljetbrains/mps/openapi/editor/cells/EditorCell;" />
      <node id="5455284157993895988" at="107,0,126,0" concept="7" trace="createRefNode_x54h4p_b3a#(Ljetbrains/mps/openapi/editor/EditorContext;Lorg/jetbrains/mps/openapi/model/SNode;)Ljetbrains/mps/openapi/editor/cells/EditorCell;" />
      <scope id="5455284157993863842" at="26,79,27,63" />
      <scope id="5455284157993863842" at="33,59,34,81" />
      <scope id="5455284157993863842" at="34,81,35,80" />
      <scope id="5455284157993863842" at="35,80,36,81" />
      <scope id="5455284157993863842" at="37,61,38,85" />
      <scope id="5455284157993895972" at="61,39,62,39" />
      <scope id="5455284157993863842" at="92,40,93,82" />
      <scope id="5455284157993863842" at="93,82,94,81" />
      <scope id="5455284157993863842" at="94,81,95,82" />
      <scope id="5455284157993895979" at="98,97,99,74" />
      <scope id="5455284157993895988" at="113,39,114,42" />
=======
      <node id="5455284157993863842" at="30,89,31,96" concept="8" />
      <node id="5455284157993863842" at="31,96,32,48" concept="3" />
      <node id="5455284157993863842" at="32,48,33,28" concept="3" />
      <node id="5455284157993863842" at="33,28,34,59" concept="3" />
      <node id="5455284157993863842" at="34,59,35,81" concept="1" />
      <node id="5455284157993863842" at="34,59,35,81" concept="3" />
      <node id="5455284157993863842" at="35,81,36,80" concept="1" />
      <node id="5455284157993863842" at="35,81,36,80" concept="3" />
      <node id="5455284157993863842" at="36,80,37,81" concept="1" />
      <node id="5455284157993863842" at="36,80,37,81" concept="3" />
      <node id="5455284157993863842" at="38,61,39,85" concept="3" />
      <node id="5455284157993863842" at="40,5,41,22" concept="9" />
      <node id="5455284157993895967" at="44,88,45,87" concept="8" />
      <node id="5455284157993895967" at="45,87,46,47" concept="3" />
      <node id="5455284157993895967" at="46,47,47,34" concept="8" />
      <node id="5455284157993895967" at="47,34,48,68" concept="3" />
      <node id="5455284157993895967" at="48,68,49,48" concept="3" />
      <node id="5455284157993895967" at="49,48,50,117" concept="3" />
      <node id="5455284157993895967" at="50,117,51,79" concept="3" />
      <node id="5455284157993895967" at="51,79,52,61" concept="3" />
      <node id="5455284157993895967" at="52,61,53,40" concept="3" />
      <node id="5455284157993895967" at="53,40,54,34" concept="3" />
      <node id="5455284157993895967" at="54,34,55,22" concept="9" />
      <node id="5455284157993895972" at="58,87,59,81" concept="8" />
      <node id="5455284157993895972" at="59,81,60,35" concept="3" />
      <node id="5455284157993895972" at="60,35,61,48" concept="3" />
      <node id="5455284157993895972" at="61,48,62,26" concept="8" />
      <node id="5455284157993895972" at="62,26,63,58" concept="3" />
      <node id="5455284157993895972" at="64,39,65,39" concept="3" />
      <node id="5455284157993895972" at="66,5,67,34" concept="8" />
      <node id="5455284157993895972" at="67,34,68,59" concept="3" />
      <node id="5455284157993895972" at="68,59,69,40" concept="3" />
      <node id="5455284157993895972" at="69,40,70,73" concept="3" />
      <node id="5455284157993895972" at="70,73,71,57" concept="8" />
      <node id="5455284157993895972" at="71,57,72,59" concept="8" />
      <node id="5455284157993895972" at="73,35,74,72" concept="8" />
      <node id="5455284157993895972" at="74,72,75,78" concept="8" />
      <node id="5455284157993895972" at="75,78,76,109" concept="9" />
      <node id="5455284157993895972" at="77,10,78,22" concept="9" />
      <node id="5455284157993895973" at="81,88,82,87" concept="8" />
      <node id="5455284157993895973" at="82,87,83,47" concept="3" />
      <node id="5455284157993895973" at="83,47,84,34" concept="8" />
      <node id="5455284157993895973" at="84,34,85,69" concept="3" />
      <node id="5455284157993895973" at="85,69,86,48" concept="3" />
      <node id="5455284157993895973" at="86,48,87,117" concept="3" />
      <node id="5455284157993895973" at="87,117,88,61" concept="3" />
      <node id="5455284157993895973" at="88,61,89,40" concept="3" />
      <node id="5455284157993895973" at="89,40,90,55" concept="3" />
      <node id="5455284157993895973" at="90,55,91,34" concept="3" />
      <node id="5455284157993895973" at="91,34,92,22" concept="9" />
      <node id="5455284157993863842" at="95,90,96,96" concept="8" />
      <node id="5455284157993863842" at="96,96,97,49" concept="3" />
      <node id="5455284157993863842" at="97,49,98,34" concept="8" />
      <node id="5455284157993863842" at="98,34,99,49" concept="3" />
      <node id="5455284157993863842" at="99,49,100,40" concept="3" />
      <node id="5455284157993863842" at="100,40,101,82" concept="1" />
      <node id="5455284157993863842" at="100,40,101,82" concept="3" />
      <node id="5455284157993863842" at="101,82,102,81" concept="1" />
      <node id="5455284157993863842" at="101,82,102,81" concept="3" />
      <node id="5455284157993863842" at="102,81,103,82" concept="1" />
      <node id="5455284157993863842" at="102,81,103,82" concept="3" />
      <node id="5455284157993863842" at="103,82,104,22" concept="9" />
      <node id="5455284157993895980" at="107,97,108,74" concept="9" />
      <node id="5455284157993895987" at="111,89,112,94" concept="8" />
      <node id="5455284157993895987" at="112,94,113,48" concept="3" />
      <node id="5455284157993895987" at="113,48,114,34" concept="3" />
      <node id="5455284157993895987" at="114,34,115,22" concept="9" />
      <node id="5455284157993895988" at="118,88,119,81" concept="8" />
      <node id="5455284157993895988" at="119,81,120,38" concept="3" />
      <node id="5455284157993895988" at="120,38,121,51" concept="3" />
      <node id="5455284157993895988" at="121,51,122,26" concept="8" />
      <node id="5455284157993895988" at="122,26,123,58" concept="3" />
      <node id="5455284157993895988" at="124,39,125,42" concept="3" />
      <node id="5455284157993895988" at="126,5,127,73" concept="3" />
      <node id="5455284157993895988" at="127,73,128,57" concept="8" />
      <node id="5455284157993895988" at="128,57,129,59" concept="8" />
      <node id="5455284157993895988" at="130,35,131,72" concept="8" />
      <node id="5455284157993895988" at="131,72,132,78" concept="8" />
      <node id="5455284157993895988" at="132,78,133,109" concept="9" />
      <node id="5455284157993895988" at="134,10,135,22" concept="9" />
      <node id="5455284157993895989" at="138,89,139,87" concept="8" />
      <node id="5455284157993895989" at="139,87,140,48" concept="3" />
      <node id="5455284157993895989" at="140,48,141,34" concept="3" />
      <node id="5455284157993895989" at="141,34,142,22" concept="9" />
      <node id="5455284157993863842" at="26,0,29,0" concept="7" trace="createEditorCell#(Ljetbrains/mps/openapi/editor/EditorContext;Lorg/jetbrains/mps/openapi/model/SNode;)Ljetbrains/mps/openapi/editor/cells/EditorCell;" />
      <node id="5455284157993863842" at="37,81,40,5" concept="1" />
      <node id="5455284157993863842" at="37,81,40,5" concept="6" />
      <node id="5455284157993895972" at="63,58,66,5" concept="6" />
      <node id="5455284157993895978" at="107,0,110,0" concept="11" trace="renderingCondition_x54h4p_a3a#(Lorg/jetbrains/mps/openapi/model/SNode;Ljetbrains/mps/openapi/editor/EditorContext;)Z" />
      <node id="5455284157993895988" at="123,58,126,5" concept="6" />
      <node id="5455284157993895972" at="72,59,78,22" concept="6" />
      <node id="5455284157993895987" at="111,0,117,0" concept="7" trace="createConstant_x54h4p_a3a#(Ljetbrains/mps/openapi/editor/EditorContext;Lorg/jetbrains/mps/openapi/model/SNode;)Ljetbrains/mps/openapi/editor/cells/EditorCell;" />
      <node id="5455284157993895988" at="129,59,135,22" concept="6" />
      <node id="5455284157993895989" at="138,0,144,0" concept="7" trace="createConstant_x54h4p_c3a#(Ljetbrains/mps/openapi/editor/EditorContext;Lorg/jetbrains/mps/openapi/model/SNode;)Ljetbrains/mps/openapi/editor/cells/EditorCell;" />
      <node id="5455284157993863842" at="95,0,106,0" concept="7" trace="createCollection_x54h4p_d0#(Ljetbrains/mps/openapi/editor/EditorContext;Lorg/jetbrains/mps/openapi/model/SNode;)Ljetbrains/mps/openapi/editor/cells/EditorCell;" />
      <node id="5455284157993863842" at="30,0,43,0" concept="7" trace="createCollection_x54h4p_a#(Ljetbrains/mps/openapi/editor/EditorContext;Lorg/jetbrains/mps/openapi/model/SNode;)Ljetbrains/mps/openapi/editor/cells/EditorCell;" />
      <node id="5455284157993895967" at="44,0,57,0" concept="7" trace="createConstant_x54h4p_a0#(Ljetbrains/mps/openapi/editor/EditorContext;Lorg/jetbrains/mps/openapi/model/SNode;)Ljetbrains/mps/openapi/editor/cells/EditorCell;" />
      <node id="5455284157993895973" at="81,0,94,0" concept="7" trace="createConstant_x54h4p_c0#(Ljetbrains/mps/openapi/editor/EditorContext;Lorg/jetbrains/mps/openapi/model/SNode;)Ljetbrains/mps/openapi/editor/cells/EditorCell;" />
      <node id="5455284157993895988" at="118,0,137,0" concept="7" trace="createRefNode_x54h4p_b3a#(Ljetbrains/mps/openapi/editor/EditorContext;Lorg/jetbrains/mps/openapi/model/SNode;)Ljetbrains/mps/openapi/editor/cells/EditorCell;" />
      <node id="5455284157993895972" at="58,0,80,0" concept="7" trace="createRefNode_x54h4p_b0#(Ljetbrains/mps/openapi/editor/EditorContext;Lorg/jetbrains/mps/openapi/model/SNode;)Ljetbrains/mps/openapi/editor/cells/EditorCell;" />
      <scope id="5455284157993863842" at="26,79,27,63" />
      <scope id="5455284157993863842" at="34,59,35,81" />
      <scope id="5455284157993863842" at="35,81,36,80" />
      <scope id="5455284157993863842" at="36,80,37,81" />
      <scope id="5455284157993863842" at="38,61,39,85" />
      <scope id="5455284157993895972" at="64,39,65,39" />
      <scope id="5455284157993863842" at="100,40,101,82" />
      <scope id="5455284157993863842" at="101,82,102,81" />
      <scope id="5455284157993863842" at="102,81,103,82" />
      <scope id="5455284157993895979" at="107,97,108,74" />
      <scope id="5455284157993895988" at="124,39,125,42" />
>>>>>>> bf3a2c62
      <scope id="5455284157993863842" at="26,0,29,0">
        <var name="editorContext" id="5455284157993863842" />
        <var name="node" id="5455284157993863842" />
      </scope>
<<<<<<< HEAD
      <scope id="5455284157993863842" at="36,81,39,5" />
      <scope id="5455284157993895972" at="67,35,70,109">
        <var name="manager" id="5455284157993895972" />
        <var name="opContext" id="5455284157993895972" />
      </scope>
      <scope id="5455284157993895978" at="98,0,101,0">
        <var name="editorContext" id="5455284157993895978" />
        <var name="node" id="5455284157993895978" />
      </scope>
      <scope id="5455284157993895988" at="119,35,122,109">
        <var name="manager" id="5455284157993895988" />
        <var name="opContext" id="5455284157993895988" />
      </scope>
      <scope id="5455284157993895987" at="101,89,105,22">
        <var name="editorCell" id="5455284157993895987" />
      </scope>
      <scope id="5455284157993895989" at="126,89,130,22">
        <var name="editorCell" id="5455284157993895989" />
      </scope>
      <scope id="5455284157993895987" at="101,0,107,0">
        <var name="editorContext" id="5455284157993895987" />
        <var name="node" id="5455284157993895987" />
      </scope>
      <scope id="5455284157993895989" at="126,0,132,0">
        <var name="editorContext" id="5455284157993895989" />
        <var name="node" id="5455284157993895989" />
      </scope>
      <scope id="5455284157993863842" at="87,90,96,22">
=======
      <scope id="5455284157993863842" at="37,81,40,5" />
      <scope id="5455284157993895972" at="73,35,76,109">
        <var name="manager" id="5455284157993895972" />
        <var name="opContext" id="5455284157993895972" />
      </scope>
      <scope id="5455284157993895978" at="107,0,110,0">
        <var name="editorContext" id="5455284157993895978" />
        <var name="node" id="5455284157993895978" />
      </scope>
      <scope id="5455284157993895988" at="130,35,133,109">
        <var name="manager" id="5455284157993895988" />
        <var name="opContext" id="5455284157993895988" />
      </scope>
      <scope id="5455284157993895987" at="111,89,115,22">
        <var name="editorCell" id="5455284157993895987" />
      </scope>
      <scope id="5455284157993895989" at="138,89,142,22">
        <var name="editorCell" id="5455284157993895989" />
      </scope>
      <scope id="5455284157993895987" at="111,0,117,0">
        <var name="editorContext" id="5455284157993895987" />
        <var name="node" id="5455284157993895987" />
      </scope>
      <scope id="5455284157993895989" at="138,0,144,0">
        <var name="editorContext" id="5455284157993895989" />
        <var name="node" id="5455284157993895989" />
      </scope>
      <scope id="5455284157993863842" at="95,90,104,22">
>>>>>>> bf3a2c62
        <var name="editorCell" id="5455284157993863842" />
        <var name="style" id="5455284157993863842" />
      </scope>
      <scope id="5455284157993863842" at="29,89,40,22">
        <var name="editorCell" id="5455284157993863842" />
      </scope>
      <scope id="5455284157993895967" at="42,88,53,22">
        <var name="editorCell" id="5455284157993895967" />
        <var name="style" id="5455284157993895967" />
      </scope>
<<<<<<< HEAD
      <scope id="5455284157993895973" at="74,88,85,22">
        <var name="editorCell" id="5455284157993895973" />
        <var name="style" id="5455284157993895973" />
      </scope>
      <scope id="5455284157993863842" at="87,0,98,0">
=======
      <scope id="5455284157993895973" at="81,88,92,22">
        <var name="editorCell" id="5455284157993895973" />
        <var name="style" id="5455284157993895973" />
      </scope>
      <scope id="5455284157993863842" at="95,0,106,0">
>>>>>>> bf3a2c62
        <var name="editorContext" id="5455284157993863842" />
        <var name="node" id="5455284157993863842" />
      </scope>
      <scope id="5455284157993863842" at="29,0,42,0">
        <var name="editorContext" id="5455284157993863842" />
        <var name="node" id="5455284157993863842" />
      </scope>
      <scope id="5455284157993895967" at="42,0,55,0">
        <var name="editorContext" id="5455284157993895967" />
        <var name="node" id="5455284157993895967" />
      </scope>
<<<<<<< HEAD
      <scope id="5455284157993895973" at="74,0,87,0">
        <var name="editorContext" id="5455284157993895973" />
        <var name="node" id="5455284157993895973" />
      </scope>
      <scope id="5455284157993895972" at="55,87,72,22">
        <var name="attributeConcept" id="5455284157993895972" />
        <var name="attributeKind" id="5455284157993895972" />
        <var name="editorCell" id="5455284157993895972" />
        <var name="provider" id="5455284157993895972" />
      </scope>
      <scope id="5455284157993895988" at="107,88,124,22">
=======
      <scope id="5455284157993895973" at="81,0,94,0">
        <var name="editorContext" id="5455284157993895973" />
        <var name="node" id="5455284157993895973" />
      </scope>
      <scope id="5455284157993895988" at="118,88,135,22">
>>>>>>> bf3a2c62
        <var name="attributeConcept" id="5455284157993895988" />
        <var name="attributeKind" id="5455284157993895988" />
        <var name="editorCell" id="5455284157993895988" />
        <var name="provider" id="5455284157993895988" />
      </scope>
<<<<<<< HEAD
      <scope id="5455284157993895972" at="55,0,74,0">
        <var name="editorContext" id="5455284157993895972" />
        <var name="node" id="5455284157993895972" />
      </scope>
      <scope id="5455284157993895988" at="107,0,126,0">
        <var name="editorContext" id="5455284157993895988" />
        <var name="node" id="5455284157993895988" />
      </scope>
      <unit id="5455284157993863842" at="25,0,133,0" name="jetbrains.mps.lang.quotation.editor.NodeBuilder_Editor" />
=======
      <scope id="5455284157993895988" at="118,0,137,0">
        <var name="editorContext" id="5455284157993895988" />
        <var name="node" id="5455284157993895988" />
      </scope>
      <scope id="5455284157993895972" at="58,87,78,22">
        <var name="attributeConcept" id="5455284157993895972" />
        <var name="attributeKind" id="5455284157993895972" />
        <var name="editorCell" id="5455284157993895972" />
        <var name="provider" id="5455284157993895972" />
        <var name="style" id="5455284157993895972" />
      </scope>
      <scope id="5455284157993895972" at="58,0,80,0">
        <var name="editorContext" id="5455284157993895972" />
        <var name="node" id="5455284157993895972" />
      </scope>
      <unit id="5455284157993863842" at="25,0,145,0" name="jetbrains.mps.lang.quotation.editor.NodeBuilder_Editor" />
>>>>>>> bf3a2c62
    </file>
  </root>
  <root nodeRef="r:00000000-0000-4000-0000-011c89590349(jetbrains.mps.lang.quotation.editor)/5455284157993910962">
    <file name="NodeBuilderNode_Editor.java">
      <node id="5455284157993910962" at="42,79,43,63" concept="9" />
      <node id="5455284157993910962" at="45,82,46,65" concept="9" />
      <node id="5455284157993910962" at="48,89,49,96" concept="8" />
      <node id="5455284157993910962" at="49,96,50,48" concept="3" />
      <node id="5455284157993910962" at="50,48,51,28" concept="3" />
      <node id="5455284157993910962" at="51,28,52,34" concept="8" />
      <node id="5455284157993910962" at="52,34,53,65" concept="3" />
      <node id="5455284157993910962" at="53,65,54,40" concept="3" />
      <node id="5455284157993910962" at="54,40,55,80" concept="1" />
      <node id="5455284157993910962" at="54,40,55,80" concept="3" />
      <node id="5455284157993910962" at="55,80,56,84" concept="1" />
      <node id="5455284157993910962" at="55,80,56,84" concept="3" />
      <node id="5455284157993910962" at="56,84,57,84" concept="1" />
      <node id="5455284157993910962" at="56,84,57,84" concept="3" />
      <node id="5455284157993910962" at="57,84,58,81" concept="1" />
      <node id="5455284157993910962" at="57,84,58,81" concept="3" />
      <node id="5455284157993910962" at="58,81,59,22" concept="9" />
      <node id="5455284157993910962" at="61,87,62,81" concept="8" />
      <node id="5455284157993910962" at="62,81,63,32" concept="3" />
      <node id="5455284157993910962" at="63,32,64,45" concept="3" />
      <node id="5455284157993910962" at="64,45,65,26" concept="8" />
      <node id="5455284157993910962" at="65,26,66,87" concept="3" />
      <node id="5455284157993910962" at="66,87,67,58" concept="3" />
      <node id="5455284157993910962" at="68,39,69,40" concept="3" />
      <node id="5455284157993910962" at="69,40,70,36" concept="3" />
      <node id="5455284157993910962" at="71,5,72,34" concept="8" />
      <node id="5455284157993910962" at="72,34,73,57" concept="3" />
      <node id="5455284157993910962" at="73,57,74,40" concept="3" />
      <node id="5455284157993910962" at="74,40,75,73" concept="3" />
      <node id="5455284157993910962" at="75,73,76,57" concept="8" />
      <node id="5455284157993910962" at="76,57,77,59" concept="8" />
      <node id="5455284157993910962" at="78,35,79,72" concept="8" />
      <node id="5455284157993910962" at="79,72,80,78" concept="8" />
      <node id="5455284157993910962" at="80,78,81,109" concept="9" />
      <node id="5455284157993910962" at="82,10,83,22" concept="9" />
      <node id="5455284157993910968" at="86,33,87,14" concept="12" />
      <node id="5455284157993910968" at="89,69,90,67" concept="9" />
      <node id="5455284157993910968" at="92,81,93,66" concept="9" />
      <node id="5455284157993910970" at="95,92,96,84" concept="8" />
      <node id="5455284157993910970" at="96,84,97,31" concept="3" />
      <node id="5455284157993910970" at="97,31,98,44" concept="3" />
      <node id="5455284157993910970" at="98,44,99,33" concept="3" />
      <node id="5455284157993910970" at="99,33,100,28" concept="8" />
      <node id="5455284157993910970" at="100,28,101,60" concept="3" />
      <node id="5455284157993910970" at="101,60,102,44" concept="3" />
      <node id="5455284157993910970" at="102,44,103,36" concept="8" />
      <node id="5455284157993910970" at="103,36,104,108" concept="3" />
      <node id="5455284157993910970" at="104,108,105,42" concept="3" />
      <node id="5455284157993910970" at="105,42,106,75" concept="3" />
      <node id="5455284157993910970" at="106,75,107,59" concept="8" />
      <node id="5455284157993910970" at="107,59,108,61" concept="8" />
      <node id="5455284157993910970" at="109,37,110,74" concept="8" />
      <node id="5455284157993910970" at="110,74,111,80" concept="8" />
      <node id="5455284157993910970" at="111,80,112,111" concept="9" />
      <node id="5455284157993910970" at="113,12,114,24" concept="9" />
      <node id="5455284157993910962" at="117,91,118,40" concept="8" />
      <node id="5455284157993910962" at="118,40,119,101" concept="3" />
      <node id="5455284157993910962" at="119,101,120,33" concept="8" />
      <node id="5455284157993910962" at="121,31,122,71" concept="3" />
      <node id="5455284157993910962" at="123,12,124,73" concept="3" />
      <node id="5455284157993910962" at="125,5,126,22" concept="9" />
      <node id="8182547171709589124" at="128,97,129,95" concept="9" />
      <node id="8182547171709589121" at="131,89,132,87" concept="8" />
      <node id="8182547171709589121" at="132,87,133,48" concept="3" />
      <node id="8182547171709589121" at="133,48,134,34" concept="8" />
      <node id="8182547171709589121" at="134,34,135,68" concept="3" />
      <node id="8182547171709589121" at="135,68,136,54" concept="3" />
      <node id="8182547171709589121" at="136,54,137,56" concept="3" />
      <node id="8182547171709589121" at="137,56,138,60" concept="3" />
      <node id="8182547171709589121" at="138,60,139,40" concept="3" />
      <node id="8182547171709589121" at="139,40,140,34" concept="3" />
      <node id="8182547171709589121" at="140,34,141,22" concept="9" />
      <node id="8182547171709589122" at="143,91,144,87" concept="8" />
      <node id="8182547171709589122" at="144,87,145,50" concept="3" />
      <node id="8182547171709589122" at="145,50,146,34" concept="8" />
      <node id="8182547171709589122" at="146,34,147,68" concept="3" />
      <node id="8182547171709589122" at="147,68,148,54" concept="3" />
      <node id="8182547171709589122" at="148,54,149,40" concept="3" />
      <node id="8182547171709589122" at="149,40,150,34" concept="3" />
      <node id="8182547171709589122" at="150,34,151,22" concept="9" />
      <node id="5455284157993910962" at="153,91,154,124" concept="8" />
      <node id="5455284157993910962" at="154,124,155,106" concept="8" />
      <node id="5455284157993910962" at="155,106,156,47" concept="3" />
      <node id="5455284157993910962" at="156,47,157,34" concept="8" />
      <node id="5455284157993910962" at="157,34,158,58" concept="3" />
      <node id="5455284157993910962" at="158,58,159,40" concept="3" />
      <node id="5455284157993910962" at="159,40,160,49" concept="3" />
      <node id="5455284157993910962" at="160,49,161,22" concept="9" />
      <node id="5455284157993910962" at="164,98,165,50" concept="12" />
      <node id="5455284157993910962" at="167,66,168,41" concept="8" />
      <node id="5455284157993910962" at="168,41,169,93" concept="9" />
      <node id="5455284157993910962" at="171,86,172,80" concept="8" />
      <node id="5455284157993910962" at="172,80,173,95" concept="3" />
      <node id="5455284157993910962" at="173,95,174,25" concept="9" />
      <node id="5455284157993910962" at="176,68,177,34" concept="8" />
      <node id="5455284157993910962" at="177,34,178,80" concept="3" />
      <node id="5455284157993910962" at="178,80,179,87" concept="3" />
      <node id="5455284157993910962" at="179,87,180,23" concept="9" />
      <node id="5455284157993910962" at="182,89,183,65" concept="9" />
      <node id="5455284157993910962" at="186,96,187,134" concept="3" />
      <node id="5455284157993910962" at="188,34,189,95" concept="3" />
      <node id="5455284157993910962" at="189,95,190,98" concept="3" />
      <node id="5455284157993910962" at="190,98,191,80" concept="3" />
      <node id="5455284157993910962" at="193,131,194,139" concept="3" />
      <node id="5455284157993910962" at="199,104,200,100" concept="8" />
      <node id="5455284157993910962" at="200,100,201,38" concept="3" />
      <node id="5455284157993910962" at="201,38,202,36" concept="8" />
      <node id="5455284157993910962" at="202,36,203,55" concept="3" />
      <node id="5455284157993910962" at="203,55,204,56" concept="3" />
      <node id="5455284157993910962" at="204,56,205,62" concept="3" />
      <node id="5455284157993910962" at="205,62,206,42" concept="3" />
      <node id="5455284157993910962" at="206,42,207,90" concept="3" />
      <node id="5455284157993910962" at="207,90,208,87" concept="3" />
      <node id="5455284157993910962" at="208,87,209,24" concept="9" />
      <node id="5455284157993911102" at="211,91,212,88" concept="8" />
      <node id="5455284157993911102" at="212,88,213,50" concept="3" />
      <node id="5455284157993911102" at="213,50,214,36" concept="8" />
      <node id="5455284157993911102" at="214,36,215,48" concept="3" />
      <node id="5455284157993911102" at="215,48,216,42" concept="3" />
      <node id="5455284157993911102" at="216,42,217,36" concept="3" />
      <node id="5455284157993911102" at="217,36,218,24" concept="9" />
      <node id="5455284157993911075" at="221,88,222,87" concept="8" />
      <node id="5455284157993911075" at="222,87,223,47" concept="3" />
      <node id="5455284157993911075" at="223,47,224,34" concept="8" />
      <node id="5455284157993911075" at="224,34,225,69" concept="3" />
      <node id="5455284157993911075" at="225,69,226,40" concept="3" />
      <node id="5455284157993911075" at="226,40,227,34" concept="3" />
      <node id="5455284157993911075" at="227,34,228,22" concept="9" />
      <node id="5455284157993910962" at="230,91,231,96" concept="8" />
      <node id="5455284157993910962" at="231,96,232,50" concept="3" />
      <node id="5455284157993910962" at="232,50,233,28" concept="3" />
      <node id="5455284157993910962" at="233,28,234,81" concept="1" />
      <node id="5455284157993910962" at="233,28,234,81" concept="3" />
      <node id="5455284157993910962" at="234,81,235,94" concept="1" />
      <node id="5455284157993910962" at="234,81,235,94" concept="3" />
      <node id="5455284157993910962" at="235,94,236,22" concept="9" />
      <node id="5455284157993911064" at="238,88,239,94" concept="8" />
      <node id="5455284157993911064" at="239,94,240,47" concept="3" />
      <node id="5455284157993911064" at="240,47,241,34" concept="8" />
      <node id="5455284157993911064" at="241,34,242,73" concept="3" />
      <node id="5455284157993911064" at="242,73,243,40" concept="3" />
      <node id="5455284157993911064" at="243,40,244,34" concept="3" />
      <node id="5455284157993911064" at="244,34,245,22" concept="9" />
      <node id="5455284157993897912" at="249,31,250,248" concept="9" />
      <node id="5455284157993911066" at="254,44,255,46" concept="9" />
      <node id="5455284157993911066" at="257,13,258,79" concept="3" />
      <node id="5455284157993911066" at="258,79,259,82" concept="3" />
      <node id="5455284157993911066" at="259,82,260,60" concept="3" />
      <node id="5455284157993911066" at="260,60,261,22" concept="9" />
      <node id="5455284157993910962" at="123,10,125,5" concept="1" />
      <node id="5455284157993911066" at="252,0,254,0" concept="7" trace="setText#(Ljava/lang/String;)V" />
      <node id="5455284157993910962" at="42,0,45,0" concept="7" trace="createEditorCell#(Ljetbrains/mps/openapi/editor/EditorContext;Lorg/jetbrains/mps/openapi/model/SNode;)Ljetbrains/mps/openapi/editor/cells/EditorCell;" />
      <node id="5455284157993910962" at="45,0,48,0" concept="7" trace="createInspectedCell#(Ljetbrains/mps/openapi/editor/EditorContext;Lorg/jetbrains/mps/openapi/model/SNode;)Ljetbrains/mps/openapi/editor/cells/EditorCell;" />
      <node id="5455284157993910968" at="86,0,89,0" concept="2" trace="_Inline_3jn7ig_a0a#()V" />
      <node id="5455284157993910968" at="89,0,92,0" concept="7" trace="createEditorCell#(Ljetbrains/mps/openapi/editor/EditorContext;)Ljetbrains/mps/openapi/editor/cells/EditorCell;" />
      <node id="5455284157993910968" at="92,0,95,0" concept="7" trace="createEditorCell#(Ljetbrains/mps/openapi/editor/EditorContext;Lorg/jetbrains/mps/openapi/model/SNode;)Ljetbrains/mps/openapi/editor/cells/EditorCell;" />
      <node id="8182547171709589118" at="128,0,131,0" concept="11" trace="renderingCondition_3jn7ig_a1a#(Lorg/jetbrains/mps/openapi/model/SNode;Ljetbrains/mps/openapi/editor/EditorContext;)Z" />
      <node id="5455284157993910962" at="164,0,167,0" concept="2" trace="valuesListHandler_3jn7ig_c0#(Lorg/jetbrains/mps/openapi/model/SNode;Ljava/lang/String;Ljetbrains/mps/openapi/editor/EditorContext;)V" />
      <node id="5455284157993910962" at="182,0,185,0" concept="7" trace="createEmptyCell_internal#(Ljetbrains/mps/openapi/editor/EditorContext;Lorg/jetbrains/mps/openapi/model/SNode;)Ljetbrains/mps/openapi/editor/cells/EditorCell;" />
      <node id="5455284157993910962" at="192,9,195,9" concept="6" />
      <node id="5455284157993911066" at="249,0,252,0" concept="7" trace="getText#()Ljava/lang/String;" />
      <node id="5455284157993911066" at="254,0,257,0" concept="7" trace="isValidText#(Ljava/lang/String;)Z" />
      <node id="5455284157993910962" at="67,58,71,5" concept="6" />
      <node id="5455284157993910962" at="167,0,171,0" concept="7" trace="createNodeToInsert#(Ljetbrains/mps/openapi/editor/EditorContext;)Lorg/jetbrains/mps/openapi/model/SNode;" />
      <node id="5455284157993910962" at="120,33,125,5" concept="6" />
      <node id="5455284157993910962" at="171,0,176,0" concept="7" trace="createNodeCell#(Ljetbrains/mps/openapi/editor/EditorContext;Lorg/jetbrains/mps/openapi/model/SNode;)Ljetbrains/mps/openapi/editor/cells/EditorCell;" />
      <node id="5455284157993910962" at="187,134,192,9" concept="6" />
      <node id="5455284157993910962" at="77,59,83,22" concept="6" />
      <node id="5455284157993910970" at="108,61,114,24" concept="6" />
      <node id="5455284157993910962" at="176,0,182,0" concept="7" trace="createEmptyCell#(Ljetbrains/mps/openapi/editor/EditorContext;)Ljetbrains/mps/openapi/editor/cells/EditorCell;" />
      <node id="5455284157993910962" at="230,0,238,0" concept="7" trace="createCollection_3jn7ig_a_0#(Ljetbrains/mps/openapi/editor/EditorContext;Lorg/jetbrains/mps/openapi/model/SNode;)Ljetbrains/mps/openapi/editor/cells/EditorCell;" />
      <node id="5455284157993911102" at="211,0,220,0" concept="7" trace="createConstant_3jn7ig_a2a#(Ljetbrains/mps/openapi/editor/EditorContext;Lorg/jetbrains/mps/openapi/model/SNode;)Ljetbrains/mps/openapi/editor/cells/EditorCell;" />
      <node id="5455284157993911075" at="221,0,230,0" concept="7" trace="createConstant_3jn7ig_d0#(Ljetbrains/mps/openapi/editor/EditorContext;Lorg/jetbrains/mps/openapi/model/SNode;)Ljetbrains/mps/openapi/editor/cells/EditorCell;" />
      <node id="5455284157993911064" at="238,0,247,0" concept="7" trace="createConstant_3jn7ig_a0#(Ljetbrains/mps/openapi/editor/EditorContext;Lorg/jetbrains/mps/openapi/model/SNode;)Ljetbrains/mps/openapi/editor/cells/EditorCell;" />
      <node id="8182547171709589122" at="143,0,153,0" concept="7" trace="createConstant_3jn7ig_a1a_0#(Ljetbrains/mps/openapi/editor/EditorContext;Lorg/jetbrains/mps/openapi/model/SNode;)Ljetbrains/mps/openapi/editor/cells/EditorCell;" />
      <node id="5455284157993910962" at="153,0,163,0" concept="7" trace="createRefNodeList_3jn7ig_c0#(Ljetbrains/mps/openapi/editor/EditorContext;Lorg/jetbrains/mps/openapi/model/SNode;)Ljetbrains/mps/openapi/editor/cells/EditorCell;" />
      <node id="5455284157993911066" at="247,113,257,13" concept="8" />
      <node id="5455284157993910962" at="117,0,128,0" concept="7" trace="createAlternation_3jn7ig_b0#(Ljetbrains/mps/openapi/editor/EditorContext;Lorg/jetbrains/mps/openapi/model/SNode;)Ljetbrains/mps/openapi/editor/cells/EditorCell;" />
      <node id="5455284157993910962" at="185,132,196,7" concept="6" />
      <node id="8182547171709589121" at="131,0,143,0" concept="7" trace="createConstant_3jn7ig_a1a#(Ljetbrains/mps/openapi/editor/EditorContext;Lorg/jetbrains/mps/openapi/model/SNode;)Ljetbrains/mps/openapi/editor/cells/EditorCell;" />
      <node id="5455284157993910962" at="48,0,61,0" concept="7" trace="createCollection_3jn7ig_a#(Ljetbrains/mps/openapi/editor/EditorContext;Lorg/jetbrains/mps/openapi/model/SNode;)Ljetbrains/mps/openapi/editor/cells/EditorCell;" />
      <node id="5455284157993910962" at="185,0,198,0" concept="7" trace="installElementCellActions#(Lorg/jetbrains/mps/openapi/model/SNode;Lorg/jetbrains/mps/openapi/model/SNode;Ljetbrains/mps/openapi/editor/cells/EditorCell;Ljetbrains/mps/openapi/editor/EditorContext;)V" />
      <node id="5455284157993910962" at="198,0,211,0" concept="7" trace="createSeparatorCell#(Ljetbrains/mps/openapi/editor/EditorContext;Lorg/jetbrains/mps/openapi/model/SNode;Lorg/jetbrains/mps/openapi/model/SNode;)Ljetbrains/mps/openapi/editor/cells/EditorCell;" />
      <node id="5455284157993911066" at="247,0,263,0" concept="7" trace="createReadOnlyModelAccessor_3jn7ig_b0#(Ljetbrains/mps/openapi/editor/EditorContext;Lorg/jetbrains/mps/openapi/model/SNode;)Ljetbrains/mps/openapi/editor/cells/EditorCell;" />
      <node id="5455284157993910970" at="95,0,116,0" concept="7" trace="createProperty_3jn7ig_a0a0#(Ljetbrains/mps/openapi/editor/EditorContext;Lorg/jetbrains/mps/openapi/model/SNode;)Ljetbrains/mps/openapi/editor/cells/EditorCell;" />
      <node id="5455284157993910962" at="61,0,85,0" concept="7" trace="createRefCell_3jn7ig_a0#(Ljetbrains/mps/openapi/editor/EditorContext;Lorg/jetbrains/mps/openapi/model/SNode;)Ljetbrains/mps/openapi/editor/cells/EditorCell;" />
      <scope id="5455284157993911066" at="252,37,252,37" />
      <scope id="5455284157993910962" at="42,79,43,63" />
      <scope id="5455284157993910962" at="45,82,46,65" />
      <scope id="5455284157993910962" at="54,40,55,80" />
      <scope id="5455284157993910962" at="55,80,56,84" />
      <scope id="5455284157993910962" at="56,84,57,84" />
      <scope id="5455284157993910962" at="57,84,58,81" />
      <scope id="5455284157993910968" at="86,33,87,14" />
      <scope id="5455284157993910968" at="89,69,90,67" />
      <scope id="5455284157993910968" at="92,81,93,66" />
      <scope id="5455284157993910962" at="121,31,122,71" />
      <scope id="5455284157993910962" at="123,12,124,73" />
      <scope id="8182547171709589119" at="128,97,129,95" />
      <scope id="5455284157993910962" at="164,98,165,50" />
      <scope id="5455284157993910962" at="182,89,183,65" />
      <scope id="5455284157993910962" at="193,131,194,139" />
      <scope id="5455284157993910962" at="233,28,234,81" />
      <scope id="5455284157993910962" at="234,81,235,94" />
      <scope id="5455284157993911069" at="249,31,250,248" />
      <scope id="5455284157993911066" at="254,44,255,46" />
      <scope id="5455284157993910962" at="68,39,70,36" />
      <scope id="5455284157993910962" at="167,66,169,93">
        <var name="listOwner" id="5455284157993910962" />
      </scope>
      <scope id="5455284157993911066" at="252,0,254,0">
        <var name="s" id="5455284157993911066" />
      </scope>
      <scope id="5455284157993910962" at="42,0,45,0">
        <var name="editorContext" id="5455284157993910962" />
        <var name="node" id="5455284157993910962" />
      </scope>
      <scope id="5455284157993910962" at="45,0,48,0">
        <var name="editorContext" id="5455284157993910962" />
        <var name="node" id="5455284157993910962" />
      </scope>
      <scope id="5455284157993910962" at="78,35,81,109">
        <var name="manager" id="5455284157993910962" />
        <var name="opContext" id="5455284157993910962" />
      </scope>
      <scope id="5455284157993910968" at="86,0,89,0" />
      <scope id="5455284157993910968" at="89,0,92,0">
        <var name="editorContext" id="5455284157993910968" />
      </scope>
      <scope id="5455284157993910968" at="92,0,95,0">
        <var name="editorContext" id="5455284157993910968" />
        <var name="node" id="5455284157993910968" />
      </scope>
      <scope id="5455284157993910970" at="109,37,112,111">
        <var name="manager" id="5455284157993910970" />
        <var name="opContext" id="5455284157993910970" />
      </scope>
      <scope id="8182547171709589118" at="128,0,131,0">
        <var name="editorContext" id="8182547171709589118" />
        <var name="node" id="8182547171709589118" />
      </scope>
      <scope id="5455284157993910962" at="164,0,167,0">
        <var name="childRole" id="5455284157993910962" />
        <var name="context" id="5455284157993910962" />
        <var name="ownerNode" id="5455284157993910962" />
      </scope>
      <scope id="5455284157993910962" at="171,86,174,25">
        <var name="elementCell" id="5455284157993910962" />
      </scope>
      <scope id="5455284157993910962" at="182,0,185,0">
        <var name="editorContext" id="5455284157993910962" />
        <var name="node" id="5455284157993910962" />
      </scope>
      <scope id="5455284157993910962" at="188,34,191,80" />
      <scope id="5455284157993911066" at="249,0,252,0" />
      <scope id="5455284157993911066" at="254,0,257,0">
        <var name="s" id="5455284157993911066" />
      </scope>
      <scope id="5455284157993910962" at="167,0,171,0">
        <var name="editorContext" id="5455284157993910962" />
      </scope>
      <scope id="5455284157993910962" at="176,68,180,23">
        <var name="emptyCell" id="5455284157993910962" />
      </scope>
      <scope id="5455284157993910962" at="171,0,176,0">
        <var name="editorContext" id="5455284157993910962" />
        <var name="elementNode" id="5455284157993910962" />
      </scope>
      <scope id="5455284157993910962" at="176,0,182,0">
        <var name="editorContext" id="5455284157993910962" />
      </scope>
      <scope id="5455284157993910962" at="230,91,236,22">
        <var name="editorCell" id="5455284157993910962" />
      </scope>
      <scope id="5455284157993911102" at="211,91,218,24">
        <var name="editorCell" id="5455284157993911102" />
        <var name="style" id="5455284157993911102" />
      </scope>
      <scope id="5455284157993911075" at="221,88,228,22">
        <var name="editorCell" id="5455284157993911075" />
        <var name="style" id="5455284157993911075" />
      </scope>
      <scope id="5455284157993911064" at="238,88,245,22">
        <var name="editorCell" id="5455284157993911064" />
        <var name="style" id="5455284157993911064" />
      </scope>
      <scope id="8182547171709589122" at="143,91,151,22">
        <var name="editorCell" id="8182547171709589122" />
        <var name="style" id="8182547171709589122" />
      </scope>
      <scope id="5455284157993910962" at="153,91,161,22">
        <var name="editorCell" id="5455284157993910962" />
        <var name="handler" id="5455284157993910962" />
        <var name="style" id="5455284157993910962" />
      </scope>
      <scope id="5455284157993910962" at="230,0,238,0">
        <var name="editorContext" id="5455284157993910962" />
        <var name="node" id="5455284157993910962" />
      </scope>
      <scope id="5455284157993910962" at="117,91,126,22">
        <var name="alternationCondition" id="5455284157993910962" />
        <var name="editorCell" id="5455284157993910962" />
      </scope>
      <scope id="5455284157993910962" at="186,96,195,9" />
      <scope id="5455284157993911102" at="211,0,220,0">
        <var name="editorContext" id="5455284157993911102" />
        <var name="node" id="5455284157993911102" />
      </scope>
      <scope id="5455284157993911075" at="221,0,230,0">
        <var name="editorContext" id="5455284157993911075" />
        <var name="node" id="5455284157993911075" />
      </scope>
      <scope id="5455284157993911064" at="238,0,247,0">
        <var name="editorContext" id="5455284157993911064" />
        <var name="node" id="5455284157993911064" />
      </scope>
      <scope id="8182547171709589121" at="131,89,141,22">
        <var name="editorCell" id="8182547171709589121" />
        <var name="style" id="8182547171709589121" />
      </scope>
      <scope id="8182547171709589122" at="143,0,153,0">
        <var name="editorContext" id="8182547171709589122" />
        <var name="node" id="8182547171709589122" />
      </scope>
      <scope id="5455284157993910962" at="153,0,163,0">
        <var name="editorContext" id="5455284157993910962" />
        <var name="node" id="5455284157993910962" />
      </scope>
      <scope id="5455284157993910962" at="199,104,209,24">
        <var name="editorCell" id="5455284157993910962" />
        <var name="style" id="5455284157993910962" />
      </scope>
      <scope id="5455284157993910962" at="48,89,59,22">
        <var name="editorCell" id="5455284157993910962" />
        <var name="style" id="5455284157993910962" />
      </scope>
      <scope id="5455284157993910962" at="117,0,128,0">
        <var name="editorContext" id="5455284157993910962" />
        <var name="node" id="5455284157993910962" />
      </scope>
      <scope id="5455284157993910962" at="185,132,196,7" />
      <scope id="8182547171709589121" at="131,0,143,0">
        <var name="editorContext" id="8182547171709589121" />
        <var name="node" id="8182547171709589121" />
      </scope>
      <scope id="5455284157993910962" at="48,0,61,0">
        <var name="editorContext" id="5455284157993910962" />
        <var name="node" id="5455284157993910962" />
      </scope>
      <scope id="5455284157993910962" at="185,0,198,0">
        <var name="editorContext" id="5455284157993910962" />
        <var name="elementCell" id="5455284157993910962" />
        <var name="elementNode" id="5455284157993910962" />
        <var name="listOwner" id="5455284157993910962" />
      </scope>
      <scope id="5455284157993910962" at="198,0,211,0">
        <var name="editorContext" id="5455284157993910962" />
        <var name="nextNode" id="5455284157993910962" />
        <var name="prevNode" id="5455284157993910962" />
      </scope>
      <scope id="5455284157993911066" at="247,113,261,22">
        <var name="editorCell" id="5455284157993911066" />
      </scope>
      <scope id="5455284157993911066" at="247,0,263,0">
        <var name="editorContext" id="5455284157993911066" />
        <var name="node" id="5455284157993911066" />
      </scope>
      <scope id="5455284157993910970" at="95,92,114,24">
        <var name="attributeConcept" id="5455284157993910970" />
        <var name="attributeKind" id="5455284157993910970" />
        <var name="editorCell" id="5455284157993910970" />
        <var name="provider" id="5455284157993910970" />
        <var name="style" id="5455284157993910970" />
      </scope>
      <scope id="5455284157993910970" at="95,0,116,0">
        <var name="editorContext" id="5455284157993910970" />
        <var name="node" id="5455284157993910970" />
      </scope>
      <scope id="5455284157993910962" at="61,87,83,22">
        <var name="attributeConcept" id="5455284157993910962" />
        <var name="attributeKind" id="5455284157993910962" />
        <var name="editorCell" id="5455284157993910962" />
        <var name="provider" id="5455284157993910962" />
        <var name="style" id="5455284157993910962" />
      </scope>
      <scope id="5455284157993910962" at="61,0,85,0">
        <var name="editorContext" id="5455284157993910962" />
        <var name="node" id="5455284157993910962" />
      </scope>
      <unit id="5455284157993911066" at="248,83,257,5" name="jetbrains.mps.lang.quotation.editor.NodeBuilderNode_Editor$1" />
      <unit id="5455284157993910968" at="85,0,117,0" name="jetbrains.mps.lang.quotation.editor.NodeBuilderNode_Editor$_Inline_3jn7ig_a0a" />
      <unit id="5455284157993910962" at="163,0,221,0" name="jetbrains.mps.lang.quotation.editor.NodeBuilderNode_Editor$valuesListHandler_3jn7ig_c0" />
      <unit id="5455284157993910962" at="41,0,264,0" name="jetbrains.mps.lang.quotation.editor.NodeBuilderNode_Editor" />
    </file>
  </root>
  <root nodeRef="r:00000000-0000-4000-0000-011c89590349(jetbrains.mps.lang.quotation.editor)/5455284157993911082">
    <file name="NodeBuilderInitProperty_Editor.java">
      <node id="5455284157993911082" at="24,79,25,63" concept="9" />
      <node id="5455284157993911082" at="27,89,28,96" concept="8" />
      <node id="5455284157993911082" at="28,96,29,48" concept="3" />
      <node id="5455284157993911082" at="29,48,30,28" concept="3" />
      <node id="5455284157993911082" at="30,28,31,80" concept="1" />
      <node id="5455284157993911082" at="30,28,31,80" concept="3" />
      <node id="5455284157993911082" at="31,80,32,81" concept="1" />
      <node id="5455284157993911082" at="31,80,32,81" concept="3" />
      <node id="5455284157993911082" at="32,81,33,80" concept="1" />
      <node id="5455284157993911082" at="32,81,33,80" concept="3" />
      <node id="5455284157993911082" at="33,80,34,22" concept="9" />
      <node id="5455284157993911082" at="36,87,37,81" concept="8" />
      <node id="5455284157993911082" at="37,81,38,33" concept="3" />
      <node id="5455284157993911082" at="38,33,39,46" concept="3" />
      <node id="5455284157993911082" at="39,46,40,26" concept="8" />
      <node id="5455284157993911082" at="40,26,41,95" concept="3" />
      <node id="5455284157993911082" at="41,95,42,58" concept="3" />
      <node id="5455284157993911082" at="43,39,44,40" concept="3" />
      <node id="5455284157993911082" at="44,40,45,37" concept="3" />
      <node id="5455284157993911082" at="46,5,47,34" concept="8" />
      <node id="5455284157993911082" at="47,34,48,71" concept="3" />
      <node id="5455284157993911082" at="48,71,49,40" concept="3" />
      <node id="5455284157993911082" at="49,40,50,73" concept="3" />
      <node id="5455284157993911082" at="50,73,51,57" concept="8" />
      <node id="5455284157993911082" at="51,57,52,59" concept="8" />
      <node id="5455284157993911082" at="53,35,54,72" concept="8" />
      <node id="5455284157993911082" at="54,72,55,78" concept="8" />
      <node id="5455284157993911082" at="55,78,56,109" concept="9" />
      <node id="5455284157993911082" at="57,10,58,22" concept="9" />
      <node id="5455284157993911088" at="61,33,62,14" concept="12" />
      <node id="5455284157993911088" at="64,69,65,67" concept="9" />
      <node id="5455284157993911088" at="67,81,68,66" concept="9" />
      <node id="5455284157993911090" at="70,92,71,84" concept="8" />
      <node id="5455284157993911090" at="71,84,72,31" concept="3" />
      <node id="5455284157993911090" at="72,31,73,44" concept="3" />
      <node id="5455284157993911090" at="73,44,74,33" concept="3" />
      <node id="5455284157993911090" at="74,33,75,28" concept="8" />
      <node id="5455284157993911090" at="75,28,76,60" concept="3" />
      <node id="5455284157993911090" at="76,60,77,44" concept="3" />
      <node id="5455284157993911090" at="77,44,78,75" concept="3" />
      <node id="5455284157993911090" at="78,75,79,59" concept="8" />
      <node id="5455284157993911090" at="79,59,80,61" concept="8" />
      <node id="5455284157993911090" at="81,37,82,74" concept="8" />
      <node id="5455284157993911090" at="82,74,83,80" concept="8" />
      <node id="5455284157993911090" at="83,80,84,111" concept="9" />
      <node id="5455284157993911090" at="85,12,86,24" concept="9" />
      <node id="5455284157993911092" at="89,88,90,87" concept="8" />
      <node id="5455284157993911092" at="90,87,91,47" concept="3" />
      <node id="5455284157993911092" at="91,47,92,34" concept="8" />
      <node id="5455284157993911092" at="92,34,93,67" concept="3" />
      <node id="5455284157993911092" at="93,67,94,54" concept="3" />
      <node id="5455284157993911092" at="94,54,95,40" concept="3" />
      <node id="5455284157993911092" at="95,40,96,34" concept="3" />
      <node id="5455284157993911092" at="96,34,97,22" concept="9" />
      <node id="5455284157993911095" at="99,87,100,81" concept="8" />
      <node id="5455284157993911095" at="100,81,101,35" concept="3" />
      <node id="5455284157993911095" at="101,35,102,48" concept="3" />
      <node id="5455284157993911095" at="102,48,103,26" concept="8" />
      <node id="5455284157993911095" at="103,26,104,58" concept="3" />
      <node id="5455284157993911095" at="105,39,106,39" concept="3" />
      <node id="5455284157993911095" at="107,5,108,73" concept="3" />
      <node id="5455284157993911095" at="108,73,109,57" concept="8" />
      <node id="5455284157993911095" at="109,57,110,59" concept="8" />
      <node id="5455284157993911095" at="111,35,112,72" concept="8" />
      <node id="5455284157993911095" at="112,72,113,78" concept="8" />
      <node id="5455284157993911095" at="113,78,114,109" concept="9" />
      <node id="5455284157993911095" at="115,10,116,22" concept="9" />
      <node id="5455284157993911082" at="24,0,27,0" concept="7" trace="createEditorCell#(Ljetbrains/mps/openapi/editor/EditorContext;Lorg/jetbrains/mps/openapi/model/SNode;)Ljetbrains/mps/openapi/editor/cells/EditorCell;" />
      <node id="5455284157993911088" at="61,0,64,0" concept="2" trace="_Inline_s7nj87_a0a#()V" />
      <node id="5455284157993911088" at="64,0,67,0" concept="7" trace="createEditorCell#(Ljetbrains/mps/openapi/editor/EditorContext;)Ljetbrains/mps/openapi/editor/cells/EditorCell;" />
      <node id="5455284157993911088" at="67,0,70,0" concept="7" trace="createEditorCell#(Ljetbrains/mps/openapi/editor/EditorContext;Lorg/jetbrains/mps/openapi/model/SNode;)Ljetbrains/mps/openapi/editor/cells/EditorCell;" />
      <node id="5455284157993911095" at="104,58,107,5" concept="6" />
      <node id="5455284157993911082" at="42,58,46,5" concept="6" />
      <node id="5455284157993911082" at="52,59,58,22" concept="6" />
      <node id="5455284157993911090" at="80,61,86,24" concept="6" />
      <node id="5455284157993911095" at="110,59,116,22" concept="6" />
      <node id="5455284157993911082" at="27,0,36,0" concept="7" trace="createCollection_s7nj87_a#(Ljetbrains/mps/openapi/editor/EditorContext;Lorg/jetbrains/mps/openapi/model/SNode;)Ljetbrains/mps/openapi/editor/cells/EditorCell;" />
      <node id="5455284157993911092" at="89,0,99,0" concept="7" trace="createConstant_s7nj87_b0#(Ljetbrains/mps/openapi/editor/EditorContext;Lorg/jetbrains/mps/openapi/model/SNode;)Ljetbrains/mps/openapi/editor/cells/EditorCell;" />
      <node id="5455284157993911090" at="70,0,88,0" concept="7" trace="createProperty_s7nj87_a0a0#(Ljetbrains/mps/openapi/editor/EditorContext;Lorg/jetbrains/mps/openapi/model/SNode;)Ljetbrains/mps/openapi/editor/cells/EditorCell;" />
      <node id="5455284157993911095" at="99,0,118,0" concept="7" trace="createRefNode_s7nj87_c0#(Ljetbrains/mps/openapi/editor/EditorContext;Lorg/jetbrains/mps/openapi/model/SNode;)Ljetbrains/mps/openapi/editor/cells/EditorCell;" />
      <node id="5455284157993911082" at="36,0,60,0" concept="7" trace="createRefCell_s7nj87_a0#(Ljetbrains/mps/openapi/editor/EditorContext;Lorg/jetbrains/mps/openapi/model/SNode;)Ljetbrains/mps/openapi/editor/cells/EditorCell;" />
      <scope id="5455284157993911082" at="24,79,25,63" />
      <scope id="5455284157993911082" at="30,28,31,80" />
      <scope id="5455284157993911082" at="31,80,32,81" />
      <scope id="5455284157993911082" at="32,81,33,80" />
      <scope id="5455284157993911088" at="61,33,62,14" />
      <scope id="5455284157993911088" at="64,69,65,67" />
      <scope id="5455284157993911088" at="67,81,68,66" />
      <scope id="5455284157993911095" at="105,39,106,39" />
      <scope id="5455284157993911082" at="43,39,45,37" />
      <scope id="5455284157993911082" at="24,0,27,0">
        <var name="editorContext" id="5455284157993911082" />
        <var name="node" id="5455284157993911082" />
      </scope>
      <scope id="5455284157993911082" at="53,35,56,109">
        <var name="manager" id="5455284157993911082" />
        <var name="opContext" id="5455284157993911082" />
      </scope>
      <scope id="5455284157993911088" at="61,0,64,0" />
      <scope id="5455284157993911088" at="64,0,67,0">
        <var name="editorContext" id="5455284157993911088" />
      </scope>
      <scope id="5455284157993911088" at="67,0,70,0">
        <var name="editorContext" id="5455284157993911088" />
        <var name="node" id="5455284157993911088" />
      </scope>
      <scope id="5455284157993911090" at="81,37,84,111">
        <var name="manager" id="5455284157993911090" />
        <var name="opContext" id="5455284157993911090" />
      </scope>
      <scope id="5455284157993911095" at="111,35,114,109">
        <var name="manager" id="5455284157993911095" />
        <var name="opContext" id="5455284157993911095" />
      </scope>
      <scope id="5455284157993911082" at="27,89,34,22">
        <var name="editorCell" id="5455284157993911082" />
      </scope>
      <scope id="5455284157993911092" at="89,88,97,22">
        <var name="editorCell" id="5455284157993911092" />
        <var name="style" id="5455284157993911092" />
      </scope>
      <scope id="5455284157993911082" at="27,0,36,0">
        <var name="editorContext" id="5455284157993911082" />
        <var name="node" id="5455284157993911082" />
      </scope>
      <scope id="5455284157993911092" at="89,0,99,0">
        <var name="editorContext" id="5455284157993911092" />
        <var name="node" id="5455284157993911092" />
      </scope>
      <scope id="5455284157993911090" at="70,92,86,24">
        <var name="attributeConcept" id="5455284157993911090" />
        <var name="attributeKind" id="5455284157993911090" />
        <var name="editorCell" id="5455284157993911090" />
        <var name="provider" id="5455284157993911090" />
      </scope>
      <scope id="5455284157993911095" at="99,87,116,22">
        <var name="attributeConcept" id="5455284157993911095" />
        <var name="attributeKind" id="5455284157993911095" />
        <var name="editorCell" id="5455284157993911095" />
        <var name="provider" id="5455284157993911095" />
      </scope>
      <scope id="5455284157993911090" at="70,0,88,0">
        <var name="editorContext" id="5455284157993911090" />
        <var name="node" id="5455284157993911090" />
      </scope>
      <scope id="5455284157993911095" at="99,0,118,0">
        <var name="editorContext" id="5455284157993911095" />
        <var name="node" id="5455284157993911095" />
      </scope>
      <scope id="5455284157993911082" at="36,87,58,22">
        <var name="attributeConcept" id="5455284157993911082" />
        <var name="attributeKind" id="5455284157993911082" />
        <var name="editorCell" id="5455284157993911082" />
        <var name="provider" id="5455284157993911082" />
        <var name="style" id="5455284157993911082" />
      </scope>
      <scope id="5455284157993911082" at="36,0,60,0">
        <var name="editorContext" id="5455284157993911082" />
        <var name="node" id="5455284157993911082" />
      </scope>
      <unit id="5455284157993911088" at="60,0,89,0" name="jetbrains.mps.lang.quotation.editor.NodeBuilderInitProperty_Editor$_Inline_s7nj87_a0a" />
      <unit id="5455284157993911082" at="23,0,119,0" name="jetbrains.mps.lang.quotation.editor.NodeBuilderInitProperty_Editor" />
    </file>
  </root>
  <root nodeRef="r:00000000-0000-4000-0000-011c89590349(jetbrains.mps.lang.quotation.editor)/5455284157994012193">
    <file name="NodeBuilderInitLink_Editor.java">
      <node id="5455284157994012193" at="26,79,27,63" concept="9" />
      <node id="5455284157994012193" at="29,89,30,96" concept="8" />
      <node id="5455284157994012193" at="30,96,31,48" concept="3" />
      <node id="5455284157994012193" at="31,48,32,28" concept="3" />
      <node id="5455284157994012193" at="32,28,33,80" concept="1" />
      <node id="5455284157994012193" at="32,28,33,80" concept="3" />
      <node id="5455284157994012193" at="33,80,34,81" concept="1" />
      <node id="5455284157994012193" at="33,80,34,81" concept="3" />
      <node id="5455284157994012193" at="34,81,35,80" concept="1" />
      <node id="5455284157994012193" at="34,81,35,80" concept="3" />
      <node id="5455284157994012193" at="35,80,36,22" concept="9" />
      <node id="5455284157994012193" at="38,87,39,81" concept="8" />
      <node id="5455284157994012193" at="39,81,40,29" concept="3" />
      <node id="5455284157994012193" at="40,29,41,42" concept="3" />
      <node id="5455284157994012193" at="41,42,42,26" concept="8" />
      <node id="5455284157994012193" at="42,26,43,91" concept="3" />
      <node id="5455284157994012193" at="43,91,44,58" concept="3" />
      <node id="5455284157994012193" at="45,39,46,40" concept="3" />
      <node id="5455284157994012193" at="46,40,47,33" concept="3" />
      <node id="5455284157994012193" at="48,5,49,34" concept="8" />
      <node id="5455284157994012193" at="49,34,50,71" concept="3" />
      <node id="5455284157994012193" at="50,71,51,110" concept="3" />
      <node id="5455284157994012193" at="51,110,52,40" concept="3" />
      <node id="5455284157994012193" at="52,40,53,73" concept="3" />
      <node id="5455284157994012193" at="53,73,54,57" concept="8" />
      <node id="5455284157994012193" at="54,57,55,59" concept="8" />
      <node id="5455284157994012193" at="56,35,57,72" concept="8" />
      <node id="5455284157994012193" at="57,72,58,78" concept="8" />
      <node id="5455284157994012193" at="58,78,59,109" concept="9" />
      <node id="5455284157994012193" at="60,10,61,22" concept="9" />
      <node id="5455284157994012197" at="64,33,65,14" concept="12" />
      <node id="5455284157994012197" at="67,69,68,67" concept="9" />
      <node id="5455284157994012197" at="70,81,71,66" concept="9" />
      <node id="5455284157994012198" at="73,92,74,84" concept="8" />
      <node id="5455284157994012198" at="74,84,75,31" concept="3" />
      <node id="5455284157994012198" at="75,31,76,44" concept="3" />
      <node id="5455284157994012198" at="76,44,77,33" concept="3" />
      <node id="5455284157994012198" at="77,33,78,28" concept="8" />
      <node id="5455284157994012198" at="78,28,79,60" concept="3" />
      <node id="5455284157994012198" at="79,60,80,44" concept="3" />
      <node id="5455284157994012198" at="80,44,81,75" concept="3" />
      <node id="5455284157994012198" at="81,75,82,59" concept="8" />
      <node id="5455284157994012198" at="82,59,83,61" concept="8" />
      <node id="5455284157994012198" at="84,37,85,74" concept="8" />
      <node id="5455284157994012198" at="85,74,86,80" concept="8" />
      <node id="5455284157994012198" at="86,80,87,111" concept="9" />
      <node id="5455284157994012198" at="88,12,89,24" concept="9" />
      <node id="5455284157994012199" at="92,88,93,87" concept="8" />
      <node id="5455284157994012199" at="93,87,94,47" concept="3" />
      <node id="5455284157994012199" at="94,47,95,34" concept="8" />
      <node id="5455284157994012199" at="95,34,96,67" concept="3" />
      <node id="5455284157994012199" at="96,67,97,54" concept="3" />
      <node id="5455284157994012199" at="97,54,98,40" concept="3" />
      <node id="5455284157994012199" at="98,40,99,34" concept="3" />
      <node id="5455284157994012199" at="99,34,100,22" concept="9" />
      <node id="5455284157994012200" at="102,87,103,81" concept="8" />
      <node id="5455284157994012200" at="103,81,104,35" concept="3" />
      <node id="5455284157994012200" at="104,35,105,48" concept="3" />
      <node id="5455284157994012200" at="105,48,106,26" concept="8" />
      <node id="5455284157994012200" at="106,26,107,58" concept="3" />
      <node id="5455284157994012200" at="108,39,109,39" concept="3" />
      <node id="5455284157994012200" at="110,5,111,73" concept="3" />
      <node id="5455284157994012200" at="111,73,112,57" concept="8" />
      <node id="5455284157994012200" at="112,57,113,59" concept="8" />
      <node id="5455284157994012200" at="114,35,115,72" concept="8" />
      <node id="5455284157994012200" at="115,72,116,78" concept="8" />
      <node id="5455284157994012200" at="116,78,117,109" concept="9" />
      <node id="5455284157994012200" at="118,10,119,22" concept="9" />
      <node id="5455284157994012193" at="26,0,29,0" concept="7" trace="createEditorCell#(Ljetbrains/mps/openapi/editor/EditorContext;Lorg/jetbrains/mps/openapi/model/SNode;)Ljetbrains/mps/openapi/editor/cells/EditorCell;" />
      <node id="5455284157994012197" at="64,0,67,0" concept="2" trace="_Inline_h9lh4k_a0a#()V" />
      <node id="5455284157994012197" at="67,0,70,0" concept="7" trace="createEditorCell#(Ljetbrains/mps/openapi/editor/EditorContext;)Ljetbrains/mps/openapi/editor/cells/EditorCell;" />
      <node id="5455284157994012197" at="70,0,73,0" concept="7" trace="createEditorCell#(Ljetbrains/mps/openapi/editor/EditorContext;Lorg/jetbrains/mps/openapi/model/SNode;)Ljetbrains/mps/openapi/editor/cells/EditorCell;" />
      <node id="5455284157994012200" at="107,58,110,5" concept="6" />
      <node id="5455284157994012193" at="44,58,48,5" concept="6" />
      <node id="5455284157994012193" at="55,59,61,22" concept="6" />
      <node id="5455284157994012198" at="83,61,89,24" concept="6" />
      <node id="5455284157994012200" at="113,59,119,22" concept="6" />
      <node id="5455284157994012193" at="29,0,38,0" concept="7" trace="createCollection_h9lh4k_a#(Ljetbrains/mps/openapi/editor/EditorContext;Lorg/jetbrains/mps/openapi/model/SNode;)Ljetbrains/mps/openapi/editor/cells/EditorCell;" />
      <node id="5455284157994012199" at="92,0,102,0" concept="7" trace="createConstant_h9lh4k_b0#(Ljetbrains/mps/openapi/editor/EditorContext;Lorg/jetbrains/mps/openapi/model/SNode;)Ljetbrains/mps/openapi/editor/cells/EditorCell;" />
      <node id="5455284157994012198" at="73,0,91,0" concept="7" trace="createProperty_h9lh4k_a0a0#(Ljetbrains/mps/openapi/editor/EditorContext;Lorg/jetbrains/mps/openapi/model/SNode;)Ljetbrains/mps/openapi/editor/cells/EditorCell;" />
      <node id="5455284157994012200" at="102,0,121,0" concept="7" trace="createRefNode_h9lh4k_c0#(Ljetbrains/mps/openapi/editor/EditorContext;Lorg/jetbrains/mps/openapi/model/SNode;)Ljetbrains/mps/openapi/editor/cells/EditorCell;" />
      <node id="5455284157994012193" at="38,0,63,0" concept="7" trace="createRefCell_h9lh4k_a0#(Ljetbrains/mps/openapi/editor/EditorContext;Lorg/jetbrains/mps/openapi/model/SNode;)Ljetbrains/mps/openapi/editor/cells/EditorCell;" />
      <scope id="5455284157994012193" at="26,79,27,63" />
      <scope id="5455284157994012193" at="32,28,33,80" />
      <scope id="5455284157994012193" at="33,80,34,81" />
      <scope id="5455284157994012193" at="34,81,35,80" />
      <scope id="5455284157994012197" at="64,33,65,14" />
      <scope id="5455284157994012197" at="67,69,68,67" />
      <scope id="5455284157994012197" at="70,81,71,66" />
      <scope id="5455284157994012200" at="108,39,109,39" />
      <scope id="5455284157994012193" at="45,39,47,33" />
      <scope id="5455284157994012193" at="26,0,29,0">
        <var name="editorContext" id="5455284157994012193" />
        <var name="node" id="5455284157994012193" />
      </scope>
      <scope id="5455284157994012193" at="56,35,59,109">
        <var name="manager" id="5455284157994012193" />
        <var name="opContext" id="5455284157994012193" />
      </scope>
      <scope id="5455284157994012197" at="64,0,67,0" />
      <scope id="5455284157994012197" at="67,0,70,0">
        <var name="editorContext" id="5455284157994012197" />
      </scope>
      <scope id="5455284157994012197" at="70,0,73,0">
        <var name="editorContext" id="5455284157994012197" />
        <var name="node" id="5455284157994012197" />
      </scope>
      <scope id="5455284157994012198" at="84,37,87,111">
        <var name="manager" id="5455284157994012198" />
        <var name="opContext" id="5455284157994012198" />
      </scope>
      <scope id="5455284157994012200" at="114,35,117,109">
        <var name="manager" id="5455284157994012200" />
        <var name="opContext" id="5455284157994012200" />
      </scope>
      <scope id="5455284157994012193" at="29,89,36,22">
        <var name="editorCell" id="5455284157994012193" />
      </scope>
      <scope id="5455284157994012199" at="92,88,100,22">
        <var name="editorCell" id="5455284157994012199" />
        <var name="style" id="5455284157994012199" />
      </scope>
      <scope id="5455284157994012193" at="29,0,38,0">
        <var name="editorContext" id="5455284157994012193" />
        <var name="node" id="5455284157994012193" />
      </scope>
      <scope id="5455284157994012199" at="92,0,102,0">
        <var name="editorContext" id="5455284157994012199" />
        <var name="node" id="5455284157994012199" />
      </scope>
      <scope id="5455284157994012198" at="73,92,89,24">
        <var name="attributeConcept" id="5455284157994012198" />
        <var name="attributeKind" id="5455284157994012198" />
        <var name="editorCell" id="5455284157994012198" />
        <var name="provider" id="5455284157994012198" />
      </scope>
      <scope id="5455284157994012200" at="102,87,119,22">
        <var name="attributeConcept" id="5455284157994012200" />
        <var name="attributeKind" id="5455284157994012200" />
        <var name="editorCell" id="5455284157994012200" />
        <var name="provider" id="5455284157994012200" />
      </scope>
      <scope id="5455284157994012198" at="73,0,91,0">
        <var name="editorContext" id="5455284157994012198" />
        <var name="node" id="5455284157994012198" />
      </scope>
      <scope id="5455284157994012200" at="102,0,121,0">
        <var name="editorContext" id="5455284157994012200" />
        <var name="node" id="5455284157994012200" />
      </scope>
      <scope id="5455284157994012193" at="38,87,61,22">
        <var name="attributeConcept" id="5455284157994012193" />
        <var name="attributeKind" id="5455284157994012193" />
        <var name="editorCell" id="5455284157994012193" />
        <var name="provider" id="5455284157994012193" />
        <var name="style" id="5455284157994012193" />
      </scope>
      <scope id="5455284157994012193" at="38,0,63,0">
        <var name="editorContext" id="5455284157994012193" />
        <var name="node" id="5455284157994012193" />
      </scope>
      <unit id="5455284157994012197" at="63,0,92,0" name="jetbrains.mps.lang.quotation.editor.NodeBuilderInitLink_Editor$_Inline_h9lh4k_a0a" />
      <unit id="5455284157994012193" at="25,0,122,0" name="jetbrains.mps.lang.quotation.editor.NodeBuilderInitLink_Editor" />
    </file>
  </root>
  <root nodeRef="r:00000000-0000-4000-0000-011c89590349(jetbrains.mps.lang.quotation.editor)/8182547171709478734">
    <file name="NodeBuilderInitPart_Editor.java">
      <node id="8182547171709478734" at="12,79,13,58" concept="9" />
      <node id="8182547171709478740" at="15,84,16,91" concept="8" />
      <node id="8182547171709478740" at="16,91,17,43" concept="3" />
      <node id="8182547171709478740" at="17,43,18,28" concept="3" />
      <node id="8182547171709478740" at="18,28,19,22" concept="9" />
      <node id="8182547171709478734" at="12,0,15,0" concept="7" trace="createEditorCell#(Ljetbrains/mps/openapi/editor/EditorContext;Lorg/jetbrains/mps/openapi/model/SNode;)Ljetbrains/mps/openapi/editor/cells/EditorCell;" />
      <node id="8182547171709478740" at="15,0,21,0" concept="7" trace="createError_58elew_a#(Ljetbrains/mps/openapi/editor/EditorContext;Lorg/jetbrains/mps/openapi/model/SNode;)Ljetbrains/mps/openapi/editor/cells/EditorCell;" />
      <scope id="8182547171709478734" at="12,79,13,58" />
      <scope id="8182547171709478734" at="12,0,15,0">
        <var name="editorContext" id="8182547171709478734" />
        <var name="node" id="8182547171709478734" />
      </scope>
      <scope id="8182547171709478740" at="15,84,19,22">
        <var name="editorCell" id="8182547171709478740" />
      </scope>
      <scope id="8182547171709478740" at="15,0,21,0">
        <var name="editorContext" id="8182547171709478740" />
        <var name="node" id="8182547171709478740" />
      </scope>
      <unit id="8182547171709478734" at="11,0,22,0" name="jetbrains.mps.lang.quotation.editor.NodeBuilderInitPart_Editor" />
    </file>
  </root>
  <root nodeRef="r:00000000-0000-4000-0000-011c89590349(jetbrains.mps.lang.quotation.editor)/8182547171709614744">
    <file name="NodeBuilderRef_Editor.java">
      <node id="8182547171709614744" at="30,79,31,63" concept="9" />
      <node id="8182547171709614744" at="33,82,34,65" concept="9" />
      <node id="8182547171709614744" at="36,89,37,96" concept="8" />
      <node id="8182547171709614744" at="37,96,38,48" concept="3" />
      <node id="8182547171709614744" at="38,48,39,28" concept="3" />
      <node id="8182547171709614744" at="39,28,40,80" concept="1" />
      <node id="8182547171709614744" at="39,28,40,80" concept="3" />
      <node id="8182547171709614744" at="40,80,41,22" concept="9" />
      <node id="8182547171709614744" at="43,87,44,81" concept="8" />
      <node id="8182547171709614744" at="44,81,45,31" concept="3" />
      <node id="8182547171709614744" at="45,31,46,44" concept="3" />
      <node id="8182547171709614744" at="46,44,47,26" concept="8" />
      <node id="8182547171709614744" at="47,26,48,86" concept="3" />
      <node id="8182547171709614744" at="48,86,49,58" concept="3" />
      <node id="8182547171709614744" at="50,39,51,40" concept="3" />
      <node id="8182547171709614744" at="51,40,52,35" concept="3" />
      <node id="8182547171709614744" at="53,5,54,73" concept="3" />
      <node id="8182547171709614744" at="54,73,55,57" concept="8" />
      <node id="8182547171709614744" at="55,57,56,59" concept="8" />
      <node id="8182547171709614744" at="57,35,58,72" concept="8" />
      <node id="8182547171709614744" at="58,72,59,78" concept="8" />
      <node id="8182547171709614744" at="59,78,60,109" concept="9" />
      <node id="8182547171709614744" at="61,10,62,22" concept="9" />
      <node id="8182547171709614752" at="65,33,66,14" concept="12" />
      <node id="8182547171709614752" at="68,69,69,67" concept="9" />
      <node id="8182547171709614752" at="71,81,72,66" concept="9" />
      <node id="8182547171709614754" at="74,92,75,84" concept="8" />
      <node id="8182547171709614754" at="75,84,76,31" concept="3" />
      <node id="8182547171709614754" at="76,31,77,44" concept="3" />
      <node id="8182547171709614754" at="77,44,78,33" concept="3" />
      <node id="8182547171709614754" at="78,33,79,28" concept="8" />
      <node id="8182547171709614754" at="79,28,80,60" concept="3" />
      <node id="8182547171709614754" at="80,60,81,44" concept="3" />
      <node id="8182547171709614754" at="81,44,82,36" concept="8" />
      <node id="8182547171709614754" at="82,36,83,54" concept="3" />
      <node id="8182547171709614754" at="83,54,84,42" concept="3" />
      <node id="8182547171709614754" at="84,42,85,75" concept="3" />
      <node id="8182547171709614754" at="85,75,86,59" concept="8" />
      <node id="8182547171709614754" at="86,59,87,61" concept="8" />
      <node id="8182547171709614754" at="88,37,89,74" concept="8" />
      <node id="8182547171709614754" at="89,74,90,80" concept="8" />
      <node id="8182547171709614754" at="90,80,91,111" concept="9" />
      <node id="8182547171709614754" at="92,12,93,24" concept="9" />
      <node id="8182547171709614744" at="96,91,97,96" concept="8" />
      <node id="8182547171709614744" at="97,96,98,50" concept="3" />
      <node id="8182547171709614744" at="98,50,99,28" concept="3" />
      <node id="8182547171709614744" at="99,28,100,81" concept="1" />
      <node id="8182547171709614744" at="99,28,100,81" concept="3" />
      <node id="8182547171709614744" at="100,81,101,94" concept="1" />
      <node id="8182547171709614744" at="100,81,101,94" concept="3" />
      <node id="8182547171709614744" at="101,94,102,81" concept="1" />
      <node id="8182547171709614744" at="101,94,102,81" concept="3" />
      <node id="8182547171709614744" at="102,81,103,94" concept="1" />
      <node id="8182547171709614744" at="102,81,103,94" concept="3" />
      <node id="8182547171709614744" at="103,94,104,22" concept="9" />
      <node id="8182547171709614822" at="106,88,107,101" concept="8" />
      <node id="8182547171709614822" at="107,101,108,47" concept="3" />
      <node id="8182547171709614822" at="108,47,109,34" concept="8" />
      <node id="8182547171709614822" at="109,34,110,58" concept="3" />
      <node id="8182547171709614822" at="110,58,111,40" concept="3" />
      <node id="8182547171709614822" at="111,40,112,34" concept="3" />
      <node id="8182547171709614822" at="112,34,113,22" concept="9" />
      <node id="8182547171709614764" at="117,31,118,163" concept="9" />
      <node id="8182547171709614760" at="122,44,123,46" concept="9" />
      <node id="8182547171709614760" at="125,13,126,79" concept="3" />
      <node id="8182547171709614760" at="126,79,127,82" concept="3" />
      <node id="8182547171709614760" at="127,82,128,60" concept="3" />
      <node id="8182547171709614760" at="128,60,129,34" concept="8" />
      <node id="8182547171709614760" at="129,34,130,60" concept="3" />
      <node id="8182547171709614760" at="130,60,131,40" concept="3" />
      <node id="8182547171709614760" at="131,40,132,22" concept="9" />
      <node id="8182547171709728452" at="134,88,135,94" concept="8" />
      <node id="8182547171709728452" at="135,94,136,47" concept="3" />
      <node id="8182547171709728452" at="136,47,137,34" concept="8" />
      <node id="8182547171709728452" at="137,34,138,58" concept="3" />
      <node id="8182547171709728452" at="138,58,139,40" concept="3" />
      <node id="8182547171709728452" at="139,40,140,34" concept="3" />
      <node id="8182547171709728452" at="140,34,141,22" concept="9" />
      <node id="8182547171709728459" at="145,31,146,96" concept="9" />
      <node id="8182547171709728455" at="150,44,151,46" concept="9" />
      <node id="8182547171709728455" at="153,13,154,79" concept="3" />
      <node id="8182547171709728455" at="154,79,155,82" concept="3" />
      <node id="8182547171709728455" at="155,82,156,60" concept="3" />
      <node id="8182547171709728455" at="156,60,157,22" concept="9" />
      <node id="8182547171709614760" at="120,0,122,0" concept="7" trace="setText#(Ljava/lang/String;)V" />
      <node id="8182547171709728455" at="148,0,150,0" concept="7" trace="setText#(Ljava/lang/String;)V" />
      <node id="8182547171709614744" at="30,0,33,0" concept="7" trace="createEditorCell#(Ljetbrains/mps/openapi/editor/EditorContext;Lorg/jetbrains/mps/openapi/model/SNode;)Ljetbrains/mps/openapi/editor/cells/EditorCell;" />
      <node id="8182547171709614744" at="33,0,36,0" concept="7" trace="createInspectedCell#(Ljetbrains/mps/openapi/editor/EditorContext;Lorg/jetbrains/mps/openapi/model/SNode;)Ljetbrains/mps/openapi/editor/cells/EditorCell;" />
      <node id="8182547171709614752" at="65,0,68,0" concept="2" trace="_Inline_xqbs61_a0a#()V" />
      <node id="8182547171709614752" at="68,0,71,0" concept="7" trace="createEditorCell#(Ljetbrains/mps/openapi/editor/EditorContext;)Ljetbrains/mps/openapi/editor/cells/EditorCell;" />
      <node id="8182547171709614752" at="71,0,74,0" concept="7" trace="createEditorCell#(Ljetbrains/mps/openapi/editor/EditorContext;Lorg/jetbrains/mps/openapi/model/SNode;)Ljetbrains/mps/openapi/editor/cells/EditorCell;" />
      <node id="8182547171709614760" at="117,0,120,0" concept="7" trace="getText#()Ljava/lang/String;" />
      <node id="8182547171709614760" at="122,0,125,0" concept="7" trace="isValidText#(Ljava/lang/String;)Z" />
      <node id="8182547171709728455" at="145,0,148,0" concept="7" trace="getText#()Ljava/lang/String;" />
      <node id="8182547171709728455" at="150,0,153,0" concept="7" trace="isValidText#(Ljava/lang/String;)Z" />
      <node id="8182547171709614744" at="49,58,53,5" concept="6" />
      <node id="8182547171709614744" at="56,59,62,22" concept="6" />
      <node id="8182547171709614754" at="87,61,93,24" concept="6" />
      <node id="8182547171709614744" at="36,0,43,0" concept="7" trace="createCollection_xqbs61_a#(Ljetbrains/mps/openapi/editor/EditorContext;Lorg/jetbrains/mps/openapi/model/SNode;)Ljetbrains/mps/openapi/editor/cells/EditorCell;" />
      <node id="8182547171709614822" at="106,0,115,0" concept="7" trace="createConstant_xqbs61_a0#(Ljetbrains/mps/openapi/editor/EditorContext;Lorg/jetbrains/mps/openapi/model/SNode;)Ljetbrains/mps/openapi/editor/cells/EditorCell;" />
      <node id="8182547171709728452" at="134,0,143,0" concept="7" trace="createConstant_xqbs61_c0#(Ljetbrains/mps/openapi/editor/EditorContext;Lorg/jetbrains/mps/openapi/model/SNode;)Ljetbrains/mps/openapi/editor/cells/EditorCell;" />
      <node id="8182547171709614744" at="96,0,106,0" concept="7" trace="createCollection_xqbs61_a_0#(Ljetbrains/mps/openapi/editor/EditorContext;Lorg/jetbrains/mps/openapi/model/SNode;)Ljetbrains/mps/openapi/editor/cells/EditorCell;" />
      <node id="8182547171709614760" at="115,113,125,13" concept="8" />
      <node id="8182547171709728455" at="143,113,153,13" concept="8" />
      <node id="8182547171709728455" at="143,0,159,0" concept="7" trace="createReadOnlyModelAccessor_xqbs61_d0#(Ljetbrains/mps/openapi/editor/EditorContext;Lorg/jetbrains/mps/openapi/model/SNode;)Ljetbrains/mps/openapi/editor/cells/EditorCell;" />
      <node id="8182547171709614760" at="115,0,134,0" concept="7" trace="createReadOnlyModelAccessor_xqbs61_b0#(Ljetbrains/mps/openapi/editor/EditorContext;Lorg/jetbrains/mps/openapi/model/SNode;)Ljetbrains/mps/openapi/editor/cells/EditorCell;" />
      <node id="8182547171709614744" at="43,0,64,0" concept="7" trace="createRefCell_xqbs61_a0#(Ljetbrains/mps/openapi/editor/EditorContext;Lorg/jetbrains/mps/openapi/model/SNode;)Ljetbrains/mps/openapi/editor/cells/EditorCell;" />
      <node id="8182547171709614754" at="74,0,95,0" concept="7" trace="createProperty_xqbs61_a0a0#(Ljetbrains/mps/openapi/editor/EditorContext;Lorg/jetbrains/mps/openapi/model/SNode;)Ljetbrains/mps/openapi/editor/cells/EditorCell;" />
      <scope id="8182547171709614760" at="120,37,120,37" />
      <scope id="8182547171709728455" at="148,37,148,37" />
      <scope id="8182547171709614744" at="30,79,31,63" />
      <scope id="8182547171709614744" at="33,82,34,65" />
      <scope id="8182547171709614744" at="39,28,40,80" />
      <scope id="8182547171709614752" at="65,33,66,14" />
      <scope id="8182547171709614752" at="68,69,69,67" />
      <scope id="8182547171709614752" at="71,81,72,66" />
      <scope id="8182547171709614744" at="99,28,100,81" />
      <scope id="8182547171709614744" at="100,81,101,94" />
      <scope id="8182547171709614744" at="101,94,102,81" />
      <scope id="8182547171709614744" at="102,81,103,94" />
      <scope id="8182547171709614763" at="117,31,118,163" />
      <scope id="8182547171709614760" at="122,44,123,46" />
      <scope id="8182547171709728458" at="145,31,146,96" />
      <scope id="8182547171709728455" at="150,44,151,46" />
      <scope id="8182547171709614744" at="50,39,52,35" />
      <scope id="8182547171709614760" at="120,0,122,0">
        <var name="s" id="8182547171709614760" />
      </scope>
      <scope id="8182547171709728455" at="148,0,150,0">
        <var name="s" id="8182547171709728455" />
      </scope>
      <scope id="8182547171709614744" at="30,0,33,0">
        <var name="editorContext" id="8182547171709614744" />
        <var name="node" id="8182547171709614744" />
      </scope>
      <scope id="8182547171709614744" at="33,0,36,0">
        <var name="editorContext" id="8182547171709614744" />
        <var name="node" id="8182547171709614744" />
      </scope>
      <scope id="8182547171709614744" at="57,35,60,109">
        <var name="manager" id="8182547171709614744" />
        <var name="opContext" id="8182547171709614744" />
      </scope>
      <scope id="8182547171709614752" at="65,0,68,0" />
      <scope id="8182547171709614752" at="68,0,71,0">
        <var name="editorContext" id="8182547171709614752" />
      </scope>
      <scope id="8182547171709614752" at="71,0,74,0">
        <var name="editorContext" id="8182547171709614752" />
        <var name="node" id="8182547171709614752" />
      </scope>
      <scope id="8182547171709614754" at="88,37,91,111">
        <var name="manager" id="8182547171709614754" />
        <var name="opContext" id="8182547171709614754" />
      </scope>
      <scope id="8182547171709614760" at="117,0,120,0" />
      <scope id="8182547171709614760" at="122,0,125,0">
        <var name="s" id="8182547171709614760" />
      </scope>
      <scope id="8182547171709728455" at="145,0,148,0" />
      <scope id="8182547171709728455" at="150,0,153,0">
        <var name="s" id="8182547171709728455" />
      </scope>
      <scope id="8182547171709614744" at="36,89,41,22">
        <var name="editorCell" id="8182547171709614744" />
      </scope>
      <scope id="8182547171709614744" at="36,0,43,0">
        <var name="editorContext" id="8182547171709614744" />
        <var name="node" id="8182547171709614744" />
      </scope>
      <scope id="8182547171709614822" at="106,88,113,22">
        <var name="editorCell" id="8182547171709614822" />
        <var name="style" id="8182547171709614822" />
      </scope>
      <scope id="8182547171709728452" at="134,88,141,22">
        <var name="editorCell" id="8182547171709728452" />
        <var name="style" id="8182547171709728452" />
      </scope>
      <scope id="8182547171709614744" at="96,91,104,22">
        <var name="editorCell" id="8182547171709614744" />
      </scope>
      <scope id="8182547171709614822" at="106,0,115,0">
        <var name="editorContext" id="8182547171709614822" />
        <var name="node" id="8182547171709614822" />
      </scope>
      <scope id="8182547171709728452" at="134,0,143,0">
        <var name="editorContext" id="8182547171709728452" />
        <var name="node" id="8182547171709728452" />
      </scope>
      <scope id="8182547171709614744" at="96,0,106,0">
        <var name="editorContext" id="8182547171709614744" />
        <var name="node" id="8182547171709614744" />
      </scope>
      <scope id="8182547171709728455" at="143,113,157,22">
        <var name="editorCell" id="8182547171709728455" />
      </scope>
      <scope id="8182547171709728455" at="143,0,159,0">
        <var name="editorContext" id="8182547171709728455" />
        <var name="node" id="8182547171709728455" />
      </scope>
      <scope id="8182547171709614760" at="115,113,132,22">
        <var name="editorCell" id="8182547171709614760" />
        <var name="style" id="8182547171709614760" />
      </scope>
      <scope id="8182547171709614744" at="43,87,62,22">
        <var name="attributeConcept" id="8182547171709614744" />
        <var name="attributeKind" id="8182547171709614744" />
        <var name="editorCell" id="8182547171709614744" />
        <var name="provider" id="8182547171709614744" />
      </scope>
      <scope id="8182547171709614754" at="74,92,93,24">
        <var name="attributeConcept" id="8182547171709614754" />
        <var name="attributeKind" id="8182547171709614754" />
        <var name="editorCell" id="8182547171709614754" />
        <var name="provider" id="8182547171709614754" />
        <var name="style" id="8182547171709614754" />
      </scope>
      <scope id="8182547171709614760" at="115,0,134,0">
        <var name="editorContext" id="8182547171709614760" />
        <var name="node" id="8182547171709614760" />
      </scope>
      <scope id="8182547171709614744" at="43,0,64,0">
        <var name="editorContext" id="8182547171709614744" />
        <var name="node" id="8182547171709614744" />
      </scope>
      <scope id="8182547171709614754" at="74,0,95,0">
        <var name="editorContext" id="8182547171709614754" />
        <var name="node" id="8182547171709614754" />
      </scope>
      <unit id="8182547171709614760" at="116,83,125,5" name="jetbrains.mps.lang.quotation.editor.NodeBuilderRef_Editor$1" />
      <unit id="8182547171709728455" at="144,83,153,5" name="jetbrains.mps.lang.quotation.editor.NodeBuilderRef_Editor$2" />
      <unit id="8182547171709614752" at="64,0,96,0" name="jetbrains.mps.lang.quotation.editor.NodeBuilderRef_Editor$_Inline_xqbs61_a0a" />
      <unit id="8182547171709614744" at="29,0,160,0" name="jetbrains.mps.lang.quotation.editor.NodeBuilderRef_Editor" />
    </file>
  </root>
  <root nodeRef="r:00000000-0000-4000-0000-011c89590349(jetbrains.mps.lang.quotation.editor)/8182547171709738804">
    <file name="NodeBuilderList_Editor.java">
<<<<<<< HEAD
      <node id="8182547171709738804" at="26,79,27,63" concept="9" />
      <node id="8182547171709738804" at="29,89,30,96" concept="8" />
      <node id="8182547171709738804" at="30,96,31,48" concept="3" />
      <node id="8182547171709738804" at="31,48,32,28" concept="3" />
      <node id="8182547171709738804" at="32,28,33,81" concept="1" />
      <node id="8182547171709738804" at="32,28,33,81" concept="3" />
      <node id="8182547171709738804" at="33,81,34,84" concept="1" />
      <node id="8182547171709738804" at="33,81,34,84" concept="3" />
      <node id="8182547171709738804" at="34,84,35,81" concept="1" />
      <node id="8182547171709738804" at="34,84,35,81" concept="3" />
      <node id="8182547171709738804" at="35,81,36,22" concept="9" />
      <node id="8182547171709738811" at="38,88,39,87" concept="8" />
      <node id="8182547171709738811" at="39,87,40,47" concept="3" />
      <node id="8182547171709738811" at="40,47,41,34" concept="8" />
      <node id="8182547171709738811" at="41,34,42,70" concept="3" />
      <node id="8182547171709738811" at="42,70,43,40" concept="3" />
      <node id="8182547171709738811" at="43,40,44,34" concept="3" />
      <node id="8182547171709738811" at="44,34,45,22" concept="9" />
      <node id="8182547171709738804" at="47,91,48,122" concept="8" />
      <node id="8182547171709738804" at="48,122,49,106" concept="8" />
      <node id="8182547171709738804" at="49,106,50,46" concept="3" />
      <node id="8182547171709738804" at="50,46,51,49" concept="3" />
      <node id="8182547171709738804" at="51,49,52,22" concept="9" />
      <node id="8182547171709738804" at="55,97,56,50" concept="12" />
      <node id="8182547171709738804" at="58,66,59,41" concept="8" />
      <node id="8182547171709738804" at="59,41,60,93" concept="9" />
      <node id="8182547171709738804" at="62,86,63,80" concept="8" />
      <node id="8182547171709738804" at="63,80,64,95" concept="3" />
      <node id="8182547171709738804" at="64,95,65,25" concept="9" />
      <node id="8182547171709738804" at="67,68,68,34" concept="8" />
      <node id="8182547171709738804" at="68,34,69,80" concept="3" />
      <node id="8182547171709738804" at="69,80,70,87" concept="3" />
      <node id="8182547171709738804" at="70,87,71,23" concept="9" />
      <node id="8182547171709738804" at="73,89,74,65" concept="9" />
      <node id="8182547171709738804" at="77,96,78,134" concept="3" />
      <node id="8182547171709738804" at="79,34,80,95" concept="3" />
      <node id="8182547171709738804" at="80,95,81,98" concept="3" />
      <node id="8182547171709738804" at="81,98,82,80" concept="3" />
      <node id="8182547171709738804" at="84,131,85,139" concept="3" />
      <node id="8182547171709738804" at="90,104,91,100" concept="8" />
      <node id="8182547171709738804" at="91,100,92,38" concept="3" />
      <node id="8182547171709738804" at="92,38,93,36" concept="8" />
      <node id="8182547171709738804" at="93,36,94,55" concept="3" />
      <node id="8182547171709738804" at="94,55,95,56" concept="3" />
      <node id="8182547171709738804" at="95,56,96,42" concept="3" />
      <node id="8182547171709738804" at="96,42,97,90" concept="3" />
      <node id="8182547171709738804" at="97,90,98,87" concept="3" />
      <node id="8182547171709738804" at="98,87,99,24" concept="9" />
      <node id="8182547171709738817" at="101,91,102,88" concept="8" />
      <node id="8182547171709738817" at="102,88,103,50" concept="3" />
      <node id="8182547171709738817" at="103,50,104,36" concept="8" />
      <node id="8182547171709738817" at="104,36,105,48" concept="3" />
      <node id="8182547171709738817" at="105,48,106,42" concept="3" />
      <node id="8182547171709738817" at="106,42,107,36" concept="3" />
      <node id="8182547171709738817" at="107,36,108,24" concept="9" />
      <node id="8182547171709738813" at="111,88,112,87" concept="8" />
      <node id="8182547171709738813" at="112,87,113,47" concept="3" />
      <node id="8182547171709738813" at="113,47,114,34" concept="8" />
      <node id="8182547171709738813" at="114,34,115,71" concept="3" />
      <node id="8182547171709738813" at="115,71,116,40" concept="3" />
      <node id="8182547171709738813" at="116,40,117,34" concept="3" />
      <node id="8182547171709738813" at="117,34,118,22" concept="9" />
      <node id="8182547171709738804" at="26,0,29,0" concept="7" trace="createEditorCell#(Ljetbrains/mps/openapi/editor/EditorContext;Lorg/jetbrains/mps/openapi/model/SNode;)Ljetbrains/mps/openapi/editor/cells/EditorCell;" />
      <node id="8182547171709738804" at="55,0,58,0" concept="2" trace="nodesListHandler_yzuegq_b0#(Lorg/jetbrains/mps/openapi/model/SNode;Ljava/lang/String;Ljetbrains/mps/openapi/editor/EditorContext;)V" />
      <node id="8182547171709738804" at="73,0,76,0" concept="7" trace="createEmptyCell_internal#(Ljetbrains/mps/openapi/editor/EditorContext;Lorg/jetbrains/mps/openapi/model/SNode;)Ljetbrains/mps/openapi/editor/cells/EditorCell;" />
      <node id="8182547171709738804" at="83,9,86,9" concept="6" />
      <node id="8182547171709738804" at="58,0,62,0" concept="7" trace="createNodeToInsert#(Ljetbrains/mps/openapi/editor/EditorContext;)Lorg/jetbrains/mps/openapi/model/SNode;" />
      <node id="8182547171709738804" at="62,0,67,0" concept="7" trace="createNodeCell#(Ljetbrains/mps/openapi/editor/EditorContext;Lorg/jetbrains/mps/openapi/model/SNode;)Ljetbrains/mps/openapi/editor/cells/EditorCell;" />
      <node id="8182547171709738804" at="78,134,83,9" concept="6" />
      <node id="8182547171709738804" at="67,0,73,0" concept="7" trace="createEmptyCell#(Ljetbrains/mps/openapi/editor/EditorContext;)Ljetbrains/mps/openapi/editor/cells/EditorCell;" />
      <node id="8182547171709738804" at="47,0,54,0" concept="7" trace="createRefNodeList_yzuegq_b0#(Ljetbrains/mps/openapi/editor/EditorContext;Lorg/jetbrains/mps/openapi/model/SNode;)Ljetbrains/mps/openapi/editor/cells/EditorCell;" />
      <node id="8182547171709738804" at="29,0,38,0" concept="7" trace="createCollection_yzuegq_a#(Ljetbrains/mps/openapi/editor/EditorContext;Lorg/jetbrains/mps/openapi/model/SNode;)Ljetbrains/mps/openapi/editor/cells/EditorCell;" />
      <node id="8182547171709738811" at="38,0,47,0" concept="7" trace="createConstant_yzuegq_a0#(Ljetbrains/mps/openapi/editor/EditorContext;Lorg/jetbrains/mps/openapi/model/SNode;)Ljetbrains/mps/openapi/editor/cells/EditorCell;" />
      <node id="8182547171709738817" at="101,0,110,0" concept="7" trace="createConstant_yzuegq_a1a#(Ljetbrains/mps/openapi/editor/EditorContext;Lorg/jetbrains/mps/openapi/model/SNode;)Ljetbrains/mps/openapi/editor/cells/EditorCell;" />
      <node id="8182547171709738813" at="111,0,120,0" concept="7" trace="createConstant_yzuegq_c0#(Ljetbrains/mps/openapi/editor/EditorContext;Lorg/jetbrains/mps/openapi/model/SNode;)Ljetbrains/mps/openapi/editor/cells/EditorCell;" />
      <node id="8182547171709738804" at="76,132,87,7" concept="6" />
      <node id="8182547171709738804" at="89,0,101,0" concept="7" trace="createSeparatorCell#(Ljetbrains/mps/openapi/editor/EditorContext;Lorg/jetbrains/mps/openapi/model/SNode;Lorg/jetbrains/mps/openapi/model/SNode;)Ljetbrains/mps/openapi/editor/cells/EditorCell;" />
      <node id="8182547171709738804" at="76,0,89,0" concept="7" trace="installElementCellActions#(Lorg/jetbrains/mps/openapi/model/SNode;Lorg/jetbrains/mps/openapi/model/SNode;Ljetbrains/mps/openapi/editor/cells/EditorCell;Ljetbrains/mps/openapi/editor/EditorContext;)V" />
      <scope id="8182547171709738804" at="26,79,27,63" />
      <scope id="8182547171709738804" at="32,28,33,81" />
      <scope id="8182547171709738804" at="33,81,34,84" />
      <scope id="8182547171709738804" at="34,84,35,81" />
      <scope id="8182547171709738804" at="55,97,56,50" />
      <scope id="8182547171709738804" at="73,89,74,65" />
      <scope id="8182547171709738804" at="84,131,85,139" />
      <scope id="8182547171709738804" at="58,66,60,93">
=======
      <node id="8182547171709738804" at="28,79,29,63" concept="9" />
      <node id="8182547171709738804" at="32,89,33,96" concept="8" />
      <node id="8182547171709738804" at="33,96,34,48" concept="3" />
      <node id="8182547171709738804" at="34,48,35,28" concept="3" />
      <node id="8182547171709738804" at="35,28,36,81" concept="1" />
      <node id="8182547171709738804" at="35,28,36,81" concept="3" />
      <node id="8182547171709738804" at="36,81,37,84" concept="1" />
      <node id="8182547171709738804" at="36,81,37,84" concept="3" />
      <node id="8182547171709738804" at="37,84,38,81" concept="1" />
      <node id="8182547171709738804" at="37,84,38,81" concept="3" />
      <node id="8182547171709738804" at="38,81,39,22" concept="9" />
      <node id="8182547171709738804" at="42,88,43,87" concept="8" />
      <node id="8182547171709738804" at="43,87,44,47" concept="3" />
      <node id="8182547171709738804" at="44,47,45,34" concept="8" />
      <node id="8182547171709738804" at="45,34,46,70" concept="3" />
      <node id="8182547171709738804" at="46,70,47,228" concept="3" />
      <node id="8182547171709738804" at="47,228,48,40" concept="3" />
      <node id="8182547171709738804" at="48,40,49,34" concept="3" />
      <node id="8182547171709738804" at="49,34,50,22" concept="9" />
      <node id="3917979096078772550" at="53,109,54,94" concept="9" />
      <node id="8182547171709738804" at="57,91,58,122" concept="8" />
      <node id="8182547171709738804" at="58,122,59,106" concept="8" />
      <node id="8182547171709738804" at="59,106,60,46" concept="3" />
      <node id="8182547171709738804" at="60,46,61,34" concept="8" />
      <node id="8182547171709738804" at="61,34,62,58" concept="3" />
      <node id="8182547171709738804" at="62,58,63,40" concept="3" />
      <node id="8182547171709738804" at="63,40,64,49" concept="3" />
      <node id="8182547171709738804" at="64,49,65,22" concept="9" />
      <node id="8182547171709738804" at="69,97,70,50" concept="12" />
      <node id="8182547171709738804" at="73,66,74,41" concept="8" />
      <node id="8182547171709738804" at="74,41,75,93" concept="9" />
      <node id="8182547171709738804" at="78,86,79,80" concept="8" />
      <node id="8182547171709738804" at="79,80,80,95" concept="3" />
      <node id="8182547171709738804" at="80,95,81,25" concept="9" />
      <node id="8182547171709738804" at="84,68,85,34" concept="8" />
      <node id="8182547171709738804" at="85,34,86,80" concept="3" />
      <node id="8182547171709738804" at="86,80,87,87" concept="3" />
      <node id="8182547171709738804" at="87,87,88,23" concept="9" />
      <node id="8182547171709738804" at="91,89,92,65" concept="9" />
      <node id="8182547171709738804" at="96,96,97,134" concept="3" />
      <node id="8182547171709738804" at="98,34,99,95" concept="3" />
      <node id="8182547171709738804" at="99,95,100,98" concept="3" />
      <node id="8182547171709738804" at="100,98,101,80" concept="3" />
      <node id="8182547171709738804" at="103,131,104,139" concept="3" />
      <node id="8182547171709738804" at="110,104,111,100" concept="8" />
      <node id="8182547171709738804" at="111,100,112,38" concept="3" />
      <node id="8182547171709738804" at="112,38,113,36" concept="8" />
      <node id="8182547171709738804" at="113,36,114,55" concept="3" />
      <node id="8182547171709738804" at="114,55,115,56" concept="3" />
      <node id="8182547171709738804" at="115,56,116,62" concept="3" />
      <node id="8182547171709738804" at="116,62,117,42" concept="3" />
      <node id="8182547171709738804" at="117,42,118,90" concept="3" />
      <node id="8182547171709738804" at="118,90,119,87" concept="3" />
      <node id="8182547171709738804" at="119,87,120,24" concept="9" />
      <node id="8182547171709738817" at="123,91,124,88" concept="8" />
      <node id="8182547171709738817" at="124,88,125,50" concept="3" />
      <node id="8182547171709738817" at="125,50,126,36" concept="8" />
      <node id="8182547171709738817" at="126,36,127,48" concept="3" />
      <node id="8182547171709738817" at="127,48,128,42" concept="3" />
      <node id="8182547171709738817" at="128,42,129,36" concept="3" />
      <node id="8182547171709738817" at="129,36,130,24" concept="9" />
      <node id="8182547171709738813" at="134,88,135,87" concept="8" />
      <node id="8182547171709738813" at="135,87,136,47" concept="3" />
      <node id="8182547171709738813" at="136,47,137,34" concept="8" />
      <node id="8182547171709738813" at="137,34,138,71" concept="3" />
      <node id="8182547171709738813" at="138,71,139,40" concept="3" />
      <node id="8182547171709738813" at="139,40,140,34" concept="3" />
      <node id="8182547171709738813" at="140,34,141,22" concept="9" />
      <node id="8182547171709738804" at="28,0,31,0" concept="7" trace="createEditorCell#(Ljetbrains/mps/openapi/editor/EditorContext;Lorg/jetbrains/mps/openapi/model/SNode;)Ljetbrains/mps/openapi/editor/cells/EditorCell;" />
      <node id="3917979096078700826" at="53,0,56,0" concept="11" trace="_StyleParameter_QueryFunction_yzuegq_a0a0#(Ljetbrains/mps/openapi/editor/EditorContext;Lorg/jetbrains/mps/openapi/model/SNode;)Z" />
      <node id="8182547171709738804" at="69,0,72,0" concept="2" trace="nodesListHandler_yzuegq_b0#(Lorg/jetbrains/mps/openapi/model/SNode;Ljava/lang/String;Ljetbrains/mps/openapi/editor/EditorContext;)V" />
      <node id="8182547171709738804" at="91,0,94,0" concept="7" trace="createEmptyCell_internal#(Ljetbrains/mps/openapi/editor/EditorContext;Lorg/jetbrains/mps/openapi/model/SNode;)Ljetbrains/mps/openapi/editor/cells/EditorCell;" />
      <node id="8182547171709738804" at="102,9,105,9" concept="6" />
      <node id="8182547171709738804" at="73,0,77,0" concept="7" trace="createNodeToInsert#(Ljetbrains/mps/openapi/editor/EditorContext;)Lorg/jetbrains/mps/openapi/model/SNode;" />
      <node id="8182547171709738804" at="78,0,83,0" concept="7" trace="createNodeCell#(Ljetbrains/mps/openapi/editor/EditorContext;Lorg/jetbrains/mps/openapi/model/SNode;)Ljetbrains/mps/openapi/editor/cells/EditorCell;" />
      <node id="8182547171709738804" at="97,134,102,9" concept="6" />
      <node id="8182547171709738804" at="84,0,90,0" concept="7" trace="createEmptyCell#(Ljetbrains/mps/openapi/editor/EditorContext;)Ljetbrains/mps/openapi/editor/cells/EditorCell;" />
      <node id="8182547171709738804" at="32,0,41,0" concept="7" trace="createCollection_yzuegq_a#(Ljetbrains/mps/openapi/editor/EditorContext;Lorg/jetbrains/mps/openapi/model/SNode;)Ljetbrains/mps/openapi/editor/cells/EditorCell;" />
      <node id="8182547171709738817" at="123,0,132,0" concept="7" trace="createConstant_yzuegq_a1a#(Ljetbrains/mps/openapi/editor/EditorContext;Lorg/jetbrains/mps/openapi/model/SNode;)Ljetbrains/mps/openapi/editor/cells/EditorCell;" />
      <node id="8182547171709738813" at="134,0,143,0" concept="7" trace="createConstant_yzuegq_c0#(Ljetbrains/mps/openapi/editor/EditorContext;Lorg/jetbrains/mps/openapi/model/SNode;)Ljetbrains/mps/openapi/editor/cells/EditorCell;" />
      <node id="8182547171709738804" at="42,0,52,0" concept="7" trace="createConstant_yzuegq_a0#(Ljetbrains/mps/openapi/editor/EditorContext;Lorg/jetbrains/mps/openapi/model/SNode;)Ljetbrains/mps/openapi/editor/cells/EditorCell;" />
      <node id="8182547171709738804" at="57,0,67,0" concept="7" trace="createRefNodeList_yzuegq_b0#(Ljetbrains/mps/openapi/editor/EditorContext;Lorg/jetbrains/mps/openapi/model/SNode;)Ljetbrains/mps/openapi/editor/cells/EditorCell;" />
      <node id="8182547171709738804" at="95,132,106,7" concept="6" />
      <node id="8182547171709738804" at="95,0,108,0" concept="7" trace="installElementCellActions#(Lorg/jetbrains/mps/openapi/model/SNode;Lorg/jetbrains/mps/openapi/model/SNode;Ljetbrains/mps/openapi/editor/cells/EditorCell;Ljetbrains/mps/openapi/editor/EditorContext;)V" />
      <node id="8182547171709738804" at="109,0,122,0" concept="7" trace="createSeparatorCell#(Ljetbrains/mps/openapi/editor/EditorContext;Lorg/jetbrains/mps/openapi/model/SNode;Lorg/jetbrains/mps/openapi/model/SNode;)Ljetbrains/mps/openapi/editor/cells/EditorCell;" />
      <scope id="8182547171709738804" at="28,79,29,63" />
      <scope id="8182547171709738804" at="35,28,36,81" />
      <scope id="8182547171709738804" at="36,81,37,84" />
      <scope id="8182547171709738804" at="37,84,38,81" />
      <scope id="3917979096078702388" at="53,109,54,94" />
      <scope id="8182547171709738804" at="69,97,70,50" />
      <scope id="8182547171709738804" at="91,89,92,65" />
      <scope id="8182547171709738804" at="103,131,104,139" />
      <scope id="8182547171709738804" at="73,66,75,93">
>>>>>>> bf3a2c62
        <var name="listOwner" id="8182547171709738804" />
      </scope>
      <scope id="8182547171709738804" at="28,0,31,0">
        <var name="editorContext" id="8182547171709738804" />
        <var name="node" id="8182547171709738804" />
      </scope>
<<<<<<< HEAD
      <scope id="8182547171709738804" at="55,0,58,0">
=======
      <scope id="3917979096078700826" at="53,0,56,0">
        <var name="editorContext" id="3917979096078700826" />
        <var name="node" id="3917979096078700826" />
      </scope>
      <scope id="8182547171709738804" at="69,0,72,0">
>>>>>>> bf3a2c62
        <var name="childRole" id="8182547171709738804" />
        <var name="context" id="8182547171709738804" />
        <var name="ownerNode" id="8182547171709738804" />
      </scope>
<<<<<<< HEAD
      <scope id="8182547171709738804" at="62,86,65,25">
        <var name="elementCell" id="8182547171709738804" />
      </scope>
      <scope id="8182547171709738804" at="73,0,76,0">
        <var name="editorContext" id="8182547171709738804" />
        <var name="node" id="8182547171709738804" />
      </scope>
      <scope id="8182547171709738804" at="79,34,82,80" />
      <scope id="8182547171709738804" at="58,0,62,0">
        <var name="editorContext" id="8182547171709738804" />
      </scope>
      <scope id="8182547171709738804" at="67,68,71,23">
        <var name="emptyCell" id="8182547171709738804" />
      </scope>
      <scope id="8182547171709738804" at="47,91,52,22">
        <var name="editorCell" id="8182547171709738804" />
        <var name="handler" id="8182547171709738804" />
      </scope>
      <scope id="8182547171709738804" at="62,0,67,0">
        <var name="editorContext" id="8182547171709738804" />
        <var name="elementNode" id="8182547171709738804" />
      </scope>
      <scope id="8182547171709738804" at="67,0,73,0">
        <var name="editorContext" id="8182547171709738804" />
      </scope>
      <scope id="8182547171709738804" at="29,89,36,22">
        <var name="editorCell" id="8182547171709738804" />
      </scope>
      <scope id="8182547171709738811" at="38,88,45,22">
        <var name="editorCell" id="8182547171709738811" />
        <var name="style" id="8182547171709738811" />
      </scope>
      <scope id="8182547171709738804" at="47,0,54,0">
        <var name="editorContext" id="8182547171709738804" />
        <var name="node" id="8182547171709738804" />
      </scope>
      <scope id="8182547171709738817" at="101,91,108,24">
        <var name="editorCell" id="8182547171709738817" />
        <var name="style" id="8182547171709738817" />
      </scope>
      <scope id="8182547171709738813" at="111,88,118,22">
        <var name="editorCell" id="8182547171709738813" />
        <var name="style" id="8182547171709738813" />
      </scope>
      <scope id="8182547171709738804" at="29,0,38,0">
        <var name="editorContext" id="8182547171709738804" />
        <var name="node" id="8182547171709738804" />
      </scope>
      <scope id="8182547171709738811" at="38,0,47,0">
        <var name="editorContext" id="8182547171709738811" />
        <var name="node" id="8182547171709738811" />
      </scope>
      <scope id="8182547171709738804" at="77,96,86,9" />
      <scope id="8182547171709738804" at="90,104,99,24">
=======
      <scope id="8182547171709738804" at="78,86,81,25">
        <var name="elementCell" id="8182547171709738804" />
      </scope>
      <scope id="8182547171709738804" at="91,0,94,0">
        <var name="editorContext" id="8182547171709738804" />
        <var name="node" id="8182547171709738804" />
      </scope>
      <scope id="8182547171709738804" at="98,34,101,80" />
      <scope id="8182547171709738804" at="73,0,77,0">
        <var name="editorContext" id="8182547171709738804" />
      </scope>
      <scope id="8182547171709738804" at="84,68,88,23">
        <var name="emptyCell" id="8182547171709738804" />
      </scope>
      <scope id="8182547171709738804" at="78,0,83,0">
        <var name="editorContext" id="8182547171709738804" />
        <var name="elementNode" id="8182547171709738804" />
      </scope>
      <scope id="8182547171709738804" at="84,0,90,0">
        <var name="editorContext" id="8182547171709738804" />
      </scope>
      <scope id="8182547171709738804" at="32,89,39,22">
        <var name="editorCell" id="8182547171709738804" />
      </scope>
      <scope id="8182547171709738817" at="123,91,130,24">
        <var name="editorCell" id="8182547171709738817" />
        <var name="style" id="8182547171709738817" />
      </scope>
      <scope id="8182547171709738813" at="134,88,141,22">
        <var name="editorCell" id="8182547171709738813" />
        <var name="style" id="8182547171709738813" />
      </scope>
      <scope id="8182547171709738804" at="42,88,50,22">
        <var name="editorCell" id="8182547171709738804" />
        <var name="style" id="8182547171709738804" />
      </scope>
      <scope id="8182547171709738804" at="57,91,65,22">
>>>>>>> bf3a2c62
        <var name="editorCell" id="8182547171709738804" />
        <var name="handler" id="8182547171709738804" />
        <var name="style" id="8182547171709738804" />
      </scope>
<<<<<<< HEAD
      <scope id="8182547171709738817" at="101,0,110,0">
        <var name="editorContext" id="8182547171709738817" />
        <var name="node" id="8182547171709738817" />
      </scope>
      <scope id="8182547171709738813" at="111,0,120,0">
        <var name="editorContext" id="8182547171709738813" />
        <var name="node" id="8182547171709738813" />
      </scope>
      <scope id="8182547171709738804" at="76,132,87,7" />
      <scope id="8182547171709738804" at="89,0,101,0">
=======
      <scope id="8182547171709738804" at="32,0,41,0">
        <var name="editorContext" id="8182547171709738804" />
        <var name="node" id="8182547171709738804" />
      </scope>
      <scope id="8182547171709738804" at="96,96,105,9" />
      <scope id="8182547171709738817" at="123,0,132,0">
        <var name="editorContext" id="8182547171709738817" />
        <var name="node" id="8182547171709738817" />
      </scope>
      <scope id="8182547171709738813" at="134,0,143,0">
        <var name="editorContext" id="8182547171709738813" />
        <var name="node" id="8182547171709738813" />
      </scope>
      <scope id="8182547171709738804" at="42,0,52,0">
>>>>>>> bf3a2c62
        <var name="editorContext" id="8182547171709738804" />
        <var name="node" id="8182547171709738804" />
      </scope>
<<<<<<< HEAD
      <scope id="8182547171709738804" at="76,0,89,0">
=======
      <scope id="8182547171709738804" at="57,0,67,0">
        <var name="editorContext" id="8182547171709738804" />
        <var name="node" id="8182547171709738804" />
      </scope>
      <scope id="8182547171709738804" at="110,104,120,24">
        <var name="editorCell" id="8182547171709738804" />
        <var name="style" id="8182547171709738804" />
      </scope>
      <scope id="8182547171709738804" at="95,132,106,7" />
      <scope id="8182547171709738804" at="95,0,108,0">
>>>>>>> bf3a2c62
        <var name="editorContext" id="8182547171709738804" />
        <var name="elementCell" id="8182547171709738804" />
        <var name="elementNode" id="8182547171709738804" />
        <var name="listOwner" id="8182547171709738804" />
      </scope>
<<<<<<< HEAD
      <unit id="8182547171709738804" at="54,0,111,0" name="jetbrains.mps.lang.quotation.editor.NodeBuilderList_Editor$nodesListHandler_yzuegq_b0" />
      <unit id="8182547171709738804" at="25,0,121,0" name="jetbrains.mps.lang.quotation.editor.NodeBuilderList_Editor" />
=======
      <scope id="8182547171709738804" at="109,0,122,0">
        <var name="editorContext" id="8182547171709738804" />
        <var name="nextNode" id="8182547171709738804" />
        <var name="prevNode" id="8182547171709738804" />
      </scope>
      <unit id="8182547171709738804" at="68,0,133,0" name="jetbrains.mps.lang.quotation.editor.NodeBuilderList_Editor$nodesListHandler_yzuegq_b0" />
      <unit id="8182547171709738804" at="27,0,144,0" name="jetbrains.mps.lang.quotation.editor.NodeBuilderList_Editor" />
>>>>>>> bf3a2c62
    </file>
  </root>
  <root nodeRef="r:00000000-0000-4000-0000-011c89590349(jetbrains.mps.lang.quotation.editor)/8182547171709752114">
    <file name="NodeBuilderExpression_Editor.java">
      <node id="8182547171709752114" at="20,79,21,63" concept="9" />
      <node id="8182547171709752114" at="23,89,24,96" concept="8" />
      <node id="8182547171709752114" at="24,96,25,48" concept="3" />
      <node id="8182547171709752114" at="25,48,26,28" concept="3" />
      <node id="8182547171709752114" at="26,28,27,81" concept="1" />
      <node id="8182547171709752114" at="26,28,27,81" concept="3" />
      <node id="8182547171709752114" at="27,81,28,80" concept="1" />
      <node id="8182547171709752114" at="27,81,28,80" concept="3" />
      <node id="8182547171709752114" at="28,80,29,22" concept="9" />
      <node id="8182547171709752119" at="31,88,32,87" concept="8" />
      <node id="8182547171709752119" at="32,87,33,47" concept="3" />
      <node id="8182547171709752119" at="33,47,34,34" concept="8" />
      <node id="8182547171709752119" at="34,34,35,66" concept="3" />
      <node id="8182547171709752119" at="35,66,36,40" concept="3" />
      <node id="8182547171709752119" at="36,40,37,34" concept="3" />
      <node id="8182547171709752119" at="37,34,38,22" concept="9" />
      <node id="8182547171709752121" at="40,87,41,81" concept="8" />
      <node id="8182547171709752121" at="41,81,42,35" concept="3" />
      <node id="8182547171709752121" at="42,35,43,48" concept="3" />
      <node id="8182547171709752121" at="43,48,44,26" concept="8" />
      <node id="8182547171709752121" at="44,26,45,58" concept="3" />
      <node id="8182547171709752121" at="46,39,47,39" concept="3" />
      <node id="8182547171709752121" at="48,5,49,73" concept="3" />
      <node id="8182547171709752121" at="49,73,50,57" concept="8" />
      <node id="8182547171709752121" at="50,57,51,59" concept="8" />
      <node id="8182547171709752121" at="52,35,53,72" concept="8" />
      <node id="8182547171709752121" at="53,72,54,78" concept="8" />
      <node id="8182547171709752121" at="54,78,55,109" concept="9" />
      <node id="8182547171709752121" at="56,10,57,22" concept="9" />
      <node id="8182547171709752114" at="20,0,23,0" concept="7" trace="createEditorCell#(Ljetbrains/mps/openapi/editor/EditorContext;Lorg/jetbrains/mps/openapi/model/SNode;)Ljetbrains/mps/openapi/editor/cells/EditorCell;" />
      <node id="8182547171709752121" at="45,58,48,5" concept="6" />
      <node id="8182547171709752121" at="51,59,57,22" concept="6" />
      <node id="8182547171709752114" at="23,0,31,0" concept="7" trace="createCollection_nw41a5_a#(Ljetbrains/mps/openapi/editor/EditorContext;Lorg/jetbrains/mps/openapi/model/SNode;)Ljetbrains/mps/openapi/editor/cells/EditorCell;" />
      <node id="8182547171709752119" at="31,0,40,0" concept="7" trace="createConstant_nw41a5_a0#(Ljetbrains/mps/openapi/editor/EditorContext;Lorg/jetbrains/mps/openapi/model/SNode;)Ljetbrains/mps/openapi/editor/cells/EditorCell;" />
      <node id="8182547171709752121" at="40,0,59,0" concept="7" trace="createRefNode_nw41a5_b0#(Ljetbrains/mps/openapi/editor/EditorContext;Lorg/jetbrains/mps/openapi/model/SNode;)Ljetbrains/mps/openapi/editor/cells/EditorCell;" />
      <scope id="8182547171709752114" at="20,79,21,63" />
      <scope id="8182547171709752114" at="26,28,27,81" />
      <scope id="8182547171709752114" at="27,81,28,80" />
      <scope id="8182547171709752121" at="46,39,47,39" />
      <scope id="8182547171709752114" at="20,0,23,0">
        <var name="editorContext" id="8182547171709752114" />
        <var name="node" id="8182547171709752114" />
      </scope>
      <scope id="8182547171709752121" at="52,35,55,109">
        <var name="manager" id="8182547171709752121" />
        <var name="opContext" id="8182547171709752121" />
      </scope>
      <scope id="8182547171709752114" at="23,89,29,22">
        <var name="editorCell" id="8182547171709752114" />
      </scope>
      <scope id="8182547171709752119" at="31,88,38,22">
        <var name="editorCell" id="8182547171709752119" />
        <var name="style" id="8182547171709752119" />
      </scope>
      <scope id="8182547171709752114" at="23,0,31,0">
        <var name="editorContext" id="8182547171709752114" />
        <var name="node" id="8182547171709752114" />
      </scope>
      <scope id="8182547171709752119" at="31,0,40,0">
        <var name="editorContext" id="8182547171709752119" />
        <var name="node" id="8182547171709752119" />
      </scope>
      <scope id="8182547171709752121" at="40,87,57,22">
        <var name="attributeConcept" id="8182547171709752121" />
        <var name="attributeKind" id="8182547171709752121" />
        <var name="editorCell" id="8182547171709752121" />
        <var name="provider" id="8182547171709752121" />
      </scope>
      <scope id="8182547171709752121" at="40,0,59,0">
        <var name="editorContext" id="8182547171709752121" />
        <var name="node" id="8182547171709752121" />
      </scope>
      <unit id="8182547171709752114" at="19,0,60,0" name="jetbrains.mps.lang.quotation.editor.NodeBuilderExpression_Editor" />
    </file>
  </root>
  <root nodeRef="r:00000000-0000-4000-0000-011c89590349(jetbrains.mps.lang.quotation.editor)/8802842484753224561">
    <file name="Quotation_quotedNode.java">
      <node id="8802842484753224561" at="22,33,23,104" concept="12" />
      <node id="8802842484753224594" at="28,120,29,73" concept="8" />
      <node id="8802842484753224604" at="30,160,31,70" concept="3" />
      <node id="8802842484753224621" at="32,7,33,20" concept="9" />
      <node id="8802842484753224591" at="35,148,36,100" concept="3" />
      <node id="8802842484753224625" at="38,149,39,78" concept="8" />
      <node id="8802842484753224631" at="39,78,40,140" concept="3" />
      <node id="8802842484753224641" at="41,32,42,48" concept="3" />
      <node id="8802842484753224591" at="45,45,46,18" concept="9" />
      <node id="8802842484753224591" at="26,0,28,0" concept="2" trace="Quotation_generic_cellMenu_61vnku_a0#()V" />
      <node id="8802842484753224561" at="22,0,25,0" concept="2" trace="Quotation_quotedNode#()V" />
      <node id="8802842484753224601" at="29,73,32,7" concept="5" />
      <node id="8802842484753224591" at="35,0,38,0" concept="7" trace="handleAction#(Ljava/lang/Object;Lorg/jetbrains/mps/openapi/model/SNode;Lorg/jetbrains/mps/openapi/model/SModel;Ljetbrains/mps/smodel/IOperationContext;Ljetbrains/mps/openapi/editor/EditorContext;)V" />
      <node id="8802842484753224639" at="40,140,43,7" concept="6" />
      <node id="8802842484753224591" at="45,0,48,0" concept="7" trace="isReferentPresentation#()Z" />
      <node id="8802842484753224591" at="28,0,35,0" concept="7" trace="createParameterObjects#(Lorg/jetbrains/mps/openapi/model/SNode;Ljetbrains/mps/smodel/IOperationContext;Ljetbrains/mps/openapi/editor/EditorContext;)Ljava/util/List;" />
      <node id="8802842484753224591" at="38,0,45,0" concept="7" trace="handleAction_impl#(Lorg/jetbrains/mps/openapi/model/SNode;Lorg/jetbrains/mps/openapi/model/SNode;Lorg/jetbrains/mps/openapi/model/SModel;Ljetbrains/mps/smodel/IOperationContext;Ljetbrains/mps/openapi/editor/EditorContext;)V" />
      <scope id="8802842484753224591" at="26,51,26,51" />
      <scope id="8802842484753224561" at="22,33,23,104" />
      <scope id="8802842484753224603" at="30,160,31,70" />
      <scope id="8802842484753224591" at="35,148,36,100" />
      <scope id="8802842484753224640" at="41,32,42,48" />
      <scope id="8802842484753224591" at="45,45,46,18" />
      <scope id="8802842484753224591" at="26,0,28,0" />
      <scope id="8802842484753224561" at="22,0,25,0" />
      <scope id="8802842484753224601" at="29,73,32,7">
        <var name="nextConcept" id="8802842484753224602" />
      </scope>
      <scope id="8802842484753224591" at="35,0,38,0">
        <var name="editorContext" id="8802842484753224591" />
        <var name="model" id="8802842484753224591" />
        <var name="node" id="8802842484753224591" />
        <var name="operationContext" id="8802842484753224591" />
        <var name="parameterObject" id="8802842484753224591" />
      </scope>
      <scope id="8802842484753224591" at="45,0,48,0" />
      <scope id="8802842484753224593" at="28,120,33,20">
        <var name="result" id="8802842484753224595" />
      </scope>
      <scope id="8802842484753224624" at="38,149,43,7">
        <var name="oldInstance" id="8802842484753224626" />
      </scope>
      <scope id="8802842484753224591" at="28,0,35,0">
        <var name="editorContext" id="8802842484753224591" />
        <var name="node" id="8802842484753224591" />
        <var name="operationContext" id="8802842484753224591" />
      </scope>
      <scope id="8802842484753224591" at="38,0,45,0">
        <var name="editorContext" id="8802842484753224591" />
        <var name="model" id="8802842484753224591" />
        <var name="node" id="8802842484753224591" />
        <var name="operationContext" id="8802842484753224591" />
        <var name="parameterObject" id="8802842484753224591" />
      </scope>
      <unit id="8802842484753224591" at="25,0,49,0" name="jetbrains.mps.lang.quotation.editor.Quotation_quotedNode$Quotation_generic_cellMenu_61vnku_a0" />
      <unit id="8802842484753224561" at="21,0,50,0" name="jetbrains.mps.lang.quotation.editor.Quotation_quotedNode" />
    </file>
  </root>
</debug-info>
<|MERGE_RESOLUTION|>--- conflicted
+++ resolved
@@ -2208,7 +2208,6 @@
   <root nodeRef="r:00000000-0000-4000-0000-011c89590349(jetbrains.mps.lang.quotation.editor)/5455284157993863842">
     <file name="NodeBuilder_Editor.java">
       <node id="5455284157993863842" at="26,79,27,63" concept="9" />
-<<<<<<< HEAD
       <node id="5455284157993863842" at="29,89,30,96" concept="8" />
       <node id="5455284157993863842" at="30,96,31,48" concept="3" />
       <node id="5455284157993863842" at="31,48,32,28" concept="3" />
@@ -2238,261 +2237,120 @@
       <node id="5455284157993895972" at="58,48,59,26" concept="8" />
       <node id="5455284157993895972" at="59,26,60,58" concept="3" />
       <node id="5455284157993895972" at="61,39,62,39" concept="3" />
-      <node id="5455284157993895972" at="63,5,64,73" concept="3" />
-      <node id="5455284157993895972" at="64,73,65,57" concept="8" />
-      <node id="5455284157993895972" at="65,57,66,59" concept="8" />
-      <node id="5455284157993895972" at="67,35,68,72" concept="8" />
-      <node id="5455284157993895972" at="68,72,69,78" concept="8" />
-      <node id="5455284157993895972" at="69,78,70,109" concept="9" />
-      <node id="5455284157993895972" at="71,10,72,22" concept="9" />
-      <node id="5455284157993895973" at="74,88,75,87" concept="8" />
-      <node id="5455284157993895973" at="75,87,76,47" concept="3" />
-      <node id="5455284157993895973" at="76,47,77,34" concept="8" />
-      <node id="5455284157993895973" at="77,34,78,69" concept="3" />
-      <node id="5455284157993895973" at="78,69,79,48" concept="3" />
-      <node id="5455284157993895973" at="79,48,80,117" concept="3" />
-      <node id="5455284157993895973" at="80,117,81,61" concept="3" />
-      <node id="5455284157993895973" at="81,61,82,40" concept="3" />
-      <node id="5455284157993895973" at="82,40,83,55" concept="3" />
-      <node id="5455284157993895973" at="83,55,84,34" concept="3" />
-      <node id="5455284157993895973" at="84,34,85,22" concept="9" />
-      <node id="5455284157993863842" at="87,90,88,96" concept="8" />
-      <node id="5455284157993863842" at="88,96,89,49" concept="3" />
-      <node id="5455284157993863842" at="89,49,90,34" concept="8" />
-      <node id="5455284157993863842" at="90,34,91,49" concept="3" />
-      <node id="5455284157993863842" at="91,49,92,40" concept="3" />
-      <node id="5455284157993863842" at="92,40,93,82" concept="1" />
-      <node id="5455284157993863842" at="92,40,93,82" concept="3" />
-      <node id="5455284157993863842" at="93,82,94,81" concept="1" />
-      <node id="5455284157993863842" at="93,82,94,81" concept="3" />
-      <node id="5455284157993863842" at="94,81,95,82" concept="1" />
-      <node id="5455284157993863842" at="94,81,95,82" concept="3" />
-      <node id="5455284157993863842" at="95,82,96,22" concept="9" />
-      <node id="5455284157993895980" at="98,97,99,74" concept="9" />
-      <node id="5455284157993895987" at="101,89,102,94" concept="8" />
-      <node id="5455284157993895987" at="102,94,103,48" concept="3" />
-      <node id="5455284157993895987" at="103,48,104,34" concept="3" />
-      <node id="5455284157993895987" at="104,34,105,22" concept="9" />
-      <node id="5455284157993895988" at="107,88,108,81" concept="8" />
-      <node id="5455284157993895988" at="108,81,109,38" concept="3" />
-      <node id="5455284157993895988" at="109,38,110,51" concept="3" />
-      <node id="5455284157993895988" at="110,51,111,26" concept="8" />
-      <node id="5455284157993895988" at="111,26,112,58" concept="3" />
-      <node id="5455284157993895988" at="113,39,114,42" concept="3" />
-      <node id="5455284157993895988" at="115,5,116,73" concept="3" />
-      <node id="5455284157993895988" at="116,73,117,57" concept="8" />
-      <node id="5455284157993895988" at="117,57,118,59" concept="8" />
-      <node id="5455284157993895988" at="119,35,120,72" concept="8" />
-      <node id="5455284157993895988" at="120,72,121,78" concept="8" />
-      <node id="5455284157993895988" at="121,78,122,109" concept="9" />
-      <node id="5455284157993895988" at="123,10,124,22" concept="9" />
-      <node id="5455284157993895989" at="126,89,127,87" concept="8" />
-      <node id="5455284157993895989" at="127,87,128,48" concept="3" />
-      <node id="5455284157993895989" at="128,48,129,34" concept="3" />
-      <node id="5455284157993895989" at="129,34,130,22" concept="9" />
+      <node id="5455284157993895972" at="63,5,64,34" concept="8" />
+      <node id="5455284157993895972" at="64,34,65,59" concept="3" />
+      <node id="5455284157993895972" at="65,59,66,40" concept="3" />
+      <node id="5455284157993895972" at="66,40,67,73" concept="3" />
+      <node id="5455284157993895972" at="67,73,68,57" concept="8" />
+      <node id="5455284157993895972" at="68,57,69,59" concept="8" />
+      <node id="5455284157993895972" at="70,35,71,72" concept="8" />
+      <node id="5455284157993895972" at="71,72,72,78" concept="8" />
+      <node id="5455284157993895972" at="72,78,73,109" concept="9" />
+      <node id="5455284157993895972" at="74,10,75,22" concept="9" />
+      <node id="5455284157993895973" at="77,88,78,87" concept="8" />
+      <node id="5455284157993895973" at="78,87,79,47" concept="3" />
+      <node id="5455284157993895973" at="79,47,80,34" concept="8" />
+      <node id="5455284157993895973" at="80,34,81,69" concept="3" />
+      <node id="5455284157993895973" at="81,69,82,48" concept="3" />
+      <node id="5455284157993895973" at="82,48,83,117" concept="3" />
+      <node id="5455284157993895973" at="83,117,84,61" concept="3" />
+      <node id="5455284157993895973" at="84,61,85,40" concept="3" />
+      <node id="5455284157993895973" at="85,40,86,55" concept="3" />
+      <node id="5455284157993895973" at="86,55,87,34" concept="3" />
+      <node id="5455284157993895973" at="87,34,88,22" concept="9" />
+      <node id="5455284157993863842" at="90,90,91,96" concept="8" />
+      <node id="5455284157993863842" at="91,96,92,49" concept="3" />
+      <node id="5455284157993863842" at="92,49,93,34" concept="8" />
+      <node id="5455284157993863842" at="93,34,94,49" concept="3" />
+      <node id="5455284157993863842" at="94,49,95,40" concept="3" />
+      <node id="5455284157993863842" at="95,40,96,82" concept="1" />
+      <node id="5455284157993863842" at="95,40,96,82" concept="3" />
+      <node id="5455284157993863842" at="96,82,97,81" concept="1" />
+      <node id="5455284157993863842" at="96,82,97,81" concept="3" />
+      <node id="5455284157993863842" at="97,81,98,82" concept="1" />
+      <node id="5455284157993863842" at="97,81,98,82" concept="3" />
+      <node id="5455284157993863842" at="98,82,99,22" concept="9" />
+      <node id="5455284157993895980" at="101,97,102,74" concept="9" />
+      <node id="5455284157993895987" at="104,89,105,94" concept="8" />
+      <node id="5455284157993895987" at="105,94,106,48" concept="3" />
+      <node id="5455284157993895987" at="106,48,107,34" concept="3" />
+      <node id="5455284157993895987" at="107,34,108,22" concept="9" />
+      <node id="5455284157993895988" at="110,88,111,81" concept="8" />
+      <node id="5455284157993895988" at="111,81,112,38" concept="3" />
+      <node id="5455284157993895988" at="112,38,113,51" concept="3" />
+      <node id="5455284157993895988" at="113,51,114,26" concept="8" />
+      <node id="5455284157993895988" at="114,26,115,58" concept="3" />
+      <node id="5455284157993895988" at="116,39,117,42" concept="3" />
+      <node id="5455284157993895988" at="118,5,119,73" concept="3" />
+      <node id="5455284157993895988" at="119,73,120,57" concept="8" />
+      <node id="5455284157993895988" at="120,57,121,59" concept="8" />
+      <node id="5455284157993895988" at="122,35,123,72" concept="8" />
+      <node id="5455284157993895988" at="123,72,124,78" concept="8" />
+      <node id="5455284157993895988" at="124,78,125,109" concept="9" />
+      <node id="5455284157993895988" at="126,10,127,22" concept="9" />
+      <node id="5455284157993895989" at="129,89,130,87" concept="8" />
+      <node id="5455284157993895989" at="130,87,131,48" concept="3" />
+      <node id="5455284157993895989" at="131,48,132,34" concept="3" />
+      <node id="5455284157993895989" at="132,34,133,22" concept="9" />
       <node id="5455284157993863842" at="26,0,29,0" concept="7" trace="createEditorCell#(Ljetbrains/mps/openapi/editor/EditorContext;Lorg/jetbrains/mps/openapi/model/SNode;)Ljetbrains/mps/openapi/editor/cells/EditorCell;" />
       <node id="5455284157993863842" at="36,81,39,5" concept="1" />
       <node id="5455284157993863842" at="36,81,39,5" concept="6" />
       <node id="5455284157993895972" at="60,58,63,5" concept="6" />
-      <node id="5455284157993895978" at="98,0,101,0" concept="11" trace="renderingCondition_x54h4p_a3a#(Lorg/jetbrains/mps/openapi/model/SNode;Ljetbrains/mps/openapi/editor/EditorContext;)Z" />
-      <node id="5455284157993895988" at="112,58,115,5" concept="6" />
-      <node id="5455284157993895972" at="66,59,72,22" concept="6" />
-      <node id="5455284157993895987" at="101,0,107,0" concept="7" trace="createConstant_x54h4p_a3a#(Ljetbrains/mps/openapi/editor/EditorContext;Lorg/jetbrains/mps/openapi/model/SNode;)Ljetbrains/mps/openapi/editor/cells/EditorCell;" />
-      <node id="5455284157993895988" at="118,59,124,22" concept="6" />
-      <node id="5455284157993895989" at="126,0,132,0" concept="7" trace="createConstant_x54h4p_c3a#(Ljetbrains/mps/openapi/editor/EditorContext;Lorg/jetbrains/mps/openapi/model/SNode;)Ljetbrains/mps/openapi/editor/cells/EditorCell;" />
-      <node id="5455284157993863842" at="87,0,98,0" concept="7" trace="createCollection_x54h4p_d0#(Ljetbrains/mps/openapi/editor/EditorContext;Lorg/jetbrains/mps/openapi/model/SNode;)Ljetbrains/mps/openapi/editor/cells/EditorCell;" />
+      <node id="5455284157993895978" at="101,0,104,0" concept="11" trace="renderingCondition_x54h4p_a3a#(Lorg/jetbrains/mps/openapi/model/SNode;Ljetbrains/mps/openapi/editor/EditorContext;)Z" />
+      <node id="5455284157993895988" at="115,58,118,5" concept="6" />
+      <node id="5455284157993895972" at="69,59,75,22" concept="6" />
+      <node id="5455284157993895987" at="104,0,110,0" concept="7" trace="createConstant_x54h4p_a3a#(Ljetbrains/mps/openapi/editor/EditorContext;Lorg/jetbrains/mps/openapi/model/SNode;)Ljetbrains/mps/openapi/editor/cells/EditorCell;" />
+      <node id="5455284157993895988" at="121,59,127,22" concept="6" />
+      <node id="5455284157993895989" at="129,0,135,0" concept="7" trace="createConstant_x54h4p_c3a#(Ljetbrains/mps/openapi/editor/EditorContext;Lorg/jetbrains/mps/openapi/model/SNode;)Ljetbrains/mps/openapi/editor/cells/EditorCell;" />
+      <node id="5455284157993863842" at="90,0,101,0" concept="7" trace="createCollection_x54h4p_d0#(Ljetbrains/mps/openapi/editor/EditorContext;Lorg/jetbrains/mps/openapi/model/SNode;)Ljetbrains/mps/openapi/editor/cells/EditorCell;" />
       <node id="5455284157993863842" at="29,0,42,0" concept="7" trace="createCollection_x54h4p_a#(Ljetbrains/mps/openapi/editor/EditorContext;Lorg/jetbrains/mps/openapi/model/SNode;)Ljetbrains/mps/openapi/editor/cells/EditorCell;" />
       <node id="5455284157993895967" at="42,0,55,0" concept="7" trace="createConstant_x54h4p_a0#(Ljetbrains/mps/openapi/editor/EditorContext;Lorg/jetbrains/mps/openapi/model/SNode;)Ljetbrains/mps/openapi/editor/cells/EditorCell;" />
-      <node id="5455284157993895973" at="74,0,87,0" concept="7" trace="createConstant_x54h4p_c0#(Ljetbrains/mps/openapi/editor/EditorContext;Lorg/jetbrains/mps/openapi/model/SNode;)Ljetbrains/mps/openapi/editor/cells/EditorCell;" />
-      <node id="5455284157993895972" at="55,0,74,0" concept="7" trace="createRefNode_x54h4p_b0#(Ljetbrains/mps/openapi/editor/EditorContext;Lorg/jetbrains/mps/openapi/model/SNode;)Ljetbrains/mps/openapi/editor/cells/EditorCell;" />
-      <node id="5455284157993895988" at="107,0,126,0" concept="7" trace="createRefNode_x54h4p_b3a#(Ljetbrains/mps/openapi/editor/EditorContext;Lorg/jetbrains/mps/openapi/model/SNode;)Ljetbrains/mps/openapi/editor/cells/EditorCell;" />
+      <node id="5455284157993895973" at="77,0,90,0" concept="7" trace="createConstant_x54h4p_c0#(Ljetbrains/mps/openapi/editor/EditorContext;Lorg/jetbrains/mps/openapi/model/SNode;)Ljetbrains/mps/openapi/editor/cells/EditorCell;" />
+      <node id="5455284157993895988" at="110,0,129,0" concept="7" trace="createRefNode_x54h4p_b3a#(Ljetbrains/mps/openapi/editor/EditorContext;Lorg/jetbrains/mps/openapi/model/SNode;)Ljetbrains/mps/openapi/editor/cells/EditorCell;" />
+      <node id="5455284157993895972" at="55,0,77,0" concept="7" trace="createRefNode_x54h4p_b0#(Ljetbrains/mps/openapi/editor/EditorContext;Lorg/jetbrains/mps/openapi/model/SNode;)Ljetbrains/mps/openapi/editor/cells/EditorCell;" />
       <scope id="5455284157993863842" at="26,79,27,63" />
       <scope id="5455284157993863842" at="33,59,34,81" />
       <scope id="5455284157993863842" at="34,81,35,80" />
       <scope id="5455284157993863842" at="35,80,36,81" />
       <scope id="5455284157993863842" at="37,61,38,85" />
       <scope id="5455284157993895972" at="61,39,62,39" />
-      <scope id="5455284157993863842" at="92,40,93,82" />
-      <scope id="5455284157993863842" at="93,82,94,81" />
-      <scope id="5455284157993863842" at="94,81,95,82" />
-      <scope id="5455284157993895979" at="98,97,99,74" />
-      <scope id="5455284157993895988" at="113,39,114,42" />
-=======
-      <node id="5455284157993863842" at="30,89,31,96" concept="8" />
-      <node id="5455284157993863842" at="31,96,32,48" concept="3" />
-      <node id="5455284157993863842" at="32,48,33,28" concept="3" />
-      <node id="5455284157993863842" at="33,28,34,59" concept="3" />
-      <node id="5455284157993863842" at="34,59,35,81" concept="1" />
-      <node id="5455284157993863842" at="34,59,35,81" concept="3" />
-      <node id="5455284157993863842" at="35,81,36,80" concept="1" />
-      <node id="5455284157993863842" at="35,81,36,80" concept="3" />
-      <node id="5455284157993863842" at="36,80,37,81" concept="1" />
-      <node id="5455284157993863842" at="36,80,37,81" concept="3" />
-      <node id="5455284157993863842" at="38,61,39,85" concept="3" />
-      <node id="5455284157993863842" at="40,5,41,22" concept="9" />
-      <node id="5455284157993895967" at="44,88,45,87" concept="8" />
-      <node id="5455284157993895967" at="45,87,46,47" concept="3" />
-      <node id="5455284157993895967" at="46,47,47,34" concept="8" />
-      <node id="5455284157993895967" at="47,34,48,68" concept="3" />
-      <node id="5455284157993895967" at="48,68,49,48" concept="3" />
-      <node id="5455284157993895967" at="49,48,50,117" concept="3" />
-      <node id="5455284157993895967" at="50,117,51,79" concept="3" />
-      <node id="5455284157993895967" at="51,79,52,61" concept="3" />
-      <node id="5455284157993895967" at="52,61,53,40" concept="3" />
-      <node id="5455284157993895967" at="53,40,54,34" concept="3" />
-      <node id="5455284157993895967" at="54,34,55,22" concept="9" />
-      <node id="5455284157993895972" at="58,87,59,81" concept="8" />
-      <node id="5455284157993895972" at="59,81,60,35" concept="3" />
-      <node id="5455284157993895972" at="60,35,61,48" concept="3" />
-      <node id="5455284157993895972" at="61,48,62,26" concept="8" />
-      <node id="5455284157993895972" at="62,26,63,58" concept="3" />
-      <node id="5455284157993895972" at="64,39,65,39" concept="3" />
-      <node id="5455284157993895972" at="66,5,67,34" concept="8" />
-      <node id="5455284157993895972" at="67,34,68,59" concept="3" />
-      <node id="5455284157993895972" at="68,59,69,40" concept="3" />
-      <node id="5455284157993895972" at="69,40,70,73" concept="3" />
-      <node id="5455284157993895972" at="70,73,71,57" concept="8" />
-      <node id="5455284157993895972" at="71,57,72,59" concept="8" />
-      <node id="5455284157993895972" at="73,35,74,72" concept="8" />
-      <node id="5455284157993895972" at="74,72,75,78" concept="8" />
-      <node id="5455284157993895972" at="75,78,76,109" concept="9" />
-      <node id="5455284157993895972" at="77,10,78,22" concept="9" />
-      <node id="5455284157993895973" at="81,88,82,87" concept="8" />
-      <node id="5455284157993895973" at="82,87,83,47" concept="3" />
-      <node id="5455284157993895973" at="83,47,84,34" concept="8" />
-      <node id="5455284157993895973" at="84,34,85,69" concept="3" />
-      <node id="5455284157993895973" at="85,69,86,48" concept="3" />
-      <node id="5455284157993895973" at="86,48,87,117" concept="3" />
-      <node id="5455284157993895973" at="87,117,88,61" concept="3" />
-      <node id="5455284157993895973" at="88,61,89,40" concept="3" />
-      <node id="5455284157993895973" at="89,40,90,55" concept="3" />
-      <node id="5455284157993895973" at="90,55,91,34" concept="3" />
-      <node id="5455284157993895973" at="91,34,92,22" concept="9" />
-      <node id="5455284157993863842" at="95,90,96,96" concept="8" />
-      <node id="5455284157993863842" at="96,96,97,49" concept="3" />
-      <node id="5455284157993863842" at="97,49,98,34" concept="8" />
-      <node id="5455284157993863842" at="98,34,99,49" concept="3" />
-      <node id="5455284157993863842" at="99,49,100,40" concept="3" />
-      <node id="5455284157993863842" at="100,40,101,82" concept="1" />
-      <node id="5455284157993863842" at="100,40,101,82" concept="3" />
-      <node id="5455284157993863842" at="101,82,102,81" concept="1" />
-      <node id="5455284157993863842" at="101,82,102,81" concept="3" />
-      <node id="5455284157993863842" at="102,81,103,82" concept="1" />
-      <node id="5455284157993863842" at="102,81,103,82" concept="3" />
-      <node id="5455284157993863842" at="103,82,104,22" concept="9" />
-      <node id="5455284157993895980" at="107,97,108,74" concept="9" />
-      <node id="5455284157993895987" at="111,89,112,94" concept="8" />
-      <node id="5455284157993895987" at="112,94,113,48" concept="3" />
-      <node id="5455284157993895987" at="113,48,114,34" concept="3" />
-      <node id="5455284157993895987" at="114,34,115,22" concept="9" />
-      <node id="5455284157993895988" at="118,88,119,81" concept="8" />
-      <node id="5455284157993895988" at="119,81,120,38" concept="3" />
-      <node id="5455284157993895988" at="120,38,121,51" concept="3" />
-      <node id="5455284157993895988" at="121,51,122,26" concept="8" />
-      <node id="5455284157993895988" at="122,26,123,58" concept="3" />
-      <node id="5455284157993895988" at="124,39,125,42" concept="3" />
-      <node id="5455284157993895988" at="126,5,127,73" concept="3" />
-      <node id="5455284157993895988" at="127,73,128,57" concept="8" />
-      <node id="5455284157993895988" at="128,57,129,59" concept="8" />
-      <node id="5455284157993895988" at="130,35,131,72" concept="8" />
-      <node id="5455284157993895988" at="131,72,132,78" concept="8" />
-      <node id="5455284157993895988" at="132,78,133,109" concept="9" />
-      <node id="5455284157993895988" at="134,10,135,22" concept="9" />
-      <node id="5455284157993895989" at="138,89,139,87" concept="8" />
-      <node id="5455284157993895989" at="139,87,140,48" concept="3" />
-      <node id="5455284157993895989" at="140,48,141,34" concept="3" />
-      <node id="5455284157993895989" at="141,34,142,22" concept="9" />
-      <node id="5455284157993863842" at="26,0,29,0" concept="7" trace="createEditorCell#(Ljetbrains/mps/openapi/editor/EditorContext;Lorg/jetbrains/mps/openapi/model/SNode;)Ljetbrains/mps/openapi/editor/cells/EditorCell;" />
-      <node id="5455284157993863842" at="37,81,40,5" concept="1" />
-      <node id="5455284157993863842" at="37,81,40,5" concept="6" />
-      <node id="5455284157993895972" at="63,58,66,5" concept="6" />
-      <node id="5455284157993895978" at="107,0,110,0" concept="11" trace="renderingCondition_x54h4p_a3a#(Lorg/jetbrains/mps/openapi/model/SNode;Ljetbrains/mps/openapi/editor/EditorContext;)Z" />
-      <node id="5455284157993895988" at="123,58,126,5" concept="6" />
-      <node id="5455284157993895972" at="72,59,78,22" concept="6" />
-      <node id="5455284157993895987" at="111,0,117,0" concept="7" trace="createConstant_x54h4p_a3a#(Ljetbrains/mps/openapi/editor/EditorContext;Lorg/jetbrains/mps/openapi/model/SNode;)Ljetbrains/mps/openapi/editor/cells/EditorCell;" />
-      <node id="5455284157993895988" at="129,59,135,22" concept="6" />
-      <node id="5455284157993895989" at="138,0,144,0" concept="7" trace="createConstant_x54h4p_c3a#(Ljetbrains/mps/openapi/editor/EditorContext;Lorg/jetbrains/mps/openapi/model/SNode;)Ljetbrains/mps/openapi/editor/cells/EditorCell;" />
-      <node id="5455284157993863842" at="95,0,106,0" concept="7" trace="createCollection_x54h4p_d0#(Ljetbrains/mps/openapi/editor/EditorContext;Lorg/jetbrains/mps/openapi/model/SNode;)Ljetbrains/mps/openapi/editor/cells/EditorCell;" />
-      <node id="5455284157993863842" at="30,0,43,0" concept="7" trace="createCollection_x54h4p_a#(Ljetbrains/mps/openapi/editor/EditorContext;Lorg/jetbrains/mps/openapi/model/SNode;)Ljetbrains/mps/openapi/editor/cells/EditorCell;" />
-      <node id="5455284157993895967" at="44,0,57,0" concept="7" trace="createConstant_x54h4p_a0#(Ljetbrains/mps/openapi/editor/EditorContext;Lorg/jetbrains/mps/openapi/model/SNode;)Ljetbrains/mps/openapi/editor/cells/EditorCell;" />
-      <node id="5455284157993895973" at="81,0,94,0" concept="7" trace="createConstant_x54h4p_c0#(Ljetbrains/mps/openapi/editor/EditorContext;Lorg/jetbrains/mps/openapi/model/SNode;)Ljetbrains/mps/openapi/editor/cells/EditorCell;" />
-      <node id="5455284157993895988" at="118,0,137,0" concept="7" trace="createRefNode_x54h4p_b3a#(Ljetbrains/mps/openapi/editor/EditorContext;Lorg/jetbrains/mps/openapi/model/SNode;)Ljetbrains/mps/openapi/editor/cells/EditorCell;" />
-      <node id="5455284157993895972" at="58,0,80,0" concept="7" trace="createRefNode_x54h4p_b0#(Ljetbrains/mps/openapi/editor/EditorContext;Lorg/jetbrains/mps/openapi/model/SNode;)Ljetbrains/mps/openapi/editor/cells/EditorCell;" />
-      <scope id="5455284157993863842" at="26,79,27,63" />
-      <scope id="5455284157993863842" at="34,59,35,81" />
-      <scope id="5455284157993863842" at="35,81,36,80" />
-      <scope id="5455284157993863842" at="36,80,37,81" />
-      <scope id="5455284157993863842" at="38,61,39,85" />
-      <scope id="5455284157993895972" at="64,39,65,39" />
-      <scope id="5455284157993863842" at="100,40,101,82" />
-      <scope id="5455284157993863842" at="101,82,102,81" />
-      <scope id="5455284157993863842" at="102,81,103,82" />
-      <scope id="5455284157993895979" at="107,97,108,74" />
-      <scope id="5455284157993895988" at="124,39,125,42" />
->>>>>>> bf3a2c62
+      <scope id="5455284157993863842" at="95,40,96,82" />
+      <scope id="5455284157993863842" at="96,82,97,81" />
+      <scope id="5455284157993863842" at="97,81,98,82" />
+      <scope id="5455284157993895979" at="101,97,102,74" />
+      <scope id="5455284157993895988" at="116,39,117,42" />
       <scope id="5455284157993863842" at="26,0,29,0">
         <var name="editorContext" id="5455284157993863842" />
         <var name="node" id="5455284157993863842" />
       </scope>
-<<<<<<< HEAD
       <scope id="5455284157993863842" at="36,81,39,5" />
-      <scope id="5455284157993895972" at="67,35,70,109">
+      <scope id="5455284157993895972" at="70,35,73,109">
         <var name="manager" id="5455284157993895972" />
         <var name="opContext" id="5455284157993895972" />
       </scope>
-      <scope id="5455284157993895978" at="98,0,101,0">
+      <scope id="5455284157993895978" at="101,0,104,0">
         <var name="editorContext" id="5455284157993895978" />
         <var name="node" id="5455284157993895978" />
       </scope>
-      <scope id="5455284157993895988" at="119,35,122,109">
+      <scope id="5455284157993895988" at="122,35,125,109">
         <var name="manager" id="5455284157993895988" />
         <var name="opContext" id="5455284157993895988" />
       </scope>
-      <scope id="5455284157993895987" at="101,89,105,22">
+      <scope id="5455284157993895987" at="104,89,108,22">
         <var name="editorCell" id="5455284157993895987" />
       </scope>
-      <scope id="5455284157993895989" at="126,89,130,22">
+      <scope id="5455284157993895989" at="129,89,133,22">
         <var name="editorCell" id="5455284157993895989" />
       </scope>
-      <scope id="5455284157993895987" at="101,0,107,0">
+      <scope id="5455284157993895987" at="104,0,110,0">
         <var name="editorContext" id="5455284157993895987" />
         <var name="node" id="5455284157993895987" />
       </scope>
-      <scope id="5455284157993895989" at="126,0,132,0">
+      <scope id="5455284157993895989" at="129,0,135,0">
         <var name="editorContext" id="5455284157993895989" />
         <var name="node" id="5455284157993895989" />
       </scope>
-      <scope id="5455284157993863842" at="87,90,96,22">
-=======
-      <scope id="5455284157993863842" at="37,81,40,5" />
-      <scope id="5455284157993895972" at="73,35,76,109">
-        <var name="manager" id="5455284157993895972" />
-        <var name="opContext" id="5455284157993895972" />
-      </scope>
-      <scope id="5455284157993895978" at="107,0,110,0">
-        <var name="editorContext" id="5455284157993895978" />
-        <var name="node" id="5455284157993895978" />
-      </scope>
-      <scope id="5455284157993895988" at="130,35,133,109">
-        <var name="manager" id="5455284157993895988" />
-        <var name="opContext" id="5455284157993895988" />
-      </scope>
-      <scope id="5455284157993895987" at="111,89,115,22">
-        <var name="editorCell" id="5455284157993895987" />
-      </scope>
-      <scope id="5455284157993895989" at="138,89,142,22">
-        <var name="editorCell" id="5455284157993895989" />
-      </scope>
-      <scope id="5455284157993895987" at="111,0,117,0">
-        <var name="editorContext" id="5455284157993895987" />
-        <var name="node" id="5455284157993895987" />
-      </scope>
-      <scope id="5455284157993895989" at="138,0,144,0">
-        <var name="editorContext" id="5455284157993895989" />
-        <var name="node" id="5455284157993895989" />
-      </scope>
-      <scope id="5455284157993863842" at="95,90,104,22">
->>>>>>> bf3a2c62
+      <scope id="5455284157993863842" at="90,90,99,22">
         <var name="editorCell" id="5455284157993863842" />
         <var name="style" id="5455284157993863842" />
       </scope>
@@ -2503,19 +2361,11 @@
         <var name="editorCell" id="5455284157993895967" />
         <var name="style" id="5455284157993895967" />
       </scope>
-<<<<<<< HEAD
-      <scope id="5455284157993895973" at="74,88,85,22">
+      <scope id="5455284157993895973" at="77,88,88,22">
         <var name="editorCell" id="5455284157993895973" />
         <var name="style" id="5455284157993895973" />
       </scope>
-      <scope id="5455284157993863842" at="87,0,98,0">
-=======
-      <scope id="5455284157993895973" at="81,88,92,22">
-        <var name="editorCell" id="5455284157993895973" />
-        <var name="style" id="5455284157993895973" />
-      </scope>
-      <scope id="5455284157993863842" at="95,0,106,0">
->>>>>>> bf3a2c62
+      <scope id="5455284157993863842" at="90,0,101,0">
         <var name="editorContext" id="5455284157993863842" />
         <var name="node" id="5455284157993863842" />
       </scope>
@@ -2527,58 +2377,32 @@
         <var name="editorContext" id="5455284157993895967" />
         <var name="node" id="5455284157993895967" />
       </scope>
-<<<<<<< HEAD
-      <scope id="5455284157993895973" at="74,0,87,0">
+      <scope id="5455284157993895973" at="77,0,90,0">
         <var name="editorContext" id="5455284157993895973" />
         <var name="node" id="5455284157993895973" />
       </scope>
-      <scope id="5455284157993895972" at="55,87,72,22">
-        <var name="attributeConcept" id="5455284157993895972" />
-        <var name="attributeKind" id="5455284157993895972" />
-        <var name="editorCell" id="5455284157993895972" />
-        <var name="provider" id="5455284157993895972" />
-      </scope>
-      <scope id="5455284157993895988" at="107,88,124,22">
-=======
-      <scope id="5455284157993895973" at="81,0,94,0">
-        <var name="editorContext" id="5455284157993895973" />
-        <var name="node" id="5455284157993895973" />
-      </scope>
-      <scope id="5455284157993895988" at="118,88,135,22">
->>>>>>> bf3a2c62
+      <scope id="5455284157993895988" at="110,88,127,22">
         <var name="attributeConcept" id="5455284157993895988" />
         <var name="attributeKind" id="5455284157993895988" />
         <var name="editorCell" id="5455284157993895988" />
         <var name="provider" id="5455284157993895988" />
       </scope>
-<<<<<<< HEAD
-      <scope id="5455284157993895972" at="55,0,74,0">
-        <var name="editorContext" id="5455284157993895972" />
-        <var name="node" id="5455284157993895972" />
-      </scope>
-      <scope id="5455284157993895988" at="107,0,126,0">
+      <scope id="5455284157993895988" at="110,0,129,0">
         <var name="editorContext" id="5455284157993895988" />
         <var name="node" id="5455284157993895988" />
       </scope>
-      <unit id="5455284157993863842" at="25,0,133,0" name="jetbrains.mps.lang.quotation.editor.NodeBuilder_Editor" />
-=======
-      <scope id="5455284157993895988" at="118,0,137,0">
-        <var name="editorContext" id="5455284157993895988" />
-        <var name="node" id="5455284157993895988" />
-      </scope>
-      <scope id="5455284157993895972" at="58,87,78,22">
+      <scope id="5455284157993895972" at="55,87,75,22">
         <var name="attributeConcept" id="5455284157993895972" />
         <var name="attributeKind" id="5455284157993895972" />
         <var name="editorCell" id="5455284157993895972" />
         <var name="provider" id="5455284157993895972" />
         <var name="style" id="5455284157993895972" />
       </scope>
-      <scope id="5455284157993895972" at="58,0,80,0">
+      <scope id="5455284157993895972" at="55,0,77,0">
         <var name="editorContext" id="5455284157993895972" />
         <var name="node" id="5455284157993895972" />
       </scope>
-      <unit id="5455284157993863842" at="25,0,145,0" name="jetbrains.mps.lang.quotation.editor.NodeBuilder_Editor" />
->>>>>>> bf3a2c62
+      <unit id="5455284157993863842" at="25,0,136,0" name="jetbrains.mps.lang.quotation.editor.NodeBuilder_Editor" />
     </file>
   </root>
   <root nodeRef="r:00000000-0000-4000-0000-011c89590349(jetbrains.mps.lang.quotation.editor)/5455284157993910962">
@@ -3574,367 +3398,195 @@
   </root>
   <root nodeRef="r:00000000-0000-4000-0000-011c89590349(jetbrains.mps.lang.quotation.editor)/8182547171709738804">
     <file name="NodeBuilderList_Editor.java">
-<<<<<<< HEAD
-      <node id="8182547171709738804" at="26,79,27,63" concept="9" />
-      <node id="8182547171709738804" at="29,89,30,96" concept="8" />
-      <node id="8182547171709738804" at="30,96,31,48" concept="3" />
-      <node id="8182547171709738804" at="31,48,32,28" concept="3" />
-      <node id="8182547171709738804" at="32,28,33,81" concept="1" />
-      <node id="8182547171709738804" at="32,28,33,81" concept="3" />
-      <node id="8182547171709738804" at="33,81,34,84" concept="1" />
-      <node id="8182547171709738804" at="33,81,34,84" concept="3" />
-      <node id="8182547171709738804" at="34,84,35,81" concept="1" />
-      <node id="8182547171709738804" at="34,84,35,81" concept="3" />
-      <node id="8182547171709738804" at="35,81,36,22" concept="9" />
-      <node id="8182547171709738811" at="38,88,39,87" concept="8" />
-      <node id="8182547171709738811" at="39,87,40,47" concept="3" />
-      <node id="8182547171709738811" at="40,47,41,34" concept="8" />
-      <node id="8182547171709738811" at="41,34,42,70" concept="3" />
-      <node id="8182547171709738811" at="42,70,43,40" concept="3" />
-      <node id="8182547171709738811" at="43,40,44,34" concept="3" />
-      <node id="8182547171709738811" at="44,34,45,22" concept="9" />
-      <node id="8182547171709738804" at="47,91,48,122" concept="8" />
-      <node id="8182547171709738804" at="48,122,49,106" concept="8" />
-      <node id="8182547171709738804" at="49,106,50,46" concept="3" />
-      <node id="8182547171709738804" at="50,46,51,49" concept="3" />
-      <node id="8182547171709738804" at="51,49,52,22" concept="9" />
-      <node id="8182547171709738804" at="55,97,56,50" concept="12" />
-      <node id="8182547171709738804" at="58,66,59,41" concept="8" />
-      <node id="8182547171709738804" at="59,41,60,93" concept="9" />
-      <node id="8182547171709738804" at="62,86,63,80" concept="8" />
-      <node id="8182547171709738804" at="63,80,64,95" concept="3" />
-      <node id="8182547171709738804" at="64,95,65,25" concept="9" />
-      <node id="8182547171709738804" at="67,68,68,34" concept="8" />
-      <node id="8182547171709738804" at="68,34,69,80" concept="3" />
-      <node id="8182547171709738804" at="69,80,70,87" concept="3" />
-      <node id="8182547171709738804" at="70,87,71,23" concept="9" />
-      <node id="8182547171709738804" at="73,89,74,65" concept="9" />
-      <node id="8182547171709738804" at="77,96,78,134" concept="3" />
-      <node id="8182547171709738804" at="79,34,80,95" concept="3" />
-      <node id="8182547171709738804" at="80,95,81,98" concept="3" />
-      <node id="8182547171709738804" at="81,98,82,80" concept="3" />
-      <node id="8182547171709738804" at="84,131,85,139" concept="3" />
-      <node id="8182547171709738804" at="90,104,91,100" concept="8" />
-      <node id="8182547171709738804" at="91,100,92,38" concept="3" />
-      <node id="8182547171709738804" at="92,38,93,36" concept="8" />
-      <node id="8182547171709738804" at="93,36,94,55" concept="3" />
-      <node id="8182547171709738804" at="94,55,95,56" concept="3" />
-      <node id="8182547171709738804" at="95,56,96,42" concept="3" />
-      <node id="8182547171709738804" at="96,42,97,90" concept="3" />
-      <node id="8182547171709738804" at="97,90,98,87" concept="3" />
-      <node id="8182547171709738804" at="98,87,99,24" concept="9" />
-      <node id="8182547171709738817" at="101,91,102,88" concept="8" />
-      <node id="8182547171709738817" at="102,88,103,50" concept="3" />
-      <node id="8182547171709738817" at="103,50,104,36" concept="8" />
-      <node id="8182547171709738817" at="104,36,105,48" concept="3" />
-      <node id="8182547171709738817" at="105,48,106,42" concept="3" />
-      <node id="8182547171709738817" at="106,42,107,36" concept="3" />
-      <node id="8182547171709738817" at="107,36,108,24" concept="9" />
-      <node id="8182547171709738813" at="111,88,112,87" concept="8" />
-      <node id="8182547171709738813" at="112,87,113,47" concept="3" />
-      <node id="8182547171709738813" at="113,47,114,34" concept="8" />
-      <node id="8182547171709738813" at="114,34,115,71" concept="3" />
-      <node id="8182547171709738813" at="115,71,116,40" concept="3" />
-      <node id="8182547171709738813" at="116,40,117,34" concept="3" />
-      <node id="8182547171709738813" at="117,34,118,22" concept="9" />
-      <node id="8182547171709738804" at="26,0,29,0" concept="7" trace="createEditorCell#(Ljetbrains/mps/openapi/editor/EditorContext;Lorg/jetbrains/mps/openapi/model/SNode;)Ljetbrains/mps/openapi/editor/cells/EditorCell;" />
-      <node id="8182547171709738804" at="55,0,58,0" concept="2" trace="nodesListHandler_yzuegq_b0#(Lorg/jetbrains/mps/openapi/model/SNode;Ljava/lang/String;Ljetbrains/mps/openapi/editor/EditorContext;)V" />
-      <node id="8182547171709738804" at="73,0,76,0" concept="7" trace="createEmptyCell_internal#(Ljetbrains/mps/openapi/editor/EditorContext;Lorg/jetbrains/mps/openapi/model/SNode;)Ljetbrains/mps/openapi/editor/cells/EditorCell;" />
-      <node id="8182547171709738804" at="83,9,86,9" concept="6" />
-      <node id="8182547171709738804" at="58,0,62,0" concept="7" trace="createNodeToInsert#(Ljetbrains/mps/openapi/editor/EditorContext;)Lorg/jetbrains/mps/openapi/model/SNode;" />
-      <node id="8182547171709738804" at="62,0,67,0" concept="7" trace="createNodeCell#(Ljetbrains/mps/openapi/editor/EditorContext;Lorg/jetbrains/mps/openapi/model/SNode;)Ljetbrains/mps/openapi/editor/cells/EditorCell;" />
-      <node id="8182547171709738804" at="78,134,83,9" concept="6" />
-      <node id="8182547171709738804" at="67,0,73,0" concept="7" trace="createEmptyCell#(Ljetbrains/mps/openapi/editor/EditorContext;)Ljetbrains/mps/openapi/editor/cells/EditorCell;" />
-      <node id="8182547171709738804" at="47,0,54,0" concept="7" trace="createRefNodeList_yzuegq_b0#(Ljetbrains/mps/openapi/editor/EditorContext;Lorg/jetbrains/mps/openapi/model/SNode;)Ljetbrains/mps/openapi/editor/cells/EditorCell;" />
-      <node id="8182547171709738804" at="29,0,38,0" concept="7" trace="createCollection_yzuegq_a#(Ljetbrains/mps/openapi/editor/EditorContext;Lorg/jetbrains/mps/openapi/model/SNode;)Ljetbrains/mps/openapi/editor/cells/EditorCell;" />
-      <node id="8182547171709738811" at="38,0,47,0" concept="7" trace="createConstant_yzuegq_a0#(Ljetbrains/mps/openapi/editor/EditorContext;Lorg/jetbrains/mps/openapi/model/SNode;)Ljetbrains/mps/openapi/editor/cells/EditorCell;" />
-      <node id="8182547171709738817" at="101,0,110,0" concept="7" trace="createConstant_yzuegq_a1a#(Ljetbrains/mps/openapi/editor/EditorContext;Lorg/jetbrains/mps/openapi/model/SNode;)Ljetbrains/mps/openapi/editor/cells/EditorCell;" />
-      <node id="8182547171709738813" at="111,0,120,0" concept="7" trace="createConstant_yzuegq_c0#(Ljetbrains/mps/openapi/editor/EditorContext;Lorg/jetbrains/mps/openapi/model/SNode;)Ljetbrains/mps/openapi/editor/cells/EditorCell;" />
-      <node id="8182547171709738804" at="76,132,87,7" concept="6" />
-      <node id="8182547171709738804" at="89,0,101,0" concept="7" trace="createSeparatorCell#(Ljetbrains/mps/openapi/editor/EditorContext;Lorg/jetbrains/mps/openapi/model/SNode;Lorg/jetbrains/mps/openapi/model/SNode;)Ljetbrains/mps/openapi/editor/cells/EditorCell;" />
-      <node id="8182547171709738804" at="76,0,89,0" concept="7" trace="installElementCellActions#(Lorg/jetbrains/mps/openapi/model/SNode;Lorg/jetbrains/mps/openapi/model/SNode;Ljetbrains/mps/openapi/editor/cells/EditorCell;Ljetbrains/mps/openapi/editor/EditorContext;)V" />
-      <scope id="8182547171709738804" at="26,79,27,63" />
-      <scope id="8182547171709738804" at="32,28,33,81" />
-      <scope id="8182547171709738804" at="33,81,34,84" />
-      <scope id="8182547171709738804" at="34,84,35,81" />
-      <scope id="8182547171709738804" at="55,97,56,50" />
-      <scope id="8182547171709738804" at="73,89,74,65" />
-      <scope id="8182547171709738804" at="84,131,85,139" />
-      <scope id="8182547171709738804" at="58,66,60,93">
-=======
       <node id="8182547171709738804" at="28,79,29,63" concept="9" />
-      <node id="8182547171709738804" at="32,89,33,96" concept="8" />
-      <node id="8182547171709738804" at="33,96,34,48" concept="3" />
-      <node id="8182547171709738804" at="34,48,35,28" concept="3" />
-      <node id="8182547171709738804" at="35,28,36,81" concept="1" />
-      <node id="8182547171709738804" at="35,28,36,81" concept="3" />
-      <node id="8182547171709738804" at="36,81,37,84" concept="1" />
-      <node id="8182547171709738804" at="36,81,37,84" concept="3" />
-      <node id="8182547171709738804" at="37,84,38,81" concept="1" />
-      <node id="8182547171709738804" at="37,84,38,81" concept="3" />
-      <node id="8182547171709738804" at="38,81,39,22" concept="9" />
-      <node id="8182547171709738804" at="42,88,43,87" concept="8" />
-      <node id="8182547171709738804" at="43,87,44,47" concept="3" />
-      <node id="8182547171709738804" at="44,47,45,34" concept="8" />
-      <node id="8182547171709738804" at="45,34,46,70" concept="3" />
-      <node id="8182547171709738804" at="46,70,47,228" concept="3" />
-      <node id="8182547171709738804" at="47,228,48,40" concept="3" />
-      <node id="8182547171709738804" at="48,40,49,34" concept="3" />
-      <node id="8182547171709738804" at="49,34,50,22" concept="9" />
-      <node id="3917979096078772550" at="53,109,54,94" concept="9" />
-      <node id="8182547171709738804" at="57,91,58,122" concept="8" />
-      <node id="8182547171709738804" at="58,122,59,106" concept="8" />
-      <node id="8182547171709738804" at="59,106,60,46" concept="3" />
-      <node id="8182547171709738804" at="60,46,61,34" concept="8" />
-      <node id="8182547171709738804" at="61,34,62,58" concept="3" />
-      <node id="8182547171709738804" at="62,58,63,40" concept="3" />
-      <node id="8182547171709738804" at="63,40,64,49" concept="3" />
-      <node id="8182547171709738804" at="64,49,65,22" concept="9" />
-      <node id="8182547171709738804" at="69,97,70,50" concept="12" />
-      <node id="8182547171709738804" at="73,66,74,41" concept="8" />
-      <node id="8182547171709738804" at="74,41,75,93" concept="9" />
-      <node id="8182547171709738804" at="78,86,79,80" concept="8" />
-      <node id="8182547171709738804" at="79,80,80,95" concept="3" />
-      <node id="8182547171709738804" at="80,95,81,25" concept="9" />
-      <node id="8182547171709738804" at="84,68,85,34" concept="8" />
-      <node id="8182547171709738804" at="85,34,86,80" concept="3" />
-      <node id="8182547171709738804" at="86,80,87,87" concept="3" />
-      <node id="8182547171709738804" at="87,87,88,23" concept="9" />
-      <node id="8182547171709738804" at="91,89,92,65" concept="9" />
-      <node id="8182547171709738804" at="96,96,97,134" concept="3" />
-      <node id="8182547171709738804" at="98,34,99,95" concept="3" />
-      <node id="8182547171709738804" at="99,95,100,98" concept="3" />
-      <node id="8182547171709738804" at="100,98,101,80" concept="3" />
-      <node id="8182547171709738804" at="103,131,104,139" concept="3" />
-      <node id="8182547171709738804" at="110,104,111,100" concept="8" />
-      <node id="8182547171709738804" at="111,100,112,38" concept="3" />
-      <node id="8182547171709738804" at="112,38,113,36" concept="8" />
-      <node id="8182547171709738804" at="113,36,114,55" concept="3" />
-      <node id="8182547171709738804" at="114,55,115,56" concept="3" />
-      <node id="8182547171709738804" at="115,56,116,62" concept="3" />
-      <node id="8182547171709738804" at="116,62,117,42" concept="3" />
-      <node id="8182547171709738804" at="117,42,118,90" concept="3" />
-      <node id="8182547171709738804" at="118,90,119,87" concept="3" />
-      <node id="8182547171709738804" at="119,87,120,24" concept="9" />
-      <node id="8182547171709738817" at="123,91,124,88" concept="8" />
-      <node id="8182547171709738817" at="124,88,125,50" concept="3" />
-      <node id="8182547171709738817" at="125,50,126,36" concept="8" />
-      <node id="8182547171709738817" at="126,36,127,48" concept="3" />
-      <node id="8182547171709738817" at="127,48,128,42" concept="3" />
-      <node id="8182547171709738817" at="128,42,129,36" concept="3" />
-      <node id="8182547171709738817" at="129,36,130,24" concept="9" />
-      <node id="8182547171709738813" at="134,88,135,87" concept="8" />
-      <node id="8182547171709738813" at="135,87,136,47" concept="3" />
-      <node id="8182547171709738813" at="136,47,137,34" concept="8" />
-      <node id="8182547171709738813" at="137,34,138,71" concept="3" />
-      <node id="8182547171709738813" at="138,71,139,40" concept="3" />
-      <node id="8182547171709738813" at="139,40,140,34" concept="3" />
-      <node id="8182547171709738813" at="140,34,141,22" concept="9" />
+      <node id="8182547171709738804" at="31,89,32,96" concept="8" />
+      <node id="8182547171709738804" at="32,96,33,48" concept="3" />
+      <node id="8182547171709738804" at="33,48,34,28" concept="3" />
+      <node id="8182547171709738804" at="34,28,35,81" concept="1" />
+      <node id="8182547171709738804" at="34,28,35,81" concept="3" />
+      <node id="8182547171709738804" at="35,81,36,84" concept="1" />
+      <node id="8182547171709738804" at="35,81,36,84" concept="3" />
+      <node id="8182547171709738804" at="36,84,37,81" concept="1" />
+      <node id="8182547171709738804" at="36,84,37,81" concept="3" />
+      <node id="8182547171709738804" at="37,81,38,22" concept="9" />
+      <node id="8182547171709738804" at="40,88,41,87" concept="8" />
+      <node id="8182547171709738804" at="41,87,42,47" concept="3" />
+      <node id="8182547171709738804" at="42,47,43,34" concept="8" />
+      <node id="8182547171709738804" at="43,34,44,70" concept="3" />
+      <node id="8182547171709738804" at="44,70,45,228" concept="3" />
+      <node id="8182547171709738804" at="45,228,46,40" concept="3" />
+      <node id="8182547171709738804" at="46,40,47,34" concept="3" />
+      <node id="8182547171709738804" at="47,34,48,22" concept="9" />
+      <node id="3917979096078772550" at="50,109,51,94" concept="9" />
+      <node id="8182547171709738804" at="53,91,54,122" concept="8" />
+      <node id="8182547171709738804" at="54,122,55,106" concept="8" />
+      <node id="8182547171709738804" at="55,106,56,46" concept="3" />
+      <node id="8182547171709738804" at="56,46,57,34" concept="8" />
+      <node id="8182547171709738804" at="57,34,58,58" concept="3" />
+      <node id="8182547171709738804" at="58,58,59,40" concept="3" />
+      <node id="8182547171709738804" at="59,40,60,49" concept="3" />
+      <node id="8182547171709738804" at="60,49,61,22" concept="9" />
+      <node id="8182547171709738804" at="64,97,65,50" concept="12" />
+      <node id="8182547171709738804" at="67,66,68,41" concept="8" />
+      <node id="8182547171709738804" at="68,41,69,93" concept="9" />
+      <node id="8182547171709738804" at="71,86,72,80" concept="8" />
+      <node id="8182547171709738804" at="72,80,73,95" concept="3" />
+      <node id="8182547171709738804" at="73,95,74,25" concept="9" />
+      <node id="8182547171709738804" at="76,68,77,34" concept="8" />
+      <node id="8182547171709738804" at="77,34,78,80" concept="3" />
+      <node id="8182547171709738804" at="78,80,79,87" concept="3" />
+      <node id="8182547171709738804" at="79,87,80,23" concept="9" />
+      <node id="8182547171709738804" at="82,89,83,65" concept="9" />
+      <node id="8182547171709738804" at="86,96,87,134" concept="3" />
+      <node id="8182547171709738804" at="88,34,89,95" concept="3" />
+      <node id="8182547171709738804" at="89,95,90,98" concept="3" />
+      <node id="8182547171709738804" at="90,98,91,80" concept="3" />
+      <node id="8182547171709738804" at="93,131,94,139" concept="3" />
+      <node id="8182547171709738804" at="99,104,100,100" concept="8" />
+      <node id="8182547171709738804" at="100,100,101,38" concept="3" />
+      <node id="8182547171709738804" at="101,38,102,36" concept="8" />
+      <node id="8182547171709738804" at="102,36,103,55" concept="3" />
+      <node id="8182547171709738804" at="103,55,104,56" concept="3" />
+      <node id="8182547171709738804" at="104,56,105,62" concept="3" />
+      <node id="8182547171709738804" at="105,62,106,42" concept="3" />
+      <node id="8182547171709738804" at="106,42,107,90" concept="3" />
+      <node id="8182547171709738804" at="107,90,108,87" concept="3" />
+      <node id="8182547171709738804" at="108,87,109,24" concept="9" />
+      <node id="8182547171709738817" at="111,91,112,88" concept="8" />
+      <node id="8182547171709738817" at="112,88,113,50" concept="3" />
+      <node id="8182547171709738817" at="113,50,114,36" concept="8" />
+      <node id="8182547171709738817" at="114,36,115,48" concept="3" />
+      <node id="8182547171709738817" at="115,48,116,42" concept="3" />
+      <node id="8182547171709738817" at="116,42,117,36" concept="3" />
+      <node id="8182547171709738817" at="117,36,118,24" concept="9" />
+      <node id="8182547171709738813" at="121,88,122,87" concept="8" />
+      <node id="8182547171709738813" at="122,87,123,47" concept="3" />
+      <node id="8182547171709738813" at="123,47,124,34" concept="8" />
+      <node id="8182547171709738813" at="124,34,125,71" concept="3" />
+      <node id="8182547171709738813" at="125,71,126,40" concept="3" />
+      <node id="8182547171709738813" at="126,40,127,34" concept="3" />
+      <node id="8182547171709738813" at="127,34,128,22" concept="9" />
       <node id="8182547171709738804" at="28,0,31,0" concept="7" trace="createEditorCell#(Ljetbrains/mps/openapi/editor/EditorContext;Lorg/jetbrains/mps/openapi/model/SNode;)Ljetbrains/mps/openapi/editor/cells/EditorCell;" />
-      <node id="3917979096078700826" at="53,0,56,0" concept="11" trace="_StyleParameter_QueryFunction_yzuegq_a0a0#(Ljetbrains/mps/openapi/editor/EditorContext;Lorg/jetbrains/mps/openapi/model/SNode;)Z" />
-      <node id="8182547171709738804" at="69,0,72,0" concept="2" trace="nodesListHandler_yzuegq_b0#(Lorg/jetbrains/mps/openapi/model/SNode;Ljava/lang/String;Ljetbrains/mps/openapi/editor/EditorContext;)V" />
-      <node id="8182547171709738804" at="91,0,94,0" concept="7" trace="createEmptyCell_internal#(Ljetbrains/mps/openapi/editor/EditorContext;Lorg/jetbrains/mps/openapi/model/SNode;)Ljetbrains/mps/openapi/editor/cells/EditorCell;" />
-      <node id="8182547171709738804" at="102,9,105,9" concept="6" />
-      <node id="8182547171709738804" at="73,0,77,0" concept="7" trace="createNodeToInsert#(Ljetbrains/mps/openapi/editor/EditorContext;)Lorg/jetbrains/mps/openapi/model/SNode;" />
-      <node id="8182547171709738804" at="78,0,83,0" concept="7" trace="createNodeCell#(Ljetbrains/mps/openapi/editor/EditorContext;Lorg/jetbrains/mps/openapi/model/SNode;)Ljetbrains/mps/openapi/editor/cells/EditorCell;" />
-      <node id="8182547171709738804" at="97,134,102,9" concept="6" />
-      <node id="8182547171709738804" at="84,0,90,0" concept="7" trace="createEmptyCell#(Ljetbrains/mps/openapi/editor/EditorContext;)Ljetbrains/mps/openapi/editor/cells/EditorCell;" />
-      <node id="8182547171709738804" at="32,0,41,0" concept="7" trace="createCollection_yzuegq_a#(Ljetbrains/mps/openapi/editor/EditorContext;Lorg/jetbrains/mps/openapi/model/SNode;)Ljetbrains/mps/openapi/editor/cells/EditorCell;" />
-      <node id="8182547171709738817" at="123,0,132,0" concept="7" trace="createConstant_yzuegq_a1a#(Ljetbrains/mps/openapi/editor/EditorContext;Lorg/jetbrains/mps/openapi/model/SNode;)Ljetbrains/mps/openapi/editor/cells/EditorCell;" />
-      <node id="8182547171709738813" at="134,0,143,0" concept="7" trace="createConstant_yzuegq_c0#(Ljetbrains/mps/openapi/editor/EditorContext;Lorg/jetbrains/mps/openapi/model/SNode;)Ljetbrains/mps/openapi/editor/cells/EditorCell;" />
-      <node id="8182547171709738804" at="42,0,52,0" concept="7" trace="createConstant_yzuegq_a0#(Ljetbrains/mps/openapi/editor/EditorContext;Lorg/jetbrains/mps/openapi/model/SNode;)Ljetbrains/mps/openapi/editor/cells/EditorCell;" />
-      <node id="8182547171709738804" at="57,0,67,0" concept="7" trace="createRefNodeList_yzuegq_b0#(Ljetbrains/mps/openapi/editor/EditorContext;Lorg/jetbrains/mps/openapi/model/SNode;)Ljetbrains/mps/openapi/editor/cells/EditorCell;" />
-      <node id="8182547171709738804" at="95,132,106,7" concept="6" />
-      <node id="8182547171709738804" at="95,0,108,0" concept="7" trace="installElementCellActions#(Lorg/jetbrains/mps/openapi/model/SNode;Lorg/jetbrains/mps/openapi/model/SNode;Ljetbrains/mps/openapi/editor/cells/EditorCell;Ljetbrains/mps/openapi/editor/EditorContext;)V" />
-      <node id="8182547171709738804" at="109,0,122,0" concept="7" trace="createSeparatorCell#(Ljetbrains/mps/openapi/editor/EditorContext;Lorg/jetbrains/mps/openapi/model/SNode;Lorg/jetbrains/mps/openapi/model/SNode;)Ljetbrains/mps/openapi/editor/cells/EditorCell;" />
+      <node id="3917979096078700826" at="50,0,53,0" concept="11" trace="_StyleParameter_QueryFunction_yzuegq_a0a0#(Ljetbrains/mps/openapi/editor/EditorContext;Lorg/jetbrains/mps/openapi/model/SNode;)Z" />
+      <node id="8182547171709738804" at="64,0,67,0" concept="2" trace="nodesListHandler_yzuegq_b0#(Lorg/jetbrains/mps/openapi/model/SNode;Ljava/lang/String;Ljetbrains/mps/openapi/editor/EditorContext;)V" />
+      <node id="8182547171709738804" at="82,0,85,0" concept="7" trace="createEmptyCell_internal#(Ljetbrains/mps/openapi/editor/EditorContext;Lorg/jetbrains/mps/openapi/model/SNode;)Ljetbrains/mps/openapi/editor/cells/EditorCell;" />
+      <node id="8182547171709738804" at="92,9,95,9" concept="6" />
+      <node id="8182547171709738804" at="67,0,71,0" concept="7" trace="createNodeToInsert#(Ljetbrains/mps/openapi/editor/EditorContext;)Lorg/jetbrains/mps/openapi/model/SNode;" />
+      <node id="8182547171709738804" at="71,0,76,0" concept="7" trace="createNodeCell#(Ljetbrains/mps/openapi/editor/EditorContext;Lorg/jetbrains/mps/openapi/model/SNode;)Ljetbrains/mps/openapi/editor/cells/EditorCell;" />
+      <node id="8182547171709738804" at="87,134,92,9" concept="6" />
+      <node id="8182547171709738804" at="76,0,82,0" concept="7" trace="createEmptyCell#(Ljetbrains/mps/openapi/editor/EditorContext;)Ljetbrains/mps/openapi/editor/cells/EditorCell;" />
+      <node id="8182547171709738804" at="31,0,40,0" concept="7" trace="createCollection_yzuegq_a#(Ljetbrains/mps/openapi/editor/EditorContext;Lorg/jetbrains/mps/openapi/model/SNode;)Ljetbrains/mps/openapi/editor/cells/EditorCell;" />
+      <node id="8182547171709738817" at="111,0,120,0" concept="7" trace="createConstant_yzuegq_a1a#(Ljetbrains/mps/openapi/editor/EditorContext;Lorg/jetbrains/mps/openapi/model/SNode;)Ljetbrains/mps/openapi/editor/cells/EditorCell;" />
+      <node id="8182547171709738813" at="121,0,130,0" concept="7" trace="createConstant_yzuegq_c0#(Ljetbrains/mps/openapi/editor/EditorContext;Lorg/jetbrains/mps/openapi/model/SNode;)Ljetbrains/mps/openapi/editor/cells/EditorCell;" />
+      <node id="8182547171709738804" at="40,0,50,0" concept="7" trace="createConstant_yzuegq_a0#(Ljetbrains/mps/openapi/editor/EditorContext;Lorg/jetbrains/mps/openapi/model/SNode;)Ljetbrains/mps/openapi/editor/cells/EditorCell;" />
+      <node id="8182547171709738804" at="53,0,63,0" concept="7" trace="createRefNodeList_yzuegq_b0#(Ljetbrains/mps/openapi/editor/EditorContext;Lorg/jetbrains/mps/openapi/model/SNode;)Ljetbrains/mps/openapi/editor/cells/EditorCell;" />
+      <node id="8182547171709738804" at="85,132,96,7" concept="6" />
+      <node id="8182547171709738804" at="85,0,98,0" concept="7" trace="installElementCellActions#(Lorg/jetbrains/mps/openapi/model/SNode;Lorg/jetbrains/mps/openapi/model/SNode;Ljetbrains/mps/openapi/editor/cells/EditorCell;Ljetbrains/mps/openapi/editor/EditorContext;)V" />
+      <node id="8182547171709738804" at="98,0,111,0" concept="7" trace="createSeparatorCell#(Ljetbrains/mps/openapi/editor/EditorContext;Lorg/jetbrains/mps/openapi/model/SNode;Lorg/jetbrains/mps/openapi/model/SNode;)Ljetbrains/mps/openapi/editor/cells/EditorCell;" />
       <scope id="8182547171709738804" at="28,79,29,63" />
-      <scope id="8182547171709738804" at="35,28,36,81" />
-      <scope id="8182547171709738804" at="36,81,37,84" />
-      <scope id="8182547171709738804" at="37,84,38,81" />
-      <scope id="3917979096078702388" at="53,109,54,94" />
-      <scope id="8182547171709738804" at="69,97,70,50" />
-      <scope id="8182547171709738804" at="91,89,92,65" />
-      <scope id="8182547171709738804" at="103,131,104,139" />
-      <scope id="8182547171709738804" at="73,66,75,93">
->>>>>>> bf3a2c62
+      <scope id="8182547171709738804" at="34,28,35,81" />
+      <scope id="8182547171709738804" at="35,81,36,84" />
+      <scope id="8182547171709738804" at="36,84,37,81" />
+      <scope id="3917979096078702388" at="50,109,51,94" />
+      <scope id="8182547171709738804" at="64,97,65,50" />
+      <scope id="8182547171709738804" at="82,89,83,65" />
+      <scope id="8182547171709738804" at="93,131,94,139" />
+      <scope id="8182547171709738804" at="67,66,69,93">
         <var name="listOwner" id="8182547171709738804" />
       </scope>
       <scope id="8182547171709738804" at="28,0,31,0">
         <var name="editorContext" id="8182547171709738804" />
         <var name="node" id="8182547171709738804" />
       </scope>
-<<<<<<< HEAD
-      <scope id="8182547171709738804" at="55,0,58,0">
-=======
-      <scope id="3917979096078700826" at="53,0,56,0">
+      <scope id="3917979096078700826" at="50,0,53,0">
         <var name="editorContext" id="3917979096078700826" />
         <var name="node" id="3917979096078700826" />
       </scope>
-      <scope id="8182547171709738804" at="69,0,72,0">
->>>>>>> bf3a2c62
+      <scope id="8182547171709738804" at="64,0,67,0">
         <var name="childRole" id="8182547171709738804" />
         <var name="context" id="8182547171709738804" />
         <var name="ownerNode" id="8182547171709738804" />
       </scope>
-<<<<<<< HEAD
-      <scope id="8182547171709738804" at="62,86,65,25">
+      <scope id="8182547171709738804" at="71,86,74,25">
         <var name="elementCell" id="8182547171709738804" />
       </scope>
-      <scope id="8182547171709738804" at="73,0,76,0">
+      <scope id="8182547171709738804" at="82,0,85,0">
         <var name="editorContext" id="8182547171709738804" />
         <var name="node" id="8182547171709738804" />
       </scope>
-      <scope id="8182547171709738804" at="79,34,82,80" />
-      <scope id="8182547171709738804" at="58,0,62,0">
+      <scope id="8182547171709738804" at="88,34,91,80" />
+      <scope id="8182547171709738804" at="67,0,71,0">
         <var name="editorContext" id="8182547171709738804" />
       </scope>
-      <scope id="8182547171709738804" at="67,68,71,23">
+      <scope id="8182547171709738804" at="76,68,80,23">
         <var name="emptyCell" id="8182547171709738804" />
       </scope>
-      <scope id="8182547171709738804" at="47,91,52,22">
-        <var name="editorCell" id="8182547171709738804" />
-        <var name="handler" id="8182547171709738804" />
-      </scope>
-      <scope id="8182547171709738804" at="62,0,67,0">
+      <scope id="8182547171709738804" at="71,0,76,0">
         <var name="editorContext" id="8182547171709738804" />
         <var name="elementNode" id="8182547171709738804" />
       </scope>
-      <scope id="8182547171709738804" at="67,0,73,0">
+      <scope id="8182547171709738804" at="76,0,82,0">
         <var name="editorContext" id="8182547171709738804" />
       </scope>
-      <scope id="8182547171709738804" at="29,89,36,22">
+      <scope id="8182547171709738804" at="31,89,38,22">
         <var name="editorCell" id="8182547171709738804" />
       </scope>
-      <scope id="8182547171709738811" at="38,88,45,22">
-        <var name="editorCell" id="8182547171709738811" />
-        <var name="style" id="8182547171709738811" />
-      </scope>
-      <scope id="8182547171709738804" at="47,0,54,0">
-        <var name="editorContext" id="8182547171709738804" />
-        <var name="node" id="8182547171709738804" />
-      </scope>
-      <scope id="8182547171709738817" at="101,91,108,24">
+      <scope id="8182547171709738817" at="111,91,118,24">
         <var name="editorCell" id="8182547171709738817" />
         <var name="style" id="8182547171709738817" />
       </scope>
-      <scope id="8182547171709738813" at="111,88,118,22">
+      <scope id="8182547171709738813" at="121,88,128,22">
         <var name="editorCell" id="8182547171709738813" />
         <var name="style" id="8182547171709738813" />
       </scope>
-      <scope id="8182547171709738804" at="29,0,38,0">
-        <var name="editorContext" id="8182547171709738804" />
-        <var name="node" id="8182547171709738804" />
-      </scope>
-      <scope id="8182547171709738811" at="38,0,47,0">
-        <var name="editorContext" id="8182547171709738811" />
-        <var name="node" id="8182547171709738811" />
-      </scope>
-      <scope id="8182547171709738804" at="77,96,86,9" />
-      <scope id="8182547171709738804" at="90,104,99,24">
-=======
-      <scope id="8182547171709738804" at="78,86,81,25">
-        <var name="elementCell" id="8182547171709738804" />
-      </scope>
-      <scope id="8182547171709738804" at="91,0,94,0">
-        <var name="editorContext" id="8182547171709738804" />
-        <var name="node" id="8182547171709738804" />
-      </scope>
-      <scope id="8182547171709738804" at="98,34,101,80" />
-      <scope id="8182547171709738804" at="73,0,77,0">
-        <var name="editorContext" id="8182547171709738804" />
-      </scope>
-      <scope id="8182547171709738804" at="84,68,88,23">
-        <var name="emptyCell" id="8182547171709738804" />
-      </scope>
-      <scope id="8182547171709738804" at="78,0,83,0">
-        <var name="editorContext" id="8182547171709738804" />
-        <var name="elementNode" id="8182547171709738804" />
-      </scope>
-      <scope id="8182547171709738804" at="84,0,90,0">
-        <var name="editorContext" id="8182547171709738804" />
-      </scope>
-      <scope id="8182547171709738804" at="32,89,39,22">
-        <var name="editorCell" id="8182547171709738804" />
-      </scope>
-      <scope id="8182547171709738817" at="123,91,130,24">
-        <var name="editorCell" id="8182547171709738817" />
-        <var name="style" id="8182547171709738817" />
-      </scope>
-      <scope id="8182547171709738813" at="134,88,141,22">
-        <var name="editorCell" id="8182547171709738813" />
-        <var name="style" id="8182547171709738813" />
-      </scope>
-      <scope id="8182547171709738804" at="42,88,50,22">
+      <scope id="8182547171709738804" at="40,88,48,22">
         <var name="editorCell" id="8182547171709738804" />
         <var name="style" id="8182547171709738804" />
       </scope>
-      <scope id="8182547171709738804" at="57,91,65,22">
->>>>>>> bf3a2c62
+      <scope id="8182547171709738804" at="53,91,61,22">
         <var name="editorCell" id="8182547171709738804" />
         <var name="handler" id="8182547171709738804" />
         <var name="style" id="8182547171709738804" />
       </scope>
-<<<<<<< HEAD
-      <scope id="8182547171709738817" at="101,0,110,0">
+      <scope id="8182547171709738804" at="31,0,40,0">
+        <var name="editorContext" id="8182547171709738804" />
+        <var name="node" id="8182547171709738804" />
+      </scope>
+      <scope id="8182547171709738804" at="86,96,95,9" />
+      <scope id="8182547171709738817" at="111,0,120,0">
         <var name="editorContext" id="8182547171709738817" />
         <var name="node" id="8182547171709738817" />
       </scope>
-      <scope id="8182547171709738813" at="111,0,120,0">
+      <scope id="8182547171709738813" at="121,0,130,0">
         <var name="editorContext" id="8182547171709738813" />
         <var name="node" id="8182547171709738813" />
       </scope>
-      <scope id="8182547171709738804" at="76,132,87,7" />
-      <scope id="8182547171709738804" at="89,0,101,0">
-=======
-      <scope id="8182547171709738804" at="32,0,41,0">
+      <scope id="8182547171709738804" at="40,0,50,0">
         <var name="editorContext" id="8182547171709738804" />
         <var name="node" id="8182547171709738804" />
       </scope>
-      <scope id="8182547171709738804" at="96,96,105,9" />
-      <scope id="8182547171709738817" at="123,0,132,0">
-        <var name="editorContext" id="8182547171709738817" />
-        <var name="node" id="8182547171709738817" />
-      </scope>
-      <scope id="8182547171709738813" at="134,0,143,0">
-        <var name="editorContext" id="8182547171709738813" />
-        <var name="node" id="8182547171709738813" />
-      </scope>
-      <scope id="8182547171709738804" at="42,0,52,0">
->>>>>>> bf3a2c62
+      <scope id="8182547171709738804" at="53,0,63,0">
         <var name="editorContext" id="8182547171709738804" />
         <var name="node" id="8182547171709738804" />
       </scope>
-<<<<<<< HEAD
-      <scope id="8182547171709738804" at="76,0,89,0">
-=======
-      <scope id="8182547171709738804" at="57,0,67,0">
-        <var name="editorContext" id="8182547171709738804" />
-        <var name="node" id="8182547171709738804" />
-      </scope>
-      <scope id="8182547171709738804" at="110,104,120,24">
+      <scope id="8182547171709738804" at="99,104,109,24">
         <var name="editorCell" id="8182547171709738804" />
         <var name="style" id="8182547171709738804" />
       </scope>
-      <scope id="8182547171709738804" at="95,132,106,7" />
-      <scope id="8182547171709738804" at="95,0,108,0">
->>>>>>> bf3a2c62
+      <scope id="8182547171709738804" at="85,132,96,7" />
+      <scope id="8182547171709738804" at="85,0,98,0">
         <var name="editorContext" id="8182547171709738804" />
         <var name="elementCell" id="8182547171709738804" />
         <var name="elementNode" id="8182547171709738804" />
         <var name="listOwner" id="8182547171709738804" />
       </scope>
-<<<<<<< HEAD
-      <unit id="8182547171709738804" at="54,0,111,0" name="jetbrains.mps.lang.quotation.editor.NodeBuilderList_Editor$nodesListHandler_yzuegq_b0" />
-      <unit id="8182547171709738804" at="25,0,121,0" name="jetbrains.mps.lang.quotation.editor.NodeBuilderList_Editor" />
-=======
-      <scope id="8182547171709738804" at="109,0,122,0">
+      <scope id="8182547171709738804" at="98,0,111,0">
         <var name="editorContext" id="8182547171709738804" />
         <var name="nextNode" id="8182547171709738804" />
         <var name="prevNode" id="8182547171709738804" />
       </scope>
-      <unit id="8182547171709738804" at="68,0,133,0" name="jetbrains.mps.lang.quotation.editor.NodeBuilderList_Editor$nodesListHandler_yzuegq_b0" />
-      <unit id="8182547171709738804" at="27,0,144,0" name="jetbrains.mps.lang.quotation.editor.NodeBuilderList_Editor" />
->>>>>>> bf3a2c62
+      <unit id="8182547171709738804" at="63,0,121,0" name="jetbrains.mps.lang.quotation.editor.NodeBuilderList_Editor$nodesListHandler_yzuegq_b0" />
+      <unit id="8182547171709738804" at="27,0,131,0" name="jetbrains.mps.lang.quotation.editor.NodeBuilderList_Editor" />
     </file>
   </root>
   <root nodeRef="r:00000000-0000-4000-0000-011c89590349(jetbrains.mps.lang.quotation.editor)/8182547171709752114">
