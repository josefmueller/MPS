--- conflicted
+++ resolved
@@ -2801,7 +2801,6 @@
       <unit id="5455284157993910962" at="10,0,18,0" name="jetbrains.mps.lang.quotation.editor.NodeBuilderNode_Editor" />
     </file>
     <file name="NodeBuilderNode_EditorBuilder_a.java">
-<<<<<<< HEAD
       <node id="5455284157993910962" at="63,95,64,19" concept="13" />
       <node id="5455284157993910962" at="64,19,65,18" concept="3" />
       <node id="5455284157993910962" at="70,26,71,18" concept="9" />
@@ -2824,8 +2823,8 @@
       <node id="5455284157993910962" at="101,60,102,48" concept="3" />
       <node id="5455284157993910962" at="102,48,103,58" concept="3" />
       <node id="5455284157993910962" at="103,58,104,20" concept="9" />
-      <node id="5455284157993910962" at="107,58,108,91" concept="8" />
-      <node id="5455284157993910962" at="108,91,109,131" concept="3" />
+      <node id="5455284157993910962" at="107,58,108,97" concept="8" />
+      <node id="5455284157993910962" at="108,97,109,131" concept="3" />
       <node id="5455284157993910962" at="109,131,110,135" concept="3" />
       <node id="5455284157993910962" at="110,135,111,20" concept="9" />
       <node id="5455284157993910962" at="113,6,114,0" concept="10" />
@@ -3014,214 +3013,6 @@
       <scope id="5455284157993910962" at="63,95,65,18" />
       <scope id="5455284157993910962" at="118,40,120,158" />
       <scope id="5455284157993910962" at="132,73,134,145">
-=======
-      <node id="5455284157993910962" at="61,95,62,19" concept="13" />
-      <node id="5455284157993910962" at="62,19,63,18" concept="3" />
-      <node id="5455284157993910962" at="68,26,69,18" concept="9" />
-      <node id="5455284157993910962" at="72,39,73,39" concept="9" />
-      <node id="5455284157993910962" at="76,50,77,118" concept="8" />
-      <node id="5455284157993910962" at="77,118,78,48" concept="3" />
-      <node id="5455284157993910962" at="78,48,79,28" concept="3" />
-      <node id="5455284157993910962" at="79,28,80,65" concept="3" />
-      <node id="5455284157993910962" at="80,65,81,34" concept="8" />
-      <node id="5455284157993910962" at="81,34,82,65" concept="3" />
-      <node id="5455284157993910962" at="82,65,83,40" concept="3" />
-      <node id="5455284157993910962" at="83,40,84,56" concept="3" />
-      <node id="5455284157993910962" at="84,56,85,60" concept="3" />
-      <node id="5455284157993910962" at="85,60,86,60" concept="3" />
-      <node id="5455284157993910962" at="86,60,87,57" concept="3" />
-      <node id="5455284157993910962" at="87,57,88,22" concept="9" />
-      <node id="5455284157993910962" at="90,48,91,172" concept="8" />
-      <node id="5455284157993910962" at="95,39,96,137" concept="9" />
-      <node id="5455284157993910962" at="98,34,99,60" concept="3" />
-      <node id="5455284157993910962" at="99,60,100,48" concept="3" />
-      <node id="5455284157993910962" at="100,48,101,58" concept="3" />
-      <node id="5455284157993910962" at="101,58,102,20" concept="9" />
-      <node id="5455284157993910962" at="105,58,106,97" concept="8" />
-      <node id="5455284157993910962" at="106,97,107,131" concept="3" />
-      <node id="5455284157993910962" at="107,131,108,135" concept="3" />
-      <node id="5455284157993910962" at="108,135,109,20" concept="9" />
-      <node id="5455284157993910962" at="111,6,112,0" concept="10" />
-      <node id="5455284157993910962" at="112,0,113,45" concept="3" />
-      <node id="5455284157993910962" at="113,45,114,50" concept="8" />
-      <node id="5455284157993910962" at="114,50,115,0" concept="10" />
-      <node id="5455284157993910962" at="116,39,117,40" concept="3" />
-      <node id="5455284157993910962" at="117,40,118,36" concept="3" />
-      <node id="5455284157993910962" at="119,5,120,34" concept="8" />
-      <node id="5455284157993910962" at="120,34,121,57" concept="3" />
-      <node id="5455284157993910962" at="121,57,122,40" concept="3" />
-      <node id="5455284157993910962" at="122,40,123,143" concept="3" />
-      <node id="5455284157993910962" at="123,143,124,301" concept="8" />
-      <node id="5455284157993910962" at="126,39,127,113" concept="9" />
-      <node id="5455284157993910962" at="130,73,131,87" concept="8" />
-      <node id="5455284157993910962" at="131,87,132,145" concept="9" />
-      <node id="5455284157993910962" at="133,10,134,22" concept="9" />
-      <node id="5455284157993910968" at="139,0,140,0" concept="4" trace="myReferencingNode" />
-      <node id="5455284157993910968" at="141,119,142,21" concept="13" />
-      <node id="5455284157993910968" at="142,21,143,42" concept="3" />
-      <node id="5455284157993910968" at="143,42,144,20" concept="3" />
-      <node id="5455284157993910968" at="147,41,148,42" concept="9" />
-      <node id="5455284157993910968" at="153,28,154,20" concept="9" />
-      <node id="5455284157993910970" at="157,53,158,41" concept="3" />
-      <node id="5455284157993910970" at="159,11,160,148" concept="8" />
-      <node id="5455284157993910970" at="160,148,161,78" concept="3" />
-      <node id="5455284157993910970" at="161,78,162,150" concept="8" />
-      <node id="5455284157993910970" at="162,150,163,47" concept="3" />
-      <node id="5455284157993910970" at="163,47,164,136" concept="3" />
-      <node id="5455284157993910970" at="164,136,165,140" concept="3" />
-      <node id="5455284157993910970" at="165,140,166,46" concept="3" />
-      <node id="5455284157993910970" at="166,46,167,38" concept="8" />
-      <node id="5455284157993910970" at="167,38,168,110" concept="3" />
-      <node id="5455284157993910970" at="168,110,169,44" concept="3" />
-      <node id="5455284157993910970" at="169,44,170,88" concept="3" />
-      <node id="5455284157993910970" at="170,88,171,35" concept="3" />
-      <node id="5455284157993910970" at="171,35,172,308" concept="8" />
-      <node id="5455284157993910970" at="174,43,175,120" concept="9" />
-      <node id="5455284157993910970" at="178,76,179,91" concept="8" />
-      <node id="5455284157993910970" at="179,91,180,147" concept="9" />
-      <node id="5455284157993910970" at="181,14,182,26" concept="9" />
-      <node id="5455284157993910970" at="183,17,184,42" concept="3" />
-      <node id="5455284157993910962" at="188,52,189,40" concept="8" />
-      <node id="5455284157993910962" at="189,40,190,54" concept="3" />
-      <node id="5455284157993910962" at="190,54,191,33" concept="8" />
-      <node id="5455284157993910962" at="192,31,193,47" concept="3" />
-      <node id="5455284157993910962" at="194,12,195,49" concept="3" />
-      <node id="5455284157993910962" at="196,5,197,22" concept="9" />
-      <node id="8182547171709589124" at="199,46,200,215" concept="9" />
-      <node id="8182547171709589121" at="202,50,203,94" concept="8" />
-      <node id="8182547171709589121" at="203,94,204,48" concept="3" />
-      <node id="8182547171709589121" at="204,48,205,34" concept="8" />
-      <node id="8182547171709589121" at="205,34,206,84" concept="3" />
-      <node id="8182547171709589121" at="206,84,207,54" concept="3" />
-      <node id="8182547171709589121" at="207,54,208,56" concept="3" />
-      <node id="8182547171709589121" at="208,56,209,60" concept="3" />
-      <node id="8182547171709589121" at="209,60,210,40" concept="3" />
-      <node id="8182547171709589121" at="210,40,211,34" concept="3" />
-      <node id="8182547171709589121" at="211,34,212,22" concept="9" />
-      <node id="8182547171709589122" at="214,52,215,94" concept="8" />
-      <node id="8182547171709589122" at="215,94,216,50" concept="3" />
-      <node id="8182547171709589122" at="216,50,217,34" concept="8" />
-      <node id="8182547171709589122" at="217,34,218,84" concept="3" />
-      <node id="8182547171709589122" at="218,84,219,54" concept="3" />
-      <node id="8182547171709589122" at="219,54,220,40" concept="3" />
-      <node id="8182547171709589122" at="220,40,221,34" concept="3" />
-      <node id="8182547171709589122" at="221,34,222,22" concept="9" />
-      <node id="5455284157993910962" at="224,52,225,140" concept="8" />
-      <node id="5455284157993910962" at="225,140,226,91" concept="8" />
-      <node id="5455284157993910962" at="226,91,227,47" concept="3" />
-      <node id="5455284157993910962" at="227,47,228,34" concept="8" />
-      <node id="5455284157993910962" at="228,34,229,58" concept="3" />
-      <node id="5455284157993910962" at="229,58,230,40" concept="3" />
-      <node id="5455284157993910962" at="230,40,231,49" concept="3" />
-      <node id="5455284157993910962" at="231,49,232,22" concept="9" />
-      <node id="5455284157993910962" at="238,98,239,50" concept="13" />
-      <node id="5455284157993910962" at="239,50,240,25" concept="3" />
-      <node id="5455284157993910962" at="245,28,246,20" concept="9" />
-      <node id="5455284157993910962" at="249,66,250,238" concept="9" />
-      <node id="5455284157993910962" at="252,57,253,83" concept="8" />
-      <node id="5455284157993910962" at="253,83,254,58" concept="3" />
-      <node id="5455284157993910962" at="254,58,255,25" concept="9" />
-      <node id="5455284157993910962" at="257,41,258,41" concept="3" />
-      <node id="5455284157993910962" at="258,41,259,253" concept="3" />
-      <node id="5455284157993910962" at="260,11,261,36" concept="8" />
-      <node id="5455284157993910962" at="261,36,262,48" concept="3" />
-      <node id="5455284157993910962" at="262,48,263,51" concept="3" />
-      <node id="5455284157993910962" at="263,51,264,34" concept="3" />
-      <node id="5455284157993910962" at="264,34,265,25" concept="9" />
-      <node id="5455284157993910962" at="266,17,267,42" concept="3" />
-      <node id="5455284157993910962" at="271,96,272,134" concept="3" />
-      <node id="5455284157993910962" at="273,34,274,142" concept="3" />
-      <node id="5455284157993910962" at="274,142,275,146" concept="3" />
-      <node id="5455284157993910962" at="275,146,276,80" concept="3" />
-      <node id="5455284157993910962" at="278,122,279,236" concept="3" />
-      <node id="5455284157993910962" at="284,75,285,99" concept="8" />
-      <node id="5455284157993910962" at="285,99,286,38" concept="3" />
-      <node id="5455284157993910962" at="286,38,287,36" concept="8" />
-      <node id="5455284157993910962" at="287,36,288,55" concept="3" />
-      <node id="5455284157993910962" at="288,55,289,56" concept="3" />
-      <node id="5455284157993910962" at="289,56,290,62" concept="3" />
-      <node id="5455284157993910962" at="290,62,291,42" concept="3" />
-      <node id="5455284157993910962" at="291,42,292,134" concept="3" />
-      <node id="5455284157993910962" at="292,134,293,138" concept="3" />
-      <node id="5455284157993910962" at="293,138,294,24" concept="9" />
-      <node id="5455284157993911102" at="296,52,297,95" concept="8" />
-      <node id="5455284157993911102" at="297,95,298,50" concept="3" />
-      <node id="5455284157993911102" at="298,50,299,36" concept="8" />
-      <node id="5455284157993911102" at="299,36,300,48" concept="3" />
-      <node id="5455284157993911102" at="300,48,301,42" concept="3" />
-      <node id="5455284157993911102" at="301,42,302,36" concept="3" />
-      <node id="5455284157993911102" at="302,36,303,24" concept="9" />
-      <node id="5455284157993911075" at="306,49,307,94" concept="8" />
-      <node id="5455284157993911075" at="307,94,308,47" concept="3" />
-      <node id="5455284157993911075" at="308,47,309,34" concept="8" />
-      <node id="5455284157993911075" at="309,34,310,85" concept="3" />
-      <node id="5455284157993911075" at="310,85,311,40" concept="3" />
-      <node id="5455284157993911075" at="311,40,312,34" concept="3" />
-      <node id="5455284157993911075" at="312,34,313,22" concept="9" />
-      <node id="5455284157993910962" at="58,0,60,0" concept="4" trace="myNode" />
-      <node id="5455284157993910968" at="137,0,139,0" concept="4" trace="myNode" />
-      <node id="5455284157993910962" at="194,10,196,5" concept="1" />
-      <node id="5455284157993910962" at="235,0,237,0" concept="4" trace="myNode" />
-      <node id="5455284157993910962" at="72,0,75,0" concept="7" trace="createCell#()Ljetbrains/mps/openapi/editor/cells/EditorCell;" />
-      <node id="5455284157993910962" at="95,0,98,0" concept="7" trace="compute#()Ljetbrains/mps/openapi/editor/cells/EditorCell;" />
-      <node id="5455284157993910962" at="126,0,129,0" concept="7" trace="accept#(Lorg/jetbrains/mps/openapi/model/SNode;)Z" />
-      <node id="5455284157993910968" at="147,0,150,0" concept="7" trace="createCell#()Ljetbrains/mps/openapi/editor/cells/EditorCell;" />
-      <node id="5455284157993910970" at="174,0,177,0" concept="7" trace="accept#(Lorg/jetbrains/mps/openapi/model/SNode;)Z" />
-      <node id="8182547171709589118" at="199,0,202,0" concept="7" trace="nodeCondition_3jn7ig_a1a#()Z" />
-      <node id="5455284157993910962" at="249,0,252,0" concept="7" trace="createNodeToInsert#(Ljetbrains/mps/openapi/editor/EditorContext;)Lorg/jetbrains/mps/openapi/model/SNode;" />
-      <node id="5455284157993910962" at="277,9,280,9" concept="6" />
-      <node id="5455284157993910962" at="61,0,65,0" concept="2" trace="NodeBuilderNode_EditorBuilder_a#(Ljetbrains/mps/openapi/editor/EditorContext;Lorg/jetbrains/mps/openapi/model/SNode;)V" />
-      <node id="5455284157993910962" at="115,0,119,5" concept="6" />
-      <node id="5455284157993910962" at="238,0,242,0" concept="2" trace="valuesListHandler_3jn7ig_c0#(Lorg/jetbrains/mps/openapi/model/SNode;Ljava/lang/String;Ljetbrains/mps/openapi/editor/EditorContext;)V" />
-      <node id="5455284157993910962" at="66,0,71,0" concept="7" trace="getNode#()Lorg/jetbrains/mps/openapi/model/SNode;" />
-      <node id="5455284157993910962" at="93,72,98,34" concept="8" />
-      <node id="5455284157993910962" at="124,301,129,7" concept="8" />
-      <node id="5455284157993910962" at="129,7,134,22" concept="6" />
-      <node id="5455284157993910968" at="141,0,146,0" concept="2" trace="Inline_Builder_3jn7ig_a0a#(Ljetbrains/mps/openapi/editor/EditorContext;Lorg/jetbrains/mps/openapi/model/SNode;Lorg/jetbrains/mps/openapi/model/SNode;)V" />
-      <node id="5455284157993910968" at="151,0,156,0" concept="7" trace="getNode#()Lorg/jetbrains/mps/openapi/model/SNode;" />
-      <node id="5455284157993910970" at="172,308,177,11" concept="8" />
-      <node id="5455284157993910970" at="177,11,182,26" concept="6" />
-      <node id="5455284157993910962" at="191,33,196,5" concept="6" />
-      <node id="5455284157993910962" at="243,0,248,0" concept="7" trace="getNode#()Lorg/jetbrains/mps/openapi/model/SNode;" />
-      <node id="5455284157993910962" at="252,0,257,0" concept="7" trace="createNodeCell#(Lorg/jetbrains/mps/openapi/model/SNode;)Ljetbrains/mps/openapi/editor/cells/EditorCell;" />
-      <node id="5455284157993910962" at="272,134,277,9" concept="6" />
-      <node id="5455284157993910962" at="104,0,111,0" concept="7" trace="createErrorCell#(Ljava/lang/String;)Ljetbrains/mps/openapi/editor/cells/EditorCell;" />
-      <node id="5455284157993910962" at="259,253,268,7" concept="14" />
-      <node id="5455284157993911102" at="296,0,305,0" concept="7" trace="createConstant_3jn7ig_a2a#()Ljetbrains/mps/openapi/editor/cells/EditorCell;" />
-      <node id="5455284157993911075" at="306,0,315,0" concept="7" trace="createConstant_3jn7ig_d0#()Ljetbrains/mps/openapi/editor/cells/EditorCell;" />
-      <node id="8182547171709589122" at="214,0,224,0" concept="7" trace="createConstant_3jn7ig_a1a_0#()Ljetbrains/mps/openapi/editor/cells/EditorCell;" />
-      <node id="5455284157993910962" at="224,0,234,0" concept="7" trace="createRefNodeList_3jn7ig_c0#()Ljetbrains/mps/openapi/editor/cells/EditorCell;" />
-      <node id="5455284157993910962" at="93,0,104,0" concept="7" trace="createReferenceCell#(Lorg/jetbrains/mps/openapi/model/SNode;)Ljetbrains/mps/openapi/editor/cells/EditorCell;" />
-      <node id="5455284157993910962" at="188,0,199,0" concept="7" trace="createAlternation_3jn7ig_b0#()Ljetbrains/mps/openapi/editor/cells/EditorCell;" />
-      <node id="5455284157993910962" at="270,86,281,7" concept="6" />
-      <node id="8182547171709589121" at="202,0,214,0" concept="7" trace="createConstant_3jn7ig_a1a#()Ljetbrains/mps/openapi/editor/cells/EditorCell;" />
-      <node id="5455284157993910962" at="257,0,270,0" concept="7" trace="createEmptyCell#()Ljetbrains/mps/openapi/editor/cells/EditorCell;" />
-      <node id="5455284157993910962" at="270,0,283,0" concept="7" trace="installElementCellActions#(Lorg/jetbrains/mps/openapi/model/SNode;Ljetbrains/mps/openapi/editor/cells/EditorCell;)V" />
-      <node id="5455284157993910962" at="283,0,296,0" concept="7" trace="createSeparatorCell#(Lorg/jetbrains/mps/openapi/model/SNode;Lorg/jetbrains/mps/openapi/model/SNode;)Ljetbrains/mps/openapi/editor/cells/EditorCell;" />
-      <node id="5455284157993910962" at="76,0,90,0" concept="7" trace="createCollection_3jn7ig_a#()Ljetbrains/mps/openapi/editor/cells/EditorCell;" />
-      <node id="5455284157993910962" at="91,172,111,6" concept="8" />
-      <node id="5455284157993910970" at="158,41,185,7" concept="14" />
-      <node id="5455284157993910970" at="157,0,187,0" concept="7" trace="createProperty_3jn7ig_a0a0#()Ljetbrains/mps/openapi/editor/cells/EditorCell;" />
-      <node id="5455284157993910962" at="90,0,136,0" concept="7" trace="createRefCell_3jn7ig_a0#()Ljetbrains/mps/openapi/editor/cells/EditorCell;" />
-      <scope id="5455284157993910962" at="68,26,69,18" />
-      <scope id="5455284157993910962" at="72,39,73,39" />
-      <scope id="5455284157993910962" at="95,39,96,137" />
-      <scope id="5455284157993910962" at="126,39,127,113" />
-      <scope id="5455284157993910968" at="147,41,148,42" />
-      <scope id="5455284157993910968" at="153,28,154,20" />
-      <scope id="5455284157993910970" at="174,43,175,120" />
-      <scope id="5455284157993910970" at="183,17,184,42" />
-      <scope id="5455284157993910962" at="192,31,193,47" />
-      <scope id="5455284157993910962" at="194,12,195,49" />
-      <scope id="8182547171709589119" at="199,46,200,215" />
-      <scope id="5455284157993910962" at="245,28,246,20" />
-      <scope id="5455284157993910962" at="249,66,250,238" />
-      <scope id="5455284157993910962" at="266,17,267,42" />
-      <scope id="5455284157993910962" at="278,122,279,236" />
-      <scope id="5455284157993910962" at="61,95,63,18" />
-      <scope id="5455284157993910962" at="116,39,118,36" />
-      <scope id="5455284157993910962" at="130,73,132,145">
->>>>>>> ac231bee
         <var name="manager" id="5455284157993910962" />
       </scope>
       <scope id="5455284157993910970" at="180,76,182,147">
